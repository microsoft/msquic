<#

.SYNOPSIS
This script provides helpers for running executing the MsQuic tests.

.PARAMETER Config
    Specifies the build configuration to test.

.PARAMETER ListTestCases
    Lists all the test cases.

.PARAMETER Parallel
    Runs the test cases in parallel instead of serially. Log collection not currently supported.

.PARAMETER Compress
    Compresses the output files generated for failed test cases.

.PARAMETER LogProfile
    The name of the profile to use for log collection.

.PARAMETER Filter
    A filter to include test cases from the list to execute.

.PARAMETER NegativeFilter
    A filter to remove test cases from the list to execute.

.PARAMETER Debugger
    Attaches the debugger to each test case run.

<<<<<<< HEAD
=======
.PARAMETER ConvertLogs
    Convert any collected logs to text. Only works when LogProfile is set.

>>>>>>> 5c21ce32
.PARAMETER KeepLogsOnSuccess
    Don't discard logs on success.

.EXAMPLE
    test.ps1

.EXAMPLE
    test.ps1 -ListTestCases

.EXAMPLE
    test.ps1 -ListTestCases -Filter ParameterValidation*

.EXAMPLE
    test.ps1 -Filter ParameterValidation*

.EXAMPLE
    test.ps1 -LogProfile Full.Basic

.EXAMPLE
    test.ps1 -Parallel -NegativeFilter *Send*

.EXAMPLE
    test.ps1 -LogProfile Full.Verbose -Compress

#>

param (
    [Parameter(Mandatory = $false)]
    [ValidateSet("Debug", "Release")]
    [string]$Config = "Debug",

    [Parameter(Mandatory = $false)]
    [switch]$ListTestCases = $false,

    [Parameter(Mandatory = $false)]
    [switch]$Parallel = $false,

    [Parameter(Mandatory = $false)]
    [switch]$Compress = $false,

    [Parameter(Mandatory = $false)]
    [ValidateSet("None", "Basic.Light", "Basic.Verbose", "Full.Light", "Full.Verbose")]
    [string]$LogProfile = "None",

    [Parameter(Mandatory = $false)]
    [string]$Filter = "",

    [Parameter(Mandatory = $false)]
    [string]$NegativeFilter = "",

    [Parameter(Mandatory = $false)]
    [switch]$Debugger = $false,

    [Parameter(Mandatory = $false)]
<<<<<<< HEAD
=======
    [switch]$ConvertLogs = $false,

    [Parameter(Mandatory = $false)]
>>>>>>> 5c21ce32
    [switch]$KeepLogsOnSuccess = $false
)

Set-StrictMode -Version 'Latest'
$PSDefaultParameterValues['*:ErrorAction'] = 'Stop'

# Current directory.
$CurrentDir = (Get-Item -Path ".\").FullName

# Path for the test program.
$MsQuicTest = $CurrentDir + "\artifacts\windows\bin\$($Config)\msquictest.exe"
if (!$IsWindows) {
    $MsQuicTest = $CurrentDir + "/artifacts/linux/bin/msquictest"
}

# Path for the procdump executable.
$ProcDumpExe = $CurrentDir + "\bld\windows\procdump\procdump64.exe"

# Folder for log files.
$LogBaseDir = Join-Path (Join-Path $CurrentDir "artifacts") "logs"
$LogDir = Join-Path $LogBaseDir (Get-Date -UFormat "%m.%d.%Y.%T").Replace(':','.')

# Base XML results data.
$XmlResults = [xml]@"
<?xml version="1.0" encoding="UTF-8"?>
<testsuites tests="0" failures="0" disabled="0" errors="0" time="0" timestamp="date" name="AllTests">
</testsuites>
"@
$XmlResults.testsuites.timestamp = Get-Date -UFormat "%Y-%m-%dT%T"

# XML for creating new (failure) result data.
$FailXmlText = @"
<?xml version="1.0" encoding="UTF-8"?>
<testsuites tests="1" failures="1" disabled="0" errors="0" time="0" name="AllTests">
  <testsuite name="TestSuiteName" tests="1" failures="1" disabled="0" errors="0" timestamp="date" time="0" >
    <testcase name="TestCaseName" status="run" result="completed" time="0" timestamp="date" classname="TestSuiteName">
      <failure message="Application Crashed" type=""><![CDATA[Application Crashed]]></failure>
    </testcase>
  </testsuite>
</testsuites>
"@

# Helper script to build up a combined XML file for all test cases. This
# function just appends the given test case's xml output to the existing xml
# file. If not present (because of a crash) it generates one instead and appends
# it.
function Add-XmlResults($TestCase) {
    $TestHasResults = Test-Path $TestCase.ResultsPath
    $TestSuiteName = $TestCase.Name.Split(".")[0]
    $TestCaseName = $TestCase.Name.Split(".")[1]

    $NewXmlResults = $null
    if ($TestHasResults) {
        # Get the results from the test output.
        $NewXmlResults = [xml](Get-Content $TestCase.ResultsPath)
        Remove-Item $TestCase.ResultsPath -Force | Out-Null
    } else {
        # Generate our own results xml.
        $NewXmlText =  $FailXmlText.Replace("TestSuiteName", $TestSuiteName)
        $NewXmlText =  $NewXmlText.Replace("TestCaseName", $TestCaseName)
        $NewXmlText =  $NewXmlText.Replace("date", $TestCase.Timestamp)
        $NewXmlResults = [xml]($NewXmlText)
    }

    $IsFailure = $NewXmlResults.testsuites.failures -eq 1
    $Time = $NewXmlResults.testsuites.testsuite.testcase.time -as [Decimal]

    $Node = $null
    if ($XmlResults.testsuites.tests -ne 0) {
        # Look for a matching test suite that might already exist.
        $Node = $XmlResults.testsuites.testsuite | Where-Object { $_.Name -eq $TestSuiteName }
    }
    if ($null -ne $Node) {
        # Already has a matching test suite. Add the test case to it.
        $Node.tests = ($Node.tests -as [Int]) + 1
        if ($IsFailure) {
            $Node.failures = ($Node.failures -as [Int]) + 1
        }
        $Node.time = ($Node.time -as [Decimal]) + $Time
        $NewNode = $XmlResults.ImportNode($NewXmlResults.testsuites.testsuite.testcase, $true)
        $Node.AppendChild($NewNode) | Out-Null
    } else {
        # First instance of this test suite. Add the test suite.
        $NewNode = $XmlResults.ImportNode($NewXmlResults.testsuites.testsuite, $true)
        $XmlResults.testsuites.AppendChild($NewNode) | Out-Null
    }

    # Update the top level test and failure counts.
    $XmlResults.testsuites.tests = ($XmlResults.testsuites.tests -as [Int]) + 1
    if ($IsFailure) {
        $XmlResults.testsuites.failures = ($XmlResults.testsuites.failures -as [Int]) + 1
    }
    $XmlResults.testsuites.time = ($XmlResults.testsuites.time -as [Decimal]) + $Time
}

function Log($msg) {
    Write-Host "[$(Get-Date)] $msg"
}

# Installs procdump if not already. Windows specific.
function Install-ProcDump {
    if (!(Test-Path bld)) { mkdir bld | Out-Null }
    if (!(Test-Path bld\windows)) { mkdir bld\windows | Out-Null }
    if (!(Test-Path .\bld\windows\procdump)) {
        Log "Installing procdump..."
        # Download the zip file.
        Invoke-WebRequest -Uri https://download.sysinternals.com/files/Procdump.zip -OutFile bld\windows\procdump.zip
        # Extract the zip file.
        Expand-Archive -Path bld\windows\procdump.zip .\bld\windows\procdump
        # Delete the zip file.
        Remove-Item -Path bld\windows\procdump.zip
    }
}

# Starts msquictext with the given arguments, asynchronously.
function Start-MsQuicTest([String]$Arguments, [String]$OutputDir) {
    $pinfo = New-Object System.Diagnostics.ProcessStartInfo
    if ($IsWindows) {
        if ($Debugger) {
            $pinfo.FileName = "windbg"
            $pinfo.Arguments = "-g -G $($MsQuicTest) $($Arguments)"
        } else {
            $pinfo.FileName = $ProcDumpExe
            $pinfo.Arguments = "-ma -e -b -l -accepteula -x $($OutputDir) $($MsQuicTest) $($Arguments)"
        }
    } else {
        if ($Debugger) {
            $pinfo.FileName = "gdb"
            $pinfo.Arguments = "--args $MsQuicTest $Arguments"
        } else {
            $pinfo.FileName = $MsQuicTest
            $pinfo.Arguments = $Arguments
            $pinfo.WorkingDirectory = $OutputDir
        }
    }
    if (!$Debugger) {
        $pinfo.RedirectStandardOutput = $true
    }
    $pinfo.UseShellExecute = $false
    $p = New-Object System.Diagnostics.Process
    $p.StartInfo = $pinfo
    $p.Start() | Out-Null
    $p
}

# Executes msquictest to query all available test cases, parses the console
# output and returns a list of test case names.
function GetTestCases {
    $stdout = & $MsQuicTest "--gtest_list_tests"
    $Lines = ($stdout.Split([Environment]::NewLine)) | Where-Object { $_.Length -ne 0 }
    $CurTestGroup = $null
    $Tests = New-Object System.Collections.ArrayList
    for ($i = 0; $i -lt $Lines.Length; $i++) {
        if (!($Lines[$i].StartsWith(" "))) {
            $CurTestGroup = $Lines[$i]
        } else {
            $Tests.Add($CurTestGroup + $Lines[$i].Split("#")[0].Trim()) | Out-Null
        }
    }
    $Tests.ToArray()
}

# Starts a single msquictest test case running.
function StartTestCase([String]$Name) {

    $InstanceName = $Name.Replace("/", "_")
    $LocalLogDir = Join-Path $LogDir $InstanceName
    mkdir $LocalLogDir | Out-Null

    if ($LogProfile -ne "None") {
        # Start the logs
        .\log.ps1 -Start -LogProfile $LogProfile -InstanceName $InstanceName | Out-Null
    }

    $ResultsPath = Join-Path $LocalLogDir "results.xml"
    $Arguments = "--gtest_break_on_failure --gtest_catch_exceptions=0 --gtest_filter=$($Name) --gtest_output=xml:$($ResultsPath)"

    # Start the test process and return some information about the test case.
    [pscustomobject]@{
        Name = $Name
        InstanceName = $InstanceName
        LogDir = $LocalLogDir
        Timestamp = (Get-Date -UFormat "%Y-%m-%dT%T")
        ResultsPath = $ResultsPath
        Process = (Start-MsQuicTest $Arguments $LocalLogDir)
    }
}

# Waits for and finishes up the test case.
function FinishTestCase($TestCase) {
    $stdout = $null
    if (!$Debugger) {
        $stdout = $TestCase.Process.StandardOutput.ReadToEnd()
    }
    $TestCase.Process.WaitForExit()

    # Add the current test case results.
    Add-XmlResults $TestCase

    if ($Debugger -or $stdout.Contains("[  PASSED  ] 1 test")) {
        if ($KeepLogsOnSuccess) {
            if ($LogProfile -ne "None") {
                # Keep logs on failure.
<<<<<<< HEAD
                .\log.ps1 -Stop -OutputDirectory $TestCase.LogDir -InstanceName $TestCase.InstanceName | Out-Null
=======
                if ($ConvertLogs) {
                    .\log.ps1 -Stop -OutputDirectory $TestCase.LogDir -InstanceName $TestCase.InstanceName -ConvertToText | Out-Null
                } else {
                    .\log.ps1 -Stop -OutputDirectory $TestCase.LogDir -InstanceName $TestCase.InstanceName | Out-Null
                }
>>>>>>> 5c21ce32
            }
        } else {
            if ($LogProfile -ne "None") {
                # Don't keep logs on success.
                .\log.ps1 -Cancel -InstanceName $TestCase.InstanceName | Out-Null
            }
            Remove-Item $TestCase.LogDir -Recurse -Force | Out-Null
        }
    } else {
        if ($LogProfile -ne "None") {
            # Keep logs on failure.
            if ($ConvertLogs) {
                .\log.ps1 -Stop -OutputDirectory $TestCase.LogDir -InstanceName $TestCase.InstanceName -ConvertToText | Out-Null
            } else {
                .\log.ps1 -Stop -OutputDirectory $TestCase.LogDir -InstanceName $TestCase.InstanceName | Out-Null
            }
        }

        $stdout > (Join-Path $TestCase.LogDir "console.txt")

        if ($Compress) {
            # Zip the output.
            Compress-Archive -Path "$($TestCase.LogDir)\*" -DestinationPath "$($TestCase.LogDir).zip" | Out-Null
            Remove-Item $TestCase.LogDir -Recurse -Force | Out-Null
        }
    }
}

# Runs a test case synchronously.
function RunTestCase([String]$Name) {
    FinishTestCase (StartTestCase $Name)
}

##############################################################
#                     Main Execution                         #
##############################################################

# Make sure the executable is present for the current configuration.
if (!(Test-Path $MsQuicTest)) { Write-Error "$($MsQuicTest) does not exist!" }

# Query all the test cases.
$TestCases = GetTestCases

# Apply any filtering.
if ($Filter -ne "") {
    $TestCases = ($TestCases | Where-Object { $_ -Like $Filter }) -as [String[]]
}
if ($NegativeFilter -ne "") {
    $TestCases = ($TestCases | Where-Object { !($_ -Like $NegativeFilter) }) -as [String[]]
}
if ($null -eq $TestCases) {
    Log "No test cases found."
    exit
}

if ($ListTestCases) {
    # List the tst cases.
    $TestCases
    exit
}

if ($IsWindows) {
    # Make sure procdump is installed.
    Install-ProcDump
}

# Set up the base directory.
if (!(Test-Path $LogBaseDir)) { mkdir $LogBaseDir | Out-Null }
mkdir $LogDir | Out-Null

# Log collection doesn't work for parallel right now.
if ($Debugger -and $Parallel) {
    Log "Warning: Disabling parallel for debugger runs!"
    $Parallel = $false
}

try {
    if ($Parallel -eq $false) {
        # Run the test cases serially.
        Log "Executing $($TestCases.Length) tests in series..."
        for ($i = 0; $i -lt $TestCases.Length; $i++) {
            RunTestCase $TestCases[$i]
            Write-Progress -Activity "Running tests" -Status "Progress:" -PercentComplete ($i/$TestCases.Length*100)
        }

    } else {
        # Log collection doesn't work for parallel right now.
        if ($LogProfile -ne "None") {
            Log "Warning: Disabling log collection for parallel runs!"
            $LogProfile = "None"
        }

        # Starting the test cases all in parallel.
        Log "Starting $($TestCases.Length) tests in parallel..."
        $Runs = New-Object System.Collections.ArrayList
        for ($i = 0; $i -lt $TestCases.Length; $i++) {
            $Runs.Add((StartTestCase $TestCases[$i])) | Out-Null
            Write-Progress -Activity "Starting tests" -Status "Progress:" -PercentComplete ($i/$TestCases.Length*100)
            Start-Sleep -Milliseconds 1
        }

        # Wait for the test cases to complete.
        Log "Waiting for test cases to complete..."
        for ($i = 0; $i -lt $Runs.Count; $i++) {
            FinishTestCase $Runs[$i]
            Write-Progress -Activity "Finishing tests" -Status "Progress:" -PercentComplete ($i/$TestCases.Length*100)
        }
    }
} finally {
    # Save the xml results.
    $XmlResults.Save("$($LogDir).xml") | Out-Null

    $TestCount = $XmlResults.testsuites.tests -as [Int]
    $TestsFailed = $XmlResults.testsuites.failures -as [Int]

    # Print out the results.
    Log "$($TestCount) test(s) run. $($TestsFailed) test(s) failed."
    if ($TestsFailed -ne 0) {
        Log "Logs can be found in $($LogDir)"
    } elseif (!$KeepLogsOnSuccess) {
        Remove-Item $LogDir -Recurse -Force | Out-Null
    }
}
<|MERGE_RESOLUTION|>--- conflicted
+++ resolved
@@ -1,430 +1,420 @@
-<#
-
-.SYNOPSIS
-This script provides helpers for running executing the MsQuic tests.
-
-.PARAMETER Config
-    Specifies the build configuration to test.
-
-.PARAMETER ListTestCases
-    Lists all the test cases.
-
-.PARAMETER Parallel
-    Runs the test cases in parallel instead of serially. Log collection not currently supported.
-
-.PARAMETER Compress
-    Compresses the output files generated for failed test cases.
-
-.PARAMETER LogProfile
-    The name of the profile to use for log collection.
-
-.PARAMETER Filter
-    A filter to include test cases from the list to execute.
-
-.PARAMETER NegativeFilter
-    A filter to remove test cases from the list to execute.
-
-.PARAMETER Debugger
-    Attaches the debugger to each test case run.
-
-<<<<<<< HEAD
-=======
-.PARAMETER ConvertLogs
-    Convert any collected logs to text. Only works when LogProfile is set.
-
->>>>>>> 5c21ce32
-.PARAMETER KeepLogsOnSuccess
-    Don't discard logs on success.
-
-.EXAMPLE
-    test.ps1
-
-.EXAMPLE
-    test.ps1 -ListTestCases
-
-.EXAMPLE
-    test.ps1 -ListTestCases -Filter ParameterValidation*
-
-.EXAMPLE
-    test.ps1 -Filter ParameterValidation*
-
-.EXAMPLE
-    test.ps1 -LogProfile Full.Basic
-
-.EXAMPLE
-    test.ps1 -Parallel -NegativeFilter *Send*
-
-.EXAMPLE
-    test.ps1 -LogProfile Full.Verbose -Compress
-
-#>
-
-param (
-    [Parameter(Mandatory = $false)]
-    [ValidateSet("Debug", "Release")]
-    [string]$Config = "Debug",
-
-    [Parameter(Mandatory = $false)]
-    [switch]$ListTestCases = $false,
-
-    [Parameter(Mandatory = $false)]
-    [switch]$Parallel = $false,
-
-    [Parameter(Mandatory = $false)]
-    [switch]$Compress = $false,
-
-    [Parameter(Mandatory = $false)]
-    [ValidateSet("None", "Basic.Light", "Basic.Verbose", "Full.Light", "Full.Verbose")]
-    [string]$LogProfile = "None",
-
-    [Parameter(Mandatory = $false)]
-    [string]$Filter = "",
-
-    [Parameter(Mandatory = $false)]
-    [string]$NegativeFilter = "",
-
-    [Parameter(Mandatory = $false)]
-    [switch]$Debugger = $false,
-
-    [Parameter(Mandatory = $false)]
-<<<<<<< HEAD
-=======
-    [switch]$ConvertLogs = $false,
-
-    [Parameter(Mandatory = $false)]
->>>>>>> 5c21ce32
-    [switch]$KeepLogsOnSuccess = $false
-)
-
-Set-StrictMode -Version 'Latest'
-$PSDefaultParameterValues['*:ErrorAction'] = 'Stop'
-
-# Current directory.
-$CurrentDir = (Get-Item -Path ".\").FullName
-
-# Path for the test program.
-$MsQuicTest = $CurrentDir + "\artifacts\windows\bin\$($Config)\msquictest.exe"
-if (!$IsWindows) {
-    $MsQuicTest = $CurrentDir + "/artifacts/linux/bin/msquictest"
-}
-
-# Path for the procdump executable.
-$ProcDumpExe = $CurrentDir + "\bld\windows\procdump\procdump64.exe"
-
-# Folder for log files.
-$LogBaseDir = Join-Path (Join-Path $CurrentDir "artifacts") "logs"
-$LogDir = Join-Path $LogBaseDir (Get-Date -UFormat "%m.%d.%Y.%T").Replace(':','.')
-
-# Base XML results data.
-$XmlResults = [xml]@"
-<?xml version="1.0" encoding="UTF-8"?>
-<testsuites tests="0" failures="0" disabled="0" errors="0" time="0" timestamp="date" name="AllTests">
-</testsuites>
-"@
-$XmlResults.testsuites.timestamp = Get-Date -UFormat "%Y-%m-%dT%T"
-
-# XML for creating new (failure) result data.
-$FailXmlText = @"
-<?xml version="1.0" encoding="UTF-8"?>
-<testsuites tests="1" failures="1" disabled="0" errors="0" time="0" name="AllTests">
-  <testsuite name="TestSuiteName" tests="1" failures="1" disabled="0" errors="0" timestamp="date" time="0" >
-    <testcase name="TestCaseName" status="run" result="completed" time="0" timestamp="date" classname="TestSuiteName">
-      <failure message="Application Crashed" type=""><![CDATA[Application Crashed]]></failure>
-    </testcase>
-  </testsuite>
-</testsuites>
-"@
-
-# Helper script to build up a combined XML file for all test cases. This
-# function just appends the given test case's xml output to the existing xml
-# file. If not present (because of a crash) it generates one instead and appends
-# it.
-function Add-XmlResults($TestCase) {
-    $TestHasResults = Test-Path $TestCase.ResultsPath
-    $TestSuiteName = $TestCase.Name.Split(".")[0]
-    $TestCaseName = $TestCase.Name.Split(".")[1]
-
-    $NewXmlResults = $null
-    if ($TestHasResults) {
-        # Get the results from the test output.
-        $NewXmlResults = [xml](Get-Content $TestCase.ResultsPath)
-        Remove-Item $TestCase.ResultsPath -Force | Out-Null
-    } else {
-        # Generate our own results xml.
-        $NewXmlText =  $FailXmlText.Replace("TestSuiteName", $TestSuiteName)
-        $NewXmlText =  $NewXmlText.Replace("TestCaseName", $TestCaseName)
-        $NewXmlText =  $NewXmlText.Replace("date", $TestCase.Timestamp)
-        $NewXmlResults = [xml]($NewXmlText)
-    }
-
-    $IsFailure = $NewXmlResults.testsuites.failures -eq 1
-    $Time = $NewXmlResults.testsuites.testsuite.testcase.time -as [Decimal]
-
-    $Node = $null
-    if ($XmlResults.testsuites.tests -ne 0) {
-        # Look for a matching test suite that might already exist.
-        $Node = $XmlResults.testsuites.testsuite | Where-Object { $_.Name -eq $TestSuiteName }
-    }
-    if ($null -ne $Node) {
-        # Already has a matching test suite. Add the test case to it.
-        $Node.tests = ($Node.tests -as [Int]) + 1
-        if ($IsFailure) {
-            $Node.failures = ($Node.failures -as [Int]) + 1
-        }
-        $Node.time = ($Node.time -as [Decimal]) + $Time
-        $NewNode = $XmlResults.ImportNode($NewXmlResults.testsuites.testsuite.testcase, $true)
-        $Node.AppendChild($NewNode) | Out-Null
-    } else {
-        # First instance of this test suite. Add the test suite.
-        $NewNode = $XmlResults.ImportNode($NewXmlResults.testsuites.testsuite, $true)
-        $XmlResults.testsuites.AppendChild($NewNode) | Out-Null
-    }
-
-    # Update the top level test and failure counts.
-    $XmlResults.testsuites.tests = ($XmlResults.testsuites.tests -as [Int]) + 1
-    if ($IsFailure) {
-        $XmlResults.testsuites.failures = ($XmlResults.testsuites.failures -as [Int]) + 1
-    }
-    $XmlResults.testsuites.time = ($XmlResults.testsuites.time -as [Decimal]) + $Time
-}
-
-function Log($msg) {
-    Write-Host "[$(Get-Date)] $msg"
-}
-
-# Installs procdump if not already. Windows specific.
-function Install-ProcDump {
-    if (!(Test-Path bld)) { mkdir bld | Out-Null }
-    if (!(Test-Path bld\windows)) { mkdir bld\windows | Out-Null }
-    if (!(Test-Path .\bld\windows\procdump)) {
-        Log "Installing procdump..."
-        # Download the zip file.
-        Invoke-WebRequest -Uri https://download.sysinternals.com/files/Procdump.zip -OutFile bld\windows\procdump.zip
-        # Extract the zip file.
-        Expand-Archive -Path bld\windows\procdump.zip .\bld\windows\procdump
-        # Delete the zip file.
-        Remove-Item -Path bld\windows\procdump.zip
-    }
-}
-
-# Starts msquictext with the given arguments, asynchronously.
-function Start-MsQuicTest([String]$Arguments, [String]$OutputDir) {
-    $pinfo = New-Object System.Diagnostics.ProcessStartInfo
-    if ($IsWindows) {
-        if ($Debugger) {
-            $pinfo.FileName = "windbg"
-            $pinfo.Arguments = "-g -G $($MsQuicTest) $($Arguments)"
-        } else {
-            $pinfo.FileName = $ProcDumpExe
-            $pinfo.Arguments = "-ma -e -b -l -accepteula -x $($OutputDir) $($MsQuicTest) $($Arguments)"
-        }
-    } else {
-        if ($Debugger) {
-            $pinfo.FileName = "gdb"
-            $pinfo.Arguments = "--args $MsQuicTest $Arguments"
-        } else {
-            $pinfo.FileName = $MsQuicTest
-            $pinfo.Arguments = $Arguments
-            $pinfo.WorkingDirectory = $OutputDir
-        }
-    }
-    if (!$Debugger) {
-        $pinfo.RedirectStandardOutput = $true
-    }
-    $pinfo.UseShellExecute = $false
-    $p = New-Object System.Diagnostics.Process
-    $p.StartInfo = $pinfo
-    $p.Start() | Out-Null
-    $p
-}
-
-# Executes msquictest to query all available test cases, parses the console
-# output and returns a list of test case names.
-function GetTestCases {
-    $stdout = & $MsQuicTest "--gtest_list_tests"
-    $Lines = ($stdout.Split([Environment]::NewLine)) | Where-Object { $_.Length -ne 0 }
-    $CurTestGroup = $null
-    $Tests = New-Object System.Collections.ArrayList
-    for ($i = 0; $i -lt $Lines.Length; $i++) {
-        if (!($Lines[$i].StartsWith(" "))) {
-            $CurTestGroup = $Lines[$i]
-        } else {
-            $Tests.Add($CurTestGroup + $Lines[$i].Split("#")[0].Trim()) | Out-Null
-        }
-    }
-    $Tests.ToArray()
-}
-
-# Starts a single msquictest test case running.
-function StartTestCase([String]$Name) {
-
-    $InstanceName = $Name.Replace("/", "_")
-    $LocalLogDir = Join-Path $LogDir $InstanceName
-    mkdir $LocalLogDir | Out-Null
-
-    if ($LogProfile -ne "None") {
-        # Start the logs
-        .\log.ps1 -Start -LogProfile $LogProfile -InstanceName $InstanceName | Out-Null
-    }
-
-    $ResultsPath = Join-Path $LocalLogDir "results.xml"
-    $Arguments = "--gtest_break_on_failure --gtest_catch_exceptions=0 --gtest_filter=$($Name) --gtest_output=xml:$($ResultsPath)"
-
-    # Start the test process and return some information about the test case.
-    [pscustomobject]@{
-        Name = $Name
-        InstanceName = $InstanceName
-        LogDir = $LocalLogDir
-        Timestamp = (Get-Date -UFormat "%Y-%m-%dT%T")
-        ResultsPath = $ResultsPath
-        Process = (Start-MsQuicTest $Arguments $LocalLogDir)
-    }
-}
-
-# Waits for and finishes up the test case.
-function FinishTestCase($TestCase) {
-    $stdout = $null
-    if (!$Debugger) {
-        $stdout = $TestCase.Process.StandardOutput.ReadToEnd()
-    }
-    $TestCase.Process.WaitForExit()
-
-    # Add the current test case results.
-    Add-XmlResults $TestCase
-
-    if ($Debugger -or $stdout.Contains("[  PASSED  ] 1 test")) {
-        if ($KeepLogsOnSuccess) {
-            if ($LogProfile -ne "None") {
-                # Keep logs on failure.
-<<<<<<< HEAD
-                .\log.ps1 -Stop -OutputDirectory $TestCase.LogDir -InstanceName $TestCase.InstanceName | Out-Null
-=======
-                if ($ConvertLogs) {
-                    .\log.ps1 -Stop -OutputDirectory $TestCase.LogDir -InstanceName $TestCase.InstanceName -ConvertToText | Out-Null
-                } else {
-                    .\log.ps1 -Stop -OutputDirectory $TestCase.LogDir -InstanceName $TestCase.InstanceName | Out-Null
-                }
->>>>>>> 5c21ce32
-            }
-        } else {
-            if ($LogProfile -ne "None") {
-                # Don't keep logs on success.
-                .\log.ps1 -Cancel -InstanceName $TestCase.InstanceName | Out-Null
-            }
-            Remove-Item $TestCase.LogDir -Recurse -Force | Out-Null
-        }
-    } else {
-        if ($LogProfile -ne "None") {
-            # Keep logs on failure.
-            if ($ConvertLogs) {
-                .\log.ps1 -Stop -OutputDirectory $TestCase.LogDir -InstanceName $TestCase.InstanceName -ConvertToText | Out-Null
-            } else {
-                .\log.ps1 -Stop -OutputDirectory $TestCase.LogDir -InstanceName $TestCase.InstanceName | Out-Null
-            }
-        }
-
-        $stdout > (Join-Path $TestCase.LogDir "console.txt")
-
-        if ($Compress) {
-            # Zip the output.
-            Compress-Archive -Path "$($TestCase.LogDir)\*" -DestinationPath "$($TestCase.LogDir).zip" | Out-Null
-            Remove-Item $TestCase.LogDir -Recurse -Force | Out-Null
-        }
-    }
-}
-
-# Runs a test case synchronously.
-function RunTestCase([String]$Name) {
-    FinishTestCase (StartTestCase $Name)
-}
-
-##############################################################
-#                     Main Execution                         #
-##############################################################
-
-# Make sure the executable is present for the current configuration.
-if (!(Test-Path $MsQuicTest)) { Write-Error "$($MsQuicTest) does not exist!" }
-
-# Query all the test cases.
-$TestCases = GetTestCases
-
-# Apply any filtering.
-if ($Filter -ne "") {
-    $TestCases = ($TestCases | Where-Object { $_ -Like $Filter }) -as [String[]]
-}
-if ($NegativeFilter -ne "") {
-    $TestCases = ($TestCases | Where-Object { !($_ -Like $NegativeFilter) }) -as [String[]]
-}
-if ($null -eq $TestCases) {
-    Log "No test cases found."
-    exit
-}
-
-if ($ListTestCases) {
-    # List the tst cases.
-    $TestCases
-    exit
-}
-
-if ($IsWindows) {
-    # Make sure procdump is installed.
-    Install-ProcDump
-}
-
-# Set up the base directory.
-if (!(Test-Path $LogBaseDir)) { mkdir $LogBaseDir | Out-Null }
-mkdir $LogDir | Out-Null
-
-# Log collection doesn't work for parallel right now.
-if ($Debugger -and $Parallel) {
-    Log "Warning: Disabling parallel for debugger runs!"
-    $Parallel = $false
-}
-
-try {
-    if ($Parallel -eq $false) {
-        # Run the test cases serially.
-        Log "Executing $($TestCases.Length) tests in series..."
-        for ($i = 0; $i -lt $TestCases.Length; $i++) {
-            RunTestCase $TestCases[$i]
-            Write-Progress -Activity "Running tests" -Status "Progress:" -PercentComplete ($i/$TestCases.Length*100)
-        }
-
-    } else {
-        # Log collection doesn't work for parallel right now.
-        if ($LogProfile -ne "None") {
-            Log "Warning: Disabling log collection for parallel runs!"
-            $LogProfile = "None"
-        }
-
-        # Starting the test cases all in parallel.
-        Log "Starting $($TestCases.Length) tests in parallel..."
-        $Runs = New-Object System.Collections.ArrayList
-        for ($i = 0; $i -lt $TestCases.Length; $i++) {
-            $Runs.Add((StartTestCase $TestCases[$i])) | Out-Null
-            Write-Progress -Activity "Starting tests" -Status "Progress:" -PercentComplete ($i/$TestCases.Length*100)
-            Start-Sleep -Milliseconds 1
-        }
-
-        # Wait for the test cases to complete.
-        Log "Waiting for test cases to complete..."
-        for ($i = 0; $i -lt $Runs.Count; $i++) {
-            FinishTestCase $Runs[$i]
-            Write-Progress -Activity "Finishing tests" -Status "Progress:" -PercentComplete ($i/$TestCases.Length*100)
-        }
-    }
-} finally {
-    # Save the xml results.
-    $XmlResults.Save("$($LogDir).xml") | Out-Null
-
-    $TestCount = $XmlResults.testsuites.tests -as [Int]
-    $TestsFailed = $XmlResults.testsuites.failures -as [Int]
-
-    # Print out the results.
-    Log "$($TestCount) test(s) run. $($TestsFailed) test(s) failed."
-    if ($TestsFailed -ne 0) {
-        Log "Logs can be found in $($LogDir)"
-    } elseif (!$KeepLogsOnSuccess) {
-        Remove-Item $LogDir -Recurse -Force | Out-Null
-    }
-}
+<#
+
+.SYNOPSIS
+This script provides helpers for running executing the MsQuic tests.
+
+.PARAMETER Config
+    Specifies the build configuration to test.
+
+.PARAMETER ListTestCases
+    Lists all the test cases.
+
+.PARAMETER Parallel
+    Runs the test cases in parallel instead of serially. Log collection not currently supported.
+
+.PARAMETER Compress
+    Compresses the output files generated for failed test cases.
+
+.PARAMETER LogProfile
+    The name of the profile to use for log collection.
+
+.PARAMETER Filter
+    A filter to include test cases from the list to execute.
+
+.PARAMETER NegativeFilter
+    A filter to remove test cases from the list to execute.
+
+.PARAMETER Debugger
+    Attaches the debugger to each test case run.
+
+.PARAMETER ConvertLogs
+    Convert any collected logs to text. Only works when LogProfile is set.
+
+.PARAMETER KeepLogsOnSuccess
+    Don't discard logs on success.
+
+.EXAMPLE
+    test.ps1
+
+.EXAMPLE
+    test.ps1 -ListTestCases
+
+.EXAMPLE
+    test.ps1 -ListTestCases -Filter ParameterValidation*
+
+.EXAMPLE
+    test.ps1 -Filter ParameterValidation*
+
+.EXAMPLE
+    test.ps1 -LogProfile Full.Basic
+
+.EXAMPLE
+    test.ps1 -Parallel -NegativeFilter *Send*
+
+.EXAMPLE
+    test.ps1 -LogProfile Full.Verbose -Compress
+
+#>
+
+param (
+    [Parameter(Mandatory = $false)]
+    [ValidateSet("Debug", "Release")]
+    [string]$Config = "Debug",
+
+    [Parameter(Mandatory = $false)]
+    [switch]$ListTestCases = $false,
+
+    [Parameter(Mandatory = $false)]
+    [switch]$Parallel = $false,
+
+    [Parameter(Mandatory = $false)]
+    [switch]$Compress = $false,
+
+    [Parameter(Mandatory = $false)]
+    [ValidateSet("None", "Basic.Light", "Basic.Verbose", "Full.Light", "Full.Verbose")]
+    [string]$LogProfile = "None",
+
+    [Parameter(Mandatory = $false)]
+    [string]$Filter = "",
+
+    [Parameter(Mandatory = $false)]
+    [string]$NegativeFilter = "",
+
+    [Parameter(Mandatory = $false)]
+    [switch]$Debugger = $false,
+
+    [Parameter(Mandatory = $false)]
+    [switch]$ConvertLogs = $false,
+
+    [Parameter(Mandatory = $false)]
+    [switch]$KeepLogsOnSuccess = $false
+)
+
+Set-StrictMode -Version 'Latest'
+$PSDefaultParameterValues['*:ErrorAction'] = 'Stop'
+
+# Current directory.
+$CurrentDir = (Get-Item -Path ".\").FullName
+
+# Path for the test program.
+$MsQuicTest = $CurrentDir + "\artifacts\windows\bin\$($Config)\msquictest.exe"
+if (!$IsWindows) {
+    $MsQuicTest = $CurrentDir + "/artifacts/linux/bin/msquictest"
+}
+
+# Path for the procdump executable.
+$ProcDumpExe = $CurrentDir + "\bld\windows\procdump\procdump64.exe"
+
+# Folder for log files.
+$LogBaseDir = Join-Path (Join-Path $CurrentDir "artifacts") "logs"
+$LogDir = Join-Path $LogBaseDir (Get-Date -UFormat "%m.%d.%Y.%T").Replace(':','.')
+
+# Base XML results data.
+$XmlResults = [xml]@"
+<?xml version="1.0" encoding="UTF-8"?>
+<testsuites tests="0" failures="0" disabled="0" errors="0" time="0" timestamp="date" name="AllTests">
+</testsuites>
+"@
+$XmlResults.testsuites.timestamp = Get-Date -UFormat "%Y-%m-%dT%T"
+
+# XML for creating new (failure) result data.
+$FailXmlText = @"
+<?xml version="1.0" encoding="UTF-8"?>
+<testsuites tests="1" failures="1" disabled="0" errors="0" time="0" name="AllTests">
+  <testsuite name="TestSuiteName" tests="1" failures="1" disabled="0" errors="0" timestamp="date" time="0" >
+    <testcase name="TestCaseName" status="run" result="completed" time="0" timestamp="date" classname="TestSuiteName">
+      <failure message="Application Crashed" type=""><![CDATA[Application Crashed]]></failure>
+    </testcase>
+  </testsuite>
+</testsuites>
+"@
+
+# Helper script to build up a combined XML file for all test cases. This
+# function just appends the given test case's xml output to the existing xml
+# file. If not present (because of a crash) it generates one instead and appends
+# it.
+function Add-XmlResults($TestCase) {
+    $TestHasResults = Test-Path $TestCase.ResultsPath
+    $TestSuiteName = $TestCase.Name.Split(".")[0]
+    $TestCaseName = $TestCase.Name.Split(".")[1]
+
+    $NewXmlResults = $null
+    if ($TestHasResults) {
+        # Get the results from the test output.
+        $NewXmlResults = [xml](Get-Content $TestCase.ResultsPath)
+        Remove-Item $TestCase.ResultsPath -Force | Out-Null
+    } else {
+        # Generate our own results xml.
+        $NewXmlText =  $FailXmlText.Replace("TestSuiteName", $TestSuiteName)
+        $NewXmlText =  $NewXmlText.Replace("TestCaseName", $TestCaseName)
+        $NewXmlText =  $NewXmlText.Replace("date", $TestCase.Timestamp)
+        $NewXmlResults = [xml]($NewXmlText)
+    }
+
+    $IsFailure = $NewXmlResults.testsuites.failures -eq 1
+    $Time = $NewXmlResults.testsuites.testsuite.testcase.time -as [Decimal]
+
+    $Node = $null
+    if ($XmlResults.testsuites.tests -ne 0) {
+        # Look for a matching test suite that might already exist.
+        $Node = $XmlResults.testsuites.testsuite | Where-Object { $_.Name -eq $TestSuiteName }
+    }
+    if ($null -ne $Node) {
+        # Already has a matching test suite. Add the test case to it.
+        $Node.tests = ($Node.tests -as [Int]) + 1
+        if ($IsFailure) {
+            $Node.failures = ($Node.failures -as [Int]) + 1
+        }
+        $Node.time = ($Node.time -as [Decimal]) + $Time
+        $NewNode = $XmlResults.ImportNode($NewXmlResults.testsuites.testsuite.testcase, $true)
+        $Node.AppendChild($NewNode) | Out-Null
+    } else {
+        # First instance of this test suite. Add the test suite.
+        $NewNode = $XmlResults.ImportNode($NewXmlResults.testsuites.testsuite, $true)
+        $XmlResults.testsuites.AppendChild($NewNode) | Out-Null
+    }
+
+    # Update the top level test and failure counts.
+    $XmlResults.testsuites.tests = ($XmlResults.testsuites.tests -as [Int]) + 1
+    if ($IsFailure) {
+        $XmlResults.testsuites.failures = ($XmlResults.testsuites.failures -as [Int]) + 1
+    }
+    $XmlResults.testsuites.time = ($XmlResults.testsuites.time -as [Decimal]) + $Time
+}
+
+function Log($msg) {
+    Write-Host "[$(Get-Date)] $msg"
+}
+
+# Installs procdump if not already. Windows specific.
+function Install-ProcDump {
+    if (!(Test-Path bld)) { mkdir bld | Out-Null }
+    if (!(Test-Path bld\windows)) { mkdir bld\windows | Out-Null }
+    if (!(Test-Path .\bld\windows\procdump)) {
+        Log "Installing procdump..."
+        # Download the zip file.
+        Invoke-WebRequest -Uri https://download.sysinternals.com/files/Procdump.zip -OutFile bld\windows\procdump.zip
+        # Extract the zip file.
+        Expand-Archive -Path bld\windows\procdump.zip .\bld\windows\procdump
+        # Delete the zip file.
+        Remove-Item -Path bld\windows\procdump.zip
+    }
+}
+
+# Starts msquictext with the given arguments, asynchronously.
+function Start-MsQuicTest([String]$Arguments, [String]$OutputDir) {
+    $pinfo = New-Object System.Diagnostics.ProcessStartInfo
+    if ($IsWindows) {
+        if ($Debugger) {
+            $pinfo.FileName = "windbg"
+            $pinfo.Arguments = "-g -G $($MsQuicTest) $($Arguments)"
+        } else {
+            $pinfo.FileName = $ProcDumpExe
+            $pinfo.Arguments = "-ma -e -b -l -accepteula -x $($OutputDir) $($MsQuicTest) $($Arguments)"
+        }
+    } else {
+        if ($Debugger) {
+            $pinfo.FileName = "gdb"
+            $pinfo.Arguments = "--args $MsQuicTest $Arguments"
+        } else {
+            $pinfo.FileName = $MsQuicTest
+            $pinfo.Arguments = $Arguments
+            $pinfo.WorkingDirectory = $OutputDir
+        }
+    }
+    if (!$Debugger) {
+        $pinfo.RedirectStandardOutput = $true
+    }
+    $pinfo.UseShellExecute = $false
+    $p = New-Object System.Diagnostics.Process
+    $p.StartInfo = $pinfo
+    $p.Start() | Out-Null
+    $p
+}
+
+# Executes msquictest to query all available test cases, parses the console
+# output and returns a list of test case names.
+function GetTestCases {
+    $stdout = & $MsQuicTest "--gtest_list_tests"
+    $Lines = ($stdout.Split([Environment]::NewLine)) | Where-Object { $_.Length -ne 0 }
+    $CurTestGroup = $null
+    $Tests = New-Object System.Collections.ArrayList
+    for ($i = 0; $i -lt $Lines.Length; $i++) {
+        if (!($Lines[$i].StartsWith(" "))) {
+            $CurTestGroup = $Lines[$i]
+        } else {
+            $Tests.Add($CurTestGroup + $Lines[$i].Split("#")[0].Trim()) | Out-Null
+        }
+    }
+    $Tests.ToArray()
+}
+
+# Starts a single msquictest test case running.
+function StartTestCase([String]$Name) {
+
+    $InstanceName = $Name.Replace("/", "_")
+    $LocalLogDir = Join-Path $LogDir $InstanceName
+    mkdir $LocalLogDir | Out-Null
+
+    if ($LogProfile -ne "None") {
+        # Start the logs
+        .\log.ps1 -Start -LogProfile $LogProfile -InstanceName $InstanceName | Out-Null
+    }
+
+    $ResultsPath = Join-Path $LocalLogDir "results.xml"
+    $Arguments = "--gtest_break_on_failure --gtest_catch_exceptions=0 --gtest_filter=$($Name) --gtest_output=xml:$($ResultsPath)"
+
+    # Start the test process and return some information about the test case.
+    [pscustomobject]@{
+        Name = $Name
+        InstanceName = $InstanceName
+        LogDir = $LocalLogDir
+        Timestamp = (Get-Date -UFormat "%Y-%m-%dT%T")
+        ResultsPath = $ResultsPath
+        Process = (Start-MsQuicTest $Arguments $LocalLogDir)
+    }
+}
+
+# Waits for and finishes up the test case.
+function FinishTestCase($TestCase) {
+    $stdout = $null
+    if (!$Debugger) {
+        $stdout = $TestCase.Process.StandardOutput.ReadToEnd()
+    }
+    $TestCase.Process.WaitForExit()
+
+    # Add the current test case results.
+    Add-XmlResults $TestCase
+
+    if ($Debugger -or $stdout.Contains("[  PASSED  ] 1 test")) {
+        if ($KeepLogsOnSuccess) {
+            # Keep logs.
+            if ($LogProfile -ne "None") {
+                if ($ConvertLogs) {
+                    .\log.ps1 -Stop -OutputDirectory $TestCase.LogDir -InstanceName $TestCase.InstanceName -ConvertToText | Out-Null
+                } else {
+                    .\log.ps1 -Stop -OutputDirectory $TestCase.LogDir -InstanceName $TestCase.InstanceName | Out-Null
+                }
+            }
+        } else {
+            if ($LogProfile -ne "None") {
+                # Don't keep logs on success.
+                .\log.ps1 -Cancel -InstanceName $TestCase.InstanceName | Out-Null
+            }
+            Remove-Item $TestCase.LogDir -Recurse -Force | Out-Null
+        }
+    } else {
+        if ($LogProfile -ne "None") {
+            # Keep logs on failure.
+            if ($ConvertLogs) {
+                .\log.ps1 -Stop -OutputDirectory $TestCase.LogDir -InstanceName $TestCase.InstanceName -ConvertToText | Out-Null
+            } else {
+                .\log.ps1 -Stop -OutputDirectory $TestCase.LogDir -InstanceName $TestCase.InstanceName | Out-Null
+            }
+        }
+
+        $stdout > (Join-Path $TestCase.LogDir "console.txt")
+
+        if ($Compress) {
+            # Zip the output.
+            Compress-Archive -Path "$($TestCase.LogDir)\*" -DestinationPath "$($TestCase.LogDir).zip" | Out-Null
+            Remove-Item $TestCase.LogDir -Recurse -Force | Out-Null
+        }
+    }
+}
+
+# Runs a test case synchronously.
+function RunTestCase([String]$Name) {
+    FinishTestCase (StartTestCase $Name)
+}
+
+##############################################################
+#                     Main Execution                         #
+##############################################################
+
+# Make sure the executable is present for the current configuration.
+if (!(Test-Path $MsQuicTest)) { Write-Error "$($MsQuicTest) does not exist!" }
+
+# Query all the test cases.
+$TestCases = GetTestCases
+
+# Apply any filtering.
+if ($Filter -ne "") {
+    $TestCases = ($TestCases | Where-Object { $_ -Like $Filter }) -as [String[]]
+}
+if ($NegativeFilter -ne "") {
+    $TestCases = ($TestCases | Where-Object { !($_ -Like $NegativeFilter) }) -as [String[]]
+}
+if ($null -eq $TestCases) {
+    Log "No test cases found."
+    exit
+}
+
+if ($ListTestCases) {
+    # List the tst cases.
+    $TestCases
+    exit
+}
+
+if ($IsWindows) {
+    # Make sure procdump is installed.
+    Install-ProcDump
+}
+
+# Set up the base directory.
+if (!(Test-Path $LogBaseDir)) { mkdir $LogBaseDir | Out-Null }
+mkdir $LogDir | Out-Null
+
+# Log collection doesn't work for parallel right now.
+if ($Debugger -and $Parallel) {
+    Log "Warning: Disabling parallel for debugger runs!"
+    $Parallel = $false
+}
+
+try {
+    if ($Parallel -eq $false) {
+        # Run the test cases serially.
+        Log "Executing $($TestCases.Length) tests in series..."
+        for ($i = 0; $i -lt $TestCases.Length; $i++) {
+            RunTestCase $TestCases[$i]
+            Write-Progress -Activity "Running tests" -Status "Progress:" -PercentComplete ($i/$TestCases.Length*100)
+        }
+
+    } else {
+        # Log collection doesn't work for parallel right now.
+        if ($LogProfile -ne "None") {
+            Log "Warning: Disabling log collection for parallel runs!"
+            $LogProfile = "None"
+        }
+
+        # Starting the test cases all in parallel.
+        Log "Starting $($TestCases.Length) tests in parallel..."
+        $Runs = New-Object System.Collections.ArrayList
+        for ($i = 0; $i -lt $TestCases.Length; $i++) {
+            $Runs.Add((StartTestCase $TestCases[$i])) | Out-Null
+            Write-Progress -Activity "Starting tests" -Status "Progress:" -PercentComplete ($i/$TestCases.Length*100)
+            Start-Sleep -Milliseconds 1
+        }
+
+        # Wait for the test cases to complete.
+        Log "Waiting for test cases to complete..."
+        for ($i = 0; $i -lt $Runs.Count; $i++) {
+            FinishTestCase $Runs[$i]
+            Write-Progress -Activity "Finishing tests" -Status "Progress:" -PercentComplete ($i/$TestCases.Length*100)
+        }
+    }
+} finally {
+    # Save the xml results.
+    $XmlResults.Save("$($LogDir).xml") | Out-Null
+
+    $TestCount = $XmlResults.testsuites.tests -as [Int]
+    $TestsFailed = $XmlResults.testsuites.failures -as [Int]
+
+    # Print out the results.
+    Log "$($TestCount) test(s) run. $($TestsFailed) test(s) failed."
+    if ($TestsFailed -ne 0) {
+        Log "Logs can be found in $($LogDir)"
+    } elseif (!$KeepLogsOnSuccess) {
+        Remove-Item $LogDir -Recurse -Force | Out-Null
+    }
+}