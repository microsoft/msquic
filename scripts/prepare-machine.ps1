--- conflicted
+++ resolved
@@ -69,7 +69,11 @@
         reg.exe add $TlsClientKeyPath /v Enabled /t REG_DWORD /d 1 /f | Out-Null
     }
     if ($Configuration -eq "Test") {
-<<<<<<< HEAD
+        $NuGetName = "Microsoft.Logging.CLOG2Text.Windows.0.1.2.nupkg"
+        $ToolName = "Microsoft.Logging.CLOG2Text.Windows"
+        $DownloadUrl = "https://github.com/microsoft/CLOG/releases/download/v0.1.2"
+        Install-ClogTool -NuGetName $NuGetName -ToolName $ToolName -DownloadUrl $DownloadUrl
+
         # Install OpenCppCoverage on test machines
         if (!(Test-Path "C:\Program Files\OpenCppCoverage\OpenCppCoverage.exe")) {
 
@@ -94,12 +98,6 @@
 
             Write-Host "[$(Get-Date)] OpenCppCoverage installed."
         }
-=======
-        $NuGetName = "Microsoft.Logging.CLOG2Text.Windows.0.1.2.nupkg"
-        $ToolName = "Microsoft.Logging.CLOG2Text.Windows"
-        $DownloadUrl = "https://github.com/microsoft/CLOG/releases/download/v0.1.2"
-        Install-ClogTool -NuGetName $NuGetName -ToolName $ToolName -DownloadUrl $DownloadUrl
->>>>>>> f7d68bf1
     }
 
 } else {
