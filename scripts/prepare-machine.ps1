<#

.SYNOPSIS
This script installs all necessary dependencies on the machine, depending
on the provided configuration.

.PARAMETER Tls
    The TLS library in use.

.PARAMETER Force
    Overwrite and force installation of all dependencies.

.PARAMETER ForKernel
    Indicates build is for kernel mode.

.PARAMETER InstallTestCertificates
    Generate test certificates. Only supported on Windows.

.PARAMETER InstallSigningCertificates
    Generate a code signing certificate for kernel driver tests.

.EXAMPLE
    prepare-machine.ps1

.EXAMPLE
    prepare-machine.ps1 -ForBuild

.EXAMPLE
    prepare-machine.ps1 -ForTest

#>

param (
    [Parameter(Mandatory = $false)]
    [string]$Tls = "",

    [Parameter(Mandatory = $false)]
    [switch]$Force,

    [Parameter(Mandatory = $false)]
    [switch]$ForContainerBuild,

    [Parameter(Mandatory = $false)]
    [switch]$ForBuild,

    [Parameter(Mandatory = $false)]
    [switch]$ForTest,

    [Parameter(Mandatory = $false)]
    [switch]$ForKernel,

    [Parameter(Mandatory = $false)]
    [switch]$InstallSigningCertificates,

    [Parameter(Mandatory = $false)]
    [switch]$InstallTestCertificates,

    [Parameter(Mandatory = $false)]
    [switch]$InstallDuoNic,

    [Parameter(Mandatory = $false)]
    [switch]$InstallCodeCoverage,

    [Parameter(Mandatory = $false)]
    [switch]$InstallNasm,

    [Parameter(Mandatory = $false)]
    [switch]$InstallJom,

    [Parameter(Mandatory = $false)]
    [switch]$InstallXdpSdk,

    [Parameter(Mandatory = $false)]
    [switch]$UseXdp,

    [Parameter(Mandatory = $false)]
    [switch]$InstallArm64Toolchain,

    [Parameter(Mandatory = $false)]
    [switch]$InstallXdpDriver,

    [Parameter(Mandatory = $false)]
    [switch]$UninstallXdp,

    [Parameter(Mandatory = $false)]
    [switch]$InstallClog2Text,

    [Parameter(Mandatory = $false)]
    [switch]$DisableTest,

    [Parameter(Mandatory = $false)]
    [switch]$InstallCoreNetCiDeps
)

# Admin is required because a lot of things are installed to the local machine
# in the script.
#Requires -RunAsAdministrator

Set-StrictMode -Version 'Latest'
$PSDefaultParameterValues['*:ErrorAction'] = 'Stop'
$ProgressPreference = 'SilentlyContinue'

$PrepConfig = & (Join-Path $PSScriptRoot get-buildconfig.ps1) -Tls $Tls
$Tls = $PrepConfig.Tls

if ($PSVersionTable.PSVersion.Major -lt 7) {
    # This script requires PowerShell core (mostly for xplat stuff).
    Write-Error ("`nPowerShell v7.x or greater is needed for this script to work. " +
                 "Please visit https://github.com/microsoft/msquic/blob/main/docs/BUILD.md#powershell-usage")
}

if ($UseXdp) {
    # Helper for XDP usage
    if ($ForBuild) {
        $InstallXdpSdk = $true;
    }
    if ($ForTest) {
        $InstallXdpDriver = $true;
        $InstallDuoNic = $true;
    }
}

if (!$ForContainerBuild -and !$ForBuild -and !$ForTest -and !$InstallXdpDriver -and !$UninstallXdp) {
    # When no args are passed, assume we want to build and test everything
    # locally (i.e. a dev environment). Set Tls to OpenSSL to make sure
    # everything is available.
    Write-Host "No arguments passed, defaulting -ForBuild and -ForTest"
    $ForBuild = $true
    $ForTest = $true
}

if ($ForBuild) {
    # When configured for building, make sure we have all possible dependencies
    # enabled for any possible build.
    $InstallNasm = $true
    $InstallJom = $true
    $InstallXdpSdk = $true
    $InstallCoreNetCiDeps = $true; # For kernel signing certs
}

if ($ForTest) {
    # When configured for testing, make sure we have all possible dependencies
    # enabled for any possible test.
    $InstallTestCertificates = $true
    $InstallClog2Text = $true

    # Since installing signing certs also checks whether test signing is enabled, which most
    # likely will fail on a devbox, do it only when we need to test kernel drivers so that
    # local testing setup won't be blocked by test signing not enabled.
    if ($ForKernel) {
        $InstallSigningCertificates = $true;
    }

    #$InstallCodeCoverage = $true # Ideally we'd enable this by default, but it
                                  # hangs sometimes, so we only want to install
                                  # for jobs that absoultely need it.
}

if ($InstallXdpDriver) {
    # The XDP SDK contains XDP driver, so ensure it's downloaded.
    $InstallXdpSdk = $true
    $InstallSigningCertificates = $true;
}

if ($InstallDuoNic) {
    $InstallSigningCertificates = $true;
}

if ($InstallSigningCertificates) {
    # Signing certs need the CoreNet-CI dependencies.
    $InstallCoreNetCiDeps = $true;
}

# Root directory of the project.
$RootDir = Split-Path $PSScriptRoot -Parent
$ArtifactsPath = Join-Path $RootDir "artifacts"
if (!(Test-Path $ArtifactsPath)) { mkdir $ArtifactsPath | Out-Null }

# Directory for the corenet CI install.
$CoreNetCiPath = Join-Path $ArtifactsPath "corenet-ci-main"
$SetupPath = Join-Path $CoreNetCiPath "vm-setup"

# Generic, default password for test certificates.
$PfxPassword = ConvertTo-SecureString -String "placeholder" -Force -AsPlainText

# Downloads and caches the latest version of the corenet-ci-main repo.
function Download-CoreNet-Deps {
    if (!$IsWindows) { return } # Windows only
    # Download and extract https://github.com/microsoft/corenet-ci.
    if ($Force) { rm -Force -Recurse $CoreNetCiPath -ErrorAction Ignore }
    if (!(Test-Path $CoreNetCiPath)) {
        Write-Host "Downloading CoreNet-CI"
        $ZipPath = Join-Path $ArtifactsPath "corenet-ci.zip"
        Invoke-WebRequest -Uri "https://github.com/microsoft/corenet-ci/archive/refs/heads/main.zip" -OutFile $ZipPath
        Expand-Archive -Path $ZipPath -DestinationPath $ArtifactsPath -Force
        Remove-Item -Path $ZipPath
    }
}

# Installs the certs downloaded via Download-CoreNet-Deps and used for signing
# our test drivers.
function Install-SigningCertificates {
    if (!$IsWindows) { return } # Windows only

    # Check to see if test signing is enabled.
    $HasTestSigning = $false
    try { $HasTestSigning = ("$(bcdedit)" | Select-String -Pattern "testsigning\s+Yes").Matches.Success } catch { }
    if (!$HasTestSigning) { Write-Error "Test Signing Not Enabled!" }

    Write-Host "Installing driver signing certificates"
    try {
        CertUtil.exe -addstore Root "$SetupPath\CoreNetSignRoot.cer"
        CertUtil.exe -addstore TrustedPublisher "$SetupPath\CoreNetSignRoot.cer"
        CertUtil.exe -addstore Root "$SetupPath\testroot-sha2.cer" # For duonic
    } catch {
        Write-Host "WARNING: Exception encountered while installing signing certs. Drivers may not start!"
    }
}

# Downloads the latest version of XDP (for building).
function Install-Xdp-Sdk {
    if (!$IsWindows) { return } # Windows only
    $XdpPath = Join-Path $ArtifactsPath "xdp"
    if ($Force) {
        rm -Force -Recurse $XdpPath -ErrorAction Ignore | Out-Null
    }
    if (!(Test-Path $XdpPath)) {
        Write-Host "Downloading XDP kit"
        $ZipPath = Join-Path $ArtifactsPath "xdp.zip"
        Invoke-WebRequest -Uri (Get-Content (Join-Path $PSScriptRoot "xdp.json") | ConvertFrom-Json).kit -OutFile $ZipPath
        Write-Host "Extracting XDP kit"
        Expand-Archive -Path $ZipPath -DestinationPath $XdpPath -Force
        New-Item -Path "$ArtifactsPath\bin\xdp" -ItemType Directory -Force
        Copy-Item -Path "$XdpPath\symbols\*" -Destination "$ArtifactsPath\bin\xdp" -Force
        Copy-Item -Path "$XdpPath\bin\*" -Destination "$ArtifactsPath\bin\xdp" -Force
        Remove-Item -Path $ZipPath
    }
}

# Installs the XDP driver (for testing).
# NB: XDP can be uninstalled via Uninstall-Xdp
function Install-Xdp-Driver {
    if (!$IsWindows) { return } # Windows only
    Write-Host "Downloading XDP msi"
    $MsiPath = Join-Path $ArtifactsPath "xdp.msi"
    Invoke-WebRequest -Uri (Get-Content (Join-Path $PSScriptRoot "xdp.json") | ConvertFrom-Json).installer -OutFile $MsiPath
    Write-Host "Installing XDP driver"
<<<<<<< HEAD
    msiexec.exe /i $MsiPath /quiet | Out-Null
=======
    netcfg.exe -l "$XdpPath\bin\xdp.inf" -c s -i ms_xdp

    Write-Host "Setting XDP XskDisableTxBounce=1"
    reg.exe add HKLM\SYSTEM\CurrentControlSet\Services\xdp\Parameters /v XskDisableTxBounce /d 1 /t REG_DWORD /f
>>>>>>> 0e16ec9a
}

# Completely removes the XDP driver and SDK.
function Uninstall-Xdp {
    if (!$IsWindows) { return } # Windows only
    $MsiPath = Join-Path $ArtifactsPath "xdp.msi"
    if (Test-Path $MsiPath) {
        Write-Host "Uninstalling XDP driver"
        try { msiexec.exe /x $MsiPath /quiet | Out-Null } catch {}
    }
    $XdpPath = Join-Path $ArtifactsPath "xdp"
    if (Test-Path $XdpPath) {
        Write-Host "Deleting XDP kit"
        rm -Force -Recurse $XdpPath -ErrorAction Ignore | Out-Null
    }
}

# Installs DuoNic from the CoreNet-CI repo.
function Install-DuoNic {
    if (!$IsWindows) { return } # Windows only
    # Install the DuoNic driver.
    Write-Host "Installing DuoNic driver"
    $DuoNicPath = Join-Path $SetupPath duonic
    $DuoNicScript = (Join-Path $DuoNicPath duonic.ps1)
    if (!(Test-Path $DuoNicScript)) { Write-Error "Missing file: $DuoNicScript" }
    Invoke-Expression "cmd /c `"pushd $DuoNicPath && pwsh duonic.ps1 -Install`""
}

function Update-Path($NewPath) {
    Write-Host "Updating PATH"
    $CurrentSystemPath = [Environment]::GetEnvironmentVariable("PATH", [System.EnvironmentVariableTarget]::Machine)
    $CurrentSystemPath = "$CurrentSystemPath;$NewPath"
    $env:PATH = "${env:PATH};$NewPath"
    [Environment]::SetEnvironmentVariable("PATH", $CurrentSystemPath, [System.EnvironmentVariableTarget]::Machine)
    Write-Host "##vso[task.setvariable variable=PATH;]${env:PATH}"
    Write-Host "PATH has been updated. You'll need to restart your terminal for this to take affect."
}

# Installs NASM from the public release.
function Install-NASM {
    if (!$IsWindows) { return } # Windows only
    $NasmVersion = "2.16.01"
    $NasmPath = Join-Path $env:Programfiles "nasm-$NasmVersion"
    $NasmExe = Join-Path $NasmPath "nasm.exe"
    if ($Force) { rm -Force -Recurse $NasmPath -ErrorAction Ignore }
    if (!(Test-Path $NasmExe) -and $env:GITHUB_PATH -eq $null) {
        Write-Host "Downloading NASM"
        $NasmArch = "win64"
        if (![System.Environment]::Is64BitOperatingSystem) { $NasmArch = "win32" }
        try {
            Invoke-WebRequest -Uri "https://www.nasm.us/pub/nasm/releasebuilds/$NasmVersion/win64/nasm-$NasmVersion-$NasmArch.zip" -OutFile "artifacts\nasm.zip"
        } catch {
            # Mirror fallback
            Invoke-WebRequest -Uri "https://fossies.org/windows/misc/nasm-$NasmVersion-$NasmArch.zip" -OutFile "artifacts\nasm.zip"
        }

        Write-Host "Extracting/installing NASM"
        Expand-Archive -Path "artifacts\nasm.zip" -DestinationPath $env:Programfiles -Force
        Remove-Item -Path "artifacts\nasm.zip"
        Update-Path $NasmPath
    }
}

# Installs JOM from the public release.
function Install-JOM {
    if (!$IsWindows) { return } # Windows only
    $JomVersion = "1_1_3"
    $JomPath = Join-Path $env:Programfiles "jom_$JomVersion"
    $JomExe = Join-Path $JomPath "jom.exe"
    if (!(Test-Path $JomExe) -and $env:GITHUB_PATH -eq $null) {
        Write-Host "Downloading JOM"
        try {
            Invoke-WebRequest -Uri "https://qt.mirror.constant.com/official_releases/jom/jom_$JomVersion.zip" -OutFile "artifacts\jom.zip"
        } catch {
            # Mirror fallback
            Invoke-WebRequest -Uri "https://mirrors.ocf.berkeley.edu/qt/official_releases/jom/jom_$JomVersion.zip" -OutFile "artifacts\jom.zip"
        }

        Write-Host "Extracting/installing JOM"
        New-Item -Path $JomPath -ItemType Directory -Force
        Expand-Archive -Path "artifacts\jom.zip" -DestinationPath $JomPath -Force
        Remove-Item -Path "artifacts\jom.zip"
        Update-Path $JomPath
    }
}

# Installs OpenCppCoverage from the public release.
function Install-OpenCppCoverage {
    if (!$IsWindows) { return } # Windows only
    if (!(Test-Path "C:\Program Files\OpenCppCoverage\OpenCppCoverage.exe")) {
        # Download the installer.
        $Installer = $null
        if ([System.Environment]::Is64BitOperatingSystem) {
            $Installer = "OpenCppCoverageSetup-x64-0.9.9.0.exe"
        } else {
            $Installer = "OpenCppCoverageSetup-x86-0.9.9.0.exe"
        }
        $ExeFile = Join-Path $Env:TEMP $Installer
        Write-Host "Downloading $Installer"
        Invoke-WebRequest -Uri "https://github.com/OpenCppCoverage/OpenCppCoverage/releases/download/release-0.9.9.0/$($Installer)" -OutFile $ExeFile

        # Start the installer and wait for it to finish.
        Write-Host "Installing $Installer"
        Start-Process $ExeFile -Wait -ArgumentList {"/silent"} -NoNewWindow
        Remove-Item -Path $ExeFile
    }
}

# Checks the OS version number to see if it's recent enough (> 2019) to support
# the necessary features for creating and installing the test certificates.
function Win-SupportsCerts {
    $ver = [environment]::OSVersion.Version
    if ($ver.Build -lt 20000) { return $false }
    return $true
}

# Creates and installs certificates used for testing.
function Install-TestCertificates {
    if (!$IsWindows -or !(Win-SupportsCerts)) { return } # Windows only
    $DnsNames = $env:computername,"localhost","127.0.0.1","::1","192.168.1.11","192.168.1.12","fc00::1:11","fc00::1:12"
    $NewRoot = $false
    Write-Host "Searching for MsQuicTestRoot certificate..."
    $RootCert = Get-ChildItem -path Cert:\LocalMachine\Root\* -Recurse | Where-Object {$_.Subject -eq "CN=MsQuicTestRoot"}
    if (!$RootCert) {
        Write-Host "MsQuicTestRoot not found! Creating new MsQuicTestRoot certificate..."
        $RootCert = New-SelfSignedCertificate -Subject "CN=MsQuicTestRoot" -FriendlyName MsQuicTestRoot -KeyUsageProperty Sign -KeyUsage CertSign,DigitalSignature -CertStoreLocation cert:\CurrentUser\My -HashAlgorithm SHA256 -Provider "Microsoft Software Key Storage Provider" -KeyExportPolicy Exportable -KeyAlgorithm ECDSA_nistP521 -CurveExport CurveName -NotAfter(Get-Date).AddYears(5) -TextExtension @("2.5.29.19 = {text}ca=1&pathlength=0") -Type Custom
        $TempRootPath = Join-Path $Env:TEMP "MsQuicTestRoot.cer"
        Export-Certificate -Type CERT -Cert $RootCert -FilePath $TempRootPath
        CertUtil.exe -addstore Root $TempRootPath
        Remove-Item $TempRootPath
        $NewRoot = $true
        Write-Host "New MsQuicTestRoot certificate installed!"
    } else {
        Write-Host "Found existing MsQuicTestRoot certificate!"
    }

    Write-Host "Searching for MsQuicTestServer certificate..."
    $ServerCert = Get-ChildItem -path Cert:\LocalMachine\My\* -Recurse | Where-Object {$_.Subject -eq "CN=MsQuicTestServer"}
    if (!$ServerCert) {
        Write-Host "MsQuicTestServer not found! Creating new MsQuicTestServer certificate..."
        $ServerCert = New-SelfSignedCertificate -Subject "CN=MsQuicTestServer" -DnsName $DnsNames -FriendlyName MsQuicTestServer -KeyUsageProperty Sign -KeyUsage DigitalSignature -CertStoreLocation cert:\CurrentUser\My -HashAlgorithm SHA256 -Provider "Microsoft Software Key Storage Provider" -KeyExportPolicy Exportable -KeyAlgorithm ECDSA_nistP256 -CurveExport CurveName -NotAfter(Get-Date).AddYears(5) -TextExtension @("2.5.29.19 = {text}","2.5.29.37 = {text}1.3.6.1.5.5.7.3.1") -Signer $RootCert
        $TempServerPath = Join-Path $Env:TEMP "MsQuicTestServerCert.pfx"
        Export-PfxCertificate -Cert $ServerCert -Password $PfxPassword -FilePath $TempServerPath
        Import-PfxCertificate -FilePath $TempServerPath -Password $PfxPassword -Exportable -CertStoreLocation Cert:\LocalMachine\My
        Remove-Item $TempServerPath
        Write-Host "New MsQuicTestServer certificate installed!"
    } else {
        Write-Host "Found existing MsQuicTestServer certificate!"
    }

    Write-Host "Searching for MsQuicTestExpiredServer certificate..."
    $ExpiredServerCert = Get-ChildItem -path Cert:\LocalMachine\My\* -Recurse | Where-Object {$_.Subject -eq "CN=MsQuicTestExpiredServer"}
    if (!$ExpiredServerCert) {
        Write-Host "MsQuicTestExpiredServer not found! Creating new MsQuicTestExpiredServer certificate..."
        $ExpiredServerCert = New-SelfSignedCertificate -Subject "CN=MsQuicTestExpiredServer" -DnsName $DnsNames -FriendlyName MsQuicTestExpiredServer -KeyUsageProperty Sign -KeyUsage DigitalSignature -CertStoreLocation cert:\CurrentUser\My -HashAlgorithm SHA256 -Provider "Microsoft Software Key Storage Provider" -KeyExportPolicy Exportable -KeyAlgorithm ECDSA_nistP256 -CurveExport CurveName -NotBefore (Get-Date).AddYears(-2) -NotAfter(Get-Date).AddYears(-1) -TextExtension @("2.5.29.19 = {text}","2.5.29.37 = {text}1.3.6.1.5.5.7.3.1") -Signer $RootCert
        $TempExpiredServerPath = Join-Path $Env:TEMP "MsQuicTestExpiredServerCert.pfx"
        Export-PfxCertificate -Cert $ExpiredServerCert -Password $PfxPassword -FilePath $TempExpiredServerPath
        Import-PfxCertificate -FilePath $TempExpiredServerPath -Password $PfxPassword -Exportable -CertStoreLocation Cert:\LocalMachine\My
        Remove-Item $TempExpiredServerPath
        Write-Host "New MsQuicTestExpiredServer certificate installed!"
    } else {
        Write-Host "Found existing MsQuicTestExpiredServer certificate!"
    }

    Write-Host "Searching for MsQuicTestClient certificate..."
    $ClientCert = Get-ChildItem -path Cert:\LocalMachine\My\* -Recurse | Where-Object {$_.Subject -eq "CN=MsQuicTestClient"}
    if (!$ClientCert) {
        Write-Host "MsQuicTestClient not found! Creating new MsQuicTestClient certificate..."
        $ClientCert = New-SelfSignedCertificate -Subject "CN=MsQuicTestClient" -FriendlyName MsQuicTestClient -KeyUsageProperty Sign -KeyUsage DigitalSignature -CertStoreLocation cert:\CurrentUser\My -HashAlgorithm SHA256 -Provider "Microsoft Software Key Storage Provider" -KeyExportPolicy Exportable -KeyAlgorithm ECDSA_nistP256 -CurveExport CurveName -NotAfter(Get-Date).AddYears(5) -TextExtension @("2.5.29.19 = {text}","2.5.29.37 = {text}1.3.6.1.5.5.7.3.2") -Signer $RootCert
        $TempClientPath = Join-Path $Env:TEMP "MsQuicTestClientCert.pfx"
        Export-PfxCertificate -Cert $ClientCert -Password $PfxPassword -FilePath $TempClientPath
        Import-PfxCertificate -FilePath $TempClientPath -Password $PfxPassword -Exportable -CertStoreLocation Cert:\LocalMachine\My
        Remove-Item $TempClientPath
        Write-Host "New MsQuicTestClient certificate installed!"
    } else {
        Write-Host "Found existing MsQuicTestClient certificate!"
    }

    Write-Host "Searching for MsQuicTestExpiredClient certificate..."
    $ExpiredClientCert = Get-ChildItem -path Cert:\LocalMachine\My\* -Recurse | Where-Object {$_.Subject -eq "CN=MsQuicTestExpiredClient"}
    if (!$ExpiredClientCert) {
        Write-Host "MsQuicTestExpiredClient not found! Creating new MsQuicTestExpiredClient certificate..."
        $ExpiredClientCert = New-SelfSignedCertificate -Subject "CN=MsQuicTestExpiredClient" -FriendlyName MsQuicTestExpiredClient -KeyUsageProperty Sign -KeyUsage DigitalSignature -CertStoreLocation cert:\CurrentUser\My -HashAlgorithm SHA256 -Provider "Microsoft Software Key Storage Provider" -KeyExportPolicy Exportable -KeyAlgorithm ECDSA_nistP256 -CurveExport CurveName -NotBefore (Get-Date).AddYears(-2) -NotAfter(Get-Date).AddYears(-1) -TextExtension @("2.5.29.19 = {text}","2.5.29.37 = {text}1.3.6.1.5.5.7.3.2") -Signer $RootCert
        $TempExpiredClientPath = Join-Path $Env:TEMP "MsQuicTestClientExpiredCert.pfx"
        Export-PfxCertificate -Cert $ExpiredClientCert -Password $PfxPassword -FilePath $TempExpiredClientPath
        Import-PfxCertificate -FilePath $TempExpiredClientPath -Password $PfxPassword -Exportable -CertStoreLocation Cert:\LocalMachine\My
        Remove-Item $TempExpiredClientPath
        Write-Host "New MsQuicTestExpiredClient certificate installed!"
    } else {
        Write-Host "Found existing MsQuicTestExpiredClient certificate!"
    }

    if ($NewRoot) {
        Write-Host "Deleting MsQuicTestRoot from MY store..."
        Remove-Item $rootCert.PSPath
    }
}

function Install-DotnetTool {
    param($ToolName, $Version, $NuGetPath)
    $NuGetName = "$ToolName.$Version.nupkg"
    $NuGetFile = Join-Path $NuGetPath $NuGetName
    if (!(Test-Path -Path $NuGetFile)) {
        Write-Host "$ToolName not found. Parsing lttng logs will fail"
        return
    }

    try {
        Write-Host "Installing: $ToolName"
        dotnet tool update --global --add-source $NuGetPath $ToolName
    } catch {
        $err = $_
        Write-Host "$ToolName could not be installed. Parsing lttng logs will fail"
        Write-Host $err.ToString()
    }
}

function Install-Clog2Text {
    Write-Host "Initializing clog submodule"
    git submodule init submodules/clog
    git submodule update

    dotnet build (Join-Path $RootDir submodules clog)
    $NuGetPath = Join-Path $RootDir "submodules" "clog" "src" "nupkg"
    Install-DotnetTool -ToolName "Microsoft.Logging.CLOG2Text.Lttng" -Version "0.0.1" -NuGetPath $NuGetPath
}

# We remove OpenSSL path for kernel builds because it's not needed.
if ($ForKernel) {
    git rm submodules/openssl
    git rm submodules/openssl3
}

if ($ForBuild -or $ForContainerBuild) {

    Write-Host "Initializing clog submodule"
    git submodule init submodules/clog

    if ($Tls -eq "openssl") {
        Write-Host "Initializing openssl submodule"
        git submodule init submodules/openssl
    }

    if ($Tls -eq "openssl3") {
        Write-Host "Initializing openssl3 submodule"
        git submodule init submodules/openssl3
    }

    if (!$DisableTest) {
        Write-Host "Initializing googletest submodule"
        git submodule init submodules/googletest
    }

    git submodule update --jobs=8
}

if ($InstallCoreNetCiDeps) { Download-CoreNet-Deps }
if ($InstallSigningCertificates) { Install-SigningCertificates }
if ($InstallDuoNic) { Install-DuoNic }
if ($InstallXdpSdk) { Install-Xdp-Sdk }
if ($InstallXdpDriver) { Install-Xdp-Driver }
if ($UninstallXdp) { Uninstall-Xdp }
if ($InstallNasm) { Install-NASM }
if ($InstallJOM) { Install-JOM }
if ($InstallCodeCoverage) { Install-OpenCppCoverage }
if ($InstallTestCertificates) { Install-TestCertificates }

if ($IsLinux) {
    if ($InstallClog2Text) {
        Install-Clog2Text
    }

    if ($ForBuild) {
        sudo apt-add-repository ppa:lttng/stable-2.13 -y
        sudo apt-get update -y
        sudo apt-get install -y cmake
        sudo apt-get install -y build-essential
        sudo apt-get install -y liblttng-ust-dev
        sudo apt-get install -y libssl-dev
        sudo apt-get install -y libnuma-dev
        if ($InstallArm64Toolchain) {
            sudo apt-get install -y gcc-aarch64-linux-gnu
            sudo apt-get install -y binutils-aarch64-linux-gnu
            sudo apt-get install -y g++-aarch64-linux-gnu
        }
        # only used for the codecheck CI run:
        sudo apt-get install -y cppcheck clang-tidy
        # used for packaging
        sudo apt-get install -y ruby ruby-dev rpm
        sudo gem install public_suffix -v 4.0.7
        sudo gem install fpm
    }

    if ($ForTest) {
        sudo apt-add-repository ppa:lttng/stable-2.13 -y
        sudo apt-get update -y
        sudo apt-get install -y lttng-tools
        sudo apt-get install -y liblttng-ust-dev
        sudo apt-get install -y gdb

        # Enable core dumps for the system.
        Write-Host "Setting core dump size limit"
        sudo sh -c "echo 'root soft core unlimited' >> /etc/security/limits.conf"
        sudo sh -c "echo 'root hard core unlimited' >> /etc/security/limits.conf"
        sudo sh -c "echo '* soft core unlimited' >> /etc/security/limits.conf"
        sudo sh -c "echo '* hard core unlimited' >> /etc/security/limits.conf"
        #sudo cat /etc/security/limits.conf

        # Set the core dump pattern.
        Write-Host "Setting core dump pattern"
        sudo sh -c "echo -n '%e.%p.%t.core' > /proc/sys/kernel/core_pattern"
        #sudo cat /proc/sys/kernel/core_pattern
    }
}

if ($IsMacOS) {
    if ($ForTest) {
        Write-Host "Setting core dump pattern"
        sudo sysctl -w kern.corefile=%N.%P.core
    }
}<|MERGE_RESOLUTION|>--- conflicted
+++ resolved
@@ -245,14 +245,10 @@
     $MsiPath = Join-Path $ArtifactsPath "xdp.msi"
     Invoke-WebRequest -Uri (Get-Content (Join-Path $PSScriptRoot "xdp.json") | ConvertFrom-Json).installer -OutFile $MsiPath
     Write-Host "Installing XDP driver"
-<<<<<<< HEAD
     msiexec.exe /i $MsiPath /quiet | Out-Null
-=======
-    netcfg.exe -l "$XdpPath\bin\xdp.inf" -c s -i ms_xdp
 
     Write-Host "Setting XDP XskDisableTxBounce=1"
     reg.exe add HKLM\SYSTEM\CurrentControlSet\Services\xdp\Parameters /v XskDisableTxBounce /d 1 /t REG_DWORD /f
->>>>>>> 0e16ec9a
 }
 
 # Completely removes the XDP driver and SDK.
