--- conflicted
+++ resolved
@@ -1,193 +1,181 @@
-<#
-
-.SYNOPSIS
-This script provides helpers for running executing the MsQuic tests.
-
-.PARAMETER Config
-    Specifies the build configuration to test.
-
-.PARAMETER Arch
-    The CPU architecture to test.
-
-.PARAMETER Tls
-    The TLS library test.
-
-.PARAMETER Filter
-    A filter to include test cases from the list to execute. Multiple filters
-    are separated by :. Negative filters are prefixed with -.
-
-.PARAMETER ListTestCases
-    Lists all the test cases.
-
-.PARAMETER ExecutionMode
-    Controls the execution mode when running each test case.
-
-.PARAMETER IsolationMode
-    Controls the isolation mode when running each test case.
-
-.PARAMETER KeepOutputOnSuccess
-    Don't discard console output or logs on success.
-
-.PARAMETER GenerateXmlResults
-    Generates an xml Test report for the run.
-
-.PARAMETER Debugger
-    Attaches the debugger to each test case run.
-
-.PARAMETER InitialBreak
-    Debugger starts broken into the process to allow setting breakpoints, etc.
-
-.PARAMETER BreakOnFailure
-    Triggers a break point on a test failure.
-
-.PARAMETER LogProfile
-    The name of the profile to use for log collection.
-
-.PARAMETER ConvertLogs
-    Convert any collected logs to text. Only works when LogProfile is set.
-
-.PARAMETER CompressOutput
-    Compresses the output files generated for failed test cases.
-
-.EXAMPLE
-    test.ps1
-
-.EXAMPLE
-    test.ps1 -ListTestCases
-
-.EXAMPLE
-    test.ps1 -ListTestCases -Filter ParameterValidation*
-
-.EXAMPLE
-    test.ps1 -Filter ParameterValidation*
-
-.EXAMPLE
-    test.ps1 -LogProfile Full.Light
-
-.EXAMPLE
-    test.ps1 -LogProfile Full.Verbose -Compress
-
-#>
-
-param (
-    [Parameter(Mandatory = $false)]
-    [ValidateSet("Debug", "Release")]
-    [string]$Config = "Debug",
-
-    [Parameter(Mandatory = $false)]
-    [ValidateSet("x86", "x64", "arm", "arm64")]
-    [string]$Arch = "x64",
-
-    [Parameter(Mandatory = $false)]
-    [ValidateSet("schannel", "openssl", "stub", "mitls")]
-    [string]$Tls = "schannel",
-
-    [Parameter(Mandatory = $false)]
-    [string]$Filter = "",
-
-    [Parameter(Mandatory = $false)]
-    [switch]$ListTestCases = $false,
-
-    [Parameter(Mandatory = $false)]
-    [ValidateSet("Serial", "Parallel")]
-    [string]$ExecutionMode = "Serial",
-
-    [Parameter(Mandatory = $false)]
-    [ValidateSet("Batch", "Isolated")]
-    [string]$IsolationMode = "Batch",
-
-    [Parameter(Mandatory = $false)]
-    [switch]$KeepOutputOnSuccess = $false,
-
-    [Parameter(Mandatory = $false)]
-    [switch]$GenerateXmlResults = $false,
-
-    [Parameter(Mandatory = $false)]
-    [switch]$Debugger = $false,
-
-    [Parameter(Mandatory = $false)]
-    [switch]$InitialBreak = $false,
-
-    [Parameter(Mandatory = $false)]
-    [switch]$BreakOnFailure = $false,
-
-    [Parameter(Mandatory = $false)]
-    [ValidateSet("None", "Basic.Light", "Basic.Verbose", "Full.Light", "Full.Verbose")]
-    [string]$LogProfile = "None",
-
-    [Parameter(Mandatory = $false)]
-    [switch]$ConvertLogs = $false,
-
-    [Parameter(Mandatory = $false)]
-    [switch]$CompressOutput = $false
-)
-
-Set-StrictMode -Version 'Latest'
-$PSDefaultParameterValues['*:ErrorAction'] = 'Stop'
-
-# Root directory of the project.
-$RootDir = Split-Path $PSScriptRoot -Parent
-
-# Path to the run-gtest Powershell script.
-$RunTest = Join-Path $RootDir ".azure/scripts/run-gtest.ps1"
-
-# Path to the msquictest exectuable.
-$MsQuicTest = $null
-$MsQuicCoreTest = $null
-if ($IsWindows) {
-    $MsQuicTest = Join-Path $RootDir "\artifacts\windows\$($Arch)_$($Config)_$($Tls)\msquictest.exe"
-    $MsQuicCoreTest = Join-Path $RootDir "\artifacts\windows\$($Arch)_$($Config)_$($Tls)\msquiccoretest.exe"
-} else {
-    $MsQuicTest = Join-Path $RootDir "/artifacts/linux/$($Arch)_$($Config)_$($Tls)/msquictest"
-    $MsQuicCoreTest = Join-Path $RootDir "/artifacts/linux/$($Arch)_$($Config)_$($Tls)/msquiccoretest"
-}
-
-# Build up all the arguments to pass to the Powershell script.
-<<<<<<< HEAD
-$TestArguments = ""
-=======
-$Arguments = "-Path $($MsQuicTest) -ExecutionMode $($ExecutionMode) -IsolationMode $($IsolationMode)"
->>>>>>> 8ba6e449
-if ("" -ne $Filter) {
-    $TestArguments += " -Filter $($Filter)"
-}
-if ($ListTestCases) {
-    $TestArguments += " -ListTestCases"
-}
-<<<<<<< HEAD
-if ($Batch) {
-    $TestArguments += " -Batch"
-}
-if ($Parallel) {
-    $TestArguments += " -Parallel"
-}
-=======
->>>>>>> 8ba6e449
-if ($KeepOutputOnSuccess) {
-    $TestArguments += " -KeepOutputOnSuccess"
-}
-if ($GenerateXmlResults) {
-    $TestArguments += " -GenerateXmlResults"
-}
-if ($Debugger) {
-    $TestArguments += " -Debugger"
-}
-if ($InitialBreak) {
-    $TestArguments += " -InitialBreak"
-}
-if ($BreakOnFailure) {
-    $TestArguments += " -BreakOnFailure"
-}
-if ("None" -ne $LogProfile) {
-    $TestArguments += " -LogProfile $($LogProfile)"
-}
-if ($ConvertLogs) {
-    $TestArguments += " -ConvertLogs"
-}
-if ($CompressOutput) {
-    $TestArguments += " -CompressOutput"
-}
-
-# Run the script.
-Invoke-Expression ($RunTest + " -Path $($MsQuicTest)" + $TestArguments)
-Invoke-Expression ($RunTest + " -Path $($MsQuicCoreTest)" + $TestArguments)
+<#
+
+.SYNOPSIS
+This script provides helpers for running executing the MsQuic tests.
+
+.PARAMETER Config
+    Specifies the build configuration to test.
+
+.PARAMETER Arch
+    The CPU architecture to test.
+
+.PARAMETER Tls
+    The TLS library test.
+
+.PARAMETER Filter
+    A filter to include test cases from the list to execute. Multiple filters
+    are separated by :. Negative filters are prefixed with -.
+
+.PARAMETER ListTestCases
+    Lists all the test cases.
+
+.PARAMETER ExecutionMode
+    Controls the execution mode when running each test case.
+
+.PARAMETER IsolationMode
+    Controls the isolation mode when running each test case.
+
+.PARAMETER KeepOutputOnSuccess
+    Don't discard console output or logs on success.
+
+.PARAMETER GenerateXmlResults
+    Generates an xml Test report for the run.
+
+.PARAMETER Debugger
+    Attaches the debugger to each test case run.
+
+.PARAMETER InitialBreak
+    Debugger starts broken into the process to allow setting breakpoints, etc.
+
+.PARAMETER BreakOnFailure
+    Triggers a break point on a test failure.
+
+.PARAMETER LogProfile
+    The name of the profile to use for log collection.
+
+.PARAMETER ConvertLogs
+    Convert any collected logs to text. Only works when LogProfile is set.
+
+.PARAMETER CompressOutput
+    Compresses the output files generated for failed test cases.
+
+.EXAMPLE
+    test.ps1
+
+.EXAMPLE
+    test.ps1 -ListTestCases
+
+.EXAMPLE
+    test.ps1 -ListTestCases -Filter ParameterValidation*
+
+.EXAMPLE
+    test.ps1 -Filter ParameterValidation*
+
+.EXAMPLE
+    test.ps1 -LogProfile Full.Light
+
+.EXAMPLE
+    test.ps1 -LogProfile Full.Verbose -Compress
+
+#>
+
+param (
+    [Parameter(Mandatory = $false)]
+    [ValidateSet("Debug", "Release")]
+    [string]$Config = "Debug",
+
+    [Parameter(Mandatory = $false)]
+    [ValidateSet("x86", "x64", "arm", "arm64")]
+    [string]$Arch = "x64",
+
+    [Parameter(Mandatory = $false)]
+    [ValidateSet("schannel", "openssl", "stub", "mitls")]
+    [string]$Tls = "schannel",
+
+    [Parameter(Mandatory = $false)]
+    [string]$Filter = "",
+
+    [Parameter(Mandatory = $false)]
+    [switch]$ListTestCases = $false,
+
+    [Parameter(Mandatory = $false)]
+    [ValidateSet("Serial", "Parallel")]
+    [string]$ExecutionMode = "Serial",
+
+    [Parameter(Mandatory = $false)]
+    [ValidateSet("Batch", "Isolated")]
+    [string]$IsolationMode = "Batch",
+
+    [Parameter(Mandatory = $false)]
+    [switch]$KeepOutputOnSuccess = $false,
+
+    [Parameter(Mandatory = $false)]
+    [switch]$GenerateXmlResults = $false,
+
+    [Parameter(Mandatory = $false)]
+    [switch]$Debugger = $false,
+
+    [Parameter(Mandatory = $false)]
+    [switch]$InitialBreak = $false,
+
+    [Parameter(Mandatory = $false)]
+    [switch]$BreakOnFailure = $false,
+
+    [Parameter(Mandatory = $false)]
+    [ValidateSet("None", "Basic.Light", "Basic.Verbose", "Full.Light", "Full.Verbose")]
+    [string]$LogProfile = "None",
+
+    [Parameter(Mandatory = $false)]
+    [switch]$ConvertLogs = $false,
+
+    [Parameter(Mandatory = $false)]
+    [switch]$CompressOutput = $false
+)
+
+Set-StrictMode -Version 'Latest'
+$PSDefaultParameterValues['*:ErrorAction'] = 'Stop'
+
+# Root directory of the project.
+$RootDir = Split-Path $PSScriptRoot -Parent
+
+# Path to the run-gtest Powershell script.
+$RunTest = Join-Path $RootDir ".azure/scripts/run-gtest.ps1"
+
+# Path to the msquictest exectuable.
+$MsQuicTest = $null
+$MsQuicCoreTest = $null
+if ($IsWindows) {
+    $MsQuicTest = Join-Path $RootDir "\artifacts\windows\$($Arch)_$($Config)_$($Tls)\msquictest.exe"
+    $MsQuicCoreTest = Join-Path $RootDir "\artifacts\windows\$($Arch)_$($Config)_$($Tls)\msquiccoretest.exe"
+} else {
+    $MsQuicTest = Join-Path $RootDir "/artifacts/linux/$($Arch)_$($Config)_$($Tls)/msquictest"
+    $MsQuicCoreTest = Join-Path $RootDir "/artifacts/linux/$($Arch)_$($Config)_$($Tls)/msquiccoretest"
+}
+
+# Build up all the arguments to pass to the Powershell script.
+$TestArguments =  "-ExecutionMode $($ExecutionMode) -IsolationMode $($IsolationMode)"
+
+if ("" -ne $Filter) {
+    $TestArguments += " -Filter $($Filter)"
+}
+if ($ListTestCases) {
+    $TestArguments += " -ListTestCases"
+}
+if ($KeepOutputOnSuccess) {
+    $TestArguments += " -KeepOutputOnSuccess"
+}
+if ($GenerateXmlResults) {
+    $TestArguments += " -GenerateXmlResults"
+}
+if ($Debugger) {
+    $TestArguments += " -Debugger"
+}
+if ($InitialBreak) {
+    $TestArguments += " -InitialBreak"
+}
+if ($BreakOnFailure) {
+    $TestArguments += " -BreakOnFailure"
+}
+if ("None" -ne $LogProfile) {
+    $TestArguments += " -LogProfile $($LogProfile)"
+}
+if ($ConvertLogs) {
+    $TestArguments += " -ConvertLogs"
+}
+if ($CompressOutput) {
+    $TestArguments += " -CompressOutput"
+}
+
+# Run the script.
+Invoke-Expression ($RunTest + " -Path $($MsQuicTest) " + $TestArguments)
+Invoke-Expression ($RunTest + " -Path $($MsQuicCoreTest) " + $TestArguments)