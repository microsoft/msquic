<#

.SYNOPSIS
This script runs the MsQuic tests.

.PARAMETER Config
    Specifies the build configuration to test.

.PARAMETER Arch
    The CPU architecture to test.

.PARAMETER Tls
    The TLS library test.

.PARAMETER ExtraArtifactDir
    Add an extra classifier to the artifact directory to allow publishing alternate builds of same base library

.PARAMETER Kernel
    Runs the Windows kernel mode tests.

.PARAMETER Filter
    A filter to include test cases from the list to execute. Multiple filters
    are separated by :. Negative filters are prefixed with -.

.PARAMETER ListTestCases
    Lists all the test cases.

.PARAMETER IsolationMode
    Controls the isolation mode when running each test case.

.PARAMETER KeepOutputOnSuccess
    Don't discard console output or logs on success.

.PARAMETER GenerateXmlResults
    Generates an xml Test report for the run.

.PARAMETER Debugger
    Attaches the debugger to each test case run.

.PARAMETER InitialBreak
    Debugger starts broken into the process to allow setting breakpoints, etc.

.PARAMETER BreakOnFailure
    Triggers a break point on a test failure.

.PARAMETER LogProfile
    The name of the profile to use for log collection.

.PARAMETER CompressOutput
    Compresses the output files generated for failed test cases.

.PARAMETER NoProgress
    Disables the progress bar.

.Parameter EnableAppVerifier
    Enables all basic Application Verifier checks on test binaries.

.Parameter CodeCoverage
    Collect code coverage for this test run. Incompatible with -Kernel and -Debugger.

.Parameter AZP
    Runs in Azure Pipelines mode.

.Parameter ErrorsAsWarnings
    Treats all errors as warnings.

.Parameter DuoNic
    Uses DuoNic instead of loopback (DuoNic must already be installed via 'prepare-machine.ps1 -InstallDuoNic').

.EXAMPLE
    test.ps1

.EXAMPLE
    test.ps1 -ListTestCases

.EXAMPLE
    test.ps1 -ListTestCases -Filter ParameterValidation*

.EXAMPLE
    test.ps1 -Filter ParameterValidation*

.EXAMPLE
    test.ps1 -LogProfile Full.Light

.EXAMPLE
    test.ps1 -LogProfile Full.Verbose -Compress

#>

param (
    [Parameter(Mandatory = $false)]
    [ValidateSet("Debug", "Release")]
    [string]$Config = "Debug",

    [Parameter(Mandatory = $false)]
    [ValidateSet("x86", "x64", "arm", "arm64")]
    [string]$Arch = "",

    [Parameter(Mandatory = $false)]
    [ValidateSet("schannel", "openssl")]
    [string]$Tls = "",

    [Parameter(Mandatory = $false)]
    [switch]$Kernel = $false,

    [Parameter(Mandatory = $false)]
    [string]$Filter = "",

    [Parameter(Mandatory = $false)]
    [switch]$ListTestCases = $false,

    [Parameter(Mandatory = $false)]
    [ValidateSet("Batch", "Isolated")]
    [string]$IsolationMode = "Isolated",

    [Parameter(Mandatory = $false)]
    [switch]$KeepOutputOnSuccess = $false,

    [Parameter(Mandatory = $false)]
    [switch]$GenerateXmlResults = $false,

    [Parameter(Mandatory = $false)]
    [switch]$Debugger = $false,

    [Parameter(Mandatory = $false)]
    [switch]$InitialBreak = $false,

    [Parameter(Mandatory = $false)]
    [switch]$BreakOnFailure = $false,

    [Parameter(Mandatory = $false)]
    [ValidateSet("None", "Basic.Light", "Basic.Verbose", "Full.Light", "Full.Verbose")]
    [string]$LogProfile = "None",

    [Parameter(Mandatory = $false)]
    [switch]$CompressOutput = $false,

    [Parameter(Mandatory = $false)]
    [switch]$NoProgress = $false,

    [Parameter(Mandatory = $false)]
    [switch]$EnableAppVerifier = $false,

    [Parameter(Mandatory = $false)]
    [switch]$EnableTcpipVerifier = $false,

    [Parameter(Mandatory = $false)]
    [switch]$CodeCoverage = $false,

    [Parameter(Mandatory = $false)]
    [string]$ExtraArtifactDir = "",

    [Parameter(Mandatory = $false)]
    [switch]$AZP = $false,

    [Parameter(Mandatory = $false)]
    [switch]$SkipUnitTests = $false,

    [Parameter(Mandatory = $false)]
    [switch]$ErrorsAsWarnings = $false,

    [Parameter(Mandatory = $false)]
    [switch]$DuoNic = $false
)

Set-StrictMode -Version 'Latest'
$PSDefaultParameterValues['*:ErrorAction'] = 'Stop'

function Test-Administrator
{
    $user = [Security.Principal.WindowsIdentity]::GetCurrent();
    (New-Object Security.Principal.WindowsPrincipal $user).IsInRole([Security.Principal.WindowsBuiltinRole]::Administrator)
}

if ($IsWindows -and !(Test-Administrator)) {
    Write-Warning "We recommend running this test as administrator. Crash dumps will not work"
}

# Validate the the kernel switch.
if ($Kernel -and !$IsWindows) {
    Write-Error "-Kernel switch only supported on Windows";
}

# Validate the code coverage switch.
if ($CodeCoverage) {
    if (!$IsWindows) {
        Write-Error "-CodeCoverage switch only supported on Windows";
    }
    if ($Kernel) {
        Write-Error "-CodeCoverage is not supported for kernel mode tests";
    }
    if ($Debugger) {
        Write-Error "-CodeCoverage switch is not supported with debugging";
    }
    if (!(Test-Path "C:\Program Files\OpenCppCoverage\OpenCppCoverage.exe")) {
        Write-Error "Code coverage tools are not installed";
    }
}

$BuildConfig = & (Join-Path $PSScriptRoot get-buildconfig.ps1) -Tls $Tls -Arch $Arch -ExtraArtifactDir $ExtraArtifactDir -Config $Config

$Tls = $BuildConfig.Tls
$Arch = $BuildConfig.Arch
$RootArtifactDir = $BuildConfig.ArtifactsDir

# Root directory of the project.
$RootDir = Split-Path $PSScriptRoot -Parent

# Coverage destination directory.
$CoverageDir = Join-Path $RootDir "artifacts" "coverage"

if ($CodeCoverage) {
    # Clear old coverage data
    if (Test-Path $CoverageDir) {
        Remove-Item -Path (Join-Path $CoverageDir '*.cov') -Force
    }
}

# Path to the run-gtest Powershell script.
$RunTest = Join-Path $RootDir "scripts/run-gtest.ps1"

if ("" -ne $ExtraArtifactDir -and $Kernel) {
    Write-Error "Kernel not supported with extra artifact dir"
}

# Path to the msquictest executable.
$MsQuicTest = $null
$MsQuicCoreTest = $null
$MsQuicPlatTest = $null
$KernelPath = $null;
if ($IsWindows) {
    $MsQuicTest = Join-Path $RootArtifactDir  "msquictest.exe"
    $MsQuicCoreTest = Join-Path $RootArtifactDir "msquiccoretest.exe"
    $MsQuicPlatTest = Join-Path $RootArtifactDir "msquicplatformtest.exe"
    $KernelPath = Join-Path $RootDir "\artifacts\bin\winkernel\$($Arch)_$($Config)_$($Tls)"
}  elseif ($IsLinux -or $IsMacOS) {
    $MsQuicTest = Join-Path $RootArtifactDir "msquictest"
    $MsQuicCoreTest = Join-Path $RootArtifactDir "msquiccoretest"
    $MsQuicPlatTest = Join-Path $RootArtifactDir "msquicplatformtest"
} else {
    Write-Error "Unsupported platform type!"
}

# Make sure the build is present.
if (!(Test-Path $MsQuicTest)) {
    Write-Error "Build does not exist!`n `nRun the following to generate it:`n `n    $(Join-Path $RootDir "scripts" "build.ps1") -Config $Config -Arch $Arch -Tls $Tls`n"
}
if ($Kernel) {
    if (!(Test-Path (Join-Path $KernelPath "msquictestpriv.sys"))) {
        Write-Error "Kernel binaries do not exist!"
    }
}

$PfxFile = Join-Path $RootArtifactDir "selfsignedservercert.pfx"
if (!(Test-Path $PfxFile)) {
    $MyPath = Split-Path -Path $PSCommandPath -Parent
    $ScriptPath = Join-Path $MyPath install-test-certificates.ps1

    &$ScriptPath -OutputFile $PfxFile
}

# Build up all the arguments to pass to the Powershell script.
$TestArguments =  "-IsolationMode $IsolationMode -PfxPath $PfxFile"

if ($DuoNic) {
    $TestArguments += " -DuoNic"
}
if ($Kernel) {
    $TestArguments += " -Kernel $KernelPath"
}
if ("" -ne $Filter) {
    $TestArguments += " -Filter $Filter"
}
if ($ListTestCases) {
    $TestArguments += " -ListTestCases"
}
if ($KeepOutputOnSuccess) {
    $TestArguments += " -KeepOutputOnSuccess"
}
if ($GenerateXmlResults) {
    $TestArguments += " -GenerateXmlResults"
}
if ($Debugger) {
    $TestArguments += " -Debugger"
}
if ($InitialBreak) {
    $TestArguments += " -InitialBreak"
}
if ($BreakOnFailure) {
    $TestArguments += " -BreakOnFailure"
}
if ("None" -ne $LogProfile) {
    $TestArguments += " -LogProfile $LogProfile"
}
if ($CompressOutput) {
    $TestArguments += " -CompressOutput"
}
if ($NoProgress) {
    $TestArguments += " -NoProgress"
}
if ($EnableAppVerifier) {
    $TestArguments += " -EnableAppVerifier"
}
if ($EnableTcpipVerifier) {
    $TestArguments += " -EnableTcpipVerifier"
}
if ($CodeCoverage) {
    $TestArguments += " -CodeCoverage"
}
if ($AZP) {
    $TestArguments += " -AZP"
}

if (![string]::IsNullOrWhiteSpace($ExtraArtifactDir)) {
    $TestArguments += " -ExtraArtifactDir $ExtraArtifactDir"
}

# Run the script.
if (!$Kernel -and !$SkipUnitTests) {
    Invoke-Expression ($RunTest + " -Path $MsQuicCoreTest " + $TestArguments)
    Invoke-Expression ($RunTest + " -Path $MsQuicPlatTest " + $TestArguments)
}
<<<<<<< HEAD

# Still consider units test failures to be errors on all platforms.
if ($ErrorsAsWarnings) {
    $TestArguments += " -ErrorsAsWarnings"
}

# TODO: fix main tests to run with XDP.
if (!$DuoNic) {
    Invoke-Expression ($RunTest + " -Path $MsQuicTest " + $TestArguments)
}
=======
Invoke-Expression ($RunTest + " -Path $MsQuicTest " + $TestArguments)
>>>>>>> 1b198cd9

if ($CodeCoverage) {
    # Merge code coverage results
    $CoverageMergeParams = ""

    foreach ($file in $(Get-ChildItem -Path $CoverageDir -Filter '*.cov')) {
        $CoverageMergeParams += " --input_coverage $(Join-Path $CoverageDir $file.Name)"
    }

    if ($CoverageMergeParams -ne "") {
        $CoverageMergeParams +=  " --export_type cobertura:$(Join-Path $CoverageDir "msquiccoverage.xml")"

        $CoverageExe = 'C:\"Program Files"\OpenCppCoverage\OpenCppCoverage.exe'
        Invoke-Expression ($CoverageExe + $CoverageMergeParams) | Out-Null
    } else {
        Write-Warning "No coverage results to merge!"
    }
}<|MERGE_RESOLUTION|>--- conflicted
+++ resolved
@@ -320,20 +320,13 @@
     Invoke-Expression ($RunTest + " -Path $MsQuicCoreTest " + $TestArguments)
     Invoke-Expression ($RunTest + " -Path $MsQuicPlatTest " + $TestArguments)
 }
-<<<<<<< HEAD
 
 # Still consider units test failures to be errors on all platforms.
 if ($ErrorsAsWarnings) {
     $TestArguments += " -ErrorsAsWarnings"
 }
 
-# TODO: fix main tests to run with XDP.
-if (!$DuoNic) {
-    Invoke-Expression ($RunTest + " -Path $MsQuicTest " + $TestArguments)
-}
-=======
 Invoke-Expression ($RunTest + " -Path $MsQuicTest " + $TestArguments)
->>>>>>> 1b198cd9
 
 if ($CodeCoverage) {
     # Merge code coverage results
