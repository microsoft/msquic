<#

.SYNOPSIS
This regenerates the CLOG sidecar file.

#>

Set-StrictMode -Version 'Latest'
$PSDefaultParameterValues['*:ErrorAction'] = 'Stop'

class SimpleStringComparer:Collections.Generic.IComparer[string] {
    [Globalization.CompareInfo]$CompareInfo = [Globalization.CompareInfo]::GetCompareInfo([CultureInfo]::InvariantCulture.Name)
    [int]Compare([string]$x, [string]$y) {
        return $this.CompareInfo.Compare($x, $y, [Globalization.CompareOptions]::OrdinalIgnoreCase)
    }
}
$RootDir = Split-Path $PSScriptRoot -Parent
$SrcDir = Join-Path $RootDir "src"

$OutputDir = Join-Path $RootDir "src" "generated"
if (Test-Path $OutputDir) {
<<<<<<< HEAD
    Remove-Item $OutputDir -Recurse -Force
=======
    Remove-Item $OutputDir -Recurse -Force -Exclude 'CMakeLists.txt'
>>>>>>> 74b43cdd
}

$Files = [System.Collections.Generic.List[string]](Get-ChildItem -Path "$SrcDir\*" -Recurse -Include *.c,*.h,*.cpp,*.hpp -File)
$Files.Sort([SimpleStringComparer]::new())

$Sidecar = Join-Path $SrcDir "manifest" "clog.sidecar"
$ConfigFile = Join-Path $SrcDir "manifest" "msquic.clog_config"

$TmpOutputDir = Join-Path $RootDir "build" "tmp"

New-Item -Path $OutputDir -ItemType Directory -Force | Out-Null

Remove-Item $Sidecar -Force -ErrorAction Ignore | Out-Null

clog --installDirectory (Join-Path $OutputDir common)

foreach ($File in $Files) {
    $FileToCheck = [System.IO.Path]::GetFileName($File) + ".clog.h"
    $FileContents = (Get-Content -path $File -Raw)
    if ($null -eq $FileContents -or  !$FileContents.Contains($FileToCheck)) {
        continue
    }
    clog -p windows --dynamicTracepointProvider --scopePrefix "quic.clog" -s $Sidecar -c $ConfigFile -i $File --outputDirectory $TmpOutputDir
    clog -p windows_kernel --dynamicTracepointProvider --scopePrefix "quic.clog" -s $Sidecar -c $ConfigFile -i $File --outputDirectory $TmpOutputDir
    clog -p stubs --dynamicTracepointProvider --scopePrefix "quic.clog" -s $Sidecar -c $ConfigFile -i $File --outputDirectory $TmpOutputDir
    clog -p linux --dynamicTracepointProvider --scopePrefix "quic.clog" -s $Sidecar -c $ConfigFile -i $File --outputDirectory (Join-Path $OutputDir linux)
    clog -p macos --dynamicTracepointProvider --scopePrefix "quic.clog" -s $Sidecar -c $ConfigFile -i $File --outputDirectory $TmpOutputDir
}

# Perform fixups
$GenFiles = Get-ChildItem -Path "$OutputDir\*" -Recurse -File
$ToRemovePath = "$OutputDir\linux\"
foreach ($File in $GenFiles) {
<<<<<<< HEAD
    ((Get-Content -path $File -Raw).Replace($ToRemovePath, "")) | Set-Content -Path $File
=======
    ((Get-Content -path $File -Raw).Replace($ToRemovePath, "")) | Set-Content -Path $File -NoNewline
>>>>>>> 74b43cdd
}
foreach ($File in $GenFiles) {
    $Content = Get-Content -path $File | Where-Object {$_ -notmatch "// CLOG generated "}
    $Content | Set-Content -Path $File
}<|MERGE_RESOLUTION|>--- conflicted
+++ resolved
@@ -19,11 +19,7 @@
 
 $OutputDir = Join-Path $RootDir "src" "generated"
 if (Test-Path $OutputDir) {
-<<<<<<< HEAD
-    Remove-Item $OutputDir -Recurse -Force
-=======
     Remove-Item $OutputDir -Recurse -Force -Exclude 'CMakeLists.txt'
->>>>>>> 74b43cdd
 }
 
 $Files = [System.Collections.Generic.List[string]](Get-ChildItem -Path "$SrcDir\*" -Recurse -Include *.c,*.h,*.cpp,*.hpp -File)
@@ -57,11 +53,11 @@
 $GenFiles = Get-ChildItem -Path "$OutputDir\*" -Recurse -File
 $ToRemovePath = "$OutputDir\linux\"
 foreach ($File in $GenFiles) {
-<<<<<<< HEAD
-    ((Get-Content -path $File -Raw).Replace($ToRemovePath, "")) | Set-Content -Path $File
-=======
     ((Get-Content -path $File -Raw).Replace($ToRemovePath, "")) | Set-Content -Path $File -NoNewline
->>>>>>> 74b43cdd
+}
+foreach ($File in $GenFiles) {
+    $Content = Get-Content -path $File | Where-Object {$_ -notmatch "// CLOG generated "}
+    $Content | Set-Content -Path $File
 }
 foreach ($File in $GenFiles) {
     $Content = Get-Content -path $File | Where-Object {$_ -notmatch "// CLOG generated "}
