--- conflicted
+++ resolved
@@ -207,12 +207,8 @@
 }
 
 # Collect some info about machine state.
-<<<<<<< HEAD
-# TODO: revert to conditionally collect this information.
-if ($isWindows -and !($Session -eq "NOT_SUPPORTED")) {
-=======
-if (!$NoLogs -and $isWindows) {
->>>>>>> 3ab4e556
+# TODO: add !NoLogs back
+if ($isWindows) {
     $Arguments = "-SkipNetsh"
     if (Get-Help Get-NetView -Parameter SkipWindowsRegistry -ErrorAction Ignore) {
         $Arguments += " -SkipWindowsRegistry"
@@ -231,26 +227,6 @@
     } catch { Write-Host $_ }
     Write-Host "::endgroup::"
 
-<<<<<<< HEAD
-    Write-Host "::group::Collecting information on peer machine state"
-    try {
-        Invoke-Command -Session $Session -ScriptBlock {
-            Invoke-Expression "Get-NetView -OutputDirectory $Using:RemoteDir/artifacts/logs $Using:Arguments"
-            Remove-Item $Using:RemoteDir/artifacts/logs/msdbg.$env:COMPUTERNAME -recurse
-            $filePath = (Get-ChildItem -Path $Using:RemoteDir/artifacts/logs/ -Recurse -Filter msdbg.$env:COMPUTERNAME*.zip)[0].FullName
-            Rename-Item $filePath "get-netview.peer.zip"
-        }
-        Copy-Item -FromSession $Session -Path "$RemoteDir/artifacts/logs/get-netview.peer.zip" -Destination ./artifacts/logs/
-        Write-Host "Generated get-netview.peer.zip"
-    } catch { Write-Host $_ }
-    Write-Host "::endgroup::"
-
-    # TODO: remove
-    Write-Host "Get-NetAdapterChecksumOffload -ifDesc *Hyper*"
-    (Get-NetAdapterChecksumOffload -ifDesc "*Hyper*").ChecksumOffloadHardwareCapabilities | Out-String | Write-Host
-    Write-Host "Get-NetAdapterChecksumOffload -ifDesc *"
-    (Get-NetAdapterChecksumOffload -ifDesc "*").ChecksumOffloadHardwareCapabilities | Out-String | Write-Host
-=======
     if ($Session -ne "NOT_SUPPORTED") {
         Write-Host "::group::Collecting information on peer machine state"
         try {
@@ -265,7 +241,12 @@
         } catch { Write-Host $_ }
         Write-Host "::endgroup::"
     }
->>>>>>> 3ab4e556
+
+    # TODO: remove
+    Write-Host "Get-NetAdapterChecksumOffload -ifDesc *Hyper*"
+    (Get-NetAdapterChecksumOffload -ifDesc "*Hyper*").ChecksumOffloadHardwareCapabilities | Out-String | Write-Host
+    Write-Host "Get-NetAdapterChecksumOffload -ifDesc *"
+    (Get-NetAdapterChecksumOffload -ifDesc "*").ChecksumOffloadHardwareCapabilities | Out-String | Write-Host
 }
 
 $json = @{}
