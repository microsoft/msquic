--- conflicted
+++ resolved
@@ -111,11 +111,10 @@
     [switch]$CodeCoverage = $false,
 
     [Parameter(Mandatory = $false)]
-<<<<<<< HEAD
     [String]$PfxPath = ""
-=======
+
+    [Parameter(Mandatory = $false)]
     [switch]$AZP = $false
->>>>>>> d7450bfb
 )
 
 Set-StrictMode -Version 'Latest'
