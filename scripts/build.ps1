--- conflicted
+++ resolved
@@ -84,16 +84,11 @@
 .PARAMETER EnableHighResolutionTimers
     Configures the system to use high resolution timers.
 
-<<<<<<< HEAD
-.PARAMETER UseDpdk
-    Use DPDK for the datapath instead of system socket APIs.
+.PARAMETER SharedEC
+    Uses shared execution contexts (threads) where possible.
 
 .PARAMETER UseXdp
     Use XDP for the datapath instead of system socket APIs.
-=======
-.PARAMETER SharedEC
-    Uses shared execution contexts (threads) where possible.
->>>>>>> 34623b13
 
 .PARAMETER ExtraArtifactDir
     Add an extra classifier to the artifact directory to allow publishing alternate builds of same base library
@@ -193,14 +188,10 @@
     [switch]$EnableHighResolutionTimers = $false,
 
     [Parameter(Mandatory = $false)]
-<<<<<<< HEAD
-    [switch]$UseDpdk = $false,
+    [switch]$SharedEC = $false,
 
     [Parameter(Mandatory = $false)]
     [switch]$UseXdp = $false,
-=======
-    [switch]$SharedEC = $false,
->>>>>>> 34623b13
 
     [Parameter(Mandatory = $false)]
     [string]$ExtraArtifactDir = "",
@@ -428,16 +419,11 @@
     if ($EnableHighResolutionTimers) {
         $Arguments += " -DQUIC_HIGH_RES_TIMERS=on"
     }
-<<<<<<< HEAD
-    if ($UseDpdk) {
-        $Arguments += " -DQUIC_USE_DPDK=on"
+    if ($SharedEC) {
+        $Arguments += " -DQUIC_SHARED_EC=on"
     }
     if ($UseXdp) {
         $Arguments += " -DQUIC_USE_XDP=on"
-=======
-    if ($SharedEC) {
-        $Arguments += " -DQUIC_SHARED_EC=on"
->>>>>>> 34623b13
     }
     if ($Platform -eq "android") {
         $env:PATH = "$env:ANDROID_NDK_ROOT/toolchains/llvm/prebuilt/linux-x86_64/bin:$env:PATH"
