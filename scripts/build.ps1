<#

.SYNOPSIS
This script provides helpers for building msquic.

.PARAMETER Config
    The debug or release configuration to build for.

.PARAMETER Arch
    The CPU architecture to build for.

.PARAMETER Platform
    Specify which platform to build for.

.PARAMETER Static
    Specify a static library is preferred (shared is the default).

.PARAMETER Tls
    The TLS library to use.

.PARAMETER ToolchainFile
    Toolchain file to use (if cross).

.PARAMETER DisableLogs
    Disables log collection.

.PARAMETER SanitizeAddress
    Enables address sanitizer.

.PARAMETER CodeCheck
    Enables static code checkers.

.PARAMETER DisableTools
    Don't build the tools directory.

.PARAMETER DisableTest
    Don't build the test directory.

.PARAMETER DisablePerf
    Don't build the perf directory.

.PARAMETER Clean
    Deletes all previous build and configuration.

.PARAMETER InstallOutput
    Installs the build output to the current machine.

.PARAMETER Parallel
    Enables CMake to build in parallel, where possible.

.PARAMETER DynamicCRT
    Builds msquic with dynamic C runtime (Windows-only).

.PARAMETER PGO
    Builds msquic with profile guided optimization support (Windows-only).

.PARAMETER Generator
    Specifies a specific cmake generator (Only supported on unix)

.PARAMETER SkipPdbAltPath
    Skip setting PDBALTPATH into built binaries on Windows. Without this flag, the PDB must be in the same directory as the DLL or EXE.

.PARAMETER SkipSourceLink
    Skip generating sourcelink and inserting it into the PDB.

.PARAMETER Clang
    Build with Clang if available

.PARAMETER UpdateClog
    Build allowing clog to update the sidecar.

.PARAMETER ConfigureOnly
    Run configuration only.

.PARAMETER CI
    Build is occuring from CI

.PARAMETER TlsSecretsSupport
    Enables export of traffic secrets.

.PARAMETER EnableTelemetryAsserts
    Enables telemetry asserts in release builds.

.PARAMETER UseSystemOpenSSLCrypto
    Use system provided OpenSSL libcrypto rather then statically linked. Only affects OpenSSL Linux builds

.PARAMETER UseDpdk
    Use DPDK for the datapath instead of system socket APIs.

.PARAMETER UseXdp
    Use XDP for the datapath instead of system socket APIs.

.PARAMETER ExtraArtifactDir
    Add an extra classifier to the artifact directory to allow publishing alternate builds of same base library

.PARAMETER LibraryName
    Renames the library to whatever is passed in

.EXAMPLE
    build.ps1

.EXAMPLE
    build.ps1 -Config Release

#>

param (
    [Parameter(Mandatory = $false)]
    [ValidateSet("Debug", "Release")]
    [string]$Config = "Debug",

    [Parameter(Mandatory = $false)]
    [ValidateSet("x86", "x64", "arm", "arm64", "arm64ec")]
    [string]$Arch = "",

    [Parameter(Mandatory = $false)]
    [ValidateSet("gamecore_console", "uwp", "windows", "linux", "macos", "android", "ios")] # For future expansion
    [string]$Platform = "",

    [Parameter(Mandatory = $false)]
    [switch]$Static = $false,

    [Parameter(Mandatory = $false)]
    [ValidateSet("schannel", "openssl")]
    [string]$Tls = "",

    [Parameter(Mandatory = $false)]
    [string]$ToolchainFile = "",

    [Parameter(Mandatory = $false)]
    [switch]$DisableLogs = $false,

    [Parameter(Mandatory = $false)]
    [switch]$SanitizeAddress = $false,

    [Parameter(Mandatory = $false)]
    [switch]$CodeCheck = $false,

    [Parameter(Mandatory = $false)]
    [switch]$DisableTools = $false,

    [Parameter(Mandatory = $false)]
    [switch]$DisableTest = $false,

    [Parameter(Mandatory = $false)]
    [switch]$DisablePerf = $false,

    [Parameter(Mandatory = $false)]
    [switch]$Clean = $false,

    [Parameter(Mandatory = $false)]
    [int32]$Parallel = -2,

    [Parameter(Mandatory = $false)]
    [switch]$DynamicCRT = $false,

    [Parameter(Mandatory = $false)]
    [switch]$PGO = $false,

    [Parameter(Mandatory = $false)]
    [string]$Generator = "",

    [Parameter(Mandatory = $false)]
    [switch]$SkipPdbAltPath = $false,

    [Parameter(Mandatory = $false)]
    [switch]$SkipSourceLink = $false,

    [Parameter(Mandatory = $false)]
    [switch]$Clang = $false,

    [Parameter(Mandatory = $false)]
    [switch]$UpdateClog = $false,

    [Parameter(Mandatory = $false)]
    [switch]$ConfigureOnly = $false,

    [Parameter(Mandatory = $false)]
    [switch]$CI = $false,

    [Parameter(Mandatory = $false)]
    [switch]$TlsSecretsSupport = $false,

    [Parameter(Mandatory = $false)]
    [switch]$EnableTelemetryAsserts = $false,

    [Parameter(Mandatory = $false)]
    [switch]$UseSystemOpenSSLCrypto = $false,

    [Parameter(Mandatory = $false)]
    [switch]$UseDpdk = $false,

    [Parameter(Mandatory = $false)]
    [switch]$UseXdp = $false,

    [Parameter(Mandatory = $false)]
    [string]$ExtraArtifactDir = "",

    [Parameter(Mandatory = $false)]
    [string]$LibraryName = "msquic"
)

Set-StrictMode -Version 'Latest'
$PSDefaultParameterValues['*:ErrorAction'] = 'Stop'

if ($Parallel -lt -1) {
    if ($IsWindows) {
        $Parallel = -1
    } else {
        $Parallel = 0
    }
}

$BuildConfig = & (Join-Path $PSScriptRoot get-buildconfig.ps1) -Platform $Platform -Tls $Tls -Arch $Arch -ExtraArtifactDir $ExtraArtifactDir -Config $Config

$Platform = $BuildConfig.Platform
$Tls = $BuildConfig.Tls
$Arch = $BuildConfig.Arch
$ArtifactsDir = $BuildConfig.ArtifactsDir

if ($Generator -eq "") {
    if ($IsWindows) {
        $SetupModule = Get-Module -Name "VSSetup"
        if ($null -eq $SetupModule) {
            Install-Module VSSetup -Scope CurrentUser -Force -SkipPublisherCheck
            Import-Module VSSetup
        }
        $VsVersion = Get-VSSetupInstance | Select-VSSetupInstance -Latest -Require Microsoft.VisualStudio.Component.VC.Tools.x86.x64 | Select-Object -ExpandProperty DisplayName
        if ($VsVersion.Contains("2022")) {
            $Generator = "Visual Studio 17 2022"
        } else {
            $Generator = "Visual Studio 16 2019"
        }
    } else {
        $Generator = "Unix Makefiles"
    }
}

if (!$IsWindows -And $Platform -eq "uwp") {
    Write-Error "[$(Get-Date)] Cannot build uwp on non windows platforms"
    exit
}

if (!$IsWindows -And ($Platform -eq "gamecore_console")) {
    Write-Error "[$(Get-Date)] Cannot build gamecore on non windows platforms"
    exit
}

if ($Arch -ne "x64" -And ($Platform -eq "gamecore_console")) {
    Write-Error "[$(Get-Date)] Cannot build gamecore for non-x64 platforms"
    exit
}

<<<<<<< HEAD
if ($UseDpdk -And $UseXdp) {
    Write-Error "[$(Get-Date)] Cannot use both DPDK and XDP"
    exit
=======
if ($Arch -eq "arm64ec") {
    if (!$IsWindows) {
        Write-Error "Arm64EC is only supported on Windows"
    }
    if ($Tls -eq "openssl") {
        Write-Error "Arm64EC does not support openssl"
    }
>>>>>>> f14fd8b1
}

if ($Platform -eq "ios" -and !$Static) {
    $Static = $true
    Write-Host "iOS can only be built as static"
}

# Root directory of the project.
$RootDir = Split-Path $PSScriptRoot -Parent

# Important directory paths.
$BaseArtifactsDir = Join-Path $RootDir "artifacts"
$BaseBuildDir = Join-Path $RootDir "build"

$BuildDir = Join-Path $BaseBuildDir $Platform
$BuildDir = Join-Path $BuildDir "$($Arch)_$($Tls)"

if ($Clean) {
    # Delete old build/config directories.
    if (Test-Path $ArtifactsDir) { Remove-Item $ArtifactsDir -Recurse -Force | Out-Null }
    if (Test-Path $BuildDir) { Remove-Item $BuildDir -Recurse -Force | Out-Null }
}

# Initialize directories needed for building.
if (!(Test-Path $BaseArtifactsDir)) {
    New-Item -Path $BaseArtifactsDir -ItemType Directory -Force | Out-Null
}
if (!(Test-Path $BuildDir)) { New-Item -Path $BuildDir -ItemType Directory -Force | Out-Null }

if ($Clang) {
    if ($IsWindows) {
        Write-Error "Clang is not supported on windows currently"
    }
    $env:CC = 'clang'
    $env:CXX = 'clang++'
}

function Log($msg) {
    Write-Host "[$(Get-Date)] $msg"
}

# Executes cmake with the given arguments.
function CMake-Execute([String]$Arguments) {
    Log "cmake $($Arguments)"
    $process = Start-Process cmake $Arguments -PassThru -NoNewWindow -WorkingDirectory $BuildDir
    $handle = $process.Handle # Magic work around. Don't remove this line.
    $process.WaitForExit();

    if ($process.ExitCode -ne 0) {
        Write-Error "[$(Get-Date)] CMake exited with status code $($process.ExitCode)"
    }
}

# Uses cmake to generate the build configuration files.
function CMake-Generate {
    $Arguments = "-G"

    if ($Generator.Contains(" ")) {
        $Generator = """$Generator"""
    }

    if ($IsWindows) {
        if ($Generator.Contains("Visual Studio")) {
            $Arguments += " $Generator -A "
            switch ($Arch) {
                "x86"   { $Arguments += "Win32" }
                "x64"   { $Arguments += "x64" }
                "arm"   { $Arguments += "arm" }
                "arm64" { $Arguments += "arm64" }
                "arm64ec" { $Arguments += "arm64ec" }
            }
        } else {
            Write-Host "Non VS based generators must be run from a Visual Studio Developer Powershell Prompt matching the passed in architecture"
            $Arguments += " $Generator"
        }
    } else {
        $Arguments += " $Generator"
    }
    if ($Platform -eq "ios") {
        $IosTCFile = Join-Path $RootDir cmake toolchains ios.cmake
        $Arguments +=  " -DCMAKE_TOOLCHAIN_FILE=""$IosTCFile"" -DDEPLOYMENT_TARGET=""13.0"" -DENABLE_ARC=0 -DCMAKE_OSX_DEPLOYMENT_TARGET=""13.0"""
        switch ($Arch) {
            "x64"   { $Arguments += " -DPLATFORM=SIMULATOR64"}
            "arm64" { $Arguments += " -DPLATFORM=OS64"}
        }
    }
    if ($Platform -eq "macos") {
        switch ($Arch) {
            "x64"   { $Arguments += " -DCMAKE_OSX_ARCHITECTURES=x86_64 -DCMAKE_OSX_DEPLOYMENT_TARGET=""10.15"""}
            "arm64" { $Arguments += " -DCMAKE_OSX_ARCHITECTURES=arm64 -DCMAKE_OSX_DEPLOYMENT_TARGET=""11.0"""}
        }
    }
    if($Static) {
        $Arguments += " -DQUIC_BUILD_SHARED=off"
    }
    $Arguments += " -DQUIC_TLS=" + $Tls
    $Arguments += " -DQUIC_OUTPUT_DIR=""$ArtifactsDir"""
    if (!$DisableLogs) {
        $Arguments += " -DQUIC_ENABLE_LOGGING=on"
    }
    if ($SanitizeAddress) {
        $Arguments += " -DQUIC_ENABLE_SANITIZERS=on"
    }
    if ($CodeCheck) {
        $Arguments += " -DQUIC_CODE_CHECK=on"
    }
    if ($DisableTools) {
        $Arguments += " -DQUIC_BUILD_TOOLS=off"
    }
    if ($DisableTest) {
        $Arguments += " -DQUIC_BUILD_TEST=off"
    }
    if ($DisablePerf) {
        $Arguments += " -DQUIC_BUILD_PERF=off"
    }
    if (!$IsWindows) {
        $Arguments += " -DCMAKE_BUILD_TYPE=" + $Config
    }
    if ($DynamicCRT) {
        $Arguments += " -DQUIC_STATIC_LINK_CRT=off"
    }
    if ($PGO) {
        $Arguments += " -DQUIC_PGO=on"
    }
    if ($Platform -eq "uwp") {
        $Arguments += " -DCMAKE_SYSTEM_NAME=WindowsStore -DCMAKE_SYSTEM_VERSION=10 -DQUIC_UWP_BUILD=on -DQUIC_STATIC_LINK_CRT=Off"
    }
    # On gamecore, only the main binary can be built.
    if ($Platform -eq "gamecore_console") {
        $Arguments += " -DQUIC_GAMECORE_BUILD=on -DQUIC_STATIC_LINK_CRT=Off -DQUIC_BUILD_TEST=off -DQUIC_BUILD_TOOLS=off -DQUIC_BUILD_PERF=off"
    }
    if ($ToolchainFile -ne "") {
        $Arguments += " -DCMAKE_TOOLCHAIN_FILE=""$ToolchainFile"""
    }
    if ($SkipPdbAltPath) {
        $Arguments += " -DQUIC_PDBALTPATH=OFF"
    }
    if ($SkipSourceLink) {
        $Arguments += " -DQUIC_SOURCE_LINK=OFF"
    }
    if ($CI) {
        $Arguments += " -DQUIC_CI=ON"
        if ($Platform -eq "android" -or $ToolchainFile -ne "") {
            $Arguments += " -DQUIC_SKIP_CI_CHECKS=ON"
        }
        $Arguments += " -DQUIC_VER_BUILD_ID=$env:BUILD_BUILDID"
        $Arguments += " -DQUIC_VER_SUFFIX=-official"
    }
    if ($TlsSecretsSupport) {
        $Arguments += " -DQUIC_TLS_SECRETS_SUPPORT=on"
    }
    if ($EnableTelemetryAsserts) {
        $Arguments += " -DQUIC_TELEMETRY_ASSERTS=on"
    }
    if ($UseSystemOpenSSLCrypto) {
        $Arguments += " -DQUIC_USE_SYSTEM_LIBCRYPTO=on"
    }
    if ($UseDpdk) {
        $Arguments += " -DQUIC_USE_DPDK=on"
    }
    if ($UseXdp) {
        $Arguments += " -DQUIC_USE_XDP=on"
    }
    if ($Platform -eq "android") {
        $env:PATH = "$env:ANDROID_NDK_ROOT/toolchains/llvm/prebuilt/linux-x86_64/bin:$env:PATH"
        switch ($Arch) {
            "x86"   { $Arguments += " -DANDROID_ABI=x86"}
            "x64"   { $Arguments += " -DANDROID_ABI=x86_64" }
            "arm"   { $Arguments += " -DANDROID_ABI=armeabi-v7a" }
            "arm64" { $Arguments += " -DANDROID_ABI=arm64-v8a" }
        }
        $Arguments += " -DANDROID_PLATFORM=android-29"
        $NDK = $env:ANDROID_NDK_HOME
        $NdkToolchainFile = "$NDK/build/cmake/android.toolchain.cmake"
        $Arguments += " -DANDROID_NDK=""$NDK"""
        $Arguments += " -DCMAKE_TOOLCHAIN_FILE=""$NdkToolchainFile"""
    }
    $Arguments += " -DQUIC_LIBRARY_NAME=$LibraryName"
    $Arguments += " ../../.."

    CMake-Execute $Arguments

    if ($PGO -and $Config -eq "Release") {
        # Manually edit project file, since CMake doesn't seem to have a way to do it.
        $FindText = "  <PropertyGroup Label=`"UserMacros`" />"
        $ReplaceText = "  <PropertyGroup Label=`"UserMacros`" />`r`n  <PropertyGroup><LibraryPath>`$(LibraryPath);`$(VC_LibraryPath_VC_$($Arch)_Desktop)</LibraryPath></PropertyGroup>"
        $ProjectFile = Join-Path $BuildDir "src\bin\msquic.vcxproj"
        (Get-Content $ProjectFile) -replace $FindText, $ReplaceText | Out-File $ProjectFile
    }
}

# Uses cmake to generate the build configuration files.
function CMake-Build {
    $Arguments = "--build ."
    if ($Parallel -gt 0) {
        $Arguments += " --parallel $($Parallel)"
    } elseif ($Parallel -eq 0) {
        $Arguments += " --parallel"
    }
    if ($IsWindows) {
        $Arguments += " --config " + $Config
    } else {
        $Arguments += " -- VERBOSE=1"
    }

    CMake-Execute $Arguments

    if ($IsWindows) {
        Copy-Item (Join-Path $BuildDir "obj" $Config "$LibraryName.lib") $ArtifactsDir
        if ($SanitizeAddress -or ($PGO -and $Config -eq "Release")) {
            Install-Module VSSetup -Scope CurrentUser -Force -SkipPublisherCheck
            Import-Module VSSetup
            $VSInstallationPath = Get-VSSetupInstance | Select-VSSetupInstance -Latest -Require Microsoft.VisualStudio.Component.VC.Tools.x86.x64 | Select-Object -ExpandProperty InstallationPath
            $VCToolVersion = Get-Content -Path "$VSInstallationPath\VC\Auxiliary\Build\Microsoft.VCToolsVersion.default.txt"
            $VCToolsPath = "$VSInstallationPath\VC\Tools\MSVC\$VCToolVersion\bin\Host$Arch\$Arch"
            if (Test-Path $VCToolsPath) {
                if ($PGO) {
                    Copy-Item (Join-Path $VCToolsPath "pgort140.dll") $ArtifactsDir
                    Copy-Item (Join-Path $VCToolsPath "pgodb140.dll") $ArtifactsDir
                    Copy-Item (Join-Path $VCToolsPath "mspdbcore.dll") $ArtifactsDir
                    Copy-Item (Join-Path $VCToolsPath "tbbmalloc.dll") $ArtifactsDir
                    Copy-Item (Join-Path $VCToolsPath "pgomgr.exe") $ArtifactsDir
                }
                if ($SanitizeAddress) {
                    Copy-Item (Join-Path $VCToolsPath "clang_rt.asan_dbg_dynamic-x86_64.dll") $ArtifactsDir
                    Copy-Item (Join-Path $VCToolsPath "clang_rt.asan_dynamic-x86_64.dll") $ArtifactsDir
                }
            } else {
                Log "Failed to find VC Tools path!"
            }
        }
    }
    # Package debug symbols on macos
    if ($Platform -eq "macos") {
        $BuiltArtifacts = Get-ChildItem $ArtifactsDir -File
        foreach ($Artifact in $BuiltArtifacts) {
            if (Test-Path $Artifact) {
                dsymutil $Artifact
            }
        }
    }
}

##############################################################
#                     Main Execution                         #
##############################################################

if ($UpdateClog) {
    $env:CLOG_DEVELOPMENT_MODE=1
}

# Generate the build files.
Log "Generating files..."
CMake-Generate

if (!$ConfigureOnly) {
    # Build the code.
    Log "Building..."
    CMake-Build
}

Log "Done."

if ($UpdateClog) {
    $env:CLOG_DEVELOPMENT_MODE=0
}<|MERGE_RESOLUTION|>--- conflicted
+++ resolved
@@ -251,19 +251,18 @@
     exit
 }
 
-<<<<<<< HEAD
+if ($Arch -eq "arm64ec") {
+    if (!$IsWindows) {
+        Write-Error "Arm64EC is only supported on Windows"
+    }
+    if ($Tls -eq "openssl") {
+        Write-Error "Arm64EC does not support openssl"
+    }
+}
+
 if ($UseDpdk -And $UseXdp) {
     Write-Error "[$(Get-Date)] Cannot use both DPDK and XDP"
     exit
-=======
-if ($Arch -eq "arm64ec") {
-    if (!$IsWindows) {
-        Write-Error "Arm64EC is only supported on Windows"
-    }
-    if ($Tls -eq "openssl") {
-        Write-Error "Arm64EC does not support openssl"
-    }
->>>>>>> f14fd8b1
 }
 
 if ($Platform -eq "ios" -and !$Static) {
