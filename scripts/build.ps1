--- conflicted
+++ resolved
@@ -219,14 +219,11 @@
     exit
 }
 
-<<<<<<< HEAD
-=======
 if ($Platform -eq "ios" -and !$Static) {
     $Static = $true
     Write-Host "iOS can only be built as static"
 }
 
->>>>>>> ff2bcdb6
 # Root directory of the project.
 $RootDir = Split-Path $PSScriptRoot -Parent
 
