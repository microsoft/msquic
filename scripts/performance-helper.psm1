--- conflicted
+++ resolved
@@ -185,14 +185,10 @@
 
 function Wait-ForRemote {
     param ($Job)
-<<<<<<< HEAD
     # Ping sidechannel socket on 9999 to tell the app to die
     $Socket = New-Object System.Net.Sockets.UDPClient
     $Socket.Send(@(1), 1, $RemoteAddress, 9999) | Out-Null
-    Wait-Job -Job $Job -Timeout 60 | Out-Null
-=======
     Wait-Job -Job $Job -Timeout 120 | Out-Null
->>>>>>> 7dd33418
     Stop-Job -Job $Job | Out-Null
     $RetVal = Receive-Job -Job $Job
     return $RetVal -join "`n"
