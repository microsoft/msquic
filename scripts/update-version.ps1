--- conflicted
+++ resolved
@@ -30,11 +30,8 @@
 $NugetPackageFile = Join-Path $RootDir "scripts" "package-nuget.ps1"
 $DistributionFile = Join-Path $RootDir "scripts" "package-distribution.ps1"
 $FrameworkInfoFile = Join-Path $RootDir "src" "distribution" "Info.plist"
-<<<<<<< HEAD
 $CMakeFile = Join-Path $RootDir "CMakeLists.txt"
-=======
 $VersionsWriteFile = Join-Path $RootDir "scripts" "write-versions.ps1"
->>>>>>> 42adaa46
 
 # Get the current version number from the msquic.ver file.
 $VerMajor = (Select-String -Path $MsQuicVerFilePath "#define VER_MAJOR (.*)" -AllMatches).Matches[0].Groups[1].Value
@@ -79,7 +76,6 @@
 (Get-Content $FrameworkInfoFile) `
     -replace "$VerMajor.$VerMinor.$VerPatch", "$NewVerMajor.$NewVerMinor.$NewVerPatch" |`
     Out-File $FrameworkInfoFile
-<<<<<<< HEAD
 (Get-Content $DistributionFile) `
     -replace "$VerMajor.$VerMinor.$VerPatch", "$NewVerMajor.$NewVerMinor.$NewVerPatch" |`
     Out-File $DistributionFile
@@ -89,8 +85,6 @@
 (Get-Content $CMakeFile) `
     -replace "$set(QUIC_FULL_VERSION $VerMajor.$VerMinor.$VerPatch)", "$set(QUIC_FULL_VERSION $NewVerMajor.$NewVerMinor.$NewVerPatch)" |`
     Out-File $CMakeFile
-=======
 (Get-Content $VersionsWriteFile) `
     -replace "$VerMajor.$VerMinor.$VerPatch", "$NewVerMajor.$NewVerMinor.$NewVerPatch" |`
-    Out-File $VersionsWriteFile
->>>>>>> 42adaa46
+    Out-File $VersionsWriteFile