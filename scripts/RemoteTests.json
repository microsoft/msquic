--- conflicted
+++ resolved
@@ -52,12 +52,8 @@
             }
         },
         "Iterations": 10,
-<<<<<<< HEAD
         "RemoteReadyMatcher": "Started!",
         "ResultsMatcher": "Closed.*\\(TX.*bytes @ (.*) kbps\\)"
-=======
-        "RemoteReadyMatcher": "Ready For Connections!",
-        "ResultsMatcher": "Closed.*\\(TX.*bytes @ (.*) kbps \\|"
     },
     {
         "TestName": "ThroughputNoEncryption",
@@ -65,9 +61,9 @@
             "Platform": "Windows",
             "Tls": ["stub", "schannel", "mitls"],
             "Arch": ["x64", "x86", "arm", "arm64"],
-            "Exe": "quicping",
+            "Exe": "quicperf",
             "Arguments": {
-                "All": "-listen:* -port:4433 -peer_uni:1 -connections:10",
+                "All": "-TestName:Throughput -ServerMode:1 -listen:* -port:4433 -peer_uni:1 -connections:10",
                 "Loopback": "-selfsign:1",
                 "Remote": "-thumbprint:$Thumbprint -machine_cert:1 -cert_store:My"
             }
@@ -76,16 +72,16 @@
             "Platform": "Windows",
             "Tls": ["stub", "schannel", "mitls"],
             "Arch": ["x64", "x86", "arm", "arm64"],
-            "Exe": "quicping",
+            "Exe": "quicperf",
             "Arguments": {
-                "All": "-target:$RemoteAddress -port:4433 -sendbuf:0 -bind:$LocalAddress:4434 -ip:4 -core:0 -uni:1 -encrypt:0 -length:2000000000",
+                "All": "-TestName:Throughput -target:$RemoteAddress -port:4433 -sendbuf:0 -bind:$LocalAddress:4434 -ip:4 -core:0 -uni:1 -encrypt:0 -length:2000000000",
                 "Loopback": "",
                 "Remote": ""
             }
         },
         "Iterations": 10,
-        "RemoteReadyMatcher": "Ready For Connections!",
-        "ResultsMatcher": "Closed.*\\(TX.*bytes @ (.*) kbps \\|"
+        "RemoteReadyMatcher": "Started!",
+        "ResultsMatcher": "Closed.*\\(TX.*bytes @ (.*) kbps\\)"
     },
     {
         "TestName": "ThroughputNoEncryption",
@@ -93,9 +89,9 @@
             "Platform": "Linux",
             "Tls": ["stub", "openssl"],
             "Arch": ["x64", "arm"],
-            "Exe": "quicping",
+            "Exe": "quicperf",
             "Arguments": {
-                "All": "-listen:* -port:4433 -selfsign:1 -peer_uni:1 -connections:10",
+                "All": "-TestName:Throughput -ServerMode:1 -listen:* -port:4433 -selfsign:1 -peer_uni:1 -connections:10",
                 "Loopback": "",
                 "Remote": ""
             }
@@ -104,16 +100,15 @@
             "Platform": "linux",
             "Tls": ["stub", "openssl"],
             "Arch": ["x64", "arm"],
-            "Exe": "quicping",
+            "Exe": "quicperf",
             "Arguments": {
-                "All": "-target:$RemoteAddress -port:4433 -sendbuf:0 -uni:1 -encrypt:0 -length:2000000000",
+                "All": "-TestName:Throughput -target:$RemoteAddress -port:4433 -sendbuf:0 -uni:1 -encrypt:0 -length:2000000000",
                 "Loopback": "",
                 "Remote": ""
             }
         },
         "Iterations": 10,
-        "RemoteReadyMatcher": "Ready For Connections!",
-        "ResultsMatcher": "Closed.*\\(TX.*bytes @ (.*) kbps \\|"
->>>>>>> 3a4b3943
+        "RemoteReadyMatcher": "Started!",
+        "ResultsMatcher": "Closed.*\\(TX.*bytes @ (.*) kbps\\)"
     }
 ]