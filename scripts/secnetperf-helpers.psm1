--- conflicted
+++ resolved
@@ -707,7 +707,6 @@
 
     # Start the server running.
     "> secnetperf $serverArgs" | Add-Content $serverOut
-<<<<<<< HEAD
 
     $StateDir = "C:/_state"
     if (!$IsWindows) {
@@ -717,11 +716,8 @@
         Start-RemoteServerPassive $Session "$sudo$RemoteDir/$SecNetPerfPath $serverArgs" $StateDir $RunId $SyncerSecret
         Wait-StartRemoteServerPassive "$sudo$clientPath" $RemoteName $artifactDir
     } else {
-        $job = Start-RemoteServer $Session "$sudo$RemoteDir/$SecNetPerfPath $serverArgs"
-    }
-=======
-    $job = Start-RemoteServer $Session "$RemoteDir/$SecNetPerfPath" $serverArgs $useSudo
->>>>>>> f5bec530
+        $job = Start-RemoteServer $Session "$RemoteDir/$SecNetPerfPath" $serverArgs $useSudo
+    }
 
     # Run the test multiple times, failing (for now) only if all tries fail.
     # TODO: Once all failures have been fixed, consider all errors fatal.
