--- conflicted
+++ resolved
@@ -30,9 +30,6 @@
       fail-fast: false
       matrix:
         version: ['20.04', '22.04', '24.04']
-<<<<<<< HEAD
-        target: ['x86_64', 'arm']
-=======
         target: ['x86_64', 'arm', 'cross']
         exclude:
           # cross is only for 24.04
@@ -44,7 +41,6 @@
             target: 'cross'
           - version: '20.04'
             target: 'cross'
->>>>>>> 55e05eeb
 
     name: Build
     runs-on: ubuntu-latest
