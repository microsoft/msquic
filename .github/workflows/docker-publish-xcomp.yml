name: Cross-Compile Docker

on:
  push:
    branches: [ main ]
    paths:
    - .github/workflows/docker-publish-xcomp.yml
    - .docker/ubuntu-20.04/*
    - .docker/ubuntu-22.04/*
    - .docker/ubuntu-24.04/*
  pull_request:
    branches: [ main ]
    paths:
    - .github/workflows/docker-publish-xcomp.yml
    - .docker/ubuntu-20.04/*
    - .docker/ubuntu-22.04/*
    - .docker/ubuntu-24.04/*

permissions: read-all

env:
  REGISTRY: ghcr.io
  # github.repository as <account>/<repo>
  IMAGE_NAME: ${{ github.repository }}/linux-build-xcomp

jobs:
  build:

    strategy:
      fail-fast: false
      matrix:
<<<<<<< HEAD
        version: ['20.04', '22.04']
        target: ['xdp', 'cross']
        exclude:
        # Exclude xdp build for ubuntu 20.04
        - version: '20.04'
          target: 'xdp'
=======
        version: ['20.04', '22.04', '24.04']
        target: ['x86_64', 'arm', 'cross']
        exclude:
          # cross is only for 24.04
          - version: '24.04'
            target: 'x86_64'
          - version: '24.04'
            target: 'arm'
          - version: '22.04'
            target: 'cross'
          - version: '20.04'
            target: 'cross'

>>>>>>> 55e05eeb
    name: Build
    runs-on: ubuntu-latest
    permissions:
      contents: read
      packages: write

    steps:
      - name: Harden Runner
        uses: step-security/harden-runner@f086349bfa2bd1361f7909c78558e816508cdc10
        with:
          egress-policy: audit

      - name: Checkout repository
        uses: actions/checkout@a5ac7e51b41094c92402da3b24376905380afc29

      # Login against a Docker registry except on PR
      # https://github.com/docker/login-action
      - name: Log into registry ${{ env.REGISTRY }}
        if: github.event_name != 'pull_request'
        uses: docker/login-action@0d4c9c5ea7693da7b068278f7b52bda2a190a446
        with:
          registry: ${{ env.REGISTRY }}
          username: ${{ github.actor }}
          password: ${{ secrets.GITHUB_TOKEN }}

      # Extract metadata (tags, labels) for Docker
      # https://github.com/docker/metadata-action
      - name: Extract Docker metadata
        id: meta
        uses: docker/metadata-action@8e5442c4ef9f78752691e2d8f8d19755c6f78e81
        with:
          images: ${{ env.REGISTRY }}/${{ env.IMAGE_NAME }}

      # Build and push Docker image with Buildx (don't push on PR)
      # https://github.com/docker/build-push-action
      - name: Build and push Docker image
        uses: docker/build-push-action@2cdde995de11925a030ce8070c3d77a52ffcf1c0
        with:
          context: .docker/ubuntu-${{ matrix.version }}
          file: .docker/ubuntu-${{ matrix.version }}/Dockerfile
          push: ${{ github.event_name != 'pull_request' }}
          tags: ${{ env.REGISTRY }}/${{ env.IMAGE_NAME }}:ubuntu-${{ matrix.version }}-${{ matrix.target }}
          labels: ${{ steps.meta.outputs.labels }}
          target: ${{ matrix.target }}-build<|MERGE_RESOLUTION|>--- conflicted
+++ resolved
@@ -29,28 +29,15 @@
     strategy:
       fail-fast: false
       matrix:
-<<<<<<< HEAD
-        version: ['20.04', '22.04']
+        version: ['20.04', '22.04', '24.04']
         target: ['xdp', 'cross']
         exclude:
-        # Exclude xdp build for ubuntu 20.04
-        - version: '20.04'
-          target: 'xdp'
-=======
-        version: ['20.04', '22.04', '24.04']
-        target: ['x86_64', 'arm', 'cross']
-        exclude:
-          # cross is only for 24.04
+          # 20.04 doesn't support XDP, 24.04's XDP is included in cross
+          - version: '20.04'
+            target: 'xdp'
           - version: '24.04'
-            target: 'x86_64'
-          - version: '24.04'
-            target: 'arm'
-          - version: '22.04'
-            target: 'cross'
-          - version: '20.04'
-            target: 'cross'
+            target: 'xdp'
 
->>>>>>> 55e05eeb
     name: Build
     runs-on: ubuntu-latest
     permissions:
