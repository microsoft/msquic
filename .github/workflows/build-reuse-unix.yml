--- conflicted
+++ resolved
@@ -103,15 +103,11 @@
     - name: Build For Test
       if: inputs.build == '-Test'
       shell: pwsh
-<<<<<<< HEAD
       run: scripts/build.ps1 -Config ${{ inputs.config }} -Platform ${{ inputs.plat }} -Arch ${{ inputs.arch }} -Tls ${{ inputs.tls }} -DisablePerf ${{ inputs.static }} ${{ inputs.clang }} ${{ inputs.systemcrypto }} ${{ inputs.codecheck }} ${{ inputs.sanitize }} ${{ inputs.xdp }} -OneBranch
-=======
-      run: scripts/build.ps1 -Config ${{ inputs.config }} -Platform ${{ inputs.plat }} -Arch ${{ inputs.arch }} -Tls ${{ inputs.tls }} -DisablePerf ${{ inputs.static }} ${{ inputs.clang }} ${{ inputs.systemcrypto }} ${{ inputs.codecheck }} ${{ inputs.sanitize }} -OneBranch
     - name: Build For Perf
       if: inputs.build == '-Perf'
       shell: pwsh
       run: scripts/build.ps1 -Config ${{ inputs.config }} -Platform ${{ inputs.plat }} -Arch ${{ inputs.arch }} -Tls ${{ inputs.tls }} -DisableTools -DisableTest ${{ inputs.static }} ${{ inputs.clang }} ${{ inputs.systemcrypto }} ${{ inputs.codecheck }} ${{ inputs.sanitize }}
->>>>>>> e73ce108
     - name: Build
       if: inputs.build == ''
       shell: pwsh
@@ -119,9 +115,5 @@
     - name: Upload build artifacts
       uses: actions/upload-artifact@26f96dfa697d77e81fd5907df203aa23a56210a8
       with:
-<<<<<<< HEAD
-        name: ${{ inputs.config }}-${{ inputs.plat }}-${{ inputs.os }}-${{ inputs.arch }}-${{ inputs.tls }}${{ inputs.static }}${{ inputs.clang }}${{ inputs.systemcrypto }}${{ inputs.codecheck }}${{ inputs.sanitize }}${{ inputs.xdp }}${{ inputs.test }}
-=======
-        name: ${{ inputs.config }}-${{ inputs.plat }}-${{ inputs.os }}-${{ inputs.arch }}-${{ inputs.tls }}${{ inputs.static }}${{ inputs.clang }}${{ inputs.systemcrypto }}${{ inputs.codecheck }}${{ inputs.sanitize }}${{ inputs.build }}
->>>>>>> e73ce108
+        name: ${{ inputs.config }}-${{ inputs.plat }}-${{ inputs.os }}-${{ inputs.arch }}-${{ inputs.tls }}${{ inputs.static }}${{ inputs.clang }}${{ inputs.systemcrypto }}${{ inputs.codecheck }}${{ inputs.sanitize }}${{ inputs.xdp }}${{ inputs.build }}
         path: artifacts