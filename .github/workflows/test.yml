--- conflicted
+++ resolved
@@ -172,9 +172,9 @@
       if: failure() && matrix.vec.plat == 'linux' # (matrix.vec.plat == 'linux' && matrix.vec.xdp == '-UseXdp') doesn't work for some reason
       run: |
         sudo chmod -R 777 artifacts
-    - name: Upload on Failure
+    - name: Upload on Failure or Cancellation
       uses: actions/upload-artifact@4cec3d8aa04e39d1a68397de0c4cd6fb9dce8ec1
-      if: failure()
+      if: failure() || cancelled()
       with:
         name: BVT-${{ matrix.vec.config }}-${{ matrix.vec.plat }}-${{ matrix.vec.os }}-${{ matrix.vec.arch }}-${{ matrix.vec.tls }}${{ matrix.vec.xdp }}${{ matrix.vec.qtip }}${{ matrix.vec.systemcrypto }}${{ matrix.vec.sanitize }}
         path: artifacts
@@ -221,15 +221,9 @@
       shell: pwsh
       timeout-minutes: 90
       run: scripts/test.ps1 -Config ${{ matrix.vec.config }} -Arch ${{ matrix.vec.arch }} -Tls ${{ matrix.vec.tls }} -OsRunner ${{ matrix.vec.os }} -GHA -LogProfile Full.Light -GenerateXmlResults -Kernel -Filter -*ValidateConfiguration:*ValidAlpnLengths:*ResumeRejection*:*ClientCertificate*:*LoadBalanced*
-<<<<<<< HEAD
-    - name: Upload on Failure
-      uses: actions/upload-artifact@4cec3d8aa04e39d1a68397de0c4cd6fb9dce8ec1
-      if: failure()
-=======
     - name: Upload on Failure or Cancellation
       uses: actions/upload-artifact@4cec3d8aa04e39d1a68397de0c4cd6fb9dce8ec1
       if: failure() || cancelled()
->>>>>>> d8ef6017
       with:
         name: BVT-Kernel-${{ matrix.vec.config }}-${{ matrix.vec.plat }}-${{ matrix.vec.os }}-${{ matrix.vec.arch }}-${{ matrix.vec.tls }}
         path: artifacts
