--- conflicted
+++ resolved
@@ -188,15 +188,9 @@
       if: failure() && matrix.vec.plat == 'linux' # (matrix.vec.plat == 'linux' && matrix.vec.xdp == '-UseXdp') doesn't work for some reason
       run: |
         sudo chmod -R 777 artifacts
-<<<<<<< HEAD
     - name: Upload on Failure or Cancellation
-      uses: actions/upload-artifact@4cec3d8aa04e39d1a68397de0c4cd6fb9dce8ec1
+      uses: actions/upload-artifact@ea165f8d65b6e75b540449e92b4886f43607fa02
       if: failure() || cancelled()
-=======
-    - name: Upload on Failure
-      uses: actions/upload-artifact@ea165f8d65b6e75b540449e92b4886f43607fa02
-      if: failure()
->>>>>>> abf74b10
       with:
         name: BVT-${{ matrix.vec.config }}-${{ matrix.vec.plat }}-${{ matrix.vec.os }}-${{ matrix.vec.arch }}-${{ matrix.vec.tls }}${{ matrix.vec.xdp }}${{ matrix.vec.qtip }}${{ matrix.vec.systemcrypto }}${{ matrix.vec.sanitize }}
         path: artifacts
