name: BVT

on:
  workflow_dispatch:
  push:
    branches:
    - main
    - release/*
  pull_request:
    branches:
    - main
    - release/*

concurrency:
  # Cancel any workflow currently in progress for the same PR.
  # Allow running concurrently with any other commits.
  group: bvt-${{ github.event.pull_request.number || github.sha }}
  cancel-in-progress: true

permissions: read-all

jobs:
  build-windows-kernel:
    name: Build WinKernel
    strategy:
      fail-fast: false
      matrix:
        vec: [
          { config: "Debug", plat: "winkernel", os: "windows-2022", arch: "x64", tls: "schannel", build: "-Test" },
          { config: "Release", plat: "winkernel", os: "windows-2022", arch: "x64", tls: "schannel", build: "-Test" }
        ]
    uses: ./.github/workflows/build-reuse-winkernel.yml
    with:
      config: ${{ matrix.vec.config }}
      plat: ${{ matrix.vec.plat }}
      os: ${{ matrix.vec.os }}
      arch: ${{ matrix.vec.arch }}
      tls: ${{ matrix.vec.tls }}
      build: ${{ matrix.vec.build }}

  build-windows:
    name: Build WinUser
    strategy:
      fail-fast: false
      matrix:
        vec: [
          { config: "Debug", plat: "windows", os: "windows-2022", arch: "x64", tls: "schannel", build: "-Test" },
          { config: "Debug", plat: "windows", os: "windows-2022", arch: "x64", tls: "schannel", sanitize: "-Sanitize", build: "-Test" },
          { config: "Debug", plat: "windows", os: "windows-2022", arch: "x64", tls: "openssl", build: "-Test" },
          { config: "Debug", plat: "windows", os: "windows-2022", arch: "x64", tls: "openssl3", build: "-Test" },
          { config: "Release", plat: "windows", os: "windows-2022", arch: "x64", tls: "schannel", build: "-Test" }
        ]
    uses: ./.github/workflows/build-reuse-win.yml
    with:
      config: ${{ matrix.vec.config }}
      plat: ${{ matrix.vec.plat }}
      os: ${{ matrix.vec.os }}
      arch: ${{ matrix.vec.arch }}
      tls: ${{ matrix.vec.tls }}
      sanitize: ${{ matrix.vec.sanitize }}
      build: ${{ matrix.vec.build }}

  build-unix:
    name: Build Unix
    strategy:
      fail-fast: false
      matrix:
        vec: [
<<<<<<< HEAD
          { config: "Debug", plat: "linux", os: "ubuntu-20.04", arch: "x64", tls: "openssl", sanitize: "-Sanitize", test: "-Test" },
          { config: "Debug", plat: "linux", os: "ubuntu-20.04", arch: "x64", tls: "openssl", systemcrypto: "-UseSystemOpenSSLCrypto", sanitize: "-Sanitize", test: "-Test" },
          { config: "Debug", plat: "linux", os: "ubuntu-20.04", arch: "x64", tls: "openssl3", sanitize: "-Sanitize", test: "-Test" },
          { config: "Debug", plat: "linux", os: "ubuntu-22.04", arch: "x64", tls: "openssl", sanitize: "-Sanitize", test: "-Test" },
          { config: "Debug", plat: "linux", os: "ubuntu-22.04", arch: "x64", tls: "openssl3", sanitize: "-Sanitize", test: "-Test" },
          { config: "Debug", plat: "linux", os: "ubuntu-22.04", arch: "x64", tls: "openssl3", systemcrypto: "-UseSystemOpenSSLCrypto", sanitize: "-Sanitize", test: "-Test" },
          { config: "Debug", plat: "linux", os: "ubuntu-22.04", arch: "x64", tls: "openssl3", xdp: "-UseXdp", test: "-Test" },
=======
          { config: "Debug", plat: "linux", os: "ubuntu-20.04", arch: "x64", tls: "openssl", sanitize: "-Sanitize", build: "-Test" },
          { config: "Debug", plat: "linux", os: "ubuntu-20.04", arch: "x64", tls: "openssl", systemcrypto: "-UseSystemOpenSSLCrypto", sanitize: "-Sanitize", build: "-Test" },
          { config: "Debug", plat: "linux", os: "ubuntu-20.04", arch: "x64", tls: "openssl3", sanitize: "-Sanitize", build: "-Test" },
          { config: "Debug", plat: "linux", os: "ubuntu-22.04", arch: "x64", tls: "openssl", sanitize: "-Sanitize", build: "-Test" },
          { config: "Debug", plat: "linux", os: "ubuntu-22.04", arch: "x64", tls: "openssl3", sanitize: "-Sanitize", build: "-Test" },
          { config: "Debug", plat: "linux", os: "ubuntu-22.04", arch: "x64", tls: "openssl3", systemcrypto: "-UseSystemOpenSSLCrypto", sanitize: "-Sanitize", build: "-Test" },
>>>>>>> e73ce108
        ]
    uses: ./.github/workflows/build-reuse-unix.yml
    with:
      config: ${{ matrix.vec.config }}
      plat: ${{ matrix.vec.plat }}
      os: ${{ matrix.vec.os }}
      arch: ${{ matrix.vec.arch }}
      tls: ${{ matrix.vec.tls }}
      systemcrypto: ${{ matrix.vec.systemcrypto }}
      sanitize: ${{ matrix.vec.sanitize }}
<<<<<<< HEAD
      test: ${{ matrix.vec.test }}
      xdp: ${{ matrix.vec.xdp }}
=======
      build: ${{ matrix.vec.build }}
>>>>>>> e73ce108

  bvt:
    name: BVT
    needs: [build-windows, build-unix]
    strategy:
      fail-fast: false
      matrix:
        vec: [
<<<<<<< HEAD
          { config: "Debug", plat: "linux", os: "ubuntu-20.04", arch: "x64", tls: "openssl", sanitize: "-Sanitize", test: "-Test"  },
          { config: "Debug", plat: "linux", os: "ubuntu-20.04", arch: "x64", tls: "openssl", systemcrypto: "-UseSystemOpenSSLCrypto", sanitize: "-Sanitize", test: "-Test"  },
          { config: "Debug", plat: "linux", os: "ubuntu-20.04", arch: "x64", tls: "openssl3", sanitize: "-Sanitize", test: "-Test"  },
          { config: "Debug", plat: "linux", os: "ubuntu-22.04", arch: "x64", tls: "openssl", sanitize: "-Sanitize", test: "-Test"  },
          { config: "Debug", plat: "linux", os: "ubuntu-22.04", arch: "x64", tls: "openssl3", sanitize: "-Sanitize", test: "-Test"  },
          { config: "Debug", plat: "linux", os: "ubuntu-22.04", arch: "x64", tls: "openssl3", sanitize: "-Sanitize", xdp: "-UseXdp", test: "-Test"  },
          { config: "Debug", plat: "linux", os: "ubuntu-22.04", arch: "x64", tls: "openssl3", systemcrypto: "-UseSystemOpenSSLCrypto", sanitize: "-Sanitize", test: "-Test"  },
          { config: "Debug", plat: "windows", os: "windows-2019", arch: "x64", tls: "openssl", test: "-Test" },
          { config: "Debug", plat: "windows", os: "windows-2019", arch: "x64", tls: "openssl3", test: "-Test" },
          { config: "Debug", plat: "windows", os: "windows-2022", arch: "x64", tls: "schannel", sanitize: "-Sanitize", test: "-Test" },
          { config: "Debug", plat: "windows", os: "windows-2022", arch: "x64", tls: "schannel", xdp: "-UseXdp", sanitize: "-Sanitize", test: "-Test" },
          { config: "Debug", plat: "windows", os: "windows-2022", arch: "x64", tls: "schannel", xdp: "-UseXdp", useqtip: "-UseQtip", sanitize: "-Sanitize", test: "-Test" },
          { config: "Debug", plat: "windows", os: "windows-2022", arch: "x64", tls: "openssl", test: "-Test" },
          { config: "Debug", plat: "windows", os: "windows-2022", arch: "x64", tls: "openssl", xdp: "-UseXdp", test: "-Test" },
          { config: "Debug", plat: "windows", os: "windows-2022", arch: "x64", tls: "openssl", xdp: "-UseXdp", useqtip: "-UseQtip", test: "-Test" },
          { config: "Debug", plat: "windows", os: "windows-2022", arch: "x64", tls: "openssl3", test: "-Test" },
          { config: "Debug", plat: "windows", os: "windows-2022", arch: "x64", tls: "openssl3", xdp: "-UseXdp", test: "-Test" },
          { config: "Debug", plat: "windows", os: "windows-2022", arch: "x64", tls: "openssl3", xdp: "-UseXdp", useqtip: "-UseQtip", test: "-Test" },
          { config: "Debug", plat: "windows", os: "WinServerPrerelease", arch: "x64", tls: "schannel", test: "-Test" },
          { config: "Release", plat: "windows", os: "WinServerPrerelease", arch: "x64", tls: "schannel", test: "-Test" },
=======
          { config: "Debug", plat: "linux", os: "ubuntu-20.04", arch: "x64", tls: "openssl", sanitize: "-Sanitize", build: "-Test"  },
          { config: "Debug", plat: "linux", os: "ubuntu-20.04", arch: "x64", tls: "openssl", systemcrypto: "-UseSystemOpenSSLCrypto", sanitize: "-Sanitize", build: "-Test"  },
          { config: "Debug", plat: "linux", os: "ubuntu-20.04", arch: "x64", tls: "openssl3", sanitize: "-Sanitize", build: "-Test"  },
          { config: "Debug", plat: "linux", os: "ubuntu-22.04", arch: "x64", tls: "openssl", sanitize: "-Sanitize", build: "-Test"  },
          { config: "Debug", plat: "linux", os: "ubuntu-22.04", arch: "x64", tls: "openssl3", sanitize: "-Sanitize", build: "-Test"  },
          { config: "Debug", plat: "linux", os: "ubuntu-22.04", arch: "x64", tls: "openssl3", systemcrypto: "-UseSystemOpenSSLCrypto", sanitize: "-Sanitize", build: "-Test"  },
          { config: "Debug", plat: "windows", os: "windows-2019", arch: "x64", tls: "openssl", build: "-Test" },
          { config: "Debug", plat: "windows", os: "windows-2019", arch: "x64", tls: "openssl3", build: "-Test" },
          { config: "Debug", plat: "windows", os: "windows-2022", arch: "x64", tls: "schannel", sanitize: "-Sanitize", build: "-Test" },
          { config: "Debug", plat: "windows", os: "windows-2022", arch: "x64", tls: "schannel", xdp: "-UseXdp", sanitize: "-Sanitize", build: "-Test" },
          { config: "Debug", plat: "windows", os: "windows-2022", arch: "x64", tls: "schannel", xdp: "-UseXdp", useqtip: "-UseQtip", sanitize: "-Sanitize", build: "-Test" },
          { config: "Debug", plat: "windows", os: "windows-2022", arch: "x64", tls: "openssl", build: "-Test" },
          { config: "Debug", plat: "windows", os: "windows-2022", arch: "x64", tls: "openssl", xdp: "-UseXdp", build: "-Test" },
          { config: "Debug", plat: "windows", os: "windows-2022", arch: "x64", tls: "openssl", xdp: "-UseXdp", useqtip: "-UseQtip", build: "-Test" },
          { config: "Debug", plat: "windows", os: "windows-2022", arch: "x64", tls: "openssl3", build: "-Test" },
          { config: "Debug", plat: "windows", os: "windows-2022", arch: "x64", tls: "openssl3", xdp: "-UseXdp", build: "-Test" },
          { config: "Debug", plat: "windows", os: "windows-2022", arch: "x64", tls: "openssl3", xdp: "-UseXdp", useqtip: "-UseQtip", build: "-Test" },
          { config: "Debug", plat: "windows", os: "WinServerPrerelease", arch: "x64", tls: "schannel", build: "-Test" },
          { config: "Release", plat: "windows", os: "WinServerPrerelease", arch: "x64", tls: "schannel", build: "-Test" },
>>>>>>> e73ce108
        ]
    runs-on: ${{ matrix.vec.plat == 'windows' && matrix.vec.os == 'WinServerPrerelease' && fromJson('[''self-hosted'', ''1ES.Pool=1es-msquic-pool'', ''1ES.ImageOverride=WinServerPrerelease'']') || matrix.vec.os }}
    steps:
    - name: Checkout repository
      uses: actions/checkout@b4ffde65f46336ab88eb53be808477a3936bae11
    - name: Download Build Artifacts
      uses: actions/download-artifact@6b208ae046db98c579e8a3aa621ab581ff575935
      if: matrix.vec.plat == 'windows'
      with: # note we always use binaries built on windows-2022.
        name: ${{ matrix.vec.config }}-${{ matrix.vec.plat }}-windows-2022-${{ matrix.vec.arch }}-${{ matrix.vec.tls }}${{ matrix.vec.sanitize }}${{ matrix.vec.build }}
        path: artifacts
    - name: Download Build Artifacts
      uses: actions/download-artifact@6b208ae046db98c579e8a3aa621ab581ff575935
      if: matrix.vec.plat == 'linux'
      with:
        name: ${{ matrix.vec.config }}-${{ matrix.vec.plat }}-${{ matrix.vec.os }}-${{ matrix.vec.arch }}-${{ matrix.vec.tls }}${{ matrix.vec.systemcrypto }}${{ matrix.vec.sanitize }}${{ matrix.vec.build }}
        path: artifacts
    - name: Fix permissions for Unix
      if: matrix.vec.plat == 'linux' || matrix.vec.plat == 'macos'
      run: |
        sudo chmod -R 777 artifacts
    - name: Prepare Machine
      run: scripts/prepare-machine.ps1 -Tls ${{ matrix.vec.tls }} -ForTest ${{ matrix.vec.xdp }}
      shell: pwsh
    - name: Install ETW Manifest
      if: matrix.vec.plat == 'windows'
      shell: pwsh
      run: |
        $MsQuicDll = ".\artifacts\bin\windows\${{ matrix.vec.arch }}_${{ matrix.vec.config }}_${{ matrix.vec.tls }}\msquic.dll"
        $ManifestPath = ".\src\manifest\MsQuicEtw.man"
        wevtutil.exe um $ManifestPath
        wevtutil.exe im $ManifestPath /rf:$($MsQuicDll) /mf:$($MsQuicDll)
    - name: Test
      if: matrix.vec.os == 'WinServerPrerelease'
      shell: pwsh
      timeout-minutes: 120
      run: scripts/test.ps1 -Config ${{ matrix.vec.config }} -Arch ${{ matrix.vec.arch }} -Tls ${{ matrix.vec.tls }} -GHA -LogProfile Full.Light -GenerateXmlResults ${{ matrix.vec.xdp }} ${{ matrix.vec.qtip }}
    - name: Test
      if: matrix.vec.os != 'WinServerPrerelease'
      shell: pwsh
      timeout-minutes: 120
      run: scripts/test.ps1 -Config ${{ matrix.vec.config }} -Arch ${{ matrix.vec.arch }} -Tls ${{ matrix.vec.tls }} -OsRunner ${{ matrix.vec.os }} -GHA -LogProfile Full.Light -GenerateXmlResults ${{ matrix.vec.xdp }} ${{ matrix.vec.qtip }}
    - name: Upload on Failure
      uses: actions/upload-artifact@26f96dfa697d77e81fd5907df203aa23a56210a8
      if: failure()
      with:
        name: BVT-${{ matrix.vec.config }}-${{ matrix.vec.plat }}-${{ matrix.vec.os }}-${{ matrix.vec.arch }}-${{ matrix.vec.tls }}${{ matrix.vec.xdp }}${{ matrix.vec.qtip }}${{ matrix.vec.systemcrypto }}${{ matrix.vec.sanitize }}
        path: artifacts

  bvt-kernel:
    name: BVT Kernel
    needs: [build-windows, build-windows-kernel]
    strategy:
      fail-fast: false
      matrix:
        vec: [
          { config: "Debug", plat: "winkernel", os: "windows-2022", arch: "x64", tls: "schannel", build: "-Test" },
          { config: "Release", plat: "winkernel", os: "windows-2022", arch: "x64", tls: "schannel", build: "-Test" },
          { config: "Debug", plat: "winkernel", os: "WinServerPrerelease", arch: "x64", tls: "schannel", build: "-Test" },
          { config: "Release", plat: "winkernel", os: "WinServerPrerelease", arch: "x64", tls: "schannel", build: "-Test" },
        ]
    runs-on: ${{ matrix.vec.plat == 'winkernel' && matrix.vec.os == 'WinServerPrerelease' && fromJson('[''self-hosted'', ''1ES.Pool=1es-msquic-pool'', ''1ES.ImageOverride=WinServerPrerelease'']') || matrix.vec.os }}
    steps:
    - name: Checkout repository
      uses: actions/checkout@b4ffde65f46336ab88eb53be808477a3936bae11
    - name: Download Build Artifacts
      uses: actions/download-artifact@6b208ae046db98c579e8a3aa621ab581ff575935
      with: # note we always use binaries built on windows-2022.
        name: ${{ matrix.vec.config }}-${{ matrix.vec.plat }}-windows-2022-${{ matrix.vec.arch }}-${{ matrix.vec.tls }}${{ matrix.vec.build }}
        path: artifacts
    - name: Download Build Artifacts for Testing From WinUser
      uses: actions/download-artifact@6b208ae046db98c579e8a3aa621ab581ff575935
      with: # note we always use binaries built on windows-2022.
        name: ${{ matrix.vec.config }}-windows-windows-2022-${{ matrix.vec.arch }}-${{ matrix.vec.tls }}${{ matrix.vec.build }}
        path: artifacts
    - name: Prepare Machine
      shell: pwsh
      run: scripts/prepare-machine.ps1 -ForTest -ForKernel
    - name: Install ETW Manifest
      shell: pwsh
      run: |
        $MsQuicDll = ".\artifacts\bin\windows\${{ matrix.vec.arch }}_${{ matrix.vec.config }}_${{ matrix.vec.tls }}\msquic.dll"
        $ManifestPath = ".\src\manifest\MsQuicEtw.man"
        wevtutil.exe um $ManifestPath
        wevtutil.exe im $ManifestPath /rf:$($MsQuicDll) /mf:$($MsQuicDll)
    - name: Test
      shell: pwsh
      timeout-minutes: 90
      run: scripts/test.ps1 -Config ${{ matrix.vec.config }} -Arch ${{ matrix.vec.arch }} -Tls ${{ matrix.vec.tls }} -GHA -LogProfile Full.Light -GenerateXmlResults -Kernel -Filter -*ValidateConfiguration:*ValidAlpnLengths:*ResumeRejection*:*ClientCertificate*:*LoadBalanced*
    - name: Upload on Failure
      uses: actions/upload-artifact@26f96dfa697d77e81fd5907df203aa23a56210a8
      if: failure()
      with:
        name: BVT-Kernel-${{ matrix.vec.config }}-${{ matrix.vec.plat }}-${{ matrix.vec.os }}-${{ matrix.vec.arch }}-${{ matrix.vec.tls }}
        path: artifacts

  interop-winlatest:
    name: Interop WinPrerelease
    needs: [build-windows]
    strategy:
      fail-fast: false
      matrix:
        vec: [
          { config: "Release", plat: "windows", os: "windows-2022", arch: "x64", tls: "schannel", build: "-Test" },
        ]
    runs-on:
    - self-hosted
    - "1ES.Pool=1es-msquic-pool"
    - "1ES.ImageOverride=WinServerPrerelease"
    steps:
    - name: Checkout repository
      uses: actions/checkout@b4ffde65f46336ab88eb53be808477a3936bae11
      with:
        fetch-depth: 0
    - uses: actions/download-artifact@6b208ae046db98c579e8a3aa621ab581ff575935
      with:
        name: ${{ matrix.vec.config }}-${{ matrix.vec.plat }}-${{ matrix.vec.os }}-${{ matrix.vec.arch }}-${{ matrix.vec.tls }}${{ matrix.vec.sanitize }}${{ matrix.vec.build }}
        path: artifacts
    - name: Prepare Machine
      run: scripts/prepare-machine.ps1 -ForTest ${{ matrix.vec.xdp }}
      shell: pwsh
    - name: Interop
      shell: pwsh
      run: scripts/interop.ps1 -Config ${{ matrix.vec.config }} -Arch ${{ matrix.vec.arch }} -Tls ${{ matrix.vec.tls }} -GHA -GenerateXmlResults
    - name: Upload results
      uses: actions/upload-artifact@26f96dfa697d77e81fd5907df203aa23a56210a8
      with:
        name: InteropWinlatest-${{ matrix.vec.config }}-${{ matrix.vec.plat }}-${{ matrix.vec.os }}-${{ matrix.vec.arch }}-${{ matrix.vec.tls }}${{ matrix.vec.xdp }}
        path: artifacts<|MERGE_RESOLUTION|>--- conflicted
+++ resolved
@@ -66,22 +66,13 @@
       fail-fast: false
       matrix:
         vec: [
-<<<<<<< HEAD
-          { config: "Debug", plat: "linux", os: "ubuntu-20.04", arch: "x64", tls: "openssl", sanitize: "-Sanitize", test: "-Test" },
-          { config: "Debug", plat: "linux", os: "ubuntu-20.04", arch: "x64", tls: "openssl", systemcrypto: "-UseSystemOpenSSLCrypto", sanitize: "-Sanitize", test: "-Test" },
-          { config: "Debug", plat: "linux", os: "ubuntu-20.04", arch: "x64", tls: "openssl3", sanitize: "-Sanitize", test: "-Test" },
-          { config: "Debug", plat: "linux", os: "ubuntu-22.04", arch: "x64", tls: "openssl", sanitize: "-Sanitize", test: "-Test" },
-          { config: "Debug", plat: "linux", os: "ubuntu-22.04", arch: "x64", tls: "openssl3", sanitize: "-Sanitize", test: "-Test" },
-          { config: "Debug", plat: "linux", os: "ubuntu-22.04", arch: "x64", tls: "openssl3", systemcrypto: "-UseSystemOpenSSLCrypto", sanitize: "-Sanitize", test: "-Test" },
-          { config: "Debug", plat: "linux", os: "ubuntu-22.04", arch: "x64", tls: "openssl3", xdp: "-UseXdp", test: "-Test" },
-=======
           { config: "Debug", plat: "linux", os: "ubuntu-20.04", arch: "x64", tls: "openssl", sanitize: "-Sanitize", build: "-Test" },
           { config: "Debug", plat: "linux", os: "ubuntu-20.04", arch: "x64", tls: "openssl", systemcrypto: "-UseSystemOpenSSLCrypto", sanitize: "-Sanitize", build: "-Test" },
           { config: "Debug", plat: "linux", os: "ubuntu-20.04", arch: "x64", tls: "openssl3", sanitize: "-Sanitize", build: "-Test" },
           { config: "Debug", plat: "linux", os: "ubuntu-22.04", arch: "x64", tls: "openssl", sanitize: "-Sanitize", build: "-Test" },
           { config: "Debug", plat: "linux", os: "ubuntu-22.04", arch: "x64", tls: "openssl3", sanitize: "-Sanitize", build: "-Test" },
           { config: "Debug", plat: "linux", os: "ubuntu-22.04", arch: "x64", tls: "openssl3", systemcrypto: "-UseSystemOpenSSLCrypto", sanitize: "-Sanitize", build: "-Test" },
->>>>>>> e73ce108
+          { config: "Debug", plat: "linux", os: "ubuntu-22.04", arch: "x64", tls: "openssl3", xdp: "-UseXdp", build: "-Test" },
         ]
     uses: ./.github/workflows/build-reuse-unix.yml
     with:
@@ -92,12 +83,8 @@
       tls: ${{ matrix.vec.tls }}
       systemcrypto: ${{ matrix.vec.systemcrypto }}
       sanitize: ${{ matrix.vec.sanitize }}
-<<<<<<< HEAD
-      test: ${{ matrix.vec.test }}
+      build: ${{ matrix.vec.build }}
       xdp: ${{ matrix.vec.xdp }}
-=======
-      build: ${{ matrix.vec.build }}
->>>>>>> e73ce108
 
   bvt:
     name: BVT
@@ -106,33 +93,12 @@
       fail-fast: false
       matrix:
         vec: [
-<<<<<<< HEAD
-          { config: "Debug", plat: "linux", os: "ubuntu-20.04", arch: "x64", tls: "openssl", sanitize: "-Sanitize", test: "-Test"  },
-          { config: "Debug", plat: "linux", os: "ubuntu-20.04", arch: "x64", tls: "openssl", systemcrypto: "-UseSystemOpenSSLCrypto", sanitize: "-Sanitize", test: "-Test"  },
-          { config: "Debug", plat: "linux", os: "ubuntu-20.04", arch: "x64", tls: "openssl3", sanitize: "-Sanitize", test: "-Test"  },
-          { config: "Debug", plat: "linux", os: "ubuntu-22.04", arch: "x64", tls: "openssl", sanitize: "-Sanitize", test: "-Test"  },
-          { config: "Debug", plat: "linux", os: "ubuntu-22.04", arch: "x64", tls: "openssl3", sanitize: "-Sanitize", test: "-Test"  },
-          { config: "Debug", plat: "linux", os: "ubuntu-22.04", arch: "x64", tls: "openssl3", sanitize: "-Sanitize", xdp: "-UseXdp", test: "-Test"  },
-          { config: "Debug", plat: "linux", os: "ubuntu-22.04", arch: "x64", tls: "openssl3", systemcrypto: "-UseSystemOpenSSLCrypto", sanitize: "-Sanitize", test: "-Test"  },
-          { config: "Debug", plat: "windows", os: "windows-2019", arch: "x64", tls: "openssl", test: "-Test" },
-          { config: "Debug", plat: "windows", os: "windows-2019", arch: "x64", tls: "openssl3", test: "-Test" },
-          { config: "Debug", plat: "windows", os: "windows-2022", arch: "x64", tls: "schannel", sanitize: "-Sanitize", test: "-Test" },
-          { config: "Debug", plat: "windows", os: "windows-2022", arch: "x64", tls: "schannel", xdp: "-UseXdp", sanitize: "-Sanitize", test: "-Test" },
-          { config: "Debug", plat: "windows", os: "windows-2022", arch: "x64", tls: "schannel", xdp: "-UseXdp", useqtip: "-UseQtip", sanitize: "-Sanitize", test: "-Test" },
-          { config: "Debug", plat: "windows", os: "windows-2022", arch: "x64", tls: "openssl", test: "-Test" },
-          { config: "Debug", plat: "windows", os: "windows-2022", arch: "x64", tls: "openssl", xdp: "-UseXdp", test: "-Test" },
-          { config: "Debug", plat: "windows", os: "windows-2022", arch: "x64", tls: "openssl", xdp: "-UseXdp", useqtip: "-UseQtip", test: "-Test" },
-          { config: "Debug", plat: "windows", os: "windows-2022", arch: "x64", tls: "openssl3", test: "-Test" },
-          { config: "Debug", plat: "windows", os: "windows-2022", arch: "x64", tls: "openssl3", xdp: "-UseXdp", test: "-Test" },
-          { config: "Debug", plat: "windows", os: "windows-2022", arch: "x64", tls: "openssl3", xdp: "-UseXdp", useqtip: "-UseQtip", test: "-Test" },
-          { config: "Debug", plat: "windows", os: "WinServerPrerelease", arch: "x64", tls: "schannel", test: "-Test" },
-          { config: "Release", plat: "windows", os: "WinServerPrerelease", arch: "x64", tls: "schannel", test: "-Test" },
-=======
           { config: "Debug", plat: "linux", os: "ubuntu-20.04", arch: "x64", tls: "openssl", sanitize: "-Sanitize", build: "-Test"  },
           { config: "Debug", plat: "linux", os: "ubuntu-20.04", arch: "x64", tls: "openssl", systemcrypto: "-UseSystemOpenSSLCrypto", sanitize: "-Sanitize", build: "-Test"  },
           { config: "Debug", plat: "linux", os: "ubuntu-20.04", arch: "x64", tls: "openssl3", sanitize: "-Sanitize", build: "-Test"  },
           { config: "Debug", plat: "linux", os: "ubuntu-22.04", arch: "x64", tls: "openssl", sanitize: "-Sanitize", build: "-Test"  },
           { config: "Debug", plat: "linux", os: "ubuntu-22.04", arch: "x64", tls: "openssl3", sanitize: "-Sanitize", build: "-Test"  },
+          { config: "Debug", plat: "linux", os: "ubuntu-22.04", arch: "x64", tls: "openssl3", sanitize: "-Sanitize", xdp: "-UseXdp", build: "-Test"  },
           { config: "Debug", plat: "linux", os: "ubuntu-22.04", arch: "x64", tls: "openssl3", systemcrypto: "-UseSystemOpenSSLCrypto", sanitize: "-Sanitize", build: "-Test"  },
           { config: "Debug", plat: "windows", os: "windows-2019", arch: "x64", tls: "openssl", build: "-Test" },
           { config: "Debug", plat: "windows", os: "windows-2019", arch: "x64", tls: "openssl3", build: "-Test" },
@@ -147,7 +113,6 @@
           { config: "Debug", plat: "windows", os: "windows-2022", arch: "x64", tls: "openssl3", xdp: "-UseXdp", useqtip: "-UseQtip", build: "-Test" },
           { config: "Debug", plat: "windows", os: "WinServerPrerelease", arch: "x64", tls: "schannel", build: "-Test" },
           { config: "Release", plat: "windows", os: "WinServerPrerelease", arch: "x64", tls: "schannel", build: "-Test" },
->>>>>>> e73ce108
         ]
     runs-on: ${{ matrix.vec.plat == 'windows' && matrix.vec.os == 'WinServerPrerelease' && fromJson('[''self-hosted'', ''1ES.Pool=1es-msquic-pool'', ''1ES.ImageOverride=WinServerPrerelease'']') || matrix.vec.os }}
     steps:
