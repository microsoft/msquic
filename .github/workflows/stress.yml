name: Stress

on:
  workflow_dispatch:
    inputs:
      logprofile:
        description: 'Log profile to use'
        required: false
        default: "None"
        type: choice
        options:
          - "None"
          - SpinQuic.Light
          - SpinQuicWarnings.Light
          - Basic.Light
          - Basic.Verbose
          - Full.Light
          - Full.Verbose
  push:
    branches:
    - main
    - release/*
  pull_request:
    branches:
    - main
    - release/*

concurrency:
  # Cancel any workflow currently in progress for the same PR.
  # Allow running concurrently with any other commits.
  group: stress-${{ github.event.pull_request.number || github.sha }}
  cancel-in-progress: true

permissions: read-all

jobs:
  build-windows:
    name: Build WinUser
    strategy:
      fail-fast: false
      matrix:
        vec: [
          { config: "Debug", plat: "windows", os: "windows-2022", arch: "x64", tls: "schannel", build: "-Test" },
          { config: "Debug", plat: "windows", os: "windows-2022", arch: "x64", tls: "schannel", sanitize: "-SanitizeAddress", build: "-Test" },
          { config: "Debug", plat: "windows", os: "windows-2022", arch: "x64", tls: "quictls", build: "-Test" },
          { config: "Debug", plat: "windows", os: "windows-2022", arch: "x64", tls: "openssl", build: "-Test" },
        ]
    uses: ./.github/workflows/build-reuse-win.yml
    with:
      config: ${{ matrix.vec.config }}
      plat: ${{ matrix.vec.plat }}
      os: ${{ matrix.vec.os }}
      arch: ${{ matrix.vec.arch }}
      tls: ${{ matrix.vec.tls }}
      sanitize: ${{ matrix.vec.sanitize }}
      build: ${{ matrix.vec.build }}
      repo: ${{ github.repository }}

  build-unix:
    name: Build Unix
    strategy:
      fail-fast: false
      matrix:
        vec: [
          { config: "Debug", plat: "macos", os: "macos-15", arch: "x64", tls: "quictls", build: "-Test" },
          { config: "Debug", plat: "linux", os: "ubuntu-22.04", arch: "x64", tls: "quictls", sanitize: "-SanitizeAddress", build: "-Test" },
          { config: "Debug", plat: "linux", os: "ubuntu-24.04", arch: "x64", tls: "quictls", sanitize: "-SanitizeAddress", build: "-Test" },
          { config: "Debug", plat: "linux", os: "ubuntu-24.04", arch: "x64", tls: "quictls", sanitize: "-SanitizeThread", build: "-Test" }, # Build only, for now.
          { config: "Debug", plat: "linux", os: "ubuntu-24.04", arch: "x64", tls: "quictls", build: "-Test", xdp: "-UseXdp" },
          { config: "Debug", plat: "linux", os: "ubuntu-24.04", arch: "x64", tls: "quictls", build: "-Test", iouring: "-UseIoUring" },
          { config: "Debug", plat: "linux", os: "ubuntu-24.04", arch: "x64", tls: "quictls", sanitize: "-SanitizeAddress", build: "-Test", iouring: "-UseIoUring" },
          { config: "Debug", plat: "macos", os: "macos-15", arch: "x64", tls: "openssl", build: "-Test" },
          { config: "Debug", plat: "linux", os: "ubuntu-22.04", arch: "x64", tls: "openssl", sanitize: "-SanitizeAddress", build: "-Test" },
          { config: "Debug", plat: "linux", os: "ubuntu-24.04", arch: "x64", tls: "openssl", sanitize: "-SanitizeAddress", build: "-Test" },
          { config: "Debug", plat: "linux", os: "ubuntu-24.04", arch: "x64", tls: "openssl", build: "-Test", xdp: "-UseXdp" },
          { config: "Debug", plat: "linux", os: "ubuntu-24.04", arch: "x64", tls: "openssl", build: "-Test", iouring: "-UseIoUring" },
        ]
    uses: ./.github/workflows/build-reuse-unix.yml
    with:
      config: ${{ matrix.vec.config }}
      plat: ${{ matrix.vec.plat }}
      os: ${{ matrix.vec.os }}
      arch: ${{ matrix.vec.arch }}
      tls: ${{ matrix.vec.tls }}
      systemcrypto: ${{ matrix.vec.systemcrypto }}
      sanitize: ${{ matrix.vec.sanitize }}
      build: ${{ matrix.vec.build }}
      xdp: ${{ matrix.vec.xdp }}
      iouring: ${{ matrix.vec.iouring }}
      repo: ${{ github.repository }}

  stress:
    name: Stress
    needs: [build-windows, build-unix]
    strategy:
      fail-fast: false
      matrix:
        vec: [
          { config: "Debug", plat: "linux", os: "ubuntu-22.04", arch: "x64", tls: "quictls", sanitize: "-SanitizeAddress", build: "-Test"  },
          { config: "Debug", plat: "linux", os: "ubuntu-24.04", arch: "x64", tls: "quictls", sanitize: "-SanitizeAddress", build: "-Test"  },
          { config: "Debug", plat: "linux", os: "ubuntu-24.04", arch: "x64", tls: "quictls", build: "-Test", xdp: "-UseXdp"  },
          { config: "Debug", plat: "linux", os: "ubuntu-24.04", arch: "x64", tls: "quictls", build: "-Test", iouring: "-UseIoUring"  },
          { config: "Debug", plat: "linux", os: "ubuntu-24.04", arch: "x64", tls: "quictls", sanitize: "-SanitizeAddress", build: "-Test", iouring: "-UseIoUring"  },
          { config: "Debug", plat: "macos", os: "macos-15", arch: "x64", tls: "quictls", build: "-Test" },
          { config: "Debug", plat: "linux", os: "ubuntu-22.04", arch: "x64", tls: "openssl", sanitize: "-SanitizeAddress", build: "-Test"  },
          { config: "Debug", plat: "linux", os: "ubuntu-24.04", arch: "x64", tls: "openssl", sanitize: "-SanitizeAddress", build: "-Test"  },
          { config: "Debug", plat: "linux", os: "ubuntu-24.04", arch: "x64", tls: "openssl", build: "-Test", xdp: "-UseXdp"  },
          { config: "Debug", plat: "macos", os: "macos-15", arch: "x64", tls: "openssl", build: "-Test" },

          { config: "Debug", plat: "windows", os: "windows-2022", arch: "x64", tls: "schannel", sanitize: "-SanitizeAddress", build: "-Test" },
          { config: "Debug", plat: "windows", os: "windows-2022", arch: "x64", tls: "schannel", xdp: "-UseXdp", sanitize: "-SanitizeAddress", build: "-Test" },
          { config: "Debug", plat: "windows", os: "windows-2022", arch: "x64", tls: "quictls", build: "-Test" },
          { config: "Debug", plat: "windows", os: "windows-2022", arch: "x64", tls: "quictls", xdp: "-UseXdp", build: "-Test" },
          { config: "Debug", plat: "windows", os: "WinServerPrerelease", arch: "x64", tls: "schannel", build: "-Test" },
        ]
    runs-on: ${{ matrix.vec.plat == 'windows' && matrix.vec.os == 'WinServerPrerelease' && fromJson('[''self-hosted'', ''1ES.Pool=1es-msquic-pool'', ''1ES.ImageOverride=WinServerPrerelease-LatestPwsh'']') || matrix.vec.os }}
    env:
      main-timeout: 3600000
      main-repeat: 100
      main-allocfail: 100
      pr-timeout: 600000
      pr-repeat: 20
      pr-allocfail: 100
    steps:
    - name: Checkout repository
      uses: actions/checkout@1af3b93b6815bc44a9784bd300feb67ff0d1eeb3
    - uses: actions/download-artifact@018cc2cf5baa6db3ef3c5f8a56943fffe632ef53
      if: matrix.vec.plat == 'windows'
      with:
        name: ${{ matrix.vec.config }}-${{ matrix.vec.plat }}-windows-2022-${{ matrix.vec.arch }}-${{ matrix.vec.tls }}${{ matrix.vec.sanitize }}${{ matrix.vec.build }}
        path: artifacts
    - uses: actions/download-artifact@018cc2cf5baa6db3ef3c5f8a56943fffe632ef53
      if: matrix.vec.plat == 'linux' || matrix.vec.plat == 'macos'
      with:
        name: ${{ matrix.vec.config }}-${{ matrix.vec.plat }}-${{ matrix.vec.os }}-${{ matrix.vec.arch }}-${{ matrix.vec.tls }}${{ matrix.vec.sanitize }}${{ matrix.vec.xdp }}${{ matrix.vec.iouring}}${{ matrix.vec.build }}
        path: artifacts
    - name: Fix permissions for Unix
      if: matrix.vec.plat == 'linux' || matrix.vec.plat == 'macos'
      run: |
        sudo chmod -R 777 artifacts
    - name: Prepare Machine
      run: scripts/prepare-machine.ps1 -Tls ${{ matrix.vec.tls }} -ForTest ${{ matrix.vec.xdp }}
      shell: pwsh
    - name: spinquic (PR)
      if: github.event_name == 'pull_request'
      timeout-minutes: 15
      shell: pwsh
<<<<<<< HEAD
      run: scripts/spin.ps1 -AZP -Config ${{ matrix.vec.config }} -Arch ${{ matrix.vec.arch }} -Tls ${{ matrix.vec.tls }} -Timeout ${{ env.pr-timeout }} -RepeatCount ${{ env.pr-repeat }} -AllocFail ${{ env.pr-allocfail }} ${{ matrix.vec.xdp }} -UseProcDump
=======
      run: scripts/spin.ps1 -AZP -Config ${{ matrix.vec.config }} -Arch ${{ matrix.vec.arch }} -Tls ${{ matrix.vec.tls }} -Timeout ${{ env.pr-timeout }} -RepeatCount ${{ env.pr-repeat }} -AllocFail ${{ env.pr-allocfail }} ${{ matrix.vec.xdp }} -LogProfile ${{ inputs.logprofile || 'SpinQuic.Light' }}
>>>>>>> 4c0f21f4
    - name: spinquic (Official)
      if: github.event_name != 'pull_request'
      timeout-minutes: 65
      shell: pwsh
<<<<<<< HEAD
      run: scripts/spin.ps1 -AZP -Config ${{ matrix.vec.config }} -Arch ${{ matrix.vec.arch }} -Tls ${{ matrix.vec.tls }} -Timeout ${{ env.main-timeout }} -RepeatCount ${{ env.main-repeat }} -AllocFail ${{ env.main-allocfail }} ${{ matrix.vec.xdp }} -UseProcDump
=======
      run: scripts/spin.ps1 -AZP -Config ${{ matrix.vec.config }} -Arch ${{ matrix.vec.arch }} -Tls ${{ matrix.vec.tls }} -Timeout ${{ env.main-timeout }} -RepeatCount ${{ env.main-repeat }} -AllocFail ${{ env.main-allocfail }} ${{ matrix.vec.xdp }} -LogProfile ${{ inputs.logprofile || 'SpinQuic.Light' }}
>>>>>>> 4c0f21f4
    - name: Fix log permissions for Linux XDP
      if: failure() && matrix.vec.plat == 'linux' # (matrix.vec.plat == 'linux' && matrix.vec.xdp == '-UseXdp') doesn't work for some reason
      run: |
        sudo chmod -R 777 artifacts
    - name: Upload on Failure
      uses: actions/upload-artifact@330a01c490aca151604b8cf639adc76d48f6c5d4
      if: failure()
      with:
        name: stress-${{ matrix.vec.config }}-${{ matrix.vec.plat }}-${{ matrix.vec.os }}-${{ matrix.vec.arch }}-${{ matrix.vec.tls }}${{ matrix.vec.xdp }}${{ matrix.vec.iouring}}${{ matrix.vec.sanitize }}
        path: artifacts

  recvfuzz:
    name: recvfuzz
    needs: [build-windows, build-unix]
    strategy:
      fail-fast: false
      matrix:
        vec: [
          { config: "Debug", plat: "windows", os: "windows-2022", arch: "x64", tls: "schannel", sanitize: "-SanitizeAddress", build: "-Test" },
          { config: "Debug", plat: "windows", os: "windows-2022", arch: "x64", tls: "schannel", xdp: "-UseXdp", sanitize: "-SanitizeAddress", build: "-Test" },
          { config: "Debug", plat: "windows", os: "windows-2022", arch: "x64", tls: "quictls", build: "-Test" },
          { config: "Debug", plat: "windows", os: "windows-2022", arch: "x64", tls: "quictls", xdp: "-UseXdp", build: "-Test" },
          { config: "Debug", plat: "windows", os: "windows-2022", arch: "x64", tls: "openssl", build: "-Test" },
          { config: "Debug", plat: "windows", os: "windows-2022", arch: "x64", tls: "openssl", xdp: "-UseXdp", build: "-Test" },
          { config: "Debug", plat: "windows", os: "WinServerPrerelease", arch: "x64", tls: "schannel", build: "-Test" },
        ]
    runs-on: ${{ matrix.vec.plat == 'windows' && matrix.vec.os == 'WinServerPrerelease' && fromJson('[''self-hosted'', ''1ES.Pool=1es-msquic-pool'', ''1ES.ImageOverride=WinServerPrerelease-LatestPwsh'']') || matrix.vec.os }}
    env:
      main-timeout: 3600000
      pr-timeout: 600000
    steps:
    - name: Checkout repository
      uses: actions/checkout@1af3b93b6815bc44a9784bd300feb67ff0d1eeb3
    - uses: actions/download-artifact@018cc2cf5baa6db3ef3c5f8a56943fffe632ef53
      if: matrix.vec.plat == 'windows'
      with:
        name: ${{ matrix.vec.config }}-${{ matrix.vec.plat }}-${{ matrix.vec.os == 'WinServerPrerelease' && 'windows-2022' || matrix.vec.os }}-${{ matrix.vec.arch }}-${{ matrix.vec.tls }}${{ matrix.vec.sanitize }}${{ matrix.vec.build }}
        path: artifacts
    - uses: actions/download-artifact@018cc2cf5baa6db3ef3c5f8a56943fffe632ef53
      if: matrix.vec.plat == 'linux' || matrix.vec.plat == 'macos'
      with:
        name: ${{ matrix.vec.config }}-${{ matrix.vec.plat }}-${{ matrix.vec.os }}-${{ matrix.vec.arch }}-${{ matrix.vec.tls }}${{ matrix.vec.sanitize }}${{ matrix.vec.build }}
        path: artifacts
    - name: Fix permissions for Unix
      if: matrix.vec.plat == 'linux' || matrix.vec.plat == 'macos'
      run: |
        sudo chmod -R 777 artifacts
    - name: Prepare Machine
      run: scripts/prepare-machine.ps1 -Tls ${{ matrix.vec.tls }} -ForTest ${{ matrix.vec.xdp }}
      shell: pwsh
    - name: recvfuzz (PR)
      if: github.event_name == 'pull_request'
      timeout-minutes: 15
      shell: pwsh
      run: scripts/recvfuzz.ps1 -AZP -Config ${{ matrix.vec.config }} -Arch ${{ matrix.vec.arch }} -Tls ${{ matrix.vec.tls }} -timeout ${{ env.pr-timeout }} ${{ matrix.vec.xdp }}
    - name: recvfuzz (Official)
      if: github.event_name != 'pull_request'
      timeout-minutes: 65
      shell: pwsh
      run: scripts/recvfuzz.ps1 -AZP -Config ${{ matrix.vec.config }} -Arch ${{ matrix.vec.arch }} -Tls ${{ matrix.vec.tls }} -timeout ${{ env.main-timeout }} ${{ matrix.vec.xdp }}
    - name: Upload on Failure
      uses: actions/upload-artifact@330a01c490aca151604b8cf639adc76d48f6c5d4
      if: failure()
      with:
        name: recvfuzz-${{ matrix.vec.config }}-${{ matrix.vec.plat }}-${{ matrix.vec.os }}-${{ matrix.vec.arch }}-${{ matrix.vec.tls }}${{ matrix.vec.xdp }}${{ matrix.vec.sanitize }}
        path: artifacts

  Complete:
    name: Stress Complete
    if: always()
    needs: [stress, recvfuzz]
    runs-on: ubuntu-latest
    permissions: {} # No need for any permissions.
    steps:
    - name: Decide whether the needed jobs succeeded or failed
      uses: re-actors/alls-green@05ac9388f0aebcb5727afa17fcccfecd6f8ec5fe
      with:
        jobs: ${{ toJSON(needs) }}<|MERGE_RESOLUTION|>--- conflicted
+++ resolved
@@ -145,20 +145,12 @@
       if: github.event_name == 'pull_request'
       timeout-minutes: 15
       shell: pwsh
-<<<<<<< HEAD
-      run: scripts/spin.ps1 -AZP -Config ${{ matrix.vec.config }} -Arch ${{ matrix.vec.arch }} -Tls ${{ matrix.vec.tls }} -Timeout ${{ env.pr-timeout }} -RepeatCount ${{ env.pr-repeat }} -AllocFail ${{ env.pr-allocfail }} ${{ matrix.vec.xdp }} -UseProcDump
-=======
-      run: scripts/spin.ps1 -AZP -Config ${{ matrix.vec.config }} -Arch ${{ matrix.vec.arch }} -Tls ${{ matrix.vec.tls }} -Timeout ${{ env.pr-timeout }} -RepeatCount ${{ env.pr-repeat }} -AllocFail ${{ env.pr-allocfail }} ${{ matrix.vec.xdp }} -LogProfile ${{ inputs.logprofile || 'SpinQuic.Light' }}
->>>>>>> 4c0f21f4
+      run: scripts/spin.ps1 -AZP -Config ${{ matrix.vec.config }} -Arch ${{ matrix.vec.arch }} -Tls ${{ matrix.vec.tls }} -Timeout ${{ env.pr-timeout }} -RepeatCount ${{ env.pr-repeat }} -AllocFail ${{ env.pr-allocfail }} ${{ matrix.vec.xdp }} -LogProfile ${{ inputs.logprofile || 'None' }} -UseProcDump
     - name: spinquic (Official)
       if: github.event_name != 'pull_request'
       timeout-minutes: 65
       shell: pwsh
-<<<<<<< HEAD
-      run: scripts/spin.ps1 -AZP -Config ${{ matrix.vec.config }} -Arch ${{ matrix.vec.arch }} -Tls ${{ matrix.vec.tls }} -Timeout ${{ env.main-timeout }} -RepeatCount ${{ env.main-repeat }} -AllocFail ${{ env.main-allocfail }} ${{ matrix.vec.xdp }} -UseProcDump
-=======
-      run: scripts/spin.ps1 -AZP -Config ${{ matrix.vec.config }} -Arch ${{ matrix.vec.arch }} -Tls ${{ matrix.vec.tls }} -Timeout ${{ env.main-timeout }} -RepeatCount ${{ env.main-repeat }} -AllocFail ${{ env.main-allocfail }} ${{ matrix.vec.xdp }} -LogProfile ${{ inputs.logprofile || 'SpinQuic.Light' }}
->>>>>>> 4c0f21f4
+      run: scripts/spin.ps1 -AZP -Config ${{ matrix.vec.config }} -Arch ${{ matrix.vec.arch }} -Tls ${{ matrix.vec.tls }} -Timeout ${{ env.main-timeout }} -RepeatCount ${{ env.main-repeat }} -AllocFail ${{ env.main-allocfail }} ${{ matrix.vec.xdp }} -LogProfile ${{ inputs.logprofile || 'None' }} -UseProcDump
     - name: Fix log permissions for Linux XDP
       if: failure() && matrix.vec.plat == 'linux' # (matrix.vec.plat == 'linux' && matrix.vec.xdp == '-UseXdp') doesn't work for some reason
       run: |
