name: Stress

on:
  workflow_dispatch:
  push:
    branches:
    - main
    - release/*
  pull_request:
    branches:
    - main
    - release/*

concurrency:
  # Cancel any workflow currently in progress for the same PR.
  # Allow running concurrently with any other commits.
  group: stress-${{ github.event.pull_request.number || github.sha }}
  cancel-in-progress: true

permissions: read-all

jobs:
  build-windows:
    name: Build WinUser
    strategy:
      fail-fast: false
      matrix:
        vec: [
          { config: "Debug", plat: "windows", os: "windows-2022", arch: "x64", tls: "schannel", build: "-Test" },
          { config: "Debug", plat: "windows", os: "windows-2022", arch: "x64", tls: "schannel", sanitize: "-Sanitize", build: "-Test" },
          { config: "Debug", plat: "windows", os: "windows-2022", arch: "x64", tls: "openssl", build: "-Test" },
          { config: "Debug", plat: "windows", os: "windows-2022", arch: "x64", tls: "openssl3", build: "-Test" },
        ]
    uses: ./.github/workflows/build-reuse-win.yml
    with:
      config: ${{ matrix.vec.config }}
      plat: ${{ matrix.vec.plat }}
      os: ${{ matrix.vec.os }}
      arch: ${{ matrix.vec.arch }}
      tls: ${{ matrix.vec.tls }}
      sanitize: ${{ matrix.vec.sanitize }}
      build: ${{ matrix.vec.build }}

  build-unix:
    name: Build Unix
    strategy:
      fail-fast: false
      matrix:
        vec: [
          { config: "Debug", plat: "macos", os: "macos-12", arch: "x64", tls: "openssl", build: "-Test" },
          { config: "Debug", plat: "macos", os: "macos-12", arch: "x64", tls: "openssl3", build: "-Test" },
          { config: "Debug", plat: "linux", os: "ubuntu-20.04", arch: "x64", tls: "openssl", sanitize: "-Sanitize", build: "-Test" },
          { config: "Debug", plat: "linux", os: "ubuntu-20.04", arch: "x64", tls: "openssl3", sanitize: "-Sanitize", build: "-Test" },
          { config: "Debug", plat: "linux", os: "ubuntu-22.04", arch: "x64", tls: "openssl3", build: "-Test" },
<<<<<<< HEAD
          { config: "Debug", plat: "linux", os: "ubuntu-24.04", arch: "x64", tls: "openssl3", build: "-Test" },
=======
          { config: "Debug", plat: "linux", os: "ubuntu-22.04", arch: "x64", tls: "openssl3", build: "-Test", xdp: "-UseXdp" },
>>>>>>> 6ead5312
        ]
    uses: ./.github/workflows/build-reuse-unix.yml
    with:
      config: ${{ matrix.vec.config }}
      plat: ${{ matrix.vec.plat }}
      os: ${{ matrix.vec.os }}
      arch: ${{ matrix.vec.arch }}
      tls: ${{ matrix.vec.tls }}
      systemcrypto: ${{ matrix.vec.systemcrypto }}
      sanitize: ${{ matrix.vec.sanitize }}
      build: ${{ matrix.vec.build }}
      xdp: ${{ matrix.vec.xdp }}

  stress:
    name: Stress
    needs: [build-windows, build-unix]
    strategy:
      fail-fast: false
      matrix:
        vec: [
          { config: "Debug", plat: "linux", os: "ubuntu-20.04", arch: "x64", tls: "openssl", sanitize: "-Sanitize", build: "-Test" },
          { config: "Debug", plat: "linux", os: "ubuntu-20.04", arch: "x64", tls: "openssl3", sanitize: "-Sanitize", build: "-Test" },
          { config: "Debug", plat: "linux", os: "ubuntu-22.04", arch: "x64", tls: "openssl3", sanitize: "-Sanitize", build: "-Test"  },
          # TODO: I don't think this actually testing XDP, since there is no unix XDP builds above.
          # { config: "Debug", plat: "linux", os: "ubuntu-22.04", arch: "x64", tls: "openssl3", xdp: "-UseXdp", build: "-Test"  },
          { config: "Debug", plat: "linux", os: "ubuntu-24.04", arch: "x64", sanitize: "-Sanitize", build: "-Test"  },
          { config: "Debug", plat: "macos", os: "macos-12", arch: "x64", tls: "openssl", build: "-Test" },
          { config: "Debug", plat: "macos", os: "macos-12", arch: "x64", tls: "openssl3", build: "-Test" },
          { config: "Debug", plat: "windows", os: "windows-2022", arch: "x64", tls: "schannel", sanitize: "-Sanitize", build: "-Test" },
          { config: "Debug", plat: "windows", os: "windows-2022", arch: "x64", tls: "schannel", xdp: "-UseXdp", sanitize: "-Sanitize", build: "-Test" },
          { config: "Debug", plat: "windows", os: "windows-2022", arch: "x64", tls: "openssl", build: "-Test" },
          { config: "Debug", plat: "windows", os: "windows-2022", arch: "x64", tls: "openssl", xdp: "-UseXdp", build: "-Test" },
          { config: "Debug", plat: "windows", os: "windows-2022", arch: "x64", tls: "openssl3", build: "-Test" },
          { config: "Debug", plat: "windows", os: "windows-2022", arch: "x64", tls: "openssl3", xdp: "-UseXdp", build: "-Test" },
          { config: "Debug", plat: "windows", os: "WinServerPrerelease", arch: "x64", tls: "schannel", build: "-Test" },
        ]
    runs-on: ${{ matrix.vec.plat == 'windows' && matrix.vec.os == 'WinServerPrerelease' && fromJson('[''self-hosted'', ''1ES.Pool=1es-msquic-pool'', ''1ES.ImageOverride=WinServerPrerelease'']') || matrix.vec.os }}
    env:
      main-timeout: 3600000
      main-repeat: 100
      main-allocfail: 100
      pr-timeout: 600000
      pr-repeat: 20
      pr-allocfail: 100
    steps:
    - name: Checkout repository
      uses: actions/checkout@a5ac7e51b41094c92402da3b24376905380afc29
    - uses: actions/download-artifact@65a9edc5881444af0b9093a5e628f2fe47ea3b2e
      if: matrix.vec.plat == 'windows'
      with:
        name: ${{ matrix.vec.config }}-${{ matrix.vec.plat }}-windows-2022-${{ matrix.vec.arch }}-${{ matrix.vec.tls }}${{ matrix.vec.sanitize }}${{ matrix.vec.build }}
        path: artifacts
    - uses: actions/download-artifact@65a9edc5881444af0b9093a5e628f2fe47ea3b2e
      if: matrix.vec.plat == 'linux' || matrix.vec.plat == 'macos'
      with:
        name: ${{ matrix.vec.config }}-${{ matrix.vec.plat }}-${{ matrix.vec.os }}-${{ matrix.vec.arch }}-${{ matrix.vec.tls }}${{ matrix.vec.sanitize }}${{ matrix.vec.xdp }}${{ matrix.vec.build }}
        path: artifacts
    - name: Fix permissions for Unix
      if: matrix.vec.plat == 'linux' || matrix.vec.plat == 'macos'
      run: |
        sudo chmod -R 777 artifacts
    - name: Prepare Machine
      run: scripts/prepare-machine.ps1 -Tls ${{ matrix.vec.tls }} -ForTest ${{ matrix.vec.xdp == '-UseXdp' && '-UseXdp -ForceXdpInstall' || '' }}
      shell: pwsh
    - name: spinquic (PR)
      if: github.event_name == 'pull_request'
      timeout-minutes: 15
      shell: pwsh
      run: scripts/spin.ps1 -AZP -Config ${{ matrix.vec.config }} -Arch ${{ matrix.vec.arch }} -Tls ${{ matrix.vec.tls }} -Timeout ${{ env.pr-timeout }} -RepeatCount ${{ env.pr-repeat }} -AllocFail ${{ env.pr-allocfail }} ${{ matrix.vec.xdp }}
    - name: spinquic (Official)
      if: github.event_name != 'pull_request'
      timeout-minutes: 65
      shell: pwsh
      run: scripts/spin.ps1 -AZP -Config ${{ matrix.vec.config }} -Arch ${{ matrix.vec.arch }} -Tls ${{ matrix.vec.tls }} -Timeout ${{ env.main-timeout }} -RepeatCount ${{ env.main-repeat }} -AllocFail ${{ env.main-allocfail }} ${{ matrix.vec.xdp }}
    - name: Upload on Failure
      uses: actions/upload-artifact@65462800fd760344b1a7b4382951275a0abb4808
      if: failure()
      with:
        name: Stress-${{ matrix.vec.config }}-${{ matrix.vec.plat }}-${{ matrix.vec.os }}-${{ matrix.vec.arch }}-${{ matrix.vec.tls }}${{ matrix.vec.xdp }}${{ matrix.vec.sanitize }}
        path: artifacts

  recvfuzz:
    name: recvfuzz
    needs: [build-windows, build-unix]
    strategy:
      fail-fast: false
      matrix:
        vec: [
          { config: "Debug", plat: "windows", os: "windows-2022", arch: "x64", tls: "schannel", sanitize: "-Sanitize", build: "-Test" },
          { config: "Debug", plat: "windows", os: "windows-2022", arch: "x64", tls: "schannel", xdp: "-UseXdp", sanitize: "-Sanitize", build: "-Test" },
          { config: "Debug", plat: "windows", os: "windows-2022", arch: "x64", tls: "openssl", build: "-Test" },
          { config: "Debug", plat: "windows", os: "windows-2022", arch: "x64", tls: "openssl", xdp: "-UseXdp", build: "-Test" },
          { config: "Debug", plat: "windows", os: "windows-2022", arch: "x64", tls: "openssl3", build: "-Test" },
          { config: "Debug", plat: "windows", os: "windows-2022", arch: "x64", tls: "openssl3", xdp: "-UseXdp", build: "-Test" },
          { config: "Debug", plat: "windows", os: "WinServerPrerelease", arch: "x64", tls: "schannel", build: "-Test" },
        ]
    runs-on: ${{ matrix.vec.plat == 'windows' && matrix.vec.os == 'WinServerPrerelease' && fromJson('[''self-hosted'', ''1ES.Pool=1es-msquic-pool'', ''1ES.ImageOverride=WinServerPrerelease'']') || matrix.vec.os }}
    env:
      main-timeout: 3600000
      pr-timeout: 600000
    steps:
    - name: Checkout repository
      uses: actions/checkout@a5ac7e51b41094c92402da3b24376905380afc29
    - uses: actions/download-artifact@65a9edc5881444af0b9093a5e628f2fe47ea3b2e
      if: matrix.vec.plat == 'windows'
      with:
        name: ${{ matrix.vec.config }}-${{ matrix.vec.plat }}-${{ matrix.vec.os == 'WinServerPrerelease' && 'windows-2022' || matrix.vec.os }}-${{ matrix.vec.arch }}-${{ matrix.vec.tls }}${{ matrix.vec.sanitize }}${{ matrix.vec.build }}
        path: artifacts
    - uses: actions/download-artifact@65a9edc5881444af0b9093a5e628f2fe47ea3b2e
      if: matrix.vec.plat == 'linux' || matrix.vec.plat == 'macos'
      with:
        name: ${{ matrix.vec.config }}-${{ matrix.vec.plat }}-${{ matrix.vec.os }}-${{ matrix.vec.arch }}-${{ matrix.vec.tls }}${{ matrix.vec.sanitize }}${{ matrix.vec.build }}
        path: artifacts
    - name: Fix permissions for Unix
      if: matrix.vec.plat == 'linux' || matrix.vec.plat == 'macos'
      run: |
        sudo chmod -R 777 artifacts
    - name: Prepare Machine
      run: scripts/prepare-machine.ps1 -Tls ${{ matrix.vec.tls }} -ForTest ${{ matrix.vec.xdp }}
      shell: pwsh
    - name: recvfuzz (PR)
      if: github.event_name == 'pull_request'
      timeout-minutes: 15
      shell: pwsh
      run: scripts/recvfuzz.ps1 -AZP -Config ${{ matrix.vec.config }} -Arch ${{ matrix.vec.arch }} -Tls ${{ matrix.vec.tls }} -timeout ${{ env.pr-timeout }} ${{ matrix.vec.xdp }}
    - name: recvfuzz (Official)
      if: github.event_name != 'pull_request'
      timeout-minutes: 65
      shell: pwsh
      run: scripts/recvfuzz.ps1 -AZP -Config ${{ matrix.vec.config }} -Arch ${{ matrix.vec.arch }} -Tls ${{ matrix.vec.tls }} -timeout ${{ env.main-timeout }} ${{ matrix.vec.xdp }}
    - name: Upload on Failure
      uses: actions/upload-artifact@65462800fd760344b1a7b4382951275a0abb4808
      if: failure()
      with:
        name: Stress-${{ matrix.vec.config }}-${{ matrix.vec.plat }}-${{ matrix.vec.os }}-${{ matrix.vec.arch }}-${{ matrix.vec.tls }}${{ matrix.vec.xdp }}${{ matrix.vec.sanitize }}
        path: artifacts
<|MERGE_RESOLUTION|>--- conflicted
+++ resolved
@@ -52,11 +52,9 @@
           { config: "Debug", plat: "linux", os: "ubuntu-20.04", arch: "x64", tls: "openssl", sanitize: "-Sanitize", build: "-Test" },
           { config: "Debug", plat: "linux", os: "ubuntu-20.04", arch: "x64", tls: "openssl3", sanitize: "-Sanitize", build: "-Test" },
           { config: "Debug", plat: "linux", os: "ubuntu-22.04", arch: "x64", tls: "openssl3", build: "-Test" },
-<<<<<<< HEAD
+          { config: "Debug", plat: "linux", os: "ubuntu-22.04", arch: "x64", tls: "openssl3", build: "-Test", xdp: "-UseXdp" },
           { config: "Debug", plat: "linux", os: "ubuntu-24.04", arch: "x64", tls: "openssl3", build: "-Test" },
-=======
-          { config: "Debug", plat: "linux", os: "ubuntu-22.04", arch: "x64", tls: "openssl3", build: "-Test", xdp: "-UseXdp" },
->>>>>>> 6ead5312
+          { config: "Debug", plat: "linux", os: "ubuntu-24.04", arch: "x64", tls: "openssl3", build: "-Test", xdp: "-UseXdp" },
         ]
     uses: ./.github/workflows/build-reuse-unix.yml
     with:
