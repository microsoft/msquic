--- conflicted
+++ resolved
@@ -479,14 +479,11 @@
             set(OPENSSL_CONFIG_CMD ${CMAKE_CURRENT_SOURCE_DIR}/submodules/openssl/Configure
                 linux-armv4 -DL_ENDIAN
                 --cross-compile-prefix=${GNU_MACHINE}${FLOAT_ABI_SUFFIX}-)
-<<<<<<< HEAD
+            list(APPEND OPENSSL_CONFIG_FLAGS -latomic)
         elseif(CX_PLATFORM STREQUAL "darwin")
             # need to build with Apple's compiler
             # also, "no-shared" breaks the build for master-alpha4-quic-support
             set(OPENSSL_CONFIG_CMD ${CMAKE_SOURCE_DIR}/submodules/openssl/config)
-=======
-            list(APPEND OPENSSL_CONFIG_FLAGS -latomic)
->>>>>>> 480d7581
         else()
             set(OPENSSL_CONFIG_CMD ${CMAKE_CURRENT_SOURCE_DIR}/submodules/openssl/config
                 CC=${CMAKE_C_COMPILER} CXX=${CMAKE_CXX_COMPILER})
