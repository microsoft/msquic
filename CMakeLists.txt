# Copyright (c) Microsoft Corporation.
# Licensed under the MIT License.

cmake_minimum_required(VERSION 3.16)

# Disable in-source builds to prevent source tree corruption.
if("${CMAKE_CURRENT_SOURCE_DIR}" STREQUAL "${CMAKE_BINARY_DIR}")
  message(FATAL_ERROR "
FATAL: In-source builds are not allowed.
       You should create a separate directory for build files.
")
endif()

message(STATUS "CMAKE Version: ${CMAKE_VERSION}")

set_property(GLOBAL PROPERTY USE_FOLDERS ON)

message(STATUS "Source Dir: ${CMAKE_CURRENT_SOURCE_DIR}")
message(STATUS "Host System name: ${CMAKE_HOST_SYSTEM_NAME}")
if ("${CMAKE_HOST_SYSTEM_NAME}" STREQUAL "Windows")
    set(CMAKE_SYSTEM_VERSION 10.0.18362.0 CACHE STRING INTERNAL FORCE)
    set(CMAKE_VS_WINDOWS_TARGET_PLATFORM_VERSION 10.0.18362.0 CACHE STRING INTERNAL FORCE)
endif()

if(POLICY CMP0091)
    cmake_policy(SET CMP0091 NEW)
    message(STATUS "Setting policy 0091")
else()
    message(WARNING "CMake version too old to support Policy 0091; CRT static linking won't work")
endif()

if (POLICY CMP0111)
    cmake_policy(SET CMP0111 NEW)
endif()

project(msquic)

# Set a default build type if none was specified
set(default_build_type "Release")

if(NOT CMAKE_BUILD_TYPE AND NOT CMAKE_CONFIGURATION_TYPES)
    set(CMAKE_BUILD_TYPE "${default_build_type}" CACHE
        STRING "Choose the type of build." FORCE)
    set_property(CACHE CMAKE_BUILD_TYPE PROPERTY STRINGS
                 "Debug" "Release" "MinSizeRel" "RelWithDebInfo")
endif()

message(STATUS "System name: ${CMAKE_SYSTEM_NAME}")
message(STATUS "System version: ${CMAKE_SYSTEM_VERSION}")
message(STATUS "Platform version: ${CMAKE_VS_WINDOWS_TARGET_PLATFORM_VERSION}")
message(STATUS "Build type: ${CMAKE_BUILD_TYPE}")

if (WIN32)
    set(CX_PLATFORM "windows")
elseif (APPLE)
    set(CX_PLATFORM "darwin")
elseif (UNIX)
    set(CX_PLATFORM "linux")
endif()
message(STATUS "QUIC Platform: ${CX_PLATFORM}")

if(WIN32)
    # On Windows, we just need to set the destination variables
    # This will allow the build to be picked up by other projects
    set(msquic_dest ${CMAKE_INSTALL_PREFIX})
    set(main_lib_dest lib)
    set(include_dest include)
else()
    # On unix platforms, we need to do rpath manipulation for the shared library
    # In addition, we install into a subfolder of install to not polute the global namespace

    # Setup for Install. We set this up in here rather then in the main library folder for future use.
    # i.e. don't skip the full RPATH for the build tree
    #set(CMAKE_SKIP_BUILD_RPATH FALSE)

    # When building, don't use the install RPATH already
    # (but later on when installing)
    #set(CMAKE_BUILD_WITH_INSTALL_RPATH FALSE)

    # Azure is not liking this argument. I think its a bug in their configuration
    # Once this is fixed, also fix the shim in build-config-user.yml
    #set(CMAKE_BUILD_RPATH_USE_ORIGIN TRUE)

    #set(CMAKE_INSTALL_RPATH "${CMAKE_INSTALL_PREFIX}/msquic/lib")

    # Add the automatically determined parts of the RPATH
    # which point to directories outside the build tree to the install RPATH
    #set(CMAKE_INSTALL_RPATH_USE_LINK_PATH TRUE)

    # The RPATH to be used when installing, but only if it's not a system directory
    list(FIND CMAKE_PLATFORM_IMPLICIT_LINK_DIRECTORIES "${CMAKE_INSTALL_PREFIX}/msquic/lib" isSystemDir)
    if("${isSystemDir}" STREQUAL "-1")
    #set(CMAKE_INSTALL_RPATH "${CMAKE_INSTALL_PREFIX}/msquic/lib")
    endif("${isSystemDir}" STREQUAL "-1")

    set(msquic_dest msquic)
    set(main_lib_dest msquic/lib)
    set(include_dest msquic/include)
endif()

set(FILENAME_DEP_REPLACE "get_filename_component(SELF_DIR \"$\{CMAKE_CURRENT_LIST_FILE\}\" PATH)")
set(SELF_DIR "$\{SELF_DIR\}")

enable_testing()

# Set the default TLS method for each platform.
if (WIN32)
    set(QUIC_TLS "schannel" CACHE STRING "TLS Library to use")
else()
    set(QUIC_TLS "openssl" CACHE STRING "TLS Library to use")
endif()

option(QUIC_BUILD_TOOLS "Builds the tools code" ON)
option(QUIC_BUILD_TEST "Builds the test code" ON)
option(QUIC_BUILD_PERF "Builds the perf code" ON)
option(QUIC_BUILD_SHARED "Builds msquic as a dynamic library" ON)
option(QUIC_ENABLE_LOGGING "Enables logging" OFF)
option(QUIC_ENABLE_SANITIZERS "Enables sanitizers" OFF)
option(QUIC_STATIC_LINK_CRT "Statically links the C runtime" ON)
option(QUIC_UWP_BUILD "Build for UWP" OFF)
option(QUIC_PGO "Enables profile guided optimizations" OFF)
option(QUIC_SOURCE_LINK "Enables source linking on MSVC" ON)
option(QUIC_PDBALTPATH "Enable PDBALTPATH setting on MSVC" ON)
option(QUIC_CODE_CHECK "Run static code checkers" OFF)
option(QUIC_OPTIMIZE_LOCAL "Optimize code for local machine architecture" OFF)
option(QUIC_CI "CI Specific build optimizations" OFF)
option(QUIC_TLS_SECRETS_SUPPORT "Enable export of TLS secrets" OFF)
option(QUIC_TELEMETRY_ASSERTS "Enable telemetry asserts in release builds" OFF)
option(QUIC_USE_SYSTEM_LIBCRYPTO "Use system libcrypto if openssl TLS" OFF)
option(QUIC_DISABLE_POSIX_GSO "Disable GSO for systems that say they support it but don't" OFF)
set(QUIC_FOLDER_PREFIX "" CACHE STRING "Optional prefix for source group folders when using an IDE generator")
<<<<<<< HEAD
=======
set(QUIC_LIBRARY_NAME "msquic" CACHE STRING "Override the output library name")
>>>>>>> 3874fab7

set(BUILD_SHARED_LIBS ${QUIC_BUILD_SHARED})

# FindLTTngUST does not exist before CMake 3.6, so disable logging for older cmake versions
if (${CMAKE_VERSION} VERSION_LESS "3.6.0")
    message(WARNING "Logging unsupported on this version of CMake. Please upgrade to 3.6 or later.")
    set(QUIC_ENABLE_LOGGING OFF)
endif()

if (QUIC_PDBALTPATH AND MSVC)
#    Disabled in all cases because generation is broken.
#    file(READ ${CMAKE_CURRENT_LIST_DIR}/cmake/PdbAltPath.txt PDBALTPATH)
#    set(CMAKE_EXE_LINKER_FLAGS "${CMAKE_EXE_LINKER_FLAGS} ${PDBALTPATH}")
#    set(CMAKE_SHARED_LINKER_FLAGS "${CMAKE_SHARED_LINKER_FLAGS} ${PDBALTPATH}")
#    message(STATUS ${CMAKE_EXE_LINKER_FLAGS})
endif()

if (QUIC_SOURCE_LINK AND MSVC)
    if ("${CMAKE_C_COMPILER_VERSION}" VERSION_GREATER_EQUAL "19.20")
        include(${PROJECT_SOURCE_DIR}/cmake/SourceLink.cmake)
        file(TO_NATIVE_PATH "${PROJECT_BINARY_DIR}/source_link.json" SOURCE_LINK_JSON)
        file(TO_NATIVE_PATH "${PROJECT_SOURCE_DIR}/cmake/source_link.json.in" SOURCE_LINK_JSON_INPUT)
        source_link(${PROJECT_SOURCE_DIR} ${SOURCE_LINK_JSON} ${SOURCE_LINK_JSON_INPUT})
        set(CMAKE_EXE_LINKER_FLAGS_DEBUG "${CMAKE_EXE_LINKER_FLAGS_DEBUG} /INCREMENTAL:NO")
        set(CMAKE_EXE_LINKER_FLAGS_RELWITHDEBINFO "${CMAKE_EXE_LINKER_FLAGS_RELWITHDEBINFO} /INCREMENTAL:NO")
        set(CMAKE_SHARED_LINKER_FLAGS_DEBUG "${CMAKE_SHARED_LINKER_FLAGS_DEBUG} /INCREMENTAL:NO")
        set(CMAKE_SHARED_LINKER_FLAGS_RELWITHDEBINFO "${CMAKE_SHARED_LINKER_FLAGS_RELWITHDEBINFO} /INCREMENTAL:NO")
        set(CMAKE_EXE_LINKER_FLAGS "${CMAKE_EXE_LINKER_FLAGS} /FORCE:PGOREPRO /SOURCELINK:${SOURCE_LINK_JSON}")
        set(CMAKE_SHARED_LINKER_FLAGS "${CMAKE_SHARED_LINKER_FLAGS} /FORCE:PGOREPRO /SOURCELINK:${SOURCE_LINK_JSON}")
    else()
        message(WARNING "Disabling SourceLink due to old version of MSVC. Please update to VS2019!")
    endif()
endif()

set(QUIC_BUILD_DIR ${CMAKE_CURRENT_BINARY_DIR})
set(QUIC_OUTPUT_DIR ${QUIC_BUILD_DIR}/bin/$<IF:$<CONFIG:Debug>,Debug,Release> CACHE STRING "Output directory for build artifacts")

set(QUIC_VER_BUILD_ID "0" CACHE STRING "The version build ID")
set(QUIC_VER_SUFFIX "-private" CACHE STRING "The version suffix")

message(STATUS "Version Build ID: ${QUIC_VER_BUILD_ID}")
message(STATUS "Version Suffix: ${QUIC_VER_SUFFIX}")

set(CMAKE_ARCHIVE_OUTPUT_DIRECTORY ${QUIC_BUILD_DIR}/obj/$<IF:$<CONFIG:Debug>,Debug,Release>)

set(CMAKE_LIBRARY_OUTPUT_DIRECTORY ${QUIC_OUTPUT_DIR})
set(CMAKE_RUNTIME_OUTPUT_DIRECTORY ${QUIC_OUTPUT_DIR})
set(CMAKE_LIBRARY_OUTPUT_DIRECTORY_RELEASE ${QUIC_OUTPUT_DIR})
set(CMAKE_RUNTIME_OUTPUT_DIRECTORY_RELEASE ${QUIC_OUTPUT_DIR})
set(CMAKE_LIBRARY_OUTPUT_DIRECTORY_DEBUG ${QUIC_OUTPUT_DIR})
set(CMAKE_RUNTIME_OUTPUT_DIRECTORY_DEBUG ${QUIC_OUTPUT_DIR})

set(QUIC_INCLUDE_DIR ${CMAKE_CURRENT_SOURCE_DIR}/src/inc)

if (WIN32)
    set(QUIC_WARNING_FLAGS /WX /W4 /sdl CACHE INTERNAL "")
    set(QUIC_COMMON_FLAGS "")
    if("${CMAKE_CXX_COMPILER_ID}" STREQUAL "MSVC")
        list(APPEND QUIC_COMMON_FLAGS /MP)
    endif()
    set(QUIC_COMMON_DEFINES WIN32_LEAN_AND_MEAN SECURITY_WIN32)
else()
    set(QUIC_COMMON_FLAGS "")
    set(QUIC_COMMON_DEFINES _GNU_SOURCE)
    set(QUIC_WARNING_FLAGS -Werror -Wall -Wextra -Wformat=2 -Wno-type-limits
        -Wno-unknown-pragmas -Wno-multichar -Wno-missing-field-initializers
        CACHE INTERNAL "")
    if (CMAKE_COMPILER_IS_GNUCC AND CMAKE_CXX_COMPILER_VERSION VERSION_LESS 7.0)
        list(APPEND QUIC_WARNING_FLAGS -Wno-strict-aliasing)
    elseif(CMAKE_CXX_COMPILER_ID MATCHES "Clang")
        list(APPEND QUIC_WARNING_FLAGS -Wno-missing-braces -Wno-microsoft-anon-tag)
    endif()
endif()

list(APPEND QUIC_COMMON_DEFINES VER_BUILD_ID=${QUIC_VER_BUILD_ID})
list(APPEND QUIC_COMMON_DEFINES VER_SUFFIX=${QUIC_VER_SUFFIX})

if(QUIC_TLS_SECRETS_SUPPORT)
    list(APPEND QUIC_COMMON_DEFINES CXPLAT_TLS_SECRETS_SUPPORT=1)
endif()

if(QUIC_TELEMETRY_ASSERTS)
    list(APPEND QUIC_COMMON_DEFINES QUIC_TELEMETRY_ASSERTS=1)
endif()

if(QUIC_TLS STREQUAL "schannel")
    message(STATUS "Enabling Schannel configuration tests")
    list(APPEND QUIC_COMMON_DEFINES QUIC_TEST_SCHANNEL_FLAGS=1)
    message(STATUS "Enabling UDP Send Queuing")
    list(APPEND QUIC_COMMON_DEFINES CXPLAT_DATAPATH_QUEUE_SENDS=1)
    message(STATUS "Disabling PFX tests")
    list(APPEND QUIC_COMMON_DEFINES QUIC_DISABLE_PFX_TESTS)
    message(STATUS "Disabling portable certificate tests")
    list(APPEND QUIC_COMMON_DEFINES QUIC_DISABLE_PORTABLE_CERTIFICATE_TESTS)
    message(STATUS "Disabling 0-RTT support")
    list(APPEND QUIC_COMMON_DEFINES QUIC_DISABLE_0RTT_TESTS)
    message(STATUS "Disabling ChaCha20 support")
    list(APPEND QUIC_COMMON_DEFINES QUIC_DISABLE_CHACHA20_TESTS)
endif()

if(QUIC_TLS STREQUAL "openssl")
    message(STATUS "Enabling OpenSsl configuration tests")
    list(APPEND QUIC_COMMON_DEFINES QUIC_TEST_OPENSSL_FLAGS=1)
    message(STATUS "Disabling client certificate tests")
    list(APPEND QUIC_COMMON_DEFINES QUIC_DISABLE_CLIENT_CERT_TESTS)
    message(STATUS "Disabling deferred certificate tests")
    list(APPEND QUIC_COMMON_DEFINES QUIC_DISABLE_DEFERRED_CERT_TESTS)
endif()

if (CMAKE_GENERATOR_PLATFORM STREQUAL "")
    string(TOLOWER ${CMAKE_SYSTEM_PROCESSOR} SYSTEM_PROCESSOR)
else()
    string(TOLOWER ${CMAKE_GENERATOR_PLATFORM} SYSTEM_PROCESSOR)
endif()

if(WIN32)
    # Generate the MsQuicEtw header file.
    file(MAKE_DIRECTORY ${QUIC_BUILD_DIR}/inc)

    add_custom_command(
        OUTPUT ${QUIC_BUILD_DIR}/inc/MsQuicEtw.h
        OUTPUT ${QUIC_BUILD_DIR}/inc/MsQuicEtw.rc
        DEPENDS ${CMAKE_CURRENT_SOURCE_DIR}/src/manifest/MsQuicEtw.man
        COMMAND mc.exe -um -h ${QUIC_BUILD_DIR}/inc -r ${QUIC_BUILD_DIR}/inc ${CMAKE_CURRENT_SOURCE_DIR}/src/manifest/MsQuicEtw.man)
    add_custom_target(MsQuicEtw_HeaderBuild
        DEPENDS ${QUIC_BUILD_DIR}/inc/MsQuicEtw.h)

    set_property(TARGET MsQuicEtw_HeaderBuild PROPERTY FOLDER "${QUIC_FOLDER_PREFIX}helpers")

    add_library(MsQuicEtw_Header INTERFACE)
    target_include_directories(MsQuicEtw_Header INTERFACE ${QUIC_BUILD_DIR}/inc)
    add_dependencies(MsQuicEtw_Header MsQuicEtw_HeaderBuild)

    add_library(MsQuicEtw_Resource OBJECT ${QUIC_BUILD_DIR}/inc/MsQuicEtw.rc)
    set_property(TARGET MsQuicEtw_Resource PROPERTY FOLDER "${QUIC_FOLDER_PREFIX}helpers")

    message(STATUS "Disabling (client) shared port support")
    list(APPEND QUIC_COMMON_DEFINES QUIC_DISABLE_SHARED_PORT_TESTS)

    if (QUIC_UWP_BUILD)
        list(APPEND QUIC_COMMON_DEFINES WINAPI_FAMILY=WINAPI_FAMILY_DESKTOP_APP QUIC_UWP_BUILD)
    endif()

    if(QUIC_ENABLE_LOGGING)
        message(STATUS "Configuring for manifested ETW tracing")
        set(CMAKE_CLOG_CONFIG_PROFILE windows)
        list(APPEND QUIC_COMMON_DEFINES QUIC_EVENTS_MANIFEST_ETW QUIC_LOGS_MANIFEST_ETW)
    else()
        message(STATUS "Disabling tracing")
        set(CMAKE_CLOG_CONFIG_PROFILE stubs)
        list(APPEND QUIC_COMMON_DEFINES QUIC_EVENTS_STUB QUIC_LOGS_STUB)
    endif()

    if(QUIC_ENABLE_SANITIZERS)
        # This fails when linking statically, so for today require dynamic linkage
        if (QUIC_STATIC_LINK_CRT)
            message(FATAL_ERROR "Static linkage unsupported with Address Sanitizer in Windows")
        endif()
        message(STATUS "Configuring sanitizers")
        list(APPEND QUIC_COMMON_FLAGS /fsanitize=address)
    endif()

    set(QUIC_C_FLAGS ${QUIC_COMMON_FLAGS})
    set(QUIC_CXX_FLAGS ${QUIC_COMMON_FLAGS} /EHsc /permissive-)

    # These cannot be updated until CMake 3.13
    set(CMAKE_C_FLAGS_RELEASE "${CMAKE_C_FLAGS_RELEASE} /GL /Zi")
    set(CMAKE_CXX_FLAGS_RELEASE "${CMAKE_CXX_FLAGS_RELEASE} /GL /Zi")
    set(CMAKE_SHARED_LINKER_FLAGS_RELEASE "${CMAKE_SHARED_LINKER_FLAGS_RELEASE} /LTCG /DEBUG /OPT:REF /OPT:ICF")
    set(CMAKE_EXE_LINKER_FLAGS_RELEASE "${CMAKE_EXE_LINKER_FLAGS_RELEASE} /LTCG /DEBUG /OPT:REF /OPT:ICF")

    # Configure PGO linker flags.
    set(QUIC_PGO_FILE "${CMAKE_CURRENT_SOURCE_DIR}/src/bin/winuser/pgo_${SYSTEM_PROCESSOR}/msquic.pgd")
    if(QUIC_PGO)
        # Configured for training mode. Use the previous PGD file if present.
        if(EXISTS "${QUIC_PGO_FILE}")
            message(STATUS "/GENPROFILE:PDG")
            configure_file("${QUIC_PGO_FILE}" "${QUIC_OUTPUT_DIR}/msquic.pgd" COPYONLY)
            set(CMAKE_SHARED_LINKER_FLAGS_RELEASE "${CMAKE_SHARED_LINKER_FLAGS_RELEASE} /GENPROFILE:PGD=${QUIC_OUTPUT_DIR}/msquic.pgd")
        else()
            message(STATUS "/GENPROFILE")
            set(CMAKE_SHARED_LINKER_FLAGS_RELEASE "${CMAKE_SHARED_LINKER_FLAGS_RELEASE} /GENPROFILE")
        endif()
    else()
        # Just doing a normal build. Use the PGD file if present.
        if(EXISTS "${QUIC_PGO_FILE}")
            message(STATUS "Using profile-guided optimization")
            configure_file("${QUIC_PGO_FILE}" "${QUIC_OUTPUT_DIR}/msquic.pgd" COPYONLY)
            set(CMAKE_SHARED_LINKER_FLAGS_RELEASE "${CMAKE_SHARED_LINKER_FLAGS_RELEASE} /USEPROFILE:PGD=${QUIC_OUTPUT_DIR}/msquic.pgd")
        endif()
    endif()

    if(QUIC_STATIC_LINK_CRT)
        message(STATUS "Configuring for statically-linked CRT")
        set(CMAKE_MSVC_RUNTIME_LIBRARY "MultiThreaded$<$<CONFIG:Debug>:Debug>")
    endif()

else() #!WIN32
    # Custom build flags.

    if (QUIC_OPTIMIZE_LOCAL AND NOT CMAKE_SYSTEM_PROCESSOR STREQUAL arm)
        set(MARCH -march=native)
    endif()
    set(CMAKE_C_FLAGS_DEBUG "-Og -ggdb3")
    set(CMAKE_C_FLAGS_MINSIZEREL "-Os -DNDEBUG")
    set(CMAKE_C_FLAGS_RELWITHDEBINFO "-O3 ${MARCH} -ggdb3 -DNDEBUG")
    set(CMAKE_C_FLAGS_RELEASE "-O3 ${MARCH} -DNDEBUG")
    set(CMAKE_CXX_FLAGS_DEBUG ${CMAKE_C_FLAGS_DEBUG})
    set(CMAKE_CXX_FLAGS_MINSIZEREL ${CMAKE_C_FLAGS_MINSIZEREL})
    set(CMAKE_CXX_FLAGS_RELWITHDEBINFO ${CMAKE_C_FLAGS_RELWITHDEBINFO})
    set(CMAKE_CXX_FLAGS_RELEASE ${CMAKE_C_FLAGS_RELEASE})

    list(APPEND QUIC_COMMON_FLAGS -fms-extensions -fPIC)
    if (CX_PLATFORM STREQUAL "darwin")
        list(APPEND QUIC_COMMON_DEFINES CX_PLATFORM_DARWIN)
        list(APPEND QUIC_COMMON_FLAGS -Wno-microsoft-anon-tag -Wno-tautological-constant-out-of-range-compare -Wmissing-field-initializers)
        message(STATUS "Disabling (client) shared port support")
        list(APPEND QUIC_COMMON_DEFINES QUIC_DISABLE_SHARED_PORT_TESTS)
    else()
        list(APPEND QUIC_COMMON_DEFINES CX_PLATFORM_LINUX)
        message(STATUS "Enabling shared ephemeral port work around")
        list(APPEND QUIC_COMMON_DEFINES QUIC_SHARED_EPHEMERAL_WORKAROUND)
    endif()

    if (QUIC_DISABLE_POSIX_GSO)
        list(APPEND QUIC_COMMON_DEFINES DISABLE_POSIX_GSO)
    endif()

    if (QUIC_ENABLE_SANITIZERS)
        set(QUIC_ENABLE_LOGGING OFF)
        message(WARNING "LTTng logging is incompatible with sanitizers. Skipping logging")
    endif()

    if(QUIC_ENABLE_LOGGING)
        if (APPLE)
            message(STATUS "Configuring for macos tracing")
            # macos will print all logs to stdout. If that is wanted, uncomment, and comment the line below.
            # set(CMAKE_CLOG_CONFIG_PROFILE macos)
            # set(CMAKE_CLOG_CONFIG_PROFILE stubs)
            # for now, stubs clog is broken, so disable logging completely on macos
            set (QUIC_ENABLE_LOGGING OFF)
            message(STATUS "Disablign all tracing on macos")
            set(CMAKE_CLOG_CONFIG_PROFILE stubs)
            list(APPEND QUIC_COMMON_DEFINES QUIC_EVENTS_STUB QUIC_LOGS_STUB)
        else()
            message(STATUS "Configuring for LTTng tracing")
            set(CMAKE_CLOG_CONFIG_PROFILE linux)
            list(APPEND QUIC_COMMON_DEFINES QUIC_CLOG)
            include(FindLTTngUST)
        endif()
    else()
        message(STATUS "Disabling tracing")
        set(CMAKE_CLOG_CONFIG_PROFILE stubs)
        list(APPEND QUIC_COMMON_DEFINES QUIC_EVENTS_STUB QUIC_LOGS_STUB)
    endif()

    if(QUIC_ENABLE_SANITIZERS)
        message(STATUS "Configuring sanitizers")
        list(APPEND QUIC_COMMON_FLAGS -fsanitize=address,leak,undefined -fsanitize-address-use-after-scope -Og -ggdb3 -fno-omit-frame-pointer -fno-optimize-sibling-calls)
        if (CMAKE_C_COMPILER_ID MATCHES "Clang")
            list(APPEND QUIC_COMMON_FLAGS -fsanitize=unsigned-integer-overflow -fsanitize=local-bounds -fsanitize=integer -fsanitize=nullability)
        endif()
    endif()

    set(QUIC_C_FLAGS ${QUIC_COMMON_FLAGS})
    set(QUIC_CXX_FLAGS ${QUIC_COMMON_FLAGS})
endif()

if(QUIC_TLS STREQUAL "openssl")
    if (WIN32)

        set(OPENSSL_DIR ${QUIC_BUILD_DIR}/openssl)
        set(LIBSSL_DEBUG_PATH ${OPENSSL_DIR}/debug/lib/libssl${CMAKE_STATIC_LIBRARY_SUFFIX})
        set(LIBCRYPTO_DEBUG_PATH ${OPENSSL_DIR}/debug/lib/libcrypto${CMAKE_STATIC_LIBRARY_SUFFIX})
        set(LIBSSL_PATH ${OPENSSL_DIR}/release/lib/libssl${CMAKE_STATIC_LIBRARY_SUFFIX})
        set(LIBCRYPTO_PATH ${OPENSSL_DIR}/release/lib/libcrypto${CMAKE_STATIC_LIBRARY_SUFFIX})

        add_library(OpenSSL_Crypto STATIC IMPORTED)
        set_property(TARGET OpenSSL_Crypto PROPERTY FOLDER "${QUIC_FOLDER_PREFIX}libraries")
        set_target_properties(OpenSSL_Crypto PROPERTIES
            IMPORTED_LOCATION_DEBUG ${LIBCRYPTO_DEBUG_PATH}
            IMPORTED_LOCATION_RELEASE ${LIBCRYPTO_PATH}
            IMPORTED_LINK_INTERFACE_LANGUAGES "C"
            MAP_IMPORTED_CONFIG_MINSIZEREL RELEASE
            MAP_IMPORTED_CONFIG_RELWITHDEBINFO RELEASE)

        add_library(OpenSSL_SSL STATIC IMPORTED)
        set_property(TARGET OpenSSL_SSL PROPERTY FOLDER "${QUIC_FOLDER_PREFIX}libraries")
        set_target_properties(OpenSSL_SSL PROPERTIES
            IMPORTED_LOCATION_DEBUG ${LIBSSL_DEBUG_PATH}
            IMPORTED_LOCATION_RELEASE ${LIBSSL_PATH}
            IMPORTED_LINK_INTERFACE_LANGUAGES "C"
            MAP_IMPORTED_CONFIG_MINSIZEREL RELEASE
            MAP_IMPORTED_CONFIG_RELWITHDEBINFO RELEASE)

        add_library(OpenSSL INTERFACE)

        target_include_directories(OpenSSL INTERFACE
            $<$<CONFIG:Debug>:${OPENSSL_DIR}/debug/include>
            $<$<NOT:$<CONFIG:Debug>>:${OPENSSL_DIR}/release/include>)

        if (QUIC_CI AND QUIC_CI_CONFIG STREQUAL "Release" AND EXISTS ${LIBCRYPTO_PATH})
            message(STATUS "Found existing OpenSSL Release cache, skipping openssl build")
            target_link_libraries(OpenSSL INTERFACE OpenSSL_Crypto OpenSSL_SSL)
        elseif (QUIC_CI AND QUIC_CI_CONFIG STREQUAL "Debug" AND EXISTS ${LIBCRYPTO_DEBUG_PATH})
            message(STATUS "Found existing OpenSSL Debug cache, skipping openssl build")
            target_link_libraries(OpenSSL INTERFACE OpenSSL_Crypto OpenSSL_SSL)
        else()
            include(FetchContent)

            FetchContent_Declare(
                OpenSSLQuic
                SOURCE_DIR ${CMAKE_CURRENT_SOURCE_DIR}/submodules
                CMAKE_ARGS "-DQUIC_BUILD_DIR=${QUIC_BUILD_DIR}"
            )
            FetchContent_MakeAvailable(OpenSSLQuic)

            target_link_libraries(OpenSSL
                INTERFACE
                OpenSSLQuic::OpenSSLQuic
            )
        endif()
    else()
        # Configure and build OpenSSL.
        set(OPENSSL_DIR ${QUIC_BUILD_DIR}/openssl)
        set(OPENSSL_CONFIG_FLAGS
            enable-tls1_3 no-makedepend no-dgram no-ssl3 no-psk no-srp

            #
            # The following line is needed for the 3.0 branch.
            #
            # no-uplink no-cmp no-acvp_tests no-fips no-padlockeng no-siv

            no-zlib no-egd no-idea no-rc5 no-rc4 no-afalgeng
            no-comp no-cms no-ct no-srp no-srtp no-ts no-gost no-dso no-ec2m
            no-tls1 no-tls1_1 no-tls1_2 no-dtls no-dtls1 no-dtls1_2 no-ssl
            no-ssl3-method no-tls1-method no-tls1_1-method no-tls1_2-method no-dtls1-method no-dtls1_2-method
            no-siphash no-whirlpool no-aria no-bf no-blake2 no-sm2 no-sm3 no-sm4 no-camellia no-cast no-md4 no-mdc2 no-ocb no-rc2 no-rmd160 no-scrypt
            no-weak-ssl-ciphers no-shared no-tests --prefix=${OPENSSL_DIR})

        if (QUIC_ENABLE_SANITIZERS)
            list(APPEND OPENSSL_CONFIG_FLAGS enable-asan enable-ubsan)
        endif()
        if(CMAKE_SYSTEM_PROCESSOR STREQUAL arm)
            set(OPENSSL_CONFIG_CMD ${CMAKE_CURRENT_SOURCE_DIR}/submodules/openssl/Configure
                linux-armv4 -DL_ENDIAN
                --cross-compile-prefix=${GNU_MACHINE}${FLOAT_ABI_SUFFIX}-)
            list(APPEND OPENSSL_CONFIG_FLAGS -latomic)
        elseif(CX_PLATFORM STREQUAL "darwin")
            # need to build with Apple's compiler
            if (CMAKE_OSX_ARCHITECTURES STREQUAL arm64)
                set(OPENSSL_CONFIG_CMD ARCHFLAGS="-arch arm64" ${CMAKE_CURRENT_SOURCE_DIR}/submodules/openssl/Configure darwin64-arm64-cc)
            elseif(CMAKE_OSX_ARCHITECTURES STREQUAL x86_64)
                set(OPENSSL_CONFIG_CMD ARCHFLAGS="-arch x86_64" ${CMAKE_CURRENT_SOURCE_DIR}/submodules/openssl/Configure darwin64-x86_64-cc)
            else()
                set(OPENSSL_CONFIG_CMD ${CMAKE_CURRENT_SOURCE_DIR}/submodules/openssl/config)
            endif()
            list(APPEND OPENSSL_CONFIG_FLAGS -isysroot ${CMAKE_OSX_SYSROOT})
        else()
            set(OPENSSL_CONFIG_CMD ${CMAKE_CURRENT_SOURCE_DIR}/submodules/openssl/config
                CC=${CMAKE_C_COMPILER} CXX=${CMAKE_CXX_COMPILER})
        endif()
        add_custom_target(mkdir_openssl_build
            COMMAND mkdir -p ${QUIC_BUILD_DIR}/submodules/openssl)
        add_custom_command(
            DEPENDS mkdir_openssl_build
            WORKING_DIRECTORY ${QUIC_BUILD_DIR}/submodules/openssl
            OUTPUT ${OPENSSL_DIR}/lib/libcrypto${CMAKE_STATIC_LIBRARY_SUFFIX}
            OUTPUT ${OPENSSL_DIR}/lib/libssl${CMAKE_STATIC_LIBRARY_SUFFIX}
            COMMAND SYSTEM=${CMAKE_HOST_SYSTEM_NAME}
                ${OPENSSL_CONFIG_CMD} ${OPENSSL_CONFIG_FLAGS}
            COMMAND make -j$$(nproc)
            COMMAND make install_dev)
        add_custom_target(OpenSSL_Build
            DEPENDS ${OPENSSL_DIR}/lib/libcrypto${CMAKE_STATIC_LIBRARY_SUFFIX}
            DEPENDS ${OPENSSL_DIR}/lib/libssl${CMAKE_STATIC_LIBRARY_SUFFIX})

        file(MAKE_DIRECTORY ${OPENSSL_DIR}/include)

        add_library(OpenSSL STATIC IMPORTED)
        set_target_properties(OpenSSL PROPERTIES
            IMPORTED_LOCATION ${OPENSSL_DIR}/lib/libssl${CMAKE_STATIC_LIBRARY_SUFFIX}
            IMPORTED_LINK_INTERFACE_LANGUAGES "C")

        target_include_directories(OpenSSL INTERFACE ${OPENSSL_DIR}/include)

        if (QUIC_USE_SYSTEM_LIBCRYPTO)
            include(FindOpenSSL)
            if (OPENSSL_FOUND)
                if (OPENSSL_VERSION VERSION_EQUAL 1.1.1)
                    target_link_libraries(OpenSSL INTERFACE OpenSSL::Crypto)
                else()
                    message(FATAL_ERROR "OpenSSL 1.1.1 not found, found ${OPENSSL_VERSION}")
                endif()
            else()
                message(FATAL_ERROR "System OpenSSL not found when requested")
            endif()
        else()
            add_library(OpenSSL_Crypto STATIC IMPORTED)
            set_target_properties(OpenSSL_Crypto PROPERTIES
                IMPORTED_LOCATION ${OPENSSL_DIR}/lib/libcrypto${CMAKE_STATIC_LIBRARY_SUFFIX}
                IMPORTED_LINK_INTERFACE_LANGUAGES "C")

            add_dependencies(OpenSSL_Crypto OpenSSL_Build)
            target_link_libraries(OpenSSL INTERFACE OpenSSL_Crypto)
        endif()
        add_dependencies(OpenSSL OpenSSL_Build)
    endif()
endif()

if (QUIC_ENABLE_LOGGING)
    execute_process(COMMAND clog --installDirectory ${QUIC_BUILD_DIR}/clog)

    set(CMAKE_CLOG_OUTPUT_DIRECTORY ${QUIC_BUILD_DIR}/inc)
    set(CMAKE_CLOG_SIDECAR_DIRECTORY ${CMAKE_CURRENT_SOURCE_DIR}/src/manifest)
    set(CLOG_INCLUDE_DIRECTORY ${QUIC_BUILD_DIR}/clog)
    set(CMAKE_CLOG_GENERATE_FILE ${QUIC_BUILD_DIR}/clog/CLog.cmake)
    set(CMAKE_CLOG_CONFIG_FILE ${CMAKE_CURRENT_SOURCE_DIR}/src/manifest/msquic.clog_config)
    include(${CMAKE_CLOG_GENERATE_FILE})

    function(add_clog_library)
        CLOG_GENERATE_TARGET(${ARGV})
        target_link_libraries(${ARGV0} PRIVATE inc)
        set_property(TARGET ${ARGV0} PROPERTY FOLDER "${QUIC_FOLDER_PREFIX}helpers")
    endfunction()
else()
    function(add_clog_library)
        add_library(${ARGV0} INTERFACE)
    endfunction()
endif()

if(QUIC_CODE_CHECK)
    find_program(CLANGTIDY NAMES clang-tidy)
    if(CLANGTIDY)
        message(STATUS "Found clang-tidy: ${CLANGTIDY}")
        set(CLANG_TIDY_CHECKS *
            # add checks to ignore here:
            -android-cloexec-fopen
            -bugprone-macro-parentheses
            -bugprone-sizeof-expression
            -clang-analyzer-security.insecureAPI.DeprecatedOrUnsafeBufferHandling
            -clang-diagnostic-microsoft-anon-tag
            -cppcoreguidelines-avoid-magic-numbers
            -cppcoreguidelines-avoid-non-const-global-variables
            -cppcoreguidelines-init-variables
            -google-readability-todo
            -hicpp-no-assembler
            -hicpp-signed-bitwise
            -llvmlibc-restrict-system-libc-headers
            -misc-no-recursion # do you really need recursion?
            -readability-avoid-const-params-in-decls
            -readability-isolate-declaration
            -readability-magic-numbers
            -readability-non-const-parameter
        )
        string(REPLACE ";" "," CLANG_TIDY_CHECKS "${CLANG_TIDY_CHECKS}")
        set(CMAKE_C_CLANG_TIDY_AVAILABLE ${CLANGTIDY} -checks=${CLANG_TIDY_CHECKS}
            -system-headers --warnings-as-errors=*)
    else()
        message(STATUS "clang-tidy not found")
    endif()

    find_program(CPPCHECK NAMES cppcheck)
    if(CPPCHECK)
        message(STATUS "Found cppcheck: ${CPPCHECK}")
        set(CMAKE_C_CPPCHECK_AVAILABLE ${CPPCHECK} -q --inline-suppr
            --suppress=duplicateValueTernary --suppress=objectIndex
            --suppress=varFuncNullUB
            # these are finding potential logic issues, may want to suppress when focusing on nits:
            --suppress=nullPointer --suppress=nullPointerRedundantCheck
            --enable=warning,style,performance,portability -D__linux__)
    else()
        message(STATUS "cppcheck not found")
    endif()
endif()

add_subdirectory(src/inc)

# Product code
add_subdirectory(src/core)
add_subdirectory(src/platform)
add_subdirectory(src/bin)

# Tool code
if(QUIC_BUILD_TOOLS)
    add_subdirectory(src/tools)
endif()

# Performance code
if(QUIC_BUILD_PERF)
    add_subdirectory(src/perf/lib)
    add_subdirectory(src/perf/bin)
endif()

# Test code
if(QUIC_BUILD_TEST)
    include(FetchContent)

    enable_testing()

    # Build the googletest framework.

    # Enforce static builds for test artifacts
    set(PREV_BUILD_SHARED_LIBS ${BUILD_SHARED_LIBS} CACHE INTERNAL "")
    set(BUILD_SHARED_LIBS OFF CACHE INTERNAL "")
    FetchContent_Declare(
        googletest
        SOURCE_DIR ${CMAKE_CURRENT_SOURCE_DIR}/submodules/googletest
        CMAKE_ARGS "-DBUILD_GMOCK=OFF -DINSTALL_GTEST=OFF -Dgtest_force_shared_crt=ON"
    )
    FetchContent_MakeAvailable(googletest)
    set(BUILD_SHARED_LIBS ${PREV_BUILD_SHARED_LIBS} CACHE INTERNAL "")

    set_property(TARGET gtest PROPERTY CXX_STANDARD 17)
    set_property(TARGET gtest_main PROPERTY CXX_STANDARD 17)

    set_property(TARGET gtest PROPERTY FOLDER "${QUIC_FOLDER_PREFIX}tests")
    set_property(TARGET gtest_main PROPERTY FOLDER "${QUIC_FOLDER_PREFIX}tests")

    add_subdirectory(src/core/unittest)
    add_subdirectory(src/platform/unittest)
    add_subdirectory(src/test/lib)
    add_subdirectory(src/test/bin)
endif()<|MERGE_RESOLUTION|>--- conflicted
+++ resolved
@@ -129,10 +129,7 @@
 option(QUIC_USE_SYSTEM_LIBCRYPTO "Use system libcrypto if openssl TLS" OFF)
 option(QUIC_DISABLE_POSIX_GSO "Disable GSO for systems that say they support it but don't" OFF)
 set(QUIC_FOLDER_PREFIX "" CACHE STRING "Optional prefix for source group folders when using an IDE generator")
-<<<<<<< HEAD
-=======
 set(QUIC_LIBRARY_NAME "msquic" CACHE STRING "Override the output library name")
->>>>>>> 3874fab7
 
 set(BUILD_SHARED_LIBS ${QUIC_BUILD_SHARED})
 
