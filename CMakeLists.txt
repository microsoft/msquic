--- conflicted
+++ resolved
@@ -1,104 +1,100 @@
-# Copyright (c) Microsoft Corporation.
-# Licensed under the MIT License.
-
-cmake_minimum_required(VERSION 3.5 FATAL_ERROR)
-
-message("-- Source Dir: ${CMAKE_SOURCE_DIR}")
-message("-- Host System name: ${CMAKE_HOST_SYSTEM_NAME}")
-if ("${CMAKE_HOST_SYSTEM_NAME}" STREQUAL "Windows")
-    set(CMAKE_SYSTEM_VERSION 10.0.18362.0 CACHE STRING INTERNAL FORCE)
-    set(CMAKE_VS_WINDOWS_TARGET_PLATFORM_VERSION 10.0.18362.0 CACHE STRING INTERNAL FORCE)
-endif()
-
-project(msquic)
-
-message("-- System name: ${CMAKE_SYSTEM_NAME}")
-message("-- System version: ${CMAKE_SYSTEM_VERSION}")
-message("-- Platform version: ${CMAKE_VS_WINDOWS_TARGET_PLATFORM_VERSION}")
-
-enable_testing()
-
-# Set the default TLS method for each platform.
-if ("${CMAKE_CXX_COMPILER_ID}" STREQUAL "MSVC")
-    set(QUIC_TLS "schannel" CACHE STRING "TLS Library to use")
-else()
-    set(QUIC_TLS "openssl" CACHE STRING "TLS Library to use")
-endif()
-
-option(QUIC_BUILD_TOOLS "Builds the tools code" ON)
-option(QUIC_BUILD_TEST "Builds the test code" ON)
-
-set(CMAKE_ARCHIVE_OUTPUT_DIRECTORY ${CMAKE_SOURCE_DIR}/bld/obj)
-set(CMAKE_LIBRARY_OUTPUT_DIRECTORY ${CMAKE_SOURCE_DIR}/artifacts/lib)
-set(CMAKE_RUNTIME_OUTPUT_DIRECTORY ${CMAKE_SOURCE_DIR}/artifacts/bin)
-file(MAKE_DIRECTORY ${CMAKE_SOURCE_DIR}/artifacts/logs)
-
-if("${CMAKE_CXX_COMPILER_ID}" STREQUAL "MSVC")
-    # Generate the MsQuicEtw header file.
-    file(MAKE_DIRECTORY ${CMAKE_SOURCE_DIR}/bld/inc)
-    file(WRITE ${CMAKE_SOURCE_DIR}/bld/inc/MsQuicEtw.rc)
-    include_directories(${CMAKE_SOURCE_DIR}/bld/inc)
-    add_custom_command(
-        OUTPUT ${CMAKE_SOURCE_DIR}/bld/inc/MsQuicEtw.h
-        OUTPUT ${CMAKE_SOURCE_DIR}/bld/inc/MsQuicEtw.rc
-        COMMAND mc.exe -um -h ${CMAKE_SOURCE_DIR}/bld/inc -r ${CMAKE_SOURCE_DIR}/bld/inc ${CMAKE_SOURCE_DIR}/manifest/MsQuicEtw.man)
-<<<<<<< HEAD
-    add_custom_target(MsQuicEtw DEPENDS ${CMAKE_SOURCE_DIR}/bld/inc/MsQuicEtw.h)
-=======
-    add_custom_target(MsQuicEtw
-        DEPENDS ${CMAKE_SOURCE_DIR}/bld/inc/MsQuicEtw.h
-        DEPENDS ${CMAKE_SOURCE_DIR}/bld/inc/MsQuicEtw.rc)
->>>>>>> 36289549
-
-    # Custom build flags.
-    set(QUIC_C_FLAGS "-DWIN32_LEAN_AND_MEAN -DSECURITY_WIN32 -DQUIC_EVENTS_MANIFEST_ETW -DQUIC_LOGS_STUB -DQUIC_NO_TAEF -DQUIC_0RTT_UNSUPPORTED /W4 /wd4100 /wd4101 /wd4189 /wd4458 /wd4459 /wd4702 /wd26451 /wd26812 /sdl")
-    set(QUIC_CXX_FLAGS "${QUIC_C_FLAGS}")
-else()
-    # Custom build flags.
-    set(QUIC_C_FLAGS "-DQUIC_PLATFORM_LINUX -DQUIC_EVENTS_SYSLOG -DQUIC_LOGS_SYSLOG -fms-extensions -fPIC -Wall  -Wno-unknown-pragmas -Wno-unused-variable -Wno-unused-value -pthread")
-    set(QUIC_CXX_FLAGS "-DQUIC_PLATFORM_LINUX -DQUIC_EVENTS_SYSLOG -DQUIC_LOGS_SYSLOG -fms-extensions -fPIC -Wall -Wno-reorder -Wno-unknown-pragmas -Wno-unused-variable -Wno-unused-value -Wno-sign-compare -Wno-format --std=c++0x -g -pthread")
-endif()
-
-if(QUIC_TLS STREQUAL "openssl")
-    # Configure and build OpenSSL.
-    add_custom_command(
-        WORKING_DIRECTORY ${CMAKE_SOURCE_DIR}/submodules/openssl
-        OUTPUT ${CMAKE_SOURCE_DIR}/artifacts/openssl
-        COMMAND ./config enable-tls1_3 --prefix=${CMAKE_SOURCE_DIR}/artifacts/openssl
-        COMMAND make -j$(nproc)
-        COMMAND make install_sw)
-    add_custom_target(OpenSSL DEPENDS ${CMAKE_SOURCE_DIR}/artifacts/openssl)
-    include_directories(${CMAKE_SOURCE_DIR}/artifacts/openssl/include)
-endif()
-
-include_directories(${CMAKE_SOURCE_DIR}/inc)
-
-# Product code
-add_subdirectory(core)
-add_subdirectory(platform)
-add_subdirectory(bin)
-
-# Tool code
-if(QUIC_BUILD_TOOLS)
-    add_subdirectory(tools/attack)
-    add_subdirectory(tools/interop)
-    add_subdirectory(tools/ping)
-    add_subdirectory(tools/spin)
-    if("${CMAKE_CXX_COMPILER_ID}" STREQUAL "MSVC")
-        add_subdirectory(tools/etw)
-    endif()
-endif()
-
-# Test code
-if(QUIC_BUILD_TEST)
-    # Build the googletest framework.
-    set(BUILD_GMOCK OFF CACHE BOOL "Builds the googlemock subproject")
-    set(INSTALL_GTEST OFF CACHE BOOL "Enable installation of googletest. (Projects embedding googletest may want to turn this OFF.)")
-    if ("${CMAKE_CXX_COMPILER_ID}" STREQUAL "MSVC")
-        option(gtest_force_shared_crt "Use shared (DLL) run-time lib even when Google Test is built as static lib." ON)
-    endif()
-    add_subdirectory(submodules/googletest)
-
-    add_subdirectory(test/lib)
-    add_subdirectory(test/bin)
-endif()
+# Copyright (c) Microsoft Corporation.
+# Licensed under the MIT License.
+
+cmake_minimum_required(VERSION 3.5 FATAL_ERROR)
+
+message("-- Source Dir: ${CMAKE_SOURCE_DIR}")
+message("-- Host System name: ${CMAKE_HOST_SYSTEM_NAME}")
+if ("${CMAKE_HOST_SYSTEM_NAME}" STREQUAL "Windows")
+    set(CMAKE_SYSTEM_VERSION 10.0.18362.0 CACHE STRING INTERNAL FORCE)
+    set(CMAKE_VS_WINDOWS_TARGET_PLATFORM_VERSION 10.0.18362.0 CACHE STRING INTERNAL FORCE)
+endif()
+
+project(msquic)
+
+message("-- System name: ${CMAKE_SYSTEM_NAME}")
+message("-- System version: ${CMAKE_SYSTEM_VERSION}")
+message("-- Platform version: ${CMAKE_VS_WINDOWS_TARGET_PLATFORM_VERSION}")
+
+enable_testing()
+
+# Set the default TLS method for each platform.
+if ("${CMAKE_CXX_COMPILER_ID}" STREQUAL "MSVC")
+    set(QUIC_TLS "schannel" CACHE STRING "TLS Library to use")
+else()
+    set(QUIC_TLS "openssl" CACHE STRING "TLS Library to use")
+endif()
+
+option(QUIC_BUILD_TOOLS "Builds the tools code" ON)
+option(QUIC_BUILD_TEST "Builds the test code" ON)
+
+set(CMAKE_ARCHIVE_OUTPUT_DIRECTORY ${CMAKE_SOURCE_DIR}/bld/obj)
+set(CMAKE_LIBRARY_OUTPUT_DIRECTORY ${CMAKE_SOURCE_DIR}/artifacts/lib)
+set(CMAKE_RUNTIME_OUTPUT_DIRECTORY ${CMAKE_SOURCE_DIR}/artifacts/bin)
+file(MAKE_DIRECTORY ${CMAKE_SOURCE_DIR}/artifacts/logs)
+
+if("${CMAKE_CXX_COMPILER_ID}" STREQUAL "MSVC")
+    # Generate the MsQuicEtw header file.
+    file(MAKE_DIRECTORY ${CMAKE_SOURCE_DIR}/bld/inc)
+    file(WRITE ${CMAKE_SOURCE_DIR}/bld/inc/MsQuicEtw.rc)
+    include_directories(${CMAKE_SOURCE_DIR}/bld/inc)
+    add_custom_command(
+        OUTPUT ${CMAKE_SOURCE_DIR}/bld/inc/MsQuicEtw.h
+        OUTPUT ${CMAKE_SOURCE_DIR}/bld/inc/MsQuicEtw.rc
+        COMMAND mc.exe -um -h ${CMAKE_SOURCE_DIR}/bld/inc -r ${CMAKE_SOURCE_DIR}/bld/inc ${CMAKE_SOURCE_DIR}/manifest/MsQuicEtw.man)
+    add_custom_target(MsQuicEtw
+        DEPENDS ${CMAKE_SOURCE_DIR}/bld/inc/MsQuicEtw.h
+        DEPENDS ${CMAKE_SOURCE_DIR}/bld/inc/MsQuicEtw.rc)
+
+    # Custom build flags.
+    set(QUIC_C_FLAGS "-DWIN32_LEAN_AND_MEAN -DSECURITY_WIN32 -DQUIC_EVENTS_MANIFEST_ETW -DQUIC_LOGS_STUB -DQUIC_NO_TAEF -DQUIC_0RTT_UNSUPPORTED /W4 /wd4100 /wd4101 /wd4189 /wd4458 /wd4459 /wd4702 /wd26451 /wd26812 /sdl")
+    set(QUIC_CXX_FLAGS "${QUIC_C_FLAGS}")
+else()
+    # Custom build flags.
+    set(QUIC_C_FLAGS "-DQUIC_PLATFORM_LINUX -DQUIC_EVENTS_SYSLOG -DQUIC_LOGS_SYSLOG -fms-extensions -fPIC -Wall  -Wno-unknown-pragmas -Wno-unused-variable -Wno-unused-value -pthread")
+    set(QUIC_CXX_FLAGS "-DQUIC_PLATFORM_LINUX -DQUIC_EVENTS_SYSLOG -DQUIC_LOGS_SYSLOG -fms-extensions -fPIC -Wall -Wno-reorder -Wno-unknown-pragmas -Wno-unused-variable -Wno-unused-value -Wno-sign-compare -Wno-format --std=c++0x -g -pthread")
+endif()
+
+if(QUIC_TLS STREQUAL "openssl")
+    # Configure and build OpenSSL.
+    add_custom_command(
+        WORKING_DIRECTORY ${CMAKE_SOURCE_DIR}/submodules/openssl
+        OUTPUT ${CMAKE_SOURCE_DIR}/artifacts/openssl
+        COMMAND ./config enable-tls1_3 --prefix=${CMAKE_SOURCE_DIR}/artifacts/openssl
+        COMMAND make -j$(nproc)
+        COMMAND make install_sw)
+    add_custom_target(OpenSSL DEPENDS ${CMAKE_SOURCE_DIR}/artifacts/openssl)
+    include_directories(${CMAKE_SOURCE_DIR}/artifacts/openssl/include)
+endif()
+
+include_directories(${CMAKE_SOURCE_DIR}/inc)
+
+# Product code
+add_subdirectory(core)
+add_subdirectory(platform)
+add_subdirectory(bin)
+
+# Tool code
+if(QUIC_BUILD_TOOLS)
+    add_subdirectory(tools/attack)
+    add_subdirectory(tools/interop)
+    add_subdirectory(tools/ping)
+    add_subdirectory(tools/spin)
+    if("${CMAKE_CXX_COMPILER_ID}" STREQUAL "MSVC")
+        add_subdirectory(tools/etw)
+    endif()
+endif()
+
+# Test code
+if(QUIC_BUILD_TEST)
+    # Build the googletest framework.
+    set(BUILD_GMOCK OFF CACHE BOOL "Builds the googlemock subproject")
+    set(INSTALL_GTEST OFF CACHE BOOL "Enable installation of googletest. (Projects embedding googletest may want to turn this OFF.)")
+    if ("${CMAKE_CXX_COMPILER_ID}" STREQUAL "MSVC")
+        option(gtest_force_shared_crt "Use shared (DLL) run-time lib even when Google Test is built as static lib." ON)
+    endif()
+    add_subdirectory(submodules/googletest)
+
+    add_subdirectory(test/lib)
+    add_subdirectory(test/bin)
+endif()