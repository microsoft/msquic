# Copyright (c) Microsoft Corporation.
# Licensed under the MIT License.

cmake_minimum_required(VERSION 3.5 FATAL_ERROR)

message(STATUS "Source Dir: ${CMAKE_SOURCE_DIR}")
message(STATUS "Host System name: ${CMAKE_HOST_SYSTEM_NAME}")
if ("${CMAKE_HOST_SYSTEM_NAME}" STREQUAL "Windows")
    set(CMAKE_SYSTEM_VERSION 10.0.18362.0 CACHE STRING INTERNAL FORCE)
    set(CMAKE_VS_WINDOWS_TARGET_PLATFORM_VERSION 10.0.18362.0 CACHE STRING INTERNAL FORCE)
endif()

project(msquic)

message(STATUS "System name: ${CMAKE_SYSTEM_NAME}")
message(STATUS "System version: ${CMAKE_SYSTEM_VERSION}")
message(STATUS "Platform version: ${CMAKE_VS_WINDOWS_TARGET_PLATFORM_VERSION}")

enable_testing()

# Set the default TLS method for each platform.
if ("${CMAKE_CXX_COMPILER_ID}" STREQUAL "MSVC")
    set(QUIC_TLS "schannel" CACHE STRING "TLS Library to use")
else()
    set(QUIC_TLS "openssl" CACHE STRING "TLS Library to use")
endif()

option(QUIC_BUILD_TOOLS "Builds the tools code" ON)
option(QUIC_BUILD_TEST "Builds the test code" ON)
option(QUIC_ENABLE_LOGGING "Enables logging" ON)
option(QUIC_SANITIZE_ADDRESS "Enables address sanitizer" OFF)

if ("${CMAKE_HOST_SYSTEM_NAME}" STREQUAL "Windows")
    set(QUIC_PLATFORM "windows")
else()
    set(QUIC_PLATFORM "linux")
endif()

set(QUIC_BUILD_DIR ${CMAKE_SOURCE_DIR}/bld/${QUIC_PLATFORM})
set(QUIC_ARTIFACTS_DIR ${CMAKE_SOURCE_DIR}/artifacts/${QUIC_PLATFORM})

set(CMAKE_ARCHIVE_OUTPUT_DIRECTORY ${QUIC_BUILD_DIR}/obj)
set(CMAKE_LIBRARY_OUTPUT_DIRECTORY ${QUIC_ARTIFACTS_DIR}/bin)
set(CMAKE_RUNTIME_OUTPUT_DIRECTORY ${QUIC_ARTIFACTS_DIR}/bin)

if("${CMAKE_CXX_COMPILER_ID}" STREQUAL "MSVC")
    # Generate the MsQuicEtw header file.
    file(MAKE_DIRECTORY ${QUIC_BUILD_DIR}/inc)
    file(WRITE ${QUIC_BUILD_DIR}/inc/MsQuicEtw.rc)
    include_directories(${QUIC_BUILD_DIR}/inc)
    add_custom_command(
        OUTPUT ${QUIC_BUILD_DIR}/inc/MsQuicEtw.h
        OUTPUT ${QUIC_BUILD_DIR}/inc/MsQuicEtw.rc
        COMMAND mc.exe -um -h ${QUIC_BUILD_DIR}/inc -r ${QUIC_BUILD_DIR}/inc ${CMAKE_SOURCE_DIR}/src/manifest/MsQuicEtw.man)
    add_custom_target(MsQuicEtw
        DEPENDS ${QUIC_BUILD_DIR}/inc/MsQuicEtw.h
        DEPENDS ${QUIC_BUILD_DIR}/inc/MsQuicEtw.rc)

    # Custom build flags.
    set(QUIC_COMMON_FLAGS "-DWIN32_LEAN_AND_MEAN -DSECURITY_WIN32 /W4 /wd4100 /wd4101 /wd4189 /wd4458 /wd4459 /wd4702 /wd26451 /wd26812 /sdl /MP")
    if(QUIC_ENABLE_LOGGING)
        message(STATUS "Configuring for manifested ETW events and logging")
        set(QUIC_COMMON_FLAGS "${QUIC_COMMON_FLAGS} -DQUIC_EVENTS_MANIFEST_ETW -DQUIC_LOGS_MANIFEST_ETW")
    else()
        message(STATUS "Disabling events and logging")
        set(QUIC_COMMON_FLAGS "${QUIC_COMMON_FLAGS} -DQUIC_EVENTS_STUB -DQUIC_LOGS_STUB")
    endif()

    if(QUIC_TLS STREQUAL "openssl")
        # OpenSSL doesn't support session resumption yet.
        message(STATUS "Disabling session resumption support")
        set(QUIC_COMMON_FLAGS "${QUIC_COMMON_FLAGS} -DQUIC_DISABLE_RESUMPTION")
    endif()

    if(QUIC_TLS STREQUAL "openssl" OR QUIC_TLS STREQUAL "schannel")
        # OpenSSL and SChannel don't support 0-RTT yet.
        message(STATUS "Disabling 0-RTT support")
        set(QUIC_COMMON_FLAGS "${QUIC_COMMON_FLAGS} -DQUIC_DISABLE_0RTT")
    endif()

    if(QUIC_SANITIZE_ADDRESS)
        message(STATUS "Address sanitizer unsupported on this platform.")
    endif()

    set(QUIC_C_FLAGS "${QUIC_COMMON_FLAGS}")
    set(QUIC_CXX_FLAGS "${QUIC_COMMON_FLAGS} /std:c++17")

    set(CMAKE_C_FLAGS_RELEASE "${CMAKE_C_FLAGS_RELEASE} /Zi")
    set(CMAKE_CXX_FLAGS_RELEASE "${CMAKE_CXX_FLAGS_RELEASE} /Zi")
    set(CMAKE_SHARED_LINKER_FLAGS_RELEASE "${CMAKE_SHARED_LINKER_FLAGS_RELEASE} /DEBUG /OPT:REF /OPT:ICF")
else()
    # Custom build flags.
    set(QUIC_COMMON_FLAGS "-DQUIC_PLATFORM_LINUX -fms-extensions -fPIC -Wall -Wno-unknown-pragmas -Wno-unused-variable -Wno-unused-value -pthread")
    if(QUIC_ENABLE_LOGGING)
        include(FindLTTngUST)
        message(STATUS "Configuring for LTTng events and disabling logging")
        set(QUIC_COMMON_FLAGS "${QUIC_COMMON_FLAGS} -DQUIC_EVENTS_LTTNG -DQUIC_LOGS_STUB")
    else()
        message(STATUS "Disabling events and logging")
        set(QUIC_COMMON_FLAGS "${QUIC_COMMON_FLAGS} -DQUIC_EVENTS_STUB -DQUIC_LOGS_STUB")
    endif()

    if(QUIC_TLS STREQUAL "openssl")
        # OpenSSL doesn't support session resumption yet.
        message(STATUS "Disabling session resumption support")
        set(QUIC_COMMON_FLAGS "${QUIC_COMMON_FLAGS} -DQUIC_DISABLE_RESUMPTION")
        # OpenSSL doesn't support 0-RTT yet.
        message(STATUS "Disabling 0-RTT support")
        set(QUIC_COMMON_FLAGS "${QUIC_COMMON_FLAGS} -DQUIC_DISABLE_0RTT")
    endif()

    if(QUIC_SANITIZE_ADDRESS)
        message(STATUS "Configuring address sanitizer")
        set(QUIC_COMMON_FLAGS "${QUIC_COMMON_FLAGS} -fsanitize=address -fno-omit-frame-pointer -Wno-maybe-uninitialized -O0 -Og -g")
    endif()

    set(QUIC_C_FLAGS "${QUIC_COMMON_FLAGS}")
    set(QUIC_CXX_FLAGS "${QUIC_COMMON_FLAGS} --std=c++17 -g -Wno-reorder -Wno-sign-compare -Wno-format")
endif()

include_directories(${CMAKE_SOURCE_DIR}/src/inc)

if(QUIC_TLS STREQUAL "openssl")
    # Configure and build OpenSSL.
    add_custom_command(
        WORKING_DIRECTORY ${CMAKE_SOURCE_DIR}/submodules/openssl
        OUTPUT ${QUIC_BUILD_DIR}/openssl/include
        OUTPUT ${QUIC_BUILD_DIR}/openssl/lib/libcrypto.so
        OUTPUT ${QUIC_BUILD_DIR}/openssl/lib/libssl.so
        COMMAND ./Configure linux-x86_64 enable-tls1_3 --prefix=${QUIC_BUILD_DIR}/openssl
        COMMAND make -j$(nproc)
        COMMAND make install_sw)
    add_custom_target(OpenSSL
        DEPENDS ${QUIC_BUILD_DIR}/openssl/include
        DEPENDS ${QUIC_BUILD_DIR}/openssl/lib/libcrypto.so
        DEPENDS ${QUIC_BUILD_DIR}/openssl/lib/libssl.so)
endif()

if (QUIC_TLS STREQUAL "mitls")
    # Build Everest.
    add_subdirectory(submodules/everest/msquic/msvc/kremlib)
    add_subdirectory(submodules/everest/msquic/msvc/evercrypt)
    add_subdirectory(submodules/everest/msquic/msvc/mitls)
    add_subdirectory(submodules/everest/msquic/msvc/quiccrypto)
endif()

# Product code
add_subdirectory(src/core)
add_subdirectory(src/platform)
add_subdirectory(src/bin)

# Tool code
if(QUIC_BUILD_TOOLS)
<<<<<<< HEAD
    add_subdirectory(src/tools/attack)
    add_subdirectory(src/tools/interop)
    add_subdirectory(src/tools/ping)
    add_subdirectory(src/tools/sample)
    add_subdirectory(src/tools/spin)
=======
    add_subdirectory(tools/attack)
    add_subdirectory(tools/interop)
    add_subdirectory(tools/ping)
    add_subdirectory(tools/reach)
    add_subdirectory(tools/sample)
    add_subdirectory(tools/spin)
    add_subdirectory(tools/void)
>>>>>>> 187ebd7f
    if("${CMAKE_CXX_COMPILER_ID}" STREQUAL "MSVC")
        add_subdirectory(src/tools/etwlib)
        add_subdirectory(src/tools/etw)
    endif()
endif()

# Test code
if(QUIC_BUILD_TEST)
    # Build the googletest framework.
    set(BUILD_GMOCK OFF CACHE BOOL "Builds the googlemock subproject")
    set(INSTALL_GTEST OFF CACHE BOOL "Enable installation of googletest. (Projects embedding googletest may want to turn this OFF.)")
    if ("${CMAKE_CXX_COMPILER_ID}" STREQUAL "MSVC")
        option(gtest_force_shared_crt "Use shared (DLL) run-time lib even when Google Test is built as static lib." ON)
    endif()
    add_subdirectory(submodules/googletest)

    add_subdirectory(src/test/lib)
    add_subdirectory(src/test/bin)
endif()
<|MERGE_RESOLUTION|>--- conflicted
+++ resolved
@@ -1,187 +1,179 @@
-# Copyright (c) Microsoft Corporation.
-# Licensed under the MIT License.
-
-cmake_minimum_required(VERSION 3.5 FATAL_ERROR)
-
-message(STATUS "Source Dir: ${CMAKE_SOURCE_DIR}")
-message(STATUS "Host System name: ${CMAKE_HOST_SYSTEM_NAME}")
-if ("${CMAKE_HOST_SYSTEM_NAME}" STREQUAL "Windows")
-    set(CMAKE_SYSTEM_VERSION 10.0.18362.0 CACHE STRING INTERNAL FORCE)
-    set(CMAKE_VS_WINDOWS_TARGET_PLATFORM_VERSION 10.0.18362.0 CACHE STRING INTERNAL FORCE)
-endif()
-
-project(msquic)
-
-message(STATUS "System name: ${CMAKE_SYSTEM_NAME}")
-message(STATUS "System version: ${CMAKE_SYSTEM_VERSION}")
-message(STATUS "Platform version: ${CMAKE_VS_WINDOWS_TARGET_PLATFORM_VERSION}")
-
-enable_testing()
-
-# Set the default TLS method for each platform.
-if ("${CMAKE_CXX_COMPILER_ID}" STREQUAL "MSVC")
-    set(QUIC_TLS "schannel" CACHE STRING "TLS Library to use")
-else()
-    set(QUIC_TLS "openssl" CACHE STRING "TLS Library to use")
-endif()
-
-option(QUIC_BUILD_TOOLS "Builds the tools code" ON)
-option(QUIC_BUILD_TEST "Builds the test code" ON)
-option(QUIC_ENABLE_LOGGING "Enables logging" ON)
-option(QUIC_SANITIZE_ADDRESS "Enables address sanitizer" OFF)
-
-if ("${CMAKE_HOST_SYSTEM_NAME}" STREQUAL "Windows")
-    set(QUIC_PLATFORM "windows")
-else()
-    set(QUIC_PLATFORM "linux")
-endif()
-
-set(QUIC_BUILD_DIR ${CMAKE_SOURCE_DIR}/bld/${QUIC_PLATFORM})
-set(QUIC_ARTIFACTS_DIR ${CMAKE_SOURCE_DIR}/artifacts/${QUIC_PLATFORM})
-
-set(CMAKE_ARCHIVE_OUTPUT_DIRECTORY ${QUIC_BUILD_DIR}/obj)
-set(CMAKE_LIBRARY_OUTPUT_DIRECTORY ${QUIC_ARTIFACTS_DIR}/bin)
-set(CMAKE_RUNTIME_OUTPUT_DIRECTORY ${QUIC_ARTIFACTS_DIR}/bin)
-
-if("${CMAKE_CXX_COMPILER_ID}" STREQUAL "MSVC")
-    # Generate the MsQuicEtw header file.
-    file(MAKE_DIRECTORY ${QUIC_BUILD_DIR}/inc)
-    file(WRITE ${QUIC_BUILD_DIR}/inc/MsQuicEtw.rc)
-    include_directories(${QUIC_BUILD_DIR}/inc)
-    add_custom_command(
-        OUTPUT ${QUIC_BUILD_DIR}/inc/MsQuicEtw.h
-        OUTPUT ${QUIC_BUILD_DIR}/inc/MsQuicEtw.rc
-        COMMAND mc.exe -um -h ${QUIC_BUILD_DIR}/inc -r ${QUIC_BUILD_DIR}/inc ${CMAKE_SOURCE_DIR}/src/manifest/MsQuicEtw.man)
-    add_custom_target(MsQuicEtw
-        DEPENDS ${QUIC_BUILD_DIR}/inc/MsQuicEtw.h
-        DEPENDS ${QUIC_BUILD_DIR}/inc/MsQuicEtw.rc)
-
-    # Custom build flags.
-    set(QUIC_COMMON_FLAGS "-DWIN32_LEAN_AND_MEAN -DSECURITY_WIN32 /W4 /wd4100 /wd4101 /wd4189 /wd4458 /wd4459 /wd4702 /wd26451 /wd26812 /sdl /MP")
-    if(QUIC_ENABLE_LOGGING)
-        message(STATUS "Configuring for manifested ETW events and logging")
-        set(QUIC_COMMON_FLAGS "${QUIC_COMMON_FLAGS} -DQUIC_EVENTS_MANIFEST_ETW -DQUIC_LOGS_MANIFEST_ETW")
-    else()
-        message(STATUS "Disabling events and logging")
-        set(QUIC_COMMON_FLAGS "${QUIC_COMMON_FLAGS} -DQUIC_EVENTS_STUB -DQUIC_LOGS_STUB")
-    endif()
-
-    if(QUIC_TLS STREQUAL "openssl")
-        # OpenSSL doesn't support session resumption yet.
-        message(STATUS "Disabling session resumption support")
-        set(QUIC_COMMON_FLAGS "${QUIC_COMMON_FLAGS} -DQUIC_DISABLE_RESUMPTION")
-    endif()
-
-    if(QUIC_TLS STREQUAL "openssl" OR QUIC_TLS STREQUAL "schannel")
-        # OpenSSL and SChannel don't support 0-RTT yet.
-        message(STATUS "Disabling 0-RTT support")
-        set(QUIC_COMMON_FLAGS "${QUIC_COMMON_FLAGS} -DQUIC_DISABLE_0RTT")
-    endif()
-
-    if(QUIC_SANITIZE_ADDRESS)
-        message(STATUS "Address sanitizer unsupported on this platform.")
-    endif()
-
-    set(QUIC_C_FLAGS "${QUIC_COMMON_FLAGS}")
-    set(QUIC_CXX_FLAGS "${QUIC_COMMON_FLAGS} /std:c++17")
-
-    set(CMAKE_C_FLAGS_RELEASE "${CMAKE_C_FLAGS_RELEASE} /Zi")
-    set(CMAKE_CXX_FLAGS_RELEASE "${CMAKE_CXX_FLAGS_RELEASE} /Zi")
-    set(CMAKE_SHARED_LINKER_FLAGS_RELEASE "${CMAKE_SHARED_LINKER_FLAGS_RELEASE} /DEBUG /OPT:REF /OPT:ICF")
-else()
-    # Custom build flags.
-    set(QUIC_COMMON_FLAGS "-DQUIC_PLATFORM_LINUX -fms-extensions -fPIC -Wall -Wno-unknown-pragmas -Wno-unused-variable -Wno-unused-value -pthread")
-    if(QUIC_ENABLE_LOGGING)
-        include(FindLTTngUST)
-        message(STATUS "Configuring for LTTng events and disabling logging")
-        set(QUIC_COMMON_FLAGS "${QUIC_COMMON_FLAGS} -DQUIC_EVENTS_LTTNG -DQUIC_LOGS_STUB")
-    else()
-        message(STATUS "Disabling events and logging")
-        set(QUIC_COMMON_FLAGS "${QUIC_COMMON_FLAGS} -DQUIC_EVENTS_STUB -DQUIC_LOGS_STUB")
-    endif()
-
-    if(QUIC_TLS STREQUAL "openssl")
-        # OpenSSL doesn't support session resumption yet.
-        message(STATUS "Disabling session resumption support")
-        set(QUIC_COMMON_FLAGS "${QUIC_COMMON_FLAGS} -DQUIC_DISABLE_RESUMPTION")
-        # OpenSSL doesn't support 0-RTT yet.
-        message(STATUS "Disabling 0-RTT support")
-        set(QUIC_COMMON_FLAGS "${QUIC_COMMON_FLAGS} -DQUIC_DISABLE_0RTT")
-    endif()
-
-    if(QUIC_SANITIZE_ADDRESS)
-        message(STATUS "Configuring address sanitizer")
-        set(QUIC_COMMON_FLAGS "${QUIC_COMMON_FLAGS} -fsanitize=address -fno-omit-frame-pointer -Wno-maybe-uninitialized -O0 -Og -g")
-    endif()
-
-    set(QUIC_C_FLAGS "${QUIC_COMMON_FLAGS}")
-    set(QUIC_CXX_FLAGS "${QUIC_COMMON_FLAGS} --std=c++17 -g -Wno-reorder -Wno-sign-compare -Wno-format")
-endif()
-
-include_directories(${CMAKE_SOURCE_DIR}/src/inc)
-
-if(QUIC_TLS STREQUAL "openssl")
-    # Configure and build OpenSSL.
-    add_custom_command(
-        WORKING_DIRECTORY ${CMAKE_SOURCE_DIR}/submodules/openssl
-        OUTPUT ${QUIC_BUILD_DIR}/openssl/include
-        OUTPUT ${QUIC_BUILD_DIR}/openssl/lib/libcrypto.so
-        OUTPUT ${QUIC_BUILD_DIR}/openssl/lib/libssl.so
-        COMMAND ./Configure linux-x86_64 enable-tls1_3 --prefix=${QUIC_BUILD_DIR}/openssl
-        COMMAND make -j$(nproc)
-        COMMAND make install_sw)
-    add_custom_target(OpenSSL
-        DEPENDS ${QUIC_BUILD_DIR}/openssl/include
-        DEPENDS ${QUIC_BUILD_DIR}/openssl/lib/libcrypto.so
-        DEPENDS ${QUIC_BUILD_DIR}/openssl/lib/libssl.so)
-endif()
-
-if (QUIC_TLS STREQUAL "mitls")
-    # Build Everest.
-    add_subdirectory(submodules/everest/msquic/msvc/kremlib)
-    add_subdirectory(submodules/everest/msquic/msvc/evercrypt)
-    add_subdirectory(submodules/everest/msquic/msvc/mitls)
-    add_subdirectory(submodules/everest/msquic/msvc/quiccrypto)
-endif()
-
-# Product code
-add_subdirectory(src/core)
-add_subdirectory(src/platform)
-add_subdirectory(src/bin)
-
-# Tool code
-if(QUIC_BUILD_TOOLS)
-<<<<<<< HEAD
-    add_subdirectory(src/tools/attack)
-    add_subdirectory(src/tools/interop)
-    add_subdirectory(src/tools/ping)
-    add_subdirectory(src/tools/sample)
-    add_subdirectory(src/tools/spin)
-=======
-    add_subdirectory(tools/attack)
-    add_subdirectory(tools/interop)
-    add_subdirectory(tools/ping)
-    add_subdirectory(tools/reach)
-    add_subdirectory(tools/sample)
-    add_subdirectory(tools/spin)
-    add_subdirectory(tools/void)
->>>>>>> 187ebd7f
-    if("${CMAKE_CXX_COMPILER_ID}" STREQUAL "MSVC")
-        add_subdirectory(src/tools/etwlib)
-        add_subdirectory(src/tools/etw)
-    endif()
-endif()
-
-# Test code
-if(QUIC_BUILD_TEST)
-    # Build the googletest framework.
-    set(BUILD_GMOCK OFF CACHE BOOL "Builds the googlemock subproject")
-    set(INSTALL_GTEST OFF CACHE BOOL "Enable installation of googletest. (Projects embedding googletest may want to turn this OFF.)")
-    if ("${CMAKE_CXX_COMPILER_ID}" STREQUAL "MSVC")
-        option(gtest_force_shared_crt "Use shared (DLL) run-time lib even when Google Test is built as static lib." ON)
-    endif()
-    add_subdirectory(submodules/googletest)
-
-    add_subdirectory(src/test/lib)
-    add_subdirectory(src/test/bin)
-endif()
+# Copyright (c) Microsoft Corporation.
+# Licensed under the MIT License.
+
+cmake_minimum_required(VERSION 3.5 FATAL_ERROR)
+
+message(STATUS "Source Dir: ${CMAKE_SOURCE_DIR}")
+message(STATUS "Host System name: ${CMAKE_HOST_SYSTEM_NAME}")
+if ("${CMAKE_HOST_SYSTEM_NAME}" STREQUAL "Windows")
+    set(CMAKE_SYSTEM_VERSION 10.0.18362.0 CACHE STRING INTERNAL FORCE)
+    set(CMAKE_VS_WINDOWS_TARGET_PLATFORM_VERSION 10.0.18362.0 CACHE STRING INTERNAL FORCE)
+endif()
+
+project(msquic)
+
+message(STATUS "System name: ${CMAKE_SYSTEM_NAME}")
+message(STATUS "System version: ${CMAKE_SYSTEM_VERSION}")
+message(STATUS "Platform version: ${CMAKE_VS_WINDOWS_TARGET_PLATFORM_VERSION}")
+
+enable_testing()
+
+# Set the default TLS method for each platform.
+if ("${CMAKE_CXX_COMPILER_ID}" STREQUAL "MSVC")
+    set(QUIC_TLS "schannel" CACHE STRING "TLS Library to use")
+else()
+    set(QUIC_TLS "openssl" CACHE STRING "TLS Library to use")
+endif()
+
+option(QUIC_BUILD_TOOLS "Builds the tools code" ON)
+option(QUIC_BUILD_TEST "Builds the test code" ON)
+option(QUIC_ENABLE_LOGGING "Enables logging" ON)
+option(QUIC_SANITIZE_ADDRESS "Enables address sanitizer" OFF)
+
+if ("${CMAKE_HOST_SYSTEM_NAME}" STREQUAL "Windows")
+    set(QUIC_PLATFORM "windows")
+else()
+    set(QUIC_PLATFORM "linux")
+endif()
+
+set(QUIC_BUILD_DIR ${CMAKE_SOURCE_DIR}/bld/${QUIC_PLATFORM})
+set(QUIC_ARTIFACTS_DIR ${CMAKE_SOURCE_DIR}/artifacts/${QUIC_PLATFORM})
+
+set(CMAKE_ARCHIVE_OUTPUT_DIRECTORY ${QUIC_BUILD_DIR}/obj)
+set(CMAKE_LIBRARY_OUTPUT_DIRECTORY ${QUIC_ARTIFACTS_DIR}/bin)
+set(CMAKE_RUNTIME_OUTPUT_DIRECTORY ${QUIC_ARTIFACTS_DIR}/bin)
+
+if("${CMAKE_CXX_COMPILER_ID}" STREQUAL "MSVC")
+    # Generate the MsQuicEtw header file.
+    file(MAKE_DIRECTORY ${QUIC_BUILD_DIR}/inc)
+    file(WRITE ${QUIC_BUILD_DIR}/inc/MsQuicEtw.rc)
+    include_directories(${QUIC_BUILD_DIR}/inc)
+    add_custom_command(
+        OUTPUT ${QUIC_BUILD_DIR}/inc/MsQuicEtw.h
+        OUTPUT ${QUIC_BUILD_DIR}/inc/MsQuicEtw.rc
+        COMMAND mc.exe -um -h ${QUIC_BUILD_DIR}/inc -r ${QUIC_BUILD_DIR}/inc ${CMAKE_SOURCE_DIR}/src/manifest/MsQuicEtw.man)
+    add_custom_target(MsQuicEtw
+        DEPENDS ${QUIC_BUILD_DIR}/inc/MsQuicEtw.h
+        DEPENDS ${QUIC_BUILD_DIR}/inc/MsQuicEtw.rc)
+
+    # Custom build flags.
+    set(QUIC_COMMON_FLAGS "-DWIN32_LEAN_AND_MEAN -DSECURITY_WIN32 /W4 /wd4100 /wd4101 /wd4189 /wd4458 /wd4459 /wd4702 /wd26451 /wd26812 /sdl /MP")
+    if(QUIC_ENABLE_LOGGING)
+        message(STATUS "Configuring for manifested ETW events and logging")
+        set(QUIC_COMMON_FLAGS "${QUIC_COMMON_FLAGS} -DQUIC_EVENTS_MANIFEST_ETW -DQUIC_LOGS_MANIFEST_ETW")
+    else()
+        message(STATUS "Disabling events and logging")
+        set(QUIC_COMMON_FLAGS "${QUIC_COMMON_FLAGS} -DQUIC_EVENTS_STUB -DQUIC_LOGS_STUB")
+    endif()
+
+    if(QUIC_TLS STREQUAL "openssl")
+        # OpenSSL doesn't support session resumption yet.
+        message(STATUS "Disabling session resumption support")
+        set(QUIC_COMMON_FLAGS "${QUIC_COMMON_FLAGS} -DQUIC_DISABLE_RESUMPTION")
+    endif()
+
+    if(QUIC_TLS STREQUAL "openssl" OR QUIC_TLS STREQUAL "schannel")
+        # OpenSSL and SChannel don't support 0-RTT yet.
+        message(STATUS "Disabling 0-RTT support")
+        set(QUIC_COMMON_FLAGS "${QUIC_COMMON_FLAGS} -DQUIC_DISABLE_0RTT")
+    endif()
+
+    if(QUIC_SANITIZE_ADDRESS)
+        message(STATUS "Address sanitizer unsupported on this platform.")
+    endif()
+
+    set(QUIC_C_FLAGS "${QUIC_COMMON_FLAGS}")
+    set(QUIC_CXX_FLAGS "${QUIC_COMMON_FLAGS} /std:c++17")
+
+    set(CMAKE_C_FLAGS_RELEASE "${CMAKE_C_FLAGS_RELEASE} /Zi")
+    set(CMAKE_CXX_FLAGS_RELEASE "${CMAKE_CXX_FLAGS_RELEASE} /Zi")
+    set(CMAKE_SHARED_LINKER_FLAGS_RELEASE "${CMAKE_SHARED_LINKER_FLAGS_RELEASE} /DEBUG /OPT:REF /OPT:ICF")
+else()
+    # Custom build flags.
+    set(QUIC_COMMON_FLAGS "-DQUIC_PLATFORM_LINUX -fms-extensions -fPIC -Wall -Wno-unknown-pragmas -Wno-unused-variable -Wno-unused-value -pthread")
+    if(QUIC_ENABLE_LOGGING)
+        include(FindLTTngUST)
+        message(STATUS "Configuring for LTTng events and disabling logging")
+        set(QUIC_COMMON_FLAGS "${QUIC_COMMON_FLAGS} -DQUIC_EVENTS_LTTNG -DQUIC_LOGS_STUB")
+    else()
+        message(STATUS "Disabling events and logging")
+        set(QUIC_COMMON_FLAGS "${QUIC_COMMON_FLAGS} -DQUIC_EVENTS_STUB -DQUIC_LOGS_STUB")
+    endif()
+
+    if(QUIC_TLS STREQUAL "openssl")
+        # OpenSSL doesn't support session resumption yet.
+        message(STATUS "Disabling session resumption support")
+        set(QUIC_COMMON_FLAGS "${QUIC_COMMON_FLAGS} -DQUIC_DISABLE_RESUMPTION")
+        # OpenSSL doesn't support 0-RTT yet.
+        message(STATUS "Disabling 0-RTT support")
+        set(QUIC_COMMON_FLAGS "${QUIC_COMMON_FLAGS} -DQUIC_DISABLE_0RTT")
+    endif()
+
+    if(QUIC_SANITIZE_ADDRESS)
+        message(STATUS "Configuring address sanitizer")
+        set(QUIC_COMMON_FLAGS "${QUIC_COMMON_FLAGS} -fsanitize=address -fno-omit-frame-pointer -Wno-maybe-uninitialized -O0 -Og -g")
+    endif()
+
+    set(QUIC_C_FLAGS "${QUIC_COMMON_FLAGS}")
+    set(QUIC_CXX_FLAGS "${QUIC_COMMON_FLAGS} --std=c++17 -g -Wno-reorder -Wno-sign-compare -Wno-format")
+endif()
+
+include_directories(${CMAKE_SOURCE_DIR}/src/inc)
+
+if(QUIC_TLS STREQUAL "openssl")
+    # Configure and build OpenSSL.
+    add_custom_command(
+        WORKING_DIRECTORY ${CMAKE_SOURCE_DIR}/submodules/openssl
+        OUTPUT ${QUIC_BUILD_DIR}/openssl/include
+        OUTPUT ${QUIC_BUILD_DIR}/openssl/lib/libcrypto.so
+        OUTPUT ${QUIC_BUILD_DIR}/openssl/lib/libssl.so
+        COMMAND ./Configure linux-x86_64 enable-tls1_3 --prefix=${QUIC_BUILD_DIR}/openssl
+        COMMAND make -j$(nproc)
+        COMMAND make install_sw)
+    add_custom_target(OpenSSL
+        DEPENDS ${QUIC_BUILD_DIR}/openssl/include
+        DEPENDS ${QUIC_BUILD_DIR}/openssl/lib/libcrypto.so
+        DEPENDS ${QUIC_BUILD_DIR}/openssl/lib/libssl.so)
+endif()
+
+if (QUIC_TLS STREQUAL "mitls")
+    # Build Everest.
+    add_subdirectory(submodules/everest/msquic/msvc/kremlib)
+    add_subdirectory(submodules/everest/msquic/msvc/evercrypt)
+    add_subdirectory(submodules/everest/msquic/msvc/mitls)
+    add_subdirectory(submodules/everest/msquic/msvc/quiccrypto)
+endif()
+
+# Product code
+add_subdirectory(src/core)
+add_subdirectory(src/platform)
+add_subdirectory(src/bin)
+
+# Tool code
+if(QUIC_BUILD_TOOLS)
+    add_subdirectory(src/tools/attack)
+    add_subdirectory(src/tools/interop)
+    add_subdirectory(src/tools/ping)
+    add_subdirectory(src/tools/reach)
+    add_subdirectory(src/tools/sample)
+    add_subdirectory(src/tools/spin)
+    add_subdirectory(src/tools/void)
+    if("${CMAKE_CXX_COMPILER_ID}" STREQUAL "MSVC")
+        add_subdirectory(src/tools/etwlib)
+        add_subdirectory(src/tools/etw)
+    endif()
+endif()
+
+# Test code
+if(QUIC_BUILD_TEST)
+    # Build the googletest framework.
+    set(BUILD_GMOCK OFF CACHE BOOL "Builds the googlemock subproject")
+    set(INSTALL_GTEST OFF CACHE BOOL "Enable installation of googletest. (Projects embedding googletest may want to turn this OFF.)")
+    if ("${CMAKE_CXX_COMPILER_ID}" STREQUAL "MSVC")
+        option(gtest_force_shared_crt "Use shared (DLL) run-time lib even when Google Test is built as static lib." ON)
+    endif()
+    add_subdirectory(submodules/googletest)
+
+    add_subdirectory(src/test/lib)
+    add_subdirectory(src/test/bin)
+endif()