--- conflicted
+++ resolved
@@ -97,12 +97,8 @@
 option(QUIC_TELEMETRY_ASSERTS "Enable telemetry asserts in release builds" OFF)
 option(QUIC_USE_SYSTEM_LIBCRYPTO "Use system libcrypto if openssl TLS" OFF)
 option(QUIC_HIGH_RES_TIMERS "Configure the system to use high resolution timers" OFF)
-<<<<<<< HEAD
-option(QUIC_USE_DPDK "Uses DPDK instead of socket APIs" OFF)
+option(QUIC_SHARED_EC "Use shared execution contexts between QUIC and UDP" OFF)
 option(QUIC_USE_XDP "Uses XDP instead of socket APIs" OFF)
-=======
-option(QUIC_SHARED_EC "Use shared execution contexts between QUIC and UDP" OFF)
->>>>>>> 34623b13
 option(QUIC_DISABLE_POSIX_GSO "Disable GSO for systems that say they support it but don't" OFF)
 set(QUIC_FOLDER_PREFIX "" CACHE STRING "Optional prefix for source group folders when using an IDE generator")
 set(QUIC_LIBRARY_NAME "msquic" CACHE STRING "Override the output library name")
@@ -293,13 +289,12 @@
     list(APPEND QUIC_COMMON_DEFINES QUIC_HIGH_RES_TIMERS=1)
 endif()
 
-<<<<<<< HEAD
-if(QUIC_USE_DPDK OR QUIC_USE_XDP)
-    list(APPEND QUIC_COMMON_DEFINES QUIC_NO_SHARED_DATAPATH=1 QUIC_USE_EXECUTION_CONTEXTS=1 QUIC_USE_RAW_DATAPATH=1)
-=======
 if(QUIC_SHARED_EC)
     list(APPEND QUIC_COMMON_DEFINES QUIC_USE_EXECUTION_CONTEXTS=1)
->>>>>>> 34623b13
+endif()
+
+if(QUIC_USE_XDP)
+    list(APPEND QUIC_COMMON_DEFINES QUIC_USE_EXECUTION_CONTEXTS=1 QUIC_USE_RAW_DATAPATH=1)
 endif()
 
 if(QUIC_TLS STREQUAL "schannel")
