# Copyright (c) Microsoft Corporation.
# Licensed under the MIT License.

if ("${CMAKE_HOST_SYSTEM_NAME}" STREQUAL "Windows")
    cmake_minimum_required(VERSION 3.20)
else()
    cmake_minimum_required(VERSION 3.16)
endif()

# Disable in-source builds to prevent source tree corruption.
if("${CMAKE_CURRENT_SOURCE_DIR}" STREQUAL "${CMAKE_BINARY_DIR}")
  message(FATAL_ERROR "
FATAL: In-source builds are not allowed.
       You should create a separate directory for build files.
")
endif()

message(STATUS "CMAKE Version: ${CMAKE_VERSION}")

set_property(GLOBAL PROPERTY USE_FOLDERS ON)

message(STATUS "Source Dir: ${CMAKE_CURRENT_SOURCE_DIR}")
message(STATUS "Host System name: ${CMAKE_HOST_SYSTEM_NAME}")
if ("${CMAKE_HOST_SYSTEM_NAME}" STREQUAL "Windows")
    set(CMAKE_SYSTEM_VERSION 10.0.18362.0 CACHE STRING INTERNAL FORCE)
    set(CMAKE_VS_WINDOWS_TARGET_PLATFORM_VERSION 10.0.18362.0 CACHE STRING INTERNAL FORCE)
endif()

if(POLICY CMP0091)
    cmake_policy(SET CMP0091 NEW)
    message(STATUS "Setting policy 0091")
else()
    message(WARNING "CMake version too old to support Policy 0091; CRT static linking won't work")
endif()

if (POLICY CMP0111)
    cmake_policy(SET CMP0111 NEW)
endif()

project(msquic)

# Set a default build type if none was specified
set(default_build_type "Release")

if(NOT CMAKE_BUILD_TYPE AND NOT CMAKE_CONFIGURATION_TYPES)
    set(CMAKE_BUILD_TYPE "${default_build_type}" CACHE
        STRING "Choose the type of build." FORCE)
    set_property(CACHE CMAKE_BUILD_TYPE PROPERTY STRINGS
                 "Debug" "Release" "MinSizeRel" "RelWithDebInfo")
endif()

message(STATUS "System name: ${CMAKE_SYSTEM_NAME}")
message(STATUS "System version: ${CMAKE_SYSTEM_VERSION}")
message(STATUS "Platform version: ${CMAKE_VS_WINDOWS_TARGET_PLATFORM_VERSION}")
message(STATUS "Build type: ${CMAKE_BUILD_TYPE}")

if (WIN32)
    set(CX_PLATFORM "windows")
elseif (APPLE)
    set(CX_PLATFORM "darwin")
elseif (UNIX)
    set(CX_PLATFORM "linux")
endif()
message(STATUS "QUIC Platform: ${CX_PLATFORM}")

if(WIN32)
    # On Windows, we just need to set the destination variables
    # This will allow the build to be picked up by other projects
    set(msquic_dest ${CMAKE_INSTALL_PREFIX})
    set(main_lib_dest lib)
    set(include_dest include)
else()
    # On unix platforms, we need to do rpath manipulation for the shared library
    # In addition, we install into a subfolder of install to not polute the global namespace

    # Setup for Install. We set this up in here rather then in the main library folder for future use.
    # i.e. don't skip the full RPATH for the build tree
    #set(CMAKE_SKIP_BUILD_RPATH FALSE)

    # When building, don't use the install RPATH already
    # (but later on when installing)
    #set(CMAKE_BUILD_WITH_INSTALL_RPATH FALSE)

    # Azure is not liking this argument. I think its a bug in their configuration
    # Once this is fixed, also fix the shim in build-config-user.yml
    #set(CMAKE_BUILD_RPATH_USE_ORIGIN TRUE)

    #set(CMAKE_INSTALL_RPATH "${CMAKE_INSTALL_PREFIX}/msquic/lib")

    # Add the automatically determined parts of the RPATH
    # which point to directories outside the build tree to the install RPATH
    #set(CMAKE_INSTALL_RPATH_USE_LINK_PATH TRUE)

    # The RPATH to be used when installing, but only if it's not a system directory
    list(FIND CMAKE_PLATFORM_IMPLICIT_LINK_DIRECTORIES "${CMAKE_INSTALL_PREFIX}/msquic/lib" isSystemDir)
    if("${isSystemDir}" STREQUAL "-1")
    #set(CMAKE_INSTALL_RPATH "${CMAKE_INSTALL_PREFIX}/msquic/lib")
    endif("${isSystemDir}" STREQUAL "-1")

    set(msquic_dest msquic)
    set(main_lib_dest msquic/lib)
    set(include_dest msquic/include)
endif()

set(FILENAME_DEP_REPLACE "get_filename_component(SELF_DIR \"$\{CMAKE_CURRENT_LIST_FILE\}\" PATH)")
set(SELF_DIR "$\{SELF_DIR\}")

enable_testing()

# Set the default TLS method for each platform.
if (WIN32)
    set(QUIC_TLS "schannel" CACHE STRING "TLS Library to use")
else()
    set(QUIC_TLS "openssl" CACHE STRING "TLS Library to use")
endif()

option(QUIC_BUILD_TOOLS "Builds the tools code" ON)
option(QUIC_BUILD_TEST "Builds the test code" ON)
option(QUIC_BUILD_PERF "Builds the perf code" ON)
option(QUIC_BUILD_SHARED "Builds msquic as a dynamic library" ON)
option(QUIC_ENABLE_LOGGING "Enables logging" OFF)
option(QUIC_ENABLE_SANITIZERS "Enables sanitizers" OFF)
option(QUIC_STATIC_LINK_CRT "Statically links the C runtime" ON)
option(QUIC_UWP_BUILD "Build for UWP" OFF)
option(QUIC_PGO "Enables profile guided optimizations" OFF)
option(QUIC_SOURCE_LINK "Enables source linking on MSVC" ON)
option(QUIC_PDBALTPATH "Enable PDBALTPATH setting on MSVC" ON)
option(QUIC_CODE_CHECK "Run static code checkers" OFF)
option(QUIC_OPTIMIZE_LOCAL "Optimize code for local machine architecture" OFF)
option(QUIC_TLS_SECRETS_SUPPORT "Enable export of TLS secrets" OFF)
option(QUIC_TELEMETRY_ASSERTS "Enable telemetry asserts in release builds" OFF)
option(QUIC_USE_SYSTEM_LIBCRYPTO "Use system libcrypto if openssl TLS" OFF)
option(QUIC_DISABLE_POSIX_GSO "Disable GSO for systems that say they support it but don't" OFF)
set(QUIC_FOLDER_PREFIX "" CACHE STRING "Optional prefix for source group folders when using an IDE generator")
set(QUIC_LIBRARY_NAME "msquic" CACHE STRING "Override the output library name")

set(BUILD_SHARED_LIBS ${QUIC_BUILD_SHARED})

# FindLTTngUST does not exist before CMake 3.6, so disable logging for older cmake versions
if (${CMAKE_VERSION} VERSION_LESS "3.6.0")
    message(WARNING "Logging unsupported on this version of CMake. Please upgrade to 3.6 or later.")
    set(QUIC_ENABLE_LOGGING OFF)
endif()

if (QUIC_PDBALTPATH AND MSVC)
#    Disabled in all cases because generation is broken.
#    file(READ ${CMAKE_CURRENT_LIST_DIR}/cmake/PdbAltPath.txt PDBALTPATH)
#    set(CMAKE_EXE_LINKER_FLAGS "${CMAKE_EXE_LINKER_FLAGS} ${PDBALTPATH}")
#    set(CMAKE_SHARED_LINKER_FLAGS "${CMAKE_SHARED_LINKER_FLAGS} ${PDBALTPATH}")
#    message(STATUS ${CMAKE_EXE_LINKER_FLAGS})
endif()

if (QUIC_SOURCE_LINK AND MSVC)
    if ("${CMAKE_C_COMPILER_VERSION}" VERSION_GREATER_EQUAL "19.20")
        include(${PROJECT_SOURCE_DIR}/cmake/SourceLink.cmake)
        file(TO_NATIVE_PATH "${PROJECT_BINARY_DIR}/source_link.json" SOURCE_LINK_JSON)
        file(TO_NATIVE_PATH "${PROJECT_SOURCE_DIR}/cmake/source_link.json.in" SOURCE_LINK_JSON_INPUT)
        source_link(${PROJECT_SOURCE_DIR} ${SOURCE_LINK_JSON} ${SOURCE_LINK_JSON_INPUT})
        set(CMAKE_EXE_LINKER_FLAGS_DEBUG "${CMAKE_EXE_LINKER_FLAGS_DEBUG} /INCREMENTAL:NO")
        set(CMAKE_EXE_LINKER_FLAGS_RELWITHDEBINFO "${CMAKE_EXE_LINKER_FLAGS_RELWITHDEBINFO} /INCREMENTAL:NO")
        set(CMAKE_SHARED_LINKER_FLAGS_DEBUG "${CMAKE_SHARED_LINKER_FLAGS_DEBUG} /INCREMENTAL:NO")
        set(CMAKE_SHARED_LINKER_FLAGS_RELWITHDEBINFO "${CMAKE_SHARED_LINKER_FLAGS_RELWITHDEBINFO} /INCREMENTAL:NO")
        set(CMAKE_EXE_LINKER_FLAGS "${CMAKE_EXE_LINKER_FLAGS} /FORCE:PGOREPRO /SOURCELINK:${SOURCE_LINK_JSON}")
        set(CMAKE_SHARED_LINKER_FLAGS "${CMAKE_SHARED_LINKER_FLAGS} /FORCE:PGOREPRO /SOURCELINK:${SOURCE_LINK_JSON}")
    else()
        message(WARNING "Disabling SourceLink due to old version of MSVC. Please update to VS2019!")
    endif()
endif()

set(QUIC_BUILD_DIR ${CMAKE_CURRENT_BINARY_DIR})
set(QUIC_OUTPUT_DIR ${QUIC_BUILD_DIR}/bin/$<IF:$<CONFIG:Debug>,Debug,Release> CACHE STRING "Output directory for build artifacts")

set(QUIC_VER_BUILD_ID "0" CACHE STRING "The version build ID")
set(QUIC_VER_SUFFIX "-private" CACHE STRING "The version suffix")

message(STATUS "Version Build ID: ${QUIC_VER_BUILD_ID}")
message(STATUS "Version Suffix: ${QUIC_VER_SUFFIX}")

set(CMAKE_ARCHIVE_OUTPUT_DIRECTORY ${QUIC_BUILD_DIR}/obj/$<IF:$<CONFIG:Debug>,Debug,Release>)

set(CMAKE_LIBRARY_OUTPUT_DIRECTORY ${QUIC_OUTPUT_DIR})
set(CMAKE_RUNTIME_OUTPUT_DIRECTORY ${QUIC_OUTPUT_DIR})
set(CMAKE_LIBRARY_OUTPUT_DIRECTORY_RELEASE ${QUIC_OUTPUT_DIR})
set(CMAKE_RUNTIME_OUTPUT_DIRECTORY_RELEASE ${QUIC_OUTPUT_DIR})
set(CMAKE_LIBRARY_OUTPUT_DIRECTORY_DEBUG ${QUIC_OUTPUT_DIR})
set(CMAKE_RUNTIME_OUTPUT_DIRECTORY_DEBUG ${QUIC_OUTPUT_DIR})

set(QUIC_INCLUDE_DIR ${CMAKE_CURRENT_SOURCE_DIR}/src/inc)

if (WIN32)
    set(QUIC_WARNING_FLAGS /WX /W4 /sdl CACHE INTERNAL "")

    set(QUIC_COMMON_FLAGS "")

    include(CheckCCompilerFlag)

<<<<<<< HEAD
    check_c_compiler_flag(/Qspectre HAS_SPECTRE)
=======
    if(NOT QUIC_ENABLE_SANITIZERS)
        check_c_compiler_flag(/Qspectre HAS_SPECTRE)
    endif()
>>>>>>> 891650e9
    if(HAS_SPECTRE)
        list(APPEND QUIC_COMMON_FLAGS /Qspectre)
    endif()

    check_c_compiler_flag(/guard:cf HAS_GUARDCF)
    if(HAS_GUARDCF)
        list(APPEND QUIC_COMMON_FLAGS /guard:cf)
    endif()

    if("${CMAKE_CXX_COMPILER_ID}" STREQUAL "MSVC")
        list(APPEND QUIC_COMMON_FLAGS /MP)
    endif()
    set(QUIC_COMMON_DEFINES WIN32_LEAN_AND_MEAN SECURITY_WIN32)
else()
    set(QUIC_COMMON_FLAGS "")
    set(QUIC_COMMON_DEFINES _GNU_SOURCE)
    set(QUIC_WARNING_FLAGS -Werror -Wall -Wextra -Wformat=2 -Wno-type-limits
        -Wno-unknown-pragmas -Wno-multichar -Wno-missing-field-initializers
        CACHE INTERNAL "")
    if (CMAKE_COMPILER_IS_GNUCC AND CMAKE_CXX_COMPILER_VERSION VERSION_LESS 7.0)
        list(APPEND QUIC_WARNING_FLAGS -Wno-strict-aliasing)
    elseif(CMAKE_CXX_COMPILER_ID MATCHES "Clang")
        list(APPEND QUIC_WARNING_FLAGS -Wno-missing-braces -Wno-microsoft-anon-tag)
    endif()
endif()

list(APPEND QUIC_COMMON_DEFINES VER_BUILD_ID=${QUIC_VER_BUILD_ID})
list(APPEND QUIC_COMMON_DEFINES VER_SUFFIX=${QUIC_VER_SUFFIX})

if(QUIC_TLS_SECRETS_SUPPORT)
    list(APPEND QUIC_COMMON_DEFINES CXPLAT_TLS_SECRETS_SUPPORT=1)
endif()

if(QUIC_TELEMETRY_ASSERTS)
    list(APPEND QUIC_COMMON_DEFINES QUIC_TELEMETRY_ASSERTS=1)
endif()

if(QUIC_TLS STREQUAL "schannel")
    message(STATUS "Enabling Schannel configuration tests")
    list(APPEND QUIC_COMMON_DEFINES QUIC_TEST_SCHANNEL_FLAGS=1)
    message(STATUS "Enabling UDP Send Queuing")
    list(APPEND QUIC_COMMON_DEFINES CXPLAT_DATAPATH_QUEUE_SENDS=1)
    message(STATUS "Disabling PFX tests")
    list(APPEND QUIC_COMMON_DEFINES QUIC_DISABLE_PFX_TESTS)
    message(STATUS "Disabling portable certificate tests")
    list(APPEND QUIC_COMMON_DEFINES QUIC_DISABLE_PORTABLE_CERTIFICATE_TESTS)
    message(STATUS "Disabling 0-RTT support")
    list(APPEND QUIC_COMMON_DEFINES QUIC_DISABLE_0RTT_TESTS)
    message(STATUS "Disabling ChaCha20 support")
    list(APPEND QUIC_COMMON_DEFINES QUIC_DISABLE_CHACHA20_TESTS)
endif()

if(QUIC_TLS STREQUAL "openssl")
    message(STATUS "Enabling OpenSsl configuration tests")
    list(APPEND QUIC_COMMON_DEFINES QUIC_TEST_OPENSSL_FLAGS=1)
    message(STATUS "Disabling client certificate tests")
    list(APPEND QUIC_COMMON_DEFINES QUIC_DISABLE_CLIENT_CERT_TESTS)
    message(STATUS "Disabling deferred certificate tests")
    list(APPEND QUIC_COMMON_DEFINES QUIC_DISABLE_DEFERRED_CERT_TESTS)
endif()

if (CMAKE_GENERATOR_PLATFORM STREQUAL "")
    string(TOLOWER ${CMAKE_SYSTEM_PROCESSOR} SYSTEM_PROCESSOR)
else()
    string(TOLOWER ${CMAKE_GENERATOR_PLATFORM} SYSTEM_PROCESSOR)
endif()

if(WIN32)
    # Generate the MsQuicEtw header file.
    file(MAKE_DIRECTORY ${QUIC_BUILD_DIR}/inc)

    add_custom_command(
        OUTPUT ${QUIC_BUILD_DIR}/inc/MsQuicEtw.h
        OUTPUT ${QUIC_BUILD_DIR}/inc/MsQuicEtw.rc
        DEPENDS ${CMAKE_CURRENT_SOURCE_DIR}/src/manifest/MsQuicEtw.man
        COMMAND mc.exe -um -h ${QUIC_BUILD_DIR}/inc -r ${QUIC_BUILD_DIR}/inc ${CMAKE_CURRENT_SOURCE_DIR}/src/manifest/MsQuicEtw.man)
    add_custom_target(MsQuicEtw_HeaderBuild
        DEPENDS ${QUIC_BUILD_DIR}/inc/MsQuicEtw.h)

    set_property(TARGET MsQuicEtw_HeaderBuild PROPERTY FOLDER "${QUIC_FOLDER_PREFIX}helpers")

    add_library(MsQuicEtw_Header INTERFACE)
    target_include_directories(MsQuicEtw_Header INTERFACE ${QUIC_BUILD_DIR}/inc)
    add_dependencies(MsQuicEtw_Header MsQuicEtw_HeaderBuild)

    add_library(MsQuicEtw_Resource OBJECT ${QUIC_BUILD_DIR}/inc/MsQuicEtw.rc)
    set_property(TARGET MsQuicEtw_Resource PROPERTY FOLDER "${QUIC_FOLDER_PREFIX}helpers")

    message(STATUS "Disabling (client) shared port support")
    list(APPEND QUIC_COMMON_DEFINES QUIC_DISABLE_SHARED_PORT_TESTS)

    if (QUIC_UWP_BUILD)
        list(APPEND QUIC_COMMON_DEFINES WINAPI_FAMILY=WINAPI_FAMILY_DESKTOP_APP QUIC_UWP_BUILD)
    endif()

    if(QUIC_ENABLE_LOGGING)
        message(STATUS "Configuring for manifested ETW tracing")
        list(APPEND QUIC_COMMON_DEFINES QUIC_EVENTS_MANIFEST_ETW QUIC_LOGS_MANIFEST_ETW)
    else()
        message(STATUS "Disabling tracing")
        list(APPEND QUIC_COMMON_DEFINES QUIC_EVENTS_STUB QUIC_LOGS_STUB)
    endif()

    if(QUIC_ENABLE_SANITIZERS)
        # This fails when linking statically, so for today require dynamic linkage
        if (QUIC_STATIC_LINK_CRT)
            message(FATAL_ERROR "Static linkage unsupported with Address Sanitizer in Windows")
        endif()
        message(STATUS "Configuring sanitizers")
        list(APPEND QUIC_COMMON_FLAGS /fsanitize=address)
    endif()

    set(QUIC_C_FLAGS ${QUIC_COMMON_FLAGS})
    set(QUIC_CXX_FLAGS ${QUIC_COMMON_FLAGS} /EHsc /permissive-)

    # These cannot be updated until CMake 3.13
    set(CMAKE_C_FLAGS_RELEASE "${CMAKE_C_FLAGS_RELEASE} /GL /Zi")
    set(CMAKE_CXX_FLAGS_RELEASE "${CMAKE_CXX_FLAGS_RELEASE} /GL /Zi")
    set(CMAKE_SHARED_LINKER_FLAGS_RELEASE "${CMAKE_SHARED_LINKER_FLAGS_RELEASE} /LTCG /DEBUG /OPT:REF /OPT:ICF")
    set(CMAKE_EXE_LINKER_FLAGS_RELEASE "${CMAKE_EXE_LINKER_FLAGS_RELEASE} /LTCG /DEBUG /OPT:REF /OPT:ICF")

    # Configure PGO linker flags.
    set(QUIC_PGO_FILE "${CMAKE_CURRENT_SOURCE_DIR}/src/bin/winuser/pgo_${SYSTEM_PROCESSOR}/msquic.pgd")
    if(QUIC_PGO)
        # Configured for training mode. Use the previous PGD file if present.
        if(EXISTS "${QUIC_PGO_FILE}")
            message(STATUS "/GENPROFILE:PDG")
            configure_file("${QUIC_PGO_FILE}" "${QUIC_OUTPUT_DIR}/msquic.pgd" COPYONLY)
            set(CMAKE_SHARED_LINKER_FLAGS_RELEASE "${CMAKE_SHARED_LINKER_FLAGS_RELEASE} /GENPROFILE:PGD=${QUIC_OUTPUT_DIR}/msquic.pgd")
        else()
            message(STATUS "/GENPROFILE")
            set(CMAKE_SHARED_LINKER_FLAGS_RELEASE "${CMAKE_SHARED_LINKER_FLAGS_RELEASE} /GENPROFILE")
        endif()
    else()
        # Just doing a normal build. Use the PGD file if present.
        if(EXISTS "${QUIC_PGO_FILE}")
            message(STATUS "Using profile-guided optimization")
            configure_file("${QUIC_PGO_FILE}" "${QUIC_OUTPUT_DIR}/msquic.pgd" COPYONLY)
            set(CMAKE_SHARED_LINKER_FLAGS_RELEASE "${CMAKE_SHARED_LINKER_FLAGS_RELEASE} /USEPROFILE:PGD=${QUIC_OUTPUT_DIR}/msquic.pgd")
        endif()
    endif()

    if(QUIC_STATIC_LINK_CRT)
        message(STATUS "Configuring for statically-linked CRT")
        set(CMAKE_MSVC_RUNTIME_LIBRARY "MultiThreaded$<$<CONFIG:Debug>:Debug>")
    endif()

else() #!WIN32
    # Custom build flags.

    if (QUIC_OPTIMIZE_LOCAL AND NOT CMAKE_SYSTEM_PROCESSOR STREQUAL arm)
        set(MARCH -march=native)
    endif()
    set(CMAKE_C_FLAGS_DEBUG "-Og -ggdb3")
    set(CMAKE_C_FLAGS_MINSIZEREL "-Os -DNDEBUG")
    set(CMAKE_C_FLAGS_RELWITHDEBINFO "-O3 ${MARCH} -ggdb3 -DNDEBUG")
    set(CMAKE_C_FLAGS_RELEASE "-O3 ${MARCH} -DNDEBUG")
    set(CMAKE_CXX_FLAGS_DEBUG ${CMAKE_C_FLAGS_DEBUG})
    set(CMAKE_CXX_FLAGS_MINSIZEREL ${CMAKE_C_FLAGS_MINSIZEREL})
    set(CMAKE_CXX_FLAGS_RELWITHDEBINFO ${CMAKE_C_FLAGS_RELWITHDEBINFO})
    set(CMAKE_CXX_FLAGS_RELEASE ${CMAKE_C_FLAGS_RELEASE})

    list(APPEND QUIC_COMMON_FLAGS -fms-extensions -fPIC)
    if (CX_PLATFORM STREQUAL "darwin")
        list(APPEND QUIC_COMMON_DEFINES CX_PLATFORM_DARWIN)
        list(APPEND QUIC_COMMON_FLAGS -Wno-microsoft-anon-tag -Wno-tautological-constant-out-of-range-compare -Wmissing-field-initializers)
        message(STATUS "Disabling (client) shared port support")
        list(APPEND QUIC_COMMON_DEFINES QUIC_DISABLE_SHARED_PORT_TESTS)
    else()
        list(APPEND QUIC_COMMON_DEFINES CX_PLATFORM_LINUX)
        message(STATUS "Enabling shared ephemeral port work around")
        list(APPEND QUIC_COMMON_DEFINES QUIC_SHARED_EPHEMERAL_WORKAROUND)
    endif()

    if (QUIC_DISABLE_POSIX_GSO)
        list(APPEND QUIC_COMMON_DEFINES DISABLE_POSIX_GSO)
    endif()

    if (QUIC_ENABLE_SANITIZERS)
        set(QUIC_ENABLE_LOGGING OFF)
        message(WARNING "LTTng logging is incompatible with sanitizers. Skipping logging")
    endif()

    if(QUIC_ENABLE_LOGGING)
        if (APPLE)
            set (QUIC_ENABLE_LOGGING OFF)
            message(STATUS "Disabling all tracing on macos")
            list(APPEND QUIC_COMMON_DEFINES QUIC_EVENTS_STUB QUIC_LOGS_STUB)
        else()
            message(STATUS "Configuring for LTTng tracing")
            list(APPEND QUIC_COMMON_DEFINES QUIC_CLOG)
            set (QUIC_LTTNG_PLATFORM linux)
            include(FindLTTngUST)
        endif()
    else()
        message(STATUS "Disabling tracing")
        list(APPEND QUIC_COMMON_DEFINES QUIC_EVENTS_STUB QUIC_LOGS_STUB)
    endif()

    if(QUIC_ENABLE_SANITIZERS)
        message(STATUS "Configuring sanitizers")
        list(APPEND QUIC_COMMON_FLAGS -fsanitize=address,leak,undefined -fsanitize-address-use-after-scope -Og -ggdb3 -fno-omit-frame-pointer -fno-optimize-sibling-calls)
        if (CMAKE_C_COMPILER_ID MATCHES "Clang")
            list(APPEND QUIC_COMMON_FLAGS -fsanitize=unsigned-integer-overflow -fsanitize=local-bounds -fsanitize=integer -fsanitize=nullability)
        endif()
    endif()

    set(QUIC_C_FLAGS ${QUIC_COMMON_FLAGS})
    set(QUIC_CXX_FLAGS ${QUIC_COMMON_FLAGS})
endif()

if(QUIC_TLS STREQUAL "openssl")
    if (WIN32)
        add_library(OpenSSL INTERFACE)

        include(FetchContent)

        FetchContent_Declare(
            OpenSSLQuic
            SOURCE_DIR ${CMAKE_CURRENT_SOURCE_DIR}/submodules
            CMAKE_ARGS "-DQUIC_BUILD_DIR=${QUIC_BUILD_DIR}"
        )
        FetchContent_MakeAvailable(OpenSSLQuic)

        target_link_libraries(OpenSSL
            INTERFACE
            OpenSSLQuic::OpenSSLQuic
        )
    else()
        # Configure and build OpenSSL.
        set(OPENSSL_DIR ${QUIC_BUILD_DIR}/openssl)
        set(OPENSSL_CONFIG_FLAGS
            enable-tls1_3 no-makedepend no-dgram no-ssl3 no-psk no-srp

            #
            # The following line is needed for the 3.0 branch.
            #
            # no-uplink no-cmp no-acvp_tests no-fips no-padlockeng no-siv

            no-zlib no-egd no-idea no-rc5 no-rc4 no-afalgeng
            no-comp no-cms no-ct no-srp no-srtp no-ts no-gost no-dso no-ec2m
            no-tls1 no-tls1_1 no-tls1_2 no-dtls no-dtls1 no-dtls1_2 no-ssl
            no-ssl3-method no-tls1-method no-tls1_1-method no-tls1_2-method no-dtls1-method no-dtls1_2-method
            no-siphash no-whirlpool no-aria no-bf no-blake2 no-sm2 no-sm3 no-sm4 no-camellia no-cast no-md4 no-mdc2 no-ocb no-rc2 no-rmd160 no-scrypt
            no-weak-ssl-ciphers no-shared no-tests --prefix=${OPENSSL_DIR})

        if (QUIC_ENABLE_SANITIZERS)
            list(APPEND OPENSSL_CONFIG_FLAGS enable-asan enable-ubsan)
        endif()
        if(CMAKE_SYSTEM_PROCESSOR STREQUAL arm)
            set(OPENSSL_CONFIG_CMD ${CMAKE_CURRENT_SOURCE_DIR}/submodules/openssl/Configure
                linux-armv4 -DL_ENDIAN
                --cross-compile-prefix=${GNU_MACHINE}${FLOAT_ABI_SUFFIX}-)
            list(APPEND OPENSSL_CONFIG_FLAGS -latomic)
        elseif(CX_PLATFORM STREQUAL "darwin")
            # need to build with Apple's compiler
            if (CMAKE_OSX_ARCHITECTURES STREQUAL arm64)
                set(OPENSSL_CONFIG_CMD ARCHFLAGS="-arch arm64" ${CMAKE_CURRENT_SOURCE_DIR}/submodules/openssl/Configure darwin64-arm64-cc)
            elseif(CMAKE_OSX_ARCHITECTURES STREQUAL x86_64)
                set(OPENSSL_CONFIG_CMD ARCHFLAGS="-arch x86_64" ${CMAKE_CURRENT_SOURCE_DIR}/submodules/openssl/Configure darwin64-x86_64-cc)
            else()
                set(OPENSSL_CONFIG_CMD ${CMAKE_CURRENT_SOURCE_DIR}/submodules/openssl/config)
            endif()
            list(APPEND OPENSSL_CONFIG_FLAGS -isysroot ${CMAKE_OSX_SYSROOT})
        elseif(ANDROID)
            message(STATUS "${ANDROID_ABI}")
            if(ANDROID_ABI STREQUAL "arm64-v8a")
                set(OPENSSL_BUILD_TYPE android-arm64)
            elseif(ANDROID_ABI STREQUAL "armeabi-v7a")
                set(OPENSSL_BUILD_TYPE android-arm)
            elseif(ANDROID_ABI STREQUAL "x86")
                set(OPENSSL_BUILD_TYPE android-x86)
            elseif(ANDROID_ABI STREQUAL "x86_64")
                set(OPENSSL_BUILD_TYPE android-x86_64)
            else()
                message(FATAL_ERROR "Unknown android abi type")
            endif()
            set(OPENSSL_CONFIG_CMD ${CMAKE_CURRENT_SOURCE_DIR}/submodules/openssl/Configure
                ${OPENSSL_BUILD_TYPE}
                -D__ANDROID_API__=29)
        else()
            set(OPENSSL_CONFIG_CMD ${CMAKE_CURRENT_SOURCE_DIR}/submodules/openssl/config
                CC=${CMAKE_C_COMPILER} CXX=${CMAKE_CXX_COMPILER})
        endif()
        add_custom_target(mkdir_openssl_build
            COMMAND mkdir -p ${QUIC_BUILD_DIR}/submodules/openssl)
        add_custom_command(
            DEPENDS mkdir_openssl_build
            WORKING_DIRECTORY ${QUIC_BUILD_DIR}/submodules/openssl
            OUTPUT ${OPENSSL_DIR}/lib/libcrypto${CMAKE_STATIC_LIBRARY_SUFFIX}
            OUTPUT ${OPENSSL_DIR}/lib/libssl${CMAKE_STATIC_LIBRARY_SUFFIX}
            COMMAND SYSTEM=${CMAKE_HOST_SYSTEM_NAME}
                ${OPENSSL_CONFIG_CMD} ${OPENSSL_CONFIG_FLAGS}
            COMMAND make -j$$(nproc)
            COMMAND make install_dev)
        add_custom_target(OpenSSL_Build
            DEPENDS ${OPENSSL_DIR}/lib/libcrypto${CMAKE_STATIC_LIBRARY_SUFFIX}
            DEPENDS ${OPENSSL_DIR}/lib/libssl${CMAKE_STATIC_LIBRARY_SUFFIX})

        file(MAKE_DIRECTORY ${OPENSSL_DIR}/include)

        add_library(OpenSSL STATIC IMPORTED)
        set_target_properties(OpenSSL PROPERTIES
            IMPORTED_LOCATION ${OPENSSL_DIR}/lib/libssl${CMAKE_STATIC_LIBRARY_SUFFIX}
            IMPORTED_LINK_INTERFACE_LANGUAGES "C")

        target_include_directories(OpenSSL INTERFACE ${OPENSSL_DIR}/include)

        if (QUIC_USE_SYSTEM_LIBCRYPTO)
            include(FindOpenSSL)
            if (OPENSSL_FOUND)
                if (OPENSSL_VERSION VERSION_EQUAL 1.1.1)
                    target_link_libraries(OpenSSL INTERFACE OpenSSL::Crypto)
                else()
                    message(FATAL_ERROR "OpenSSL 1.1.1 not found, found ${OPENSSL_VERSION}")
                endif()
            else()
                message(FATAL_ERROR "System OpenSSL not found when requested")
            endif()
        else()
            add_library(OpenSSL_Crypto STATIC IMPORTED)
            set_target_properties(OpenSSL_Crypto PROPERTIES
                IMPORTED_LOCATION ${OPENSSL_DIR}/lib/libcrypto${CMAKE_STATIC_LIBRARY_SUFFIX}
                IMPORTED_LINK_INTERFACE_LANGUAGES "C")

            add_dependencies(OpenSSL_Crypto OpenSSL_Build)
            target_link_libraries(OpenSSL INTERFACE OpenSSL_Crypto)
        endif()
        add_dependencies(OpenSSL OpenSSL_Build)
    endif()
endif()

if(QUIC_CODE_CHECK)
    find_program(CLANGTIDY NAMES clang-tidy)
    if(CLANGTIDY)
        message(STATUS "Found clang-tidy: ${CLANGTIDY}")
        set(CLANG_TIDY_CHECKS *
            # add checks to ignore here:
            -altera-struct-pack-align
            -android-cloexec-fopen
            -android-cloexec-socket
            -bugprone-macro-parentheses
            -bugprone-narrowing-conversions
            -bugprone-reserved-identifier
            -bugprone-sizeof-expression
            -cert-dcl37-c
            -cert-dcl51-cpp
            -clang-analyzer-security.insecureAPI.DeprecatedOrUnsafeBufferHandling
            -clang-diagnostic-microsoft-anon-tag
            -concurrency-mt-unsafe
            -cppcoreguidelines-avoid-magic-numbers
            -cppcoreguidelines-avoid-non-const-global-variables
            -cppcoreguidelines-init-variables
            -cppcoreguidelines-narrowing-conversions
            -google-readability-todo
            -hicpp-no-assembler
            -hicpp-signed-bitwise
            -llvmlibc-restrict-system-libc-headers
            -misc-no-recursion # do you really need recursion?
            -readability-avoid-const-params-in-decls
            -readability-function-cognitive-complexity
            -readability-isolate-declaration
            -readability-magic-numbers
            -readability-non-const-parameter
        )
        string(REPLACE ";" "," CLANG_TIDY_CHECKS "${CLANG_TIDY_CHECKS}")
        set(CMAKE_C_CLANG_TIDY_AVAILABLE ${CLANGTIDY} -checks=${CLANG_TIDY_CHECKS}
            -system-headers --warnings-as-errors=*)
    else()
        message(STATUS "clang-tidy not found")
    endif()

    find_program(CPPCHECK NAMES cppcheck)
    if(CPPCHECK)
        message(STATUS "Found cppcheck: ${CPPCHECK}")
        set(CMAKE_C_CPPCHECK_AVAILABLE ${CPPCHECK} -q --inline-suppr
            --suppress=duplicateValueTernary --suppress=objectIndex
            --suppress=varFuncNullUB
            # these are finding potential logic issues, may want to suppress when focusing on nits:
            --suppress=nullPointer --suppress=nullPointerRedundantCheck
            --suppress=knownConditionTrueFalse
            --enable=warning,style,performance,portability -D__linux__)
    else()
        message(STATUS "cppcheck not found")
    endif()
endif()

add_subdirectory(src/inc)
add_subdirectory(src/generated)

# Product code
add_subdirectory(src/core)
add_subdirectory(src/platform)
add_subdirectory(src/bin)

# Tool code
if(QUIC_BUILD_TOOLS)
    add_subdirectory(src/tools)
endif()

# Performance code
if(QUIC_BUILD_PERF)
    add_subdirectory(src/perf/lib)
    add_subdirectory(src/perf/bin)
endif()

# Test code
if(QUIC_BUILD_TEST)
    include(FetchContent)

    enable_testing()

    # Build the googletest framework.

    # Enforce static builds for test artifacts
    set(PREV_BUILD_SHARED_LIBS ${BUILD_SHARED_LIBS} CACHE INTERNAL "")
    set(BUILD_SHARED_LIBS OFF CACHE INTERNAL "")
    set(BUILD_GMOCK OFF CACHE BOOL "Builds the googlemock subproject")
    set(INSTALL_GTEST OFF CACHE BOOL "Enable installation of googletest. (Projects embedding googletest may want to turn this OFF.)")
    if(WIN32 AND QUIC_STATIC_LINK_CRT)
        option(gtest_force_shared_crt "Use shared (DLL) run-time lib even when Google Test is built as static lib." ON)
    endif()
    FetchContent_Declare(
        googletest
        SOURCE_DIR ${CMAKE_CURRENT_SOURCE_DIR}/submodules/googletest
    )
    FetchContent_MakeAvailable(googletest)
    set(BUILD_SHARED_LIBS ${PREV_BUILD_SHARED_LIBS} CACHE INTERNAL "")

    set_property(TARGET gtest PROPERTY CXX_STANDARD 17)
    set_property(TARGET gtest PROPERTY FOLDER "${QUIC_FOLDER_PREFIX}tests")

    set_property(TARGET gtest_main PROPERTY CXX_STANDARD 17)
    set_property(TARGET gtest_main PROPERTY FOLDER "${QUIC_FOLDER_PREFIX}tests")
    set_property(TARGET gtest_main PROPERTY EXCLUDE_FROM_ALL ON)
    set_property(TARGET gtest_main PROPERTY EXCLUDE_FROM_DEFAULT_BUILD ON)

    if (HAS_SPECTRE)
        target_compile_options(gtest PRIVATE /Qspectre)
        target_compile_options(gtest_main PRIVATE /Qspectre)
    endif()

    if (HAS_GUARDCF)
        target_compile_options(gtest PRIVATE /guard:cf)
        target_compile_options(gtest_main PRIVATE /guard:cf)
    endif()

    add_subdirectory(src/core/unittest)
    add_subdirectory(src/platform/unittest)
    add_subdirectory(src/test/lib)
    add_subdirectory(src/test/bin)
endif()<|MERGE_RESOLUTION|>--- conflicted
+++ resolved
@@ -194,13 +194,9 @@
 
     include(CheckCCompilerFlag)
 
-<<<<<<< HEAD
-    check_c_compiler_flag(/Qspectre HAS_SPECTRE)
-=======
     if(NOT QUIC_ENABLE_SANITIZERS)
         check_c_compiler_flag(/Qspectre HAS_SPECTRE)
     endif()
->>>>>>> 891650e9
     if(HAS_SPECTRE)
         list(APPEND QUIC_COMMON_FLAGS /Qspectre)
     endif()
