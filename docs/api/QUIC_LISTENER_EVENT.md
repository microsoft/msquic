--- conflicted
+++ resolved
@@ -44,13 +44,8 @@
 
 `NewNegotiatedAlpn`
 
-<<<<<<< HEAD
-This field is optional to set. If you want to set, this field **must** indicate a valid address on the ClientAlpnList.
+This field is optional to set. If you want to set, this field **must** indicate a valid address on the `ClientAlpnList` of the `QUIC_NEW_CONNECTION_INFO`.
 If you do not set this field, server will use `NegotiatedAlpn` in the `QUIC_NEW_CONNECTION_INFO`.
-=======
-This field is optional to set. If you want to set, this field **must** indicate a valid address on the `ClientAlpnList` of the `QUIC_NEW_CONNECTION_INFO`.
-If you do not set this field, server will use the first matching ALPN in the ClientAlpnList.
->>>>>>> 5bac82d3
 If you set this field, server will use the ALPN in this field.
 If you set this field incorrectly, server will **fail** the connection with `QUIC_STATUS_INTERNAL_ERROR`.
 
