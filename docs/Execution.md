--- conflicted
+++ resolved
@@ -75,7 +75,7 @@
 Using a single worker thread for both layers helps MsQuic can achieve lower latency and using separate threads for the two layers can help achieve higher throughput.
 MsQuic aligns its processing logic with the rest of the networking stack (including hardware RSS) to ensure that all processing stays on the same NUMA node, and ideally, the same processor.
 
-The complexity of aligning processing across various threads and processors is the primary reason for MsQuic to manage its own threading. 
+The complexity of aligning processing across various threads and processors is the primary reason for MsQuic to manage its own threading.
 This provides developers with a performant abstraction of both functionality and threading model, which simplifies application development using MsQuic, ensuring that things "just work" efficiently for QUIC by default.
 
 Each thread manages the execution of one or more connections.
@@ -112,7 +112,6 @@
     end
 ```
 
-<<<<<<< HEAD
 ## Custom Execution
 
 MsQuic also supports scenarios where the application layer creates the threads that MsQuic uses to execute on.
@@ -184,7 +183,7 @@
 
 In a real application, these completion events may come both from MsQuic and the application itself, therefore, this means **the application must use the same base format for its own submission entries**.
 This is necessary to be able to share the same event queue object.
-=======
+
 # See Also
 
 [QUIC_STREAM_CALLBACK](api/QUIC_STREAM_CALLBACK.md)<br>
@@ -192,5 +191,4 @@
 [QUIC_CONNECTION_CALLBACK](api/QUIC_CONNECTION_CALLBACK.md)<br>
 [QUIC_CONNECTION_EVENT](api/QUIC_CONNECTION_EVENT.md)<br>
 [QUIC_LISTENER_CALLBACK](api/QUIC_LISTENER_CALLBACK.md)<br>
-[QUIC_LISTENER_EVENT](api/QUIC_LISTENER_EVENT.md)<br>
->>>>>>> 48c08acf
+[QUIC_LISTENER_EVENT](api/QUIC_LISTENER_EVENT.md)<br>