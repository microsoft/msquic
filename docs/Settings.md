# MsQuic Settings

MsQuic supports a number of configuration knobs (or settings). These settings can either be set dynamically (via the [QUIC_SETTINGS](./api/QUIC_SETTINGS.md) structure) or via persistent storage (e.g. registry on Windows).

> **Warning**
> Generally MsQuic already choses the best / most correct default values for all settings. Settings should only be changed after due diligence and A/B testing is performed.

MsQuic settings are available on most MsQuic API objects. [Here](#api-object-parameters) we'll provide an overview of them with links to further details.

## Windows Registry

MsQuic supports most of the settings in the QUIC_SETTINGS struct in the registry to be loaded as defaults when the MsQuic library is loaded in a process.  These registry settings only provide the defaults; the application is free to change the settings with a call to [SetParam](./api/SetParam.md) or in [QUIC_SETTINGS](./api/QUIC_SETTINGS.md) structs passed into [ConfigurationOpen](./api/ConfigurationOpen.md).

The default settings are updated automatically in the application when changing the registry, assuming the application hasn't already changed the setting, which overrides the registry value. However, this does not change the settings on Connections which are already established, or Configurations which are already created.

Note: MaxWorkerQueueDelay uses **milliseconds** in the registry, but uses microseconds (us) in the [QUIC_SETTINGS](./api/QUIC_SETTINGS.md) struct.

The following settings are unique to the registry:

| Setting                            | Type     | Registry Name           | Default           | Description                                                                                                 |
|------------------------------------|----------|-------------------------|-------------------|-------------------------------------------------------------------------------------------------------------|
| Max Worker Queue Delay             | uint32_t | MaxWorkerQueueDelayMs   |               250 | The maximum queue delay (in ms) allowed for a worker thread.                                                |
| Max Partition Count                | uint16_t | MaxPartitionCount       |  System CPU count | The maximum processor count used for partitioning work in MsQuic. Max 512. **Restart is required.**         |

The following settings are available via registry as well as via [QUIC_SETTINGS](./api/QUIC_SETTINGS.md):

| Setting                            | Type       | Registry Name               | Default           | Description                                                                                                                   |
|------------------------------------|------------|-----------------------------|-------------------|-------------------------------------------------------------------------------------------------------------------------------|
| Max Bytes per Key                  | uint64_t   | MaxBytesPerKey              |   274,877,906,944 | Maximum number of bytes to encrypt with a single 1-RTT encryption key before initiating key update.                           |
| Handshake Idle Timeout             | uint64_t   | HandshakeIdleTimeoutMs      |            10,000 | How long a handshake can idle before it is discarded.                                                                         |
| Idle Timeout                       | uint64_t   | IdleTimeoutMs               |            30,000 | How long a connection can go idle before it is silently shut down. 0 to disable timeout                                       |
| Max TLS Send Buffer (Client)       | uint32_t   | TlsClientMaxSendBuffer      |             4,096 | How much client TLS data to buffer.                                                                                           |
| Max TLS Send Buffer (Server)       | uint32_t   | TlsServerMaxSendBuffer      |             8,192 | How much server TLS data to buffer.                                                                                           |
| Stream Receive Window              | uint32_t   | StreamRecvWindowDefault     |            65,536 | Initial stream receive window size for all stream types.                                                                      |
| Stream Receive Window (Bidirectional, locally created) | uint32_t   | StreamRecvWindowBidiLocalDefault |            - | If set, overrides stream receive window size for locally initiated bidirectional streams.                                     |
| Stream Receive Window (Bidirectional, remotely created) | uint32_t   | StreamRecvWindowBidiRemoteDefault |            - | If set, overrides stream receive window size for remote initiated bidirectional streams.                                     |
| Stream Receive Window (Unidirectional) | uint32_t   | StreamRecvWindowUnidiDefault |            - | If set, overrides stream receive window size for remote initiated unidirectional streams.                                     |
| Stream Receive Buffer              | uint32_t   | StreamRecvBufferDefault     |             4,096 | Stream initial buffer size.                                                                                                   |
| Flow Control Window                | uint32_t   | ConnFlowControlWindow       |        16,777,216 | Connection-wide flow control window.                                                                                          |
| Max Stateless Operations           | uint32_t   | MaxStatelessOperations      |                16 | The maximum number of stateless operations that may be queued on a worker at any one time.                                    |
| Initial Window                     | uint32_t   | InitialWindowPackets        |                10 | The size (in packets) of the initial congestion window for a connection.                                                      |
| Send Idle Timeout                  | uint32_t   | SendIdleTimeoutMs           |             1,000 | Reset congestion control after being idle `SendIdleTimeoutMs` milliseconds.                                                   |
| Initial RTT                        | uint32_t   | InitialRttMs                |               333 | Initial RTT estimate.                                                                                                         |
| Max ACK Delay                      | uint32_t   | MaxAckDelayMs               |                25 | How long to wait after receiving data before sending an ACK.                                                                  |
| Disconnect Timeout                 | uint32_t   | DisconnectTimeoutMs         |            16,000 | How long to wait for an ACK before declaring a path dead and disconnecting.                                                   |
| Keep Alive Interval                | uint32_t   | KeepAliveIntervalMs         |      0 (disabled) | How often to send PING frames to keep a connection alive.                                                                     |
| Idle Timeout Period Changes DestCid| uint32_t   | DestCidUpdateIdleTimeoutMs  |            20,000 | Idle timeout period after which the destination CID is updated before sending again.                                          |
| Peer Stream Count (Bidirectional)  | uint16_t   | PeerBidiStreamCount         |                 0 | Number of bidirectional streams to allow the peer to open.                                                                    |
| Peer Stream Count (Unidirectional) | uint16_t   | PeerUnidiStreamCount        |                 0 | Number of unidirectional streams to allow the peer to open.                                                                   |
| Retry Memory Limit                 | uint16_t   | RetryMemoryFraction         |        65 (~0.1%) | The percentage of available memory usable for handshake connections before stateless retry is used. Calculated as `N/65535`.  |
| Load Balancing Mode                | uint16_t   | LoadBalancingMode           |      0 (disabled) | Global setting, not per-connection/configuration.                                                                             |
| Max Operations per Drain           | uint8_t    | MaxOperationsPerDrain       |                16 | The maximum number of operations to drain per connection quantum.                                                             |
| Send Buffering                     | uint8_t    | SendBufferingEnabled        |          1 (TRUE) | Buffer send data within MsQuic instead of holding application buffers until sent data is acknowledged.                        |
| Send Pacing                        | uint8_t    | PacingEnabled               |          1 (TRUE) | Pace sending to avoid overfilling buffers on the path.                                                                        |
| Client Migration Support           | uint8_t    | MigrationEnabled            |          1 (TRUE) | Enable clients to migrate IP addresses and tuples. Requires a cooperative load-balancer, or no load-balancer.                 |
| Datagram Receive Support           | uint8_t    | DatagramReceiveEnabled      |         0 (FALSE) | Advertise support for QUIC datagram extension.                                                                                |
| Server Resumption Level            | uint8_t    | ServerResumptionLevel       | 0 (No resumption) | Server only. Controls resumption tickets and/or 0-RTT server support.                                                         |
| Grease Quic Bit Support            | uint8_t    | GreaseQuicBitEnabled        |         0 (FALSE) | Advertise support for Grease QUIC Bit extension.                                                                              |
| Minimum MTU                        | uint16_t   | MinimumMtu                  |              1288 | The minimum MTU supported by a connection. This will be used as the starting MTU.                                             |
| Maximum MTU                        | uint16_t   | MaximumMtu                  |              1500 | The maximum MTU supported by a connection. This will be the maximum probed value.                                             |
| MTU Discovery Search Timeout       | uint64_t   | MtuDiscoverySearchCompleteTimeoutUs | 600000000 | The time in microseconds to wait before reattempting MTU probing if max was not reached.                                      |
| MTU Discovery Missing Probe Count  | uint8_t    | MtuDiscoveryMissingProbeCount  |              3 | The number of MTU probes to retry before exiting MTU probing.                                                                 |
| Max Binding Stateless Operations   | uint16_t   | MaxBindingStatelessOperations  |            100 | The maximum number of stateless operations that may be queued on a binding at any one time.                                   |
| Stateless Operation Expiration     | uint16_t   | StatelessOperationExpirationMs |            100 | The time limit between operations for the same endpoint, in milliseconds.                                                     |
| Congestion Control Algorithm       | uint16_t   | CongestionControlAlgorithm  |         0 (Cubic) | The congestion control algorithm used for the connection.                                                                     |
| ECN                                | uint8_t    | EcnEnabled                  |         0 (FALSE) | Enable sender-side ECN support.                                                                                               |
| Stream Multi Receive               | uint8_t    | StreamMultiReceiveEnabled   |         0 (FALSE) | Enable multi receive support                                                                                                  |
| QTIP                               | uint8_t    | QTIPEnabled                 |         0 (FALSE) | Enable QTIP. XDP must be used. Clients will only send/recv QTIP xor UDP traffic, listeners accept both. [More info](./QTIP.md)|

The types map to registry types as follows:
  - `uint64_t` is a `REG_QWORD`.
  - `uint32_t`, `uint16_t`, and `uint8_t` are `REG_DWORD`.

While `REG_DWORD` can hold values larger than `uint16_t`, the administrator should ensure they do not exceed the maximum value of 65,535 when configuring a `uint16_t` setting via the Windows Registry.

The following settings are available via registry as well as via [QUIC_VERSION_SETTINGS](./Versions.md):

| Setting                           | Type       | Registry Name                | Default           | Description                                                                                                                   |
|-----------------------------------|------------|------------------------------|-------------------|-------------------------------------------------------------------------------------------------------------------------------|
| Acceptable Versions List          | uint32_t[] | AcceptableVersions           | Unset             | Sets the list of versions that a given server instance will use if a client sends a first flight using them. |
| Offered Versions List             | uint32_t[] | OfferedVersions              | Unset             | Sets the list of versions that a given server instance will send in a Version Negotiation packet if it receives a first flight from an unknown version. This list will most often be equal to the Acceptable Versions list. |
| Fully-Deployed Versions List      | uint32_t[] | FullyDeployedVersions        | Unset             | Sets the list of QUIC versions that is supported and negotiated by every single QUIC server instance in this deployment. Used to generate the AvailableVersions list in the Version Negotiation Extension Transport Parameter. |
| Version Negotiation Ext. Enabled  | uint32_t   | VersionNegotiationExtEnabled | 0 (FALSE)         | Enables the Version Negotiation Extension. |

The `uint32_t[]` type is a `REG_BINARY` blob of the versions list, with each version in little-endian format.

All restrictions and effects on the versions mentioned in [QUIC_VERSION_SETTINGS](./Versions.md) apply to the registry-set versions as well.

Particularly, on server, these must be set **GLOBALLY** if you want them to take effect for servers.

## QUIC_SETTINGS

A [QUIC_SETTINGS](./api/QUIC_SETTINGS.md) struct is used to configure settings on a `Configuration` handle, `Connection` handle, or globally.

For more details see [QUIC_SETTINGS](./api/QUIC_SETTINGS.md).

# API Object Parameters

MsQuic API Objects have a number of settings, or parameters, which can be queried via [GetParam](api/GetParam.md), or can be set/modifed via [SetParam](api/SetParam.md).

## Global Parameters

These parameters are accessed by calling [GetParam](./api/GetParam.md) or [SetParam](./api/SetParam.md) with `QUIC_PARAM_GLOBAL_*` and a `NULL` object handle.

| Setting                                           | Type                    | Get/Set   | Description                                                                                           |
|---------------------------------------------------|-------------------------|-----------|-------------------------------------------------------------------------------------------------------|
| `QUIC_PARAM_GLOBAL_RETRY_MEMORY_PERCENT`<br> 0    | uint16_t                | Both      | The percentage of available memory usable for handshake connections before stateless retry is used.   |
| `QUIC_PARAM_GLOBAL_SUPPORTED_VERSIONS`<br> 1      | uint32_t[]              | Get-only  | List of QUIC protocol versions supported in network byte order.                                       |
| `QUIC_PARAM_GLOBAL_LOAD_BALACING_MODE`<br> 2      | uint16_t                | Both      | Must be a `QUIC_LOAD_BALANCING_MODE`.                                                                 |
| `QUIC_PARAM_GLOBAL_PERF_COUNTERS`<br> 3           | uint64_t[]              | Get-only  | Array size is QUIC_PERF_COUNTER_MAX.                                                                  |
| `QUIC_PARAM_GLOBAL_LIBRARY_VERSION`<br> 4         | uint32_t[4]             | Get-only  | MsQuic API version.                                                                                   |
| `QUIC_PARAM_GLOBAL_SETTINGS`<br> 5                | QUIC_SETTINGS           | Both      | Globally change settings for all subsequent connections.                                              |
| `QUIC_PARAM_GLOBAL_GLOBAL_SETTINGS`<br> 6         | QUIC_GLOBAL_SETTINGS    | Both      | Globally change global only settings.                                                                 |
| `QUIC_PARAM_GLOBAL_VERSION_SETTINGS`<br> 7        | QUIC_VERSIONS_SETTINGS  | Both      | Globally change version settings for all subsequent connections.                                      |
| `QUIC_PARAM_GLOBAL_LIBRARY_GIT_HASH`<br> 8        | char[64]                | Get-only  | Git hash used to build MsQuic (null terminated string)                                                |
<<<<<<< HEAD
| `QUIC_PARAM_GLOBAL_EXECUTION_CONFIG`<br> 9        | QUIC_GLOBAL_EXECUTION_CONFIG   | Both      | Globally configure the execution model used for QUIC. Must be set before opening registration.        |
=======
| `QUIC_PARAM_GLOBAL_EXECUTION_CONFIG`<br> 9 (preview)        | QUIC_GLOBAL_EXECUTION_CONFIG   | Both      | Globally configure the execution model used for QUIC. Must be set before opening registration.        |
>>>>>>> d6af38c8
| `QUIC_PARAM_GLOBAL_TLS_PROVIDER`<br> 10           | QUIC_TLS_PROVIDER       | Get-Only  | The TLS provider being used by MsQuic for the TLS handshake.                                          |
| `QUIC_PARAM_GLOBAL_STATELESS_RESET_KEY`<br> 11    | uint8_t[]               | Set-Only  | Globally change the stateless reset key for all subsequent connections.                               |
| `QUIC_PARAM_GLOBAL_VERSION_NEGOTIATION_ENABLED`<br> (preview) | uint8_t (BOOLEAN) | Both | Globally enable the version negotiation extension for all client and server connections. |

## Registration Parameters

These parameters are accessed by calling [GetParam](./api/GetParam.md) or [SetParam](./api/SetParam.md) with `QUIC_PARAM_REGISTRATION_*` and a Registration object handle.

| Setting                                           | Type          | Get/Set   | Description                                                                                           |
|---------------------------------------------------|---------------|-----------|-------------------------------------------------------------------------------------------------------|

## Configuration Parameters

These parameters are accessed by calling [GetParam](./api/GetParam.md) or [SetParam](./api/SetParam.md) with `QUIC_PARAM_CONFIGURATION_*` and a Configuration object handle.

| Setting                                                          | Type                                   | Get/Set   | Description                                                                                                       |
|------------------------------------------------------------------|----------------------------------------|-----------|-------------------------------------------------------------------------------------------------------------------|
| `QUIC_PARAM_CONFIGURATION_SETTINGS`<br> 0                        | QUIC_SETTINGS                          | Both      | Settings to use for all connections sharing this Configuration. See [QUIC_SETTINGS](./api/QUIC_SETTINGS.md).      |
| `QUIC_PARAM_CONFIGURATION_TICKET_KEYS`<br> 1                     | QUIC_TICKET_KEY_CONFIG[]               | Set-only  | Resumption ticket encryption keys. Server-side only.                                                              |
| `QUIC_PARAM_CONFIGURATION_VERSION_SETTINGS`<br> 2                | QUIC_VERSIONS_SETTINGS                 | Both      | Change version settings for all connections on the configuration.                                                 |
| `QUIC_PARAM_CONFIGURATION_SCHANNEL_CREDENTIAL_ATTRIBUTE_W`<br> 3 | QUIC_SCHANNEL_CREDENTIAL_ATTRIBUTE_W   | Set-only  | Calls `SetCredentialsAttributesW` with the supplied attribute and buffer on the credential handle. Schannel-only. Only valid once the credential has been loaded.  |
| `QUIC_PARAM_CONFIGURATION_VERSION_NEG_ENABLED`<br> (preview)     | uint8_t (BOOLEAN)                      | Both      | Enables the version negotiation extension for all client connections on the configuration. |

## Listener Parameters

These parameters are accessed by calling [GetParam](./api/GetParam.md) or [SetParam](./api/SetParam.md) with `QUIC_PARAM_LISTENER_*` and a Listener object handle.

| Setting                                   | Type                      | Get/Set   | Description                                               |
|-------------------------------------------|---------------------------|-----------|-----------------------------------------------------------|
| `QUIC_PARAM_LISTENER_LOCAL_ADDRESS`<br> 0 | QUIC_ADDR                 | Get-only  | Get the full address tuple the server is listening on.    |
| `QUIC_PARAM_LISTENER_STATS`<br> 1         | QUIC_LISTENER_STATISTICS  | Get-only  | Get statistics specific to this Listener instance.        |
| `QUIC_PARAM_LISTENER_CIBIR_ID`<br> 2      | uint8_t[]                 | Both      | The CIBIR well-known idenfitier.                          |
| `QUIC_PARAM_DOS_MODE_EVENTS`<br> 2        | BOOLEAN                   | Both      | The Listener opted in for DoS Mode event.                 |

## Connection Parameters

These parameters are accessed by calling [GetParam](./api/GetParam.md) or [SetParam](./api/SetParam.md) with `QUIC_PARAM_CONNECTION_*` and a Connection object handle.

| Setting                                           | Type                          | Get/Set   | Description                                                                               |
|---------------------------------------------------|-------------------------------|-----------|-------------------------------------------------------------------------------------------|
| `QUIC_PARAM_CONN_QUIC_VERSION`<br> 0              | uint32_t                      | Get-only  | Negotiated QUIC protocol version                                                          |
| `QUIC_PARAM_CONN_LOCAL_ADDRESS`<br> 1             | QUIC_ADDR                     | Both      | Set on client only. Must be set before start or after handshake confirmed.                |
| `QUIC_PARAM_CONN_REMOTE_ADDRESS`<br> 2            | QUIC_ADDR                     | Both      | Set on client only. Must be set before start.                                             |
| `QUIC_PARAM_CONN_IDEAL_PROCESSOR`<br> 3           | uint16_t                      | Get-only  | Ideal processor for the app to send from.                                                 |
| `QUIC_PARAM_CONN_SETTINGS`<br> 4                  | QUIC_SETTINGS                 | Both      | Connection settings. See [QUIC_SETTINGS](./api/QUIC_SETTINGS.md)                          |
| `QUIC_PARAM_CONN_STATISTICS`<br> 5                | QUIC_STATISTICS               | Get-only  | Connection-level statistics.                                                              |
| `QUIC_PARAM_CONN_STATISTICS_PLAT`<br> 6           | QUIC_STATISTICS               | Get-only  | Connection-level statistics with platform-specific time format.                           |
| `QUIC_PARAM_CONN_SHARE_UDP_BINDING`<br> 7         | uint8_t (BOOLEAN)             | Both      | Set on client only. Must be called before start.                                          |
| `QUIC_PARAM_CONN_LOCAL_BIDI_STREAM_COUNT`<br> 8   | uint16_t                      | Get-only  | Number of bidirectional streams available.                                                |
| `QUIC_PARAM_CONN_LOCAL_UNIDI_STREAM_COUNT`<br> 9  | uint16_t                      | Get-only  | Number of unidirectional streams available.                                               |
| `QUIC_PARAM_CONN_MAX_STREAM_IDS`<br> 10           | uint64_t[4]                   | Get-only  | Array of number of client and server, bidirectional and unidirectional streams.           |
| `QUIC_PARAM_CONN_CLOSE_REASON_PHRASE`<br> 11      | char[]                        | Both      | Max length 512 chars.                                                                     |
| `QUIC_PARAM_CONN_STREAM_SCHEDULING_SCHEME`<br> 12 | QUIC_STREAM_SCHEDULING_SCHEME | Both      | Whether to use FIFO or round-robin stream scheduling.                                     |
| `QUIC_PARAM_CONN_DATAGRAM_RECEIVE_ENABLED`<br> 13 | uint8_t (BOOLEAN)             | Both      | Indicate/query support for QUIC datagram extension. Must be set before start.             |
| `QUIC_PARAM_CONN_DATAGRAM_SEND_ENABLED`<br> 14    | uint8_t (BOOLEAN)             | Get-only  | Indicates peer advertised support for QUIC datagram extension. Call after connected.      |
| `QUIC_PARAM_CONN_DISABLE_1RTT_ENCRYPTION`<br> 15  | uint8_t (BOOLEAN)             | Both      | Application must `#define QUIC_API_ENABLE_INSECURE_FEATURES` before including msquic.h.   |
| `QUIC_PARAM_CONN_RESUMPTION_TICKET`<br> 16        | uint8_t[]                     | Set-only  | Must be set on client before starting connection.                                         |
| `QUIC_PARAM_CONN_PEER_CERTIFICATE_VALID`<br> 17   | uint8_t (BOOLEAN)             | Set-only  | Used for asynchronous custom certificate validation. *Deprecated soon. Replaced by [ConnectionCertificateValidationComplete]*                                     |
| `QUIC_PARAM_CONN_LOCAL_INTERFACE`<br> 18          | uint32_t                      | Set-only  | The local interface index to bind to.                                                     |
| `QUIC_PARAM_CONN_TLS_SECRETS`<br> 19              | QUIC_TLS_SECRETS              | Set-only  | The TLS secrets struct to be populated by MsQuic.                                         |
| `QUIC_PARAM_CONN_VERSION_SETTINGS`<br> 20         | QUIC_VERSION_SETTINGS         | Both      | The desired QUIC versions for the connection.                                             |
| `QUIC_PARAM_CONN_CIBIR_ID`<br> 21                 | uint8_t[]                     | Set-only  | The CIBIR well-known identifier.                                                          |
| `QUIC_PARAM_CONN_STATISTICS_V2`<br> 22            | QUIC_STATISTICS_V2            | Get-only  | Connection-level statistics, version 2.                                                   |
| `QUIC_PARAM_CONN_STATISTICS_V2_PLAT`<br> 23       | QUIC_STATISTICS_V2            | Get-only  | Connection-level statistics with platform-specific time format, version 2.                |
| `QUIC_PARAM_CONN_ORIG_DEST_CID` <br> 24           | uint8_t[]                     | Get-only  | The original destination connection ID used by the client to connect to the server.       |
| `QUIC_PARAM_CONN_SEND_DSCP` <br> 25               | uint8_t                       | Both      | The DiffServ Code Point put in the DiffServ field (formerly TypeOfService/TrafficClass) on packets sent from this connection. |

### QUIC_PARAM_CONN_STATISTICS_V2

Querying the `QUIC_STATISTICS_V2` struct via `QUIC_PARAM_CONN_STATISTICS_V2` or `QUIC_PARAM_CONN_STATISTICS_V2_PLAT` should be aware of possible changes in the size of the struct, depending on the version of MsQuic the app using at runtime, not just what it was compiled against.

The minimum size of the struct will always be `QUIC_STATISTICS_V2_SIZE_1`. Future version of MsQuic will append new fields to the end of the struct, so the maximum possible size will increase.

When an app queries for the statistics, it must always supply an input buffer of length at least `QUIC_STATISTICS_V2_SIZE_1`, but `sizeof(QUIC_STATISTICS_V2)` will always work as well. MsQuic will support older callers that supply at least that buffer size, even if the maximum size of the struct has grown in a future version of MsQuic. MsQuic will only write the fields that can completely fit in the buffer supplied by the app.

## TLS Parameters

These parameters are accessed by calling [GetParam](./api/GetParam.md) or [SetParam](./api/SetParam.md) with `QUIC_PARAM_TLS_*` and a Connection object handle.

| Setting                                   | Type                      | Get/Set   | Description                                                                                                               |
|-------------------------------------------|---------------------------|-----------|---------------------------------------------------------------------------------------------------------------------------|
| `QUIC_PARAM_TLS_HANDSHAKE_INFO`<br> 0     | QUIC_HANDSHAKE_INFO       | Get-only  | Called in the `QUIC_CONNECTION_EVENT_CONNECTED` event to get the cryptographic parameters negotiated in the handshake.    |
| `QUIC_PARAM_TLS_NEGOTIATED_ALPN`<br> 1    | uint8_t[] (max 255 bytes) | Get-only  | Called in the `QUIC_CONNECTION_EVENT_CONNECTED` event to get the negotiated ALPN.                                         |

## Schannel-only TLS Parameters

These parameters are access by calling [GetParam](./api/GetParam.md) or [SetParam](./api/SetParam.md) with `QUIC_PARAM_TLS_SCHANNEL_*` and a Connection object handle.

| Setting                                                | Type                                 | Get/Set   | Description                                                                                                                                                   |
|--------------------------------------------------------|--------------------------------------|-----------|---------------------------------------------------------------------------------------------------------------------------------------------------------------|
| `QUIC_PARAM_TLS_SCHANNEL_CONTEXT_ATTRIBUTE_W`<br> 0    | QUIC_SCHANNEL_CONTEXT_ATTRIBUTE_W    | Get-only  | Calls `QueryContextAttributesW` for the given attribute and buffer. Only valid until the `QUIC_CONNECTION_EVENT_CONNECTED` event, or when TLS is cleaned up.   |
| `QUIC_PARAM_TLS_SCHANNEL_CONTEXT_ATTRIBUTE_EX_W`<br> 1 | QUIC_SCHANNEL_CONTEXT_ATTRIBUTE_EX_W | Get-only  | Calls `QueryContextAttributesExW` for the given attribute and buffer. Only valid until the `QUIC_CONNECTION_EVENT_CONNECTED` event, or when TLS is cleaned up. |
| `QUIC_PARAM_TLS_SCHANNEL_SECURITY_CONTEXT_TOKEN`<br> 2 | HANDLE                               | Get-only  | Calls `QuerySecurityContextToken` on the Schannel handle. Only valid until the `QUIC_CONNECTION_EVENT_CONNECTED` event, or when TLS is cleaned up.            |

## Stream Parameters

These parameters are access by calling [GetParam](./api/GetParam.md) or [SetParam](./api/SetParam.md) with `QUIC_PARAM_STREAM_*` and a Stream object handle.

| Setting                                           | Type              | Get/Set   | Description                                                                           |
|---------------------------------------------------|-------------------|-----------|---------------------------------------------------------------------------------------|
| `QUIC_PARAM_STREAM_ID`<br> 0                      | QUIC_UINT62       | Get-only  | Must be called on a stream after [StreamStart](./api/StreamStart.md) is called.      |
| `QUIC_PARAM_STREAM_0RTT_LENGTH`<br> 1             | uint64_t          | Get-only  | Length of 0-RTT data received from peer.                                              |
| `QUIC_PARAM_STREAM_IDEAL_SEND_BUFFER_SIZE`<br> 2  | uint64_t - bytes  | Get-only  | Ideal buffer size to queue to the stream. Assumes only one stream sends steadily.     |
| `QUIC_PARAM_STREAM_PRIORITY` <br> 3               | uint16_t          | Get/Set   | A value from 0x0 to 0xFFFF that indicates the Stream priority. 0xFFFF is highest priority. Data on higher priority stream get sent first. All streams start with priority 0x7FFF by default.  |
| `QUIC_PARAM_STREAM_STATISTICS` <br> 4             | QUIC_STREAM_STATISTICS | Get-only  | Stream-level statistics. |
| `QUIC_PARAM_STREAM_RELIABLE_OFFSET` <br> 5        | uint64_t          | Get/Set   | Part of the new Reliable Reset preview feature. Sets/Gets the number of bytes a sender must send before closing SEND path.

## See Also

[QUIC_SETTINGS](./api/QUIC_SETTINGS.md)<br>
[GetParam](./api/GetParam.md)<br>
[SetParam](./api/SetParam.md)<br>

[ConnectionCertificateValidationComplete]: ./api/ConnectionCertificateValidationComplete.md<|MERGE_RESOLUTION|>--- conflicted
+++ resolved
@@ -113,11 +113,7 @@
 | `QUIC_PARAM_GLOBAL_GLOBAL_SETTINGS`<br> 6         | QUIC_GLOBAL_SETTINGS    | Both      | Globally change global only settings.                                                                 |
 | `QUIC_PARAM_GLOBAL_VERSION_SETTINGS`<br> 7        | QUIC_VERSIONS_SETTINGS  | Both      | Globally change version settings for all subsequent connections.                                      |
 | `QUIC_PARAM_GLOBAL_LIBRARY_GIT_HASH`<br> 8        | char[64]                | Get-only  | Git hash used to build MsQuic (null terminated string)                                                |
-<<<<<<< HEAD
-| `QUIC_PARAM_GLOBAL_EXECUTION_CONFIG`<br> 9        | QUIC_GLOBAL_EXECUTION_CONFIG   | Both      | Globally configure the execution model used for QUIC. Must be set before opening registration.        |
-=======
 | `QUIC_PARAM_GLOBAL_EXECUTION_CONFIG`<br> 9 (preview)        | QUIC_GLOBAL_EXECUTION_CONFIG   | Both      | Globally configure the execution model used for QUIC. Must be set before opening registration.        |
->>>>>>> d6af38c8
 | `QUIC_PARAM_GLOBAL_TLS_PROVIDER`<br> 10           | QUIC_TLS_PROVIDER       | Get-Only  | The TLS provider being used by MsQuic for the TLS handshake.                                          |
 | `QUIC_PARAM_GLOBAL_STATELESS_RESET_KEY`<br> 11    | uint8_t[]               | Set-Only  | Globally change the stateless reset key for all subsequent connections.                               |
 | `QUIC_PARAM_GLOBAL_VERSION_NEGOTIATION_ENABLED`<br> (preview) | uint8_t (BOOLEAN) | Both | Globally enable the version negotiation extension for all client and server connections. |
