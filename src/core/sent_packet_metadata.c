/*++

    Copyright (c) Microsoft Corporation.
    Licensed under the MIT License.

Abstract:

    When a packet is sent, a QUIC_SENT_PACKET_METADATA is allocated from
    this module and filled with information about the packet. When the
    packet is later acknowledged or inferred lost, this metadata is used
    to determine what exactly was acknowledged or lost.

    The size of a QUIC_SENT_PACKET_METADATA depends on the number of frames
    contained in the packet. The allocator uses a different pool for each
    possible size.

--*/

#include "precomp.h"
#ifdef QUIC_CLOG
#include "sent_packet_metadata.c.clog.h"
#endif

void
QuicSentPacketMetadataReleaseFrames(
    _In_ QUIC_SENT_PACKET_METADATA* Metadata,
    _In_ QUIC_CONNECTION* Connection
    )
{
    for (uint8_t i = 0; i < Metadata->FrameCount; i++) {
        switch (Metadata->Frames[i].Type)
        {
#pragma warning(push)
#pragma warning(disable:6001)
        case QUIC_FRAME_RESET_STREAM:
            QuicStreamSentMetadataDecrement(Metadata->Frames[i].RESET_STREAM.Stream);
            break;
        case QUIC_FRAME_MAX_STREAM_DATA:
            QuicStreamSentMetadataDecrement(Metadata->Frames[i].MAX_STREAM_DATA.Stream);
            break;
        case QUIC_FRAME_STREAM_DATA_BLOCKED:
            QuicStreamSentMetadataDecrement(Metadata->Frames[i].STREAM_DATA_BLOCKED.Stream);
            break;
        case QUIC_FRAME_STOP_SENDING:
            QuicStreamSentMetadataDecrement(Metadata->Frames[i].STOP_SENDING.Stream);
            break;
        case QUIC_FRAME_STREAM:
            QuicStreamSentMetadataDecrement(Metadata->Frames[i].STREAM.Stream);
            break;
        case QUIC_FRAME_RELIABLE_RESET_STREAM:
            QuicStreamSentMetadataDecrement(Metadata->Frames[i].RELIABLE_RESET_STREAM.Stream);
            break;
#pragma warning(pop)
        case QUIC_FRAME_DATAGRAM:
        case QUIC_FRAME_DATAGRAM_1:
            if (Metadata->Frames[i].DATAGRAM.ClientContext != NULL) {
                QuicDatagramIndicateSendStateChange(
                    Connection,
                    &Metadata->Frames[i].DATAGRAM.ClientContext,
                    QUIC_DATAGRAM_SEND_LOST_DISCARDED);
            }
            break;
        default:
            //
            // Nothing to clean up for other frame types.
            //
            break;
        }
    }
}

_IRQL_requires_max_(DISPATCH_LEVEL)
void
QuicSentPacketPoolInitialize(
    _Inout_ QUIC_SENT_PACKET_POOL* Pool
    )
{
    for (uint32_t i = 0; i < ARRAYSIZE(Pool->Pools); i++) {
        uint32_t PacketMetadataSize =
            (i + 1) * sizeof(QUIC_SENT_FRAME_METADATA) +
            sizeof(QUIC_SENT_PACKET_METADATA);

        CxPlatPoolInitialize(
            FALSE,  // IsPaged
            PacketMetadataSize,
            QUIC_POOL_META,
            Pool->Pools + i);
    }
}

_IRQL_requires_max_(DISPATCH_LEVEL)
void
QuicSentPacketPoolUninitialize(
    _In_ QUIC_SENT_PACKET_POOL* Pool
    )
{
    for (size_t i = 0; i < ARRAYSIZE(Pool->Pools); i++) {
        CxPlatPoolUninitialize(Pool->Pools + i);
    }
}

_IRQL_requires_max_(DISPATCH_LEVEL)
QUIC_SENT_PACKET_METADATA*
QuicSentPacketPoolGetPacketMetadata(
    _In_ QUIC_SENT_PACKET_POOL* Pool,
    _In_ uint8_t FrameCount
    )
{
    QUIC_SENT_PACKET_METADATA* Metadata =
        CxPlatPoolAlloc(Pool->Pools + FrameCount - 1);
#if DEBUG
    if (Metadata != NULL) {
        Metadata->Flags.Freed = FALSE;
    }
#endif
    return Metadata;
}

_IRQL_requires_max_(DISPATCH_LEVEL)
void
QuicSentPacketPoolReturnPacketMetadata(
    _In_ QUIC_SENT_PACKET_METADATA* Metadata,
    _In_ QUIC_CONNECTION* Connection
    )
{
    _Analysis_assume_(
        Metadata->FrameCount > 0 &&
        Metadata->FrameCount <= QUIC_MAX_FRAMES_PER_PACKET);

#if DEBUG
    Metadata->Flags.Freed = TRUE;
#endif

    QuicSentPacketMetadataReleaseFrames(Metadata, Connection);
<<<<<<< HEAD
    CxPlatPoolFree(QuicLibraryGetPerProc()->SentPacketPool.Pools + Metadata->FrameCount - 1, Metadata);
=======
    CxPlatPoolFree(Metadata);
>>>>>>> 8976803c
}<|MERGE_RESOLUTION|>--- conflicted
+++ resolved
@@ -132,9 +132,5 @@
 #endif
 
     QuicSentPacketMetadataReleaseFrames(Metadata, Connection);
-<<<<<<< HEAD
-    CxPlatPoolFree(QuicLibraryGetPerProc()->SentPacketPool.Pools + Metadata->FrameCount - 1, Metadata);
-=======
     CxPlatPoolFree(Metadata);
->>>>>>> 8976803c
 }