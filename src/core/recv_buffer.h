/*++

    Copyright (c) Microsoft Corporation.
    Licensed under the MIT License.

--*/

#if defined(__cplusplus)
extern "C" {
#endif

typedef enum QUIC_RECV_BUF_MODE {
    QUIC_RECV_BUF_MODE_SINGLE,      // Only one receive with a single contiguous buffer at a time.
    QUIC_RECV_BUF_MODE_CIRCULAR,    // Only one receive that may indicate two contiguous buffers at a time.
    QUIC_RECV_BUF_MODE_MULTIPLE     // Multiple independent receives that may indicate up to two contiguous buffers at a time.
} QUIC_RECV_BUF_MODE;

//
// Represents a single contiguous range of bytes.
//
typedef struct QUIC_RECV_CHUNK {
    CXPLAT_LIST_ENTRY Link;         // Link in the list of chunks.
    QUIC_RANGE Ranges;               // Relative range of the buffer.
    uint32_t AllocLength : 31;      // Allocation size of Buffer,
    uint32_t ExternalReference : 1; // Indicates the buffer is being used externally.
    uint8_t Buffer[0];
} QUIC_RECV_CHUNK;

typedef struct QUIC_RECV_BUFFER {

    //
    // A list of chunks that make up the buffer.
    //
    CXPLAT_LIST_ENTRY Chunks;

    //
    // Optional, preallocated initial chunk.
    //
    QUIC_RECV_CHUNK* PreallocatedChunk;

    //
    // The ranges that currently have bytes written to them.
    //
    QUIC_RANGE WrittenRanges;

    //
    // The length of all pending reads to the app.
    //
    uint64_t ReadPendingLength;

    //
    // The stream offset of the byte at ReadStart.
    //
    uint64_t BaseOffset;

    //
    // Start of the head in the circular of the first chunk.
    //
    uint32_t ReadStart;

    //
    // The length of data available to read in the first chunk, starting at
    // ReadStart.
    //
    uint32_t ReadLength;

    //
    // Indicate if there is any data on the left side from the ReadStart.
    //
    BOOLEAN HasDataOnLeft;

    //
    // Length of the buffer indicated to peers.
    //
    uint32_t VirtualBufferLength;

    //
<<<<<<< HEAD
    // Drained area in 1st chunk will never filled
    //
    BOOLEAN LockFirstChunk : 1;

    uint32_t Shrunk1stChunkLength : 31;
=======
    // Basically same as Chunk->AllocLength of first chunk, but start shrinking
    // by drain operation after next chunk is allocated.
    //
    uint32_t Capacity;
>>>>>>> db66ab98

    //
    // Controls the behavior of the buffer, which changes the logic for
    // writing, reading and draining.
    //
    QUIC_RECV_BUF_MODE RecvMode;

} QUIC_RECV_BUFFER;

_IRQL_requires_max_(DISPATCH_LEVEL)
QUIC_STATUS
QuicRecvBufferInitialize(
    _Inout_ QUIC_RECV_BUFFER* RecvBuffer,
    _In_ uint32_t AllocBufferLength,
    _In_ uint32_t VirtualBufferLength,
    _In_ QUIC_RECV_BUF_MODE RecvMode,
    _In_opt_ QUIC_RECV_CHUNK* PreallocatedChunk
    );

_IRQL_requires_max_(DISPATCH_LEVEL)
void
QuicRecvBufferUninitialize(
    _In_ QUIC_RECV_BUFFER* RecvBuffer
    );

//
// Get the buffer's total length from offset 0. This does not necessarily mean
// all of this buffer is available to be read, as some of it may have already
// been read and drained, or only partially received (i.e. there are gaps).
//
_IRQL_requires_max_(DISPATCH_LEVEL)
uint64_t
QuicRecvBufferGetTotalLength(
    _In_ QUIC_RECV_BUFFER* RecvBuffer
    );

//
// Returns TRUE there is any unread data in the receive buffer.
//
_IRQL_requires_max_(DISPATCH_LEVEL)
BOOLEAN
QuicRecvBufferHasUnreadData(
    _In_ QUIC_RECV_BUFFER* RecvBuffer
    );

//
// Changes the buffer's virtual buffer length.
//
_IRQL_requires_max_(DISPATCH_LEVEL)
void
QuicRecvBufferIncreaseVirtualBufferLength(
    _In_ QUIC_RECV_BUFFER* RecvBuffer,
    _In_ uint32_t NewLength
    );

//
// Buffers a (possibly out-of-order or duplicate) range of bytes.
//
// NewDataReady indicates if new in-order bytes are ready to be delivered to the
// client.
//
_IRQL_requires_max_(DISPATCH_LEVEL)
_Success_(return == QUIC_STATUS_SUCCESS)
QUIC_STATUS
QuicRecvBufferWrite(
    _In_ QUIC_RECV_BUFFER* RecvBuffer,
    _In_ uint64_t WriteOffset,
    _In_ uint16_t WriteLength,
    _In_reads_bytes_(WriteLength) uint8_t const* WriteBuffer,
    _Inout_ uint64_t* WriteLimit,
    _Out_ BOOLEAN* NewDataReady
    );

//
// Returns a pointer into the buffer for data ready to be delivered to the
// client.
//
// Since this returns an internal pointer, the caller must retain exclusive
// access to the buffer until it calls QuicRecvBufferDrain.
//
_IRQL_requires_max_(DISPATCH_LEVEL)
void
QuicRecvBufferRead(
    _In_ QUIC_RECV_BUFFER* RecvBuffer,
    _Out_ uint64_t* BufferOffset,
    _Inout_ uint32_t* BufferCount,
    _Out_writes_all_(*BufferCount)
        QUIC_BUFFER* Buffers
    );

//
// Marks a number of bytes at the beginning of the buffer as delivered (freeing
// space in the buffer).
//
// When receive mode isn't MULTIPLE it invalidates the pointer returned by
// QuicRecvBufferRead.
//
// Returns TRUE if there is no more data available to be read.
//
_IRQL_requires_max_(DISPATCH_LEVEL)
BOOLEAN
QuicRecvBufferDrain(
    _In_ QUIC_RECV_BUFFER* RecvBuffer,
    _In_ uint64_t DrainLength
    );

//
// Indicates the caller is abandoning any pending read.
//   N.B. Currently only supported for QUIC_RECV_BUF_MODE_SINGLE mode.
//
_IRQL_requires_max_(DISPATCH_LEVEL)
void
QuicRecvBufferResetRead(
    _In_ QUIC_RECV_BUFFER* RecvBuffer
    );

#if defined(__cplusplus)
}
#endif<|MERGE_RESOLUTION|>--- conflicted
+++ resolved
@@ -20,8 +20,7 @@
 //
 typedef struct QUIC_RECV_CHUNK {
     CXPLAT_LIST_ENTRY Link;         // Link in the list of chunks.
-    QUIC_RANGE Ranges;               // Relative range of the buffer.
-    uint32_t AllocLength : 31;      // Allocation size of Buffer,
+    uint32_t AllocLength : 31;      // Allocation size of Buffer
     uint32_t ExternalReference : 1; // Indicates the buffer is being used externally.
     uint8_t Buffer[0];
 } QUIC_RECV_CHUNK;
@@ -65,28 +64,15 @@
     uint32_t ReadLength;
 
     //
-    // Indicate if there is any data on the left side from the ReadStart.
-    //
-    BOOLEAN HasDataOnLeft;
-
-    //
     // Length of the buffer indicated to peers.
     //
     uint32_t VirtualBufferLength;
 
     //
-<<<<<<< HEAD
-    // Drained area in 1st chunk will never filled
-    //
-    BOOLEAN LockFirstChunk : 1;
-
-    uint32_t Shrunk1stChunkLength : 31;
-=======
     // Basically same as Chunk->AllocLength of first chunk, but start shrinking
     // by drain operation after next chunk is allocated.
     //
     uint32_t Capacity;
->>>>>>> db66ab98
 
     //
     // Controls the behavior of the buffer, which changes the logic for
