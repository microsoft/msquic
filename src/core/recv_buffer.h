--- conflicted
+++ resolved
@@ -5,7 +5,10 @@
 
 --*/
 
-<<<<<<< HEAD
+#if defined(__cplusplus)
+extern "C" {
+#endif
+
 //
 // Represents a single contiguous range of bytes.
 //
@@ -15,13 +18,6 @@
     uint32_t ExternalReference : 1; // Indicates the buffer is being used externally.
     uint8_t Buffer[0];
 } QUIC_RECV_CHUNK;
-=======
-#if defined(__cplusplus)
-extern "C" {
-#endif
-
-typedef struct QUIC_RECV_BUFFER {
->>>>>>> fc89995a
 
 #define MAX_RECV_CHUNK_SIZE 0x40000000UL // 1GB
 
