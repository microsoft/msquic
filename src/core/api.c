--- conflicted
+++ resolved
@@ -1757,19 +1757,11 @@
 
     QUIC_CONN_VERIFY(Connection, !Connection->State.Freed);
 
-<<<<<<< HEAD
-    if (QuicConnIsServer(Connection)) {
-        Status = QUIC_STATUS_INVALID_PARAMETER;
-        goto Error;
-    }
-
     if (!Result && TlsAlert > QUIC_TLS_ALERT_CODE_MAX) {
         Status = QUIC_STATUS_INVALID_PARAMETER;
         goto Error;
     }
 
-=======
->>>>>>> 289323d8
     Oper = QuicOperationAlloc(Connection->Worker, QUIC_OPER_TYPE_API_CALL);
     if (Oper == NULL) {
         Status = QUIC_STATUS_OUT_OF_MEMORY;
