--- conflicted
+++ resolved
@@ -229,11 +229,7 @@
         (Connection->WorkerThreadID == CxPlatCurThreadID()) ||
         !Connection->State.HandleClosed);
 
-<<<<<<< HEAD
     Oper = QuicConnAllocOperation(Connection, QUIC_OPER_TYPE_API_CALL);
-=======
-    Oper = QuicOperationAlloc(QUIC_OPER_TYPE_API_CALL);
->>>>>>> 9ebe8cc9
     if (Oper == NULL) {
         if (InterlockedCompareExchange16(
                 (short*)&Connection->BackUpOperUsed, 1, 0) != 0) {
@@ -368,11 +364,7 @@
 
     QUIC_CONN_VERIFY(Connection, !Connection->State.HandleClosed);
     CXPLAT_DBG_ASSERT(QuicConnIsClient(Connection));
-<<<<<<< HEAD
     Oper = QuicConnAllocOperation(Connection, QUIC_OPER_TYPE_API_CALL);
-=======
-    Oper = QuicOperationAlloc(QUIC_OPER_TYPE_API_CALL);
->>>>>>> 9ebe8cc9
     if (Oper == NULL) {
         Status = QUIC_STATUS_OUT_OF_MEMORY;
         QuicTraceEvent(
@@ -471,11 +463,7 @@
 
     QUIC_CONN_VERIFY(Connection, !Connection->State.HandleClosed);
     CXPLAT_DBG_ASSERT(QuicConnIsServer(Connection));
-<<<<<<< HEAD
     Oper = QuicConnAllocOperation(Connection, QUIC_OPER_TYPE_API_CALL);
-=======
-    Oper = QuicOperationAlloc(QUIC_OPER_TYPE_API_CALL);
->>>>>>> 9ebe8cc9
     if (Oper == NULL) {
         Status = QUIC_STATUS_OUT_OF_MEMORY;
         QuicTraceEvent(
@@ -582,11 +570,7 @@
         CxPlatCopyMemory(ResumptionDataCopy, ResumptionData, DataLength);
     }
 
-<<<<<<< HEAD
     Oper = QuicConnAllocOperation(Connection, QUIC_OPER_TYPE_API_CALL);
-=======
-    Oper = QuicOperationAlloc(QUIC_OPER_TYPE_API_CALL);
->>>>>>> 9ebe8cc9
     if (Oper == NULL) {
         Status = QUIC_STATUS_OUT_OF_MEMORY;
         QuicTraceEvent(
@@ -759,11 +743,7 @@
             // No need to wait for the close if already shutdown complete.
             //
             QUIC_OPERATION* Oper =
-<<<<<<< HEAD
                 QuicConnAllocOperation(Connection, QUIC_OPER_TYPE_API_CALL);
-=======
-                QuicOperationAlloc(QUIC_OPER_TYPE_API_CALL);
->>>>>>> 9ebe8cc9
             if (Oper != NULL) {
                 Oper->API_CALL.Context->Type = QUIC_API_TYPE_STRM_CLOSE;
                 Oper->API_CALL.Context->STRM_CLOSE.Stream = Stream;
@@ -848,12 +828,8 @@
         goto Exit;
     }
 
-<<<<<<< HEAD
     QUIC_OPERATION* Oper =
         QuicConnAllocOperation(Connection, QUIC_OPER_TYPE_API_CALL);
-=======
-    QUIC_OPERATION* Oper = QuicOperationAlloc(QUIC_OPER_TYPE_API_CALL);
->>>>>>> 9ebe8cc9
     if (Oper == NULL) {
         Status = QUIC_STATUS_OUT_OF_MEMORY;
         QuicTraceEvent(
@@ -976,11 +952,7 @@
         goto Error;
     }
 
-<<<<<<< HEAD
     Oper = QuicConnAllocOperation(Connection, QUIC_OPER_TYPE_API_CALL);
-=======
-    Oper = QuicOperationAlloc(QUIC_OPER_TYPE_API_CALL);
->>>>>>> 9ebe8cc9
     if (Oper == NULL) {
         Status = QUIC_STATUS_OUT_OF_MEMORY;
         QuicTraceEvent(
@@ -1081,11 +1053,7 @@
     }
 
 #pragma prefast(suppress: __WARNING_6014, "Memory is correctly freed (QuicStreamCompleteSendRequest).")
-<<<<<<< HEAD
-    SendRequest = CxPlatPoolAlloc(&Connection->Worker->Partition->SendRequestPool);
-=======
-    SendRequest = CxPlatPoolAlloc(&QuicLibraryGetPerProc()->SendRequestPool);
->>>>>>> 9ebe8cc9
+    SendRequest = CxPlatPoolAlloc(&Connection->Partition->SendRequestPool);
     if (SendRequest == NULL) {
         Status = QUIC_STATUS_OUT_OF_MEMORY;
         QuicTraceEvent(
@@ -1170,11 +1138,7 @@
         }
 
     } else if (QueueOper) {
-<<<<<<< HEAD
         Oper = QuicConnAllocOperation(Connection, QUIC_OPER_TYPE_API_CALL);
-=======
-        Oper = QuicOperationAlloc(QUIC_OPER_TYPE_API_CALL);
->>>>>>> 9ebe8cc9
         if (Oper == NULL) {
             QuicTraceEvent(
                 AllocFailure,
@@ -1265,11 +1229,7 @@
 
     Connection = Stream->Connection;
 
-<<<<<<< HEAD
     Oper = QuicConnAllocOperation(Connection, QUIC_OPER_TYPE_API_CALL);
-=======
-    Oper = QuicOperationAlloc(QUIC_OPER_TYPE_API_CALL);
->>>>>>> 9ebe8cc9
     if (Oper == NULL) {
         Status = QUIC_STATUS_OUT_OF_MEMORY;
         QuicTraceEvent(
@@ -1450,11 +1410,7 @@
     //
     for (uint32_t i = 0; i < BufferCount; ++i) {
         QUIC_RECV_CHUNK* Chunk =
-<<<<<<< HEAD
-            CxPlatPoolAlloc(&Connection->Worker->Partition->AppBufferChunkPool);
-=======
-            CxPlatPoolAlloc(&QuicLibraryGetPerProc()->AppBufferChunkPool);
->>>>>>> 9ebe8cc9
+            CxPlatPoolAlloc(&Connection->Partition->AppBufferChunkPool);
         if (Chunk == NULL) {
             QuicTraceEvent(
                 AllocFailure,
@@ -1479,11 +1435,7 @@
         //
         // Queue the operation to insert the chunks in the recv buffer, without waiting for the result.
         //
-<<<<<<< HEAD
         Oper = QuicConnAllocOperation(Connection, QUIC_OPER_TYPE_API_CALL);
-=======
-        Oper = QuicOperationAlloc(QUIC_OPER_TYPE_API_CALL);
->>>>>>> 9ebe8cc9
         if (Oper == NULL) {
             Status = QUIC_STATUS_OUT_OF_MEMORY;
             QuicTraceEvent(
@@ -1836,11 +1788,7 @@
     }
 
 #pragma prefast(suppress: __WARNING_6014, "Memory is correctly freed (...).")
-<<<<<<< HEAD
-    SendRequest = CxPlatPoolAlloc(&Connection->Worker->Partition->SendRequestPool);
-=======
-    SendRequest = CxPlatPoolAlloc(&QuicLibraryGetPerProc()->SendRequestPool);
->>>>>>> 9ebe8cc9
+    SendRequest = CxPlatPoolAlloc(&Connection->Partition->SendRequestPool);
     if (SendRequest == NULL) {
         Status = QUIC_STATUS_OUT_OF_MEMORY;
         goto Error;
@@ -1910,11 +1858,7 @@
         goto Error;
     }
 
-<<<<<<< HEAD
     Oper = QuicConnAllocOperation(Connection, QUIC_OPER_TYPE_API_CALL);
-=======
-    Oper = QuicOperationAlloc(QUIC_OPER_TYPE_API_CALL);
->>>>>>> 9ebe8cc9
     if (Oper == NULL) {
         Status = QUIC_STATUS_OUT_OF_MEMORY;
         QuicTraceEvent(
@@ -1984,11 +1928,7 @@
         goto Error;
     }
 
-<<<<<<< HEAD
     Oper = QuicConnAllocOperation(Connection, QUIC_OPER_TYPE_API_CALL);
-=======
-    Oper = QuicOperationAlloc(QUIC_OPER_TYPE_API_CALL);
->>>>>>> 9ebe8cc9
     if (Oper == NULL) {
         Status = QUIC_STATUS_OUT_OF_MEMORY;
         QuicTraceEvent(
