--- conflicted
+++ resolved
@@ -439,7 +439,11 @@
 #define CXPLAT_AEAD_INTEGRITY_LIMIT               11863283
 
 //
-<<<<<<< HEAD
+// Maximum length, in bytes, for a connection_close reason phrase.
+//
+#define QUIC_MAX_CONN_CLOSE_REASON_LENGTH           512
+
+//
 // The maximum number of probe packets sent before considering an MTU too large.
 //
 #define QUIC_DPLPMTUD_MAX_PROBES                    3
@@ -453,11 +457,6 @@
 // The amount of bytes to increase our PLMTU each probe
 //
 #define QUIC_DPLPMTUD_INCREMENT                     80
-=======
-// Maximum length, in bytes, for a connection_close reason phrase.
-//
-#define QUIC_MAX_CONN_CLOSE_REASON_LENGTH 512
->>>>>>> 131d293f
 
 /*************************************************************
                   PERSISTENT SETTINGS
