--- conflicted
+++ resolved
@@ -1,425 +1,421 @@
-/*++
-
-    Copyright (c) Microsoft Corporation.
-    Licensed under the MIT License.
-
---*/
-
-typedef struct QUIC_BINDING QUIC_BINDING;
-typedef struct QUIC_OPERATION QUIC_OPERATION;
-typedef struct QUIC_WORKER QUIC_WORKER;
-typedef struct QUIC_WORKER_POOL QUIC_WORKER_POOL;
-typedef struct QUIC_REGISTRATION QUIC_REGISTRATION;
-typedef struct QUIC_SESSION QUIC_SESSION;
-typedef struct QUIC_LISTENER QUIC_LISTENER;
-typedef struct QUIC_CONNECTION QUIC_CONNECTION;
-typedef struct QUIC_STREAM QUIC_STREAM;
-typedef struct QUIC_PACKET_BUILDER QUIC_PACKET_BUILDER;
-typedef struct QUIC_PATH QUIC_PATH;
-
-/*************************************************************
-                    PROTOCOL CONSTANTS
-*************************************************************/
-
-//
-// Until the first RTT sample is collected, this is the default estimate of the
-// RTT.
-//
-#define QUIC_INITIAL_RTT                        500 // millisec
-
-//
-// The minimum QUIC Packet Size (UDP payload size) for initial QUIC packets.
-//
-#define QUIC_MIN_INITIAL_PACKET_LENGTH          1200
-
-//
-// The initial congestion window.
-//
-#define QUIC_INITIAL_WINDOW_PACKETS             10
-
-//
-// The amount of packet amplification allowed by the server. Until the
-// client address is validated, a server will send no more than
-// QUIC_AMPLIFICATION_RATIO UDP payload bytes for each received byte.
-//
-#define QUIC_AMPLIFICATION_RATIO                3
-
-//
-// The max expected reordering in terms of number of packets
-// (for FACK loss detection).
-//
-#define QUIC_PACKET_REORDER_THRESHOLD           3
-
-//
-// The max expected reordering in terms of time
-// (for RACK loss detection).
-//
-#define QUIC_TIME_REORDER_THRESHOLD(rtt)        ((rtt) + ((rtt) / 8))
-
-//
-// Number of consecutive PTOs after which the network is considered to be
-// experiencing persistent congestion.
-//
-#define QUIC_PERSISTENT_CONGESTION_THRESHOLD    2
-
-//
-// The number of probe timeouts' worth of time to wait in the closing period
-// before timing out.
-//
-#define QUIC_CLOSE_PTO_COUNT                    3
-
-//
-// The congestion window to use after persistent congestion. TCP uses one
-// packet, but here we use two, as recommended by the QUIC spec.
-//
-#define QUIC_PERSISTENT_CONGESTION_WINDOW_PACKETS   2
-
-//
-// The minimum number of ACK eliciting packets to receive before overriding ACK
-// delay.
-//
-#define QUIC_MIN_ACK_SEND_NUMBER                2
-
-//
-// The size of the stateless reset token.
-//
-#define QUIC_STATELESS_RESET_TOKEN_LENGTH       16
-
-//
-// The minimum length for a stateless reset packet.
-//
-#define QUIC_MIN_STATELESS_RESET_PACKET_LENGTH  (5 + QUIC_STATELESS_RESET_TOKEN_LENGTH)
-
-//
-// The recommended (minimum) length for a stateless reset packet so that it is
-// difficult to distinguish from other packets (by middleboxes).
-//
-#define QUIC_RECOMMENDED_STATELESS_RESET_PACKET_LENGTH (25 + QUIC_STATELESS_RESET_TOKEN_LENGTH)
-
-//
-// The secret used to derive the encryption key and IV for the Retry Packet
-// Integrity field.
-//
-#define QUIC_RETRY_PACKET_INTEGRITY_SECRET 0x65, 0x6e, 0x61, 0xe3, 0x36, 0xae, 0x94, 0x17, 0xf7, 0xf0, 0xed, 0xd8, 0xd7, 0x8d, 0x46, 0x1e, 0x2a, 0xa7, 0x08, 0x4a, 0xba, 0x7a, 0x14, 0xc1, 0xe9, 0xf7, 0x26, 0xd5, 0x57, 0x09, 0x16, 0x9a
-
-
-/*************************************************************
-                  IMPLEMENTATION CONSTANTS
-*************************************************************/
-
-
-//
-// Maximum number of partitions to support.
-//
-#define QUIC_MAX_PARTITION_COUNT                64
-
-//
-// The fraction ((0 to UINT16_MAX) / UINT16_MAX) of memory that must be
-// exhausted before enabling retry.
-//
-#define QUIC_DEFAULT_RETRY_MEMORY_FRACTION      65 // ~0.1%
-
-//
-// The maximum amount of queue delay a worker should take on (in ms).
-//
-#define QUIC_MAX_WORKER_QUEUE_DELAY             250
-
-//
-// The maximum number of simultaneous stateless operations that can be queued on
-// a single worker.
-//
-#define QUIC_MAX_STATELESS_OPERATIONS           16
-
-//
-// The maximum number of simultaneous stateless operations that can be queued on
-// a single binding.
-//
-#define QUIC_MAX_BINDING_STATELESS_OPERATIONS   100
-
-//
-// The number of milliseconds we keep an entry in the binding stateless
-// operation table before removing it.
-//
-#define QUIC_STATELESS_OPERATION_EXPIRATION_MS  100
-
-//
-// The maximum number of operations a connection will drain from its queue per
-// call to QuicConnDrainOperations.
-//
-#define QUIC_MAX_OPERATIONS_PER_DRAIN           16
-
-//
-// Used as a hint for the maximum number of UDP datagrams to send for each
-// FLUSH_SEND operation. The actual number will generally exceed this value up
-// to the limit of the current USO buffer being filled.
-//
-#define QUIC_MAX_DATAGRAMS_PER_SEND             245
-
-//
-// The number of packets we write for a single stream before going to the next
-// one in the round robin.
-//
-#define QUIC_STREAM_SEND_BATCH_COUNT            4
-
-//
-// The maximum number of received packets to batch process at a time.
-//
-#define QUIC_MAX_RECEIVE_BATCH_COUNT            32
-
-//
-// The maximum number of crypto operations to batch.
-//
-#define QUIC_MAX_CRYPTO_BATCH_COUNT             8
-
-//
-// The maximum number of received packets that may be queued on a single
-// connection. When this limit is reached, any additional packets are dropped.
-//
-#define QUIC_MAX_RECEIVE_QUEUE_COUNT            0x1000      // 4096
-
-//
-// The maximum number of pending datagrams we will hold on to, per connection,
-// per packet number space. We base our max on the expected initial window size
-// of the peer with a little bit of extra.
-//
-#define QUIC_MAX_PENDING_DATAGRAMS              (QUIC_INITIAL_WINDOW_PACKETS + 5)
-
-//
-// The maximum crypto FC window we will use/allow for client buffers.
-//
-#define QUIC_MAX_TLS_CLIENT_SEND_BUFFER         (4 * 1024)
-
-//
-// The maximum crypto FC window we will use/allow for server buffers.
-//
-#define QUIC_MAX_TLS_SERVER_SEND_BUFFER         (8 * 1024)
-
-//
-// The initial stream FC window size reported to peers.
-//
-#define QUIC_DEFAULT_STREAM_FC_WINDOW_SIZE      0x8000  // 32768
-
-//
-// The initial stream receive buffer allocation size.
-//
-#define QUIC_DEFAULT_STREAM_RECV_BUFFER_SIZE    0x1000  // 4096
-
-//
-// The default connection flow control window value, in bytes.
-//
-#define QUIC_DEFAULT_CONN_FLOW_CONTROL_WINDOW   0x1000000  // 16MB
-
-//
-// Maximum memory allocated (in bytes) for different range tracking structures
-//
-#define QUIC_MAX_RANGE_ALLOC_SIZE               0x100000    // 1084576
-#define QUIC_MAX_RANGE_DUPLICATE_PACKETS        0x1000      // 4096
-#define QUIC_MAX_RANGE_ACK_PACKETS              0x800       // 2048
-#define QUIC_MAX_RANGE_DECODE_ACKS              0x1000      // 4096
-
-QUIC_STATIC_ASSERT(IS_POWER_OF_TWO(QUIC_MAX_RANGE_ALLOC_SIZE), L"Must be power of two");
-QUIC_STATIC_ASSERT(IS_POWER_OF_TWO(QUIC_MAX_RANGE_DUPLICATE_PACKETS), L"Must be power of two");
-QUIC_STATIC_ASSERT(IS_POWER_OF_TWO(QUIC_MAX_RANGE_ACK_PACKETS), L"Must be power of two");
-QUIC_STATIC_ASSERT(IS_POWER_OF_TWO(QUIC_MAX_RANGE_DECODE_ACKS), L"Must be power of two");
-
-//
-// Path MTU discovery will always start with/initialize with the smallest
-// allowable MTU for QUIC (1280 bytes).
-//
-#define QUIC_DEFAULT_PATH_MTU                   QUIC_MIN_MTU
-
-//
-// The maximum time an app callback can take before we log a warning.
-// Apps should generally take less than a millisecond for each callback if at
-// all possible, but this limit here is to catch performance issues caused by
-// long running app callbacks.
-//
-#define QUIC_MAX_CALLBACK_TIME_WARNING          MS_TO_US(10)
-#define QUIC_MAX_CALLBACK_TIME_ERROR            MS_TO_US(1000)
-
-//
-// The number of milliseconds that must elapse before a connection is
-// considered disconnected; that is, the time a connection waits for an
-// expected acknowledgement for packets it has sent before it considers the
-// path dead.
-//
-#define QUIC_DEFAULT_DISCONNECT_TIMEOUT         16000   // 16 seconds, in ms
-
-//
-// The maximum allowable disconnect value that can be configured. Larger values
-// need more than 32-bits to perform converted-to-microsecond calculations.
-//
-#define QUIC_MAX_DISCONNECT_TIMEOUT             600000  // 10 minutes, in ms
-
-QUIC_STATIC_ASSERT(
-    QUIC_DEFAULT_DISCONNECT_TIMEOUT <= QUIC_MAX_DISCONNECT_TIMEOUT,
-    L"Default disconnect timeout should always be less than max");
-
-//
-// The default connection idle timeout (in milliseconds).
-//
-#define QUIC_DEFAULT_IDLE_TIMEOUT               30000
-
-//
-// The default connection idle timeout during the handshake (in milliseconds).
-//
-#define QUIC_DEFAULT_HANDSHAKE_IDLE_TIMEOUT     10000
-
-//
-// The default value for keep alives being enabled or not.
-//
-#define QUIC_DEFAULT_KEEP_ALIVE_ENABLE          FALSE
-
-//
-// The default connection keep alive interval (in milliseconds).
-//
-#define QUIC_DEFAULT_KEEP_ALIVE_INTERVAL        0
-
-//
-// The flow control window is doubled when more than (1 / ratio) of the current
-// window is delivered to the app within 1 RTT.
-//
-#define QUIC_RECV_BUFFER_DRAIN_RATIO            2
-
-//
-// The default value for send buffering being enabled or not.
-//
-#define QUIC_DEFAULT_SEND_BUFFERING_ENABLE      TRUE
-
-//
-// The default ideal send buffer size (in bytes).
-//
-#define QUIC_DEFAULT_IDEAL_SEND_BUFFER_SIZE     0x20000 // 131072
-
-//
-// Defines the theshold of the current ideal send buffer that bytes in flight
-// must reach before we will double the ideal send buffer.
-//
-#define QUIC_IDEAL_SEND_BUFFER_THRESHOLD(ISB)   ((ISB) / 4)
-
-//
-// The max ideal send buffer size (in bytes). Note that this is not
-// a hard max on the number of bytes buffered for the connection.
-//
-#define QUIC_MAX_IDEAL_SEND_BUFFER_SIZE         0x8000000 // 134217728
-
-//
-// The minimum number of bytes of send allowance we must have before we will
-// send another packet.
-//
-#define QUIC_MIN_SEND_ALLOWANCE                 100
-
-//
-// The minimum buffer space that we require before we will pack another
-// compound packet in the UDP payload or stream into a QUIC packet.
-//
-#define QUIC_MIN_PACKET_SPARE_SPACE             64
-
-//
-// The maximum number of paths a single connection will keep track of.
-//
-#define QUIC_MAX_PATH_COUNT                     4
-
-//
-// Maximum number of connection IDs accepted from the peer.
-//
-#define QUIC_ACTIVE_CONNECTION_ID_LIMIT         4
-
-QUIC_STATIC_ASSERT(
-    2 <= QUIC_ACTIVE_CONNECTION_ID_LIMIT,
-    "Should always be more than the spec minimum");
-
-QUIC_STATIC_ASSERT(
-    QUIC_MAX_PATH_COUNT <= QUIC_ACTIVE_CONNECTION_ID_LIMIT,
-    "Should always have enough CIDs for all paths");
-
-//
-// The default value for pacing being enabled or not.
-//
-#define QUIC_DEFAULT_SEND_PACING                TRUE
-
-//
-// The number of milliseconds between pacing chunks.
-//
-#define QUIC_SEND_PACING_INTERVAL               15
-
-//
-// The minimum number of packets to send per pacing chunk.
-//
-#define QUIC_SEND_PACING_MIN_CHUNK              4u
-
-//
-// The maximum number of bytes to send in a given key phase
-// before performing a key phase update. Roughly, 274GB.
-//
-#define QUIC_DEFAULT_MAX_BYTES_PER_KEY          0x4000000000
-
-//
-// Default minimum time without any sends before the congestion window is reset.
-//
-#define QUIC_DEFAULT_SEND_IDLE_TIMEOUT_MS       1000
-
-//
-// The scaling factor used locally for AckDelay field in the ACK_FRAME.
-//
-#define QUIC_ACK_DELAY_EXPONENT                 8
-//
-// The length of the client initial packets sent. Instead of the required min of
-// 1200 we send the full 1280 to give the server more credit to overcome
-// amplification protection.
-//
-#define QUIC_INITIAL_PACKET_LENGTH              1280
-
-//
-// The lifetime of a QUIC stateless retry token encryption key.
-// This is also the interval that generates new keys.
-//
-#define QUIC_STATELESS_RETRY_KEY_LIFETIME_MS    30000
-
-//
-// The default value for migration being enabled or not.
-//
-#define QUIC_DEFAULT_MIGRATION_ENABLED          TRUE
-
-//
-// The default value for load balancing mode.
-//
-<<<<<<< HEAD
-#define QUIC_DEFAULT_LOAD_BALANCING_MODE        QUIC_LOAD_BALANCING
-=======
-#define QUIC_DEFAULT_LOAD_BALANCING_MODE        QUIC_LOAD_BALANCING_DISABLED
->>>>>>> 804aaa1a
-
-/*************************************************************
-                  PERSISTENT SETTINGS
-*************************************************************/
-
-#define QUIC_SETTING_APP_KEY                    "Apps\\"
-
-#define QUIC_SETTING_MAX_PARTITION_COUNT        "MaxPartitionCount"
-#define QUIC_SETTING_RETRY_MEMORY_FRACTION      "RetryMemoryFraction"
-#define QUIC_SETTING_LOAD_BALANCING_MODE        "LoadBalancingMode"
-#define QUIC_SETTING_MAX_WORKER_QUEUE_DELAY     "MaxWorkerQueueDelayMs"
-#define QUIC_SETTING_MAX_STATELESS_OPERATIONS   "MaxStatelessOperations"
-#define QUIC_SETTING_MAX_OPERATIONS_PER_DRAIN   "MaxOperationsPerDrain"
-
-#define QUIC_SETTING_SEND_PACING_DEFAULT        "SendPacingDefault"
-#define QUIC_SETTING_MIGRATION_ENABLED          "MigrationEnabled"
-
-#define QUIC_SETTING_INITIAL_WINDOW_PACKETS     "InitialWindowPackets"
-#define QUIC_SETTING_SEND_IDLE_TIMEOUT_MS       "SendIdleTimeoutMs"
-
-#define QUIC_SETTING_INITIAL_RTT                "InitialRttMs"
-#define QUIC_SETTING_MAX_ACK_DELAY              "MaxAckDelayMs"
-#define QUIC_SETTING_DISCONNECT_TIMEOUT         "DisconnectTimeoutMs"
-#define QUIC_SETTING_KEEP_ALIVE_INTERVAL        "KeepAliveIntervalMs"
-#define QUIC_SETTING_IDLE_TIMEOUT               "IdleTimeoutMs"
-#define QUIC_SETTING_HANDSHAKE_IDLE_TIMEOUT     "HandshakeIdleTimeoutMs"
-
-#define QUIC_SETTING_MAX_TLS_CLIENT_SEND_BUFFER "TlsClientMaxSendBuffer"
-#define QUIC_SETTING_MAX_TLS_SERVER_SEND_BUFFER "TlsServerMaxSendBuffer"
-#define QUIC_SETTING_STREAM_FC_WINDOW_SIZE      "StreamRecvWindowDefault"
-#define QUIC_SETTING_STREAM_RECV_BUFFER_SIZE    "StreamRecvBufferDefault"
-#define QUIC_SETTING_CONN_FLOW_CONTROL_WINDOW   "ConnFlowControlWindow"
-
-#define QUIC_SETTING_MAX_BYTES_PER_KEY_PHASE    "MaxBytesPerKey"
+/*++
+
+    Copyright (c) Microsoft Corporation.
+    Licensed under the MIT License.
+
+--*/
+
+typedef struct QUIC_BINDING QUIC_BINDING;
+typedef struct QUIC_OPERATION QUIC_OPERATION;
+typedef struct QUIC_WORKER QUIC_WORKER;
+typedef struct QUIC_WORKER_POOL QUIC_WORKER_POOL;
+typedef struct QUIC_REGISTRATION QUIC_REGISTRATION;
+typedef struct QUIC_SESSION QUIC_SESSION;
+typedef struct QUIC_LISTENER QUIC_LISTENER;
+typedef struct QUIC_CONNECTION QUIC_CONNECTION;
+typedef struct QUIC_STREAM QUIC_STREAM;
+typedef struct QUIC_PACKET_BUILDER QUIC_PACKET_BUILDER;
+typedef struct QUIC_PATH QUIC_PATH;
+
+/*************************************************************
+                    PROTOCOL CONSTANTS
+*************************************************************/
+
+//
+// Until the first RTT sample is collected, this is the default estimate of the
+// RTT.
+//
+#define QUIC_INITIAL_RTT                        500 // millisec
+
+//
+// The minimum QUIC Packet Size (UDP payload size) for initial QUIC packets.
+//
+#define QUIC_MIN_INITIAL_PACKET_LENGTH          1200
+
+//
+// The initial congestion window.
+//
+#define QUIC_INITIAL_WINDOW_PACKETS             10
+
+//
+// The amount of packet amplification allowed by the server. Until the
+// client address is validated, a server will send no more than
+// QUIC_AMPLIFICATION_RATIO UDP payload bytes for each received byte.
+//
+#define QUIC_AMPLIFICATION_RATIO                3
+
+//
+// The max expected reordering in terms of number of packets
+// (for FACK loss detection).
+//
+#define QUIC_PACKET_REORDER_THRESHOLD           3
+
+//
+// The max expected reordering in terms of time
+// (for RACK loss detection).
+//
+#define QUIC_TIME_REORDER_THRESHOLD(rtt)        ((rtt) + ((rtt) / 8))
+
+//
+// Number of consecutive PTOs after which the network is considered to be
+// experiencing persistent congestion.
+//
+#define QUIC_PERSISTENT_CONGESTION_THRESHOLD    2
+
+//
+// The number of probe timeouts' worth of time to wait in the closing period
+// before timing out.
+//
+#define QUIC_CLOSE_PTO_COUNT                    3
+
+//
+// The congestion window to use after persistent congestion. TCP uses one
+// packet, but here we use two, as recommended by the QUIC spec.
+//
+#define QUIC_PERSISTENT_CONGESTION_WINDOW_PACKETS   2
+
+//
+// The minimum number of ACK eliciting packets to receive before overriding ACK
+// delay.
+//
+#define QUIC_MIN_ACK_SEND_NUMBER                2
+
+//
+// The size of the stateless reset token.
+//
+#define QUIC_STATELESS_RESET_TOKEN_LENGTH       16
+
+//
+// The minimum length for a stateless reset packet.
+//
+#define QUIC_MIN_STATELESS_RESET_PACKET_LENGTH  (5 + QUIC_STATELESS_RESET_TOKEN_LENGTH)
+
+//
+// The recommended (minimum) length for a stateless reset packet so that it is
+// difficult to distinguish from other packets (by middleboxes).
+//
+#define QUIC_RECOMMENDED_STATELESS_RESET_PACKET_LENGTH (25 + QUIC_STATELESS_RESET_TOKEN_LENGTH)
+
+//
+// The secret used to derive the encryption key and IV for the Retry Packet
+// Integrity field.
+//
+#define QUIC_RETRY_PACKET_INTEGRITY_SECRET 0x65, 0x6e, 0x61, 0xe3, 0x36, 0xae, 0x94, 0x17, 0xf7, 0xf0, 0xed, 0xd8, 0xd7, 0x8d, 0x46, 0x1e, 0x2a, 0xa7, 0x08, 0x4a, 0xba, 0x7a, 0x14, 0xc1, 0xe9, 0xf7, 0x26, 0xd5, 0x57, 0x09, 0x16, 0x9a
+
+
+/*************************************************************
+                  IMPLEMENTATION CONSTANTS
+*************************************************************/
+
+
+//
+// Maximum number of partitions to support.
+//
+#define QUIC_MAX_PARTITION_COUNT                64
+
+//
+// The fraction ((0 to UINT16_MAX) / UINT16_MAX) of memory that must be
+// exhausted before enabling retry.
+//
+#define QUIC_DEFAULT_RETRY_MEMORY_FRACTION      65 // ~0.1%
+
+//
+// The maximum amount of queue delay a worker should take on (in ms).
+//
+#define QUIC_MAX_WORKER_QUEUE_DELAY             250
+
+//
+// The maximum number of simultaneous stateless operations that can be queued on
+// a single worker.
+//
+#define QUIC_MAX_STATELESS_OPERATIONS           16
+
+//
+// The maximum number of simultaneous stateless operations that can be queued on
+// a single binding.
+//
+#define QUIC_MAX_BINDING_STATELESS_OPERATIONS   100
+
+//
+// The number of milliseconds we keep an entry in the binding stateless
+// operation table before removing it.
+//
+#define QUIC_STATELESS_OPERATION_EXPIRATION_MS  100
+
+//
+// The maximum number of operations a connection will drain from its queue per
+// call to QuicConnDrainOperations.
+//
+#define QUIC_MAX_OPERATIONS_PER_DRAIN           16
+
+//
+// Used as a hint for the maximum number of UDP datagrams to send for each
+// FLUSH_SEND operation. The actual number will generally exceed this value up
+// to the limit of the current USO buffer being filled.
+//
+#define QUIC_MAX_DATAGRAMS_PER_SEND             245
+
+//
+// The number of packets we write for a single stream before going to the next
+// one in the round robin.
+//
+#define QUIC_STREAM_SEND_BATCH_COUNT            4
+
+//
+// The maximum number of received packets to batch process at a time.
+//
+#define QUIC_MAX_RECEIVE_BATCH_COUNT            32
+
+//
+// The maximum number of crypto operations to batch.
+//
+#define QUIC_MAX_CRYPTO_BATCH_COUNT             8
+
+//
+// The maximum number of received packets that may be queued on a single
+// connection. When this limit is reached, any additional packets are dropped.
+//
+#define QUIC_MAX_RECEIVE_QUEUE_COUNT            0x1000      // 4096
+
+//
+// The maximum number of pending datagrams we will hold on to, per connection,
+// per packet number space. We base our max on the expected initial window size
+// of the peer with a little bit of extra.
+//
+#define QUIC_MAX_PENDING_DATAGRAMS              (QUIC_INITIAL_WINDOW_PACKETS + 5)
+
+//
+// The maximum crypto FC window we will use/allow for client buffers.
+//
+#define QUIC_MAX_TLS_CLIENT_SEND_BUFFER         (4 * 1024)
+
+//
+// The maximum crypto FC window we will use/allow for server buffers.
+//
+#define QUIC_MAX_TLS_SERVER_SEND_BUFFER         (8 * 1024)
+
+//
+// The initial stream FC window size reported to peers.
+//
+#define QUIC_DEFAULT_STREAM_FC_WINDOW_SIZE      0x8000  // 32768
+
+//
+// The initial stream receive buffer allocation size.
+//
+#define QUIC_DEFAULT_STREAM_RECV_BUFFER_SIZE    0x1000  // 4096
+
+//
+// The default connection flow control window value, in bytes.
+//
+#define QUIC_DEFAULT_CONN_FLOW_CONTROL_WINDOW   0x1000000  // 16MB
+
+//
+// Maximum memory allocated (in bytes) for different range tracking structures
+//
+#define QUIC_MAX_RANGE_ALLOC_SIZE               0x100000    // 1084576
+#define QUIC_MAX_RANGE_DUPLICATE_PACKETS        0x1000      // 4096
+#define QUIC_MAX_RANGE_ACK_PACKETS              0x800       // 2048
+#define QUIC_MAX_RANGE_DECODE_ACKS              0x1000      // 4096
+
+QUIC_STATIC_ASSERT(IS_POWER_OF_TWO(QUIC_MAX_RANGE_ALLOC_SIZE), L"Must be power of two");
+QUIC_STATIC_ASSERT(IS_POWER_OF_TWO(QUIC_MAX_RANGE_DUPLICATE_PACKETS), L"Must be power of two");
+QUIC_STATIC_ASSERT(IS_POWER_OF_TWO(QUIC_MAX_RANGE_ACK_PACKETS), L"Must be power of two");
+QUIC_STATIC_ASSERT(IS_POWER_OF_TWO(QUIC_MAX_RANGE_DECODE_ACKS), L"Must be power of two");
+
+//
+// Path MTU discovery will always start with/initialize with the smallest
+// allowable MTU for QUIC (1280 bytes).
+//
+#define QUIC_DEFAULT_PATH_MTU                   QUIC_MIN_MTU
+
+//
+// The maximum time an app callback can take before we log a warning.
+// Apps should generally take less than a millisecond for each callback if at
+// all possible, but this limit here is to catch performance issues caused by
+// long running app callbacks.
+//
+#define QUIC_MAX_CALLBACK_TIME_WARNING          MS_TO_US(10)
+#define QUIC_MAX_CALLBACK_TIME_ERROR            MS_TO_US(1000)
+
+//
+// The number of milliseconds that must elapse before a connection is
+// considered disconnected; that is, the time a connection waits for an
+// expected acknowledgement for packets it has sent before it considers the
+// path dead.
+//
+#define QUIC_DEFAULT_DISCONNECT_TIMEOUT         16000   // 16 seconds, in ms
+
+//
+// The maximum allowable disconnect value that can be configured. Larger values
+// need more than 32-bits to perform converted-to-microsecond calculations.
+//
+#define QUIC_MAX_DISCONNECT_TIMEOUT             600000  // 10 minutes, in ms
+
+QUIC_STATIC_ASSERT(
+    QUIC_DEFAULT_DISCONNECT_TIMEOUT <= QUIC_MAX_DISCONNECT_TIMEOUT,
+    L"Default disconnect timeout should always be less than max");
+
+//
+// The default connection idle timeout (in milliseconds).
+//
+#define QUIC_DEFAULT_IDLE_TIMEOUT               30000
+
+//
+// The default connection idle timeout during the handshake (in milliseconds).
+//
+#define QUIC_DEFAULT_HANDSHAKE_IDLE_TIMEOUT     10000
+
+//
+// The default value for keep alives being enabled or not.
+//
+#define QUIC_DEFAULT_KEEP_ALIVE_ENABLE          FALSE
+
+//
+// The default connection keep alive interval (in milliseconds).
+//
+#define QUIC_DEFAULT_KEEP_ALIVE_INTERVAL        0
+
+//
+// The flow control window is doubled when more than (1 / ratio) of the current
+// window is delivered to the app within 1 RTT.
+//
+#define QUIC_RECV_BUFFER_DRAIN_RATIO            2
+
+//
+// The default value for send buffering being enabled or not.
+//
+#define QUIC_DEFAULT_SEND_BUFFERING_ENABLE      TRUE
+
+//
+// The default ideal send buffer size (in bytes).
+//
+#define QUIC_DEFAULT_IDEAL_SEND_BUFFER_SIZE     0x20000 // 131072
+
+//
+// Defines the theshold of the current ideal send buffer that bytes in flight
+// must reach before we will double the ideal send buffer.
+//
+#define QUIC_IDEAL_SEND_BUFFER_THRESHOLD(ISB)   ((ISB) / 4)
+
+//
+// The max ideal send buffer size (in bytes). Note that this is not
+// a hard max on the number of bytes buffered for the connection.
+//
+#define QUIC_MAX_IDEAL_SEND_BUFFER_SIZE         0x8000000 // 134217728
+
+//
+// The minimum number of bytes of send allowance we must have before we will
+// send another packet.
+//
+#define QUIC_MIN_SEND_ALLOWANCE                 100
+
+//
+// The minimum buffer space that we require before we will pack another
+// compound packet in the UDP payload or stream into a QUIC packet.
+//
+#define QUIC_MIN_PACKET_SPARE_SPACE             64
+
+//
+// The maximum number of paths a single connection will keep track of.
+//
+#define QUIC_MAX_PATH_COUNT                     4
+
+//
+// Maximum number of connection IDs accepted from the peer.
+//
+#define QUIC_ACTIVE_CONNECTION_ID_LIMIT         4
+
+QUIC_STATIC_ASSERT(
+    2 <= QUIC_ACTIVE_CONNECTION_ID_LIMIT,
+    "Should always be more than the spec minimum");
+
+QUIC_STATIC_ASSERT(
+    QUIC_MAX_PATH_COUNT <= QUIC_ACTIVE_CONNECTION_ID_LIMIT,
+    "Should always have enough CIDs for all paths");
+
+//
+// The default value for pacing being enabled or not.
+//
+#define QUIC_DEFAULT_SEND_PACING                TRUE
+
+//
+// The number of milliseconds between pacing chunks.
+//
+#define QUIC_SEND_PACING_INTERVAL               15
+
+//
+// The minimum number of packets to send per pacing chunk.
+//
+#define QUIC_SEND_PACING_MIN_CHUNK              4u
+
+//
+// The maximum number of bytes to send in a given key phase
+// before performing a key phase update. Roughly, 274GB.
+//
+#define QUIC_DEFAULT_MAX_BYTES_PER_KEY          0x4000000000
+
+//
+// Default minimum time without any sends before the congestion window is reset.
+//
+#define QUIC_DEFAULT_SEND_IDLE_TIMEOUT_MS       1000
+
+//
+// The scaling factor used locally for AckDelay field in the ACK_FRAME.
+//
+#define QUIC_ACK_DELAY_EXPONENT                 8
+//
+// The length of the client initial packets sent. Instead of the required min of
+// 1200 we send the full 1280 to give the server more credit to overcome
+// amplification protection.
+//
+#define QUIC_INITIAL_PACKET_LENGTH              1280
+
+//
+// The lifetime of a QUIC stateless retry token encryption key.
+// This is also the interval that generates new keys.
+//
+#define QUIC_STATELESS_RETRY_KEY_LIFETIME_MS    30000
+
+//
+// The default value for migration being enabled or not.
+//
+#define QUIC_DEFAULT_MIGRATION_ENABLED          TRUE
+
+//
+// The default value for load balancing mode.
+//
+#define QUIC_DEFAULT_LOAD_BALANCING_MODE        QUIC_LOAD_BALANCING_DISABLED
+
+/*************************************************************
+                  PERSISTENT SETTINGS
+*************************************************************/
+
+#define QUIC_SETTING_APP_KEY                    "Apps\\"
+
+#define QUIC_SETTING_MAX_PARTITION_COUNT        "MaxPartitionCount"
+#define QUIC_SETTING_RETRY_MEMORY_FRACTION      "RetryMemoryFraction"
+#define QUIC_SETTING_LOAD_BALANCING_MODE        "LoadBalancingMode"
+#define QUIC_SETTING_MAX_WORKER_QUEUE_DELAY     "MaxWorkerQueueDelayMs"
+#define QUIC_SETTING_MAX_STATELESS_OPERATIONS   "MaxStatelessOperations"
+#define QUIC_SETTING_MAX_OPERATIONS_PER_DRAIN   "MaxOperationsPerDrain"
+
+#define QUIC_SETTING_SEND_PACING_DEFAULT        "SendPacingDefault"
+#define QUIC_SETTING_MIGRATION_ENABLED          "MigrationEnabled"
+
+#define QUIC_SETTING_INITIAL_WINDOW_PACKETS     "InitialWindowPackets"
+#define QUIC_SETTING_SEND_IDLE_TIMEOUT_MS       "SendIdleTimeoutMs"
+
+#define QUIC_SETTING_INITIAL_RTT                "InitialRttMs"
+#define QUIC_SETTING_MAX_ACK_DELAY              "MaxAckDelayMs"
+#define QUIC_SETTING_DISCONNECT_TIMEOUT         "DisconnectTimeoutMs"
+#define QUIC_SETTING_KEEP_ALIVE_INTERVAL        "KeepAliveIntervalMs"
+#define QUIC_SETTING_IDLE_TIMEOUT               "IdleTimeoutMs"
+#define QUIC_SETTING_HANDSHAKE_IDLE_TIMEOUT     "HandshakeIdleTimeoutMs"
+
+#define QUIC_SETTING_MAX_TLS_CLIENT_SEND_BUFFER "TlsClientMaxSendBuffer"
+#define QUIC_SETTING_MAX_TLS_SERVER_SEND_BUFFER "TlsServerMaxSendBuffer"
+#define QUIC_SETTING_STREAM_FC_WINDOW_SIZE      "StreamRecvWindowDefault"
+#define QUIC_SETTING_STREAM_RECV_BUFFER_SIZE    "StreamRecvBufferDefault"
+#define QUIC_SETTING_CONN_FLOW_CONTROL_WINDOW   "ConnFlowControlWindow"
+
+#define QUIC_SETTING_MAX_BYTES_PER_KEY_PHASE    "MaxBytesPerKey"