/*++

    Copyright (c) Microsoft Corporation.
    Licensed under the MIT License.

--*/

typedef struct QUIC_BINDING QUIC_BINDING;
typedef struct QUIC_OPERATION QUIC_OPERATION;
typedef struct QUIC_WORKER QUIC_WORKER;
typedef struct QUIC_WORKER_POOL QUIC_WORKER_POOL;
typedef struct QUIC_REGISTRATION QUIC_REGISTRATION;
typedef struct QUIC_CONFIGURATION QUIC_CONFIGURATION;
typedef struct QUIC_LISTENER QUIC_LISTENER;
typedef struct QUIC_CONGESTION_CONTROL QUIC_CONGESTION_CONTROL;
typedef struct QUIC_CONNECTION QUIC_CONNECTION;
typedef struct QUIC_STREAM QUIC_STREAM;
typedef struct QUIC_PACKET_BUILDER QUIC_PACKET_BUILDER;
typedef struct QUIC_PATH QUIC_PATH;

/*************************************************************
                    PROTOCOL CONSTANTS
*************************************************************/

//
// Until the first RTT sample is collected, this is the default estimate of the
// RTT.
//
#define QUIC_INITIAL_RTT                        333 // millisec

//
// The minimum (version 1) QUIC Packet Size (UDP payload size) for initial QUIC
// packets.
//
#define QUIC_MIN_INITIAL_PACKET_LENGTH          1200

//
// The minimum UDP payload size across all supported versions. Used to decide
// on whether to send a version negotiation packet in response to an unsupported
// QUIC version.
//
#define QUIC_MIN_UDP_PAYLOAD_LENGTH_FOR_VN      QUIC_MIN_INITIAL_PACKET_LENGTH

//
// The initial congestion window.
//
#define QUIC_INITIAL_WINDOW_PACKETS             10

//
// Maximum number of bytes allowed for a connection ID.
// This is used for both QUIC versions 1 and 2.
//
#define QUIC_MAX_CONNECTION_ID_LENGTH_INVARIANT 255
#define QUIC_MAX_CONNECTION_ID_LENGTH_V1        20

//
// Minimum number of bytes required for a connection ID in the client's
// Initial packet.
//
#define QUIC_MIN_INITIAL_CONNECTION_ID_LENGTH   8

//
// The amount of packet amplification allowed by the server. Until the
// client address is validated, a server will send no more than
// QUIC_AMPLIFICATION_RATIO UDP payload bytes for each received byte.
//
#define QUIC_AMPLIFICATION_RATIO                3

//
// The max expected reordering in terms of number of packets
// (for FACK loss detection).
//
#define QUIC_PACKET_REORDER_THRESHOLD           3

//
// The max expected reordering in terms of time
// (for RACK loss detection).
//
#define QUIC_TIME_REORDER_THRESHOLD(rtt)        ((rtt) + ((rtt) / 8))

//
// Number of consecutive PTOs after which the network is considered to be
// experiencing persistent congestion.
//
#define QUIC_PERSISTENT_CONGESTION_THRESHOLD    2

//
// The number of probe timeouts' worth of time to wait in the closing period
// before timing out.
//
#define QUIC_CLOSE_PTO_COUNT                    3

//
// The congestion window to use after persistent congestion. TCP uses one
// packet, but here we use two, as recommended by the QUIC spec.
//
#define QUIC_PERSISTENT_CONGESTION_WINDOW_PACKETS   2

//
// The minimum number of ACK eliciting packets to receive before overriding ACK
// delay.
//
#define QUIC_MIN_ACK_SEND_NUMBER                2

//
// The size of the stateless reset token.
//
#define QUIC_STATELESS_RESET_TOKEN_LENGTH       16

//
// The minimum length for a stateless reset packet.
//
#define QUIC_MIN_STATELESS_RESET_PACKET_LENGTH  (5 + QUIC_STATELESS_RESET_TOKEN_LENGTH)

//
// The recommended (minimum) length for a stateless reset packet so that it is
// difficult to distinguish from other packets (by middleboxes).
//
#define QUIC_RECOMMENDED_STATELESS_RESET_PACKET_LENGTH (25 + QUIC_STATELESS_RESET_TOKEN_LENGTH)


/*************************************************************
                  IMPLEMENTATION CONSTANTS
*************************************************************/


//
// Maximum number of partitions to support.
//
#define QUIC_MAX_PARTITION_COUNT                512

//
// The number of partitions (cores) to offset from the receive (RSS) core when
// using the QUIC_EXECUTION_PROFILE_TYPE_MAX_THROUGHPUT profile.
//
#define QUIC_MAX_THROUGHPUT_PARTITION_OFFSET    2 // Two to skip over hyper-threaded cores

//
// The fraction ((0 to UINT16_MAX) / UINT16_MAX) of memory that must be
// exhausted before enabling retry.
//
#define QUIC_DEFAULT_RETRY_MEMORY_FRACTION      65 // ~0.1%

//
// The maximum amount of queue delay a worker should take on (in ms).
//
#define QUIC_MAX_WORKER_QUEUE_DELAY             250

//
// The maximum number of simultaneous stateless operations that can be queued on
// a single worker.
//
#define QUIC_MAX_STATELESS_OPERATIONS           16

//
// The maximum number of simultaneous stateless operations that can be queued on
// a single binding.
//
#define QUIC_MAX_BINDING_STATELESS_OPERATIONS   100

//
// The number of milliseconds we keep an entry in the binding stateless
// operation table before removing it.
//
#define QUIC_STATELESS_OPERATION_EXPIRATION_MS  100

//
// The maximum number of operations a connection will drain from its queue per
// call to QuicConnDrainOperations.
//
#define QUIC_MAX_OPERATIONS_PER_DRAIN           16

//
// Used as a hint for the maximum number of UDP datagrams to send for each
// FLUSH_SEND operation. The actual number will generally exceed this value up
// to the limit of the current USO buffer being filled.
//
#define QUIC_MAX_DATAGRAMS_PER_SEND             40

//
// The number of packets we write for a single stream before going to the next
// one in the round robin.
//
#define QUIC_STREAM_SEND_BATCH_COUNT            8

//
// The maximum number of received packets to batch process at a time.
//
#define QUIC_MAX_RECEIVE_BATCH_COUNT            32

//
// The maximum number of crypto operations to batch.
//
#define QUIC_MAX_CRYPTO_BATCH_COUNT             8

//
// The maximum number of received packets that may be queued on a single
// connection. When this limit is reached, any additional packets are dropped.
//
#ifdef _KERNEL_MODE
#define QUIC_MAX_RECEIVE_QUEUE_COUNT            1024
#else
#define QUIC_MAX_RECEIVE_QUEUE_COUNT            8192
#endif

//
// The maximum number of received packets that may be processed in a single
// flush operation.
//
#define QUIC_MAX_RECEIVE_FLUSH_COUNT            100

//
// The maximum number of pending datagrams we will hold on to, per connection,
// per packet number space. We base our max on the expected initial window size
// of the peer with a little bit of extra.
//
#define QUIC_MAX_PENDING_DATAGRAMS              (QUIC_INITIAL_WINDOW_PACKETS + 5)

//
// The maximum crypto FC window we will use/allow for client buffers.
//
#define QUIC_MAX_TLS_CLIENT_SEND_BUFFER         (4 * 1024)

//
// The maximum crypto FC window we will use/allow for server buffers.
//
#define QUIC_MAX_TLS_SERVER_SEND_BUFFER         (8 * 1024)

//
// The initial stream FC window size reported to peers.
//
#define QUIC_DEFAULT_STREAM_FC_WINDOW_SIZE      0x10000  // 65536

//
// The initial stream receive buffer allocation size.
//
#define QUIC_DEFAULT_STREAM_RECV_BUFFER_SIZE    0x1000  // 4096

//
// The default connection flow control window value, in bytes.
//
#define QUIC_DEFAULT_CONN_FLOW_CONTROL_WINDOW   0x1000000  // 16MB

//
// Maximum memory allocated (in bytes) for different range tracking structures
//
#define QUIC_MAX_RANGE_ALLOC_SIZE               0x100000    // 1084576
#define QUIC_MAX_RANGE_DUPLICATE_PACKETS        0x1000      // 4096
#define QUIC_MAX_RANGE_ACK_PACKETS              0x800       // 2048
#define QUIC_MAX_RANGE_DECODE_ACKS              0x1000      // 4096

CXPLAT_STATIC_ASSERT(IS_POWER_OF_TWO(QUIC_MAX_RANGE_ALLOC_SIZE), L"Must be power of two");
CXPLAT_STATIC_ASSERT(IS_POWER_OF_TWO(QUIC_MAX_RANGE_DUPLICATE_PACKETS), L"Must be power of two");
CXPLAT_STATIC_ASSERT(IS_POWER_OF_TWO(QUIC_MAX_RANGE_ACK_PACKETS), L"Must be power of two");
CXPLAT_STATIC_ASSERT(IS_POWER_OF_TWO(QUIC_MAX_RANGE_DECODE_ACKS), L"Must be power of two");

//
// Minimum MTU allowed to be configured. Must be able to fit a
// QUIC_MIN_INITIAL_PACKET_LENGTH in an IPv6 datagram.
//
#define QUIC_DPLPMTUD_MIN_MTU                   (QUIC_MIN_INITIAL_PACKET_LENGTH + \
                                                CXPLAT_MIN_IPV6_HEADER_SIZE + \
                                                CXPLAT_UDP_HEADER_SIZE)

//
// The minimum size of the initial packets we send. We pad a little more than
// the spec-minimum to help with amplification limits for large server
// certificates. This MUST BE greater than or equal to
// QUIC_MIN_INITIAL_PACKET_LENGTH.
//
#define QUIC_INITIAL_PACKET_LENGTH              1240

CXPLAT_STATIC_ASSERT(QUIC_INITIAL_PACKET_LENGTH >= QUIC_MIN_INITIAL_PACKET_LENGTH, "Packet length too small");

//
// The minimum IP MTU DPLPMTUD will use by default.
//
#define QUIC_DPLPMTUD_DEFAULT_MIN_MTU           (QUIC_INITIAL_PACKET_LENGTH + \
                                                CXPLAT_MIN_IPV6_HEADER_SIZE + \
                                                CXPLAT_UDP_HEADER_SIZE)

//
// The maximum IP MTU DPLPMTUD will use by default.
//
#define QUIC_DPLPMTUD_DEFAULT_MAX_MTU           1500

//
// The maximum time an app callback can take before we log a warning.
// Apps should generally take less than a millisecond for each callback if at
// all possible, but this limit here is to catch performance issues caused by
// long running app callbacks.
//
#define QUIC_MAX_CALLBACK_TIME_WARNING          MS_TO_US(10)
#define QUIC_MAX_CALLBACK_TIME_ERROR            MS_TO_US(1000)

//
// The number of milliseconds that must elapse before a connection is
// considered disconnected; that is, the time a connection waits for an
// expected acknowledgement for packets it has sent before it considers the
// path dead.
//
#define QUIC_DEFAULT_DISCONNECT_TIMEOUT         16000   // 16 seconds, in ms

//
// The maximum allowable disconnect value that can be configured. Larger values
// need more than 32-bits to perform converted-to-microsecond calculations.
//
#define QUIC_MAX_DISCONNECT_TIMEOUT             600000  // 10 minutes, in ms

CXPLAT_STATIC_ASSERT(
    QUIC_DEFAULT_DISCONNECT_TIMEOUT <= QUIC_MAX_DISCONNECT_TIMEOUT,
    L"Default disconnect timeout should always be less than max");

//
// The default connection idle timeout (in milliseconds).
//
#define QUIC_DEFAULT_IDLE_TIMEOUT               30000

//
// The default connection idle timeout during the handshake (in milliseconds).
//
#define QUIC_DEFAULT_HANDSHAKE_IDLE_TIMEOUT     10000

//
// The default value for keep alives being enabled or not.
//
#define QUIC_DEFAULT_KEEP_ALIVE_ENABLE          FALSE

//
// The default connection keep alive interval (in milliseconds).
//
#define QUIC_DEFAULT_KEEP_ALIVE_INTERVAL        0

//
// The flow control window is doubled when more than (1 / ratio) of the current
// window is delivered to the app within 1 RTT.
//
#define QUIC_RECV_BUFFER_DRAIN_RATIO            4

//
// The default value for send buffering being enabled or not.
//
#define QUIC_DEFAULT_SEND_BUFFERING_ENABLE      TRUE

//
// The default ideal send buffer size (in bytes).
//
#define QUIC_DEFAULT_IDEAL_SEND_BUFFER_SIZE     0x20000 // 131072

//
// The max ideal send buffer size (in bytes). Note that this is not
// a hard max on the number of bytes buffered for the connection.
//
#define QUIC_MAX_IDEAL_SEND_BUFFER_SIZE         0x8000000 // 134217728

//
// The minimum number of bytes of send allowance we must have before we will
// send another packet.
//
#define QUIC_MIN_SEND_ALLOWANCE                 75

//
// The minimum buffer space that we require before we will pack another
// compound packet in the UDP payload or stream into a QUIC packet.
//
#define QUIC_MIN_PACKET_SPARE_SPACE             64

//
// The maximum number of paths a single connection will keep track of.
//
#define QUIC_MAX_PATH_COUNT                     4

//
// Maximum number of connection IDs accepted from the peer.
//
#define QUIC_ACTIVE_CONNECTION_ID_LIMIT         4

CXPLAT_STATIC_ASSERT(
    2 <= QUIC_ACTIVE_CONNECTION_ID_LIMIT,
    "Should always be more than the spec minimum");

CXPLAT_STATIC_ASSERT(
    QUIC_MAX_PATH_COUNT <= QUIC_ACTIVE_CONNECTION_ID_LIMIT,
    "Should always have enough CIDs for all paths");

//
// The default value for pacing being enabled or not.
//
#define QUIC_DEFAULT_SEND_PACING                TRUE

//
// The minimum RTT, in microseconds, where pacing will be used.
//
#define QUIC_MIN_PACING_RTT                     1000

//
// The number of microseconds between pacing chunks.
//
#define QUIC_SEND_PACING_INTERVAL               1000

//
// The maximum number of bytes to send in a given key phase
// before performing a key phase update. Roughly, 274GB.
//
#define QUIC_DEFAULT_MAX_BYTES_PER_KEY          0x4000000000

//
// Default minimum time without any sends before the congestion window is reset.
//
#define QUIC_DEFAULT_SEND_IDLE_TIMEOUT_MS       1000

//
// The scaling factor used locally for AckDelay field in the ACK_FRAME.
//
#define QUIC_ACK_DELAY_EXPONENT                 8

//
// The lifetime of a QUIC stateless retry token encryption key.
// This is also the interval that generates new keys.
//
#define QUIC_STATELESS_RETRY_KEY_LIFETIME_MS    30000

//
// The default value for migration being enabled or not.
//
#define QUIC_DEFAULT_MIGRATION_ENABLED          TRUE

//
// The default value for load balancing mode.
//
#define QUIC_DEFAULT_LOAD_BALANCING_MODE        QUIC_LOAD_BALANCING_DISABLED

//
// The default value for datagrams being enabled or not.
//
#define QUIC_DEFAULT_DATAGRAM_RECEIVE_ENABLED   FALSE

//
// The default max_datagram_frame_length transport parameter value we send. Set
// to max uint16 to not explicitly limit the length of datagrams.
//
#define QUIC_DEFAULT_MAX_DATAGRAM_LENGTH        0xFFFF

//
// By default, resumption and 0-RTT are not enabled for servers.
// If an application want to use these features, it must explicitly enable them.
//
#define QUIC_DEFAULT_SERVER_RESUMPTION_LEVEL    QUIC_SERVER_NO_RESUME

//
// Version of the wire-format for resumption tickets.
// This needs to be incremented for each change in order or count of fields.
//
#define CXPLAT_TLS_RESUMPTION_TICKET_VERSION      1

//
// Version of the blob for client resumption tickets.
// This needs to be incremented for each change in order or count of fields.
//
#define CXPLAT_TLS_RESUMPTION_CLIENT_TICKET_VERSION      1

//
// By default the Version Negotiation Extension is disabled.
//
#define QUIC_DEFAULT_VERSION_NEGOTIATION_EXT_ENABLED    FALSE

//
// The AEAD Integrity limit for maximum failed decryption packets over the
// lifetime of a connection. Set to the lowest limit, which is for
// AEAD_AES_128_CCM at 2^23.5 (rounded down)
//
#define CXPLAT_AEAD_INTEGRITY_LIMIT               11863283

//
// Maximum length, in bytes, for a connection_close reason phrase.
//
#define QUIC_MAX_CONN_CLOSE_REASON_LENGTH           512

//
// The maximum number of probe packets sent before considering an MTU too large.
//
#define QUIC_DPLPMTUD_MAX_PROBES                    3

//
// The timeout time in microseconds for the DPLPMTUD wait time.
//
#define QUIC_DPLPMTUD_RAISE_TIMER_TIMEOUT           S_TO_US(600)

//
// The amount of bytes to increase our PLMTU each probe
//
#define QUIC_DPLPMTUD_INCREMENT                     80

//
// The default congestion control algorithm
//
#define QUIC_CONGESTION_CONTROL_ALGORITHM_DEFAULT   QUIC_CONGESTION_CONTROL_ALGORITHM_CUBIC

//
// The default idle timeout period after which the source CID is updated before sending again.
//
#define QUIC_DEFAULT_DEST_CID_UPDATE_IDLE_TIMEOUT_MS 20000

//
// The default value for enabling grease quic bit extension.
//
#define QUIC_DEFAULT_GREASE_QUIC_BIT_ENABLED         FALSE

//
// The default value for enabling sender-side ECN support.
//
<<<<<<< HEAD
#define QUIC_DEFAULT_ECN_ENABLED         FALSE
=======
#define QUIC_DEFAULT_ECN_ENABLED                     FALSE
>>>>>>> a6fe71f6

/*************************************************************
                  TRANSPORT PARAMETERS
*************************************************************/

#define QUIC_TP_FLAG_INITIAL_MAX_DATA                       0x00000001
#define QUIC_TP_FLAG_INITIAL_MAX_STRM_DATA_BIDI_LOCAL       0x00000002
#define QUIC_TP_FLAG_INITIAL_MAX_STRM_DATA_BIDI_REMOTE      0x00000004
#define QUIC_TP_FLAG_INITIAL_MAX_STRM_DATA_UNI              0x00000008
#define QUIC_TP_FLAG_INITIAL_MAX_STRMS_BIDI                 0x00000010
#define QUIC_TP_FLAG_INITIAL_MAX_STRMS_UNI                  0x00000020
#define QUIC_TP_FLAG_MAX_UDP_PAYLOAD_SIZE                   0x00000040
#define QUIC_TP_FLAG_ACK_DELAY_EXPONENT                     0x00000080
#define QUIC_TP_FLAG_STATELESS_RESET_TOKEN                  0x00000100
#define QUIC_TP_FLAG_PREFERRED_ADDRESS                      0x00000200
#define QUIC_TP_FLAG_DISABLE_ACTIVE_MIGRATION               0x00000400
#define QUIC_TP_FLAG_IDLE_TIMEOUT                           0x00000800
#define QUIC_TP_FLAG_MAX_ACK_DELAY                          0x00001000
#define QUIC_TP_FLAG_ORIGINAL_DESTINATION_CONNECTION_ID     0x00002000
#define QUIC_TP_FLAG_ACTIVE_CONNECTION_ID_LIMIT             0x00004000
#define QUIC_TP_FLAG_MAX_DATAGRAM_FRAME_SIZE                0x00008000
#define QUIC_TP_FLAG_INITIAL_SOURCE_CONNECTION_ID           0x00010000
#define QUIC_TP_FLAG_RETRY_SOURCE_CONNECTION_ID             0x00020000
#define QUIC_TP_FLAG_DISABLE_1RTT_ENCRYPTION                0x00040000
#define QUIC_TP_FLAG_VERSION_NEGOTIATION                    0x00080000
#define QUIC_TP_FLAG_MIN_ACK_DELAY                          0x00100000
#define QUIC_TP_FLAG_CIBIR_ENCODING                         0x00200000
#define QUIC_TP_FLAG_GREASE_QUIC_BIT                        0x00400000

#define QUIC_TP_MAX_PACKET_SIZE_DEFAULT                     65527
#define QUIC_TP_MAX_UDP_PAYLOAD_SIZE_MIN                    1200
#define QUIC_TP_MAX_UDP_PAYLOAD_SIZE_MAX                    65527

#define QUIC_TP_ACK_DELAY_EXPONENT_DEFAULT                  3
#define QUIC_TP_ACK_DELAY_EXPONENT_MAX                      20

#define QUIC_TP_MAX_ACK_DELAY_DEFAULT                       25 // ms
#define QUIC_TP_MAX_ACK_DELAY_MAX                           ((1 << 14) - 1)
#define QUIC_TP_MIN_ACK_DELAY_MAX                           ((1 << 24) - 1)

#define QUIC_TP_ACTIVE_CONNECTION_ID_LIMIT_DEFAULT          2
#define QUIC_TP_ACTIVE_CONNECTION_ID_LIMIT_MIN              2

//
// Max allowed value of a MAX_STREAMS frame or transport parameter.
// Any larger value would allow a max stream ID that cannot be expressed
// as a variable-length integer.
//
#define QUIC_TP_MAX_STREAMS_MAX                             ((1ULL << 60) - 1)

/*************************************************************
                  PERSISTENT SETTINGS
*************************************************************/

#define QUIC_SETTING_APP_KEY                        "Apps\\"

#define QUIC_SETTING_MAX_PARTITION_COUNT            "MaxPartitionCount"
#define QUIC_SETTING_RETRY_MEMORY_FRACTION          "RetryMemoryFraction"
#define QUIC_SETTING_LOAD_BALANCING_MODE            "LoadBalancingMode"
#define QUIC_SETTING_MAX_WORKER_QUEUE_DELAY         "MaxWorkerQueueDelayMs"
#define QUIC_SETTING_MAX_STATELESS_OPERATIONS       "MaxStatelessOperations"
#define QUIC_SETTING_MAX_BINDING_STATELESS_OPERATIONS "MaxBindingStatelessOperations"
#define QUIC_SETTING_STATELESS_OPERATION_EXPIRATION "StatelessOperationExpirationMs"
#define QUIC_SETTING_MAX_OPERATIONS_PER_DRAIN       "MaxOperationsPerDrain"

#define QUIC_SETTING_SEND_BUFFERING_DEFAULT         "SendBufferingDefault"
#define QUIC_SETTING_SEND_PACING_DEFAULT            "SendPacingDefault"
#define QUIC_SETTING_MIGRATION_ENABLED              "MigrationEnabled"
#define QUIC_SETTING_DATAGRAM_RECEIVE_ENABLED       "DatagramReceiveEnabled"
#define QUIC_SETTING_GREASE_QUIC_BIT_ENABLED        "GreaseQuicBitEnabled"
#define QUIC_SETTING_ECN_ENABLED                    "EcnEnabled"

#define QUIC_SETTING_INITIAL_WINDOW_PACKETS         "InitialWindowPackets"
#define QUIC_SETTING_SEND_IDLE_TIMEOUT_MS           "SendIdleTimeoutMs"
#define QUIC_SETTING_DEST_CID_UPDATE_IDLE_TIMEOUT_MS "DestCidUpdateIdleTimeoutMs"

#define QUIC_SETTING_INITIAL_RTT                    "InitialRttMs"
#define QUIC_SETTING_MAX_ACK_DELAY                  "MaxAckDelayMs"
#define QUIC_SETTING_DISCONNECT_TIMEOUT             "DisconnectTimeoutMs"
#define QUIC_SETTING_KEEP_ALIVE_INTERVAL            "KeepAliveIntervalMs"
#define QUIC_SETTING_IDLE_TIMEOUT                   "IdleTimeoutMs"
#define QUIC_SETTING_HANDSHAKE_IDLE_TIMEOUT         "HandshakeIdleTimeoutMs"

#define QUIC_SETTING_MAX_TLS_CLIENT_SEND_BUFFER     "TlsClientMaxSendBuffer"
#define QUIC_SETTING_MAX_TLS_SERVER_SEND_BUFFER     "TlsServerMaxSendBuffer"
#define QUIC_SETTING_STREAM_FC_WINDOW_SIZE          "StreamRecvWindowDefault"
#define QUIC_SETTING_STREAM_RECV_BUFFER_SIZE        "StreamRecvBufferDefault"
#define QUIC_SETTING_CONN_FLOW_CONTROL_WINDOW       "ConnFlowControlWindow"

#define QUIC_SETTING_MAX_BYTES_PER_KEY_PHASE        "MaxBytesPerKey"

#define QUIC_SETTING_SERVER_RESUMPTION_LEVEL        "ResumptionLevel"

#define QUIC_SETTING_VERSION_NEGOTIATION_EXT_ENABLE "VersionNegotiationExtEnabled"

#define QUIC_SETTING_ACCEPTABLE_VERSIONS            "AcceptableVersions"
#define QUIC_SETTING_OFFERED_VERSIONS               "OfferedVersions"
#define QUIC_SETTING_FULLY_DEPLOYED_VERSIONS        "FullyDeployedVersions"

#define QUIC_SETTING_MINIMUM_MTU                    "MinimumMtu"
#define QUIC_SETTING_MAXIMUM_MTU                    "MaximumMtu"
#define QUIC_SETTING_MTU_SEARCH_COMPLETE_TIMEOUT    "MtuDiscoverySearchCompleteTimeoutUs"
#define QUIC_SETTING_MTU_MISSING_PROBE_COUNT        "MtuDiscoveryMissingProbeCount"

#define QUIC_SETTING_CONGESTION_CONTROL_ALGORITHM   "CongestionControlAlgorithm"<|MERGE_RESOLUTION|>--- conflicted
+++ resolved
@@ -509,11 +509,7 @@
 //
 // The default value for enabling sender-side ECN support.
 //
-<<<<<<< HEAD
-#define QUIC_DEFAULT_ECN_ENABLED         FALSE
-=======
 #define QUIC_DEFAULT_ECN_ENABLED                     FALSE
->>>>>>> a6fe71f6
 
 /*************************************************************
                   TRANSPORT PARAMETERS
