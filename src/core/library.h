/*++

    Copyright (c) Microsoft Corporation.
    Licensed under the MIT License.

--*/

//
// The different possible types of handles.
//
typedef enum QUIC_HANDLE_TYPE {

    QUIC_HANDLE_TYPE_REGISTRATION,
    QUIC_HANDLE_TYPE_CONFIGURATION,
    QUIC_HANDLE_TYPE_LISTENER,
    QUIC_HANDLE_TYPE_CONNECTION_CLIENT,
    QUIC_HANDLE_TYPE_CONNECTION_SERVER,
    QUIC_HANDLE_TYPE_STREAM

} QUIC_HANDLE_TYPE;

//
// The base type for all QUIC handles.
//
typedef struct QUIC_HANDLE {

    //
    // The current type of handle (client/server/child).
    //
    QUIC_HANDLE_TYPE Type;

    //
    // The API client context pointer.
    //
    void* ClientContext;

} QUIC_HANDLE;

//
// Per-processor storage for global library state.
//
typedef struct QUIC_CACHEALIGN QUIC_LIBRARY_PP {

    //
    // Pool for QUIC_CONNECTIONs.
    //
    CXPLAT_POOL ConnectionPool;

    //
    // Pool for QUIC_TRANSPORT_PARAMETERs.
    //
    CXPLAT_POOL TransportParamPool;

    //
    // Pool for QUIC_PACKET_SPACE.
    //
    CXPLAT_POOL PacketSpacePool;

    //
    // Used for generating stateless reset hashes.
    //
    CXPLAT_HASH* ResetTokenHash;
    CXPLAT_LOCK ResetTokenLock;

    //
    // Per-processor performance counters.
    //
    int64_t PerfCounters[QUIC_PERF_COUNTER_MAX];

} QUIC_LIBRARY_PP;

//
// Represents the storage for global library state.
//
typedef struct QUIC_LIBRARY {

    //
    // Tracks whether the library loaded (DllMain or DriverEntry invoked on Windows).
    //
    BOOLEAN Loaded : 1;

#ifdef CxPlatVerifierEnabled
    //
    // The app or driver verifier is globally enabled.
    //
    BOOLEAN IsVerifying : 1;
#endif

    //
    // Tracks whether the library has started being used, either by a listener
    // or a client connection being started. Once this state is set, some
    // global settings are not allowed to change.
    //
    BOOLEAN InUse;

    //
    // Indicates if the stateless retry feature is currently enabled.
    //
    BOOLEAN SendRetryEnabled;

    //
    // Index for the current stateless retry token key.
    //
    BOOLEAN CurrentStatelessRetryKey;

    //
    // Current binary version.
    //
    uint32_t Version[4];

    //
    // Configurable (app & registry) settings.
    //
    QUIC_SETTINGS Settings;

    //
    // Controls access to all non-datapath internal state of the library.
    //
    CXPLAT_LOCK Lock;

    //
    // Controls access to all datapath internal state of the library.
    //
    CXPLAT_DISPATCH_LOCK DatapathLock;

    //
    // Total outstanding references from calls to MsQuicLoadLibrary.
    //
    volatile short LoadRefCount;

    //
    // Total outstanding references from calls to MsQuicOpen.
    //
    uint16_t OpenRefCount;

    //
    // Number of processors currently being used.
    //
    _Field_range_(>, 0)
    uint16_t ProcessorCount;

    //
    // Number of partitions currently being used.
    //
    _Field_range_(>, 0)
    uint16_t PartitionCount;

    //
    // Mask for the worker index in the connection's partition ID.
    //
    uint16_t PartitionMask;

#if DEBUG
    //
    // Number of connections current allocated.
    //
    long ConnectionCount;
#endif

    //
    // Estimated timer resolution for the platform.
    //
    uint8_t TimerResolutionMs;

    //
    // Length of various parts of locally generated connection IDs.
    //
    _Field_range_(0, MSQUIC_MAX_CID_SID_LENGTH)
    uint8_t CidServerIdLength;
    // uint8_t CidPartitionIdLength; // Currently hard coded (MSQUIC_CID_PID_LENGTH)
    _Field_range_(QUIC_MIN_INITIAL_CONNECTION_ID_LENGTH, MSQUIC_CID_MAX_LENGTH)
    uint8_t CidTotalLength;

    //
    // An identifier used for correlating connection logs and statistics.
    //
    uint64_t ConnectionCorrelationId;

    //
    // The maximum total memory usage for handshake connections before the retry
    // feature gets enabled.
    //
    uint64_t HandshakeMemoryLimit;

    //
    // The estimated current total memory usage for handshake connections.
    //
    uint64_t CurrentHandshakeMemoryUsage;

    //
    // Handle to global persistent storage (registry).
    //
    CXPLAT_STORAGE* Storage;

    //
    // Datapath instance for the library.
    //
    CXPLAT_DATAPATH* Datapath;

    //
    // List of all registrations in the current process (or kernel).
    //
    CXPLAT_LIST_ENTRY Registrations;

    //
    // List of all UDP bindings in the current process (or kernel).
    //
    CXPLAT_LIST_ENTRY Bindings;

    //
    // Contains all (server) connections currently not in an app's registration.
    //
    QUIC_REGISTRATION* StatelessRegistration;

    //
    // Per-processor storage. Count of `PartitionCount`.
    //
    _Field_size_(PartitionCount)
    QUIC_LIBRARY_PP* PerProc;

    //
    // Controls access to the stateless retry keys when rotated.
    //
    CXPLAT_DISPATCH_LOCK StatelessRetryKeysLock;

    //
    // Keys used for encryption of stateless retry tokens.
    //
    CXPLAT_KEY* StatelessRetryKeys[2];

    //
    // Timestamp when the current stateless retry key expires.
    //
    int64_t StatelessRetryKeysExpiration[2];

    //
    // The Toeplitz hash used for hashing received long header packets.
    //
    CXPLAT_TOEPLITZ_HASH ToeplitzHash;

#if QUIC_TEST_DATAPATH_HOOKS_ENABLED
    //
    // An optional callback to allow test code to modify the data path.
    //
    QUIC_TEST_DATAPATH_HOOKS* TestDatapathHooks;
#endif

    //
    // Default client compatibility list. Use for connections that don't
    // specify a custom list. Generated for QUIC_VERSION_LATEST
    //
    const uint32_t* DefaultCompatibilityList;
    uint32_t DefaultCompatibilityListLength;

    //
    // Last sample of the performance counters
    //
    uint64_t PerfCounterSamplesTime;
    int64_t PerfCounterSamples[QUIC_PERF_COUNTER_MAX];

} QUIC_LIBRARY;

extern QUIC_LIBRARY MsQuicLib;

#ifdef CxPlatVerifierEnabled
#define QUIC_LIB_VERIFY(Expr) \
    if (MsQuicLib.IsVerifying) { CXPLAT_FRE_ASSERT(Expr); }
#else
#define QUIC_LIB_VERIFY(Expr)
#endif

_IRQL_requires_max_(DISPATCH_LEVEL)
_Ret_range_(0,MsQuicLib.PartitionCount - 1)
inline
uint16_t
QuicLibraryGetCurrentPartition(
    void
    )
{
    return ((uint16_t)CxPlatProcCurrentNumber()) % MsQuicLib.PartitionCount;
}

_IRQL_requires_max_(DISPATCH_LEVEL)
inline
uint16_t
QuicPartitionIdCreate(
    uint16_t BaseIndex
    )
{
    CXPLAT_DBG_ASSERT(BaseIndex < MsQuicLib.PartitionCount);
    //
    // Generate a partition ID which is a combination of random high bits and
    // the actual partitioning index encoded in the low bits.
    //
    // N.B. The following logic can leak the number of partitions if not a power
    // of two. This is because we use a bit mask to split the two parts of the
    // ID.
    //
    uint16_t PartitionId;
    CxPlatRandom(sizeof(PartitionId), &PartitionId);
    return (PartitionId & ~MsQuicLib.PartitionMask) | BaseIndex;
}

_IRQL_requires_max_(DISPATCH_LEVEL)
inline
uint16_t
QuicPartitionIdGetIndex(
    uint16_t PartitionId
    )
{
    return (PartitionId & MsQuicLib.PartitionMask) % MsQuicLib.PartitionCount;
}

_IRQL_requires_max_(DISPATCH_LEVEL)
inline
uint16_t
QuicPartitionIndexIncrement(
    uint16_t PartitionIndex,
    uint16_t Increment
    )
{
    CXPLAT_DBG_ASSERT(Increment < MsQuicLib.PartitionCount);
    return (PartitionIndex + Increment) % MsQuicLib.PartitionCount;
}

_IRQL_requires_max_(DISPATCH_LEVEL)
inline
uint16_t
QuicPartitionIndexDecrement(
    uint16_t PartitionIndex,
    uint16_t Decrement
    )
{
    CXPLAT_DBG_ASSERT(Decrement < MsQuicLib.PartitionCount);
    if (PartitionIndex >= Decrement) {
        return PartitionIndex - Decrement;
    } else {
        return PartitionIndex + (MsQuicLib.PartitionCount - Decrement);
    }
}

_IRQL_requires_max_(DISPATCH_LEVEL)
inline
void
QuicPerfCounterAdd(
    _In_ QUIC_PERFORMANCE_COUNTERS Type,
    _In_ int64_t Value
    )
{
    CXPLAT_DBG_ASSERT(Type >= 0 && Type < QUIC_PERF_COUNTER_MAX);
    uint32_t ProcIndex = CxPlatProcCurrentNumber();
    CXPLAT_DBG_ASSERT(ProcIndex < (uint32_t)MsQuicLib.PartitionCount);
    InterlockedExchangeAdd64(&(MsQuicLib.PerProc[ProcIndex].PerfCounters[Type]), Value);
}

#define QuicPerfCounterIncrement(Type) QuicPerfCounterAdd(Type, 1)
#define QuicPerfCounterDecrement(Type) QuicPerfCounterAdd(Type, -1)

#define QUIC_PERF_SAMPLE_INTERVAL_S    30 // 30 seconds

_IRQL_requires_max_(DISPATCH_LEVEL)
void
QuicPerfCounterSnapShot(
    _In_ uint64_t TimeDiffUs
    );

_IRQL_requires_max_(DISPATCH_LEVEL)
inline
void
QuicPerfCounterTrySnapShot(
    _In_ uint64_t TimeNow
    )
{
    uint64_t TimeLast = MsQuicLib.PerfCounterSamplesTime;
    uint64_t TimeDiff = CxPlatTimeDiff64(TimeLast, TimeNow);
    if (TimeDiff < S_TO_US(QUIC_PERF_SAMPLE_INTERVAL_S)) {
        return; // Not time to resample yet.
    }

    if ((int64_t)TimeLast !=
        InterlockedCompareExchange64(
            (int64_t*)&MsQuicLib.PerfCounterSamplesTime,
            (int64_t)TimeNow,
            (int64_t)TimeLast)) {
        return; // Someone else already is updating.
    }

    QuicPerfCounterSnapShot(TimeDiff);
}

//
// Creates a random, new source connection ID, that will be used on the receive
// path.
//
inline
_Success_(return != NULL)
QUIC_CID_HASH_ENTRY*
QuicCidNewRandomSource(
    _In_opt_ QUIC_CONNECTION* Connection,
    _In_reads_opt_(MsQuicLib.CidServerIdLength)
        const void* ServerID,
    _In_ uint16_t PartitionID,
    _In_ uint8_t PrefixLength,
    _In_reads_(PrefixLength)
        const void* Prefix
    )
{
    CXPLAT_DBG_ASSERT(MsQuicLib.CidTotalLength <= QUIC_MAX_CONNECTION_ID_LENGTH_V1);
    CXPLAT_DBG_ASSERT(MsQuicLib.CidTotalLength == MsQuicLib.CidServerIdLength + MSQUIC_CID_PID_LENGTH + MSQUIC_CID_PAYLOAD_LENGTH);
    CXPLAT_DBG_ASSERT(MSQUIC_CID_PAYLOAD_LENGTH > PrefixLength);

    QUIC_CID_HASH_ENTRY* Entry =
        (QUIC_CID_HASH_ENTRY*)
        CXPLAT_ALLOC_NONPAGED(
            sizeof(QUIC_CID_HASH_ENTRY) +
            MsQuicLib.CidTotalLength,
            QUIC_POOL_CIDHASH);

    if (Entry != NULL) {
        Entry->Connection = Connection;
        CxPlatZeroMemory(&Entry->CID, sizeof(Entry->CID));
        Entry->CID.Length = MsQuicLib.CidTotalLength;

        uint8_t* Data = Entry->CID.Data;
        if (ServerID != NULL) {
            CxPlatCopyMemory(Data, ServerID, MsQuicLib.CidServerIdLength);
        } else {
            CxPlatRandom(MsQuicLib.CidServerIdLength, Data);
        }
        Data += MsQuicLib.CidServerIdLength;

        CXPLAT_STATIC_ASSERT(MSQUIC_CID_PID_LENGTH == sizeof(PartitionID), "Assumes a 2 byte PID");
        CxPlatCopyMemory(Data, &PartitionID, sizeof(PartitionID));
        Data += sizeof(PartitionID);

        if (PrefixLength) {
            CxPlatCopyMemory(Data, Prefix, PrefixLength);
            Data += PrefixLength;
        }

        CxPlatRandom(MSQUIC_CID_PAYLOAD_LENGTH - PrefixLength, Data);
    }

    return Entry;
}

_IRQL_requires_max_(PASSIVE_LEVEL)
QUIC_STATUS
QuicLibrarySetGlobalParam(
    _In_ uint32_t Param,
    _In_ uint32_t BufferLength,
    _In_reads_bytes_(BufferLength)
        const void* Buffer
    );

_IRQL_requires_max_(PASSIVE_LEVEL)
QUIC_STATUS
QuicLibraryGetGlobalParam(
    _In_ uint32_t Param,
    _Inout_ uint32_t* BufferLength,
    _Out_writes_bytes_opt_(*BufferLength)
        void* Buffer
    );

_IRQL_requires_max_(PASSIVE_LEVEL)
QUIC_STATUS
QuicLibrarySetParam(
    _In_ HQUIC Handle,
    _In_ QUIC_PARAM_LEVEL Level,
    _In_ uint32_t Param,
    _In_ uint32_t BufferLength,
    _In_reads_bytes_(BufferLength)
        const void* Buffer
    );

_IRQL_requires_max_(PASSIVE_LEVEL)
QUIC_STATUS
QuicLibraryGetParam(
    _In_ HQUIC Handle,
    _In_ QUIC_PARAM_LEVEL Level,
    _In_ uint32_t Param,
    _Inout_ uint32_t* BufferLength,
    _Out_writes_bytes_opt_(*BufferLength)
        void* Buffer
    );

//
// Get the binding for the addresses.
//
_IRQL_requires_max_(PASSIVE_LEVEL)
QUIC_STATUS
QuicLibraryGetBinding(
<<<<<<< HEAD
#ifdef QUIC_COMPARTMENT_ID
    _In_ QUIC_COMPARTMENT_ID CompartmentId,
#endif
    _In_ BOOLEAN ShareBinding,
    _In_ BOOLEAN ServerOwned,
    _In_opt_ const QUIC_ADDR* LocalAddress,
    _In_ const uint32_t LocalInterface,
    _In_opt_ const QUIC_ADDR* RemoteAddress,
    _In_ uint16_t IdealProcessor,
=======
    _In_ const CXPLAT_UDP_CONFIG* UdpConfig,
>>>>>>> 737981c8
    _Out_ QUIC_BINDING** NewBinding
    );

//
// Tries to acquire a ref on the binding. Fails if already starting the clean up
// process.
//
_IRQL_requires_max_(DISPATCH_LEVEL)
BOOLEAN
QuicLibraryTryAddRefBinding(
    _In_ QUIC_BINDING* Binding
    );

//
// Releases a reference on the binding and uninitializes it if it's the last
// one. DO NOT call this on a datapath upcall thread, as it will deadlock or
// possibly even crash!
//
_IRQL_requires_max_(PASSIVE_LEVEL)
void
QuicLibraryReleaseBinding(
    _In_ QUIC_BINDING* Binding
    );

//
// Called when a listener is created. Makes sure the library is ready to handle
// incoming client handshakes.
//
_IRQL_requires_max_(PASSIVE_LEVEL)
BOOLEAN
QuicLibraryOnListenerRegistered(
    _In_ QUIC_LISTENER* Listener
    );

//
// Returns the next available worker. Note, the worker may be overloaded.
//
_IRQL_requires_max_(DISPATCH_LEVEL)
QUIC_WORKER*
QuicLibraryGetWorker(
    _In_ const _In_ CXPLAT_RECV_DATA* Datagram
    );

//
// Returns the current stateless retry key.
//
_IRQL_requires_max_(DISPATCH_LEVEL)
_Ret_maybenull_
CXPLAT_KEY*
QuicLibraryGetCurrentStatelessRetryKey(
    void
    );

//
// Returns the stateless retry key for that timestamp.
//
_IRQL_requires_max_(DISPATCH_LEVEL)
_Ret_maybenull_
CXPLAT_KEY*
QuicLibraryGetStatelessRetryKeyForTimestamp(
    _In_ int64_t Timestamp
    );

//
// Called when a new (server) connection is added in the handshake state.
//
_IRQL_requires_max_(DISPATCH_LEVEL)
void
QuicLibraryOnHandshakeConnectionAdded(
    void
    );

//
// Called when a connection leaves the handshake state.
//
_IRQL_requires_max_(DISPATCH_LEVEL)
void
QuicLibraryOnHandshakeConnectionRemoved(
    void
    );

//
// Generates a stateless reset token for the given connection ID.
//
_IRQL_requires_max_(PASSIVE_LEVEL)
QUIC_STATUS
QuicLibraryGenerateStatelessResetToken(
    _In_reads_(MsQuicLib.CidTotalLength)
        const uint8_t* const CID,
    _Out_writes_all_(QUIC_STATELESS_RESET_TOKEN_LENGTH)
        uint8_t* ResetToken
    );<|MERGE_RESOLUTION|>--- conflicted
+++ resolved
@@ -490,19 +490,7 @@
 _IRQL_requires_max_(PASSIVE_LEVEL)
 QUIC_STATUS
 QuicLibraryGetBinding(
-<<<<<<< HEAD
-#ifdef QUIC_COMPARTMENT_ID
-    _In_ QUIC_COMPARTMENT_ID CompartmentId,
-#endif
-    _In_ BOOLEAN ShareBinding,
-    _In_ BOOLEAN ServerOwned,
-    _In_opt_ const QUIC_ADDR* LocalAddress,
-    _In_ const uint32_t LocalInterface,
-    _In_opt_ const QUIC_ADDR* RemoteAddress,
-    _In_ uint16_t IdealProcessor,
-=======
     _In_ const CXPLAT_UDP_CONFIG* UdpConfig,
->>>>>>> 737981c8
     _Out_ QUIC_BINDING** NewBinding
     );
 
