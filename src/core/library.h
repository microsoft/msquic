/*++

    Copyright (c) Microsoft Corporation.
    Licensed under the MIT License.

--*/

#if defined(__cplusplus)
extern "C" {
#endif

//
// The different possible types of handles.
//
typedef enum QUIC_HANDLE_TYPE {

    QUIC_HANDLE_TYPE_REGISTRATION,
    QUIC_HANDLE_TYPE_CONFIGURATION,
    QUIC_HANDLE_TYPE_LISTENER,
    QUIC_HANDLE_TYPE_CONNECTION_CLIENT,
    QUIC_HANDLE_TYPE_CONNECTION_SERVER,
    QUIC_HANDLE_TYPE_STREAM

} QUIC_HANDLE_TYPE;

//
// The base type for all QUIC handles.
//
typedef struct QUIC_HANDLE {

    //
    // The current type of handle (client/server/child).
    //
    QUIC_HANDLE_TYPE Type;

    //
    // The API client context pointer.
    //
    void* ClientContext;

} QUIC_HANDLE;

//
// Represents the storage for global library state.
//
typedef struct QUIC_LIBRARY {

    //
    // Tracks whether the library loaded (DllMain or DriverEntry invoked on Windows).
    //
    BOOLEAN Loaded : 1;

    //
    // Tracks whether the library's lazy initialization has completed.
    //
    BOOLEAN LazyInitComplete : 1;

    //
    // Indicates the app has configured non-default (per-processor) partitioning.
    //
    BOOLEAN CustomPartitions : 1;

#ifdef CxPlatVerifierEnabled
    //
    // The app or driver verifier is globally enabled.
    //
    BOOLEAN IsVerifying : 1;
#endif

    //
    // Tracks whether the library has started being used, either by a listener
    // or a client connection being started. Once this state is set, some
    // global settings are not allowed to change.
    //
    BOOLEAN InUse;

    //
    // Indicates if the stateless retry feature is currently enabled.
    //
    BOOLEAN SendRetryEnabled;

    //
    // Current binary version.
    //
    uint32_t Version[4];

    //
    // Binary Git Hash
    //
    const char* GitHash;

    //
    // Configurable (app & registry) settings.
    //
    QUIC_SETTINGS_INTERNAL Settings;

    //
    // Controls access to all non-datapath internal state of the library.
    //
    CXPLAT_LOCK Lock;

    //
    // Controls access to all datapath internal state of the library.
    //
    CXPLAT_DISPATCH_LOCK DatapathLock;

    //
    // Total outstanding references from calls to MsQuicLoadLibrary.
    //
    volatile short LoadRefCount;

    //
    // Total outstanding references from calls to MsQuicOpenVersion.
    //
    uint16_t OpenRefCount;

    //
    // Number of partitions currently being used.
    //
    _Field_range_(>, 0)
    uint16_t PartitionCount;

    //
    // Mask for the worker index in the connection's partition ID.
    //
    uint16_t PartitionMask;

#if DEBUG
    //
    // Number of connections current allocated.
    //
    long ConnectionCount;
#endif

    //
    // Estimated timer resolution for the platform.
    //
    uint8_t TimerResolutionMs;

    //
    // Length of various parts of locally generated connection IDs.
    //
    _Field_range_(0, QUIC_MAX_CID_SID_LENGTH)
    uint8_t CidServerIdLength;
    // uint8_t CidPartitionIdLength; // Currently hard coded (QUIC_CID_PID_LENGTH)
    _Field_range_(QUIC_MIN_INITIAL_CONNECTION_ID_LENGTH, QUIC_CID_MAX_LENGTH)
    uint8_t CidTotalLength;

    //
    // An identifier used for correlating connection logs and statistics.
    //
    uint64_t ConnectionCorrelationId;

    //
    // The maximum total memory usage for handshake connections before the retry
    // feature gets enabled.
    //
    uint64_t HandshakeMemoryLimit;

    //
    // The estimated current total memory usage for handshake connections.
    //
    uint64_t CurrentHandshakeMemoryUsage;

    //
    // Handle to global persistent storage (registry).
    //
    CXPLAT_STORAGE* Storage;

    //
    // Configuration for execution of the library (optionally set by the app).
    //
    QUIC_EXECUTION_CONFIG* ExecutionConfig;

    //
    // Datapath instance for the library.
    //
    CXPLAT_DATAPATH* Datapath;

    //
    // List of all registrations in the current process (or kernel).
    //
    CXPLAT_LIST_ENTRY Registrations;

    //
    // List of all UDP bindings in the current process (or kernel).
    //
    CXPLAT_LIST_ENTRY Bindings;

    //
    // Contains all (server) connections currently not in an app's registration.
    //
    QUIC_REGISTRATION* StatelessRegistration;

    //
    // Per-partition storage. Count of `PartitionCount`.
    //
    _Field_size_(PartitionCount)
    QUIC_PARTITION* Partitions;

    //
    // The Toeplitz hash used for hashing received long header packets.
    //
    CXPLAT_TOEPLITZ_HASH ToeplitzHash;

#if QUIC_TEST_DATAPATH_HOOKS_ENABLED
    //
    // An optional callback to allow test code to modify the data path.
    //
    QUIC_TEST_DATAPATH_HOOKS* TestDatapathHooks;
#endif

    //
    // Default client compatibility list. Use for connections that don't
    // specify a custom list. Generated for QUIC_VERSION_LATEST
    //
    const uint32_t* DefaultCompatibilityList;
    uint32_t DefaultCompatibilityListLength;

    //
    // Last sample of the performance counters
    //
    uint64_t PerfCounterSamplesTime;
    int64_t PerfCounterSamples[QUIC_PERF_COUNTER_MAX];

    //
    // The worker pool
    //
    CXPLAT_WORKER_POOL WorkerPool;

} QUIC_LIBRARY;

extern QUIC_LIBRARY MsQuicLib;

#if DEBUG // Enable all verifier checks in debug builds
#define QUIC_LIB_VERIFY(Expr) CXPLAT_FRE_ASSERT(Expr)
#elif defined(CxPlatVerifierEnabled)
#define QUIC_LIB_VERIFY(Expr) \
    if (MsQuicLib.IsVerifying) { CXPLAT_FRE_ASSERT(Expr); }
#else
#define QUIC_LIB_VERIFY(Expr)
#endif

_IRQL_requires_max_(DISPATCH_LEVEL)
inline
<<<<<<< HEAD
QUIC_PARTITION*
QuicLibraryGetCurrentPartition(
    void
    )
{
    CXPLAT_DBG_ASSERT(MsQuicLib.Partitions != NULL);
    const uint16_t CurrentProc = (uint16_t)CxPlatProcCurrentNumber();

    if (MsQuicLib.CustomPartitions) {
=======
uint16_t
QuicLibraryGetPartitionFromProcessorIndex(
    uint32_t ProcessorIndex
    )
{
    CXPLAT_DBG_ASSERT(MsQuicLib.PerProc != NULL);
    if (MsQuicLib.ExecutionConfig && MsQuicLib.ExecutionConfig->ProcessorCount) {
        CXPLAT_DBG_ASSERT(MsQuicLib.ExecutionConfig->ProcessorList);
>>>>>>> cc330612
        //
        // Try to find a partition close to the current processor. Walk the list
        // of partitions to find the first one that is greater than or equal to
        // the current processor.
        //
<<<<<<< HEAD
        for (uint32_t i = 0; i < MsQuicLib.PartitionCount; ++i) {
            if (CurrentProc <= MsQuicLib.Partitions[i].Processor) {
                return &MsQuicLib.Partitions[i];
            }
        }
=======
        for (uint32_t i = 0; i < MsQuicLib.ExecutionConfig->ProcessorCount; ++i) {
            if (ProcessorIndex <= MsQuicLib.ExecutionConfig->ProcessorList[i]) {
                return (uint16_t)i;
            }
        }
        return (uint16_t)MsQuicLib.ExecutionConfig->ProcessorCount - 1;
    }
    return (uint16_t)(ProcessorIndex % MsQuicLib.PartitionCount);
}

_IRQL_requires_max_(DISPATCH_LEVEL)
inline
uint16_t
QuicLibraryGetCurrentPartition(
    void
    )
{
    const uint32_t CurrentProc = CxPlatProcCurrentNumber();
    return QuicLibraryGetPartitionFromProcessorIndex(CurrentProc);
}
>>>>>>> cc330612

        //
        // None found, return the last one.
        //
        return &MsQuicLib.Partitions[MsQuicLib.PartitionCount - 1];
    }

    //
    // Not doing any custom partitioning, just use the current processor modulo
    // the partition count.
    //
    return &MsQuicLib.Partitions[CurrentProc % MsQuicLib.PartitionCount];
}

_IRQL_requires_max_(DISPATCH_LEVEL)
inline
uint16_t
QuicPartitionIdCreate(
    uint16_t BaseIndex
    )
{
    CXPLAT_DBG_ASSERT(BaseIndex < MsQuicLib.PartitionCount);
    //
    // Generate a partition ID which is a combination of random high bits and
    // the actual partitioning index encoded in the low bits.
    //
    // N.B. The following logic can leak the number of partitions if not a power
    // of two. This is because we use a bit mask to split the two parts of the
    // ID.
    //
    uint16_t PartitionId;
    CxPlatRandom(sizeof(PartitionId), &PartitionId);
    return (PartitionId & ~MsQuicLib.PartitionMask) | BaseIndex;
}

_IRQL_requires_max_(DISPATCH_LEVEL)
inline
uint16_t
QuicPartitionIdGetIndex(
    uint16_t PartitionId
    )
{
    return (PartitionId & MsQuicLib.PartitionMask) % MsQuicLib.PartitionCount;
}

#define QUIC_PERF_SAMPLE_INTERVAL_S    1 // 1 second

_IRQL_requires_max_(DISPATCH_LEVEL)
void
QuicPerfCounterSnapShot(
    _In_ uint64_t TimeDiffUs
    );

_IRQL_requires_max_(DISPATCH_LEVEL)
inline
void
QuicPerfCounterTrySnapShot(
    _In_ uint64_t TimeNow
    )
{
    uint64_t TimeLast = MsQuicLib.PerfCounterSamplesTime;
    uint64_t TimeDiff = CxPlatTimeDiff64(TimeLast, TimeNow);
    if (TimeDiff < S_TO_US(QUIC_PERF_SAMPLE_INTERVAL_S)) {
        return; // Not time to resample yet.
    }

    if ((int64_t)TimeLast !=
        InterlockedCompareExchange64(
            (int64_t*)&MsQuicLib.PerfCounterSamplesTime,
            (int64_t)TimeNow,
            (int64_t)TimeLast)) {
        return; // Someone else already is updating.
    }

    QuicPerfCounterSnapShot(TimeDiff);
}

//
// Creates a random, new source connection ID, that will be used on the receive
// path.
//
inline
_Success_(return != NULL)
QUIC_CID_HASH_ENTRY*
QuicCidNewRandomSource(
    _In_opt_ QUIC_CONNECTION* Connection,
    _In_reads_opt_(MsQuicLib.CidServerIdLength)
        const void* ServerID,
    _In_ uint16_t PartitionID,
    _In_ uint8_t PrefixLength,
    _In_reads_(PrefixLength)
        const void* Prefix
    )
{
    CXPLAT_DBG_ASSERT(MsQuicLib.CidTotalLength <= QUIC_MAX_CONNECTION_ID_LENGTH_V1);
    CXPLAT_DBG_ASSERT(MsQuicLib.CidTotalLength == MsQuicLib.CidServerIdLength + QUIC_CID_PID_LENGTH + QUIC_CID_PAYLOAD_LENGTH);
    CXPLAT_DBG_ASSERT(QUIC_CID_PAYLOAD_LENGTH > PrefixLength);

    QUIC_CID_HASH_ENTRY* Entry =
        (QUIC_CID_HASH_ENTRY*)
        CXPLAT_ALLOC_NONPAGED(
            sizeof(QUIC_CID_HASH_ENTRY) +
            MsQuicLib.CidTotalLength,
            QUIC_POOL_CIDHASH);

    if (Entry != NULL) {
        Entry->Connection = Connection;
        CxPlatZeroMemory(&Entry->CID, sizeof(Entry->CID));
        Entry->CID.Length = MsQuicLib.CidTotalLength;

        uint8_t* Data = Entry->CID.Data;
        if (ServerID != NULL) {
            CxPlatCopyMemory(Data, ServerID, MsQuicLib.CidServerIdLength);
        } else {
            CxPlatRandom(MsQuicLib.CidServerIdLength, Data);
        }
        Data += MsQuicLib.CidServerIdLength;

        CXPLAT_STATIC_ASSERT(QUIC_CID_PID_LENGTH == sizeof(PartitionID), "Assumes a 2 byte PID");
        CxPlatCopyMemory(Data, &PartitionID, sizeof(PartitionID));
        Data += sizeof(PartitionID);

        if (PrefixLength) {
            CxPlatCopyMemory(Data, Prefix, PrefixLength);
            Data += PrefixLength;
        }

        CxPlatRandom(QUIC_CID_PAYLOAD_LENGTH - PrefixLength, Data);
    }

    return Entry;
}

//
// Ensures any lazy initialization for the library is complete.
//
_IRQL_requires_max_(PASSIVE_LEVEL)
QUIC_STATUS
QuicLibraryLazyInitialize(
    BOOLEAN AcquireLock
    );

_IRQL_requires_max_(PASSIVE_LEVEL)
QUIC_STATUS
QuicLibrarySetGlobalParam(
    _In_ uint32_t Param,
    _In_ uint32_t BufferLength,
    _In_reads_bytes_(BufferLength)
        const void* Buffer
    );

_IRQL_requires_max_(PASSIVE_LEVEL)
QUIC_STATUS
QuicLibraryGetGlobalParam(
    _In_ uint32_t Param,
    _Inout_ uint32_t* BufferLength,
    _Out_writes_bytes_opt_(*BufferLength)
        void* Buffer
    );

_IRQL_requires_max_(PASSIVE_LEVEL)
QUIC_STATUS
QuicLibrarySetParam(
    _In_ HQUIC Handle,
    _In_ uint32_t Param,
    _In_ uint32_t BufferLength,
    _In_reads_bytes_(BufferLength)
        const void* Buffer
    );

_IRQL_requires_max_(PASSIVE_LEVEL)
QUIC_STATUS
QuicLibraryGetParam(
    _In_ HQUIC Handle,
    _In_ uint32_t Param,
    _Inout_ uint32_t* BufferLength,
    _Out_writes_bytes_opt_(*BufferLength)
        void* Buffer
    );

//
// Get the binding for the addresses.
//
_IRQL_requires_max_(PASSIVE_LEVEL)
QUIC_STATUS
QuicLibraryGetBinding(
    _In_ const CXPLAT_UDP_CONFIG* UdpConfig,
    _Out_ QUIC_BINDING** NewBinding
    );

//
// Tries to acquire a ref on the binding. Fails if already starting the clean up
// process.
//
_IRQL_requires_max_(DISPATCH_LEVEL)
BOOLEAN
QuicLibraryTryAddRefBinding(
    _In_ QUIC_BINDING* Binding
    );

//
// Releases a reference on the binding and uninitializes it if it's the last
// one. DO NOT call this on a datapath upcall thread, as it will deadlock or
// possibly even crash!
//
_IRQL_requires_max_(PASSIVE_LEVEL)
void
QuicLibraryReleaseBinding(
    _In_ QUIC_BINDING* Binding
    );

//
// Called when a listener is created. Makes sure the library is ready to handle
// incoming client handshakes.
//
_IRQL_requires_max_(PASSIVE_LEVEL)
BOOLEAN
QuicLibraryOnListenerRegistered(
    _In_ QUIC_LISTENER* Listener
    );

//
// Returns the next available worker. Note, the worker may be overloaded.
//
_IRQL_requires_max_(DISPATCH_LEVEL)
QUIC_WORKER*
QuicLibraryGetWorker(
    _In_ const QUIC_RX_PACKET* Packet
    );

//
// Called when a new (server) connection is added in the handshake state.
//
_IRQL_requires_max_(DISPATCH_LEVEL)
void
QuicLibraryOnHandshakeConnectionAdded(
    void
    );

//
// Called when a connection leaves the handshake state.
//
_IRQL_requires_max_(DISPATCH_LEVEL)
void
QuicLibraryOnHandshakeConnectionRemoved(
    void
    );

//
// Generates a stateless reset token for the given connection ID.
//
_IRQL_requires_max_(PASSIVE_LEVEL)
QUIC_STATUS
QuicLibraryGenerateStatelessResetToken(
    _In_ QUIC_PARTITION* Partition,
    _In_reads_(MsQuicLib.CidTotalLength)
        const uint8_t* const CID,
    _Out_writes_all_(QUIC_STATELESS_RESET_TOKEN_LENGTH)
        uint8_t* ResetToken
    );

#if defined(__cplusplus)
}
#endif<|MERGE_RESOLUTION|>--- conflicted
+++ resolved
@@ -241,73 +241,48 @@
 #define QUIC_LIB_VERIFY(Expr)
 #endif
 
-_IRQL_requires_max_(DISPATCH_LEVEL)
 inline
-<<<<<<< HEAD
+QUIC_PARTITION*
+QuicLibraryGetPartitionFromProcessorIndex(
+    uint32_t ProcessorIndex
+    )
+{
+    CXPLAT_DBG_ASSERT(MsQuicLib.Partitions != NULL);
+
+    if (MsQuicLib.CustomPartitions) {
+        //
+        // Try to find a partition close to the current processor. Walk the list
+        // of partitions to find the first one that is greater than or equal to
+        // the current processor.
+        //
+        for (uint32_t i = 0; i < MsQuicLib.PartitionCount; ++i) {
+            if (ProcessorIndex <= MsQuicLib.Partitions[i].Processor) {
+                return &MsQuicLib.Partitions[i];
+            }
+        }
+
+        //
+        // None found, return the last one.
+        //
+        return &MsQuicLib.Partitions[MsQuicLib.PartitionCount - 1];
+    }
+
+    //
+    // Not doing any custom partitioning, just use the current processor modulo
+    // the partition count.
+    //
+    return &MsQuicLib.Partitions[ProcessorIndex % MsQuicLib.PartitionCount];
+}
+
+_IRQL_requires_max_(DISPATCH_LEVEL)
+inline
 QUIC_PARTITION*
 QuicLibraryGetCurrentPartition(
     void
     )
 {
-    CXPLAT_DBG_ASSERT(MsQuicLib.Partitions != NULL);
     const uint16_t CurrentProc = (uint16_t)CxPlatProcCurrentNumber();
-
-    if (MsQuicLib.CustomPartitions) {
-=======
-uint16_t
-QuicLibraryGetPartitionFromProcessorIndex(
-    uint32_t ProcessorIndex
-    )
-{
-    CXPLAT_DBG_ASSERT(MsQuicLib.PerProc != NULL);
-    if (MsQuicLib.ExecutionConfig && MsQuicLib.ExecutionConfig->ProcessorCount) {
-        CXPLAT_DBG_ASSERT(MsQuicLib.ExecutionConfig->ProcessorList);
->>>>>>> cc330612
-        //
-        // Try to find a partition close to the current processor. Walk the list
-        // of partitions to find the first one that is greater than or equal to
-        // the current processor.
-        //
-<<<<<<< HEAD
-        for (uint32_t i = 0; i < MsQuicLib.PartitionCount; ++i) {
-            if (CurrentProc <= MsQuicLib.Partitions[i].Processor) {
-                return &MsQuicLib.Partitions[i];
-            }
-        }
-=======
-        for (uint32_t i = 0; i < MsQuicLib.ExecutionConfig->ProcessorCount; ++i) {
-            if (ProcessorIndex <= MsQuicLib.ExecutionConfig->ProcessorList[i]) {
-                return (uint16_t)i;
-            }
-        }
-        return (uint16_t)MsQuicLib.ExecutionConfig->ProcessorCount - 1;
-    }
-    return (uint16_t)(ProcessorIndex % MsQuicLib.PartitionCount);
-}
-
-_IRQL_requires_max_(DISPATCH_LEVEL)
-inline
-uint16_t
-QuicLibraryGetCurrentPartition(
-    void
-    )
-{
-    const uint32_t CurrentProc = CxPlatProcCurrentNumber();
     return QuicLibraryGetPartitionFromProcessorIndex(CurrentProc);
-}
->>>>>>> cc330612
-
-        //
-        // None found, return the last one.
-        //
-        return &MsQuicLib.Partitions[MsQuicLib.PartitionCount - 1];
-    }
-
-    //
-    // Not doing any custom partitioning, just use the current processor modulo
-    // the partition count.
-    //
-    return &MsQuicLib.Partitions[CurrentProc % MsQuicLib.PartitionCount];
 }
 
 _IRQL_requires_max_(DISPATCH_LEVEL)
