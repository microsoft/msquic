/*++

    Copyright (c) Microsoft Corporation.
    Licensed under the MIT License.

Abstract:

    Storage for all configurable values.

--*/

#include "precomp.h"
#ifdef QUIC_CLOG
#include "settings.c.clog.h"
#endif

_IRQL_requires_max_(PASSIVE_LEVEL)
QUIC_VERSION_SETTINGS*
QuicSettingsCopyVersionSettings(
    _In_ const QUIC_VERSION_SETTINGS* const Source,
    _In_ BOOLEAN CopyExternalToInternal
    );

_IRQL_requires_max_(PASSIVE_LEVEL)
void
QuicSettingsSetDefault(
    _Inout_ QUIC_SETTINGS_INTERNAL* Settings
    )
{
    if (!Settings->IsSet.SendBufferingEnabled) {
        Settings->SendBufferingEnabled = QUIC_DEFAULT_SEND_BUFFERING_ENABLE;
    }
    if (!Settings->IsSet.PacingEnabled) {
        Settings->PacingEnabled = QUIC_DEFAULT_SEND_PACING;
    }
    if (!Settings->IsSet.MigrationEnabled) {
        Settings->MigrationEnabled = QUIC_DEFAULT_MIGRATION_ENABLED;
    }
    if (!Settings->IsSet.DatagramReceiveEnabled) {
        Settings->DatagramReceiveEnabled = QUIC_DEFAULT_DATAGRAM_RECEIVE_ENABLED;
    }
    if (!Settings->IsSet.MaxOperationsPerDrain) {
        Settings->MaxOperationsPerDrain = QUIC_MAX_OPERATIONS_PER_DRAIN;
    }
    if (!Settings->IsSet.RetryMemoryLimit) {
        Settings->RetryMemoryLimit = QUIC_DEFAULT_RETRY_MEMORY_FRACTION;
    }
    if (!Settings->IsSet.LoadBalancingMode) {
        Settings->LoadBalancingMode = QUIC_DEFAULT_LOAD_BALANCING_MODE;
    }
    if (!Settings->IsSet.MaxWorkerQueueDelayUs) {
        Settings->MaxWorkerQueueDelayUs = MS_TO_US(QUIC_MAX_WORKER_QUEUE_DELAY);
    }
    if (!Settings->IsSet.MaxStatelessOperations) {
        Settings->MaxStatelessOperations = QUIC_MAX_STATELESS_OPERATIONS;
    }
    if (!Settings->IsSet.InitialWindowPackets) {
        Settings->InitialWindowPackets = QUIC_INITIAL_WINDOW_PACKETS;
    }
    if (!Settings->IsSet.SendIdleTimeoutMs) {
        Settings->SendIdleTimeoutMs = QUIC_DEFAULT_SEND_IDLE_TIMEOUT_MS;
    }
    if (!Settings->IsSet.InitialRttMs) {
        Settings->InitialRttMs = QUIC_INITIAL_RTT;
    }
    if (!Settings->IsSet.MaxAckDelayMs) {
        Settings->MaxAckDelayMs = QUIC_TP_MAX_ACK_DELAY_DEFAULT;
    }
    if (!Settings->IsSet.DisconnectTimeoutMs) {
        Settings->DisconnectTimeoutMs = QUIC_DEFAULT_DISCONNECT_TIMEOUT;
    }
    if (!Settings->IsSet.KeepAliveIntervalMs) {
        Settings->KeepAliveIntervalMs = QUIC_DEFAULT_KEEP_ALIVE_INTERVAL;
    }
    if (!Settings->IsSet.IdleTimeoutMs) {
        Settings->IdleTimeoutMs = QUIC_DEFAULT_IDLE_TIMEOUT;
    }
    if (!Settings->IsSet.HandshakeIdleTimeoutMs) {
        Settings->HandshakeIdleTimeoutMs = QUIC_DEFAULT_HANDSHAKE_IDLE_TIMEOUT;
    }
    if (!Settings->IsSet.PeerBidiStreamCount) {
        Settings->PeerBidiStreamCount = 0;
    }
    if (!Settings->IsSet.PeerUnidiStreamCount) {
        Settings->PeerUnidiStreamCount = 0;
    }
    if (!Settings->IsSet.TlsClientMaxSendBuffer) {
        Settings->TlsClientMaxSendBuffer = QUIC_MAX_TLS_CLIENT_SEND_BUFFER;
    }
    if (!Settings->IsSet.TlsClientMaxSendBuffer) {
        Settings->TlsClientMaxSendBuffer = QUIC_MAX_TLS_SERVER_SEND_BUFFER;
    }
    if (!Settings->IsSet.StreamRecvWindowDefault) {
        Settings->StreamRecvWindowDefault = QUIC_DEFAULT_STREAM_FC_WINDOW_SIZE;
    }
    if (!Settings->IsSet.StreamRecvBufferDefault) {
        Settings->StreamRecvBufferDefault = QUIC_DEFAULT_STREAM_RECV_BUFFER_SIZE;
    }
    if (!Settings->IsSet.ConnFlowControlWindow) {
        Settings->ConnFlowControlWindow = QUIC_DEFAULT_CONN_FLOW_CONTROL_WINDOW;
    }
    if (!Settings->IsSet.MaxBytesPerKey) {
        Settings->MaxBytesPerKey = QUIC_DEFAULT_MAX_BYTES_PER_KEY;
    }
    if (!Settings->IsSet.ServerResumptionLevel) {
        Settings->ServerResumptionLevel = (uint8_t)QUIC_DEFAULT_SERVER_RESUMPTION_LEVEL;
    }
    if (!Settings->IsSet.VersionNegotiationExtEnabled) {
        Settings->VersionNegotiationExtEnabled = QUIC_DEFAULT_VERSION_NEGOTIATION_EXT_ENABLED;
    }
    if (!Settings->IsSet.MinimumMtu) {
        Settings->MinimumMtu = QUIC_DPLPMTUD_DEFAULT_MIN_MTU;
    }
    if (!Settings->IsSet.MaximumMtu) {
        Settings->MaximumMtu = QUIC_DPLPMTUD_DEFAULT_MAX_MTU;
    }
    if (!Settings->IsSet.MtuDiscoveryMissingProbeCount) {
        Settings->MtuDiscoveryMissingProbeCount = QUIC_DPLPMTUD_MAX_PROBES;
    }
    if (!Settings->IsSet.MtuDiscoverySearchCompleteTimeoutUs) {
        Settings->MtuDiscoverySearchCompleteTimeoutUs = QUIC_DPLPMTUD_RAISE_TIMER_TIMEOUT;
    }
    if (!Settings->IsSet.MaxBindingStatelessOperations) {
        Settings->MaxBindingStatelessOperations = QUIC_MAX_BINDING_STATELESS_OPERATIONS;
    }
    if (!Settings->IsSet.StatelessOperationExpirationMs) {
        Settings->StatelessOperationExpirationMs = QUIC_STATELESS_OPERATION_EXPIRATION_MS;
    }
    if (!Settings->IsSet.CongestionControlAlgorithm) {
        Settings->CongestionControlAlgorithm = QUIC_CONGESTION_CONTROL_ALGORITHM_DEFAULT;
    }
    if (!Settings->IsSet.DestCidUpdateIdleTimeoutMs) {
        Settings->DestCidUpdateIdleTimeoutMs = QUIC_DEFAULT_DEST_CID_UPDATE_IDLE_TIMEOUT_MS;
    }
    if (!Settings->IsSet.GreaseQuicBitEnabled) {
        Settings->GreaseQuicBitEnabled = QUIC_DEFAULT_GREASE_QUIC_BIT_ENABLED;
    }
    if (!Settings->IsSet.EcnEnabled) {
        Settings->EcnEnabled = QUIC_DEFAULT_ECN_ENABLED;
    }
}

_IRQL_requires_max_(PASSIVE_LEVEL)
void
QuicSettingsCopy(
    _Inout_ QUIC_SETTINGS_INTERNAL* Destination,
    _In_ const QUIC_SETTINGS_INTERNAL* Source
    )
{
    if (!Destination->IsSet.SendBufferingEnabled) {
        Destination->SendBufferingEnabled = Source->SendBufferingEnabled;
    }
    if (!Destination->IsSet.PacingEnabled) {
        Destination->PacingEnabled = Source->PacingEnabled;
    }
    if (!Destination->IsSet.MigrationEnabled) {
        Destination->MigrationEnabled = Source->MigrationEnabled;
    }
    if (!Destination->IsSet.DatagramReceiveEnabled) {
        Destination->DatagramReceiveEnabled = Source->DatagramReceiveEnabled;
    }
    if (!Destination->IsSet.MaxOperationsPerDrain) {
        Destination->MaxOperationsPerDrain = Source->MaxOperationsPerDrain;
    }
    if (!Destination->IsSet.RetryMemoryLimit) {
        Destination->RetryMemoryLimit = Source->RetryMemoryLimit;
    }
    if (!Destination->IsSet.LoadBalancingMode) {
        Destination->LoadBalancingMode = Source->LoadBalancingMode;
    }
    if (!Destination->IsSet.MaxWorkerQueueDelayUs) {
        Destination->MaxWorkerQueueDelayUs = Source->MaxWorkerQueueDelayUs;
    }
    if (!Destination->IsSet.MaxStatelessOperations) {
        Destination->MaxStatelessOperations = Source->MaxStatelessOperations;
    }
    if (!Destination->IsSet.InitialWindowPackets) {
        Destination->InitialWindowPackets = Source->InitialWindowPackets;
    }
    if (!Destination->IsSet.SendIdleTimeoutMs) {
        Destination->SendIdleTimeoutMs = Source->SendIdleTimeoutMs;
    }
    if (!Destination->IsSet.InitialRttMs) {
        Destination->InitialRttMs = Source->InitialRttMs;
    }
    if (!Destination->IsSet.MaxAckDelayMs) {
        Destination->MaxAckDelayMs = Source->MaxAckDelayMs;
    }
    if (!Destination->IsSet.DisconnectTimeoutMs) {
        Destination->DisconnectTimeoutMs = Source->DisconnectTimeoutMs;
    }
    if (!Destination->IsSet.KeepAliveIntervalMs) {
        Destination->KeepAliveIntervalMs = Source->KeepAliveIntervalMs;
    }
    if (!Destination->IsSet.IdleTimeoutMs) {
        Destination->IdleTimeoutMs = Source->IdleTimeoutMs;
    }
    if (!Destination->IsSet.HandshakeIdleTimeoutMs) {
        Destination->HandshakeIdleTimeoutMs = Source->HandshakeIdleTimeoutMs;
    }
    if (!Destination->IsSet.PeerBidiStreamCount) {
        Destination->PeerBidiStreamCount = Source->PeerBidiStreamCount;
    }
    if (!Destination->IsSet.PeerUnidiStreamCount) {
        Destination->PeerUnidiStreamCount = Source->PeerUnidiStreamCount;
    }
    if (!Destination->IsSet.TlsClientMaxSendBuffer) {
        Destination->TlsClientMaxSendBuffer = Source->TlsClientMaxSendBuffer;
    }
    if (!Destination->IsSet.TlsClientMaxSendBuffer) {
        Destination->TlsClientMaxSendBuffer = Source->TlsClientMaxSendBuffer;
    }
    if (!Destination->IsSet.StreamRecvWindowDefault) {
        Destination->StreamRecvWindowDefault = Source->StreamRecvWindowDefault;
    }
    if (!Destination->IsSet.StreamRecvBufferDefault) {
        Destination->StreamRecvBufferDefault = Source->StreamRecvBufferDefault;
    }
    if (!Destination->IsSet.ConnFlowControlWindow) {
        Destination->ConnFlowControlWindow = Source->ConnFlowControlWindow;
    }
    if (!Destination->IsSet.MaxBytesPerKey) {
        Destination->MaxBytesPerKey = Source->MaxBytesPerKey;
    }
    if (!Destination->IsSet.ServerResumptionLevel) {
        Destination->ServerResumptionLevel = Source->ServerResumptionLevel;
    }
    if (!Destination->IsSet.VersionNegotiationExtEnabled) {
        Destination->VersionNegotiationExtEnabled = Source->VersionNegotiationExtEnabled;
    }
    if (!Destination->IsSet.VersionSettings) {
        if (Destination->VersionSettings) {
            CXPLAT_FREE(Destination->VersionSettings, QUIC_POOL_VERSION_SETTINGS);
            Destination->VersionSettings = NULL;
        }
        if (Source->VersionSettings != NULL) {
            Destination->VersionSettings =
                QuicSettingsCopyVersionSettings(Source->VersionSettings, FALSE);
        }
    }

    if (!Destination->IsSet.MinimumMtu && !Destination->IsSet.MaximumMtu) {
        Destination->MinimumMtu = Source->MinimumMtu;
        Destination->MaximumMtu = Source->MaximumMtu;
    } else if (Destination->IsSet.MinimumMtu && !Destination->IsSet.MaximumMtu) {
        if (Source->MaximumMtu > Destination->MinimumMtu) {
            Destination->MaximumMtu = Source->MaximumMtu;
        }
    } else if (Destination->IsSet.MaximumMtu && !Destination->IsSet.MinimumMtu) {
        if (Source->MinimumMtu < Destination->MaximumMtu) {
            Destination->MinimumMtu = Source->MinimumMtu;
        }
    }

    if (!Destination->IsSet.MtuDiscoveryMissingProbeCount) {
        Destination->MtuDiscoveryMissingProbeCount = Source->MtuDiscoveryMissingProbeCount;
    }
    if (!Destination->IsSet.MtuDiscoverySearchCompleteTimeoutUs) {
        Destination->MtuDiscoverySearchCompleteTimeoutUs = Source->MtuDiscoverySearchCompleteTimeoutUs;
    }
    if (!Destination->IsSet.MaxBindingStatelessOperations) {
        Destination->MaxBindingStatelessOperations = Source->MaxBindingStatelessOperations;
    }
    if (!Destination->IsSet.StatelessOperationExpirationMs) {
        Destination->StatelessOperationExpirationMs = Source->StatelessOperationExpirationMs;
    }
    if (!Destination->IsSet.CongestionControlAlgorithm) {
        Destination->CongestionControlAlgorithm = Source->CongestionControlAlgorithm;
    }
    if (!Destination->IsSet.DestCidUpdateIdleTimeoutMs) {
        Destination->DestCidUpdateIdleTimeoutMs = Source->DestCidUpdateIdleTimeoutMs;
    }
    if (!Destination->IsSet.GreaseQuicBitEnabled) {
        Destination->GreaseQuicBitEnabled = Source->GreaseQuicBitEnabled;
    }
    if (!Destination->IsSet.EcnEnabled) {
        Destination->EcnEnabled = Source->EcnEnabled;
    }
}

_IRQL_requires_max_(PASSIVE_LEVEL)
QUIC_VERSION_SETTINGS*
QuicSettingsCopyVersionSettings(
    _In_ const QUIC_VERSION_SETTINGS* const Source,
    _In_ BOOLEAN CopyExternalToInternal
    )
{
    QUIC_VERSION_SETTINGS* Destination = NULL;
    size_t AllocSize =
        sizeof(*Destination) +
        (Source->AcceptableVersionsLength * sizeof(uint32_t)) +
        (Source->OfferedVersionsLength * sizeof(uint32_t)) +
        (Source->FullyDeployedVersionsLength * sizeof(uint32_t));
    Destination =
        CXPLAT_ALLOC_NONPAGED(
            AllocSize,
            QUIC_POOL_VERSION_SETTINGS);
    if (Destination == NULL) {
        QuicTraceEvent(
            AllocFailure,
            "Allocation of '%s' failed. (%llu bytes)",
            "VersionSettings",
            AllocSize);
        return Destination;
    }
    Destination->AcceptableVersions = (uint32_t*)(Destination + 1);
    Destination->AcceptableVersionsLength = Source->AcceptableVersionsLength;
    CxPlatCopyMemory(
        (uint32_t*)Destination->AcceptableVersions,
        Source->AcceptableVersions,
        Destination->AcceptableVersionsLength * sizeof(uint32_t));

    Destination->OfferedVersions =
        Destination->AcceptableVersions + Destination->AcceptableVersionsLength;
    Destination->OfferedVersionsLength = Source->OfferedVersionsLength;
    CxPlatCopyMemory(
        (uint32_t*)Destination->OfferedVersions,
        Source->OfferedVersions,
        Destination->OfferedVersionsLength * sizeof(uint32_t));

    Destination->FullyDeployedVersions =
        Destination->OfferedVersions + Destination->OfferedVersionsLength;
    Destination->FullyDeployedVersionsLength = Source->FullyDeployedVersionsLength;
    CxPlatCopyMemory(
        (uint32_t*)Destination->FullyDeployedVersions,
        Source->FullyDeployedVersions,
        Destination->FullyDeployedVersionsLength * sizeof(uint32_t));

    if (CopyExternalToInternal) {
        //
        // This assumes the external is always in little-endian format
        //
        for (uint32_t i = 0; i < Destination->AcceptableVersionsLength; ++i) {
            ((uint32_t*)Destination->AcceptableVersions)[i] = CxPlatByteSwapUint32(Destination->AcceptableVersions[i]);
        }
        for (uint32_t i = 0; i < Destination->OfferedVersionsLength; ++i) {
            ((uint32_t*)Destination->OfferedVersions)[i] = CxPlatByteSwapUint32(Destination->OfferedVersions[i]);
        }
        for (uint32_t i = 0; i < Destination->FullyDeployedVersionsLength; ++i) {
            ((uint32_t*)Destination->FullyDeployedVersions)[i] = CxPlatByteSwapUint32(Destination->FullyDeployedVersions[i]);
        }
    }

    return Destination;
}

_IRQL_requires_max_(PASSIVE_LEVEL)
BOOLEAN
QuicSettingApply(
    _Inout_ QUIC_SETTINGS_INTERNAL* Destination,
    _In_ BOOLEAN OverWrite,
    _In_ BOOLEAN AllowMtuAndEcnChanges,
    _In_reads_bytes_(sizeof(QUIC_SETTINGS_INTERNAL))
        const QUIC_SETTINGS_INTERNAL* Source
    )
{
    if (Source->IsSet.SendBufferingEnabled && (!Destination->IsSet.SendBufferingEnabled || OverWrite)) {
        Destination->SendBufferingEnabled = Source->SendBufferingEnabled;
        Destination->IsSet.SendBufferingEnabled = TRUE;
    }
    if (Source->IsSet.PacingEnabled && (!Destination->IsSet.PacingEnabled || OverWrite)) {
        Destination->PacingEnabled = Source->PacingEnabled;
        Destination->IsSet.PacingEnabled = TRUE;
    }
    if (Source->IsSet.MigrationEnabled && (!Destination->IsSet.MigrationEnabled || OverWrite)) {
        Destination->MigrationEnabled = Source->MigrationEnabled;
        Destination->IsSet.MigrationEnabled = TRUE;
    }
    if (Source->IsSet.DatagramReceiveEnabled && (!Destination->IsSet.DatagramReceiveEnabled || OverWrite)) {
        Destination->DatagramReceiveEnabled = Source->DatagramReceiveEnabled;
        Destination->IsSet.DatagramReceiveEnabled = TRUE;
    }
    if (Source->IsSet.MaxOperationsPerDrain && (!Destination->IsSet.MaxOperationsPerDrain || OverWrite)) {
        Destination->MaxOperationsPerDrain = Source->MaxOperationsPerDrain;
        Destination->IsSet.MaxOperationsPerDrain = TRUE;
    }
    if (Source->IsSet.RetryMemoryLimit && (!Destination->IsSet.RetryMemoryLimit || OverWrite)) {
        Destination->RetryMemoryLimit = Source->RetryMemoryLimit;
        Destination->IsSet.RetryMemoryLimit = TRUE;
    }
    if (Source->IsSet.LoadBalancingMode && (!Destination->IsSet.LoadBalancingMode || OverWrite)) {
        if (Source->LoadBalancingMode > QUIC_LOAD_BALANCING_SERVER_ID_IP) {
            return FALSE;
        }
        Destination->LoadBalancingMode = Source->LoadBalancingMode;
        Destination->IsSet.LoadBalancingMode = TRUE;
    }
    if (Source->IsSet.MaxWorkerQueueDelayUs && (!Destination->IsSet.MaxWorkerQueueDelayUs || OverWrite)) {
        Destination->MaxWorkerQueueDelayUs = Source->MaxWorkerQueueDelayUs;
        Destination->IsSet.MaxWorkerQueueDelayUs = TRUE;
    }
    if (Source->IsSet.MaxStatelessOperations && (!Destination->IsSet.MaxStatelessOperations || OverWrite)) {
        Destination->MaxStatelessOperations = Source->MaxStatelessOperations;
        Destination->IsSet.MaxStatelessOperations = TRUE;
    }
    if (Source->IsSet.InitialWindowPackets && (!Destination->IsSet.InitialWindowPackets || OverWrite)) {
        Destination->InitialWindowPackets = Source->InitialWindowPackets;
        Destination->IsSet.InitialWindowPackets = TRUE;
    }
    if (Source->IsSet.SendIdleTimeoutMs && (!Destination->IsSet.SendIdleTimeoutMs || OverWrite)) {
        Destination->SendIdleTimeoutMs = Source->SendIdleTimeoutMs;
        Destination->IsSet.SendIdleTimeoutMs = TRUE;
    }
    if (Source->IsSet.InitialRttMs && (!Destination->IsSet.InitialRttMs || OverWrite)) {
        Destination->InitialRttMs = Source->InitialRttMs;
        Destination->IsSet.InitialRttMs = TRUE;
    }
    if (Source->IsSet.MaxAckDelayMs && (!Destination->IsSet.MaxAckDelayMs || OverWrite)) {
        if (Source->MaxAckDelayMs > QUIC_TP_MAX_ACK_DELAY_MAX) {
            return FALSE;
        }
        Destination->MaxAckDelayMs = Source->MaxAckDelayMs;
        Destination->IsSet.MaxAckDelayMs = TRUE;
    }
    if (Source->IsSet.DisconnectTimeoutMs && (!Destination->IsSet.DisconnectTimeoutMs || OverWrite)) {
        if (Source->DisconnectTimeoutMs > QUIC_MAX_DISCONNECT_TIMEOUT) {
            return FALSE;
        }
        Destination->DisconnectTimeoutMs = Source->DisconnectTimeoutMs;
        Destination->IsSet.DisconnectTimeoutMs = TRUE;
    }
    if (Source->IsSet.KeepAliveIntervalMs && (!Destination->IsSet.KeepAliveIntervalMs || OverWrite)) {
        Destination->KeepAliveIntervalMs = Source->KeepAliveIntervalMs;
        Destination->IsSet.KeepAliveIntervalMs = TRUE;
    }
    if (Source->IsSet.IdleTimeoutMs && (!Destination->IsSet.IdleTimeoutMs || OverWrite)) {
        if (Source->IdleTimeoutMs > QUIC_VAR_INT_MAX) {
            return FALSE;
        }
        Destination->IdleTimeoutMs = Source->IdleTimeoutMs;
        Destination->IsSet.IdleTimeoutMs = TRUE;
    }
    if (Source->IsSet.HandshakeIdleTimeoutMs && (!Destination->IsSet.HandshakeIdleTimeoutMs || OverWrite)) {
        if (Source->HandshakeIdleTimeoutMs > QUIC_VAR_INT_MAX) {
            return FALSE;
        }
        Destination->HandshakeIdleTimeoutMs = Source->HandshakeIdleTimeoutMs;
        Destination->IsSet.HandshakeIdleTimeoutMs = TRUE;
    }
    if (Source->IsSet.PeerBidiStreamCount && (!Destination->IsSet.PeerBidiStreamCount || OverWrite)) {
        Destination->PeerBidiStreamCount = Source->PeerBidiStreamCount;
        Destination->IsSet.PeerBidiStreamCount = TRUE;
    }
    if (Source->IsSet.PeerUnidiStreamCount && (!Destination->IsSet.PeerUnidiStreamCount || OverWrite)) {
        Destination->PeerUnidiStreamCount = Source->PeerUnidiStreamCount;
        Destination->IsSet.PeerUnidiStreamCount = TRUE;
    }
    if (Source->IsSet.TlsClientMaxSendBuffer && (!Destination->IsSet.TlsClientMaxSendBuffer || OverWrite)) {
        Destination->TlsClientMaxSendBuffer = Source->TlsClientMaxSendBuffer;
        Destination->IsSet.TlsClientMaxSendBuffer = TRUE;
    }
    if (Source->IsSet.TlsClientMaxSendBuffer && (!Destination->IsSet.TlsClientMaxSendBuffer || OverWrite)) {
        Destination->TlsClientMaxSendBuffer = Source->TlsClientMaxSendBuffer;
        Destination->IsSet.TlsClientMaxSendBuffer = TRUE;
    }
    if (Source->IsSet.StreamRecvWindowDefault && (!Destination->IsSet.StreamRecvWindowDefault || OverWrite)) {
        Destination->StreamRecvWindowDefault = Source->StreamRecvWindowDefault;
        Destination->IsSet.StreamRecvWindowDefault = TRUE;
    }
    if (Source->IsSet.StreamRecvBufferDefault && (!Destination->IsSet.StreamRecvBufferDefault || OverWrite)) {
        if (Source->StreamRecvBufferDefault < QUIC_DEFAULT_STREAM_RECV_BUFFER_SIZE) {
            return FALSE;
        }
        Destination->StreamRecvBufferDefault = Source->StreamRecvBufferDefault;
        Destination->IsSet.StreamRecvBufferDefault = TRUE;
    }
    if (Source->IsSet.ConnFlowControlWindow && (!Destination->IsSet.ConnFlowControlWindow || OverWrite)) {
        Destination->ConnFlowControlWindow = Source->ConnFlowControlWindow;
        Destination->IsSet.ConnFlowControlWindow = TRUE;
    }
    if (Source->IsSet.MaxBytesPerKey && (!Destination->IsSet.MaxBytesPerKey || OverWrite)) {
        if (Source->MaxBytesPerKey > QUIC_DEFAULT_MAX_BYTES_PER_KEY) {
            return FALSE;
        }
        Destination->MaxBytesPerKey = Source->MaxBytesPerKey;
        Destination->IsSet.MaxBytesPerKey = TRUE;
    }
    if (Source->IsSet.ServerResumptionLevel && (!Destination->IsSet.ServerResumptionLevel || OverWrite)) {
        if (Source->ServerResumptionLevel > QUIC_SERVER_RESUME_AND_ZERORTT) {
            return FALSE;
        }
        Destination->ServerResumptionLevel = Source->ServerResumptionLevel;
        Destination->IsSet.ServerResumptionLevel = TRUE;
    }
    if (Source->IsSet.VersionNegotiationExtEnabled && (!Destination->IsSet.VersionNegotiationExtEnabled || OverWrite)) {
        Destination->VersionNegotiationExtEnabled = Source->VersionNegotiationExtEnabled;
        Destination->IsSet.VersionNegotiationExtEnabled = TRUE;
    }

    if (Source->IsSet.VersionSettings) {
        if ((Destination->IsSet.VersionSettings && OverWrite) ||
            (!Destination->IsSet.VersionSettings && Destination->VersionSettings != NULL)) {
            CXPLAT_FREE(Destination->VersionSettings, QUIC_POOL_VERSION_SETTINGS);
            Destination->VersionSettings = NULL;
            Destination->IsSet.VersionSettings = FALSE;
        }
        if (!Destination->IsSet.VersionSettings && Source->VersionSettings != NULL) {
            Destination->VersionSettings =
                QuicSettingsCopyVersionSettings(Source->VersionSettings, FALSE);
            if (Destination->VersionSettings == NULL) {
                return FALSE;
            }

            Destination->IsSet.VersionSettings = TRUE;
        }
    }

    if (AllowMtuAndEcnChanges) {
        uint16_t MinimumMtu =
            Destination->IsSet.MinimumMtu ? Destination->MinimumMtu : QUIC_DPLPMTUD_MIN_MTU;
        uint16_t MaximumMtu =
            Destination->IsSet.MaximumMtu ? Destination->MaximumMtu : CXPLAT_MAX_MTU;
        if (Source->IsSet.MinimumMtu && (!Destination->IsSet.MinimumMtu || OverWrite)) {
            MinimumMtu = Source->MinimumMtu;
            if (MinimumMtu < QUIC_DPLPMTUD_MIN_MTU) {
                MinimumMtu = QUIC_DPLPMTUD_MIN_MTU;
            } else if (MinimumMtu > CXPLAT_MAX_MTU) {
                MinimumMtu = CXPLAT_MAX_MTU;
            }
        }
        if (Source->IsSet.MaximumMtu && (!Destination->IsSet.MaximumMtu || OverWrite)) {
            MaximumMtu = Source->MaximumMtu;
            if (MaximumMtu < QUIC_DPLPMTUD_MIN_MTU) {
                MaximumMtu = QUIC_DPLPMTUD_MIN_MTU;
            } else if (MaximumMtu > CXPLAT_MAX_MTU) {
                MaximumMtu = CXPLAT_MAX_MTU;
            }
        }
        if (MinimumMtu > MaximumMtu) {
            return FALSE;
        }
        if (Source->IsSet.MinimumMtu) {
            Destination->IsSet.MinimumMtu = TRUE;
        }
        if (Source->IsSet.MaximumMtu) {
            Destination->IsSet.MaximumMtu = TRUE;
        }
        Destination->MinimumMtu = MinimumMtu;
        Destination->MaximumMtu = MaximumMtu;
    } else if (Source->IsSet.MinimumMtu || Source->IsSet.MaximumMtu) {
        return FALSE;
    }

    if (Source->IsSet.MtuDiscoverySearchCompleteTimeoutUs && (!Destination->IsSet.MtuDiscoverySearchCompleteTimeoutUs || OverWrite)) {
        Destination->MtuDiscoverySearchCompleteTimeoutUs = Source->MtuDiscoverySearchCompleteTimeoutUs;
        Destination->IsSet.MtuDiscoverySearchCompleteTimeoutUs = TRUE;
    }
    if (Source->IsSet.MtuDiscoveryMissingProbeCount && (!Destination->IsSet.MtuDiscoveryMissingProbeCount || OverWrite)) {
        Destination->MtuDiscoveryMissingProbeCount = Source->MtuDiscoveryMissingProbeCount;
        Destination->IsSet.MtuDiscoveryMissingProbeCount = TRUE;
    }

    if (Source->IsSet.MaxBindingStatelessOperations && (!Destination->IsSet.MaxBindingStatelessOperations || OverWrite)) {
        Destination->MaxBindingStatelessOperations = Source->MaxBindingStatelessOperations;
        Destination->IsSet.MaxBindingStatelessOperations = TRUE;
    }
    if (Source->IsSet.StatelessOperationExpirationMs && (!Destination->IsSet.StatelessOperationExpirationMs || OverWrite)) {
        Destination->StatelessOperationExpirationMs = Source->StatelessOperationExpirationMs;
        Destination->IsSet.StatelessOperationExpirationMs = TRUE;
    }

    if (Source->IsSet.CongestionControlAlgorithm && (!Destination->IsSet.CongestionControlAlgorithm || OverWrite)) {
        Destination->CongestionControlAlgorithm = Source->CongestionControlAlgorithm;
        Destination->IsSet.CongestionControlAlgorithm = TRUE;
    }

    if (Source->IsSet.DestCidUpdateIdleTimeoutMs && (!Destination->IsSet.DestCidUpdateIdleTimeoutMs || OverWrite)) {
        Destination->DestCidUpdateIdleTimeoutMs = Source->DestCidUpdateIdleTimeoutMs;
        Destination->IsSet.DestCidUpdateIdleTimeoutMs = TRUE;
    }

    if (Source->IsSet.GreaseQuicBitEnabled && (!Destination->IsSet.GreaseQuicBitEnabled || OverWrite)) {
        Destination->GreaseQuicBitEnabled = Source->GreaseQuicBitEnabled;
        Destination->IsSet.GreaseQuicBitEnabled = TRUE;
    }

    if (AllowMtuAndEcnChanges) {
        if (Source->IsSet.EcnEnabled && (!Destination->IsSet.EcnEnabled || OverWrite)) {
            Destination->EcnEnabled = Source->EcnEnabled;
            Destination->IsSet.EcnEnabled = TRUE;
        }
    } else if (Source->IsSet.EcnEnabled) {
        return FALSE;
    }

    return TRUE;
}

_IRQL_requires_max_(PASSIVE_LEVEL)
void
QuicSettingsCleanup(
    _In_ QUIC_SETTINGS_INTERNAL* Settings
    )
{
    if (Settings->VersionSettings) {
        CXPLAT_FREE(Settings->VersionSettings, QUIC_POOL_VERSION_SETTINGS);
        Settings->VersionSettings = NULL;
        Settings->IsSet.VersionSettings = FALSE;
    }
}


_IRQL_requires_max_(PASSIVE_LEVEL)
void
QuicSettingsLoad(
    _Inout_ QUIC_SETTINGS_INTERNAL* Settings,
    _In_ CXPLAT_STORAGE* Storage
    )
{
    uint32_t Value;
    union {
        uint32_t Half;
        uint64_t Full;
        uint8_t Array[sizeof(uint64_t)];
    } MultiValue = {0};
    uint32_t ValueLen;

    if (!Settings->IsSet.SendBufferingEnabled) {
        Value = QUIC_DEFAULT_SEND_BUFFERING_ENABLE;
        ValueLen = sizeof(Value);
        CxPlatStorageReadValue(
            Storage,
            QUIC_SETTING_SEND_BUFFERING_DEFAULT,
            (uint8_t*)&Value,
            &ValueLen);
        Settings->SendBufferingEnabled = !!Value;
    }

    if (!Settings->IsSet.PacingEnabled) {
        Value = QUIC_DEFAULT_SEND_PACING;
        ValueLen = sizeof(Value);
        CxPlatStorageReadValue(
            Storage,
            QUIC_SETTING_SEND_PACING_DEFAULT,
            (uint8_t*)&Value,
            &ValueLen);
        Settings->PacingEnabled = !!Value;
    }

    if (!Settings->IsSet.MigrationEnabled) {
        Value = QUIC_DEFAULT_MIGRATION_ENABLED;
        ValueLen = sizeof(Value);
        CxPlatStorageReadValue(
            Storage,
            QUIC_SETTING_MIGRATION_ENABLED,
            (uint8_t*)&Value,
            &ValueLen);
        Settings->MigrationEnabled = !!Value;
    }

    if (!Settings->IsSet.DatagramReceiveEnabled) {
        Value = QUIC_DEFAULT_DATAGRAM_RECEIVE_ENABLED;
        ValueLen = sizeof(Value);
        CxPlatStorageReadValue(
            Storage,
            QUIC_SETTING_DATAGRAM_RECEIVE_ENABLED,
            (uint8_t*)&Value,
            &ValueLen);
        Settings->DatagramReceiveEnabled = !!Value;
    }

    if (!Settings->IsSet.MaxOperationsPerDrain) {
        Value = QUIC_MAX_OPERATIONS_PER_DRAIN;
        ValueLen = sizeof(Value);
        CxPlatStorageReadValue(
            Storage,
            QUIC_SETTING_MAX_OPERATIONS_PER_DRAIN,
            (uint8_t*)&Value,
            &ValueLen);
        if (Value <= UINT8_MAX) {
            Settings->MaxOperationsPerDrain = (uint8_t)Value;
        }
    }

    if (!Settings->IsSet.RetryMemoryLimit) {
        Value = QUIC_DEFAULT_RETRY_MEMORY_FRACTION;
        ValueLen = sizeof(Value);
        CxPlatStorageReadValue(
            Storage,
            QUIC_SETTING_RETRY_MEMORY_FRACTION,
            (uint8_t*)&Value,
            &ValueLen);
        if (Value <= UINT16_MAX) {
            Settings->RetryMemoryLimit = (uint16_t)Value;
        }
    }

    if (!Settings->IsSet.LoadBalancingMode &&
        !MsQuicLib.InUse) {
        Value = QUIC_DEFAULT_LOAD_BALANCING_MODE;
        ValueLen = sizeof(Value);
        CxPlatStorageReadValue(
            Storage,
            QUIC_SETTING_LOAD_BALANCING_MODE,
            (uint8_t*)&Value,
            &ValueLen);
        if (Value <= QUIC_LOAD_BALANCING_SERVER_ID_IP) {
            Settings->LoadBalancingMode = (uint16_t)Value;
        }
    }

    if (!Settings->IsSet.MaxWorkerQueueDelayUs) {
        Value = QUIC_MAX_WORKER_QUEUE_DELAY;
        ValueLen = sizeof(Value);
        CxPlatStorageReadValue(
            Storage,
            QUIC_SETTING_MAX_WORKER_QUEUE_DELAY,
            (uint8_t*)&Value,                               // Read as ms
            &ValueLen);
        Settings->MaxWorkerQueueDelayUs = MS_TO_US(Value);  // Convert to us
    }

    if (!Settings->IsSet.MaxStatelessOperations) {
        ValueLen = sizeof(Settings->MaxStatelessOperations);
        CxPlatStorageReadValue(
            Storage,
            QUIC_SETTING_MAX_STATELESS_OPERATIONS,
            (uint8_t*)&Settings->MaxStatelessOperations,
            &ValueLen);
    }

    if (!Settings->IsSet.InitialWindowPackets) {
        ValueLen = sizeof(Settings->InitialWindowPackets);
        CxPlatStorageReadValue(
            Storage,
            QUIC_SETTING_INITIAL_WINDOW_PACKETS,
            (uint8_t*)&Settings->InitialWindowPackets,
            &ValueLen);
    }

    if (!Settings->IsSet.SendIdleTimeoutMs) {
        ValueLen = sizeof(Settings->SendIdleTimeoutMs);
        CxPlatStorageReadValue(
            Storage,
            QUIC_SETTING_SEND_IDLE_TIMEOUT_MS,
            (uint8_t*)&Settings->SendIdleTimeoutMs,
            &ValueLen);
    }

    if (!Settings->IsSet.InitialRttMs) {
        ValueLen = sizeof(Settings->InitialRttMs);
        CxPlatStorageReadValue(
            Storage,
            QUIC_SETTING_INITIAL_RTT,
            (uint8_t*)&Settings->InitialRttMs,
            &ValueLen);
    }

    if (!Settings->IsSet.MaxAckDelayMs) {
        ValueLen = sizeof(Settings->MaxAckDelayMs);
        CxPlatStorageReadValue(
            Storage,
            QUIC_SETTING_MAX_ACK_DELAY,
            (uint8_t*)&Settings->MaxAckDelayMs,
            &ValueLen);
        if (Settings->MaxAckDelayMs > QUIC_TP_MAX_ACK_DELAY_MAX) {
            Settings->MaxAckDelayMs = QUIC_TP_MAX_ACK_DELAY_DEFAULT;
        }
    }

    if (!Settings->IsSet.DisconnectTimeoutMs) {
        ValueLen = sizeof(Settings->DisconnectTimeoutMs);
        CxPlatStorageReadValue(
            Storage,
            QUIC_SETTING_DISCONNECT_TIMEOUT,
            (uint8_t*)&Settings->DisconnectTimeoutMs,
            &ValueLen);
        if (Settings->DisconnectTimeoutMs > QUIC_MAX_DISCONNECT_TIMEOUT) {
            Settings->DisconnectTimeoutMs = QUIC_MAX_DISCONNECT_TIMEOUT;
        }
    }

    if (!Settings->IsSet.KeepAliveIntervalMs) {
        ValueLen = sizeof(Settings->KeepAliveIntervalMs);
        CxPlatStorageReadValue(
            Storage,
            QUIC_SETTING_KEEP_ALIVE_INTERVAL,
            (uint8_t*)&Settings->KeepAliveIntervalMs,
            &ValueLen);
    }

    if (!Settings->IsSet.IdleTimeoutMs) {
        CXPLAT_STATIC_ASSERT(sizeof(MultiValue) == sizeof(Settings->IdleTimeoutMs), "These must be the same size");
        ValueLen = sizeof(MultiValue);
        if (QUIC_SUCCEEDED(
            CxPlatStorageReadValue(
                Storage,
                QUIC_SETTING_IDLE_TIMEOUT,
                MultiValue.Array,
                &ValueLen))) {
            if (ValueLen == sizeof(uint32_t)) {
                Settings->IdleTimeoutMs = MultiValue.Half;
            } else {
                Settings->IdleTimeoutMs = MultiValue.Full;
            }
            if (Settings->IdleTimeoutMs > QUIC_VAR_INT_MAX) {
                Settings->IdleTimeoutMs = QUIC_DEFAULT_IDLE_TIMEOUT;
            }
        }
    }

    if (!Settings->IsSet.HandshakeIdleTimeoutMs) {
        CXPLAT_STATIC_ASSERT(sizeof(MultiValue) == sizeof(Settings->HandshakeIdleTimeoutMs), "These must be the same size");
        ValueLen = sizeof(MultiValue);
        if (QUIC_SUCCEEDED(
            CxPlatStorageReadValue(
                Storage,
                QUIC_SETTING_HANDSHAKE_IDLE_TIMEOUT,
                MultiValue.Array,
                &ValueLen))) {
            if (ValueLen == sizeof(uint32_t)) {
                Settings->HandshakeIdleTimeoutMs = MultiValue.Half;
            } else {
                Settings->HandshakeIdleTimeoutMs = MultiValue.Full;
            }
            if (Settings->HandshakeIdleTimeoutMs > QUIC_VAR_INT_MAX) {
                Settings->HandshakeIdleTimeoutMs = QUIC_DEFAULT_IDLE_TIMEOUT;
            }
        }
    }

    if (!Settings->IsSet.TlsClientMaxSendBuffer) {
        ValueLen = sizeof(Settings->TlsClientMaxSendBuffer);
        CxPlatStorageReadValue(
            Storage,
            QUIC_SETTING_MAX_TLS_CLIENT_SEND_BUFFER,
            (uint8_t*)&Settings->TlsClientMaxSendBuffer,
            &ValueLen);
    }

    if (!Settings->IsSet.TlsServerMaxSendBuffer) {
        ValueLen = sizeof(Settings->TlsServerMaxSendBuffer);
        CxPlatStorageReadValue(
            Storage,
            QUIC_SETTING_MAX_TLS_SERVER_SEND_BUFFER,
            (uint8_t*)&Settings->TlsServerMaxSendBuffer,
            &ValueLen);
    }

    if (!Settings->IsSet.StreamRecvWindowDefault) {
        ValueLen = sizeof(Settings->StreamRecvWindowDefault);
        CxPlatStorageReadValue(
            Storage,
            QUIC_SETTING_STREAM_FC_WINDOW_SIZE,
            (uint8_t*)&Settings->StreamRecvWindowDefault,
            &ValueLen);
    }

    if (!Settings->IsSet.StreamRecvBufferDefault) {
        ValueLen = sizeof(Settings->StreamRecvBufferDefault);
        CxPlatStorageReadValue(
            Storage,
            QUIC_SETTING_STREAM_RECV_BUFFER_SIZE,
            (uint8_t*)&Settings->StreamRecvBufferDefault,
            &ValueLen);
        if (!IS_POWER_OF_TWO(Settings->StreamRecvBufferDefault) ||
            Settings->StreamRecvBufferDefault < QUIC_DEFAULT_STREAM_RECV_BUFFER_SIZE) {
            Settings->StreamRecvBufferDefault = QUIC_DEFAULT_STREAM_RECV_BUFFER_SIZE;
        }
    }

    if (!Settings->IsSet.ConnFlowControlWindow) {
        ValueLen = sizeof(Settings->ConnFlowControlWindow);
        CxPlatStorageReadValue(
            Storage,
            QUIC_SETTING_CONN_FLOW_CONTROL_WINDOW,
            (uint8_t*)&Settings->ConnFlowControlWindow,
            &ValueLen);
    }

    if (!Settings->IsSet.MaxBytesPerKey) {
        ValueLen = sizeof(Settings->MaxBytesPerKey);
        CxPlatStorageReadValue(
            Storage,
            QUIC_SETTING_MAX_BYTES_PER_KEY_PHASE,
            (uint8_t*)&Settings->MaxBytesPerKey,
            &ValueLen);
        if (Settings->MaxBytesPerKey > QUIC_DEFAULT_MAX_BYTES_PER_KEY) {
            Settings->MaxBytesPerKey = QUIC_DEFAULT_MAX_BYTES_PER_KEY;
        }
    }

    if (!Settings->IsSet.ServerResumptionLevel) {
        ValueLen = sizeof(Value);
        if (QUIC_SUCCEEDED(
            CxPlatStorageReadValue(
                Storage,
                QUIC_SETTING_SERVER_RESUMPTION_LEVEL,
                (uint8_t*)&Value,
                &ValueLen)) &&
            Value <= QUIC_SERVER_RESUME_AND_ZERORTT) {
            Settings->ServerResumptionLevel = (uint8_t)Value;
        }
    }

    if (!Settings->IsSet.VersionNegotiationExtEnabled) {
        Value = QUIC_DEFAULT_VERSION_NEGOTIATION_EXT_ENABLED;
        ValueLen = sizeof(Value);
        CxPlatStorageReadValue(
            Storage,
            QUIC_SETTING_VERSION_NEGOTIATION_EXT_ENABLE,
            (uint8_t*)&Value,
            &ValueLen);
        Settings->VersionNegotiationExtEnabled = !!Value;
    }

    if (!Settings->IsSet.VersionSettings) {
        uint32_t OfferedVersionsSize = 0, AcceptableVersionsSize = 0, FullyDeployedVersionsSize = 0;
        if (QUIC_SUCCEEDED(
            CxPlatStorageReadValue(
                Storage,
                QUIC_SETTING_ACCEPTABLE_VERSIONS,
                (uint8_t*)NULL,
                &AcceptableVersionsSize)) &&
            QUIC_SUCCEEDED(
            CxPlatStorageReadValue(
                Storage,
                QUIC_SETTING_OFFERED_VERSIONS,
                (uint8_t*)NULL,
                &OfferedVersionsSize)) &&
            QUIC_SUCCEEDED(
            CxPlatStorageReadValue(
                Storage,
                QUIC_SETTING_FULLY_DEPLOYED_VERSIONS,
                (uint8_t*)NULL,
                &FullyDeployedVersionsSize)) &&
            AcceptableVersionsSize && OfferedVersionsSize && FullyDeployedVersionsSize) {
            QUIC_VERSION_SETTINGS* VersionSettings = NULL;
            size_t AllocSize =
                sizeof(*VersionSettings) +
                AcceptableVersionsSize +
                OfferedVersionsSize +
                FullyDeployedVersionsSize;
            VersionSettings =
                CXPLAT_ALLOC_NONPAGED(
                    AllocSize,
                    QUIC_POOL_VERSION_SETTINGS);
            if (VersionSettings == NULL) {
                QuicTraceEvent(
                    AllocFailure,
                    "Allocation of '%s' failed. (%llu bytes)",
                    "VersionSettings",
                    AllocSize);
                goto VersionSettingsFail;
            }
            VersionSettings->AcceptableVersions = (uint32_t*)(VersionSettings + 1);
            VersionSettings->AcceptableVersionsLength = AcceptableVersionsSize / sizeof(uint32_t);
            ValueLen = AcceptableVersionsSize;
            if (QUIC_FAILED(
                CxPlatStorageReadValue(
                    Storage,
                    QUIC_SETTING_ACCEPTABLE_VERSIONS,
                    (uint8_t*)VersionSettings->AcceptableVersions,
                    &ValueLen))) {
                goto VersionSettingsFail;
            }

            VersionSettings->OfferedVersions =
                VersionSettings->AcceptableVersions + VersionSettings->AcceptableVersionsLength;
            VersionSettings->OfferedVersionsLength = OfferedVersionsSize / sizeof(uint32_t);
            ValueLen = OfferedVersionsSize;
            if (QUIC_FAILED(
                CxPlatStorageReadValue(
                    Storage,
                    QUIC_SETTING_OFFERED_VERSIONS,
                    (uint8_t*)VersionSettings->OfferedVersions,
                    &ValueLen))) {
                goto VersionSettingsFail;
            }

            VersionSettings->FullyDeployedVersions =
                VersionSettings->OfferedVersions + VersionSettings->OfferedVersionsLength;
            VersionSettings->FullyDeployedVersionsLength = FullyDeployedVersionsSize / sizeof(uint32_t);
            ValueLen = FullyDeployedVersionsSize;
            if (QUIC_FAILED(
                CxPlatStorageReadValue(
                    Storage,
                    QUIC_SETTING_FULLY_DEPLOYED_VERSIONS,
                    (uint8_t*)VersionSettings->FullyDeployedVersions,
                    &ValueLen))) {
                goto VersionSettingsFail;
            }
            //
            // This assumes storage is always in little-endian format.
            //
            for (uint32_t i = 0; i < VersionSettings->AcceptableVersionsLength; ++i) {
                ((uint32_t*)VersionSettings->AcceptableVersions)[i] = CxPlatByteSwapUint32(VersionSettings->AcceptableVersions[i]);
                if (!QuicIsVersionSupported(VersionSettings->AcceptableVersions[i]) &&
                    !QuicIsVersionReserved(VersionSettings->AcceptableVersions[i])) {
                    QuicTraceLogError(
                        SettingsLoadInvalidAcceptableVersion,
                        "Invalid AcceptableVersion loaded from storage! 0x%x at position %d",
                        VersionSettings->AcceptableVersions[i],
                        (int32_t)i);
                    goto VersionSettingsFail;
                }
            }
            for (uint32_t i = 0; i < VersionSettings->OfferedVersionsLength; ++i) {
                ((uint32_t*)VersionSettings->OfferedVersions)[i] = CxPlatByteSwapUint32(VersionSettings->OfferedVersions[i]);
                if (!QuicIsVersionSupported(VersionSettings->OfferedVersions[i]) &&
                    !QuicIsVersionReserved(VersionSettings->OfferedVersions[i])) {
                    QuicTraceLogError(
                        SettingsLoadInvalidOfferedVersion,
                        "Invalid OfferedVersion loaded from storage! 0x%x at position %d",
                        VersionSettings->OfferedVersions[i],
                        (int32_t)i);
                    goto VersionSettingsFail;
                }
            }
            for (uint32_t i = 0; i < VersionSettings->FullyDeployedVersionsLength; ++i) {
                ((uint32_t*)VersionSettings->FullyDeployedVersions)[i] = CxPlatByteSwapUint32(VersionSettings->FullyDeployedVersions[i]);
                if (!QuicIsVersionSupported(VersionSettings->FullyDeployedVersions[i]) &&
                    !QuicIsVersionReserved(VersionSettings->FullyDeployedVersions[i])) {
                    QuicTraceLogError(
                        SettingsLoadInvalidFullyDeployedVersion,
                        "Invalid FullyDeployedVersion loaded from storage! 0x%x at position %d",
                        VersionSettings->FullyDeployedVersions[i],
                        (int32_t)i);
                    goto VersionSettingsFail;
                }
            }
            if (Settings->VersionSettings) {
                CXPLAT_FREE(Settings->VersionSettings, QUIC_POOL_VERSION_SETTINGS);
                Settings->VersionSettings = NULL;
            }
            Settings->VersionSettings = VersionSettings;
            VersionSettings = NULL;
VersionSettingsFail:
            if (VersionSettings != NULL) {
                CXPLAT_FREE(VersionSettings, QUIC_POOL_VERSION_SETTINGS);
            }
        } else if (Settings->VersionSettings != NULL) {
            //
            // Assume that the version settings were deleted from storage
            // and free them from memory.
            //
            // REVIEW: This would delete versions from memory that are inherited, wouldn't it?
            CXPLAT_FREE(Settings->VersionSettings, QUIC_POOL_VERSION_SETTINGS);
            Settings->VersionSettings = NULL;
        }
    }

    uint16_t MinimumMtu = Settings->MinimumMtu;
    uint16_t MaximumMtu = Settings->MaximumMtu;
    if (!Settings->IsSet.MinimumMtu) {
        ValueLen = sizeof(MinimumMtu);
        CxPlatStorageReadValue(
            Storage,
            QUIC_SETTING_MINIMUM_MTU,
            (uint8_t*)&MinimumMtu,
            &ValueLen);
    }
    if (!Settings->IsSet.MaximumMtu) {
        ValueLen = sizeof(MaximumMtu);
        CxPlatStorageReadValue(
            Storage,
            QUIC_SETTING_MAXIMUM_MTU,
            (uint8_t*)&MaximumMtu,
            &ValueLen);
    }
    if (MaximumMtu > CXPLAT_MAX_MTU) {
        MaximumMtu = CXPLAT_MAX_MTU;
    } else if (MaximumMtu < QUIC_DPLPMTUD_MIN_MTU) {
        MaximumMtu = QUIC_DPLPMTUD_MIN_MTU;
    }
    if (MinimumMtu > CXPLAT_MAX_MTU) {
        MinimumMtu = CXPLAT_MAX_MTU;
    } else if (MinimumMtu < QUIC_DPLPMTUD_MIN_MTU) {
        MinimumMtu = QUIC_DPLPMTUD_MIN_MTU;
    }
    if (MinimumMtu <= MaximumMtu) {
        Settings->MaximumMtu = MaximumMtu;
        Settings->MinimumMtu = MinimumMtu;
    }
    if (!Settings->IsSet.MtuDiscoveryMissingProbeCount) {
        ValueLen = sizeof(Settings->MtuDiscoveryMissingProbeCount);
        CxPlatStorageReadValue(
            Storage,
            QUIC_SETTING_MTU_MISSING_PROBE_COUNT,
            &Settings->MtuDiscoveryMissingProbeCount,
            &ValueLen);
    }
    if (!Settings->IsSet.MtuDiscoverySearchCompleteTimeoutUs) {
        ValueLen = sizeof(Settings->MtuDiscoverySearchCompleteTimeoutUs);
        CxPlatStorageReadValue(
            Storage,
            QUIC_SETTING_MTU_SEARCH_COMPLETE_TIMEOUT,
            (uint8_t*)&Settings->MtuDiscoverySearchCompleteTimeoutUs,
            &ValueLen);
    }
    if (!Settings->IsSet.MaxBindingStatelessOperations) {
        Value = QUIC_MAX_BINDING_STATELESS_OPERATIONS;
        ValueLen = sizeof(Value);
        CxPlatStorageReadValue(
            Storage,
            QUIC_SETTING_MAX_BINDING_STATELESS_OPERATIONS,
            (uint8_t*)&Value,
            &ValueLen);
        if (Value < UINT16_MAX) {
            Settings->MaxBindingStatelessOperations = (uint16_t)Value;
        }
    }
    if (!Settings->IsSet.StatelessOperationExpirationMs) {
        Value = QUIC_STATELESS_OPERATION_EXPIRATION_MS;
        ValueLen = sizeof(Value);
        CxPlatStorageReadValue(
            Storage,
            QUIC_SETTING_STATELESS_OPERATION_EXPIRATION,
            (uint8_t*)&Value,
            &ValueLen);
        if (Value < UINT16_MAX) {
            Settings->StatelessOperationExpirationMs = (uint16_t)Value;
        }
    }
    if (!Settings->IsSet.CongestionControlAlgorithm) {
        Value = QUIC_CONGESTION_CONTROL_ALGORITHM_DEFAULT;
        ValueLen = sizeof(Value);
        CxPlatStorageReadValue(
            Storage,
            QUIC_SETTING_CONGESTION_CONTROL_ALGORITHM,
            (uint8_t*)&Value,
            &ValueLen);
        if (Value < QUIC_CONGESTION_CONTROL_ALGORITHM_MAX) {
            Settings->CongestionControlAlgorithm = (QUIC_CONGESTION_CONTROL_ALGORITHM)Value;
        }
    }
    if (!Settings->IsSet.DestCidUpdateIdleTimeoutMs) {
        Value = QUIC_DEFAULT_DEST_CID_UPDATE_IDLE_TIMEOUT_MS;
        ValueLen = sizeof(Value);
        CxPlatStorageReadValue(
            Storage,
            QUIC_SETTING_DEST_CID_UPDATE_IDLE_TIMEOUT_MS,
            (uint8_t*)&Value,
            &ValueLen);
        Settings->DestCidUpdateIdleTimeoutMs = Value;
    }
    if (!Settings->IsSet.GreaseQuicBitEnabled) {
        Value = QUIC_DEFAULT_GREASE_QUIC_BIT_ENABLED;
        ValueLen = sizeof(Value);
        CxPlatStorageReadValue(
            Storage,
            QUIC_SETTING_GREASE_QUIC_BIT_ENABLED,
            (uint8_t*)&Value,
            &ValueLen);
        Settings->GreaseQuicBitEnabled = !!Value;
    }
    if (!Settings->IsSet.EcnEnabled) {
<<<<<<< HEAD
        Value = QUIC_DEFAULT_GREASE_QUIC_BIT_ENABLED;
=======
        Value = QUIC_DEFAULT_ECN_ENABLED;
>>>>>>> a6fe71f6
        ValueLen = sizeof(Value);
        CxPlatStorageReadValue(
            Storage,
            QUIC_SETTING_ECN_ENABLED,
            (uint8_t*)&Value,
            &ValueLen);
        Settings->EcnEnabled = !!Value;
    }
}

_IRQL_requires_max_(PASSIVE_LEVEL)
void
QuicSettingsDump(
    _In_reads_bytes_(sizeof(QUIC_SETTINGS_INTERNAL))
        const QUIC_SETTINGS_INTERNAL* Settings
    )
{
    QuicTraceLogVerbose(SettingDumpSendBufferingEnabled,    "[sett] SendBufferingEnabled   = %hhu", Settings->SendBufferingEnabled);
    QuicTraceLogVerbose(SettingDumpPacingEnabled,           "[sett] PacingEnabled          = %hhu", Settings->PacingEnabled);
    QuicTraceLogVerbose(SettingDumpMigrationEnabled,        "[sett] MigrationEnabled       = %hhu", Settings->MigrationEnabled);
    QuicTraceLogVerbose(SettingDumpDatagramReceiveEnabled,  "[sett] DatagramReceiveEnabled = %hhu", Settings->DatagramReceiveEnabled);
    QuicTraceLogVerbose(SettingDumpMaxOperationsPerDrain,   "[sett] MaxOperationsPerDrain  = %hhu", Settings->MaxOperationsPerDrain);
    QuicTraceLogVerbose(SettingDumpRetryMemoryLimit,        "[sett] RetryMemoryLimit       = %hu", Settings->RetryMemoryLimit);
    QuicTraceLogVerbose(SettingDumpLoadBalancingMode,       "[sett] LoadBalancingMode      = %hu", Settings->LoadBalancingMode);
    QuicTraceLogVerbose(SettingDumpMaxStatelessOperations,  "[sett] MaxStatelessOperations = %u", Settings->MaxStatelessOperations);
    QuicTraceLogVerbose(SettingDumpMaxWorkerQueueDelayUs,   "[sett] MaxWorkerQueueDelayUs  = %u", Settings->MaxWorkerQueueDelayUs);
    QuicTraceLogVerbose(SettingDumpInitialWindowPackets,    "[sett] InitialWindowPackets   = %u", Settings->InitialWindowPackets);
    QuicTraceLogVerbose(SettingDumpSendIdleTimeoutMs,       "[sett] SendIdleTimeoutMs      = %u", Settings->SendIdleTimeoutMs);
    QuicTraceLogVerbose(SettingDumpInitialRttMs,            "[sett] InitialRttMs           = %u", Settings->InitialRttMs);
    QuicTraceLogVerbose(SettingDumpMaxAckDelayMs,           "[sett] MaxAckDelayMs          = %u", Settings->MaxAckDelayMs);
    QuicTraceLogVerbose(SettingDumpDisconnectTimeoutMs,     "[sett] DisconnectTimeoutMs    = %u", Settings->DisconnectTimeoutMs);
    QuicTraceLogVerbose(SettingDumpKeepAliveIntervalMs,     "[sett] KeepAliveIntervalMs    = %u", Settings->KeepAliveIntervalMs);
    QuicTraceLogVerbose(SettingDumpIdleTimeoutMs,           "[sett] IdleTimeoutMs          = %llu", Settings->IdleTimeoutMs);
    QuicTraceLogVerbose(SettingDumpHandshakeIdleTimeoutMs,  "[sett] HandshakeIdleTimeoutMs = %llu", Settings->HandshakeIdleTimeoutMs);
    QuicTraceLogVerbose(SettingDumpBidiStreamCount,         "[sett] PeerBidiStreamCount    = %hu", Settings->PeerBidiStreamCount);
    QuicTraceLogVerbose(SettingDumpUnidiStreamCount,        "[sett] PeerUnidiStreamCount   = %hu", Settings->PeerUnidiStreamCount);
    QuicTraceLogVerbose(SettingDumpTlsClientMaxSendBuffer,  "[sett] TlsClientMaxSendBuffer = %u", Settings->TlsClientMaxSendBuffer);
    QuicTraceLogVerbose(SettingDumpTlsServerMaxSendBuffer,  "[sett] TlsServerMaxSendBuffer = %u", Settings->TlsServerMaxSendBuffer);
    QuicTraceLogVerbose(SettingDumpStreamRecvWindowDefault, "[sett] StreamRecvWindowDefault= %u", Settings->StreamRecvWindowDefault);
    QuicTraceLogVerbose(SettingDumpStreamRecvBufferDefault, "[sett] StreamRecvBufferDefault= %u", Settings->StreamRecvBufferDefault);
    QuicTraceLogVerbose(SettingDumpConnFlowControlWindow,   "[sett] ConnFlowControlWindow  = %u", Settings->ConnFlowControlWindow);
    QuicTraceLogVerbose(SettingDumpMaxBytesPerKey,          "[sett] MaxBytesPerKey         = %llu", Settings->MaxBytesPerKey);
    QuicTraceLogVerbose(SettingDumpServerResumptionLevel,   "[sett] ServerResumptionLevel  = %hhu", Settings->ServerResumptionLevel);
    QuicTraceLogVerbose(SettingDumpVersionNegoExtEnabled,   "[sett] Version Negotiation Ext Enabled = %hhu", Settings->VersionNegotiationExtEnabled);
    if (Settings->VersionSettings) {
        QuicTraceLogVerbose(SettingDumpAcceptedVersionsLength,  "[sett] AcceptedVersionslength = %u", Settings->VersionSettings->AcceptableVersionsLength);
        QuicTraceLogVerbose(SettingDumpOfferedVersionsLength,   "[sett] OfferedVersionslength  = %u", Settings->VersionSettings->OfferedVersionsLength);
        QuicTraceLogVerbose(SettingDumpAcceptedVersionsLength,  "[sett] FullyDeployedVerlength = %u", Settings->VersionSettings->FullyDeployedVersionsLength);
        for (uint32_t i = 0; i < Settings->VersionSettings->AcceptableVersionsLength; ++i) {
            QuicTraceLogVerbose(SettingDumpAcceptableVersions,  "[sett] AcceptableVersions[%u]  = 0x%x", i, Settings->VersionSettings->AcceptableVersions[i]);
        }
        for (uint32_t i = 0; i < Settings->VersionSettings->OfferedVersionsLength; ++i) {
            QuicTraceLogVerbose(SettingDumpOfferedVersions, "[sett] OfferedVersions[%u]     = 0x%x", i, Settings->VersionSettings->OfferedVersions[i]);
        }
        for (uint32_t i = 0; i < Settings->VersionSettings->FullyDeployedVersionsLength; ++i) {
            QuicTraceLogVerbose(SettingDumpFullyDeployedVersions,   "[sett] FullyDeployedVersion[%u]= 0x%x", i, Settings->VersionSettings->FullyDeployedVersions[i]);
        }
    }
    QuicTraceLogVerbose(SettingDumpMinimumMtu,              "[sett] MinimumMtu             = %hu", Settings->MinimumMtu);
    QuicTraceLogVerbose(SettingDumpMaximumMtu,              "[sett] MaximumMtu             = %hu", Settings->MaximumMtu);
    QuicTraceLogVerbose(SettingDumpMtuCompleteTimeout,      "[sett] MtuCompleteTimeout     = %llu", Settings->MtuDiscoverySearchCompleteTimeoutUs);
    QuicTraceLogVerbose(SettingDumpMtuMissingProbeCount,    "[sett] MtuMissingProbeCount   = %hhu", Settings->MtuDiscoveryMissingProbeCount);
    QuicTraceLogVerbose(SettingDumpMaxBindingStatelessOper, "[sett] MaxBindingStatelessOper= %hu", Settings->MaxBindingStatelessOperations);
    QuicTraceLogVerbose(SettingDumpStatelessOperExpirMs,    "[sett] StatelessOperExpirMs   = %hu", Settings->StatelessOperationExpirationMs);
    QuicTraceLogVerbose(SettingCongestionControlAlgorithm,  "[sett] CongestionControlAlgorithm = %hu", Settings->CongestionControlAlgorithm);
    QuicTraceLogVerbose(SettingDestCidUpdateIdleTimeoutMs,  "[sett] DestCidUpdateIdleTimeoutMs = %u", Settings->DestCidUpdateIdleTimeoutMs);
    QuicTraceLogVerbose(SettingGreaseQuicBitEnabled,        "[sett] GreaseQuicBitEnabled   = %hhu", Settings->GreaseQuicBitEnabled);
<<<<<<< HEAD
    QuicTraceLogVerbose(SettingEcnEnabled,                  "[sett] EcnEnabled   = %hhu", Settings->EcnEnabled);
=======
    QuicTraceLogVerbose(SettingEcnEnabled,                  "[sett] EcnEnabled             = %hhu", Settings->EcnEnabled);
>>>>>>> a6fe71f6
}

_IRQL_requires_max_(PASSIVE_LEVEL)
void
QuicSettingsDumpNew(
    _In_reads_bytes_(sizeof(QUIC_SETTINGS_INTERNAL))
        const QUIC_SETTINGS_INTERNAL* Settings
    )
{
    if (Settings->IsSet.SendBufferingEnabled) {
        QuicTraceLogVerbose(SettingDumpSendBufferingEnabled,        "[sett] SendBufferingEnabled   = %hhu", Settings->SendBufferingEnabled);
    }
    if (Settings->IsSet.PacingEnabled) {
        QuicTraceLogVerbose(SettingDumpPacingEnabled,               "[sett] PacingEnabled          = %hhu", Settings->PacingEnabled);
    }
    if (Settings->IsSet.MigrationEnabled) {
        QuicTraceLogVerbose(SettingDumpMigrationEnabled,            "[sett] MigrationEnabled       = %hhu", Settings->MigrationEnabled);
    }
    if (Settings->IsSet.DatagramReceiveEnabled) {
        QuicTraceLogVerbose(SettingDumpDatagramReceiveEnabled,      "[sett] DatagramReceiveEnabled = %hhu", Settings->DatagramReceiveEnabled);
    }
    if (Settings->IsSet.MaxOperationsPerDrain) {
        QuicTraceLogVerbose(SettingDumpMaxOperationsPerDrain,       "[sett] MaxOperationsPerDrain  = %hhu", Settings->MaxOperationsPerDrain);
    }
    if (Settings->IsSet.RetryMemoryLimit) {
        QuicTraceLogVerbose(SettingDumpRetryMemoryLimit,            "[sett] RetryMemoryLimit       = %hu", Settings->RetryMemoryLimit);
    }
    if (Settings->IsSet.LoadBalancingMode) {
        QuicTraceLogVerbose(SettingDumpLoadBalancingMode,           "[sett] LoadBalancingMode      = %hu", Settings->LoadBalancingMode);
    }
    if (Settings->IsSet.MaxStatelessOperations) {
        QuicTraceLogVerbose(SettingDumpMaxStatelessOperations,      "[sett] MaxStatelessOperations = %u", Settings->MaxStatelessOperations);
    }
    if (Settings->IsSet.MaxWorkerQueueDelayUs) {
        QuicTraceLogVerbose(SettingDumpMaxWorkerQueueDelayUs,       "[sett] MaxWorkerQueueDelayUs  = %u", Settings->MaxWorkerQueueDelayUs);
    }
    if (Settings->IsSet.InitialWindowPackets) {
        QuicTraceLogVerbose(SettingDumpInitialWindowPackets,        "[sett] InitialWindowPackets   = %u", Settings->InitialWindowPackets);
    }
    if (Settings->IsSet.SendIdleTimeoutMs) {
        QuicTraceLogVerbose(SettingDumpSendIdleTimeoutMs,           "[sett] SendIdleTimeoutMs      = %u", Settings->SendIdleTimeoutMs);
    }
    if (Settings->IsSet.InitialRttMs) {
        QuicTraceLogVerbose(SettingDumpInitialRttMs,                "[sett] InitialRttMs           = %u", Settings->InitialRttMs);
    }
    if (Settings->IsSet.MaxAckDelayMs) {
        QuicTraceLogVerbose(SettingDumpMaxAckDelayMs,               "[sett] MaxAckDelayMs          = %u", Settings->MaxAckDelayMs);
    }
    if (Settings->IsSet.DisconnectTimeoutMs) {
        QuicTraceLogVerbose(SettingDumpDisconnectTimeoutMs,         "[sett] DisconnectTimeoutMs    = %u", Settings->DisconnectTimeoutMs);
    }
    if (Settings->IsSet.KeepAliveIntervalMs) {
        QuicTraceLogVerbose(SettingDumpKeepAliveIntervalMs,         "[sett] KeepAliveIntervalMs    = %u", Settings->KeepAliveIntervalMs);
    }
    if (Settings->IsSet.IdleTimeoutMs) {
        QuicTraceLogVerbose(SettingDumpIdleTimeoutMs,               "[sett] IdleTimeoutMs          = %llu", Settings->IdleTimeoutMs);
    }
    if (Settings->IsSet.HandshakeIdleTimeoutMs) {
        QuicTraceLogVerbose(SettingDumpHandshakeIdleTimeoutMs,      "[sett] HandshakeIdleTimeoutMs = %llu", Settings->HandshakeIdleTimeoutMs);
    }
    if (Settings->IsSet.PeerBidiStreamCount) {
        QuicTraceLogVerbose(SettingDumpBidiStreamCount,             "[sett] PeerBidiStreamCount    = %hu", Settings->PeerBidiStreamCount);
    }
    if (Settings->IsSet.PeerUnidiStreamCount) {
        QuicTraceLogVerbose(SettingDumpUnidiStreamCount,            "[sett] PeerUnidiStreamCount   = %hu", Settings->PeerUnidiStreamCount);
    }
    if (Settings->IsSet.TlsClientMaxSendBuffer) {
        QuicTraceLogVerbose(SettingDumpTlsClientMaxSendBuffer,      "[sett] TlsClientMaxSendBuffer = %u", Settings->TlsClientMaxSendBuffer);
    }
    if (Settings->IsSet.TlsServerMaxSendBuffer) {
        QuicTraceLogVerbose(SettingDumpTlsServerMaxSendBuffer,      "[sett] TlsServerMaxSendBuffer = %u", Settings->TlsServerMaxSendBuffer);
    }
    if (Settings->IsSet.StreamRecvWindowDefault) {
        QuicTraceLogVerbose(SettingDumpStreamRecvWindowDefault,     "[sett] StreamRecvWindowDefault= %u", Settings->StreamRecvWindowDefault);
    }
    if (Settings->IsSet.StreamRecvBufferDefault) {
        QuicTraceLogVerbose(SettingDumpStreamRecvBufferDefault,     "[sett] StreamRecvBufferDefault= %u", Settings->StreamRecvBufferDefault);
    }
    if (Settings->IsSet.ConnFlowControlWindow) {
        QuicTraceLogVerbose(SettingDumpConnFlowControlWindow,       "[sett] ConnFlowControlWindow  = %u", Settings->ConnFlowControlWindow);
    }
    if (Settings->IsSet.MaxBytesPerKey) {
        QuicTraceLogVerbose(SettingDumpMaxBytesPerKey,              "[sett] MaxBytesPerKey         = %llu", Settings->MaxBytesPerKey);
    }
    if (Settings->IsSet.ServerResumptionLevel) {
        QuicTraceLogVerbose(SettingDumpServerResumptionLevel,       "[sett] ServerResumptionLevel  = %hhu", Settings->ServerResumptionLevel);
    }
    if (Settings->IsSet.VersionSettings) {
        QuicTraceLogVerbose(SettingDumpAcceptedVersionsLength,      "[sett] AcceptedVersionslength = %u", Settings->VersionSettings->AcceptableVersionsLength);
        QuicTraceLogVerbose(SettingDumpOfferedVersionsLength,       "[sett] OfferedVersionslength  = %u", Settings->VersionSettings->OfferedVersionsLength);
        QuicTraceLogVerbose(SettingDumpAcceptedVersionsLength,      "[sett] FullyDeployedVerlength = %u", Settings->VersionSettings->FullyDeployedVersionsLength);
        for (uint32_t i = 0; i < Settings->VersionSettings->AcceptableVersionsLength; ++i) {
            QuicTraceLogVerbose(SettingDumpAcceptableVersions,      "[sett] AcceptableVersions[%u]  = 0x%x", i, Settings->VersionSettings->AcceptableVersions[i]);
        }
        for (uint32_t i = 0; i < Settings->VersionSettings->OfferedVersionsLength; ++i) {
            QuicTraceLogVerbose(SettingDumpOfferedVersions,         "[sett] OfferedVersions[%u]     = 0x%x", i, Settings->VersionSettings->OfferedVersions[i]);
        }
        for (uint32_t i = 0; i < Settings->VersionSettings->FullyDeployedVersionsLength; ++i) {
            QuicTraceLogVerbose(SettingDumpFullyDeployedVersions,   "[sett] FullyDeployedVersion[%u]= 0x%x", i, Settings->VersionSettings->FullyDeployedVersions[i]);
        }
    }
    if (Settings->IsSet.VersionNegotiationExtEnabled) {
        QuicTraceLogVerbose(SettingDumpVersionNegoExtEnabled,       "[sett] Version Negotiation Ext Enabled = %hhu", Settings->VersionNegotiationExtEnabled);
    }
    if (Settings->IsSet.MinimumMtu) {
        QuicTraceLogVerbose(SettingDumpMinimumMtu,                  "[sett] MinimumMtu             = %hu", Settings->MinimumMtu);
    }
    if (Settings->IsSet.MaximumMtu) {
        QuicTraceLogVerbose(SettingDumpMaximumMtu,                  "[sett] MaximumMtu             = %hu", Settings->MaximumMtu);
    }
    if (Settings->IsSet.MtuDiscoverySearchCompleteTimeoutUs) {
        QuicTraceLogVerbose(SettingDumpMtuCompleteTimeout,          "[sett] MtuCompleteTimeout     = %llu", Settings->MtuDiscoverySearchCompleteTimeoutUs);
    }
    if (Settings->IsSet.MtuDiscoveryMissingProbeCount) {
        QuicTraceLogVerbose(SettingDumpMtuMissingProbeCount,        "[sett] MtuMissingProbeCount   = %hhu", Settings->MtuDiscoveryMissingProbeCount);
    }
    if (Settings->IsSet.MaxBindingStatelessOperations) {
        QuicTraceLogVerbose(SettingDumpMaxBindingStatelessOper,     "[sett] MaxBindingStatelessOper= %hu", Settings->MaxBindingStatelessOperations);
    }
    if (Settings->IsSet.StatelessOperationExpirationMs) {
        QuicTraceLogVerbose(SettingDumpStatelessOperExpirMs,        "[sett] StatelessOperExpirMs   = %hu", Settings->StatelessOperationExpirationMs);
    }
    if (Settings->IsSet.CongestionControlAlgorithm) {
        QuicTraceLogVerbose(SettingCongestionControlAlgorithm,      "[sett] CongestionControlAlgorithm = %hu", Settings->CongestionControlAlgorithm);
    }
    if (Settings->IsSet.DestCidUpdateIdleTimeoutMs) {
        QuicTraceLogVerbose(SettingDestCidUpdateIdleTimeoutMs,      "[sett] DestCidUpdateIdleTimeoutMs = %u", Settings->DestCidUpdateIdleTimeoutMs);
    }
    if (Settings->IsSet.GreaseQuicBitEnabled) {
        QuicTraceLogVerbose(SettingGreaseQuicBitEnabled,            "[sett] GreaseQuicBitEnabled   = %hhu", Settings->GreaseQuicBitEnabled);
    }
    if (Settings->IsSet.EcnEnabled) {
        QuicTraceLogVerbose(SettingEcnEnabled,                      "[sett] EcnEnabled   = %hhu", Settings->EcnEnabled);
    }
}

#define SETTINGS_SIZE_THRU_FIELD(SettingsType, Field) \
    (FIELD_OFFSET(SettingsType, Field) + sizeof(((SettingsType*)0)->Field))

#define SETTING_HAS_FIELD(SettingsType, Size, Field) \
    (Size >= SETTINGS_SIZE_THRU_FIELD(SettingsType, Field))

#define SETTING_COPY_TO_INTERNAL(Field, Settings, InternalSettings) \
    InternalSettings->IsSet.Field = Settings->IsSet.Field;          \
    InternalSettings->Field = Settings->Field;

#define SETTING_COPY_TO_INTERNAL_SIZED(Field, SettingsType, Settings, SettingsSize, InternalSettings)   \
    if (SETTING_HAS_FIELD(SettingsType, SettingsSize, Field)) {                                         \
        InternalSettings->IsSet.Field = Settings->IsSet.Field;                                          \
        InternalSettings->Field = Settings->Field;                                                      \
    }

_IRQL_requires_max_(PASSIVE_LEVEL)
QUIC_STATUS
QuicSettingsGlobalSettingsToInternal(
    _In_ uint32_t SettingsSize,
    _In_reads_bytes_(SettingsSize)
        const QUIC_GLOBAL_SETTINGS* Settings,
    _Out_ QUIC_SETTINGS_INTERNAL* InternalSettings
    )
{
    if (!SETTING_HAS_FIELD(QUIC_GLOBAL_SETTINGS, SettingsSize, LoadBalancingMode)) {
        return QUIC_STATUS_INVALID_PARAMETER;
    }

    InternalSettings->IsSetFlags = 0;
    SETTING_COPY_TO_INTERNAL(RetryMemoryLimit, Settings, InternalSettings);
    SETTING_COPY_TO_INTERNAL(LoadBalancingMode, Settings, InternalSettings);

    //
    // N.B. Anything after this needs to be size checked
    //

    return QUIC_STATUS_SUCCESS;
}

_IRQL_requires_max_(PASSIVE_LEVEL)
QUIC_STATUS
QuicSettingsVersionSettingsToInternal(
    _In_ uint32_t SettingsSize,
    _In_reads_bytes_(SettingsSize)
        const QUIC_VERSION_SETTINGS* Settings,
    _Out_ QUIC_SETTINGS_INTERNAL* InternalSettings
    )
{
    if (SettingsSize < sizeof(QUIC_VERSION_SETTINGS)) {
        return QUIC_STATUS_INVALID_PARAMETER;
    }

    InternalSettings->IsSetFlags = 0;

    //
    // Validate the external list only contains versions which MsQuic supports.
    //
    for (uint32_t i = 0; i < Settings->AcceptableVersionsLength; ++i) {
        if (!QuicIsVersionSupported(CxPlatByteSwapUint32(Settings->AcceptableVersions[i])) &&
            !QuicIsVersionReserved(CxPlatByteSwapUint32(Settings->AcceptableVersions[i]))) {
            QuicTraceLogError(
                SettingsInvalidAcceptableVersion,
                "Invalid AcceptableVersion supplied to settings! 0x%x at position %d",
                Settings->AcceptableVersions[i],
                (int32_t)i);
            return QUIC_STATUS_INVALID_PARAMETER;
        }
    }
    for (uint32_t i = 0; i < Settings->OfferedVersionsLength; ++i) {
        if (!QuicIsVersionSupported(CxPlatByteSwapUint32(Settings->OfferedVersions[i])) &&
            !QuicIsVersionReserved(CxPlatByteSwapUint32(Settings->OfferedVersions[i]))) {
            QuicTraceLogError(
                SettingsInvalidOfferedVersion,
                "Invalid OfferedVersion supplied to settings! 0x%x at position %d",
                Settings->OfferedVersions[i],
                (int32_t)i);
            return QUIC_STATUS_INVALID_PARAMETER;
        }
    }
    for (uint32_t i = 0; i < Settings->FullyDeployedVersionsLength; ++i) {
        if (!QuicIsVersionSupported(CxPlatByteSwapUint32(Settings->FullyDeployedVersions[i])) &&
            !QuicIsVersionReserved(CxPlatByteSwapUint32(Settings->FullyDeployedVersions[i]))) {
            QuicTraceLogError(
                SettingsInvalidFullyDeployedVersion,
                "Invalid FullyDeployedVersion supplied to settings! 0x%x at position %d",
                Settings->FullyDeployedVersions[i],
                (int32_t)i);
            return QUIC_STATUS_INVALID_PARAMETER;
        }
    }

    if (Settings->AcceptableVersionsLength == 0 &&
        Settings->FullyDeployedVersionsLength == 0 &&
        Settings->OfferedVersionsLength == 0) {
        InternalSettings->IsSet.VersionNegotiationExtEnabled = TRUE;
        InternalSettings->IsSet.VersionSettings = TRUE;
        InternalSettings->VersionNegotiationExtEnabled = TRUE;
        InternalSettings->VersionSettings = NULL;
    } else {
        InternalSettings->IsSet.VersionNegotiationExtEnabled = TRUE;
        InternalSettings->VersionNegotiationExtEnabled = TRUE;
        InternalSettings->VersionSettings = QuicSettingsCopyVersionSettings(Settings, TRUE);
        if (InternalSettings->VersionSettings == NULL) {
            return QUIC_STATUS_OUT_OF_MEMORY;
        }
        InternalSettings->IsSet.VersionSettings = TRUE;
    }

    return QUIC_STATUS_SUCCESS;
}

_IRQL_requires_max_(PASSIVE_LEVEL)
QUIC_STATUS
QuicSettingsSettingsToInternal(
    _In_ uint32_t SettingsSize,
    _In_reads_bytes_(SettingsSize)
        const QUIC_SETTINGS* Settings,
    _Out_ QUIC_SETTINGS_INTERNAL* InternalSettings
    )
{
    if (!SETTING_HAS_FIELD(QUIC_SETTINGS, SettingsSize, MtuDiscoveryMissingProbeCount)) {
        return QUIC_STATUS_INVALID_PARAMETER;
    }

    InternalSettings->IsSetFlags = 0;
    SETTING_COPY_TO_INTERNAL(MaxBytesPerKey, Settings, InternalSettings);
    SETTING_COPY_TO_INTERNAL(HandshakeIdleTimeoutMs, Settings, InternalSettings);
    SETTING_COPY_TO_INTERNAL(IdleTimeoutMs, Settings, InternalSettings);
    SETTING_COPY_TO_INTERNAL(MtuDiscoverySearchCompleteTimeoutUs, Settings, InternalSettings);
    SETTING_COPY_TO_INTERNAL(TlsClientMaxSendBuffer, Settings, InternalSettings);
    SETTING_COPY_TO_INTERNAL(TlsServerMaxSendBuffer, Settings, InternalSettings);
    SETTING_COPY_TO_INTERNAL(StreamRecvWindowDefault, Settings, InternalSettings);
    SETTING_COPY_TO_INTERNAL(StreamRecvBufferDefault, Settings, InternalSettings);
    SETTING_COPY_TO_INTERNAL(ConnFlowControlWindow, Settings, InternalSettings);
    SETTING_COPY_TO_INTERNAL(MaxWorkerQueueDelayUs, Settings, InternalSettings);
    SETTING_COPY_TO_INTERNAL(MaxStatelessOperations, Settings, InternalSettings);
    SETTING_COPY_TO_INTERNAL(InitialWindowPackets, Settings, InternalSettings);
    SETTING_COPY_TO_INTERNAL(SendIdleTimeoutMs, Settings, InternalSettings);
    SETTING_COPY_TO_INTERNAL(InitialRttMs, Settings, InternalSettings);
    SETTING_COPY_TO_INTERNAL(MaxAckDelayMs, Settings, InternalSettings);
    SETTING_COPY_TO_INTERNAL(DisconnectTimeoutMs, Settings, InternalSettings);
    SETTING_COPY_TO_INTERNAL(KeepAliveIntervalMs, Settings, InternalSettings);
    SETTING_COPY_TO_INTERNAL(CongestionControlAlgorithm, Settings, InternalSettings);
    SETTING_COPY_TO_INTERNAL(PeerBidiStreamCount, Settings, InternalSettings);
    SETTING_COPY_TO_INTERNAL(PeerUnidiStreamCount, Settings, InternalSettings);
    SETTING_COPY_TO_INTERNAL(MaxBindingStatelessOperations, Settings, InternalSettings);
    SETTING_COPY_TO_INTERNAL(StatelessOperationExpirationMs, Settings, InternalSettings);
    SETTING_COPY_TO_INTERNAL(MinimumMtu, Settings, InternalSettings);
    SETTING_COPY_TO_INTERNAL(MaximumMtu, Settings, InternalSettings);
    SETTING_COPY_TO_INTERNAL(MaxOperationsPerDrain, Settings, InternalSettings);
    SETTING_COPY_TO_INTERNAL(MtuDiscoveryMissingProbeCount, Settings, InternalSettings);
    SETTING_COPY_TO_INTERNAL(SendBufferingEnabled, Settings, InternalSettings);
    SETTING_COPY_TO_INTERNAL(PacingEnabled, Settings, InternalSettings);
    SETTING_COPY_TO_INTERNAL(MigrationEnabled, Settings, InternalSettings);
    SETTING_COPY_TO_INTERNAL(DatagramReceiveEnabled, Settings, InternalSettings);
    SETTING_COPY_TO_INTERNAL(ServerResumptionLevel, Settings, InternalSettings);
    SETTING_COPY_TO_INTERNAL(GreaseQuicBitEnabled, Settings, InternalSettings);
    SETTING_COPY_TO_INTERNAL(EcnEnabled, Settings, InternalSettings);

    //
    // N.B. Anything after this needs to be size checked
    //

    //
    // The below is how to add a new field while checking size.
    //
    // SETTING_COPY_TO_INTERNAL_SIZED(
    //     MtuDiscoveryMissingProbeCount,
    //     QUIC_SETTINGS,
    //     Settings,
    //     SettingsSize,
    //     InternalSettings);

    SETTING_COPY_TO_INTERNAL_SIZED(
        DestCidUpdateIdleTimeoutMs,
        QUIC_SETTINGS,
        Settings,
        SettingsSize,
        InternalSettings);

    return QUIC_STATUS_SUCCESS;
}

#define SETTING_COPY_FROM_INTERNAL(Field, Settings, InternalSettings)   \
    Settings->IsSet.Field = InternalSettings->IsSet.Field;              \
    Settings->Field = InternalSettings->Field;

#define SETTING_COPY_FROM_INTERNAL_SIZED(Field, SettingsType, Settings, SettingsSize, InternalSettings) \
    if (SETTING_HAS_FIELD(SettingsType, SettingsSize, Field)) {                                         \
        Settings->IsSet.Field = InternalSettings->IsSet.Field;                                          \
        Settings->Field = InternalSettings->Field;                                                      \
    }

_IRQL_requires_max_(PASSIVE_LEVEL)
QUIC_STATUS
QuicSettingsGetSettings(
    _In_ const QUIC_SETTINGS_INTERNAL* InternalSettings,
    _Inout_ uint32_t* SettingsLength,
    _Out_writes_bytes_opt_(*SettingsLength)
        QUIC_SETTINGS* Settings
    )
{
    uint32_t MinimumSettingsSize = (uint32_t)SETTINGS_SIZE_THRU_FIELD(QUIC_SETTINGS, MtuDiscoveryMissingProbeCount);

    if (*SettingsLength == 0) {
        *SettingsLength = sizeof(QUIC_SETTINGS);
        return QUIC_STATUS_BUFFER_TOO_SMALL;
    }

    if (*SettingsLength < MinimumSettingsSize) {
        *SettingsLength = MinimumSettingsSize;
        return QUIC_STATUS_BUFFER_TOO_SMALL;
    }

    if (Settings == NULL) {
        return QUIC_STATUS_INVALID_PARAMETER;
    }

    Settings->IsSetFlags = 0;
    SETTING_COPY_FROM_INTERNAL(MaxBytesPerKey, Settings, InternalSettings);
    SETTING_COPY_FROM_INTERNAL(HandshakeIdleTimeoutMs, Settings, InternalSettings);
    SETTING_COPY_FROM_INTERNAL(IdleTimeoutMs, Settings, InternalSettings);
    SETTING_COPY_FROM_INTERNAL(MtuDiscoverySearchCompleteTimeoutUs, Settings, InternalSettings);
    SETTING_COPY_FROM_INTERNAL(TlsClientMaxSendBuffer, Settings, InternalSettings);
    SETTING_COPY_FROM_INTERNAL(TlsServerMaxSendBuffer, Settings, InternalSettings);
    SETTING_COPY_FROM_INTERNAL(StreamRecvWindowDefault, Settings, InternalSettings);
    SETTING_COPY_FROM_INTERNAL(StreamRecvBufferDefault, Settings, InternalSettings);
    SETTING_COPY_FROM_INTERNAL(ConnFlowControlWindow, Settings, InternalSettings);
    SETTING_COPY_FROM_INTERNAL(MaxWorkerQueueDelayUs, Settings, InternalSettings);
    SETTING_COPY_FROM_INTERNAL(MaxStatelessOperations, Settings, InternalSettings);
    SETTING_COPY_FROM_INTERNAL(InitialWindowPackets, Settings, InternalSettings);
    SETTING_COPY_FROM_INTERNAL(SendIdleTimeoutMs, Settings, InternalSettings);
    SETTING_COPY_FROM_INTERNAL(InitialRttMs, Settings, InternalSettings);
    SETTING_COPY_FROM_INTERNAL(MaxAckDelayMs, Settings, InternalSettings);
    SETTING_COPY_FROM_INTERNAL(DisconnectTimeoutMs, Settings, InternalSettings);
    SETTING_COPY_FROM_INTERNAL(KeepAliveIntervalMs, Settings, InternalSettings);
    SETTING_COPY_FROM_INTERNAL(CongestionControlAlgorithm, Settings, InternalSettings);
    SETTING_COPY_FROM_INTERNAL(PeerBidiStreamCount, Settings, InternalSettings);
    SETTING_COPY_FROM_INTERNAL(PeerUnidiStreamCount, Settings, InternalSettings);
    SETTING_COPY_FROM_INTERNAL(MaxBindingStatelessOperations, Settings, InternalSettings);
    SETTING_COPY_FROM_INTERNAL(StatelessOperationExpirationMs, Settings, InternalSettings);
    SETTING_COPY_FROM_INTERNAL(MinimumMtu, Settings, InternalSettings);
    SETTING_COPY_FROM_INTERNAL(MaximumMtu, Settings, InternalSettings);
    SETTING_COPY_FROM_INTERNAL(MaxOperationsPerDrain, Settings, InternalSettings);
    SETTING_COPY_FROM_INTERNAL(MtuDiscoveryMissingProbeCount, Settings, InternalSettings);
    SETTING_COPY_FROM_INTERNAL(SendBufferingEnabled, Settings, InternalSettings);
    SETTING_COPY_FROM_INTERNAL(PacingEnabled, Settings, InternalSettings);
    SETTING_COPY_FROM_INTERNAL(MigrationEnabled, Settings, InternalSettings);
    SETTING_COPY_FROM_INTERNAL(DatagramReceiveEnabled, Settings, InternalSettings);
    SETTING_COPY_FROM_INTERNAL(ServerResumptionLevel, Settings, InternalSettings);
    SETTING_COPY_FROM_INTERNAL(GreaseQuicBitEnabled, Settings, InternalSettings);
    SETTING_COPY_FROM_INTERNAL(EcnEnabled, Settings, InternalSettings);

    //
    // N.B. Anything after this needs to be size checked
    //

    //
    // The below is how to add a new field while checking size.
    //
    // SETTING_COPY_FROM_INTERNAL_SIZED(
    //     MtuDiscoveryMissingProbeCount,
    //     QUIC_SETTINGS,
    //     Settings,
    //     *SettingsLength,
    //     InternalSettings);

    SETTING_COPY_FROM_INTERNAL_SIZED(
        DestCidUpdateIdleTimeoutMs,
        QUIC_SETTINGS,
        Settings,
        *SettingsLength,
        InternalSettings);

    *SettingsLength = CXPLAT_MIN(*SettingsLength, sizeof(QUIC_SETTINGS));

    return QUIC_STATUS_SUCCESS;
}

_IRQL_requires_max_(PASSIVE_LEVEL)
QUIC_STATUS
QuicSettingsGetGlobalSettings(
    _In_ const QUIC_SETTINGS_INTERNAL* InternalSettings,
    _Inout_ uint32_t* SettingsLength,
    _Out_writes_bytes_opt_(*SettingsLength)
        QUIC_GLOBAL_SETTINGS* Settings
    )
{
    uint32_t MinimumSettingsSize = (uint32_t)SETTINGS_SIZE_THRU_FIELD(QUIC_GLOBAL_SETTINGS, LoadBalancingMode);

    if (*SettingsLength == 0) {
        *SettingsLength = sizeof(QUIC_GLOBAL_SETTINGS);
        return QUIC_STATUS_BUFFER_TOO_SMALL;
    }

    if (*SettingsLength < MinimumSettingsSize) {
        *SettingsLength = MinimumSettingsSize;
        return QUIC_STATUS_BUFFER_TOO_SMALL;
    }

    if (Settings == NULL) {
        return QUIC_STATUS_INVALID_PARAMETER;
    }

    Settings->IsSetFlags = 0;
    SETTING_COPY_FROM_INTERNAL(RetryMemoryLimit, Settings, InternalSettings);
    SETTING_COPY_FROM_INTERNAL(LoadBalancingMode, Settings, InternalSettings);

    //
    // N.B. Anything after this needs to be size checked
    //

    *SettingsLength = CXPLAT_MIN(*SettingsLength, sizeof(QUIC_GLOBAL_SETTINGS));

    return QUIC_STATUS_SUCCESS;
}

_IRQL_requires_max_(PASSIVE_LEVEL)
QUIC_STATUS
QuicSettingsGetVersionSettings(
    _In_ const QUIC_SETTINGS_INTERNAL* InternalSettings,
    _Inout_ uint32_t *SettingsLength,
    _Out_writes_bytes_opt_(*SettingsLength)
        QUIC_VERSION_SETTINGS* Settings
    )
{
    uint32_t MinimumSize =
        sizeof(QUIC_VERSION_SETTINGS);
    if (InternalSettings->VersionSettings != NULL) {
        MinimumSize +=
            (InternalSettings->VersionSettings->AcceptableVersionsLength * sizeof(uint32_t)) +
            (InternalSettings->VersionSettings->OfferedVersionsLength * sizeof(uint32_t)) +
            (InternalSettings->VersionSettings->FullyDeployedVersionsLength * sizeof(uint32_t));
    }

    if (*SettingsLength < MinimumSize) {
        *SettingsLength = MinimumSize;
        return QUIC_STATUS_BUFFER_TOO_SMALL;
    }

    if (Settings == NULL) {
        return QUIC_STATUS_INVALID_PARAMETER;
    }

    if (InternalSettings->VersionSettings != NULL) {
        Settings->AcceptableVersions = (uint32_t*)(Settings + 1);
        Settings->AcceptableVersionsLength = InternalSettings->VersionSettings->AcceptableVersionsLength;

        Settings->OfferedVersions = Settings->AcceptableVersions + Settings->AcceptableVersionsLength;
        Settings->OfferedVersionsLength = InternalSettings->VersionSettings->OfferedVersionsLength;

        Settings->FullyDeployedVersions = Settings->OfferedVersions + Settings->OfferedVersionsLength;
        Settings->FullyDeployedVersionsLength = InternalSettings->VersionSettings->FullyDeployedVersionsLength;

        CxPlatCopyMemory(
            (uint32_t*)Settings->AcceptableVersions,
            InternalSettings->VersionSettings->AcceptableVersions,
            InternalSettings->VersionSettings->AcceptableVersionsLength * sizeof(uint32_t));

        CxPlatCopyMemory(
            (uint32_t*)Settings->OfferedVersions,
            InternalSettings->VersionSettings->OfferedVersions,
            InternalSettings->VersionSettings->OfferedVersionsLength * sizeof(uint32_t));

        CxPlatCopyMemory(
            (uint32_t*)Settings->FullyDeployedVersions,
            InternalSettings->VersionSettings->FullyDeployedVersions,
            InternalSettings->VersionSettings->FullyDeployedVersionsLength * sizeof(uint32_t));
    } else {
        CxPlatZeroMemory(Settings, MinimumSize);
    }

    *SettingsLength = MinimumSize;

    return QUIC_STATUS_SUCCESS;
}<|MERGE_RESOLUTION|>--- conflicted
+++ resolved
@@ -1145,11 +1145,7 @@
         Settings->GreaseQuicBitEnabled = !!Value;
     }
     if (!Settings->IsSet.EcnEnabled) {
-<<<<<<< HEAD
-        Value = QUIC_DEFAULT_GREASE_QUIC_BIT_ENABLED;
-=======
         Value = QUIC_DEFAULT_ECN_ENABLED;
->>>>>>> a6fe71f6
         ValueLen = sizeof(Value);
         CxPlatStorageReadValue(
             Storage,
@@ -1217,11 +1213,7 @@
     QuicTraceLogVerbose(SettingCongestionControlAlgorithm,  "[sett] CongestionControlAlgorithm = %hu", Settings->CongestionControlAlgorithm);
     QuicTraceLogVerbose(SettingDestCidUpdateIdleTimeoutMs,  "[sett] DestCidUpdateIdleTimeoutMs = %u", Settings->DestCidUpdateIdleTimeoutMs);
     QuicTraceLogVerbose(SettingGreaseQuicBitEnabled,        "[sett] GreaseQuicBitEnabled   = %hhu", Settings->GreaseQuicBitEnabled);
-<<<<<<< HEAD
-    QuicTraceLogVerbose(SettingEcnEnabled,                  "[sett] EcnEnabled   = %hhu", Settings->EcnEnabled);
-=======
     QuicTraceLogVerbose(SettingEcnEnabled,                  "[sett] EcnEnabled             = %hhu", Settings->EcnEnabled);
->>>>>>> a6fe71f6
 }
 
 _IRQL_requires_max_(PASSIVE_LEVEL)
