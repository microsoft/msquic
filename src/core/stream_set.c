/*++

    Copyright (c) Microsoft Corporation.
    Licensed under the MIT License.

Abstract:

    A stream set manages all stream-related state for a single connection. It
    keeps track of locally and remotely initiated streams, and synchronizes max
    stream IDs with the peer.

--*/

#include "precomp.h"
#include "stream_set.c.clog.h"

#if DEBUG
_IRQL_requires_max_(DISPATCH_LEVEL)
void
QuicStreamSetValidate(
    _In_ QUIC_STREAM_SET* StreamSet
    )
{
    if (StreamSet->StreamTable == NULL) {
        return; // No streams have been created.
    }
    QUIC_CONNECTION* Connection = QuicStreamSetGetConnection(StreamSet);
    QUIC_HASHTABLE_ENUMERATOR Enumerator;
    QUIC_HASHTABLE_ENTRY* Entry;
    QuicHashtableEnumerateBegin(StreamSet->StreamTable, &Enumerator);
    while ((Entry = QuicHashtableEnumerateNext(StreamSet->StreamTable, &Enumerator)) != NULL) {
        const QUIC_STREAM* Stream = QUIC_CONTAINING_RECORD(Entry, QUIC_STREAM, TableEntry);
        QUIC_DBG_ASSERT(Stream->Type == QUIC_HANDLE_TYPE_STREAM);
        QUIC_DBG_ASSERT(Stream->Connection == Connection);
        UNREFERENCED_PARAMETER(Stream);
    }
    QuicHashtableEnumerateEnd(StreamSet->StreamTable, &Enumerator);
}
#else
#define QuicStreamSetValidate(StreamSet)
#endif

_IRQL_requires_max_(PASSIVE_LEVEL)
void
QuicStreamSetInitialize(
    _Inout_ QUIC_STREAM_SET* StreamSet
    )
{
    QuicListInitializeHead(&StreamSet->ClosedStreams);
}

_IRQL_requires_max_(PASSIVE_LEVEL)
void
QuicStreamSetUninitialize(
    _Inout_ QUIC_STREAM_SET* StreamSet
    )
{
    if (StreamSet->StreamTable != NULL) {
        QuicHashtableUninitialize(StreamSet->StreamTable);
    }
}

_IRQL_requires_max_(PASSIVE_LEVEL)
void
QuicStreamSetTraceRundown(
    _In_ QUIC_STREAM_SET* StreamSet
    )
{
    if (StreamSet->StreamTable == NULL) {
        return; // No streams have been created yet.
    }

    QUIC_HASHTABLE_ENUMERATOR Enumerator;
    QUIC_HASHTABLE_ENTRY* Entry;
    QuicHashtableEnumerateBegin(StreamSet->StreamTable, &Enumerator);
    while ((Entry = QuicHashtableEnumerateNext(StreamSet->StreamTable, &Enumerator)) != NULL) {
        QuicStreamTraceRundown(
            QUIC_CONTAINING_RECORD(Entry, QUIC_STREAM, TableEntry));
    }
    QuicHashtableEnumerateEnd(StreamSet->StreamTable, &Enumerator);
}

_IRQL_requires_max_(DISPATCH_LEVEL)
_Success_(return != FALSE)
BOOLEAN
QuicStreamSetInsertStream(
    _Inout_ QUIC_STREAM_SET* StreamSet,
    _In_ QUIC_STREAM* Stream
    )
{
    if (StreamSet->StreamTable == NULL) {
        //
        // Lazily initialize the hash table.
        //
        if (!QuicHashtableInitialize(&StreamSet->StreamTable, QUIC_HASH_MIN_SIZE)) {
<<<<<<< HEAD
            QuicTraceEvent(AllocFailure, "Allocation of '%s' failed. (%llu bytes)", "streamset hash table", 0);
=======
            QuicTraceEvent(
                AllocFailure,
                "Allocation of '%s' failed. (%llu bytes)",
                "streamset hash table",
                0);
>>>>>>> 3fa74d4a
            return FALSE;
        }
    }
    QuicHashtableInsert(
        StreamSet->StreamTable,
        &Stream->TableEntry,
        (uint32_t)Stream->ID,
        NULL);
    return TRUE;
}

_IRQL_requires_max_(DISPATCH_LEVEL)
_Ret_maybenull_
QUIC_STREAM*
QuicStreamSetLookupStream(
    _Inout_ QUIC_STREAM_SET* StreamSet,
    _In_ uint64_t ID
    )
{
    if (StreamSet->StreamTable == NULL) {
        return NULL; // No streams have been created yet.
    }

    QUIC_HASHTABLE_LOOKUP_CONTEXT Context;
    QUIC_HASHTABLE_ENTRY* Entry =
        QuicHashtableLookup(StreamSet->StreamTable, (uint32_t)ID, &Context);
    while (Entry != NULL) {
        QUIC_STREAM* Stream =
            QUIC_CONTAINING_RECORD(Entry, QUIC_STREAM, TableEntry);
        if (Stream->ID == ID) {
            return Stream;
        }
        Entry = QuicHashtableLookupNext(StreamSet->StreamTable, &Context);
    }
    return NULL;
}

_IRQL_requires_max_(PASSIVE_LEVEL)
void
QuicStreamSetShutdown(
    _Inout_ QUIC_STREAM_SET* StreamSet
    )
{
    if (StreamSet->StreamTable == NULL) {
        return; // No streams have been created.
    }

    QUIC_HASHTABLE_ENUMERATOR Enumerator;
    QUIC_HASHTABLE_ENTRY* Entry;
    QuicHashtableEnumerateBegin(StreamSet->StreamTable, &Enumerator);
    while ((Entry = QuicHashtableEnumerateNext(StreamSet->StreamTable, &Enumerator)) != NULL) {
        QUIC_STREAM* Stream = QUIC_CONTAINING_RECORD(Entry, QUIC_STREAM, TableEntry);

        QuicStreamShutdown(
            Stream,
            QUIC_STREAM_SHUTDOWN_FLAG_ABORT_SEND |
            QUIC_STREAM_SHUTDOWN_FLAG_ABORT_RECEIVE |
            QUIC_STREAM_SHUTDOWN_SILENT,
            0);
    }
    QuicHashtableEnumerateEnd(StreamSet->StreamTable, &Enumerator);
}

_IRQL_requires_max_(PASSIVE_LEVEL)
void
QuicStreamSetReleaseStream(
    _Inout_ QUIC_STREAM_SET* StreamSet,
    _In_ QUIC_STREAM* Stream
    )
{
    //
    // Remove the stream from the list of open streams.
    //
    QuicHashtableRemove(StreamSet->StreamTable, &Stream->TableEntry, NULL);
    QuicListInsertTail(&StreamSet->ClosedStreams, &Stream->ClosedLink);

    uint8_t Flags = (uint8_t)(Stream->ID & STREAM_ID_MASK);
    QUIC_STREAM_TYPE_INFO* Info = &StreamSet->Types[Flags];

    QUIC_DBG_ASSERT(Info->CurrentStreamCount != 0);
    Info->CurrentStreamCount--;

    if ((Flags & STREAM_ID_FLAG_IS_SERVER) == QuicConnIsServer(Stream->Connection)) {
        //
        // Our own stream was cleaned up, no need to update anything more.
        //
        return;
    }

    if (Info->CurrentStreamCount < Info->MaxCurrentStreamCount) {
        //
        // Since a peer's stream was just closed we should allow the peer to
        // create more streams.
        //
        Info->MaxTotalStreamCount++;
        QuicSendSetSendFlag(
            &QuicStreamSetGetConnection(StreamSet)->Send,
            (Flags & STREAM_ID_FLAG_IS_UNI_DIR) ?
                QUIC_CONN_SEND_FLAG_MAX_STREAMS_UNI :
                QUIC_CONN_SEND_FLAG_MAX_STREAMS_BIDI);
    }
}

_IRQL_requires_max_(PASSIVE_LEVEL)
void
QuicStreamSetDrainClosedStreams(
    _Inout_ QUIC_STREAM_SET* StreamSet
    )
{
    while (!QuicListIsEmpty(&StreamSet->ClosedStreams)) {
        QUIC_STREAM* Stream =
            QUIC_CONTAINING_RECORD(
                    QuicListRemoveHead(&StreamSet->ClosedStreams),
                    QUIC_STREAM,
                    ClosedLink);
        Stream->ClosedLink.Flink = NULL;
        QuicStreamRelease(Stream, QUIC_STREAM_REF_STREAM_SET);
    }
}

_IRQL_requires_max_(PASSIVE_LEVEL)
void
QuicStreamSetIndicateStreamsAvailable(
    _Inout_ QUIC_STREAM_SET* StreamSet
    )
{
    QUIC_CONNECTION* Connection = QuicStreamSetGetConnection(StreamSet);
    uint8_t Type =
        QuicConnIsServer(Connection) ?
        STREAM_ID_FLAG_IS_SERVER : STREAM_ID_FLAG_IS_CLIENT;

    QUIC_CONNECTION_EVENT Event;
    Event.Type = QUIC_CONNECTION_EVENT_STREAMS_AVAILABLE;
    Event.STREAMS_AVAILABLE.BidirectionalCount =
        QuicStreamSetGetCountAvailable(StreamSet, Type | STREAM_ID_FLAG_IS_BI_DIR);
    Event.STREAMS_AVAILABLE.UnidirectionalCount =
        QuicStreamSetGetCountAvailable(StreamSet, Type | STREAM_ID_FLAG_IS_UNI_DIR);

    QuicTraceLogConnVerbose(
        IndicateStreamsAvailable,
        Connection,
        "Indicating QUIC_CONNECTION_EVENT_STREAMS_AVAILABLE [%hu] [%hu]",
        Event.STREAMS_AVAILABLE.BidirectionalCount,
        Event.STREAMS_AVAILABLE.UnidirectionalCount);
    (void)QuicConnIndicateEvent(Connection, &Event);
}

_IRQL_requires_max_(PASSIVE_LEVEL)
void
QuicStreamSetInitializeTransportParameters(
    _Inout_ QUIC_STREAM_SET* StreamSet,
    _In_ uint64_t BidiStreamCount,
    _In_ uint64_t UnidiStreamCount,
    _In_ BOOLEAN FlushIfUnblocked
    )
{
    QUIC_CONNECTION* Connection = QuicStreamSetGetConnection(StreamSet);
    uint8_t Type =
        QuicConnIsServer(Connection) ?
        STREAM_ID_FLAG_IS_SERVER : STREAM_ID_FLAG_IS_CLIENT;

    BOOLEAN UpdateAvailableStreams = FALSE;
    BOOLEAN MightBeUnblocked = FALSE;

    if (BidiStreamCount != 0) {
        StreamSet->Types[Type | STREAM_ID_FLAG_IS_BI_DIR].MaxTotalStreamCount = BidiStreamCount;
        UpdateAvailableStreams = TRUE;
    }

    if (UnidiStreamCount != 0) {
        StreamSet->Types[Type | STREAM_ID_FLAG_IS_UNI_DIR].MaxTotalStreamCount = UnidiStreamCount;
        UpdateAvailableStreams = TRUE;
    }

    if (StreamSet->StreamTable != NULL) {
        QUIC_HASHTABLE_ENUMERATOR Enumerator;
        QUIC_HASHTABLE_ENTRY* Entry;
        QuicHashtableEnumerateBegin(StreamSet->StreamTable, &Enumerator);
        while ((Entry = QuicHashtableEnumerateNext(StreamSet->StreamTable, &Enumerator)) != NULL) {
            QUIC_STREAM* Stream = QUIC_CONTAINING_RECORD(Entry, QUIC_STREAM, TableEntry);

            uint8_t FlowBlockedFlagsToRemove = 0;

            uint64_t StreamType = Stream->ID & STREAM_ID_MASK;
            uint64_t StreamCount = (Stream->ID >> 2) + 1;
            const QUIC_STREAM_TYPE_INFO* Info =
                &Stream->Connection->Streams.Types[StreamType];
            if (Info->MaxTotalStreamCount >= StreamCount) {
                FlowBlockedFlagsToRemove |= QUIC_FLOW_BLOCKED_STREAM_ID_FLOW_CONTROL;
            }

            uint64_t NewMaxAllowedSendOffset =
                QuicStreamGetInitialMaxDataFromTP(
                    Stream->ID,
                    QuicConnIsServer(Connection),
                    &Connection->PeerTransportParams);

            if (Stream->MaxAllowedSendOffset < NewMaxAllowedSendOffset) {
                Stream->MaxAllowedSendOffset = NewMaxAllowedSendOffset;
                FlowBlockedFlagsToRemove |= QUIC_FLOW_BLOCKED_STREAM_FLOW_CONTROL;
                Stream->SendWindow = (uint32_t)min(Stream->MaxAllowedSendOffset, UINT32_MAX);
            }

            if (FlowBlockedFlagsToRemove) {
                QuicStreamRemoveOutFlowBlockedReason(
                    Stream, FlowBlockedFlagsToRemove);
                QuicStreamSendDumpState(Stream);
                MightBeUnblocked = TRUE;
            }
        }
        QuicHashtableEnumerateEnd(StreamSet->StreamTable, &Enumerator);
    }

    if (UpdateAvailableStreams) {
        QuicStreamSetIndicateStreamsAvailable(StreamSet);
    }

    if (MightBeUnblocked && FlushIfUnblocked) {
        //
        // We opened the window, so start send. Rather than checking
        // the streams to see if one is actually unblocked, we risk starting
        // the send worker with no actual work to do.
        //
        QuicSendQueueFlush(&Connection->Send, REASON_TRANSPORT_PARAMETERS);
    }
}

_IRQL_requires_max_(PASSIVE_LEVEL)
void
QuicStreamSetUpdateMaxStreams(
    _Inout_ QUIC_STREAM_SET* StreamSet,
    _In_ BOOLEAN BidirectionalStreams,
    _In_ uint64_t MaxStreams
    )
{
    QUIC_CONNECTION* Connection = QuicStreamSetGetConnection(StreamSet);
    uint64_t Mask;
    QUIC_STREAM_TYPE_INFO* Info;

    if (QuicConnIsServer(Connection)) {
        if (BidirectionalStreams) {
            Mask = STREAM_ID_FLAG_IS_SERVER | STREAM_ID_FLAG_IS_BI_DIR;
        } else {
            Mask = STREAM_ID_FLAG_IS_SERVER | STREAM_ID_FLAG_IS_UNI_DIR;
        }
    } else {
        if (BidirectionalStreams) {
            Mask = STREAM_ID_FLAG_IS_CLIENT | STREAM_ID_FLAG_IS_BI_DIR;
        } else {
            Mask = STREAM_ID_FLAG_IS_CLIENT | STREAM_ID_FLAG_IS_UNI_DIR;
        }
    }

    Info = &StreamSet->Types[Mask];

    if (MaxStreams > Info->MaxTotalStreamCount) {

        QuicTraceLogConnVerbose(
            PeerStreamCountsUpdated,
            Connection,
            "Peer updated max stream count (%hhu, %llu).",
            BidirectionalStreams,
            MaxStreams);

        BOOLEAN FlushSendX = FALSE;
        if (StreamSet->StreamTable != NULL) {

            QUIC_HASHTABLE_ENUMERATOR Enumerator;
            QUIC_HASHTABLE_ENTRY* Entry;
            QuicHashtableEnumerateBegin(StreamSet->StreamTable, &Enumerator);
            while ((Entry = QuicHashtableEnumerateNext(StreamSet->StreamTable, &Enumerator)) != NULL) {
                QUIC_STREAM* Stream = QUIC_CONTAINING_RECORD(Entry, QUIC_STREAM, TableEntry);

                uint64_t Count = (Stream->ID >> 2) + 1;

                if ((Stream->ID & STREAM_ID_MASK) == Mask &&
                    Count > Info->MaxTotalStreamCount &&
                    Count <= MaxStreams) {
                    FlushSendX = TRUE;
                    QuicStreamRemoveOutFlowBlockedReason(
                        Stream, QUIC_FLOW_BLOCKED_STREAM_ID_FLOW_CONTROL);
                }
            }
            QuicHashtableEnumerateEnd(StreamSet->StreamTable, &Enumerator);
        }

        Info->MaxTotalStreamCount = MaxStreams;

        QuicStreamSetIndicateStreamsAvailable(StreamSet);

        if (FlushSendX) {
            //
            // Queue a flush, as we have unblocked a stream.
            //
            QuicSendQueueFlush(&Connection->Send, REASON_STREAM_ID_FLOW_CONTROL);
        }
    }
}

_IRQL_requires_max_(PASSIVE_LEVEL)
void
QuicStreamSetUpdateMaxCount(
    _Inout_ QUIC_STREAM_SET* StreamSet,
    _In_ uint8_t Type,
    _In_ uint16_t Count
    )
{
    QUIC_CONNECTION* Connection = QuicStreamSetGetConnection(StreamSet);
    QUIC_STREAM_TYPE_INFO* Info = &StreamSet->Types[Type];

    QuicTraceLogConnInfo(
        MaxStreamCountUpdated,
        Connection,
        "App configured max stream count of %hu (type=%hhu).",
        Count,
        Type);

    if (!Connection->State.Started) {
        Info->MaxTotalStreamCount = Count;

    } else {
        if (Count >= Info->MaxCurrentStreamCount) {
            Info->MaxTotalStreamCount += (Count - Info->MaxCurrentStreamCount);
            QuicSendSetSendFlag(
                &Connection->Send,
                (Type & STREAM_ID_FLAG_IS_UNI_DIR) ?
                    QUIC_CONN_SEND_FLAG_MAX_STREAMS_UNI :
                    QUIC_CONN_SEND_FLAG_MAX_STREAMS_BIDI);
        }
    }

    Info->MaxCurrentStreamCount = Count;
}

_IRQL_requires_max_(PASSIVE_LEVEL)
uint16_t
QuicStreamSetGetCountAvailable(
    _In_ const QUIC_STREAM_SET* StreamSet,
    _In_ uint8_t Type
    )
{
    const QUIC_STREAM_TYPE_INFO* Info = &StreamSet->Types[Type];
    if (Info->TotalStreamCount >= Info->MaxTotalStreamCount) {
        return 0;
    }
    uint64_t Count = Info->MaxTotalStreamCount - Info->TotalStreamCount;
    return (Count > UINT16_MAX) ? UINT16_MAX : (uint16_t)Count;
}

_IRQL_requires_max_(DISPATCH_LEVEL)
void
QuicStreamSetGetFlowControlSummary(
    _In_ const QUIC_STREAM_SET* StreamSet,
    _Out_ uint64_t* FcAvailable,
    _Out_ uint64_t* SendWindow
    )
{
    *FcAvailable = 0;
    *SendWindow = 0;

    if (StreamSet->StreamTable != NULL) {
        QUIC_HASHTABLE_ENUMERATOR Enumerator;
        QUIC_HASHTABLE_ENTRY* Entry;
        QuicHashtableEnumerateBegin(StreamSet->StreamTable, &Enumerator);
        while ((Entry = QuicHashtableEnumerateNext(StreamSet->StreamTable, &Enumerator)) != NULL) {
            QUIC_STREAM* Stream = QUIC_CONTAINING_RECORD(Entry, QUIC_STREAM, TableEntry);

            if ((UINT64_MAX - *FcAvailable) >= (Stream->MaxAllowedSendOffset - Stream->NextSendOffset)) {
                *FcAvailable += Stream->MaxAllowedSendOffset - Stream->NextSendOffset;
            } else {
                *FcAvailable = UINT64_MAX;
            }

            if ((UINT64_MAX - *SendWindow) >= Stream->SendWindow) {
                *SendWindow += Stream->SendWindow;
            } else {
                *SendWindow = UINT64_MAX;
            }
        }
        QuicHashtableEnumerateEnd(StreamSet->StreamTable, &Enumerator);
    }
}

_IRQL_requires_max_(PASSIVE_LEVEL)
QUIC_STATUS
QuicStreamSetNewLocalStream(
    _Inout_ QUIC_STREAM_SET* StreamSet,
    _In_ uint8_t Type,
    _In_ BOOLEAN FailOnBlocked,
    _In_ QUIC_STREAM* Stream
    )
{
    QUIC_STATUS Status = QUIC_STATUS_SUCCESS;
    QUIC_STREAM_TYPE_INFO* Info = &StreamSet->Types[Type];
    uint64_t NewStreamId = Type + (Info->TotalStreamCount << 2);
    BOOLEAN NewStreamBlocked = Info->TotalStreamCount >= Info->MaxTotalStreamCount;

    if (FailOnBlocked && NewStreamBlocked) {
        Status = QUIC_STATUS_BUFFER_TOO_SMALL;
        goto Exit;
    }

    Stream->ID = NewStreamId;

    if (!QuicStreamSetInsertStream(StreamSet, Stream)) {
        Status = QUIC_STATUS_OUT_OF_MEMORY;
        Stream->ID = UINT64_MAX;
        goto Exit;
    }

    if (NewStreamBlocked) {
        //
        // We don't call QuicStreamAddOutFlowBlockedReason here because we haven't
        // logged the stream created event yet at this point. We will log the event
        // after that.
        //
        Stream->OutFlowBlockedReasons |= QUIC_FLOW_BLOCKED_STREAM_ID_FLOW_CONTROL;
    }

    Info->CurrentStreamCount++;
    Info->TotalStreamCount++;

    QuicStreamAddRef(Stream, QUIC_STREAM_REF_STREAM_SET);

Exit:

    return Status;
}

#pragma warning(push)
#pragma warning(disable:6014) // SAL doesn't double ref count semantics
_IRQL_requires_max_(PASSIVE_LEVEL)
__drv_allocatesMem(Mem)
_Must_inspect_result_
_Success_(return != NULL)
QUIC_STREAM*
QuicStreamSetGetStreamForPeer(
    _Inout_ QUIC_STREAM_SET* StreamSet,
    _In_ uint64_t StreamId,
    _In_ BOOLEAN FrameIn0Rtt,
    _In_ BOOLEAN CreateIfMissing,
    _Out_ BOOLEAN* ProtocolViolation
    )
{
    QUIC_CONNECTION* Connection = QuicStreamSetGetConnection(StreamSet);

    *ProtocolViolation = FALSE;

    //
    // Connection is closed. No more streams are open.
    //
    if (QuicConnIsClosed(Connection)) {
        return NULL;
    }

    uint64_t StreamType = StreamId & STREAM_ID_MASK;
    uint64_t StreamCount = (StreamId >> 2) + 1;
    QUIC_STREAM_TYPE_INFO* Info = &StreamSet->Types[StreamType];

    uint32_t StreamFlags = 0;
    if (STREAM_ID_IS_UNI_DIR(StreamId)) {
        StreamFlags |= QUIC_STREAM_OPEN_FLAG_UNIDIRECTIONAL;
    }
    if (FrameIn0Rtt) {
        StreamFlags |= QUIC_STREAM_OPEN_FLAG_0_RTT;
    }

    //
    // Validate the stream ID isn't above the allowed max.
    //
    if (StreamCount > Info->MaxTotalStreamCount) {
<<<<<<< HEAD
        QuicTraceEvent(ConnError, "[conn][%p] ERROR, %s.", Connection, "Peer used more streams than allowed");
=======
        QuicTraceEvent(
            ConnError,
            "[conn][%p] ERROR, %s.",
            Connection,
            "Peer used more streams than allowed");
>>>>>>> 3fa74d4a
        QuicConnTransportError(Connection, QUIC_ERROR_STREAM_LIMIT_ERROR);
        *ProtocolViolation = TRUE;
        return NULL;
    }

    QUIC_STREAM* Stream = NULL;

    //
    // Debug Validation.
    //
    QuicStreamSetValidate(StreamSet);

    //
    // If the stream ID is in the acceptable range of already opened streams,
    // look for it; but note it could be missing because it has been closed.
    //
    if (StreamCount <= Info->TotalStreamCount) {

        //
        // Find the stream for the ID.
        //
        Stream = QuicStreamSetLookupStream(StreamSet, StreamId);

    } else if (CreateIfMissing) {

        do {

            //
            // Calculate the next Stream ID.
            //
            uint64_t NewStreamId = StreamType + (Info->TotalStreamCount << 2);

            QUIC_STATUS Status =
                QuicStreamInitialize(
                    Connection,
                    TRUE,
                    STREAM_ID_IS_UNI_DIR(StreamId), // Unidirectional
                    FrameIn0Rtt,                    // Opened0Rtt
                    &Stream);
            if (QUIC_FAILED(Status)) {
                goto Exit;
            }

            Stream->ID = NewStreamId;
            Status = QuicStreamStart(Stream, QUIC_STREAM_START_FLAG_NONE, TRUE);
            if (QUIC_FAILED(Status)) {
                QuicStreamRelease(Stream, QUIC_STREAM_REF_APP);
                Stream = NULL;
                break;
            }

            if (!QuicStreamSetInsertStream(StreamSet, Stream)) {
                QuicStreamRelease(Stream, QUIC_STREAM_REF_APP);
                Stream = NULL;
                break;
            }
            Info->CurrentStreamCount++;
            Info->TotalStreamCount++;

            QuicStreamAddRef(Stream, QUIC_STREAM_REF_STREAM_SET);

            QUIC_CONNECTION_EVENT Event;
            Event.Type = QUIC_CONNECTION_EVENT_PEER_STREAM_STARTED;
            Event.PEER_STREAM_STARTED.Stream = (HQUIC)Stream;
            Event.PEER_STREAM_STARTED.Flags = StreamFlags;

            QuicTraceLogConnVerbose(
                IndicatePeerStreamStarted,
                Connection,
                "Indicating QUIC_CONNECTION_EVENT_PEER_STREAM_STARTED [%p, 0x%x]",
                Event.PEER_STREAM_STARTED.Stream,
                Event.PEER_STREAM_STARTED.Flags);
            Status = QuicConnIndicateEvent(Connection, &Event);

            if (QUIC_FAILED(Status)) {
                QuicTraceLogStreamWarning(
                    NotAccepted,
                    Stream,
                    "New stream wasn't accepted, 0x%x",
                    Status);
                QuicStreamClose(Stream);
                Stream = NULL;
            } else if (Stream->Flags.HandleClosed) {
                Stream = NULL; // App accepted but immediately closed the stream.
            } else {
                QUIC_FRE_ASSERTMSG(
                    Stream->ClientCallbackHandler != NULL,
                    "App MUST set callback handler!");
            }

        } while (Info->TotalStreamCount != StreamCount);

    } else {

        //
        // Remote tried to open stream that it wasn't allowed to.
        //
<<<<<<< HEAD
        QuicTraceEvent(ConnError, "[conn][%p] ERROR, %s.", Connection, "Remote tried to open stream it wasn't allowed to open.");
=======
        QuicTraceEvent(
            ConnError,
            "[conn][%p] ERROR, %s.",
            Connection,
            "Remote tried to open stream it wasn't allowed to open.");
>>>>>>> 3fa74d4a
        QuicConnTransportError(Connection, QUIC_ERROR_PROTOCOL_VIOLATION);
        *ProtocolViolation = TRUE;
    }

Exit:

    if (Stream != NULL) {
        QuicStreamAddRef(Stream, QUIC_STREAM_REF_LOOKUP);
    }

    return Stream;
}
#pragma warning(pop)

_IRQL_requires_max_(PASSIVE_LEVEL)
void
QuicStreamSetGetMaxStreamIDs(
    _In_ const QUIC_STREAM_SET* StreamSet,
    _Out_writes_all_(NUMBER_OF_STREAM_TYPES)
        uint64_t* MaxStreamIds
    )
{
    for (uint64_t i = 0; i < NUMBER_OF_STREAM_TYPES; ++i) {
        MaxStreamIds[i] = (StreamSet->Types[i].MaxTotalStreamCount << 2) | i;
    }
}
<|MERGE_RESOLUTION|>--- conflicted
+++ resolved
@@ -1,716 +1,704 @@
-/*++
-
-    Copyright (c) Microsoft Corporation.
-    Licensed under the MIT License.
-
-Abstract:
-
-    A stream set manages all stream-related state for a single connection. It
-    keeps track of locally and remotely initiated streams, and synchronizes max
-    stream IDs with the peer.
-
---*/
-
-#include "precomp.h"
-#include "stream_set.c.clog.h"
-
-#if DEBUG
-_IRQL_requires_max_(DISPATCH_LEVEL)
-void
-QuicStreamSetValidate(
-    _In_ QUIC_STREAM_SET* StreamSet
-    )
-{
-    if (StreamSet->StreamTable == NULL) {
-        return; // No streams have been created.
-    }
-    QUIC_CONNECTION* Connection = QuicStreamSetGetConnection(StreamSet);
-    QUIC_HASHTABLE_ENUMERATOR Enumerator;
-    QUIC_HASHTABLE_ENTRY* Entry;
-    QuicHashtableEnumerateBegin(StreamSet->StreamTable, &Enumerator);
-    while ((Entry = QuicHashtableEnumerateNext(StreamSet->StreamTable, &Enumerator)) != NULL) {
-        const QUIC_STREAM* Stream = QUIC_CONTAINING_RECORD(Entry, QUIC_STREAM, TableEntry);
-        QUIC_DBG_ASSERT(Stream->Type == QUIC_HANDLE_TYPE_STREAM);
-        QUIC_DBG_ASSERT(Stream->Connection == Connection);
-        UNREFERENCED_PARAMETER(Stream);
-    }
-    QuicHashtableEnumerateEnd(StreamSet->StreamTable, &Enumerator);
-}
-#else
-#define QuicStreamSetValidate(StreamSet)
-#endif
-
-_IRQL_requires_max_(PASSIVE_LEVEL)
-void
-QuicStreamSetInitialize(
-    _Inout_ QUIC_STREAM_SET* StreamSet
-    )
-{
-    QuicListInitializeHead(&StreamSet->ClosedStreams);
-}
-
-_IRQL_requires_max_(PASSIVE_LEVEL)
-void
-QuicStreamSetUninitialize(
-    _Inout_ QUIC_STREAM_SET* StreamSet
-    )
-{
-    if (StreamSet->StreamTable != NULL) {
-        QuicHashtableUninitialize(StreamSet->StreamTable);
-    }
-}
-
-_IRQL_requires_max_(PASSIVE_LEVEL)
-void
-QuicStreamSetTraceRundown(
-    _In_ QUIC_STREAM_SET* StreamSet
-    )
-{
-    if (StreamSet->StreamTable == NULL) {
-        return; // No streams have been created yet.
-    }
-
-    QUIC_HASHTABLE_ENUMERATOR Enumerator;
-    QUIC_HASHTABLE_ENTRY* Entry;
-    QuicHashtableEnumerateBegin(StreamSet->StreamTable, &Enumerator);
-    while ((Entry = QuicHashtableEnumerateNext(StreamSet->StreamTable, &Enumerator)) != NULL) {
-        QuicStreamTraceRundown(
-            QUIC_CONTAINING_RECORD(Entry, QUIC_STREAM, TableEntry));
-    }
-    QuicHashtableEnumerateEnd(StreamSet->StreamTable, &Enumerator);
-}
-
-_IRQL_requires_max_(DISPATCH_LEVEL)
-_Success_(return != FALSE)
-BOOLEAN
-QuicStreamSetInsertStream(
-    _Inout_ QUIC_STREAM_SET* StreamSet,
-    _In_ QUIC_STREAM* Stream
-    )
-{
-    if (StreamSet->StreamTable == NULL) {
-        //
-        // Lazily initialize the hash table.
-        //
-        if (!QuicHashtableInitialize(&StreamSet->StreamTable, QUIC_HASH_MIN_SIZE)) {
-<<<<<<< HEAD
-            QuicTraceEvent(AllocFailure, "Allocation of '%s' failed. (%llu bytes)", "streamset hash table", 0);
-=======
-            QuicTraceEvent(
-                AllocFailure,
-                "Allocation of '%s' failed. (%llu bytes)",
-                "streamset hash table",
-                0);
->>>>>>> 3fa74d4a
-            return FALSE;
-        }
-    }
-    QuicHashtableInsert(
-        StreamSet->StreamTable,
-        &Stream->TableEntry,
-        (uint32_t)Stream->ID,
-        NULL);
-    return TRUE;
-}
-
-_IRQL_requires_max_(DISPATCH_LEVEL)
-_Ret_maybenull_
-QUIC_STREAM*
-QuicStreamSetLookupStream(
-    _Inout_ QUIC_STREAM_SET* StreamSet,
-    _In_ uint64_t ID
-    )
-{
-    if (StreamSet->StreamTable == NULL) {
-        return NULL; // No streams have been created yet.
-    }
-
-    QUIC_HASHTABLE_LOOKUP_CONTEXT Context;
-    QUIC_HASHTABLE_ENTRY* Entry =
-        QuicHashtableLookup(StreamSet->StreamTable, (uint32_t)ID, &Context);
-    while (Entry != NULL) {
-        QUIC_STREAM* Stream =
-            QUIC_CONTAINING_RECORD(Entry, QUIC_STREAM, TableEntry);
-        if (Stream->ID == ID) {
-            return Stream;
-        }
-        Entry = QuicHashtableLookupNext(StreamSet->StreamTable, &Context);
-    }
-    return NULL;
-}
-
-_IRQL_requires_max_(PASSIVE_LEVEL)
-void
-QuicStreamSetShutdown(
-    _Inout_ QUIC_STREAM_SET* StreamSet
-    )
-{
-    if (StreamSet->StreamTable == NULL) {
-        return; // No streams have been created.
-    }
-
-    QUIC_HASHTABLE_ENUMERATOR Enumerator;
-    QUIC_HASHTABLE_ENTRY* Entry;
-    QuicHashtableEnumerateBegin(StreamSet->StreamTable, &Enumerator);
-    while ((Entry = QuicHashtableEnumerateNext(StreamSet->StreamTable, &Enumerator)) != NULL) {
-        QUIC_STREAM* Stream = QUIC_CONTAINING_RECORD(Entry, QUIC_STREAM, TableEntry);
-
-        QuicStreamShutdown(
-            Stream,
-            QUIC_STREAM_SHUTDOWN_FLAG_ABORT_SEND |
-            QUIC_STREAM_SHUTDOWN_FLAG_ABORT_RECEIVE |
-            QUIC_STREAM_SHUTDOWN_SILENT,
-            0);
-    }
-    QuicHashtableEnumerateEnd(StreamSet->StreamTable, &Enumerator);
-}
-
-_IRQL_requires_max_(PASSIVE_LEVEL)
-void
-QuicStreamSetReleaseStream(
-    _Inout_ QUIC_STREAM_SET* StreamSet,
-    _In_ QUIC_STREAM* Stream
-    )
-{
-    //
-    // Remove the stream from the list of open streams.
-    //
-    QuicHashtableRemove(StreamSet->StreamTable, &Stream->TableEntry, NULL);
-    QuicListInsertTail(&StreamSet->ClosedStreams, &Stream->ClosedLink);
-
-    uint8_t Flags = (uint8_t)(Stream->ID & STREAM_ID_MASK);
-    QUIC_STREAM_TYPE_INFO* Info = &StreamSet->Types[Flags];
-
-    QUIC_DBG_ASSERT(Info->CurrentStreamCount != 0);
-    Info->CurrentStreamCount--;
-
-    if ((Flags & STREAM_ID_FLAG_IS_SERVER) == QuicConnIsServer(Stream->Connection)) {
-        //
-        // Our own stream was cleaned up, no need to update anything more.
-        //
-        return;
-    }
-
-    if (Info->CurrentStreamCount < Info->MaxCurrentStreamCount) {
-        //
-        // Since a peer's stream was just closed we should allow the peer to
-        // create more streams.
-        //
-        Info->MaxTotalStreamCount++;
-        QuicSendSetSendFlag(
-            &QuicStreamSetGetConnection(StreamSet)->Send,
-            (Flags & STREAM_ID_FLAG_IS_UNI_DIR) ?
-                QUIC_CONN_SEND_FLAG_MAX_STREAMS_UNI :
-                QUIC_CONN_SEND_FLAG_MAX_STREAMS_BIDI);
-    }
-}
-
-_IRQL_requires_max_(PASSIVE_LEVEL)
-void
-QuicStreamSetDrainClosedStreams(
-    _Inout_ QUIC_STREAM_SET* StreamSet
-    )
-{
-    while (!QuicListIsEmpty(&StreamSet->ClosedStreams)) {
-        QUIC_STREAM* Stream =
-            QUIC_CONTAINING_RECORD(
-                    QuicListRemoveHead(&StreamSet->ClosedStreams),
-                    QUIC_STREAM,
-                    ClosedLink);
-        Stream->ClosedLink.Flink = NULL;
-        QuicStreamRelease(Stream, QUIC_STREAM_REF_STREAM_SET);
-    }
-}
-
-_IRQL_requires_max_(PASSIVE_LEVEL)
-void
-QuicStreamSetIndicateStreamsAvailable(
-    _Inout_ QUIC_STREAM_SET* StreamSet
-    )
-{
-    QUIC_CONNECTION* Connection = QuicStreamSetGetConnection(StreamSet);
-    uint8_t Type =
-        QuicConnIsServer(Connection) ?
-        STREAM_ID_FLAG_IS_SERVER : STREAM_ID_FLAG_IS_CLIENT;
-
-    QUIC_CONNECTION_EVENT Event;
-    Event.Type = QUIC_CONNECTION_EVENT_STREAMS_AVAILABLE;
-    Event.STREAMS_AVAILABLE.BidirectionalCount =
-        QuicStreamSetGetCountAvailable(StreamSet, Type | STREAM_ID_FLAG_IS_BI_DIR);
-    Event.STREAMS_AVAILABLE.UnidirectionalCount =
-        QuicStreamSetGetCountAvailable(StreamSet, Type | STREAM_ID_FLAG_IS_UNI_DIR);
-
-    QuicTraceLogConnVerbose(
-        IndicateStreamsAvailable,
-        Connection,
-        "Indicating QUIC_CONNECTION_EVENT_STREAMS_AVAILABLE [%hu] [%hu]",
-        Event.STREAMS_AVAILABLE.BidirectionalCount,
-        Event.STREAMS_AVAILABLE.UnidirectionalCount);
-    (void)QuicConnIndicateEvent(Connection, &Event);
-}
-
-_IRQL_requires_max_(PASSIVE_LEVEL)
-void
-QuicStreamSetInitializeTransportParameters(
-    _Inout_ QUIC_STREAM_SET* StreamSet,
-    _In_ uint64_t BidiStreamCount,
-    _In_ uint64_t UnidiStreamCount,
-    _In_ BOOLEAN FlushIfUnblocked
-    )
-{
-    QUIC_CONNECTION* Connection = QuicStreamSetGetConnection(StreamSet);
-    uint8_t Type =
-        QuicConnIsServer(Connection) ?
-        STREAM_ID_FLAG_IS_SERVER : STREAM_ID_FLAG_IS_CLIENT;
-
-    BOOLEAN UpdateAvailableStreams = FALSE;
-    BOOLEAN MightBeUnblocked = FALSE;
-
-    if (BidiStreamCount != 0) {
-        StreamSet->Types[Type | STREAM_ID_FLAG_IS_BI_DIR].MaxTotalStreamCount = BidiStreamCount;
-        UpdateAvailableStreams = TRUE;
-    }
-
-    if (UnidiStreamCount != 0) {
-        StreamSet->Types[Type | STREAM_ID_FLAG_IS_UNI_DIR].MaxTotalStreamCount = UnidiStreamCount;
-        UpdateAvailableStreams = TRUE;
-    }
-
-    if (StreamSet->StreamTable != NULL) {
-        QUIC_HASHTABLE_ENUMERATOR Enumerator;
-        QUIC_HASHTABLE_ENTRY* Entry;
-        QuicHashtableEnumerateBegin(StreamSet->StreamTable, &Enumerator);
-        while ((Entry = QuicHashtableEnumerateNext(StreamSet->StreamTable, &Enumerator)) != NULL) {
-            QUIC_STREAM* Stream = QUIC_CONTAINING_RECORD(Entry, QUIC_STREAM, TableEntry);
-
-            uint8_t FlowBlockedFlagsToRemove = 0;
-
-            uint64_t StreamType = Stream->ID & STREAM_ID_MASK;
-            uint64_t StreamCount = (Stream->ID >> 2) + 1;
-            const QUIC_STREAM_TYPE_INFO* Info =
-                &Stream->Connection->Streams.Types[StreamType];
-            if (Info->MaxTotalStreamCount >= StreamCount) {
-                FlowBlockedFlagsToRemove |= QUIC_FLOW_BLOCKED_STREAM_ID_FLOW_CONTROL;
-            }
-
-            uint64_t NewMaxAllowedSendOffset =
-                QuicStreamGetInitialMaxDataFromTP(
-                    Stream->ID,
-                    QuicConnIsServer(Connection),
-                    &Connection->PeerTransportParams);
-
-            if (Stream->MaxAllowedSendOffset < NewMaxAllowedSendOffset) {
-                Stream->MaxAllowedSendOffset = NewMaxAllowedSendOffset;
-                FlowBlockedFlagsToRemove |= QUIC_FLOW_BLOCKED_STREAM_FLOW_CONTROL;
-                Stream->SendWindow = (uint32_t)min(Stream->MaxAllowedSendOffset, UINT32_MAX);
-            }
-
-            if (FlowBlockedFlagsToRemove) {
-                QuicStreamRemoveOutFlowBlockedReason(
-                    Stream, FlowBlockedFlagsToRemove);
-                QuicStreamSendDumpState(Stream);
-                MightBeUnblocked = TRUE;
-            }
-        }
-        QuicHashtableEnumerateEnd(StreamSet->StreamTable, &Enumerator);
-    }
-
-    if (UpdateAvailableStreams) {
-        QuicStreamSetIndicateStreamsAvailable(StreamSet);
-    }
-
-    if (MightBeUnblocked && FlushIfUnblocked) {
-        //
-        // We opened the window, so start send. Rather than checking
-        // the streams to see if one is actually unblocked, we risk starting
-        // the send worker with no actual work to do.
-        //
-        QuicSendQueueFlush(&Connection->Send, REASON_TRANSPORT_PARAMETERS);
-    }
-}
-
-_IRQL_requires_max_(PASSIVE_LEVEL)
-void
-QuicStreamSetUpdateMaxStreams(
-    _Inout_ QUIC_STREAM_SET* StreamSet,
-    _In_ BOOLEAN BidirectionalStreams,
-    _In_ uint64_t MaxStreams
-    )
-{
-    QUIC_CONNECTION* Connection = QuicStreamSetGetConnection(StreamSet);
-    uint64_t Mask;
-    QUIC_STREAM_TYPE_INFO* Info;
-
-    if (QuicConnIsServer(Connection)) {
-        if (BidirectionalStreams) {
-            Mask = STREAM_ID_FLAG_IS_SERVER | STREAM_ID_FLAG_IS_BI_DIR;
-        } else {
-            Mask = STREAM_ID_FLAG_IS_SERVER | STREAM_ID_FLAG_IS_UNI_DIR;
-        }
-    } else {
-        if (BidirectionalStreams) {
-            Mask = STREAM_ID_FLAG_IS_CLIENT | STREAM_ID_FLAG_IS_BI_DIR;
-        } else {
-            Mask = STREAM_ID_FLAG_IS_CLIENT | STREAM_ID_FLAG_IS_UNI_DIR;
-        }
-    }
-
-    Info = &StreamSet->Types[Mask];
-
-    if (MaxStreams > Info->MaxTotalStreamCount) {
-
-        QuicTraceLogConnVerbose(
-            PeerStreamCountsUpdated,
-            Connection,
-            "Peer updated max stream count (%hhu, %llu).",
-            BidirectionalStreams,
-            MaxStreams);
-
-        BOOLEAN FlushSendX = FALSE;
-        if (StreamSet->StreamTable != NULL) {
-
-            QUIC_HASHTABLE_ENUMERATOR Enumerator;
-            QUIC_HASHTABLE_ENTRY* Entry;
-            QuicHashtableEnumerateBegin(StreamSet->StreamTable, &Enumerator);
-            while ((Entry = QuicHashtableEnumerateNext(StreamSet->StreamTable, &Enumerator)) != NULL) {
-                QUIC_STREAM* Stream = QUIC_CONTAINING_RECORD(Entry, QUIC_STREAM, TableEntry);
-
-                uint64_t Count = (Stream->ID >> 2) + 1;
-
-                if ((Stream->ID & STREAM_ID_MASK) == Mask &&
-                    Count > Info->MaxTotalStreamCount &&
-                    Count <= MaxStreams) {
-                    FlushSendX = TRUE;
-                    QuicStreamRemoveOutFlowBlockedReason(
-                        Stream, QUIC_FLOW_BLOCKED_STREAM_ID_FLOW_CONTROL);
-                }
-            }
-            QuicHashtableEnumerateEnd(StreamSet->StreamTable, &Enumerator);
-        }
-
-        Info->MaxTotalStreamCount = MaxStreams;
-
-        QuicStreamSetIndicateStreamsAvailable(StreamSet);
-
-        if (FlushSendX) {
-            //
-            // Queue a flush, as we have unblocked a stream.
-            //
-            QuicSendQueueFlush(&Connection->Send, REASON_STREAM_ID_FLOW_CONTROL);
-        }
-    }
-}
-
-_IRQL_requires_max_(PASSIVE_LEVEL)
-void
-QuicStreamSetUpdateMaxCount(
-    _Inout_ QUIC_STREAM_SET* StreamSet,
-    _In_ uint8_t Type,
-    _In_ uint16_t Count
-    )
-{
-    QUIC_CONNECTION* Connection = QuicStreamSetGetConnection(StreamSet);
-    QUIC_STREAM_TYPE_INFO* Info = &StreamSet->Types[Type];
-
-    QuicTraceLogConnInfo(
-        MaxStreamCountUpdated,
-        Connection,
-        "App configured max stream count of %hu (type=%hhu).",
-        Count,
-        Type);
-
-    if (!Connection->State.Started) {
-        Info->MaxTotalStreamCount = Count;
-
-    } else {
-        if (Count >= Info->MaxCurrentStreamCount) {
-            Info->MaxTotalStreamCount += (Count - Info->MaxCurrentStreamCount);
-            QuicSendSetSendFlag(
-                &Connection->Send,
-                (Type & STREAM_ID_FLAG_IS_UNI_DIR) ?
-                    QUIC_CONN_SEND_FLAG_MAX_STREAMS_UNI :
-                    QUIC_CONN_SEND_FLAG_MAX_STREAMS_BIDI);
-        }
-    }
-
-    Info->MaxCurrentStreamCount = Count;
-}
-
-_IRQL_requires_max_(PASSIVE_LEVEL)
-uint16_t
-QuicStreamSetGetCountAvailable(
-    _In_ const QUIC_STREAM_SET* StreamSet,
-    _In_ uint8_t Type
-    )
-{
-    const QUIC_STREAM_TYPE_INFO* Info = &StreamSet->Types[Type];
-    if (Info->TotalStreamCount >= Info->MaxTotalStreamCount) {
-        return 0;
-    }
-    uint64_t Count = Info->MaxTotalStreamCount - Info->TotalStreamCount;
-    return (Count > UINT16_MAX) ? UINT16_MAX : (uint16_t)Count;
-}
-
-_IRQL_requires_max_(DISPATCH_LEVEL)
-void
-QuicStreamSetGetFlowControlSummary(
-    _In_ const QUIC_STREAM_SET* StreamSet,
-    _Out_ uint64_t* FcAvailable,
-    _Out_ uint64_t* SendWindow
-    )
-{
-    *FcAvailable = 0;
-    *SendWindow = 0;
-
-    if (StreamSet->StreamTable != NULL) {
-        QUIC_HASHTABLE_ENUMERATOR Enumerator;
-        QUIC_HASHTABLE_ENTRY* Entry;
-        QuicHashtableEnumerateBegin(StreamSet->StreamTable, &Enumerator);
-        while ((Entry = QuicHashtableEnumerateNext(StreamSet->StreamTable, &Enumerator)) != NULL) {
-            QUIC_STREAM* Stream = QUIC_CONTAINING_RECORD(Entry, QUIC_STREAM, TableEntry);
-
-            if ((UINT64_MAX - *FcAvailable) >= (Stream->MaxAllowedSendOffset - Stream->NextSendOffset)) {
-                *FcAvailable += Stream->MaxAllowedSendOffset - Stream->NextSendOffset;
-            } else {
-                *FcAvailable = UINT64_MAX;
-            }
-
-            if ((UINT64_MAX - *SendWindow) >= Stream->SendWindow) {
-                *SendWindow += Stream->SendWindow;
-            } else {
-                *SendWindow = UINT64_MAX;
-            }
-        }
-        QuicHashtableEnumerateEnd(StreamSet->StreamTable, &Enumerator);
-    }
-}
-
-_IRQL_requires_max_(PASSIVE_LEVEL)
-QUIC_STATUS
-QuicStreamSetNewLocalStream(
-    _Inout_ QUIC_STREAM_SET* StreamSet,
-    _In_ uint8_t Type,
-    _In_ BOOLEAN FailOnBlocked,
-    _In_ QUIC_STREAM* Stream
-    )
-{
-    QUIC_STATUS Status = QUIC_STATUS_SUCCESS;
-    QUIC_STREAM_TYPE_INFO* Info = &StreamSet->Types[Type];
-    uint64_t NewStreamId = Type + (Info->TotalStreamCount << 2);
-    BOOLEAN NewStreamBlocked = Info->TotalStreamCount >= Info->MaxTotalStreamCount;
-
-    if (FailOnBlocked && NewStreamBlocked) {
-        Status = QUIC_STATUS_BUFFER_TOO_SMALL;
-        goto Exit;
-    }
-
-    Stream->ID = NewStreamId;
-
-    if (!QuicStreamSetInsertStream(StreamSet, Stream)) {
-        Status = QUIC_STATUS_OUT_OF_MEMORY;
-        Stream->ID = UINT64_MAX;
-        goto Exit;
-    }
-
-    if (NewStreamBlocked) {
-        //
-        // We don't call QuicStreamAddOutFlowBlockedReason here because we haven't
-        // logged the stream created event yet at this point. We will log the event
-        // after that.
-        //
-        Stream->OutFlowBlockedReasons |= QUIC_FLOW_BLOCKED_STREAM_ID_FLOW_CONTROL;
-    }
-
-    Info->CurrentStreamCount++;
-    Info->TotalStreamCount++;
-
-    QuicStreamAddRef(Stream, QUIC_STREAM_REF_STREAM_SET);
-
-Exit:
-
-    return Status;
-}
-
-#pragma warning(push)
-#pragma warning(disable:6014) // SAL doesn't double ref count semantics
-_IRQL_requires_max_(PASSIVE_LEVEL)
-__drv_allocatesMem(Mem)
-_Must_inspect_result_
-_Success_(return != NULL)
-QUIC_STREAM*
-QuicStreamSetGetStreamForPeer(
-    _Inout_ QUIC_STREAM_SET* StreamSet,
-    _In_ uint64_t StreamId,
-    _In_ BOOLEAN FrameIn0Rtt,
-    _In_ BOOLEAN CreateIfMissing,
-    _Out_ BOOLEAN* ProtocolViolation
-    )
-{
-    QUIC_CONNECTION* Connection = QuicStreamSetGetConnection(StreamSet);
-
-    *ProtocolViolation = FALSE;
-
-    //
-    // Connection is closed. No more streams are open.
-    //
-    if (QuicConnIsClosed(Connection)) {
-        return NULL;
-    }
-
-    uint64_t StreamType = StreamId & STREAM_ID_MASK;
-    uint64_t StreamCount = (StreamId >> 2) + 1;
-    QUIC_STREAM_TYPE_INFO* Info = &StreamSet->Types[StreamType];
-
-    uint32_t StreamFlags = 0;
-    if (STREAM_ID_IS_UNI_DIR(StreamId)) {
-        StreamFlags |= QUIC_STREAM_OPEN_FLAG_UNIDIRECTIONAL;
-    }
-    if (FrameIn0Rtt) {
-        StreamFlags |= QUIC_STREAM_OPEN_FLAG_0_RTT;
-    }
-
-    //
-    // Validate the stream ID isn't above the allowed max.
-    //
-    if (StreamCount > Info->MaxTotalStreamCount) {
-<<<<<<< HEAD
-        QuicTraceEvent(ConnError, "[conn][%p] ERROR, %s.", Connection, "Peer used more streams than allowed");
-=======
-        QuicTraceEvent(
-            ConnError,
-            "[conn][%p] ERROR, %s.",
-            Connection,
-            "Peer used more streams than allowed");
->>>>>>> 3fa74d4a
-        QuicConnTransportError(Connection, QUIC_ERROR_STREAM_LIMIT_ERROR);
-        *ProtocolViolation = TRUE;
-        return NULL;
-    }
-
-    QUIC_STREAM* Stream = NULL;
-
-    //
-    // Debug Validation.
-    //
-    QuicStreamSetValidate(StreamSet);
-
-    //
-    // If the stream ID is in the acceptable range of already opened streams,
-    // look for it; but note it could be missing because it has been closed.
-    //
-    if (StreamCount <= Info->TotalStreamCount) {
-
-        //
-        // Find the stream for the ID.
-        //
-        Stream = QuicStreamSetLookupStream(StreamSet, StreamId);
-
-    } else if (CreateIfMissing) {
-
-        do {
-
-            //
-            // Calculate the next Stream ID.
-            //
-            uint64_t NewStreamId = StreamType + (Info->TotalStreamCount << 2);
-
-            QUIC_STATUS Status =
-                QuicStreamInitialize(
-                    Connection,
-                    TRUE,
-                    STREAM_ID_IS_UNI_DIR(StreamId), // Unidirectional
-                    FrameIn0Rtt,                    // Opened0Rtt
-                    &Stream);
-            if (QUIC_FAILED(Status)) {
-                goto Exit;
-            }
-
-            Stream->ID = NewStreamId;
-            Status = QuicStreamStart(Stream, QUIC_STREAM_START_FLAG_NONE, TRUE);
-            if (QUIC_FAILED(Status)) {
-                QuicStreamRelease(Stream, QUIC_STREAM_REF_APP);
-                Stream = NULL;
-                break;
-            }
-
-            if (!QuicStreamSetInsertStream(StreamSet, Stream)) {
-                QuicStreamRelease(Stream, QUIC_STREAM_REF_APP);
-                Stream = NULL;
-                break;
-            }
-            Info->CurrentStreamCount++;
-            Info->TotalStreamCount++;
-
-            QuicStreamAddRef(Stream, QUIC_STREAM_REF_STREAM_SET);
-
-            QUIC_CONNECTION_EVENT Event;
-            Event.Type = QUIC_CONNECTION_EVENT_PEER_STREAM_STARTED;
-            Event.PEER_STREAM_STARTED.Stream = (HQUIC)Stream;
-            Event.PEER_STREAM_STARTED.Flags = StreamFlags;
-
-            QuicTraceLogConnVerbose(
-                IndicatePeerStreamStarted,
-                Connection,
-                "Indicating QUIC_CONNECTION_EVENT_PEER_STREAM_STARTED [%p, 0x%x]",
-                Event.PEER_STREAM_STARTED.Stream,
-                Event.PEER_STREAM_STARTED.Flags);
-            Status = QuicConnIndicateEvent(Connection, &Event);
-
-            if (QUIC_FAILED(Status)) {
-                QuicTraceLogStreamWarning(
-                    NotAccepted,
-                    Stream,
-                    "New stream wasn't accepted, 0x%x",
-                    Status);
-                QuicStreamClose(Stream);
-                Stream = NULL;
-            } else if (Stream->Flags.HandleClosed) {
-                Stream = NULL; // App accepted but immediately closed the stream.
-            } else {
-                QUIC_FRE_ASSERTMSG(
-                    Stream->ClientCallbackHandler != NULL,
-                    "App MUST set callback handler!");
-            }
-
-        } while (Info->TotalStreamCount != StreamCount);
-
-    } else {
-
-        //
-        // Remote tried to open stream that it wasn't allowed to.
-        //
-<<<<<<< HEAD
-        QuicTraceEvent(ConnError, "[conn][%p] ERROR, %s.", Connection, "Remote tried to open stream it wasn't allowed to open.");
-=======
-        QuicTraceEvent(
-            ConnError,
-            "[conn][%p] ERROR, %s.",
-            Connection,
-            "Remote tried to open stream it wasn't allowed to open.");
->>>>>>> 3fa74d4a
-        QuicConnTransportError(Connection, QUIC_ERROR_PROTOCOL_VIOLATION);
-        *ProtocolViolation = TRUE;
-    }
-
-Exit:
-
-    if (Stream != NULL) {
-        QuicStreamAddRef(Stream, QUIC_STREAM_REF_LOOKUP);
-    }
-
-    return Stream;
-}
-#pragma warning(pop)
-
-_IRQL_requires_max_(PASSIVE_LEVEL)
-void
-QuicStreamSetGetMaxStreamIDs(
-    _In_ const QUIC_STREAM_SET* StreamSet,
-    _Out_writes_all_(NUMBER_OF_STREAM_TYPES)
-        uint64_t* MaxStreamIds
-    )
-{
-    for (uint64_t i = 0; i < NUMBER_OF_STREAM_TYPES; ++i) {
-        MaxStreamIds[i] = (StreamSet->Types[i].MaxTotalStreamCount << 2) | i;
-    }
-}
+/*++
+
+    Copyright (c) Microsoft Corporation.
+    Licensed under the MIT License.
+
+Abstract:
+
+    A stream set manages all stream-related state for a single connection. It
+    keeps track of locally and remotely initiated streams, and synchronizes max
+    stream IDs with the peer.
+
+--*/
+
+#include "precomp.h"
+#include "stream_set.c.clog.h"
+
+#if DEBUG
+_IRQL_requires_max_(DISPATCH_LEVEL)
+void
+QuicStreamSetValidate(
+    _In_ QUIC_STREAM_SET* StreamSet
+    )
+{
+    if (StreamSet->StreamTable == NULL) {
+        return; // No streams have been created.
+    }
+    QUIC_CONNECTION* Connection = QuicStreamSetGetConnection(StreamSet);
+    QUIC_HASHTABLE_ENUMERATOR Enumerator;
+    QUIC_HASHTABLE_ENTRY* Entry;
+    QuicHashtableEnumerateBegin(StreamSet->StreamTable, &Enumerator);
+    while ((Entry = QuicHashtableEnumerateNext(StreamSet->StreamTable, &Enumerator)) != NULL) {
+        const QUIC_STREAM* Stream = QUIC_CONTAINING_RECORD(Entry, QUIC_STREAM, TableEntry);
+        QUIC_DBG_ASSERT(Stream->Type == QUIC_HANDLE_TYPE_STREAM);
+        QUIC_DBG_ASSERT(Stream->Connection == Connection);
+        UNREFERENCED_PARAMETER(Stream);
+    }
+    QuicHashtableEnumerateEnd(StreamSet->StreamTable, &Enumerator);
+}
+#else
+#define QuicStreamSetValidate(StreamSet)
+#endif
+
+_IRQL_requires_max_(PASSIVE_LEVEL)
+void
+QuicStreamSetInitialize(
+    _Inout_ QUIC_STREAM_SET* StreamSet
+    )
+{
+    QuicListInitializeHead(&StreamSet->ClosedStreams);
+}
+
+_IRQL_requires_max_(PASSIVE_LEVEL)
+void
+QuicStreamSetUninitialize(
+    _Inout_ QUIC_STREAM_SET* StreamSet
+    )
+{
+    if (StreamSet->StreamTable != NULL) {
+        QuicHashtableUninitialize(StreamSet->StreamTable);
+    }
+}
+
+_IRQL_requires_max_(PASSIVE_LEVEL)
+void
+QuicStreamSetTraceRundown(
+    _In_ QUIC_STREAM_SET* StreamSet
+    )
+{
+    if (StreamSet->StreamTable == NULL) {
+        return; // No streams have been created yet.
+    }
+
+    QUIC_HASHTABLE_ENUMERATOR Enumerator;
+    QUIC_HASHTABLE_ENTRY* Entry;
+    QuicHashtableEnumerateBegin(StreamSet->StreamTable, &Enumerator);
+    while ((Entry = QuicHashtableEnumerateNext(StreamSet->StreamTable, &Enumerator)) != NULL) {
+        QuicStreamTraceRundown(
+            QUIC_CONTAINING_RECORD(Entry, QUIC_STREAM, TableEntry));
+    }
+    QuicHashtableEnumerateEnd(StreamSet->StreamTable, &Enumerator);
+}
+
+_IRQL_requires_max_(DISPATCH_LEVEL)
+_Success_(return != FALSE)
+BOOLEAN
+QuicStreamSetInsertStream(
+    _Inout_ QUIC_STREAM_SET* StreamSet,
+    _In_ QUIC_STREAM* Stream
+    )
+{
+    if (StreamSet->StreamTable == NULL) {
+        //
+        // Lazily initialize the hash table.
+        //
+        if (!QuicHashtableInitialize(&StreamSet->StreamTable, QUIC_HASH_MIN_SIZE)) {
+            QuicTraceEvent(
+                AllocFailure,
+                "Allocation of '%s' failed. (%llu bytes)",
+                "streamset hash table",
+                0);
+            return FALSE;
+        }
+    }
+    QuicHashtableInsert(
+        StreamSet->StreamTable,
+        &Stream->TableEntry,
+        (uint32_t)Stream->ID,
+        NULL);
+    return TRUE;
+}
+
+_IRQL_requires_max_(DISPATCH_LEVEL)
+_Ret_maybenull_
+QUIC_STREAM*
+QuicStreamSetLookupStream(
+    _Inout_ QUIC_STREAM_SET* StreamSet,
+    _In_ uint64_t ID
+    )
+{
+    if (StreamSet->StreamTable == NULL) {
+        return NULL; // No streams have been created yet.
+    }
+
+    QUIC_HASHTABLE_LOOKUP_CONTEXT Context;
+    QUIC_HASHTABLE_ENTRY* Entry =
+        QuicHashtableLookup(StreamSet->StreamTable, (uint32_t)ID, &Context);
+    while (Entry != NULL) {
+        QUIC_STREAM* Stream =
+            QUIC_CONTAINING_RECORD(Entry, QUIC_STREAM, TableEntry);
+        if (Stream->ID == ID) {
+            return Stream;
+        }
+        Entry = QuicHashtableLookupNext(StreamSet->StreamTable, &Context);
+    }
+    return NULL;
+}
+
+_IRQL_requires_max_(PASSIVE_LEVEL)
+void
+QuicStreamSetShutdown(
+    _Inout_ QUIC_STREAM_SET* StreamSet
+    )
+{
+    if (StreamSet->StreamTable == NULL) {
+        return; // No streams have been created.
+    }
+
+    QUIC_HASHTABLE_ENUMERATOR Enumerator;
+    QUIC_HASHTABLE_ENTRY* Entry;
+    QuicHashtableEnumerateBegin(StreamSet->StreamTable, &Enumerator);
+    while ((Entry = QuicHashtableEnumerateNext(StreamSet->StreamTable, &Enumerator)) != NULL) {
+        QUIC_STREAM* Stream = QUIC_CONTAINING_RECORD(Entry, QUIC_STREAM, TableEntry);
+
+        QuicStreamShutdown(
+            Stream,
+            QUIC_STREAM_SHUTDOWN_FLAG_ABORT_SEND |
+            QUIC_STREAM_SHUTDOWN_FLAG_ABORT_RECEIVE |
+            QUIC_STREAM_SHUTDOWN_SILENT,
+            0);
+    }
+    QuicHashtableEnumerateEnd(StreamSet->StreamTable, &Enumerator);
+}
+
+_IRQL_requires_max_(PASSIVE_LEVEL)
+void
+QuicStreamSetReleaseStream(
+    _Inout_ QUIC_STREAM_SET* StreamSet,
+    _In_ QUIC_STREAM* Stream
+    )
+{
+    //
+    // Remove the stream from the list of open streams.
+    //
+    QuicHashtableRemove(StreamSet->StreamTable, &Stream->TableEntry, NULL);
+    QuicListInsertTail(&StreamSet->ClosedStreams, &Stream->ClosedLink);
+
+    uint8_t Flags = (uint8_t)(Stream->ID & STREAM_ID_MASK);
+    QUIC_STREAM_TYPE_INFO* Info = &StreamSet->Types[Flags];
+
+    QUIC_DBG_ASSERT(Info->CurrentStreamCount != 0);
+    Info->CurrentStreamCount--;
+
+    if ((Flags & STREAM_ID_FLAG_IS_SERVER) == QuicConnIsServer(Stream->Connection)) {
+        //
+        // Our own stream was cleaned up, no need to update anything more.
+        //
+        return;
+    }
+
+    if (Info->CurrentStreamCount < Info->MaxCurrentStreamCount) {
+        //
+        // Since a peer's stream was just closed we should allow the peer to
+        // create more streams.
+        //
+        Info->MaxTotalStreamCount++;
+        QuicSendSetSendFlag(
+            &QuicStreamSetGetConnection(StreamSet)->Send,
+            (Flags & STREAM_ID_FLAG_IS_UNI_DIR) ?
+                QUIC_CONN_SEND_FLAG_MAX_STREAMS_UNI :
+                QUIC_CONN_SEND_FLAG_MAX_STREAMS_BIDI);
+    }
+}
+
+_IRQL_requires_max_(PASSIVE_LEVEL)
+void
+QuicStreamSetDrainClosedStreams(
+    _Inout_ QUIC_STREAM_SET* StreamSet
+    )
+{
+    while (!QuicListIsEmpty(&StreamSet->ClosedStreams)) {
+        QUIC_STREAM* Stream =
+            QUIC_CONTAINING_RECORD(
+                    QuicListRemoveHead(&StreamSet->ClosedStreams),
+                    QUIC_STREAM,
+                    ClosedLink);
+        Stream->ClosedLink.Flink = NULL;
+        QuicStreamRelease(Stream, QUIC_STREAM_REF_STREAM_SET);
+    }
+}
+
+_IRQL_requires_max_(PASSIVE_LEVEL)
+void
+QuicStreamSetIndicateStreamsAvailable(
+    _Inout_ QUIC_STREAM_SET* StreamSet
+    )
+{
+    QUIC_CONNECTION* Connection = QuicStreamSetGetConnection(StreamSet);
+    uint8_t Type =
+        QuicConnIsServer(Connection) ?
+        STREAM_ID_FLAG_IS_SERVER : STREAM_ID_FLAG_IS_CLIENT;
+
+    QUIC_CONNECTION_EVENT Event;
+    Event.Type = QUIC_CONNECTION_EVENT_STREAMS_AVAILABLE;
+    Event.STREAMS_AVAILABLE.BidirectionalCount =
+        QuicStreamSetGetCountAvailable(StreamSet, Type | STREAM_ID_FLAG_IS_BI_DIR);
+    Event.STREAMS_AVAILABLE.UnidirectionalCount =
+        QuicStreamSetGetCountAvailable(StreamSet, Type | STREAM_ID_FLAG_IS_UNI_DIR);
+
+    QuicTraceLogConnVerbose(
+        IndicateStreamsAvailable,
+        Connection,
+        "Indicating QUIC_CONNECTION_EVENT_STREAMS_AVAILABLE [%hu] [%hu]",
+        Event.STREAMS_AVAILABLE.BidirectionalCount,
+        Event.STREAMS_AVAILABLE.UnidirectionalCount);
+    (void)QuicConnIndicateEvent(Connection, &Event);
+}
+
+_IRQL_requires_max_(PASSIVE_LEVEL)
+void
+QuicStreamSetInitializeTransportParameters(
+    _Inout_ QUIC_STREAM_SET* StreamSet,
+    _In_ uint64_t BidiStreamCount,
+    _In_ uint64_t UnidiStreamCount,
+    _In_ BOOLEAN FlushIfUnblocked
+    )
+{
+    QUIC_CONNECTION* Connection = QuicStreamSetGetConnection(StreamSet);
+    uint8_t Type =
+        QuicConnIsServer(Connection) ?
+        STREAM_ID_FLAG_IS_SERVER : STREAM_ID_FLAG_IS_CLIENT;
+
+    BOOLEAN UpdateAvailableStreams = FALSE;
+    BOOLEAN MightBeUnblocked = FALSE;
+
+    if (BidiStreamCount != 0) {
+        StreamSet->Types[Type | STREAM_ID_FLAG_IS_BI_DIR].MaxTotalStreamCount = BidiStreamCount;
+        UpdateAvailableStreams = TRUE;
+    }
+
+    if (UnidiStreamCount != 0) {
+        StreamSet->Types[Type | STREAM_ID_FLAG_IS_UNI_DIR].MaxTotalStreamCount = UnidiStreamCount;
+        UpdateAvailableStreams = TRUE;
+    }
+
+    if (StreamSet->StreamTable != NULL) {
+        QUIC_HASHTABLE_ENUMERATOR Enumerator;
+        QUIC_HASHTABLE_ENTRY* Entry;
+        QuicHashtableEnumerateBegin(StreamSet->StreamTable, &Enumerator);
+        while ((Entry = QuicHashtableEnumerateNext(StreamSet->StreamTable, &Enumerator)) != NULL) {
+            QUIC_STREAM* Stream = QUIC_CONTAINING_RECORD(Entry, QUIC_STREAM, TableEntry);
+
+            uint8_t FlowBlockedFlagsToRemove = 0;
+
+            uint64_t StreamType = Stream->ID & STREAM_ID_MASK;
+            uint64_t StreamCount = (Stream->ID >> 2) + 1;
+            const QUIC_STREAM_TYPE_INFO* Info =
+                &Stream->Connection->Streams.Types[StreamType];
+            if (Info->MaxTotalStreamCount >= StreamCount) {
+                FlowBlockedFlagsToRemove |= QUIC_FLOW_BLOCKED_STREAM_ID_FLOW_CONTROL;
+            }
+
+            uint64_t NewMaxAllowedSendOffset =
+                QuicStreamGetInitialMaxDataFromTP(
+                    Stream->ID,
+                    QuicConnIsServer(Connection),
+                    &Connection->PeerTransportParams);
+
+            if (Stream->MaxAllowedSendOffset < NewMaxAllowedSendOffset) {
+                Stream->MaxAllowedSendOffset = NewMaxAllowedSendOffset;
+                FlowBlockedFlagsToRemove |= QUIC_FLOW_BLOCKED_STREAM_FLOW_CONTROL;
+                Stream->SendWindow = (uint32_t)min(Stream->MaxAllowedSendOffset, UINT32_MAX);
+            }
+
+            if (FlowBlockedFlagsToRemove) {
+                QuicStreamRemoveOutFlowBlockedReason(
+                    Stream, FlowBlockedFlagsToRemove);
+                QuicStreamSendDumpState(Stream);
+                MightBeUnblocked = TRUE;
+            }
+        }
+        QuicHashtableEnumerateEnd(StreamSet->StreamTable, &Enumerator);
+    }
+
+    if (UpdateAvailableStreams) {
+        QuicStreamSetIndicateStreamsAvailable(StreamSet);
+    }
+
+    if (MightBeUnblocked && FlushIfUnblocked) {
+        //
+        // We opened the window, so start send. Rather than checking
+        // the streams to see if one is actually unblocked, we risk starting
+        // the send worker with no actual work to do.
+        //
+        QuicSendQueueFlush(&Connection->Send, REASON_TRANSPORT_PARAMETERS);
+    }
+}
+
+_IRQL_requires_max_(PASSIVE_LEVEL)
+void
+QuicStreamSetUpdateMaxStreams(
+    _Inout_ QUIC_STREAM_SET* StreamSet,
+    _In_ BOOLEAN BidirectionalStreams,
+    _In_ uint64_t MaxStreams
+    )
+{
+    QUIC_CONNECTION* Connection = QuicStreamSetGetConnection(StreamSet);
+    uint64_t Mask;
+    QUIC_STREAM_TYPE_INFO* Info;
+
+    if (QuicConnIsServer(Connection)) {
+        if (BidirectionalStreams) {
+            Mask = STREAM_ID_FLAG_IS_SERVER | STREAM_ID_FLAG_IS_BI_DIR;
+        } else {
+            Mask = STREAM_ID_FLAG_IS_SERVER | STREAM_ID_FLAG_IS_UNI_DIR;
+        }
+    } else {
+        if (BidirectionalStreams) {
+            Mask = STREAM_ID_FLAG_IS_CLIENT | STREAM_ID_FLAG_IS_BI_DIR;
+        } else {
+            Mask = STREAM_ID_FLAG_IS_CLIENT | STREAM_ID_FLAG_IS_UNI_DIR;
+        }
+    }
+
+    Info = &StreamSet->Types[Mask];
+
+    if (MaxStreams > Info->MaxTotalStreamCount) {
+
+        QuicTraceLogConnVerbose(
+            PeerStreamCountsUpdated,
+            Connection,
+            "Peer updated max stream count (%hhu, %llu).",
+            BidirectionalStreams,
+            MaxStreams);
+
+        BOOLEAN FlushSendX = FALSE;
+        if (StreamSet->StreamTable != NULL) {
+
+            QUIC_HASHTABLE_ENUMERATOR Enumerator;
+            QUIC_HASHTABLE_ENTRY* Entry;
+            QuicHashtableEnumerateBegin(StreamSet->StreamTable, &Enumerator);
+            while ((Entry = QuicHashtableEnumerateNext(StreamSet->StreamTable, &Enumerator)) != NULL) {
+                QUIC_STREAM* Stream = QUIC_CONTAINING_RECORD(Entry, QUIC_STREAM, TableEntry);
+
+                uint64_t Count = (Stream->ID >> 2) + 1;
+
+                if ((Stream->ID & STREAM_ID_MASK) == Mask &&
+                    Count > Info->MaxTotalStreamCount &&
+                    Count <= MaxStreams) {
+                    FlushSendX = TRUE;
+                    QuicStreamRemoveOutFlowBlockedReason(
+                        Stream, QUIC_FLOW_BLOCKED_STREAM_ID_FLOW_CONTROL);
+                }
+            }
+            QuicHashtableEnumerateEnd(StreamSet->StreamTable, &Enumerator);
+        }
+
+        Info->MaxTotalStreamCount = MaxStreams;
+
+        QuicStreamSetIndicateStreamsAvailable(StreamSet);
+
+        if (FlushSendX) {
+            //
+            // Queue a flush, as we have unblocked a stream.
+            //
+            QuicSendQueueFlush(&Connection->Send, REASON_STREAM_ID_FLOW_CONTROL);
+        }
+    }
+}
+
+_IRQL_requires_max_(PASSIVE_LEVEL)
+void
+QuicStreamSetUpdateMaxCount(
+    _Inout_ QUIC_STREAM_SET* StreamSet,
+    _In_ uint8_t Type,
+    _In_ uint16_t Count
+    )
+{
+    QUIC_CONNECTION* Connection = QuicStreamSetGetConnection(StreamSet);
+    QUIC_STREAM_TYPE_INFO* Info = &StreamSet->Types[Type];
+
+    QuicTraceLogConnInfo(
+        MaxStreamCountUpdated,
+        Connection,
+        "App configured max stream count of %hu (type=%hhu).",
+        Count,
+        Type);
+
+    if (!Connection->State.Started) {
+        Info->MaxTotalStreamCount = Count;
+
+    } else {
+        if (Count >= Info->MaxCurrentStreamCount) {
+            Info->MaxTotalStreamCount += (Count - Info->MaxCurrentStreamCount);
+            QuicSendSetSendFlag(
+                &Connection->Send,
+                (Type & STREAM_ID_FLAG_IS_UNI_DIR) ?
+                    QUIC_CONN_SEND_FLAG_MAX_STREAMS_UNI :
+                    QUIC_CONN_SEND_FLAG_MAX_STREAMS_BIDI);
+        }
+    }
+
+    Info->MaxCurrentStreamCount = Count;
+}
+
+_IRQL_requires_max_(PASSIVE_LEVEL)
+uint16_t
+QuicStreamSetGetCountAvailable(
+    _In_ const QUIC_STREAM_SET* StreamSet,
+    _In_ uint8_t Type
+    )
+{
+    const QUIC_STREAM_TYPE_INFO* Info = &StreamSet->Types[Type];
+    if (Info->TotalStreamCount >= Info->MaxTotalStreamCount) {
+        return 0;
+    }
+    uint64_t Count = Info->MaxTotalStreamCount - Info->TotalStreamCount;
+    return (Count > UINT16_MAX) ? UINT16_MAX : (uint16_t)Count;
+}
+
+_IRQL_requires_max_(DISPATCH_LEVEL)
+void
+QuicStreamSetGetFlowControlSummary(
+    _In_ const QUIC_STREAM_SET* StreamSet,
+    _Out_ uint64_t* FcAvailable,
+    _Out_ uint64_t* SendWindow
+    )
+{
+    *FcAvailable = 0;
+    *SendWindow = 0;
+
+    if (StreamSet->StreamTable != NULL) {
+        QUIC_HASHTABLE_ENUMERATOR Enumerator;
+        QUIC_HASHTABLE_ENTRY* Entry;
+        QuicHashtableEnumerateBegin(StreamSet->StreamTable, &Enumerator);
+        while ((Entry = QuicHashtableEnumerateNext(StreamSet->StreamTable, &Enumerator)) != NULL) {
+            QUIC_STREAM* Stream = QUIC_CONTAINING_RECORD(Entry, QUIC_STREAM, TableEntry);
+
+            if ((UINT64_MAX - *FcAvailable) >= (Stream->MaxAllowedSendOffset - Stream->NextSendOffset)) {
+                *FcAvailable += Stream->MaxAllowedSendOffset - Stream->NextSendOffset;
+            } else {
+                *FcAvailable = UINT64_MAX;
+            }
+
+            if ((UINT64_MAX - *SendWindow) >= Stream->SendWindow) {
+                *SendWindow += Stream->SendWindow;
+            } else {
+                *SendWindow = UINT64_MAX;
+            }
+        }
+        QuicHashtableEnumerateEnd(StreamSet->StreamTable, &Enumerator);
+    }
+}
+
+_IRQL_requires_max_(PASSIVE_LEVEL)
+QUIC_STATUS
+QuicStreamSetNewLocalStream(
+    _Inout_ QUIC_STREAM_SET* StreamSet,
+    _In_ uint8_t Type,
+    _In_ BOOLEAN FailOnBlocked,
+    _In_ QUIC_STREAM* Stream
+    )
+{
+    QUIC_STATUS Status = QUIC_STATUS_SUCCESS;
+    QUIC_STREAM_TYPE_INFO* Info = &StreamSet->Types[Type];
+    uint64_t NewStreamId = Type + (Info->TotalStreamCount << 2);
+    BOOLEAN NewStreamBlocked = Info->TotalStreamCount >= Info->MaxTotalStreamCount;
+
+    if (FailOnBlocked && NewStreamBlocked) {
+        Status = QUIC_STATUS_BUFFER_TOO_SMALL;
+        goto Exit;
+    }
+
+    Stream->ID = NewStreamId;
+
+    if (!QuicStreamSetInsertStream(StreamSet, Stream)) {
+        Status = QUIC_STATUS_OUT_OF_MEMORY;
+        Stream->ID = UINT64_MAX;
+        goto Exit;
+    }
+
+    if (NewStreamBlocked) {
+        //
+        // We don't call QuicStreamAddOutFlowBlockedReason here because we haven't
+        // logged the stream created event yet at this point. We will log the event
+        // after that.
+        //
+        Stream->OutFlowBlockedReasons |= QUIC_FLOW_BLOCKED_STREAM_ID_FLOW_CONTROL;
+    }
+
+    Info->CurrentStreamCount++;
+    Info->TotalStreamCount++;
+
+    QuicStreamAddRef(Stream, QUIC_STREAM_REF_STREAM_SET);
+
+Exit:
+
+    return Status;
+}
+
+#pragma warning(push)
+#pragma warning(disable:6014) // SAL doesn't double ref count semantics
+_IRQL_requires_max_(PASSIVE_LEVEL)
+__drv_allocatesMem(Mem)
+_Must_inspect_result_
+_Success_(return != NULL)
+QUIC_STREAM*
+QuicStreamSetGetStreamForPeer(
+    _Inout_ QUIC_STREAM_SET* StreamSet,
+    _In_ uint64_t StreamId,
+    _In_ BOOLEAN FrameIn0Rtt,
+    _In_ BOOLEAN CreateIfMissing,
+    _Out_ BOOLEAN* ProtocolViolation
+    )
+{
+    QUIC_CONNECTION* Connection = QuicStreamSetGetConnection(StreamSet);
+
+    *ProtocolViolation = FALSE;
+
+    //
+    // Connection is closed. No more streams are open.
+    //
+    if (QuicConnIsClosed(Connection)) {
+        return NULL;
+    }
+
+    uint64_t StreamType = StreamId & STREAM_ID_MASK;
+    uint64_t StreamCount = (StreamId >> 2) + 1;
+    QUIC_STREAM_TYPE_INFO* Info = &StreamSet->Types[StreamType];
+
+    uint32_t StreamFlags = 0;
+    if (STREAM_ID_IS_UNI_DIR(StreamId)) {
+        StreamFlags |= QUIC_STREAM_OPEN_FLAG_UNIDIRECTIONAL;
+    }
+    if (FrameIn0Rtt) {
+        StreamFlags |= QUIC_STREAM_OPEN_FLAG_0_RTT;
+    }
+
+    //
+    // Validate the stream ID isn't above the allowed max.
+    //
+    if (StreamCount > Info->MaxTotalStreamCount) {
+        QuicTraceEvent(
+            ConnError,
+            "[conn][%p] ERROR, %s.",
+            Connection,
+            "Peer used more streams than allowed");
+        QuicConnTransportError(Connection, QUIC_ERROR_STREAM_LIMIT_ERROR);
+        *ProtocolViolation = TRUE;
+        return NULL;
+    }
+
+    QUIC_STREAM* Stream = NULL;
+
+    //
+    // Debug Validation.
+    //
+    QuicStreamSetValidate(StreamSet);
+
+    //
+    // If the stream ID is in the acceptable range of already opened streams,
+    // look for it; but note it could be missing because it has been closed.
+    //
+    if (StreamCount <= Info->TotalStreamCount) {
+
+        //
+        // Find the stream for the ID.
+        //
+        Stream = QuicStreamSetLookupStream(StreamSet, StreamId);
+
+    } else if (CreateIfMissing) {
+
+        do {
+
+            //
+            // Calculate the next Stream ID.
+            //
+            uint64_t NewStreamId = StreamType + (Info->TotalStreamCount << 2);
+
+            QUIC_STATUS Status =
+                QuicStreamInitialize(
+                    Connection,
+                    TRUE,
+                    STREAM_ID_IS_UNI_DIR(StreamId), // Unidirectional
+                    FrameIn0Rtt,                    // Opened0Rtt
+                    &Stream);
+            if (QUIC_FAILED(Status)) {
+                goto Exit;
+            }
+
+            Stream->ID = NewStreamId;
+            Status = QuicStreamStart(Stream, QUIC_STREAM_START_FLAG_NONE, TRUE);
+            if (QUIC_FAILED(Status)) {
+                QuicStreamRelease(Stream, QUIC_STREAM_REF_APP);
+                Stream = NULL;
+                break;
+            }
+
+            if (!QuicStreamSetInsertStream(StreamSet, Stream)) {
+                QuicStreamRelease(Stream, QUIC_STREAM_REF_APP);
+                Stream = NULL;
+                break;
+            }
+            Info->CurrentStreamCount++;
+            Info->TotalStreamCount++;
+
+            QuicStreamAddRef(Stream, QUIC_STREAM_REF_STREAM_SET);
+
+            QUIC_CONNECTION_EVENT Event;
+            Event.Type = QUIC_CONNECTION_EVENT_PEER_STREAM_STARTED;
+            Event.PEER_STREAM_STARTED.Stream = (HQUIC)Stream;
+            Event.PEER_STREAM_STARTED.Flags = StreamFlags;
+
+            QuicTraceLogConnVerbose(
+                IndicatePeerStreamStarted,
+                Connection,
+                "Indicating QUIC_CONNECTION_EVENT_PEER_STREAM_STARTED [%p, 0x%x]",
+                Event.PEER_STREAM_STARTED.Stream,
+                Event.PEER_STREAM_STARTED.Flags);
+            Status = QuicConnIndicateEvent(Connection, &Event);
+
+            if (QUIC_FAILED(Status)) {
+                QuicTraceLogStreamWarning(
+                    NotAccepted,
+                    Stream,
+                    "New stream wasn't accepted, 0x%x",
+                    Status);
+                QuicStreamClose(Stream);
+                Stream = NULL;
+            } else if (Stream->Flags.HandleClosed) {
+                Stream = NULL; // App accepted but immediately closed the stream.
+            } else {
+                QUIC_FRE_ASSERTMSG(
+                    Stream->ClientCallbackHandler != NULL,
+                    "App MUST set callback handler!");
+            }
+
+        } while (Info->TotalStreamCount != StreamCount);
+
+    } else {
+
+        //
+        // Remote tried to open stream that it wasn't allowed to.
+        //
+        QuicTraceEvent(
+            ConnError,
+            "[conn][%p] ERROR, %s.",
+            Connection,
+            "Remote tried to open stream it wasn't allowed to open.");
+        QuicConnTransportError(Connection, QUIC_ERROR_PROTOCOL_VIOLATION);
+        *ProtocolViolation = TRUE;
+    }
+
+Exit:
+
+    if (Stream != NULL) {
+        QuicStreamAddRef(Stream, QUIC_STREAM_REF_LOOKUP);
+    }
+
+    return Stream;
+}
+#pragma warning(pop)
+
+_IRQL_requires_max_(PASSIVE_LEVEL)
+void
+QuicStreamSetGetMaxStreamIDs(
+    _In_ const QUIC_STREAM_SET* StreamSet,
+    _Out_writes_all_(NUMBER_OF_STREAM_TYPES)
+        uint64_t* MaxStreamIds
+    )
+{
+    for (uint64_t i = 0; i < NUMBER_OF_STREAM_TYPES; ++i) {
+        MaxStreamIds[i] = (StreamSet->Types[i].MaxTotalStreamCount << 2) | i;
+    }
+}