/*++

    Copyright (c) Microsoft Corporation.
    Licensed under the MIT License.

Abstract:

    A stream manages the send and receive queues for application data. This file
    contains the receive specific logic for the stream.

--*/

#include "precomp.h"
#ifdef QUIC_CLOG
#include "stream_recv.c.clog.h"
#endif

_IRQL_requires_max_(PASSIVE_LEVEL)
BOOLEAN
QuicStreamReceiveComplete(
    _In_ QUIC_STREAM* Stream,
    _In_ uint64_t BufferLength
    );

_IRQL_requires_max_(PASSIVE_LEVEL)
void
QuicStreamProcessResetFrame(
    _In_ QUIC_STREAM* Stream,
    _In_ uint64_t FinalSize,
    _In_ QUIC_VAR_INT ErrorCode
    );

_IRQL_requires_max_(PASSIVE_LEVEL)
void
QuicStreamRecvShutdown(
    _In_ QUIC_STREAM* Stream,
    _In_ BOOLEAN Silent,
    _In_ QUIC_VAR_INT ErrorCode
    )
{
    if (Silent) {
        //
        // If we are silently closing, implicitly consider the remote stream as
        // closed and acknowledged as such.
        //
        Stream->Flags.SentStopSending = TRUE;
        Stream->Flags.RemoteCloseAcked = TRUE;
        Stream->Flags.ReceiveEnabled = FALSE;
        Stream->Flags.ReceiveDataPending = FALSE;
        goto Exit;
    }

    if (Stream->Flags.RemoteCloseAcked ||
        Stream->Flags.RemoteCloseFin ||
        Stream->Flags.RemoteCloseReset) {
        //
        // The peer already closed (graceful or abortive). Nothing else to be
        // done.
        //
        goto Exit;
    }

    if (Stream->Flags.SentStopSending) {
        //
        // We've already aborted locally. Just ignore any additional shutdowns.
        //
        goto Exit;
    }

    //
    // Disable all future receive events.
    //
    Stream->Flags.ReceiveEnabled = FALSE;
    Stream->Flags.ReceiveDataPending = FALSE;

    Stream->RecvShutdownErrorCode = ErrorCode;
    Stream->Flags.SentStopSending = TRUE;

    if (Stream->RecvMaxLength != UINT64_MAX) {
        //
        // The peer has already gracefully closed, but we just haven't drained
        // the receives to that point. Just treat the shutdown as if it was
        // already acknowledged by a reset frame.
        //
        QuicStreamProcessResetFrame(Stream, Stream->RecvMaxLength, 0);
        Silent = TRUE; // To indicate we try to shutdown complete.
        goto Exit;
    }

    //
    // Queue up a stop sending frame to be sent.
    //
    QuicSendSetStreamSendFlag(
        &Stream->Connection->Send,
        Stream,
        QUIC_STREAM_SEND_FLAG_RECV_ABORT,
        FALSE);

    //
    // Remove any flags we shouldn't be sending now the receive direction is
    // closed.
    //
    QuicSendClearStreamSendFlag(
        &Stream->Connection->Send,
        Stream,
        QUIC_STREAM_SEND_FLAG_MAX_DATA);

Exit:

    QuicTraceEvent(
        StreamRecvState,
        "[strm][%p] Recv State: %hhu",
        Stream,
        QuicStreamRecvGetState(Stream));

    if (Silent) {
        QuicStreamTryCompleteShutdown(Stream);
    }
}

_IRQL_requires_max_(PASSIVE_LEVEL)
void
QuicStreamRecvQueueFlush(
    _In_ QUIC_STREAM* Stream,
    _In_ BOOLEAN AllowInlineFlush
    )
{
    //
    // The caller has indicated data is ready to be indicated to the
    // application. Queue a FLUSH_RECV if one isn't already queued.
    //
    if (Stream->Flags.ReceiveEnabled && Stream->Flags.ReceiveDataPending) {

        if (AllowInlineFlush) {
            QuicStreamRecvFlush(Stream);

        } else if (!Stream->Flags.ReceiveFlushQueued) {
            QuicTraceLogStreamVerbose(
                QueueRecvFlush,
                Stream,
                "Queuing recv flush");

            QUIC_OPERATION* Oper;
            if ((Oper = QuicOperationAlloc(Stream->Connection->Worker, QUIC_OPER_TYPE_FLUSH_STREAM_RECV)) != NULL) {
                Oper->FLUSH_STREAM_RECEIVE.Stream = Stream;
                QuicStreamAddRef(Stream, QUIC_STREAM_REF_OPERATION);
                QuicConnQueueOper(Stream->Connection, Oper);
                Stream->Flags.ReceiveFlushQueued = TRUE;
            } else {
                QuicTraceEvent(
                    AllocFailure,
                    "Allocation of '%s' failed. (%llu bytes)",
                    "Flush Stream Recv operation",
                    0);
            }
        }
    }
}

//
// Deliver a notification to the app that the peer has aborted their send path.
//
_IRQL_requires_max_(PASSIVE_LEVEL)
void
QuicStreamIndicatePeerSendAbortedEvent(
    _In_ QUIC_STREAM* Stream,
    _In_ QUIC_VAR_INT ErrorCode
    )
{
    QuicTraceLogStreamInfo(
        RemoteCloseReset,
        Stream,
        "Closed remotely (reset)");
    QUIC_STREAM_EVENT Event;
    Event.Type = QUIC_STREAM_EVENT_PEER_SEND_ABORTED;
    Event.PEER_SEND_ABORTED.ErrorCode = ErrorCode;
    QuicTraceLogStreamVerbose(
        IndicatePeerSendAbort,
        Stream,
        "Indicating QUIC_STREAM_EVENT_PEER_SEND_ABORTED (0x%llX)",
        ErrorCode);
    (void)QuicStreamIndicateEvent(Stream, &Event);
}

//
// Processes a received RELIABLE_RESET frame's payload.
//
_IRQL_requires_max_(PASSIVE_LEVEL)
void
QuicStreamProcessReliableResetFrame(
    _In_ QUIC_STREAM* Stream,
    _In_ QUIC_VAR_INT ErrorCode,
    _In_ QUIC_VAR_INT ReliableOffset
    )
{
    if (!Stream->Connection->State.ReliableResetStreamNegotiated) {
        //
        // The peer tried to use an exprimental feature without
        // negotiating first. Kill the connection.
        //
        QuicTraceLogStreamWarning(
            ReliableResetNotNegotiatedError,
            Stream,
            "Received ReliableReset without negotiation.");
        QuicConnTransportError(Stream->Connection, QUIC_ERROR_TRANSPORT_PARAMETER_ERROR);
        return;
    }

    if (Stream->RecvMaxLength == 0 || ReliableOffset < Stream->RecvMaxLength) {
        //
        // As outlined in the spec, if we receive multiple CLOSE_STREAM frames, we only accept strictly
        // decreasing offsets.
        //
        Stream->RecvMaxLength = ReliableOffset;
        Stream->Flags.RemoteCloseResetReliable = TRUE;

        QuicTraceLogStreamInfo(
            ReliableRecvOffsetSet,
            Stream,
            "Reliable recv offset set to %llu",
            ReliableOffset);
    }

    if (Stream->RecvBuffer.BaseOffset >= Stream->RecvMaxLength) {
        QuicTraceEvent(
            StreamRecvState,
            "[strm][%p] Recv State: %hhu",
            Stream,
            QuicStreamRecvGetState(Stream));
        QuicStreamIndicatePeerSendAbortedEvent(Stream, ErrorCode);
        QuicStreamRecvShutdown(Stream, TRUE, ErrorCode);
    } else {
        //
        // We still have data to deliver to the app, just cache the error code for later.
        //
        Stream->RecvShutdownErrorCode = ErrorCode;
    }
}

//
// Processes a received RESET_STREAM frame's payload.
//
_IRQL_requires_max_(PASSIVE_LEVEL)
void
QuicStreamProcessResetFrame(
    _In_ QUIC_STREAM* Stream,
    _In_ uint64_t FinalSize,
    _In_ QUIC_VAR_INT ErrorCode
    )
{
    //
    // Make sure the stream is remotely closed if not already.
    //
    Stream->Flags.RemoteCloseReset = TRUE;

    if (!Stream->Flags.RemoteCloseAcked) {
        Stream->Flags.RemoteCloseAcked = TRUE;
        Stream->Flags.ReceiveEnabled = FALSE;
        Stream->Flags.ReceiveDataPending = FALSE;

        uint64_t TotalRecvLength = QuicRecvBufferGetTotalLength(&Stream->RecvBuffer);
        if (TotalRecvLength > FinalSize) {
            //
            // The peer indicated a final offset less than what they have
            // already sent to us. Kill the connection.
            //
            QuicTraceLogStreamWarning(
                ResetEarly,
                Stream,
                "Tried to reset at earlier final size!");
            QuicConnTransportError(Stream->Connection, QUIC_ERROR_FINAL_SIZE_ERROR);
            return;
        }

        if (TotalRecvLength < FinalSize) {
            //
            // The final offset is indicating that more data was sent than we
            // have actually received. Make sure to update our flow control
            // accounting so we stay in sync with the peer.
            //
            uint64_t FlowControlIncrease = FinalSize - TotalRecvLength;
            Stream->Connection->Send.OrderedStreamBytesReceived += FlowControlIncrease;
            if (Stream->Connection->Send.OrderedStreamBytesReceived < FlowControlIncrease ||
                Stream->Connection->Send.OrderedStreamBytesReceived > Stream->Connection->Send.MaxData) {
                //
                // The peer indicated a final offset more than allowed. Kill the
                // connection.
                //
                QuicTraceLogStreamWarning(
                    ResetTooBig,
                    Stream,
                    "Tried to reset with too big final size!");
                QuicConnTransportError(Stream->Connection, QUIC_ERROR_FINAL_SIZE_ERROR);
                return;
            }
        }

        uint64_t TotalReadLength = Stream->RecvBuffer.BaseOffset;
        if (TotalReadLength < FinalSize) {
            //
            // The final offset is indicating that more data was sent than the
            // app has completely read. Make sure to give the peer more credit
            // as a result.
            //
            uint64_t FlowControlIncrease = FinalSize - TotalReadLength;
            Stream->Connection->Send.MaxData += FlowControlIncrease;
            QuicSendSetSendFlag(
                &Stream->Connection->Send,
                QUIC_CONN_SEND_FLAG_MAX_DATA);
        }

        QuicTraceEvent(
            StreamRecvState,
            "[strm][%p] Recv State: %hhu",
            Stream,
            QuicStreamRecvGetState(Stream));

        if (!Stream->Flags.SentStopSending) {
            QuicStreamIndicatePeerSendAbortedEvent(Stream, ErrorCode);
        }

        //
        // Remove any flags we shouldn't be sending now that the receive
        // direction is closed.
        //
        QuicSendClearStreamSendFlag(
            &Stream->Connection->Send,
            Stream,
            QUIC_STREAM_SEND_FLAG_MAX_DATA | QUIC_STREAM_SEND_FLAG_RECV_ABORT);

        QuicStreamTryCompleteShutdown(Stream);
    }
}

//
// Processes a received STOP_SENDING frame's payload.
//
_IRQL_requires_max_(PASSIVE_LEVEL)
void
QuicStreamProcessStopSendingFrame(
    _In_ QUIC_STREAM* Stream,
    _In_ QUIC_VAR_INT ErrorCode
    )
{
    if (!Stream->Flags.LocalCloseAcked && !Stream->Flags.LocalCloseReset) {
        //
        // The STOP_SENDING frame only triggers a state change if we aren't
        // completely closed gracefully (i.e. our close has been acknowledged)
        // or if we have already been reset (abortive closure).
        //
        QuicTraceLogStreamInfo(
            LocalCloseStopSending,
            Stream,
            "Closed locally (stop sending)");
        Stream->Flags.ReceivedStopSending = TRUE;

        QUIC_STREAM_EVENT Event;
        Event.Type = QUIC_STREAM_EVENT_PEER_RECEIVE_ABORTED;
        Event.PEER_RECEIVE_ABORTED.ErrorCode = ErrorCode;
        QuicTraceLogStreamVerbose(
            IndicatePeerReceiveAborted,
            Stream,
            "Indicating QUIC_STREAM_EVENT_PEER_RECEIVE_ABORTED (0x%llX)",
            ErrorCode);
        (void)QuicStreamIndicateEvent(Stream, &Event);

        //
        // The peer has requested that we stop sending. Close abortively.
        //
        QuicStreamSendShutdown(
            Stream, FALSE, FALSE, FALSE, QUIC_ERROR_NO_ERROR);
    }
}

//
// Processes a STREAM frame.
//
_IRQL_requires_max_(PASSIVE_LEVEL)
QUIC_STATUS
QuicStreamProcessStreamFrame(
    _In_ QUIC_STREAM* Stream,
    _In_ BOOLEAN EncryptedWith0Rtt,
    _In_ const QUIC_STREAM_EX* Frame
    )
{
    QUIC_STATUS Status;
    BOOLEAN ReadyToDeliver = FALSE;
    uint64_t EndOffset = Frame->Offset + Frame->Length;

    if (Stream->Flags.RemoteNotAllowed) {
        QuicTraceEvent(
            StreamError,
            "[strm][%p] ERROR, %s.",
            Stream,
            "Receive on unidirectional stream");
        Status = QUIC_STATUS_INVALID_STATE;
        goto Error;
    }

    if (Stream->Flags.RemoteCloseFin || Stream->Flags.RemoteCloseReset) {
        //
        // Ignore the data if we are already closed remotely. Likely means we
        // received a copy of already processed data that was resent.
        //
        QuicTraceLogStreamVerbose(
            IgnoreRecvAfterClose,
            Stream,
            "Ignoring recv after close");
        Status = QUIC_STATUS_SUCCESS;
        goto Error;
    }

    if (Stream->Flags.SentStopSending) {
        //
        // The app has already aborting the receive path, but the peer might end
        // up sending a FIN instead of a reset. Ignore the data but treat any
        // FIN as a reset.
        //
        if (Frame->Fin) {
            QuicTraceLogStreamInfo(
                TreatFinAsReset,
                Stream,
                "Treating FIN after receive abort as reset");
            QuicStreamProcessResetFrame(Stream, Frame->Offset + Frame->Length, 0);

        } else {
            QuicTraceLogStreamVerbose(
                IgnoreRecvAfterAbort,
                Stream,
                "Ignoring received frame after receive abort");
        }
        Status = QUIC_STATUS_SUCCESS;
        goto Error;
    }

    if (Frame->Fin && Stream->RecvMaxLength != UINT64_MAX &&
        EndOffset != Stream->RecvMaxLength) {
        //
        // FIN disagrees with previous FIN.
        //
        Status = QUIC_STATUS_INVALID_PARAMETER;
        goto Error;
    }

    if (Stream->Flags.RemoteCloseResetReliable) {
        if (Stream->RecvBuffer.BaseOffset >= Stream->RecvMaxLength) {
            //
            // We've aborted reliably, but the stream goes past reliable offset, we can just
            // ignore it.
            //
            Status = QUIC_STATUS_SUCCESS;
            goto Error;
        }
    } else if (EndOffset > Stream->RecvMaxLength) {
        //
        // Frame goes past the FIN, and the stream is not reset reliably.
        //
        Status = QUIC_STATUS_INVALID_PARAMETER;
        goto Error;
    }

    if (EndOffset > QUIC_VAR_INT_MAX) {
        //
        // Stream data cannot exceed VAR_INT_MAX because it's impossible
        // to provide flow control credit for that data.
        //
        QuicConnTransportError(Stream->Connection, QUIC_ERROR_FLOW_CONTROL_ERROR);
        Status = QUIC_STATUS_INVALID_PARAMETER;
        goto Error;
    }

    if (Frame->Length == 0) {

        Status = QUIC_STATUS_SUCCESS;

    } else {

        //
        // This is initialized to inform QuicRecvBufferWrite of the
        // max number of allowed bytes per connection flow control.
        // On return from QuicRecvBufferWrite, this represents the
        // actual number of bytes written.
        //
        uint64_t WriteLength =
            Stream->Connection->Send.MaxData -
            Stream->Connection->Send.OrderedStreamBytesReceived;

        //
        // Write any nonduplicate data to the receive buffer.
        // QuicRecvBufferWrite will indicate if there is data to deliver.
        //
        Status =
            QuicRecvBufferWrite(
                &Stream->RecvBuffer,
                Frame->Offset,
                (uint16_t)Frame->Length,
                Frame->Data,
                &WriteLength,
                &ReadyToDeliver);
        if (QUIC_FAILED(Status)) {
            goto Error;
        }

        //
        // Keep track of the total ordered bytes received.
        //
        Stream->Connection->Send.OrderedStreamBytesReceived += WriteLength;
        CXPLAT_DBG_ASSERT(Stream->Connection->Send.OrderedStreamBytesReceived <= Stream->Connection->Send.MaxData);
        CXPLAT_DBG_ASSERT(Stream->Connection->Send.OrderedStreamBytesReceived >= WriteLength);

        if (QuicRecvBufferGetTotalLength(&Stream->RecvBuffer) == Stream->MaxAllowedRecvOffset) {
            QuicTraceLogStreamVerbose(
                FlowControlExhausted,
                Stream,
                "Flow control window exhausted!");
        }

        if (EncryptedWith0Rtt) {
            //
            // Keep track of the maximum length of the 0-RTT payload so that we
            // can indicate that appropriately to the API client.
            //
            if (EndOffset > Stream->RecvMax0RttLength) {
                Stream->RecvMax0RttLength = EndOffset;
            }
        }

        Stream->Connection->Stats.Recv.TotalStreamBytes += Frame->Length;
    }

    if (Frame->Fin) {
        Stream->RecvMaxLength = EndOffset;
        if (Stream->RecvBuffer.BaseOffset == Stream->RecvMaxLength) {
            //
            // All data delivered. Deliver the FIN.
            //
            ReadyToDeliver = TRUE;
        }
    }

    if (ReadyToDeliver) {
        Stream->Flags.ReceiveDataPending = TRUE;
        QuicStreamRecvQueueFlush(
            Stream,
            Stream->RecvBuffer.BaseOffset == Stream->RecvMaxLength);
    }

    QuicTraceLogStreamVerbose(
        Receive,
        Stream,
        "Received %hu bytes, offset=%llu Ready=%hhu",
        (uint16_t)Frame->Length,
        Frame->Offset,
        ReadyToDeliver);

Error:

    if (Status == QUIC_STATUS_INVALID_PARAMETER) {
        QuicTraceLogStreamWarning(
            ReceiveTooBig,
            Stream,
            "Tried to write beyond end of buffer!");
        QuicConnTransportError(Stream->Connection, QUIC_ERROR_FINAL_SIZE_ERROR);
    } else if (Status == QUIC_STATUS_BUFFER_TOO_SMALL) {
        QuicTraceLogStreamWarning(
            ReceiveBeyondFlowControl,
            Stream,
            "Tried to write beyond flow control limit!");
        QuicConnTransportError(Stream->Connection, QUIC_ERROR_FLOW_CONTROL_ERROR);
    }

    return Status;
}

_IRQL_requires_max_(PASSIVE_LEVEL)
QUIC_STATUS
QuicStreamRecv(
    _In_ QUIC_STREAM* Stream,
    _In_ QUIC_RX_PACKET* Packet,
    _In_ QUIC_FRAME_TYPE FrameType,
    _In_ uint16_t BufferLength,
    _In_reads_bytes_(BufferLength)
        const uint8_t * const Buffer,
    _Inout_ uint16_t* Offset,
    _Inout_ BOOLEAN* UpdatedFlowControl
    )
{
    QUIC_STATUS Status = QUIC_STATUS_SUCCESS;

    QuicTraceEvent(
        StreamReceiveFrame,
        "[strm][%p] Processing frame in packet %llu",
        Stream,
        Packet->PacketId);

    switch (FrameType) {

    case QUIC_FRAME_RESET_STREAM: {
        QUIC_RESET_STREAM_EX Frame;
        if (!QuicResetStreamFrameDecode(BufferLength, Buffer, Offset, &Frame)) {
            return QUIC_STATUS_INVALID_PARAMETER;
        }

        QuicStreamProcessResetFrame(
            Stream,
            Frame.FinalSize,
            Frame.ErrorCode);

        break;
    }

    case QUIC_FRAME_STOP_SENDING: {
        QUIC_STOP_SENDING_EX Frame;
        if (!QuicStopSendingFrameDecode(BufferLength, Buffer, Offset, &Frame)) {
            return QUIC_STATUS_INVALID_PARAMETER;
        }

        QuicStreamProcessStopSendingFrame(
            Stream, Frame.ErrorCode);

        break;
    }

    case QUIC_FRAME_MAX_STREAM_DATA: {
        QUIC_MAX_STREAM_DATA_EX Frame;
        if (!QuicMaxStreamDataFrameDecode(BufferLength, Buffer, Offset, &Frame)) {
            return QUIC_STATUS_INVALID_PARAMETER;
        }

        if (Stream->MaxAllowedSendOffset < Frame.MaximumData) {
            Stream->MaxAllowedSendOffset = Frame.MaximumData;
            *UpdatedFlowControl = TRUE;

            //
            // NB: If there are ACK frames that advance UnAckedOffset after this
            // MAX_STREAM_DATA frame in the current packet, then SendWindow will
            // overestimate the peer's flow control window. If the peer is
            // MSQUIC, this problem will not occur because ACK frames always
            // come first. Other implementations will probably do the same.
            // This potential problem could be fixed by moving the SendWindow
            // update to the end of packet processing, but that would require
            // tracking the set of streams for which the packet advanced
            // MAX_STREAM_DATA.
            //
            Stream->SendWindow =
                (uint32_t)CXPLAT_MIN(Stream->MaxAllowedSendOffset - Stream->UnAckedOffset, UINT32_MAX);

            QuicSendBufferStreamAdjust(Stream);

            //
            // The peer has given us more allowance. In case the stream was
            // queued and blocked, schedule a send flush.
            //
            QuicStreamRemoveOutFlowBlockedReason(
                Stream, QUIC_FLOW_BLOCKED_STREAM_FLOW_CONTROL);
            QuicSendClearStreamSendFlag(
                &Stream->Connection->Send,
                Stream,
                QUIC_STREAM_SEND_FLAG_DATA_BLOCKED);
            QuicStreamSendDumpState(Stream);

            QuicSendQueueFlush(
                &Stream->Connection->Send,
                REASON_STREAM_FLOW_CONTROL);
        }

        break;
    }

    case QUIC_FRAME_STREAM_DATA_BLOCKED: {
        QUIC_STREAM_DATA_BLOCKED_EX Frame;
        if (!QuicStreamDataBlockedFrameDecode(BufferLength, Buffer, Offset, &Frame)) {
            return QUIC_STATUS_INVALID_PARAMETER;
        }

        QuicTraceLogStreamVerbose(
            RemoteBlocked,
            Stream,
            "Remote FC blocked (%llu)",
            Frame.StreamDataLimit);

        QuicSendSetStreamSendFlag(
            &Stream->Connection->Send,
            Stream,
            QUIC_STREAM_SEND_FLAG_MAX_DATA,
            FALSE);

        break;
    }

    case QUIC_FRAME_RELIABLE_RESET_STREAM: {
        QUIC_RELIABLE_RESET_STREAM_EX Frame;
        if (!QuicReliableResetFrameDecode(BufferLength, Buffer, Offset, &Frame)) {
            return QUIC_STATUS_INVALID_PARAMETER;
        }

        QuicStreamProcessReliableResetFrame(
            Stream,
            Frame.ErrorCode,
            Frame.ReliableSize);

        break;
    }

    default: // QUIC_FRAME_STREAM*
    {
        QUIC_STREAM_EX Frame;
        if (!QuicStreamFrameDecode(FrameType, BufferLength, Buffer, Offset, &Frame)) {
            return QUIC_STATUS_INVALID_PARAMETER;
        }

        Status =
            QuicStreamProcessStreamFrame(
                Stream, Packet->EncryptedWith0Rtt, &Frame);

        break;
    }
    }

    QuicTraceEvent(
        StreamReceiveFrameComplete,
        "[strm][%p] Done processing frame",
        Stream);

    return Status;
}

//
// Criteria for sending MAX_DATA/MAX_STREAM_DATA frames:
//
// Whenever bytes are delivered on a stream, a MAX_STREAM_DATA frame is sent if an ACK
// is already queued, or if the buffer tuning algorithm below increases the buffer size.
//
// The connection-wide MAX_DATA frame is sent independently from MAX_STREAM_DATA (see use
// of OrderedStreamBytesDeliveredAccumulator). This prevents issues in corner cases, like
// when many short streams are used, in which case we might never actually send a
// MAX_STREAM_DATA update since each stream's entire payload fits in the initial window.
//
_IRQL_requires_max_(PASSIVE_LEVEL)
void
QuicStreamOnBytesDelivered(
    _In_ QUIC_STREAM* Stream,
    _In_ uint64_t BytesDelivered
    )
{
    const uint64_t RecvBufferDrainThreshold =
        Stream->RecvBuffer.VirtualBufferLength / QUIC_RECV_BUFFER_DRAIN_RATIO;

    Stream->RecvWindowBytesDelivered += BytesDelivered;
    Stream->Connection->Send.MaxData += BytesDelivered;

    Stream->Connection->Send.OrderedStreamBytesDeliveredAccumulator += BytesDelivered;
    if (Stream->Connection->Send.OrderedStreamBytesDeliveredAccumulator >=
        Stream->Connection->Settings.ConnFlowControlWindow / QUIC_RECV_BUFFER_DRAIN_RATIO) {
        Stream->Connection->Send.OrderedStreamBytesDeliveredAccumulator = 0;
        QuicSendSetSendFlag(
            &Stream->Connection->Send,
            QUIC_CONN_SEND_FLAG_MAX_DATA);
    }

    if (Stream->RecvWindowBytesDelivered >= RecvBufferDrainThreshold) {

        uint64_t TimeNow = CxPlatTimeUs64();

        //
        // Limit stream FC window growth by the connection FC window size.
        //
        if (Stream->RecvBuffer.VirtualBufferLength <
            Stream->Connection->Settings.ConnFlowControlWindow) {

            uint64_t TimeThreshold =
                ((Stream->RecvWindowBytesDelivered * Stream->Connection->Paths[0].SmoothedRtt) / RecvBufferDrainThreshold);
            if (CxPlatTimeDiff64(Stream->RecvWindowLastUpdate, TimeNow) <= TimeThreshold) {

                //
                // Buffer tuning:
                //
                // VirtualBufferLength limits the connection's throughput to:
                //   R = VirtualBufferLength / RTT
                //
                // We've delivered data at an average rate of at least:
                //   R / QUIC_RECV_BUFFER_DRAIN_RATIO
                //
                // Double VirtualBufferLength to make sure it doesn't limit
                // throughput.
                //
                // Mainly people complain about flow control when it limits
                // throughput. But if we grow the buffer limit and then the app
                // stops receiving data, bytes will pile up in the buffer. We could
                // add logic to shrink the buffer when the app absorb rate is too
                // low.
                //

                QuicTraceLogStreamVerbose(
                    IncreaseRxBuffer,
                    Stream,
                    "Increasing max RX buffer size to %u (MinRtt=%llu; TimeNow=%llu; LastUpdate=%llu)",
                    Stream->RecvBuffer.VirtualBufferLength * 2,
                    Stream->Connection->Paths[0].MinRtt,
                    TimeNow,
                    Stream->RecvWindowLastUpdate);

                QuicRecvBufferIncreaseVirtualBufferLength(
                    &Stream->RecvBuffer,
                    Stream->RecvBuffer.VirtualBufferLength * 2);
            }
        }

        Stream->RecvWindowLastUpdate = TimeNow;
        Stream->RecvWindowBytesDelivered = 0;

    } else if (!(Stream->Connection->Send.SendFlags & QUIC_CONN_SEND_FLAG_ACK)) {
        //
        // We haven't hit the drain limit AND we don't have any ACKs to send
        // immediately, so we don't need to immediately update the max stream data
        // values.
        //
        return;
    }

    //
    // Advance MaxAllowedRecvOffset.
    //

    QuicTraceLogStreamVerbose(
        UpdateFlowControl,
        Stream,
        "Updating flow control window");

    CXPLAT_DBG_ASSERT(
        Stream->RecvBuffer.BaseOffset + Stream->RecvBuffer.VirtualBufferLength >
        Stream->MaxAllowedRecvOffset);

    Stream->MaxAllowedRecvOffset =
        Stream->RecvBuffer.BaseOffset + Stream->RecvBuffer.VirtualBufferLength;

    QuicSendSetSendFlag(
        &Stream->Connection->Send,
        QUIC_CONN_SEND_FLAG_MAX_DATA);
    QuicSendSetStreamSendFlag(
        &Stream->Connection->Send,
        Stream,
        QUIC_STREAM_SEND_FLAG_MAX_DATA,
        FALSE);
}

_IRQL_requires_max_(PASSIVE_LEVEL)
void
QuicStreamRecvFlush(
    _In_ QUIC_STREAM* Stream
    )
{
    Stream->Flags.ReceiveFlushQueued = FALSE;

    if (!Stream->Flags.ReceiveDataPending) {
        //
        // Means flush was executed inline already.
        //
        return;
    }

    if (!Stream->Flags.ReceiveEnabled) {
        QuicTraceLogStreamVerbose(
            IgnoreRecvFlush,
            Stream,
            "Ignoring recv flush (recv disabled)");
        return;
    }

    BOOLEAN FlushRecv = TRUE;
    while (FlushRecv) {
        CXPLAT_DBG_ASSERT(!Stream->Flags.SentStopSending);

        QUIC_BUFFER RecvBuffers[3];
        QUIC_STREAM_EVENT Event = {0};
        Event.Type = QUIC_STREAM_EVENT_RECEIVE;
        Event.RECEIVE.BufferCount = ARRAYSIZE(RecvBuffers);
        Event.RECEIVE.Buffers = RecvBuffers;

        //
        // Try to read the next available buffers.
        //
        BOOLEAN DataAvailable = QuicRecvBufferHasUnreadData(&Stream->RecvBuffer);
        if (DataAvailable) {
            QuicRecvBufferRead(
                &Stream->RecvBuffer,
                &Event.RECEIVE.AbsoluteOffset,
                &Event.RECEIVE.BufferCount,
                RecvBuffers);
            for (uint32_t i = 0; i < Event.RECEIVE.BufferCount; ++i) {
                Event.RECEIVE.TotalBufferLength += RecvBuffers[i].Length;
            }
            CXPLAT_DBG_ASSERT(Event.RECEIVE.TotalBufferLength != 0);

            if (Event.RECEIVE.AbsoluteOffset < Stream->RecvMax0RttLength) {
                //
                // This data includes data encrypted with 0-RTT key.
                //
                Event.RECEIVE.Flags |= QUIC_RECEIVE_FLAG_0_RTT;

                //
                // TODO - Split mixed 0-RTT and 1-RTT data?
                //
            }

            if (Event.RECEIVE.AbsoluteOffset + Event.RECEIVE.TotalBufferLength == Stream->RecvMaxLength) {
                //
                // This data goes all the way to the FIN.
                //
                Event.RECEIVE.Flags |= QUIC_RECEIVE_FLAG_FIN;
            }

        } else {
            //
            // FIN only case.
            //
            Event.RECEIVE.AbsoluteOffset = Stream->RecvMaxLength;
            Event.RECEIVE.BufferCount = 0;
            Event.RECEIVE.Flags |= QUIC_RECEIVE_FLAG_FIN; // TODO - 0-RTT flag?
        }

        Stream->Flags.ReceiveEnabled = Stream->Flags.ReceiveMultiple;
        Stream->Flags.ReceiveCallActive = TRUE;
        Stream->RecvPendingLength += Event.RECEIVE.TotalBufferLength;
        CXPLAT_DBG_ASSERT(Stream->RecvPendingLength <= Stream->RecvBuffer.ReadPendingLength);

        QuicTraceEvent(
            StreamAppReceive,
            "[strm][%p] Indicating QUIC_STREAM_EVENT_RECEIVE [%llu bytes, %u buffers, 0x%x flags]",
            Stream,
            Event.RECEIVE.TotalBufferLength,
            Event.RECEIVE.BufferCount,
            Event.RECEIVE.Flags);

        QUIC_STATUS Status = QuicStreamIndicateEvent(Stream, &Event);

        Stream->Flags.ReceiveCallActive = FALSE;

<<<<<<< HEAD
        if (Stream->Flags.ReceiveMultiple) {
            QuicStreamOnBytesDelivered(Stream, Event.RECEIVE.TotalBufferLength);
        }

        if (Status == QUIC_STATUS_SUCCESS) {
            InterlockedExchangeAdd64(
                (int64_t*)&Stream->RecvCompletionLength,
                (int64_t)Event.RECEIVE.TotalBufferLength);
            FlushRecv = TRUE;

        } else if (Status == QUIC_STATUS_CONTINUE) {
=======
        if (Status == QUIC_STATUS_CONTINUE) {
>>>>>>> 5052f346
            CXPLAT_DBG_ASSERT(!Stream->Flags.SentStopSending);
            //
            // The app has explicitly indicated it wants to continue to
            // receive callbacks, even if all the data wasn't drained.
            //
            Stream->Flags.ReceiveEnabled = TRUE;
            if (Event.RECEIVE.TotalBufferLength == 0) {
                continue;
            }

            InterlockedExchangeAdd64(
                (int64_t*)&Stream->RecvCompletionLength,
                (int64_t)Event.RECEIVE.TotalBufferLength);
            FlushRecv = TRUE;

        } else if (Status == QUIC_STATUS_PENDING) {
            //
            // The app called the receive complete API inline if
            // RecvCompletionLength is non-zero.
            //
            FlushRecv = (Stream->RecvCompletionLength != 0);

        } else {
            //
            // All failure status returns shouldn't be used by the app are
            // ignored. We fire a telemetry event and treat as success.
            //
            CXPLAT_TEL_ASSERTMSG_ARGS(
                QUIC_SUCCEEDED(Status),
                "App failed recv callback",
                Stream->Connection->Registration->AppName,
                Status, 0);

            InterlockedExchangeAdd64(
                (int64_t*)&Stream->RecvCompletionLength,
                (int64_t)Event.RECEIVE.TotalBufferLength);
            FlushRecv = TRUE;
        }

        if (FlushRecv) {
            uint64_t BufferLength = Stream->RecvCompletionLength;
            InterlockedExchangeAdd64(
                (int64_t*)&Stream->RecvCompletionLength,
                -(int64_t)BufferLength);
            FlushRecv = QuicStreamReceiveComplete(Stream, BufferLength);
        }
    }
}

_IRQL_requires_max_(PASSIVE_LEVEL)
void
QuicStreamReceiveCompletePending(
    _In_ QUIC_STREAM* Stream
    )
{
    InterlockedExchangePointer(
        (void**)&Stream->ReceiveCompleteOperation,
        &Stream->ReceiveCompleteOperationStorage);

    uint64_t BufferLength = Stream->RecvCompletionLength;
    InterlockedExchangeAdd64(
        (int64_t*)&Stream->RecvCompletionLength,
        -(int64_t)BufferLength);

    if (QuicStreamReceiveComplete(Stream, BufferLength)) {
        QuicStreamRecvFlush(Stream);
    }

    //
    // Release the operation reference.
    //
    QuicStreamRelease(Stream, QUIC_STREAM_REF_OPERATION);
}

_IRQL_requires_max_(PASSIVE_LEVEL)
BOOLEAN
QuicStreamReceiveComplete(
    _In_ QUIC_STREAM* Stream,
    _In_ uint64_t BufferLength
    )
{
    if (Stream->Flags.SentStopSending || Stream->Flags.RemoteCloseFin) {
        //
        // The app has aborted their receive path. No need to process any more.
        //
        return FALSE;
    }

    QuicTraceEvent(
        StreamAppReceiveComplete,
        "[strm][%p] Receive complete [%llu bytes]",
        Stream,
        BufferLength);

    CXPLAT_TEL_ASSERTMSG(
        BufferLength <= Stream->RecvPendingLength,
        "App overflowed read buffer!");

    //
    // Reclaim any buffer space comsumed by the app.
    //
    if (Stream->RecvPendingLength == 0 ||
        QuicRecvBufferDrain(&Stream->RecvBuffer, BufferLength)) {
        Stream->Flags.ReceiveDataPending = FALSE; // No more pending data to deliver.
    }

    if (BufferLength != 0) {
        Stream->RecvPendingLength -= BufferLength;
        QuicPerfCounterAdd(QUIC_PERF_COUNTER_APP_RECV_BYTES, BufferLength);
        if (!Stream->Flags.ReceiveMultiple) {
            QuicStreamOnBytesDelivered(Stream, BufferLength);
        }
    }

    if (Stream->RecvPendingLength == 0) {
        //
        // All data was drained, so additional callbacks can continue to be
        // delivered.
        //
        Stream->Flags.ReceiveEnabled = TRUE;

    } else if (!Stream->Flags.ReceiveMultiple) {
        //
        // The app didn't drain all the data, so we will need to wait for them
        // to request a new receive.
        //
        Stream->RecvPendingLength = 0;
    }

    if (!Stream->Flags.ReceiveEnabled) {
        //
        // The application layer can't drain any more right now. Pause the
        // receive callbacks until the application re-enables them.
        //
        QuicTraceEvent(
            StreamRecvState,
            "[strm][%p] Recv State: %hhu",
            Stream,
            QuicStreamRecvGetState(Stream));
        return FALSE;
    }

    if (Stream->Flags.ReceiveDataPending) {
        //
        // There is still more data for the app to process and it still has
        // receive callbacks enabled, so do another recv flush (if not already
        // doing multi-receive mode).
        //
        return !Stream->Flags.ReceiveMultiple;
    }

    if (Stream->RecvBuffer.BaseOffset == Stream->RecvMaxLength) {
        CXPLAT_DBG_ASSERT(!Stream->Flags.ReceiveDataPending);
        //
        // We have delivered all the payload that needs to be delivered. Deliver
        // the graceful close event now.
        //
        Stream->Flags.RemoteCloseFin = TRUE;
        Stream->Flags.RemoteCloseAcked = TRUE;

        QuicTraceEvent(
            StreamRecvState,
            "[strm][%p] Recv State: %hhu",
            Stream,
            QuicStreamRecvGetState(Stream));

        QUIC_STREAM_EVENT Event;
        Event.Type = QUIC_STREAM_EVENT_PEER_SEND_SHUTDOWN;
        QuicTraceLogStreamVerbose(
            IndicatePeerSendShutdown,
            Stream,
            "Indicating QUIC_STREAM_EVENT_PEER_SEND_SHUTDOWN");
        (void)QuicStreamIndicateEvent(Stream, &Event);

        //
        // Now that the close event has been delivered to the app, we can shut
        // down the stream.
        //
        QuicStreamTryCompleteShutdown(Stream);

        //
        // Remove any flags we shouldn't be sending now that the receive
        // direction is closed.
        //
        QuicSendClearStreamSendFlag(
            &Stream->Connection->Send,
            Stream,
            QUIC_STREAM_SEND_FLAG_MAX_DATA | QUIC_STREAM_SEND_FLAG_RECV_ABORT);
    } else if (Stream->Flags.RemoteCloseResetReliable && Stream->RecvBuffer.BaseOffset >= Stream->RecvMaxLength) {
        //
        // ReliableReset was initiated by the peer, and we sent enough data to the app, we can alert the app
        // we're done and shutdown the RECV direction of this stream.
        //
        QuicTraceEvent(
            StreamRecvState,
            "[strm][%p] Recv State: %hhu",
            Stream,
            QuicStreamRecvGetState(Stream));
        QuicStreamIndicatePeerSendAbortedEvent(Stream, Stream->RecvShutdownErrorCode);
        QuicStreamRecvShutdown(Stream, TRUE, Stream->RecvShutdownErrorCode);
    }

    return FALSE;
}

_IRQL_requires_max_(PASSIVE_LEVEL)
QUIC_STATUS
QuicStreamRecvSetEnabledState(
    _In_ QUIC_STREAM* Stream,
    _In_ BOOLEAN NewRecvEnabled
    )
{
    if (Stream->Flags.RemoteNotAllowed ||
        Stream->Flags.RemoteCloseFin ||
        Stream->Flags.RemoteCloseReset ||
        Stream->Flags.SentStopSending) {
        return QUIC_STATUS_INVALID_STATE;
    }

    if (Stream->Flags.ReceiveEnabled != NewRecvEnabled) {
        CXPLAT_DBG_ASSERT(!Stream->Flags.SentStopSending);
        Stream->Flags.ReceiveEnabled = NewRecvEnabled;

        if (Stream->Flags.Started && NewRecvEnabled) {
            //
            // The application just resumed receive callbacks. Queue a
            // flush receive operation to start draining the receive buffer.
            //
            QuicTraceEvent(
                StreamRecvState,
                "[strm][%p] Recv State: %hhu",
                Stream,
                QuicStreamRecvGetState(Stream));
            QuicStreamRecvQueueFlush(Stream, TRUE);
        }
    }

    return QUIC_STATUS_SUCCESS;
}<|MERGE_RESOLUTION|>--- conflicted
+++ resolved
@@ -936,11 +936,6 @@
 
         Stream->Flags.ReceiveCallActive = FALSE;
 
-<<<<<<< HEAD
-        if (Stream->Flags.ReceiveMultiple) {
-            QuicStreamOnBytesDelivered(Stream, Event.RECEIVE.TotalBufferLength);
-        }
-
         if (Status == QUIC_STATUS_SUCCESS) {
             InterlockedExchangeAdd64(
                 (int64_t*)&Stream->RecvCompletionLength,
@@ -948,9 +943,6 @@
             FlushRecv = TRUE;
 
         } else if (Status == QUIC_STATUS_CONTINUE) {
-=======
-        if (Status == QUIC_STATUS_CONTINUE) {
->>>>>>> 5052f346
             CXPLAT_DBG_ASSERT(!Stream->Flags.SentStopSending);
             //
             // The app has explicitly indicated it wants to continue to
@@ -1060,9 +1052,6 @@
     if (BufferLength != 0) {
         Stream->RecvPendingLength -= BufferLength;
         QuicPerfCounterAdd(QUIC_PERF_COUNTER_APP_RECV_BYTES, BufferLength);
-        if (!Stream->Flags.ReceiveMultiple) {
-            QuicStreamOnBytesDelivered(Stream, BufferLength);
-        }
     }
 
     if (Stream->RecvPendingLength == 0) {
