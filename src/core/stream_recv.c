--- conflicted
+++ resolved
@@ -870,8 +870,6 @@
         return;
     }
 
-    CXPLAT_TEL_ASSERT(!Stream->RecvPendingLength); // N.B. - Will be an invalid assert once we support multiple receives
-
     BOOLEAN FlushRecv = TRUE;
     while (FlushRecv) {
         CXPLAT_DBG_ASSERT(!Stream->Flags.SentStopSending);
@@ -924,17 +922,9 @@
             Event.RECEIVE.Flags |= QUIC_RECEIVE_FLAG_FIN; // TODO - 0-RTT flag?
         }
 
-<<<<<<< HEAD
-        Stream->Flags.ReceiveEnabled = Stream->Flags.ReceiveMultiple;
-        Stream->Flags.ReceiveCallPending = TRUE;
-        Stream->Flags.ReceiveCallActive = TRUE;
-        Stream->RecvPendingLength += Event.RECEIVE.TotalBufferLength;
-        Stream->RecvInlineCompletionLength = UINT64_MAX;
-=======
         Stream->Flags.ReceiveEnabled = FALSE;
         Stream->Flags.ReceiveCallActive = TRUE;
         Stream->RecvPendingLength += Event.RECEIVE.TotalBufferLength;
->>>>>>> 925b6698
 
         QuicTraceEvent(
             StreamAppReceive,
@@ -948,49 +938,11 @@
 
         Stream->Flags.ReceiveCallActive = FALSE;
 
-<<<<<<< HEAD
-        if (Stream->Flags.SentStopSending || Stream->Flags.RemoteCloseFin) {
-            //
-            // The app has aborted their receive path. No need to process any
-            // more.
-            //
-            break;
-        }
-
-        //
-        // Should be impossible to have already completed inline.
-        //
-        CXPLAT_DBG_ASSERT(Stream->Flags.ReceiveCallPending);
-
-        if (Status == QUIC_STATUS_PENDING) {
-            if (Stream->Flags.ReceiveMultiple) {
-                break; // no-op
-            } else if (Stream->RecvInlineCompletionLength != UINT64_MAX) {
-                //
-                // The app called StreamReceiveComplete inline to the callback
-                // so treat that as a synchronous completion.
-                //
-                Event.RECEIVE.TotalBufferLength = Stream->RecvInlineCompletionLength;
-            } else {
-                //
-                // If the pending call wasn't completed inline, then receive
-                // callbacks MUST be disabled still.
-                //
-                CXPLAT_TEL_ASSERTMSG_ARGS(
-                    !Stream->Flags.ReceiveEnabled,
-                    "App pended recv AND enabled additional recv callbacks",
-                    Stream->Connection->Registration->AppName,
-                    0, 0);
-                Stream->Flags.ReceiveEnabled = FALSE;
-                break;
-            }
-=======
         if (Status == QUIC_STATUS_SUCCESS) {
             InterlockedExchangeAdd64(
                 (int64_t*)&Stream->RecvCompletionLength,
                 (int64_t)Event.RECEIVE.TotalBufferLength);
             FlushRecv = TRUE;
->>>>>>> 925b6698
 
         } else if (Status == QUIC_STATUS_CONTINUE) {
             CXPLAT_DBG_ASSERT(!Stream->Flags.SentStopSending);
@@ -1067,25 +1019,12 @@
     _In_ uint64_t BufferLength
     )
 {
-<<<<<<< HEAD
-    if (!Stream->Flags.ReceiveCallPending && !Stream->Flags.ReceiveMultiple) {
+    if (Stream->Flags.SentStopSending || Stream->Flags.RemoteCloseFin) {
+        //
+        // The app has aborted their receive path. No need to process any more.
+        //
         return FALSE;
     }
-    Stream->Flags.ReceiveCallPending = FALSE;
-
-    CXPLAT_FRE_ASSERTMSG(
-        BufferLength <= Stream->RecvPendingLength,
-        "App overflowed read buffer!");
-
-    QuicPerfCounterAdd(QUIC_PERF_COUNTER_APP_RECV_BYTES, BufferLength);
-=======
-    if (Stream->Flags.SentStopSending || Stream->Flags.RemoteCloseFin) {
-        //
-        // The app has aborted their receive path. No need to process any more.
-        //
-        return FALSE;
-    }
->>>>>>> 925b6698
 
     QuicTraceEvent(
         StreamAppReceiveComplete,
@@ -1111,20 +1050,6 @@
         QuicStreamOnBytesDelivered(Stream, BufferLength);
     }
 
-<<<<<<< HEAD
-    if (Stream->Flags.ReceiveMultiple) {
-        Stream->RecvPendingLength -= BufferLength;
-    } else {
-        if (BufferLength == Stream->RecvPendingLength) {
-            CXPLAT_DBG_ASSERT(!Stream->Flags.SentStopSending);
-            //
-            // All data was drained from the callback, so additional callbacks can
-            // continue to be delivered.
-            //
-            Stream->Flags.ReceiveEnabled = TRUE;
-        }
-        Stream->RecvPendingLength = 0;
-=======
     if (Stream->RecvPendingLength == 0) {
         //
         // All data was drained, so additional callbacks can continue to be
@@ -1132,27 +1057,25 @@
         //
         Stream->Flags.ReceiveEnabled = TRUE;
 
-    } else {
+    } else if (!Stream->Flags.ReceiveMultiple) {
         //
         // The app didn't drain all the data, so we will need to wait for them
         // to request a new receive.
         //
         Stream->RecvPendingLength = 0;
     }
->>>>>>> 925b6698
-
-        if (!Stream->Flags.ReceiveEnabled) {
-            //
-            // The application layer can't drain any more right now. Pause the
-            // receive callbacks until the application re-enables them.
-            //
-            QuicTraceEvent(
-                StreamRecvState,
-                "[strm][%p] Recv State: %hhu",
-                Stream,
-                QuicStreamRecvGetState(Stream));
-            return FALSE;
-        }
+
+    if (!Stream->Flags.ReceiveEnabled) {
+        //
+        // The application layer can't drain any more right now. Pause the
+        // receive callbacks until the application re-enables them.
+        //
+        QuicTraceEvent(
+            StreamRecvState,
+            "[strm][%p] Recv State: %hhu",
+            Stream,
+            QuicStreamRecvGetState(Stream));
+        return FALSE;
     }
 
     if (Stream->Flags.ReceiveDataPending) {
