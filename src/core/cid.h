/*++

    Copyright (c) Microsoft Corporation.
    Licensed under the MIT License.

Abstract:

    Definitions for connection IDs.

--*/

//
// The maximum CID server ID length used by MsQuic.
//
#define QUIC_MAX_CID_SID_LENGTH                 5

//
// The index of the byte we use for partition ID lookup, in the connection ID.
// The PID is 2 bytes. The PID immediately follows the SID.
//
#define QUIC_CID_PID_LENGTH                     2

//
// The number of bytes (and randomness) that MsQuic uses to uniquely
// identify connections for a single server / partition combination.
//
#define QUIC_CID_PAYLOAD_LENGTH                 7

//
// The minimum number of bytes that should be purely random in a CID.
//
#define QUIC_CID_MIN_RANDOM_BYTES               4

//
// The maximum number of bytes that MsQuic supports encoding for CIBIR in a CID.
//
#define QUIC_MAX_CIBIR_LENGTH                   6

//
// The minimum length CIDs that MsQuic ever will generate.
//
#define QUIC_CID_MIN_LENGTH \
    (QUIC_CID_PID_LENGTH + QUIC_CID_PAYLOAD_LENGTH)

//
// The maximum length CIDs that MsQuic ever will generate.
//
#define QUIC_CID_MAX_LENGTH \
    (QUIC_MAX_CID_SID_LENGTH + \
     QUIC_CID_PID_LENGTH + \
     QUIC_CID_PAYLOAD_LENGTH)

CXPLAT_STATIC_ASSERT(
    QUIC_CID_MIN_LENGTH >= QUIC_MIN_INITIAL_CONNECTION_ID_LENGTH,
    "MsQuic CID length must be at least the minimum initial length");

CXPLAT_STATIC_ASSERT(
    QUIC_CID_MAX_LENGTH <= QUIC_MAX_CONNECTION_ID_LENGTH_V1,
    "MsQuic CID length must fit in v1");

//
// The maximum size of the prefix an app is allowed to configure is dependent on
// the values of the other defines above; essentially constituting the left over
// part of the CID buffer.
//
#define QUIC_CID_MAX_APP_PREFIX \
    (QUIC_CID_PAYLOAD_LENGTH - QUIC_CID_MIN_RANDOM_BYTES)

//
// The maximum number we will try to randomly generate a new initial CID before
// failing.
//
#define QUIC_CID_MAX_COLLISION_RETRY            8

//
// Connection ID Structures
//

typedef struct QUIC_CID {

    //
    // The CID is the original one used by the client in its first Initial
    // packet.
    //
    uint8_t IsInitial : 1;
    //
    // The CID needs to be sent in a NEW_CONNECTION_ID or RETIRE_CONNECTION_ID
    // frame. It may need to be sent either because it has never been sent
    // before or because it was previously lost and needs to be retransmitted.
    //
    uint8_t NeedsToSend : 1;
    //
    // Used for source CIDs. A NEW_CONNECTION_ID frame previously sent for this
    // CID has been acknowledged by the peer.
    //
    uint8_t Acknowledged : 1;
    //
    // Used for destination CIDs. The CID has been locally assigned to a path
    // and can't be used for any other path.
    //
    uint8_t UsedLocally : 1;
    //
    // Used for source CIDs. The peer has sent a packet that used this CID.
    //
    uint8_t UsedByPeer : 1;
    //
    // When used for destination CIDs, the CID has been locally retired. Once the
    // peer has acknowledged this, the CID can be deleted.
    // When used for source CIDs, the CID has been indicated as needing to be
    // retired. Once the peer has retired this, the CID can be deleted.
    //
    uint8_t Retired : 1;
    //
    // Used for destination CIDs. The CID has a stateless reset token associated
    // with it (given to us by the peer).
    //
    uint8_t HasResetToken : 1;
    //
    // Used for source CIDs. The CID is in the binding's lookup table.
    //
    uint8_t IsInLookupTable : 1;

    uint8_t Length;
    QUIC_VAR_INT SequenceNumber;
    _Field_size_bytes_(Length)
    uint8_t Data[0];

} QUIC_CID;

typedef struct QUIC_CID_LIST_ENTRY {

    CXPLAT_LIST_ENTRY Link;
    uint8_t ResetToken[QUIC_STATELESS_RESET_TOKEN_LENGTH];
#ifdef DEBUG
    QUIC_PATH* AssignedPath;
#endif
    QUIC_CID CID;

} QUIC_CID_LIST_ENTRY;

#if DEBUG
#define QUIC_CID_SET_PATH(Conn, Cid, Path)                                      \
    do {                                                                        \
        CXPLAT_DBG_ASSERT(!Cid->CID.Retired);                                   \
        CXPLAT_DBG_ASSERT(Cid->AssignedPath == NULL); Cid->AssignedPath = Path; \
        for (uint8_t PathIdx = Conn->PathsCount - 1; PathIdx > 0; PathIdx--) {  \
            if (Path != &Conn->Paths[PathIdx])                                  \
                CXPLAT_DBG_ASSERT(Conn->Paths[PathIdx].DestCid != Cid);         \
            }                                                                   \
        }                                                                       \
    while (0)
#define QUIC_CID_CLEAR_PATH(Cid) Cid->AssignedPath = NULL
#define QUIC_CID_VALIDATE_NULL(Conn, Cid)                                       \
    do {                                                                        \
        CXPLAT_DBG_ASSERT(Cid->AssignedPath == NULL);                           \
        for (uint8_t PathIdx = Conn->PathsCount - 1; PathIdx > 0; PathIdx--) {  \
            CXPLAT_DBG_ASSERT(Conn->Paths[PathIdx].DestCid != Cid);             \
        }                                                                       \
    } while (0)
#else
#define QUIC_CID_SET_PATH(Conn, Cid, Path) UNREFERENCED_PARAMETER(Cid)
#define QUIC_CID_CLEAR_PATH(Cid) UNREFERENCED_PARAMETER(Cid)
#define QUIC_CID_VALIDATE_NULL(Conn, Cid) UNREFERENCED_PARAMETER(Cid)
#endif

typedef struct QUIC_CID_SLIST_ENTRY {

    CXPLAT_SLIST_ENTRY Link;
<<<<<<< HEAD
    QUIC_PATHID* PathID;
=======
>>>>>>> 9350559e
    CXPLAT_SLIST_ENTRY HashEntries;
    QUIC_CID CID;

} QUIC_CID_SLIST_ENTRY;

typedef struct QUIC_CID_HASH_ENTRY {

    CXPLAT_HASHTABLE_ENTRY Entry;
    CXPLAT_SLIST_ENTRY Link;
<<<<<<< HEAD
    QUIC_PATHID* PathID;
    QUIC_BINDING* Binding;
    QUIC_CID_SLIST_ENTRY* CID;
=======
    QUIC_CONNECTION* Connection;
    QUIC_BINDING* Binding;
    QUIC_CID_SLIST_ENTRY* Parent;
>>>>>>> 9350559e

} QUIC_CID_HASH_ENTRY;

//
// Creates a new null/empty source connection ID, that will be used on the
// receive path.
//
inline
_Success_(return != NULL)
QUIC_CID_SLIST_ENTRY*
<<<<<<< HEAD
QuicCidNewNullSource(
    _In_ QUIC_PATHID* PathID
    )
=======
QuicCidNewNullSource()
>>>>>>> 9350559e
{
    QUIC_CID_SLIST_ENTRY* Entry =
        (QUIC_CID_SLIST_ENTRY*)CXPLAT_ALLOC_NONPAGED(
            sizeof(QUIC_CID_SLIST_ENTRY),
            QUIC_POOL_CIDSLIST);

    if (Entry != NULL) {
<<<<<<< HEAD
        Entry->PathID = PathID;
=======
>>>>>>> 9350559e
        Entry->HashEntries.Next = NULL;
        CxPlatZeroMemory(&Entry->CID, sizeof(Entry->CID));
    }

    return Entry;
}

//
// Creates a source connection ID from a pre-existing CID buffer.
//
inline
_Success_(return != NULL)
QUIC_CID_SLIST_ENTRY*
QuicCidNewSource(
<<<<<<< HEAD
    _In_ QUIC_PATHID* PathID,
=======
>>>>>>> 9350559e
    _In_ uint8_t Length,
    _In_reads_(Length)
        const uint8_t* const Data
    )
{
    QUIC_CID_SLIST_ENTRY* Entry =
        (QUIC_CID_SLIST_ENTRY*)
        CXPLAT_ALLOC_NONPAGED(
            sizeof(QUIC_CID_SLIST_ENTRY) +
            Length,
            QUIC_POOL_CIDSLIST);

    if (Entry != NULL) {
<<<<<<< HEAD
        Entry->PathID = PathID;
=======
>>>>>>> 9350559e
        Entry->HashEntries.Next = NULL;
        CxPlatZeroMemory(&Entry->CID, sizeof(Entry->CID));
        Entry->CID.Length = Length;
        if (Length != 0) {
            memcpy(Entry->CID.Data, Data, Length);
        }
    }

    return Entry;
}

//
// Used for the client's Initial packet (and 0-RTT), this creates a random
// destination connection ID.
//
inline
_Success_(return != NULL)
QUIC_CID_LIST_ENTRY*
QuicCidNewRandomDestination(
    )
{
    QUIC_CID_LIST_ENTRY* Entry =
        (QUIC_CID_LIST_ENTRY*)
        CXPLAT_ALLOC_NONPAGED(
            sizeof(QUIC_CID_LIST_ENTRY) +
            QUIC_MIN_INITIAL_CONNECTION_ID_LENGTH,
            QUIC_POOL_CIDLIST);

    if (Entry != NULL) {
        QUIC_CID_CLEAR_PATH(Entry);
        CxPlatZeroMemory(&Entry->CID, sizeof(Entry->CID));
        Entry->CID.Length = QUIC_MIN_INITIAL_CONNECTION_ID_LENGTH;
        CxPlatRandom(QUIC_MIN_INITIAL_CONNECTION_ID_LENGTH, Entry->CID.Data);
    }

    return Entry;
}

//
// Creates a destination connection ID from a pre-existing CID buffer.
//
inline
_Success_(return != NULL)
QUIC_CID_LIST_ENTRY*
QuicCidNewDestination(
    _In_ uint8_t Length,
    _In_reads_(Length)
        const uint8_t* const Data
    )
{
    QUIC_CID_LIST_ENTRY* Entry =
        (QUIC_CID_LIST_ENTRY*)
        CXPLAT_ALLOC_NONPAGED(
            sizeof(QUIC_CID_LIST_ENTRY) +
            Length,
            QUIC_POOL_CIDLIST);

    if (Entry != NULL) {
        QUIC_CID_CLEAR_PATH(Entry);
        CxPlatZeroMemory(&Entry->CID, sizeof(Entry->CID));
        Entry->CID.Length = Length;
        if (Length != 0) {
            memcpy(Entry->CID.Data, Data, Length);
        }
    }

    return Entry;
}

//
// Helpers for logging connection IDs.
//

typedef struct QUIC_CID_STR {
    char Buffer[2 * QUIC_MAX_CONNECTION_ID_LENGTH_INVARIANT + 1];
} QUIC_CID_STR;

inline char QuicHalfByteToStr(uint8_t b)
{
    return b < 10 ? ('0' + b) : ('a' + b - 10);
}

inline
QUIC_CID_STR
QuicCidBufToStr(
    _In_reads_(Length)
        const uint8_t* const Data,
    _In_ uint8_t Length
    )
{
    QUIC_CID_STR CidStr = { 0 };
    for (uint8_t i = 0; i < Length; i++) {
        CidStr.Buffer[i * 2] = QuicHalfByteToStr(Data[i] >> 4);
        CidStr.Buffer[i * 2 + 1] = QuicHalfByteToStr(Data[i] & 0xF);
    }
    CidStr.Buffer[Length * 2] = 0;
    return CidStr;
}

inline
QUIC_CID_STR
QuicCidToStr(
    _In_ const QUIC_CID* const CID
    )
{
    return QuicCidBufToStr(CID->Data, CID->Length);
}<|MERGE_RESOLUTION|>--- conflicted
+++ resolved
@@ -166,10 +166,7 @@
 typedef struct QUIC_CID_SLIST_ENTRY {
 
     CXPLAT_SLIST_ENTRY Link;
-<<<<<<< HEAD
     QUIC_PATHID* PathID;
-=======
->>>>>>> 9350559e
     CXPLAT_SLIST_ENTRY HashEntries;
     QUIC_CID CID;
 
@@ -179,15 +176,9 @@
 
     CXPLAT_HASHTABLE_ENTRY Entry;
     CXPLAT_SLIST_ENTRY Link;
-<<<<<<< HEAD
     QUIC_PATHID* PathID;
     QUIC_BINDING* Binding;
-    QUIC_CID_SLIST_ENTRY* CID;
-=======
-    QUIC_CONNECTION* Connection;
-    QUIC_BINDING* Binding;
     QUIC_CID_SLIST_ENTRY* Parent;
->>>>>>> 9350559e
 
 } QUIC_CID_HASH_ENTRY;
 
@@ -198,13 +189,9 @@
 inline
 _Success_(return != NULL)
 QUIC_CID_SLIST_ENTRY*
-<<<<<<< HEAD
 QuicCidNewNullSource(
     _In_ QUIC_PATHID* PathID
     )
-=======
-QuicCidNewNullSource()
->>>>>>> 9350559e
 {
     QUIC_CID_SLIST_ENTRY* Entry =
         (QUIC_CID_SLIST_ENTRY*)CXPLAT_ALLOC_NONPAGED(
@@ -212,10 +199,7 @@
             QUIC_POOL_CIDSLIST);
 
     if (Entry != NULL) {
-<<<<<<< HEAD
         Entry->PathID = PathID;
-=======
->>>>>>> 9350559e
         Entry->HashEntries.Next = NULL;
         CxPlatZeroMemory(&Entry->CID, sizeof(Entry->CID));
     }
@@ -230,10 +214,7 @@
 _Success_(return != NULL)
 QUIC_CID_SLIST_ENTRY*
 QuicCidNewSource(
-<<<<<<< HEAD
     _In_ QUIC_PATHID* PathID,
-=======
->>>>>>> 9350559e
     _In_ uint8_t Length,
     _In_reads_(Length)
         const uint8_t* const Data
@@ -247,10 +228,7 @@
             QUIC_POOL_CIDSLIST);
 
     if (Entry != NULL) {
-<<<<<<< HEAD
         Entry->PathID = PathID;
-=======
->>>>>>> 9350559e
         Entry->HashEntries.Next = NULL;
         CxPlatZeroMemory(&Entry->CID, sizeof(Entry->CID));
         Entry->CID.Length = Length;
