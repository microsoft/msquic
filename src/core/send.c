/*++

    Copyright (c) Microsoft Corporation.
    Licensed under the MIT License.

Abstract:

    Send management. The general architecture here is that anything that needs
    to be sent (data or control frames) is queued up by adding a flag to
    indicate that frame needs to be sent. There are connection-wide frames and
    stream specific frames. The Send module manages the connection-wide via the
    'SendFlags' variable. The stream specific flags are stored on the stream's
    'SendFlags' variable and the Send module maintains a list of streams that
    currently have frames that need to be sent.

    The framing and sending are done while processing the FLUSH_SEND operation.
    The operation triggers a call to QuicSendProcessFlushSendOperation which
    processes a maximum number of packets worth of data before returning out,
    so as to not starve other operations.

--*/

#include "precomp.h"
#ifdef QUIC_CLOG
#include "send.c.clog.h"
#endif

_IRQL_requires_max_(PASSIVE_LEVEL)
void
QuicSendInitialize(
    _Inout_ QUIC_SEND* Send,
    _In_ const QUIC_SETTINGS_INTERNAL* Settings
    )
{
    CxPlatListInitializeHead(&Send->SendStreams);
    Send->MaxData = Settings->ConnFlowControlWindow;
}

_IRQL_requires_max_(PASSIVE_LEVEL)
void
QuicSendUninitialize(
    _In_ QUIC_SEND* Send
    )
{
    Send->Uninitialized = TRUE;
    Send->DelayedAckTimerActive = FALSE;
    Send->SendFlags = 0;

    if (Send->InitialToken != NULL) {
        CXPLAT_FREE(Send->InitialToken, QUIC_POOL_INITIAL_TOKEN);
        Send->InitialToken = NULL;
    }

    //
    // Release all the stream refs.
    //
    CXPLAT_LIST_ENTRY* Entry = Send->SendStreams.Flink;
    while (Entry != &Send->SendStreams) {

        QUIC_STREAM* Stream =
            CXPLAT_CONTAINING_RECORD(Entry, QUIC_STREAM, SendLink);
        CXPLAT_DBG_ASSERT(Stream->SendFlags != 0);

        Entry = Entry->Flink;
        Stream->SendFlags = 0;
        Stream->SendLink.Flink = NULL;

        QuicStreamRelease(Stream, QUIC_STREAM_REF_SEND);
    }
}

_IRQL_requires_max_(PASSIVE_LEVEL)
void
QuicSendApplyNewSettings(
    _Inout_ QUIC_SEND* Send,
    _In_ const QUIC_SETTINGS_INTERNAL* Settings
    )
{
    Send->MaxData = Settings->ConnFlowControlWindow;
}

_IRQL_requires_max_(PASSIVE_LEVEL)
void
QuicSendReset(
    _In_ QUIC_SEND* Send
    )
{
    Send->SendFlags = 0;
    Send->LastFlushTime = 0;
    if (Send->DelayedAckTimerActive) {
        QuicConnTimerCancel(QuicSendGetConnection(Send), QUIC_CONN_TIMER_ACK_DELAY);
        Send->DelayedAckTimerActive = FALSE;
    }
    QuicConnTimerCancel(
        QuicSendGetConnection(Send),
        QUIC_CONN_TIMER_PACING);
}

_IRQL_requires_max_(DISPATCH_LEVEL)
BOOLEAN
QuicSendCanSendFlagsNow(
    _In_ QUIC_SEND* Send
    )
{
    QUIC_CONNECTION* Connection = QuicSendGetConnection(Send);
    if (Connection->Crypto.TlsState.WriteKey < QUIC_PACKET_KEY_1_RTT) {
        if (Connection->Crypto.TlsState.WriteKeys[QUIC_PACKET_KEY_0_RTT] != NULL &&
            CxPlatListIsEmpty(&Send->SendStreams)) {
            return TRUE;
        }
        if ((!Connection->State.Started && QuicConnIsClient(Connection)) ||
            !(Send->SendFlags & QUIC_CONN_SEND_FLAG_ALLOWED_HANDSHAKE)) {
            return FALSE;
        }
    }
    return TRUE;
}

_IRQL_requires_max_(DISPATCH_LEVEL)
void
QuicSendQueueFlush(
    _In_ QUIC_SEND* Send,
    _In_ QUIC_SEND_FLUSH_REASON Reason
    )
{
    QUIC_CONNECTION* Connection = QuicSendGetConnection(Send);

    if (!Send->FlushOperationPending && QuicSendCanSendFlagsNow(Send)) {
        QUIC_OPERATION* Oper;
        if ((Oper = QuicOperationAlloc(Connection->Worker, QUIC_OPER_TYPE_FLUSH_SEND)) != NULL) {
            Send->FlushOperationPending = TRUE;
            QuicTraceEvent(
                ConnQueueSendFlush,
                "[conn][%p] Queueing send flush, reason=%u",
                Connection,
                Reason);
            QuicConnQueueOper(Connection, Oper);
        }
    }
}

_IRQL_requires_max_(PASSIVE_LEVEL)
void
QuicSendQueueFlushForStream(
    _In_ QUIC_SEND* Send,
    _In_ QUIC_STREAM* Stream,
    _In_ BOOLEAN DelaySend
    )
{
    if (Stream->SendLink.Flink == NULL) {
        //
        // Not previously queued, so add the stream to the end of the queue.
        //
        CXPLAT_LIST_ENTRY* Entry = Send->SendStreams.Blink;
        while (Entry != &Send->SendStreams) {
            //
            // Search back to front for the right place (based on priority) to
            // insert the stream.
            //
            if (Stream->SendPriority <=
                CXPLAT_CONTAINING_RECORD(Entry, QUIC_STREAM, SendLink)->SendPriority) {
                break;
            }
            Entry = Entry->Blink;
        }
        CxPlatListInsertHead(Entry, &Stream->SendLink); // Insert after current Entry
        QuicStreamAddRef(Stream, QUIC_STREAM_REF_SEND);
    }

    //
    // TODO - If send was delayed by the app, under what conditions should we
    // ignore that signal and queue anyways?
    //

    if (DelaySend) {
        Stream->Flags.SendDelayed = TRUE;

    } else if (Stream->Connection->State.Started) {
        //
        // Schedule the flush even if we didn't just queue the stream,
        // because it may have been previously blocked.
        //
        Stream->Flags.SendDelayed = FALSE;
        QuicSendQueueFlush(Send, REASON_STREAM_FLAGS);
    }
}

_IRQL_requires_max_(PASSIVE_LEVEL)
void
QuicSendUpdateStreamPriority(
    _In_ QUIC_SEND* Send,
    _In_ QUIC_STREAM* Stream
    )
{
    CXPLAT_DBG_ASSERT(Stream->SendLink.Flink != NULL);
    CxPlatListEntryRemove(&Stream->SendLink);

    CXPLAT_LIST_ENTRY* Entry = Send->SendStreams.Blink;
    while (Entry != &Send->SendStreams) {
        //
        // Search back to front for the right place (based on priority) to
        // insert the stream.
        //
        if (Stream->SendPriority <=
            CXPLAT_CONTAINING_RECORD(Entry, QUIC_STREAM, SendLink)->SendPriority) {
            break;
        }
        Entry = Entry->Blink;
    }
    CxPlatListInsertHead(Entry, &Stream->SendLink); // Insert after current Entry
}

#if DEBUG
_IRQL_requires_max_(DISPATCH_LEVEL)
void
QuicSendValidate(
    _In_ QUIC_SEND* Send
    )
{
    if (Send->Uninitialized) {
        return;
    }

    QUIC_CONNECTION* Connection = QuicSendGetConnection(Send);

    BOOLEAN HasAckElicitingPacketsToAcknowledge = FALSE;
    QUIC_PATHID* PathIDs[QUIC_ACTIVE_PATH_ID_LIMIT];
    uint8_t PathIDCount = QUIC_ACTIVE_PATH_ID_LIMIT;
    QuicPathIDSetGetPathIDs(&Connection->PathIDs, PathIDs, &PathIDCount);

    for (uint8_t i = 0; i < PathIDCount; i++) {
        if (!HasAckElicitingPacketsToAcknowledge) {
            for (uint32_t j = 0; j < QUIC_ENCRYPT_LEVEL_COUNT; ++j) {
                if (PathIDs[i]->Packets[j] != NULL &&
                    PathIDs[i]->Packets[j]->AckTracker.AckElicitingPacketsToAcknowledge) {
                    HasAckElicitingPacketsToAcknowledge = TRUE;
                    break;
                }
            }
        }
        QuicPathIDRelease(PathIDs[i], QUIC_PATHID_REF_LOOKUP);
    }

    if (Send->SendFlags & QUIC_CONN_SEND_FLAG_ACK) {
        CXPLAT_DBG_ASSERT(!Send->DelayedAckTimerActive);
        CXPLAT_DBG_ASSERT(HasAckElicitingPacketsToAcknowledge);
    } else if (Send->DelayedAckTimerActive) {
        CXPLAT_DBG_ASSERT(HasAckElicitingPacketsToAcknowledge);
    } else if (!Connection->State.ClosedLocally && !Connection->State.ClosedRemotely) {
        CXPLAT_DBG_ASSERT(!HasAckElicitingPacketsToAcknowledge);
    }
}
#else
#define QuicSendValidate(Send)
#endif

_IRQL_requires_max_(DISPATCH_LEVEL)
void
QuicSendClear(
    _In_ QUIC_SEND* Send
    )
{
    //
    // Remove all flags for things we aren't allowed to send once the connection
    // has been closed.
    //
    Send->SendFlags &= ~QUIC_CONN_SEND_FLAG_CONN_CLOSED_MASK;

    //
    // Remove any queued up streams.
    //
    while (!CxPlatListIsEmpty(&Send->SendStreams)) {

        QUIC_STREAM* Stream =
            CXPLAT_CONTAINING_RECORD(
                CxPlatListRemoveHead(&Send->SendStreams), QUIC_STREAM, SendLink);

        CXPLAT_DBG_ASSERT(Stream->SendFlags != 0);
        Stream->SendFlags = 0;
        Stream->SendLink.Flink = NULL;

        QuicStreamRelease(Stream, QUIC_STREAM_REF_SEND);
    }
}

_IRQL_requires_max_(DISPATCH_LEVEL)
BOOLEAN
QuicSendSetSendFlag(
    _In_ QUIC_SEND* Send,
    _In_ uint32_t SendFlags
    )
{
    QUIC_CONNECTION* Connection = QuicSendGetConnection(Send);

    BOOLEAN IsCloseFrame =
        !!(SendFlags & (QUIC_CONN_SEND_FLAG_CONNECTION_CLOSE | QUIC_CONN_SEND_FLAG_APPLICATION_CLOSE));

    BOOLEAN CanSetFlag =
        !QuicConnIsClosed(Connection) || IsCloseFrame;

    if (SendFlags & QUIC_CONN_SEND_FLAG_ACK && Send->DelayedAckTimerActive) {
        QuicConnTimerCancel(Connection, QUIC_CONN_TIMER_ACK_DELAY);
        Send->DelayedAckTimerActive = FALSE;
    }

    if (CanSetFlag && (Send->SendFlags & SendFlags) != SendFlags) {
        QuicTraceLogConnVerbose(
            ScheduleSendFlags,
            Connection,
            "Scheduling flags 0x%x to 0x%x",
            SendFlags,
            Send->SendFlags);
        Send->SendFlags |= SendFlags;
        QuicSendQueueFlush(Send, REASON_CONNECTION_FLAGS);
    }

    if (IsCloseFrame) {
        QuicSendClear(Send);
    }

    QuicSendValidate(Send);

    return CanSetFlag;
}

_IRQL_requires_max_(DISPATCH_LEVEL)
void
QuicSendClearSendFlag(
    _In_ QUIC_SEND* Send,
    _In_ uint32_t SendFlags
    )
{
    if (Send->SendFlags & SendFlags) {
        QuicTraceLogConnVerbose(
            RemoveSendFlagsMsg,
            QuicSendGetConnection(Send),
            "Removing flags %x",
            (SendFlags & Send->SendFlags));
        Send->SendFlags &= ~SendFlags;
    }

    QuicSendValidate(Send);
}

_IRQL_requires_max_(DISPATCH_LEVEL)
void
QuicSendUpdateAckState(
    _In_ QUIC_SEND* Send
    )
{
    QUIC_CONNECTION* Connection = QuicSendGetConnection(Send);

    BOOLEAN HasAckElicitingPacketsToAcknowledge = FALSE;
    QUIC_PATHID* PathIDs[QUIC_ACTIVE_PATH_ID_LIMIT];
    uint8_t PathIDCount = QUIC_ACTIVE_PATH_ID_LIMIT;
    QuicPathIDSetGetPathIDs(&Connection->PathIDs, PathIDs, &PathIDCount);

    for (uint8_t i = 0; i < PathIDCount; i++) {
        if (!HasAckElicitingPacketsToAcknowledge) {
            for (uint32_t j = 0; j < QUIC_ENCRYPT_LEVEL_COUNT; ++j) {
                if (PathIDs[i]->Packets[j] != NULL &&
                    PathIDs[i]->Packets[j]->AckTracker.AckElicitingPacketsToAcknowledge) {
                    HasAckElicitingPacketsToAcknowledge = TRUE;
                    break;
                }
            }
        }
        QuicPathIDRelease(PathIDs[i], QUIC_PATHID_REF_LOOKUP);
    }

    if (!HasAckElicitingPacketsToAcknowledge) {
        if (Send->SendFlags & QUIC_CONN_SEND_FLAG_ACK) {
            CXPLAT_DBG_ASSERT(!Send->DelayedAckTimerActive);
            Send->SendFlags &= ~QUIC_CONN_SEND_FLAG_ACK;
        } else if (Send->DelayedAckTimerActive) {
            QuicConnTimerCancel(Connection, QUIC_CONN_TIMER_ACK_DELAY);
            Send->DelayedAckTimerActive = FALSE;
        }
    }

    QuicSendValidate(Send);
}

_IRQL_requires_max_(PASSIVE_LEVEL)
BOOLEAN
QuicSendSetStreamSendFlag(
    _In_ QUIC_SEND* Send,
    _In_ QUIC_STREAM* Stream,
    _In_ uint32_t SendFlags,
    _In_ BOOLEAN DelaySend
    )
{
    QUIC_CONNECTION* Connection = QuicSendGetConnection(Send);
    if (QuicConnIsClosed(Connection)) {
        //
        // Ignore all frames if the connection is closed.
        //
        return FALSE;
    }

    //
    // Remove any flags being queued based on the current state.
    //
    if (Stream->Flags.LocalCloseAcked) {
        SendFlags &=
            ~(QUIC_STREAM_SEND_FLAG_SEND_ABORT |
              QUIC_STREAM_SEND_FLAG_RELIABLE_ABORT |
              QUIC_STREAM_SEND_FLAG_DATA_BLOCKED |
              QUIC_STREAM_SEND_FLAG_DATA |
              QUIC_STREAM_SEND_FLAG_OPEN |
              QUIC_STREAM_SEND_FLAG_FIN);
    } else if (Stream->Flags.LocalCloseReset) {
        SendFlags &=
            ~(QUIC_STREAM_SEND_FLAG_DATA_BLOCKED |
              QUIC_STREAM_SEND_FLAG_DATA |
              QUIC_STREAM_SEND_FLAG_OPEN |
              QUIC_STREAM_SEND_FLAG_FIN);
    }
    if (Stream->Flags.RemoteCloseAcked) {
        SendFlags &= ~(QUIC_STREAM_SEND_FLAG_RECV_ABORT | QUIC_STREAM_SEND_FLAG_MAX_DATA);
    } else if (Stream->Flags.RemoteCloseFin || Stream->Flags.RemoteCloseReset) {
        SendFlags &= ~QUIC_STREAM_SEND_FLAG_MAX_DATA;
    }

    if ((Stream->SendFlags | SendFlags) != Stream->SendFlags ||
        (Stream->Flags.SendDelayed && (SendFlags & QUIC_STREAM_SEND_FLAG_DATA))) {

        QuicTraceLogStreamVerbose(
            SetSendFlag,
            Stream,
            "Setting flags 0x%x (existing flags: 0x%x)",
            (SendFlags & (uint32_t)(~Stream->SendFlags)),
            Stream->SendFlags);

        if (Stream->Flags.Started) {
            //
            // Since this is new data for a started stream, we need to queue
            // up the send to flush the stream data.
            //
            QuicSendQueueFlushForStream(Send, Stream, DelaySend);
        }
        Stream->SendFlags |= SendFlags;
    }

    return SendFlags != 0;
}

_IRQL_requires_max_(PASSIVE_LEVEL)
void
QuicSendClearStreamSendFlag(
    _In_ QUIC_SEND* Send,
    _In_ QUIC_STREAM* Stream,
    _In_ uint32_t SendFlags
    )
{
    UNREFERENCED_PARAMETER(Send);

    if (Stream->SendFlags & SendFlags) {

        QuicTraceLogStreamVerbose(
            ClearSendFlags,
            Stream,
            "Removing flags %x",
            (SendFlags & Stream->SendFlags));

        //
        // Remove the flags since they are present.
        //
        Stream->SendFlags &= ~SendFlags;

        if (Stream->SendFlags == 0 && Stream->SendLink.Flink != NULL) {
            //
            // Since there are no flags left, remove the stream from the queue.
            //
            CxPlatListEntryRemove(&Stream->SendLink);
            Stream->SendLink.Flink = NULL;
            QuicStreamRelease(Stream, QUIC_STREAM_REF_SEND);
        }
    }
}

_IRQL_requires_max_(PASSIVE_LEVEL)
BOOLEAN
QuicSendWriteFrames(
    _In_ QUIC_SEND* Send,
    _Inout_ QUIC_PACKET_BUILDER* Builder
    )
{
    CXPLAT_DBG_ASSERT(Builder->Metadata->FrameCount < QUIC_MAX_FRAMES_PER_PACKET);

    QUIC_CONNECTION* Connection = QuicSendGetConnection(Send);
    uint16_t AvailableBufferLength =
        (uint16_t)Builder->Datagram->Length - Builder->EncryptionOverhead;
    uint8_t PrevFrameCount = Builder->Metadata->FrameCount;
    BOOLEAN RanOutOfRoom = FALSE;

    BOOLEAN IsCongestionControlBlocked = !QuicPacketBuilderHasAllowance(Builder);

    BOOLEAN Is1RttEncryptionLevel =
        Builder->Metadata->Flags.KeyType == QUIC_PACKET_KEY_1_RTT ||
        Builder->Metadata->Flags.KeyType == QUIC_PACKET_KEY_0_RTT;

    //
    // Now fill the packet with available frames, in priority order, until we
    // run out of space. The order below was generally chosen based on the
    // perceived importance of each type of frame. ACKs are the most important
    // frame, followed by connection close and then the rest of the connection
    // specific frames.
    //

    uint8_t ZeroRttPacketType =
        Connection->Stats.QuicVersion == QUIC_VERSION_2 ?
            QUIC_0_RTT_PROTECTED_V2 : QUIC_0_RTT_PROTECTED_V1;
    if (Builder->PacketType != ZeroRttPacketType) {
        QuicPathIDSetWriteAckFrame(&Connection->PathIDs, Builder, &RanOutOfRoom);
        if (RanOutOfRoom) {
            goto Exit;
        }
    }

    if (!IsCongestionControlBlocked &&
        Send->SendFlags & QUIC_CONN_SEND_FLAG_CRYPTO) {
        if (QuicCryptoWriteFrames(&Connection->Crypto, Builder)) {
            if (Builder->Metadata->FrameCount == QUIC_MAX_FRAMES_PER_PACKET) {
                return TRUE;
            }
        } else {
            RanOutOfRoom = TRUE;
        }
    }

    if (Send->SendFlags & (QUIC_CONN_SEND_FLAG_CONNECTION_CLOSE | QUIC_CONN_SEND_FLAG_APPLICATION_CLOSE)) {
        BOOLEAN IsApplicationClose =
            !!(Send->SendFlags & QUIC_CONN_SEND_FLAG_APPLICATION_CLOSE);
        if (Connection->State.ClosedRemotely) {
            //
            // Application closed should only be the origination of the
            // connection close. If we're closed remotely already, we should
            // just acknowledge the close with a connection close frame.
            //
            IsApplicationClose = FALSE;
        }

        QUIC_VAR_INT CloseErrorCode = Connection->CloseErrorCode;
        char* CloseReasonPhrase = Connection->CloseReasonPhrase;

        if (IsApplicationClose && ! Is1RttEncryptionLevel) {
            //
            // A CONNECTION_CLOSE of type 0x1d MUST be replaced by a CONNECTION_CLOSE of
            // type 0x1c when sending the frame in Initial or Handshake packets. Otherwise,
            // information about the application state might be revealed. Endpoints MUST
            // clear the value of the Reason Phrase field and SHOULD use the APPLICATION_ERROR
            // code when converting to a CONNECTION_CLOSE of type 0x1c.
            //
            CloseErrorCode = QUIC_ERROR_APPLICATION_ERROR;
            CloseReasonPhrase = NULL;
            IsApplicationClose = FALSE;
        }

        QUIC_CONNECTION_CLOSE_EX Frame = {
            IsApplicationClose,
            CloseErrorCode,
            0, // TODO - Set the FrameType field.
            CloseReasonPhrase == NULL ? 0 : strlen(CloseReasonPhrase),
            CloseReasonPhrase
        };

        if (QuicConnCloseFrameEncode(
                &Frame,
                &Builder->DatagramLength,
                AvailableBufferLength,
                Builder->Datagram->Buffer)) {

            Builder->WrittenConnectionCloseFrame = TRUE;

            //
            // We potentially send the close frame on multiple protection levels.
            // We send in increasing encryption level so clear the flag only once
            // we send on the current protection level.
            //
            if (Builder->Key->Type == Connection->Crypto.TlsState.WriteKey) {
                Send->SendFlags &= ~(QUIC_CONN_SEND_FLAG_CONNECTION_CLOSE | QUIC_CONN_SEND_FLAG_APPLICATION_CLOSE);
            }

            (void)QuicPacketBuilderAddFrame(
                Builder, IsApplicationClose ? QUIC_FRAME_CONNECTION_CLOSE_1 : QUIC_FRAME_CONNECTION_CLOSE, FALSE);
        } else {
            return FALSE; // Ran out of room.
        }

        return TRUE;
    }

    if (IsCongestionControlBlocked) {
        //
        // Everything below this is not allowed to be sent while CC blocked.
        //
        RanOutOfRoom = TRUE;
        goto Exit;
    }

    if (Send->SendFlags & QUIC_CONN_SEND_FLAG_PATH_RESPONSE) {

        uint8_t i;
        for (i = 0; i < Connection->PathsCount; ++i) {
            QUIC_PATH* TempPath = &Connection->Paths[i];
            if (!TempPath->SendResponse) {
                continue;
            }

            QUIC_PATH_RESPONSE_EX Frame = { 0 };
            CxPlatCopyMemory(Frame.Data, TempPath->Response, sizeof(Frame.Data));

            if (QuicPathChallengeFrameEncode(
                    QUIC_FRAME_PATH_RESPONSE,
                    &Frame,
                    &Builder->DatagramLength,
                    AvailableBufferLength,
                    Builder->Datagram->Buffer)) {

                TempPath->SendResponse = FALSE;
                CxPlatCopyMemory(
                    Builder->Metadata->Frames[Builder->Metadata->FrameCount].PATH_RESPONSE.Data,
                    Frame.Data,
                    sizeof(Frame.Data));
                if (QuicPacketBuilderAddFrame(Builder, QUIC_FRAME_PATH_RESPONSE, TRUE)) {
                    break;
                }
            } else {
                RanOutOfRoom = TRUE;
                break;
            }
        }

        if (i == Connection->PathsCount) {
            Send->SendFlags &= ~QUIC_CONN_SEND_FLAG_PATH_RESPONSE;
        }

        if (Builder->Metadata->FrameCount == QUIC_MAX_FRAMES_PER_PACKET) {
            return TRUE;
        }
    }

    if (Send->SendFlags & QUIC_CONN_SEND_FLAG_PATH_ABANDON) {

        uint8_t i;
        for (i = 0; i < Connection->PathsCount; ++i) {
            QUIC_PATH* TempPath = &Connection->Paths[i];
            if (!TempPath->SendAbandon) {
                continue;
            }

            QUIC_PATH_ABANDON_EX Frame = { TempPath->PathID->ID, 0x00 };

            if (QuicPathAbandonFrameEncode(
                    &Frame,
                    &Builder->DatagramLength,
                    AvailableBufferLength,
                    Builder->Datagram->Buffer)) {

                TempPath->SendAbandon = FALSE;
                Builder->Metadata->Frames[Builder->Metadata->FrameCount].PATH_ABANDON.PathID =
                    (uint32_t)Frame.PathID;
                if (QuicPacketBuilderAddFrame(Builder, QUIC_FRAME_PATH_ABANDON, TRUE)) {
                    break;
                }
            } else {
                RanOutOfRoom = TRUE;
                break;
            }
        }

        if (i == Connection->PathsCount) {
            Send->SendFlags &= ~QUIC_CONN_SEND_FLAG_PATH_ABANDON;
        }

        if (Builder->Metadata->FrameCount == QUIC_MAX_FRAMES_PER_PACKET) {
            return TRUE;
        }
    }

    if (Send->SendFlags & QUIC_CONN_SEND_FLAG_PATH_BACKUP) {

        uint8_t i;
        for (i = 0; i < Connection->PathsCount; ++i) {
            QUIC_PATH* TempPath = &Connection->Paths[i];
            if (!TempPath->SendStatus) {
                continue;
            }
            if (TempPath->IsActive) {
                continue;
            }

            QUIC_PATH_BACKUP_EX Frame = { TempPath->PathID->ID, TempPath->PathID->StatusSendSeq++ };

            if (QuicPathBackupFrameEncode(
                    &Frame,
                    &Builder->DatagramLength,
                    AvailableBufferLength,
                    Builder->Datagram->Buffer)) {

                TempPath->SendStatus = FALSE;
                Builder->Metadata->Frames[Builder->Metadata->FrameCount].PATH_BACKUP.PathID =
                    (uint32_t)Frame.PathID;
                Builder->Metadata->Frames[Builder->Metadata->FrameCount].PATH_BACKUP.Sequence =
                    (uint32_t)Frame.StatusSequenceNumber;
                if (QuicPacketBuilderAddFrame(Builder, QUIC_FRAME_PATH_BACKUP, TRUE)) {
                    break;
                }
            } else {
                RanOutOfRoom = TRUE;
                break;
            }
        }

        if (i == Connection->PathsCount) {
            Send->SendFlags &= ~QUIC_CONN_SEND_FLAG_PATH_BACKUP;
        }

        if (Builder->Metadata->FrameCount == QUIC_MAX_FRAMES_PER_PACKET) {
            return TRUE;
        }
    }

    if (Send->SendFlags & QUIC_CONN_SEND_FLAG_PATH_AVAILABLE) {

        uint8_t i;
        for (i = 0; i < Connection->PathsCount; ++i) {
            QUIC_PATH* TempPath = &Connection->Paths[i];
            if (!TempPath->SendStatus) {
                continue;
            }
            if (!TempPath->IsActive) {
                continue;
            }

            QUIC_PATH_AVAILABLE_EX Frame = { TempPath->PathID->ID, TempPath->PathID->StatusSendSeq++ };

            if (QuicPathAvailableFrameEncode(
                    &Frame,
                    &Builder->DatagramLength,
                    AvailableBufferLength,
                    Builder->Datagram->Buffer)) {

                TempPath->SendStatus = FALSE;
                Builder->Metadata->Frames[Builder->Metadata->FrameCount].PATH_AVAILABLE.PathID =
                    (uint32_t)Frame.PathID;
                Builder->Metadata->Frames[Builder->Metadata->FrameCount].PATH_AVAILABLE.Sequence =
                    (uint32_t)Frame.StatusSequenceNumber;
                if (QuicPacketBuilderAddFrame(Builder, QUIC_FRAME_PATH_AVAILABLE, TRUE)) {
                    break;
                }
            } else {
                RanOutOfRoom = TRUE;
                break;
            }
        }

        if (i == Connection->PathsCount) {
            Send->SendFlags &= ~QUIC_CONN_SEND_FLAG_PATH_AVAILABLE;
        }

        if (Builder->Metadata->FrameCount == QUIC_MAX_FRAMES_PER_PACKET) {
            return TRUE;
        }
    }

    if (Is1RttEncryptionLevel) {
        if (Builder->Metadata->Flags.KeyType == QUIC_PACKET_KEY_1_RTT &&
            Send->SendFlags & QUIC_CONN_SEND_FLAG_HANDSHAKE_DONE) {

            if (Builder->DatagramLength < AvailableBufferLength) {
                Builder->Datagram->Buffer[Builder->DatagramLength++] = QUIC_FRAME_HANDSHAKE_DONE;
                Send->SendFlags &= ~QUIC_CONN_SEND_FLAG_HANDSHAKE_DONE;
                Builder->MinimumDatagramLength = (uint16_t)Builder->Datagram->Length;
                if (QuicPacketBuilderAddFrame(Builder, QUIC_FRAME_HANDSHAKE_DONE, TRUE)) {
                    return TRUE;
                }
            } else {
                RanOutOfRoom = TRUE;
            }
        }

        if (Send->SendFlags & QUIC_CONN_SEND_FLAG_DATA_BLOCKED) {

            QUIC_DATA_BLOCKED_EX Frame = { Send->OrderedStreamBytesSent };

            if (QuicDataBlockedFrameEncode(
                    &Frame,
                    &Builder->DatagramLength,
                    AvailableBufferLength,
                    Builder->Datagram->Buffer)) {

                Send->SendFlags &= ~QUIC_CONN_SEND_FLAG_DATA_BLOCKED;
                if (QuicPacketBuilderAddFrame(Builder, QUIC_FRAME_DATA_BLOCKED, TRUE)) {
                    return TRUE;
                }
            } else {
                RanOutOfRoom = TRUE;
            }
        }

        if ((Send->SendFlags & QUIC_CONN_SEND_FLAG_MAX_DATA)) {

            QUIC_MAX_DATA_EX Frame = { Send->MaxData };

            if (QuicMaxDataFrameEncode(
                    &Frame,
                    &Builder->DatagramLength,
                    AvailableBufferLength,
                    Builder->Datagram->Buffer)) {

                Send->SendFlags &= ~QUIC_CONN_SEND_FLAG_MAX_DATA;
                if (QuicPacketBuilderAddFrame(Builder, QUIC_FRAME_MAX_DATA, TRUE)) {
                    return TRUE;
                }
            } else {
                RanOutOfRoom = TRUE;
            }
        }

        if ((Send->SendFlags & QUIC_CONN_SEND_FLAG_MAX_STREAMS_BIDI)) {

            QUIC_MAX_STREAMS_EX Frame = { TRUE, 0 };
            Frame.MaximumStreams =
                QuicConnIsServer(Connection) ?
                    Connection->Streams.Types[STREAM_ID_FLAG_IS_CLIENT | STREAM_ID_FLAG_IS_BI_DIR].MaxTotalStreamCount :
                    Connection->Streams.Types[STREAM_ID_FLAG_IS_SERVER | STREAM_ID_FLAG_IS_BI_DIR].MaxTotalStreamCount;

            if (QuicMaxStreamsFrameEncode(
                    &Frame,
                    &Builder->DatagramLength,
                    AvailableBufferLength,
                    Builder->Datagram->Buffer)) {

                Send->SendFlags &= ~QUIC_CONN_SEND_FLAG_MAX_STREAMS_BIDI;
                if (QuicPacketBuilderAddFrame(Builder, QUIC_FRAME_MAX_STREAMS, TRUE)) {
                    return TRUE;
                }
            } else {
                RanOutOfRoom = TRUE;
            }
        }

        if (Send->SendFlags & QUIC_CONN_SEND_FLAG_BIDI_STREAMS_BLOCKED) {

            uint64_t Mask = QuicConnIsServer(Connection) | STREAM_ID_FLAG_IS_BI_DIR;

            QUIC_STREAMS_BLOCKED_EX Frame = {
                TRUE,
                Connection->Streams.Types[Mask].MaxTotalStreamCount
            };

            if (QuicStreamsBlockedFrameEncode(
                    &Frame,
                    &Builder->DatagramLength,
                    AvailableBufferLength,
                    Builder->Datagram->Buffer)) {
                Send->SendFlags &= ~QUIC_CONN_SEND_FLAG_BIDI_STREAMS_BLOCKED;
                if (QuicPacketBuilderAddFrame(Builder, QUIC_FRAME_STREAMS_BLOCKED, TRUE)) {
                    return TRUE;
                }
            } else {
                RanOutOfRoom = TRUE;
            }
        }

        if (Send->SendFlags & QUIC_CONN_SEND_FLAG_UNI_STREAMS_BLOCKED) {

            uint64_t Mask = QuicConnIsServer(Connection) | STREAM_ID_FLAG_IS_UNI_DIR;

            QUIC_STREAMS_BLOCKED_EX Frame = {
                FALSE,
                Connection->Streams.Types[Mask].MaxTotalStreamCount
            };

            if (QuicStreamsBlockedFrameEncode(
                    &Frame,
                    &Builder->DatagramLength,
                    AvailableBufferLength,
                    Builder->Datagram->Buffer)) {
                Send->SendFlags &= ~QUIC_CONN_SEND_FLAG_UNI_STREAMS_BLOCKED;
                if (QuicPacketBuilderAddFrame(Builder, QUIC_FRAME_STREAMS_BLOCKED_1, TRUE)) {
                    return TRUE;
                }
            } else {
                RanOutOfRoom = TRUE;
            }
        }

        if ((Send->SendFlags & QUIC_CONN_SEND_FLAG_MAX_STREAMS_UNI)) {

            QUIC_MAX_STREAMS_EX Frame = { FALSE };
            Frame.MaximumStreams =
                QuicConnIsServer(Connection) ?
                    Connection->Streams.Types[STREAM_ID_FLAG_IS_CLIENT | STREAM_ID_FLAG_IS_UNI_DIR].MaxTotalStreamCount :
                    Connection->Streams.Types[STREAM_ID_FLAG_IS_SERVER | STREAM_ID_FLAG_IS_UNI_DIR].MaxTotalStreamCount;

            if (QuicMaxStreamsFrameEncode(
                    &Frame,
                    &Builder->DatagramLength,
                    AvailableBufferLength,
                    Builder->Datagram->Buffer)) {

                Send->SendFlags &= ~QUIC_CONN_SEND_FLAG_MAX_STREAMS_UNI;
                if (QuicPacketBuilderAddFrame(Builder, QUIC_FRAME_MAX_STREAMS_1, TRUE)) {
                    return TRUE;
                }
            } else {
                RanOutOfRoom = TRUE;
            }
        }

        if ((Send->SendFlags & QUIC_CONN_SEND_FLAG_NEW_CONNECTION_ID)) {
            BOOLEAN HasMoreCidsToSend = FALSE;
            BOOLEAN MaxFrameLimitHit = FALSE;
<<<<<<< HEAD
            if (!QuicPathIDSetWriteNewConnectionIDFrame(
                &Connection->PathIDs,
                Builder,
                AvailableBufferLength,
                &HasMoreCidsToSend,
                &MaxFrameLimitHit)) {
                RanOutOfRoom = TRUE;
=======
            for (CXPLAT_SLIST_ENTRY* Entry = Connection->SourceCids.Next;
                    Entry != NULL;
                    Entry = Entry->Next) {
                QUIC_CID_SLIST_ENTRY* SourceCid =
                    CXPLAT_CONTAINING_RECORD(
                        Entry,
                        QUIC_CID_SLIST_ENTRY,
                        Link);
                if (!SourceCid->CID.NeedsToSend) {
                    continue;
                }
                if (MaxFrameLimitHit) {
                    HasMoreCidsToSend = TRUE;
                    break;
                }

                QUIC_NEW_CONNECTION_ID_EX Frame = {
                    SourceCid->CID.Length,
                    SourceCid->CID.SequenceNumber,
                    0,
                    { 0 } };
                CXPLAT_DBG_ASSERT(Connection->SourceCidLimit >= QUIC_TP_ACTIVE_CONNECTION_ID_LIMIT_MIN);
                if (Frame.Sequence >= Connection->SourceCidLimit) {
                    Frame.RetirePriorTo = Frame.Sequence + 1 - Connection->SourceCidLimit;
                }
                CxPlatCopyMemory(
                    Frame.Buffer,
                    SourceCid->CID.Data,
                    SourceCid->CID.Length);
                CXPLAT_DBG_ASSERT(SourceCid->CID.Length == MsQuicLib.CidTotalLength);
                QuicLibraryGenerateStatelessResetToken(
                    SourceCid->CID.Data,
                    Frame.Buffer + SourceCid->CID.Length);

                if (QuicNewConnectionIDFrameEncode(
                        &Frame,
                        &Builder->DatagramLength,
                        AvailableBufferLength,
                        Builder->Datagram->Buffer)) {

                    SourceCid->CID.NeedsToSend = FALSE;
                    Builder->Metadata->Frames[
                        Builder->Metadata->FrameCount].NEW_CONNECTION_ID.Sequence =
                            SourceCid->CID.SequenceNumber;
                    MaxFrameLimitHit =
                        QuicPacketBuilderAddFrame(
                            Builder, QUIC_FRAME_NEW_CONNECTION_ID, TRUE);
                } else {
                    RanOutOfRoom = TRUE;
                    HasMoreCidsToSend = TRUE;
                    break;
                }
>>>>>>> 9350559e
            }
            if (!HasMoreCidsToSend) {
                Send->SendFlags &= ~QUIC_CONN_SEND_FLAG_NEW_CONNECTION_ID;
            }
            if (MaxFrameLimitHit) {
                return TRUE;
            }
        }

        if ((Send->SendFlags & QUIC_CONN_SEND_FLAG_RETIRE_CONNECTION_ID)) {
            BOOLEAN HasMoreCidsToSend = FALSE;
            BOOLEAN MaxFrameLimitHit = FALSE;
            if (!QuicPathIDSetWriteRetireConnectionIDFrame(
                &Connection->PathIDs,
                Builder,
                AvailableBufferLength,
                &HasMoreCidsToSend,
                &MaxFrameLimitHit)) {
                RanOutOfRoom = TRUE;
            }
            if (!HasMoreCidsToSend) {
                Send->SendFlags &= ~QUIC_CONN_SEND_FLAG_RETIRE_CONNECTION_ID;
            }
            if (MaxFrameLimitHit) {
                return TRUE;
            }
        }

        if ((Send->SendFlags & QUIC_CONN_SEND_FLAG_MAX_PATH_ID)) {

            QUIC_MAX_PATH_ID_EX Frame = { Connection->PathIDs.MaxPathID };

            if (QuicMaxPathIDFrameEncode(
                    &Frame,
                    &Builder->DatagramLength,
                    AvailableBufferLength,
                    Builder->Datagram->Buffer)) {

                Send->SendFlags &= ~QUIC_CONN_SEND_FLAG_MAX_PATH_ID;
                if (QuicPacketBuilderAddFrame(Builder, QUIC_FRAME_MAX_PATH_ID, TRUE)) {
                    return TRUE;
                }
            } else {
                RanOutOfRoom = TRUE;
            }
        }

        if (Send->SendFlags & QUIC_CONN_SEND_FLAG_ACK_FREQUENCY) {

            QUIC_ACK_FREQUENCY_EX Frame;
            Frame.SequenceNumber = Connection->SendAckFreqSeqNum;
            Frame.AckElicitingThreshold = Connection->PeerPacketTolerance;
            Frame.RequestedMaxAckDelay = MS_TO_US(QuicConnGetAckDelay(Connection));
            Frame.ReorderingThreshold = Connection->PeerReorderingThreshold;

            if (QuicAckFrequencyFrameEncode(
                    &Frame,
                    &Builder->DatagramLength,
                    AvailableBufferLength,
                    Builder->Datagram->Buffer)) {

                Send->SendFlags &= ~QUIC_CONN_SEND_FLAG_ACK_FREQUENCY;
                Builder->Metadata->Frames[
                    Builder->Metadata->FrameCount].ACK_FREQUENCY.Sequence =
                        Frame.SequenceNumber;
                if (QuicPacketBuilderAddFrame(Builder, QUIC_FRAME_ACK_FREQUENCY, TRUE)) {
                    return TRUE;
                }
            } else {
                RanOutOfRoom = TRUE;
            }
        }

        if (Send->SendFlags & QUIC_CONN_SEND_FLAG_DATAGRAM) {
            RanOutOfRoom = QuicDatagramWriteFrame(&Connection->Datagram, Builder);
            if (Builder->Metadata->FrameCount == QUIC_MAX_FRAMES_PER_PACKET) {
                return TRUE;
            }
        }
    }

    if (Send->SendFlags & QUIC_CONN_SEND_FLAG_PING) {

        if (Builder->DatagramLength < AvailableBufferLength) {
            Builder->Datagram->Buffer[Builder->DatagramLength++] = QUIC_FRAME_PING;
            Send->SendFlags &= ~QUIC_CONN_SEND_FLAG_PING;
            if (Connection->KeepAlivePadding) {
                Builder->MinimumDatagramLength =
                    Builder->DatagramLength + Connection->KeepAlivePadding + Builder->EncryptionOverhead;
                if (Builder->MinimumDatagramLength > (uint16_t)Builder->Datagram->Length) {
                    Builder->MinimumDatagramLength = (uint16_t)Builder->Datagram->Length;
                }
            } else {
                Builder->MinimumDatagramLength = (uint16_t)Builder->Datagram->Length;
            }
            if (QuicPacketBuilderAddFrame(Builder, QUIC_FRAME_PING, TRUE)) {
                return TRUE;
            }
        } else {
            RanOutOfRoom = TRUE;
        }
    }

Exit:

    //
    // The only valid reason to not have framed anything is that there was too
    // little room left in the packet to fit anything more.
    //
    CXPLAT_DBG_ASSERT(Builder->Metadata->FrameCount > PrevFrameCount || RanOutOfRoom ||
        CxPlatIsRandomMemoryFailureEnabled());
    UNREFERENCED_PARAMETER(RanOutOfRoom);

    return Builder->Metadata->FrameCount > PrevFrameCount;
}

BOOLEAN
QuicSendCanSendStreamNow(
    _In_ QUIC_STREAM* Stream
    )
{
    CXPLAT_DBG_ASSERT(Stream->SendFlags != 0);

    QUIC_CONNECTION* Connection = Stream->Connection;

    if (Connection->Crypto.TlsState.WriteKey == QUIC_PACKET_KEY_1_RTT) {
        return QuicStreamCanSendNow(Stream, FALSE);
    }

    if (Connection->Crypto.TlsState.WriteKeys[QUIC_PACKET_KEY_0_RTT] != NULL) {
        return QuicStreamCanSendNow(Stream, TRUE);
    }

    return FALSE;
}

_Success_(return != NULL)
QUIC_STREAM*
QuicSendGetNextStream(
    _In_ QUIC_SEND* Send,
    _Out_ uint32_t* PacketCount
    )
{
    QUIC_CONNECTION* Connection = QuicSendGetConnection(Send);
    CXPLAT_DBG_ASSERT(!QuicConnIsClosed(Connection) || CxPlatListIsEmpty(&Send->SendStreams));

    CXPLAT_LIST_ENTRY* Entry = Send->SendStreams.Flink;
    while (Entry != &Send->SendStreams) {

        //
        // TODO: performance: We currently search through blocked
        // streams repeatedly as we loop.
        //

        QUIC_STREAM* Stream = CXPLAT_CONTAINING_RECORD(Entry, QUIC_STREAM, SendLink);

        //
        // Make sure, given the current state of the connection and the stream,
        // that we can use the stream to frame a packet.
        //
        if (QuicSendCanSendStreamNow(Stream)) {

            if (Connection->State.UseRoundRobinStreamScheduling) {
                //
                // Move the stream after any streams of the same priority. Start
                // with the "next" entry in the list and keep going until the
                // next entry's priority is less. Then move the stream before
                // that entry.
                //
                CXPLAT_LIST_ENTRY* LastEntry = Stream->SendLink.Flink;
                while (LastEntry != &Send->SendStreams) {
                    if (Stream->SendPriority >
                        CXPLAT_CONTAINING_RECORD(LastEntry, QUIC_STREAM, SendLink)->SendPriority) {
                        break;
                    }
                    LastEntry = LastEntry->Flink;
                }
                if (LastEntry->Blink != &Stream->SendLink) {
                    CxPlatListEntryRemove(&Stream->SendLink);
                    CxPlatListInsertTail(LastEntry, &Stream->SendLink);
                }

                *PacketCount = QUIC_STREAM_SEND_BATCH_COUNT;

            } else { // FIFO prioritization scheme
                *PacketCount = UINT32_MAX;
            }

            return Stream;
        }

        Entry = Entry->Flink;
    }

    return NULL;
}

BOOLEAN
CxPlatIsRouteReady(
    _In_ QUIC_CONNECTION *Connection,
    _In_ QUIC_PATH* Path
    )
{
    //
    // Make sure the route is resolved before sending packets.
    //
    if (Path->Route.State == RouteResolved) {
        return TRUE;
    }

    //
    // We need to set the path challenge flag back on so that when route is resolved,
    // we know we need to continue to send the challenge.
    //
    if (Path->Route.State == RouteUnresolved || Path->Route.State == RouteSuspected) {
        QuicConnAddRef(Connection, QUIC_CONN_REF_ROUTE);
        QUIC_STATUS Status =
            CxPlatResolveRoute(
                Path->Binding->Socket, &Path->Route, Path->ID, (void*)Connection, QuicConnQueueRouteCompletion);
        if (Status == QUIC_STATUS_SUCCESS) {
            QuicConnRelease(Connection, QUIC_CONN_REF_ROUTE);
            return TRUE;
        }
        //
        // Route resolution failed or pended. We need to pause sending.
        //
        CXPLAT_DBG_ASSERT(Status == QUIC_STATUS_PENDING || QUIC_FAILED(Status));
    }
    //
    // Path->Route.State == RouteResolving
    // Can't send now. Once route resolution completes, we will resume sending.
    //
    return FALSE;
}

//
// This function sends a path challenge frame out on all paths that currently
// need one sent.
//
_IRQL_requires_max_(PASSIVE_LEVEL)
void
QuicSendPathChallenges(
    _In_ QUIC_SEND* Send
    )
{
#pragma warning(push)
#pragma warning(disable:6001) // Using uninitialized memory
    QUIC_CONNECTION* Connection = QuicSendGetConnection(Send);

    CXPLAT_DBG_ASSERT(Connection->Crypto.TlsState.WriteKeys[QUIC_PACKET_KEY_1_RTT] != NULL);

    for (uint8_t i = 0; i < Connection->PathsCount; ++i) {

        QUIC_PATH* Path = &Connection->Paths[i];
        if (!Connection->Paths[i].SendChallenge ||
            Connection->Paths[i].Allowance < QUIC_MIN_SEND_ALLOWANCE) {
            continue;
        }

        if (!CxPlatIsRouteReady(Connection, Path)) {
            Send->SendFlags |= QUIC_CONN_SEND_FLAG_PATH_CHALLENGE;
            continue;
        }

        QUIC_PACKET_BUILDER Builder = { 0 };
        if (!QuicPacketBuilderInitialize(&Builder, Connection, Path)) {
            continue;
        }
        _Analysis_assume_(Builder.Metadata != NULL);

        if (!QuicPacketBuilderPrepareForControlFrames(
                &Builder, FALSE, QUIC_CONN_SEND_FLAG_PATH_CHALLENGE)) {
            continue;
        }

        if (!Path->IsMinMtuValidated) {
            //
            // Path challenges need to be padded to at least the same as initial
            // packets to validate min MTU.
            //
            Builder.MinimumDatagramLength =
                MaxUdpPayloadSizeForFamily(
                    QuicAddrGetFamily(&Builder.Path->Route.RemoteAddress),
                    Builder.Path->Mtu);

            if ((uint32_t)Builder.MinimumDatagramLength > Builder.Datagram->Length) {
                //
                // If we're limited by amplification protection, just pad up to
                // that limit instead.
                //
                Builder.MinimumDatagramLength = (uint16_t)Builder.Datagram->Length;
            }
        }

        uint16_t AvailableBufferLength =
            (uint16_t)Builder.Datagram->Length - Builder.EncryptionOverhead;

        QUIC_PATH_CHALLENGE_EX Frame;
        CxPlatCopyMemory(Frame.Data, Path->Challenge, sizeof(Frame.Data));

        BOOLEAN Result =
            QuicPathChallengeFrameEncode(
                QUIC_FRAME_PATH_CHALLENGE,
                &Frame,
                &Builder.DatagramLength,
                AvailableBufferLength,
                Builder.Datagram->Buffer);

        CXPLAT_DBG_ASSERT(Result);
        if (Result) {
            CxPlatCopyMemory(
                Builder.Metadata->Frames[0].PATH_CHALLENGE.Data,
                Frame.Data,
                sizeof(Frame.Data));

            Result = QuicPacketBuilderAddFrame(&Builder, QUIC_FRAME_PATH_CHALLENGE, TRUE);
            CXPLAT_DBG_ASSERT(!Result);
            UNREFERENCED_PARAMETER(Result);

            Path->SendChallenge = FALSE;
        }

    if ((Send->SendFlags & QUIC_CONN_SEND_FLAG_NEW_CONNECTION_ID)) {
            BOOLEAN HasMoreCidsToSend = FALSE;
            BOOLEAN MaxFrameLimitHit = FALSE;
            QuicPathIDSetWriteNewConnectionIDFrame(
                &Connection->PathIDs,
                &Builder,
                AvailableBufferLength,
                &HasMoreCidsToSend,
                &MaxFrameLimitHit);
            if (!HasMoreCidsToSend) {
                Send->SendFlags &= ~QUIC_CONN_SEND_FLAG_NEW_CONNECTION_ID;
            }
        }

        QuicPacketBuilderFinalize(&Builder, TRUE);
        QuicPacketBuilderCleanup(&Builder);
    }
#pragma warning(pop)
}

typedef enum QUIC_SEND_RESULT {

    QUIC_SEND_COMPLETE,
    QUIC_SEND_INCOMPLETE,
    QUIC_SEND_DELAYED_PACING

} QUIC_SEND_RESULT;

#pragma warning(push)
#pragma warning(disable:6001) // SAL is confused by the QuicConnAddRef followed by QuicConnRelease.
_IRQL_requires_max_(PASSIVE_LEVEL)
BOOLEAN
QuicSendFlush(
    _In_ QUIC_SEND* Send
    )
{
    QUIC_CONNECTION* Connection = QuicSendGetConnection(Send);
    QUIC_PATH* Path = QuicConnChoosePath(Connection);

    CXPLAT_DBG_ASSERT(!Connection->State.HandleClosed);

    if (!CxPlatIsRouteReady(Connection, Path)) {
        return TRUE;
    }

    QuicConnTimerCancel(Connection, QUIC_CONN_TIMER_PACING);
    QuicConnRemoveOutFlowBlockedReason(
        Connection, QUIC_FLOW_BLOCKED_SCHEDULING | QUIC_FLOW_BLOCKED_PACING);

    if (Path->DestCid == NULL) {
        return TRUE;
    }

    uint64_t TimeNow = CxPlatTimeUs64();
    QuicMtuDiscoveryCheckSearchCompleteTimeout(Connection, TimeNow);

    //
    // If path is active without being peer validated, disable MTU flag if set.
    //
    if (!Path->IsPeerValidated) {
        Send->SendFlags &= ~QUIC_CONN_SEND_FLAG_DPLPMTUD;
    }

    if (Send->SendFlags == 0 && CxPlatListIsEmpty(&Send->SendStreams)) {
        return TRUE;
    }

    //
    // Connection CID changes on idle state after an amount of time
    //
    if (Connection->Settings.DestCidUpdateIdleTimeoutMs != 0 &&
        Send->LastFlushTimeValid &&
        CxPlatTimeDiff64(Send->LastFlushTime, TimeNow) >= MS_TO_US(Connection->Settings.DestCidUpdateIdleTimeoutMs)) {
        (void)QuicPathIDRetireCurrentDestCid(Path->PathID, Path);
    }

    QUIC_SEND_RESULT Result = QUIC_SEND_INCOMPLETE;
    QUIC_STREAM* Stream = NULL;
    uint32_t StreamPacketCount = 0;

    if (Send->SendFlags & QUIC_CONN_SEND_FLAG_PATH_CHALLENGE) {
        Send->SendFlags &= ~QUIC_CONN_SEND_FLAG_PATH_CHALLENGE;
        QuicSendPathChallenges(Send);
    }

    QUIC_PACKET_BUILDER Builder = { 0 };
    if (!QuicPacketBuilderInitialize(&Builder, Connection, Path)) {
        //
        // If this fails, the connection is in a bad (likely partially
        // uninitialized) state, so just ignore the send flush call. This can
        // happen if a loss detection fires right after shutdown.
        //
        return TRUE;
    }
    _Analysis_assume_(Builder.Metadata != NULL);

    if (Builder.Path->EcnValidationState == ECN_VALIDATION_CAPABLE) {
        Builder.EcnEctSet = TRUE;
    } else if (Builder.Path->EcnValidationState == ECN_VALIDATION_TESTING) {
        if (Builder.Path->EcnTestingEndingTime != 0) {
            if (!CxPlatTimeAtOrBefore64(TimeNow, Builder.Path->EcnTestingEndingTime)) {
                Builder.Path->EcnValidationState = ECN_VALIDATION_UNKNOWN;
                QuicTraceLogConnInfo(
                    EcnValidationUnknown,
                    Connection,
                    "ECN unknown.");
            }
        } else {
            uint64_t ThreePtosInUs =
                QuicLossDetectionComputeProbeTimeout(
                    &Connection->Paths[0].PathID->LossDetection,
                    &Connection->Paths[0],
                    QUIC_CLOSE_PTO_COUNT);
            Builder.Path->EcnTestingEndingTime = TimeNow + ThreePtosInUs;
        }
        Builder.EcnEctSet = TRUE;
    }

    QuicTraceEvent(
        ConnFlushSend,
        "[conn][%p] Flushing Send. Allowance=%u bytes",
        Connection,
        Builder.SendAllowance);

#if DEBUG
    uint32_t DeadlockDetection = 0;
    uint32_t PrevSendFlags = UINT32_MAX;        // N-1
    uint32_t PrevPrevSendFlags = UINT32_MAX;    // N-2
#endif

    do {

        if (Path->Allowance < QUIC_MIN_SEND_ALLOWANCE) {
            QuicTraceLogConnVerbose(
                AmplificationProtectionBlocked,
                Connection,
                "Cannot send any more because of amplification protection");
            Result = QUIC_SEND_COMPLETE;
            break;
        }

        uint32_t SendFlags = Send->SendFlags;
        if (Connection->Crypto.TlsState.WriteKey < QUIC_PACKET_KEY_1_RTT) {
            SendFlags &= QUIC_CONN_SEND_FLAG_ALLOWED_HANDSHAKE;
        }
        if (Path->Allowance != UINT32_MAX) {
            //
            // Don't try to send datagrams until the peer's source address has
            // been validated because they might not fit in the limited space.
            //
            SendFlags &= ~QUIC_CONN_SEND_FLAG_DATAGRAM;
        }

        if (!QuicPacketBuilderHasAllowance(&Builder)) {
            //
            // While we are CC blocked, very few things are still allowed to
            // be sent. If those are queued then we can still send.
            //
            SendFlags &= QUIC_CONN_SEND_FLAGS_BYPASS_CC;
            if (!SendFlags) {
                if (QuicCongestionControlCanSend(&Path->PathID->CongestionControl)) {
                    //
                    // The current pacing chunk is finished. We need to schedule a
                    // new pacing send.
                    //
                    QuicConnAddOutFlowBlockedReason(
                        Connection, QUIC_FLOW_BLOCKED_PACING);
                    QuicConnTimerSet(
                        Connection,
                        QUIC_CONN_TIMER_PACING,
                        QUIC_SEND_PACING_INTERVAL);
                    Result = QUIC_SEND_DELAYED_PACING;
                } else {
                    //
                    // No pure ACKs to send right now. All done sending for now.
                    //
                    Result = QUIC_SEND_COMPLETE;
                }
                break;
            }
        }

        //
        // We write data to packets in the following order:
        //
        //   1. Connection wide control data.
        //   2. Path MTU discovery packets.
        //   3. Stream (control and application) data.
        //

        BOOLEAN WrotePacketFrames;
        BOOLEAN FlushBatchedDatagrams = FALSE;
        if ((SendFlags & ~QUIC_CONN_SEND_FLAG_DPLPMTUD) != 0) {
            CXPLAT_DBG_ASSERT(QuicSendCanSendFlagsNow(Send));
            if (!QuicPacketBuilderPrepareForControlFrames(
                    &Builder,
                    Send->TailLossProbeNeeded,
                    SendFlags & ~QUIC_CONN_SEND_FLAG_DPLPMTUD)) {
                break;
            }
            WrotePacketFrames = QuicSendWriteFrames(Send, &Builder);
        } else if ((SendFlags & QUIC_CONN_SEND_FLAG_DPLPMTUD) != 0) {
            if (!QuicPacketBuilderPrepareForPathMtuDiscovery(&Builder)) {
                break;
            }
            FlushBatchedDatagrams = TRUE;
            Send->SendFlags &= ~QUIC_CONN_SEND_FLAG_DPLPMTUD;
            if (Builder.Metadata->FrameCount < QUIC_MAX_FRAMES_PER_PACKET &&
                Builder.DatagramLength < Builder.Datagram->Length - Builder.EncryptionOverhead) {
                //
                // We are doing DPLPMTUD, so make sure there is a PING frame in there, if
                // we have room, just to make sure we get an ACK.
                //
                Builder.Datagram->Buffer[Builder.DatagramLength++] = QUIC_FRAME_PING;
                Builder.Metadata->Frames[Builder.Metadata->FrameCount++].Type = QUIC_FRAME_PING;
                WrotePacketFrames = TRUE;
            } else {
                WrotePacketFrames = FALSE;
            }
        } else if (Stream != NULL ||
            (Stream = QuicSendGetNextStream(Send, &StreamPacketCount)) != NULL) {
            if (!QuicPacketBuilderPrepareForStreamFrames(
                    &Builder,
                    Send->TailLossProbeNeeded)) {
                break;
            }

            //
            // Write any ACK frames if we have them.
            //
            uint8_t ZeroRttPacketType =
                Connection->Stats.QuicVersion == QUIC_VERSION_2 ?
                    QUIC_0_RTT_PROTECTED_V2 : QUIC_0_RTT_PROTECTED_V1;
            BOOLEAN RanOutOfRoom = FALSE;
            WrotePacketFrames =
                Builder.PacketType != ZeroRttPacketType &&
                QuicPathIDSetWriteAckFrame(&Connection->PathIDs, &Builder, &RanOutOfRoom);

            //
            // Write the stream frames.
            //
            WrotePacketFrames |= QuicStreamSendWrite(Stream, &Builder);

            if (Stream->SendFlags == 0 && Stream->SendLink.Flink != NULL) {
                //
                // If the stream no longer has anything to send, remove it from the
                // list and release Send's reference on it.
                //
                CxPlatListEntryRemove(&Stream->SendLink);
                Stream->SendLink.Flink = NULL;
                QuicStreamRelease(Stream, QUIC_STREAM_REF_SEND);
                Stream = NULL;

            } else if ((WrotePacketFrames && --StreamPacketCount == 0) ||
                !QuicSendCanSendStreamNow(Stream)) {
                //
                // Try a new stream next loop iteration.
                //
                Stream = NULL;
            }

        } else {
            //
            // Nothing else left to send right now.
            //
            Result = QUIC_SEND_COMPLETE;
            break;
        }

        Send->TailLossProbeNeeded = FALSE;

        if (!WrotePacketFrames ||
            Builder.Metadata->FrameCount == QUIC_MAX_FRAMES_PER_PACKET ||
            Builder.Datagram->Length - Builder.DatagramLength < QUIC_MIN_PACKET_SPARE_SPACE) {

            //
            // We now have enough data in the current packet that we should
            // finalize it.
            //
            if (!QuicPacketBuilderFinalize(&Builder, !WrotePacketFrames || FlushBatchedDatagrams)) {
                //
                // Don't have any more space to send.
                //
                break;
            }
        }

#if DEBUG
        CXPLAT_DBG_ASSERT(++DeadlockDetection < 1000);
        UNREFERENCED_PARAMETER(PrevPrevSendFlags); // Used in debugging only
        PrevPrevSendFlags = PrevSendFlags;
        PrevSendFlags = SendFlags;
#endif

    } while (Builder.SendData != NULL ||
        Builder.TotalCountDatagrams < QUIC_MAX_DATAGRAMS_PER_SEND);

    if (Builder.SendData != NULL) {
        //
        // Final send, if there is anything left over.
        //
        QuicPacketBuilderFinalize(&Builder, TRUE);
        CXPLAT_DBG_ASSERT(Builder.SendData == NULL);
    }

    QuicPacketBuilderCleanup(&Builder);

    QuicTraceLogConnVerbose(
        SendFlushComplete,
        Connection,
        "Flush complete flags=0x%x",
        Send->SendFlags);

    if (Result == QUIC_SEND_INCOMPLETE) {
        //
        // The send is limited by the scheduling logic.
        //
        QuicConnAddOutFlowBlockedReason(Connection, QUIC_FLOW_BLOCKED_SCHEDULING);

        //
        // We have more data to send so we need to make sure a flush send
        // operation is queued to send the rest.
        //
        QuicSendQueueFlush(&Connection->Send, REASON_SCHEDULING);

        if (Builder.TotalCountDatagrams + 1 > Connection->PeerPacketTolerance) {
            //
            // We're scheduling limited, so we should tell the peer to use our
            // (max) batch size + 1 as the peer tolerance as a hint that they
            // should expect more than a single batch before needing to send an
            // acknowledgment back.
            //
            QuicConnUpdatePeerPacketTolerance(Connection, Builder.TotalCountDatagrams + 1);
        }

    } else if (Builder.TotalCountDatagrams > Connection->PeerPacketTolerance) {
        //
        // If we aren't scheduling limited, we should just use the current batch
        // size as the packet tolerance for the peer to use for acknowledging
        // packets.
        //
        // Temporarily disabled for now.
        //QuicConnUpdatePeerPacketTolerance(Connection, Builder.TotalCountDatagrams);
    }

    //
    // Clears the SendQueue list of not sent packets if the flag is applied
    //
    QuicDatagramCancelBlocked(Connection);

    return Result != QUIC_SEND_INCOMPLETE;
}
#pragma warning(pop)

_IRQL_requires_max_(DISPATCH_LEVEL)
void
QuicSendStartDelayedAckTimer(
    _In_ QUIC_SEND* Send
    )
{
    QUIC_CONNECTION* Connection = QuicSendGetConnection(Send);

    CXPLAT_DBG_ASSERT(Connection->Settings.MaxAckDelayMs != 0);
    if (!Send->DelayedAckTimerActive &&
        !(Send->SendFlags & QUIC_CONN_SEND_FLAG_ACK) &&
        !Connection->State.ClosedLocally &&
        !Connection->State.ClosedRemotely) {

        QuicTraceLogConnVerbose(
            StartAckDelayTimer,
            Connection,
            "Starting ACK_DELAY timer for %u ms",
            Connection->Settings.MaxAckDelayMs);
        QuicConnTimerSet(
            Connection,
            QUIC_CONN_TIMER_ACK_DELAY,
            MS_TO_US(Connection->Settings.MaxAckDelayMs)); // TODO - Use smaller timeout when handshake data is outstanding.
        Send->DelayedAckTimerActive = TRUE;
    }
}

_IRQL_requires_max_(DISPATCH_LEVEL)
void
QuicSendProcessDelayedAckTimer(
    _In_ QUIC_SEND* Send
    )
{
    CXPLAT_DBG_ASSERT(Send->DelayedAckTimerActive);
    CXPLAT_DBG_ASSERT(!(Send->SendFlags & QUIC_CONN_SEND_FLAG_ACK));
    Send->DelayedAckTimerActive = FALSE;

    QUIC_CONNECTION* Connection = QuicSendGetConnection(Send);

    BOOLEAN AckElicitingPacketsToAcknowledge = FALSE;
    QUIC_PATHID* PathIDs[QUIC_ACTIVE_PATH_ID_LIMIT];
    uint8_t PathIDCount = QUIC_ACTIVE_PATH_ID_LIMIT;
    QuicPathIDSetGetPathIDs(&Connection->PathIDs, PathIDs, &PathIDCount);

    for (uint8_t i = 0; i < PathIDCount; i++) {
        if (!AckElicitingPacketsToAcknowledge) {
            for (uint32_t j = 0; j < QUIC_ENCRYPT_LEVEL_COUNT; ++j) {
                if (PathIDs[i]->Packets[j] != NULL &&
                    PathIDs[i]->Packets[j]->AckTracker.AckElicitingPacketsToAcknowledge) {
                    AckElicitingPacketsToAcknowledge = TRUE;
                    break;
                }
            }
        }
        QuicPathIDRelease(PathIDs[i], QUIC_PATHID_REF_LOOKUP);
    }

    CXPLAT_DBG_ASSERT(AckElicitingPacketsToAcknowledge);
    if (AckElicitingPacketsToAcknowledge) {
        Send->SendFlags |= QUIC_CONN_SEND_FLAG_ACK;
    }

    QuicSendValidate(Send);
}<|MERGE_RESOLUTION|>--- conflicted
+++ resolved
@@ -914,7 +914,6 @@
         if ((Send->SendFlags & QUIC_CONN_SEND_FLAG_NEW_CONNECTION_ID)) {
             BOOLEAN HasMoreCidsToSend = FALSE;
             BOOLEAN MaxFrameLimitHit = FALSE;
-<<<<<<< HEAD
             if (!QuicPathIDSetWriteNewConnectionIDFrame(
                 &Connection->PathIDs,
                 Builder,
@@ -922,60 +921,6 @@
                 &HasMoreCidsToSend,
                 &MaxFrameLimitHit)) {
                 RanOutOfRoom = TRUE;
-=======
-            for (CXPLAT_SLIST_ENTRY* Entry = Connection->SourceCids.Next;
-                    Entry != NULL;
-                    Entry = Entry->Next) {
-                QUIC_CID_SLIST_ENTRY* SourceCid =
-                    CXPLAT_CONTAINING_RECORD(
-                        Entry,
-                        QUIC_CID_SLIST_ENTRY,
-                        Link);
-                if (!SourceCid->CID.NeedsToSend) {
-                    continue;
-                }
-                if (MaxFrameLimitHit) {
-                    HasMoreCidsToSend = TRUE;
-                    break;
-                }
-
-                QUIC_NEW_CONNECTION_ID_EX Frame = {
-                    SourceCid->CID.Length,
-                    SourceCid->CID.SequenceNumber,
-                    0,
-                    { 0 } };
-                CXPLAT_DBG_ASSERT(Connection->SourceCidLimit >= QUIC_TP_ACTIVE_CONNECTION_ID_LIMIT_MIN);
-                if (Frame.Sequence >= Connection->SourceCidLimit) {
-                    Frame.RetirePriorTo = Frame.Sequence + 1 - Connection->SourceCidLimit;
-                }
-                CxPlatCopyMemory(
-                    Frame.Buffer,
-                    SourceCid->CID.Data,
-                    SourceCid->CID.Length);
-                CXPLAT_DBG_ASSERT(SourceCid->CID.Length == MsQuicLib.CidTotalLength);
-                QuicLibraryGenerateStatelessResetToken(
-                    SourceCid->CID.Data,
-                    Frame.Buffer + SourceCid->CID.Length);
-
-                if (QuicNewConnectionIDFrameEncode(
-                        &Frame,
-                        &Builder->DatagramLength,
-                        AvailableBufferLength,
-                        Builder->Datagram->Buffer)) {
-
-                    SourceCid->CID.NeedsToSend = FALSE;
-                    Builder->Metadata->Frames[
-                        Builder->Metadata->FrameCount].NEW_CONNECTION_ID.Sequence =
-                            SourceCid->CID.SequenceNumber;
-                    MaxFrameLimitHit =
-                        QuicPacketBuilderAddFrame(
-                            Builder, QUIC_FRAME_NEW_CONNECTION_ID, TRUE);
-                } else {
-                    RanOutOfRoom = TRUE;
-                    HasMoreCidsToSend = TRUE;
-                    break;
-                }
->>>>>>> 9350559e
             }
             if (!HasMoreCidsToSend) {
                 Send->SendFlags &= ~QUIC_CONN_SEND_FLAG_NEW_CONNECTION_ID;
