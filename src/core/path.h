/*++

    Copyright (c) Microsoft Corporation.
    Licensed under the MIT License.

--*/

//
// ECN validation state transition:
//
// ECN_VALIDATION_TESTING: when a new path is created AND ECN is enabled.
//
// ECN_VALIDATION_TESTING -> ECN_VALIDATION_UNKNOWN: after sending packets with ECT bit set for 3 PTOs.
//
// {ECN_VALIDATION_TESTING | ECN_VALIDATION_UNKNOWN} -> ECN_VALIDATION_CAPABLE:
// when ECN validation passes.
//
// {ANY} -> ECN_VALIDATION_FAILED: when ECN validation fails.
//
// In ECN_VALIDATION_TESTING or ECN_VALIDATION_CAPABLE state, packets sent are marked with ECT bit.
//
// This algorithm is a slightly simplified and relaxed version of the sample ECN validation in
// RFC9000 A.4. The main differences are:
//
// 1. Our algorithm can transition into capable state right from testing state if ECN validation passes.
//
// 2. The sample algorithm fails ECN validation when all packets sent in testing are considered lost.
// Our algorithm does not do that. However, in that case, our algorithm stays in unknown state, where
// we send packets without ECT mark, which is effectively the same as failing the validation.
//

//
// Different state of ECN validation for the network path.
//
typedef enum ECN_VALIDATION_STATE {
    ECN_VALIDATION_TESTING,
    ECN_VALIDATION_UNKNOWN,
    ECN_VALIDATION_CAPABLE,
    ECN_VALIDATION_FAILED, // or not enabled by the app.
} ECN_VALIDATION_STATE;

//
// Represents all the per-path information of a connection.
//
typedef struct QUIC_PATH {

    //
    // Unique identifier;
    //
    uint8_t ID;

    //
    // Indicates this is the primary path being used by the connection.
    //
    BOOLEAN IsActive : 1;

    //
    // Indicates whether this connection initiated a CID change, and therefore
    // shouldn't respond to the peer's next CID change with one of its own.
    //
    BOOLEAN InitiatedCidUpdate : 1;

    //
    // Indicates that the first RTT sample has been taken. Until this is set,
    // the RTT estimate is set to a default value.
    //
    BOOLEAN GotFirstRttSample : 1;

    //
    // Indicates a valid (not dropped) packet has been received on this path.
    //
    BOOLEAN GotValidPacket : 1;

    //
    // Indicates the peer's source IP address has been validated.
    //
    BOOLEAN IsPeerValidated : 1;

    //
    // Indicates the minimum MTU has been validated.
    //
    BOOLEAN IsMinMtuValidated : 1;

    //
    // Current value to encode in the short header spin bit field.
    //
    BOOLEAN SpinBit : 1;

    //
    // The current path challenge needs to be sent out.
    //
    BOOLEAN SendChallenge : 1;

    //
    // The current path response needs to be sent out.
    //
    BOOLEAN SendResponse : 1;

    //
    // Indicates the partition has updated for this path.
    //
    uint8_t PartitionUpdated : 1;

    //
    // ECN validation state.
    //
    uint8_t EcnValidationState : 2;

    //
<<<<<<< HEAD
    // Indicates whether EcnTestingEndingTime is set.
    //
    BOOLEAN EcnTestingEndingTimeSet : 1;

    //
=======
>>>>>>> a6fe71f6
    // The ending time of ECN validation testing state in microseconds.
    //
    uint64_t EcnTestingEndingTime;

    //
    // The currently calculated path MTU.
    //
    uint16_t Mtu;

    //
    // The local socket MTU.
    //
    uint16_t LocalMtu;

    //
    // MTU Discovery logic.
    //
    QUIC_MTU_DISCOVERY MtuDiscovery;

    //
    // The binding used for sending/receiving UDP packets.
    //
    QUIC_BINDING* Binding;

    //
    // The network route.
    //
    CXPLAT_ROUTE Route;

    //
    // The destination CID used for sending on this path.
    //
    QUIC_CID_LIST_ENTRY* DestCid;

    //
    // Used on the server side until the client's IP address has been validated
    // to prevent the server from being used for amplification attacks. A value
    // of UINT32_MAX indicates this variable does not apply.
    //
    uint32_t Allowance;

    //
    // RTT moving average, computed as in RFC6298. Units of microseconds.
    //
    uint32_t SmoothedRtt;
    uint32_t MinRtt;
    uint32_t MaxRtt;
    uint32_t RttVariance;
    uint32_t LatestRttSample;

    //
    // The last path challenge we received and needs to be sent back as in a
    // PATH_RESPONSE frame.
    //
    uint8_t Response[8];

    //
    // The current path challenge to send and wait for the peer to echo back.
    //
    uint8_t Challenge[8];

    //
    // Time when path validation was begun. Used for timing out path validation.
    //
    uint32_t PathValidationStartTime;

} QUIC_PATH;

#if DEBUG
#define QuicPathValidate(Path) \
    CXPLAT_DBG_ASSERT( \
        (Path)->DestCid == NULL || \
        (Path)->DestCid->CID.Length == 0 || \
        ((Path)->DestCid->AssignedPath == (Path) && \
         (Path)->DestCid->CID.UsedLocally))
#else
#define QuicPathValidate(Path) UNREFERENCED_PARAMETER(Path)
#endif

CXPLAT_STATIC_ASSERT(
    sizeof(QUIC_PATH) < 256,
    "Ensure path struct stays small since we prealloc them");

_IRQL_requires_max_(PASSIVE_LEVEL)
void
QuicPathInitialize(
    _In_ QUIC_CONNECTION* Connection,
    _In_ QUIC_PATH* Path
    );

_IRQL_requires_max_(PASSIVE_LEVEL)
void
QuicPathRemove(
    _In_ QUIC_CONNECTION* Connection,
    _In_ uint8_t Index
    );

_IRQL_requires_max_(PASSIVE_LEVEL)
void
QuicPathSetAllowance(
    _In_ QUIC_CONNECTION* Connection,
    _In_ QUIC_PATH* Path,
    _In_ uint32_t NewAllowance
    );

_IRQL_requires_max_(PASSIVE_LEVEL)
inline
void
QuicPathIncrementAllowance(
    _In_ QUIC_CONNECTION* Connection,
    _In_ QUIC_PATH* Path,
    _In_ uint32_t Amount
    )
{
    QuicPathSetAllowance(Connection, Path, Path->Allowance + Amount);
}

_IRQL_requires_max_(PASSIVE_LEVEL)
inline
void
QuicPathDecrementAllowance(
    _In_ QUIC_CONNECTION* Connection,
    _In_ QUIC_PATH* Path,
    _In_ uint32_t Amount
    )
{
    QuicPathSetAllowance(
        Connection,
        Path,
        Path->Allowance <= Amount ? 0 : (Path->Allowance - Amount));
}

//
// Calculates the maximum size datagram payload from the path's MTU.
//
inline
uint16_t
QuicPathGetDatagramPayloadSize(
    _In_ const QUIC_PATH* Path
    )
{
    return
        MaxUdpPayloadSizeForFamily(
            QuicAddrGetFamily(&Path->Route.RemoteAddress), Path->Mtu);
}

typedef enum QUIC_PATH_VALID_REASON {
    QUIC_PATH_VALID_INITIAL_TOKEN,
    QUIC_PATH_VALID_HANDSHAKE_PACKET,
    QUIC_PATH_VALID_PATH_RESPONSE
} QUIC_PATH_VALID_REASON;

_IRQL_requires_max_(PASSIVE_LEVEL)
void
QuicPathSetValid(
    _In_ QUIC_CONNECTION* Connection,
    _In_ QUIC_PATH* Path,
    _In_ QUIC_PATH_VALID_REASON Reason
    );

_IRQL_requires_max_(PASSIVE_LEVEL)
void
QuicPathSetActive(
    _In_ QUIC_CONNECTION* Connection,
    _In_ QUIC_PATH* Path
    );

_IRQL_requires_max_(PASSIVE_LEVEL)
_Ret_maybenull_
_Success_(return != NULL)
QUIC_PATH*
QuicConnGetPathByID(
    _In_ QUIC_CONNECTION* Connection,
    _In_ uint8_t ID,
    _Out_ uint8_t* Index
    );

_IRQL_requires_max_(PASSIVE_LEVEL)
_Ret_maybenull_
QUIC_PATH*
QuicConnGetPathForDatagram(
    _In_ QUIC_CONNECTION* Connection,
    _In_ const CXPLAT_RECV_DATA* Datagram
    );

_IRQL_requires_max_(PASSIVE_LEVEL)
void
QuicCopyRouteInfo(
    _Inout_ CXPLAT_ROUTE* DstRoute,
    _In_ CXPLAT_ROUTE* SrcRoute
    );<|MERGE_RESOLUTION|>--- conflicted
+++ resolved
@@ -107,14 +107,6 @@
     uint8_t EcnValidationState : 2;
 
     //
-<<<<<<< HEAD
-    // Indicates whether EcnTestingEndingTime is set.
-    //
-    BOOLEAN EcnTestingEndingTimeSet : 1;
-
-    //
-=======
->>>>>>> a6fe71f6
     // The ending time of ECN validation testing state in microseconds.
     //
     uint64_t EcnTestingEndingTime;
