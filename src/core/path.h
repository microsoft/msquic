/*++

    Copyright (c) Microsoft Corporation.
    Licensed under the MIT License.

--*/

//
// ECN validation state transition:
//
// ECN_VALIDATION_TESTING: when a new path is created AND ECN is enabled.
//
// ECN_VALIDATION_TESTING -> ECN_VALIDATION_UNKNOWN: after sending packets with ECT bit set for 3 PTOs.
//
// {ECN_VALIDATION_TESTING | ECN_VALIDATION_UNKNOWN} -> ECN_VALIDATION_CAPABLE:
// when ECN validation passes.
//
// {ANY} -> ECN_VALIDATION_FAILED: when ECN validation fails.
//
// In ECN_VALIDATION_TESTING or ECN_VALIDATION_CAPABLE state, packets sent are marked with ECT bit.
//
// This algorithm is a slightly simplified and relaxed version of the sample ECN validation in
// RFC9000 A.4. The main differences are:
//
// 1. Our algorithm can transition into capable state right from testing state if ECN validation passes.
//
// 2. The sample algorithm fails ECN validation when all packets sent in testing are considered lost.
// Our algorithm does not do that. However, in that case, our algorithm stays in unknown state, where
// we send packets without ECT mark, which is effectively the same as failing the validation.
//

//
// Different state of ECN validation for the network path.
//
typedef enum ECN_VALIDATION_STATE {
    ECN_VALIDATION_TESTING,
    ECN_VALIDATION_UNKNOWN,
    ECN_VALIDATION_CAPABLE,
    ECN_VALIDATION_FAILED, // or not enabled by the app.
} ECN_VALIDATION_STATE;

//
// Represents all the per-path information of a connection.
//
typedef struct QUIC_PATH {

    //
    // Unique identifier;
    //
    uint8_t ID;

    //
    // Indicates the path object is actively in use.
    //
    BOOLEAN InUse : 1;

    //
    // Indicates this is the primary path being used by the connection.
    //
    BOOLEAN IsActive : 1;

    //
    // Indicates whether this connection initiated a CID change, and therefore
    // shouldn't respond to the peer's next CID change with one of its own.
    //
    BOOLEAN InitiatedCidUpdate : 1;

    //
    // Indicates that the first RTT sample has been taken. Until this is set,
    // the RTT estimate is set to a default value.
    //
    BOOLEAN GotFirstRttSample : 1;

    //
    // Indicates a valid (not dropped) packet has been received on this path.
    //
    BOOLEAN GotValidPacket : 1;

    //
    // Indicates the peer's source IP address has been validated.
    //
    BOOLEAN IsPeerValidated : 1;

    //
    // Indicates the minimum MTU has been validated.
    //
    BOOLEAN IsMinMtuValidated : 1;

    //
    // Current value to encode in the short header spin bit field.
    //
    BOOLEAN SpinBit : 1;

    //
    // The current path challenge needs to be sent out.
    //
    BOOLEAN SendChallenge : 1;

    //
    // The current path response needs to be sent out.
    //
    BOOLEAN SendResponse : 1;

    //
    // Indicates the partition has updated for this path.
    //
    uint8_t PartitionUpdated : 1;

    //
    // ECN validation state.
    //
    uint8_t EcnValidationState : 2;

    //
    // Indicates whether this connection offloads encryption workload to HW
    //
    BOOLEAN EncryptionOffloading : 1;

    //
    // The ending time of ECN validation testing state in microseconds.
    //
    uint64_t EcnTestingEndingTime;

    //
    // The currently calculated path MTU.
    //
    uint16_t Mtu;

    //
    // The local socket MTU.
    //
    uint16_t LocalMtu;

    //
    // MTU Discovery logic.
    //
    QUIC_MTU_DISCOVERY MtuDiscovery;

    //
    // The binding used for sending/receiving UDP packets.
    //
    QUIC_BINDING* Binding;

    //
    // The network route.
    //
    CXPLAT_ROUTE Route;

    //
    // The destination CID used for sending on this path.
    //
    QUIC_CID_LIST_ENTRY* DestCid;

    //
    // RTT moving average, computed as in RFC6298. Units of microseconds.
    //
    uint64_t SmoothedRtt;
    uint64_t LatestRttSample;
    uint64_t MinRtt;
    uint64_t MaxRtt;
    uint64_t RttVariance;

    //
    // Used on the server side until the client's IP address has been validated
    // to prevent the server from being used for amplification attacks. A value
    // of UINT32_MAX indicates this variable does not apply.
    //
    uint32_t Allowance;

    //
<<<<<<< HEAD
    // RTT moving average, computed as in RFC6298. Units of microseconds.
    //
    uint32_t SmoothedRtt;
    uint32_t MinRtt;
    uint32_t MaxRtt;
    uint32_t RttVariance;
    uint32_t LatestRttSample;
    uint32_t OneWayDelay;
    uint32_t OneWayDelayLatest;

    //
=======
>>>>>>> a42b6b12
    // The last path challenge we received and needs to be sent back as in a
    // PATH_RESPONSE frame.
    //
    uint8_t Response[8];

    //
    // The current path challenge to send and wait for the peer to echo back.
    //
    uint8_t Challenge[8];

    //
    // Time when path validation was begun. Used for timing out path validation.
    //
    uint64_t PathValidationStartTime;

} QUIC_PATH;

#if DEBUG
#define QuicPathValidate(Path) \
    CXPLAT_DBG_ASSERT( \
        (Path)->DestCid == NULL || \
        (Path)->DestCid->CID.Length == 0 || \
        ((Path)->DestCid->AssignedPath == (Path) && \
         (Path)->DestCid->CID.UsedLocally))
#else
#define QuicPathValidate(Path) UNREFERENCED_PARAMETER(Path)
#endif

CXPLAT_STATIC_ASSERT(
    sizeof(QUIC_PATH) < 256,
    "Ensure path struct stays small since we prealloc them");

_IRQL_requires_max_(PASSIVE_LEVEL)
void
QuicPathInitialize(
    _In_ QUIC_CONNECTION* Connection,
    _In_ QUIC_PATH* Path
    );

_IRQL_requires_max_(PASSIVE_LEVEL)
void
QuicPathRemove(
    _In_ QUIC_CONNECTION* Connection,
    _In_ uint8_t Index
    );

_IRQL_requires_max_(PASSIVE_LEVEL)
void
QuicPathSetAllowance(
    _In_ QUIC_CONNECTION* Connection,
    _In_ QUIC_PATH* Path,
    _In_ uint32_t NewAllowance
    );

_IRQL_requires_max_(PASSIVE_LEVEL)
inline
void
QuicPathIncrementAllowance(
    _In_ QUIC_CONNECTION* Connection,
    _In_ QUIC_PATH* Path,
    _In_ uint32_t Amount
    )
{
    QuicPathSetAllowance(Connection, Path, Path->Allowance + Amount);
}

_IRQL_requires_max_(PASSIVE_LEVEL)
inline
void
QuicPathDecrementAllowance(
    _In_ QUIC_CONNECTION* Connection,
    _In_ QUIC_PATH* Path,
    _In_ uint32_t Amount
    )
{
    QuicPathSetAllowance(
        Connection,
        Path,
        Path->Allowance <= Amount ? 0 : (Path->Allowance - Amount));
}

//
// Calculates the maximum size datagram payload from the path's MTU.
//
inline
uint16_t
QuicPathGetDatagramPayloadSize(
    _In_ const QUIC_PATH* Path
    )
{
    return
        MaxUdpPayloadSizeForFamily(
            QuicAddrGetFamily(&Path->Route.RemoteAddress), Path->Mtu);
}

typedef enum QUIC_PATH_VALID_REASON {
    QUIC_PATH_VALID_INITIAL_TOKEN,
    QUIC_PATH_VALID_HANDSHAKE_PACKET,
    QUIC_PATH_VALID_PATH_RESPONSE
} QUIC_PATH_VALID_REASON;

_IRQL_requires_max_(PASSIVE_LEVEL)
void
QuicPathSetValid(
    _In_ QUIC_CONNECTION* Connection,
    _In_ QUIC_PATH* Path,
    _In_ QUIC_PATH_VALID_REASON Reason
    );

_IRQL_requires_max_(PASSIVE_LEVEL)
void
QuicPathSetActive(
    _In_ QUIC_CONNECTION* Connection,
    _In_ QUIC_PATH* Path
    );

_IRQL_requires_max_(PASSIVE_LEVEL)
_Ret_maybenull_
_Success_(return != NULL)
QUIC_PATH*
QuicConnGetPathByID(
    _In_ QUIC_CONNECTION* Connection,
    _In_ uint8_t ID,
    _Out_ uint8_t* Index
    );

_IRQL_requires_max_(PASSIVE_LEVEL)
_Ret_maybenull_
QUIC_PATH*
QuicConnGetPathForPacket(
    _In_ QUIC_CONNECTION* Connection,
    _In_ const QUIC_RX_PACKET* Packet
    );

_IRQL_requires_max_(PASSIVE_LEVEL)
void
QuicCopyRouteInfo(
    _Inout_ CXPLAT_ROUTE* DstRoute,
    _In_ CXPLAT_ROUTE* SrcRoute
    );

//
// Plumbs new or removes existing QUIC encryption offload information.
//
_IRQL_requires_max_(PASSIVE_LEVEL)
void
QuicPathUpdateQeo(
    _In_ QUIC_CONNECTION* Connection,
    _In_ QUIC_PATH* Path,
    _In_ CXPLAT_QEO_OPERATION Operation
    );<|MERGE_RESOLUTION|>--- conflicted
+++ resolved
@@ -159,6 +159,8 @@
     uint64_t MinRtt;
     uint64_t MaxRtt;
     uint64_t RttVariance;
+    uint64_t OneWayDelay;
+    uint64_t OneWayDelayLatest;
 
     //
     // Used on the server side until the client's IP address has been validated
@@ -168,20 +170,6 @@
     uint32_t Allowance;
 
     //
-<<<<<<< HEAD
-    // RTT moving average, computed as in RFC6298. Units of microseconds.
-    //
-    uint32_t SmoothedRtt;
-    uint32_t MinRtt;
-    uint32_t MaxRtt;
-    uint32_t RttVariance;
-    uint32_t LatestRttSample;
-    uint32_t OneWayDelay;
-    uint32_t OneWayDelayLatest;
-
-    //
-=======
->>>>>>> a42b6b12
     // The last path challenge we received and needs to be sent back as in a
     // PATH_RESPONSE frame.
     //
