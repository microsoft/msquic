--- conflicted
+++ resolved
@@ -249,11 +249,7 @@
                         MaxUdpPayloadSizeForFamily(
                             QuicAddrGetFamily(&Builder->Path->Route.RemoteAddress),
                             DatagramSize),
-<<<<<<< HEAD
-                    QuicAddrGetFamily(&Builder->Path->Route.RemoteAddress));
-=======
                     &Builder->Path->Route);
->>>>>>> 651aff22
             if (Builder->SendData == NULL) {
                 QuicTraceEvent(
                     AllocFailure,
