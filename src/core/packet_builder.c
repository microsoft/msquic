/*++

    Copyright (c) Microsoft Corporation.
    Licensed under the MIT License.

Abstract:

    Packet builder abstracts the logic to build up a chain of UDP datagrams each
    of which may consist of multiple QUIC packets. As necessary, it allocates
    additional datagrams, adds QUIC packet headers, finalizes the QUIC packet
    encryption and sends the packets off.

--*/

#include "precomp.h"
#ifdef QUIC_CLOG
#include "packet_builder.c.clog.h"
#endif

#ifdef QUIC_FUZZER

__declspec(noinline)
void
QuicFuzzInjectHook(
    _Inout_ QUIC_PACKET_BUILDER *Builder
    );

#endif

_IRQL_requires_max_(PASSIVE_LEVEL)
void
QuicPacketBuilderSendBatch(
    _Inout_ QUIC_PACKET_BUILDER* Builder
    );

#if DEBUG
_IRQL_requires_max_(PASSIVE_LEVEL)
void
QuicPacketBuilderValidate(
    _In_ const QUIC_PACKET_BUILDER* Builder,
    _In_ BOOLEAN ShouldHaveData
    )
{
    if (ShouldHaveData) {
        CXPLAT_DBG_ASSERT(Builder->Key != NULL);
        CXPLAT_DBG_ASSERT(Builder->SendData != NULL);
        CXPLAT_DBG_ASSERT(Builder->Datagram != NULL);
        CXPLAT_DBG_ASSERT(Builder->DatagramLength != 0);
        CXPLAT_DBG_ASSERT(Builder->HeaderLength != 0);
        CXPLAT_DBG_ASSERT(Builder->Metadata->FrameCount != 0);
    }

    CXPLAT_DBG_ASSERT(Builder->Path != NULL);
    CXPLAT_DBG_ASSERT(Builder->Path->DestCid != NULL);
    CXPLAT_DBG_ASSERT(Builder->BatchCount <= QUIC_MAX_CRYPTO_BATCH_COUNT);

    if (Builder->Key != NULL) {
        CXPLAT_DBG_ASSERT(Builder->Key->PacketKey != NULL);
        CXPLAT_DBG_ASSERT(Builder->Key->HeaderKey != NULL);
    }

    CXPLAT_DBG_ASSERT(Builder->EncryptionOverhead <= 16);
    if (Builder->SendData == NULL) {
        CXPLAT_DBG_ASSERT(Builder->Datagram == NULL);
    }

    if (Builder->Datagram) {
        CXPLAT_DBG_ASSERT(Builder->Datagram->Length != 0);
        CXPLAT_DBG_ASSERT(Builder->Datagram->Length <= UINT16_MAX);
        CXPLAT_DBG_ASSERT(Builder->Datagram->Length >= Builder->MinimumDatagramLength);
        CXPLAT_DBG_ASSERT(Builder->Datagram->Length > (uint32_t)Builder->DatagramLength);
        CXPLAT_DBG_ASSERT(Builder->Datagram->Length >= (uint32_t)(Builder->DatagramLength + Builder->EncryptionOverhead));
        CXPLAT_DBG_ASSERT(Builder->DatagramLength >= Builder->PacketStart);
        CXPLAT_DBG_ASSERT(Builder->DatagramLength >= Builder->HeaderLength);
        CXPLAT_DBG_ASSERT(Builder->DatagramLength >= Builder->PacketStart + Builder->HeaderLength);
        if (Builder->PacketType != SEND_PACKET_SHORT_HEADER_TYPE) {
            CXPLAT_DBG_ASSERT(Builder->PayloadLengthOffset != 0);
            if (ShouldHaveData) {
                CXPLAT_DBG_ASSERT(Builder->DatagramLength >= Builder->PacketStart + Builder->PayloadLengthOffset);
            }
        }
    } else {
        CXPLAT_DBG_ASSERT(Builder->DatagramLength == 0);
        CXPLAT_DBG_ASSERT(Builder->Metadata->FrameCount == 0);
    }
}
#else
#define QuicPacketBuilderValidate(Builder, ShouldHaveData) // no-op
#endif

_IRQL_requires_max_(DISPATCH_LEVEL)
_Success_(return != FALSE)
BOOLEAN
QuicPacketBuilderInitialize(
    _Inout_ QUIC_PACKET_BUILDER* Builder,
    _In_ QUIC_CONNECTION* Connection,
    _In_ QUIC_PATH* Path
    )
{
    CXPLAT_DBG_ASSERT(Path->DestCid != NULL);
    Builder->Connection = Connection;
    Builder->Path = Path;
    Builder->PacketBatchSent = FALSE;
    Builder->PacketBatchRetransmittable = FALSE;
    Builder->Metadata = &Builder->MetadataStorage.Metadata;
    Builder->EncryptionOverhead = CXPLAT_ENCRYPTION_OVERHEAD;
    Builder->TotalDatagramsLength = 0;

    if (Connection->SourceCids.Next == NULL) {
        QuicTraceLogConnWarning(
            NoSrcCidAvailable,
            Connection,
            "No src CID to send with");
        return FALSE;
    }

    Builder->SourceCid =
        CXPLAT_CONTAINING_RECORD(
            Connection->SourceCids.Next,
            QUIC_CID_HASH_ENTRY,
            Link);

    uint64_t TimeNow = CxPlatTimeUs64();
    uint64_t TimeSinceLastSend;
    if (Connection->Send.LastFlushTimeValid) {
        TimeSinceLastSend =
            CxPlatTimeDiff64(Connection->Send.LastFlushTime, TimeNow);
    } else {
        TimeSinceLastSend = 0;
    }
    Builder->SendAllowance =
        QuicCongestionControlGetSendAllowance(
            &Connection->CongestionControl,
            TimeSinceLastSend,
            Connection->Send.LastFlushTimeValid);
    if (Builder->SendAllowance > Path->Allowance) {
        Builder->SendAllowance = Path->Allowance;
    }
    Connection->Send.LastFlushTime = TimeNow;
    Connection->Send.LastFlushTimeValid = TRUE;

    return TRUE;
}

_IRQL_requires_max_(PASSIVE_LEVEL)
void
QuicPacketBuilderCleanup(
    _Inout_ QUIC_PACKET_BUILDER* Builder
    )
{
    CXPLAT_DBG_ASSERT(Builder->SendData == NULL);

    if (Builder->PacketBatchSent && Builder->PacketBatchRetransmittable) {
        QuicLossDetectionUpdateTimer(&Builder->Connection->LossDetection, FALSE);
    }

    QuicSentPacketMetadataReleaseFrames(Builder->Metadata);

    CxPlatSecureZeroMemory(Builder->HpMask, sizeof(Builder->HpMask));
}

//
// This function makes sure the current send buffer and other related data is
// prepared for writing the requested data. If there was already a QUIC packet
// in the process of being built, it will try to reuse it if possible. If not,
// it will finalize the current one and start a new one.
//
_IRQL_requires_max_(PASSIVE_LEVEL)
_Success_(return != FALSE)
BOOLEAN
QuicPacketBuilderPrepare(
    _Inout_ QUIC_PACKET_BUILDER* Builder,
    _In_ QUIC_PACKET_KEY_TYPE NewPacketKeyType,
    _In_ BOOLEAN IsTailLossProbe,
    _In_ BOOLEAN IsPathMtuDiscovery
    )
{
    QUIC_CONNECTION* Connection = Builder->Connection;
    if (Connection->Crypto.TlsState.WriteKeys[NewPacketKeyType] == NULL) {
        //
        // A NULL key here usually means the connection had a fatal error in
        // such a way that resulted in the key not getting created. The
        // connection is most likely trying to send a connection close frame,
        // but without the key, nothing can be done. Just silently kill the
        // connection.
        //
        QuicTraceEvent(
            ConnError,
            "[conn][%p] ERROR, %s.",
            Connection,
            "NULL key in builder prepare");
        QuicConnSilentlyAbort(Connection);
        return FALSE;
    }

    BOOLEAN Result = FALSE;
    uint8_t NewPacketType = QuicKeyTypeToPacketType(NewPacketKeyType);
    uint16_t DatagramSize = Builder->Path->Mtu;
    if ((uint32_t)DatagramSize > Builder->Path->Allowance) {
        CXPLAT_DBG_ASSERT(!IsPathMtuDiscovery); // PMTUD always happens after source addr validation.
        DatagramSize = (uint16_t)Builder->Path->Allowance;
    }
    CXPLAT_DBG_ASSERT(!IsPathMtuDiscovery || !IsTailLossProbe); // Never both.
    QuicPacketBuilderValidate(Builder, FALSE);

    //
    // Next, make sure the current QUIC packet matches the new packet type. If
    // the current one doesn't match, finalize it and then start a new one.
    //

    BOOLEAN NewQuicPacket = FALSE;
    if (Builder->PacketType != NewPacketType || IsPathMtuDiscovery ||
        (Builder->Datagram != NULL && (Builder->Datagram->Length - Builder->DatagramLength) < QUIC_MIN_PACKET_SPARE_SPACE)) {
        //
        // The current data cannot go in the current QUIC packet. Finalize the
        // current QUIC packet up so we can create another.
        //
        if (Builder->SendData != NULL) {
            BOOLEAN FlushDatagrams = IsPathMtuDiscovery;
            if (Builder->PacketType != NewPacketType &&
                Builder->PacketType == SEND_PACKET_SHORT_HEADER_TYPE) {
                FlushDatagrams = TRUE;
            }
            QuicPacketBuilderFinalize(Builder, FlushDatagrams);
        }
        if (Builder->SendData == NULL &&
            Builder->TotalCountDatagrams >= QUIC_MAX_DATAGRAMS_PER_SEND) {
            goto Error;
        }
        NewQuicPacket = TRUE;

    } else if (Builder->Datagram == NULL) {
        NewQuicPacket = TRUE;
    }

    if (Builder->Datagram == NULL) {

        //
        // Allocate and initialize a new send buffer (UDP packet/payload).
        //
        BOOLEAN SendDataAllocated = FALSE;
        if (Builder->SendData == NULL) {
            Builder->SendData =
                CxPlatSendDataAlloc(
                    Builder->Path->Binding->Socket,
                    CXPLAT_ECN_NON_ECT,
                    IsPathMtuDiscovery ?
                        0 :
                        MaxUdpPayloadSizeForFamily(
<<<<<<< HEAD
                            QuicAddrGetFamily(&Builder->Path->RemoteAddress),
                            DatagramSize),
                    QuicAddrGetFamily(&Builder->Path->RemoteAddress));
=======
                            QuicAddrGetFamily(&Builder->Path->Route.RemoteAddress),
                            DatagramSize));
>>>>>>> e659c5a0
            if (Builder->SendData == NULL) {
                QuicTraceEvent(
                    AllocFailure,
                    "Allocation of '%s' failed. (%llu bytes)",
                    "packet send context",
                    0);
                goto Error;
            }
            SendDataAllocated = TRUE;
        }

        uint16_t NewDatagramLength =
            MaxUdpPayloadSizeForFamily(
                QuicAddrGetFamily(&Builder->Path->Route.RemoteAddress),
                IsPathMtuDiscovery ? Builder->Path->MtuDiscovery.ProbeSize : DatagramSize);
        if ((Connection->PeerTransportParams.Flags & QUIC_TP_FLAG_MAX_UDP_PAYLOAD_SIZE) &&
            NewDatagramLength > Connection->PeerTransportParams.MaxUdpPayloadSize) {
            NewDatagramLength = (uint16_t)Connection->PeerTransportParams.MaxUdpPayloadSize;
        }

        Builder->Datagram =
            CxPlatSendDataAllocBuffer(
                Builder->SendData,
                NewDatagramLength);
        if (Builder->Datagram == NULL) {
            QuicTraceEvent(
                AllocFailure,
                "Allocation of '%s' failed. (%llu bytes)",
                "packet datagram",
                NewDatagramLength);
            if (SendDataAllocated) {
                CxPlatSendDataFree(Builder->SendData);
                Builder->SendData = NULL;
            }
            goto Error;
        }

        Builder->DatagramLength = 0;
        Builder->MinimumDatagramLength = 0;

        if (IsTailLossProbe && QuicConnIsClient(Connection)) {
            if (NewPacketType == SEND_PACKET_SHORT_HEADER_TYPE) {
                //
                // Short header (1-RTT) packets need to be padded enough to
                // elicit stateless resets from the server.
                //
                Builder->MinimumDatagramLength =
                    QUIC_RECOMMENDED_STATELESS_RESET_PACKET_LENGTH +
                    8 /* a little fudge factor */;
            } else {
                //
                // Initial/Handshake packets need to be padded to unblock a
                // server (possibly) blocked on source address validation.
                //
                Builder->MinimumDatagramLength = NewDatagramLength;
            }

        } else if (NewPacketType == QUIC_INITIAL) {

            //
            // Make sure to pad Initial packets.
            //
            Builder->MinimumDatagramLength =
                MaxUdpPayloadSizeForFamily(
                    QuicAddrGetFamily(&Builder->Path->Route.RemoteAddress),
                    Builder->Path->Mtu);

            if ((uint32_t)Builder->MinimumDatagramLength > Builder->Datagram->Length) {
                //
                // On server, if we're limited by amplification protection, just
                // pad up to that limit instead.
                //
                Builder->MinimumDatagramLength = (uint16_t)Builder->Datagram->Length;
            }

        } else if (IsPathMtuDiscovery) {
            Builder->MinimumDatagramLength = NewDatagramLength;
        }
    }

    if (NewQuicPacket) {

        //
        // Initialize the new QUIC packet state.
        //

        Builder->PacketType = NewPacketType;
        Builder->EncryptLevel = QuicPacketTypeToEncryptLevel(NewPacketType);
        Builder->Key = Connection->Crypto.TlsState.WriteKeys[NewPacketKeyType];
        CXPLAT_DBG_ASSERT(Builder->Key != NULL);
        CXPLAT_DBG_ASSERT(Builder->Key->PacketKey != NULL);
        CXPLAT_DBG_ASSERT(Builder->Key->HeaderKey != NULL);
        if (NewPacketKeyType == QUIC_PACKET_KEY_1_RTT &&
            Connection->State.Disable1RttEncrytion) {
            Builder->EncryptionOverhead = 0;
        }

        Builder->Metadata->FrameCount = 0;
        Builder->Metadata->PacketNumber = Connection->Send.NextPacketNumber++;
        Builder->Metadata->Flags.KeyType = NewPacketKeyType;
        Builder->Metadata->Flags.IsAckEliciting = FALSE;
        Builder->Metadata->Flags.IsMtuProbe = IsPathMtuDiscovery;
        Builder->Metadata->Flags.SuspectedLost = FALSE;
#if DEBUG
        Builder->Metadata->Flags.Freed = FALSE;
#endif

        Builder->PacketStart = Builder->DatagramLength;
        Builder->HeaderLength = 0;

        uint8_t* Header =
            Builder->Datagram->Buffer + Builder->DatagramLength;
        uint16_t BufferSpaceAvailable =
            (uint16_t)Builder->Datagram->Length - Builder->DatagramLength;

        if (NewPacketType == SEND_PACKET_SHORT_HEADER_TYPE) {
            QUIC_PACKET_SPACE* PacketSpace = Connection->Packets[Builder->EncryptLevel];

            Builder->PacketNumberLength = 4; // TODO - Determine correct length based on BDP.

            switch (Connection->Stats.QuicVersion) {
            case QUIC_VERSION_1:
            case QUIC_VERSION_DRAFT_29:
            case QUIC_VERSION_MS_1:
                Builder->HeaderLength =
                    QuicPacketEncodeShortHeaderV1(
                        &Builder->Path->DestCid->CID,
                        Builder->Metadata->PacketNumber,
                        Builder->PacketNumberLength,
                        Builder->Path->SpinBit,
                        PacketSpace->CurrentKeyPhase,
                        BufferSpaceAvailable,
                        Header);
                Builder->Metadata->Flags.KeyPhase = PacketSpace->CurrentKeyPhase;
                break;
            default:
                CXPLAT_FRE_ASSERT(FALSE);
                Builder->HeaderLength = 0; // For build warning.
                break;
            }

        } else { // Long Header

            switch (Connection->Stats.QuicVersion) {
            case QUIC_VERSION_1:
            case QUIC_VERSION_DRAFT_29:
            case QUIC_VERSION_MS_1:
            default:
                Builder->HeaderLength =
                    QuicPacketEncodeLongHeaderV1(
                        Connection->Stats.QuicVersion,
                        (QUIC_LONG_HEADER_TYPE_V1)NewPacketType,
                        &Builder->Path->DestCid->CID,
                        &Builder->SourceCid->CID,
                        Connection->Send.InitialTokenLength,
                        Connection->Send.InitialToken,
                        (uint32_t)Builder->Metadata->PacketNumber,
                        BufferSpaceAvailable,
                        Header,
                        &Builder->PayloadLengthOffset,
                        &Builder->PacketNumberLength);
                break;
            }
        }

        Builder->DatagramLength += Builder->HeaderLength;
    }

    CXPLAT_DBG_ASSERT(Builder->PacketType == NewPacketType);
    CXPLAT_DBG_ASSERT(Builder->Key == Connection->Crypto.TlsState.WriteKeys[NewPacketKeyType]);
    CXPLAT_DBG_ASSERT(Builder->BatchCount == 0 || Builder->PacketType == SEND_PACKET_SHORT_HEADER_TYPE);

    Result = TRUE;

Error:

    QuicPacketBuilderValidate(Builder, FALSE);

    return Result;
}

_IRQL_requires_max_(PASSIVE_LEVEL)
_Success_(return != FALSE)
BOOLEAN
QuicPacketBuilderGetPacketTypeAndKeyForControlFrames(
    _In_ const QUIC_PACKET_BUILDER* Builder,
    _In_ uint32_t SendFlags,
    _Out_ QUIC_PACKET_KEY_TYPE* PacketKeyType
    )
{
    QUIC_CONNECTION* Connection = Builder->Connection;

    CXPLAT_DBG_ASSERT(SendFlags != 0);
    QuicSendValidate(&Builder->Connection->Send);

    for (QUIC_PACKET_KEY_TYPE KeyType = 0;
         KeyType <= Connection->Crypto.TlsState.WriteKey;
         ++KeyType) {

        if (KeyType == QUIC_PACKET_KEY_0_RTT) {
            continue; // Crypto is never written with 0-RTT key.
        }

        QUIC_PACKET_KEY* PacketsKey =
            Connection->Crypto.TlsState.WriteKeys[KeyType];
        if (PacketsKey == NULL) {
            continue; // Key has been discarded.
        }

        QUIC_ENCRYPT_LEVEL EncryptLevel = QuicKeyTypeToEncryptLevel(KeyType);
        if (EncryptLevel == QUIC_ENCRYPT_LEVEL_1_RTT) {
            //
            // Always allowed to send with 1-RTT.
            //
            *PacketKeyType = QUIC_PACKET_KEY_1_RTT;
            return TRUE;
        }

        QUIC_PACKET_SPACE* Packets = Connection->Packets[EncryptLevel];
        CXPLAT_DBG_ASSERT(Packets != NULL);

        if (SendFlags & QUIC_CONN_SEND_FLAG_ACK &&
            Packets->AckTracker.AckElicitingPacketsToAcknowledge) {
            //
            // ACK frames have the highest send priority; but they only
            // determine a packet type if they can be sent as ACK-only.
            //
            *PacketKeyType = KeyType;
            return TRUE;
        }

        if (SendFlags & QUIC_CONN_SEND_FLAG_CRYPTO &&
            QuicCryptoHasPendingCryptoFrame(&Connection->Crypto) &&
            EncryptLevel == QuicCryptoGetNextEncryptLevel(&Connection->Crypto)) {
            //
            // Crypto handshake data is ready to be sent.
            //
            *PacketKeyType = KeyType;
            return TRUE;
        }
    }

    if (SendFlags & (QUIC_CONN_SEND_FLAG_CONNECTION_CLOSE | QUIC_CONN_SEND_FLAG_PING)) {
        //
        // CLOSE or PING is ready to be sent. This is always sent with the
        // current write key.
        //
        // TODO - This logic isn't correct. The peer might not be able to read
        // this key, so the CLOSE frame should be sent at the current and
        // previous encryption level if the handshake hasn't been confirmed.
        //
        if (Connection->Crypto.TlsState.WriteKey == QUIC_PACKET_KEY_0_RTT) {
            *PacketKeyType = QUIC_PACKET_KEY_INITIAL;
        } else {
            *PacketKeyType = Connection->Crypto.TlsState.WriteKey;
        }
        return TRUE;
    }

    if (Connection->Crypto.TlsState.WriteKeys[QUIC_PACKET_KEY_1_RTT] != NULL) {
        *PacketKeyType = QUIC_PACKET_KEY_1_RTT;
        return TRUE;
    }

    QuicTraceLogConnWarning(
        GetPacketTypeFailure,
        Builder->Connection,
        "Failed to get packet type for control frames, 0x%x",
        SendFlags);
    CXPLAT_DBG_ASSERT(CxPlatIsRandomMemoryFailureEnabled()); // This shouldn't have been called then!

    return FALSE;
}

_IRQL_requires_max_(PASSIVE_LEVEL)
_Success_(return != FALSE)
BOOLEAN
QuicPacketBuilderPrepareForControlFrames(
    _Inout_ QUIC_PACKET_BUILDER* Builder,
    _In_ BOOLEAN IsTailLossProbe,
    _In_ uint32_t SendFlags
    )
{
    CXPLAT_DBG_ASSERT(!(SendFlags & QUIC_CONN_SEND_FLAG_DPLPMTUD));
    QUIC_PACKET_KEY_TYPE PacketKeyType;
    return
        QuicPacketBuilderGetPacketTypeAndKeyForControlFrames(
            Builder,
            SendFlags,
            &PacketKeyType) &&
        QuicPacketBuilderPrepare(
            Builder,
            PacketKeyType,
            IsTailLossProbe,
            FALSE);
}

_IRQL_requires_max_(PASSIVE_LEVEL)
_Success_(return != FALSE)
BOOLEAN
QuicPacketBuilderPrepareForPathMtuDiscovery(
    _Inout_ QUIC_PACKET_BUILDER* Builder
    )
{
    return
        QuicPacketBuilderPrepare(
            Builder,
            QUIC_PACKET_KEY_1_RTT,
            FALSE,
            TRUE);
}


_IRQL_requires_max_(PASSIVE_LEVEL)
_Success_(return != FALSE)
BOOLEAN
QuicPacketBuilderPrepareForStreamFrames(
    _Inout_ QUIC_PACKET_BUILDER* Builder,
    _In_ BOOLEAN IsTailLossProbe
    )
{
    QUIC_PACKET_KEY_TYPE PacketKeyType;

    if (Builder->Connection->Crypto.TlsState.WriteKeys[QUIC_PACKET_KEY_0_RTT] != NULL &&
        Builder->Connection->Crypto.TlsState.WriteKeys[QUIC_PACKET_KEY_1_RTT] == NULL) {
        //
        // Application stream data can only be sent with the 0-RTT key if the
        // 1-RTT key is unavailable.
        //
        PacketKeyType = QUIC_PACKET_KEY_0_RTT;

    } else {
        CXPLAT_DBG_ASSERT(Builder->Connection->Crypto.TlsState.WriteKeys[QUIC_PACKET_KEY_1_RTT]);
        PacketKeyType = QUIC_PACKET_KEY_1_RTT;
    }

    return QuicPacketBuilderPrepare(Builder, PacketKeyType, IsTailLossProbe, FALSE);
}

_IRQL_requires_max_(PASSIVE_LEVEL)
void
QuicPacketBuilderFinalizeHeaderProtection(
    _Inout_ QUIC_PACKET_BUILDER* Builder
    )
{
    CXPLAT_DBG_ASSERT(Builder->Key != NULL);

    QUIC_STATUS Status;
    if (QUIC_FAILED(
        Status =
        CxPlatHpComputeMask(
            Builder->Key->HeaderKey,
            Builder->BatchCount,
            Builder->CipherBatch,
            Builder->HpMask))) {
        CXPLAT_TEL_ASSERT(FALSE);
        QuicConnFatalError(Builder->Connection, Status, "HP failure");
        return;
    }

    for (uint8_t i = 0; i < Builder->BatchCount; ++i) {
        uint16_t Offset = i * CXPLAT_HP_SAMPLE_LENGTH;
        uint8_t* Header = Builder->HeaderBatch[i];
        Header[0] ^= (Builder->HpMask[Offset] & 0x1f); // Bottom 5 bits for SH
        Header += 1 + Builder->Path->DestCid->CID.Length;
        for (uint8_t j = 0; j < Builder->PacketNumberLength; ++j) {
            Header[j] ^= Builder->HpMask[Offset + 1 + j];
        }
    }

    Builder->BatchCount = 0;
}

//
// This function completes the current QUIC packet. It updates the header if
// necessary and encrypts the payload. If there isn't enough space for another
// QUIC packet, it also completes the send buffer (i.e. UDP payload) and sets
// the current send buffer pointer to NULL. If that send buffer was the last
// in the current send batch, then the send context is also completed and sent
// off.
//
_IRQL_requires_max_(PASSIVE_LEVEL)
BOOLEAN
QuicPacketBuilderFinalize(
    _Inout_ QUIC_PACKET_BUILDER* Builder,
    _In_ BOOLEAN FlushBatchedDatagrams
    )
{
    QUIC_CONNECTION* Connection = Builder->Connection;
    BOOLEAN FinalQuicPacket = FALSE;
    BOOLEAN CanKeepSending = TRUE;

    QuicPacketBuilderValidate(Builder, FALSE);

    if (Builder->Datagram == NULL || Builder->Metadata->FrameCount == 0) {
        //
        // Nothing got framed into this packet. Undo the header of this
        // packet.
        //
        if (Builder->Datagram != NULL) {
            --Connection->Send.NextPacketNumber;
            Builder->DatagramLength -= Builder->HeaderLength;
            Builder->HeaderLength = 0;
            CanKeepSending = FALSE;

            if (Builder->DatagramLength == 0) {
                CxPlatSendDataFreeBuffer(Builder->SendData, Builder->Datagram);
                Builder->Datagram = NULL;
            }
        }
        if (Builder->Path->Allowance != UINT32_MAX) {
            QuicConnAddOutFlowBlockedReason(
                Connection, QUIC_FLOW_BLOCKED_AMPLIFICATION_PROT);
        }
        FinalQuicPacket = FlushBatchedDatagrams && (Builder->TotalCountDatagrams != 0);
        goto Exit;
    }

    QuicPacketBuilderValidate(Builder, TRUE);

    //
    // Calculate some of the packet buffer parameters (mostly used for encryption).
    //
    uint8_t* Header =
        Builder->Datagram->Buffer + Builder->PacketStart;
    uint16_t PayloadLength =
        Builder->DatagramLength - (Builder->PacketStart + Builder->HeaderLength);
    uint16_t ExpectedFinalDatagramLength =
        Builder->DatagramLength + Builder->EncryptionOverhead;

    if (FlushBatchedDatagrams ||
        Builder->PacketType == SEND_PACKET_SHORT_HEADER_TYPE ||
        (uint16_t)Builder->Datagram->Length - ExpectedFinalDatagramLength < QUIC_MIN_PACKET_SPARE_SPACE) {

        FinalQuicPacket = TRUE;

        if (!FlushBatchedDatagrams && CxPlatDataPathIsPaddingPreferred(MsQuicLib.Datapath)) {
            //
            // When buffering multiple datagrams in a single contiguous buffer
            // (at the datapath layer), all but the last datagram needs to be
            // fully padded.
            //
            Builder->MinimumDatagramLength = (uint16_t)Builder->Datagram->Length;
        }
    }

    uint16_t PaddingLength;
    if (FinalQuicPacket && ExpectedFinalDatagramLength < Builder->MinimumDatagramLength) {
        PaddingLength = Builder->MinimumDatagramLength - ExpectedFinalDatagramLength;
    } else if (Builder->PacketNumberLength + PayloadLength < sizeof(uint32_t)) {
        //
        // For packet protection to work, there must always be at least 4 bytes
        // of payload and/or packet number.
        //
        PaddingLength = sizeof(uint32_t) - Builder->PacketNumberLength - PayloadLength;
    } else {
        PaddingLength = 0;
    }

    if (PaddingLength != 0) {
        CxPlatZeroMemory(
            Builder->Datagram->Buffer + Builder->DatagramLength,
            PaddingLength);
        PayloadLength += PaddingLength;
        Builder->DatagramLength += PaddingLength;
    }

    if (Builder->PacketType != SEND_PACKET_SHORT_HEADER_TYPE) {
        switch (Connection->Stats.QuicVersion) {
        case QUIC_VERSION_1:
        case QUIC_VERSION_DRAFT_29:
        case QUIC_VERSION_MS_1:
        default:
            QuicVarIntEncode2Bytes(
                (uint16_t)Builder->PacketNumberLength +
                    PayloadLength +
                    Builder->EncryptionOverhead,
                Header + Builder->PayloadLengthOffset);
            break;
        }
    }

#ifdef QUIC_FUZZER
    QuicFuzzInjectHook(Builder);
#endif

    if (QuicTraceLogVerboseEnabled()) {
        QuicPacketLogHeader(
            Connection,
            FALSE,
            Builder->Path->DestCid->CID.Length,
            Builder->Metadata->PacketNumber,
            Builder->HeaderLength + PayloadLength,
            Header,
            Connection->Stats.QuicVersion);
        QuicFrameLogAll(
            Connection,
            FALSE,
            Builder->Metadata->PacketNumber,
            Builder->HeaderLength + PayloadLength,
            Header,
            Builder->HeaderLength);
    }

    if (Builder->EncryptionOverhead != 0) {

        //
        // Encrypt the data.
        //

        PayloadLength += Builder->EncryptionOverhead;
        Builder->DatagramLength += Builder->EncryptionOverhead;

        uint8_t* Payload = Header + Builder->HeaderLength;

        uint8_t Iv[CXPLAT_MAX_IV_LENGTH];
        QuicCryptoCombineIvAndPacketNumber(Builder->Key->Iv, (uint8_t*) &Builder->Metadata->PacketNumber, Iv);

        QUIC_STATUS Status;
        if (QUIC_FAILED(
            Status =
            CxPlatEncrypt(
                Builder->Key->PacketKey,
                Iv,
                Builder->HeaderLength,
                Header,
                PayloadLength,
                Payload))) {
            QuicConnFatalError(Connection, Status, "Encryption failure");
            goto Exit;
        }

        if (Connection->State.HeaderProtectionEnabled) {

            uint8_t* PnStart = Payload - Builder->PacketNumberLength;

            if (Builder->PacketType == SEND_PACKET_SHORT_HEADER_TYPE) {
                CXPLAT_DBG_ASSERT(Builder->BatchCount < QUIC_MAX_CRYPTO_BATCH_COUNT);

                //
                // Batch the header protection for short header packets.
                //

                CxPlatCopyMemory(
                    Builder->CipherBatch + Builder->BatchCount * CXPLAT_HP_SAMPLE_LENGTH,
                    PnStart + 4,
                    CXPLAT_HP_SAMPLE_LENGTH);
                Builder->HeaderBatch[Builder->BatchCount] = Header;

                if (++Builder->BatchCount == QUIC_MAX_CRYPTO_BATCH_COUNT) {
                    QuicPacketBuilderFinalizeHeaderProtection(Builder);
                }

            } else {
                CXPLAT_DBG_ASSERT(Builder->BatchCount == 0);

                //
                // Individually do header protection for long header packets as
                // they generally use different keys.
                //

                if (QUIC_FAILED(
                    Status =
                    CxPlatHpComputeMask(
                        Builder->Key->HeaderKey,
                        1,
                        PnStart + 4,
                        Builder->HpMask))) {
                    CXPLAT_TEL_ASSERT(FALSE);
                    QuicConnFatalError(Connection, Status, "HP failure");
                    goto Exit;
                }

                Header[0] ^= (Builder->HpMask[0] & 0x0f); // Bottom 4 bits for LH
                for (uint8_t i = 0; i < Builder->PacketNumberLength; ++i) {
                    PnStart[i] ^= Builder->HpMask[1 + i];
                }
            }
        }

        //
        // Increment the key phase sent bytes count.
        //
        QUIC_PACKET_SPACE* PacketSpace = Connection->Packets[Builder->EncryptLevel];
        PacketSpace->CurrentKeyPhaseBytesSent += (PayloadLength - Builder->EncryptionOverhead);

        //
        // Check if the next packet sent will exceed the limit of bytes per
        // key phase, and update the keys. Only for 1-RTT keys.
        //
        if (Builder->PacketType == SEND_PACKET_SHORT_HEADER_TYPE &&
            PacketSpace->CurrentKeyPhaseBytesSent + CXPLAT_MAX_MTU >=
                Connection->Settings.MaxBytesPerKey &&
            !PacketSpace->AwaitingKeyPhaseConfirmation &&
            Connection->State.HandshakeConfirmed) {

            Status = QuicCryptoGenerateNewKeys(Connection);
            if (QUIC_FAILED(Status)) {
                QuicTraceEvent(
                    ConnErrorStatus,
                    "[conn][%p] ERROR, %u, %s.",
                    Connection,
                    Status,
                    "Send-triggered key update");
                QuicConnFatalError(Connection, Status, "Send-triggered key update");
                goto Exit;
            }

            QuicCryptoUpdateKeyPhase(Connection, TRUE);

            //
            // Update the packet key in use by the send builder.
            //
            Builder->Key = Connection->Crypto.TlsState.WriteKeys[QUIC_PACKET_KEY_1_RTT];
            CXPLAT_DBG_ASSERT(Builder->Key != NULL);
            CXPLAT_DBG_ASSERT(Builder->Key->PacketKey != NULL);
            CXPLAT_DBG_ASSERT(Builder->Key->HeaderKey != NULL);
        }
    }

    //
    // Track the sent packet.
    //
    CXPLAT_DBG_ASSERT(Builder->Metadata->FrameCount != 0);

    Builder->Metadata->SentTime = CxPlatTimeUs32();
    Builder->Metadata->PacketLength =
        Builder->HeaderLength + PayloadLength;

    QuicTraceEvent(
        ConnPacketSent,
        "[conn][%p][TX][%llu] %hhu (%hu bytes)",
        Connection,
        Builder->Metadata->PacketNumber,
        QuicPacketTraceType(Builder->Metadata),
        Builder->Metadata->PacketLength);
    QuicLossDetectionOnPacketSent(
        &Connection->LossDetection,
        Builder->Path,
        Builder->Metadata);

    Builder->Metadata->FrameCount = 0;

    if (Builder->Metadata->Flags.IsAckEliciting) {
        Builder->PacketBatchRetransmittable = TRUE;

        //
        // Remove the bytes from the allowance.
        //
        if ((uint32_t)Builder->Metadata->PacketLength > Builder->SendAllowance) {
            Builder->SendAllowance = 0;
        } else {
            Builder->SendAllowance -= Builder->Metadata->PacketLength;
        }
    }

Exit:

    //
    // Send the packet out if necessary.
    //

    if (FinalQuicPacket) {
        if (Builder->Datagram != NULL) {
            Builder->Datagram->Length = Builder->DatagramLength;
            Builder->Datagram = NULL;
            Builder->DatagramLength = 0;
            ++Builder->TotalCountDatagrams;
            Builder->TotalDatagramsLength += Builder->DatagramLength;
        }

        if (FlushBatchedDatagrams || CxPlatSendDataIsFull(Builder->SendData)) {
            if (Builder->BatchCount != 0) {
                QuicPacketBuilderFinalizeHeaderProtection(Builder);
            }
            CXPLAT_DBG_ASSERT(Builder->TotalCountDatagrams > 0);
            QuicPacketBuilderSendBatch(Builder);
            CXPLAT_DBG_ASSERT(Builder->Metadata->FrameCount == 0);
        }

        if (Builder->PacketType == QUIC_RETRY) {
            CXPLAT_DBG_ASSERT(Builder->Metadata->PacketNumber == 0);
            QuicConnCloseLocally(
                Connection,
                QUIC_CLOSE_SILENT,
                QUIC_ERROR_NO_ERROR,
                NULL);
        }

    } else if (FlushBatchedDatagrams) {
        if (Builder->Datagram != NULL) {
            CxPlatSendDataFreeBuffer(Builder->SendData, Builder->Datagram);
            Builder->Datagram = NULL;
            Builder->DatagramLength = 0;
        }
        if (Builder->SendData != NULL) {
            CxPlatSendDataFree(Builder->SendData);
            Builder->SendData = NULL;
        }
    }

    QuicPacketBuilderValidate(Builder, FALSE);

    CXPLAT_DBG_ASSERT(!FlushBatchedDatagrams || Builder->SendData == NULL);

    return CanKeepSending;
}

_IRQL_requires_max_(PASSIVE_LEVEL)
void
QuicPacketBuilderSendBatch(
    _Inout_ QUIC_PACKET_BUILDER* Builder
    )
{
    QuicTraceLogConnVerbose(
        PacketBuilderSendBatch,
        Builder->Connection,
        "Sending batch. %hu datagrams",
        (uint16_t)Builder->TotalCountDatagrams);

    QuicBindingSend(
        Builder->Path->Binding,
        &Builder->Path->Route,
        Builder->SendData,
        Builder->TotalDatagramsLength,
        Builder->TotalCountDatagrams,
        Builder->Connection->Worker->IdealProcessor);

    Builder->PacketBatchSent = TRUE;
    Builder->SendData = NULL;
    Builder->TotalDatagramsLength = 0;
    Builder->Metadata->FrameCount = 0;
}<|MERGE_RESOLUTION|>--- conflicted
+++ resolved
@@ -247,14 +247,9 @@
                     IsPathMtuDiscovery ?
                         0 :
                         MaxUdpPayloadSizeForFamily(
-<<<<<<< HEAD
-                            QuicAddrGetFamily(&Builder->Path->RemoteAddress),
+                            QuicAddrGetFamily(&Builder->Path->Route.RemoteAddress),
                             DatagramSize),
-                    QuicAddrGetFamily(&Builder->Path->RemoteAddress));
-=======
-                            QuicAddrGetFamily(&Builder->Path->Route.RemoteAddress),
-                            DatagramSize));
->>>>>>> e659c5a0
+                    QuicAddrGetFamily(&Builder->Path->Route.RemoteAddress));
             if (Builder->SendData == NULL) {
                 QuicTraceEvent(
                     AllocFailure,
