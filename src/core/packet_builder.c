--- conflicted
+++ resolved
@@ -116,11 +116,7 @@
 
     Builder->SourceCid =
         CXPLAT_CONTAINING_RECORD(
-<<<<<<< HEAD
             Path->PathID->SourceCids.Next,
-=======
-            Connection->SourceCids.Next,
->>>>>>> 9350559e
             QUIC_CID_SLIST_ENTRY,
             Link);
 
