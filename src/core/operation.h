--- conflicted
+++ resolved
@@ -296,11 +296,7 @@
     //
     CXPLAT_DISPATCH_LOCK Lock;
     CXPLAT_LIST_ENTRY List;
-<<<<<<< HEAD
-    CXPLAT_LIST_ENTRY* PriorityTail; // Tail of the priority queue.
-=======
     CXPLAT_LIST_ENTRY** PriorityTail; // Tail of the priority queue.
->>>>>>> db66ab98
 
 } QUIC_OPERATION_QUEUE;
 
@@ -355,12 +351,8 @@
 
 //
 // Enqueues an operation into the priority part of the queue. Returns TRUE if
-<<<<<<< HEAD
 // the priority queue was previously empty and not already being processed. Note
 // that the regular queue might not have been empty.
-=======
-// the queue was previously empty and not already being processed.
->>>>>>> db66ab98
 //
 _IRQL_requires_max_(DISPATCH_LEVEL)
 BOOLEAN
