--- conflicted
+++ resolved
@@ -865,13 +865,7 @@
 {
     CxPlatDispatchRwLockAcquireExclusive(&Lookup->RwLock, PrevIrql);
     QuicLookupRemoveLocalCidInt(Lookup, SourceCid);
-<<<<<<< HEAD
-    CxPlatDispatchRwLockReleaseExclusive(&Lookup->RwLock);
-=======
-    SourceCid->CID.IsInLookupTable = FALSE;
-    *Entry = (*Entry)->Next;
     CxPlatDispatchRwLockReleaseExclusive(&Lookup->RwLock, PrevIrql);
->>>>>>> f8e9cece
     QuicConnRelease(SourceCid->Connection, QUIC_CONN_REF_LOOKUP_TABLE);
 }
 
@@ -898,87 +892,4 @@
 
     CXPLAT_FREE(RemoteHashEntry, QUIC_POOL_REMOTE_HASH);
     QuicConnRelease(Connection, QUIC_CONN_REF_LOOKUP_TABLE);
-<<<<<<< HEAD
-=======
-}
-
-_IRQL_requires_max_(DISPATCH_LEVEL)
-void
-QuicLookupRemoveLocalCids(
-    _In_ QUIC_LOOKUP* Lookup,
-    _In_ QUIC_CONNECTION* Connection
-    )
-{
-    uint8_t ReleaseRefCount = 0;
-
-    CxPlatDispatchRwLockAcquireExclusive(&Lookup->RwLock, PrevIrql);
-    while (Connection->SourceCids.Next != NULL) {
-        QUIC_CID_HASH_ENTRY *CID =
-            CXPLAT_CONTAINING_RECORD(
-                CxPlatListPopEntry(&Connection->SourceCids),
-                QUIC_CID_HASH_ENTRY,
-                Link);
-        if (CID->CID.IsInLookupTable) {
-            QuicLookupRemoveLocalCidInt(Lookup, CID);
-            CID->CID.IsInLookupTable = FALSE;
-            ReleaseRefCount++;
-        }
-        CXPLAT_FREE(CID, QUIC_POOL_CIDHASH);
-    }
-    CxPlatDispatchRwLockReleaseExclusive(&Lookup->RwLock, PrevIrql);
-
-    for (uint8_t i = 0; i < ReleaseRefCount; i++) {
-#pragma prefast(suppress:6001, "SAL doesn't understand ref counts")
-        QuicConnRelease(Connection, QUIC_CONN_REF_LOOKUP_TABLE);
-    }
-}
-
-_IRQL_requires_max_(DISPATCH_LEVEL)
-void
-QuicLookupMoveLocalConnectionIDs(
-    _In_ QUIC_LOOKUP* LookupSrc,
-    _In_ QUIC_LOOKUP* LookupDest,
-    _In_ QUIC_CONNECTION* Connection
-    )
-{
-    CXPLAT_SLIST_ENTRY* Entry = Connection->SourceCids.Next;
-
-    CxPlatDispatchRwLockAcquireExclusive(&LookupSrc->RwLock, PrevIrql1);
-    while (Entry != NULL) {
-        QUIC_CID_HASH_ENTRY *CID =
-            CXPLAT_CONTAINING_RECORD(
-                Entry,
-                QUIC_CID_HASH_ENTRY,
-                Link);
-        if (CID->CID.IsInLookupTable) {
-            QuicLookupRemoveLocalCidInt(LookupSrc, CID);
-            QuicConnRelease(Connection, QUIC_CONN_REF_LOOKUP_TABLE);
-        }
-        Entry = Entry->Next;
-    }
-    CxPlatDispatchRwLockReleaseExclusive(&LookupSrc->RwLock, PrevIrql1);
-
-    CxPlatDispatchRwLockAcquireExclusive(&LookupDest->RwLock, PrevIrql2);
-#pragma prefast(suppress:6001, "SAL doesn't understand ref counts")
-    Entry = Connection->SourceCids.Next;
-    while (Entry != NULL) {
-        QUIC_CID_HASH_ENTRY *CID =
-            CXPLAT_CONTAINING_RECORD(
-                Entry,
-                QUIC_CID_HASH_ENTRY,
-                Link);
-        if (CID->CID.IsInLookupTable) {
-            BOOLEAN Result =
-                QuicLookupInsertLocalCid(
-                    LookupDest,
-                    CxPlatHashSimple(CID->CID.Length, CID->CID.Data),
-                    CID,
-                    TRUE);
-            CXPLAT_DBG_ASSERT(Result);
-            UNREFERENCED_PARAMETER(Result);
-        }
-        Entry = Entry->Next;
-    }
-    CxPlatDispatchRwLockReleaseExclusive(&LookupDest->RwLock, PrevIrql2);
->>>>>>> f8e9cece
-}+}
