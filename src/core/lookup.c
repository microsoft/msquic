--- conflicted
+++ resolved
@@ -175,67 +175,38 @@
             //
 
             if (PreviousLookup != NULL) {
-<<<<<<< HEAD
                 QUIC_PATHID* PathIDs[QUIC_ACTIVE_PATH_ID_LIMIT];
                 uint8_t PathIDCount = QUIC_ACTIVE_PATH_ID_LIMIT;
                 QuicPathIDSetGetPathIDs(&((QUIC_CONNECTION*)PreviousLookup)->PathIDs, PathIDs, &PathIDCount);
 
                 for (uint8_t i = 0; i < PathIDCount; i++) {
-                    CXPLAT_SLIST_ENTRY* Entry = PathIDs[i]->SourceCids.Next;
-
-                    while (Entry != NULL) {
-                        QUIC_CID_SLIST_ENTRY *CID =
+                    CXPLAT_SLIST_ENTRY* Link = PathIDs[i]->SourceCids.Next;
+
+                    while (Link != NULL) {
+                        QUIC_CID_SLIST_ENTRY *Entry =
                             CXPLAT_CONTAINING_RECORD(
-                                Entry,
+                                Link,
                                 QUIC_CID_SLIST_ENTRY,
                                 Link);
-                        CXPLAT_SLIST_ENTRY* Entry1 = CID->HashEntries.Next;
-                        while (Entry1 != NULL) {
-                            QUIC_CID_HASH_ENTRY *CID1 =
+                        CXPLAT_SLIST_ENTRY* HashLink = Entry->HashEntries.Next;
+                        while (HashLink != NULL) {
+                            QUIC_CID_HASH_ENTRY *HashEntry =
                                 CXPLAT_CONTAINING_RECORD(
-                                    Entry1,
+                                    HashLink,
                                     QUIC_CID_HASH_ENTRY,
                                     Link);
-                            if (CID1->Binding == QuicLookupGetBinding(Lookup)) {
+                            if (HashEntry->Binding == QuicLookupGetBinding(Lookup)) {
                                 (void)QuicLookupInsertLocalCid(
                                     Lookup,
-                                    CxPlatHashSimple(CID->CID.Length, CID->CID.Data),
-                                    CID1,
+                                    CxPlatHashSimple(Entry->CID.Length, Entry->CID.Data),
+                                    HashEntry,
                                     FALSE);
                             }
-                            Entry1 = Entry1->Next;
+                            HashLink = HashLink->Next;
                         }
-                        Entry = Entry->Next;
+                        Link = Link->Next;
                     }
                     QuicPathIDRelease(PathIDs[i], QUIC_PATHID_REF_LOOKUP);
-=======
-                CXPLAT_SLIST_ENTRY* Link =
-                    ((QUIC_CONNECTION*)PreviousLookup)->SourceCids.Next;
-
-                while (Link != NULL) {
-                    QUIC_CID_SLIST_ENTRY* Entry =
-                        CXPLAT_CONTAINING_RECORD(
-                            Link,
-                            QUIC_CID_SLIST_ENTRY,
-                            Link);
-                    CXPLAT_SLIST_ENTRY* HashLink = Entry->HashEntries.Next;
-                    while (HashLink != NULL) {
-                        QUIC_CID_HASH_ENTRY *HashEntry =
-                            CXPLAT_CONTAINING_RECORD(
-                                HashLink,
-                                QUIC_CID_HASH_ENTRY,
-                                Link);
-                        if (HashEntry->Binding == QuicLookupGetBinding(Lookup)) {
-                            (void)QuicLookupInsertLocalCid(
-                                Lookup,
-                                CxPlatHashSimple(Entry->CID.Length, Entry->CID.Data),
-                                HashEntry,
-                                FALSE);
-                        }
-                        HashLink = HashLink->Next;
-                    }
-                    Link = Link->Next;
->>>>>>> 9350559e
                 }
             }
 
@@ -262,24 +233,15 @@
                     }
                     CxPlatHashtableRemove(&PreviousTable[i].Table, Entry, NULL);
 
-<<<<<<< HEAD
-                    QUIC_CID_HASH_ENTRY* CID =
-=======
                     QUIC_CID_HASH_ENTRY* HashEntry =
->>>>>>> 9350559e
                         CXPLAT_CONTAINING_RECORD(
                             Entry,
                             QUIC_CID_HASH_ENTRY,
                             Entry);
                     (void)QuicLookupInsertLocalCid(
                         Lookup,
-<<<<<<< HEAD
-                        CxPlatHashSimple(CID->CID->CID.Length, CID->CID->CID.Data),
-                        CID,
-=======
                         CxPlatHashSimple(HashEntry->Parent->CID.Length, HashEntry->Parent->CID.Data),
                         HashEntry,
->>>>>>> 9350559e
                         FALSE);
                 }
 #pragma warning(push)
@@ -332,18 +294,13 @@
 BOOLEAN
 QuicCidMatchConnection(
     _In_ QUIC_LOOKUP* Lookup,
-<<<<<<< HEAD
     _In_ QUIC_CONNECTION* Connection,
-=======
-    _In_ const QUIC_CONNECTION* const Connection,
->>>>>>> 9350559e
     _In_reads_(Length)
         const uint8_t* const DestCid,
     _In_ uint8_t Length,
     _Out_ uint32_t* PathId
     )
 {
-<<<<<<< HEAD
     BOOLEAN Match = FALSE;
     *PathId = 0;
     QUIC_PATHID* PathIDs[QUIC_ACTIVE_PATH_ID_LIMIT];
@@ -359,19 +316,19 @@
                 const QUIC_CID_SLIST_ENTRY* const Entry =
                     CXPLAT_CONTAINING_RECORD(Link, const QUIC_CID_SLIST_ENTRY, Link);
 
-                for (CXPLAT_SLIST_ENTRY* Link1 = Entry->HashEntries.Next;
-                    Link1 != NULL;
-                    Link1 = Link1->Next) {
-
-                    const QUIC_CID_HASH_ENTRY* const Entry1 =
-                            CXPLAT_CONTAINING_RECORD(Link1, const QUIC_CID_HASH_ENTRY, Link);
-
-                    if (Entry1->Binding != QuicLookupGetBinding(Lookup)) {
+                for (CXPLAT_SLIST_ENTRY* HashLink = Entry->HashEntries.Next;
+                    HashLink != NULL;
+                    HashLink = HashLink->Next) {
+
+                    const QUIC_CID_HASH_ENTRY* const HashEntry =
+                            CXPLAT_CONTAINING_RECORD(HashLink, const QUIC_CID_HASH_ENTRY, Link);
+
+                    if (HashEntry->Binding != QuicLookupGetBinding(Lookup)) {
                         continue;
                     }
 
-                    if (Length == Entry1->CID->CID.Length &&
-                        (Length == 0 || memcmp(DestCid, Entry1->CID->CID.Data, Length) == 0)) {
+                    if (Length == HashEntry->Parent->CID.Length &&
+                        (Length == 0 || memcmp(DestCid, HashEntry->Parent->CID.Data, Length) == 0)) {
                         Match = TRUE;
                         goto Match;
                     }
@@ -380,29 +337,6 @@
 Match:
             if (Match) {
                 *PathId = PathIDs[i]->ID;
-=======
-    for (CXPLAT_SLIST_ENTRY* Link = Connection->SourceCids.Next;
-        Link != NULL;
-        Link = Link->Next) {
-
-        const QUIC_CID_SLIST_ENTRY* const Entry =
-            CXPLAT_CONTAINING_RECORD(Link, const QUIC_CID_SLIST_ENTRY, Link);
-
-        for (CXPLAT_SLIST_ENTRY* HashLink = Entry->HashEntries.Next;
-            HashLink != NULL;
-            HashLink = HashLink->Next) {
-
-            const QUIC_CID_HASH_ENTRY* const HashEntry =
-                    CXPLAT_CONTAINING_RECORD(HashLink, const QUIC_CID_HASH_ENTRY, Link);
-
-            if (HashEntry->Binding != QuicLookupGetBinding(Lookup)) {
-                continue;
-            }
-
-            if (Length == HashEntry->Parent->CID.Length &&
-                (Length == 0 || memcmp(DestCid, HashEntry->Parent->CID.Data, Length) == 0)) {
-                return TRUE;
->>>>>>> 9350559e
             }
         }
         QuicPathIDRelease(PathIDs[i], QUIC_PATHID_REF_LOOKUP);
@@ -435,16 +369,10 @@
         QUIC_CID_HASH_ENTRY* HashEntry =
             CXPLAT_CONTAINING_RECORD(TableEntry, QUIC_CID_HASH_ENTRY, Entry);
 
-<<<<<<< HEAD
-        if (CIDEntry->CID->CID.Length == Length &&
-            memcmp(DestCid, CIDEntry->CID->CID.Data, Length) == 0) {
-            *PathId = CIDEntry->PathID->ID;
-            return CIDEntry->PathID->Connection;
-=======
         if (HashEntry->Parent->CID.Length == Length &&
             memcmp(DestCid, HashEntry->Parent->CID.Data, Length) == 0) {
-            return HashEntry->Connection;
->>>>>>> 9350559e
+            *PathId = HashEntry->PathID->ID;
+            return HashEntry->PathID->Connection;
         }
 
         TableEntry = CxPlatHashtableLookupNext(Table, &Context);
@@ -473,11 +401,7 @@
         // destination connection ID matches that connection.
         //
         if (Lookup->SINGLE.Connection != NULL &&
-<<<<<<< HEAD
             QuicCidMatchConnection(Lookup, Lookup->SINGLE.Connection, CID, CIDLen, PathId)) {
-=======
-            QuicCidMatchConnection(Lookup, Lookup->SINGLE.Connection, CID, CIDLen)) {
->>>>>>> 9350559e
             Connection = Lookup->SINGLE.Connection;
         }
 
@@ -604,22 +528,14 @@
         }
 
     } else {
-<<<<<<< HEAD
-        CXPLAT_DBG_ASSERT(SourceCid->CID->CID.Length >= MsQuicLib.CidServerIdLength + QUIC_CID_PID_LENGTH);
-=======
         CXPLAT_DBG_ASSERT(SourceCid->Parent->CID.Length >= MsQuicLib.CidServerIdLength + QUIC_CID_PID_LENGTH);
->>>>>>> 9350559e
 
         //
         // Insert the source connection ID into the hash table.
         //
         CXPLAT_STATIC_ASSERT(QUIC_CID_PID_LENGTH == 2, "The code below assumes 2 bytes");
         uint16_t PartitionIndex;
-<<<<<<< HEAD
-        CxPlatCopyMemory(&PartitionIndex, SourceCid->CID->CID.Data + MsQuicLib.CidServerIdLength, 2);
-=======
         CxPlatCopyMemory(&PartitionIndex, SourceCid->Parent->CID.Data + MsQuicLib.CidServerIdLength, 2);
->>>>>>> 9350559e
         PartitionIndex &= MsQuicLib.PartitionMask;
         PartitionIndex %= Lookup->PartitionCount;
         QUIC_PARTITIONED_HASHTABLE* Table = &Lookup->HASH.Tables[PartitionIndex];
@@ -719,11 +635,7 @@
     _In_ QUIC_CID_HASH_ENTRY* SourceCid
     )
 {
-<<<<<<< HEAD
-    CXPLAT_DBG_ASSERT(SourceCid->CID != NULL);
-=======
     CXPLAT_DBG_ASSERT(SourceCid->Parent != NULL);
->>>>>>> 9350559e
     CXPLAT_DBG_ASSERT(Lookup->CidCount != 0);
     Lookup->CidCount--;
 
@@ -745,22 +657,14 @@
             Lookup->SINGLE.Connection = NULL;
         }
     } else {
-<<<<<<< HEAD
-        CXPLAT_DBG_ASSERT(SourceCid->CID->CID.Length >= MsQuicLib.CidServerIdLength + QUIC_CID_PID_LENGTH);
-=======
         CXPLAT_DBG_ASSERT(SourceCid->Parent->CID.Length >= MsQuicLib.CidServerIdLength + QUIC_CID_PID_LENGTH);
->>>>>>> 9350559e
 
         //
         // Remove the source connection ID from the multi-hash table.
         //
         CXPLAT_STATIC_ASSERT(QUIC_CID_PID_LENGTH == 2, "The code below assumes 2 bytes");
         uint16_t PartitionIndex;
-<<<<<<< HEAD
-        CxPlatCopyMemory(&PartitionIndex, SourceCid->CID->CID.Data + MsQuicLib.CidServerIdLength, 2);
-=======
         CxPlatCopyMemory(&PartitionIndex, SourceCid->Parent->CID.Data + MsQuicLib.CidServerIdLength, 2);
->>>>>>> 9350559e
         PartitionIndex &= MsQuicLib.PartitionMask;
         PartitionIndex %= Lookup->PartitionCount;
         QUIC_PARTITIONED_HASHTABLE* Table = &Lookup->HASH.Tables[PartitionIndex];
@@ -878,10 +782,6 @@
 BOOLEAN
 QuicLookupAddLocalCid(
     _In_ QUIC_LOOKUP* Lookup,
-<<<<<<< HEAD
-=======
-    _In_ QUIC_CONNECTION* Connection,
->>>>>>> 9350559e
     _In_ QUIC_CID_SLIST_ENTRY* SourceCid,
     _Out_opt_ QUIC_CONNECTION** Collision
     )
@@ -904,22 +804,6 @@
             &PathId);
 
     if (ExistingConnection == NULL) {
-<<<<<<< HEAD
-        QUIC_CID_HASH_ENTRY* CID =
-            (QUIC_CID_HASH_ENTRY*)CXPLAT_ALLOC_NONPAGED(
-                sizeof(QUIC_CID_HASH_ENTRY),
-                QUIC_POOL_CIDHASH);
-        if (CID != NULL) {
-            CID->CID = SourceCid;
-            CID->Binding = QuicLookupGetBinding(Lookup);
-            CID->PathID = SourceCid->PathID;
-            Result =
-                QuicLookupInsertLocalCid(Lookup, Hash, CID, TRUE);
-            if (Result) {
-                CxPlatListPushEntry(&SourceCid->HashEntries, &CID->Link);
-            } else {
-                CXPLAT_FREE(CID, QUIC_POOL_CIDHASH);
-=======
         QUIC_CID_HASH_ENTRY* HashEntry =
             (QUIC_CID_HASH_ENTRY*)CXPLAT_ALLOC_NONPAGED(
                 sizeof(QUIC_CID_HASH_ENTRY),
@@ -927,14 +811,13 @@
         if (HashEntry != NULL) {
             HashEntry->Parent = SourceCid;
             HashEntry->Binding = QuicLookupGetBinding(Lookup);
-            HashEntry->Connection = Connection;
+            HashEntry->PathID = SourceCid->PathID;
             Result =
                 QuicLookupInsertLocalCid(Lookup, Hash, HashEntry, TRUE);
             if (Result) {
                 CxPlatListPushEntry(&SourceCid->HashEntries, &HashEntry->Link);
             } else {
                 CXPLAT_FREE(HashEntry, QUIC_POOL_CIDHASH);
->>>>>>> 9350559e
             }
         } else {
             Result = FALSE;
