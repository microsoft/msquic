--- conflicted
+++ resolved
@@ -161,17 +161,10 @@
     RecvBufferInitialized = TRUE;
 
     if (QuicConnIsServer(Connection)) {
-<<<<<<< HEAD
         CXPLAT_DBG_ASSERT(Connection->Paths[0].PathID->SourceCids.Next != NULL);
         QUIC_CID_SLIST_ENTRY* SourceCid =
             CXPLAT_CONTAINING_RECORD(
                 Connection->Paths[0].PathID->SourceCids.Next,
-=======
-        CXPLAT_DBG_ASSERT(Connection->SourceCids.Next != NULL);
-        QUIC_CID_SLIST_ENTRY* SourceCid =
-            CXPLAT_CONTAINING_RECORD(
-                Connection->SourceCids.Next,
->>>>>>> 9350559e
                 QUIC_CID_SLIST_ENTRY,
                 Link);
 
@@ -423,17 +416,10 @@
     }
 
     if (QuicConnIsServer(Connection)) {
-<<<<<<< HEAD
         CXPLAT_DBG_ASSERT(Connection->Paths[0].PathID->SourceCids.Next != NULL);
         QUIC_CID_SLIST_ENTRY* SourceCid =
             CXPLAT_CONTAINING_RECORD(
                 Connection->Paths[0].PathID->SourceCids.Next,
-=======
-        CXPLAT_DBG_ASSERT(Connection->SourceCids.Next != NULL);
-        QUIC_CID_SLIST_ENTRY* SourceCid =
-            CXPLAT_CONTAINING_RECORD(
-                Connection->SourceCids.Next,
->>>>>>> 9350559e
                 QUIC_CID_SLIST_ENTRY,
                 Link);
 
@@ -1613,22 +1599,12 @@
             // Take this opportinuty to clean up the client chosen initial CID.
             // It will be the second one in the list.
             //
-<<<<<<< HEAD
             CXPLAT_DBG_ASSERT(Connection->Paths[0].PathID->SourceCids.Next != NULL);
             CXPLAT_DBG_ASSERT(Connection->Paths[0].PathID->SourceCids.Next->Next != NULL);
             CXPLAT_DBG_ASSERT(Connection->Paths[0].PathID->SourceCids.Next->Next->Next == NULL);
             QUIC_CID_SLIST_ENTRY* InitialSourceCid =
                 CXPLAT_CONTAINING_RECORD(
                     Connection->Paths[0].PathID->SourceCids.Next->Next,
-=======
-            CXPLAT_DBG_ASSERT(Connection->SourceCids.Next != NULL);
-            CXPLAT_DBG_ASSERT(Connection->SourceCids.Next->Next != NULL);
-            CXPLAT_DBG_ASSERT(Connection->SourceCids.Next->Next != NULL);
-            CXPLAT_DBG_ASSERT(Connection->SourceCids.Next->Next->Next == NULL);
-            QUIC_CID_SLIST_ENTRY* InitialSourceCid =
-                CXPLAT_CONTAINING_RECORD(
-                    Connection->SourceCids.Next->Next,
->>>>>>> 9350559e
                     QUIC_CID_SLIST_ENTRY,
                     Link);
             CXPLAT_DBG_ASSERT(InitialSourceCid->CID.IsInitial);
@@ -1654,17 +1630,10 @@
 
 #if QUIC_TEST_MANUAL_CONN_ID_GENERATION
         if (!Connection->State.DisableConnIDGen) {
-<<<<<<< HEAD
             QuicPathIDSetGenerateNewSourceCids(&Connection->PathIDs, FALSE);
         }
 #else
         QuicPathIDSetGenerateNewSourceCids(&Connection->PathIDs, FALSE);
-=======
-            QuicConnGenerateNewSourceCids(Connection, FALSE);
-        }
-#else
-        QuicConnGenerateNewSourceCids(Connection, FALSE);
->>>>>>> 9350559e
 #endif
 
         CXPLAT_DBG_ASSERT(Crypto->TlsState.NegotiatedAlpn != NULL);
