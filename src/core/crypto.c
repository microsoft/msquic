/*++

    Copyright (c) Microsoft Corporation.
    Licensed under the MIT License.

Abstract:

    This file contains all the state and logic for the cryptographic handshake.
    This abstracts dealing with TLS 1.3 messages, as a multiple, serial streams
    of bytes. Each stream of bytes is secured with a different encryption key.

    QUIC_CRYPTO represents the multiple streams as a single contiguous buffer
    internally, and keeps tracks of the offsets at which each different stream
    starts (and therefore where the previous stream ends).

    Many of the internals of QUIC_CRYPTO are similar to QUIC_STREAM. This
    includes ACK tracking and receive buffer reassembly.

--*/

#include "precomp.h"
#ifdef QUIC_CLOG
#include "crypto.c.clog.h"
#endif

CXPLAT_TLS_RECEIVE_TP_CALLBACK QuicConnReceiveTP;
CXPLAT_TLS_RECEIVE_TICKET_CALLBACK QuicConnRecvResumptionTicket;
CXPLAT_TLS_PEER_CERTIFICATE_RECEIVED_CALLBACK QuicConnPeerCertReceived;

CXPLAT_TLS_CALLBACKS QuicTlsCallbacks = {
    QuicConnReceiveTP,
    QuicConnRecvResumptionTicket,
    QuicConnPeerCertReceived
};

_IRQL_requires_max_(PASSIVE_LEVEL)
void
QuicCryptoDumpSendState(
    _In_ QUIC_CRYPTO* Crypto
    )
{
    if (QuicTraceLogVerboseEnabled()) {

        QUIC_CONNECTION* Connection = QuicCryptoGetConnection(Crypto);

        QuicTraceLogConnVerbose(
            CryptoDump,
            Connection,
            "QS:%u MAX:%u UNA:%u NXT:%u RECOV:%u-%u",
            Crypto->TlsState.BufferTotalLength,
            Crypto->MaxSentLength,
            Crypto->UnAckedOffset,
            Crypto->NextSendOffset,
            Crypto->InRecovery ? Crypto->RecoveryNextOffset : 0,
            Crypto->InRecovery ? Crypto->RecoveryEndOffset : 0);

        uint64_t UnAcked = Crypto->UnAckedOffset;
        uint32_t i = 0;
        QUIC_SUBRANGE* Sack;
        while ((Sack = QuicRangeGetSafe(&Crypto->SparseAckRanges, i++)) != NULL) {
            QuicTraceLogConnVerbose(
                CryptoDumpUnacked,
                Connection,
                "  unACKed: [%llu, %llu]",
                UnAcked,
                Sack->Low);
            UnAcked = Sack->Low + Sack->Count;
        }
        if (UnAcked < (uint64_t)Crypto->MaxSentLength) {
            QuicTraceLogConnVerbose(
                CryptoDumpUnacked2,
                Connection,
                "  unACKed: [%llu, %u]",
                UnAcked,
                Crypto->MaxSentLength);
        }

        CXPLAT_DBG_ASSERT(Crypto->UnAckedOffset <= Crypto->NextSendOffset);
    }
}

#if DEBUG
_IRQL_requires_max_(PASSIVE_LEVEL)
void
QuicCryptoValidate(
    _In_ const QUIC_CRYPTO* Crypto
    )
{
    CXPLAT_DBG_ASSERT(Crypto->TlsState.BufferTotalLength >= Crypto->MaxSentLength);
    CXPLAT_DBG_ASSERT(Crypto->MaxSentLength >= Crypto->UnAckedOffset);
    CXPLAT_DBG_ASSERT(Crypto->MaxSentLength >= Crypto->NextSendOffset);
    CXPLAT_DBG_ASSERT(Crypto->MaxSentLength >= Crypto->RecoveryNextOffset);
    CXPLAT_DBG_ASSERT(Crypto->MaxSentLength >= Crypto->RecoveryEndOffset);
    CXPLAT_DBG_ASSERT(Crypto->NextSendOffset >= Crypto->UnAckedOffset);
    CXPLAT_DBG_ASSERT(Crypto->TlsState.BufferLength + Crypto->UnAckedOffset == Crypto->TlsState.BufferTotalLength);
}
#else
#define QuicCryptoValidate(Crypto)
#endif

_IRQL_requires_max_(PASSIVE_LEVEL)
QUIC_STATUS
QuicCryptoInitialize(
    _Inout_ QUIC_CRYPTO* Crypto
    )
{
    QUIC_STATUS Status;
    QUIC_CONNECTION* Connection = QuicCryptoGetConnection(Crypto);
    uint16_t SendBufferLength =
        QuicConnIsServer(Connection) ?
            QUIC_MAX_TLS_SERVER_SEND_BUFFER : QUIC_MAX_TLS_CLIENT_SEND_BUFFER;
    uint16_t InitialRecvBufferLength =
        QuicConnIsServer(Connection) ?
            QUIC_MAX_TLS_CLIENT_SEND_BUFFER : QUIC_DEFAULT_STREAM_RECV_BUFFER_SIZE;
    const uint8_t* HandshakeCid;
    uint8_t HandshakeCidLength;
    BOOLEAN RecvBufferInitialized = FALSE;

    const QUIC_VERSION_INFO* VersionInfo = &QuicSupportedVersionList[0]; // Default to latest
    for (uint32_t i = 0; i < ARRAYSIZE(QuicSupportedVersionList); ++i) {
        if (QuicSupportedVersionList[i].Number == Connection->Stats.QuicVersion) {
            VersionInfo = &QuicSupportedVersionList[i];
            break;
        }
    }

    CXPLAT_PASSIVE_CODE();

    QuicRangeInitialize(
        QUIC_MAX_RANGE_ALLOC_SIZE,
        &Crypto->SparseAckRanges);

    Crypto->TlsState.BufferAllocLength = SendBufferLength;
    Crypto->TlsState.Buffer = CXPLAT_ALLOC_NONPAGED(SendBufferLength, QUIC_POOL_TLS_BUFFER);
    if (Crypto->TlsState.Buffer == NULL) {
        QuicTraceEvent(
            AllocFailure,
            "Allocation of '%s' failed. (%llu bytes)",
            "crypto send buffer",
            SendBufferLength);
        Status = QUIC_STATUS_OUT_OF_MEMORY;
        goto Exit;
    }

    QuicRangeInitialize(
        QUIC_MAX_RANGE_ALLOC_SIZE,
        &Crypto->SparseAckRanges);

    Status =
        QuicRecvBufferInitialize(
            &Crypto->RecvBuffer,
            InitialRecvBufferLength,
            QUIC_DEFAULT_STREAM_FC_WINDOW_SIZE / 2,
            TRUE,
            NULL);
    if (QUIC_FAILED(Status)) {
        goto Exit;
    }
    RecvBufferInitialized = TRUE;

    if (QuicConnIsServer(Connection)) {
        CXPLAT_DBG_ASSERT(Connection->SourceCids.Next != NULL);
        QUIC_CID_HASH_ENTRY* SourceCid =
            CXPLAT_CONTAINING_RECORD(
                Connection->SourceCids.Next,
                QUIC_CID_HASH_ENTRY,
                Link);

        HandshakeCid = SourceCid->CID.Data;
        HandshakeCidLength = SourceCid->CID.Length;

    } else {
        CXPLAT_DBG_ASSERT(!CxPlatListIsEmpty(&Connection->DestCids));
        QUIC_CID_LIST_ENTRY* DestCid =
            CXPLAT_CONTAINING_RECORD(
                Connection->DestCids.Flink,
                QUIC_CID_LIST_ENTRY,
                Link);

        HandshakeCid = DestCid->CID.Data;
        HandshakeCidLength = DestCid->CID.Length;
    }

    Status =
        QuicPacketKeyCreateInitial(
            QuicConnIsServer(Connection),
            &VersionInfo->HkdfLabels,
            VersionInfo->Salt,
            HandshakeCidLength,
            HandshakeCid,
            &Crypto->TlsState.ReadKeys[QUIC_PACKET_KEY_INITIAL],
            &Crypto->TlsState.WriteKeys[QUIC_PACKET_KEY_INITIAL]);
    if (QUIC_FAILED(Status)) {
        QuicTraceEvent(
            ConnErrorStatus,
            "[conn][%p] ERROR, %u, %s.",
            Connection,
            Status,
            "Creating initial keys");
        goto Exit;
    }
    CXPLAT_DBG_ASSERT(Crypto->TlsState.ReadKeys[QUIC_PACKET_KEY_INITIAL] != NULL);
    CXPLAT_DBG_ASSERT(Crypto->TlsState.WriteKeys[QUIC_PACKET_KEY_INITIAL] != NULL);

    Crypto->Initialized = TRUE;
    QuicCryptoValidate(Crypto);

Exit:

    if (QUIC_FAILED(Status)) {
        for (size_t i = 0; i < QUIC_PACKET_KEY_COUNT; ++i) {
            QuicPacketKeyFree(Crypto->TlsState.ReadKeys[i]);
            Crypto->TlsState.ReadKeys[i] = NULL;
            QuicPacketKeyFree(Crypto->TlsState.WriteKeys[i]);
            Crypto->TlsState.WriteKeys[i] = NULL;
        }
        if (RecvBufferInitialized) {
            QuicRecvBufferUninitialize(&Crypto->RecvBuffer);
        }
        if (Crypto->TlsState.Buffer != NULL) {
            CXPLAT_FREE(Crypto->TlsState.Buffer, QUIC_POOL_TLS_BUFFER);
            Crypto->TlsState.Buffer = NULL;
        }
    }

    return Status;
}

_IRQL_requires_max_(PASSIVE_LEVEL)
void
QuicCryptoUninitialize(
    _In_ QUIC_CRYPTO* Crypto
    )
{
    for (size_t i = 0; i < QUIC_PACKET_KEY_COUNT; ++i) {
        QuicPacketKeyFree(Crypto->TlsState.ReadKeys[i]);
        Crypto->TlsState.ReadKeys[i] = NULL;
        QuicPacketKeyFree(Crypto->TlsState.WriteKeys[i]);
        Crypto->TlsState.WriteKeys[i] = NULL;
    }
    if (Crypto->TLS != NULL) {
        CxPlatTlsUninitialize(Crypto->TLS);
        Crypto->TLS = NULL;
    }
    if (Crypto->ResumptionTicket != NULL) {
        CXPLAT_FREE(Crypto->ResumptionTicket, QUIC_POOL_CRYPTO_RESUMPTION_TICKET);
        Crypto->ResumptionTicket = NULL;
    }
    if (Crypto->TlsState.NegotiatedAlpn != NULL &&
        QuicConnIsServer(QuicCryptoGetConnection(Crypto))) {
        if (Crypto->TlsState.NegotiatedAlpn != Crypto->TlsState.SmallAlpnBuffer) {
            CXPLAT_FREE(Crypto->TlsState.NegotiatedAlpn, QUIC_POOL_ALPN);
        }
        Crypto->TlsState.NegotiatedAlpn = NULL;
    }
    if (Crypto->Initialized) {
        QuicRecvBufferUninitialize(&Crypto->RecvBuffer);
        QuicRangeUninitialize(&Crypto->SparseAckRanges);
        CXPLAT_FREE(Crypto->TlsState.Buffer, QUIC_POOL_TLS_BUFFER);
        Crypto->TlsState.Buffer = NULL;
        Crypto->Initialized = FALSE;
    }
}

_IRQL_requires_max_(PASSIVE_LEVEL)
QUIC_STATUS
QuicCryptoInitializeTls(
    _Inout_ QUIC_CRYPTO* Crypto,
    _In_ CXPLAT_SEC_CONFIG* SecConfig,
    _In_ const QUIC_TRANSPORT_PARAMETERS* Params
    )
{
    QUIC_STATUS Status;
    CXPLAT_TLS_CONFIG TlsConfig = { 0 };
    QUIC_CONNECTION* Connection = QuicCryptoGetConnection(Crypto);
    BOOLEAN IsServer = QuicConnIsServer(Connection);

    CXPLAT_DBG_ASSERT(Params != NULL);
    CXPLAT_DBG_ASSERT(SecConfig != NULL);
    CXPLAT_DBG_ASSERT(Connection->Configuration != NULL);

    Crypto->MaxSentLength = 0;
    Crypto->UnAckedOffset = 0;
    Crypto->NextSendOffset = 0;
    Crypto->RecoveryNextOffset = 0;
    Crypto->RecoveryEndOffset = 0;
    Crypto->InRecovery = FALSE;

    Crypto->TlsState.BufferLength = 0;
    Crypto->TlsState.BufferTotalLength = 0;

    TlsConfig.IsServer = IsServer;
    if (IsServer) {
        TlsConfig.AlpnBuffer = Crypto->TlsState.NegotiatedAlpn;
        TlsConfig.AlpnBufferLength = 1 + Crypto->TlsState.NegotiatedAlpn[0];
    } else {
        TlsConfig.AlpnBuffer = Connection->Configuration->AlpnList;
        TlsConfig.AlpnBufferLength = Connection->Configuration->AlpnListLength;
    }
    TlsConfig.SecConfig = SecConfig;
    TlsConfig.Connection = Connection;
    TlsConfig.ResumptionTicketBuffer = Crypto->ResumptionTicket;
    TlsConfig.ResumptionTicketLength = Crypto->ResumptionTicketLength;
    if (QuicConnIsClient(Connection)) {
        TlsConfig.ServerName = Connection->RemoteServerName;
    }
    TlsConfig.TlsSecrets = Connection->TlsSecrets;

    TlsConfig.HkdfLabels = &QuicSupportedVersionList[0].HkdfLabels; // Default to latest
    for (uint32_t i = 0; i < ARRAYSIZE(QuicSupportedVersionList); ++i) {
        if (QuicSupportedVersionList[i].Number == Connection->Stats.QuicVersion) {
            TlsConfig.HkdfLabels = &QuicSupportedVersionList[i].HkdfLabels;
            break;
        }
    }

    TlsConfig.TPType =
        Connection->Stats.QuicVersion != QUIC_VERSION_DRAFT_29 ?
            TLS_EXTENSION_TYPE_QUIC_TRANSPORT_PARAMETERS :
            TLS_EXTENSION_TYPE_QUIC_TRANSPORT_PARAMETERS_DRAFT;
    TlsConfig.LocalTPBuffer =
        QuicCryptoTlsEncodeTransportParameters(
            Connection,
            QuicConnIsServer(Connection),
            Params,
            (Connection->State.TestTransportParameterSet ?
                &Connection->TestTransportParameter : NULL),
            &TlsConfig.LocalTPLength);
    if (TlsConfig.LocalTPBuffer == NULL) {
        Status = QUIC_STATUS_OUT_OF_MEMORY;
        goto Error;
    }

    if (Crypto->TLS != NULL) {
        CxPlatTlsUninitialize(Crypto->TLS);
        Crypto->TLS = NULL;
    }

    Status = CxPlatTlsInitialize(&TlsConfig, &Crypto->TlsState, &Crypto->TLS);
    if (QUIC_FAILED(Status)) {
        QuicTraceEvent(
            ConnErrorStatus,
            "[conn][%p] ERROR, %u, %s.",
            Connection,
            Status,
            "CxPlatTlsInitialize");
        CXPLAT_FREE(TlsConfig.LocalTPBuffer, QUIC_POOL_TLS_TRANSPARAMS);
        goto Error;
    }

    Crypto->ResumptionTicket = NULL; // Owned by TLS now.
    Crypto->ResumptionTicketLength = 0;
    Status = QuicCryptoProcessData(Crypto, !IsServer);

Error:

    return Status;
}

_IRQL_requires_max_(PASSIVE_LEVEL)
void
QuicCryptoReset(
    _In_ QUIC_CRYPTO* Crypto
    )
{
    CXPLAT_DBG_ASSERT(QuicConnIsClient(QuicCryptoGetConnection(Crypto)));
    CXPLAT_TEL_ASSERT(Crypto->RecvTotalConsumed == 0);

    Crypto->MaxSentLength = 0;
    Crypto->UnAckedOffset = 0;
    Crypto->NextSendOffset = 0;
    Crypto->RecoveryNextOffset = 0;
    Crypto->RecoveryEndOffset = 0;
    Crypto->InRecovery = FALSE;

    QuicSendSetSendFlag(
        &QuicCryptoGetConnection(Crypto)->Send,
        QUIC_CONN_SEND_FLAG_CRYPTO);

    QuicCryptoValidate(Crypto);
}

QUIC_STATUS
QuicCryptoOnVersionChange(
    _In_ QUIC_CRYPTO* Crypto
    )
{
    QUIC_STATUS Status;
    QUIC_CONNECTION* Connection = QuicCryptoGetConnection(Crypto);
    const uint8_t* HandshakeCid;
    uint8_t HandshakeCidLength;

<<<<<<< HEAD
    if (!Crypto->Initialized) {
        //
        // Crypto is not initialized yet, so no need to set keys.
        //
        return QUIC_STATUS_SUCCESS;
    }

    const uint8_t* Salt = QuicSupportedVersionList[0].Salt; // Default to latest
=======
    const QUIC_VERSION_INFO* VersionInfo = &QuicSupportedVersionList[0]; // Default to latest
>>>>>>> bb044fec
    for (uint32_t i = 0; i < ARRAYSIZE(QuicSupportedVersionList); ++i) {
        if (QuicSupportedVersionList[i].Number == Connection->Stats.QuicVersion) {
            VersionInfo = &QuicSupportedVersionList[i];
            break;
        }
    }

    if (QuicConnIsServer(Connection)) {
        CXPLAT_DBG_ASSERT(Connection->SourceCids.Next != NULL);
        QUIC_CID_HASH_ENTRY* SourceCid =
            CXPLAT_CONTAINING_RECORD(
                Connection->SourceCids.Next,
                QUIC_CID_HASH_ENTRY,
                Link);

        HandshakeCid = SourceCid->CID.Data;
        HandshakeCidLength = SourceCid->CID.Length;

    } else {
        CXPLAT_DBG_ASSERT(!CxPlatListIsEmpty(&Connection->DestCids));
        QUIC_CID_LIST_ENTRY* DestCid =
            CXPLAT_CONTAINING_RECORD(
                Connection->DestCids.Flink,
                QUIC_CID_LIST_ENTRY,
                Link);

        HandshakeCid = DestCid->CID.Data;
        HandshakeCidLength = DestCid->CID.Length;
    }

    if (Crypto->TlsState.ReadKeys[QUIC_PACKET_KEY_INITIAL] != NULL) {
        CXPLAT_FRE_ASSERT(Crypto->TlsState.WriteKeys[QUIC_PACKET_KEY_INITIAL] != NULL);
        QuicPacketKeyFree(Crypto->TlsState.ReadKeys[QUIC_PACKET_KEY_INITIAL]);
        QuicPacketKeyFree(Crypto->TlsState.WriteKeys[QUIC_PACKET_KEY_INITIAL]);
        Crypto->TlsState.ReadKeys[QUIC_PACKET_KEY_INITIAL] = NULL;
        Crypto->TlsState.WriteKeys[QUIC_PACKET_KEY_INITIAL] = NULL;
    }

    Status =
        QuicPacketKeyCreateInitial(
            QuicConnIsServer(Connection),
            &VersionInfo->HkdfLabels,
            VersionInfo->Salt,
            HandshakeCidLength,
            HandshakeCid,
            &Crypto->TlsState.ReadKeys[QUIC_PACKET_KEY_INITIAL],
            &Crypto->TlsState.WriteKeys[QUIC_PACKET_KEY_INITIAL]);
    if (QUIC_FAILED(Status)) {
        QuicTraceEvent(
            ConnErrorStatus,
            "[conn][%p] ERROR, %u, %s.",
            Connection,
            Status,
            "Creating initial keys");
        goto Exit;
    }
    CXPLAT_DBG_ASSERT(Crypto->TlsState.ReadKeys[QUIC_PACKET_KEY_INITIAL] != NULL);
    CXPLAT_DBG_ASSERT(Crypto->TlsState.WriteKeys[QUIC_PACKET_KEY_INITIAL] != NULL);

    QuicCryptoValidate(Crypto);

Exit:

    if (QUIC_FAILED(Status)) {
        for (size_t i = 0; i < QUIC_PACKET_KEY_COUNT; ++i) {
            QuicPacketKeyFree(Crypto->TlsState.ReadKeys[i]);
            Crypto->TlsState.ReadKeys[i] = NULL;
            QuicPacketKeyFree(Crypto->TlsState.WriteKeys[i]);
            Crypto->TlsState.WriteKeys[i] = NULL;
        }
    }
    return Status;
}

_IRQL_requires_max_(PASSIVE_LEVEL)
void
QuicCryptoHandshakeConfirmed(
    _In_ QUIC_CRYPTO* Crypto
    )
{
    QUIC_CONNECTION* Connection = QuicCryptoGetConnection(Crypto);
    Connection->State.HandshakeConfirmed = TRUE;

    QUIC_PATH* Path = &Connection->Paths[0];
    CXPLAT_DBG_ASSERT(Path->Binding != NULL);
    QuicBindingOnConnectionHandshakeConfirmed(Path->Binding, Connection);

    QuicCryptoDiscardKeys(Crypto, QUIC_PACKET_KEY_HANDSHAKE);
}

_IRQL_requires_max_(PASSIVE_LEVEL)
BOOLEAN
QuicCryptoDiscardKeys(
    _In_ QUIC_CRYPTO* Crypto,
    _In_ QUIC_PACKET_KEY_TYPE KeyType
    )
{
    if (Crypto->TlsState.WriteKeys[KeyType] == NULL &&
        Crypto->TlsState.ReadKeys[KeyType] == NULL) {
        //
        // The keys have already been discarded.
        //
        return FALSE;
    }

    QUIC_CONNECTION* Connection = QuicCryptoGetConnection(Crypto);
    QuicTraceLogConnInfo(
        DiscardKeyType,
        Connection,
        "Discarding key type = %hhu",
        (uint8_t)KeyType);

    QuicPacketKeyFree(Crypto->TlsState.WriteKeys[KeyType]);
    QuicPacketKeyFree(Crypto->TlsState.ReadKeys[KeyType]);
    Crypto->TlsState.WriteKeys[KeyType] = NULL;
    Crypto->TlsState.ReadKeys[KeyType] = NULL;

    QUIC_ENCRYPT_LEVEL EncryptLevel = QuicKeyTypeToEncryptLevel(KeyType);
    _Analysis_assume_(EncryptLevel >= 0);
    if (EncryptLevel >= QUIC_ENCRYPT_LEVEL_1_RTT) {
        //
        // No additional state clean up required for 1-RTT encrytion level.
        //
        return TRUE;
    }

    //
    // Clean up send/recv tracking state for the encryption level.
    //

    CXPLAT_DBG_ASSERT(Connection->Packets[EncryptLevel] != NULL);
    BOOLEAN HasAckElicitingPacketsToAcknowledge =
        Connection->Packets[EncryptLevel]->AckTracker.AckElicitingPacketsToAcknowledge != 0;
    QuicLossDetectionDiscardPackets(&Connection->LossDetection, KeyType);
    QuicPacketSpaceUninitialize(Connection->Packets[EncryptLevel]);
    Connection->Packets[EncryptLevel] = NULL;

    //
    // Clean up any possible left over recovery state.
    //
    uint32_t BufferOffset =
        KeyType == QUIC_PACKET_KEY_INITIAL ?
            Crypto->TlsState.BufferOffsetHandshake :
            Crypto->TlsState.BufferOffset1Rtt;
    CXPLAT_DBG_ASSERT(BufferOffset != 0);
    CXPLAT_DBG_ASSERT(Crypto->MaxSentLength >= BufferOffset);
    if (Crypto->NextSendOffset < BufferOffset) {
        Crypto->NextSendOffset = BufferOffset;
    }
    if (Crypto->RecoveryNextOffset < BufferOffset) {
        Crypto->RecoveryNextOffset = BufferOffset;
    }
    if (Crypto->UnAckedOffset < BufferOffset) {
        uint32_t DrainLength = BufferOffset - Crypto->UnAckedOffset;
        CXPLAT_DBG_ASSERT(DrainLength <= (uint32_t)Crypto->TlsState.BufferLength);
        if ((uint32_t)Crypto->TlsState.BufferLength > DrainLength) {
            Crypto->TlsState.BufferLength -= (uint16_t)DrainLength;
            CxPlatMoveMemory(
                Crypto->TlsState.Buffer,
                Crypto->TlsState.Buffer + DrainLength,
                Crypto->TlsState.BufferLength);
        } else {
            Crypto->TlsState.BufferLength = 0;
        }
        Crypto->UnAckedOffset = BufferOffset;
        QuicRangeSetMin(&Crypto->SparseAckRanges, Crypto->UnAckedOffset);
    }

    if (HasAckElicitingPacketsToAcknowledge) {
        QuicSendUpdateAckState(&Connection->Send);
    }

    QuicCryptoValidate(Crypto);

    return TRUE;
}

//
// Send Interfaces
//

_IRQL_requires_max_(PASSIVE_LEVEL)
QUIC_ENCRYPT_LEVEL
QuicCryptoGetNextEncryptLevel(
    _In_ QUIC_CRYPTO* Crypto
    )
{
    uint64_t SendOffset =
        RECOV_WINDOW_OPEN(Crypto) ?
            Crypto->RecoveryNextOffset : Crypto->NextSendOffset;

    if (Crypto->TlsState.BufferOffset1Rtt != 0 &&
        SendOffset >= Crypto->TlsState.BufferOffset1Rtt) {
        return QUIC_ENCRYPT_LEVEL_1_RTT;
    }

    if (Crypto->TlsState.BufferOffsetHandshake != 0 &&
        SendOffset >= Crypto->TlsState.BufferOffsetHandshake) {
        return QUIC_ENCRYPT_LEVEL_HANDSHAKE;
    }

    return QUIC_ENCRYPT_LEVEL_INITIAL;
}

//
// Writes data at the requested stream offset to a stream frame.
//
_IRQL_requires_max_(PASSIVE_LEVEL)
_Success_(return != FALSE)
BOOLEAN
QuicCryptoWriteOneFrame(
    _In_ QUIC_CRYPTO* Crypto,
    _In_ uint32_t EncryptLevelStart,
    _In_ uint32_t CryptoOffset,
    _Inout_ uint16_t* FramePayloadBytes,
    _Inout_ uint16_t* Offset,
    _In_ uint16_t BufferLength,
    _Out_writes_to_(BufferLength, *Offset) uint8_t* Buffer,
    _Inout_ QUIC_SENT_PACKET_METADATA* PacketMetadata
    )
{
    QuicCryptoValidate(Crypto);
    CXPLAT_DBG_ASSERT(*FramePayloadBytes > 0);
    CXPLAT_DBG_ASSERT(CryptoOffset >= EncryptLevelStart);
    CXPLAT_DBG_ASSERT(CryptoOffset <= Crypto->TlsState.BufferTotalLength);
    CXPLAT_DBG_ASSERT(CryptoOffset >= (Crypto->TlsState.BufferTotalLength - Crypto->TlsState.BufferLength));

    QUIC_CONNECTION* Connection = QuicCryptoGetConnection(Crypto);
    QUIC_CRYPTO_EX Frame = { CryptoOffset - EncryptLevelStart, 0, 0 };
    Frame.Data =
        Crypto->TlsState.Buffer +
        (CryptoOffset - (Crypto->TlsState.BufferTotalLength - Crypto->TlsState.BufferLength));

    //
    // From the remaining amount of space in the packet, calculate the size of
    // the CRYPTO frame header to then determine how much room is left for
    // payload.
    //

    uint16_t HeaderLength = sizeof(uint8_t) + QuicVarIntSize(CryptoOffset);
    if (BufferLength < *Offset + HeaderLength + 4) {
        QuicTraceLogConnVerbose(
            NoMoreRoomForCrypto,
            Connection,
            "No room for CRYPTO frame");
        return FALSE;
    }

    Frame.Length = BufferLength - *Offset - HeaderLength;
    uint16_t LengthFieldByteCount = QuicVarIntSize(Frame.Length);
    Frame.Length -= LengthFieldByteCount;

    //
    // Even if there is room in the buffer, we can't write more data than is
    // currently queued.
    //
    if (Frame.Length > *FramePayloadBytes) {
        Frame.Length = *FramePayloadBytes;
    }

    CXPLAT_DBG_ASSERT(Frame.Length > 0);
    *FramePayloadBytes = (uint16_t)Frame.Length;

    QuicTraceLogConnVerbose(
        AddCryptoFrame,
        Connection,
        "Sending %hu crypto bytes, offset=%u",
        (uint16_t)Frame.Length,
        CryptoOffset);

    //
    // We're definitely writing a frame and we know how many bytes it contains,
    // so do the real call to QuicFrameEncodeStreamHeader to write the header.
    //
    CXPLAT_FRE_ASSERT(
        QuicCryptoFrameEncode(&Frame, Offset, BufferLength, Buffer));

    PacketMetadata->Flags.IsAckEliciting = TRUE;
    PacketMetadata->Frames[PacketMetadata->FrameCount].Type = QUIC_FRAME_CRYPTO;
    PacketMetadata->Frames[PacketMetadata->FrameCount].CRYPTO.Offset = CryptoOffset;
    PacketMetadata->Frames[PacketMetadata->FrameCount].CRYPTO.Length = (uint16_t)Frame.Length;
    PacketMetadata->Frames[PacketMetadata->FrameCount].Flags = 0;
    PacketMetadata->FrameCount++;

    return TRUE;
}

//
// Writes CRYPTO frames into a packet buffer.
//
_IRQL_requires_max_(PASSIVE_LEVEL)
void
QuicCryptoWriteCryptoFrames(
    _In_ QUIC_CRYPTO* Crypto,
    _Inout_ QUIC_PACKET_BUILDER* Builder,
    _Inout_ uint16_t* Offset,
    _In_ uint16_t BufferLength,
    _Out_writes_to_(BufferLength, *Offset) uint8_t* Buffer
    )
{
    QuicCryptoValidate(Crypto);

    //
    // Write frames until we've filled the provided space.
    //

    while (*Offset < BufferLength &&
        Builder->Metadata->FrameCount < QUIC_MAX_FRAMES_PER_PACKET) {

        //
        // Find the bounds of this frame. Left is the offset of the
        // first byte in the frame, and Right is the offset of the
        // first byte AFTER the frame.
        //
        uint32_t Left;
        uint32_t Right;

        BOOLEAN Recovery;
        if (RECOV_WINDOW_OPEN(Crypto)) {
            Left = Crypto->RecoveryNextOffset;
            Recovery = TRUE;
        } else {
            Left = Crypto->NextSendOffset;
            Recovery = FALSE;
        }

        if (Left == Crypto->TlsState.BufferTotalLength) {
            //
            // No more data left to send.
            //
            break;
        }

        Right = Left + BufferLength - *Offset;

        if (Recovery &&
            Right > Crypto->RecoveryEndOffset &&
            Crypto->RecoveryEndOffset != Crypto->NextSendOffset) {
            Right = Crypto->RecoveryEndOffset;
        }

        //
        // Find the first SACK after the selected offset.
        //
        QUIC_SUBRANGE* Sack;
        if (Left == Crypto->MaxSentLength) {
            //
            // Transmitting new bytes; no such SACK can exist.
            //
            Sack = NULL;
        } else {
            uint32_t i = 0;
            while ((Sack = QuicRangeGetSafe(&Crypto->SparseAckRanges, i++)) != NULL &&
                Sack->Low < (uint64_t)Left) {
                CXPLAT_DBG_ASSERT(Sack->Low + Sack->Count <= (uint64_t)Left);
            }
        }

        if (Sack) {
            if ((uint64_t)Right > Sack->Low) {
                Right = (uint32_t)Sack->Low;
            }
        } else {
            if (Right > Crypto->TlsState.BufferTotalLength) {
                Right = Crypto->TlsState.BufferTotalLength;
            }
        }

        CXPLAT_DBG_ASSERT(Right >= Left);

        uint32_t EncryptLevelStart;
        uint32_t PacketTypeRight;
        switch (Builder->PacketType) {
        case QUIC_INITIAL:
            EncryptLevelStart = 0;
            if (Crypto->TlsState.BufferOffsetHandshake != 0) {
                PacketTypeRight = Crypto->TlsState.BufferOffsetHandshake;
            } else {
                PacketTypeRight = Crypto->TlsState.BufferTotalLength;
            }
            break;
        case QUIC_0_RTT_PROTECTED:
            CXPLAT_FRE_ASSERT(FALSE);
            EncryptLevelStart = 0;
            PacketTypeRight = 0; // To get build to stop complaining.
            break;
        case QUIC_HANDSHAKE:
            CXPLAT_DBG_ASSERT(Crypto->TlsState.BufferOffsetHandshake != 0);
            CXPLAT_DBG_ASSERT(Left >= Crypto->TlsState.BufferOffsetHandshake);
            EncryptLevelStart = Crypto->TlsState.BufferOffsetHandshake;
            PacketTypeRight =
                Crypto->TlsState.BufferOffset1Rtt == 0 ?
                    Crypto->TlsState.BufferTotalLength : Crypto->TlsState.BufferOffset1Rtt;
            break;
        default:
            CXPLAT_DBG_ASSERT(Crypto->TlsState.BufferOffset1Rtt != 0);
            CXPLAT_DBG_ASSERT(Left >= Crypto->TlsState.BufferOffset1Rtt);
            EncryptLevelStart = Crypto->TlsState.BufferOffset1Rtt;
            PacketTypeRight = Crypto->TlsState.BufferTotalLength;
            break;
        }

        if (Right > PacketTypeRight) {
            Right = PacketTypeRight;
        }

        if (Left >= Right) {
            //
            // No more data to write at this encryption level, though we should
            // have at least written something. If not, then the logic that
            // decided to call this function in the first place is wrong.
            //
            break;
        }

        CXPLAT_DBG_ASSERT(Right > Left);

        uint16_t FramePayloadBytes = (uint16_t)(Right - Left);

        if (!QuicCryptoWriteOneFrame(
                Crypto,
                EncryptLevelStart,
                Left,
                &FramePayloadBytes,
                Offset,
                BufferLength,
                Buffer,
                Builder->Metadata)) {
            //
            // No more data could be written.
            //
            break;
        }

        //
        // FramePayloadBytes may have been reduced.
        //
        Right = Left + FramePayloadBytes;

        //
        // Move the "next" offset (RecoveryNextOffset if we are sending
        // recovery bytes or NextSendOffset otherwise) forward by the
        // number of bytes we've written. If we wrote up to the edge
        // of a SACK, skip past the SACK.
        //

        if (Recovery) {
            CXPLAT_DBG_ASSERT(Crypto->RecoveryNextOffset <= Right);
            Crypto->RecoveryNextOffset = Right;
            if (Sack && (uint64_t)Crypto->RecoveryNextOffset == Sack->Low) {
                Crypto->RecoveryNextOffset += (uint32_t)Sack->Count;
            }
        }

        if (Crypto->NextSendOffset < Right) {
            Crypto->NextSendOffset = Right;
            if (Sack && (uint64_t)Crypto->NextSendOffset == Sack->Low) {
                Crypto->NextSendOffset += (uint32_t)Sack->Count;
            }
        }

        if (Crypto->MaxSentLength < Right) {
            Crypto->MaxSentLength = Right;
        }

        QuicCryptoValidate(Crypto);
    }

    QuicCryptoDumpSendState(Crypto);
    QuicCryptoValidate(Crypto);
}

_IRQL_requires_max_(PASSIVE_LEVEL)
BOOLEAN
QuicCryptoWriteFrames(
    _In_ QUIC_CRYPTO* Crypto,
    _Inout_ QUIC_PACKET_BUILDER* Builder
    )
{
    CXPLAT_DBG_ASSERT(Builder->Metadata->FrameCount < QUIC_MAX_FRAMES_PER_PACKET);

    QUIC_CONNECTION* Connection = QuicCryptoGetConnection(Crypto);

    if (!QuicCryptoHasPendingCryptoFrame(Crypto)) {
        //
        // Likely an ACK after retransmission got us into this state. Just
        // remove the send flag and continue on.
        //
        Connection->Send.SendFlags &= ~QUIC_CONN_SEND_FLAG_CRYPTO;
        return TRUE;
    }

    if (Builder->PacketType !=
        QuicEncryptLevelToPacketType(QuicCryptoGetNextEncryptLevel(Crypto))) {
        //
        // Nothing to send in this packet / encryption level, just continue on.
        //
        return TRUE;
    }

    uint8_t PrevFrameCount = Builder->Metadata->FrameCount;

    uint16_t AvailableBufferLength =
        (uint16_t)Builder->Datagram->Length - Builder->EncryptionOverhead;

    QuicCryptoWriteCryptoFrames(
        Crypto,
        Builder,
        &Builder->DatagramLength,
        AvailableBufferLength,
        Builder->Datagram->Buffer);

    if (!QuicCryptoHasPendingCryptoFrame(Crypto)) {
        Connection->Send.SendFlags &= ~QUIC_CONN_SEND_FLAG_CRYPTO;
    }

    return Builder->Metadata->FrameCount > PrevFrameCount;
}

_IRQL_requires_max_(PASSIVE_LEVEL)
BOOLEAN
QuicCryptoOnLoss(
    _In_ QUIC_CRYPTO* Crypto,
    _In_ QUIC_SENT_FRAME_METADATA* FrameMetadata
    )
{
    uint64_t Start = FrameMetadata->CRYPTO.Offset;
    uint64_t End = Start + FrameMetadata->CRYPTO.Length;

    //
    // First check to make sure this data wasn't already acknowledged in a
    // different packet.
    //

    if (End <= Crypto->UnAckedOffset) {
        //
        // Already completely acknowledged.
        //
        return FALSE;
    }

    if (Start < Crypto->UnAckedOffset) {
        //
        // The 'lost' range overlaps with UNA. Move Start forward.
        //
        Start = Crypto->UnAckedOffset;
    }

    QUIC_SUBRANGE* Sack;
    uint32_t i = 0;
    while ((Sack = QuicRangeGetSafe(&Crypto->SparseAckRanges, i++)) != NULL &&
        Sack->Low < End) {
        if (Start < Sack->Low + Sack->Count) {
            //
            // This SACK overlaps with the 'lost' range.
            //
            if (Start >= Sack->Low) {
                //
                // The SACK fully covers the Start of the 'lost' range.
                //
                if (End <= Sack->Low + Sack->Count) {
                    //
                    // The SACK fully covers the whole 'lost' range.
                    //
                    return FALSE;

                }
                //
                // The SACK only covers the beginning of the 'lost'
                // range. Move Start forward to the end of the SACK.
                //
                Start = Sack->Low + Sack->Count;

            } else if (End <= Sack->Low + Sack->Count) {
                //
                // The SACK fully covers the End of the 'lost' range. Move
                // the End backward to right before the SACK.
                //
                End = Sack->Low;

            } else {
                //
                // The SACK is fully covered by the 'lost' range. Don't do
                // anything special in this case, because we still have stuff
                // that needs to be retransmitted in that case.
                //
            }
        }
    }

    BOOLEAN UpdatedRecoveryWindow = FALSE;

    //
    // Expand the recovery window to encompass the crypto frame that was lost.
    //

    if (Start < Crypto->RecoveryNextOffset) {
        Crypto->RecoveryNextOffset = (uint32_t)Start;
        UpdatedRecoveryWindow = TRUE;
    }

    if (Crypto->RecoveryEndOffset < End) {
        Crypto->RecoveryEndOffset = (uint32_t)End;
        UpdatedRecoveryWindow = TRUE;
    }

    if (UpdatedRecoveryWindow) {

        QUIC_CONNECTION* Connection = QuicCryptoGetConnection(Crypto);

        QuicTraceLogConnVerbose(
            RecoverCrypto,
            Connection,
            "Recovering crypto from %llu up to %llu",
            Start,
            End);

        if (!Crypto->InRecovery) {
            Crypto->InRecovery = TRUE;
        }

        BOOLEAN DataQueued =
            QuicSendSetSendFlag(
                &Connection->Send,
                QUIC_CONN_SEND_FLAG_CRYPTO);

        QuicCryptoDumpSendState(Crypto);
        QuicCryptoValidate(Crypto);

        return DataQueued;
    }

    return FALSE;
}

_IRQL_requires_max_(PASSIVE_LEVEL)
void
QuicCryptoOnAck(
    _In_ QUIC_CRYPTO* Crypto,
    _In_ QUIC_SENT_FRAME_METADATA* FrameMetadata
    )
{
    uint32_t Offset = FrameMetadata->CRYPTO.Offset;
    uint32_t Length = FrameMetadata->CRYPTO.Length;

    //
    // The offset directly following this frame.
    //
    uint32_t FollowingOffset = Offset + Length;

    CXPLAT_DBG_ASSERT(FollowingOffset <= Crypto->TlsState.BufferTotalLength);

    QUIC_CONNECTION* Connection = QuicCryptoGetConnection(Crypto);

    QuicTraceLogConnVerbose(
        AckCrypto,
        Connection,
        "Received ack for %u crypto bytes, offset=%u",
        Length,
        Offset);

    if (Offset <= Crypto->UnAckedOffset) {

        //
        // No unacknowledged bytes before this ACK. If any new
        // bytes are acknowledged then we'll advance UnAckedOffset.
        //

        if (Crypto->UnAckedOffset < FollowingOffset) {

            uint32_t OldUnAckedOffset = Crypto->UnAckedOffset;
            Crypto->UnAckedOffset = FollowingOffset;

            //
            // Delete any SACKs that UnAckedOffset caught up to.
            //
            QuicRangeSetMin(&Crypto->SparseAckRanges, Crypto->UnAckedOffset);
            QUIC_SUBRANGE* Sack = QuicRangeGetSafe(&Crypto->SparseAckRanges, 0);
            if (Sack && Sack->Low == (uint64_t)Crypto->UnAckedOffset) {
                Crypto->UnAckedOffset = (uint32_t)(Sack->Low + Sack->Count);
                QuicRangeRemoveSubranges(&Crypto->SparseAckRanges, 0, 1);
            }

            //
            // Drain the front of the send buffer.
            //
            uint32_t DrainLength = Crypto->UnAckedOffset - OldUnAckedOffset;
            CXPLAT_DBG_ASSERT(DrainLength <= (uint32_t)Crypto->TlsState.BufferLength);
            if ((uint32_t)Crypto->TlsState.BufferLength > DrainLength) {
                Crypto->TlsState.BufferLength -= (uint16_t)DrainLength;
                CxPlatMoveMemory(
                    Crypto->TlsState.Buffer,
                    Crypto->TlsState.Buffer + DrainLength,
                    Crypto->TlsState.BufferLength);
            } else {
                Crypto->TlsState.BufferLength = 0;
            }

            if (Crypto->NextSendOffset < Crypto->UnAckedOffset) {
                Crypto->NextSendOffset = Crypto->UnAckedOffset;
            }
            if (Crypto->RecoveryNextOffset < Crypto->UnAckedOffset) {
                Crypto->RecoveryNextOffset = Crypto->UnAckedOffset;
            }
            if (Crypto->RecoveryEndOffset < Crypto->UnAckedOffset) {
                Crypto->InRecovery = FALSE;
            }
            if (Connection->State.Connected && QuicConnIsServer(Connection) &&
                Crypto->TlsState.BufferOffset1Rtt != 0 &&
                Crypto->UnAckedOffset == Crypto->TlsState.BufferTotalLength) {
                QuicConnCleanupServerResumptionState(Connection);
            }
        }

    } else {

        BOOLEAN SacksUpdated;
        QUIC_SUBRANGE* Sack =
            QuicRangeAddRange(
                &Crypto->SparseAckRanges,
                Offset,
                Length,
                &SacksUpdated);
        if (Sack == NULL) {
            QuicConnFatalError(Connection, QUIC_STATUS_OUT_OF_MEMORY, "Out of memory");
            return;
        }

        if (SacksUpdated) {

            //
            // Sack points to a new or expanded SACK, and any bytes that are
            // newly ACKed are covered by this SACK.
            //

            //
            // In QuicCryptoWriteFrames we assume that the starting offset
            // (NextSendOffset or RecoveryNextOffset) is not acknowledged, so
            // fix up these two offsets.
            //
            if ((uint64_t)Crypto->NextSendOffset >= Sack->Low &&
                (uint64_t)Crypto->NextSendOffset < Sack->Low + Sack->Count) {
                Crypto->NextSendOffset = (uint32_t)(Sack->Low + Sack->Count);
            }
            if ((uint64_t)Crypto->RecoveryNextOffset >= Sack->Low &&
                (uint64_t)Crypto->RecoveryNextOffset < Sack->Low + Sack->Count) {
                Crypto->RecoveryNextOffset = (uint32_t)(Sack->Low + Sack->Count);
            }
        }
    }

    if (!QuicCryptoHasPendingCryptoFrame(Crypto)) {
        //
        // Make the crypto stream isn't queued to send.
        //
        QuicSendClearSendFlag(
            &Connection->Send,
            QUIC_CONN_SEND_FLAG_CRYPTO);
    }

    QuicCryptoDumpSendState(Crypto);
    QuicCryptoValidate(Crypto);
}

//
// Receive Interfaces
//

_IRQL_requires_max_(PASSIVE_LEVEL)
QUIC_STATUS
QuicCryptoProcessDataFrame(
    _In_ QUIC_CRYPTO* Crypto,
    _In_ QUIC_PACKET_KEY_TYPE KeyType,
    _In_ const QUIC_CRYPTO_EX* Frame,
    _Out_ BOOLEAN* DataReady
    )
{
    QUIC_STATUS Status;
    QUIC_CONNECTION* Connection = QuicCryptoGetConnection(Crypto);
    uint64_t FlowControlLimit = UINT16_MAX;

    *DataReady = FALSE;

    if (Frame->Length == 0) {

        Status = QUIC_STATUS_SUCCESS;

    } else if (!Crypto->Initialized) {

        Status = QUIC_STATUS_SUCCESS;
        QuicTraceLogConnWarning(
            IgnoreCryptoFrame,
            Connection,
            "Ignoring received crypto after cleanup");

    } else {

        if (KeyType == QUIC_PACKET_KEY_1_RTT_OLD ||
            KeyType == QUIC_PACKET_KEY_1_RTT_NEW) {
            KeyType = QUIC_PACKET_KEY_1_RTT; // Treat them all as the same
        }

        CXPLAT_DBG_ASSERT(KeyType <= Crypto->TlsState.ReadKey);
        if (KeyType < Crypto->TlsState.ReadKey) {
            Status = QUIC_STATUS_SUCCESS; // Old, likely retransmitted data.
            goto Error;
        }

        //
        // Write the received data (could be duplicate) to the stream buffer. The
        // stream buffer will indicate if there is data to process.
        //
        Status =
            QuicRecvBufferWrite(
                &Crypto->RecvBuffer,
                Crypto->RecvEncryptLevelStartOffset + Frame->Offset,
                (uint16_t)Frame->Length,
                Frame->Data,
                &FlowControlLimit,
                DataReady);
        if (QUIC_FAILED(Status)) {
            if (Status == QUIC_STATUS_BUFFER_TOO_SMALL) {
                QuicTraceEvent(
                    ConnError,
                    "[conn][%p] ERROR, %s.",
                    Connection,
                    "Tried to write beyond crypto flow control limit.");
                QuicConnTransportError(Connection, QUIC_ERROR_CRYPTO_BUFFER_EXCEEDED);
            }
            goto Error;
        }
    }

    QuicTraceLogConnVerbose(
        RecvCrypto,
        Connection,
        "Received %hu crypto bytes, offset=%llu Ready=%hhu",
        (uint16_t)Frame->Length,
        Frame->Offset,
        *DataReady);

Error:

    return Status;
}

_IRQL_requires_max_(PASSIVE_LEVEL)
QUIC_STATUS
QuicCryptoProcessFrame(
    _In_ QUIC_CRYPTO* Crypto,
    _In_ QUIC_PACKET_KEY_TYPE KeyType,
    _In_ const QUIC_CRYPTO_EX* const Frame
    )
{
    QUIC_STATUS Status = QUIC_STATUS_SUCCESS;
    BOOLEAN DataReady;

    Status =
        QuicCryptoProcessDataFrame(
            Crypto, KeyType, Frame, &DataReady);
    if (QUIC_FAILED(Status) || !DataReady) {
        goto Error;
    }

    Status = QuicCryptoProcessData(Crypto, FALSE);
    if (QUIC_FAILED(Status)) {
        goto Error;
    }

    QUIC_CONNECTION* Connection = QuicCryptoGetConnection(Crypto);
    if (Connection->State.ClosedLocally) {
        //
        // If processing the received frame caused us to close the
        // connection, make sure to stop processing anything else in the
        // packet.
        //
        Status = QUIC_STATUS_INVALID_STATE;
    }

Error:

    return Status;
}

_IRQL_requires_max_(PASSIVE_LEVEL)
BOOLEAN
QuicConnReceiveTP(
    _In_ QUIC_CONNECTION* Connection,
    _In_ uint16_t TPLength,
    _In_reads_(TPLength) const uint8_t* TPBuffer
    )
{
    CXPLAT_DBG_ASSERT(QuicConnIsClient(Connection));

    if (!QuicCryptoTlsDecodeTransportParameters(
            Connection,
            TRUE,
            TPBuffer,
            TPLength,
            &Connection->PeerTransportParams)) {
        return FALSE;
    }

    if (QUIC_FAILED(QuicConnProcessPeerTransportParameters(Connection, FALSE))) {
        return FALSE;
    }

    return TRUE;
}

_IRQL_requires_max_(PASSIVE_LEVEL)
void
QuicCryptoProcessTlsCompletion(
    _In_ QUIC_CRYPTO* Crypto
    )
{
    QUIC_CONNECTION* Connection = QuicCryptoGetConnection(Crypto);

    if (Crypto->ResultFlags & CXPLAT_TLS_RESULT_ERROR) {
        QuicTraceEvent(
            ConnErrorStatus,
            "[conn][%p] ERROR, %u, %s.",
            Connection,
            Crypto->TlsState.AlertCode,
            "Received alert from TLS");
        QuicConnTransportError(
            Connection,
            QUIC_ERROR_CRYPTO_ERROR(0xFF & Crypto->TlsState.AlertCode));
        return;
    }

    QuicCryptoValidate(Crypto);

    if (Crypto->ResultFlags & CXPLAT_TLS_RESULT_EARLY_DATA_ACCEPT) {
        QuicTraceLogConnInfo(
            ZeroRttAccepted,
            Connection,
            "0-RTT accepted");
        CXPLAT_TEL_ASSERT(Crypto->TlsState.EarlyDataState == CXPLAT_TLS_EARLY_DATA_ACCEPTED);
    }

    if (Crypto->ResultFlags & CXPLAT_TLS_RESULT_EARLY_DATA_REJECT) {
        QuicTraceLogConnInfo(
            ZeroRttRejected,
            Connection,
            "0-RTT rejected");
        CXPLAT_TEL_ASSERT(Crypto->TlsState.EarlyDataState != CXPLAT_TLS_EARLY_DATA_ACCEPTED);
        if (QuicConnIsClient(Connection)) {
            QuicCryptoDiscardKeys(Crypto, QUIC_PACKET_KEY_0_RTT);
            QuicLossDetectionOnZeroRttRejected(&Connection->LossDetection);
        } else {
            QuicConnDiscardDeferred0Rtt(Connection);
        }
    }

    if (Crypto->ResultFlags & CXPLAT_TLS_RESULT_WRITE_KEY_UPDATED) {
        QuicTraceEvent(
            ConnWriteKeyUpdated,
            "[conn][%p] Write Key Updated, %hhu.",
            Connection,
            Crypto->TlsState.WriteKey);
        CXPLAT_DBG_ASSERT(Crypto->TlsState.WriteKey <= QUIC_PACKET_KEY_1_RTT);
        _Analysis_assume_(Crypto->TlsState.WriteKey >= 0);
        CXPLAT_TEL_ASSERT(Crypto->TlsState.WriteKeys[Crypto->TlsState.WriteKey] != NULL);
        if (Crypto->TlsState.WriteKey == QUIC_PACKET_KEY_HANDSHAKE &&
            QuicConnIsClient(Connection)) {
            //
            // Per spec, client MUST discard Initial keys when it starts
            // encrypting packets with handshake keys.
            //
            QuicCryptoDiscardKeys(Crypto, QUIC_PACKET_KEY_INITIAL);
        }
        if (Crypto->TlsState.WriteKey == QUIC_PACKET_KEY_1_RTT) {
            if (QuicConnIsClient(Connection)) {
                //
                // The client has the 1-RTT keys so we can get rid of 0-RTT
                // keys.
                //
                QuicCryptoDiscardKeys(Crypto, QUIC_PACKET_KEY_0_RTT);
            }
            //
            // We have the 1-RTT key so we can start sending application data.
            //
            QuicSendQueueFlush(&Connection->Send, REASON_NEW_KEY);
        }

        if (QuicConnIsServer(Connection)) {
            if (Crypto->TlsState.WriteKey == QUIC_PACKET_KEY_1_RTT) {
                //
                // Done with the server's flight.
                //
                Connection->Stats.Handshake.ServerFlight1Bytes = Crypto->TlsState.BufferOffset1Rtt;
            }
        } else {
            if (Crypto->TlsState.WriteKey == QUIC_PACKET_KEY_HANDSHAKE) {
                //
                // Done with the client's Initial flight.
                //
                Connection->Stats.Handshake.ClientFlight1Bytes = Crypto->TlsState.BufferOffsetHandshake;
            }

            if (Crypto->TlsState.WriteKey == QUIC_PACKET_KEY_1_RTT) {
                //
                // Done with the client's second flight, consisting of Handshake packets.
                //
                Connection->Stats.Handshake.ClientFlight2Bytes =
                    Crypto->TlsState.BufferOffset1Rtt - Crypto->TlsState.BufferOffsetHandshake;
            }
        }
    }

    if (Crypto->ResultFlags & CXPLAT_TLS_RESULT_READ_KEY_UPDATED) {
        //
        // Make sure there isn't any data received past the current Recv offset
        // at the previous encryption level.
        //
        if (QuicRecvBufferHasUnreadData(&Crypto->RecvBuffer)) {
            QuicTraceEvent(
                ConnError,
                "[conn][%p] ERROR, %s.",
                Connection,
                "Leftover crypto data in previous encryption level.");
            QuicConnTransportError(Connection, QUIC_ERROR_PROTOCOL_VIOLATION);
            return;
        }

        Crypto->RecvEncryptLevelStartOffset = Crypto->RecvTotalConsumed;
        QuicTraceEvent(
            ConnReadKeyUpdated,
            "[conn][%p] Read Key Updated, %hhu.",
            Connection,
            Crypto->TlsState.ReadKey);

        //
        // If we have the read key, we must also have the write key.
        //
        CXPLAT_DBG_ASSERT(Crypto->TlsState.ReadKey <= QUIC_PACKET_KEY_1_RTT);
        _Analysis_assume_(Crypto->TlsState.ReadKey >= 0);
        CXPLAT_TEL_ASSERT(Crypto->TlsState.WriteKey >= Crypto->TlsState.ReadKey);
        CXPLAT_TEL_ASSERT(Crypto->TlsState.ReadKeys[Crypto->TlsState.ReadKey] != NULL);

        if (QuicConnIsServer(Connection)) {
            if (Crypto->TlsState.ReadKey == QUIC_PACKET_KEY_HANDSHAKE) {
                //
                // Done with the client's Initial flight.
                //
                Connection->Stats.Handshake.ClientFlight1Bytes = Crypto->RecvTotalConsumed;
            }

            if (Crypto->TlsState.ReadKey == QUIC_PACKET_KEY_1_RTT) {
                //
                // Done with the client's second flight, consisting of Handshake packets.
                //
                Connection->Stats.Handshake.ClientFlight2Bytes =
                    Crypto->RecvTotalConsumed - Connection->Stats.Handshake.ClientFlight1Bytes;
            }
        } else {
            if (Crypto->TlsState.ReadKey == QUIC_PACKET_KEY_1_RTT) {
                //
                // Done with the server's flight.
                //
                Connection->Stats.Handshake.ServerFlight1Bytes = Crypto->RecvTotalConsumed;
            }
        }

        if (Connection->Stats.Timing.InitialFlightEnd == 0) {
            //
            // Any read key change means we are done with the initial flight.
            //
            Connection->Stats.Timing.InitialFlightEnd = CxPlatTimeUs64();
        }

        if (Crypto->TlsState.ReadKey == QUIC_PACKET_KEY_1_RTT) {
            //
            // Once TLS is consuming 1-RTT data, we are done with the Handshake
            // flight.
            //
            Connection->Stats.Timing.HandshakeFlightEnd = CxPlatTimeUs64();
        }
    }

    if (Crypto->ResultFlags & CXPLAT_TLS_RESULT_DATA) {
        //
        // Parse the client initial to populate the TlsSecrets with the
        // ClientRandom
        //
        if (Connection->TlsSecrets != NULL &&
            QuicConnIsClient(Connection) &&
            Crypto->TlsState.WriteKey == QUIC_PACKET_KEY_INITIAL &&
            Crypto->TlsState.BufferLength > 0) {
            QUIC_NEW_CONNECTION_INFO Info = { 0 };
            QuicCryptoTlsReadInitial(
                Connection,
                Crypto->TlsState.Buffer,
                Crypto->TlsState.BufferLength,
                &Info,
                Connection->TlsSecrets);
            //
            // Connection is done with TlsSecrets, clean up.
            //
            Connection->TlsSecrets = NULL;
        }
        QuicSendSetSendFlag(
            &QuicCryptoGetConnection(Crypto)->Send,
            QUIC_CONN_SEND_FLAG_CRYPTO);
        QuicCryptoDumpSendState(Crypto);
        QuicCryptoValidate(Crypto);
    }

    if (Crypto->ResultFlags & CXPLAT_TLS_RESULT_HANDSHAKE_COMPLETE) {
        CXPLAT_DBG_ASSERT(!(Crypto->ResultFlags & CXPLAT_TLS_RESULT_ERROR));
        CXPLAT_TEL_ASSERT(!Connection->State.Connected);

        QuicTraceEvent(
            ConnHandshakeComplete,
            "[conn][%p] Handshake complete",
            Connection);

        //
        // We should have the 1-RTT keys by connection complete time.
        //
        CXPLAT_TEL_ASSERT(Crypto->TlsState.ReadKeys[QUIC_PACKET_KEY_1_RTT] != NULL);
        CXPLAT_TEL_ASSERT(Crypto->TlsState.WriteKeys[QUIC_PACKET_KEY_1_RTT] != NULL);

        if (QuicConnIsServer(Connection)) {
            //
            // Handshake is confirmed on the server side as soon as it completes.
            //
            QuicTraceLogConnInfo(
                HandshakeConfirmedServer,
                Connection,
                "Handshake confirmed (server)");
            QuicSendSetSendFlag(&Connection->Send, QUIC_CONN_SEND_FLAG_HANDSHAKE_DONE);
            QuicCryptoHandshakeConfirmed(&Connection->Crypto);

            //
            // Take this opportinuty to clean up the client chosen initial CID.
            // It will be the second one in the list.
            //
            CXPLAT_DBG_ASSERT(Connection->SourceCids.Next != NULL);
            CXPLAT_DBG_ASSERT(Connection->SourceCids.Next->Next != NULL);
            CXPLAT_DBG_ASSERT(Connection->SourceCids.Next->Next != NULL);
            CXPLAT_DBG_ASSERT(Connection->SourceCids.Next->Next->Next == NULL);
            QUIC_CID_HASH_ENTRY* InitialSourceCid =
                CXPLAT_CONTAINING_RECORD(
                    Connection->SourceCids.Next->Next,
                    QUIC_CID_HASH_ENTRY,
                    Link);
            CXPLAT_DBG_ASSERT(InitialSourceCid->CID.IsInitial);
            Connection->SourceCids.Next->Next = Connection->SourceCids.Next->Next->Next;
            CXPLAT_DBG_ASSERT(!InitialSourceCid->CID.IsInLookupTable);
            QuicTraceEvent(
                ConnSourceCidRemoved,
                "[conn][%p] (SeqNum=%llu) Removed Source CID: %!CID!",
                Connection,
                InitialSourceCid->CID.SequenceNumber,
                CASTED_CLOG_BYTEARRAY(InitialSourceCid->CID.Length, InitialSourceCid->CID.Data));
            CXPLAT_FREE(InitialSourceCid, QUIC_POOL_CIDHASH);
        }

        //
        // Only set the connected flag after we do the confirmation code path
        // above so that TLS state isn't prematurely destroyed (before the
        // CONNECTED event is indicated to the app).
        //
        Connection->State.Connected = TRUE;
        QuicPerfCounterIncrement(QUIC_PERF_COUNTER_CONN_CONNECTED);

        QuicConnGenerateNewSourceCids(Connection, FALSE);

        CXPLAT_DBG_ASSERT(Crypto->TlsState.NegotiatedAlpn != NULL);
        if (QuicConnIsClient(Connection)) {
            //
            // Currently, NegotiatedAlpn points into TLS state memory, which
            // doesn't live as long as the connection. Update it to point to the
            // configuration state memory instead.
            //
            Crypto->TlsState.NegotiatedAlpn =
                CxPlatTlsAlpnFindInList(
                    Connection->Configuration->AlpnListLength,
                    Connection->Configuration->AlpnList,
                    Crypto->TlsState.NegotiatedAlpn[0],
                    Crypto->TlsState.NegotiatedAlpn + 1);
            CXPLAT_TEL_ASSERT(Crypto->TlsState.NegotiatedAlpn != NULL);
        }

        QUIC_CONNECTION_EVENT Event;
        Event.Type = QUIC_CONNECTION_EVENT_CONNECTED;
        Event.CONNECTED.SessionResumed = Crypto->TlsState.SessionResumed;
        Event.CONNECTED.NegotiatedAlpnLength = Crypto->TlsState.NegotiatedAlpn[0];
        Event.CONNECTED.NegotiatedAlpn = Crypto->TlsState.NegotiatedAlpn + 1;
        QuicTraceLogConnVerbose(
            IndicateConnected,
            Connection,
            "Indicating QUIC_CONNECTION_EVENT_CONNECTED (Resume=%hhu)",
            Event.CONNECTED.SessionResumed);
        (void)QuicConnIndicateEvent(Connection, &Event);
        if (Crypto->TlsState.SessionResumed) {
            QuicPerfCounterIncrement(QUIC_PERF_COUNTER_CONN_RESUMED);
        }
        Connection->Stats.ResumptionSucceeded = Crypto->TlsState.SessionResumed;

        //
        // A handshake complete means the peer has been validated. Trigger MTU
        // discovery on path.
        //
        CXPLAT_DBG_ASSERT(Connection->PathsCount == 1);
        QUIC_PATH* Path = &Connection->Paths[0];
        QuicMtuDiscoveryPeerValidated(&Path->MtuDiscovery, Connection);

        if (QuicConnIsServer(Connection) &&
            Crypto->TlsState.BufferOffset1Rtt != 0 &&
            Crypto->UnAckedOffset == Crypto->TlsState.BufferTotalLength) {
            QuicConnCleanupServerResumptionState(Connection);
        }
    }

    QuicCryptoValidate(Crypto);

    if (Crypto->ResultFlags & CXPLAT_TLS_RESULT_READ_KEY_UPDATED) {
        QuicConnFlushDeferred(Connection);
    }
}

_IRQL_requires_max_(PASSIVE_LEVEL)
void
QuicCryptoProcessDataComplete(
    _In_ QUIC_CRYPTO* Crypto,
    _In_ uint32_t RecvBufferConsumed
    )
{
    if (RecvBufferConsumed != 0) {
        Crypto->RecvTotalConsumed += RecvBufferConsumed;
        QuicTraceLogConnVerbose(
            DrainCrypto,
            QuicCryptoGetConnection(Crypto),
            "Draining %u crypto bytes",
            RecvBufferConsumed);
        QuicRecvBufferDrain(&Crypto->RecvBuffer, RecvBufferConsumed);
    }

    QuicCryptoValidate(Crypto);

    if (!Crypto->CertValidationPending) {
        QuicCryptoProcessTlsCompletion(Crypto);
    }
}

_IRQL_requires_max_(PASSIVE_LEVEL)
void
QuicCryptoCustomCertValidationComplete(
    _In_ QUIC_CRYPTO* Crypto,
    _In_ BOOLEAN Result
    )
{
    if (!Crypto->CertValidationPending) {
        return;
    }

    Crypto->CertValidationPending = FALSE;
    if (Result) {
        QuicTraceLogConnInfo(
            CustomCertValidationSuccess,
            QuicCryptoGetConnection(Crypto),
            "Custom cert validation succeeded");
        QuicCryptoProcessTlsCompletion(Crypto);

    } else {
        QuicTraceEvent(
            ConnError,
            "[conn][%p] ERROR, %s.",
            QuicCryptoGetConnection(Crypto),
            "Custom cert validation failed.");
        QuicConnTransportError(
            QuicCryptoGetConnection(Crypto),
            QUIC_ERROR_CRYPTO_ERROR(0xFF & CXPLAT_TLS_ALERT_CODE_BAD_CERTIFICATE));
    }
}

_IRQL_requires_max_(PASSIVE_LEVEL)
QUIC_STATUS
QuicCryptoProcessData(
    _In_ QUIC_CRYPTO* Crypto,
    _In_ BOOLEAN IsClientInitial
    )
{
    QUIC_STATUS Status = QUIC_STATUS_SUCCESS;
    uint32_t BufferCount = 1;
    QUIC_BUFFER Buffer;

    if (IsClientInitial) {
        Buffer.Length = 0;
        Buffer.Buffer = NULL;

    } else {
        uint64_t BufferOffset;
        BOOLEAN DataAvailable =
            QuicRecvBufferRead(
                &Crypto->RecvBuffer,
                &BufferOffset,
                &BufferCount,
                &Buffer);

        UNREFERENCED_PARAMETER(DataAvailable);
        CXPLAT_TEL_ASSERT(DataAvailable);
        CXPLAT_DBG_ASSERT(BufferCount == 1);

        QUIC_CONNECTION* Connection = QuicCryptoGetConnection(Crypto);

        Buffer.Length =
            QuicCryptoTlsGetCompleteTlsMessagesLength(
                Buffer.Buffer, Buffer.Length);
        if (Buffer.Length == 0) {
            QuicTraceLogConnVerbose(
                CryptoNotReady,
                Connection,
                "No complete TLS messages to process");
            goto Error;
        }

        if (QuicConnIsServer(Connection) && !Connection->State.ListenerAccepted) {
            //
            // Preprocess the TLS ClientHello to find the ALPN (and optionally
            // SNI) to match the connection to a listener.
            //
            CXPLAT_DBG_ASSERT(BufferOffset == 0);
            QUIC_NEW_CONNECTION_INFO Info = {0};
            Status =
                QuicCryptoTlsReadInitial(
                    Connection,
                    Buffer.Buffer,
                    Buffer.Length,
                    &Info,
                    //
                    // On server, TLS is initialized before the listener
                    // is told about the connection, so TlsSecrets is still
                    // NULL.
                    //
                    NULL
                    );
            if (QUIC_FAILED(Status)) {
                QuicConnTransportError(
                    Connection,
                    QUIC_ERROR_CRYPTO_HANDSHAKE_FAILURE);
                goto Error;
            } else if (Status == QUIC_STATUS_PENDING) {
                //
                // The full ClientHello hasn't been received yet.
                //
                goto Error;
            }

            Status =
                QuicConnProcessPeerTransportParameters(Connection, FALSE);
            if (Status == QUIC_STATUS_VER_NEG_ERROR) {
                //
                // Communicate error up the stack to perform Incompatible
                // Version Negotiation.
                //
                goto Error;
            }

            QuicRecvBufferDrain(&Crypto->RecvBuffer, 0);
            QuicCryptoValidate(Crypto);

            Info.QuicVersion = Connection->Stats.QuicVersion;
            Info.LocalAddress = &Connection->Paths[0].Route.LocalAddress;
            Info.RemoteAddress = &Connection->Paths[0].Route.RemoteAddress;
            Info.CryptoBufferLength = Buffer.Length;
            Info.CryptoBuffer = Buffer.Buffer;

            QuicBindingAcceptConnection(
                Connection->Paths[0].Binding,
                Connection,
                &Info);
            return Status;
        }
    }

    CXPLAT_DBG_ASSERT(Crypto->TLS != NULL);
    if (Crypto->TLS == NULL) {
        //
        // The listener still hasn't given us the security config to initialize
        // TLS with yet.
        //
        goto Error;
    }

    QuicCryptoValidate(Crypto);

    Crypto->ResultFlags =
        CxPlatTlsProcessData(
            Crypto->TLS,
            CXPLAT_TLS_CRYPTO_DATA,
            Buffer.Buffer,
            &Buffer.Length,
            &Crypto->TlsState);

    QuicCryptoProcessDataComplete(Crypto, Buffer.Length);

    return Status;

Error:

    QuicRecvBufferDrain(&Crypto->RecvBuffer, 0);
    QuicCryptoValidate(Crypto);

    return Status;
}

_IRQL_requires_max_(PASSIVE_LEVEL)
QUIC_STATUS
QuicCryptoProcessAppData(
    _In_ QUIC_CRYPTO* Crypto,
    _In_ uint32_t DataLength,
    _In_reads_bytes_(DataLength)
        const uint8_t* AppData
    )
{
    QUIC_STATUS Status;

    Crypto->ResultFlags =
        CxPlatTlsProcessData(
            Crypto->TLS,
            CXPLAT_TLS_TICKET_DATA,
            AppData,
            &DataLength,
            &Crypto->TlsState);
    if (Crypto->ResultFlags & CXPLAT_TLS_RESULT_ERROR) {
        if (Crypto->TlsState.AlertCode != 0) {
            Status = QUIC_STATUS_TLS_ALERT(Crypto->TlsState.AlertCode);
        } else {
            Status = QUIC_STATUS_INTERNAL_ERROR;
        }
        goto Error;
    }

    QuicCryptoProcessDataComplete(Crypto, 0);

    Status = QUIC_STATUS_SUCCESS;

Error:
    return Status;
}

_IRQL_requires_max_(PASSIVE_LEVEL)
QUIC_STATUS
QuicCryptoGenerateNewKeys(
    _In_ QUIC_CONNECTION* Connection
    )
{
    QUIC_STATUS Status = QUIC_STATUS_SUCCESS;
    QUIC_PACKET_KEY** NewReadKey = &Connection->Crypto.TlsState.ReadKeys[QUIC_PACKET_KEY_1_RTT_NEW];
    QUIC_PACKET_KEY** NewWriteKey = &Connection->Crypto.TlsState.WriteKeys[QUIC_PACKET_KEY_1_RTT_NEW];

    const QUIC_VERSION_INFO* VersionInfo = &QuicSupportedVersionList[0]; // Default to latest
    for (uint32_t i = 0; i < ARRAYSIZE(QuicSupportedVersionList); ++i) {
        if (QuicSupportedVersionList[i].Number == Connection->Stats.QuicVersion) {
            VersionInfo = &QuicSupportedVersionList[i];
            break;
        }
    }

    //
    // Detect torn key updates; either both keys exist, or they don't.
    //
    CXPLAT_DBG_ASSERT(!((*NewReadKey == NULL) ^ (*NewWriteKey == NULL)));

    if (*NewReadKey == NULL) {
        //
        // Make New packet key.
        //
        Status =
            QuicPacketKeyUpdate(
                &VersionInfo->HkdfLabels,
                Connection->Crypto.TlsState.ReadKeys[QUIC_PACKET_KEY_1_RTT],
                NewReadKey);
        if (QUIC_FAILED(Status)) {
            QuicTraceEvent(
                ConnErrorStatus,
                "[conn][%p] ERROR, %u, %s.",
                Connection,
                Status,
                "Failed to update read packet key.");
            goto Error;
        }

        Status =
            QuicPacketKeyUpdate(
                &VersionInfo->HkdfLabels,
                Connection->Crypto.TlsState.WriteKeys[QUIC_PACKET_KEY_1_RTT],
                NewWriteKey);
        if (QUIC_FAILED(Status)) {
            QuicTraceEvent(
                ConnErrorStatus,
                "[conn][%p] ERROR, %u, %s.",
                Connection,
                Status,
                "Failed to update write packet key");
            goto Error;
        }
    }

Error:

    if (QUIC_FAILED(Status)) {
        QuicPacketKeyFree(*NewReadKey);
        *NewReadKey = NULL;
    } else {
        QuicTraceEvent(
            ConnNewPacketKeys,
            "[conn][%p] New packet keys created successfully.",
            Connection);
    }

    return Status;
}

_IRQL_requires_max_(PASSIVE_LEVEL)
void
QuicCryptoUpdateKeyPhase(
    _In_ QUIC_CONNECTION* Connection,
    _In_ BOOLEAN LocalUpdate
    )
{
    //
    // Free the old read key state (if it exists).
    //
    QUIC_PACKET_KEY** Old = &Connection->Crypto.TlsState.ReadKeys[QUIC_PACKET_KEY_1_RTT_OLD];
    QuicPacketKeyFree(*Old);

    QUIC_PACKET_KEY** Current = &Connection->Crypto.TlsState.ReadKeys[QUIC_PACKET_KEY_1_RTT];
    QUIC_PACKET_KEY** New = &Connection->Crypto.TlsState.ReadKeys[QUIC_PACKET_KEY_1_RTT_NEW];

    //
    // Move the header key forward.
    //
    (*New)->HeaderKey = (*Current)->HeaderKey;
    //
    // Don't copy the header key backwards.
    //
    (*Current)->HeaderKey = NULL;

    //
    // Shift the current and new read keys down.
    //
    *Old = *Current;
    *Current = *New;
    *New = NULL;

    //
    // Free the old write key state (if it exists).
    //
    Old = &Connection->Crypto.TlsState.WriteKeys[QUIC_PACKET_KEY_1_RTT_OLD];
    QuicPacketKeyFree(*Old);

    Current = &Connection->Crypto.TlsState.WriteKeys[QUIC_PACKET_KEY_1_RTT];
    New = &Connection->Crypto.TlsState.WriteKeys[QUIC_PACKET_KEY_1_RTT_NEW];

    //
    // Move the header key forward.
    //
    (*New)->HeaderKey = (*Current)->HeaderKey;
    //
    // Don't copy the header key backwards.
    //
    (*Current)->HeaderKey = NULL;

    //
    // Shift the current and new write keys down.
    //
    *Old = *Current;
    *Current = *New;
    *New = NULL;

    if (Connection->Stats.Misc.KeyUpdateCount < UINT32_MAX ) {
        Connection->Stats.Misc.KeyUpdateCount++;
    }

    QUIC_PACKET_SPACE* PacketSpace = Connection->Packets[QUIC_ENCRYPT_LEVEL_1_RTT];

    UNREFERENCED_PARAMETER(LocalUpdate);
    QuicTraceEvent(
        ConnKeyPhaseChange,
        "[conn][%p] Key phase change (locally initiated=%hhu).",
        Connection,
        LocalUpdate);

    PacketSpace->WriteKeyPhaseStartPacketNumber = Connection->Send.NextPacketNumber;
    PacketSpace->CurrentKeyPhase = !PacketSpace->CurrentKeyPhase;

    //
    // Reset the read packet space so any new packet will be properly detected.
    //
    PacketSpace->ReadKeyPhaseStartPacketNumber = UINT64_MAX;

    PacketSpace->AwaitingKeyPhaseConfirmation = TRUE;

    PacketSpace->CurrentKeyPhaseBytesSent = 0;
}

QUIC_STATUS
QuicCryptoEncodeServerTicket(
    _In_opt_ QUIC_CONNECTION* Connection,
    _In_ uint32_t QuicVersion,
    _In_ uint32_t AppDataLength,
    _In_reads_bytes_opt_(AppDataLength)
        const uint8_t* const AppResumptionData,
    _In_ const QUIC_TRANSPORT_PARAMETERS* HandshakeTP,
    _In_ uint8_t AlpnLength,
    _In_reads_bytes_(AlpnLength)
        const uint8_t* const NegotiatedAlpn,
    _Outptr_result_buffer_(*TicketLength)
        uint8_t** Ticket,
    _Out_ uint32_t* TicketLength
    )
{
    QUIC_STATUS Status;
    uint32_t EncodedTPLength = 0;
    uint8_t* TicketBuffer = NULL;
    const uint8_t* EncodedHSTP = NULL;

    *Ticket = NULL;
    *TicketLength = 0;

    //
    // Don't use a deep copy here because only a subset of
    // transport parameters are copied.
    //
    QUIC_TRANSPORT_PARAMETERS HSTPCopy = *HandshakeTP;
    HSTPCopy.Flags &= (
        QUIC_TP_FLAG_ACTIVE_CONNECTION_ID_LIMIT |
        QUIC_TP_FLAG_INITIAL_MAX_DATA |
        QUIC_TP_FLAG_INITIAL_MAX_STRM_DATA_BIDI_LOCAL |
        QUIC_TP_FLAG_INITIAL_MAX_STRM_DATA_BIDI_REMOTE |
        QUIC_TP_FLAG_INITIAL_MAX_STRM_DATA_UNI |
        QUIC_TP_FLAG_INITIAL_MAX_STRMS_BIDI |
        QUIC_TP_FLAG_INITIAL_MAX_STRMS_UNI);

    EncodedHSTP =
        QuicCryptoTlsEncodeTransportParameters(
            Connection,
            TRUE,
            &HSTPCopy,
            NULL,
            &EncodedTPLength);
    if (EncodedHSTP == NULL) {
        Status = QUIC_STATUS_OUT_OF_MEMORY;
        goto Error;
    }

    //
    // Adjust TP buffer for TLS header, if present.
    //
    EncodedTPLength -= CxPlatTlsTPHeaderSize;

    uint32_t TotalTicketLength =
        (uint32_t)(QuicVarIntSize(CXPLAT_TLS_RESUMPTION_TICKET_VERSION) +
        sizeof(QuicVersion) +
        QuicVarIntSize(AlpnLength) +
        QuicVarIntSize(EncodedTPLength) +
        QuicVarIntSize(AppDataLength) +
        AlpnLength +
        EncodedTPLength +
        AppDataLength);

    TicketBuffer = CXPLAT_ALLOC_NONPAGED(TotalTicketLength, QUIC_POOL_SERVER_CRYPTO_TICKET);
    if (TicketBuffer == NULL) {
        QuicTraceEvent(
            AllocFailure,
            "Allocation of '%s' failed. (%llu bytes)",
            "Server resumption ticket",
            TotalTicketLength);
        Status = QUIC_STATUS_OUT_OF_MEMORY;
        goto Error;
    }

    //
    // Encoded ticket format is as follows:
    //   Ticket Version (QUIC_VAR_INT) [1..4]
    //   Quic Version (network byte order) [4]
    //   Negotiated ALPN length (QUIC_VAR_INT) [1..2]
    //   Transport Parameters length (QUIC_VAR_INT) [1..2]
    //   App Ticket length (QUIC_VAR_INT) [1..2]
    //   Negotiated ALPN [...]
    //   Transport Parameters [...]
    //   App Ticket (omitted if length is zero) [...]
    //

    _Analysis_assume_(sizeof(*TicketBuffer) >= 8);
    uint8_t* TicketCursor = QuicVarIntEncode(CXPLAT_TLS_RESUMPTION_TICKET_VERSION, TicketBuffer);
    CxPlatCopyMemory(TicketCursor, &QuicVersion, sizeof(QuicVersion));
    TicketCursor += sizeof(QuicVersion);
    TicketCursor = QuicVarIntEncode(AlpnLength, TicketCursor);
    TicketCursor = QuicVarIntEncode(EncodedTPLength, TicketCursor);
    TicketCursor = QuicVarIntEncode(AppDataLength, TicketCursor);
    CxPlatCopyMemory(TicketCursor, NegotiatedAlpn, AlpnLength);
    TicketCursor += AlpnLength;
    CxPlatCopyMemory(TicketCursor, EncodedHSTP + CxPlatTlsTPHeaderSize, EncodedTPLength);
    TicketCursor += EncodedTPLength;
    if (AppDataLength > 0) {
        CxPlatCopyMemory(TicketCursor, AppResumptionData, AppDataLength);
        TicketCursor += AppDataLength;
    }
    CXPLAT_DBG_ASSERT(TicketCursor == TicketBuffer + TotalTicketLength);

    *Ticket = TicketBuffer;
    *TicketLength = TotalTicketLength;

    Status = QUIC_STATUS_SUCCESS;

Error:

    if (EncodedHSTP != NULL) {
        CXPLAT_FREE(EncodedHSTP, QUIC_POOL_TLS_TRANSPARAMS);
    }

    return Status;
}

QUIC_STATUS
QuicCryptoDecodeServerTicket(
    _In_ QUIC_CONNECTION* Connection,
    _In_ uint16_t TicketLength,
    _In_reads_bytes_(TicketLength)
        const uint8_t* Ticket,
    _In_ const uint8_t* AlpnList,
    _In_ uint16_t AlpnListLength,
    _Out_ QUIC_TRANSPORT_PARAMETERS* DecodedTP,
    _Outptr_result_buffer_maybenull_(*AppDataLength)
        const uint8_t** AppData,
    _Out_ uint32_t* AppDataLength
    )
{
    QUIC_STATUS Status = QUIC_STATUS_INVALID_PARAMETER;
    uint16_t Offset = 0;
    QUIC_VAR_INT TicketVersion = 0, AlpnLength = 0, TPLength = 0, AppTicketLength = 0;

    *AppData = NULL;
    *AppDataLength = 0;

    if (!QuicVarIntDecode(TicketLength, Ticket, &Offset, &TicketVersion)) {
        QuicTraceEvent(
            ConnError,
            "[conn][%p] ERROR, %s.",
            Connection,
            "Resumption Ticket version failed to decode");
        goto Error;
    }
    if (TicketVersion != CXPLAT_TLS_RESUMPTION_TICKET_VERSION) {
        QuicTraceEvent(
            ConnError,
            "[conn][%p] ERROR, %s.",
            Connection,
            "Resumption Ticket version unsupported");
        goto Error;
    }

    if (TicketLength < Offset + sizeof(uint32_t)) {
        QuicTraceEvent(
            ConnError,
            "[conn][%p] ERROR, %s.",
            Connection,
            "Resumption Ticket too short to hold QUIC version");
        goto Error;
    }

    uint32_t QuicVersion;
    memcpy(&QuicVersion, Ticket + Offset, sizeof(QuicVersion));
    if (!QuicVersionNegotiationExtIsVersionClientSupported(Connection, QuicVersion)) {
        QuicTraceEvent(
            ConnError,
            "[conn][%p] ERROR, %s.",
            Connection,
            "Resumption Ticket for unsupported QUIC version");
        goto Error;
    }
    Offset += sizeof(QuicVersion);

    if (!QuicVarIntDecode(TicketLength, Ticket, &Offset, &AlpnLength)) {
        QuicTraceEvent(
            ConnError,
            "[conn][%p] ERROR, %s.",
            Connection,
            "Resumption Ticket ALPN length failed to decode");
        goto Error;
    }

    if (!QuicVarIntDecode(TicketLength, Ticket, &Offset, &TPLength)) {
        QuicTraceEvent(
            ConnError,
            "[conn][%p] ERROR, %s.",
            Connection,
            "Resumption Ticket TP length failed to decode");
        goto Error;
    }

    if (!QuicVarIntDecode(TicketLength, Ticket, &Offset, &AppTicketLength)) {
        QuicTraceEvent(
            ConnError,
            "[conn][%p] ERROR, %s.",
            Connection,
            "Resumption Ticket app data length failed to decode");
        goto Error;
    }

    if (TicketLength < Offset + AlpnLength) {
        QuicTraceEvent(
            ConnError,
            "[conn][%p] ERROR, %s.",
            Connection,
            "Resumption Ticket too small for ALPN");
        goto Error;
    }

    if (CxPlatTlsAlpnFindInList(AlpnListLength, AlpnList, (uint8_t)AlpnLength, Ticket + Offset) == NULL) {
        QuicTraceEvent(
            ConnError,
            "[conn][%p] ERROR, %s.",
            Connection,
            "Resumption Ticket ALPN not present in ALPN list");
        goto Error;
    }
    Offset += (uint16_t)AlpnLength;

    if (TicketLength < Offset + TPLength) {
        QuicTraceEvent(
            ConnError,
            "[conn][%p] ERROR, %s.",
            Connection,
            "Resumption Ticket too small for Transport Parameters");
        goto Error;
    }

    if (!QuicCryptoTlsDecodeTransportParameters(
            Connection,
            TRUE,   // IsServerTP
            Ticket + Offset,
            (uint16_t)TPLength,
            DecodedTP)) {
        QuicTraceEvent(
            ConnError,
            "[conn][%p] ERROR, %s.",
            Connection,
            "Resumption Ticket TParams failed to decode");
        goto Error;
    }
    Offset += (uint16_t)TPLength;

    if (TicketLength == Offset + AppTicketLength) {
        Status = QUIC_STATUS_SUCCESS;
        *AppDataLength = (uint32_t)AppTicketLength;
        if (AppTicketLength > 0) {
            *AppData = Ticket + Offset;
        }
    } else {
        QuicTraceEvent(
            ConnError,
            "[conn][%p] ERROR, %s.",
            Connection,
            "Resumption Ticket app data length corrupt");
    }

Error:
    return Status;
}

QUIC_STATUS
QuicCryptoEncodeClientTicket(
    _In_opt_ QUIC_CONNECTION* Connection,
    _In_ uint32_t TicketLength,
    _In_reads_bytes_(TicketLength)
        const uint8_t* Ticket,
    _In_ const QUIC_TRANSPORT_PARAMETERS* ServerTP,
    _In_ uint32_t QuicVersion,
    _Outptr_result_buffer_(*ClientTicketLength)
        const uint8_t** ClientTicket,
    _Out_ uint32_t* ClientTicketLength
    )
{
    QUIC_STATUS Status;
    uint32_t EncodedTPLength = 0;
    uint8_t* ClientTicketBuffer = NULL;
    const uint8_t* EncodedServerTP = NULL;

    *ClientTicket = NULL;
    *ClientTicketLength = 0;

    QUIC_TRANSPORT_PARAMETERS ServerTPCopy = *ServerTP;
    //
    // The client must remember all TPs it can process except for the following
    //
    ServerTPCopy.Flags &= ~(
        QUIC_TP_FLAG_ACK_DELAY_EXPONENT |
        QUIC_TP_FLAG_MAX_ACK_DELAY |
        QUIC_TP_FLAG_INITIAL_SOURCE_CONNECTION_ID |
        QUIC_TP_FLAG_ORIGINAL_DESTINATION_CONNECTION_ID |
        QUIC_TP_FLAG_PREFERRED_ADDRESS |
        QUIC_TP_FLAG_RETRY_SOURCE_CONNECTION_ID |
        QUIC_TP_FLAG_STATELESS_RESET_TOKEN);

    EncodedServerTP =
        QuicCryptoTlsEncodeTransportParameters(
            Connection,
            TRUE,
            &ServerTPCopy,
            NULL,
            &EncodedTPLength);
    if (EncodedServerTP == NULL) {
        Status = QUIC_STATUS_OUT_OF_MEMORY;
        goto Error;
    }

    //
    // Adjust for any TLS header potentially added to the TP buffer
    //
    EncodedTPLength -= CxPlatTlsTPHeaderSize;

    uint32_t ClientTicketBufferLength =
        (uint32_t)(QuicVarIntSize(CXPLAT_TLS_RESUMPTION_CLIENT_TICKET_VERSION) +
        sizeof(QuicVersion) +
        QuicVarIntSize(EncodedTPLength) +
        QuicVarIntSize(TicketLength) +
        EncodedTPLength +
        TicketLength);

    ClientTicketBuffer = CXPLAT_ALLOC_NONPAGED(ClientTicketBufferLength, QUIC_POOL_CLIENT_CRYPTO_TICKET);
    if (ClientTicketBuffer == NULL) {
        QuicTraceEvent(
            AllocFailure,
            "Allocation of '%s' failed. (%llu bytes)",
            "Client resumption ticket",
            ClientTicketBufferLength);
        Status = QUIC_STATUS_OUT_OF_MEMORY;
        goto Error;
    }

    //
    // Encoded ticket blob format is as follows:
    //   Ticket Version (QUIC_VAR_INT) [1..4]
    //   Negotiated Quic Version (network byte order) [4]
    //   Transport Parameters length (QUIC_VAR_INT) [1..2]
    //   Received Ticket length (QUIC_VAR_INT) [1..2]
    //   Transport Parameters [...]
    //   Received Ticket (omitted if length is zero) [...]
    //

    _Analysis_assume_(sizeof(*ClientTicketBuffer) >= 8);
    uint8_t* TicketCursor = QuicVarIntEncode(CXPLAT_TLS_RESUMPTION_CLIENT_TICKET_VERSION, ClientTicketBuffer);
    CxPlatCopyMemory(TicketCursor, &QuicVersion, sizeof(QuicVersion));
    TicketCursor += sizeof(QuicVersion);
    TicketCursor = QuicVarIntEncode(EncodedTPLength, TicketCursor);
    TicketCursor = QuicVarIntEncode(TicketLength, TicketCursor);
    CxPlatCopyMemory(TicketCursor, EncodedServerTP + CxPlatTlsTPHeaderSize, EncodedTPLength);
    TicketCursor += EncodedTPLength;
    if (TicketLength > 0) {
        CxPlatCopyMemory(TicketCursor, Ticket, TicketLength);
        TicketCursor += TicketLength;
    }
    CXPLAT_DBG_ASSERT(TicketCursor == ClientTicketBuffer + ClientTicketBufferLength);

    *ClientTicket = ClientTicketBuffer;
    *ClientTicketLength = ClientTicketBufferLength;

    Status = QUIC_STATUS_SUCCESS;

Error:

    if (EncodedServerTP != NULL) {
        CXPLAT_FREE(EncodedServerTP, QUIC_POOL_TLS_TRANSPARAMS);
    }

    return Status;
}

QUIC_STATUS
QuicCryptoDecodeClientTicket(
    _In_opt_ QUIC_CONNECTION* Connection,
    _In_ uint16_t ClientTicketLength,
    _In_reads_bytes_(ClientTicketLength)
        const uint8_t* ClientTicket,
    _Out_ QUIC_TRANSPORT_PARAMETERS* DecodedTP,
    _Outptr_result_buffer_maybenull_(*ServerTicketLength)
        uint8_t** ServerTicket,
    _Out_ uint32_t* ServerTicketLength,
    _Out_ uint32_t* QuicVersion
    )
{
    QUIC_STATUS Status = QUIC_STATUS_INVALID_PARAMETER;
    uint16_t Offset = 0;
    QUIC_VAR_INT TicketVersion = 0, TPLength = 0, TicketLength = 0;

    *ServerTicket = NULL;
    *ServerTicketLength = 0;
    *QuicVersion = 0;

    if (!QuicVarIntDecode(ClientTicketLength, ClientTicket, &Offset, &TicketVersion)) {
        QuicTraceEvent(
            ConnError,
            "[conn][%p] ERROR, %s.",
            Connection,
            "Client Ticket version failed to decode");
        goto Error;
    }
    if (TicketVersion != CXPLAT_TLS_RESUMPTION_CLIENT_TICKET_VERSION) {
        QuicTraceEvent(
            ConnError,
            "[conn][%p] ERROR, %s.",
            Connection,
            "Client Ticket version unsupported");
        goto Error;
    }
    if (ClientTicketLength < Offset + sizeof(uint32_t)) {
        QuicTraceEvent(
            ConnError,
            "[conn][%p] ERROR, %s.",
            Connection,
            "Client Ticket not long enough for QUIC version");
        goto Error;
    }
    CxPlatCopyMemory(QuicVersion, ClientTicket + Offset, sizeof(*QuicVersion));
    if (!QuicIsVersionSupported(*QuicVersion)) {
        QuicTraceEvent(
            ConnError,
            "[conn][%p] ERROR, %s.",
            Connection,
            "Resumption Ticket for unsupported QUIC version");
        goto Error;
    }
    Offset += sizeof(*QuicVersion);
    if (!QuicVarIntDecode(ClientTicketLength, ClientTicket, &Offset, &TPLength)) {
        QuicTraceEvent(
            ConnError,
            "[conn][%p] ERROR, %s.",
            Connection,
            "Client Ticket TP length failed to decode");
        goto Error;
    }
    if (!QuicVarIntDecode(ClientTicketLength, ClientTicket, &Offset, &TicketLength)) {
        QuicTraceEvent(
            ConnError,
            "[conn][%p] ERROR, %s.",
            Connection,
            "Resumption Ticket data length failed to decode");
        goto Error;
    }
    if (ClientTicketLength < Offset + TPLength) {
        QuicTraceEvent(
            ConnError,
            "[conn][%p] ERROR, %s.",
            Connection,
            "Client Ticket not long enough for Client Transport Parameters");
        goto Error;
    }
    if (!QuicCryptoTlsDecodeTransportParameters(
            Connection,
            TRUE,  // IsServerTP
            ClientTicket + Offset,
            (uint16_t)TPLength,
            DecodedTP)) {
        QuicTraceEvent(
            ConnError,
            "[conn][%p] ERROR, %s.",
            Connection,
            "Resumption Ticket TParams failed to decode");
        goto Error;
    }
    Offset += (uint16_t)TPLength;
    if (Offset + TicketLength != ClientTicketLength) {
        QuicTraceEvent(
            ConnError,
            "[conn][%p] ERROR, %s.",
            Connection,
            "Client resumption ticket length is corrupt");
        goto Error;
    }
    if (TicketLength != 0) {
        *ServerTicket = CXPLAT_ALLOC_NONPAGED((uint32_t)TicketLength, QUIC_POOL_CRYPTO_RESUMPTION_TICKET);
        if (*ServerTicket == NULL) {
            QuicTraceEvent(
                AllocFailure,
                "Allocation of '%s' failed. (%llu bytes)",
                "Resumption ticket copy",
                TicketLength);
            Status = QUIC_STATUS_OUT_OF_MEMORY;
            goto Error;
        }
        CxPlatCopyMemory(*ServerTicket, (uint8_t*)ClientTicket + Offset, (uint16_t)TicketLength);
    }
    *ServerTicketLength = (uint32_t)TicketLength;
    Offset += (uint16_t)TicketLength;
    CXPLAT_DBG_ASSERT(ClientTicketLength == Offset);

    Status = QUIC_STATUS_SUCCESS;

Error:
    return Status;
}<|MERGE_RESOLUTION|>--- conflicted
+++ resolved
@@ -390,7 +390,6 @@
     const uint8_t* HandshakeCid;
     uint8_t HandshakeCidLength;
 
-<<<<<<< HEAD
     if (!Crypto->Initialized) {
         //
         // Crypto is not initialized yet, so no need to set keys.
@@ -398,10 +397,7 @@
         return QUIC_STATUS_SUCCESS;
     }
 
-    const uint8_t* Salt = QuicSupportedVersionList[0].Salt; // Default to latest
-=======
     const QUIC_VERSION_INFO* VersionInfo = &QuicSupportedVersionList[0]; // Default to latest
->>>>>>> bb044fec
     for (uint32_t i = 0; i < ARRAYSIZE(QuicSupportedVersionList); ++i) {
         if (QuicSupportedVersionList[i].Number == Connection->Stats.QuicVersion) {
             VersionInfo = &QuicSupportedVersionList[i];
