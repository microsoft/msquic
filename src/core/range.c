--- conflicted
+++ resolved
@@ -1,554 +1,546 @@
-/*++
-
-    Copyright (c) Microsoft Corporation.
-    Licensed under the MIT License.
-
-Abstract:
-
-    A set of unique 64-bit values, stored as an array of subranges ordered from
-    smallest to largest.
-
---*/
-
-#include "precomp.h"
-#include "range.c.clog.h"
-
-#define INITIAL_SUBRANGE_COUNT 8
-
-_IRQL_requires_max_(DISPATCH_LEVEL)
-QUIC_STATUS
-QuicRangeInitialize(
-    _In_ uint32_t MaxAllocSize,
-    _Out_ QUIC_RANGE* Range
-    )
-{
-    Range->UsedLength = 0;
-    Range->AllocLength = INITIAL_SUBRANGE_COUNT;
-    Range->MaxAllocSize = MaxAllocSize;
-    QUIC_FRE_ASSERT(sizeof(QUIC_SUBRANGE) * INITIAL_SUBRANGE_COUNT < MaxAllocSize);
-    Range->SubRanges = QUIC_ALLOC_NONPAGED(sizeof(QUIC_SUBRANGE) * INITIAL_SUBRANGE_COUNT);
-    if (Range->SubRanges == NULL) {
-<<<<<<< HEAD
-        QuicTraceEvent(AllocFailure, "Allocation of '%s' failed. (%llu bytes)", "range", sizeof(QUIC_SUBRANGE) * INITIAL_SUBRANGE_COUNT);
-=======
-        QuicTraceEvent(
-            AllocFailure,
-            "Allocation of '%s' failed. (%llu bytes)",
-            "range",
-            sizeof(QUIC_SUBRANGE) * INITIAL_SUBRANGE_COUNT);
->>>>>>> 3fa74d4a
-    }
-    return (Range->SubRanges == NULL) ? QUIC_STATUS_OUT_OF_MEMORY : QUIC_STATUS_SUCCESS;
-}
-
-_IRQL_requires_max_(DISPATCH_LEVEL)
-void
-QuicRangeUninitialize(
-    _In_ QUIC_RANGE* Range
-    )
-{
-    QUIC_FREE(Range->SubRanges);
-}
-
-_IRQL_requires_max_(DISPATCH_LEVEL)
-void
-QuicRangeReset(
-    _Inout_ QUIC_RANGE* Range
-    )
-{
-    Range->UsedLength = 0;
-}
-
-_IRQL_requires_max_(DISPATCH_LEVEL)
-_Success_(return != FALSE)
-BOOLEAN
-QuicRangeGrow(
-    _Inout_ QUIC_RANGE* Range,
-    _In_ uint32_t NextIndex   // The next index to write to after the grow.
-    )
-{
-    if (Range->AllocLength == QUIC_MAX_RANGE_ALLOC_SIZE) {
-        return FALSE; // Can't grow any more.
-    }
-
-    uint32_t NewAllocLength = Range->AllocLength << 1; // Grow by a factor of 2.
-    uint32_t NewAllocSize = NewAllocLength * sizeof(QUIC_SUBRANGE);
-    QUIC_FRE_ASSERTMSG(NewAllocSize > sizeof(QUIC_SUBRANGE), "Range alloc arithmetic underflow.");
-    if (NewAllocSize > Range->MaxAllocSize) {
-        //
-        // Don't log anything as this will be the common case after we hit the
-        // cap. For instance, after receiving lots of packets.
-        //
-        return FALSE;
-    }
-
-    QUIC_SUBRANGE* NewSubRanges = QUIC_ALLOC_NONPAGED(NewAllocSize);
-    if (NewSubRanges == NULL) {
-<<<<<<< HEAD
-        QuicTraceEvent(AllocFailure, "Allocation of '%s' failed. (%llu bytes)", "range (realloc)", NewAllocLength);
-=======
-        QuicTraceEvent(
-            AllocFailure,
-            "Allocation of '%s' failed. (%llu bytes)",
-            "range (realloc)",
-            NewAllocLength);
->>>>>>> 3fa74d4a
-        return FALSE;
-    }
-
-    //
-    // Move the items to the new array and make room for the next index to write.
-    //
-
-    if (NextIndex == 0) {
-        memcpy(
-            NewSubRanges + 1,
-            Range->SubRanges,
-            Range->UsedLength * sizeof(QUIC_SUBRANGE));
-    } else if (NextIndex == Range->UsedLength) {
-        memcpy(
-            NewSubRanges,
-            Range->SubRanges,
-            Range->UsedLength * sizeof(QUIC_SUBRANGE));
-    } else {
-        memcpy(
-            NewSubRanges,
-            Range->SubRanges,
-            NextIndex * sizeof(QUIC_SUBRANGE));
-        memcpy(
-            NewSubRanges + NextIndex + 1,
-            Range->SubRanges + NextIndex,
-            (Range->UsedLength - NextIndex) * sizeof(QUIC_SUBRANGE));
-    }
-
-    QUIC_FREE(Range->SubRanges);
-    Range->SubRanges = NewSubRanges;
-    Range->AllocLength = NewAllocLength;
-    Range->UsedLength++; // For the next write index.
-
-    return TRUE;
-}
-
-//
-// Reads the array for inserting a new subrange at the given index.
-//
-_IRQL_requires_max_(DISPATCH_LEVEL)
-_Success_(return != NULL)
-QUIC_SUBRANGE*
-QuicRangeMakeSpace(
-    _Inout_ QUIC_RANGE* Range,
-    _Inout_ uint32_t* Index
-    )
-{
-    QUIC_DBG_ASSERT(*Index <= Range->UsedLength);
-
-    if (Range->UsedLength == Range->AllocLength) {
-        if (!QuicRangeGrow(Range, *Index)) {
-            //
-            // We either can't or aren't allowed to grow any more. If we weren't
-            // trying to append to the front, age out the smallest values to
-            // make room for a new larger one.
-            //
-            if (Range->MaxAllocSize == QUIC_MAX_RANGE_ALLOC_SIZE ||
-                *Index == 0) {
-                return NULL;
-            } else if (*Index > 1) {
-                memmove(
-                    Range->SubRanges,
-                    Range->SubRanges + 1,
-                    (*Index - 1) * sizeof(QUIC_SUBRANGE));
-            }
-            (*Index)--; // Actually going to be inserting 1 before where requested.
-        }
-    } else {
-        if (*Index == 0) {
-            memmove(
-                Range->SubRanges + 1,
-                Range->SubRanges,
-                Range->UsedLength * sizeof(QUIC_SUBRANGE));
-        } else if (*Index == Range->UsedLength) {
-            //
-            // No need to copy. Appending to the end.
-            //
-        } else {
-            memmove(
-                Range->SubRanges + *Index + 1,
-                Range->SubRanges + *Index,
-                (Range->UsedLength - *Index) * sizeof(QUIC_SUBRANGE));
-        }
-        Range->UsedLength++; // For the new write.
-    }
-
-    return Range->SubRanges + *Index;
-}
-
-_IRQL_requires_max_(DISPATCH_LEVEL)
-BOOLEAN
-QuicRangeRemoveSubranges(
-    _Inout_ QUIC_RANGE* Range,
-    _In_ uint32_t Index,
-    _In_ uint32_t Count
-    )
-{
-    QUIC_DBG_ASSERT(Count > 0);
-    QUIC_DBG_ASSERT(Index + Count <= Range->UsedLength);
-
-    if (Index + Count < Range->UsedLength) {
-        memmove(
-            Range->SubRanges + Index,
-            Range->SubRanges + Index + Count,
-            (Range->UsedLength - Index - Count) * sizeof(QUIC_SUBRANGE));
-    }
-
-    Range->UsedLength -= Count;
-
-    BOOLEAN Reallocated = FALSE;
-    if (Range->AllocLength >= INITIAL_SUBRANGE_COUNT * 2 &&
-        Range->UsedLength < Range->AllocLength / 4) {
-        //
-        // Shrink
-        //
-        uint32_t NewAllocLength = Range->AllocLength / 2;
-        QUIC_SUBRANGE* NewSubRanges =
-            QUIC_ALLOC_NONPAGED(sizeof(QUIC_SUBRANGE) * NewAllocLength);
-        if (NewSubRanges != NULL) {
-            memcpy(
-                NewSubRanges,
-                Range->SubRanges,
-                Range->UsedLength * sizeof(QUIC_SUBRANGE));
-            QUIC_FREE(Range->SubRanges);
-            Range->SubRanges = NewSubRanges;
-            Range->AllocLength = NewAllocLength;
-            Reallocated = TRUE;
-        }
-    }
-
-    return Reallocated;
-}
-
-_IRQL_requires_max_(DISPATCH_LEVEL)
-_Success_(return != FALSE)
-BOOLEAN
-QuicRangeGetRange(
-    _In_ QUIC_RANGE* Range,
-    _In_ uint64_t Low,
-    _Out_ uint64_t* Count,
-    _Out_ BOOLEAN* IsLastRange
-    )
-{
-    QUIC_RANGE_SEARCH_KEY Key = { Low, Low };
-    int i = QuicRangeSearch(Range, &Key);
-    if (IS_INSERT_INDEX(i)) {
-        return FALSE;
-    }
-
-    QUIC_SUBRANGE* Sub = QuicRangeGet(Range, i);
-    *Count = Sub->Count - (Low - Sub->Low);
-    *IsLastRange = (uint32_t)(i + 1) == Range->UsedLength;
-    return TRUE;
-}
-
-_IRQL_requires_max_(DISPATCH_LEVEL)
-_Success_(return != NULL)
-QUIC_SUBRANGE*
-QuicRangeAddRange(
-    _Inout_ QUIC_RANGE* Range,
-    _In_ uint64_t Low,
-    _In_ uint64_t Count,
-    _Out_ BOOLEAN* RangeUpdated
-    )
-{
-    int result;
-    uint32_t i;
-    QUIC_SUBRANGE* Sub;
-    QUIC_RANGE_SEARCH_KEY Key = { Low, Low + Count - 1 };
-
-    *RangeUpdated = FALSE;
-
-#if QUIC_RANGE_USE_BINARY_SEARCH
-    if ((Sub = QuicRangeGetSafe(Range, Range->UsedLength - 1)) != NULL &&
-        Sub->Low + Sub->Count > Low) {
-#endif
-        //
-        // The new range is somewhere before the end of the of the last subrange
-        // so we must search for the first overlapping or adjacent subrange.
-        //
-        result = QuicRangeSearch(Range, &Key);
-        if (IS_FIND_INDEX(result)) {
-            //
-            // We found 'an' overlapping subrange. We need to ensure this is the
-            // first overlapping range.
-            //
-            i = (uint32_t)result;
-            while ((Sub = QuicRangeGetSafe(Range, i - 1)) != NULL &&
-                    QuicRangeCompare(&Key, Sub) == 0) {
-                --i;
-            }
-            Sub = QuicRangeGet(Range, i);
-        } else {
-            //
-            // No overlapping range was found, so the index of the insert was
-            // returned.
-            i = INSERT_INDEX_TO_FIND_INDEX(result);
-        }
-        //
-        // Make sure the previous subrange isn't 1 less than the current Low.
-        // If so, start with that subrange.
-        //
-        if ((Sub = QuicRangeGetSafe(Range, i - 1)) != NULL &&
-            Sub->Low + Sub->Count == Low) {
-            i--;
-        } else {
-            Sub = QuicRangeGetSafe(Range, i);
-        }
-#if QUIC_RANGE_USE_BINARY_SEARCH
-    } else if (Sub == NULL) {
-        //
-        // There are no subranges.
-        //
-        i = 0;
-    } else if (Sub->Low + Sub->Count == Low) {
-        //
-        // New value is adjacent to the current last subrange.
-        //
-        i = Range->UsedLength - 1;
-    } else {
-        //
-        // New value is after the current last subrange.
-        //
-        i = Range->UsedLength;
-        Sub = NULL;
-    }
-#endif
-
-    if (Sub == NULL || Sub->Low > Low + Count) {
-        //
-        // Insert before the current subrange (or at the beginning).
-        //
-        Sub = QuicRangeMakeSpace(Range, &i);
-        if (Sub == NULL) {
-            return NULL;
-        }
-
-        Sub->Low = Low;
-        Sub->Count = Count;
-        *RangeUpdated = TRUE;
-
-    } else {
-        //
-        // Found an overlapping or adjacent subrange.
-        // Expand this subrange to cover the inserted range.
-        //
-        if (Sub->Low > Low) {
-            *RangeUpdated = TRUE;
-            Sub->Count += Sub->Low - Low;
-            Sub->Low = Low;
-        }
-        if (Sub->Low + Sub->Count < Low + Count) {
-            *RangeUpdated = TRUE;
-            Sub->Count = Low + Count - Sub->Low;
-        }
-
-        //
-        // Subsume subranges overlapping/adjacent to the expanded subrange.
-        //
-        uint32_t j = i + 1;
-        QUIC_SUBRANGE* Next;
-        while ((Next = QuicRangeGetSafe(Range, j)) != NULL &&
-                Next->Low <= Low + Count) {
-            if (Next->Low + Next->Count > Sub->Low + Sub->Count) {
-                //
-                // Don't bother updating "Count" (the loop will terminate).
-                //
-                Sub->Count = Next->Low + Next->Count - Sub->Low;
-            }
-            j++;
-        }
-
-        uint32_t RemoveCount = j - (i + 1);
-        if (RemoveCount != 0) {
-            if (QuicRangeRemoveSubranges(Range, i + 1, RemoveCount)) {
-                //
-                // The subranges were reallocated, so update our Sub pointer.
-                //
-                Sub = QuicRangeGet(Range, i);
-            }
-        }
-    }
-
-    return Sub;
-}
-
-_IRQL_requires_max_(DISPATCH_LEVEL)
-_Success_(return != FALSE)
-BOOLEAN
-QuicRangeAddValue(
-    _Inout_ QUIC_RANGE* Range,
-    _In_ uint64_t Value
-    )
-{
-    BOOLEAN DontCare;
-    return QuicRangeAddRange(Range, Value, 1, &DontCare) != NULL;
-}
-
-_IRQL_requires_max_(DISPATCH_LEVEL)
-_Success_(return != FALSE)
-BOOLEAN
-QuicRangeRemoveRange(
-    _Inout_ QUIC_RANGE* Range,
-    _In_ uint64_t Low,
-    _In_ uint64_t Count
-    )
-{
-    //
-    // Returns FALSE only if there is an allocation failure
-    // (if the input range is already removed, does nothing
-    // and returns TRUE).
-    //
-
-    uint32_t i;
-    QUIC_SUBRANGE* Sub = NULL;
-    QUIC_SUBRANGE* Test;
-
-    //
-    // Find the leftmost overlapping subrange.
-    //
-    for (i = 0; (Test = QuicRangeGetSafe(Range, i)) != NULL; i++) {
-        if (Test->Low < Low + Count &&
-            Test->Low + Test->Count > Low) {
-            Sub = Test;
-            break;
-        }
-    }
-    if (Sub == NULL) {
-        return TRUE;
-    }
-
-    if (Sub->Low + Sub->Count > Low + Count &&
-        Sub->Low < Low) {
-        //
-        // Middle overlaps. Duplicate the subrange. The first part
-        // will be handled by the "right edge overlaps" case,
-        // and the second part will be handled by the "left edge
-        // overlaps" case.
-        //
-        QUIC_SUBRANGE* NewSub = QuicRangeMakeSpace(Range, &i);
-        if (NewSub == NULL) {
-            return FALSE;
-        }
-        *NewSub = *Sub;
-        Sub = NewSub;
-    }
-
-    if (Sub->Low < Low) {
-        //
-        // Right edge overlaps.
-        //
-        Sub->Count = Low - Sub->Low;
-        Sub = QuicRangeGetSafe(Range, ++i);
-    }
-
-    uint32_t prev = i;
-    while (Sub &&
-        Sub->Low >= Low &&
-        Sub->Low + Sub->Count <= Low + Count) {
-        //
-        // Full overlap.
-        //
-        Sub = QuicRangeGetSafe(Range, ++i);
-    }
-    if (i > prev) {
-        QuicRangeRemoveSubranges(Range, prev, i - prev);
-        Sub = QuicRangeGetSafe(Range, prev);
-    }
-
-    if (Sub &&
-        Sub->Low < Low + Count &&
-        Sub->Low + Sub->Count > Low + Count) {
-        //
-        // Left edge overlaps.
-        //
-        Sub->Count -= (Low + Count - Sub->Low);
-        Sub->Low = Low + Count;
-    }
-
-    return TRUE;
-}
-
-_IRQL_requires_max_(DISPATCH_LEVEL)
-void
-QuicRangeSetMin(
-    _Inout_ QUIC_RANGE* Range,
-    _In_ uint64_t Low
-    )
-{
-    //
-    // Drop all values less than "low".
-    //
-    uint32_t i = 0;
-    QUIC_SUBRANGE* Sub = NULL;
-    while (i < QuicRangeSize(Range)) {
-        Sub = QuicRangeGet(Range, i);
-        if (Sub->Low >= Low) {
-            break;
-        } else if (QuicRangeGetHigh(Sub) >= Low) {
-            Sub->Count -= Low - Sub->Low;
-            Sub->Low = Low;
-            break;
-        }
-        i++;
-    }
-    if (i > 0) {
-        QuicRangeRemoveSubranges(Range, 0, i);
-    }
-}
-
-_IRQL_requires_max_(DISPATCH_LEVEL)
-uint64_t
-QuicRangeGetMin(
-    _In_ QUIC_RANGE* Range
-    )
-{
-    return QuicRangeGet(Range, 0)->Low;
-}
-
-_IRQL_requires_max_(DISPATCH_LEVEL)
-_Success_(return != FALSE)
-BOOLEAN
-QuicRangeGetMinSafe(
-    _In_ QUIC_RANGE* Range,
-    _Out_ uint64_t* Value
-    )
-{
-    if (Range->UsedLength > 0) {
-        *Value = QuicRangeGetMin(Range);
-        return TRUE;
-    } else {
-        return FALSE;
-    }
-}
-
-_IRQL_requires_max_(DISPATCH_LEVEL)
-uint64_t
-QuicRangeGetMax(
-    _In_ QUIC_RANGE* Range
-    )
-{
-    return QuicRangeGetHigh(QuicRangeGet(Range, Range->UsedLength - 1));
-}
-
-_IRQL_requires_max_(DISPATCH_LEVEL)
-_Success_(return != FALSE)
-BOOLEAN
-QuicRangeGetMaxSafe(
-    _In_ QUIC_RANGE* Range,
-    _Out_ uint64_t* Value
-    )
-{
-    if (Range->UsedLength > 0) {
-        *Value = QuicRangeGetMax(Range);
-        return TRUE;
-    } else {
-        return FALSE;
-    }
-}
+/*++
+
+    Copyright (c) Microsoft Corporation.
+    Licensed under the MIT License.
+
+Abstract:
+
+    A set of unique 64-bit values, stored as an array of subranges ordered from
+    smallest to largest.
+
+--*/
+
+#include "precomp.h"
+#include "range.c.clog.h"
+
+#define INITIAL_SUBRANGE_COUNT 8
+
+_IRQL_requires_max_(DISPATCH_LEVEL)
+QUIC_STATUS
+QuicRangeInitialize(
+    _In_ uint32_t MaxAllocSize,
+    _Out_ QUIC_RANGE* Range
+    )
+{
+    Range->UsedLength = 0;
+    Range->AllocLength = INITIAL_SUBRANGE_COUNT;
+    Range->MaxAllocSize = MaxAllocSize;
+    QUIC_FRE_ASSERT(sizeof(QUIC_SUBRANGE) * INITIAL_SUBRANGE_COUNT < MaxAllocSize);
+    Range->SubRanges = QUIC_ALLOC_NONPAGED(sizeof(QUIC_SUBRANGE) * INITIAL_SUBRANGE_COUNT);
+    if (Range->SubRanges == NULL) {
+        QuicTraceEvent(
+            AllocFailure,
+            "Allocation of '%s' failed. (%llu bytes)",
+            "range",
+            sizeof(QUIC_SUBRANGE) * INITIAL_SUBRANGE_COUNT);
+    }
+    return (Range->SubRanges == NULL) ? QUIC_STATUS_OUT_OF_MEMORY : QUIC_STATUS_SUCCESS;
+}
+
+_IRQL_requires_max_(DISPATCH_LEVEL)
+void
+QuicRangeUninitialize(
+    _In_ QUIC_RANGE* Range
+    )
+{
+    QUIC_FREE(Range->SubRanges);
+}
+
+_IRQL_requires_max_(DISPATCH_LEVEL)
+void
+QuicRangeReset(
+    _Inout_ QUIC_RANGE* Range
+    )
+{
+    Range->UsedLength = 0;
+}
+
+_IRQL_requires_max_(DISPATCH_LEVEL)
+_Success_(return != FALSE)
+BOOLEAN
+QuicRangeGrow(
+    _Inout_ QUIC_RANGE* Range,
+    _In_ uint32_t NextIndex   // The next index to write to after the grow.
+    )
+{
+    if (Range->AllocLength == QUIC_MAX_RANGE_ALLOC_SIZE) {
+        return FALSE; // Can't grow any more.
+    }
+
+    uint32_t NewAllocLength = Range->AllocLength << 1; // Grow by a factor of 2.
+    uint32_t NewAllocSize = NewAllocLength * sizeof(QUIC_SUBRANGE);
+    QUIC_FRE_ASSERTMSG(NewAllocSize > sizeof(QUIC_SUBRANGE), "Range alloc arithmetic underflow.");
+    if (NewAllocSize > Range->MaxAllocSize) {
+        //
+        // Don't log anything as this will be the common case after we hit the
+        // cap. For instance, after receiving lots of packets.
+        //
+        return FALSE;
+    }
+
+    QUIC_SUBRANGE* NewSubRanges = QUIC_ALLOC_NONPAGED(NewAllocSize);
+    if (NewSubRanges == NULL) {
+        QuicTraceEvent(
+            AllocFailure,
+            "Allocation of '%s' failed. (%llu bytes)",
+            "range (realloc)",
+            NewAllocLength);
+        return FALSE;
+    }
+
+    //
+    // Move the items to the new array and make room for the next index to write.
+    //
+
+    if (NextIndex == 0) {
+        memcpy(
+            NewSubRanges + 1,
+            Range->SubRanges,
+            Range->UsedLength * sizeof(QUIC_SUBRANGE));
+    } else if (NextIndex == Range->UsedLength) {
+        memcpy(
+            NewSubRanges,
+            Range->SubRanges,
+            Range->UsedLength * sizeof(QUIC_SUBRANGE));
+    } else {
+        memcpy(
+            NewSubRanges,
+            Range->SubRanges,
+            NextIndex * sizeof(QUIC_SUBRANGE));
+        memcpy(
+            NewSubRanges + NextIndex + 1,
+            Range->SubRanges + NextIndex,
+            (Range->UsedLength - NextIndex) * sizeof(QUIC_SUBRANGE));
+    }
+
+    QUIC_FREE(Range->SubRanges);
+    Range->SubRanges = NewSubRanges;
+    Range->AllocLength = NewAllocLength;
+    Range->UsedLength++; // For the next write index.
+
+    return TRUE;
+}
+
+//
+// Reads the array for inserting a new subrange at the given index.
+//
+_IRQL_requires_max_(DISPATCH_LEVEL)
+_Success_(return != NULL)
+QUIC_SUBRANGE*
+QuicRangeMakeSpace(
+    _Inout_ QUIC_RANGE* Range,
+    _Inout_ uint32_t* Index
+    )
+{
+    QUIC_DBG_ASSERT(*Index <= Range->UsedLength);
+
+    if (Range->UsedLength == Range->AllocLength) {
+        if (!QuicRangeGrow(Range, *Index)) {
+            //
+            // We either can't or aren't allowed to grow any more. If we weren't
+            // trying to append to the front, age out the smallest values to
+            // make room for a new larger one.
+            //
+            if (Range->MaxAllocSize == QUIC_MAX_RANGE_ALLOC_SIZE ||
+                *Index == 0) {
+                return NULL;
+            } else if (*Index > 1) {
+                memmove(
+                    Range->SubRanges,
+                    Range->SubRanges + 1,
+                    (*Index - 1) * sizeof(QUIC_SUBRANGE));
+            }
+            (*Index)--; // Actually going to be inserting 1 before where requested.
+        }
+    } else {
+        if (*Index == 0) {
+            memmove(
+                Range->SubRanges + 1,
+                Range->SubRanges,
+                Range->UsedLength * sizeof(QUIC_SUBRANGE));
+        } else if (*Index == Range->UsedLength) {
+            //
+            // No need to copy. Appending to the end.
+            //
+        } else {
+            memmove(
+                Range->SubRanges + *Index + 1,
+                Range->SubRanges + *Index,
+                (Range->UsedLength - *Index) * sizeof(QUIC_SUBRANGE));
+        }
+        Range->UsedLength++; // For the new write.
+    }
+
+    return Range->SubRanges + *Index;
+}
+
+_IRQL_requires_max_(DISPATCH_LEVEL)
+BOOLEAN
+QuicRangeRemoveSubranges(
+    _Inout_ QUIC_RANGE* Range,
+    _In_ uint32_t Index,
+    _In_ uint32_t Count
+    )
+{
+    QUIC_DBG_ASSERT(Count > 0);
+    QUIC_DBG_ASSERT(Index + Count <= Range->UsedLength);
+
+    if (Index + Count < Range->UsedLength) {
+        memmove(
+            Range->SubRanges + Index,
+            Range->SubRanges + Index + Count,
+            (Range->UsedLength - Index - Count) * sizeof(QUIC_SUBRANGE));
+    }
+
+    Range->UsedLength -= Count;
+
+    BOOLEAN Reallocated = FALSE;
+    if (Range->AllocLength >= INITIAL_SUBRANGE_COUNT * 2 &&
+        Range->UsedLength < Range->AllocLength / 4) {
+        //
+        // Shrink
+        //
+        uint32_t NewAllocLength = Range->AllocLength / 2;
+        QUIC_SUBRANGE* NewSubRanges =
+            QUIC_ALLOC_NONPAGED(sizeof(QUIC_SUBRANGE) * NewAllocLength);
+        if (NewSubRanges != NULL) {
+            memcpy(
+                NewSubRanges,
+                Range->SubRanges,
+                Range->UsedLength * sizeof(QUIC_SUBRANGE));
+            QUIC_FREE(Range->SubRanges);
+            Range->SubRanges = NewSubRanges;
+            Range->AllocLength = NewAllocLength;
+            Reallocated = TRUE;
+        }
+    }
+
+    return Reallocated;
+}
+
+_IRQL_requires_max_(DISPATCH_LEVEL)
+_Success_(return != FALSE)
+BOOLEAN
+QuicRangeGetRange(
+    _In_ QUIC_RANGE* Range,
+    _In_ uint64_t Low,
+    _Out_ uint64_t* Count,
+    _Out_ BOOLEAN* IsLastRange
+    )
+{
+    QUIC_RANGE_SEARCH_KEY Key = { Low, Low };
+    int i = QuicRangeSearch(Range, &Key);
+    if (IS_INSERT_INDEX(i)) {
+        return FALSE;
+    }
+
+    QUIC_SUBRANGE* Sub = QuicRangeGet(Range, i);
+    *Count = Sub->Count - (Low - Sub->Low);
+    *IsLastRange = (uint32_t)(i + 1) == Range->UsedLength;
+    return TRUE;
+}
+
+_IRQL_requires_max_(DISPATCH_LEVEL)
+_Success_(return != NULL)
+QUIC_SUBRANGE*
+QuicRangeAddRange(
+    _Inout_ QUIC_RANGE* Range,
+    _In_ uint64_t Low,
+    _In_ uint64_t Count,
+    _Out_ BOOLEAN* RangeUpdated
+    )
+{
+    int result;
+    uint32_t i;
+    QUIC_SUBRANGE* Sub;
+    QUIC_RANGE_SEARCH_KEY Key = { Low, Low + Count - 1 };
+
+    *RangeUpdated = FALSE;
+
+#if QUIC_RANGE_USE_BINARY_SEARCH
+    if ((Sub = QuicRangeGetSafe(Range, Range->UsedLength - 1)) != NULL &&
+        Sub->Low + Sub->Count > Low) {
+#endif
+        //
+        // The new range is somewhere before the end of the of the last subrange
+        // so we must search for the first overlapping or adjacent subrange.
+        //
+        result = QuicRangeSearch(Range, &Key);
+        if (IS_FIND_INDEX(result)) {
+            //
+            // We found 'an' overlapping subrange. We need to ensure this is the
+            // first overlapping range.
+            //
+            i = (uint32_t)result;
+            while ((Sub = QuicRangeGetSafe(Range, i - 1)) != NULL &&
+                    QuicRangeCompare(&Key, Sub) == 0) {
+                --i;
+            }
+            Sub = QuicRangeGet(Range, i);
+        } else {
+            //
+            // No overlapping range was found, so the index of the insert was
+            // returned.
+            i = INSERT_INDEX_TO_FIND_INDEX(result);
+        }
+        //
+        // Make sure the previous subrange isn't 1 less than the current Low.
+        // If so, start with that subrange.
+        //
+        if ((Sub = QuicRangeGetSafe(Range, i - 1)) != NULL &&
+            Sub->Low + Sub->Count == Low) {
+            i--;
+        } else {
+            Sub = QuicRangeGetSafe(Range, i);
+        }
+#if QUIC_RANGE_USE_BINARY_SEARCH
+    } else if (Sub == NULL) {
+        //
+        // There are no subranges.
+        //
+        i = 0;
+    } else if (Sub->Low + Sub->Count == Low) {
+        //
+        // New value is adjacent to the current last subrange.
+        //
+        i = Range->UsedLength - 1;
+    } else {
+        //
+        // New value is after the current last subrange.
+        //
+        i = Range->UsedLength;
+        Sub = NULL;
+    }
+#endif
+
+    if (Sub == NULL || Sub->Low > Low + Count) {
+        //
+        // Insert before the current subrange (or at the beginning).
+        //
+        Sub = QuicRangeMakeSpace(Range, &i);
+        if (Sub == NULL) {
+            return NULL;
+        }
+
+        Sub->Low = Low;
+        Sub->Count = Count;
+        *RangeUpdated = TRUE;
+
+    } else {
+        //
+        // Found an overlapping or adjacent subrange.
+        // Expand this subrange to cover the inserted range.
+        //
+        if (Sub->Low > Low) {
+            *RangeUpdated = TRUE;
+            Sub->Count += Sub->Low - Low;
+            Sub->Low = Low;
+        }
+        if (Sub->Low + Sub->Count < Low + Count) {
+            *RangeUpdated = TRUE;
+            Sub->Count = Low + Count - Sub->Low;
+        }
+
+        //
+        // Subsume subranges overlapping/adjacent to the expanded subrange.
+        //
+        uint32_t j = i + 1;
+        QUIC_SUBRANGE* Next;
+        while ((Next = QuicRangeGetSafe(Range, j)) != NULL &&
+                Next->Low <= Low + Count) {
+            if (Next->Low + Next->Count > Sub->Low + Sub->Count) {
+                //
+                // Don't bother updating "Count" (the loop will terminate).
+                //
+                Sub->Count = Next->Low + Next->Count - Sub->Low;
+            }
+            j++;
+        }
+
+        uint32_t RemoveCount = j - (i + 1);
+        if (RemoveCount != 0) {
+            if (QuicRangeRemoveSubranges(Range, i + 1, RemoveCount)) {
+                //
+                // The subranges were reallocated, so update our Sub pointer.
+                //
+                Sub = QuicRangeGet(Range, i);
+            }
+        }
+    }
+
+    return Sub;
+}
+
+_IRQL_requires_max_(DISPATCH_LEVEL)
+_Success_(return != FALSE)
+BOOLEAN
+QuicRangeAddValue(
+    _Inout_ QUIC_RANGE* Range,
+    _In_ uint64_t Value
+    )
+{
+    BOOLEAN DontCare;
+    return QuicRangeAddRange(Range, Value, 1, &DontCare) != NULL;
+}
+
+_IRQL_requires_max_(DISPATCH_LEVEL)
+_Success_(return != FALSE)
+BOOLEAN
+QuicRangeRemoveRange(
+    _Inout_ QUIC_RANGE* Range,
+    _In_ uint64_t Low,
+    _In_ uint64_t Count
+    )
+{
+    //
+    // Returns FALSE only if there is an allocation failure
+    // (if the input range is already removed, does nothing
+    // and returns TRUE).
+    //
+
+    uint32_t i;
+    QUIC_SUBRANGE* Sub = NULL;
+    QUIC_SUBRANGE* Test;
+
+    //
+    // Find the leftmost overlapping subrange.
+    //
+    for (i = 0; (Test = QuicRangeGetSafe(Range, i)) != NULL; i++) {
+        if (Test->Low < Low + Count &&
+            Test->Low + Test->Count > Low) {
+            Sub = Test;
+            break;
+        }
+    }
+    if (Sub == NULL) {
+        return TRUE;
+    }
+
+    if (Sub->Low + Sub->Count > Low + Count &&
+        Sub->Low < Low) {
+        //
+        // Middle overlaps. Duplicate the subrange. The first part
+        // will be handled by the "right edge overlaps" case,
+        // and the second part will be handled by the "left edge
+        // overlaps" case.
+        //
+        QUIC_SUBRANGE* NewSub = QuicRangeMakeSpace(Range, &i);
+        if (NewSub == NULL) {
+            return FALSE;
+        }
+        *NewSub = *Sub;
+        Sub = NewSub;
+    }
+
+    if (Sub->Low < Low) {
+        //
+        // Right edge overlaps.
+        //
+        Sub->Count = Low - Sub->Low;
+        Sub = QuicRangeGetSafe(Range, ++i);
+    }
+
+    uint32_t prev = i;
+    while (Sub &&
+        Sub->Low >= Low &&
+        Sub->Low + Sub->Count <= Low + Count) {
+        //
+        // Full overlap.
+        //
+        Sub = QuicRangeGetSafe(Range, ++i);
+    }
+    if (i > prev) {
+        QuicRangeRemoveSubranges(Range, prev, i - prev);
+        Sub = QuicRangeGetSafe(Range, prev);
+    }
+
+    if (Sub &&
+        Sub->Low < Low + Count &&
+        Sub->Low + Sub->Count > Low + Count) {
+        //
+        // Left edge overlaps.
+        //
+        Sub->Count -= (Low + Count - Sub->Low);
+        Sub->Low = Low + Count;
+    }
+
+    return TRUE;
+}
+
+_IRQL_requires_max_(DISPATCH_LEVEL)
+void
+QuicRangeSetMin(
+    _Inout_ QUIC_RANGE* Range,
+    _In_ uint64_t Low
+    )
+{
+    //
+    // Drop all values less than "low".
+    //
+    uint32_t i = 0;
+    QUIC_SUBRANGE* Sub = NULL;
+    while (i < QuicRangeSize(Range)) {
+        Sub = QuicRangeGet(Range, i);
+        if (Sub->Low >= Low) {
+            break;
+        } else if (QuicRangeGetHigh(Sub) >= Low) {
+            Sub->Count -= Low - Sub->Low;
+            Sub->Low = Low;
+            break;
+        }
+        i++;
+    }
+    if (i > 0) {
+        QuicRangeRemoveSubranges(Range, 0, i);
+    }
+}
+
+_IRQL_requires_max_(DISPATCH_LEVEL)
+uint64_t
+QuicRangeGetMin(
+    _In_ QUIC_RANGE* Range
+    )
+{
+    return QuicRangeGet(Range, 0)->Low;
+}
+
+_IRQL_requires_max_(DISPATCH_LEVEL)
+_Success_(return != FALSE)
+BOOLEAN
+QuicRangeGetMinSafe(
+    _In_ QUIC_RANGE* Range,
+    _Out_ uint64_t* Value
+    )
+{
+    if (Range->UsedLength > 0) {
+        *Value = QuicRangeGetMin(Range);
+        return TRUE;
+    } else {
+        return FALSE;
+    }
+}
+
+_IRQL_requires_max_(DISPATCH_LEVEL)
+uint64_t
+QuicRangeGetMax(
+    _In_ QUIC_RANGE* Range
+    )
+{
+    return QuicRangeGetHigh(QuicRangeGet(Range, Range->UsedLength - 1));
+}
+
+_IRQL_requires_max_(DISPATCH_LEVEL)
+_Success_(return != FALSE)
+BOOLEAN
+QuicRangeGetMaxSafe(
+    _In_ QUIC_RANGE* Range,
+    _Out_ uint64_t* Value
+    )
+{
+    if (Range->UsedLength > 0) {
+        *Value = QuicRangeGetMax(Range);
+        return TRUE;
+    } else {
+        return FALSE;
+    }
+}