--- conflicted
+++ resolved
@@ -442,12 +442,8 @@
         const void* Buffer
     )
 {
-<<<<<<< HEAD
     switch (Param) {
     case QUIC_PARAM_CONFIGURATION_SETTINGS:
-=======
-    if (Param == QUIC_PARAM_CONFIGURATION_SETTINGS) {
->>>>>>> f0be283a
 
         if (Buffer == NULL ||
             BufferLength != sizeof(QUIC_SETTINGS)) {
