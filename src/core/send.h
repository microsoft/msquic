--- conflicted
+++ resolved
@@ -85,12 +85,8 @@
 #define QUIC_CONN_SEND_FLAG_PING                    0x00001000U
 #define QUIC_CONN_SEND_FLAG_HANDSHAKE_DONE          0x00002000U
 #define QUIC_CONN_SEND_FLAG_DATAGRAM                0x00004000U
-<<<<<<< HEAD
+#define QUIC_CONN_SEND_FLAG_ACK_FREQUENCY           0x00008000U
 #define QUIC_CONN_SEND_FLAG_DPLPMTUD                0x80000000U
-=======
-#define QUIC_CONN_SEND_FLAG_ACK_FREQUENCY           0x00008000U
-#define QUIC_CONN_SEND_FLAG_PMTUD                   0x80000000U
->>>>>>> 131d293f
 
 //
 // Flags that aren't blocked by congestion control.
@@ -118,12 +114,8 @@
     QUIC_CONN_SEND_FLAG_PATH_RESPONSE | \
     QUIC_CONN_SEND_FLAG_PING | \
     QUIC_CONN_SEND_FLAG_DATAGRAM | \
-<<<<<<< HEAD
+    QUIC_CONN_SEND_FLAG_ACK_FREQUENCY | \
     QUIC_CONN_SEND_FLAG_DPLPMTUD \
-=======
-    QUIC_CONN_SEND_FLAG_ACK_FREQUENCY | \
-    QUIC_CONN_SEND_FLAG_PMTUD \
->>>>>>> 131d293f
 )
 
 //
