--- conflicted
+++ resolved
@@ -470,11 +470,7 @@
         }
     }
 
-<<<<<<< HEAD
-    CxPlatPoolFree(&QuicLibraryGetPerProc()->SendRequestPool, SendRequest);
-=======
     CxPlatPoolFree(SendRequest);
->>>>>>> 8976803c
 }
 
 _IRQL_requires_max_(PASSIVE_LEVEL)
