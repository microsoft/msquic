# Copyright (c) Microsoft Corporation.
# Licensed under the MIT License.

set(SOURCES
    main.cpp
<<<<<<< HEAD
    BbrTest.cpp
=======
    CubicTest.cpp
>>>>>>> 22558f13
    FrameTest.cpp
    PacketNumberTest.cpp
    PartitionTest.cpp
    RangeTest.cpp
    RecvBufferTest.cpp
    SettingsTest.cpp
    SlidingWindowExtremumTest.cpp
    SpinFrame.cpp
    TicketTest.cpp
    TransportParamTest.cpp
    VarIntTest.cpp
    VersionNegExtTest.cpp
)

add_executable(msquiccoretest ${SOURCES})

target_include_directories(msquiccoretest PRIVATE ${PROJECT_SOURCE_DIR}/src/core)

set_property(TARGET msquiccoretest PROPERTY FOLDER "${QUIC_FOLDER_PREFIX}tests")
set_property(TARGET msquiccoretest APPEND PROPERTY BUILD_RPATH "$ORIGIN")

target_link_libraries(msquiccoretest msquic)

if (BUILD_SHARED_LIBS)
    target_link_libraries(msquiccoretest core msquic_platform)
endif()

target_link_libraries(msquiccoretest inc gtest warnings logging base_link)

if (WIN32)
    target_link_libraries(msquiccoretest oldnames)
endif()

add_test(NAME msquiccoretest
         COMMAND msquiccoretest
         WORKING_DIRECTORY ${QUIC_OUTPUT_DIR})<|MERGE_RESOLUTION|>--- conflicted
+++ resolved
@@ -3,11 +3,8 @@
 
 set(SOURCES
     main.cpp
-<<<<<<< HEAD
     BbrTest.cpp
-=======
     CubicTest.cpp
->>>>>>> 22558f13
     FrameTest.cpp
     PacketNumberTest.cpp
     PartitionTest.cpp
