--- conflicted
+++ resolved
@@ -3753,11 +3753,7 @@
                 while (*Tail != NULL) {
                     Tail = &((*Tail)->Next);
                 }
-<<<<<<< HEAD
-                *Tail = CxPlatDataPathRecvPacketToRecvData(Packet, Packet->BufferFrom);
-=======
                 *Tail = (CXPLAT_RECV_DATA*)Packet;
->>>>>>> 972e6773
                 (*Tail)->Next = NULL;
             }
         }
@@ -4617,11 +4613,7 @@
                     if (QuicBindingQueueStatelessOperation(
                             Connection->Paths[0].Binding,
                             QUIC_OPER_TYPE_VERSION_NEGOTIATION,
-<<<<<<< HEAD
-                            CxPlatDataPathRecvPacketToRecvData(Packet, Packet->BufferFrom))) {
-=======
                             (CXPLAT_RECV_DATA*)Packet)) {
->>>>>>> 972e6773
                         Packet->ReleaseDeferred = TRUE;
                     }
                     QuicConnCloseLocally(
