--- conflicted
+++ resolved
@@ -57,9 +57,9 @@
 QUIC_STATUS
 QuicConnAlloc(
     _In_ QUIC_REGISTRATION* Registration,
+    _In_ QUIC_PARTITION* Partition,
     _In_opt_ QUIC_WORKER* Worker,
     _In_opt_ const QUIC_RX_PACKET* Packet,
-    _In_opt_ const uint16_t* DesiredPartitionIndex,
     _Outptr_ _At_(*NewConnection, __drv_allocatesMem(Mem))
         QUIC_CONNECTION** NewConnection
     )
@@ -68,30 +68,10 @@
     *NewConnection = NULL;
     QUIC_STATUS Status;
 
-    //
-    // If the datapath partition is not known yet, just use the current partition
-    // for now. Once the connection receives a packet the partition can be
-    // updated accordingly.
-    //
-<<<<<<< HEAD
-    CXPLAT_DBG_ASSERT(
-        !IsServer || Packet->PartitionIndex < MsQuicLib.PartitionCount);
-    QUIC_PARTITION* Partition =
-        IsServer ? &MsQuicLib.Partitions[Packet->PartitionIndex] : QuicLibraryGetCurrentPartition();
     const uint16_t PartitionId = QuicPartitionIdCreate(Partition->Index);
     CXPLAT_DBG_ASSERT(Partition->Index == QuicPartitionIdGetIndex(PartitionId));
 
     QUIC_CONNECTION* Connection = CxPlatPoolAlloc(&Partition->ConnectionPool);
-=======
-    const uint16_t PartitionIndex =
-        DesiredPartitionIndex != NULL ?
-            *DesiredPartitionIndex : QuicLibraryGetCurrentPartition();
-    const uint16_t PartitionId = QuicPartitionIdCreate(PartitionIndex);
-    CXPLAT_DBG_ASSERT(PartitionIndex == QuicPartitionIdGetIndex(PartitionId));
-
-    QUIC_CONNECTION* Connection =
-        CxPlatPoolAlloc(&QuicLibraryGetPerProc()->ConnectionPool);
->>>>>>> cc330612
     if (Connection == NULL) {
         QuicTraceEvent(
             AllocFailure,
