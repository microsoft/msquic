/*++

    Copyright (c) Microsoft Corporation.
    Licensed under the MIT License.

Abstract:

    The connection is the topmost structure that all connection-specific state
    and logic is derived from. Connections are only ever processed by one
    thread at a time. Other threads may queue operations on the connection, but
    the operations are only drained and processed serially, by a single thread;
    though the thread that does the draining may change over time. All
    events/triggers/API calls are processed via operations.

    The connection drains operations in the QuicConnDrainOperations function.
    The only requirement here is that this function is not called in parallel
    on multiple threads. The function will drain up to QUIC_SETTINGS's
    MaxOperationsPerDrain operations per call, so as to not starve any other
    work.

    While most of the connection specific work is managed by other interfaces,
    the following things are managed in this file:

    Connection Lifetime - Initialization, handshake and state changes, shutdown,
    closure and cleanup are located here.

    Receive Path - The per-connection packet receive path is here. This is the
    logic that happens after the global receive callback has processed the
    packet initially and done the necessary processing to pass the packet to
    the correct connection.

--*/

#include "precomp.h"
#ifdef QUIC_CLOG
#include "connection.c.clog.h"
#endif

typedef struct QUIC_RECEIVE_PROCESSING_STATE {
    BOOLEAN ResetIdleTimeout;
    BOOLEAN UpdatePartitionId;
    uint8_t PartitionIndex;
} QUIC_RECEIVE_PROCESSING_STATE;

_IRQL_requires_max_(PASSIVE_LEVEL)
QUIC_STATUS
QuicConnInitializeCrypto(
    _In_ QUIC_CONNECTION* Connection
    );

_IRQL_requires_max_(DISPATCH_LEVEL)
__drv_allocatesMem(Mem)
_Must_inspect_result_
_Success_(return != NULL)
QUIC_CONNECTION*
QuicConnAlloc(
    _In_ QUIC_SESSION* Session,
    _In_opt_ const QUIC_RECV_DATAGRAM* const Datagram
    )
{
    BOOLEAN IsServer = Datagram != NULL;
    uint8_t CurProcIndex = QuicLibraryGetCurrentPartition();

    //
    // For client, the datapath partitioning info is not known yet, so just use
    // the current processor for now. Once the connection receives a packet the
    // partition can be updated accordingly.
    //
    uint8_t BasePartitionId =
        IsServer ?
            (Datagram->PartitionIndex % MsQuicLib.PartitionCount) :
            CurProcIndex;
    uint8_t PartitionId = QuicPartitionIdCreate(BasePartitionId);
    QUIC_DBG_ASSERT(BasePartitionId == QuicPartitionIdGetIndex(PartitionId));

    QUIC_CONNECTION* Connection =
        QuicPoolAlloc(&MsQuicLib.PerProc[CurProcIndex].ConnectionPool);
    if (Connection == NULL) {
        QuicTraceEvent(
            AllocFailure,
            "Allocation of '%s' failed. (%llu bytes)",
            "connection",
            sizeof(QUIC_CONNECTION));
        return NULL;
    }

    QuicZeroMemory(Connection, sizeof(QUIC_CONNECTION));

#if DEBUG
    InterlockedIncrement(&MsQuicLib.ConnectionCount);
#endif

    Connection->Stats.CorrelationId =
        InterlockedIncrement64((int64_t*)&MsQuicLib.ConnectionCorrelationId) - 1;
    QuicTraceEvent(
        ConnCreated,
        "[conn][%p] Created, IsServer=%hhu, CorrelationId=%llu",
        Connection,
        IsServer,
        Connection->Stats.CorrelationId);

    Connection->RefCount = 1;
#if DEBUG
    Connection->RefTypeCount[QUIC_CONN_REF_HANDLE_OWNER] = 1;
#endif
    Connection->PartitionID = PartitionId;
    Connection->State.Allocated = TRUE;
    Connection->State.UseSendBuffer = QUIC_DEFAULT_SEND_BUFFERING_ENABLE;
    Connection->State.ShareBinding = IsServer;
    Connection->Stats.Timing.Start = QuicTimeUs64();
    Connection->SourceCidLimit = QUIC_ACTIVE_CONNECTION_ID_LIMIT;
    Connection->AckDelayExponent = QUIC_ACK_DELAY_EXPONENT;
    Connection->PeerTransportParams.AckDelayExponent = QUIC_TP_ACK_DELAY_EXPONENT_DEFAULT;
    Connection->ReceiveQueueTail = &Connection->ReceiveQueue;
    QuicDispatchLockInitialize(&Connection->ReceiveQueueLock);
    QuicListInitializeHead(&Connection->DestCids);
    QuicStreamSetInitialize(&Connection->Streams);
    QuicSendBufferInitialize(&Connection->SendBuffer);
    QuicOperationQueueInitialize(&Connection->OperQ);
    QuicSendInitialize(&Connection->Send);
    QuicLossDetectionInitialize(&Connection->LossDetection);
    QuicDatagramInitialize(&Connection->Datagram);
    QuicRangeInitialize(
        QUIC_MAX_RANGE_DECODE_ACKS,
        &Connection->DecodedAckRanges);

    for (uint32_t i = 0; i < ARRAYSIZE(Connection->Packets); i++) {
        if (QUIC_FAILED(
            QuicPacketSpaceInitialize(
                Connection,
                (QUIC_ENCRYPT_LEVEL)i,
                &Connection->Packets[i]))) {
            goto Error;
        }
    }

    QUIC_PATH* Path = &Connection->Paths[0];
    QuicPathInitialize(Connection, Path);
    Path->IsActive = TRUE;
    Connection->PathsCount = 1;

    for (uint32_t i = 0; i < ARRAYSIZE(Connection->Timers); i++) {
        Connection->Timers[i].Type = (QUIC_CONN_TIMER_TYPE)i;
        Connection->Timers[i].ExpirationTime = UINT64_MAX;
    }

    if (IsServer) {

        //
        // Use global settings until the connection is assigned to a session.
        // Then the connection will use the session's settings.
        //
        QuicConnApplySettings(Connection, &MsQuicLib.Settings);

        const QUIC_RECV_PACKET* Packet =
            QuicDataPathRecvDatagramToRecvPacket(Datagram);

        Connection->Type = QUIC_HANDLE_TYPE_CHILD;
        if (MsQuicLib.Settings.LoadBalancingMode == QUIC_LOAD_BALANCING_SERVER_ID_IP) {
            QuicRandom(1, Connection->ServerID); // Randomize the first byte.
            if (QuicAddrGetFamily(&Datagram->Tuple->LocalAddress) == AF_INET) {
                QuicCopyMemory(
                    Connection->ServerID + 1,
                    &Datagram->Tuple->LocalAddress.Ipv4.sin_addr,
                    4);
            } else {
                QuicCopyMemory(
                    Connection->ServerID + 1,
                    ((uint8_t*)&Datagram->Tuple->LocalAddress.Ipv6.sin6_addr) + 12,
                    4);
            }
        }

        Connection->Stats.QuicVersion = Packet->Invariant->LONG_HDR.Version;
        QuicConnOnQuicVersionSet(Connection);

        Path->LocalAddress = Datagram->Tuple->LocalAddress;
        Connection->State.LocalAddressSet = TRUE;
        QuicTraceEvent(
            ConnLocalAddrAdded,
            "[conn][%p] New Local IP: %!ADDR!",
            Connection,
            CLOG_BYTEARRAY(sizeof(Path->LocalAddress), &Path->LocalAddress));

        Path->RemoteAddress = Datagram->Tuple->RemoteAddress;
        Connection->State.RemoteAddressSet = TRUE;
        QuicTraceEvent(
            ConnRemoteAddrAdded,
            "[conn][%p] New Remote IP: %!ADDR!",
            Connection,
            CLOG_BYTEARRAY(sizeof(Path->RemoteAddress), &Path->RemoteAddress));

        Path->DestCid =
            QuicCidNewDestination(Packet->SourceCidLen, Packet->SourceCid);
        if (Path->DestCid == NULL) {
            goto Error;
        }
        Path->DestCid->CID.UsedLocally = TRUE;
        QuicListInsertTail(&Connection->DestCids, &Path->DestCid->Link);
        QuicTraceEvent(
            ConnDestCidAdded,
            "[conn][%p] (SeqNum=%llu) New Destination CID: %!CID!",
            Connection,
            Path->DestCid->CID.SequenceNumber,
            CLOG_BYTEARRAY(Path->DestCid->CID.Length, Path->DestCid->CID.Data));

        QUIC_CID_HASH_ENTRY* SourceCid =
            QuicCidNewSource(Connection, Packet->DestCidLen, Packet->DestCid);
        if (SourceCid == NULL) {
            goto Error;
        }
        SourceCid->CID.IsInitial = TRUE;
        SourceCid->CID.UsedByPeer = TRUE;
        QuicListPushEntry(&Connection->SourceCids, &SourceCid->Link);
        QuicTraceEvent(
            ConnSourceCidAdded,
            "[conn][%p] (SeqNum=%llu) New Source CID: %!CID!",
            Connection,
            SourceCid->CID.SequenceNumber,
            CLOG_BYTEARRAY(SourceCid->CID.Length, SourceCid->CID.Data));

        //
        // Server lazily finishes initialization in response to first operation.
        //

    } else {
        Connection->Type = QUIC_HANDLE_TYPE_CLIENT;
        Connection->State.ExternalOwner = TRUE;
        Path->IsPeerValidated = TRUE;
        Path->Allowance = UINT32_MAX;

        Path->DestCid = QuicCidNewRandomDestination();
        if (Path->DestCid == NULL) {
            goto Error;
        }
        Path->DestCid->CID.UsedLocally = TRUE;
        Connection->DestCidCount++;
        QuicListInsertTail(&Connection->DestCids, &Path->DestCid->Link);
        QuicTraceEvent(
            ConnDestCidAdded,
            "[conn][%p] (SeqNum=%llu) New Destination CID: %!CID!",
            Connection,
            Path->DestCid->CID.SequenceNumber,
            CLOG_BYTEARRAY(Path->DestCid->CID.Length, Path->DestCid->CID.Data));

        Connection->State.Initialized = TRUE;
        QuicTraceEvent(
            ConnInitializeComplete,
            "[conn][%p] Initialize complete",
            Connection);
    }

    QuicSessionRegisterConnection(Session, Connection);

    return Connection;

Error:

    Connection->State.HandleClosed = TRUE;
    Connection->State.Uninitialized = TRUE;
    for (uint32_t i = 0; i < ARRAYSIZE(Connection->Packets); i++) {
        if (Connection->Packets[i] != NULL) {
            QuicPacketSpaceUninitialize(Connection->Packets[i]);
        }
    }
    if (Datagram != NULL) {
        QUIC_FREE(
            QUIC_CONTAINING_RECORD(
                Connection->SourceCids.Next,
                QUIC_CID_HASH_ENTRY,
                Link));
        Connection->SourceCids.Next = NULL;
    }
    QuicConnRelease(Connection, QUIC_CONN_REF_HANDLE_OWNER);

    return NULL;
}

_IRQL_requires_max_(DISPATCH_LEVEL)
void
QuicConnFree(
    _In_ __drv_freesMem(Mem) QUIC_CONNECTION* Connection
    )
{
    QUIC_FRE_ASSERT(!Connection->State.Freed);
    QUIC_TEL_ASSERT(Connection->RefCount == 0);
    if (Connection->State.ExternalOwner) {
        QUIC_TEL_ASSERT(Connection->State.HandleClosed);
        QUIC_TEL_ASSERT(Connection->State.Uninitialized);
    }
    QUIC_TEL_ASSERT(Connection->SourceCids.Next == NULL);
    QUIC_TEL_ASSERT(QuicListIsEmpty(&Connection->Streams.ClosedStreams));
    QuicLossDetectionUninitialize(&Connection->LossDetection);
    QuicSendUninitialize(&Connection->Send);
#if DEBUG
    while (!QuicListIsEmpty(&Connection->Streams.AllStreams)) {
        QUIC_STREAM *Stream =
            QUIC_CONTAINING_RECORD(
                QuicListRemoveHead(&Connection->Streams.AllStreams),
                QUIC_STREAM,
                AllStreamsLink);
        QUIC_DBG_ASSERTMSG(Stream != NULL, "Stream was leaked!");
    }
#endif
    while (!QuicListIsEmpty(&Connection->DestCids)) {
        QUIC_CID_QUIC_LIST_ENTRY *CID =
            QUIC_CONTAINING_RECORD(
                QuicListRemoveHead(&Connection->DestCids),
                QUIC_CID_QUIC_LIST_ENTRY,
                Link);
        QUIC_FREE(CID);
    }
    if (Connection->Worker != NULL) {
        QuicOperationQueueClear(Connection->Worker, &Connection->OperQ);
    }
    if (Connection->ReceiveQueue != NULL) {
        QUIC_RECV_DATAGRAM* Datagram = Connection->ReceiveQueue;
        do {
            Datagram->QueuedOnConnection = FALSE;
        } while ((Datagram = Datagram->Next) != NULL);
        QuicDataPathBindingReturnRecvDatagrams(Connection->ReceiveQueue);
        Connection->ReceiveQueue = NULL;
    }
    QUIC_PATH* Path = &Connection->Paths[0];
    if (Path->Binding != NULL) {
        QuicLibraryReleaseBinding(Path->Binding);
        Path->Binding = NULL;
    }
    QuicDispatchLockUninitialize(&Connection->ReceiveQueueLock);
    QuicOperationQueueUninitialize(&Connection->OperQ);
    QuicStreamSetUninitialize(&Connection->Streams);
    QuicSendBufferUninitialize(&Connection->SendBuffer);
    QuicDatagramUninitialize(&Connection->Datagram);
    QuicSessionUnregisterConnection(Connection);
    if (Connection->Registration != NULL) {
        QuicRundownRelease(&Connection->Registration->ConnectionRundown);
    }
    Connection->State.Freed = TRUE;
    if (Connection->RemoteServerName != NULL) {
        QUIC_FREE(Connection->RemoteServerName);
    }
    if (Connection->OrigDestCID != NULL) {
        QUIC_FREE(Connection->OrigDestCID);
    }
    if (Connection->HandshakeTP != NULL) {
        QuicPoolFree(
            &MsQuicLib.PerProc[QuicLibraryGetCurrentPartition()].TransportParamPool,
            Connection->HandshakeTP);
        Connection->HandshakeTP = NULL;
    }
    QuicTraceEvent(
        ConnDestroyed,
        "[conn][%p] Destroyed",
        Connection);
    QuicPoolFree(
        &MsQuicLib.PerProc[QuicLibraryGetCurrentPartition()].ConnectionPool,
        Connection);

#if DEBUG
    InterlockedDecrement(&MsQuicLib.ConnectionCount);
#endif
}

_IRQL_requires_max_(PASSIVE_LEVEL)
void
QuicConnApplySettings(
    _In_ QUIC_CONNECTION* Connection,
    _In_ const QUIC_SETTINGS* Settings
    )
{
    Connection->State.UsePacing = Settings->PacingDefault;
    Connection->MaxAckDelayMs = Settings->MaxAckDelayMs;
    Connection->Paths[0].SmoothedRtt = MS_TO_US(Settings->InitialRttMs);
    Connection->Paths[0].RttVariance = Connection->Paths[0].SmoothedRtt / 2;
    Connection->DisconnectTimeoutUs = MS_TO_US(Settings->DisconnectTimeoutMs);
    Connection->IdleTimeoutMs = Settings->IdleTimeoutMs;
    Connection->HandshakeIdleTimeoutMs = Settings->HandshakeIdleTimeoutMs;
    Connection->KeepAliveIntervalMs = Settings->KeepAliveIntervalMs;
    Connection->Datagram.ReceiveEnabled = Settings->DatagramReceiveEnabled;

    uint8_t PeerStreamType =
        QuicConnIsServer(Connection) ?
            STREAM_ID_FLAG_IS_CLIENT : STREAM_ID_FLAG_IS_SERVER;
    if (Settings->BidiStreamCount != 0) {
        QuicStreamSetUpdateMaxCount(
            &Connection->Streams,
            PeerStreamType | STREAM_ID_FLAG_IS_BI_DIR,
            Settings->BidiStreamCount);
    }
    if (Settings->UnidiStreamCount != 0) {
        QuicStreamSetUpdateMaxCount(
            &Connection->Streams,
            PeerStreamType | STREAM_ID_FLAG_IS_UNI_DIR,
            Settings->UnidiStreamCount);
    }

    if (Settings->ServerResumptionLevel > QUIC_SERVER_NO_RESUME &&
        Connection->HandshakeTP == NULL) {
        QUIC_DBG_ASSERT(!Connection->State.Started);
        Connection->HandshakeTP =
            QuicPoolAlloc(&MsQuicLib.PerProc[QuicLibraryGetCurrentPartition()].TransportParamPool);
        if (Connection->HandshakeTP == NULL) {
            QuicTraceEvent(
                AllocFailure,
                "Allocation of '%s' failed. (%llu bytes)",
                "handshake TP",
                sizeof(*Connection->HandshakeTP));
        } else {
            QuicZeroMemory(Connection->HandshakeTP, sizeof(*Connection->HandshakeTP));
            Connection->State.ResumptionEnabled = TRUE;
        }
    }

    QuicSendApplySettings(&Connection->Send, Settings);
    QuicCongestionControlInitialize(&Connection->CongestionControl, Settings);
}

_IRQL_requires_max_(PASSIVE_LEVEL)
void
QuicConnShutdown(
    _In_ QUIC_CONNECTION* Connection,
    _In_ uint32_t Flags,
    _In_ QUIC_VAR_INT ErrorCode
    )
{
    uint32_t CloseFlags = QUIC_CLOSE_APPLICATION;
    if (Flags & QUIC_CONNECTION_SHUTDOWN_FLAG_SILENT ||
        (!Connection->State.Started && !QuicConnIsServer(Connection))) {
        CloseFlags |= QUIC_CLOSE_SILENT;
    }

    QuicConnCloseLocally(Connection, CloseFlags, ErrorCode, NULL);
}

_IRQL_requires_max_(PASSIVE_LEVEL)
void
QuicConnUninitialize(
    _In_ QUIC_CONNECTION* Connection
    )
{
    QUIC_TEL_ASSERT(Connection->State.HandleClosed);
    QUIC_TEL_ASSERT(!Connection->State.Uninitialized);

    Connection->State.Uninitialized = TRUE;
    Connection->State.UpdateWorker = FALSE;

    //
    // Ensure we are shut down.
    //
    QuicConnShutdown(
        Connection,
        QUIC_CONNECTION_SHUTDOWN_FLAG_SILENT,
        QUIC_ERROR_NO_ERROR);

    //
    // Remove all entries in the binding's lookup tables so we don't get any
    // more packets queued.
    //
    if (Connection->Paths[0].Binding != NULL) {
        QuicBindingRemoveConnection(Connection->Paths[0].Binding, Connection);
    }

    //
    // Clean up the packet space first, to return any deferred received
    // packets back to the binding.
    //
    for (uint32_t i = 0; i < ARRAYSIZE(Connection->Packets); i++) {
        if (Connection->Packets[i] != NULL) {
            QuicPacketSpaceUninitialize(Connection->Packets[i]);
            Connection->Packets[i] = NULL;
        }
    }

    //
    // Clean up the rest of the internal state.
    //
    QuicRangeUninitialize(&Connection->DecodedAckRanges);
    QuicCryptoUninitialize(&Connection->Crypto);
    QuicTimerWheelRemoveConnection(&Connection->Worker->TimerWheel, Connection);
    QuicOperationQueueClear(Connection->Worker, &Connection->OperQ);

    if (Connection->CloseReasonPhrase != NULL) {
        QUIC_FREE(Connection->CloseReasonPhrase);
    }
}

_IRQL_requires_max_(DISPATCH_LEVEL)
void
QuicConnCloseHandle(
    _In_ QUIC_CONNECTION* Connection
    )
{
    QUIC_TEL_ASSERT(!Connection->State.HandleClosed);

    QuicConnCloseLocally(
        Connection,
        QUIC_CLOSE_SILENT | QUIC_CLOSE_QUIC_STATUS,
        (uint64_t)QUIC_STATUS_ABORTED,
        NULL);

    if (Connection->State.SendShutdownCompleteNotif) {
        QuicConnOnShutdownComplete(Connection);
    }

    Connection->State.HandleClosed = TRUE;
    Connection->ClientCallbackHandler = NULL;

    QuicSessionUnregisterConnection(Connection);

    QuicTraceEvent(
        ConnHandleClosed,
        "[conn][%p] Handle closed",
        Connection);
}

_IRQL_requires_max_(DISPATCH_LEVEL)
void
QuicConnQueueTraceRundown(
    _In_ QUIC_CONNECTION* Connection
    )
{
    QUIC_OPERATION* Oper;
    if ((Oper = QuicOperationAlloc(Connection->Worker, QUIC_OPER_TYPE_TRACE_RUNDOWN)) != NULL) {
        QuicConnQueueOper(Connection, Oper);
    } else {
        QuicTraceEvent(
            AllocFailure,
            "Allocation of '%s' failed. (%llu bytes)",
            "trace rundown operation",
            0);
    }
}

_IRQL_requires_max_(PASSIVE_LEVEL)
void
QuicConnTraceRundownOper(
    _In_ QUIC_CONNECTION* Connection
    )
{
    QuicTraceEvent(
        ConnRundown,
        "[conn][%p] Rundown, IsServer=%hu, CorrelationId=%llu",
        Connection,
        QuicConnIsServer(Connection),
        Connection->Stats.CorrelationId);
    QuicTraceEvent(
        ConnAssignWorker,
        "[conn][%p] Assigned worker: %p",
        Connection,
        Connection->Worker);
    if (Connection->Session != NULL) {
        QuicTraceEvent(
            ConnRegisterSession,
            "[conn][%p] Registered with session: %p",
            Connection,
            Connection->Session);
    }
    if (Connection->State.Started) {
        for (uint8_t i = 0; i < Connection->PathsCount; ++i) {
            if (Connection->State.LocalAddressSet || i != 0) {
                QuicTraceEvent(
                    ConnLocalAddrAdded,
                     "[conn][%p] New Local IP: %!ADDR!",
                    Connection,
                    CLOG_BYTEARRAY(sizeof(Connection->Paths[i].LocalAddress), &Connection->Paths[i].LocalAddress));
            }
            if (Connection->State.RemoteAddressSet || i != 0) {
                QuicTraceEvent(
                    ConnRemoteAddrAdded,
                    "[conn][%p] New Remote IP: %!ADDR!",
                    Connection,
                    CLOG_BYTEARRAY(sizeof(Connection->Paths[i].RemoteAddress), &Connection->Paths[i].RemoteAddress));
            }
        }
        for (QUIC_SINGLE_LIST_ENTRY* Entry = Connection->SourceCids.Next;
                Entry != NULL;
                Entry = Entry->Next) {
            const QUIC_CID_HASH_ENTRY* SourceCid =
                QUIC_CONTAINING_RECORD(
                    Entry,
                    QUIC_CID_HASH_ENTRY,
                    Link);
            UNREFERENCED_PARAMETER(SourceCid);
            QuicTraceEvent(
                ConnSourceCidAdded,
                "[conn][%p] (SeqNum=%llu) New Source CID: %!CID!",
                Connection,
                SourceCid->CID.SequenceNumber,
                CLOG_BYTEARRAY(SourceCid->CID.Length, SourceCid->CID.Data));
        }
        for (QUIC_LIST_ENTRY* Entry = Connection->DestCids.Flink;
                Entry != &Connection->DestCids;
                Entry = Entry->Flink) {
            const QUIC_CID_QUIC_LIST_ENTRY* DestCid =
                QUIC_CONTAINING_RECORD(
                    Entry,
                    QUIC_CID_QUIC_LIST_ENTRY,
                    Link);
            UNREFERENCED_PARAMETER(DestCid);
            QuicTraceEvent(
                ConnDestCidAdded,
                "[conn][%p] (SeqNum=%llu) New Destination CID: %!CID!",
                Connection,
                DestCid->CID.SequenceNumber,
                CLOG_BYTEARRAY(DestCid->CID.Length, DestCid->CID.Data));
        }
    }
    if (Connection->State.Connected) {
        QuicConnOnQuicVersionSet(Connection);
        QuicTraceEvent(
            ConnHandshakeComplete,
            "[conn][%p] Handshake complete",
            Connection);
    }
    if (Connection->State.HandleClosed) {
        QuicTraceEvent(
            ConnHandleClosed,
            "[conn][%p] Handle closed",
            Connection);
    }
    if (Connection->State.Started) {
        QuicConnLogStatistics(Connection);
    }

    QuicStreamSetTraceRundown(&Connection->Streams);
}

_IRQL_requires_max_(PASSIVE_LEVEL)
QUIC_STATUS
QuicConnIndicateEvent(
    _In_ QUIC_CONNECTION* Connection,
    _Inout_ QUIC_CONNECTION_EVENT* Event
    )
{
    QUIC_STATUS Status;
    if (!Connection->State.HandleClosed) {
        QUIC_CONN_VERIFY(Connection, Connection->State.HandleShutdown || Connection->ClientCallbackHandler != NULL);
        if (Connection->ClientCallbackHandler == NULL) {
            Status = QUIC_STATUS_INVALID_STATE;
            QuicTraceLogConnWarning(
                ApiEventNoHandler,
                Connection,
                "Event silently discarded (no handler).");
        } else {
            Status =
                Connection->ClientCallbackHandler(
                    (HQUIC)Connection,
                    Connection->ClientContext,
                    Event);
        }
    } else {
        Status = QUIC_STATUS_INVALID_STATE;
        QuicTraceLogConnWarning(
            ApiEventAlreadyClosed,
            Connection,
            "Event silently discarded.");
    }
    return Status;
}

_IRQL_requires_max_(DISPATCH_LEVEL)
void
QuicConnQueueOper(
    _In_ QUIC_CONNECTION* Connection,
    _In_ QUIC_OPERATION* Oper
    )
{
    if (QuicOperationEnqueue(&Connection->OperQ, Oper)) {
        //
        // The connection needs to be queued on the worker because this was the
        // first operation in our OperQ.
        //
        QuicWorkerQueueConnection(Connection->Worker, Connection);
    }
}

_IRQL_requires_max_(DISPATCH_LEVEL)
void
QuicConnQueueHighestPriorityOper(
    _In_ QUIC_CONNECTION* Connection,
    _In_ QUIC_OPERATION* Oper
    )
{
    if (QuicOperationEnqueueFront(&Connection->OperQ, Oper)) {
        //
        // The connection needs to be queued on the worker because this was the
        // first operation in our OperQ.
        //
        QuicWorkerQueueConnection(Connection->Worker, Connection);
    }
}

_IRQL_requires_max_(PASSIVE_LEVEL)
void
QuicConnUpdateRtt(
    _In_ QUIC_CONNECTION* Connection,
    _In_ QUIC_PATH* Path,
    _In_ uint32_t LatestRtt
    )
{
    BOOLEAN RttUpdated;
    UNREFERENCED_PARAMETER(Connection);

    if (LatestRtt == 0) {
        //
        // RTT cannot be zero or several loss recovery algorithms break down.
        //
        LatestRtt = 1;
    }

    Path->LatestRttSample = LatestRtt;
    if (LatestRtt < Path->MinRtt) {
        Path->MinRtt = LatestRtt;
    }
    if (LatestRtt > Path->MaxRtt) {
        Path->MaxRtt = LatestRtt;
    }

    if (!Path->GotFirstRttSample) {
        Path->GotFirstRttSample = TRUE;

        Path->SmoothedRtt = LatestRtt;
        Path->RttVariance = LatestRtt / 2;
        RttUpdated = TRUE;

    } else {
        uint32_t PrevRtt = Path->SmoothedRtt;
        if (Path->SmoothedRtt > LatestRtt) {
            Path->RttVariance = (3 * Path->RttVariance + Path->SmoothedRtt - LatestRtt) / 4;
        } else {
            Path->RttVariance = (3 * Path->RttVariance + LatestRtt - Path->SmoothedRtt) / 4;
        }
        Path->SmoothedRtt = (7 * Path->SmoothedRtt + LatestRtt) / 8;
        RttUpdated = PrevRtt != Path->SmoothedRtt;
    }

    if (RttUpdated) {
        QUIC_DBG_ASSERT(Path->SmoothedRtt != 0);
        QuicTraceLogConnVerbose(
            RttUpdated,
            Connection,
            "Updated Rtt=%u.%03u ms, Var=%u.%03u",
            Path->SmoothedRtt / 1000, Path->SmoothedRtt % 1000,
            Path->RttVariance / 1000, Path->RttVariance % 1000);
    }
}

_IRQL_requires_max_(PASSIVE_LEVEL)
QUIC_CID_HASH_ENTRY*
QuicConnGenerateNewSourceCid(
    _In_ QUIC_CONNECTION* Connection,
    _In_ BOOLEAN IsInitial
    )
{
    uint8_t TryCount = 0;
    QUIC_CID_HASH_ENTRY* SourceCid;

    if (!Connection->State.ShareBinding) {
        //
        // We aren't sharing the binding, therefore aren't actually using a CID.
        // No need to generate a new one.
        //
        return NULL;
    }

    //
    // Keep randomly generating new source CIDs until we find one that doesn't
    // collide with an existing one.
    //

    do {
        SourceCid =
            QuicCidNewRandomSource(
                Connection,
                Connection->ServerID,
                Connection->PartitionID,
                Connection->Registration->CidPrefixLength,
                Connection->Registration->CidPrefix);
        if (SourceCid == NULL) {
            QuicTraceEvent(
                AllocFailure,
                "Allocation of '%s' failed. (%llu bytes)",
                "new Src CID",
                sizeof(QUIC_CID_HASH_ENTRY) + MsQuicLib.CidTotalLength);
            QuicConnFatalError(Connection, QUIC_STATUS_INTERNAL_ERROR, NULL);
            return NULL;
        }
        if (!QuicBindingAddSourceConnectionID(Connection->Paths[0].Binding, SourceCid)) {
            QUIC_FREE(SourceCid);
            SourceCid = NULL;
            if (++TryCount > QUIC_CID_MAX_COLLISION_RETRY) {
                QuicTraceEvent(
                    ConnError,
                    "[conn][%p] ERROR, %s.",
                    Connection,
                    "Too many CID collisions");
                QuicConnFatalError(Connection, QUIC_STATUS_INTERNAL_ERROR, NULL);
                return NULL;
            }
            QuicTraceLogConnVerbose(
                NewSrcCidNameCollision,
                Connection,
                "CID collision, trying again");
        }
    } while (SourceCid == NULL);

    QuicTraceEvent(
        ConnSourceCidAdded,
        "[conn][%p] (SeqNum=%llu) New Source CID: %!CID!",
        Connection,
        SourceCid->CID.SequenceNumber,
        CLOG_BYTEARRAY(SourceCid->CID.Length, SourceCid->CID.Data));

    SourceCid->CID.SequenceNumber = Connection->NextSourceCidSequenceNumber++;
    if (SourceCid->CID.SequenceNumber > 0) {
        SourceCid->CID.NeedsToSend = TRUE;
        QuicSendSetSendFlag(&Connection->Send, QUIC_CONN_SEND_FLAG_NEW_CONNECTION_ID);
    }

    if (IsInitial) {
        SourceCid->CID.IsInitial = TRUE;
        QuicListPushEntry(&Connection->SourceCids, &SourceCid->Link);
    } else {
        QUIC_SINGLE_LIST_ENTRY** Tail = &Connection->SourceCids.Next;
        while (*Tail != NULL) {
            Tail = &(*Tail)->Next;
        }
        *Tail = &SourceCid->Link;
        SourceCid->Link.Next = NULL;
    }

    return SourceCid;
}

uint8_t
QuicConnSourceCidsCount(
    _In_ const QUIC_CONNECTION* Connection
    )
{
    uint8_t Count = 0;
    const QUIC_SINGLE_LIST_ENTRY* Entry = Connection->SourceCids.Next;
    while (Entry != NULL) {
        ++Count;
        Entry = Entry->Next;
    }
    return Count;
}

//
// This generates new source CIDs for the peer to use to talk to us. If
// indicated, it invalidates all the existing ones, sets a a new retire prior to
// sequence number to send out and generates replacement CIDs.
//
_IRQL_requires_max_(PASSIVE_LEVEL)
void
QuicConnGenerateNewSourceCids(
    _In_ QUIC_CONNECTION* Connection,
    _In_ BOOLEAN ReplaceExistingCids
    )
{
    if (!Connection->State.ShareBinding) {
        //
        // Can't generate any new CIDs, so this is a no-op.
        //
        return;
    }

    //
    // If we're replacing existing ones, then generate all new CIDs (up to the
    // limit). Otherwise, just generate whatever number we need to hit the
    // limit.
    //
    uint8_t NewCidCount;
    if (ReplaceExistingCids) {
        NewCidCount = Connection->SourceCidLimit;
        QUIC_SINGLE_LIST_ENTRY* Entry = Connection->SourceCids.Next;
        while (Entry != NULL) {
            QUIC_CID_HASH_ENTRY* SourceCid =
                QUIC_CONTAINING_RECORD(Entry, QUIC_CID_HASH_ENTRY, Link);
            SourceCid->CID.Retired = TRUE;
            Entry = Entry->Next;
        }
    } else {
        uint8_t CurrentCidCount = QuicConnSourceCidsCount(Connection);
        QUIC_DBG_ASSERT(CurrentCidCount <= Connection->SourceCidLimit);
        if (CurrentCidCount < Connection->SourceCidLimit) {
            NewCidCount = Connection->SourceCidLimit - CurrentCidCount;
        } else {
            NewCidCount = 0;
        }
    }

    for (uint8_t i = 0; i < NewCidCount; ++i) {
        if (QuicConnGenerateNewSourceCid(Connection, FALSE) == NULL) {
            break;
        }
    }
}

_IRQL_requires_max_(PASSIVE_LEVEL)
QUIC_CID_QUIC_LIST_ENTRY*
QuicConnGetUnusedDestCid(
    _In_ const QUIC_CONNECTION* Connection
    )
{
    for (QUIC_LIST_ENTRY* Entry = Connection->DestCids.Flink;
            Entry != &Connection->DestCids;
            Entry = Entry->Flink) {
        QUIC_CID_QUIC_LIST_ENTRY* DestCid =
            QUIC_CONTAINING_RECORD(
                Entry,
                QUIC_CID_QUIC_LIST_ENTRY,
                Link);
        if (!DestCid->CID.UsedLocally) {
            return DestCid;
        }
    }
    return NULL;
}

_IRQL_requires_max_(PASSIVE_LEVEL)
void
QuicConnRetireCid(
    _In_ QUIC_CONNECTION* Connection,
    _In_ QUIC_CID_QUIC_LIST_ENTRY* DestCid
    )
{
    QuicTraceEvent(
        ConnDestCidRemoved,
        "[conn][%p] (SeqNum=%llu) Removed Destination CID: %!CID!",
        Connection,
        DestCid->CID.SequenceNumber,
        CLOG_BYTEARRAY(DestCid->CID.Length, DestCid->CID.Data));
    Connection->DestCidCount--;
    DestCid->CID.Retired = TRUE;
    DestCid->CID.NeedsToSend = TRUE;
    QuicSendSetSendFlag(&Connection->Send, QUIC_CONN_SEND_FLAG_RETIRE_CONNECTION_ID);
}

_IRQL_requires_max_(PASSIVE_LEVEL)
BOOLEAN
QuicConnRetireCurrentDestCid(
    _In_ QUIC_CONNECTION* Connection,
    _In_ QUIC_PATH* Path
    )
{
    if (Path->DestCid->CID.Length == 0) {
        QuicTraceLogConnVerbose(
            ZeroLengthCidRetire,
            Connection,
            "Can't retire current CID because it's zero length");
        return TRUE; // No need to update so treat as success.
    }

    QUIC_CID_QUIC_LIST_ENTRY* NewDestCid = QuicConnGetUnusedDestCid(Connection);
    if (NewDestCid == NULL) {
        QuicTraceLogConnWarning(
            NoReplacementCidForRetire,
            Connection,
            "Can't retire current CID because we don't have a replacement");
        return FALSE;
    }

    QuicConnRetireCid(Connection, Path->DestCid);
    Path->DestCid = NewDestCid;
    Path->DestCid->CID.UsedLocally = TRUE;

    return TRUE;
}

_IRQL_requires_max_(PASSIVE_LEVEL)
BOOLEAN
QuicConnOnRetirePriorToUpdated(
    _In_ QUIC_CONNECTION* Connection
    )
{
    BOOLEAN ReplaceRetiredCids = FALSE;

    for (QUIC_LIST_ENTRY* Entry = Connection->DestCids.Flink;
            Entry != &Connection->DestCids;
            Entry = Entry->Flink) {
        QUIC_CID_QUIC_LIST_ENTRY* DestCid =
            QUIC_CONTAINING_RECORD(
                Entry,
                QUIC_CID_QUIC_LIST_ENTRY,
                Link);
        if (DestCid->CID.SequenceNumber >= Connection->RetirePriorTo ||
            DestCid->CID.Retired) {
            continue;
        }

        if (DestCid->CID.UsedLocally) {
            ReplaceRetiredCids = TRUE;
        }

        QuicConnRetireCid(Connection, DestCid);
    }

    return ReplaceRetiredCids;
}

_IRQL_requires_max_(PASSIVE_LEVEL)
BOOLEAN
QuicConnReplaceRetiredCids(
    _In_ QUIC_CONNECTION* Connection
    )
{
    QUIC_DBG_ASSERT(Connection->PathsCount <= QUIC_MAX_PATH_COUNT);
    for (uint8_t i = 0; i < Connection->PathsCount; ++i) {
        QUIC_PATH* Path = &Connection->Paths[i];
        if (!Path->DestCid->CID.Retired) {
            continue;
        }

        QUIC_CID_QUIC_LIST_ENTRY* NewDestCid = QuicConnGetUnusedDestCid(Connection);
        if (NewDestCid == NULL) {
            if (Path->IsActive) {
                QuicTraceEvent(
                    ConnError,
                    "[conn][%p] ERROR, %s.",
                    Connection,
                    "Active path has no replacement for retired CID");
                QuicConnSilentlyAbort(Connection); // Must silently abort because we can't send anything now.
                return FALSE;
            }
            QuicTraceLogConnWarning(
                NonActivePathCidRetired,
                Connection,
                "Non-active path has no replacement for retired CID.");
            QUIC_DBG_ASSERT(i != 0);
            QuicPathRemove(Connection, i--);
            continue;
        }

        Path->DestCid = NewDestCid;
        Path->DestCid->CID.UsedLocally = TRUE;
        Path->InitiatedCidUpdate = TRUE;
    }

    return TRUE;
}

_IRQL_requires_max_(PASSIVE_LEVEL)
void
QuicConnTimerSet(
    _Inout_ QUIC_CONNECTION* Connection,
    _In_ QUIC_CONN_TIMER_TYPE Type,
    _In_ uint64_t Delay
    )
{
    uint64_t NewExpirationTime = QuicTimeUs64() + MS_TO_US(Delay);

    //
    // Find the current and new index in the timer array for this timer.
    //

    uint32_t NewIndex = ARRAYSIZE(Connection->Timers);
    uint32_t CurIndex = 0;
    for (uint32_t i = 0; i < ARRAYSIZE(Connection->Timers); ++i) {
        if (Connection->Timers[i].Type == Type) {
            CurIndex = i;
        }
        if (i < NewIndex &&
            NewExpirationTime < Connection->Timers[i].ExpirationTime) {
            NewIndex = i;
        }
    }

    if (NewIndex < CurIndex) {
        //
        // Need to move the timer forward in the array.
        //
        QuicMoveMemory(
            Connection->Timers + NewIndex + 1,
            Connection->Timers + NewIndex,
            sizeof(QUIC_CONN_TIMER_ENTRY) * (CurIndex - NewIndex));
        Connection->Timers[NewIndex].Type = Type;
        Connection->Timers[NewIndex].ExpirationTime = NewExpirationTime;

    } else if (NewIndex > CurIndex + 1) {
        //
        // Need to move the timer back in the array. Ignore changes that
        // wouldn't actually move it at all.
        //
        QuicMoveMemory(
            Connection->Timers + CurIndex,
            Connection->Timers + CurIndex + 1,
            sizeof(QUIC_CONN_TIMER_ENTRY) * (NewIndex - CurIndex - 1));
        Connection->Timers[NewIndex - 1].Type = Type;
        Connection->Timers[NewIndex - 1].ExpirationTime = NewExpirationTime;
    } else {
        //
        // Didn't move, so just update the expiration time.
        //
        Connection->Timers[CurIndex].ExpirationTime = NewExpirationTime;
        NewIndex = CurIndex;
    }

    if (NewIndex == 0) {
        //
        // The first timer was updated, so make sure the timer wheel is updated.
        //
        QuicTimerWheelUpdateConnection(&Connection->Worker->TimerWheel, Connection);
    }
}

_IRQL_requires_max_(PASSIVE_LEVEL)
void
QuicConnTimerCancel(
    _Inout_ QUIC_CONNECTION* Connection,
    _In_ QUIC_CONN_TIMER_TYPE Type
    )
{
    for (uint32_t i = 0;
        i < ARRAYSIZE(Connection->Timers) &&
            Connection->Timers[i].ExpirationTime != UINT64_MAX;
        ++i) {

        //
        // Find the correct timer (by type), invalidate it, and move it past all
        // the other valid timers.
        //

        if (Connection->Timers[i].Type == Type) {

            if (Connection->Timers[i].ExpirationTime != UINT64_MAX) {

                //
                // Find the end of the valid timers (if any more).
                //

                uint32_t j = i + 1;
                while (j < ARRAYSIZE(Connection->Timers) &&
                    Connection->Timers[j].ExpirationTime != UINT64_MAX) {
                    ++j;
                }

                if (j == i + 1) {
                    //
                    // No more valid timers, just invalidate this one and leave it
                    // where it is.
                    //
                    Connection->Timers[i].ExpirationTime = UINT64_MAX;
                } else {

                    //
                    // Move the valid timers forward and then put this timer after
                    // them.
                    //
                    QuicMoveMemory(
                        Connection->Timers + i,
                        Connection->Timers + i + 1,
                        sizeof(QUIC_CONN_TIMER_ENTRY) * (j - i - 1));
                    Connection->Timers[j - 1].Type = Type;
                    Connection->Timers[j - 1].ExpirationTime = UINT64_MAX;
                }

                if (i == 0) {
                    //
                    // The first timer was removed, so make sure the timer wheel is updated.
                    //
                    QuicTimerWheelUpdateConnection(&Connection->Worker->TimerWheel, Connection);
                }
            }

            break;
        }
    }
}

_IRQL_requires_max_(PASSIVE_LEVEL)
void
QuicConnTimerExpired(
    _Inout_ QUIC_CONNECTION* Connection,
    _In_ uint64_t TimeNow
    )
{
    uint32_t i = 0;
    QUIC_CONN_TIMER_ENTRY Temp[QUIC_CONN_TIMER_COUNT];
    BOOLEAN FlushSendImmediate = FALSE;

    while (i < ARRAYSIZE(Connection->Timers) &&
           Connection->Timers[i].ExpirationTime <= TimeNow) {
        Connection->Timers[i].ExpirationTime = UINT64_MAX;
        ++i;
    }

    QUIC_DBG_ASSERT(i != 0);

    QuicCopyMemory(
        Temp,
        Connection->Timers,
        i * sizeof(QUIC_CONN_TIMER_ENTRY));
    if (i < ARRAYSIZE(Connection->Timers)) {
        QuicMoveMemory(
            Connection->Timers,
            Connection->Timers + i,
            (QUIC_CONN_TIMER_COUNT - i) * sizeof(QUIC_CONN_TIMER_ENTRY));
        QuicCopyMemory(
            Connection->Timers + (QUIC_CONN_TIMER_COUNT - i),
            Temp,
            i * sizeof(QUIC_CONN_TIMER_ENTRY));
    }

    for (uint32_t j = 0; j < i; ++j) {
        const char* TimerNames[] = {
            "PACING",
            "ACK_DELAY",
            "LOSS_DETECTION",
            "KEEP_ALIVE",
            "IDLE",
            "SHUTDOWN",
            "INVALID"
        };
        QuicTraceLogConnVerbose(
            TimerExpired,
            Connection,
            "%s timer expired",
            TimerNames[Temp[j].Type]);
        if (Temp[j].Type == QUIC_CONN_TIMER_ACK_DELAY) {
            QuicTraceEvent(
                ConnExecTimerOper,
                "[conn][%p] Execute: %u",
                Connection,
                QUIC_CONN_TIMER_ACK_DELAY);
            QuicSendProcessDelayedAckTimer(&Connection->Send);
            FlushSendImmediate = TRUE;
        } else if (Temp[j].Type == QUIC_CONN_TIMER_PACING) {
            QuicTraceEvent(
                ConnExecTimerOper,
                "[conn][%p] Execute: %u",
                Connection,
                QUIC_CONN_TIMER_PACING);
            FlushSendImmediate = TRUE;
        } else {
            QUIC_OPERATION* Oper;
            if ((Oper = QuicOperationAlloc(Connection->Worker, QUIC_OPER_TYPE_TIMER_EXPIRED)) != NULL) {
                Oper->TIMER_EXPIRED.Type = Temp[j].Type;
                QuicConnQueueOper(Connection, Oper);
            } else {
                QuicTraceEvent(
                    AllocFailure,
                    "Allocation of '%s' failed. (%llu bytes)",
                    "expired timer operation",
                    0);
            }
        }
    }

    QuicTimerWheelUpdateConnection(&Connection->Worker->TimerWheel, Connection);

    if (FlushSendImmediate) {
        //
        // We don't want to actually call the flush immediate above as it can
        // cause a new timer to be inserted, messing up timer loop.
        //
        (void)QuicSendFlush(&Connection->Send);
    }
}

//
// Sends a shutdown being notification to the app, which represents the first
// indication that we know the connection is closed (locally or remotely).
//
_IRQL_requires_max_(PASSIVE_LEVEL)
void
QuicConnIndicateShutdownBegin(
    _In_ QUIC_CONNECTION* Connection
    )
{
    QUIC_CONNECTION_EVENT Event;
    if (Connection->State.AppClosed) {
        Event.Type = QUIC_CONNECTION_EVENT_SHUTDOWN_INITIATED_BY_PEER;
        Event.SHUTDOWN_INITIATED_BY_PEER.ErrorCode = Connection->CloseErrorCode;
        QuicTraceLogConnVerbose(
            IndicateShutdownByPeer,
            Connection,
            "Indicating QUIC_CONNECTION_EVENT_SHUTDOWN_INITIATED_BY_PEER [0x%llx]",
            Event.SHUTDOWN_INITIATED_BY_PEER.ErrorCode);
    } else {
        Event.Type = QUIC_CONNECTION_EVENT_SHUTDOWN_INITIATED_BY_TRANSPORT;
        Event.SHUTDOWN_INITIATED_BY_TRANSPORT.Status = Connection->CloseStatus;
        QuicTraceLogConnVerbose(
            IndicateShutdownByTransport,
            Connection,
            "Indicating QUIC_CONNECTION_EVENT_SHUTDOWN_INITIATED_BY_TRANSPORT [0x%x]",
            Event.SHUTDOWN_INITIATED_BY_TRANSPORT.Status);
    }
    (void)QuicConnIndicateEvent(Connection, &Event);
}

_IRQL_requires_max_(PASSIVE_LEVEL)
void
QuicConnOnShutdownComplete(
    _In_ QUIC_CONNECTION* Connection
    )
{
    Connection->State.SendShutdownCompleteNotif = FALSE;
    if (Connection->State.HandleShutdown) {
        return;
    }
    Connection->State.HandleShutdown = TRUE;

    QuicTraceEvent(
        ConnShutdownComplete,
        "[conn][%p] Shutdown complete, PeerFailedToAcknowledged=%hhu.",
        Connection,
        Connection->State.ShutdownCompleteTimedOut);

    if (Connection->State.ExternalOwner == FALSE) {

        //
        // If the connection was never indicated to the application, then it
        // needs to be cleaned up now.
        //

        QuicConnCloseHandle(Connection);
        QuicConnUninitialize(Connection);
        QuicConnRelease(Connection, QUIC_CONN_REF_HANDLE_OWNER);

    } else {

        QUIC_CONNECTION_EVENT Event;
        Event.Type = QUIC_CONNECTION_EVENT_SHUTDOWN_COMPLETE;
        Event.SHUTDOWN_COMPLETE.PeerAcknowledgedShutdown =
            !Connection->State.ShutdownCompleteTimedOut;

        QuicTraceLogConnVerbose(
            IndicateConnectionShutdownComplete,
            Connection,
            "Indicating QUIC_CONNECTION_EVENT_SHUTDOWN_COMPLETE");
        (void)QuicConnIndicateEvent(Connection, &Event);

        Connection->ClientCallbackHandler = NULL;
    }
}

QUIC_STATUS
QuicErrorCodeToStatus(
    QUIC_VAR_INT ErrorCode
    )
{
    switch (ErrorCode) {
    case QUIC_ERROR_NO_ERROR:                       return QUIC_STATUS_SUCCESS;
    case QUIC_ERROR_CONNECTION_REFUSED:             return QUIC_STATUS_CONNECTION_REFUSED;
    case QUIC_ERROR_PROTOCOL_VIOLATION:             return QUIC_STATUS_PROTOCOL_ERROR;
    case QUIC_ERROR_CRYPTO_USER_CANCELED:           return QUIC_STATUS_USER_CANCELED;
    case QUIC_ERROR_CRYPTO_HANDSHAKE_FAILURE:       return QUIC_STATUS_HANDSHAKE_FAILURE;
    case QUIC_ERROR_CRYPTO_NO_APPLICATION_PROTOCOL: return QUIC_STATUS_ALPN_NEG_FAILURE;
    default:                                        return QUIC_STATUS_INTERNAL_ERROR;
    }
}

_IRQL_requires_max_(PASSIVE_LEVEL)
void
QuicConnTryClose(
    _In_ QUIC_CONNECTION* Connection,
    _In_ uint32_t Flags,
    _In_ uint64_t ErrorCode,
    _In_reads_bytes_opt_(RemoteReasonPhraseLength)
         const char* RemoteReasonPhrase,
    _In_ uint16_t RemoteReasonPhraseLength
    )
{
    BOOLEAN ClosedRemotely = !!(Flags & QUIC_CLOSE_REMOTE);
    BOOLEAN SilentClose = !!(Flags & QUIC_CLOSE_SILENT);

    if ((ClosedRemotely && Connection->State.ClosedRemotely) ||
        (!ClosedRemotely && Connection->State.ClosedLocally)) {
        //
        // Already closed.
        //
        if (SilentClose &&
            Connection->State.ClosedLocally &&
            !Connection->State.ClosedRemotely) {
            //
            // Silent close forced after we already started the close process.
            //
            Connection->State.ShutdownCompleteTimedOut = FALSE;
            Connection->State.SendShutdownCompleteNotif = TRUE;
        }
        return;
    }

    if (!ClosedRemotely) {

        if ((Flags & QUIC_CLOSE_APPLICATION) &&
            Connection->Crypto.TlsState.WriteKey < QUIC_PACKET_KEY_1_RTT) {
            //
            // Application close can only happen if we are using 1-RTT keys.
            // Otherwise we have to send "user_canceled" TLS error code as a
            // connection close. Overwrite all application provided parameters.
            //
            Flags &= ~QUIC_CLOSE_APPLICATION;
            ErrorCode = QUIC_ERROR_CRYPTO_USER_CANCELED;
            RemoteReasonPhrase = NULL;
            RemoteReasonPhraseLength = 0;
        }
    }

    BOOLEAN ResultQuicStatus = !!(Flags & QUIC_CLOSE_QUIC_STATUS);

    BOOLEAN IsFirstCloseForConnection = TRUE;

    if (ClosedRemotely && !Connection->State.ClosedLocally) {

        //
        // Peer closed first.
        //

        if (!Connection->State.Connected && !QuicConnIsServer(Connection)) {
            //
            // If the server terminates a connection attempt, close immediately
            // without going through the draining period.
            //
            SilentClose = TRUE;
        }

        if (!SilentClose) {
            //
            // Enter 'draining period' to flush out any leftover packets.
            //
            QuicConnTimerSet(
                Connection,
                QUIC_CONN_TIMER_SHUTDOWN,
                max(15, US_TO_MS(Connection->Paths[0].SmoothedRtt * 2)));

            QuicSendSetSendFlag(
                &Connection->Send,
                QUIC_CONN_SEND_FLAG_CONNECTION_CLOSE);
        }

    } else if (!ClosedRemotely && !Connection->State.ClosedRemotely) {

        //
        // Locally closed first.
        //

        if (!SilentClose) {
            //
            // Enter 'closing period' to wait for a (optional) connection close
            // response.
            //
            uint32_t Pto =
                US_TO_MS(QuicLossDetectionComputeProbeTimeout(
                    &Connection->LossDetection,
                    &Connection->Paths[0],
                    QUIC_CLOSE_PTO_COUNT));
            QuicConnTimerSet(
                Connection,
                QUIC_CONN_TIMER_SHUTDOWN,
                Pto);

            QuicSendSetSendFlag(
                &Connection->Send,
                (Flags & QUIC_CLOSE_APPLICATION) ?
                    QUIC_CONN_SEND_FLAG_APPLICATION_CLOSE :
                    QUIC_CONN_SEND_FLAG_CONNECTION_CLOSE);
        }

    } else {

        QuicTraceLogConnInfo(
            CloseComplete,
            Connection,
            "Connection close complete");

        //
        // Peer acknowledged our local close.
        //

        if (!QuicConnIsServer(Connection)) {
            //
            // Client side can immediately clean up once its close frame was
            // acknowledged because we will close the socket during clean up,
            // which will automatically handle any leftover packets that
            // get received afterward by dropping them.
            //

        } else if (!SilentClose) {
            //
            // Server side transitions from the 'closing period' to the
            // 'draining period' and waits an additional 2 RTT just to make
            // sure all leftover packets have been flushed out.
            //
            QuicConnTimerSet(
                Connection,
                QUIC_CONN_TIMER_SHUTDOWN,
                max(15, US_TO_MS(Connection->Paths[0].SmoothedRtt * 2)));
        }

        IsFirstCloseForConnection = FALSE;
    }

    if (ClosedRemotely) {
        Connection->State.ClosedRemotely = TRUE;
    } else {
        Connection->State.ClosedLocally = TRUE;
    }

    if (IsFirstCloseForConnection) {
        //
        // Default to the timed out state.
        //
        Connection->State.ShutdownCompleteTimedOut = TRUE;

        //
        // Cancel all non-shutdown related timers.
        //
        for (QUIC_CONN_TIMER_TYPE TimerType = QUIC_CONN_TIMER_IDLE;
            TimerType < QUIC_CONN_TIMER_SHUTDOWN;
            ++TimerType) {
            QuicConnTimerCancel(Connection, TimerType);
        }

        if (ResultQuicStatus) {
            Connection->CloseStatus = (QUIC_STATUS)ErrorCode;
            Connection->CloseErrorCode = QUIC_ERROR_INTERNAL_ERROR;
        } else {
            Connection->CloseStatus = QuicErrorCodeToStatus(ErrorCode);
            Connection->CloseErrorCode = ErrorCode;
        }

        if (Flags & QUIC_CLOSE_APPLICATION) {
            Connection->State.AppClosed = TRUE;
        }

        if (Flags & QUIC_CLOSE_SEND_NOTIFICATION &&
            Connection->State.ExternalOwner) {
            QuicConnIndicateShutdownBegin(Connection);
        }

        if (Connection->CloseReasonPhrase != NULL) {
            QUIC_FREE(Connection->CloseReasonPhrase);
            Connection->CloseReasonPhrase = NULL;
        }

        if (RemoteReasonPhraseLength != 0) {
            Connection->CloseReasonPhrase =
                QUIC_ALLOC_NONPAGED(RemoteReasonPhraseLength + 1);
            if (Connection->CloseReasonPhrase != NULL) {
                QuicCopyMemory(
                    Connection->CloseReasonPhrase,
                    RemoteReasonPhrase,
                    RemoteReasonPhraseLength);
                Connection->CloseReasonPhrase[RemoteReasonPhraseLength] = 0;
            } else {
                QuicTraceEvent(
                    AllocFailure,
                    "Allocation of '%s' failed. (%llu bytes)",
                    "close reason",
                    RemoteReasonPhraseLength + 1);
            }
        }

        if (Connection->State.Started) {
            QuicConnLogStatistics(Connection);
        }

        if (Flags & QUIC_CLOSE_APPLICATION) {
            QuicTraceEvent(
                ConnAppShutdown,
                "[conn][%p] App Shutdown: %llu (Remote=%hhu)",
                Connection,
                ErrorCode,
                ClosedRemotely);
        } else {
            QuicTraceEvent(
                ConnTransportShutdown,
                "[conn][%p] Transport Shutdown: %llu (Remote=%hhu) (QS=%hhu)",
                Connection,
                ErrorCode,
                ClosedRemotely,
                !!(Flags & QUIC_CLOSE_QUIC_STATUS));
        }

        //
        // On initial close, we must shut down all the current streams and
        // clean up pending datagrams.
        //
        QuicStreamSetShutdown(&Connection->Streams);
        QuicDatagramSendShutdown(&Connection->Datagram);
    }

    if (SilentClose ||
        (Connection->State.ClosedRemotely && Connection->State.ClosedLocally)) {
        Connection->State.ShutdownCompleteTimedOut = FALSE;
        Connection->State.SendShutdownCompleteNotif = TRUE;
    }
}

_IRQL_requires_max_(PASSIVE_LEVEL)
void
QuicConnProcessShutdownTimerOperation(
    _In_ QUIC_CONNECTION* Connection
    )
{
    //
    // We now consider the peer closed, even if they didn't respond to our close
    // frame.
    //
    Connection->State.ClosedRemotely = TRUE;

    //
    // Now that we are closed in both directions, we can complete the shutdown
    // of the connection.
    //
    Connection->State.SendShutdownCompleteNotif = TRUE;
}

_IRQL_requires_max_(PASSIVE_LEVEL)
void
QuicConnCloseLocally(
    _In_ QUIC_CONNECTION* Connection,
    _In_ uint32_t Flags,
    _In_ uint64_t ErrorCode,
    _In_opt_z_ const char* ErrorMsg
    )
{
    QUIC_DBG_ASSERT(ErrorMsg == NULL || strlen(ErrorMsg) < UINT16_MAX);
    QuicConnTryClose(
        Connection,
        Flags,
        ErrorCode,
        ErrorMsg,
        ErrorMsg == NULL ? 0 : (uint16_t)strlen(ErrorMsg));
}

_IRQL_requires_max_(PASSIVE_LEVEL)
void
QuicConnOnQuicVersionSet(
    _In_ QUIC_CONNECTION* Connection
    )
{
    QuicTraceEvent(
        ConnVersionSet,
        "[conn][%p] Version = %u",
        Connection,
        Connection->Stats.QuicVersion);

    switch (Connection->Stats.QuicVersion) {
    case QUIC_VERSION_DRAFT_27:
    case QUIC_VERSION_DRAFT_28:
    case QUIC_VERSION_DRAFT_29:
    case QUIC_VERSION_MS_1:
    default:
        Connection->State.HeaderProtectionEnabled = TRUE;
        break;
    }
}

_IRQL_requires_max_(PASSIVE_LEVEL)
QUIC_STATUS
QuicConnStart(
    _In_ QUIC_CONNECTION* Connection,
    _In_ QUIC_ADDRESS_FAMILY Family,
    _In_opt_z_ const char* ServerName,
    _In_ uint16_t ServerPort // Host byte order
    )
{
    QUIC_STATUS Status;
    QUIC_PATH* Path = &Connection->Paths[0];
    QUIC_DBG_ASSERT(!QuicConnIsServer(Connection) || Connection->State.UsingPresharedInfo);

    if (Connection->State.ClosedLocally || Connection->State.Started) {
        if (ServerName != NULL) {
            QUIC_FREE(ServerName);
        }
        return QUIC_STATUS_INVALID_STATE;
    }

    if (Connection->State.UsingPresharedInfo) {
        if (!Connection->State.LocalAddressSet ||
            !Connection->State.RemoteAddressSet) {
            return QUIC_STATUS_INVALID_STATE; // Incomplete state
        }
    }

    QUIC_TEL_ASSERT(Path->Binding == NULL);

    if (!Connection->State.RemoteAddressSet) {

        QUIC_DBG_ASSERT(ServerName != NULL);
        QuicAddrSetFamily(&Path->RemoteAddress, Family);

#ifdef QUIC_COMPARTMENT_ID
        BOOLEAN RevertCompartmentId = FALSE;
        QUIC_COMPARTMENT_ID PrevCompartmentId = QuicCompartmentIdGetCurrent();
        if (PrevCompartmentId != Connection->Session->CompartmentId) {
            Status = QuicCompartmentIdSetCurrent(Connection->Session->CompartmentId);
            if (QUIC_FAILED(Status)) {
                QuicTraceEvent(
                    ConnErrorStatus,
                    "[conn][%p] ERROR, %u, %s.",
                    Connection, Status,
                    "Set current compartment Id");
                goto Exit;
            }
            RevertCompartmentId = TRUE;
        }
#endif

        //
        // Resolve the server name to IP address.
        //
        Status =
            QuicDataPathResolveAddress(
                MsQuicLib.Datapath,
                ServerName,
                &Path->RemoteAddress);

#ifdef QUIC_COMPARTMENT_ID
        if (RevertCompartmentId) {
            (void)QuicCompartmentIdSetCurrent(PrevCompartmentId);
        }
#endif

        if (QUIC_FAILED(Status)) {
            goto Exit;
        }

        Connection->State.RemoteAddressSet = TRUE;
    }

    if (!Connection->State.UsingPresharedInfo) {
        QuicAddrSetPort(&Path->RemoteAddress, ServerPort);
    }
    QuicTraceEvent(
        ConnRemoteAddrAdded,
        "[conn][%p] New Remote IP: %!ADDR!",
        Connection,
        CLOG_BYTEARRAY(sizeof(Path->RemoteAddress), &Path->RemoteAddress));

    //
    // Get the binding for the current local & remote addresses.
    //
    Status =
        QuicLibraryGetBinding(
            Connection->Session,
            Connection->State.ShareBinding,
            FALSE,
            Connection->State.LocalAddressSet ? &Path->LocalAddress : NULL,
            &Path->RemoteAddress,
            &Path->Binding);
    if (QUIC_FAILED(Status)) {
        goto Exit;
    }

    Connection->State.LocalAddressSet = TRUE;
    QuicDataPathBindingGetLocalAddress(
        Path->Binding->DatapathBinding,
        &Path->LocalAddress);
    QuicTraceEvent(
        ConnLocalAddrAdded,
        "[conn][%p] New Local IP: %!SOCKADDR!",
        Connection,
        LOG_BINARY(sizeof(Path->LocalAddress), &Path->LocalAddress));

    if (Connection->State.UsingPresharedInfo) {
        //
        // When connecting with PSCI we have to allow for symmetric NATs to
        // change the IP from what we expect. So we need to be able to accept
        // packets from more than just the expected remote IP address.
        //
        QuicLibraryReleaseBinding(Path->Binding);
        Status =
            QuicLibraryGetBinding(
                Connection->Session,
                Connection->State.ShareBinding,
                FALSE,
                &Path->LocalAddress,
                NULL,
                &Path->Binding);
        if (QUIC_FAILED(Status)) {
            goto Exit;
        }
        QuicAddrSetIsBoundExplicitly(&Path->LocalAddress, FALSE);
    }

<<<<<<< HEAD
    if (Connection->SourceCids.Next == NULL) {
        //
        // Clients only need to generate a non-zero length source CID if it
        // intends to share the UDP binding.
        //
        QUIC_CID_HASH_ENTRY* SourceCid;
        if (Connection->State.ShareBinding) {
            SourceCid =
                QuicCidNewRandomSource(
                    Connection,
                    NULL,
                    Connection->PartitionID,
                    Connection->Registration->CidPrefixLength,
                    Connection->Registration->CidPrefix);
        } else {
            SourceCid = QuicCidNewNullSource(Connection);
        }
        if (SourceCid == NULL) {
            Status = QUIC_STATUS_OUT_OF_MEMORY;
            goto Exit;
        }
=======
    Connection->NextSourceCidSequenceNumber++;
    QuicTraceEvent(
        ConnSourceCidAdded,
        "[conn][%p] (SeqNum=%llu) New Source CID: %!CID!",
        Connection,
        SourceCid->CID.SequenceNumber,
        CLOG_BYTEARRAY(SourceCid->CID.Length, SourceCid->CID.Data));
    QuicListPushEntry(&Connection->SourceCids, &SourceCid->Link);
>>>>>>> 473241ff

        Connection->NextSourceCidSequenceNumber++;
        QuicTraceEvent(
            ConnSourceCidAdded,
            "[conn][%p] (SeqNum=%llu) New Source CID: %!CID!",
            Connection,
            SourceCid->CID.SequenceNumber,
            LOG_BINARY(SourceCid->CID.Length, SourceCid->CID.Data));
        QuicListPushEntry(&Connection->SourceCids, &SourceCid->Link);
    }

    QUIC_CID_HASH_ENTRY* SourceCid =
        QUIC_CONTAINING_RECORD(
            Connection->SourceCids.Next,
            QUIC_CID_HASH_ENTRY,
            Link);
    if (!QuicBindingAddSourceConnectionID(Path->Binding, SourceCid)) {
        QuicLibraryReleaseBinding(Path->Binding);
        Path->Binding = NULL;
        Status = QUIC_STATUS_OUT_OF_MEMORY;
        goto Exit;
    }

<<<<<<< HEAD
=======
    Connection->State.LocalAddressSet = TRUE;
    QuicDataPathBindingGetLocalAddress(
        Path->Binding->DatapathBinding,
        &Path->LocalAddress);
    QuicTraceEvent(
        ConnLocalAddrAdded,
        "[conn][%p] New Local IP: %!ADDR!",
        Connection,
        CLOG_BYTEARRAY(sizeof(Path->LocalAddress), &Path->LocalAddress));

>>>>>>> 473241ff
    //
    // Save the server name.
    //
    Connection->RemoteServerName = ServerName;
    ServerName = NULL;

    //
    // Start the handshake.
    //
    if (Connection->State.UsingPresharedInfo) {
        QUIC_DBG_ASSERT(Connection->Crypto.TlsState.ReadKey == QUIC_PACKET_KEY_1_RTT);
        QUIC_DBG_ASSERT(Connection->Crypto.TlsState.WriteKey == QUIC_PACKET_KEY_1_RTT);
        Connection->State.Started = TRUE;
        Connection->Stats.Timing.Start = QuicTimeUs64();
        QuicTraceEvent(
            ConnHandshakeStart,
            "[conn][%p] Handshake start",
            Connection);
        Connection->Crypto.TlsState.HandshakeComplete = TRUE;
        QuicConnProcessPeerTransportParameters(Connection, TRUE);
        QuicSendSetSendFlag(&Connection->Send, QUIC_CONN_SEND_FLAG_HANDSHAKE_DONE);
    } else {
        Status = QuicConnInitializeCrypto(Connection);
        if (QUIC_FAILED(Status)) {
            goto Exit;
        }
    }

Exit:

    if (ServerName != NULL) {
        QUIC_FREE(ServerName);
    }

    if (QUIC_FAILED(Status)) {
        QuicConnCloseLocally(
            Connection,
            QUIC_CLOSE_INTERNAL_SILENT | QUIC_CLOSE_QUIC_STATUS,
            (uint64_t)Status,
            NULL);
    }

    return Status;
}

_IRQL_requires_max_(PASSIVE_LEVEL)
void
QuicConnRestart(
    _In_ QUIC_CONNECTION* Connection,
    _In_ BOOLEAN CompleteReset
    )
{
    QUIC_TEL_ASSERT(Connection->State.Started);

    QuicTraceLogConnInfo(
        Restart,
        Connection,
        "Restart (CompleteReset=%hhu)",
        CompleteReset);

    if (CompleteReset) {
        //
        // Don't reset current RTT measurements unless doing a full reset.
        //
        QUIC_PATH* Path = &Connection->Paths[0];
        Path->GotFirstRttSample = FALSE;
        Path->SmoothedRtt = MS_TO_US(Connection->Session->Settings.InitialRttMs);
        Path->RttVariance = Path->SmoothedRtt / 2;
    }

    for (uint32_t i = 0; i < ARRAYSIZE(Connection->Packets); ++i) {
        QUIC_DBG_ASSERT(Connection->Packets[i] != NULL);
        QuicPacketSpaceReset(Connection->Packets[i]);
    }

    QuicCongestionControlReset(&Connection->CongestionControl);
    QuicSendReset(&Connection->Send);
    QuicLossDetectionReset(&Connection->LossDetection);
    QuicCryptoReset(&Connection->Crypto, CompleteReset);
}
_IRQL_requires_max_(PASSIVE_LEVEL)
QUIC_STATUS
QuicConnSendResumptionTicket(
    _In_ QUIC_CONNECTION* Connection,
    _In_ uint16_t AppDataLength,
    _In_reads_bytes_opt_(AppDataLength)
        const uint8_t* AppResumptionData
    )
{
    QUIC_STATUS Status;
    uint32_t EncodedTransportParametersLength = 0;
    uint8_t* TicketBuffer = NULL;
    uint16_t AlpnLength = *(Connection->Crypto.TlsState.NegotiatedAlpn);
    const uint8_t* EncodedHSTP = NULL;

    if (Connection->HandshakeTP == NULL) {
        Status = QUIC_STATUS_OUT_OF_MEMORY;
        goto Error;
    }

    QUIC_TRANSPORT_PARAMETERS HSTPCopy = *Connection->HandshakeTP;
    HSTPCopy.Flags = HSTPCopy.Flags & (
        QUIC_TP_FLAG_ACTIVE_CONNECTION_ID_LIMIT |
        QUIC_TP_FLAG_INITIAL_MAX_DATA |
        QUIC_TP_FLAG_INITIAL_MAX_STRM_DATA_BIDI_LOCAL |
        QUIC_TP_FLAG_INITIAL_MAX_STRM_DATA_BIDI_REMOTE |
        QUIC_TP_FLAG_INITIAL_MAX_STRM_DATA_UNI |
        QUIC_TP_FLAG_INITIAL_MAX_STRMS_BIDI |
        QUIC_TP_FLAG_INITIAL_MAX_STRMS_UNI);

    EncodedHSTP =
        QuicCryptoTlsEncodeTransportParameters(
            Connection,
            &HSTPCopy,
            &EncodedTransportParametersLength);
    if (EncodedHSTP == NULL) {
        Status = QUIC_STATUS_OUT_OF_MEMORY;
        goto Error;
    }

    uint32_t TotalTicketLength =
        (uint32_t)(QuicVarIntSize(QUIC_TLS_RESUMPTION_TICKET_VERSION) +
        QuicVarIntSize(AlpnLength) +
        QuicVarIntSize(EncodedTransportParametersLength) +
        QuicVarIntSize(AppDataLength) +
        sizeof(QUIC_VERSION_LATEST) +
        AlpnLength +
        EncodedTransportParametersLength +
        AppDataLength);

    TicketBuffer = QUIC_ALLOC_NONPAGED(TotalTicketLength);
    if (TicketBuffer == NULL) {
        QuicTraceEvent(
            AllocFailure,
            "Allocation of '%s' failed. (%llu bytes)",
            "Server resumption ticket",
            TotalTicketLength);
        Status = QUIC_STATUS_OUT_OF_MEMORY;
        goto Error;
    }

    //
    // Encoded ticket format is as follows:
    //   Ticket Version (QUIC_VAR_INT) [1..4]
    //   Quic Version [4]
    //   Negotiated ALPN length (QUIC_VAR_INT) [1..2]
    //   Negotiated ALPN [...]
    //   Transport Parameters length (QUIC_VAR_INT) [1..2]
    //   Transport Parameters [...]
    //   App Ticket length (QUIC_VAR_INT) [1..2]
    //   App Ticket (omitted if length is zero) [...]
    //

    _Analysis_assume_(sizeof(*TicketBuffer) >= 8);
    uint8_t* TicketCursor = QuicVarIntEncode(QUIC_TLS_RESUMPTION_TICKET_VERSION, TicketBuffer);
    *(uint32_t*)TicketCursor = QuicByteSwapUint32(QUIC_VERSION_LATEST);
    TicketCursor += sizeof(QUIC_VERSION_LATEST);
    TicketCursor = QuicVarIntEncode(AlpnLength, TicketCursor);
    QuicCopyMemory(TicketCursor, Connection->Crypto.TlsState.NegotiatedAlpn + 1, AlpnLength);
    TicketCursor += AlpnLength;
    TicketCursor = QuicVarIntEncode(EncodedTransportParametersLength, TicketCursor);
    QuicCopyMemory(TicketCursor, EncodedHSTP, EncodedTransportParametersLength);
    TicketCursor += EncodedTransportParametersLength;
    TicketCursor = QuicVarIntEncode(AppDataLength, TicketCursor);
    if (AppDataLength > 0) {
        QuicCopyMemory(TicketCursor, AppResumptionData, AppDataLength);
        TicketCursor += AppDataLength;
    }
    QUIC_DBG_ASSERT(TicketCursor == TicketBuffer + TotalTicketLength);

    Status = QuicCryptoProcessAppData(&Connection->Crypto, TotalTicketLength, TicketBuffer);

Error:
    if (TicketBuffer != NULL) {
        QUIC_FREE(TicketBuffer);
    }

    if (EncodedHSTP != NULL) {
        QUIC_FREE(EncodedHSTP);
    }

    if (AppResumptionData != NULL) {
        QUIC_FREE(AppResumptionData);
    }

    return Status;
}

_IRQL_requires_max_(PASSIVE_LEVEL)
BOOLEAN
QuicConnRecvResumptionTicket(
    _In_ QUIC_CONNECTION* Connection,
    _In_ uint16_t TicketLength,
    _In_reads_(TicketLength)
        const uint8_t* Ticket
    )
{
    BOOLEAN ResumptionAccepted = FALSE;
    QUIC_TRANSPORT_PARAMETERS ResumedTP;
    if (QuicConnIsServer(Connection)) {
        uint16_t Offset = 0;
        QUIC_VAR_INT TicketVersion = 0, AlpnLength = 0, TPLength = 0, AppTicketLength = 0;
        if (!QuicVarIntDecode(TicketLength, Ticket, &Offset, &TicketVersion)) {
            QuicTraceEvent(
                ConnError,
                "[conn][%p] ERROR, %s.",
                Connection,
                "Resumption Ticket version failed to decode");
            goto Error;
        }
        if (TicketVersion != QUIC_TLS_RESUMPTION_TICKET_VERSION) {
            QuicTraceEvent(
                ConnError,
                "[conn][%p] ERROR, %s.",
                Connection,
                "Resumption Ticket version unsupported");
            goto Error;
        }

        uint32_t QuicVersionHost = QuicByteSwapUint32(*(uint32_t*)(Ticket + Offset));
        if (!QuicIsVersionSupported(QuicVersionHost)) {
            QuicTraceEvent(
                ConnError,
                "[conn][%p] ERROR, %s.",
                Connection,
                "Resumption Ticket for unsupported QUIC version");
            goto Error;
        }
        Offset += sizeof(QuicVersionHost);

        if (!QuicVarIntDecode(TicketLength, Ticket, &Offset, &AlpnLength)) {
            QuicTraceEvent(
                ConnError,
                "[conn][%p] ERROR, %s.",
                Connection,
                "Resumption Ticket ALPN length failed to decode");
            goto Error;
        }
        if (QuicTlsAlpnFindInList(
                Connection->Session->AlpnListLength, Connection->Session->AlpnList,
                (uint8_t)AlpnLength, Ticket + Offset) == NULL) {
            QuicTraceEvent(
                ConnError,
                "[conn][%p] ERROR, %s.",
                Connection,
                "Resumption Ticket ALPN not present in ALPN list");
            goto Error;
        }
        Offset += (uint16_t)AlpnLength;

        if (!QuicVarIntDecode(TicketLength, Ticket, &Offset, &TPLength)) {
            QuicTraceEvent(
                ConnError,
                "[conn][%p] ERROR, %s.",
                Connection,
                "Resumption Ticket TP length failed to decode");
            goto Error;
        }
        if (!QuicCryptoTlsDecodeTransportParameters(
                Connection,
                Ticket + Offset,
                (uint16_t)TPLength,
                &ResumedTP)) {
            QuicTraceEvent(
                ConnError,
                "[conn][%p] ERROR, %s.",
                Connection,
                "Resumption Ticket TParams failed to decode");
            goto Error;
        }
        Offset += (uint16_t)TPLength;

        //
        // Validate resumed TP are <= current settings
        //
        if (ResumedTP.ActiveConnectionIdLimit > QUIC_ACTIVE_CONNECTION_ID_LIMIT ||
            ResumedTP.InitialMaxData > Connection->Send.MaxData ||
            ResumedTP.InitialMaxStreamDataBidiLocal > Connection->Session->Settings.StreamRecvWindowDefault ||
            ResumedTP.InitialMaxStreamDataBidiRemote > Connection->Session->Settings.StreamRecvWindowDefault ||
            ResumedTP.InitialMaxStreamDataUni > Connection->Session->Settings.StreamRecvWindowDefault ||
            ResumedTP.InitialMaxUniStreams > Connection->Streams.Types[STREAM_ID_FLAG_IS_CLIENT | STREAM_ID_FLAG_IS_UNI_DIR].MaxTotalStreamCount ||
            ResumedTP.InitialMaxBidiStreams > Connection->Streams.Types[STREAM_ID_FLAG_IS_CLIENT | STREAM_ID_FLAG_IS_BI_DIR].MaxTotalStreamCount) {
            //
            // Server settings have changed since the resumption ticket was
            // encoded, so reject resumption.
            //
            QuicTraceEvent(
                ConnError,
                "[conn][%p] ERROR, %s.",
                Connection,
                "Resumption Ticket transport params greater than current server settings");
            goto Error;
        }

        if (!QuicVarIntDecode(TicketLength, Ticket, &Offset, &AppTicketLength)) {
            QuicTraceEvent(
                ConnError,
                "[conn][%p] ERROR, %s.",
                Connection,
                "Resumption Ticket app data length failed to decode");
            goto Error;
        }

        QUIC_CONNECTION_EVENT Event = { 0, };
        Event.Type = QUIC_CONNECTION_EVENT_RESUMED;
        Event.RESUMED.ResumptionStateLength = (uint16_t)AppTicketLength;
        Event.RESUMED.ResumptionState = (AppTicketLength > 0) ? Ticket + Offset : NULL;
        ResumptionAccepted =
            QUIC_SUCCEEDED(QuicConnIndicateEvent(Connection, &Event));


        if (ResumptionAccepted) {
            QuicTraceEvent(
                ConnServerResumeTicket,
                "[conn][%p] Server app accepted resumption ticket",
                Connection);
        } else {
            QuicTraceEvent(
                ConnError,
                "[conn][%p] ERROR, %s.",
                Connection,
                "Resumption Ticket rejected by server app");
        }

        QUIC_DBG_ASSERT(Offset + AppTicketLength == TicketLength);
    } else {
        //
        // TODO Client-side processing.
        // Until then, this shouldn't ever get called.
        //
        QUIC_FRE_ASSERT(FALSE);
    }

Error:

    return ResumptionAccepted;
}

_IRQL_requires_max_(PASSIVE_LEVEL)
void
QuicConnCleanupServerResumptionState(
    _In_ QUIC_CONNECTION* Connection
    )
{
    QUIC_DBG_ASSERT(QuicConnIsServer(Connection));
    if (!Connection->State.ResumptionEnabled) {
        if (Connection->HandshakeTP != NULL) {
            QuicPoolFree(
                &MsQuicLib.PerProc[QuicLibraryGetCurrentPartition()].TransportParamPool,
                Connection->HandshakeTP);
            Connection->HandshakeTP = NULL;
        }

        QUIC_CRYPTO* Crypto = &Connection->Crypto;

        QuicTraceLogConnInfo(
            CryptoStateDiscard,
            Connection,
            "TLS state no longer needed");
        if (Crypto->TLS != NULL) {
            QuicTlsUninitialize(Crypto->TLS);
            Crypto->TLS = NULL;
        }
        if (Crypto->Initialized) {
            QuicRecvBufferUninitialize(&Crypto->RecvBuffer);
            QuicRangeUninitialize(&Crypto->SparseAckRanges);
            QUIC_FREE(Crypto->TlsState.Buffer);
            Crypto->TlsState.Buffer = NULL;
            Crypto->Initialized = FALSE;
        }
    }
}

_IRQL_requires_max_(PASSIVE_LEVEL)
QUIC_STATUS
QuicConnInitializeCrypto(
    _In_ QUIC_CONNECTION* Connection
    )
{
    QUIC_STATUS Status;
    BOOLEAN CryptoInitialized = FALSE;

    Status = QuicCryptoInitialize(&Connection->Crypto);
    if (QUIC_FAILED(Status)) {
        goto Error;
    }
    CryptoInitialized = TRUE;

    if (!QuicConnIsServer(Connection)) {
        Status = QuicConnHandshakeConfigure(Connection, NULL);
        if (QUIC_FAILED(Status)) {
            goto Error;
        }
    }

    if (Connection->KeepAliveIntervalMs != 0) {
        //
        // Now that we are starting the connection, start the keep alive timer
        // if enabled.
        //
        QuicConnTimerSet(
            Connection,
            QUIC_CONN_TIMER_KEEP_ALIVE,
            Connection->KeepAliveIntervalMs);
    }

Error:

    if (QUIC_FAILED(Status)) {
        if (CryptoInitialized) {
            QuicCryptoUninitialize(&Connection->Crypto);
        }
    }

    return Status;
}

_IRQL_requires_max_(PASSIVE_LEVEL)
QUIC_STATUS
QuicConnGenerateLocalTransportParameters(
    _In_ QUIC_CONNECTION* Connection,
    _Out_ QUIC_TRANSPORT_PARAMETERS* LocalTP
    )
{
    QUIC_TEL_ASSERT(Connection->Session != NULL);

    QUIC_DBG_ASSERT(Connection->SourceCids.Next != NULL);
    const QUIC_CID_HASH_ENTRY* SourceCid =
        QUIC_CONTAINING_RECORD(
            Connection->SourceCids.Next,
            QUIC_CID_HASH_ENTRY,
            Link);

    LocalTP->InitialMaxData = Connection->Send.MaxData;
    LocalTP->InitialMaxStreamDataBidiLocal = Connection->Session->Settings.StreamRecvWindowDefault;
    LocalTP->InitialMaxStreamDataBidiRemote = Connection->Session->Settings.StreamRecvWindowDefault;
    LocalTP->InitialMaxStreamDataUni = Connection->Session->Settings.StreamRecvWindowDefault;
    if (Connection->Paths[0].Binding == NULL) {
        LocalTP->MaxUdpPayloadSize = MaxUdpPayloadSizeFromMTU(QUIC_MAX_MTU);
    } else {
        LocalTP->MaxUdpPayloadSize =
            MaxUdpPayloadSizeFromMTU(
                QuicDataPathBindingGetLocalMtu(
                    Connection->Paths[0].Binding->DatapathBinding));
    }
    LocalTP->MaxAckDelay =
        Connection->MaxAckDelayMs + MsQuicLib.TimerResolutionMs;
    LocalTP->ActiveConnectionIdLimit = QUIC_ACTIVE_CONNECTION_ID_LIMIT;
    LocalTP->Flags =
        QUIC_TP_FLAG_INITIAL_MAX_DATA |
        QUIC_TP_FLAG_INITIAL_MAX_STRM_DATA_BIDI_LOCAL |
        QUIC_TP_FLAG_INITIAL_MAX_STRM_DATA_BIDI_REMOTE |
        QUIC_TP_FLAG_INITIAL_MAX_STRM_DATA_UNI |
        QUIC_TP_FLAG_MAX_UDP_PAYLOAD_SIZE |
        QUIC_TP_FLAG_MAX_ACK_DELAY |
        QUIC_TP_FLAG_ACTIVE_CONNECTION_ID_LIMIT;

    if (Connection->IdleTimeoutMs != 0) {
        LocalTP->Flags |= QUIC_TP_FLAG_IDLE_TIMEOUT;
        LocalTP->IdleTimeout = Connection->IdleTimeoutMs;
    }

    if (Connection->AckDelayExponent != QUIC_TP_ACK_DELAY_EXPONENT_DEFAULT) {
        LocalTP->Flags |= QUIC_TP_FLAG_ACK_DELAY_EXPONENT;
        LocalTP->AckDelayExponent = Connection->AckDelayExponent;
    }

    if (Connection->Stats.QuicVersion != QUIC_VERSION_DRAFT_27) {
        LocalTP->Flags |= QUIC_TP_FLAG_INITIAL_SOURCE_CONNECTION_ID;
        LocalTP->InitialSourceConnectionIDLength = SourceCid->CID.Length;
        QuicCopyMemory(
            LocalTP->InitialSourceConnectionID,
            SourceCid->CID.Data,
            SourceCid->CID.Length);
    }

    if (Connection->Datagram.ReceiveEnabled) {
        LocalTP->Flags |= QUIC_TP_FLAG_MAX_DATAGRAM_FRAME_SIZE;
        LocalTP->MaxDatagramFrameSize = QUIC_DEFAULT_MAX_DATAGRAM_LENGTH;
    }

    if (Connection->State.Disable1RttEncrytion) {
        LocalTP->Flags |= QUIC_TP_FLAG_DISABLE_1RTT_ENCRYPTION;
    }

    if (QuicConnIsServer(Connection)) {

        if (Connection->Streams.Types[STREAM_ID_FLAG_IS_CLIENT | STREAM_ID_FLAG_IS_BI_DIR].MaxTotalStreamCount) {
            LocalTP->Flags |= QUIC_TP_FLAG_INITIAL_MAX_STRMS_BIDI;
            LocalTP->InitialMaxBidiStreams =
                Connection->Streams.Types[STREAM_ID_FLAG_IS_CLIENT | STREAM_ID_FLAG_IS_BI_DIR].MaxTotalStreamCount;
        }

        if (Connection->Streams.Types[STREAM_ID_FLAG_IS_CLIENT | STREAM_ID_FLAG_IS_UNI_DIR].MaxTotalStreamCount) {
            LocalTP->Flags |= QUIC_TP_FLAG_INITIAL_MAX_STRMS_UNI;
            LocalTP->InitialMaxUniStreams =
                Connection->Streams.Types[STREAM_ID_FLAG_IS_CLIENT | STREAM_ID_FLAG_IS_UNI_DIR].MaxTotalStreamCount;
        }

        if (!Connection->State.UsingPresharedInfo) {

            if (!Connection->Session->Settings.MigrationEnabled) {
                LocalTP->Flags |= QUIC_TP_FLAG_DISABLE_ACTIVE_MIGRATION;
            }

            LocalTP->Flags |= QUIC_TP_FLAG_STATELESS_RESET_TOKEN;
            QUIC_STATUS Status =
                QuicBindingGenerateStatelessResetToken(
                    Connection->Paths[0].Binding,
                    SourceCid->CID.Data,
                    LocalTP->StatelessResetToken);
            if (QUIC_FAILED(Status)) {
                QuicTraceEvent(
                    ConnErrorStatus,
                    "[conn][%p] ERROR, %u, %s.",
                    Connection,
                    Status,
                    "QuicBindingGenerateStatelessResetToken");
                return Status;
            }

            if (Connection->OrigDestCID != NULL) {
                QUIC_DBG_ASSERT(Connection->OrigDestCID->Length <= QUIC_MAX_CONNECTION_ID_LENGTH_V1);
                LocalTP->Flags |= QUIC_TP_FLAG_ORIGINAL_DESTINATION_CONNECTION_ID;
                LocalTP->OriginalDestinationConnectionIDLength = Connection->OrigDestCID->Length;
                QuicCopyMemory(
                    LocalTP->OriginalDestinationConnectionID,
                    Connection->OrigDestCID->Data,
                    Connection->OrigDestCID->Length);
                QUIC_FREE(Connection->OrigDestCID);
                Connection->OrigDestCID = NULL;

                if (Connection->State.HandshakeUsedRetryPacket &&
                    Connection->Stats.QuicVersion != QUIC_VERSION_DRAFT_27) {
                    QUIC_DBG_ASSERT(SourceCid->Link.Next != NULL);
                    const QUIC_CID_HASH_ENTRY* PrevSourceCid =
                        QUIC_CONTAINING_RECORD(
                            SourceCid->Link.Next,
                            QUIC_CID_HASH_ENTRY,
                            Link);

                    LocalTP->Flags |= QUIC_TP_FLAG_RETRY_SOURCE_CONNECTION_ID;
                    LocalTP->RetrySourceConnectionIDLength = PrevSourceCid->CID.Length;
                    QuicCopyMemory(
                        LocalTP->RetrySourceConnectionID,
                        PrevSourceCid->CID.Data,
                        PrevSourceCid->CID.Length);
                }
            }
        }

    } else {

        if (Connection->Streams.Types[STREAM_ID_FLAG_IS_SERVER | STREAM_ID_FLAG_IS_BI_DIR].MaxTotalStreamCount) {
            LocalTP->Flags |= QUIC_TP_FLAG_INITIAL_MAX_STRMS_BIDI;
            LocalTP->InitialMaxBidiStreams =
                Connection->Streams.Types[STREAM_ID_FLAG_IS_SERVER | STREAM_ID_FLAG_IS_BI_DIR].MaxTotalStreamCount;
        }

        if (Connection->Streams.Types[STREAM_ID_FLAG_IS_SERVER | STREAM_ID_FLAG_IS_UNI_DIR].MaxTotalStreamCount) {
            LocalTP->Flags |= QUIC_TP_FLAG_INITIAL_MAX_STRMS_UNI;
            LocalTP->InitialMaxUniStreams =
                Connection->Streams.Types[STREAM_ID_FLAG_IS_SERVER | STREAM_ID_FLAG_IS_UNI_DIR].MaxTotalStreamCount;
        }
    }

    return QUIC_STATUS_SUCCESS;
}

_IRQL_requires_max_(PASSIVE_LEVEL)
QUIC_STATUS
QuicConnHandshakeConfigure(
    _In_ QUIC_CONNECTION* Connection,
    _In_opt_ QUIC_SEC_CONFIG* SecConfig
    )
{
    QUIC_STATUS Status;
    QUIC_TRANSPORT_PARAMETERS LocalTP = { 0 };

    QUIC_TEL_ASSERT(Connection->Session != NULL);
    QUIC_TEL_ASSERT(SecConfig != NULL || !QuicConnIsServer(Connection));

    if (!QuicConnIsServer(Connection)) {

        uint32_t InitialQuicVersion = QUIC_VERSION_LATEST;
        if (Connection->RemoteServerName != NULL &&
            QuicSessionServerCacheGetState(
                Connection->Session,
                Connection->RemoteServerName,
                &InitialQuicVersion,
                &Connection->PeerTransportParams,
                &SecConfig)) {

            QuicTraceLogConnVerbose(
                FoundCachedServerState,
                Connection,
                "Found server cached state");
            QuicConnProcessPeerTransportParameters(Connection, TRUE);
        }

        if (Connection->Stats.QuicVersion == 0) {
            //
            // Only initialize the version if not already done (by the
            // application layer).
            //
            Connection->Stats.QuicVersion = InitialQuicVersion;
        }
        QuicConnOnQuicVersionSet(Connection);

        if (SecConfig == NULL) {
            Status =
                QuicTlsClientSecConfigCreate(
                    Connection->ServerCertValidationFlags,
                    &SecConfig);
            if (QUIC_FAILED(Status)) {
                QuicTraceEvent(
                    ConnErrorStatus,
                    "[conn][%p] ERROR, %u, %s.",
                    Connection,
                    Status,
                    "QuicTlsClientSecConfigCreate");
                goto Error;
            }
        }

        QUIC_DBG_ASSERT(!QuicListIsEmpty(&Connection->DestCids));
        const QUIC_CID_QUIC_LIST_ENTRY* DestCid =
            QUIC_CONTAINING_RECORD(
                Connection->DestCids.Flink,
                QUIC_CID_QUIC_LIST_ENTRY,
                Link);

        //
        // Save the original CID for later validation in the TP.
        //
        Connection->OrigDestCID =
            QUIC_ALLOC_NONPAGED(
                sizeof(QUIC_CID) +
                DestCid->CID.Length);
        if (Connection->OrigDestCID == NULL) {
            QuicTraceEvent(
                AllocFailure,
                "Allocation of '%s' failed. (%llu bytes)",
                "OrigDestCID",
                sizeof(QUIC_CID) + DestCid->CID.Length);
            return QUIC_STATUS_OUT_OF_MEMORY;
        }

        Connection->OrigDestCID->Length = DestCid->CID.Length;
        QuicCopyMemory(
            Connection->OrigDestCID->Data,
            DestCid->CID.Data,
            DestCid->CID.Length);
    }

    Status = QuicConnGenerateLocalTransportParameters(Connection, &LocalTP);
    if (QUIC_FAILED(Status)) {
        goto Error;
    }

    if (QuicConnIsServer(Connection)) {

        //
        // Persist the transport parameters used during handshake for resumption.
        // (if resumption is enabled)
        //
        if (Connection->HandshakeTP != NULL) {
            QUIC_DBG_ASSERT(Connection->State.ResumptionEnabled);
            *Connection->HandshakeTP = LocalTP;
        }
    }

    Connection->State.Started = TRUE;
    Connection->Stats.Timing.Start = QuicTimeUs64();
    QuicTraceEvent(
        ConnHandshakeStart,
        "[conn][%p] Handshake start",
        Connection);

    Status =
        QuicCryptoInitializeTls(
            &Connection->Crypto,
            SecConfig,
            &LocalTP);
    QuicTlsSecConfigRelease(SecConfig); // No longer need local ref.

Error:

    return Status;
}

BOOLEAN
QuicConnValidateTransportParameterDraft27CIDs(
    _In_ QUIC_CONNECTION* Connection
    )
{
    if (Connection->State.HandshakeUsedRetryPacket) {
        QUIC_DBG_ASSERT(!QuicConnIsServer(Connection));
        QUIC_DBG_ASSERT(Connection->OrigDestCID != NULL);
        //
        // If we received a Retry packet during the handshake, we (the client)
        // must validate that the server knew the original connection ID we sent,
        // so that we can be sure that no middle box injected the Retry packet.
        //
        if (!(Connection->PeerTransportParams.Flags & QUIC_TP_FLAG_ORIGINAL_DESTINATION_CONNECTION_ID)) {
            QuicTraceEvent(
                ConnError,
                "[conn][%p] ERROR, %s.",
                Connection,
                "Peer didn't provide the original destination CID in TP");
            return FALSE;
        } else if (Connection->PeerTransportParams.OriginalDestinationConnectionIDLength != Connection->OrigDestCID->Length) {
            QuicTraceEvent(
                ConnError,
                "[conn][%p] ERROR, %s.",
                Connection,
                "Peer provided incorrect length of original destination CID in TP");
            return FALSE;
        } else if (
            memcmp(
                Connection->PeerTransportParams.OriginalDestinationConnectionID,
                Connection->OrigDestCID->Data,
                Connection->OrigDestCID->Length) != 0) {
            QuicTraceEvent(
                ConnError,
                "[conn][%p] ERROR, %s.",
                Connection,
                "Peer provided incorrect original destination CID in TP");
            return FALSE;
        } else {
            QUIC_FREE(Connection->OrigDestCID);
            Connection->OrigDestCID = NULL;
        }

    } else if (!QuicConnIsServer(Connection)) {
        //
        // Per spec, the client must validate no original destination CID TP
        // was sent if no Retry occurred. No need to validate cached values, as
        // they don't apply to the current connection attempt.
        //
        if (!!(Connection->PeerTransportParams.Flags & QUIC_TP_FLAG_ORIGINAL_DESTINATION_CONNECTION_ID)) {
            QuicTraceEvent(
                ConnError,
                "[conn][%p] ERROR, %s.",
                Connection,
                "Peer provided the original destination CID in TP when no Retry occurred");
            return FALSE;
        }
    }

    return TRUE;
}

BOOLEAN
QuicConnValidateTransportParameterCIDs(
    _In_ QUIC_CONNECTION* Connection
    )
{
    if (!(Connection->PeerTransportParams.Flags & QUIC_TP_FLAG_INITIAL_SOURCE_CONNECTION_ID)) {
        QuicTraceEvent(
            ConnError,
            "[conn][%p] ERROR, %s.",
            Connection,
            "Peer didn't provide the initial source CID in TP");
        return FALSE;
    }

    const QUIC_CID_QUIC_LIST_ENTRY* DestCid =
        QUIC_CONTAINING_RECORD(
            Connection->DestCids.Flink,
            QUIC_CID_QUIC_LIST_ENTRY,
            Link);
    if (DestCid->CID.Length != Connection->PeerTransportParams.InitialSourceConnectionIDLength ||
        memcmp(DestCid->CID.Data, Connection->PeerTransportParams.InitialSourceConnectionID, DestCid->CID.Length) != 0) {
        QuicTraceEvent(
            ConnError,
            "[conn][%p] ERROR, %s.",
            Connection,
            "Initial source CID from TP doesn't match");
        return FALSE;
    }

    if (!QuicConnIsServer(Connection)) {
        if (!(Connection->PeerTransportParams.Flags & QUIC_TP_FLAG_ORIGINAL_DESTINATION_CONNECTION_ID)) {
            QuicTraceEvent(
                ConnError,
                "[conn][%p] ERROR, %s.",
                Connection,
                "Server didn't provide the original destination CID in TP");
            return FALSE;
        }
        QUIC_DBG_ASSERT(Connection->OrigDestCID);
        if (Connection->OrigDestCID->Length != Connection->PeerTransportParams.OriginalDestinationConnectionIDLength ||
            memcmp(Connection->OrigDestCID->Data, Connection->PeerTransportParams.OriginalDestinationConnectionID, Connection->OrigDestCID->Length) != 0) {
            QuicTraceEvent(
                ConnError,
                "[conn][%p] ERROR, %s.",
                Connection,
                "Original destination CID from TP doesn't match");
            return FALSE;
        }
        QUIC_FREE(Connection->OrigDestCID);
        Connection->OrigDestCID = NULL;
        if (Connection->State.HandshakeUsedRetryPacket) {
            if (!(Connection->PeerTransportParams.Flags & QUIC_TP_FLAG_RETRY_SOURCE_CONNECTION_ID)) {
                QuicTraceEvent(
                    ConnError,
                    "[conn][%p] ERROR, %s.",
                    Connection,
                    "Server didn't provide the retry source CID in TP");
                return FALSE;
            }
            // TODO - Validate
        } else {
            if (Connection->PeerTransportParams.Flags & QUIC_TP_FLAG_RETRY_SOURCE_CONNECTION_ID) {
                QuicTraceEvent(
                    ConnError,
                    "[conn][%p] ERROR, %s.",
                    Connection,
                    "Server incorrectly provided the retry source CID in TP");
                return FALSE;
            }
        }
    }
    return TRUE;
}

_IRQL_requires_max_(PASSIVE_LEVEL)
void
QuicConnProcessPeerTransportParameters(
    _In_ QUIC_CONNECTION* Connection,
    _In_ BOOLEAN FromCache
    )
{
    QuicTraceLogConnInfo(
        PeerTPSet,
        Connection,
        "Peer Transport Parameters Set");
    Connection->State.PeerTransportParameterValid = TRUE;

    if (Connection->PeerTransportParams.Flags & QUIC_TP_FLAG_ACTIVE_CONNECTION_ID_LIMIT) {
        QUIC_DBG_ASSERT(Connection->PeerTransportParams.ActiveConnectionIdLimit >= QUIC_TP_ACTIVE_CONNECTION_ID_LIMIT_MIN);
        if (Connection->SourceCidLimit > Connection->PeerTransportParams.ActiveConnectionIdLimit) {
            Connection->SourceCidLimit = (uint8_t) Connection->PeerTransportParams.ActiveConnectionIdLimit;
        }
    } else {
        Connection->SourceCidLimit = QUIC_TP_ACTIVE_CONNECTION_ID_LIMIT_DEFAULT;
    }

    if (Connection->PeerTransportParams.Flags & QUIC_TP_FLAG_STATELESS_RESET_TOKEN) {
        QUIC_DBG_ASSERT(!QuicListIsEmpty(&Connection->DestCids));
        QUIC_DBG_ASSERT(!QuicConnIsServer(Connection));
        QUIC_CID_QUIC_LIST_ENTRY* DestCid =
            QUIC_CONTAINING_RECORD(
                Connection->DestCids.Flink,
                QUIC_CID_QUIC_LIST_ENTRY,
                Link);
        QuicCopyMemory(
            DestCid->ResetToken,
            Connection->PeerTransportParams.StatelessResetToken,
            QUIC_STATELESS_RESET_TOKEN_LENGTH);
        DestCid->CID.HasResetToken = TRUE;
    }

    if (Connection->PeerTransportParams.Flags & QUIC_TP_FLAG_PREFERRED_ADDRESS) {
        /*QuicTraceLogConnInfo(
            PeerPreferredAddress,
            Connection,
            "Peer configured preferred address %!ADDR!",
            CLOG_BYTEARRAY(sizeof(Connection->PeerTransportParams.PreferredAddress), &Connection->PeerTransportParams.PreferredAddress));*/

        //
        // TODO - Implement preferred address feature.
        //
    }

    if (!FromCache) {
        //
        // Version draft-28 and later fully validate all exchanged connection IDs.
        // Version draft-27 only validates in the Retry scenario.
        //
        if (Connection->Stats.QuicVersion == QUIC_VERSION_DRAFT_27) {
            if (!QuicConnValidateTransportParameterDraft27CIDs(Connection)) {
                goto Error;
            }
        } else {
            if (!QuicConnValidateTransportParameterCIDs(Connection)) {
                goto Error;
            }
        }
    }

    Connection->Send.PeerMaxData =
        Connection->PeerTransportParams.InitialMaxData;

    QuicStreamSetInitializeTransportParameters(
        &Connection->Streams,
        Connection->PeerTransportParams.InitialMaxBidiStreams,
        Connection->PeerTransportParams.InitialMaxUniStreams,
        !FromCache);

    QuicDatagramOnSendStateChanged(&Connection->Datagram);

    if (Connection->State.Disable1RttEncrytion &&
        Connection->PeerTransportParams.Flags & QUIC_TP_FLAG_DISABLE_1RTT_ENCRYPTION) {
        QuicTraceLogConnInfo(
            NegotiatedDisable1RttEncryption,
            Connection,
            "Negotiated Disable 1-RTT Encryption");
    } else {
        Connection->State.Disable1RttEncrytion = FALSE;
    }

    return;

Error:

    QuicConnTransportError(Connection, QUIC_ERROR_TRANSPORT_PARAMETER_ERROR);
}

_IRQL_requires_max_(DISPATCH_LEVEL)
void
QuicConnQueueRecvDatagrams(
    _In_ QUIC_CONNECTION* Connection,
    _In_ QUIC_RECV_DATAGRAM* DatagramChain,
    _In_ uint32_t DatagramChainLength
    )
{
    QUIC_RECV_DATAGRAM** DatagramChainTail = &DatagramChain->Next;
    DatagramChain->QueuedOnConnection = TRUE;
    QuicDataPathRecvDatagramToRecvPacket(DatagramChain)->AssignedToConnection = TRUE;
    while (*DatagramChainTail != NULL) {
        (*DatagramChainTail)->QueuedOnConnection = TRUE;
        QuicDataPathRecvDatagramToRecvPacket(*DatagramChainTail)->AssignedToConnection = TRUE;
        DatagramChainTail = &((*DatagramChainTail)->Next);
    }

    QuicTraceLogConnVerbose(
        QueueDatagrams,
        Connection,
        "Queuing %u UDP datagrams",
        DatagramChainLength);

    BOOLEAN QueueOperation;
    QuicDispatchLockAcquire(&Connection->ReceiveQueueLock);
    if (Connection->ReceiveQueueCount >= QUIC_MAX_RECEIVE_QUEUE_COUNT) {
        QueueOperation = FALSE;
    } else {
        *Connection->ReceiveQueueTail = DatagramChain;
        Connection->ReceiveQueueTail = DatagramChainTail;
        DatagramChain = NULL;
        QueueOperation = (Connection->ReceiveQueueCount == 0);
        Connection->ReceiveQueueCount += DatagramChainLength;
    }
    QuicDispatchLockRelease(&Connection->ReceiveQueueLock);

    if (DatagramChain != NULL) {
        QUIC_RECV_DATAGRAM* Datagram = DatagramChain;
        do {
            Datagram->QueuedOnConnection = FALSE;
            QuicPacketLogDrop(Connection, QuicDataPathRecvDatagramToRecvPacket(Datagram), "Max queue limit reached");
        } while ((Datagram = Datagram->Next) != NULL);
        QuicDataPathBindingReturnRecvDatagrams(DatagramChain);
        return;
    }

    if (QueueOperation) {
        QUIC_OPERATION* ConnOper =
            QuicOperationAlloc(Connection->Worker, QUIC_OPER_TYPE_FLUSH_RECV);
        if (ConnOper != NULL) {
            QuicConnQueueOper(Connection, ConnOper);
        } else {
            QuicTraceEvent(
                AllocFailure,
                "Allocation of '%s' failed. (%llu bytes)",
                "Flush Recv operation",
                0);
        }
    }
}

_IRQL_requires_max_(DISPATCH_LEVEL)
void
QuicConnQueueUnreachable(
    _In_ QUIC_CONNECTION* Connection,
    _In_ const QUIC_ADDR* RemoteAddress
    )
{
    if (Connection->Crypto.TlsState.ReadKey > QUIC_PACKET_KEY_INITIAL) {
        //
        // Only queue unreachable events at the beginning of the handshake.
        // Otherwise, it opens up an attack surface.
        //
        QuicTraceLogConnWarning(
            IgnoreUnreachable,
            Connection,
            "Ignoring received unreachable event (inline)");
        return;
    }

    QUIC_OPERATION* ConnOper =
        QuicOperationAlloc(Connection->Worker, QUIC_OPER_TYPE_UNREACHABLE);
    if (ConnOper != NULL) {
        ConnOper->UNREACHABLE.RemoteAddress = *RemoteAddress;
        QuicConnQueueOper(Connection, ConnOper);
    } else {
        QuicTraceEvent(
            AllocFailure,
            "Allocation of '%s' failed. (%llu bytes)",
            "Unreachable operation",
            0);
    }
}

//
// Updates the current destination CID to the received packet's source CID, if
// not already equal. Only used during the handshake, on the client side.
//
_IRQL_requires_max_(PASSIVE_LEVEL)
BOOLEAN
QuicConnUpdateDestCid(
    _In_ QUIC_CONNECTION* Connection,
    _In_ const QUIC_RECV_PACKET* const Packet
    )
{
    QUIC_DBG_ASSERT(!QuicConnIsServer(Connection));
    QUIC_DBG_ASSERT(!Connection->State.Connected);

    QUIC_DBG_ASSERT(!QuicListIsEmpty(&Connection->DestCids));
    QUIC_CID_QUIC_LIST_ENTRY* DestCid =
        QUIC_CONTAINING_RECORD(
            Connection->DestCids.Flink,
            QUIC_CID_QUIC_LIST_ENTRY,
            Link);
    QUIC_DBG_ASSERT(Connection->Paths[0].DestCid == DestCid);

    if (Packet->SourceCidLen != DestCid->CID.Length ||
        memcmp(Packet->SourceCid, DestCid->CID.Data, DestCid->CID.Length) != 0) {

        // TODO - Only update for the first packet of each type (Initial and Retry).

        QuicTraceEvent(
            ConnDestCidRemoved,
            "[conn][%p] (SeqNum=%llu) Removed Destination CID: %!CID!",
            Connection,
            DestCid->CID.SequenceNumber,
            CLOG_BYTEARRAY(DestCid->CID.Length, DestCid->CID.Data));

        //
        // We have just received the a packet from a new source CID
        // from the server. Remove the current DestCid we have for the
        // server (which we randomly generated) and replace it with
        // the one we have just received.
        //
        if (Packet->SourceCidLen <= DestCid->CID.Length) {
            //
            // Since the current structure has enough room for the
            // new CID, we will just reuse it.
            //
            DestCid->CID.IsInitial = FALSE;
            DestCid->CID.Length = Packet->SourceCidLen;
            QuicCopyMemory(DestCid->CID.Data, Packet->SourceCid, DestCid->CID.Length);
        } else {
            //
            // There isn't enough room in the existing structure,
            // so we must allocate a new one and free the old one.
            //
            QuicListEntryRemove(&DestCid->Link);
            QUIC_FREE(DestCid);
            DestCid =
                QuicCidNewDestination(
                    Packet->SourceCidLen,
                    Packet->SourceCid);
            if (DestCid == NULL) {
                Connection->DestCidCount--;
                QuicConnFatalError(Connection, QUIC_STATUS_OUT_OF_MEMORY, "Out of memory");
                return FALSE;
            } else {
                Connection->Paths[0].DestCid = DestCid;
                DestCid->CID.UsedLocally = TRUE;
                QuicListInsertHead(&Connection->DestCids, &DestCid->Link);
            }
        }

        if (DestCid != NULL) {
            QuicTraceEvent(
                ConnDestCidAdded,
                "[conn][%p] (SeqNum=%llu) New Destination CID: %!CID!",
                Connection,
                DestCid->CID.SequenceNumber,
                CLOG_BYTEARRAY(DestCid->CID.Length, DestCid->CID.Data));
        }
    }

    return TRUE;
}

/*
//
// Version negotiation is removed for the first version of QUIC.
// When it is put back, it will probably be implemented as in this
// function.
//
_IRQL_requires_max_(PASSIVE_LEVEL)
void
QuicConnRecvVerNeg(
    _In_ QUIC_CONNECTION* Connection,
    _In_ const QUIC_RECV_PACKET* const Packet
    )
{
    uint32_t SupportedVersion = 0;

    // TODO - Validate the packet's SourceCid is equal to our DestCid.

    const uint32_t* ServerVersionList =
        (const uint32_t*)(
        Packet->VerNeg->DestCid +
        QuicCidDecodeLength(Packet->VerNeg->SourceCidLength) +
        QuicCidDecodeLength(Packet->VerNeg->DestCidLength));
    uint16_t ServerVersionListLength =
        (Packet->BufferLength - (uint16_t)((uint8_t*)ServerVersionList - Packet->Buffer)) / sizeof(uint32_t);

    //
    // Go through the list and make sure it doesn't include our originally
    // requested version. If it does, we are supposed to ignore it. Cache the
    // first supported version.
    //
    QuicTraceLogConnVerbose(
        RecvVerNeg,
        Connection,
        "Received Version Negotation:");
    for (uint16_t i = 0; i < ServerVersionListLength; i++) {

        QuicTraceLogConnVerbose(
            VerNegItem,
            Connection,
            "  Ver[%d]: 0x%x", i,
            QuicByteSwapUint32(ServerVersionList[i]));

        //
        // Check to see if this is the current version.
        //
        if (ServerVersionList[i] == Connection->Stats.QuicVersion) {
            QuicTraceLogConnVerbose(
                InvalidVerNeg,
                Connection,
                "Dropping version negotation that includes the current version");
            goto Exit;
        }

        //
        // Check to see if this is supported, if we haven't already found a
        // supported version.
        //
        if (SupportedVersion == 0 &&
            QuicIsVersionSupported(ServerVersionList[i])) {
            SupportedVersion = ServerVersionList[i];
        }
    }

    //
    // Did we find a supported version?
    //
    if (SupportedVersion != 0) {

        Connection->Stats.QuicVersion = SupportedVersion;
        QuicConnOnQuicVersionSet(Connection);

        //
        // Match found! Start connecting with selected version.
        //
        QuicConnRestart(Connection, TRUE);

    } else {

        //
        // No match! Connection failure.
        //
        QuicConnCloseLocally(
            Connection,
            QUIC_CLOSE_INTERNAL_SILENT,
            QUIC_ERROR_VERSION_NEGOTIATION_ERROR,
            NULL);
    }

Exit:

    return;
}
*/

_IRQL_requires_max_(PASSIVE_LEVEL)
void
QuicConnRecvRetry(
    _In_ QUIC_CONNECTION* Connection,
    _In_ QUIC_RECV_PACKET* Packet
    )
{
    //
    // Only clients should receive Retry packets.
    //
    if (QuicConnIsServer(Connection)) {
        QuicPacketLogDrop(Connection, Packet, "Retry sent to server");
        return;
    }

    //
    // Make sure we are in the correct state of the handshake.
    //
    if (Connection->State.GotFirstServerResponse) {
        QuicPacketLogDrop(Connection, Packet, "Already received server response");
        return;
    }

    //
    // Decode and validate the Retry packet.
    //

    if (Packet->BufferLength - Packet->HeaderLength <= QUIC_RETRY_INTEGRITY_TAG_LENGTH_V1) {
        QuicPacketLogDrop(Connection, Packet, "No room for Retry Token");
        return;
    }

    const QUIC_VERSION_INFO* VersionInfo = NULL;
    for (uint32_t i = 0; i < ARRAYSIZE(QuicSupportedVersionList); ++i) {
        if (QuicSupportedVersionList[i].Number == Packet->LH->Version) {
            VersionInfo = &QuicSupportedVersionList[i];
            break;
        }
    }
    QUIC_FRE_ASSERT(VersionInfo != NULL);

    const uint8_t* Token = (Packet->Buffer + Packet->HeaderLength);
    uint16_t TokenLength = Packet->BufferLength - (Packet->HeaderLength + QUIC_RETRY_INTEGRITY_TAG_LENGTH_V1);

    QuicPacketLogHeader(
        Connection,
        TRUE,
        0,
        0,
        Packet->BufferLength,
        Packet->Buffer,
        0);

    QUIC_DBG_ASSERT(!QuicListIsEmpty(&Connection->DestCids));
    const QUIC_CID_QUIC_LIST_ENTRY* DestCid =
        QUIC_CONTAINING_RECORD(
            Connection->DestCids.Flink,
            QUIC_CID_QUIC_LIST_ENTRY,
            Link);

    uint8_t CalculatedIntegrityValue[QUIC_RETRY_INTEGRITY_TAG_LENGTH_V1];

    if (QUIC_FAILED(
        QuicPacketGenerateRetryIntegrity(
            VersionInfo->RetryIntegritySecret,
            DestCid->CID.Length,
            DestCid->CID.Data,
            Packet->BufferLength - QUIC_RETRY_INTEGRITY_TAG_LENGTH_V1,
            Packet->Buffer,
            CalculatedIntegrityValue))) {
        QuicPacketLogDrop(Connection, Packet, "Failed to generate integrity field");
        return;
    }

    if (memcmp(
            CalculatedIntegrityValue,
            Packet->Buffer + (Packet->BufferLength - QUIC_RETRY_INTEGRITY_TAG_LENGTH_V1),
            QUIC_RETRY_INTEGRITY_TAG_LENGTH_V1) != 0) {
        QuicPacketLogDrop(Connection, Packet, "Invalid integrity field");
        return;
    }

    //
    // Cache the Retry token.
    //

    Connection->Send.InitialToken = QUIC_ALLOC_PAGED(TokenLength);
    if (Connection->Send.InitialToken == NULL) {
        QuicTraceEvent(
            AllocFailure,
            "Allocation of '%s' failed. (%llu bytes)",
            "InitialToken",
            TokenLength);
        QuicPacketLogDrop(Connection, Packet, "InitialToken alloc failed");
        return;
    }

    Connection->Send.InitialTokenLength = TokenLength;
    memcpy((uint8_t*)Connection->Send.InitialToken, Token, TokenLength);

    //
    // Update the (destination) server's CID.
    //
    if (!QuicConnUpdateDestCid(Connection, Packet)) {
        return;
    }

    Connection->State.GotFirstServerResponse = TRUE;
    Connection->State.HandshakeUsedRetryPacket = TRUE;

    //
    // Update the Initial packet's key based on the new CID.
    //
    QuicPacketKeyFree(Connection->Crypto.TlsState.ReadKeys[QUIC_PACKET_KEY_INITIAL]);
    QuicPacketKeyFree(Connection->Crypto.TlsState.WriteKeys[QUIC_PACKET_KEY_INITIAL]);
    Connection->Crypto.TlsState.ReadKeys[QUIC_PACKET_KEY_INITIAL] = NULL;
    Connection->Crypto.TlsState.WriteKeys[QUIC_PACKET_KEY_INITIAL] = NULL;

    QUIC_DBG_ASSERT(!QuicListIsEmpty(&Connection->DestCids));
    DestCid =
        QUIC_CONTAINING_RECORD(
            Connection->DestCids.Flink,
            QUIC_CID_QUIC_LIST_ENTRY,
            Link);

    QUIC_STATUS Status;
    if (QUIC_FAILED(
        Status =
        QuicPacketKeyCreateInitial(
            QuicConnIsServer(Connection),
            VersionInfo->Salt,
            DestCid->CID.Length,
            DestCid->CID.Data,
            &Connection->Crypto.TlsState.ReadKeys[QUIC_PACKET_KEY_INITIAL],
            &Connection->Crypto.TlsState.WriteKeys[QUIC_PACKET_KEY_INITIAL]))) {
        QuicConnFatalError(Connection, Status, "Failed to create initial keys");
        return;
    }

    Connection->Stats.StatelessRetry = TRUE;

    //
    // Restart the connection, using the new CID and Retry Token.
    //
    QuicConnRestart(Connection, FALSE);

    Packet->CompletelyValid = TRUE;
}

//
// Tries to get the requested decryption key or defers the packet for later
// processing.
//
_IRQL_requires_max_(PASSIVE_LEVEL)
BOOLEAN
QuicConnGetKeyOrDeferDatagram(
    _In_ QUIC_CONNECTION* Connection,
    _In_ QUIC_RECV_PACKET* Packet
    )
{
    if (Packet->KeyType > Connection->Crypto.TlsState.ReadKey) {

        //
        // We don't have the necessary key yet so try to defer the packet until
        // we get the key.
        //

        if (Packet->KeyType == QUIC_PACKET_KEY_0_RTT &&
            Connection->Crypto.TlsState.EarlyDataState != QUIC_TLS_EARLY_DATA_UNKNOWN) {
            //
            // We don't have the 0-RTT key, but we aren't in an unknown
            // "early data" state, so it must be rejected/unsupported. Just drop
            // the packets.
            //
            QUIC_DBG_ASSERT(Connection->Crypto.TlsState.EarlyDataState != QUIC_TLS_EARLY_DATA_ACCEPTED);
            QuicPacketLogDrop(Connection, Packet, "0-RTT not currently accepted");

        } else {
            QUIC_ENCRYPT_LEVEL EncryptLevel = QuicKeyTypeToEncryptLevel(Packet->KeyType);
            QUIC_PACKET_SPACE* Packets = Connection->Packets[EncryptLevel];
            if (Packets->DeferredDatagramsCount == QUIC_MAX_PENDING_DATAGRAMS) {
                //
                // We already have too many packets queued up. Just drop this
                // one.
                //
                QuicPacketLogDrop(Connection, Packet, "Max deferred datagram count reached");

            } else {
                QuicTraceLogConnVerbose(
                    DeferDatagram,
                    Connection,
                    "Deferring datagram (type=%hu)",
                    Packet->KeyType);

                Packets->DeferredDatagramsCount++;
                Packet->DecryptionDeferred = TRUE;

                //
                // Add it to the list of pending packets that are waiting on a
                // key to decrypt with.
                //
                QUIC_RECV_DATAGRAM** Tail = &Packets->DeferredDatagrams;
                while (*Tail != NULL) {
                    Tail = &((*Tail)->Next);
                }
                *Tail = QuicDataPathRecvPacketToRecvDatagram(Packet);
                (*Tail)->Next = NULL;
            }
        }

        return FALSE;
    }

    _Analysis_assume_(Packet->KeyType >= 0 && Packet->KeyType < QUIC_PACKET_KEY_COUNT);
    if (Connection->Crypto.TlsState.ReadKeys[Packet->KeyType] == NULL) {
        //
        // This key is no longer being accepted. Throw the packet away.
        //
        QuicPacketLogDrop(Connection, Packet, "Key no longer accepted");
        return FALSE;
    }

    return TRUE;
}

//
// Validates a received packet's header. Returns TRUE if the packet should be
// processed further.
//
_IRQL_requires_max_(PASSIVE_LEVEL)
_Success_(return != FALSE)
BOOLEAN
QuicConnRecvHeader(
    _In_ QUIC_CONNECTION* Connection,
    _In_ QUIC_RECV_PACKET* Packet,
    _Out_writes_all_(16) uint8_t* Cipher
    )
{
    //
    // Check invariants and packet version.
    //

    if (!Packet->ValidatedHeaderInv &&
        !QuicPacketValidateInvariant(Connection, Packet, Connection->State.ShareBinding)) {
        return FALSE;
    }

    if (!Packet->IsShortHeader) {
        if (Packet->Invariant->LONG_HDR.Version != Connection->Stats.QuicVersion) {
            if (Packet->Invariant->LONG_HDR.Version == QUIC_VERSION_VER_NEG) {
                Connection->Stats.VersionNegotiation = TRUE;

                //
                // Version negotiation is removed for the first version of QUIC.
                // When it is put back, it will probably be implemented as in this
                // function:
                // QuicConnRecvVerNeg(Connection, Packet);
                //
                // For now, since there is a single version, receiving
                // a version negotation packet means there is a version
                // mismatch, so abandon the connect attempt.
                //

                QuicConnCloseLocally(
                    Connection,
                    QUIC_CLOSE_INTERNAL_SILENT | QUIC_CLOSE_QUIC_STATUS,
                    (uint64_t)QUIC_STATUS_VER_NEG_ERROR,
                    NULL);
            } else {
                QuicPacketLogDropWithValue(Connection, Packet, "Invalid version", QuicByteSwapUint32(Packet->Invariant->LONG_HDR.Version));
            }
            return FALSE;
        }
    } else {
        if (!QuicIsVersionSupported(Connection->Stats.QuicVersion)) {
            QuicPacketLogDrop(Connection, Packet, "SH packet during version negotiation");
            return FALSE;
        }
    }

    QUIC_FRE_ASSERT(QuicIsVersionSupported(Connection->Stats.QuicVersion));

    //
    // Begin non-version-independent logic. When future versions are supported,
    // there may be some switches based on packet version.
    //

    if (!Packet->IsShortHeader) {
        if (Packet->LH->Type == QUIC_RETRY) {
            QuicConnRecvRetry(Connection, Packet);
            return FALSE;
        }

        const uint8_t* TokenBuffer = NULL;
        uint16_t TokenLength = 0;

        if (!Packet->ValidatedHeaderVer &&
            !QuicPacketValidateLongHeaderV1(
                Connection,
                QuicConnIsServer(Connection),
                Packet,
                &TokenBuffer,
                &TokenLength)) {
            return FALSE;
        }

        QUIC_PATH* Path = &Connection->Paths[0];
        if (!Path->IsPeerValidated && Packet->ValidToken) {

            QUIC_DBG_ASSERT(TokenBuffer == NULL);
            QuicPacketDecodeRetryTokenV1(Packet, &TokenBuffer, &TokenLength);
            QUIC_DBG_ASSERT(TokenLength == sizeof(QUIC_RETRY_TOKEN_CONTENTS));

            QUIC_RETRY_TOKEN_CONTENTS Token;
            if (!QuicRetryTokenDecrypt(Packet, TokenBuffer, &Token)) {
                QUIC_DBG_ASSERT(FALSE); // Was already decrypted sucessfully once.
                QuicPacketLogDrop(Connection, Packet, "Retry token decrypt failure");
                return FALSE;
            }

            QUIC_DBG_ASSERT(Token.Encrypted.OrigConnIdLength <= sizeof(Token.Encrypted.OrigConnId));
            QUIC_DBG_ASSERT(QuicAddrCompare(&Path->RemoteAddress, &Token.Encrypted.RemoteAddress));
            QUIC_DBG_ASSERT(Connection->OrigDestCID == NULL);

            Connection->OrigDestCID =
                QUIC_ALLOC_NONPAGED(
                    sizeof(QUIC_CID) +
                    Token.Encrypted.OrigConnIdLength);
            if (Connection->OrigDestCID == NULL) {
                QuicTraceEvent(
                    AllocFailure,
                    "Allocation of '%s' failed. (%llu bytes)",
                    "OrigDestCID",
                    sizeof(QUIC_CID) + Token.Encrypted.OrigConnIdLength);
                return FALSE;
            }

            Connection->OrigDestCID->Length = Token.Encrypted.OrigConnIdLength;
            QuicCopyMemory(
                Connection->OrigDestCID->Data,
                Token.Encrypted.OrigConnId,
                Token.Encrypted.OrigConnIdLength);
            Connection->State.HandshakeUsedRetryPacket = TRUE;

            QuicPathSetValid(Connection, Path, QUIC_PATH_VALID_INITIAL_TOKEN);

        } else if (
            Connection->Stats.QuicVersion != QUIC_VERSION_DRAFT_27 &&
            Connection->OrigDestCID == NULL) {

            Connection->OrigDestCID =
                QUIC_ALLOC_NONPAGED(
                    sizeof(QUIC_CID) +
                    Packet->DestCidLen);
            if (Connection->OrigDestCID == NULL) {
                QuicTraceEvent(
                    AllocFailure,
                    "Allocation of '%s' failed. (%llu bytes)",
                    "OrigDestCID",
                    sizeof(QUIC_CID) + Packet->DestCidLen);
                return FALSE;
            }

            Connection->OrigDestCID->Length = Packet->DestCidLen;
            QuicCopyMemory(
                Connection->OrigDestCID->Data,
                Packet->DestCid,
                Packet->DestCidLen);

        }

        Packet->KeyType = QuicPacketTypeToKeyType(Packet->LH->Type);
        Packet->Encrypted = TRUE;

    } else {

        if (!Packet->ValidatedHeaderVer &&
            !QuicPacketValidateShortHeaderV1(Connection, Packet)) {
            return FALSE;
        }

        Packet->KeyType = QUIC_PACKET_KEY_1_RTT;
        Packet->Encrypted = !Connection->State.Disable1RttEncrytion;
    }

    if (Packet->Encrypted &&
        Connection->State.HeaderProtectionEnabled &&
        Packet->PayloadLength < 4 + QUIC_HP_SAMPLE_LENGTH) {
        QuicPacketLogDrop(Connection, Packet, "Too short for HP");
        return FALSE;
    }

    //
    // If the key is not present then we will attempt to queue the packet
    // and defer processing for later.
    //
    // For compound packets, we defer processing the rest of the UDP packet
    // once we reach a QUIC packet we can't decrypt.
    //
    if (!QuicConnGetKeyOrDeferDatagram(Connection, Packet)) {
        return FALSE;
    }

    //
    // To decrypt the header, the payload after the header is used as the IV. We
    // don't actually know the length of the packet number so we assume maximum
    // (per spec) and start sampling 4 bytes after the start of the packet number.
    //
    QuicCopyMemory(
        Cipher,
        Packet->Buffer + Packet->HeaderLength + 4,
        QUIC_HP_SAMPLE_LENGTH);

    return TRUE;
}

//
// Decodes and decompresses the packet number. If necessary, updates the key
// phase accordingly, to allow for decryption as the next step. Returns TRUE if
// the packet should continue to be processed further.
//
_IRQL_requires_max_(PASSIVE_LEVEL)
BOOLEAN
QuicConnRecvPrepareDecrypt(
    _In_ QUIC_CONNECTION* Connection,
    _In_ QUIC_RECV_PACKET* Packet,
    _In_reads_(16) const uint8_t* HpMask
    )
{
    QUIC_DBG_ASSERT(Packet->ValidatedHeaderInv);
    QUIC_DBG_ASSERT(Packet->ValidatedHeaderVer);
    QUIC_DBG_ASSERT(Packet->HeaderLength <= Packet->BufferLength);
    QUIC_DBG_ASSERT(Packet->PayloadLength <= Packet->BufferLength);
    QUIC_DBG_ASSERT(Packet->HeaderLength + Packet->PayloadLength <= Packet->BufferLength);

    //
    // Packet->HeaderLength currently points to the start of the encrypted
    // packet number and Packet->PayloadLength includes the length of the rest
    // of the packet from that point on.
    //

    //
    // Decrypt the first byte of the header to get the packet number length.
    //
    uint8_t CompressedPacketNumberLength = 0;
    if (Packet->IsShortHeader) {
        ((uint8_t*)Packet->Buffer)[0] ^= HpMask[0] & 0x1f; // Only the first 5 bits
        CompressedPacketNumberLength = Packet->SH->PnLength + 1;
    } else {
        ((uint8_t*)Packet->Buffer)[0] ^= HpMask[0] & 0x0f; // Only the first 4 bits
        CompressedPacketNumberLength = Packet->LH->PnLength + 1;
    }

    QUIC_DBG_ASSERT(CompressedPacketNumberLength >= 1 && CompressedPacketNumberLength <= 4);
    QUIC_DBG_ASSERT(Packet->HeaderLength + CompressedPacketNumberLength <= Packet->BufferLength);

    //
    // Decrypt the packet number now that we have the length.
    //
    for (uint8_t i = 0; i < CompressedPacketNumberLength; i++) {
        ((uint8_t*)Packet->Buffer)[Packet->HeaderLength + i] ^= HpMask[1 + i];
    }

    //
    // Decode the packet number into the compressed packet number. The
    // compressed packet number only represents the least significant N bytes of
    // the true packet number.
    //

    uint64_t CompressedPacketNumber = 0;
    QuicPktNumDecode(
        CompressedPacketNumberLength,
        Packet->Buffer + Packet->HeaderLength,
        &CompressedPacketNumber);

    Packet->HeaderLength += CompressedPacketNumberLength;
    Packet->PayloadLength -= CompressedPacketNumberLength;

    //
    // Decompress the packet number into the full packet number.
    //

    QUIC_ENCRYPT_LEVEL EncryptLevel = QuicKeyTypeToEncryptLevel(Packet->KeyType);
    Packet->PacketNumber =
        QuicPktNumDecompress(
            Connection->Packets[EncryptLevel]->NextRecvPacketNumber,
            CompressedPacketNumber,
            CompressedPacketNumberLength);
    Packet->PacketNumberSet = TRUE;

    if (Packet->PacketNumber > QUIC_VAR_INT_MAX) {
        QuicPacketLogDrop(Connection, Packet, "Packet number too big");
        return FALSE;
    }

    QUIC_DBG_ASSERT(Packet->IsShortHeader || Packet->LH->Type != QUIC_RETRY);

    //
    // Ensure minimum encrypted payload length.
    //
    if (Packet->Encrypted &&
        Packet->PayloadLength < QUIC_ENCRYPTION_OVERHEAD) {
        QuicPacketLogDrop(Connection, Packet, "Payload length less than encryption tag");
        return FALSE;
    }

    QUIC_PACKET_SPACE* PacketSpace = Connection->Packets[QUIC_ENCRYPT_LEVEL_1_RTT];
    if (Packet->IsShortHeader && EncryptLevel == QUIC_ENCRYPT_LEVEL_1_RTT &&
        Packet->SH->KeyPhase != PacketSpace->CurrentKeyPhase) {
        if (PacketSpace->AwaitingKeyPhaseConfirmation ||
            Packet->PacketNumber < PacketSpace->ReadKeyPhaseStartPacketNumber) {
            //
            // The packet doesn't match our current key phase and we're awaiting
            // confirmation of our current key phase or the packet number is less
            // than the start of the current key phase, so this is likely using
            // the old key phase.
            //
            QuicTraceLogConnVerbose(
                DecryptOldKey,
                Connection,
                "Using old key to decrypt");
            QUIC_DBG_ASSERT(Connection->Crypto.TlsState.ReadKeys[QUIC_PACKET_KEY_1_RTT_OLD] != NULL);
            QUIC_DBG_ASSERT(Connection->Crypto.TlsState.WriteKeys[QUIC_PACKET_KEY_1_RTT_OLD] != NULL);
            Packet->KeyType = QUIC_PACKET_KEY_1_RTT_OLD;
        } else {
            //
            // The packet doesn't match our key phase, and we're not awaiting
            // confirmation of a key phase change, or this is a newer packet
            // number, so most likely using a new key phase. Update the keys
            // and try it out.
            //

            QuicTraceLogConnVerbose(
                PossiblePeerKeyUpdate,
                Connection,
                "Possible peer initiated key update [packet %llu]",
                Packet->PacketNumber);

            QUIC_STATUS Status = QuicCryptoGenerateNewKeys(Connection);
            if (QUIC_FAILED(Status)) {
                QuicPacketLogDrop(Connection, Packet, "Generate new packet keys");
                return FALSE;
            }
            Packet->KeyType = QUIC_PACKET_KEY_1_RTT_NEW;
        }
    }

    return TRUE;
}

//
// Decrypts the packet's payload and authenticates the whole packet. On
// successful authentication of the packet, does some final processing of the
// packet header (key and CID updates). Returns TRUE if the packet should
// continue to be processed further.
//
_IRQL_requires_max_(PASSIVE_LEVEL)
BOOLEAN
QuicConnRecvDecryptAndAuthenticate(
    _In_ QUIC_CONNECTION* Connection,
    _In_ QUIC_PATH* Path,
    _In_ QUIC_RECV_PACKET* Packet
    )
{
    QUIC_DBG_ASSERT(Packet->BufferLength >= Packet->HeaderLength + Packet->PayloadLength);

    const uint8_t* Payload = Packet->Buffer + Packet->HeaderLength;

    //
    // We need to copy the end of the packet before trying decryption, as a
    // failed decryption trashes the stateless reset token.
    //
    BOOLEAN CanCheckForStatelessReset = FALSE;
    uint8_t PacketResetToken[QUIC_STATELESS_RESET_TOKEN_LENGTH];
    if (!QuicConnIsServer(Connection) &&
        Packet->IsShortHeader &&
        Packet->HeaderLength + Packet->PayloadLength >= QUIC_MIN_STATELESS_RESET_PACKET_LENGTH) {
        CanCheckForStatelessReset = TRUE;
        QuicCopyMemory(
            PacketResetToken,
            Payload + Packet->PayloadLength - QUIC_STATELESS_RESET_TOKEN_LENGTH,
            QUIC_STATELESS_RESET_TOKEN_LENGTH);
    }

    uint8_t Iv[QUIC_IV_LENGTH];
    QuicCryptoCombineIvAndPacketNumber(
        Connection->Crypto.TlsState.ReadKeys[Packet->KeyType]->Iv,
        (uint8_t*) &Packet->PacketNumber,
        Iv);

    //
    // Decrypt the payload with the appropriate key.
    //
    if (Packet->Encrypted &&
        QUIC_FAILED(
        QuicDecrypt(
            Connection->Crypto.TlsState.ReadKeys[Packet->KeyType]->PacketKey,
            Iv,
            Packet->HeaderLength,   // HeaderLength
            Packet->Buffer,         // Header
            Packet->PayloadLength,  // BufferLength
            (uint8_t*)Payload))) {  // Buffer

        //
        // Check for a stateless reset packet.
        //
        if (CanCheckForStatelessReset) {
            for (QUIC_LIST_ENTRY* Entry = Connection->DestCids.Flink;
                    Entry != &Connection->DestCids;
                    Entry = Entry->Flink) {
                //
                // Loop through all our stored stateless reset tokens to see if
                // we have a match.
                //
                QUIC_CID_QUIC_LIST_ENTRY* DestCid =
                    QUIC_CONTAINING_RECORD(
                        Entry,
                        QUIC_CID_QUIC_LIST_ENTRY,
                        Link);
                if (DestCid->CID.HasResetToken &&
                    memcmp(
                        DestCid->ResetToken,
                        PacketResetToken,
                        QUIC_STATELESS_RESET_TOKEN_LENGTH) == 0) {
                    QuicTraceLogVerbose(
                        PacketRxStatelessReset,
                        "[S][RX][-] SR %s",
                        QuicCidBufToStr(PacketResetToken, QUIC_STATELESS_RESET_TOKEN_LENGTH).Buffer);
                    QuicTraceLogConnInfo(
                        RecvStatelessReset,
                        Connection,
                        "Received stateless reset");
                    QuicConnCloseLocally(
                        Connection,
                        QUIC_CLOSE_INTERNAL_SILENT | QUIC_CLOSE_QUIC_STATUS,
                        (uint64_t)QUIC_STATUS_ABORTED,
                        NULL);
                    return FALSE;
                }
            }
        }

        if (QuicTraceLogVerboseEnabled()) {
            QuicPacketLogHeader(
                Connection,
                TRUE,
                Connection->State.ShareBinding ? MsQuicLib.CidTotalLength : 0,
                Packet->PacketNumber,
                Packet->HeaderLength,
                Packet->Buffer,
                Connection->Stats.QuicVersion);
        }
        Connection->Stats.Recv.DecryptionFailures++;
        QuicPacketLogDrop(Connection, Packet, "Decryption failure");

        return FALSE;
    }

    //
    // Validate the header's reserved bits now that the packet has been
    // decrypted.
    //
    if (Packet->IsShortHeader) {
        if (Packet->SH->Reserved != 0) {
            QuicPacketLogDrop(Connection, Packet, "Invalid SH Reserved bits values");
            QuicConnTransportError(Connection, QUIC_ERROR_PROTOCOL_VIOLATION);
            return FALSE;
        }
    } else {
        if (Packet->LH->Reserved != 0) {
            QuicPacketLogDrop(Connection, Packet, "Invalid LH Reserved bits values");
            QuicConnTransportError(Connection, QUIC_ERROR_PROTOCOL_VIOLATION);
            return FALSE;
        }
    }

    //
    // Account for updated payload length after decryption.
    //
    if (Packet->Encrypted) {
        Packet->PayloadLength -= QUIC_ENCRYPTION_OVERHEAD;
    }

    //
    // At this point the packet has been completely decrypted and authenticated.
    // Now all header processing that can only be done on an authenticated
    // packet may continue.
    //

    //
    // Drop any duplicate packet numbers now that we know the packet number is
    // valid.
    //
    QUIC_ENCRYPT_LEVEL EncryptLevel = QuicKeyTypeToEncryptLevel(Packet->KeyType);
    if (QuicAckTrackerAddPacketNumber(
            &Connection->Packets[EncryptLevel]->AckTracker,
            Packet->PacketNumber)) {

        if (QuicTraceLogVerboseEnabled()) {
            QuicPacketLogHeader(
                Connection,
                TRUE,
                Connection->State.ShareBinding ? MsQuicLib.CidTotalLength : 0,
                Packet->PacketNumber,
                Packet->BufferLength,
                Packet->Buffer,
                Connection->Stats.QuicVersion);
        }
        QuicPacketLogDrop(Connection, Packet, "Duplicate packet number");
        Connection->Stats.Recv.DuplicatePackets++;
        return FALSE;
    }

    //
    // Log the received packet header and payload now that it's decrypted.
    //

    if (QuicTraceLogVerboseEnabled()) {
        QuicPacketLogHeader(
            Connection,
            TRUE,
            Connection->State.ShareBinding ? MsQuicLib.CidTotalLength : 0,
            Packet->PacketNumber,
            Packet->HeaderLength + Packet->PayloadLength,
            Packet->Buffer,
            Connection->Stats.QuicVersion);
        QuicFrameLogAll(
            Connection,
            TRUE,
            Packet->PacketNumber,
            Packet->HeaderLength + Packet->PayloadLength,
            Packet->Buffer,
            Packet->HeaderLength);
    }

    QuicTraceEvent(
        ConnPacketRecv,
        "[conn][%p][RX][%llu] %c (%hu bytes)",
        Connection,
        Packet->PacketNumber,
        Packet->IsShortHeader ? QUIC_TRACE_PACKET_ONE_RTT : (Packet->LH->Type + 1),
        Packet->HeaderLength + Packet->PayloadLength);

    //
    // Process any connection ID updates as necessary.
    //

    if (!Packet->IsShortHeader) {
        switch (Packet->LH->Type) {
        case QUIC_INITIAL:
            if (!Connection->State.Connected &&
                !QuicConnIsServer(Connection) &&
                !QuicConnUpdateDestCid(Connection, Packet)) {
                //
                // Client side needs to respond to the server's new source
                // connection ID that is received in the first Initial packet.
                //
                return FALSE;
            }
            break;

        case QUIC_0_RTT_PROTECTED:
            QUIC_DBG_ASSERT(QuicConnIsServer(Connection));
            Packet->EncryptedWith0Rtt = TRUE;
            break;

        default:
            break;
        }
    }

    //
    // Update key state if the keys have been updated.
    //

    if (Packet->IsShortHeader) {
        QUIC_PACKET_SPACE* PacketSpace = Connection->Packets[QUIC_ENCRYPT_LEVEL_1_RTT];
        if (Packet->KeyType == QUIC_PACKET_KEY_1_RTT_NEW) {

            QuicCryptoUpdateKeyPhase(Connection, FALSE);
            PacketSpace->ReadKeyPhaseStartPacketNumber = Packet->PacketNumber;

            QuicTraceLogConnVerbose(
                UpdateReadKeyPhase,
                Connection,
                "Updating current read key phase and packet number[%llu]",
                Packet->PacketNumber);

        } else if (Packet->KeyType == QUIC_PACKET_KEY_1_RTT &&
            Packet->PacketNumber < PacketSpace->ReadKeyPhaseStartPacketNumber) {
            //
            // If this packet is the current key phase, but has an earlier packet
            // number than this key phase's start, update the key phase start.
            //
            PacketSpace->ReadKeyPhaseStartPacketNumber = Packet->PacketNumber;
            QuicTraceLogConnVerbose(
                UpdateReadKeyPhase,
                Connection,
                "Updating current read key phase and packet number[%llu]",
                Packet->PacketNumber);
        }
    }

    if (Packet->KeyType == QUIC_PACKET_KEY_HANDSHAKE &&
        QuicConnIsServer(Connection)) {
        //
        // Per spec, server MUST discard Initial keys when it starts
        // decrypting packets using handshake keys.
        //
        QuicCryptoDiscardKeys(&Connection->Crypto, QUIC_PACKET_KEY_INITIAL);
        QuicPathSetValid(Connection, Path, QUIC_PATH_VALID_HANDSHAKE_PACKET);
    }

    return TRUE;
}

//
// Reads the frames in a packet, and if everything is successful marks the
// packet for acknowledgement and returns TRUE.
//
_IRQL_requires_max_(PASSIVE_LEVEL)
BOOLEAN
QuicConnRecvFrames(
    _In_ QUIC_CONNECTION* Connection,
    _In_ QUIC_PATH* Path,
    _In_ QUIC_RECV_PACKET* Packet,
    _In_ QUIC_ECN_TYPE ECN
    )
{
    BOOLEAN AckPacketImmediately = FALSE; // Allows skipping delayed ACK timer.
    BOOLEAN UpdatedFlowControl = FALSE;
    QUIC_ENCRYPT_LEVEL EncryptLevel = QuicKeyTypeToEncryptLevel(Packet->KeyType);
    BOOLEAN Closed = Connection->State.ClosedLocally || Connection->State.ClosedRemotely;
    const uint8_t* Payload = Packet->Buffer + Packet->HeaderLength;
    uint16_t PayloadLength = Packet->PayloadLength;

    uint16_t Offset = 0;
    while (Offset < PayloadLength) {

        //
        // Read the frame type.
        //
        QUIC_FRAME_TYPE FrameType = Payload[Offset];
        if (!QUIC_FRAME_IS_KNOWN(FrameType)) {
            QuicTraceEvent(
                ConnError,
                "[conn][%p] ERROR, %s.",
                Connection,
                "Unknown frame type");
            QuicConnTransportError(Connection, QUIC_ERROR_FRAME_ENCODING_ERROR);
            return FALSE;
        }

        //
        // Validate allowable frames based on the packet type.
        //
        if (EncryptLevel != QUIC_ENCRYPT_LEVEL_1_RTT) {
            switch (FrameType) {
            //
            // The following frames are allowed pre-1-RTT encryption level:
            //
            case QUIC_FRAME_PADDING:
            case QUIC_FRAME_PING:
            case QUIC_FRAME_ACK:
            case QUIC_FRAME_ACK_1:
            case QUIC_FRAME_CRYPTO:
            case QUIC_FRAME_CONNECTION_CLOSE:
                break;
            //
            // All other frame types are disallowed.
            //
            default:
                QuicTraceEvent(
                    ConnErrorStatus,
                    "[conn][%p] ERROR, %u, %s.",
                    Connection, FrameType,
                    "Disallowed frame type");
                QuicConnTransportError(Connection, QUIC_ERROR_FRAME_ENCODING_ERROR);
                return FALSE;
            }

        } else if (Packet->KeyType == QUIC_PACKET_KEY_0_RTT) {
            switch (FrameType) {
            //
            // The following frames are are disallowed in 0-RTT.
            //
            case QUIC_FRAME_ACK:
            case QUIC_FRAME_ACK_1:
            case QUIC_FRAME_HANDSHAKE_DONE:
                QuicTraceEvent(
                    ConnErrorStatus,
                    "[conn][%p] ERROR, %u, %s.",
                    Connection,
                    FrameType,
                    "Disallowed frame type");
                QuicConnTransportError(Connection, QUIC_ERROR_FRAME_ENCODING_ERROR);
                return FALSE;
            //
            // All other frame types are allowed.
            //
            default:
                break;
            }
        }

        Offset += sizeof(uint8_t);

        //
        // Process the frame based on the frame type.
        //
        switch (FrameType) {

        case QUIC_FRAME_PADDING: {
            while (Offset < PayloadLength &&
                Payload[Offset] == QUIC_FRAME_PADDING) {
                Offset += sizeof(uint8_t);
            }
            break;
        }

        case QUIC_FRAME_PING: {
            //
            // No other payload. Just need to acknowledge the packet this was
            // contained in.
            //
            AckPacketImmediately = TRUE;
            Packet->HasNonProbingFrame = TRUE;
            break;
        }

        case QUIC_FRAME_ACK:
        case QUIC_FRAME_ACK_1: {
            BOOLEAN InvalidAckFrame;
            if (!QuicLossDetectionProcessAckFrame(
                    &Connection->LossDetection,
                    Path,
                    EncryptLevel,
                    FrameType,
                    PayloadLength,
                    Payload,
                    &Offset,
                    &InvalidAckFrame)) {
                if (InvalidAckFrame) {
                    QuicTraceEvent(
                        ConnError,
                        "[conn][%p] ERROR, %s.",
                        Connection,
                        "Invalid ACK frame");
                    QuicConnTransportError(Connection, QUIC_ERROR_FRAME_ENCODING_ERROR);
                }
                return FALSE;
            }

            Packet->HasNonProbingFrame = TRUE;
            break;
        }

        case QUIC_FRAME_CRYPTO: {
            QUIC_CRYPTO_EX Frame;
            if (!QuicCryptoFrameDecode(PayloadLength, Payload, &Offset, &Frame)) {
                QuicTraceEvent(
                    ConnError,
                    "[conn][%p] ERROR, %s.",
                    Connection,
                    "Decoding CRYPTO frame");
                QuicConnTransportError(Connection, QUIC_ERROR_FRAME_ENCODING_ERROR);
                return FALSE;
            }

            if (Closed) {
                break; // Ignore frame if we are closed.
            }

            QUIC_STATUS Status =
                QuicCryptoProcessFrame(
                    &Connection->Crypto,
                    Packet->KeyType,
                    &Frame);
            if (QUIC_SUCCEEDED(Status)) {
                AckPacketImmediately = TRUE;
            } else if (Status == QUIC_STATUS_OUT_OF_MEMORY) {
                return FALSE;
            } else {
                if (Status != QUIC_STATUS_INVALID_STATE) {
                    QuicTraceEvent(
                        ConnError,
                        "[conn][%p] ERROR, %s.",
                        Connection,
                        "Invalid CRYPTO frame");
                    QuicConnTransportError(Connection, QUIC_ERROR_FRAME_ENCODING_ERROR);
                }
                return FALSE;
            }

            Packet->HasNonProbingFrame = TRUE;
            break;
        }

        case QUIC_FRAME_NEW_TOKEN: {
            QUIC_NEW_TOKEN_EX Frame;
            if (!QuicNewTokenFrameDecode(PayloadLength, Payload, &Offset, &Frame)) {
                QuicTraceEvent(
                    ConnError,
                    "[conn][%p] ERROR, %s.",
                    Connection,
                    "Decoding NEW_TOKEN frame");
                QuicConnTransportError(Connection, QUIC_ERROR_FRAME_ENCODING_ERROR);
                return FALSE;
            }

            if (Closed) {
                break; // Ignore frame if we are closed.
            }

            //
            // TODO - Save the token for future use.
            //

            AckPacketImmediately = TRUE;
            Packet->HasNonProbingFrame = TRUE;
            break;
        }

        case QUIC_FRAME_RESET_STREAM:
        case QUIC_FRAME_STOP_SENDING:
        case QUIC_FRAME_STREAM:
        case QUIC_FRAME_STREAM_1:
        case QUIC_FRAME_STREAM_2:
        case QUIC_FRAME_STREAM_3:
        case QUIC_FRAME_STREAM_4:
        case QUIC_FRAME_STREAM_5:
        case QUIC_FRAME_STREAM_6:
        case QUIC_FRAME_STREAM_7:
        case QUIC_FRAME_MAX_STREAM_DATA:
        case QUIC_FRAME_STREAM_DATA_BLOCKED: {
            if (Closed) {
                if (!QuicStreamFrameSkip(
                        FrameType, PayloadLength, Payload, &Offset)) {
                    QuicTraceEvent(
                        ConnError,
                        "[conn][%p] ERROR, %s.",
                        Connection,
                        "Skipping closed stream frame");
                    QuicConnTransportError(Connection, QUIC_ERROR_FRAME_ENCODING_ERROR);
                    return FALSE;
                }
                break; // Ignore frame if we are closed.
            }

            uint64_t StreamId;
            if (!QuicStreamFramePeekID(
                    PayloadLength, Payload, Offset, &StreamId)) {
                QuicTraceEvent(
                    ConnError,
                    "[conn][%p] ERROR, %s.",
                    Connection,
                    "Decoding stream ID from frame");
                QuicConnTransportError(Connection, QUIC_ERROR_FRAME_ENCODING_ERROR);
                return FALSE;
            }

            AckPacketImmediately = TRUE;

            BOOLEAN PeerOriginatedStream =
                QuicConnIsServer(Connection) ?
                    STREAM_ID_IS_CLIENT(StreamId) :
                    STREAM_ID_IS_SERVER(StreamId);

            if (STREAM_ID_IS_UNI_DIR(StreamId)) {
                BOOLEAN IsReceiverSideFrame =
                    FrameType == QUIC_FRAME_MAX_STREAM_DATA ||
                    FrameType == QUIC_FRAME_STOP_SENDING;
                if (PeerOriginatedStream == IsReceiverSideFrame) {
                    //
                    // For locally initiated unidirectional streams, the peer
                    // should only send receiver frame types, and vice versa
                    // for peer initiated unidirectional streams.
                    //
                    QuicTraceEvent(
                        ConnError,
                        "[conn][%p] ERROR, %s.",
                        Connection,
                        "Invalid frame on unidirectional stream");
                    QuicConnTransportError(Connection, QUIC_ERROR_STREAM_STATE_ERROR);
                    break;
                }
            }

            BOOLEAN ProtocolViolation;
            QUIC_STREAM* Stream =
                QuicStreamSetGetStreamForPeer(
                    &Connection->Streams,
                    StreamId,
                    Packet->EncryptedWith0Rtt,
                    PeerOriginatedStream,
                    &ProtocolViolation);

            if (Stream) {
                QUIC_STATUS Status =
                    QuicStreamRecv(
                        Stream,
                        Packet->EncryptedWith0Rtt,
                        FrameType,
                        PayloadLength,
                        Payload,
                        &Offset,
                        &UpdatedFlowControl);
                if (Status == QUIC_STATUS_OUT_OF_MEMORY) {
                    return FALSE;
                } else if (QUIC_FAILED(Status)) {
                    QuicTraceEvent(
                        ConnError,
                        "[conn][%p] ERROR, %s.",
                        Connection,
                        "Invalid stream frame");
                    QuicConnTransportError(Connection, QUIC_ERROR_FRAME_ENCODING_ERROR);
                    return FALSE;
                }

                QuicStreamRelease(Stream, QUIC_STREAM_REF_LOOKUP);

            } else if (ProtocolViolation) {
                QuicTraceEvent(
                    ConnError,
                    "[conn][%p] ERROR, %s.",
                    Connection,
                    "Getting stream from ID");
                QuicConnTransportError(Connection, QUIC_ERROR_STREAM_STATE_ERROR);
                return FALSE;
            } else {
                //
                // Didn't find a matching Stream. Skip the frame as the Stream
                // might have been closed already.
                //
                QuicTraceLogConnWarning(
                    IgnoreFrameAfterClose,
                    Connection,
                    "Ignoring frame (%hhu) for already closed stream id = %llu",
                    FrameType, StreamId);
                if (!QuicStreamFrameSkip(
                        FrameType, PayloadLength, Payload, &Offset)) {
                    QuicTraceEvent(
                        ConnError,
                        "[conn][%p] ERROR, %s.",
                        Connection,
                        "Skipping ignored stream frame");
                    QuicConnTransportError(Connection, QUIC_ERROR_FRAME_ENCODING_ERROR);
                    return FALSE;
                }
            }

            Packet->HasNonProbingFrame = TRUE;
            break;
        }

        case QUIC_FRAME_MAX_DATA: {
            QUIC_MAX_DATA_EX Frame;
            if (!QuicMaxDataFrameDecode(PayloadLength, Payload, &Offset, &Frame)) {
                QuicTraceEvent(
                    ConnError,
                    "[conn][%p] ERROR, %s.",
                    Connection,
                    "Decoding MAX_DATA frame");
                QuicConnTransportError(Connection, QUIC_ERROR_FRAME_ENCODING_ERROR);
                return FALSE;
            }

            if (Closed) {
                break; // Ignore frame if we are closed.
            }

            if (Connection->Send.PeerMaxData < Frame.MaximumData) {
                Connection->Send.PeerMaxData = Frame.MaximumData;
                //
                // The peer has given us more allowance. Send packets from
                // any previously blocked streams.
                //
                UpdatedFlowControl = TRUE;
                QuicConnRemoveOutFlowBlockedReason(
                    Connection, QUIC_FLOW_BLOCKED_CONN_FLOW_CONTROL);
                QuicSendQueueFlush(
                    &Connection->Send, REASON_CONNECTION_FLOW_CONTROL);
            }

            AckPacketImmediately = TRUE;
            Packet->HasNonProbingFrame = TRUE;
            break;
        }

        case QUIC_FRAME_MAX_STREAMS:
        case QUIC_FRAME_MAX_STREAMS_1: {
            QUIC_MAX_STREAMS_EX Frame;
            if (!QuicMaxStreamsFrameDecode(FrameType, PayloadLength, Payload, &Offset, &Frame)) {
                QuicTraceEvent(
                    ConnError,
                    "[conn][%p] ERROR, %s.",
                    Connection,
                    "Decoding MAX_STREAMS frame");
                QuicConnTransportError(Connection, QUIC_ERROR_FRAME_ENCODING_ERROR);
                return FALSE;
            }

            if (Closed) {
                break; // Ignore frame if we are closed.
            }

            if (Frame.MaximumStreams > QUIC_TP_MAX_STREAMS_MAX) {
                QuicConnTransportError(Connection, QUIC_ERROR_STREAM_LIMIT_ERROR);
                break;
            }

            QuicStreamSetUpdateMaxStreams(
                &Connection->Streams,
                Frame.BidirectionalStreams,
                Frame.MaximumStreams);

            AckPacketImmediately = TRUE;
            Packet->HasNonProbingFrame = TRUE;
            break;
        }

        case QUIC_FRAME_DATA_BLOCKED: {
            QUIC_DATA_BLOCKED_EX Frame;
            if (!QuicDataBlockedFrameDecode(PayloadLength, Payload, &Offset, &Frame)) {
                QuicTraceEvent(
                    ConnError,
                    "[conn][%p] ERROR, %s.",
                    Connection,
                    "Decoding BLOCKED frame");
                QuicConnTransportError(Connection, QUIC_ERROR_FRAME_ENCODING_ERROR);
                return FALSE;
            }

            if (Closed) {
                break; // Ignore frame if we are closed.
            }

            //
            // TODO - Should we do anything else with this?
            //
            QuicTraceLogConnVerbose(
                PeerConnFCBlocked,
                Connection,
                "Peer Connection FC blocked (%llu)",
                Frame.DataLimit);
            QuicSendSetSendFlag(&Connection->Send, QUIC_CONN_SEND_FLAG_MAX_DATA);

            AckPacketImmediately = TRUE;
            Packet->HasNonProbingFrame = TRUE;
            break;
        }

        case QUIC_FRAME_STREAMS_BLOCKED:
        case QUIC_FRAME_STREAMS_BLOCKED_1: {
            QUIC_STREAMS_BLOCKED_EX Frame;
            if (!QuicStreamsBlockedFrameDecode(FrameType, PayloadLength, Payload, &Offset, &Frame)) {
                QuicTraceEvent(
                    ConnError,
                    "[conn][%p] ERROR, %s.",
                    Connection,
                    "Decoding STREAMS_BLOCKED frame");
                QuicConnTransportError(Connection, QUIC_ERROR_FRAME_ENCODING_ERROR);
                return FALSE;
            }

            if (Closed) {
                break; // Ignore frame if we are closed.
            }

            QuicTraceLogConnVerbose(
                PeerStreamFCBlocked,
                Connection,
                "Peer Streams[%hu] FC blocked (%llu)",
                Frame.BidirectionalStreams,
                Frame.StreamLimit);
            AckPacketImmediately = TRUE;

            QUIC_CONNECTION_EVENT Event;
            Event.Type = QUIC_CONNECTION_EVENT_PEER_NEEDS_STREAMS; // TODO - Uni/Bidi
            QuicTraceLogConnVerbose(
                IndicatePeerNeedStreams,
                Connection,
                "Indicating QUIC_CONNECTION_EVENT_PEER_NEEDS_STREAMS");
            (void)QuicConnIndicateEvent(Connection, &Event);

            Packet->HasNonProbingFrame = TRUE;
            break;
        }

        case QUIC_FRAME_NEW_CONNECTION_ID: {
            QUIC_NEW_CONNECTION_ID_EX Frame;
            if (!QuicNewConnectionIDFrameDecode(PayloadLength, Payload, &Offset, &Frame)) {
                QuicTraceEvent(
                    ConnError,
                    "[conn][%p] ERROR, %s.",
                    Connection,
                    "Decoding NEW_CONNECTION_ID frame");
                QuicConnTransportError(Connection, QUIC_ERROR_FRAME_ENCODING_ERROR);
                return FALSE;
            }

            if (Closed) {
                break; // Ignore frame if we are closed.
            }

            BOOLEAN ReplaceRetiredCids = FALSE;
            if (Connection->RetirePriorTo < Frame.RetirePriorTo) {
                Connection->RetirePriorTo = Frame.RetirePriorTo;
                ReplaceRetiredCids = QuicConnOnRetirePriorToUpdated(Connection);
            }

            if (QuicConnGetDestCidFromSeq(Connection, Frame.Sequence, FALSE) == NULL) {
                //
                // Create the new destination connection ID.
                //
                QUIC_CID_QUIC_LIST_ENTRY* DestCid =
                    QuicCidNewDestination(Frame.Length, Frame.Buffer);
                if (DestCid == NULL) {
                    QuicTraceEvent(
                        AllocFailure,
                        "Allocation of '%s' failed. (%llu bytes)",
                        "new DestCid",
                        sizeof(QUIC_CID_QUIC_LIST_ENTRY) + Frame.Length);
                    return FALSE;
                }

                DestCid->CID.HasResetToken = TRUE;
                DestCid->CID.SequenceNumber = Frame.Sequence;
                QuicCopyMemory(
                    DestCid->ResetToken,
                    Frame.Buffer + Frame.Length,
                    QUIC_STATELESS_RESET_TOKEN_LENGTH);
                QuicTraceEvent(
                    ConnDestCidAdded,
                    "[conn][%p] (SeqNum=%llu) New Destination CID: %!CID!",
                    Connection,
                    DestCid->CID.SequenceNumber,
                    CLOG_BYTEARRAY(DestCid->CID.Length, DestCid->CID.Data));
                QuicListInsertTail(&Connection->DestCids, &DestCid->Link);
                Connection->DestCidCount++;

                if (DestCid->CID.SequenceNumber < Connection->RetirePriorTo) {
                    QuicConnRetireCid(Connection, DestCid);
                }

                if (Connection->DestCidCount > QUIC_ACTIVE_CONNECTION_ID_LIMIT) {
                    QuicTraceEvent(
                        ConnError,
                        "[conn][%p] ERROR, %s.",
                        Connection,
                        "Peer exceeded CID limit");
                    QuicConnTransportError(Connection, QUIC_ERROR_PROTOCOL_VIOLATION);
                    return FALSE;
                }
            }

            if (ReplaceRetiredCids && !QuicConnReplaceRetiredCids(Connection)) {
                return FALSE;
            }

            AckPacketImmediately = TRUE;
            break;
        }

        case QUIC_FRAME_RETIRE_CONNECTION_ID: {
            QUIC_RETIRE_CONNECTION_ID_EX Frame;
            if (!QuicRetireConnectionIDFrameDecode(PayloadLength, Payload, &Offset, &Frame)) {
                QuicTraceEvent(
                    ConnError,
                    "[conn][%p] ERROR, %s.",
                    Connection,
                    "Decoding RETIRE_CONNECTION_ID frame");
                QuicConnTransportError(Connection, QUIC_ERROR_FRAME_ENCODING_ERROR);
                return FALSE;
            }

            if (Closed) {
                break; // Ignore frame if we are closed.
            }

            BOOLEAN IsLastCid;
            QUIC_CID_HASH_ENTRY* SourceCid =
                QuicConnGetSourceCidFromSeq(
                    Connection,
                    Frame.Sequence,
                    TRUE,
                    &IsLastCid);
            if (SourceCid != NULL) {
                BOOLEAN CidAlreadyRetired = SourceCid->CID.Retired;
                QUIC_FREE(SourceCid);
                if (IsLastCid) {
                    QuicTraceEvent(
                        ConnError,
                        "[conn][%p] ERROR, %s.",
                        Connection,
                        "Last Source CID Retired!");
                    QuicConnCloseLocally(
                        Connection,
                        QUIC_CLOSE_INTERNAL_SILENT,
                        QUIC_ERROR_PROTOCOL_VIOLATION,
                        NULL);
                } else if (!CidAlreadyRetired) {
                    //
                    // Replace the CID if we weren't the one to request it to be
                    // retired in the first place.
                    //
                    if (!QuicConnGenerateNewSourceCid(Connection, FALSE)) {
                        break;
                    }
                }
            }

            AckPacketImmediately = TRUE;
            Packet->HasNonProbingFrame = TRUE;
            break;
        }

        case QUIC_FRAME_PATH_CHALLENGE: {
            QUIC_PATH_CHALLENGE_EX Frame;
            if (!QuicPathChallengeFrameDecode(PayloadLength, Payload, &Offset, &Frame)) {
                QuicTraceEvent(
                    ConnError,
                    "[conn][%p] ERROR, %s.",
                    Connection,
                    "Decoding PATH_CHALLENGE frame");
                QuicConnTransportError(Connection, QUIC_ERROR_FRAME_ENCODING_ERROR);
                return FALSE;
            }

            if (Closed) {
                break; // Ignore frame if we are closed.
            }

            Path->SendResponse = TRUE;
            QuicCopyMemory(Path->Response, Frame.Data, sizeof(Frame.Data));
            QuicSendSetSendFlag(&Connection->Send, QUIC_CONN_SEND_FLAG_PATH_RESPONSE);

            AckPacketImmediately = TRUE;
            break;
        }

        case QUIC_FRAME_PATH_RESPONSE: {
            QUIC_PATH_RESPONSE_EX Frame;
            if (!QuicPathChallengeFrameDecode(PayloadLength, Payload, &Offset, &Frame)) {
                QuicTraceEvent(
                    ConnError,
                    "[conn][%p] ERROR, %s.",
                    Connection,
                    "Decoding PATH_RESPONSE frame");
                QuicConnTransportError(Connection, QUIC_ERROR_FRAME_ENCODING_ERROR);
                return FALSE;
            }

            if (Closed) {
                break; // Ignore frame if we are closed.
            }

            QUIC_DBG_ASSERT(Connection->PathsCount <= QUIC_MAX_PATH_COUNT);
            for (uint8_t i = 0; i < Connection->PathsCount; ++i) {
                QUIC_PATH* TempPath = &Connection->Paths[i];
                if (!TempPath->IsPeerValidated &&
                    !memcmp(Frame.Data, TempPath->Challenge, sizeof(Frame.Data))) {
                    QuicPathSetValid(Connection, TempPath, QUIC_PATH_VALID_PATH_RESPONSE);
                    break;
                }
            }

            // TODO - Do we care if there was no match? Possible fishing expedition?

            AckPacketImmediately = TRUE;
            break;
        }

        case QUIC_FRAME_CONNECTION_CLOSE:
        case QUIC_FRAME_CONNECTION_CLOSE_1: {
            QUIC_CONNECTION_CLOSE_EX Frame;
            if (!QuicConnCloseFrameDecode(FrameType, PayloadLength, Payload, &Offset, &Frame)) {
                QuicTraceEvent(
                    ConnError,
                    "[conn][%p] ERROR, %s.",
                    Connection,
                    "Decoding CONNECTION_CLOSE frame");
                QuicConnTransportError(Connection, QUIC_ERROR_FRAME_ENCODING_ERROR);
                return FALSE;
            }

            uint32_t Flags = QUIC_CLOSE_REMOTE | QUIC_CLOSE_SEND_NOTIFICATION;
            if (Frame.ApplicationClosed) {
                Flags |= QUIC_CLOSE_APPLICATION;
            }
            QuicConnTryClose(
                Connection,
                Flags,
                Frame.ErrorCode,
                Frame.ReasonPhrase,
                (uint16_t)Frame.ReasonPhraseLength);

            AckPacketImmediately = TRUE;
            Packet->HasNonProbingFrame = TRUE;

            if (Connection->State.HandleClosed) {
                //
                // If we are now closed, we should exit immediately. No need to
                // parse anything else.
                //
                goto Done;
            }
            break;
        }

        case QUIC_FRAME_HANDSHAKE_DONE: {
            if (QuicConnIsServer(Connection) &&
                !Connection->State.UsingPresharedInfo) {
                QuicTraceEvent(
                    ConnError,
                    "[conn][%p] ERROR, %s.",
                    Connection,
                    "Client sent HANDSHAKE_DONE frame");
                QuicConnTransportError(Connection, QUIC_ERROR_PROTOCOL_VIOLATION);
                return FALSE;
            }

            if (!Connection->State.Connected) {
                QUIC_DBG_ASSERT(Connection->State.UsingPresharedInfo);
                Connection->State.Connected = TRUE;
                QuicConnGenerateNewSourceCids(Connection, FALSE);

                QUIC_CONNECTION_EVENT Event;
                Event.Type = QUIC_CONNECTION_EVENT_CONNECTED;
                Event.CONNECTED.SessionResumed = FALSE;
                Event.CONNECTED.NegotiatedAlpnLength = 0;
                Event.CONNECTED.NegotiatedAlpn = NULL; // TODO - Necessary?
                QuicTraceLogConnVerbose(
                    IndicateConnected,
                    Connection,
                    "Indicating QUIC_CONNECTION_EVENT_CONNECTED (Resume=%hhu)",
                    Event.CONNECTED.SessionResumed);
                (void)QuicConnIndicateEvent(Connection, &Event);
                QuicSendSetSendFlag(&Connection->Send, QUIC_CONN_SEND_FLAG_PMTUD);
            }

            if (!Connection->State.HandshakeConfirmed) {
                QuicTraceLogConnInfo(
                    HandshakeConfirmedFrame,
                    Connection,
                    "Handshake confirmed (frame)");
                QuicCryptoHandshakeConfirmed(&Connection->Crypto);
            }

            AckPacketImmediately = TRUE;
            Packet->HasNonProbingFrame = TRUE;
            break;
        }

        case QUIC_FRAME_DATAGRAM:
        case QUIC_FRAME_DATAGRAM_1: {
            if (!Connection->Datagram.ReceiveEnabled) {
                QuicTraceEvent(
                    ConnError,
                    "[conn][%p] ERROR, %s.",
                    Connection,
                    "Received DATAGRAM frame when not negotiated");
                QuicConnTransportError(Connection, QUIC_ERROR_PROTOCOL_VIOLATION);
                return FALSE;
            }
            if (!QuicDatagramProcessFrame(
                    &Connection->Datagram,
                    Packet,
                    FrameType,
                    PayloadLength,
                    Payload,
                    &Offset)) {
                QuicTraceEvent(
                    ConnError,
                    "[conn][%p] ERROR, %s.",
                    Connection,
                    "Decoding DATAGRAM frame");
                QuicConnTransportError(Connection, QUIC_ERROR_FRAME_ENCODING_ERROR);
                return FALSE;
            }
            AckPacketImmediately = TRUE;
            break;
        }

        default:
            //
            // No default case necessary, as we have already validated the frame
            // type initially, but included for clang the compiler.
            //
            break;
        }
    }

Done:

    if (!QuicConnIsServer(Connection) &&
        !Connection->State.GotFirstServerResponse) {
        Connection->State.GotFirstServerResponse = TRUE;
    }

    if (UpdatedFlowControl) {
        QuicConnLogOutFlowStats(Connection);
    }

    if (Connection->State.HandleShutdown || Connection->State.HandleClosed) {
        QuicTraceLogVerbose(
            PacketRxNotAcked,
            "[%c][RX][%llu] not acked (connection is closed)",
            PtkConnPre(Connection),
            Packet->PacketNumber);

    } else if (Connection->Packets[EncryptLevel] != NULL) {

        if (Connection->Packets[EncryptLevel]->NextRecvPacketNumber <= Packet->PacketNumber) {
            Connection->Packets[EncryptLevel]->NextRecvPacketNumber = Packet->PacketNumber + 1;
            Packet->NewLargestPacketNumber = TRUE;
        }

        QuicAckTrackerAckPacket(
            &Connection->Packets[EncryptLevel]->AckTracker,
            Packet->PacketNumber,
            ECN,
            AckPacketImmediately);
    }

    Packet->CompletelyValid = TRUE;

    return TRUE;
}

_IRQL_requires_max_(PASSIVE_LEVEL)
void
QuicConnRecvPostProcessing(
    _In_ QUIC_CONNECTION* Connection,
    _In_ QUIC_PATH** Path,
    _In_ QUIC_RECV_PACKET* Packet
    )
{
    BOOLEAN PeerUpdatedCid = FALSE;
    if (Packet->DestCidLen != 0) {
        QUIC_CID_HASH_ENTRY* SourceCid =
            QuicConnGetSourceCidFromBuf(
                Connection,
                Packet->DestCidLen,
                Packet->DestCid);
        if (SourceCid != NULL && !SourceCid->CID.UsedByPeer) {
            QuicTraceLogConnInfo(
                FirstCidUsage,
                Connection,
                "First usage of SrcCid: %s",
                QuicCidBufToStr(Packet->DestCid, Packet->DestCidLen).Buffer);
            SourceCid->CID.UsedByPeer = TRUE;
            if (SourceCid->CID.IsInitial) {
                if (QuicConnIsServer(Connection) && SourceCid->Link.Next != NULL) {
                    QUIC_CID_HASH_ENTRY* NextSourceCid =
                        QUIC_CONTAINING_RECORD(
                            SourceCid->Link.Next,
                            QUIC_CID_HASH_ENTRY,
                            Link);
                    if (NextSourceCid->CID.IsInitial) {
                        //
                        // The client has started using our new initial CID. We
                        // can discard the old (client chosen) one now.
                        //
                        SourceCid->Link.Next = NextSourceCid->Link.Next;
                        QUIC_DBG_ASSERT(!NextSourceCid->CID.IsInLookupTable);
                        QuicTraceEvent(
                            ConnSourceCidRemoved,
                            "[conn][%p] (SeqNum=%llu) Removed Source CID: %!CID!",
                            Connection,
                            NextSourceCid->CID.SequenceNumber,
                            CLOG_BYTEARRAY(NextSourceCid->CID.Length, NextSourceCid->CID.Data));
                        QUIC_FREE(NextSourceCid);
                    }
                }
            } else {
                PeerUpdatedCid = TRUE;
            }
        }
    }

    if (!(*Path)->GotValidPacket) {
        (*Path)->GotValidPacket = TRUE;

        if (!(*Path)->IsActive) {

            //
            // This is the first valid packet received on this non-active path.
            // Set the state accordingly and queue up a path challenge to be
            // sent back out.
            //

            if (PeerUpdatedCid) {
                (*Path)->DestCid = QuicConnGetUnusedDestCid(Connection);
                if ((*Path)->DestCid == NULL) {
                    (*Path)->GotValidPacket = FALSE; // Don't have a new CID to use!!!
                    return;
                }
            }

            (*Path)->SendChallenge = TRUE;
            (*Path)->PathValidationStartTime = QuicTimeUs32();

            //
            // NB: The path challenge payload is initialized here and reused
            // for any retransmits, but the spec requires a new payload in each
            // path challenge.
            //
            QuicRandom(sizeof((*Path)->Challenge), (*Path)->Challenge);

            //
            // We need to also send a challenge on the active path to make sure
            // it is still good.
            //
            QUIC_DBG_ASSERT(Connection->Paths[0].IsActive);
            if (Connection->Paths[0].IsPeerValidated) { // Not already doing peer validation.
                Connection->Paths[0].IsPeerValidated = FALSE;
                Connection->Paths[0].SendChallenge = TRUE;
                Connection->Paths[0].PathValidationStartTime = QuicTimeUs32();
                QuicRandom(sizeof(Connection->Paths[0].Challenge), Connection->Paths[0].Challenge);
            }

            QuicSendSetSendFlag(
                &Connection->Send,
                QUIC_CONN_SEND_FLAG_PATH_CHALLENGE);
        }

    } else if (PeerUpdatedCid) {
        //
        // If we didn't initiate the CID change locally, we need to
        // respond to this change with a change of our own.
        //
        if (!(*Path)->InitiatedCidUpdate) {
            QuicConnRetireCurrentDestCid(Connection, *Path);
        } else {
            (*Path)->InitiatedCidUpdate = FALSE;
        }
    }

    if (Packet->HasNonProbingFrame &&
        Packet->NewLargestPacketNumber &&
        !(*Path)->IsActive) {
        //
        // The peer has sent a non-probing frame on a path other than the active
        // one. This signals their intent to switch active paths.
        //
        QuicPathSetActive(Connection, *Path);
        *Path = &Connection->Paths[0];

        QuicTraceEvent(
            ConnRemoteAddrAdded,
            "[conn][%p] New Remote IP: %!ADDR!",
            Connection,
            CLOG_BYTEARRAY(sizeof(Connection->Paths[0].RemoteAddress), &Connection->Paths[0].RemoteAddress)); // TODO - Addr removed event?

        QUIC_CONNECTION_EVENT Event;
        Event.Type = QUIC_CONNECTION_EVENT_PEER_ADDRESS_CHANGED;
        Event.PEER_ADDRESS_CHANGED.Address = &(*Path)->RemoteAddress;
        QuicTraceLogConnVerbose(
            IndicatePeerAddrChanged,
            Connection,
            "Indicating QUIC_CONNECTION_EVENT_PEER_ADDRESS_CHANGED");
        (void)QuicConnIndicateEvent(Connection, &Event);
    }
}

_IRQL_requires_max_(PASSIVE_LEVEL)
void
QuicConnRecvDatagramBatch(
    _In_ QUIC_CONNECTION* Connection,
    _In_ QUIC_PATH* Path,
    _In_ uint8_t BatchCount,
    _In_reads_(BatchCount) QUIC_RECV_DATAGRAM** Datagrams,
    _In_reads_(BatchCount * QUIC_HP_SAMPLE_LENGTH)
        const uint8_t* Cipher,
    _Inout_ QUIC_RECEIVE_PROCESSING_STATE* RecvState
    )
{
    uint8_t HpMask[QUIC_HP_SAMPLE_LENGTH * QUIC_MAX_CRYPTO_BATCH_COUNT];

    QUIC_DBG_ASSERT(BatchCount > 0 && BatchCount <= QUIC_MAX_CRYPTO_BATCH_COUNT);
    QUIC_RECV_PACKET* Packet = QuicDataPathRecvDatagramToRecvPacket(Datagrams[0]);

    QuicTraceLogConnVerbose(
        UdpRecvBatch,
        Connection,
        "Batch Recv %u UDP datagrams",
        BatchCount);

    if (Connection->Crypto.TlsState.ReadKeys[Packet->KeyType] == NULL) {
        QuicPacketLogDrop(Connection, Packet, "Key no longer accepted (batch)");
        return;
    }

    if (Packet->Encrypted &&
        Connection->State.HeaderProtectionEnabled) {
        if (QUIC_FAILED(
            QuicHpComputeMask(
                Connection->Crypto.TlsState.ReadKeys[Packet->KeyType]->HeaderKey,
                BatchCount,
                Cipher,
                HpMask))) {
            QuicPacketLogDrop(Connection, Packet, "Failed to compute HP mask");
            return;
        }
    } else {
        QuicZeroMemory(HpMask, BatchCount * QUIC_HP_SAMPLE_LENGTH);
    }

    for (uint8_t i = 0; i < BatchCount; ++i) {
        QUIC_DBG_ASSERT(Datagrams[i]->Allocated);
        QUIC_ECN_TYPE ECN = QUIC_ECN_FROM_TOS(Datagrams[i]->TypeOfService);
        Packet = QuicDataPathRecvDatagramToRecvPacket(Datagrams[i]);
        if (QuicConnRecvPrepareDecrypt(
                Connection, Packet, HpMask + i * QUIC_HP_SAMPLE_LENGTH) &&
            QuicConnRecvDecryptAndAuthenticate(Connection, Path, Packet) &&
            QuicConnRecvFrames(Connection, Path, Packet, ECN)) {

            QuicConnRecvPostProcessing(Connection, &Path, Packet);
            RecvState->ResetIdleTimeout |= Packet->CompletelyValid;

            if (Connection->Registration != NULL && !Connection->Registration->NoPartitioning &&
                Path->IsActive && !Path->PartitionUpdated && Packet->CompletelyValid &&
                (Datagrams[i]->PartitionIndex % MsQuicLib.PartitionCount) != RecvState->PartitionIndex) {
                RecvState->PartitionIndex = Datagrams[i]->PartitionIndex % MsQuicLib.PartitionCount;
                RecvState->UpdatePartitionId = TRUE;
                Path->PartitionUpdated = TRUE;
            }

            if (Packet->IsShortHeader && Packet->NewLargestPacketNumber) {

                if (QuicConnIsServer(Connection)) {
                    Path->SpinBit = Packet->SH->SpinBit;
                } else {
                    Path->SpinBit = !Packet->SH->SpinBit;
                }
            }

        } else {
            Connection->Stats.Recv.DroppedPackets++;
        }
    }
}

_IRQL_requires_max_(PASSIVE_LEVEL)
void
QuicConnRecvDatagrams(
    _In_ QUIC_CONNECTION* Connection,
    _In_ QUIC_RECV_DATAGRAM* DatagramChain,
    _In_ uint32_t DatagramChainCount,
    _In_ BOOLEAN IsDeferred
    )
{
    QUIC_RECV_DATAGRAM* ReleaseChain = NULL;
    QUIC_RECV_DATAGRAM** ReleaseChainTail = &ReleaseChain;
    uint32_t ReleaseChainCount = 0;
    QUIC_RECEIVE_PROCESSING_STATE RecvState = { FALSE, FALSE, 0 };
    RecvState.PartitionIndex = QuicPartitionIdGetIndex(Connection->PartitionID);
    if (Connection->Registration && Connection->Registration->SplitPartitioning) {
        RecvState.PartitionIndex =
            QuicPartitionIndexDecrement(
                RecvState.PartitionIndex,
                QUIC_MAX_THROUGHPUT_PARTITION_OFFSET);
    }

    UNREFERENCED_PARAMETER(DatagramChainCount);

    QUIC_PASSIVE_CODE();

    if (IsDeferred) {
        QuicTraceLogConnVerbose(
            UdpRecvDeferred,
            Connection,
            "Recv %u deferred UDP datagrams",
            DatagramChainCount);
    } else {
        QuicTraceLogConnVerbose(
            UdpRecv,
            Connection,
            "Recv %u UDP datagrams",
            DatagramChainCount);
    }

    //
    // Iterate through each QUIC packet in the chain of UDP datagrams until an
    // error is encountered or we run out of buffer.
    //

    uint8_t BatchCount = 0;
    QUIC_RECV_DATAGRAM* Batch[QUIC_MAX_CRYPTO_BATCH_COUNT];
    uint8_t Cipher[QUIC_HP_SAMPLE_LENGTH * QUIC_MAX_CRYPTO_BATCH_COUNT];
    QUIC_PATH* CurrentPath = NULL;

    QUIC_RECV_DATAGRAM* Datagram;
    while ((Datagram = DatagramChain) != NULL) {
        QUIC_DBG_ASSERT(Datagram->Allocated);
        QUIC_DBG_ASSERT(Datagram->QueuedOnConnection);
        DatagramChain = Datagram->Next;
        Datagram->Next = NULL;

        QUIC_RECV_PACKET* Packet =
            QuicDataPathRecvDatagramToRecvPacket(Datagram);
        QUIC_DBG_ASSERT(Packet != NULL);

        QUIC_DBG_ASSERT(Packet->DecryptionDeferred == IsDeferred);
        Packet->DecryptionDeferred = FALSE;

        QUIC_PATH* DatagramPath = QuicConnGetPathForDatagram(Connection, Datagram);
        if (DatagramPath == NULL) {
            QuicPacketLogDrop(Connection, Packet, "Max paths already tracked");
            goto Drop;
        }

        if (DatagramPath != CurrentPath) {
            if (BatchCount != 0) {
                //
                // This datagram is from a different path than the current
                // batch. Flush the current batch before continuing.
                //
                QUIC_DBG_ASSERT(CurrentPath != NULL);
                QuicConnRecvDatagramBatch(
                    Connection,
                    CurrentPath,
                    BatchCount,
                    Batch,
                    Cipher,
                    &RecvState);
                BatchCount = 0;
            }
            CurrentPath = DatagramPath;
        }

        if (!IsDeferred) {
            Connection->Stats.Recv.TotalBytes += Datagram->BufferLength;
            QuicConnLogInFlowStats(Connection);

            if (!CurrentPath->IsPeerValidated) {
                QuicPathIncrementAllowance(
                    Connection,
                    CurrentPath,
                    QUIC_AMPLIFICATION_RATIO * Datagram->BufferLength);
            }
        }

        do {
            QUIC_DBG_ASSERT(BatchCount < QUIC_MAX_CRYPTO_BATCH_COUNT);
            QUIC_DBG_ASSERT(Datagram->Allocated);
            Connection->Stats.Recv.TotalPackets++;

            if (!Packet->ValidatedHeaderInv) {
                //
                // Only calculate the buffer length from the available UDP
                // payload length if the long header hasn't already been
                // validated (which indicates the actual length);
                //
                Packet->BufferLength =
                    Datagram->BufferLength - (uint16_t)(Packet->Buffer - Datagram->Buffer);
            }

            if (!QuicConnRecvHeader(
                    Connection,
                    Packet,
                    Cipher + BatchCount * QUIC_HP_SAMPLE_LENGTH)) {
                if (Packet->DecryptionDeferred) {
                    Connection->Stats.Recv.TotalPackets--; // Don't count the packet right now.
                } else {
                    Connection->Stats.Recv.DroppedPackets++;
                    if (!Packet->IsShortHeader && Packet->ValidatedHeaderVer) {
                        goto NextPacket;
                    }
                }
                break;
            }

            if (!Packet->IsShortHeader && BatchCount != 0) {
                //
                // We already had some batched short header packets and then
                // encountered a long header packet. Finish off the short
                // headers first and then continue with the current packet.
                //
                QuicConnRecvDatagramBatch(
                    Connection,
                    CurrentPath,
                    BatchCount,
                    Batch,
                    Cipher,
                    &RecvState);
                QuicMoveMemory(
                    Cipher + BatchCount * QUIC_HP_SAMPLE_LENGTH,
                    Cipher,
                    QUIC_HP_SAMPLE_LENGTH);
                BatchCount = 0;
            }

            Batch[BatchCount++] = Datagram;
            if (Packet->IsShortHeader && BatchCount < QUIC_MAX_CRYPTO_BATCH_COUNT) {
                break;
            }

            QuicConnRecvDatagramBatch(
                Connection,
                CurrentPath,
                BatchCount,
                Batch,
                Cipher,
                &RecvState);
            BatchCount = 0;

            if (Packet->IsShortHeader) {
                break; // Short header packets aren't followed by additional packets.
            }

            //
            // Move to the next QUIC packet (if available) and reset the packet
            // state.
            //

        NextPacket:

            Packet->Buffer += Packet->BufferLength;

            Packet->ValidatedHeaderInv = FALSE;
            Packet->ValidatedHeaderVer = FALSE;
            Packet->ValidToken = FALSE;
            Packet->PacketNumberSet = FALSE;
            Packet->EncryptedWith0Rtt = FALSE;
            Packet->DecryptionDeferred = FALSE;
            Packet->CompletelyValid = FALSE;
            Packet->NewLargestPacketNumber = FALSE;
            Packet->HasNonProbingFrame = FALSE;

        } while (Packet->Buffer - Datagram->Buffer < Datagram->BufferLength);

    Drop:

        if (!Packet->DecryptionDeferred) {
            *ReleaseChainTail = Datagram;
            ReleaseChainTail = &Datagram->Next;
            Datagram->QueuedOnConnection = FALSE;
            if (++ReleaseChainCount == QUIC_MAX_RECEIVE_BATCH_COUNT) {
                if (BatchCount != 0) {
                    QuicConnRecvDatagramBatch(
                        Connection,
                        CurrentPath,
                        BatchCount,
                        Batch,
                        Cipher,
                        &RecvState);
                    BatchCount = 0;
                }
                QuicDataPathBindingReturnRecvDatagrams(ReleaseChain);
                ReleaseChain = NULL;
                ReleaseChainTail = &ReleaseChain;
                ReleaseChainCount = 0;
            }
        }
    }

    if (BatchCount != 0) {
        QuicConnRecvDatagramBatch(
            Connection,
            CurrentPath,
            BatchCount,
            Batch,
            Cipher,
            &RecvState);
        BatchCount = 0;
    }

    if (RecvState.ResetIdleTimeout) {
        QuicConnResetIdleTimeout(Connection);
    }

    if (ReleaseChain != NULL) {
        QuicDataPathBindingReturnRecvDatagrams(ReleaseChain);
    }

    //
    // Any new paths created here were created before packet validation. Now
    // remove any non-active paths that didn't get any valid packets.
    // NB: Traversing the array backwards is simpler and more efficient here due
    // to the array shifting that happens in QuicPathRemove.
    //
    for (uint8_t i = Connection->PathsCount - 1; i > 0; --i) {
        if (!Connection->Paths[i].GotValidPacket) {
            QuicTraceLogConnInfo(
                PathDiscarded,
                Connection,
                "Removing invalid path[%hhu]",
                Connection->Paths[i].ID);
            QuicPathRemove(Connection, i);
        }
    }

    if (!Connection->State.UpdateWorker &&
        Connection->State.Connected &&
        RecvState.UpdatePartitionId) {
        QUIC_DBG_ASSERT(!Connection->Registration->NoPartitioning);
        if (Connection->Registration->SplitPartitioning) {
            // TODO - Constrain PartitionID to the same NUMA node?
            RecvState.PartitionIndex =
                QuicPartitionIndexIncrement(
                    RecvState.PartitionIndex,
                    QUIC_MAX_THROUGHPUT_PARTITION_OFFSET);
        }
        QUIC_DBG_ASSERT(RecvState.PartitionIndex != QuicPartitionIdGetIndex(Connection->PartitionID));
        Connection->PartitionID = QuicPartitionIdCreate(RecvState.PartitionIndex);
        QuicConnGenerateNewSourceCids(Connection, TRUE);
        Connection->State.UpdateWorker = TRUE;
    }
}

_IRQL_requires_max_(PASSIVE_LEVEL)
void
QuicConnFlushRecv(
    _In_ QUIC_CONNECTION* Connection
    )
{
    uint32_t ReceiveQueueCount;
    QUIC_RECV_DATAGRAM* ReceiveQueue;

    QuicDispatchLockAcquire(&Connection->ReceiveQueueLock);
    ReceiveQueueCount = Connection->ReceiveQueueCount;
    Connection->ReceiveQueueCount = 0;
    ReceiveQueue = Connection->ReceiveQueue;
    Connection->ReceiveQueue = NULL;
    Connection->ReceiveQueueTail = &Connection->ReceiveQueue;
    QuicDispatchLockRelease(&Connection->ReceiveQueueLock);

    QuicConnRecvDatagrams(
        Connection, ReceiveQueue, ReceiveQueueCount, FALSE);
}

_IRQL_requires_max_(PASSIVE_LEVEL)
void
QuicConnDiscardDeferred0Rtt(
    _In_ QUIC_CONNECTION* Connection
    )
{
    QUIC_RECV_DATAGRAM* ReleaseChain = NULL;
    QUIC_RECV_DATAGRAM** ReleaseChainTail = &ReleaseChain;
    QUIC_PACKET_SPACE* Packets = Connection->Packets[QUIC_ENCRYPT_LEVEL_1_RTT];
    QUIC_DBG_ASSERT(Packets != NULL);

    QUIC_RECV_DATAGRAM* DeferredDatagrams = Packets->DeferredDatagrams;
    QUIC_RECV_DATAGRAM** DeferredDatagramsTail = &Packets->DeferredDatagrams;
    Packets->DeferredDatagrams = NULL;

    while (DeferredDatagrams != NULL) {
        QUIC_RECV_DATAGRAM* Datagram = DeferredDatagrams;
        DeferredDatagrams = DeferredDatagrams->Next;

        const QUIC_RECV_PACKET* Packet =
            QuicDataPathRecvDatagramToRecvPacket(Datagram);
        if (Packet->KeyType == QUIC_PACKET_KEY_0_RTT) {
            QuicPacketLogDrop(Connection, Packet, "0-RTT rejected");
            Packets->DeferredDatagramsCount--;
            *ReleaseChainTail = Datagram;
            ReleaseChainTail = &Datagram->Next;
        } else {
            *DeferredDatagramsTail = Datagram;
            DeferredDatagramsTail = &Datagram->Next;
        }
    }

    if (ReleaseChain != NULL) {
        QuicDataPathBindingReturnRecvDatagrams(ReleaseChain);
    }
}

_IRQL_requires_max_(PASSIVE_LEVEL)
void
QuicConnFlushDeferred(
    _In_ QUIC_CONNECTION* Connection
    )
{
    for (uint8_t i = 1; i <= (uint8_t)Connection->Crypto.TlsState.ReadKey; ++i) {

        if (Connection->Crypto.TlsState.ReadKeys[i] == NULL) {
            continue;
        }

        QUIC_ENCRYPT_LEVEL EncryptLevel =
            QuicKeyTypeToEncryptLevel((QUIC_PACKET_KEY_TYPE)i);
        QUIC_PACKET_SPACE* Packets = Connection->Packets[EncryptLevel];

        if (Packets->DeferredDatagrams != NULL) {
            QUIC_RECV_DATAGRAM* DeferredDatagrams = Packets->DeferredDatagrams;
            uint8_t DeferredDatagramsCount = Packets->DeferredDatagramsCount;

            Packets->DeferredDatagramsCount = 0;
            Packets->DeferredDatagrams = NULL;

            QuicConnRecvDatagrams(
                Connection,
                DeferredDatagrams,
                DeferredDatagramsCount,
                TRUE);
        }
    }
}

_IRQL_requires_max_(PASSIVE_LEVEL)
void
QuicConnProcessUdpUnreachable(
    _In_ QUIC_CONNECTION* Connection,
    _In_ const QUIC_ADDR* RemoteAddress
    )
{
    if (Connection->Crypto.TlsState.ReadKey > QUIC_PACKET_KEY_INITIAL) {
        //
        // Only accept unreachable events at the beginning of the handshake.
        // Otherwise, it opens up an attack surface.
        //
        QuicTraceLogConnWarning(
            UnreachableIgnore,
            Connection,
            "Ignoring received unreachable event");

    } else if (QuicAddrCompare(&Connection->Paths[0].RemoteAddress, RemoteAddress)) {
        QuicTraceLogConnInfo(
            Unreachable,
            Connection,
            "Received unreachable event");
        //
        // Close the connection since the peer is unreachable.
        //
        QuicConnCloseLocally(
            Connection,
            QUIC_CLOSE_INTERNAL_SILENT | QUIC_CLOSE_QUIC_STATUS,
            (uint64_t)QUIC_STATUS_UNREACHABLE,
            NULL);

    } else {
        QuicTraceLogConnWarning(
            UnreachableInvalid,
            Connection,
            "Received invalid unreachable event");
    }
}

_IRQL_requires_max_(PASSIVE_LEVEL)
void
QuicConnResetIdleTimeout(
    _In_ QUIC_CONNECTION* Connection
    )
{
    uint64_t IdleTimeoutMs;
    if (Connection->State.Connected) {
        //
        // Use the (non-zero) min value between local and peer's configuration.
        //
        IdleTimeoutMs = Connection->PeerTransportParams.IdleTimeout;
        if (IdleTimeoutMs == 0 ||
            (Connection->IdleTimeoutMs != 0 && Connection->IdleTimeoutMs < IdleTimeoutMs)) {
            IdleTimeoutMs = Connection->IdleTimeoutMs;
        }
    } else {
        IdleTimeoutMs = Connection->HandshakeIdleTimeoutMs;
    }

    if (IdleTimeoutMs != 0) {
        //
        // Idle timeout must be no less than the PTOs for closing.
        //
        uint32_t MinIdleTimeoutMs =
            US_TO_MS(QuicLossDetectionComputeProbeTimeout(
                &Connection->LossDetection,
                &Connection->Paths[0],
                QUIC_CLOSE_PTO_COUNT));
        if (IdleTimeoutMs < MinIdleTimeoutMs) {
            IdleTimeoutMs = MinIdleTimeoutMs;
        }

        QuicConnTimerSet(Connection, QUIC_CONN_TIMER_IDLE, IdleTimeoutMs);

    } else {
        QuicConnTimerCancel(Connection, QUIC_CONN_TIMER_IDLE);
    }

    if (Connection->KeepAliveIntervalMs != 0) {
        QuicConnTimerSet(
            Connection,
            QUIC_CONN_TIMER_KEEP_ALIVE,
            Connection->KeepAliveIntervalMs);
    }
}

_IRQL_requires_max_(PASSIVE_LEVEL)
void
QuicConnProcessIdleTimerOperation(
    _In_ QUIC_CONNECTION* Connection
    )
{
    //
    // Close the connection, as the agreed-upon idle time period has elapsed.
    //
    QuicConnCloseLocally(
        Connection,
        QUIC_CLOSE_INTERNAL_SILENT | QUIC_CLOSE_QUIC_STATUS,
        (uint64_t)QUIC_STATUS_CONNECTION_IDLE,
        NULL);
}

_IRQL_requires_max_(PASSIVE_LEVEL)
void
QuicConnProcessKeepAliveOperation(
    _In_ QUIC_CONNECTION* Connection
    )
{
    //
    // Send a PING frame to keep the connection alive.
    //
    Connection->Send.TailLossProbeNeeded = TRUE;
    QuicSendSetSendFlag(&Connection->Send, QUIC_CONN_SEND_FLAG_PING);

    //
    // Restart the keep alive timer.
    //
    QuicConnTimerSet(
        Connection,
        QUIC_CONN_TIMER_KEEP_ALIVE,
        Connection->KeepAliveIntervalMs);
}

_IRQL_requires_max_(PASSIVE_LEVEL)
QUIC_STATUS
QuicConnGetLocalPresharedInfo(
    _In_ QUIC_CONNECTION* Connection,
    _Inout_ uint32_t* BufferLength,
    _Out_writes_bytes_opt_(*BufferLength)
        void* Buffer
    )
{
    if (Connection->State.Started) {
        return QUIC_STATUS_INVALID_STATE;
    }

    const QUIC_PATH* Path = &Connection->Paths[0];
    QUIC_TRANSPORT_PARAMETERS LocalTP = { 0 };

    if (!Connection->State.LocalAddressSet ||
        QuicAddrGetPort(&Path->LocalAddress) == 0) {
        return QUIC_STATUS_INVALID_STATE;
    }

    Connection->State.UsingPresharedInfo = TRUE;

    if (Connection->Stats.QuicVersion == 0) {
        //
        // Only initialize the version if not already done (by the
        // application layer).
        //
        Connection->Stats.QuicVersion = QUIC_VERSION_LATEST;
    }

    if (Connection->SourceCids.Next == NULL) {
        QUIC_CID_HASH_ENTRY* SourceCid;
        if (Connection->State.ShareBinding) {
            SourceCid =
                QuicCidNewRandomSource(
                    Connection,
                    NULL,
                    Connection->PartitionID,
                    Connection->Registration->CidPrefixLength,
                    Connection->Registration->CidPrefix);
        } else {
            SourceCid = QuicCidNewNullSource(Connection);
        }
        if (SourceCid == NULL) {
            return QUIC_STATUS_OUT_OF_MEMORY;
        }

        QuicTraceEvent(
            ConnSourceCidAdded,
            "[conn][%p] (SeqNum=%llu) New Source CID: %!CID!",
            Connection,
            SourceCid->CID.SequenceNumber,
            SourceCid->CID.Length,
            SourceCid->CID.Data);
        QuicListPushEntry(&Connection->SourceCids, &SourceCid->Link);
    }

    QUIC_STATUS Status =
        QuicConnGenerateLocalTransportParameters(Connection, &LocalTP);
    if (QUIC_FAILED(Status)) {
        return Status;
    }

    if (*BufferLength < sizeof(512)) {
        *BufferLength = sizeof(512); // TODO - Better size?
        return QUIC_STATUS_BUFFER_TOO_SMALL;
    }

    if (Buffer == NULL) {
        return QUIC_STATUS_INVALID_PARAMETER;
    }

    QUIC_DBG_ASSERT(Connection->SourceCids.Next != NULL);
    const QUIC_CID_HASH_ENTRY* SourceCid =
        QUIC_CONTAINING_RECORD(
            Connection->SourceCids.Next,
            QUIC_CID_HASH_ENTRY,
            Link);

    QUIC_PRESHARED_CONNECTION_INFORMATION* Output =
        (QUIC_PRESHARED_CONNECTION_INFORMATION*)Buffer;
    uint32_t OutputLength = sizeof(QUIC_PRESHARED_CONNECTION_INFORMATION);

    QuicZeroMemory(Output, sizeof(QUIC_PRESHARED_CONNECTION_INFORMATION));
    Output->QuicVersion = Connection->Stats.QuicVersion;
    Output->Address = Path->LocalAddress;

    Output->ConnectionID.Buffer = (uint8_t*)Buffer + OutputLength;
    Output->ConnectionID.Length = SourceCid->CID.Length;
    OutputLength += SourceCid->CID.Length;
    QuicCopyMemory(
        Output->ConnectionID.Buffer,
        SourceCid->CID.Data,
        SourceCid->CID.Length);

    Output->TrafficSecret.Buffer = (uint8_t*)Buffer + OutputLength;
    Output->TrafficSecret.Length = QUIC_HASH_SHA256_SIZE;
    OutputLength += Output->TrafficSecret.Length;
    QuicRandom(Output->TrafficSecret.Length, Output->TrafficSecret.Buffer);

    QUIC_SECRET Secret;
    Secret.Aead = QUIC_AEAD_AES_128_GCM;
    Secret.Hash = QUIC_HASH_SHA256;
    QuicCopyMemory(
        Secret.Secret,
        Output->TrafficSecret.Buffer,
        Output->TrafficSecret.Length);

    Status =
        QuicPacketKeyDerive(
            QUIC_PACKET_KEY_1_RTT,
            &Secret,
            "secret",
            TRUE,
            &Connection->Crypto.TlsState.WriteKeys[QUIC_PACKET_KEY_1_RTT]);
    if (QUIC_FAILED(Status)) {
        return Status;
    }

    Connection->Crypto.TlsState.WriteKey = QUIC_PACKET_KEY_1_RTT;

    Output->TransportParameters.Buffer = (uint8_t*)
        QuicCryptoTlsEncodeTransportParameters(
            Connection,
            &LocalTP,
            &Output->TransportParameters.Length);
    if (Output->TransportParameters.Buffer == NULL) {
        return QUIC_STATUS_OUT_OF_MEMORY;
    }

    Output->TransportParameters.Length -= QuicTlsTPHeaderSize;
    QuicCopyMemory(
        (uint8_t*)Buffer + OutputLength,
        Output->TransportParameters.Buffer + QuicTlsTPHeaderSize,
        Output->TransportParameters.Length);
    QUIC_FREE(Output->TransportParameters.Buffer);
    Output->TransportParameters.Buffer = (uint8_t*)Buffer + OutputLength;
    OutputLength += Output->TransportParameters.Length;

    *BufferLength = OutputLength;

    return QUIC_STATUS_SUCCESS;
}

_IRQL_requires_max_(PASSIVE_LEVEL)
QUIC_STATUS
QuicConnSetRemotePresharedInfo(
    _In_ QUIC_CONNECTION* Connection,
    _In_ uint32_t BufferLength,
    _In_reads_bytes_(BufferLength)
        const void* Buffer
    )
{
    if (BufferLength == sizeof(BOOLEAN)) {
        if (*(BOOLEAN*)Buffer) {
            //
            // The remote is the "client" for this connection, so mark this
            // connection as a server.
            //
            Connection->State.UsingPresharedInfo = TRUE;
            Connection->Type = QUIC_HANDLE_TYPE_CHILD;
            QuicTraceLogConnInfo(
                ChangeToServer,
                Connection,
                "Changed to Server");
        }
        return QUIC_STATUS_SUCCESS;
    }

    if (BufferLength < sizeof(QUIC_PRESHARED_CONNECTION_INFORMATION)) {
        return QUIC_STATUS_INVALID_PARAMETER;
    }

    if (Connection->State.Started) {
        return QUIC_STATUS_INVALID_STATE;
    }

    QUIC_PATH* Path = &Connection->Paths[0];

    const QUIC_PRESHARED_CONNECTION_INFORMATION* Info =
        (QUIC_PRESHARED_CONNECTION_INFORMATION*)Buffer;

    //
    // Remote IP Address state.
    //

    QUIC_DBG_ASSERT(QuicIsVersionSupported(Info->QuicVersion));
    Connection->Stats.QuicVersion = Info->QuicVersion;
    QuicConnOnQuicVersionSet(Connection);

    if (Info->RttEstimateUs != 0) {
        Path->GotFirstRttSample = TRUE;
        Path->SmoothedRtt = Info->RttEstimateUs;
        Path->RttVariance = Info->RttEstimateUs; // TODO - What to use for this?
    }

    Path->RemoteAddress = Info->Address;
    Connection->State.RemoteAddressSet = TRUE;
    //
    // Don't log new Remote address added here because it is logged when
    // the connection is started.
    //

    //
    // Remote connection ID state.
    //

    if (Path->DestCid != NULL) {
        QUIC_DBG_ASSERT(Connection->DestCidCount != 0);
        QuicTraceEvent(
            ConnDestCidRemoved,
            "[conn][%p] (SeqNum=%llu) Removed Destination CID: %!CID!",
            Connection,
            Path->DestCid->CID.SequenceNumber,
            Path->DestCid->CID.Length,
            Path->DestCid->CID.Data);
        QuicListEntryRemove(&Path->DestCid->Link);
        QUIC_FREE(Path->DestCid);
        Connection->DestCidCount--;
    }

    Path->DestCid =
        QuicCidNewDestination(
            (uint8_t)Info->ConnectionID.Length,
            Info->ConnectionID.Buffer);
    if (Path->DestCid == NULL) {
        return QUIC_STATUS_OUT_OF_MEMORY;
    }

    Connection->DestCidCount++;
    Path->DestCid->CID.UsedLocally = TRUE;
    QuicListInsertTail(&Connection->DestCids, &Path->DestCid->Link);
    QuicTraceEvent(
        ConnDestCidAdded,
        "[conn][%p] (SeqNum=%llu) New Destination CID: %!CID!",
        Connection,
        Path->DestCid->CID.SequenceNumber,
        Path->DestCid->CID.Length,
        Path->DestCid->CID.Data);

    //
    // Transport parameter state.
    //

    if (!QuicCryptoTlsDecodeTransportParameters(
            Connection,
            Info->TransportParameters.Buffer,
            (uint16_t)Info->TransportParameters.Length,
            &Connection->PeerTransportParams)) {
        return QUIC_STATUS_INVALID_PARAMETER;
    }

    //
    // Key state.
    //

    QUIC_SECRET Secret;
    Secret.Aead = QUIC_AEAD_AES_128_GCM;
    Secret.Hash = QUIC_HASH_SHA256;
    QuicCopyMemory(
        Secret.Secret,
        Info->TrafficSecret.Buffer,
        Info->TrafficSecret.Length);

    QUIC_STATUS Status =
        QuicPacketKeyDerive(
            QUIC_PACKET_KEY_1_RTT,
            &Secret,
            "secret",
            TRUE,
            &Connection->Crypto.TlsState.ReadKeys[QUIC_PACKET_KEY_1_RTT]);
    if (QUIC_FAILED(Status)) {
        return Status;
    }

    Connection->Crypto.TlsState.ReadKey = QUIC_PACKET_KEY_1_RTT;

    Connection->State.UsingPresharedInfo = TRUE;

    return QUIC_STATUS_SUCCESS;
}

_IRQL_requires_max_(PASSIVE_LEVEL)
QUIC_STATUS
QuicConnParamSet(
    _In_ QUIC_CONNECTION* Connection,
    _In_ uint32_t Param,
    _In_ uint32_t BufferLength,
    _In_reads_bytes_(BufferLength)
        const void* Buffer
    )
{
    QUIC_STATUS Status;

    switch (Param) {

    case QUIC_PARAM_CONN_QUIC_VERSION:

        if (BufferLength != sizeof(uint32_t)) {
            Status = QUIC_STATUS_INVALID_PARAMETER;
            break;
        }

        //
        // Validate new version. We allow the application to set a reserved
        // version number to force version negotiation.
        //
        uint32_t NewVersion = QuicByteSwapUint32(*(uint32_t*)Buffer);
        if (!QuicIsVersionSupported(NewVersion) &&
            !QuicIsVersionReserved(NewVersion)) {
            Status = QUIC_STATUS_INVALID_PARAMETER;
            break;
        }

        //
        // Only allowed before connection attempt.
        //
        if (Connection->State.Started) {
            Status = QUIC_STATUS_INVALID_STATE;
            break;
        }

        Connection->Stats.QuicVersion = NewVersion;
        QuicConnOnQuicVersionSet(Connection);

        Status = QUIC_STATUS_SUCCESS;
        break;

    case QUIC_PARAM_CONN_LOCAL_ADDRESS: {

        if (BufferLength != sizeof(QUIC_ADDR)) {
            Status = QUIC_STATUS_INVALID_PARAMETER;
            break;
        }

        if (QuicConnIsServer(Connection) &&
            !Connection->State.UsingPresharedInfo) {
            Status = QUIC_STATUS_INVALID_STATE;
            break;
        }

        if (Connection->State.Started &&
            !Connection->State.HandshakeConfirmed) {
            Status = QUIC_STATUS_INVALID_STATE;
            break;
        }

        const QUIC_ADDR* LocalAddress = (const QUIC_ADDR*)Buffer;

        if (!QuicAddrIsValid(LocalAddress)) {
            Status = QUIC_STATUS_INVALID_PARAMETER;
            break;
        }

        Connection->State.LocalAddressSet = TRUE;
        QuicCopyMemory(&Connection->Paths[0].LocalAddress, Buffer, sizeof(QUIC_ADDR));
        QuicTraceEvent(
            ConnLocalAddrAdded,
            "[conn][%p] New Local IP: %!ADDR!",
            Connection,
            CLOG_BYTEARRAY(sizeof(Connection->Paths[0].LocalAddress), &Connection->Paths[0].LocalAddress));

        if (Connection->State.Started) {

            QUIC_DBG_ASSERT(Connection->Paths[0].Binding);
            QUIC_DBG_ASSERT(Connection->State.RemoteAddressSet);

            QUIC_BINDING* OldBinding = Connection->Paths[0].Binding;

            Status =
                QuicLibraryGetBinding(
                    Connection->Session,
                    Connection->State.ShareBinding,
                    FALSE,
                    LocalAddress,
                    &Connection->Paths[0].RemoteAddress,
                    &Connection->Paths[0].Binding);
            if (QUIC_FAILED(Status)) {
                Connection->Paths[0].Binding = OldBinding;
                break;
            }

            //
            // TODO - Need to free any queued recv packets from old binding.
            //

            QuicBindingMoveSourceConnectionIDs(
                OldBinding, Connection->Paths[0].Binding, Connection);
            QuicLibraryReleaseBinding(OldBinding);

            QuicTraceEvent(
                ConnLocalAddrRemoved,
                "[conn][%p] Removed Local IP: %!ADDR!",
                Connection,
                CLOG_BYTEARRAY(sizeof(Connection->Paths[0].LocalAddress), &Connection->Paths[0].LocalAddress));

            QuicDataPathBindingGetLocalAddress(
                Connection->Paths[0].Binding->DatapathBinding,
                &Connection->Paths[0].LocalAddress);

            QuicTraceEvent(
                ConnLocalAddrAdded,
                "[conn][%p] New Local IP: %!ADDR!",
                Connection,
                CLOG_BYTEARRAY(sizeof(Connection->Paths[0].LocalAddress), &Connection->Paths[0].LocalAddress));

            QuicSendSetSendFlag(&Connection->Send, QUIC_CONN_SEND_FLAG_PING);
        }

        Status = QUIC_STATUS_SUCCESS;
        break;
    }

    case QUIC_PARAM_CONN_REMOTE_ADDRESS: {

        if (BufferLength != sizeof(QUIC_ADDR)) {
            Status = QUIC_STATUS_INVALID_PARAMETER;
            break;
        }

        if (Connection->Type == QUIC_HANDLE_TYPE_CHILD) {
            Status = QUIC_STATUS_INVALID_PARAMETER;
            break;
        }

        if (Connection->State.Started) {
            Status = QUIC_STATUS_INVALID_STATE;
            break;
        }

        Connection->State.RemoteAddressSet = TRUE;
        QuicCopyMemory(&Connection->Paths[0].RemoteAddress, Buffer, sizeof(QUIC_ADDR));
        //
        // Don't log new Remote address added here because it is logged when
        // the connection is started.
        //

        Status = QUIC_STATUS_SUCCESS;
        break;
    }

    case QUIC_PARAM_CONN_IDLE_TIMEOUT:

        if (BufferLength != sizeof(Connection->IdleTimeoutMs)) {
            Status = QUIC_STATUS_INVALID_PARAMETER;
            break;
        }

        if (Connection->State.Started) {
            Status = QUIC_STATUS_INVALID_STATE;
            break;
        }

        Connection->IdleTimeoutMs = *(uint64_t*)Buffer;

        QuicTraceLogConnInfo(
            UpdateIdleTimeout,
            Connection,
            "Updated idle timeout to %llu milliseconds",
            Connection->IdleTimeoutMs);

        Status = QUIC_STATUS_SUCCESS;
        break;

    case QUIC_PARAM_CONN_PEER_BIDI_STREAM_COUNT:

        if (BufferLength != sizeof(uint16_t)) {
            Status = QUIC_STATUS_INVALID_PARAMETER;
            break;
        }

        QuicStreamSetUpdateMaxCount(
            &Connection->Streams,
            QuicConnIsServer(Connection) ?
                STREAM_ID_FLAG_IS_CLIENT | STREAM_ID_FLAG_IS_BI_DIR :
                STREAM_ID_FLAG_IS_SERVER | STREAM_ID_FLAG_IS_BI_DIR,
            *(uint16_t*)Buffer);

        Status = QUIC_STATUS_SUCCESS;
        break;

    case QUIC_PARAM_CONN_PEER_UNIDI_STREAM_COUNT:

        if (BufferLength != sizeof(uint16_t)) {
            Status = QUIC_STATUS_INVALID_PARAMETER;
            break;
        }

        QuicStreamSetUpdateMaxCount(
            &Connection->Streams,
            QuicConnIsServer(Connection) ?
                STREAM_ID_FLAG_IS_CLIENT | STREAM_ID_FLAG_IS_UNI_DIR :
                STREAM_ID_FLAG_IS_SERVER | STREAM_ID_FLAG_IS_UNI_DIR,
            *(uint16_t*)Buffer);

        Status = QUIC_STATUS_SUCCESS;
        break;

    case QUIC_PARAM_CONN_CLOSE_REASON_PHRASE:

        if (BufferLength >= 513) { // TODO - Practically, must fit in 1 packet.
            Status = QUIC_STATUS_INVALID_PARAMETER;
            break;
        }

        //
        // Require the reason to be null terminated.
        //
        if (Buffer && ((char*)Buffer)[BufferLength - 1] != 0) {
            Status = QUIC_STATUS_INVALID_PARAMETER;
            break;
        }

        //
        // Free any old data.
        //
        if (Connection->CloseReasonPhrase != NULL) {
            QUIC_FREE(Connection->CloseReasonPhrase);
        }

        //
        // Allocate new space.
        //
        Connection->CloseReasonPhrase =
            QUIC_ALLOC_NONPAGED(BufferLength);

        if (Connection->CloseReasonPhrase != NULL) {
            QuicCopyMemory(
                Connection->CloseReasonPhrase,
                Buffer,
                BufferLength);

            Status = QUIC_STATUS_SUCCESS;

        } else {
            Status = QUIC_STATUS_OUT_OF_MEMORY;
        }

        break;

    case QUIC_PARAM_CONN_CERT_VALIDATION_FLAGS:

        if (BufferLength != sizeof(Connection->ServerCertValidationFlags)) {
            Status = QUIC_STATUS_INVALID_PARAMETER;
            break;
        }

        if (QuicConnIsServer(Connection) || Connection->State.Started) {
            //
            // Only allowed on client connections, before the connection starts.
            //
            Status = QUIC_STATUS_INVALID_STATE;
            break;
        }

        Connection->ServerCertValidationFlags = *(uint32_t*)Buffer;

        Status = QUIC_STATUS_SUCCESS;
        break;

    case QUIC_PARAM_CONN_KEEP_ALIVE:

        if (BufferLength != sizeof(Connection->KeepAliveIntervalMs)) {
            Status = QUIC_STATUS_INVALID_PARAMETER;
            break;
        }

        if (Connection->State.Started &&
            Connection->KeepAliveIntervalMs != 0) {
            //
            // Cancel any current timer first.
            //
            QuicConnTimerCancel(Connection, QUIC_CONN_TIMER_KEEP_ALIVE);
        }

        Connection->KeepAliveIntervalMs = *(uint32_t*)Buffer;

        QuicTraceLogConnInfo(
            UpdateKeepAlive,
            Connection,
            "Updated keep alive interval to %u milliseconds",
            Connection->KeepAliveIntervalMs);

        if (Connection->State.Started &&
            Connection->KeepAliveIntervalMs != 0) {
            QuicConnProcessKeepAliveOperation(Connection);
        }

        Status = QUIC_STATUS_SUCCESS;
        break;

    case QUIC_PARAM_CONN_DISCONNECT_TIMEOUT:

        if (BufferLength != sizeof(Connection->DisconnectTimeoutUs)) {
            Status = QUIC_STATUS_INVALID_PARAMETER;
            break;
        }

        if (*(uint32_t*)Buffer == 0 ||
            *(uint32_t*)Buffer > QUIC_MAX_DISCONNECT_TIMEOUT) {
            Status = QUIC_STATUS_INVALID_PARAMETER;
            break;
        }

        Connection->DisconnectTimeoutUs = MS_TO_US(*(uint32_t*)Buffer);

        QuicTraceLogConnInfo(
            UpdateDisconnectTimeout,
            Connection,
            "Updated disconnect timeout = %u milliseconds",
            *(uint32_t*)Buffer);

        Status = QUIC_STATUS_SUCCESS;
        break;

    case QUIC_PARAM_CONN_SEC_CONFIG: {

        if (BufferLength != sizeof(QUIC_SEC_CONFIG*)) {
            Status = QUIC_STATUS_INVALID_PARAMETER;
            break;
        }

        QUIC_SEC_CONFIG* SecConfig = *(QUIC_SEC_CONFIG**)Buffer;

        if (SecConfig == NULL) {
            Status = QUIC_STATUS_INVALID_PARAMETER;
            break;
        }

        if (!QuicConnIsServer(Connection) ||
            Connection->State.ListenerAccepted == FALSE ||
            Connection->Crypto.TLS != NULL) {
            Status = QUIC_STATUS_INVALID_STATE;
            break;
        }

        QuicTraceLogConnInfo(
            SetSecurityConfig,
            Connection,
            "Security config set, %p",
            SecConfig);
        (void)QuicTlsSecConfigAddRef(SecConfig);

        Status =
            QuicConnHandshakeConfigure(
                Connection,
                SecConfig);
        if (QUIC_FAILED(Status)) {
            break;
        }

        QuicCryptoProcessData(&Connection->Crypto, FALSE);
        break;
    }

    case QUIC_PARAM_CONN_SEND_BUFFERING:

        if (BufferLength != sizeof(uint8_t)) {
            Status = QUIC_STATUS_INVALID_PARAMETER;
            break;
        }
        Connection->State.UseSendBuffer = *(uint8_t*)Buffer;

        QuicTraceLogConnInfo(
            UpdateUseSendBuffer,
            Connection,
            "Updated UseSendBuffer = %hhu",
            Connection->State.UseSendBuffer);

        Status = QUIC_STATUS_SUCCESS;
        break;

    case QUIC_PARAM_CONN_SEND_PACING:

        if (BufferLength != sizeof(uint8_t)) {
            Status = QUIC_STATUS_INVALID_PARAMETER;
            break;
        }
        Connection->State.UsePacing = *(uint8_t*)Buffer;

        QuicTraceLogConnInfo(
            UpdateUsePacing,
            Connection,
            "Updated UsePacing = %hhu",
            Connection->State.UsePacing);

        Status = QUIC_STATUS_SUCCESS;
        break;

    case QUIC_PARAM_CONN_SHARE_UDP_BINDING:

        if (BufferLength != sizeof(uint8_t)) {
            Status = QUIC_STATUS_INVALID_PARAMETER;
            break;
        }

        if (Connection->State.Started || QuicConnIsServer(Connection)) {
            Status = QUIC_STATUS_INVALID_STATE;
            break;
        }

        Connection->State.ShareBinding = *(uint8_t*)Buffer;

        QuicTraceLogConnInfo(
            UpdateShareBinding,
            Connection,
            "Updated ShareBinding = %hhu",
            Connection->State.ShareBinding);

        Status = QUIC_STATUS_SUCCESS;
        break;

    case QUIC_PARAM_CONN_STREAM_SCHEDULING_SCHEME: {

        if (BufferLength != sizeof(QUIC_STREAM_SCHEDULING_SCHEME)) {
            Status = QUIC_STATUS_INVALID_PARAMETER;
            break;
        }

        QUIC_STREAM_SCHEDULING_SCHEME Scheme =
            *(QUIC_STREAM_SCHEDULING_SCHEME*)Buffer;

        if (Scheme >= QUIC_STREAM_SCHEDULING_SCHEME_COUNT) {
            Status = QUIC_STATUS_INVALID_PARAMETER;
            break;
        }

        Connection->State.UseRoundRobinStreamScheduling =
            Scheme == QUIC_STREAM_SCHEDULING_SCHEME_ROUND_ROBIN;

        QuicTraceLogConnInfo(
            UpdateStreamSchedulingScheme,
            Connection,
            "Updated Stream Scheduling Scheme = %u",
            Scheme);

        Status = QUIC_STATUS_SUCCESS;
        break;
    }

    case QUIC_PARAM_CONN_FORCE_KEY_UPDATE:

        if (!Connection->State.Connected ||
            Connection->Packets[QUIC_ENCRYPT_LEVEL_1_RTT] == NULL ||
            Connection->Packets[QUIC_ENCRYPT_LEVEL_1_RTT]->AwaitingKeyPhaseConfirmation ||
            !Connection->State.HandshakeConfirmed) {
            Status = QUIC_STATUS_INVALID_STATE;
            break;
        }

        QuicTraceLogConnVerbose(
            ForceKeyUpdate,
            Connection,
            "Forcing key update");

        Status = QuicCryptoGenerateNewKeys(Connection);
        if (QUIC_FAILED(Status)) {
            QuicTraceEvent(
                ConnErrorStatus,
                "[conn][%p] ERROR, %u, %s.",
                Connection,
                Status,
                "Forced key update");
            break;
        }

        QuicCryptoUpdateKeyPhase(Connection, TRUE);
        Status = QUIC_STATUS_SUCCESS;
        break;

    case QUIC_PARAM_CONN_FORCE_CID_UPDATE:

        if (!Connection->State.Connected ||
            !Connection->State.HandshakeConfirmed) {
            Status = QUIC_STATUS_INVALID_STATE;
            break;
        }

        QuicTraceLogConnVerbose(
            ForceCidUpdate,
            Connection,
            "Forcing destination CID update");

        if (!QuicConnRetireCurrentDestCid(Connection, &Connection->Paths[0])) {
            Status = QUIC_STATUS_INVALID_STATE;
            break;
        }

        Connection->Paths[0].InitiatedCidUpdate = TRUE;
        Status = QUIC_STATUS_SUCCESS;
        break;

    case QUIC_PARAM_CONN_DATAGRAM_RECEIVE_ENABLED:

        if (BufferLength != sizeof(BOOLEAN)) {
            Status = QUIC_STATUS_INVALID_PARAMETER;
            break;
        }

        if (Connection->State.Started) {
            Status = QUIC_STATUS_INVALID_STATE;
            break;
        }

        Connection->Datagram.ReceiveEnabled = *(BOOLEAN*)Buffer;
        Status = QUIC_STATUS_SUCCESS;

        QuicTraceLogConnVerbose(
            DatagramReceiveEnableUpdated,
            Connection,
            "Updated datagram receive enabled to %hhu",
            Connection->Datagram.ReceiveEnabled);

        break;

    case QUIC_PARAM_CONN_DISABLE_1RTT_ENCRYPTION:

        if (BufferLength != sizeof(BOOLEAN)) {
            Status = QUIC_STATUS_INVALID_PARAMETER;
            break;
        }

        if (Connection->State.Started) {
            Status = QUIC_STATUS_INVALID_STATE;
            break;
        }

        Connection->State.Disable1RttEncrytion = *(BOOLEAN*)Buffer;
        Status = QUIC_STATUS_SUCCESS;

        QuicTraceLogConnVerbose(
            Disable1RttEncrytionUpdated,
            Connection,
            "Updated disable 1-RTT encrytption to %hhu",
            Connection->State.Disable1RttEncrytion);

        break;

    case QUIC_PARAM_CONN_PRESHARED_INFO:

        Status =
            QuicConnSetRemotePresharedInfo(Connection, BufferLength, Buffer);
        break;

    case QUIC_PARAM_CONN_TEST_TRANSPORT_PARAMETER:

        if (BufferLength != sizeof(QUIC_PRIVATE_TRANSPORT_PARAMETER)) {
            Status = QUIC_STATUS_INVALID_PARAMETER;
            break;
        }

        if (Connection->State.Started) {
            Status = QUIC_STATUS_INVALID_STATE;
            break;
        }

        QuicCopyMemory(
            &Connection->TestTransportParameter, Buffer, BufferLength);
        Connection->State.TestTransportParameterSet = TRUE;

        QuicTraceLogConnVerbose(
            TestTPSet,
            Connection,
            "Setting Test Transport Parameter (type %hu, %hu bytes)",
            Connection->TestTransportParameter.Type,
            Connection->TestTransportParameter.Length);

        Status = QUIC_STATUS_SUCCESS;
        break;

    default:
        Status = QUIC_STATUS_INVALID_PARAMETER;
        break;
    }

    return Status;
}

_IRQL_requires_max_(PASSIVE_LEVEL)
QUIC_STATUS
QuicConnParamGet(
    _In_ QUIC_CONNECTION* Connection,
    _In_ uint32_t Param,
    _Inout_ uint32_t* BufferLength,
    _Out_writes_bytes_opt_(*BufferLength)
        void* Buffer
    )
{
    QUIC_STATUS Status;
    uint32_t Length;
    uint8_t Type;

    switch (Param) {

    case QUIC_PARAM_CONN_QUIC_VERSION:

        if (*BufferLength < sizeof(Connection->Stats.QuicVersion)) {
            *BufferLength = sizeof(Connection->Stats.QuicVersion);
            Status = QUIC_STATUS_BUFFER_TOO_SMALL;
            break;
        }

        if (Buffer == NULL) {
            Status = QUIC_STATUS_INVALID_PARAMETER;
            break;
        }

        *BufferLength = sizeof(Connection->Stats.QuicVersion);
        *(uint32_t*)Buffer = QuicByteSwapUint32(Connection->Stats.QuicVersion);

        Status = QUIC_STATUS_SUCCESS;
        break;

    case QUIC_PARAM_CONN_LOCAL_ADDRESS:

        if (*BufferLength < sizeof(QUIC_ADDR)) {
            *BufferLength = sizeof(QUIC_ADDR);
            Status = QUIC_STATUS_BUFFER_TOO_SMALL;
            break;
        }

        if (Buffer == NULL) {
            Status = QUIC_STATUS_INVALID_PARAMETER;
            break;
        }

        if (!Connection->State.LocalAddressSet) {
            Status = QUIC_STATUS_INVALID_STATE;
            break;
        }

        *BufferLength = sizeof(QUIC_ADDR);
        QuicCopyMemory(
            Buffer,
            &Connection->Paths[0].LocalAddress,
            sizeof(QUIC_ADDR));

        Status = QUIC_STATUS_SUCCESS;
        break;

    case QUIC_PARAM_CONN_REMOTE_ADDRESS:

        if (*BufferLength < sizeof(QUIC_ADDR)) {
            *BufferLength = sizeof(QUIC_ADDR);
            Status = QUIC_STATUS_BUFFER_TOO_SMALL;
            break;
        }

        if (Buffer == NULL) {
            Status = QUIC_STATUS_INVALID_PARAMETER;
            break;
        }

        if (!Connection->State.RemoteAddressSet) {
            Status = QUIC_STATUS_INVALID_STATE;
            break;
        }

        *BufferLength = sizeof(QUIC_ADDR);
        QuicCopyMemory(
            Buffer,
            &Connection->Paths[0].RemoteAddress,
            sizeof(QUIC_ADDR));

        Status = QUIC_STATUS_SUCCESS;
        break;

    case QUIC_PARAM_CONN_IDLE_TIMEOUT:

        if (*BufferLength < sizeof(Connection->IdleTimeoutMs)) {
            *BufferLength = sizeof(Connection->IdleTimeoutMs);
            Status = QUIC_STATUS_BUFFER_TOO_SMALL;
            break;
        }

        if (Buffer == NULL) {
            Status = QUIC_STATUS_INVALID_PARAMETER;
            break;
        }

        *BufferLength = sizeof(Connection->IdleTimeoutMs);
        *(uint64_t*)Buffer = Connection->IdleTimeoutMs;

        Status = QUIC_STATUS_SUCCESS;
        break;

    case QUIC_PARAM_CONN_PEER_BIDI_STREAM_COUNT:
        Type =
            QuicConnIsServer(Connection) ?
                STREAM_ID_FLAG_IS_CLIENT | STREAM_ID_FLAG_IS_BI_DIR :
                STREAM_ID_FLAG_IS_SERVER | STREAM_ID_FLAG_IS_BI_DIR;
        goto Get_Stream_Count;
    case QUIC_PARAM_CONN_PEER_UNIDI_STREAM_COUNT:
        Type =
            QuicConnIsServer(Connection) ?
                STREAM_ID_FLAG_IS_CLIENT | STREAM_ID_FLAG_IS_UNI_DIR :
                STREAM_ID_FLAG_IS_SERVER | STREAM_ID_FLAG_IS_UNI_DIR;
        goto Get_Stream_Count;
    case QUIC_PARAM_CONN_LOCAL_BIDI_STREAM_COUNT:
        Type =
            QuicConnIsServer(Connection) ?
                STREAM_ID_FLAG_IS_SERVER | STREAM_ID_FLAG_IS_BI_DIR :
                STREAM_ID_FLAG_IS_CLIENT | STREAM_ID_FLAG_IS_BI_DIR;
        goto Get_Stream_Count;
    case QUIC_PARAM_CONN_LOCAL_UNIDI_STREAM_COUNT:
        Type =
            QuicConnIsServer(Connection) ?
                STREAM_ID_FLAG_IS_SERVER | STREAM_ID_FLAG_IS_UNI_DIR :
                STREAM_ID_FLAG_IS_CLIENT | STREAM_ID_FLAG_IS_UNI_DIR;
        goto Get_Stream_Count;

    Get_Stream_Count:
        if (*BufferLength < sizeof(uint16_t)) {
            *BufferLength = sizeof(uint16_t);
            Status = QUIC_STATUS_BUFFER_TOO_SMALL;
            break;
        }

        if (Buffer == NULL) {
            Status = QUIC_STATUS_INVALID_PARAMETER;
            break;
        }

        *BufferLength = sizeof(uint16_t);
        *(uint16_t*)Buffer =
            QuicStreamSetGetCountAvailable(&Connection->Streams, Type);

        Status = QUIC_STATUS_SUCCESS;
        break;

    case QUIC_PARAM_CONN_CLOSE_REASON_PHRASE:

        if (Connection->CloseReasonPhrase == NULL) {
            Status = QUIC_STATUS_NOT_FOUND;
            break;
        }

        Length = (uint32_t)strlen(Connection->CloseReasonPhrase) + 1;
        if (*BufferLength < Length) {
            *BufferLength = Length;
            Status = QUIC_STATUS_BUFFER_TOO_SMALL;
            break;
        }

        if (Buffer == NULL) {
            Status = QUIC_STATUS_INVALID_PARAMETER;
            break;
        }

        *BufferLength = Length;
        QuicCopyMemory(Buffer, Connection->CloseReasonPhrase, Length);

        Status = QUIC_STATUS_SUCCESS;
        break;

    case QUIC_PARAM_CONN_STATISTICS:
    case QUIC_PARAM_CONN_STATISTICS_PLAT: {

        if (*BufferLength < sizeof(QUIC_STATISTICS)) {
            *BufferLength = sizeof(QUIC_STATISTICS);
            Status = QUIC_STATUS_BUFFER_TOO_SMALL;
            break;
        }

        if (Buffer == NULL) {
            Status = QUIC_STATUS_INVALID_PARAMETER;
            break;
        }

        QUIC_STATISTICS* Stats = (QUIC_STATISTICS*)Buffer;
        const QUIC_PATH* Path = &Connection->Paths[0];

        Stats->CorrelationId = Connection->Stats.CorrelationId;
        Stats->VersionNegotiation = Connection->Stats.VersionNegotiation;
        Stats->StatelessRetry = Connection->Stats.StatelessRetry;
        Stats->ResumptionAttempted = Connection->Stats.ResumptionAttempted;
        Stats->ResumptionSucceeded = Connection->Stats.ResumptionSucceeded;
        Stats->Rtt = Path->SmoothedRtt;
        Stats->MinRtt = Path->MinRtt;
        Stats->MaxRtt = Path->MaxRtt;
        Stats->Timing.Start = Connection->Stats.Timing.Start;
        Stats->Timing.InitialFlightEnd = Connection->Stats.Timing.InitialFlightEnd;
        Stats->Timing.HandshakeFlightEnd = Connection->Stats.Timing.HandshakeFlightEnd;
        Stats->Send.PathMtu = Path->Mtu;
        Stats->Send.TotalPackets = Connection->Stats.Send.TotalPackets;
        Stats->Send.RetransmittablePackets = Connection->Stats.Send.RetransmittablePackets;
        Stats->Send.SuspectedLostPackets = Connection->Stats.Send.SuspectedLostPackets;
        Stats->Send.SpuriousLostPackets = Connection->Stats.Send.SpuriousLostPackets;
        Stats->Send.TotalBytes = Connection->Stats.Send.TotalBytes;
        Stats->Send.TotalStreamBytes = Connection->Stats.Send.TotalStreamBytes;
        Stats->Send.CongestionCount = Connection->Stats.Send.CongestionCount;
        Stats->Send.PersistentCongestionCount = Connection->Stats.Send.PersistentCongestionCount;
        Stats->Recv.TotalPackets = Connection->Stats.Recv.TotalPackets;
        Stats->Recv.ReorderedPackets = Connection->Stats.Recv.ReorderedPackets;
        Stats->Recv.DroppedPackets = Connection->Stats.Recv.DroppedPackets;
        Stats->Recv.DuplicatePackets = Connection->Stats.Recv.DuplicatePackets;
        Stats->Recv.TotalBytes = Connection->Stats.Recv.TotalBytes;
        Stats->Recv.TotalStreamBytes = Connection->Stats.Recv.TotalStreamBytes;
        Stats->Recv.DecryptionFailures = Connection->Stats.Recv.DecryptionFailures;
        Stats->Misc.KeyUpdateCount = Connection->Stats.Misc.KeyUpdateCount;

        if (Param == QUIC_PARAM_CONN_STATISTICS_PLAT) {
            Stats->Timing.Start = QuicTimeUs64ToPlat(Stats->Timing.Start);
            Stats->Timing.InitialFlightEnd = QuicTimeUs64ToPlat(Stats->Timing.InitialFlightEnd);
            Stats->Timing.HandshakeFlightEnd = QuicTimeUs64ToPlat(Stats->Timing.HandshakeFlightEnd);
        }

        *BufferLength = sizeof(QUIC_STATISTICS);
        Status = QUIC_STATUS_SUCCESS;
        break;
    }

    case QUIC_PARAM_CONN_CERT_VALIDATION_FLAGS:

        if (*BufferLength < sizeof(Connection->ServerCertValidationFlags)) {
            *BufferLength = sizeof(Connection->ServerCertValidationFlags);
            Status = QUIC_STATUS_BUFFER_TOO_SMALL;
            break;
        }

        if (Buffer == NULL) {
            Status = QUIC_STATUS_INVALID_PARAMETER;
            break;
        }

        *BufferLength = sizeof(Connection->ServerCertValidationFlags);
        *(uint32_t*)Buffer = Connection->ServerCertValidationFlags;

        Status = QUIC_STATUS_SUCCESS;
        break;

    case QUIC_PARAM_CONN_KEEP_ALIVE:

        if (*BufferLength < sizeof(Connection->KeepAliveIntervalMs)) {
            *BufferLength = sizeof(Connection->KeepAliveIntervalMs);
            Status = QUIC_STATUS_BUFFER_TOO_SMALL;
            break;
        }

        if (Buffer == NULL) {
            Status = QUIC_STATUS_INVALID_PARAMETER;
            break;
        }

        *BufferLength = sizeof(Connection->KeepAliveIntervalMs);
        *(uint32_t*)Buffer = Connection->KeepAliveIntervalMs;

        Status = QUIC_STATUS_SUCCESS;
        break;

    case QUIC_PARAM_CONN_DISCONNECT_TIMEOUT:

        if (*BufferLength < sizeof(Connection->DisconnectTimeoutUs)) {
            *BufferLength = sizeof(Connection->DisconnectTimeoutUs);
            Status = QUIC_STATUS_BUFFER_TOO_SMALL;
            break;
        }

        if (Buffer == NULL) {
            Status = QUIC_STATUS_INVALID_PARAMETER;
            break;
        }

        *BufferLength = sizeof(uint32_t);
        *(uint32_t*)Buffer = US_TO_MS(Connection->DisconnectTimeoutUs);

        Status = QUIC_STATUS_SUCCESS;
        break;

    case QUIC_PARAM_CONN_RESUMPTION_STATE: {

        if (QuicConnIsServer(Connection)) {
            Status = QUIC_STATUS_INVALID_PARAMETER;
            break;
        }

        if (Connection->RemoteServerName == NULL) {
            Status = QUIC_STATUS_INVALID_STATE;
            break;
        }

        uint32_t RequiredBufferLength = 0;
        Status = QuicTlsReadTicket(Connection->Crypto.TLS, &RequiredBufferLength, NULL);
        if (Status != QUIC_STATUS_BUFFER_TOO_SMALL) {
            QuicTraceLogConnVerbose(
                ReadTicketFailure,
                Connection,
                "QuicTlsReadTicket failed, 0x%x",
                Status);
            break;
        }

        _Analysis_assume_(strlen(Connection->RemoteServerName) <= (size_t)UINT16_MAX);
        uint16_t RemoteServerNameLength = (uint16_t)strlen(Connection->RemoteServerName);

        QUIC_SERIALIZED_RESUMPTION_STATE* State =
            (QUIC_SERIALIZED_RESUMPTION_STATE*)Buffer;

        RequiredBufferLength += sizeof(QUIC_SERIALIZED_RESUMPTION_STATE);
        RequiredBufferLength += RemoteServerNameLength;

        if (*BufferLength < RequiredBufferLength) {
            *BufferLength = RequiredBufferLength;
            Status = QUIC_STATUS_BUFFER_TOO_SMALL;
            break;
        }

        if (Buffer == NULL) {
            Status = QUIC_STATUS_INVALID_PARAMETER;
            break;
        }

        State->QuicVersion = Connection->Stats.QuicVersion;
        State->TransportParameters = Connection->PeerTransportParams;
        State->ServerNameLength = RemoteServerNameLength;
        memcpy(State->Buffer, Connection->RemoteServerName, State->ServerNameLength);

        uint32_t TempBufferLength = *BufferLength - RemoteServerNameLength;
        Status =
            QuicTlsReadTicket(
                Connection->Crypto.TLS,
                &TempBufferLength,
                State->Buffer + RemoteServerNameLength);
        *BufferLength = RequiredBufferLength;

        break;
    }

    case QUIC_PARAM_CONN_SEND_BUFFERING:

        if (*BufferLength < sizeof(uint8_t)) {
            *BufferLength = sizeof(uint8_t);
            Status = QUIC_STATUS_BUFFER_TOO_SMALL;
            break;
        }

        if (Buffer == NULL) {
            Status = QUIC_STATUS_INVALID_PARAMETER;
            break;
        }

        *BufferLength = sizeof(uint8_t);
        *(uint8_t*)Buffer = Connection->State.UseSendBuffer;

        Status = QUIC_STATUS_SUCCESS;
        break;

    case QUIC_PARAM_CONN_SEND_PACING:

        if (*BufferLength < sizeof(uint8_t)) {
            *BufferLength = sizeof(uint8_t);
            Status = QUIC_STATUS_BUFFER_TOO_SMALL;
            break;
        }

        if (Buffer == NULL) {
            Status = QUIC_STATUS_INVALID_PARAMETER;
            break;
        }

        *BufferLength = sizeof(uint8_t);
        *(uint8_t*)Buffer = Connection->State.UsePacing;

        Status = QUIC_STATUS_SUCCESS;
        break;

    case QUIC_PARAM_CONN_SHARE_UDP_BINDING:

        if (*BufferLength < sizeof(uint8_t)) {
            *BufferLength = sizeof(uint8_t);
            Status = QUIC_STATUS_BUFFER_TOO_SMALL;
            break;
        }

        if (Buffer == NULL) {
            Status = QUIC_STATUS_INVALID_PARAMETER;
            break;
        }

        *BufferLength = sizeof(uint8_t);
        *(uint8_t*)Buffer = Connection->State.ShareBinding;

        Status = QUIC_STATUS_SUCCESS;
        break;

    case QUIC_PARAM_CONN_IDEAL_PROCESSOR:

        if (*BufferLength < sizeof(uint8_t)) {
            *BufferLength = sizeof(uint8_t);
            Status = QUIC_STATUS_BUFFER_TOO_SMALL;
            break;
        }

        if (Buffer == NULL) {
            Status = QUIC_STATUS_INVALID_PARAMETER;
            break;
        }

        *BufferLength = sizeof(uint8_t);
        *(uint8_t*)Buffer = Connection->Worker->IdealProcessor;

        Status = QUIC_STATUS_SUCCESS;
        break;

    case QUIC_PARAM_CONN_MAX_STREAM_IDS:

        if (*BufferLength < sizeof(uint64_t) * NUMBER_OF_STREAM_TYPES) {
            *BufferLength = sizeof(uint64_t) * NUMBER_OF_STREAM_TYPES;
            Status = QUIC_STATUS_BUFFER_TOO_SMALL;
            break;
        }

        if (Buffer == NULL) {
            Status = QUIC_STATUS_INVALID_PARAMETER;
            break;
        }

        *BufferLength = sizeof(uint64_t) * NUMBER_OF_STREAM_TYPES;
        QuicStreamSetGetMaxStreamIDs(&Connection->Streams, (uint64_t*)Buffer);

        Status = QUIC_STATUS_SUCCESS;
        break;

    case QUIC_PARAM_CONN_STREAM_SCHEDULING_SCHEME:

        if (*BufferLength < sizeof(QUIC_STREAM_SCHEDULING_SCHEME)) {
            *BufferLength = sizeof(QUIC_STREAM_SCHEDULING_SCHEME);
            Status = QUIC_STATUS_BUFFER_TOO_SMALL;
            break;
        }

        if (Buffer == NULL) {
            Status = QUIC_STATUS_INVALID_PARAMETER;
            break;
        }

        *BufferLength = sizeof(QUIC_STREAM_SCHEDULING_SCHEME);
        *(QUIC_STREAM_SCHEDULING_SCHEME*)Buffer =
            Connection->State.UseRoundRobinStreamScheduling ?
                QUIC_STREAM_SCHEDULING_SCHEME_ROUND_ROBIN : QUIC_STREAM_SCHEDULING_SCHEME_FIFO;

        Status = QUIC_STATUS_SUCCESS;
        break;

    case QUIC_PARAM_CONN_DATAGRAM_RECEIVE_ENABLED:

        if (*BufferLength < sizeof(BOOLEAN)) {
            *BufferLength = sizeof(BOOLEAN);
            Status = QUIC_STATUS_BUFFER_TOO_SMALL;
            break;
        }

        if (Buffer == NULL) {
            Status = QUIC_STATUS_INVALID_PARAMETER;
            break;
        }

        *BufferLength = sizeof(BOOLEAN);
        *(BOOLEAN*)Buffer = Connection->Datagram.ReceiveEnabled;

        Status = QUIC_STATUS_SUCCESS;
        break;

    case QUIC_PARAM_CONN_DATAGRAM_SEND_ENABLED:

        if (*BufferLength < sizeof(BOOLEAN)) {
            *BufferLength = sizeof(BOOLEAN);
            Status = QUIC_STATUS_BUFFER_TOO_SMALL;
            break;
        }

        if (Buffer == NULL) {
            Status = QUIC_STATUS_INVALID_PARAMETER;
            break;
        }

        *BufferLength = sizeof(BOOLEAN);
        *(BOOLEAN*)Buffer = Connection->Datagram.SendEnabled;

        Status = QUIC_STATUS_SUCCESS;
        break;

    case QUIC_PARAM_CONN_DISABLE_1RTT_ENCRYPTION:

        if (*BufferLength < sizeof(BOOLEAN)) {
            *BufferLength = sizeof(BOOLEAN);
            Status = QUIC_STATUS_BUFFER_TOO_SMALL;
            break;
        }

        if (Buffer == NULL) {
            Status = QUIC_STATUS_INVALID_PARAMETER;
            break;
        }

        *BufferLength = sizeof(BOOLEAN);
        *(BOOLEAN*)Buffer = Connection->State.Disable1RttEncrytion;

        Status = QUIC_STATUS_SUCCESS;
        break;

    case QUIC_PARAM_CONN_PRESHARED_INFO:

        Status =
            QuicConnGetLocalPresharedInfo(Connection, BufferLength, Buffer);
        break;

    default:
        Status = QUIC_STATUS_INVALID_PARAMETER;
        break;
    }

    return Status;
}

_IRQL_requires_max_(PASSIVE_LEVEL)
void
QuicConnProcessApiOperation(
    _In_ QUIC_CONNECTION* Connection,
    _In_ QUIC_API_CONTEXT* ApiCtx
    )
{
    QUIC_STATUS Status = QUIC_STATUS_SUCCESS;
    switch (ApiCtx->Type) {

    case QUIC_API_TYPE_CONN_CLOSE:
        QuicConnCloseHandle(Connection);
        break;

    case QUIC_API_TYPE_CONN_SHUTDOWN:
        QuicConnShutdown(
            Connection,
            ApiCtx->CONN_SHUTDOWN.Flags,
            ApiCtx->CONN_SHUTDOWN.ErrorCode);
        break;

    case QUIC_API_TYPE_CONN_START:
        Status =
            QuicConnStart(
                Connection,
                ApiCtx->CONN_START.Family,
                ApiCtx->CONN_START.ServerName,
                ApiCtx->CONN_START.ServerPort);
        ApiCtx->CONN_START.ServerName = NULL;
        break;

    case QUIC_API_TYPE_CONN_SEND_RESUMPTION_TICKET:
        QUIC_DBG_ASSERT(QuicConnIsServer(Connection));
        Status =
            QuicConnSendResumptionTicket(
                Connection,
                ApiCtx->CONN_SEND_RESUMPTION_TICKET.AppDataLength,
                ApiCtx->CONN_SEND_RESUMPTION_TICKET.ResumptionAppData);
        ApiCtx->CONN_SEND_RESUMPTION_TICKET.ResumptionAppData = NULL;
        if (ApiCtx->CONN_SEND_RESUMPTION_TICKET.Flags & QUIC_SEND_RESUMPTION_FLAG_FINAL) {
            Connection->State.ResumptionEnabled = FALSE;
        }
        break;

    case QUIC_API_TYPE_STRM_CLOSE:
        QuicStreamClose(ApiCtx->STRM_CLOSE.Stream);
        break;

    case QUIC_API_TYPE_STRM_SHUTDOWN:
        QuicStreamShutdown(
            ApiCtx->STRM_SHUTDOWN.Stream,
            ApiCtx->STRM_SHUTDOWN.Flags,
            ApiCtx->STRM_SHUTDOWN.ErrorCode);
        break;

    case QUIC_API_TYPE_STRM_START:
        Status =
            QuicStreamStart(
                ApiCtx->STRM_START.Stream,
                ApiCtx->STRM_START.Flags,
                FALSE);
        break;

    case QUIC_API_TYPE_STRM_SEND:
        QuicStreamSendFlush(
            ApiCtx->STRM_SEND.Stream);
        break;

    case QUIC_API_TYPE_STRM_RECV_COMPLETE:
        QuicStreamReceiveCompletePending(
            ApiCtx->STRM_RECV_COMPLETE.Stream,
            ApiCtx->STRM_RECV_COMPLETE.BufferLength);
        break;

    case QUIC_API_TYPE_STRM_RECV_SET_ENABLED:
        Status =
            QuicStreamRecvSetEnabledState(
                ApiCtx->STRM_RECV_SET_ENABLED.Stream,
                ApiCtx->STRM_RECV_SET_ENABLED.IsEnabled);
        break;

    case QUIC_API_TYPE_SET_PARAM:
        Status =
            QuicLibrarySetParam(
                ApiCtx->SET_PARAM.Handle,
                ApiCtx->SET_PARAM.Level,
                ApiCtx->SET_PARAM.Param,
                ApiCtx->SET_PARAM.BufferLength,
                ApiCtx->SET_PARAM.Buffer);
        break;

    case QUIC_API_TYPE_GET_PARAM:
        Status =
            QuicLibraryGetParam(
                ApiCtx->GET_PARAM.Handle,
                ApiCtx->GET_PARAM.Level,
                ApiCtx->GET_PARAM.Param,
                ApiCtx->GET_PARAM.BufferLength,
                ApiCtx->GET_PARAM.Buffer);
        break;

    case QUIC_API_TYPE_DATAGRAM_SEND:
        QuicDatagramSendFlush(&Connection->Datagram);
        break;

    default:
        QUIC_TEL_ASSERT(FALSE);
        Status = QUIC_STATUS_INVALID_PARAMETER;
        break;
    }

    if (ApiCtx->Status) {
        *ApiCtx->Status = Status;
    }
    if (ApiCtx->Completed) {
        QuicEventSet(*ApiCtx->Completed);
    }
}

_IRQL_requires_max_(PASSIVE_LEVEL)
void
QuicConnProcessExpiredTimer(
    _Inout_ QUIC_CONNECTION* Connection,
    _In_ QUIC_CONN_TIMER_TYPE Type
    )
{
    switch (Type) {
    case QUIC_CONN_TIMER_IDLE:
        QuicConnProcessIdleTimerOperation(Connection);
        break;
    case QUIC_CONN_TIMER_LOSS_DETECTION:
        QuicLossDetectionProcessTimerOperation(&Connection->LossDetection);
        break;
    case QUIC_CONN_TIMER_KEEP_ALIVE:
        QuicConnProcessKeepAliveOperation(Connection);
        break;
    case QUIC_CONN_TIMER_SHUTDOWN:
        QuicConnProcessShutdownTimerOperation(Connection);
        break;
    default:
        QUIC_FRE_ASSERT(FALSE);
        break;
    }
}

_IRQL_requires_max_(PASSIVE_LEVEL)
BOOLEAN
QuicConnDrainOperations(
    _In_ QUIC_CONNECTION* Connection
    )
{
    QUIC_OPERATION* Oper;
    const uint32_t MaxOperationCount =
        (Connection->Session == NULL || Connection->Session->Registration == NULL) ?
            MsQuicLib.Settings.MaxOperationsPerDrain :
            Connection->Session->Settings.MaxOperationsPerDrain;
    uint32_t OperationCount = 0;
    BOOLEAN HasMoreWorkToDo = TRUE;

    QUIC_PASSIVE_CODE();

    if (!Connection->State.Initialized) {
        //
        // TODO - Try to move this only after the connection is accepted by the
        // listener. But that's going to be pretty complicated.
        //
        QUIC_DBG_ASSERT(QuicConnIsServer(Connection));
        QUIC_STATUS Status;
        if (QUIC_FAILED(Status = QuicConnInitializeCrypto(Connection))) {
            QuicConnFatalError(Connection, Status, "Lazily initialize failure");
        } else {
            Connection->State.Initialized = TRUE;
            QuicTraceEvent(
                ConnInitializeComplete,
                "[conn][%p] Initialize complete",
                Connection);
        }
    }

    while (!Connection->State.HandleClosed &&
           !Connection->State.UpdateWorker &&
           OperationCount++ < MaxOperationCount) {

        Oper = QuicOperationDequeue(&Connection->OperQ);
        if (Oper == NULL) {
            HasMoreWorkToDo = FALSE;
            break;
        }

        QuicOperLog(Connection, Oper);

        BOOLEAN FreeOper = Oper->FreeAfterProcess;

        switch (Oper->Type) {

        case QUIC_OPER_TYPE_API_CALL:
            QUIC_DBG_ASSERT(Oper->API_CALL.Context != NULL);
            QuicConnProcessApiOperation(
                Connection,
                Oper->API_CALL.Context);
            break;

        case QUIC_OPER_TYPE_FLUSH_RECV:
            QuicConnFlushRecv(Connection);
            break;

        case QUIC_OPER_TYPE_UNREACHABLE:
            QuicConnProcessUdpUnreachable(
                Connection,
                &Oper->UNREACHABLE.RemoteAddress);
            break;

        case QUIC_OPER_TYPE_FLUSH_STREAM_RECV:
            QuicStreamRecvFlush(Oper->FLUSH_STREAM_RECEIVE.Stream);
            break;

        case QUIC_OPER_TYPE_FLUSH_SEND:
            if (QuicSendFlush(&Connection->Send)) {
                //
                // We have no more data to send out so clear the pending flag.
                //
                Connection->Send.FlushOperationPending = FALSE;
            } else {
                //
                // Still have more data to send. Put the operation back on the
                // queue.
                //
                FreeOper = FALSE;
                (void)QuicOperationEnqueue(&Connection->OperQ, Oper);
            }
            break;

        case QUIC_OPER_TYPE_TLS_COMPLETE:
            QuicCryptoProcessCompleteOperation(&Connection->Crypto);
            break;

        case QUIC_OPER_TYPE_TIMER_EXPIRED:
            QuicConnProcessExpiredTimer(Connection, Oper->TIMER_EXPIRED.Type);
            break;

        case QUIC_OPER_TYPE_TRACE_RUNDOWN:
            QuicConnTraceRundownOper(Connection);
            break;

        default:
            QUIC_FRE_ASSERT(FALSE);
            break;
        }

        QuicConnValidate(Connection);

        if (FreeOper) {
            QuicOperationFree(Connection->Worker, Oper);
        }

        Connection->Stats.Schedule.OperationCount++;
    }

    if (!Connection->State.ExternalOwner && Connection->State.ClosedLocally) {
        //
        // Don't continue processing the connection, since it has been closed
        // locally and it's not referenced externally.
        //
        QuicTraceLogConnVerbose(
            AbandonInternallyClosed,
            Connection,
            "Abandoning internal, closed connection");
        QuicConnOnShutdownComplete(Connection);
    }

    if (!Connection->State.HandleClosed) {
        if (OperationCount >= MaxOperationCount &&
            (Connection->Send.SendFlags & QUIC_CONN_SEND_FLAG_ACK)) {
            //
            // We can't process any more operations but still need to send an
            // immediate ACK. So as to not introduce additional queuing delay do
            // one immediate flush now.
            //
            (void)QuicSendFlush(&Connection->Send);
        }

        if (Connection->State.SendShutdownCompleteNotif) {
            QuicConnOnShutdownComplete(Connection);
        }
    }

    if (Connection->State.HandleClosed) {
        if (!Connection->State.Uninitialized) {
            QuicConnUninitialize(Connection);
        }
        HasMoreWorkToDo = FALSE;
    }

    QuicStreamSetDrainClosedStreams(&Connection->Streams);

    QuicConnValidate(Connection);

    return HasMoreWorkToDo;
}<|MERGE_RESOLUTION|>--- conflicted
+++ resolved
@@ -1752,9 +1752,9 @@
         &Path->LocalAddress);
     QuicTraceEvent(
         ConnLocalAddrAdded,
-        "[conn][%p] New Local IP: %!SOCKADDR!",
+        "[conn][%p] New Local IP: %!ADDR!",
         Connection,
-        LOG_BINARY(sizeof(Path->LocalAddress), &Path->LocalAddress));
+        CLOG_BYTEARRAY(sizeof(Path->LocalAddress), &Path->LocalAddress));
 
     if (Connection->State.UsingPresharedInfo) {
         //
@@ -1777,7 +1777,6 @@
         QuicAddrSetIsBoundExplicitly(&Path->LocalAddress, FALSE);
     }
 
-<<<<<<< HEAD
     if (Connection->SourceCids.Next == NULL) {
         //
         // Clients only need to generate a non-zero length source CID if it
@@ -1799,16 +1798,6 @@
             Status = QUIC_STATUS_OUT_OF_MEMORY;
             goto Exit;
         }
-=======
-    Connection->NextSourceCidSequenceNumber++;
-    QuicTraceEvent(
-        ConnSourceCidAdded,
-        "[conn][%p] (SeqNum=%llu) New Source CID: %!CID!",
-        Connection,
-        SourceCid->CID.SequenceNumber,
-        CLOG_BYTEARRAY(SourceCid->CID.Length, SourceCid->CID.Data));
-    QuicListPushEntry(&Connection->SourceCids, &SourceCid->Link);
->>>>>>> 473241ff
 
         Connection->NextSourceCidSequenceNumber++;
         QuicTraceEvent(
@@ -1816,7 +1805,7 @@
             "[conn][%p] (SeqNum=%llu) New Source CID: %!CID!",
             Connection,
             SourceCid->CID.SequenceNumber,
-            LOG_BINARY(SourceCid->CID.Length, SourceCid->CID.Data));
+            CLOG_BYTEARRAY(SourceCid->CID.Length, SourceCid->CID.Data));
         QuicListPushEntry(&Connection->SourceCids, &SourceCid->Link);
     }
 
@@ -1832,19 +1821,6 @@
         goto Exit;
     }
 
-<<<<<<< HEAD
-=======
-    Connection->State.LocalAddressSet = TRUE;
-    QuicDataPathBindingGetLocalAddress(
-        Path->Binding->DatapathBinding,
-        &Path->LocalAddress);
-    QuicTraceEvent(
-        ConnLocalAddrAdded,
-        "[conn][%p] New Local IP: %!ADDR!",
-        Connection,
-        CLOG_BYTEARRAY(sizeof(Path->LocalAddress), &Path->LocalAddress));
-
->>>>>>> 473241ff
     //
     // Save the server name.
     //
