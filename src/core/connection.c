/*++

    Copyright (c) Microsoft Corporation.
    Licensed under the MIT License.

Abstract:

    The connection is the topmost structure that all connection-specific state
    and logic is derived from. Connections are only ever processed by one
    thread at a time. Other threads may queue operations on the connection, but
    the operations are only drained and processed serially, by a single thread;
    though the thread that does the draining may change over time. All
    events/triggers/API calls are processed via operations.

    The connection drains operations in the QuicConnDrainOperations function.
    The only requirement here is that this function is not called in parallel
    on multiple threads. The function will drain up to QUIC_SETTINGS's
    MaxOperationsPerDrain operations per call, so as to not starve any other
    work.

    While most of the connection specific work is managed by other interfaces,
    the following things are managed in this file:

    Connection Lifetime - Initialization, handshake and state changes, shutdown,
    closure and cleanup are located here.

    Receive Path - The per-connection packet receive path is here. This is the
    logic that happens after the global receive callback has processed the
    packet initially and done the necessary processing to pass the packet to
    the correct connection.

--*/

#include "precomp.h"
#ifdef QUIC_CLOG
#include "connection.c.clog.h"
#endif

typedef struct QUIC_RECEIVE_PROCESSING_STATE {
    BOOLEAN ResetIdleTimeout;
    BOOLEAN UpdatePartitionId;
    uint16_t PartitionIndex;
} QUIC_RECEIVE_PROCESSING_STATE;


_IRQL_requires_max_(PASSIVE_LEVEL)
BOOLEAN
QuicConnApplyNewSettings(
    _In_ QUIC_CONNECTION* Connection,
    _In_ BOOLEAN OverWrite,
    _In_range_(FIELD_OFFSET(QUIC_SETTINGS, MaxBytesPerKey), UINT32_MAX)
        uint32_t NewSettingsSize,
    _In_reads_bytes_(NewSettingsSize)
        const QUIC_SETTINGS* NewSettings
    );

_IRQL_requires_max_(DISPATCH_LEVEL)
__drv_allocatesMem(Mem)
_Must_inspect_result_
_Success_(return != NULL)
QUIC_CONNECTION*
QuicConnAlloc(
    _In_ QUIC_REGISTRATION* Registration,
    _In_opt_ const CXPLAT_RECV_DATA* const Datagram
    )
{
    BOOLEAN IsServer = Datagram != NULL;
    uint32_t CurProcIndex = CxPlatProcCurrentNumber();

    //
    // For client, the datapath partitioning info is not known yet, so just use
    // the current processor for now. Once the connection receives a packet the
    // partition can be updated accordingly.
    //
    uint16_t BasePartitionId =
        IsServer ?
            (Datagram->PartitionIndex % MsQuicLib.PartitionCount) :
            CurProcIndex % MsQuicLib.PartitionCount;
    uint16_t PartitionId = QuicPartitionIdCreate(BasePartitionId);
    CXPLAT_DBG_ASSERT(BasePartitionId == QuicPartitionIdGetIndex(PartitionId));

    QUIC_CONNECTION* Connection =
        CxPlatPoolAlloc(&MsQuicLib.PerProc[CurProcIndex].ConnectionPool);
    if (Connection == NULL) {
        QuicTraceEvent(
            AllocFailure,
            "Allocation of '%s' failed. (%llu bytes)",
            "connection",
            sizeof(QUIC_CONNECTION));
        return NULL;
    }

    CxPlatZeroMemory(Connection, sizeof(QUIC_CONNECTION));

#if DEBUG
    InterlockedIncrement(&MsQuicLib.ConnectionCount);
#endif
    QuicPerfCounterIncrement(QUIC_PERF_COUNTER_CONN_CREATED);
    QuicPerfCounterIncrement(QUIC_PERF_COUNTER_CONN_ACTIVE);

    Connection->Stats.CorrelationId =
        InterlockedIncrement64((int64_t*)&MsQuicLib.ConnectionCorrelationId) - 1;
    QuicTraceEvent(
        ConnCreated,
        "[conn][%p] Created, IsServer=%hhu, CorrelationId=%llu",
        Connection,
        IsServer,
        Connection->Stats.CorrelationId);

    Connection->RefCount = 1;
#if DEBUG
    Connection->RefTypeCount[QUIC_CONN_REF_HANDLE_OWNER] = 1;
#endif
    Connection->PartitionID = PartitionId;
    Connection->State.Allocated = TRUE;
    Connection->State.ShareBinding = IsServer;
    Connection->Stats.Timing.Start = CxPlatTimeUs64();
    Connection->SourceCidLimit = QUIC_ACTIVE_CONNECTION_ID_LIMIT;
    Connection->AckDelayExponent = QUIC_ACK_DELAY_EXPONENT;
    Connection->PeerTransportParams.AckDelayExponent = QUIC_TP_ACK_DELAY_EXPONENT_DEFAULT;
    Connection->ReceiveQueueTail = &Connection->ReceiveQueue;
    Connection->Settings = MsQuicLib.Settings;
    Connection->Settings.IsSetFlags = 0; // Just grab the global values, not IsSet flags.
    CxPlatDispatchLockInitialize(&Connection->ReceiveQueueLock);
    CxPlatListInitializeHead(&Connection->DestCids);
    QuicStreamSetInitialize(&Connection->Streams);
    QuicSendBufferInitialize(&Connection->SendBuffer);
    QuicOperationQueueInitialize(&Connection->OperQ);
    QuicSendInitialize(&Connection->Send, &Connection->Settings);
    QuicCongestionControlInitialize(&Connection->CongestionControl, &Connection->Settings);
    QuicLossDetectionInitialize(&Connection->LossDetection);
    QuicDatagramInitialize(&Connection->Datagram);
    QuicRangeInitialize(
        QUIC_MAX_RANGE_DECODE_ACKS,
        &Connection->DecodedAckRanges);

    for (uint32_t i = 0; i < ARRAYSIZE(Connection->Packets); i++) {
        if (QUIC_FAILED(
            QuicPacketSpaceInitialize(
                Connection,
                (QUIC_ENCRYPT_LEVEL)i,
                &Connection->Packets[i]))) {
            goto Error;
        }
    }

    QUIC_PATH* Path = &Connection->Paths[0];
    QuicPathInitialize(Connection, Path);
    Path->IsActive = TRUE;
    Connection->PathsCount = 1;

    for (uint32_t i = 0; i < ARRAYSIZE(Connection->Timers); i++) {
        Connection->Timers[i].Type = (QUIC_CONN_TIMER_TYPE)i;
        Connection->Timers[i].ExpirationTime = UINT64_MAX;
    }

    if (IsServer) {

        const CXPLAT_RECV_PACKET* Packet =
            CxPlatDataPathRecvDataToRecvPacket(Datagram);

        Connection->Type = QUIC_HANDLE_TYPE_CONNECTION_SERVER;
        if (MsQuicLib.Settings.LoadBalancingMode == QUIC_LOAD_BALANCING_SERVER_ID_IP) {
            CxPlatRandom(1, Connection->ServerID); // Randomize the first byte.
            if (QuicAddrGetFamily(&Datagram->Tuple->LocalAddress) == QUIC_ADDRESS_FAMILY_INET) {
                CxPlatCopyMemory(
                    Connection->ServerID + 1,
                    &Datagram->Tuple->LocalAddress.Ipv4.sin_addr,
                    4);
            } else {
                CxPlatCopyMemory(
                    Connection->ServerID + 1,
                    ((uint8_t*)&Datagram->Tuple->LocalAddress.Ipv6.sin6_addr) + 12,
                    4);
            }
        }

        Connection->Stats.QuicVersion = Packet->Invariant->LONG_HDR.Version;
        QuicConnOnQuicVersionSet(Connection);

        Path->LocalAddress = Datagram->Tuple->LocalAddress;
        Connection->State.LocalAddressSet = TRUE;
        QuicTraceEvent(
            ConnLocalAddrAdded,
            "[conn][%p] New Local IP: %!ADDR!",
            Connection,
            CLOG_BYTEARRAY(sizeof(Path->LocalAddress), &Path->LocalAddress));

        Path->RemoteAddress = Datagram->Tuple->RemoteAddress;
        Connection->State.RemoteAddressSet = TRUE;
        QuicTraceEvent(
            ConnRemoteAddrAdded,
            "[conn][%p] New Remote IP: %!ADDR!",
            Connection,
            CLOG_BYTEARRAY(sizeof(Path->RemoteAddress), &Path->RemoteAddress));

        Path->DestCid =
            QuicCidNewDestination(Packet->SourceCidLen, Packet->SourceCid);
        if (Path->DestCid == NULL) {
            goto Error;
        }
        Path->DestCid->CID.UsedLocally = TRUE;
        CxPlatListInsertTail(&Connection->DestCids, &Path->DestCid->Link);
        QuicTraceEvent(
            ConnDestCidAdded,
            "[conn][%p] (SeqNum=%llu) New Destination CID: %!CID!",
            Connection,
            Path->DestCid->CID.SequenceNumber,
            CLOG_BYTEARRAY(Path->DestCid->CID.Length, Path->DestCid->CID.Data));

        QUIC_CID_HASH_ENTRY* SourceCid =
            QuicCidNewSource(Connection, Packet->DestCidLen, Packet->DestCid);
        if (SourceCid == NULL) {
            goto Error;
        }
        SourceCid->CID.IsInitial = TRUE;
        SourceCid->CID.UsedByPeer = TRUE;
        CxPlatListPushEntry(&Connection->SourceCids, &SourceCid->Link);
        QuicTraceEvent(
            ConnSourceCidAdded,
            "[conn][%p] (SeqNum=%llu) New Source CID: %!CID!",
            Connection,
            SourceCid->CID.SequenceNumber,
            CLOG_BYTEARRAY(SourceCid->CID.Length, SourceCid->CID.Data));

        //
        // Server lazily finishes initialization in response to first operation.
        //

    } else {
        Connection->Type = QUIC_HANDLE_TYPE_CONNECTION_CLIENT;
        Connection->State.ExternalOwner = TRUE;
        Path->IsPeerValidated = TRUE;
        Path->Allowance = UINT32_MAX;

        Path->DestCid = QuicCidNewRandomDestination();
        if (Path->DestCid == NULL) {
            goto Error;
        }
        Path->DestCid->CID.UsedLocally = TRUE;
        Connection->DestCidCount++;
        CxPlatListInsertTail(&Connection->DestCids, &Path->DestCid->Link);
        QuicTraceEvent(
            ConnDestCidAdded,
            "[conn][%p] (SeqNum=%llu) New Destination CID: %!CID!",
            Connection,
            Path->DestCid->CID.SequenceNumber,
            CLOG_BYTEARRAY(Path->DestCid->CID.Length, Path->DestCid->CID.Data));

        Connection->State.Initialized = TRUE;
        QuicTraceEvent(
            ConnInitializeComplete,
            "[conn][%p] Initialize complete",
            Connection);
    }

    QuicConnRegister(Connection, Registration);

    return Connection;

Error:

    Connection->State.HandleClosed = TRUE;
    Connection->State.Uninitialized = TRUE;
    for (uint32_t i = 0; i < ARRAYSIZE(Connection->Packets); i++) {
        if (Connection->Packets[i] != NULL) {
            QuicPacketSpaceUninitialize(Connection->Packets[i]);
            Connection->Packets[i] = NULL;
        }
    }
    if (Datagram != NULL && Connection->SourceCids.Next != NULL) {
        CXPLAT_FREE(
            CXPLAT_CONTAINING_RECORD(
                Connection->SourceCids.Next,
                QUIC_CID_HASH_ENTRY,
                Link),
            QUIC_POOL_CIDHASH);
        Connection->SourceCids.Next = NULL;
    }
    QuicConnRelease(Connection, QUIC_CONN_REF_HANDLE_OWNER);

    return NULL;
}

_IRQL_requires_max_(DISPATCH_LEVEL)
void
QuicConnFree(
    _In_ __drv_freesMem(Mem) QUIC_CONNECTION* Connection
    )
{
    CXPLAT_FRE_ASSERT(!Connection->State.Freed);
    CXPLAT_TEL_ASSERT(Connection->RefCount == 0);
    if (Connection->State.ExternalOwner) {
        CXPLAT_TEL_ASSERT(Connection->State.HandleClosed);
        CXPLAT_TEL_ASSERT(Connection->State.Uninitialized);
        CXPLAT_DBG_ASSERT(!Connection->State.Registered);
    }
    CXPLAT_TEL_ASSERT(Connection->SourceCids.Next == NULL);
    CXPLAT_TEL_ASSERT(CxPlatListIsEmpty(&Connection->Streams.ClosedStreams));
    QuicLossDetectionUninitialize(&Connection->LossDetection);
    QuicSendUninitialize(&Connection->Send);
    //
    // Free up packet space if it wasn't freed by QuicConnUninitialize
    //
    for (uint32_t i = 0; i < ARRAYSIZE(Connection->Packets); i++) {
        if (Connection->Packets[i] != NULL) {
            QuicPacketSpaceUninitialize(Connection->Packets[i]);
            Connection->Packets[i] = NULL;
        }
    }
#if DEBUG
    while (!CxPlatListIsEmpty(&Connection->Streams.AllStreams)) {
        QUIC_STREAM *Stream =
            CXPLAT_CONTAINING_RECORD(
                CxPlatListRemoveHead(&Connection->Streams.AllStreams),
                QUIC_STREAM,
                AllStreamsLink);
        CXPLAT_DBG_ASSERTMSG(Stream != NULL, "Stream was leaked!");
    }
#endif
    while (!CxPlatListIsEmpty(&Connection->DestCids)) {
        QUIC_CID_CXPLAT_LIST_ENTRY *CID =
            CXPLAT_CONTAINING_RECORD(
                CxPlatListRemoveHead(&Connection->DestCids),
                QUIC_CID_CXPLAT_LIST_ENTRY,
                Link);
        CXPLAT_FREE(CID, QUIC_POOL_CIDLIST);
    }
    if (Connection->State.Registered) {
        CxPlatDispatchLockAcquire(&Connection->Registration->ConnectionLock);
        CxPlatListEntryRemove(&Connection->RegistrationLink);
        CxPlatDispatchLockRelease(&Connection->Registration->ConnectionLock);
        Connection->State.Registered = FALSE;
        QuicTraceEvent(
            ConnUnregistered,
            "[conn][%p] Unregistered from %p",
            Connection,
            Connection->Registration);
    }
    if (Connection->Worker != NULL) {
        QuicOperationQueueClear(Connection->Worker, &Connection->OperQ);
    }
    if (Connection->ReceiveQueue != NULL) {
        CXPLAT_RECV_DATA* Datagram = Connection->ReceiveQueue;
        do {
            Datagram->QueuedOnConnection = FALSE;
        } while ((Datagram = Datagram->Next) != NULL);
        CxPlatRecvDataReturn(Connection->ReceiveQueue);
        Connection->ReceiveQueue = NULL;
    }
    QUIC_PATH* Path = &Connection->Paths[0];
    if (Path->Binding != NULL) {
        QuicLibraryReleaseBinding(Path->Binding);
        Path->Binding = NULL;
    }
    CxPlatDispatchLockUninitialize(&Connection->ReceiveQueueLock);
    QuicOperationQueueUninitialize(&Connection->OperQ);
    QuicStreamSetUninitialize(&Connection->Streams);
    QuicSendBufferUninitialize(&Connection->SendBuffer);
    QuicDatagramUninitialize(&Connection->Datagram);
    if (Connection->Configuration != NULL) {
        QuicConfigurationRelease(Connection->Configuration);
        Connection->Configuration = NULL;
    }
    if (Connection->RemoteServerName != NULL) {
        CXPLAT_FREE(Connection->RemoteServerName, QUIC_POOL_SERVERNAME);
    }
    if (Connection->OrigDestCID != NULL) {
        CXPLAT_FREE(Connection->OrigDestCID, QUIC_POOL_CID);
    }
    if (Connection->HandshakeTP != NULL) {
        CxPlatPoolFree(
            &MsQuicLib.PerProc[CxPlatProcCurrentNumber()].TransportParamPool,
            Connection->HandshakeTP);
        Connection->HandshakeTP = NULL;
    }
    if (Connection->State.Started && !Connection->State.Connected) {
        QuicPerfCounterIncrement(QUIC_PERF_COUNTER_CONN_HANDSHAKE_FAIL);
    }
    if (Connection->State.Connected) {
        QuicPerfCounterDecrement(QUIC_PERF_COUNTER_CONN_CONNECTED);
    }
    if (Connection->Registration != NULL) {
        CxPlatRundownRelease(&Connection->Registration->Rundown);
    }
    Connection->State.Freed = TRUE;
    QuicTraceEvent(
        ConnDestroyed,
        "[conn][%p] Destroyed",
        Connection);
    CxPlatPoolFree(
        &MsQuicLib.PerProc[CxPlatProcCurrentNumber()].ConnectionPool,
        Connection);

#if DEBUG
    InterlockedDecrement(&MsQuicLib.ConnectionCount);
#endif
    QuicPerfCounterDecrement(QUIC_PERF_COUNTER_CONN_ACTIVE);
}

_IRQL_requires_max_(PASSIVE_LEVEL)
void
QuicConnShutdown(
    _In_ QUIC_CONNECTION* Connection,
    _In_ uint32_t Flags,
    _In_ QUIC_VAR_INT ErrorCode
    )
{
    uint32_t CloseFlags = QUIC_CLOSE_APPLICATION;
    if (Flags & QUIC_CONNECTION_SHUTDOWN_FLAG_SILENT ||
        (!Connection->State.Started && !QuicConnIsServer(Connection))) {
        CloseFlags |= QUIC_CLOSE_SILENT;
    }

    QuicConnCloseLocally(Connection, CloseFlags, ErrorCode, NULL);
}

_IRQL_requires_max_(PASSIVE_LEVEL)
void
QuicConnUninitialize(
    _In_ QUIC_CONNECTION* Connection
    )
{
    CXPLAT_TEL_ASSERT(Connection->State.HandleClosed);
    CXPLAT_TEL_ASSERT(!Connection->State.Uninitialized);

    Connection->State.Uninitialized = TRUE;
    Connection->State.UpdateWorker = FALSE;

    //
    // Ensure we are shut down.
    //
    QuicConnShutdown(
        Connection,
        QUIC_CONNECTION_SHUTDOWN_FLAG_SILENT,
        QUIC_ERROR_NO_ERROR);

    //
    // Remove all entries in the binding's lookup tables so we don't get any
    // more packets queued.
    //
    if (Connection->Paths[0].Binding != NULL) {
        QuicBindingRemoveConnection(Connection->Paths[0].Binding, Connection);
    }

    //
    // Clean up the packet space first, to return any deferred received
    // packets back to the binding.
    //
    for (uint32_t i = 0; i < ARRAYSIZE(Connection->Packets); i++) {
        if (Connection->Packets[i] != NULL) {
            QuicPacketSpaceUninitialize(Connection->Packets[i]);
            Connection->Packets[i] = NULL;
        }
    }

    //
    // Clean up the rest of the internal state.
    //
    QuicRangeUninitialize(&Connection->DecodedAckRanges);
    QuicCryptoUninitialize(&Connection->Crypto);
    QuicTimerWheelRemoveConnection(&Connection->Worker->TimerWheel, Connection);
    QuicOperationQueueClear(Connection->Worker, &Connection->OperQ);

    if (Connection->CloseReasonPhrase != NULL) {
        CXPLAT_FREE(Connection->CloseReasonPhrase, QUIC_POOL_CLOSE_REASON);
    }
}

_IRQL_requires_max_(DISPATCH_LEVEL)
void
QuicConnCloseHandle(
    _In_ QUIC_CONNECTION* Connection
    )
{
    CXPLAT_TEL_ASSERT(!Connection->State.HandleClosed);

    QuicConnCloseLocally(
        Connection,
        QUIC_CLOSE_SILENT | QUIC_CLOSE_QUIC_STATUS,
        (uint64_t)QUIC_STATUS_ABORTED,
        NULL);

    if (Connection->State.SendShutdownCompleteNotif) {
        QuicConnOnShutdownComplete(Connection);
    }

    Connection->State.HandleClosed = TRUE;
    Connection->ClientCallbackHandler = NULL;

    if (Connection->State.Registered) {
        CxPlatDispatchLockAcquire(&Connection->Registration->ConnectionLock);
        CxPlatListEntryRemove(&Connection->RegistrationLink);
        CxPlatDispatchLockRelease(&Connection->Registration->ConnectionLock);
        Connection->State.Registered = FALSE;
        QuicTraceEvent(
            ConnUnregistered,
            "[conn][%p] Unregistered from %p",
            Connection,
            Connection->Registration);
    }

    QuicTraceEvent(
        ConnHandleClosed,
        "[conn][%p] Handle closed",
        Connection);
}

_IRQL_requires_max_(DISPATCH_LEVEL)
void
QuicConnRegister(
    _Inout_ QUIC_CONNECTION* Connection,
    _Inout_ QUIC_REGISTRATION* Registration
    )
{
    if (Connection->Registration != NULL) {
        CxPlatDispatchLockAcquire(&Connection->Registration->ConnectionLock);
        CxPlatListEntryRemove(&Connection->RegistrationLink);
        CxPlatDispatchLockRelease(&Connection->Registration->ConnectionLock);
        CxPlatRundownRelease(&Connection->Registration->Rundown);

        QuicTraceEvent(
            ConnUnregistered,
            "[conn][%p] Unregistered from %p",
            Connection,
            Connection->Registration);
    }

    Connection->State.Registered = TRUE;
    Connection->Registration = Registration;
    BOOLEAN Success = CxPlatRundownAcquire(&Registration->Rundown);
    CXPLAT_DBG_ASSERT(Success); UNREFERENCED_PARAMETER(Success);
#ifdef QuicVerifierEnabledByAddr
    Connection->State.IsVerifying = Registration->IsVerifying;
#endif

    CxPlatDispatchLockAcquire(&Registration->ConnectionLock);
    CxPlatListInsertTail(&Registration->Connections, &Connection->RegistrationLink);
    CxPlatDispatchLockRelease(&Registration->ConnectionLock);

    QuicTraceEvent(
        ConnRegistered,
        "[conn][%p] Registered with %p",
        Connection,
        Registration);
}

_IRQL_requires_max_(DISPATCH_LEVEL)
void
QuicConnQueueTraceRundown(
    _In_ QUIC_CONNECTION* Connection
    )
{
    QUIC_OPERATION* Oper;
    if ((Oper = QuicOperationAlloc(Connection->Worker, QUIC_OPER_TYPE_TRACE_RUNDOWN)) != NULL) {
        QuicConnQueueOper(Connection, Oper);
    } else {
        QuicTraceEvent(
            AllocFailure,
            "Allocation of '%s' failed. (%llu bytes)",
            "trace rundown operation",
            0);
    }
}

_IRQL_requires_max_(PASSIVE_LEVEL)
void
QuicConnTraceRundownOper(
    _In_ QUIC_CONNECTION* Connection
    )
{
    QuicTraceEvent(
        ConnRundown,
        "[conn][%p] Rundown, IsServer=%hu, CorrelationId=%llu",
        Connection,
        QuicConnIsServer(Connection),
        Connection->Stats.CorrelationId);
    QuicTraceEvent(
        ConnAssignWorker,
        "[conn][%p] Assigned worker: %p",
        Connection,
        Connection->Worker);
    CXPLAT_DBG_ASSERT(Connection->Registration);
    QuicTraceEvent(
        ConnRegistered,
        "[conn][%p] Registered with %p",
        Connection,
        Connection->Registration);
    if (Connection->Stats.QuicVersion != 0) {
        QuicTraceEvent(
            ConnVersionSet,
            "[conn][%p] Version = %u",
            Connection,
            Connection->Stats.QuicVersion);
    }
    if (Connection->State.Started) {
        for (uint8_t i = 0; i < Connection->PathsCount; ++i) {
            if (Connection->State.LocalAddressSet || i != 0) {
                QuicTraceEvent(
                    ConnLocalAddrAdded,
                     "[conn][%p] New Local IP: %!ADDR!",
                    Connection,
                    CLOG_BYTEARRAY(sizeof(Connection->Paths[i].LocalAddress), &Connection->Paths[i].LocalAddress));
            }
            if (Connection->State.RemoteAddressSet || i != 0) {
                QuicTraceEvent(
                    ConnRemoteAddrAdded,
                    "[conn][%p] New Remote IP: %!ADDR!",
                    Connection,
                    CLOG_BYTEARRAY(sizeof(Connection->Paths[i].RemoteAddress), &Connection->Paths[i].RemoteAddress));
            }
        }
        for (CXPLAT_SLIST_ENTRY* Entry = Connection->SourceCids.Next;
                Entry != NULL;
                Entry = Entry->Next) {
            const QUIC_CID_HASH_ENTRY* SourceCid =
                CXPLAT_CONTAINING_RECORD(
                    Entry,
                    QUIC_CID_HASH_ENTRY,
                    Link);
            UNREFERENCED_PARAMETER(SourceCid);
            QuicTraceEvent(
                ConnSourceCidAdded,
                "[conn][%p] (SeqNum=%llu) New Source CID: %!CID!",
                Connection,
                SourceCid->CID.SequenceNumber,
                CLOG_BYTEARRAY(SourceCid->CID.Length, SourceCid->CID.Data));
        }
        for (CXPLAT_LIST_ENTRY* Entry = Connection->DestCids.Flink;
                Entry != &Connection->DestCids;
                Entry = Entry->Flink) {
            const QUIC_CID_CXPLAT_LIST_ENTRY* DestCid =
                CXPLAT_CONTAINING_RECORD(
                    Entry,
                    QUIC_CID_CXPLAT_LIST_ENTRY,
                    Link);
            UNREFERENCED_PARAMETER(DestCid);
            QuicTraceEvent(
                ConnDestCidAdded,
                "[conn][%p] (SeqNum=%llu) New Destination CID: %!CID!",
                Connection,
                DestCid->CID.SequenceNumber,
                CLOG_BYTEARRAY(DestCid->CID.Length, DestCid->CID.Data));
        }
    }
    if (Connection->State.Connected) {
        QuicTraceEvent(
            ConnHandshakeComplete,
            "[conn][%p] Handshake complete",
            Connection);
    }
    if (Connection->State.HandleClosed) {
        QuicTraceEvent(
            ConnHandleClosed,
            "[conn][%p] Handle closed",
            Connection);
    }
    if (Connection->State.Started) {
        QuicConnLogStatistics(Connection);
    }

    QuicStreamSetTraceRundown(&Connection->Streams);
}

_IRQL_requires_max_(PASSIVE_LEVEL)
QUIC_STATUS
QuicConnIndicateEvent(
    _In_ QUIC_CONNECTION* Connection,
    _Inout_ QUIC_CONNECTION_EVENT* Event
    )
{
    QUIC_STATUS Status;
    if (!Connection->State.HandleClosed) {
        QUIC_CONN_VERIFY(Connection, Connection->State.HandleShutdown || Connection->ClientCallbackHandler != NULL || !Connection->State.ExternalOwner);
        if (Connection->ClientCallbackHandler == NULL) {
            Status = QUIC_STATUS_INVALID_STATE;
            QuicTraceLogConnWarning(
                ApiEventNoHandler,
                Connection,
                "Event silently discarded (no handler).");
        } else {
            Status =
                Connection->ClientCallbackHandler(
                    (HQUIC)Connection,
                    Connection->ClientContext,
                    Event);
        }
    } else {
        Status = QUIC_STATUS_INVALID_STATE;
        QuicTraceLogConnWarning(
            ApiEventAlreadyClosed,
            Connection,
            "Event silently discarded.");
    }
    return Status;
}

_IRQL_requires_max_(DISPATCH_LEVEL)
void
QuicConnQueueOper(
    _In_ QUIC_CONNECTION* Connection,
    _In_ QUIC_OPERATION* Oper
    )
{
    #if DEBUG
    if (!Connection->State.Initialized) {
        CXPLAT_DBG_ASSERT(QuicConnIsServer(Connection));
        CXPLAT_DBG_ASSERT(Connection->SourceCids.Next != NULL);
    }
#endif
    if (QuicOperationEnqueue(&Connection->OperQ, Oper)) {
        //
        // The connection needs to be queued on the worker because this was the
        // first operation in our OperQ.
        //
        QuicWorkerQueueConnection(Connection->Worker, Connection);
    }
}

_IRQL_requires_max_(DISPATCH_LEVEL)
void
QuicConnQueueHighestPriorityOper(
    _In_ QUIC_CONNECTION* Connection,
    _In_ QUIC_OPERATION* Oper
    )
{
    if (QuicOperationEnqueueFront(&Connection->OperQ, Oper)) {
        //
        // The connection needs to be queued on the worker because this was the
        // first operation in our OperQ.
        //
        QuicWorkerQueueConnection(Connection->Worker, Connection);
    }
}

_IRQL_requires_max_(PASSIVE_LEVEL)
void
QuicConnUpdateRtt(
    _In_ QUIC_CONNECTION* Connection,
    _In_ QUIC_PATH* Path,
    _In_ uint32_t LatestRtt
    )
{
    BOOLEAN RttUpdated;
    UNREFERENCED_PARAMETER(Connection);

    if (LatestRtt == 0) {
        //
        // RTT cannot be zero or several loss recovery algorithms break down.
        //
        LatestRtt = 1;
    }

    Path->LatestRttSample = LatestRtt;
    if (LatestRtt < Path->MinRtt) {
        Path->MinRtt = LatestRtt;
    }
    if (LatestRtt > Path->MaxRtt) {
        Path->MaxRtt = LatestRtt;
    }

    if (!Path->GotFirstRttSample) {
        Path->GotFirstRttSample = TRUE;

        Path->SmoothedRtt = LatestRtt;
        Path->RttVariance = LatestRtt / 2;
        RttUpdated = TRUE;

    } else {
        uint32_t PrevRtt = Path->SmoothedRtt;
        if (Path->SmoothedRtt > LatestRtt) {
            Path->RttVariance = (3 * Path->RttVariance + Path->SmoothedRtt - LatestRtt) / 4;
        } else {
            Path->RttVariance = (3 * Path->RttVariance + LatestRtt - Path->SmoothedRtt) / 4;
        }
        Path->SmoothedRtt = (7 * Path->SmoothedRtt + LatestRtt) / 8;
        RttUpdated = PrevRtt != Path->SmoothedRtt;
    }

    if (RttUpdated) {
        CXPLAT_DBG_ASSERT(Path->SmoothedRtt != 0);
        QuicTraceLogConnVerbose(
            RttUpdated,
            Connection,
            "Updated Rtt=%u.%03u ms, Var=%u.%03u",
            Path->SmoothedRtt / 1000, Path->SmoothedRtt % 1000,
            Path->RttVariance / 1000, Path->RttVariance % 1000);
    }
}

_IRQL_requires_max_(PASSIVE_LEVEL)
QUIC_CID_HASH_ENTRY*
QuicConnGenerateNewSourceCid(
    _In_ QUIC_CONNECTION* Connection,
    _In_ BOOLEAN IsInitial
    )
{
    uint8_t TryCount = 0;
    QUIC_CID_HASH_ENTRY* SourceCid;

    if (!Connection->State.ShareBinding) {
        //
        // We aren't sharing the binding, therefore aren't actually using a CID.
        // No need to generate a new one.
        //
        return NULL;
    }

    //
    // Keep randomly generating new source CIDs until we find one that doesn't
    // collide with an existing one.
    //

    do {
        SourceCid =
            QuicCidNewRandomSource(
                Connection,
                Connection->ServerID,
                Connection->PartitionID,
                Connection->Registration->CidPrefixLength,
                Connection->Registration->CidPrefix);
        if (SourceCid == NULL) {
            QuicTraceEvent(
                AllocFailure,
                "Allocation of '%s' failed. (%llu bytes)",
                "new Src CID",
                sizeof(QUIC_CID_HASH_ENTRY) + MsQuicLib.CidTotalLength);
            QuicConnFatalError(Connection, QUIC_STATUS_INTERNAL_ERROR, NULL);
            return NULL;
        }
        if (!QuicBindingAddSourceConnectionID(Connection->Paths[0].Binding, SourceCid)) {
            CXPLAT_FREE(SourceCid, QUIC_POOL_CIDHASH);
            SourceCid = NULL;
            if (++TryCount > QUIC_CID_MAX_COLLISION_RETRY) {
                QuicTraceEvent(
                    ConnError,
                    "[conn][%p] ERROR, %s.",
                    Connection,
                    "Too many CID collisions");
                QuicConnFatalError(Connection, QUIC_STATUS_INTERNAL_ERROR, NULL);
                return NULL;
            }
            QuicTraceLogConnVerbose(
                NewSrcCidNameCollision,
                Connection,
                "CID collision, trying again");
        }
    } while (SourceCid == NULL);

    QuicTraceEvent(
        ConnSourceCidAdded,
        "[conn][%p] (SeqNum=%llu) New Source CID: %!CID!",
        Connection,
        SourceCid->CID.SequenceNumber,
        CLOG_BYTEARRAY(SourceCid->CID.Length, SourceCid->CID.Data));

    SourceCid->CID.SequenceNumber = Connection->NextSourceCidSequenceNumber++;
    if (SourceCid->CID.SequenceNumber > 0) {
        SourceCid->CID.NeedsToSend = TRUE;
        QuicSendSetSendFlag(&Connection->Send, QUIC_CONN_SEND_FLAG_NEW_CONNECTION_ID);
    }

    if (IsInitial) {
        SourceCid->CID.IsInitial = TRUE;
        CxPlatListPushEntry(&Connection->SourceCids, &SourceCid->Link);
    } else {
        CXPLAT_SLIST_ENTRY** Tail = &Connection->SourceCids.Next;
        while (*Tail != NULL) {
            Tail = &(*Tail)->Next;
        }
        *Tail = &SourceCid->Link;
        SourceCid->Link.Next = NULL;
    }

    return SourceCid;
}

uint8_t
QuicConnSourceCidsCount(
    _In_ const QUIC_CONNECTION* Connection
    )
{
    uint8_t Count = 0;
    const CXPLAT_SLIST_ENTRY* Entry = Connection->SourceCids.Next;
    while (Entry != NULL) {
        ++Count;
        Entry = Entry->Next;
    }
    return Count;
}

//
// This generates new source CIDs for the peer to use to talk to us. If
// indicated, it invalidates all the existing ones, sets a a new retire prior to
// sequence number to send out and generates replacement CIDs.
//
_IRQL_requires_max_(PASSIVE_LEVEL)
void
QuicConnGenerateNewSourceCids(
    _In_ QUIC_CONNECTION* Connection,
    _In_ BOOLEAN ReplaceExistingCids
    )
{
    if (!Connection->State.ShareBinding) {
        //
        // Can't generate any new CIDs, so this is a no-op.
        //
        return;
    }

    //
    // If we're replacing existing ones, then generate all new CIDs (up to the
    // limit). Otherwise, just generate whatever number we need to hit the
    // limit.
    //
    uint8_t NewCidCount;
    if (ReplaceExistingCids) {
        NewCidCount = Connection->SourceCidLimit;
        CXPLAT_SLIST_ENTRY* Entry = Connection->SourceCids.Next;
        while (Entry != NULL) {
            QUIC_CID_HASH_ENTRY* SourceCid =
                CXPLAT_CONTAINING_RECORD(Entry, QUIC_CID_HASH_ENTRY, Link);
            SourceCid->CID.Retired = TRUE;
            Entry = Entry->Next;
        }
    } else {
        uint8_t CurrentCidCount = QuicConnSourceCidsCount(Connection);
        CXPLAT_DBG_ASSERT(CurrentCidCount <= Connection->SourceCidLimit);
        if (CurrentCidCount < Connection->SourceCidLimit) {
            NewCidCount = Connection->SourceCidLimit - CurrentCidCount;
        } else {
            NewCidCount = 0;
        }
    }

    for (uint8_t i = 0; i < NewCidCount; ++i) {
        if (QuicConnGenerateNewSourceCid(Connection, FALSE) == NULL) {
            break;
        }
    }
}

_IRQL_requires_max_(PASSIVE_LEVEL)
QUIC_CID_CXPLAT_LIST_ENTRY*
QuicConnGetUnusedDestCid(
    _In_ const QUIC_CONNECTION* Connection
    )
{
    for (CXPLAT_LIST_ENTRY* Entry = Connection->DestCids.Flink;
            Entry != &Connection->DestCids;
            Entry = Entry->Flink) {
        QUIC_CID_CXPLAT_LIST_ENTRY* DestCid =
            CXPLAT_CONTAINING_RECORD(
                Entry,
                QUIC_CID_CXPLAT_LIST_ENTRY,
                Link);
        if (!DestCid->CID.UsedLocally) {
            return DestCid;
        }
    }
    return NULL;
}

_IRQL_requires_max_(PASSIVE_LEVEL)
void
QuicConnRetireCid(
    _In_ QUIC_CONNECTION* Connection,
    _In_ QUIC_CID_CXPLAT_LIST_ENTRY* DestCid
    )
{
    QuicTraceEvent(
        ConnDestCidRemoved,
        "[conn][%p] (SeqNum=%llu) Removed Destination CID: %!CID!",
        Connection,
        DestCid->CID.SequenceNumber,
        CLOG_BYTEARRAY(DestCid->CID.Length, DestCid->CID.Data));
    Connection->DestCidCount--;
    DestCid->CID.Retired = TRUE;
    DestCid->CID.NeedsToSend = TRUE;
    QuicSendSetSendFlag(&Connection->Send, QUIC_CONN_SEND_FLAG_RETIRE_CONNECTION_ID);
}

_IRQL_requires_max_(PASSIVE_LEVEL)
BOOLEAN
QuicConnRetireCurrentDestCid(
    _In_ QUIC_CONNECTION* Connection,
    _In_ QUIC_PATH* Path
    )
{
    if (Path->DestCid->CID.Length == 0) {
        QuicTraceLogConnVerbose(
            ZeroLengthCidRetire,
            Connection,
            "Can't retire current CID because it's zero length");
        return TRUE; // No need to update so treat as success.
    }

    QUIC_CID_CXPLAT_LIST_ENTRY* NewDestCid = QuicConnGetUnusedDestCid(Connection);
    if (NewDestCid == NULL) {
        QuicTraceLogConnWarning(
            NoReplacementCidForRetire,
            Connection,
            "Can't retire current CID because we don't have a replacement");
        return FALSE;
    }

    QuicConnRetireCid(Connection, Path->DestCid);
    Path->DestCid = NewDestCid;
    Path->DestCid->CID.UsedLocally = TRUE;

    return TRUE;
}

_IRQL_requires_max_(PASSIVE_LEVEL)
BOOLEAN
QuicConnOnRetirePriorToUpdated(
    _In_ QUIC_CONNECTION* Connection
    )
{
    BOOLEAN ReplaceRetiredCids = FALSE;

    for (CXPLAT_LIST_ENTRY* Entry = Connection->DestCids.Flink;
            Entry != &Connection->DestCids;
            Entry = Entry->Flink) {
        QUIC_CID_CXPLAT_LIST_ENTRY* DestCid =
            CXPLAT_CONTAINING_RECORD(
                Entry,
                QUIC_CID_CXPLAT_LIST_ENTRY,
                Link);
        if (DestCid->CID.SequenceNumber >= Connection->RetirePriorTo ||
            DestCid->CID.Retired) {
            continue;
        }

        if (DestCid->CID.UsedLocally) {
            ReplaceRetiredCids = TRUE;
        }

        QuicConnRetireCid(Connection, DestCid);
    }

    return ReplaceRetiredCids;
}

_IRQL_requires_max_(PASSIVE_LEVEL)
BOOLEAN
QuicConnReplaceRetiredCids(
    _In_ QUIC_CONNECTION* Connection
    )
{
    CXPLAT_DBG_ASSERT(Connection->PathsCount <= QUIC_MAX_PATH_COUNT);
    for (uint8_t i = 0; i < Connection->PathsCount; ++i) {
        QUIC_PATH* Path = &Connection->Paths[i];
        if (!Path->DestCid->CID.Retired) {
            continue;
        }

        QUIC_CID_CXPLAT_LIST_ENTRY* NewDestCid = QuicConnGetUnusedDestCid(Connection);
        if (NewDestCid == NULL) {
            if (Path->IsActive) {
                QuicTraceEvent(
                    ConnError,
                    "[conn][%p] ERROR, %s.",
                    Connection,
                    "Active path has no replacement for retired CID");
                QuicConnSilentlyAbort(Connection); // Must silently abort because we can't send anything now.
                return FALSE;
            }
            QuicTraceLogConnWarning(
                NonActivePathCidRetired,
                Connection,
                "Non-active path has no replacement for retired CID.");
            CXPLAT_DBG_ASSERT(i != 0);
            QuicPathRemove(Connection, i--);
            continue;
        }

        Path->DestCid = NewDestCid;
        Path->DestCid->CID.UsedLocally = TRUE;
        Path->InitiatedCidUpdate = TRUE;
    }

    return TRUE;
}

_IRQL_requires_max_(PASSIVE_LEVEL)
void
QuicConnTimerSet(
    _Inout_ QUIC_CONNECTION* Connection,
    _In_ QUIC_CONN_TIMER_TYPE Type,
    _In_ uint64_t Delay
    )
{
    uint64_t NewExpirationTime = CxPlatTimeUs64() + MS_TO_US(Delay);

    //
    // Find the current and new index in the timer array for this timer.
    //

    uint32_t NewIndex = ARRAYSIZE(Connection->Timers);
    uint32_t CurIndex = 0;
    for (uint32_t i = 0; i < ARRAYSIZE(Connection->Timers); ++i) {
        if (Connection->Timers[i].Type == Type) {
            CurIndex = i;
        }
        if (i < NewIndex &&
            NewExpirationTime < Connection->Timers[i].ExpirationTime) {
            NewIndex = i;
        }
    }

    if (NewIndex < CurIndex) {
        //
        // Need to move the timer forward in the array.
        //
        CxPlatMoveMemory(
            Connection->Timers + NewIndex + 1,
            Connection->Timers + NewIndex,
            sizeof(QUIC_CONN_TIMER_ENTRY) * (CurIndex - NewIndex));
        Connection->Timers[NewIndex].Type = Type;
        Connection->Timers[NewIndex].ExpirationTime = NewExpirationTime;

    } else if (NewIndex > CurIndex + 1) {
        //
        // Need to move the timer back in the array. Ignore changes that
        // wouldn't actually move it at all.
        //
        CxPlatMoveMemory(
            Connection->Timers + CurIndex,
            Connection->Timers + CurIndex + 1,
            sizeof(QUIC_CONN_TIMER_ENTRY) * (NewIndex - CurIndex - 1));
        Connection->Timers[NewIndex - 1].Type = Type;
        Connection->Timers[NewIndex - 1].ExpirationTime = NewExpirationTime;
    } else {
        //
        // Didn't move, so just update the expiration time.
        //
        Connection->Timers[CurIndex].ExpirationTime = NewExpirationTime;
        NewIndex = CurIndex;
    }

    if (NewIndex == 0) {
        //
        // The first timer was updated, so make sure the timer wheel is updated.
        //
        QuicTimerWheelUpdateConnection(&Connection->Worker->TimerWheel, Connection);
    }
}

_IRQL_requires_max_(PASSIVE_LEVEL)
void
QuicConnTimerCancel(
    _Inout_ QUIC_CONNECTION* Connection,
    _In_ QUIC_CONN_TIMER_TYPE Type
    )
{
    for (uint32_t i = 0;
        i < ARRAYSIZE(Connection->Timers) &&
            Connection->Timers[i].ExpirationTime != UINT64_MAX;
        ++i) {

        //
        // Find the correct timer (by type), invalidate it, and move it past all
        // the other valid timers.
        //

        if (Connection->Timers[i].Type == Type) {

            if (Connection->Timers[i].ExpirationTime != UINT64_MAX) {

                //
                // Find the end of the valid timers (if any more).
                //

                uint32_t j = i + 1;
                while (j < ARRAYSIZE(Connection->Timers) &&
                    Connection->Timers[j].ExpirationTime != UINT64_MAX) {
                    ++j;
                }

                if (j == i + 1) {
                    //
                    // No more valid timers, just invalidate this one and leave it
                    // where it is.
                    //
                    Connection->Timers[i].ExpirationTime = UINT64_MAX;
                } else {

                    //
                    // Move the valid timers forward and then put this timer after
                    // them.
                    //
                    CxPlatMoveMemory(
                        Connection->Timers + i,
                        Connection->Timers + i + 1,
                        sizeof(QUIC_CONN_TIMER_ENTRY) * (j - i - 1));
                    Connection->Timers[j - 1].Type = Type;
                    Connection->Timers[j - 1].ExpirationTime = UINT64_MAX;
                }

                if (i == 0) {
                    //
                    // The first timer was removed, so make sure the timer wheel is updated.
                    //
                    QuicTimerWheelUpdateConnection(&Connection->Worker->TimerWheel, Connection);
                }
            }

            break;
        }
    }
}

_IRQL_requires_max_(PASSIVE_LEVEL)
void
QuicConnTimerExpired(
    _Inout_ QUIC_CONNECTION* Connection,
    _In_ uint64_t TimeNow
    )
{
    uint32_t i = 0;
    QUIC_CONN_TIMER_ENTRY Temp[QUIC_CONN_TIMER_COUNT];
    BOOLEAN FlushSendImmediate = FALSE;

    while (i < ARRAYSIZE(Connection->Timers) &&
           Connection->Timers[i].ExpirationTime <= TimeNow) {
        Connection->Timers[i].ExpirationTime = UINT64_MAX;
        ++i;
    }

    CXPLAT_DBG_ASSERT(i != 0);

    CxPlatCopyMemory(
        Temp,
        Connection->Timers,
        i * sizeof(QUIC_CONN_TIMER_ENTRY));
    if (i < ARRAYSIZE(Connection->Timers)) {
        CxPlatMoveMemory(
            Connection->Timers,
            Connection->Timers + i,
            (QUIC_CONN_TIMER_COUNT - i) * sizeof(QUIC_CONN_TIMER_ENTRY));
        CxPlatCopyMemory(
            Connection->Timers + (QUIC_CONN_TIMER_COUNT - i),
            Temp,
            i * sizeof(QUIC_CONN_TIMER_ENTRY));
    }

    for (uint32_t j = 0; j < i; ++j) {
        const char* TimerNames[] = {
            "PACING",
            "ACK_DELAY",
            "LOSS_DETECTION",
            "KEEP_ALIVE",
            "IDLE",
            "SHUTDOWN",
            "INVALID"
        };
        UNREFERENCED_PARAMETER(TimerNames);
        QuicTraceLogConnVerbose(
            TimerExpired,
            Connection,
            "%s timer expired",
            TimerNames[Temp[j].Type]);
        if (Temp[j].Type == QUIC_CONN_TIMER_ACK_DELAY) {
            QuicTraceEvent(
                ConnExecTimerOper,
                "[conn][%p] Execute: %u",
                Connection,
                QUIC_CONN_TIMER_ACK_DELAY);
            QuicSendProcessDelayedAckTimer(&Connection->Send);
            FlushSendImmediate = TRUE;
        } else if (Temp[j].Type == QUIC_CONN_TIMER_PACING) {
            QuicTraceEvent(
                ConnExecTimerOper,
                "[conn][%p] Execute: %u",
                Connection,
                QUIC_CONN_TIMER_PACING);
            FlushSendImmediate = TRUE;
        } else {
            QUIC_OPERATION* Oper;
            if ((Oper = QuicOperationAlloc(Connection->Worker, QUIC_OPER_TYPE_TIMER_EXPIRED)) != NULL) {
                Oper->TIMER_EXPIRED.Type = Temp[j].Type;
                QuicConnQueueOper(Connection, Oper);
            } else {
                QuicTraceEvent(
                    AllocFailure,
                    "Allocation of '%s' failed. (%llu bytes)",
                    "expired timer operation",
                    0);
            }
        }
    }

    QuicTimerWheelUpdateConnection(&Connection->Worker->TimerWheel, Connection);

    if (FlushSendImmediate) {
        //
        // We don't want to actually call the flush immediate above as it can
        // cause a new timer to be inserted, messing up timer loop.
        //
        (void)QuicSendFlush(&Connection->Send);
    }
}

//
// Sends a shutdown being notification to the app, which represents the first
// indication that we know the connection is closed (locally or remotely).
//
_IRQL_requires_max_(PASSIVE_LEVEL)
void
QuicConnIndicateShutdownBegin(
    _In_ QUIC_CONNECTION* Connection
    )
{
    QUIC_CONNECTION_EVENT Event;
    if (Connection->State.AppClosed) {
        Event.Type = QUIC_CONNECTION_EVENT_SHUTDOWN_INITIATED_BY_PEER;
        Event.SHUTDOWN_INITIATED_BY_PEER.ErrorCode = Connection->CloseErrorCode;
        QuicTraceLogConnVerbose(
            IndicateShutdownByPeer,
            Connection,
            "Indicating QUIC_CONNECTION_EVENT_SHUTDOWN_INITIATED_BY_PEER [0x%llx]",
            Event.SHUTDOWN_INITIATED_BY_PEER.ErrorCode);
    } else {
        Event.Type = QUIC_CONNECTION_EVENT_SHUTDOWN_INITIATED_BY_TRANSPORT;
        Event.SHUTDOWN_INITIATED_BY_TRANSPORT.Status = Connection->CloseStatus;
        QuicTraceLogConnVerbose(
            IndicateShutdownByTransport,
            Connection,
            "Indicating QUIC_CONNECTION_EVENT_SHUTDOWN_INITIATED_BY_TRANSPORT [0x%x]",
            Event.SHUTDOWN_INITIATED_BY_TRANSPORT.Status);
    }
    (void)QuicConnIndicateEvent(Connection, &Event);
}

_IRQL_requires_max_(PASSIVE_LEVEL)
void
QuicConnOnShutdownComplete(
    _In_ QUIC_CONNECTION* Connection
    )
{
    Connection->State.SendShutdownCompleteNotif = FALSE;
    if (Connection->State.HandleShutdown) {
        return;
    }
    Connection->State.HandleShutdown = TRUE;

    QuicTraceEvent(
        ConnShutdownComplete,
        "[conn][%p] Shutdown complete, PeerFailedToAcknowledged=%hhu.",
        Connection,
        Connection->State.ShutdownCompleteTimedOut);

    if (Connection->State.ExternalOwner == FALSE) {

        //
        // If the connection was never indicated to the application, then it
        // needs to be cleaned up now.
        //

        QuicConnCloseHandle(Connection);
        QuicConnUninitialize(Connection);
        QuicConnRelease(Connection, QUIC_CONN_REF_HANDLE_OWNER);

    } else {

        QUIC_CONNECTION_EVENT Event;
        Event.Type = QUIC_CONNECTION_EVENT_SHUTDOWN_COMPLETE;
        Event.SHUTDOWN_COMPLETE.HandshakeCompleted =
            Connection->State.Connected;
        Event.SHUTDOWN_COMPLETE.PeerAcknowledgedShutdown =
            !Connection->State.ShutdownCompleteTimedOut;
        Event.SHUTDOWN_COMPLETE.AppCloseInProgress =
            Connection->State.AppCloseInProgress;

        QuicTraceLogConnVerbose(
            IndicateConnectionShutdownComplete,
            Connection,
            "Indicating QUIC_CONNECTION_EVENT_SHUTDOWN_COMPLETE");
        (void)QuicConnIndicateEvent(Connection, &Event);

        Connection->ClientCallbackHandler = NULL;
    }
}

QUIC_STATUS
QuicErrorCodeToStatus(
    QUIC_VAR_INT ErrorCode
    )
{
    switch (ErrorCode) {
    case QUIC_ERROR_NO_ERROR:                       return QUIC_STATUS_SUCCESS;
    case QUIC_ERROR_CONNECTION_REFUSED:             return QUIC_STATUS_CONNECTION_REFUSED;
    case QUIC_ERROR_PROTOCOL_VIOLATION:             return QUIC_STATUS_PROTOCOL_ERROR;
    case QUIC_ERROR_CRYPTO_USER_CANCELED:           return QUIC_STATUS_USER_CANCELED;
    case QUIC_ERROR_CRYPTO_HANDSHAKE_FAILURE:       return QUIC_STATUS_HANDSHAKE_FAILURE;
    case QUIC_ERROR_CRYPTO_NO_APPLICATION_PROTOCOL: return QUIC_STATUS_ALPN_NEG_FAILURE;
    default:                                        return QUIC_STATUS_INTERNAL_ERROR;
    }
}

_IRQL_requires_max_(PASSIVE_LEVEL)
void
QuicConnTryClose(
    _In_ QUIC_CONNECTION* Connection,
    _In_ uint32_t Flags,
    _In_ uint64_t ErrorCode,
    _In_reads_bytes_opt_(RemoteReasonPhraseLength)
         const char* RemoteReasonPhrase,
    _In_ uint16_t RemoteReasonPhraseLength
    )
{
    BOOLEAN ClosedRemotely = !!(Flags & QUIC_CLOSE_REMOTE);
    BOOLEAN SilentClose = !!(Flags & QUIC_CLOSE_SILENT);

    if ((ClosedRemotely && Connection->State.ClosedRemotely) ||
        (!ClosedRemotely && Connection->State.ClosedLocally)) {
        //
        // Already closed.
        //
        if (SilentClose &&
            Connection->State.ClosedLocally &&
            !Connection->State.ClosedRemotely) {
            //
            // Silent close forced after we already started the close process.
            //
            Connection->State.ShutdownCompleteTimedOut = FALSE;
            Connection->State.SendShutdownCompleteNotif = TRUE;
        }
        return;
    }

    if (!ClosedRemotely) {

        if ((Flags & QUIC_CLOSE_APPLICATION) &&
            QuicCryptoGetNextEncryptLevel(&Connection->Crypto) < QUIC_ENCRYPT_LEVEL_1_RTT) {
            //
            // Application close can only happen if we are using 1-RTT keys.
            // Otherwise we have to send "user_canceled" TLS error code as a
            // connection close. Overwrite all application provided parameters.
            //
            Flags &= ~QUIC_CLOSE_APPLICATION;
            ErrorCode = QUIC_ERROR_CRYPTO_USER_CANCELED;
            RemoteReasonPhrase = NULL;
            RemoteReasonPhraseLength = 0;

            QuicTraceLogConnInfo(
                CloseUserCanceled,
                Connection,
                "Connection close using user canceled error");
        }
    }

    BOOLEAN ResultQuicStatus = !!(Flags & QUIC_CLOSE_QUIC_STATUS);

    BOOLEAN IsFirstCloseForConnection = TRUE;

    if (ClosedRemotely && !Connection->State.ClosedLocally) {

        //
        // Peer closed first.
        //

        if (!Connection->State.Connected && !QuicConnIsServer(Connection)) {
            //
            // If the server terminates a connection attempt, close immediately
            // without going through the draining period.
            //
            SilentClose = TRUE;
        }

        if (!SilentClose) {
            //
            // Enter 'draining period' to flush out any leftover packets.
            //
            QuicConnTimerSet(
                Connection,
                QUIC_CONN_TIMER_SHUTDOWN,
                max(15, US_TO_MS(Connection->Paths[0].SmoothedRtt * 2)));

            QuicSendSetSendFlag(
                &Connection->Send,
                QUIC_CONN_SEND_FLAG_CONNECTION_CLOSE);
        }

    } else if (!ClosedRemotely && !Connection->State.ClosedRemotely) {

        //
        // Locally closed first.
        //

        if (!SilentClose) {
            //
            // Enter 'closing period' to wait for a (optional) connection close
            // response.
            //
            uint32_t Pto =
                US_TO_MS(QuicLossDetectionComputeProbeTimeout(
                    &Connection->LossDetection,
                    &Connection->Paths[0],
                    QUIC_CLOSE_PTO_COUNT));
            QuicConnTimerSet(
                Connection,
                QUIC_CONN_TIMER_SHUTDOWN,
                Pto);

            QuicSendSetSendFlag(
                &Connection->Send,
                (Flags & QUIC_CLOSE_APPLICATION) ?
                    QUIC_CONN_SEND_FLAG_APPLICATION_CLOSE :
                    QUIC_CONN_SEND_FLAG_CONNECTION_CLOSE);
        }

    } else {

        QuicTraceLogConnInfo(
            CloseComplete,
            Connection,
            "Connection close complete");

        //
        // Peer acknowledged our local close.
        //

        if (!QuicConnIsServer(Connection)) {
            //
            // Client side can immediately clean up once its close frame was
            // acknowledged because we will close the socket during clean up,
            // which will automatically handle any leftover packets that
            // get received afterward by dropping them.
            //

        } else if (!SilentClose) {
            //
            // Server side transitions from the 'closing period' to the
            // 'draining period' and waits an additional 2 RTT just to make
            // sure all leftover packets have been flushed out.
            //
            QuicConnTimerSet(
                Connection,
                QUIC_CONN_TIMER_SHUTDOWN,
                max(15, US_TO_MS(Connection->Paths[0].SmoothedRtt * 2)));
        }

        IsFirstCloseForConnection = FALSE;
    }

    if (ClosedRemotely) {
        Connection->State.ClosedRemotely = TRUE;
    } else {
        Connection->State.ClosedLocally = TRUE;
    }

    if (IsFirstCloseForConnection) {
        //
        // Default to the timed out state.
        //
        Connection->State.ShutdownCompleteTimedOut = TRUE;

        //
        // Cancel all non-shutdown related timers.
        //
        for (QUIC_CONN_TIMER_TYPE TimerType = QUIC_CONN_TIMER_IDLE;
            TimerType < QUIC_CONN_TIMER_SHUTDOWN;
            ++TimerType) {
            QuicConnTimerCancel(Connection, TimerType);
        }

        if (ResultQuicStatus) {
            Connection->CloseStatus = (QUIC_STATUS)ErrorCode;
            Connection->CloseErrorCode = QUIC_ERROR_INTERNAL_ERROR;
        } else {
            Connection->CloseStatus = QuicErrorCodeToStatus(ErrorCode);
            Connection->CloseErrorCode = ErrorCode;
            if (QuicErrorIsProtocolError(ErrorCode)) {
                QuicPerfCounterIncrement(QUIC_PERF_COUNTER_CONN_PROTOCOL_ERRORS);
            }
        }

        if (Flags & QUIC_CLOSE_APPLICATION) {
            Connection->State.AppClosed = TRUE;
        }

        if (Flags & QUIC_CLOSE_SEND_NOTIFICATION &&
            Connection->State.ExternalOwner) {
            QuicConnIndicateShutdownBegin(Connection);
        }

        if (Connection->CloseReasonPhrase != NULL) {
            CXPLAT_FREE(Connection->CloseReasonPhrase, QUIC_POOL_CLOSE_REASON);
            Connection->CloseReasonPhrase = NULL;
        }

        if (RemoteReasonPhraseLength != 0) {
            Connection->CloseReasonPhrase =
                CXPLAT_ALLOC_NONPAGED(RemoteReasonPhraseLength + 1, QUIC_POOL_CLOSE_REASON);
            if (Connection->CloseReasonPhrase != NULL) {
                CxPlatCopyMemory(
                    Connection->CloseReasonPhrase,
                    RemoteReasonPhrase,
                    RemoteReasonPhraseLength);
                Connection->CloseReasonPhrase[RemoteReasonPhraseLength] = 0;
            } else {
                QuicTraceEvent(
                    AllocFailure,
                    "Allocation of '%s' failed. (%llu bytes)",
                    "close reason",
                    RemoteReasonPhraseLength + 1);
            }
        }

        if (Connection->State.Started) {
            QuicConnLogStatistics(Connection);
        }

        if (Flags & QUIC_CLOSE_APPLICATION) {
            QuicTraceEvent(
                ConnAppShutdown,
                "[conn][%p] App Shutdown: %llu (Remote=%hhu)",
                Connection,
                ErrorCode,
                ClosedRemotely);
        } else {
            QuicTraceEvent(
                ConnTransportShutdown,
                "[conn][%p] Transport Shutdown: %llu (Remote=%hhu) (QS=%hhu)",
                Connection,
                ErrorCode,
                ClosedRemotely,
                !!(Flags & QUIC_CLOSE_QUIC_STATUS));
        }

        //
        // On initial close, we must shut down all the current streams and
        // clean up pending datagrams.
        //
        QuicStreamSetShutdown(&Connection->Streams);
        QuicDatagramSendShutdown(&Connection->Datagram);
    }

    if (SilentClose ||
        (Connection->State.ClosedRemotely && Connection->State.ClosedLocally)) {
        Connection->State.ShutdownCompleteTimedOut = FALSE;
        Connection->State.SendShutdownCompleteNotif = TRUE;
    }
}

_IRQL_requires_max_(PASSIVE_LEVEL)
void
QuicConnProcessShutdownTimerOperation(
    _In_ QUIC_CONNECTION* Connection
    )
{
    //
    // We now consider the peer closed, even if they didn't respond to our close
    // frame.
    //
    Connection->State.ClosedRemotely = TRUE;

    //
    // Now that we are closed in both directions, we can complete the shutdown
    // of the connection.
    //
    Connection->State.SendShutdownCompleteNotif = TRUE;
}

_IRQL_requires_max_(PASSIVE_LEVEL)
void
QuicConnCloseLocally(
    _In_ QUIC_CONNECTION* Connection,
    _In_ uint32_t Flags,
    _In_ uint64_t ErrorCode,
    _In_opt_z_ const char* ErrorMsg
    )
{
    CXPLAT_DBG_ASSERT(ErrorMsg == NULL || strlen(ErrorMsg) < UINT16_MAX);
    QuicConnTryClose(
        Connection,
        Flags,
        ErrorCode,
        ErrorMsg,
        ErrorMsg == NULL ? 0 : (uint16_t)strlen(ErrorMsg));
}

_IRQL_requires_max_(PASSIVE_LEVEL)
void
QuicConnOnQuicVersionSet(
    _In_ QUIC_CONNECTION* Connection
    )
{
    QuicTraceEvent(
        ConnVersionSet,
        "[conn][%p] Version = %u",
        Connection,
        Connection->Stats.QuicVersion);

    switch (Connection->Stats.QuicVersion) {
    case QUIC_VERSION_1:
    case QUIC_VERSION_DRAFT_29:
    case QUIC_VERSION_MS_1:
    default:
        Connection->State.HeaderProtectionEnabled = TRUE;
        break;
    }
}

_IRQL_requires_max_(PASSIVE_LEVEL)
QUIC_STATUS
QuicConnStart(
    _In_ QUIC_CONNECTION* Connection,
    _In_ QUIC_CONFIGURATION* Configuration,
    _In_ QUIC_ADDRESS_FAMILY Family,
    _In_opt_z_ const char* ServerName,
    _In_ uint16_t ServerPort // Host byte order
    )
{
    QUIC_STATUS Status;
    QUIC_PATH* Path = &Connection->Paths[0];
    CXPLAT_DBG_ASSERT(!QuicConnIsServer(Connection));

    if (Connection->State.ClosedLocally || Connection->State.Started) {
        if (ServerName != NULL) {
            CXPLAT_FREE(ServerName, QUIC_POOL_SERVERNAME);
        }
        return QUIC_STATUS_INVALID_STATE;
    }

    CXPLAT_TEL_ASSERT(Path->Binding == NULL);

    if (!Connection->State.RemoteAddressSet) {

        CXPLAT_DBG_ASSERT(ServerName != NULL);
        QuicAddrSetFamily(&Path->RemoteAddress, Family);

#ifdef QUIC_COMPARTMENT_ID
        BOOLEAN RevertCompartmentId = FALSE;
        QUIC_COMPARTMENT_ID PrevCompartmentId = QuicCompartmentIdGetCurrent();
        if (PrevCompartmentId != Configuration->CompartmentId) {
            Status = QuicCompartmentIdSetCurrent(Configuration->CompartmentId);
            if (QUIC_FAILED(Status)) {
                QuicTraceEvent(
                    ConnErrorStatus,
                    "[conn][%p] ERROR, %u, %s.",
                    Connection, Status,
                    "Set current compartment Id");
                goto Exit;
            }
            RevertCompartmentId = TRUE;
        }
#endif

        //
        // Resolve the server name to IP address.
        //
        Status =
            CxPlatDataPathResolveAddress(
                MsQuicLib.Datapath,
                ServerName,
                &Path->RemoteAddress);

#ifdef QUIC_COMPARTMENT_ID
        if (RevertCompartmentId) {
            (void)QuicCompartmentIdSetCurrent(PrevCompartmentId);
        }
#endif

        if (QUIC_FAILED(Status)) {
            goto Exit;
        }

        Connection->State.RemoteAddressSet = TRUE;
    }

    QuicAddrSetPort(&Path->RemoteAddress, ServerPort);
    QuicTraceEvent(
        ConnRemoteAddrAdded,
        "[conn][%p] New Remote IP: %!ADDR!",
        Connection,
        CLOG_BYTEARRAY(sizeof(Path->RemoteAddress), &Path->RemoteAddress));

    //
    // Get the binding for the current local & remote addresses.
    //
    Status =
        QuicLibraryGetBinding(
#ifdef QUIC_COMPARTMENT_ID
            Configuration->CompartmentId,
#endif
            Connection->State.ShareBinding,
            FALSE,
            Connection->State.LocalAddressSet ? &Path->LocalAddress : NULL,
            &Path->RemoteAddress,
            &Path->Binding);
    if (QUIC_FAILED(Status)) {
        goto Exit;
    }

    //
    // Clients only need to generate a non-zero length source CID if it
    // intends to share the UDP binding.
    //
    QUIC_CID_HASH_ENTRY* SourceCid;
    if (Connection->State.ShareBinding) {
        SourceCid =
            QuicCidNewRandomSource(
                Connection,
                NULL,
                Connection->PartitionID,
                Connection->Registration->CidPrefixLength,
                Connection->Registration->CidPrefix);
    } else {
        SourceCid = QuicCidNewNullSource(Connection);
    }
    if (SourceCid == NULL) {
        Status = QUIC_STATUS_OUT_OF_MEMORY;
        goto Exit;
    }

    Connection->NextSourceCidSequenceNumber++;
    QuicTraceEvent(
        ConnSourceCidAdded,
        "[conn][%p] (SeqNum=%llu) New Source CID: %!CID!",
        Connection,
        SourceCid->CID.SequenceNumber,
        CLOG_BYTEARRAY(SourceCid->CID.Length, SourceCid->CID.Data));
    CxPlatListPushEntry(&Connection->SourceCids, &SourceCid->Link);

    if (!QuicBindingAddSourceConnectionID(Path->Binding, SourceCid)) {
        QuicLibraryReleaseBinding(Path->Binding);
        Path->Binding = NULL;
        Status = QUIC_STATUS_OUT_OF_MEMORY;
        goto Exit;
    }

    Connection->State.LocalAddressSet = TRUE;
    CxPlatSocketGetLocalAddress(
        Path->Binding->Socket,
        &Path->LocalAddress);
    QuicTraceEvent(
        ConnLocalAddrAdded,
        "[conn][%p] New Local IP: %!ADDR!",
        Connection,
        CLOG_BYTEARRAY(sizeof(Path->LocalAddress), &Path->LocalAddress));

    //
    // Save the server name.
    //
    Connection->RemoteServerName = ServerName;
    ServerName = NULL;

    Status = QuicCryptoInitialize(&Connection->Crypto);
    if (QUIC_FAILED(Status)) {
        goto Exit;
    }

    //
    // Start the handshake.
    //
    Status = QuicConnSetConfiguration(Connection, Configuration);
    if (QUIC_FAILED(Status)) {
        goto Exit;
    }

    if (Connection->Settings.KeepAliveIntervalMs != 0) {
        QuicConnTimerSet(
            Connection,
            QUIC_CONN_TIMER_KEEP_ALIVE,
            Connection->Settings.KeepAliveIntervalMs);
    }

Exit:

    if (ServerName != NULL) {
        CXPLAT_FREE(ServerName, QUIC_POOL_SERVERNAME);
    }

    if (QUIC_FAILED(Status)) {
        QuicConnCloseLocally(
            Connection,
            QUIC_CLOSE_INTERNAL_SILENT | QUIC_CLOSE_QUIC_STATUS,
            (uint64_t)Status,
            NULL);
    }

    return Status;
}

_IRQL_requires_max_(PASSIVE_LEVEL)
QUIC_STATUS
QuicConnGenerateLocalTransportParameters(
    _In_ QUIC_CONNECTION* Connection,
    _Out_ QUIC_TRANSPORT_PARAMETERS* LocalTP
    );

_IRQL_requires_max_(PASSIVE_LEVEL)
void
QuicConnRestart(
    _In_ QUIC_CONNECTION* Connection,
    _In_ BOOLEAN CompleteReset
    )
{
    CXPLAT_TEL_ASSERT(Connection->State.Started);

    QuicTraceLogConnInfo(
        Restart,
        Connection,
        "Restart (CompleteReset=%hhu)",
        CompleteReset);

    if (CompleteReset) {
        //
        // Don't reset current RTT measurements unless doing a full reset.
        //
        QUIC_PATH* Path = &Connection->Paths[0];
        Path->GotFirstRttSample = FALSE;
        Path->SmoothedRtt = MS_TO_US(Connection->Settings.InitialRttMs);
        Path->RttVariance = Path->SmoothedRtt / 2;
    }

    for (uint32_t i = 0; i < ARRAYSIZE(Connection->Packets); ++i) {
        CXPLAT_DBG_ASSERT(Connection->Packets[i] != NULL);
        QuicPacketSpaceReset(Connection->Packets[i]);
    }

    QuicCongestionControlReset(&Connection->CongestionControl);
    QuicSendReset(&Connection->Send);
    QuicLossDetectionReset(&Connection->LossDetection);

    if (CompleteReset) {
        CXPLAT_DBG_ASSERT(Connection->Configuration != NULL);

        QUIC_TRANSPORT_PARAMETERS LocalTP = { 0 };
        QUIC_STATUS Status =
            QuicConnGenerateLocalTransportParameters(Connection, &LocalTP);
        CXPLAT_FRE_ASSERT(QUIC_SUCCEEDED(Status)); // Can't fail since it passed already.
        UNREFERENCED_PARAMETER(Status);

        Status =
            QuicCryptoInitializeTls(
                &Connection->Crypto,
                Connection->Configuration->SecurityConfig,
                &LocalTP);
        if (QUIC_FAILED(Status)) {
            QuicConnFatalError(Connection, Status, NULL);
        }

    } else {
        QuicCryptoReset(&Connection->Crypto);
    }
}

_IRQL_requires_max_(PASSIVE_LEVEL)
QUIC_STATUS
QuicConnSendResumptionTicket(
    _In_ QUIC_CONNECTION* Connection,
    _In_ uint16_t AppDataLength,
    _In_reads_bytes_opt_(AppDataLength)
        const uint8_t* AppResumptionData
    )
{
    QUIC_STATUS Status;
    uint8_t* TicketBuffer = NULL;
    uint32_t TicketLength = 0;
    uint8_t AlpnLength = Connection->Crypto.TlsState.NegotiatedAlpn[0];

    if (Connection->HandshakeTP == NULL) {
        Status = QUIC_STATUS_OUT_OF_MEMORY;
        goto Error;
    }

    Status =
        QuicCryptoEncodeServerTicket(
            Connection,
            Connection->Stats.QuicVersion,
            AppDataLength,
            AppResumptionData,
            Connection->HandshakeTP,
            AlpnLength,
            Connection->Crypto.TlsState.NegotiatedAlpn + 1,
            &TicketBuffer,
            &TicketLength);
    if (QUIC_FAILED(Status)) {
        goto Error;
    }

    Status = QuicCryptoProcessAppData(&Connection->Crypto, TicketLength, TicketBuffer);

Error:
    if (TicketBuffer != NULL) {
        CXPLAT_FREE(TicketBuffer, QUIC_POOL_SERVER_CRYPTO_TICKET);
    }

    if (AppResumptionData != NULL) {
        CXPLAT_FREE(AppResumptionData, QUIC_POOL_APP_RESUMPTION_DATA);
    }

    return Status;
}

_IRQL_requires_max_(PASSIVE_LEVEL)
BOOLEAN
QuicConnRecvResumptionTicket(
    _In_ QUIC_CONNECTION* Connection,
    _In_ uint16_t TicketLength,
    _In_reads_(TicketLength)
        const uint8_t* Ticket
    )
{
    BOOLEAN ResumptionAccepted = FALSE;
    QUIC_TRANSPORT_PARAMETERS ResumedTP;
    if (QuicConnIsServer(Connection)) {
        const uint8_t* AppData = NULL;
        uint32_t AppDataLength = 0;

        QUIC_STATUS Status =
            QuicCryptoDecodeServerTicket(
                Connection,
                TicketLength,
                Ticket,
                Connection->Configuration->AlpnList,
                Connection->Configuration->AlpnListLength,
                &ResumedTP,
                &AppData,
                &AppDataLength);
        if (QUIC_FAILED(Status)) {
            goto Error;
        }

        //
        // Validate resumed TP are <= current settings
        //
        if (ResumedTP.ActiveConnectionIdLimit > QUIC_ACTIVE_CONNECTION_ID_LIMIT ||
            ResumedTP.InitialMaxData > Connection->Send.MaxData ||
            ResumedTP.InitialMaxStreamDataBidiLocal > Connection->Settings.StreamRecvWindowDefault ||
            ResumedTP.InitialMaxStreamDataBidiRemote > Connection->Settings.StreamRecvWindowDefault ||
            ResumedTP.InitialMaxStreamDataUni > Connection->Settings.StreamRecvWindowDefault ||
            ResumedTP.InitialMaxUniStreams > Connection->Streams.Types[STREAM_ID_FLAG_IS_CLIENT | STREAM_ID_FLAG_IS_UNI_DIR].MaxTotalStreamCount ||
            ResumedTP.InitialMaxBidiStreams > Connection->Streams.Types[STREAM_ID_FLAG_IS_CLIENT | STREAM_ID_FLAG_IS_BI_DIR].MaxTotalStreamCount) {
            //
            // Server settings have changed since the resumption ticket was
            // encoded, so reject resumption.
            //
            QuicTraceEvent(
                ConnError,
                "[conn][%p] ERROR, %s.",
                Connection,
                "Resumption Ticket transport params greater than current server settings");
            goto Error;
        }

        QUIC_CONNECTION_EVENT Event;
        Event.Type = QUIC_CONNECTION_EVENT_RESUMED;
        Event.RESUMED.ResumptionStateLength = (uint16_t)AppDataLength;
        Event.RESUMED.ResumptionState = (AppDataLength > 0) ? AppData : NULL;
        QuicTraceLogConnVerbose(
            IndicateResumptionTicketReceived,
            Connection,
            "Indicating QUIC_CONNECTION_EVENT_RESUMPTION_TICKET_RECEIVED");
        ResumptionAccepted =
            QUIC_SUCCEEDED(QuicConnIndicateEvent(Connection, &Event));

        if (ResumptionAccepted) {
            QuicTraceEvent(
                ConnServerResumeTicket,
                "[conn][%p] Server app accepted resumption ticket",
                Connection);
        } else {
            QuicTraceEvent(
                ConnError,
                "[conn][%p] ERROR, %s.",
                Connection,
                "Resumption Ticket rejected by server app");
        }

    } else {

        const uint8_t* ClientTicket = NULL;
        uint32_t ClientTicketLength = 0;

        CXPLAT_DBG_ASSERT(Connection->State.PeerTransportParameterValid);

        if (QUIC_SUCCEEDED(
            QuicCryptoEncodeClientTicket(
                Connection,
                TicketLength,
                Ticket,
                &Connection->PeerTransportParams,
                Connection->Stats.QuicVersion,
                &ClientTicket,
                &ClientTicketLength))) {

            QUIC_CONNECTION_EVENT Event;
            Event.Type = QUIC_CONNECTION_EVENT_RESUMPTION_TICKET_RECEIVED;
            Event.RESUMPTION_TICKET_RECEIVED.ResumptionTicketLength = ClientTicketLength;
            Event.RESUMPTION_TICKET_RECEIVED.ResumptionTicket = ClientTicket;
            QuicTraceLogConnVerbose(
                IndicateResumptionTicketReceived,
                Connection,
                "Indicating QUIC_CONNECTION_EVENT_RESUMPTION_TICKET_RECEIVED");
            (void)QuicConnIndicateEvent(Connection, &Event);

            CXPLAT_FREE(ClientTicket, QUIC_POOL_CLIENT_CRYPTO_TICKET);
            ResumptionAccepted = TRUE;
        }
    }

Error:

    return ResumptionAccepted;
}

_IRQL_requires_max_(PASSIVE_LEVEL)
void
QuicConnCleanupServerResumptionState(
    _In_ QUIC_CONNECTION* Connection
    )
{
    CXPLAT_DBG_ASSERT(QuicConnIsServer(Connection));
    if (!Connection->State.ResumptionEnabled) {
        if (Connection->HandshakeTP != NULL) {
            CxPlatPoolFree(
                &MsQuicLib.PerProc[CxPlatProcCurrentNumber()].TransportParamPool,
                Connection->HandshakeTP);
            Connection->HandshakeTP = NULL;
        }

        QUIC_CRYPTO* Crypto = &Connection->Crypto;

        QuicTraceLogConnInfo(
            CryptoStateDiscard,
            Connection,
            "TLS state no longer needed");
        if (Crypto->TLS != NULL) {
            CxPlatTlsUninitialize(Crypto->TLS);
            Crypto->TLS = NULL;
        }
        if (Crypto->Initialized) {
            QuicRecvBufferUninitialize(&Crypto->RecvBuffer);
            QuicRangeUninitialize(&Crypto->SparseAckRanges);
            CXPLAT_FREE(Crypto->TlsState.Buffer, QUIC_POOL_TLS_BUFFER);
            Crypto->TlsState.Buffer = NULL;
            Crypto->Initialized = FALSE;
        }
    }
}

_IRQL_requires_max_(PASSIVE_LEVEL)
QUIC_STATUS
QuicConnGenerateLocalTransportParameters(
    _In_ QUIC_CONNECTION* Connection,
    _Out_ QUIC_TRANSPORT_PARAMETERS* LocalTP
    )
{
    CXPLAT_TEL_ASSERT(Connection->Configuration != NULL);

    CXPLAT_DBG_ASSERT(Connection->SourceCids.Next != NULL);
    const QUIC_CID_HASH_ENTRY* SourceCid =
        CXPLAT_CONTAINING_RECORD(
            Connection->SourceCids.Next,
            QUIC_CID_HASH_ENTRY,
            Link);

    LocalTP->InitialMaxData = Connection->Send.MaxData;
    LocalTP->InitialMaxStreamDataBidiLocal = Connection->Settings.StreamRecvWindowDefault;
    LocalTP->InitialMaxStreamDataBidiRemote = Connection->Settings.StreamRecvWindowDefault;
    LocalTP->InitialMaxStreamDataUni = Connection->Settings.StreamRecvWindowDefault;
    LocalTP->MaxUdpPayloadSize =
        MaxUdpPayloadSizeFromMTU(
            CxPlatSocketGetLocalMtu(
                Connection->Paths[0].Binding->Socket));
    LocalTP->MaxAckDelay =
        Connection->Settings.MaxAckDelayMs + MsQuicLib.TimerResolutionMs;
    LocalTP->ActiveConnectionIdLimit = QUIC_ACTIVE_CONNECTION_ID_LIMIT;
    LocalTP->Flags =
        QUIC_TP_FLAG_INITIAL_MAX_DATA |
        QUIC_TP_FLAG_INITIAL_MAX_STRM_DATA_BIDI_LOCAL |
        QUIC_TP_FLAG_INITIAL_MAX_STRM_DATA_BIDI_REMOTE |
        QUIC_TP_FLAG_INITIAL_MAX_STRM_DATA_UNI |
        QUIC_TP_FLAG_MAX_UDP_PAYLOAD_SIZE |
        QUIC_TP_FLAG_MAX_ACK_DELAY |
        QUIC_TP_FLAG_ACTIVE_CONNECTION_ID_LIMIT;

    if (Connection->Settings.IdleTimeoutMs != 0) {
        LocalTP->Flags |= QUIC_TP_FLAG_IDLE_TIMEOUT;
        LocalTP->IdleTimeout = Connection->Settings.IdleTimeoutMs;
    }

    if (Connection->AckDelayExponent != QUIC_TP_ACK_DELAY_EXPONENT_DEFAULT) {
        LocalTP->Flags |= QUIC_TP_FLAG_ACK_DELAY_EXPONENT;
        LocalTP->AckDelayExponent = Connection->AckDelayExponent;
    }

    LocalTP->Flags |= QUIC_TP_FLAG_INITIAL_SOURCE_CONNECTION_ID;
    LocalTP->InitialSourceConnectionIDLength = SourceCid->CID.Length;
    CxPlatCopyMemory(
        LocalTP->InitialSourceConnectionID,
        SourceCid->CID.Data,
        SourceCid->CID.Length);

    if (Connection->Settings.DatagramReceiveEnabled) {
        LocalTP->Flags |= QUIC_TP_FLAG_MAX_DATAGRAM_FRAME_SIZE;
        LocalTP->MaxDatagramFrameSize = QUIC_DEFAULT_MAX_DATAGRAM_LENGTH;
    }

    if (Connection->State.Disable1RttEncrytion) {
        LocalTP->Flags |= QUIC_TP_FLAG_DISABLE_1RTT_ENCRYPTION;
    }

    if (QuicConnIsServer(Connection)) {

        if (Connection->Streams.Types[STREAM_ID_FLAG_IS_CLIENT | STREAM_ID_FLAG_IS_BI_DIR].MaxTotalStreamCount) {
            LocalTP->Flags |= QUIC_TP_FLAG_INITIAL_MAX_STRMS_BIDI;
            LocalTP->InitialMaxBidiStreams =
                Connection->Streams.Types[STREAM_ID_FLAG_IS_CLIENT | STREAM_ID_FLAG_IS_BI_DIR].MaxTotalStreamCount;
        }

        if (Connection->Streams.Types[STREAM_ID_FLAG_IS_CLIENT | STREAM_ID_FLAG_IS_UNI_DIR].MaxTotalStreamCount) {
            LocalTP->Flags |= QUIC_TP_FLAG_INITIAL_MAX_STRMS_UNI;
            LocalTP->InitialMaxUniStreams =
                Connection->Streams.Types[STREAM_ID_FLAG_IS_CLIENT | STREAM_ID_FLAG_IS_UNI_DIR].MaxTotalStreamCount;
        }

        if (!Connection->Settings.MigrationEnabled) {
            LocalTP->Flags |= QUIC_TP_FLAG_DISABLE_ACTIVE_MIGRATION;
        }

        LocalTP->Flags |= QUIC_TP_FLAG_STATELESS_RESET_TOKEN;
        QUIC_STATUS Status =
            QuicBindingGenerateStatelessResetToken(
                Connection->Paths[0].Binding,
                SourceCid->CID.Data,
                LocalTP->StatelessResetToken);
        if (QUIC_FAILED(Status)) {
            QuicTraceEvent(
                ConnErrorStatus,
                "[conn][%p] ERROR, %u, %s.",
                Connection,
                Status,
                "QuicBindingGenerateStatelessResetToken");
            return Status;
        }

        if (Connection->OrigDestCID != NULL) {
            CXPLAT_DBG_ASSERT(Connection->OrigDestCID->Length <= QUIC_MAX_CONNECTION_ID_LENGTH_V1);
            LocalTP->Flags |= QUIC_TP_FLAG_ORIGINAL_DESTINATION_CONNECTION_ID;
            LocalTP->OriginalDestinationConnectionIDLength = Connection->OrigDestCID->Length;
            CxPlatCopyMemory(
                LocalTP->OriginalDestinationConnectionID,
                Connection->OrigDestCID->Data,
                Connection->OrigDestCID->Length);
            CXPLAT_FREE(Connection->OrigDestCID, QUIC_POOL_CID);
            Connection->OrigDestCID = NULL;

            if (Connection->State.HandshakeUsedRetryPacket) {
                CXPLAT_DBG_ASSERT(SourceCid->Link.Next != NULL);
                const QUIC_CID_HASH_ENTRY* PrevSourceCid =
                    CXPLAT_CONTAINING_RECORD(
                        SourceCid->Link.Next,
                        QUIC_CID_HASH_ENTRY,
                        Link);

                LocalTP->Flags |= QUIC_TP_FLAG_RETRY_SOURCE_CONNECTION_ID;
                LocalTP->RetrySourceConnectionIDLength = PrevSourceCid->CID.Length;
                CxPlatCopyMemory(
                    LocalTP->RetrySourceConnectionID,
                    PrevSourceCid->CID.Data,
                    PrevSourceCid->CID.Length);
            }
        }

    } else {

        if (Connection->Streams.Types[STREAM_ID_FLAG_IS_SERVER | STREAM_ID_FLAG_IS_BI_DIR].MaxTotalStreamCount) {
            LocalTP->Flags |= QUIC_TP_FLAG_INITIAL_MAX_STRMS_BIDI;
            LocalTP->InitialMaxBidiStreams =
                Connection->Streams.Types[STREAM_ID_FLAG_IS_SERVER | STREAM_ID_FLAG_IS_BI_DIR].MaxTotalStreamCount;
        }

        if (Connection->Streams.Types[STREAM_ID_FLAG_IS_SERVER | STREAM_ID_FLAG_IS_UNI_DIR].MaxTotalStreamCount) {
            LocalTP->Flags |= QUIC_TP_FLAG_INITIAL_MAX_STRMS_UNI;
            LocalTP->InitialMaxUniStreams =
                Connection->Streams.Types[STREAM_ID_FLAG_IS_SERVER | STREAM_ID_FLAG_IS_UNI_DIR].MaxTotalStreamCount;
        }
    }

    return QUIC_STATUS_SUCCESS;
}

_IRQL_requires_max_(PASSIVE_LEVEL)
QUIC_STATUS
QuicConnSetConfiguration(
    _In_ QUIC_CONNECTION* Connection,
    _In_ QUIC_CONFIGURATION* Configuration
    )
{
    if (Connection->Configuration != NULL || QuicConnIsClosed(Connection)) {
        return QUIC_STATUS_INVALID_STATE;
    }

    QUIC_STATUS Status;
    QUIC_TRANSPORT_PARAMETERS LocalTP = { 0 };

    CXPLAT_TEL_ASSERT(Connection->Configuration == NULL);
    CXPLAT_TEL_ASSERT(Configuration != NULL);
    CXPLAT_TEL_ASSERT(Configuration->SecurityConfig != NULL);

    QuicTraceLogConnInfo(
        SetConfiguration,
        Connection,
        "Configuration set, %p",
        Configuration);

    QuicConfigurationAddRef(Configuration);
    Connection->Configuration = Configuration;
    QuicConnApplyNewSettings(
        Connection,
        FALSE,
        sizeof(Configuration->Settings),
        &Configuration->Settings);

    if (!QuicConnIsServer(Connection)) {

        if (Connection->Stats.QuicVersion == 0) {
            //
            // Only initialize the version if not already done (by the
            // application layer).
            //
            Connection->Stats.QuicVersion = QUIC_VERSION_LATEST;
            QuicConnOnQuicVersionSet(Connection);
        }

        CXPLAT_DBG_ASSERT(!CxPlatListIsEmpty(&Connection->DestCids));
        const QUIC_CID_CXPLAT_LIST_ENTRY* DestCid =
            CXPLAT_CONTAINING_RECORD(
                Connection->DestCids.Flink,
                QUIC_CID_CXPLAT_LIST_ENTRY,
                Link);

        //
        // Save the original CID for later validation in the TP.
        //
        Connection->OrigDestCID =
            CXPLAT_ALLOC_NONPAGED(
                sizeof(QUIC_CID) +
                DestCid->CID.Length,
                QUIC_POOL_CID);
        if (Connection->OrigDestCID == NULL) {
            QuicTraceEvent(
                AllocFailure,
                "Allocation of '%s' failed. (%llu bytes)",
                "OrigDestCID",
                sizeof(QUIC_CID) + DestCid->CID.Length);
            return QUIC_STATUS_OUT_OF_MEMORY;
        }

        Connection->OrigDestCID->Length = DestCid->CID.Length;
        CxPlatCopyMemory(
            Connection->OrigDestCID->Data,
            DestCid->CID.Data,
            DestCid->CID.Length);
    }

    Status = QuicConnGenerateLocalTransportParameters(Connection, &LocalTP);
    if (QUIC_FAILED(Status)) {
        goto Error;
    }

    //
    // Persist the transport parameters used during handshake for resumption.
    // (if resumption is enabled)
    //
    if (QuicConnIsServer(Connection) && Connection->HandshakeTP != NULL) {
        CXPLAT_DBG_ASSERT(Connection->State.ResumptionEnabled);
        *Connection->HandshakeTP = LocalTP;
    }

    Connection->State.Started = TRUE;
    Connection->Stats.Timing.Start = CxPlatTimeUs64();
    QuicTraceEvent(
        ConnHandshakeStart,
        "[conn][%p] Handshake start",
        Connection);

    Status =
        QuicCryptoInitializeTls(
            &Connection->Crypto,
            Configuration->SecurityConfig,
            &LocalTP);

Error:

    return Status;
}

BOOLEAN
QuicConnValidateTransportParameterCIDs(
    _In_ QUIC_CONNECTION* Connection
    )
{
    if (!(Connection->PeerTransportParams.Flags & QUIC_TP_FLAG_INITIAL_SOURCE_CONNECTION_ID)) {
        QuicTraceEvent(
            ConnError,
            "[conn][%p] ERROR, %s.",
            Connection,
            "Peer didn't provide the initial source CID in TP");
        return FALSE;
    }

    const QUIC_CID_CXPLAT_LIST_ENTRY* DestCid =
        CXPLAT_CONTAINING_RECORD(
            Connection->DestCids.Flink,
            QUIC_CID_CXPLAT_LIST_ENTRY,
            Link);
    if (DestCid->CID.Length != Connection->PeerTransportParams.InitialSourceConnectionIDLength ||
        memcmp(DestCid->CID.Data, Connection->PeerTransportParams.InitialSourceConnectionID, DestCid->CID.Length) != 0) {
        QuicTraceEvent(
            ConnError,
            "[conn][%p] ERROR, %s.",
            Connection,
            "Initial source CID from TP doesn't match");
        return FALSE;
    }

    if (!QuicConnIsServer(Connection)) {
        if (!(Connection->PeerTransportParams.Flags & QUIC_TP_FLAG_ORIGINAL_DESTINATION_CONNECTION_ID)) {
            QuicTraceEvent(
                ConnError,
                "[conn][%p] ERROR, %s.",
                Connection,
                "Server didn't provide the original destination CID in TP");
            return FALSE;
        }
        CXPLAT_DBG_ASSERT(Connection->OrigDestCID);
        if (Connection->OrigDestCID->Length != Connection->PeerTransportParams.OriginalDestinationConnectionIDLength ||
            memcmp(Connection->OrigDestCID->Data, Connection->PeerTransportParams.OriginalDestinationConnectionID, Connection->OrigDestCID->Length) != 0) {
            QuicTraceEvent(
                ConnError,
                "[conn][%p] ERROR, %s.",
                Connection,
                "Original destination CID from TP doesn't match");
            return FALSE;
        }
        CXPLAT_FREE(Connection->OrigDestCID, QUIC_POOL_CID);
        Connection->OrigDestCID = NULL;
        if (Connection->State.HandshakeUsedRetryPacket) {
            if (!(Connection->PeerTransportParams.Flags & QUIC_TP_FLAG_RETRY_SOURCE_CONNECTION_ID)) {
                QuicTraceEvent(
                    ConnError,
                    "[conn][%p] ERROR, %s.",
                    Connection,
                    "Server didn't provide the retry source CID in TP");
                return FALSE;
            }
            // TODO - Validate
        } else {
            if (Connection->PeerTransportParams.Flags & QUIC_TP_FLAG_RETRY_SOURCE_CONNECTION_ID) {
                QuicTraceEvent(
                    ConnError,
                    "[conn][%p] ERROR, %s.",
                    Connection,
                    "Server incorrectly provided the retry source CID in TP");
                return FALSE;
            }
        }
    }
    return TRUE;
}

_IRQL_requires_max_(PASSIVE_LEVEL)
void
QuicConnProcessPeerTransportParameters(
    _In_ QUIC_CONNECTION* Connection,
    _In_ BOOLEAN FromResumptionTicket
    )
{
    QuicTraceLogConnInfo(
        PeerTPSet,
        Connection,
        "Peer Transport Parameters Set");
    Connection->State.PeerTransportParameterValid = TRUE;

    if (Connection->PeerTransportParams.Flags & QUIC_TP_FLAG_ACTIVE_CONNECTION_ID_LIMIT) {
        CXPLAT_DBG_ASSERT(Connection->PeerTransportParams.ActiveConnectionIdLimit >= QUIC_TP_ACTIVE_CONNECTION_ID_LIMIT_MIN);
        if (Connection->SourceCidLimit > Connection->PeerTransportParams.ActiveConnectionIdLimit) {
            Connection->SourceCidLimit = (uint8_t) Connection->PeerTransportParams.ActiveConnectionIdLimit;
        }
    } else {
        Connection->SourceCidLimit = QUIC_TP_ACTIVE_CONNECTION_ID_LIMIT_DEFAULT;
    }

    if (!FromResumptionTicket) {
        if (Connection->PeerTransportParams.Flags & QUIC_TP_FLAG_STATELESS_RESET_TOKEN) {
            CXPLAT_DBG_ASSERT(!CxPlatListIsEmpty(&Connection->DestCids));
            CXPLAT_DBG_ASSERT(!QuicConnIsServer(Connection));
            QUIC_CID_CXPLAT_LIST_ENTRY* DestCid =
                CXPLAT_CONTAINING_RECORD(
                    Connection->DestCids.Flink,
                    QUIC_CID_CXPLAT_LIST_ENTRY,
                    Link);
            CxPlatCopyMemory(
                DestCid->ResetToken,
                Connection->PeerTransportParams.StatelessResetToken,
                QUIC_STATELESS_RESET_TOKEN_LENGTH);
            DestCid->CID.HasResetToken = TRUE;
        }

        if (Connection->PeerTransportParams.Flags & QUIC_TP_FLAG_PREFERRED_ADDRESS) {
            /*QuicTraceLogConnInfo(
                PeerPreferredAddress,
                Connection,
                "Peer configured preferred address %!ADDR!",
                CLOG_BYTEARRAY(sizeof(Connection->PeerTransportParams.PreferredAddress), &Connection->PeerTransportParams.PreferredAddress));*/

            //
            // TODO - Implement preferred address feature.
            //
        }

        //
        // Fully validate all exchanged connection IDs.
        //
        if (!QuicConnValidateTransportParameterCIDs(Connection)) {
            goto Error;
        }
    }

    Connection->Send.PeerMaxData =
        Connection->PeerTransportParams.InitialMaxData;

    QuicStreamSetInitializeTransportParameters(
        &Connection->Streams,
        Connection->PeerTransportParams.InitialMaxBidiStreams,
        Connection->PeerTransportParams.InitialMaxUniStreams,
        !FromResumptionTicket);

    QuicDatagramOnSendStateChanged(&Connection->Datagram);

    if (Connection->State.Started) {
        if (Connection->State.Disable1RttEncrytion &&
            Connection->PeerTransportParams.Flags & QUIC_TP_FLAG_DISABLE_1RTT_ENCRYPTION) {
            QuicTraceLogConnInfo(
                NegotiatedDisable1RttEncryption,
                Connection,
                "Negotiated Disable 1-RTT Encryption");
        } else {
            Connection->State.Disable1RttEncrytion = FALSE;
        }
    }

    return;

Error:

    QuicConnTransportError(Connection, QUIC_ERROR_TRANSPORT_PARAMETER_ERROR);
}

_IRQL_requires_max_(PASSIVE_LEVEL)
BOOLEAN
QuicConnDeferredCertValidation(
    _In_ QUIC_CONNECTION* Connection,
    _In_ uint32_t ErrorFlags,
    _In_ QUIC_STATUS Status
    )
{
    QUIC_CONNECTION_EVENT Event;
    Event.Type = QUIC_CONNECTION_EVENT_PEER_CERTIFICATE_VALIDATION;
    Event.PEER_CERTIFICATE_VALIDATION.ErrorFlags = ErrorFlags;
    Event.PEER_CERTIFICATE_VALIDATION.Status = Status;
    QuicTraceLogConnVerbose(
        IndicatePeerCertificateValidation,
        Connection,
        "Indicating QUIC_CONNECTION_EVENT_PEER_CERTIFICATE_VALIDATION (0x%x, 0x%x)",
        ErrorFlags,
        Status);
    return QUIC_SUCCEEDED(QuicConnIndicateEvent(Connection, &Event));
}

<<<<<<< HEAD
=======
_IRQL_requires_max_(PASSIVE_LEVEL)
BOOLEAN
QuicConnPeerCertReceived(
    _In_ QUIC_CONNECTION* Connection
    )
{
    QUIC_CONNECTION_EVENT Event;
    Event.Type = QUIC_CONNECTION_EVENT_PEER_CERTIFICATE_RECEIVED;
    QuicTraceLogConnVerbose(
        IndicatePeerCertificateReceived,
        Connection,
        "Indicating QUIC_CONNECTION_EVENT_PEER_CERTIFICATE_RECEIVED");
    QUIC_STATUS Status = QuicConnIndicateEvent(Connection, &Event);
    if (QUIC_FAILED(Status)) {
        QuicTraceEvent(
            ConnError,
            "[conn][%p] ERROR, %s.",
            Connection,
            "Custom cert validation failed.");
        return FALSE;
    }
    if (Status == QUIC_STATUS_PENDING) {
        QuicTraceLogConnInfo(
            CustomCertValidationPending,
            Connection,
            "Custom cert validation is pending");
        Connection->Crypto.CertValidationPending = TRUE;
    }
    return TRUE; // Treat pending as success to the TLS layer.
}

>>>>>>> 9d651e6f
_IRQL_requires_max_(DISPATCH_LEVEL)
void
QuicConnQueueRecvDatagrams(
    _In_ QUIC_CONNECTION* Connection,
    _In_ CXPLAT_RECV_DATA* DatagramChain,
    _In_ uint32_t DatagramChainLength
    )
{
    CXPLAT_RECV_DATA** DatagramChainTail = &DatagramChain->Next;
    DatagramChain->QueuedOnConnection = TRUE;
    CxPlatDataPathRecvDataToRecvPacket(DatagramChain)->AssignedToConnection = TRUE;
    while (*DatagramChainTail != NULL) {
        (*DatagramChainTail)->QueuedOnConnection = TRUE;
        CxPlatDataPathRecvDataToRecvPacket(*DatagramChainTail)->AssignedToConnection = TRUE;
        DatagramChainTail = &((*DatagramChainTail)->Next);
    }

    QuicTraceLogConnVerbose(
        QueueDatagrams,
        Connection,
        "Queuing %u UDP datagrams",
        DatagramChainLength);

    BOOLEAN QueueOperation;
    CxPlatDispatchLockAcquire(&Connection->ReceiveQueueLock);
    if (Connection->ReceiveQueueCount >= QUIC_MAX_RECEIVE_QUEUE_COUNT) {
        QueueOperation = FALSE;
    } else {
        *Connection->ReceiveQueueTail = DatagramChain;
        Connection->ReceiveQueueTail = DatagramChainTail;
        DatagramChain = NULL;
        QueueOperation = (Connection->ReceiveQueueCount == 0);
        Connection->ReceiveQueueCount += DatagramChainLength;
    }
    CxPlatDispatchLockRelease(&Connection->ReceiveQueueLock);

    if (DatagramChain != NULL) {
        CXPLAT_RECV_DATA* Datagram = DatagramChain;
        do {
            Datagram->QueuedOnConnection = FALSE;
            QuicPacketLogDrop(Connection, CxPlatDataPathRecvDataToRecvPacket(Datagram), "Max queue limit reached");
        } while ((Datagram = Datagram->Next) != NULL);
        CxPlatRecvDataReturn(DatagramChain);
        return;
    }

    if (QueueOperation) {
        QUIC_OPERATION* ConnOper =
            QuicOperationAlloc(Connection->Worker, QUIC_OPER_TYPE_FLUSH_RECV);
        if (ConnOper != NULL) {
            QuicConnQueueOper(Connection, ConnOper);
        } else {
            QuicTraceEvent(
                AllocFailure,
                "Allocation of '%s' failed. (%llu bytes)",
                "Flush Recv operation",
                0);
        }
    }
}

_IRQL_requires_max_(DISPATCH_LEVEL)
void
QuicConnQueueUnreachable(
    _In_ QUIC_CONNECTION* Connection,
    _In_ const QUIC_ADDR* RemoteAddress
    )
{
    if (Connection->Crypto.TlsState.ReadKey > QUIC_PACKET_KEY_INITIAL) {
        //
        // Only queue unreachable events at the beginning of the handshake.
        // Otherwise, it opens up an attack surface.
        //
        QuicTraceLogConnWarning(
            IgnoreUnreachable,
            Connection,
            "Ignoring received unreachable event (inline)");
        return;
    }

    QUIC_OPERATION* ConnOper =
        QuicOperationAlloc(Connection->Worker, QUIC_OPER_TYPE_UNREACHABLE);
    if (ConnOper != NULL) {
        ConnOper->UNREACHABLE.RemoteAddress = *RemoteAddress;
        QuicConnQueueOper(Connection, ConnOper);
    } else {
        QuicTraceEvent(
            AllocFailure,
            "Allocation of '%s' failed. (%llu bytes)",
            "Unreachable operation",
            0);
    }
}

//
// Updates the current destination CID to the received packet's source CID, if
// not already equal. Only used during the handshake, on the client side.
//
_IRQL_requires_max_(PASSIVE_LEVEL)
BOOLEAN
QuicConnUpdateDestCid(
    _In_ QUIC_CONNECTION* Connection,
    _In_ const CXPLAT_RECV_PACKET* const Packet
    )
{
    CXPLAT_DBG_ASSERT(!QuicConnIsServer(Connection));
    CXPLAT_DBG_ASSERT(!Connection->State.Connected);

    CXPLAT_DBG_ASSERT(!CxPlatListIsEmpty(&Connection->DestCids));
    QUIC_CID_CXPLAT_LIST_ENTRY* DestCid =
        CXPLAT_CONTAINING_RECORD(
            Connection->DestCids.Flink,
            QUIC_CID_CXPLAT_LIST_ENTRY,
            Link);
    CXPLAT_DBG_ASSERT(Connection->Paths[0].DestCid == DestCid);

    if (Packet->SourceCidLen != DestCid->CID.Length ||
        memcmp(Packet->SourceCid, DestCid->CID.Data, DestCid->CID.Length) != 0) {

        // TODO - Only update for the first packet of each type (Initial and Retry).

        QuicTraceEvent(
            ConnDestCidRemoved,
            "[conn][%p] (SeqNum=%llu) Removed Destination CID: %!CID!",
            Connection,
            DestCid->CID.SequenceNumber,
            CLOG_BYTEARRAY(DestCid->CID.Length, DestCid->CID.Data));

        //
        // We have just received the a packet from a new source CID
        // from the server. Remove the current DestCid we have for the
        // server (which we randomly generated) and replace it with
        // the one we have just received.
        //
        if (Packet->SourceCidLen <= DestCid->CID.Length) {
            //
            // Since the current structure has enough room for the
            // new CID, we will just reuse it.
            //
            DestCid->CID.IsInitial = FALSE;
            DestCid->CID.Length = Packet->SourceCidLen;
            CxPlatCopyMemory(DestCid->CID.Data, Packet->SourceCid, DestCid->CID.Length);
        } else {
            //
            // There isn't enough room in the existing structure,
            // so we must allocate a new one and free the old one.
            //
            CxPlatListEntryRemove(&DestCid->Link);
            CXPLAT_FREE(DestCid, QUIC_POOL_CIDLIST);
            DestCid =
                QuicCidNewDestination(
                    Packet->SourceCidLen,
                    Packet->SourceCid);
            if (DestCid == NULL) {
                Connection->DestCidCount--;
                Connection->Paths[0].DestCid = NULL;
                QuicConnFatalError(Connection, QUIC_STATUS_OUT_OF_MEMORY, "Out of memory");
                return FALSE;
            }

            Connection->Paths[0].DestCid = DestCid;
            DestCid->CID.UsedLocally = TRUE;
            CxPlatListInsertHead(&Connection->DestCids, &DestCid->Link);
        }

        if (DestCid != NULL) {
            QuicTraceEvent(
                ConnDestCidAdded,
                "[conn][%p] (SeqNum=%llu) New Destination CID: %!CID!",
                Connection,
                DestCid->CID.SequenceNumber,
                CLOG_BYTEARRAY(DestCid->CID.Length, DestCid->CID.Data));
        }
    }

    return TRUE;
}

_IRQL_requires_max_(PASSIVE_LEVEL)
void
QuicConnRecvVerNeg(
    _In_ QUIC_CONNECTION* Connection,
    _In_ const CXPLAT_RECV_PACKET* const Packet
    )
{
    uint32_t SupportedVersion = 0;

    // TODO - Validate the packet's SourceCid is equal to our DestCid.

    const uint32_t* ServerVersionList =
        (const uint32_t*)(
        Packet->VerNeg->DestCid +
        Packet->VerNeg->DestCidLength +
        sizeof(uint8_t) +                                         // SourceCidLength field size
        Packet->VerNeg->DestCid[Packet->VerNeg->DestCidLength]);  // SourceCidLength
    uint16_t ServerVersionListLength =
        (Packet->BufferLength - (uint16_t)((uint8_t*)ServerVersionList - Packet->Buffer)) / sizeof(uint32_t);

    //
    // Go through the list and make sure it doesn't include our originally
    // requested version. If it does, we are supposed to ignore it. Cache the
    // first supported version.
    //
    QuicTraceLogConnVerbose(
        RecvVerNeg,
        Connection,
        "Received Version Negotation:");
    for (uint16_t i = 0; i < ServerVersionListLength; i++) {

        uint32_t ServerVersion;
        CxPlatCopyMemory(&ServerVersion, &ServerVersionList[i], sizeof(ServerVersion));

        QuicTraceLogConnVerbose(
            VerNegItem,
            Connection,
            "  Ver[%d]: 0x%x",
            i,
            CxPlatByteSwapUint32(ServerVersion));

        //
        // Check to see if this is the current version.
        //
        if (ServerVersion == Connection->Stats.QuicVersion) {
            QuicPacketLogDrop(Connection, Packet, "Version Negotation that includes the current version");
            return;
        }

        //
        // Check to see if this is supported, if we haven't already found a
        // supported version.
        //
        if (SupportedVersion == 0 && QuicIsVersionSupported(ServerVersion)) {
            SupportedVersion = ServerVersion;
        }
    }

    if (SupportedVersion == 0) {
        //
        // No match! Connection failure.
        //
        QuicTraceLogConnError(
            RecvVerNegNoMatch,
            Connection,
            "Version Negotation contained no supported versions");
        QuicConnCloseLocally(
            Connection,
            QUIC_CLOSE_INTERNAL_SILENT | QUIC_CLOSE_QUIC_STATUS,
            (uint64_t)QUIC_STATUS_VER_NEG_ERROR,
            NULL);
        return;
    }

    Connection->Stats.QuicVersion = SupportedVersion;
    QuicConnOnQuicVersionSet(Connection);
    QuicConnRestart(Connection, TRUE);
}


_IRQL_requires_max_(PASSIVE_LEVEL)
void
QuicConnRecvRetry(
    _In_ QUIC_CONNECTION* Connection,
    _In_ CXPLAT_RECV_PACKET* Packet
    )
{
    //
    // Only clients should receive Retry packets.
    //
    if (QuicConnIsServer(Connection)) {
        QuicPacketLogDrop(Connection, Packet, "Retry sent to server");
        return;
    }

    //
    // Make sure we are in the correct state of the handshake.
    //
    if (Connection->State.GotFirstServerResponse) {
        QuicPacketLogDrop(Connection, Packet, "Already received server response");
        return;
    }

    //
    // Decode and validate the Retry packet.
    //

    if (Packet->BufferLength - Packet->HeaderLength <= QUIC_RETRY_INTEGRITY_TAG_LENGTH_V1) {
        QuicPacketLogDrop(Connection, Packet, "No room for Retry Token");
        return;
    }

    const QUIC_VERSION_INFO* VersionInfo = NULL;
    for (uint32_t i = 0; i < ARRAYSIZE(QuicSupportedVersionList); ++i) {
        if (QuicSupportedVersionList[i].Number == Packet->LH->Version) {
            VersionInfo = &QuicSupportedVersionList[i];
            break;
        }
    }
    CXPLAT_FRE_ASSERT(VersionInfo != NULL);

    const uint8_t* Token = (Packet->Buffer + Packet->HeaderLength);
    uint16_t TokenLength = Packet->BufferLength - (Packet->HeaderLength + QUIC_RETRY_INTEGRITY_TAG_LENGTH_V1);

    QuicPacketLogHeader(
        Connection,
        TRUE,
        0,
        0,
        Packet->BufferLength,
        Packet->Buffer,
        0);

    CXPLAT_DBG_ASSERT(!CxPlatListIsEmpty(&Connection->DestCids));
    const QUIC_CID_CXPLAT_LIST_ENTRY* DestCid =
        CXPLAT_CONTAINING_RECORD(
            Connection->DestCids.Flink,
            QUIC_CID_CXPLAT_LIST_ENTRY,
            Link);

    uint8_t CalculatedIntegrityValue[QUIC_RETRY_INTEGRITY_TAG_LENGTH_V1];

    if (QUIC_FAILED(
        QuicPacketGenerateRetryIntegrity(
            VersionInfo->RetryIntegritySecret,
            DestCid->CID.Length,
            DestCid->CID.Data,
            Packet->BufferLength - QUIC_RETRY_INTEGRITY_TAG_LENGTH_V1,
            Packet->Buffer,
            CalculatedIntegrityValue))) {
        QuicPacketLogDrop(Connection, Packet, "Failed to generate integrity field");
        return;
    }

    if (memcmp(
            CalculatedIntegrityValue,
            Packet->Buffer + (Packet->BufferLength - QUIC_RETRY_INTEGRITY_TAG_LENGTH_V1),
            QUIC_RETRY_INTEGRITY_TAG_LENGTH_V1) != 0) {
        QuicPacketLogDrop(Connection, Packet, "Invalid integrity field");
        return;
    }

    //
    // Cache the Retry token.
    //

    Connection->Send.InitialToken = CXPLAT_ALLOC_PAGED(TokenLength, QUIC_POOL_INITIAL_TOKEN);
    if (Connection->Send.InitialToken == NULL) {
        QuicTraceEvent(
            AllocFailure,
            "Allocation of '%s' failed. (%llu bytes)",
            "InitialToken",
            TokenLength);
        QuicPacketLogDrop(Connection, Packet, "InitialToken alloc failed");
        return;
    }

    Connection->Send.InitialTokenLength = TokenLength;
    memcpy((uint8_t*)Connection->Send.InitialToken, Token, TokenLength);

    //
    // Update the (destination) server's CID.
    //
    if (!QuicConnUpdateDestCid(Connection, Packet)) {
        return;
    }

    Connection->State.GotFirstServerResponse = TRUE;
    Connection->State.HandshakeUsedRetryPacket = TRUE;

    //
    // Update the Initial packet's key based on the new CID.
    //
    QuicPacketKeyFree(Connection->Crypto.TlsState.ReadKeys[QUIC_PACKET_KEY_INITIAL]);
    QuicPacketKeyFree(Connection->Crypto.TlsState.WriteKeys[QUIC_PACKET_KEY_INITIAL]);
    Connection->Crypto.TlsState.ReadKeys[QUIC_PACKET_KEY_INITIAL] = NULL;
    Connection->Crypto.TlsState.WriteKeys[QUIC_PACKET_KEY_INITIAL] = NULL;

    CXPLAT_DBG_ASSERT(!CxPlatListIsEmpty(&Connection->DestCids));
    DestCid =
        CXPLAT_CONTAINING_RECORD(
            Connection->DestCids.Flink,
            QUIC_CID_CXPLAT_LIST_ENTRY,
            Link);

    QUIC_STATUS Status;
    if (QUIC_FAILED(
        Status =
        QuicPacketKeyCreateInitial(
            QuicConnIsServer(Connection),
            VersionInfo->Salt,
            DestCid->CID.Length,
            DestCid->CID.Data,
            &Connection->Crypto.TlsState.ReadKeys[QUIC_PACKET_KEY_INITIAL],
            &Connection->Crypto.TlsState.WriteKeys[QUIC_PACKET_KEY_INITIAL]))) {
        QuicConnFatalError(Connection, Status, "Failed to create initial keys");
        return;
    }

    Connection->Stats.StatelessRetry = TRUE;

    //
    // Restart the connection, using the new CID and Retry Token.
    //
    QuicConnRestart(Connection, FALSE);

    Packet->CompletelyValid = TRUE;
}

//
// Tries to get the requested decryption key or defers the packet for later
// processing.
//
_IRQL_requires_max_(PASSIVE_LEVEL)
BOOLEAN
QuicConnGetKeyOrDeferDatagram(
    _In_ QUIC_CONNECTION* Connection,
    _In_ CXPLAT_RECV_PACKET* Packet
    )
{
    if (Packet->KeyType > Connection->Crypto.TlsState.ReadKey) {

        //
        // We don't have the necessary key yet so try to defer the packet until
        // we get the key.
        //

        if (Packet->KeyType == QUIC_PACKET_KEY_0_RTT &&
            Connection->Crypto.TlsState.EarlyDataState != CXPLAT_TLS_EARLY_DATA_UNKNOWN) {
            //
            // We don't have the 0-RTT key, but we aren't in an unknown
            // "early data" state, so it must be rejected/unsupported. Just drop
            // the packets.
            //
            CXPLAT_DBG_ASSERT(Connection->Crypto.TlsState.EarlyDataState != CXPLAT_TLS_EARLY_DATA_ACCEPTED);
            QuicPacketLogDrop(Connection, Packet, "0-RTT not currently accepted");

        } else {
            QUIC_ENCRYPT_LEVEL EncryptLevel = QuicKeyTypeToEncryptLevel(Packet->KeyType);
            QUIC_PACKET_SPACE* Packets = Connection->Packets[EncryptLevel];
            if (Packets->DeferredDatagramsCount == QUIC_MAX_PENDING_DATAGRAMS) {
                //
                // We already have too many packets queued up. Just drop this
                // one.
                //
                QuicPacketLogDrop(Connection, Packet, "Max deferred datagram count reached");

            } else {
                QuicTraceLogConnVerbose(
                    DeferDatagram,
                    Connection,
                    "Deferring datagram (type=%hu)",
                    Packet->KeyType);

                Packets->DeferredDatagramsCount++;
                Packet->DecryptionDeferred = TRUE;

                //
                // Add it to the list of pending packets that are waiting on a
                // key to decrypt with.
                //
                CXPLAT_RECV_DATA** Tail = &Packets->DeferredDatagrams;
                while (*Tail != NULL) {
                    Tail = &((*Tail)->Next);
                }
                *Tail = CxPlatDataPathRecvPacketToRecvData(Packet);
                (*Tail)->Next = NULL;
            }
        }

        return FALSE;
    }

    _Analysis_assume_(Packet->KeyType >= 0 && Packet->KeyType < QUIC_PACKET_KEY_COUNT);
    if (Connection->Crypto.TlsState.ReadKeys[Packet->KeyType] == NULL) {
        //
        // This key is no longer being accepted. Throw the packet away.
        //
        QuicPacketLogDrop(Connection, Packet, "Key no longer accepted");
        return FALSE;
    }

    return TRUE;
}

//
// Validates a received packet's header. Returns TRUE if the packet should be
// processed further.
//
_IRQL_requires_max_(PASSIVE_LEVEL)
_Success_(return != FALSE)
BOOLEAN
QuicConnRecvHeader(
    _In_ QUIC_CONNECTION* Connection,
    _In_ CXPLAT_RECV_PACKET* Packet,
    _Out_writes_all_(16) uint8_t* Cipher
    )
{
    //
    // Check invariants and packet version.
    //

    if (!Packet->ValidatedHeaderInv) {
        CXPLAT_DBG_ASSERT(Packet->DestCid != NULL); // This should only hit for coalesced packets.
        if (!QuicPacketValidateInvariant(Connection, Packet, Connection->State.ShareBinding)) {
            return FALSE;
        }
    }

    if (!Packet->IsShortHeader) {
        if (Packet->Invariant->LONG_HDR.Version != Connection->Stats.QuicVersion) {
            if (Packet->Invariant->LONG_HDR.Version == QUIC_VERSION_VER_NEG) {
                //
                // Version negotiation packet received.
                //
                Connection->Stats.VersionNegotiation = TRUE;
                QuicConnRecvVerNeg(Connection, Packet);

            } else {
                QuicPacketLogDropWithValue(Connection, Packet, "Invalid version", CxPlatByteSwapUint32(Packet->Invariant->LONG_HDR.Version));
            }
            return FALSE;
        }
    } else {
        if (!QuicIsVersionSupported(Connection->Stats.QuicVersion)) {
            QuicPacketLogDrop(Connection, Packet, "SH packet during version negotiation");
            return FALSE;
        }
    }

    CXPLAT_FRE_ASSERT(QuicIsVersionSupported(Connection->Stats.QuicVersion));

    //
    // Begin non-version-independent logic. When future versions are supported,
    // there may be some switches based on packet version.
    //

    if (!Packet->IsShortHeader) {
#if DEBUG
        if (Connection->State.ShareBinding) {
            CXPLAT_DBG_ASSERT(Packet->DestCidLen >= QUIC_MIN_INITIAL_CONNECTION_ID_LENGTH);
        } else {
            CXPLAT_DBG_ASSERT(Packet->DestCidLen == 0);
        }
#endif

        if (Packet->LH->Type == QUIC_RETRY) {
            QuicConnRecvRetry(Connection, Packet);
            return FALSE;
        }

        const uint8_t* TokenBuffer = NULL;
        uint16_t TokenLength = 0;

        if (!Packet->ValidatedHeaderVer &&
            !QuicPacketValidateLongHeaderV1(
                Connection,
                QuicConnIsServer(Connection),
                Packet,
                &TokenBuffer,
                &TokenLength)) {
            return FALSE;
        }

        QUIC_PATH* Path = &Connection->Paths[0];
        if (!Path->IsPeerValidated && Packet->ValidToken) {

            CXPLAT_DBG_ASSERT(TokenBuffer == NULL);
            QuicPacketDecodeRetryTokenV1(Packet, &TokenBuffer, &TokenLength);
            CXPLAT_DBG_ASSERT(TokenBuffer != NULL);
            CXPLAT_DBG_ASSERT(TokenLength == sizeof(QUIC_RETRY_TOKEN_CONTENTS));

            QUIC_RETRY_TOKEN_CONTENTS Token;
            if (!QuicRetryTokenDecrypt(Packet, TokenBuffer, &Token)) {
                CXPLAT_DBG_ASSERT(FALSE); // Was already decrypted sucessfully once.
                QuicPacketLogDrop(Connection, Packet, "Retry token decrypt failure");
                return FALSE;
            }

            CXPLAT_DBG_ASSERT(Token.Encrypted.OrigConnIdLength <= sizeof(Token.Encrypted.OrigConnId));
            CXPLAT_DBG_ASSERT(QuicAddrCompare(&Path->RemoteAddress, &Token.Encrypted.RemoteAddress));
            CXPLAT_DBG_ASSERT(Connection->OrigDestCID == NULL);

            Connection->OrigDestCID =
                CXPLAT_ALLOC_NONPAGED(
                    sizeof(QUIC_CID) +
                    Token.Encrypted.OrigConnIdLength,
                    QUIC_POOL_CID);
            if (Connection->OrigDestCID == NULL) {
                QuicTraceEvent(
                    AllocFailure,
                    "Allocation of '%s' failed. (%llu bytes)",
                    "OrigDestCID",
                    sizeof(QUIC_CID) + Token.Encrypted.OrigConnIdLength);
                return FALSE;
            }

            Connection->OrigDestCID->Length = Token.Encrypted.OrigConnIdLength;
            CxPlatCopyMemory(
                Connection->OrigDestCID->Data,
                Token.Encrypted.OrigConnId,
                Token.Encrypted.OrigConnIdLength);
            Connection->State.HandshakeUsedRetryPacket = TRUE;

            QuicPathSetValid(Connection, Path, QUIC_PATH_VALID_INITIAL_TOKEN);

        } else if (Connection->OrigDestCID == NULL) {

            Connection->OrigDestCID =
                CXPLAT_ALLOC_NONPAGED(
                    sizeof(QUIC_CID) +
                    Packet->DestCidLen,
                    QUIC_POOL_CID);
            if (Connection->OrigDestCID == NULL) {
                QuicTraceEvent(
                    AllocFailure,
                    "Allocation of '%s' failed. (%llu bytes)",
                    "OrigDestCID",
                    sizeof(QUIC_CID) + Packet->DestCidLen);
                return FALSE;
            }

            Connection->OrigDestCID->Length = Packet->DestCidLen;
            CxPlatCopyMemory(
                Connection->OrigDestCID->Data,
                Packet->DestCid,
                Packet->DestCidLen);

        }

        Packet->KeyType = QuicPacketTypeToKeyType(Packet->LH->Type);
        Packet->Encrypted = TRUE;

    } else {

        if (!Packet->ValidatedHeaderVer &&
            !QuicPacketValidateShortHeaderV1(Connection, Packet)) {
            return FALSE;
        }

        Packet->KeyType = QUIC_PACKET_KEY_1_RTT;
        Packet->Encrypted = !Connection->State.Disable1RttEncrytion;
    }

    if (Packet->Encrypted &&
        Connection->State.HeaderProtectionEnabled &&
        Packet->PayloadLength < 4 + CXPLAT_HP_SAMPLE_LENGTH) {
        QuicPacketLogDrop(Connection, Packet, "Too short for HP");
        return FALSE;
    }

    //
    // If the key is not present then we will attempt to queue the packet
    // and defer processing for later.
    //
    // For compound packets, we defer processing the rest of the UDP packet
    // once we reach a QUIC packet we can't decrypt.
    //
    if (!QuicConnGetKeyOrDeferDatagram(Connection, Packet)) {
        return FALSE;
    }

    //
    // To decrypt the header, the payload after the header is used as the IV. We
    // don't actually know the length of the packet number so we assume maximum
    // (per spec) and start sampling 4 bytes after the start of the packet number.
    //
    CxPlatCopyMemory(
        Cipher,
        Packet->Buffer + Packet->HeaderLength + 4,
        CXPLAT_HP_SAMPLE_LENGTH);

    return TRUE;
}

//
// Decodes and decompresses the packet number. If necessary, updates the key
// phase accordingly, to allow for decryption as the next step. Returns TRUE if
// the packet should continue to be processed further.
//
_IRQL_requires_max_(PASSIVE_LEVEL)
BOOLEAN
QuicConnRecvPrepareDecrypt(
    _In_ QUIC_CONNECTION* Connection,
    _In_ CXPLAT_RECV_PACKET* Packet,
    _In_reads_(16) const uint8_t* HpMask
    )
{
    CXPLAT_DBG_ASSERT(Packet->ValidatedHeaderInv);
    CXPLAT_DBG_ASSERT(Packet->ValidatedHeaderVer);
    CXPLAT_DBG_ASSERT(Packet->HeaderLength <= Packet->BufferLength);
    CXPLAT_DBG_ASSERT(Packet->PayloadLength <= Packet->BufferLength);
    CXPLAT_DBG_ASSERT(Packet->HeaderLength + Packet->PayloadLength <= Packet->BufferLength);

    //
    // Packet->HeaderLength currently points to the start of the encrypted
    // packet number and Packet->PayloadLength includes the length of the rest
    // of the packet from that point on.
    //

    //
    // Decrypt the first byte of the header to get the packet number length.
    //
    uint8_t CompressedPacketNumberLength = 0;
    if (Packet->IsShortHeader) {
        ((uint8_t*)Packet->Buffer)[0] ^= HpMask[0] & 0x1f; // Only the first 5 bits
        CompressedPacketNumberLength = Packet->SH->PnLength + 1;
    } else {
        ((uint8_t*)Packet->Buffer)[0] ^= HpMask[0] & 0x0f; // Only the first 4 bits
        CompressedPacketNumberLength = Packet->LH->PnLength + 1;
    }

    CXPLAT_DBG_ASSERT(CompressedPacketNumberLength >= 1 && CompressedPacketNumberLength <= 4);
    CXPLAT_DBG_ASSERT(Packet->HeaderLength + CompressedPacketNumberLength <= Packet->BufferLength);

    //
    // Decrypt the packet number now that we have the length.
    //
    for (uint8_t i = 0; i < CompressedPacketNumberLength; i++) {
        ((uint8_t*)Packet->Buffer)[Packet->HeaderLength + i] ^= HpMask[1 + i];
    }

    //
    // Decode the packet number into the compressed packet number. The
    // compressed packet number only represents the least significant N bytes of
    // the true packet number.
    //

    uint64_t CompressedPacketNumber = 0;
    QuicPktNumDecode(
        CompressedPacketNumberLength,
        Packet->Buffer + Packet->HeaderLength,
        &CompressedPacketNumber);

    Packet->HeaderLength += CompressedPacketNumberLength;
    Packet->PayloadLength -= CompressedPacketNumberLength;

    //
    // Decompress the packet number into the full packet number.
    //

    QUIC_ENCRYPT_LEVEL EncryptLevel = QuicKeyTypeToEncryptLevel(Packet->KeyType);
    Packet->PacketNumber =
        QuicPktNumDecompress(
            Connection->Packets[EncryptLevel]->NextRecvPacketNumber,
            CompressedPacketNumber,
            CompressedPacketNumberLength);
    Packet->PacketNumberSet = TRUE;

    if (Packet->PacketNumber > QUIC_VAR_INT_MAX) {
        QuicPacketLogDrop(Connection, Packet, "Packet number too big");
        return FALSE;
    }

    CXPLAT_DBG_ASSERT(Packet->IsShortHeader || Packet->LH->Type != QUIC_RETRY);

    //
    // Ensure minimum encrypted payload length.
    //
    if (Packet->Encrypted &&
        Packet->PayloadLength < CXPLAT_ENCRYPTION_OVERHEAD) {
        QuicPacketLogDrop(Connection, Packet, "Payload length less than encryption tag");
        return FALSE;
    }

    QUIC_PACKET_SPACE* PacketSpace = Connection->Packets[QUIC_ENCRYPT_LEVEL_1_RTT];
    if (Packet->IsShortHeader && EncryptLevel == QUIC_ENCRYPT_LEVEL_1_RTT &&
        Packet->SH->KeyPhase != PacketSpace->CurrentKeyPhase) {
        if (PacketSpace->AwaitingKeyPhaseConfirmation ||
            Packet->PacketNumber < PacketSpace->ReadKeyPhaseStartPacketNumber) {
            //
            // The packet doesn't match our current key phase and we're awaiting
            // confirmation of our current key phase or the packet number is less
            // than the start of the current key phase, so this is likely using
            // the old key phase.
            //
            QuicTraceLogConnVerbose(
                DecryptOldKey,
                Connection,
                "Using old key to decrypt");
            CXPLAT_DBG_ASSERT(Connection->Crypto.TlsState.ReadKeys[QUIC_PACKET_KEY_1_RTT_OLD] != NULL);
            CXPLAT_DBG_ASSERT(Connection->Crypto.TlsState.WriteKeys[QUIC_PACKET_KEY_1_RTT_OLD] != NULL);
            Packet->KeyType = QUIC_PACKET_KEY_1_RTT_OLD;
        } else {
            //
            // The packet doesn't match our key phase, and we're not awaiting
            // confirmation of a key phase change, or this is a newer packet
            // number, so most likely using a new key phase. Update the keys
            // and try it out.
            //

            QuicTraceLogConnVerbose(
                PossiblePeerKeyUpdate,
                Connection,
                "Possible peer initiated key update [packet %llu]",
                Packet->PacketNumber);

            QUIC_STATUS Status = QuicCryptoGenerateNewKeys(Connection);
            if (QUIC_FAILED(Status)) {
                QuicPacketLogDrop(Connection, Packet, "Generate new packet keys");
                return FALSE;
            }
            Packet->KeyType = QUIC_PACKET_KEY_1_RTT_NEW;
        }
    }

    return TRUE;
}

//
// Decrypts the packet's payload and authenticates the whole packet. On
// successful authentication of the packet, does some final processing of the
// packet header (key and CID updates). Returns TRUE if the packet should
// continue to be processed further.
//
_IRQL_requires_max_(PASSIVE_LEVEL)
BOOLEAN
QuicConnRecvDecryptAndAuthenticate(
    _In_ QUIC_CONNECTION* Connection,
    _In_ QUIC_PATH* Path,
    _In_ CXPLAT_RECV_PACKET* Packet
    )
{
    CXPLAT_DBG_ASSERT(Packet->BufferLength >= Packet->HeaderLength + Packet->PayloadLength);

    const uint8_t* Payload = Packet->Buffer + Packet->HeaderLength;

    //
    // We need to copy the end of the packet before trying decryption, as a
    // failed decryption trashes the stateless reset token.
    //
    BOOLEAN CanCheckForStatelessReset = FALSE;
    uint8_t PacketResetToken[QUIC_STATELESS_RESET_TOKEN_LENGTH];
    if (!QuicConnIsServer(Connection) &&
        Packet->IsShortHeader &&
        Packet->HeaderLength + Packet->PayloadLength >= QUIC_MIN_STATELESS_RESET_PACKET_LENGTH) {
        CanCheckForStatelessReset = TRUE;
        CxPlatCopyMemory(
            PacketResetToken,
            Payload + Packet->PayloadLength - QUIC_STATELESS_RESET_TOKEN_LENGTH,
            QUIC_STATELESS_RESET_TOKEN_LENGTH);
    }

    uint8_t Iv[CXPLAT_MAX_IV_LENGTH];
    QuicCryptoCombineIvAndPacketNumber(
        Connection->Crypto.TlsState.ReadKeys[Packet->KeyType]->Iv,
        (uint8_t*) &Packet->PacketNumber,
        Iv);

    //
    // Decrypt the payload with the appropriate key.
    //
    if (Packet->Encrypted &&
        QUIC_FAILED(
        CxPlatDecrypt(
            Connection->Crypto.TlsState.ReadKeys[Packet->KeyType]->PacketKey,
            Iv,
            Packet->HeaderLength,   // HeaderLength
            Packet->Buffer,         // Header
            Packet->PayloadLength,  // BufferLength
            (uint8_t*)Payload))) {  // Buffer

        //
        // Check for a stateless reset packet.
        //
        if (CanCheckForStatelessReset) {
            for (CXPLAT_LIST_ENTRY* Entry = Connection->DestCids.Flink;
                    Entry != &Connection->DestCids;
                    Entry = Entry->Flink) {
                //
                // Loop through all our stored stateless reset tokens to see if
                // we have a match.
                //
                QUIC_CID_CXPLAT_LIST_ENTRY* DestCid =
                    CXPLAT_CONTAINING_RECORD(
                        Entry,
                        QUIC_CID_CXPLAT_LIST_ENTRY,
                        Link);
                if (DestCid->CID.HasResetToken &&
                    memcmp(
                        DestCid->ResetToken,
                        PacketResetToken,
                        QUIC_STATELESS_RESET_TOKEN_LENGTH) == 0) {
                    QuicTraceLogVerbose(
                        PacketRxStatelessReset,
                        "[S][RX][-] SR %s",
                        QuicCidBufToStr(PacketResetToken, QUIC_STATELESS_RESET_TOKEN_LENGTH).Buffer);
                    QuicTraceLogConnInfo(
                        RecvStatelessReset,
                        Connection,
                        "Received stateless reset");
                    QuicConnCloseLocally(
                        Connection,
                        QUIC_CLOSE_INTERNAL_SILENT | QUIC_CLOSE_QUIC_STATUS,
                        (uint64_t)QUIC_STATUS_ABORTED,
                        NULL);
                    return FALSE;
                }
            }
        }

        if (QuicTraceLogVerboseEnabled()) {
            QuicPacketLogHeader(
                Connection,
                TRUE,
                Connection->State.ShareBinding ? MsQuicLib.CidTotalLength : 0,
                Packet->PacketNumber,
                Packet->HeaderLength,
                Packet->Buffer,
                Connection->Stats.QuicVersion);
        }
        Connection->Stats.Recv.DecryptionFailures++;
        QuicPacketLogDrop(Connection, Packet, "Decryption failure");
        QuicPerfCounterIncrement(QUIC_PERF_COUNTER_PKTS_DECRYPTION_FAIL);
        if (Connection->Stats.Recv.DecryptionFailures >= CXPLAT_AEAD_INTEGRITY_LIMIT) {
            QuicConnTransportError(Connection, QUIC_ERROR_AEAD_LIMIT_REACHED);
        }

        return FALSE;
    }

    Connection->Stats.Recv.ValidPackets++;

    //
    // Validate the header's reserved bits now that the packet has been
    // decrypted.
    //
    if (Packet->IsShortHeader) {
        if (Packet->SH->Reserved != 0) {
            QuicPacketLogDrop(Connection, Packet, "Invalid SH Reserved bits values");
            QuicConnTransportError(Connection, QUIC_ERROR_PROTOCOL_VIOLATION);
            return FALSE;
        }
    } else {
        if (Packet->LH->Reserved != 0) {
            QuicPacketLogDrop(Connection, Packet, "Invalid LH Reserved bits values");
            QuicConnTransportError(Connection, QUIC_ERROR_PROTOCOL_VIOLATION);
            return FALSE;
        }
    }

    //
    // Account for updated payload length after decryption.
    //
    if (Packet->Encrypted) {
        Packet->PayloadLength -= CXPLAT_ENCRYPTION_OVERHEAD;
    }

    //
    // At this point the packet has been completely decrypted and authenticated.
    // Now all header processing that can only be done on an authenticated
    // packet may continue.
    //

    //
    // Drop any duplicate packet numbers now that we know the packet number is
    // valid.
    //
    QUIC_ENCRYPT_LEVEL EncryptLevel = QuicKeyTypeToEncryptLevel(Packet->KeyType);
    if (QuicAckTrackerAddPacketNumber(
            &Connection->Packets[EncryptLevel]->AckTracker,
            Packet->PacketNumber)) {

        if (QuicTraceLogVerboseEnabled()) {
            QuicPacketLogHeader(
                Connection,
                TRUE,
                Connection->State.ShareBinding ? MsQuicLib.CidTotalLength : 0,
                Packet->PacketNumber,
                Packet->BufferLength,
                Packet->Buffer,
                Connection->Stats.QuicVersion);
        }
        QuicPacketLogDrop(Connection, Packet, "Duplicate packet number");
        Connection->Stats.Recv.DuplicatePackets++;
        return FALSE;
    }

    //
    // Log the received packet header and payload now that it's decrypted.
    //

    if (QuicTraceLogVerboseEnabled()) {
        QuicPacketLogHeader(
            Connection,
            TRUE,
            Connection->State.ShareBinding ? MsQuicLib.CidTotalLength : 0,
            Packet->PacketNumber,
            Packet->HeaderLength + Packet->PayloadLength,
            Packet->Buffer,
            Connection->Stats.QuicVersion);
        QuicFrameLogAll(
            Connection,
            TRUE,
            Packet->PacketNumber,
            Packet->HeaderLength + Packet->PayloadLength,
            Packet->Buffer,
            Packet->HeaderLength);
    }

    QuicTraceEvent(
        ConnPacketRecv,
        "[conn][%p][RX][%llu] %c (%hu bytes)",
        Connection,
        Packet->PacketNumber,
        Packet->IsShortHeader ? QUIC_TRACE_PACKET_ONE_RTT : (Packet->LH->Type + 1),
        Packet->HeaderLength + Packet->PayloadLength);

    //
    // Process any connection ID updates as necessary.
    //

    if (!Packet->IsShortHeader) {
        switch (Packet->LH->Type) {
        case QUIC_INITIAL:
            if (!Connection->State.Connected &&
                !QuicConnIsServer(Connection) &&
                !QuicConnUpdateDestCid(Connection, Packet)) {
                //
                // Client side needs to respond to the server's new source
                // connection ID that is received in the first Initial packet.
                //
                return FALSE;
            }
            break;

        case QUIC_0_RTT_PROTECTED:
            CXPLAT_DBG_ASSERT(QuicConnIsServer(Connection));
            Packet->EncryptedWith0Rtt = TRUE;
            break;

        default:
            break;
        }
    }

    //
    // Update key state if the keys have been updated.
    //

    if (Packet->IsShortHeader) {
        QUIC_PACKET_SPACE* PacketSpace = Connection->Packets[QUIC_ENCRYPT_LEVEL_1_RTT];
        if (Packet->KeyType == QUIC_PACKET_KEY_1_RTT_NEW) {

            QuicCryptoUpdateKeyPhase(Connection, FALSE);
            PacketSpace->ReadKeyPhaseStartPacketNumber = Packet->PacketNumber;

            QuicTraceLogConnVerbose(
                UpdateReadKeyPhase,
                Connection,
                "Updating current read key phase and packet number[%llu]",
                Packet->PacketNumber);

        } else if (Packet->KeyType == QUIC_PACKET_KEY_1_RTT &&
            Packet->PacketNumber < PacketSpace->ReadKeyPhaseStartPacketNumber) {
            //
            // If this packet is the current key phase, but has an earlier packet
            // number than this key phase's start, update the key phase start.
            //
            PacketSpace->ReadKeyPhaseStartPacketNumber = Packet->PacketNumber;
            QuicTraceLogConnVerbose(
                UpdateReadKeyPhase,
                Connection,
                "Updating current read key phase and packet number[%llu]",
                Packet->PacketNumber);
        }
    }

    if (Packet->KeyType == QUIC_PACKET_KEY_HANDSHAKE &&
        QuicConnIsServer(Connection)) {
        //
        // Per spec, server MUST discard Initial keys when it starts
        // decrypting packets using handshake keys.
        //
        QuicCryptoDiscardKeys(&Connection->Crypto, QUIC_PACKET_KEY_INITIAL);
        QuicPathSetValid(Connection, Path, QUIC_PATH_VALID_HANDSHAKE_PACKET);
    }

    return TRUE;
}

//
// Reads the frames in a packet, and if everything is successful marks the
// packet for acknowledgement and returns TRUE.
//
_IRQL_requires_max_(PASSIVE_LEVEL)
BOOLEAN
QuicConnRecvFrames(
    _In_ QUIC_CONNECTION* Connection,
    _In_ QUIC_PATH* Path,
    _In_ CXPLAT_RECV_PACKET* Packet,
    _In_ CXPLAT_ECN_TYPE ECN
    )
{
    BOOLEAN AckPacketImmediately = FALSE; // Allows skipping delayed ACK timer.
    BOOLEAN UpdatedFlowControl = FALSE;
    QUIC_ENCRYPT_LEVEL EncryptLevel = QuicKeyTypeToEncryptLevel(Packet->KeyType);
    BOOLEAN Closed = Connection->State.ClosedLocally || Connection->State.ClosedRemotely;
    const uint8_t* Payload = Packet->Buffer + Packet->HeaderLength;
    uint16_t PayloadLength = Packet->PayloadLength;
    uint64_t RecvTime = CxPlatTimeUs64();

    uint16_t Offset = 0;
    while (Offset < PayloadLength) {

        //
        // Read the frame type.
        //
        QUIC_FRAME_TYPE FrameType = Payload[Offset];
        if (!QUIC_FRAME_IS_KNOWN(FrameType)) {
            QuicTraceEvent(
                ConnError,
                "[conn][%p] ERROR, %s.",
                Connection,
                "Unknown frame type");
            QuicConnTransportError(Connection, QUIC_ERROR_FRAME_ENCODING_ERROR);
            return FALSE;
        }

        //
        // Validate allowable frames based on the packet type.
        //
        if (EncryptLevel != QUIC_ENCRYPT_LEVEL_1_RTT) {
            switch (FrameType) {
            //
            // The following frames are allowed pre-1-RTT encryption level:
            //
            case QUIC_FRAME_PADDING:
            case QUIC_FRAME_PING:
            case QUIC_FRAME_ACK:
            case QUIC_FRAME_ACK_1:
            case QUIC_FRAME_CRYPTO:
            case QUIC_FRAME_CONNECTION_CLOSE:
                break;
            //
            // All other frame types are disallowed.
            //
            default:
                QuicTraceEvent(
                    ConnErrorStatus,
                    "[conn][%p] ERROR, %u, %s.",
                    Connection, FrameType,
                    "Disallowed frame type");
                QuicConnTransportError(Connection, QUIC_ERROR_FRAME_ENCODING_ERROR);
                return FALSE;
            }

        } else if (Packet->KeyType == QUIC_PACKET_KEY_0_RTT) {
            switch (FrameType) {
            //
            // The following frames are are disallowed in 0-RTT.
            //
            case QUIC_FRAME_ACK:
            case QUIC_FRAME_ACK_1:
            case QUIC_FRAME_HANDSHAKE_DONE:
                QuicTraceEvent(
                    ConnErrorStatus,
                    "[conn][%p] ERROR, %u, %s.",
                    Connection,
                    FrameType,
                    "Disallowed frame type");
                QuicConnTransportError(Connection, QUIC_ERROR_FRAME_ENCODING_ERROR);
                return FALSE;
            //
            // All other frame types are allowed.
            //
            default:
                break;
            }
        }

        Offset += sizeof(uint8_t);

        //
        // Process the frame based on the frame type.
        //
        switch (FrameType) {

        case QUIC_FRAME_PADDING: {
            while (Offset < PayloadLength &&
                Payload[Offset] == QUIC_FRAME_PADDING) {
                Offset += sizeof(uint8_t);
            }
            break;
        }

        case QUIC_FRAME_PING: {
            //
            // No other payload. Just need to acknowledge the packet this was
            // contained in.
            //
            AckPacketImmediately = TRUE;
            Packet->HasNonProbingFrame = TRUE;
            break;
        }

        case QUIC_FRAME_ACK:
        case QUIC_FRAME_ACK_1: {
            BOOLEAN InvalidAckFrame;
            if (!QuicLossDetectionProcessAckFrame(
                    &Connection->LossDetection,
                    Path,
                    EncryptLevel,
                    FrameType,
                    PayloadLength,
                    Payload,
                    &Offset,
                    &InvalidAckFrame)) {
                if (InvalidAckFrame) {
                    QuicTraceEvent(
                        ConnError,
                        "[conn][%p] ERROR, %s.",
                        Connection,
                        "Invalid ACK frame");
                    QuicConnTransportError(Connection, QUIC_ERROR_FRAME_ENCODING_ERROR);
                }
                return FALSE;
            }

            Connection->Stats.Recv.ValidAckFrames++;
            Packet->HasNonProbingFrame = TRUE;
            break;
        }

        case QUIC_FRAME_CRYPTO: {
            QUIC_CRYPTO_EX Frame;
            if (!QuicCryptoFrameDecode(PayloadLength, Payload, &Offset, &Frame)) {
                QuicTraceEvent(
                    ConnError,
                    "[conn][%p] ERROR, %s.",
                    Connection,
                    "Decoding CRYPTO frame");
                QuicConnTransportError(Connection, QUIC_ERROR_FRAME_ENCODING_ERROR);
                return FALSE;
            }

            if (Closed) {
                break; // Ignore frame if we are closed.
            }

            QUIC_STATUS Status =
                QuicCryptoProcessFrame(
                    &Connection->Crypto,
                    Packet->KeyType,
                    &Frame);
            if (QUIC_SUCCEEDED(Status)) {
                AckPacketImmediately = TRUE;
            } else if (Status == QUIC_STATUS_OUT_OF_MEMORY) {
                return FALSE;
            } else {
                if (Status != QUIC_STATUS_INVALID_STATE) {
                    QuicTraceEvent(
                        ConnError,
                        "[conn][%p] ERROR, %s.",
                        Connection,
                        "Invalid CRYPTO frame");
                    QuicConnTransportError(Connection, QUIC_ERROR_FRAME_ENCODING_ERROR);
                }
                return FALSE;
            }

            Packet->HasNonProbingFrame = TRUE;
            break;
        }

        case QUIC_FRAME_NEW_TOKEN: {
            QUIC_NEW_TOKEN_EX Frame;
            if (!QuicNewTokenFrameDecode(PayloadLength, Payload, &Offset, &Frame)) {
                QuicTraceEvent(
                    ConnError,
                    "[conn][%p] ERROR, %s.",
                    Connection,
                    "Decoding NEW_TOKEN frame");
                QuicConnTransportError(Connection, QUIC_ERROR_FRAME_ENCODING_ERROR);
                return FALSE;
            }

            if (Closed) {
                break; // Ignore frame if we are closed.
            }

            //
            // TODO - Save the token for future use.
            //

            AckPacketImmediately = TRUE;
            Packet->HasNonProbingFrame = TRUE;
            break;
        }

        case QUIC_FRAME_RESET_STREAM:
        case QUIC_FRAME_STOP_SENDING:
        case QUIC_FRAME_STREAM:
        case QUIC_FRAME_STREAM_1:
        case QUIC_FRAME_STREAM_2:
        case QUIC_FRAME_STREAM_3:
        case QUIC_FRAME_STREAM_4:
        case QUIC_FRAME_STREAM_5:
        case QUIC_FRAME_STREAM_6:
        case QUIC_FRAME_STREAM_7:
        case QUIC_FRAME_MAX_STREAM_DATA:
        case QUIC_FRAME_STREAM_DATA_BLOCKED: {
            if (Closed) {
                if (!QuicStreamFrameSkip(
                        FrameType, PayloadLength, Payload, &Offset)) {
                    QuicTraceEvent(
                        ConnError,
                        "[conn][%p] ERROR, %s.",
                        Connection,
                        "Skipping closed stream frame");
                    QuicConnTransportError(Connection, QUIC_ERROR_FRAME_ENCODING_ERROR);
                    return FALSE;
                }
                break; // Ignore frame if we are closed.
            }

            uint64_t StreamId;
            if (!QuicStreamFramePeekID(
                    PayloadLength, Payload, Offset, &StreamId)) {
                QuicTraceEvent(
                    ConnError,
                    "[conn][%p] ERROR, %s.",
                    Connection,
                    "Decoding stream ID from frame");
                QuicConnTransportError(Connection, QUIC_ERROR_FRAME_ENCODING_ERROR);
                return FALSE;
            }

            AckPacketImmediately = TRUE;

            BOOLEAN PeerOriginatedStream =
                QuicConnIsServer(Connection) ?
                    STREAM_ID_IS_CLIENT(StreamId) :
                    STREAM_ID_IS_SERVER(StreamId);

            if (STREAM_ID_IS_UNI_DIR(StreamId)) {
                BOOLEAN IsReceiverSideFrame =
                    FrameType == QUIC_FRAME_MAX_STREAM_DATA ||
                    FrameType == QUIC_FRAME_STOP_SENDING;
                if (PeerOriginatedStream == IsReceiverSideFrame) {
                    //
                    // For locally initiated unidirectional streams, the peer
                    // should only send receiver frame types, and vice versa
                    // for peer initiated unidirectional streams.
                    //
                    QuicTraceEvent(
                        ConnError,
                        "[conn][%p] ERROR, %s.",
                        Connection,
                        "Invalid frame on unidirectional stream");
                    QuicConnTransportError(Connection, QUIC_ERROR_STREAM_STATE_ERROR);
                    break;
                }
            }

            BOOLEAN ProtocolViolation;
            QUIC_STREAM* Stream =
                QuicStreamSetGetStreamForPeer(
                    &Connection->Streams,
                    StreamId,
                    Packet->EncryptedWith0Rtt,
                    PeerOriginatedStream,
                    &ProtocolViolation);

            if (Stream) {
                QUIC_STATUS Status =
                    QuicStreamRecv(
                        Stream,
                        Packet->EncryptedWith0Rtt,
                        FrameType,
                        PayloadLength,
                        Payload,
                        &Offset,
                        &UpdatedFlowControl);
                if (Status == QUIC_STATUS_OUT_OF_MEMORY) {
                    return FALSE;
                }

                if (QUIC_FAILED(Status)) {
                    QuicTraceEvent(
                        ConnError,
                        "[conn][%p] ERROR, %s.",
                        Connection,
                        "Invalid stream frame");
                    QuicConnTransportError(Connection, QUIC_ERROR_FRAME_ENCODING_ERROR);
                    return FALSE;
                }

                QuicStreamRelease(Stream, QUIC_STREAM_REF_LOOKUP);

            } else if (ProtocolViolation) {
                QuicTraceEvent(
                    ConnError,
                    "[conn][%p] ERROR, %s.",
                    Connection,
                    "Getting stream from ID");
                QuicConnTransportError(Connection, QUIC_ERROR_STREAM_STATE_ERROR);
                return FALSE;
            } else {
                //
                // Didn't find a matching Stream. Skip the frame as the Stream
                // might have been closed already.
                //
                QuicTraceLogConnWarning(
                    IgnoreFrameAfterClose,
                    Connection,
                    "Ignoring frame (%hhu) for already closed stream id = %llu",
                    FrameType, StreamId);
                if (!QuicStreamFrameSkip(
                        FrameType, PayloadLength, Payload, &Offset)) {
                    QuicTraceEvent(
                        ConnError,
                        "[conn][%p] ERROR, %s.",
                        Connection,
                        "Skipping ignored stream frame");
                    QuicConnTransportError(Connection, QUIC_ERROR_FRAME_ENCODING_ERROR);
                    return FALSE;
                }
            }

            Packet->HasNonProbingFrame = TRUE;
            break;
        }

        case QUIC_FRAME_MAX_DATA: {
            QUIC_MAX_DATA_EX Frame;
            if (!QuicMaxDataFrameDecode(PayloadLength, Payload, &Offset, &Frame)) {
                QuicTraceEvent(
                    ConnError,
                    "[conn][%p] ERROR, %s.",
                    Connection,
                    "Decoding MAX_DATA frame");
                QuicConnTransportError(Connection, QUIC_ERROR_FRAME_ENCODING_ERROR);
                return FALSE;
            }

            if (Closed) {
                break; // Ignore frame if we are closed.
            }

            if (Connection->Send.PeerMaxData < Frame.MaximumData) {
                Connection->Send.PeerMaxData = Frame.MaximumData;
                //
                // The peer has given us more allowance. Send packets from
                // any previously blocked streams.
                //
                UpdatedFlowControl = TRUE;
                QuicConnRemoveOutFlowBlockedReason(
                    Connection, QUIC_FLOW_BLOCKED_CONN_FLOW_CONTROL);
                QuicSendQueueFlush(
                    &Connection->Send, REASON_CONNECTION_FLOW_CONTROL);
            }

            AckPacketImmediately = TRUE;
            Packet->HasNonProbingFrame = TRUE;
            break;
        }

        case QUIC_FRAME_MAX_STREAMS:
        case QUIC_FRAME_MAX_STREAMS_1: {
            QUIC_MAX_STREAMS_EX Frame;
            if (!QuicMaxStreamsFrameDecode(FrameType, PayloadLength, Payload, &Offset, &Frame)) {
                QuicTraceEvent(
                    ConnError,
                    "[conn][%p] ERROR, %s.",
                    Connection,
                    "Decoding MAX_STREAMS frame");
                QuicConnTransportError(Connection, QUIC_ERROR_FRAME_ENCODING_ERROR);
                return FALSE;
            }

            if (Closed) {
                break; // Ignore frame if we are closed.
            }

            if (Frame.MaximumStreams > QUIC_TP_MAX_STREAMS_MAX) {
                QuicConnTransportError(Connection, QUIC_ERROR_STREAM_LIMIT_ERROR);
                break;
            }

            QuicStreamSetUpdateMaxStreams(
                &Connection->Streams,
                Frame.BidirectionalStreams,
                Frame.MaximumStreams);

            AckPacketImmediately = TRUE;
            Packet->HasNonProbingFrame = TRUE;
            break;
        }

        case QUIC_FRAME_DATA_BLOCKED: {
            QUIC_DATA_BLOCKED_EX Frame;
            if (!QuicDataBlockedFrameDecode(PayloadLength, Payload, &Offset, &Frame)) {
                QuicTraceEvent(
                    ConnError,
                    "[conn][%p] ERROR, %s.",
                    Connection,
                    "Decoding BLOCKED frame");
                QuicConnTransportError(Connection, QUIC_ERROR_FRAME_ENCODING_ERROR);
                return FALSE;
            }

            if (Closed) {
                break; // Ignore frame if we are closed.
            }

            //
            // TODO - Should we do anything else with this?
            //
            QuicTraceLogConnVerbose(
                PeerConnFCBlocked,
                Connection,
                "Peer Connection FC blocked (%llu)",
                Frame.DataLimit);
            QuicSendSetSendFlag(&Connection->Send, QUIC_CONN_SEND_FLAG_MAX_DATA);

            AckPacketImmediately = TRUE;
            Packet->HasNonProbingFrame = TRUE;
            break;
        }

        case QUIC_FRAME_STREAMS_BLOCKED:
        case QUIC_FRAME_STREAMS_BLOCKED_1: {
            QUIC_STREAMS_BLOCKED_EX Frame;
            if (!QuicStreamsBlockedFrameDecode(FrameType, PayloadLength, Payload, &Offset, &Frame)) {
                QuicTraceEvent(
                    ConnError,
                    "[conn][%p] ERROR, %s.",
                    Connection,
                    "Decoding STREAMS_BLOCKED frame");
                QuicConnTransportError(Connection, QUIC_ERROR_FRAME_ENCODING_ERROR);
                return FALSE;
            }

            if (Closed) {
                break; // Ignore frame if we are closed.
            }

            QuicTraceLogConnVerbose(
                PeerStreamFCBlocked,
                Connection,
                "Peer Streams[%hu] FC blocked (%llu)",
                Frame.BidirectionalStreams,
                Frame.StreamLimit);
            AckPacketImmediately = TRUE;

            QUIC_CONNECTION_EVENT Event;
            Event.Type = QUIC_CONNECTION_EVENT_PEER_NEEDS_STREAMS; // TODO - Uni/Bidi
            QuicTraceLogConnVerbose(
                IndicatePeerNeedStreams,
                Connection,
                "Indicating QUIC_CONNECTION_EVENT_PEER_NEEDS_STREAMS");
            (void)QuicConnIndicateEvent(Connection, &Event);

            Packet->HasNonProbingFrame = TRUE;
            break;
        }

        case QUIC_FRAME_NEW_CONNECTION_ID: {
            QUIC_NEW_CONNECTION_ID_EX Frame;
            if (!QuicNewConnectionIDFrameDecode(PayloadLength, Payload, &Offset, &Frame)) {
                QuicTraceEvent(
                    ConnError,
                    "[conn][%p] ERROR, %s.",
                    Connection,
                    "Decoding NEW_CONNECTION_ID frame");
                QuicConnTransportError(Connection, QUIC_ERROR_FRAME_ENCODING_ERROR);
                return FALSE;
            }

            if (Closed) {
                break; // Ignore frame if we are closed.
            }

            BOOLEAN ReplaceRetiredCids = FALSE;
            if (Connection->RetirePriorTo < Frame.RetirePriorTo) {
                Connection->RetirePriorTo = Frame.RetirePriorTo;
                ReplaceRetiredCids = QuicConnOnRetirePriorToUpdated(Connection);
            }

            if (QuicConnGetDestCidFromSeq(Connection, Frame.Sequence, FALSE) == NULL) {
                //
                // Create the new destination connection ID.
                //
                QUIC_CID_CXPLAT_LIST_ENTRY* DestCid =
                    QuicCidNewDestination(Frame.Length, Frame.Buffer);
                if (DestCid == NULL) {
                    QuicTraceEvent(
                        AllocFailure,
                        "Allocation of '%s' failed. (%llu bytes)",
                        "new DestCid",
                        sizeof(QUIC_CID_CXPLAT_LIST_ENTRY) + Frame.Length);
                    return FALSE;
                }

                DestCid->CID.HasResetToken = TRUE;
                DestCid->CID.SequenceNumber = Frame.Sequence;
                CxPlatCopyMemory(
                    DestCid->ResetToken,
                    Frame.Buffer + Frame.Length,
                    QUIC_STATELESS_RESET_TOKEN_LENGTH);
                QuicTraceEvent(
                    ConnDestCidAdded,
                    "[conn][%p] (SeqNum=%llu) New Destination CID: %!CID!",
                    Connection,
                    DestCid->CID.SequenceNumber,
                    CLOG_BYTEARRAY(DestCid->CID.Length, DestCid->CID.Data));
                CxPlatListInsertTail(&Connection->DestCids, &DestCid->Link);
                Connection->DestCidCount++;

                if (DestCid->CID.SequenceNumber < Connection->RetirePriorTo) {
                    QuicConnRetireCid(Connection, DestCid);
                }

                if (Connection->DestCidCount > QUIC_ACTIVE_CONNECTION_ID_LIMIT) {
                    QuicTraceEvent(
                        ConnError,
                        "[conn][%p] ERROR, %s.",
                        Connection,
                        "Peer exceeded CID limit");
                    QuicConnTransportError(Connection, QUIC_ERROR_PROTOCOL_VIOLATION);
                    return FALSE;
                }
            }

            if (ReplaceRetiredCids && !QuicConnReplaceRetiredCids(Connection)) {
                return FALSE;
            }

            AckPacketImmediately = TRUE;
            break;
        }

        case QUIC_FRAME_RETIRE_CONNECTION_ID: {
            QUIC_RETIRE_CONNECTION_ID_EX Frame;
            if (!QuicRetireConnectionIDFrameDecode(PayloadLength, Payload, &Offset, &Frame)) {
                QuicTraceEvent(
                    ConnError,
                    "[conn][%p] ERROR, %s.",
                    Connection,
                    "Decoding RETIRE_CONNECTION_ID frame");
                QuicConnTransportError(Connection, QUIC_ERROR_FRAME_ENCODING_ERROR);
                return FALSE;
            }

            if (Closed) {
                break; // Ignore frame if we are closed.
            }

            BOOLEAN IsLastCid;
            QUIC_CID_HASH_ENTRY* SourceCid =
                QuicConnGetSourceCidFromSeq(
                    Connection,
                    Frame.Sequence,
                    TRUE,
                    &IsLastCid);
            if (SourceCid != NULL) {
                BOOLEAN CidAlreadyRetired = SourceCid->CID.Retired;
                CXPLAT_FREE(SourceCid, QUIC_POOL_CIDHASH);
                if (IsLastCid) {
                    QuicTraceEvent(
                        ConnError,
                        "[conn][%p] ERROR, %s.",
                        Connection,
                        "Last Source CID Retired!");
                    QuicConnCloseLocally(
                        Connection,
                        QUIC_CLOSE_INTERNAL_SILENT,
                        QUIC_ERROR_PROTOCOL_VIOLATION,
                        NULL);
                } else if (!CidAlreadyRetired) {
                    //
                    // Replace the CID if we weren't the one to request it to be
                    // retired in the first place.
                    //
                    if (!QuicConnGenerateNewSourceCid(Connection, FALSE)) {
                        break;
                    }
                }
            }

            AckPacketImmediately = TRUE;
            Packet->HasNonProbingFrame = TRUE;
            break;
        }

        case QUIC_FRAME_PATH_CHALLENGE: {
            QUIC_PATH_CHALLENGE_EX Frame;
            if (!QuicPathChallengeFrameDecode(PayloadLength, Payload, &Offset, &Frame)) {
                QuicTraceEvent(
                    ConnError,
                    "[conn][%p] ERROR, %s.",
                    Connection,
                    "Decoding PATH_CHALLENGE frame");
                QuicConnTransportError(Connection, QUIC_ERROR_FRAME_ENCODING_ERROR);
                return FALSE;
            }

            if (Closed) {
                break; // Ignore frame if we are closed.
            }

            Path->SendResponse = TRUE;
            CxPlatCopyMemory(Path->Response, Frame.Data, sizeof(Frame.Data));
            QuicSendSetSendFlag(&Connection->Send, QUIC_CONN_SEND_FLAG_PATH_RESPONSE);

            AckPacketImmediately = TRUE;
            break;
        }

        case QUIC_FRAME_PATH_RESPONSE: {
            QUIC_PATH_RESPONSE_EX Frame;
            if (!QuicPathChallengeFrameDecode(PayloadLength, Payload, &Offset, &Frame)) {
                QuicTraceEvent(
                    ConnError,
                    "[conn][%p] ERROR, %s.",
                    Connection,
                    "Decoding PATH_RESPONSE frame");
                QuicConnTransportError(Connection, QUIC_ERROR_FRAME_ENCODING_ERROR);
                return FALSE;
            }

            if (Closed) {
                break; // Ignore frame if we are closed.
            }

            CXPLAT_DBG_ASSERT(Connection->PathsCount <= QUIC_MAX_PATH_COUNT);
            for (uint8_t i = 0; i < Connection->PathsCount; ++i) {
                QUIC_PATH* TempPath = &Connection->Paths[i];
                if (!TempPath->IsPeerValidated &&
                    !memcmp(Frame.Data, TempPath->Challenge, sizeof(Frame.Data))) {
                    QuicPathSetValid(Connection, TempPath, QUIC_PATH_VALID_PATH_RESPONSE);
                    break;
                }
            }

            AckPacketImmediately = TRUE;
            break;
        }

        case QUIC_FRAME_CONNECTION_CLOSE:
        case QUIC_FRAME_CONNECTION_CLOSE_1: {
            QUIC_CONNECTION_CLOSE_EX Frame;
            if (!QuicConnCloseFrameDecode(FrameType, PayloadLength, Payload, &Offset, &Frame)) {
                QuicTraceEvent(
                    ConnError,
                    "[conn][%p] ERROR, %s.",
                    Connection,
                    "Decoding CONNECTION_CLOSE frame");
                QuicConnTransportError(Connection, QUIC_ERROR_FRAME_ENCODING_ERROR);
                return FALSE;
            }

            uint32_t Flags = QUIC_CLOSE_REMOTE | QUIC_CLOSE_SEND_NOTIFICATION;
            if (Frame.ApplicationClosed) {
                Flags |= QUIC_CLOSE_APPLICATION;
            }
            QuicConnTryClose(
                Connection,
                Flags,
                Frame.ErrorCode,
                Frame.ReasonPhrase,
                (uint16_t)Frame.ReasonPhraseLength);

            AckPacketImmediately = TRUE;
            Packet->HasNonProbingFrame = TRUE;

            if (Connection->State.HandleClosed) {
                //
                // If we are now closed, we should exit immediately. No need to
                // parse anything else.
                //
                goto Done;
            }
            break;
        }

        case QUIC_FRAME_HANDSHAKE_DONE: {
            if (QuicConnIsServer(Connection)) {
                QuicTraceEvent(
                    ConnError,
                    "[conn][%p] ERROR, %s.",
                    Connection,
                    "Client sent HANDSHAKE_DONE frame");
                QuicConnTransportError(Connection, QUIC_ERROR_PROTOCOL_VIOLATION);
                return FALSE;
            }

            if (!Connection->State.HandshakeConfirmed) {
                QuicTraceLogConnInfo(
                    HandshakeConfirmedFrame,
                    Connection,
                    "Handshake confirmed (frame)");
                QuicCryptoHandshakeConfirmed(&Connection->Crypto);
            }

            AckPacketImmediately = TRUE;
            Packet->HasNonProbingFrame = TRUE;
            break;
        }

        case QUIC_FRAME_DATAGRAM:
        case QUIC_FRAME_DATAGRAM_1: {
            if (!Connection->Settings.DatagramReceiveEnabled) {
                QuicTraceEvent(
                    ConnError,
                    "[conn][%p] ERROR, %s.",
                    Connection,
                    "Received DATAGRAM frame when not negotiated");
                QuicConnTransportError(Connection, QUIC_ERROR_PROTOCOL_VIOLATION);
                return FALSE;
            }
            if (!QuicDatagramProcessFrame(
                    &Connection->Datagram,
                    Packet,
                    FrameType,
                    PayloadLength,
                    Payload,
                    &Offset)) {
                QuicTraceEvent(
                    ConnError,
                    "[conn][%p] ERROR, %s.",
                    Connection,
                    "Decoding DATAGRAM frame");
                QuicConnTransportError(Connection, QUIC_ERROR_FRAME_ENCODING_ERROR);
                return FALSE;
            }
            AckPacketImmediately = TRUE;
            break;
        }

        default:
            //
            // No default case necessary, as we have already validated the frame
            // type initially, but included for clang the compiler.
            //
            break;
        }
    }

Done:

    if (!QuicConnIsServer(Connection) &&
        !Connection->State.GotFirstServerResponse) {
        Connection->State.GotFirstServerResponse = TRUE;
    }

    if (UpdatedFlowControl) {
        QuicConnLogOutFlowStats(Connection);
    }

    if (Connection->State.HandleShutdown || Connection->State.HandleClosed) {
        QuicTraceLogVerbose(
            PacketRxNotAcked,
            "[%c][RX][%llu] not acked (connection is closed)",
            PtkConnPre(Connection),
            Packet->PacketNumber);

    } else if (Connection->Packets[EncryptLevel] != NULL) {

        if (Connection->Packets[EncryptLevel]->NextRecvPacketNumber <= Packet->PacketNumber) {
            Connection->Packets[EncryptLevel]->NextRecvPacketNumber = Packet->PacketNumber + 1;
            Packet->NewLargestPacketNumber = TRUE;
        }

        QuicAckTrackerAckPacket(
            &Connection->Packets[EncryptLevel]->AckTracker,
            Packet->PacketNumber,
            RecvTime,
            ECN,
            AckPacketImmediately);
    }

    Packet->CompletelyValid = TRUE;

    return TRUE;
}

_IRQL_requires_max_(PASSIVE_LEVEL)
void
QuicConnRecvPostProcessing(
    _In_ QUIC_CONNECTION* Connection,
    _In_ QUIC_PATH** Path,
    _In_ CXPLAT_RECV_PACKET* Packet
    )
{
    BOOLEAN PeerUpdatedCid = FALSE;
    if (Packet->DestCidLen != 0) {
        QUIC_CID_HASH_ENTRY* SourceCid =
            QuicConnGetSourceCidFromBuf(
                Connection,
                Packet->DestCidLen,
                Packet->DestCid);
        if (SourceCid != NULL && !SourceCid->CID.UsedByPeer) {
            QuicTraceLogConnInfo(
                FirstCidUsage,
                Connection,
                "First usage of SrcCid: %s",
                QuicCidBufToStr(Packet->DestCid, Packet->DestCidLen).Buffer);
            SourceCid->CID.UsedByPeer = TRUE;
            if (SourceCid->CID.IsInitial) {
                if (QuicConnIsServer(Connection) && SourceCid->Link.Next != NULL) {
                    QUIC_CID_HASH_ENTRY* NextSourceCid =
                        CXPLAT_CONTAINING_RECORD(
                            SourceCid->Link.Next,
                            QUIC_CID_HASH_ENTRY,
                            Link);
                    if (NextSourceCid->CID.IsInitial) {
                        //
                        // The client has started using our new initial CID. We
                        // can discard the old (client chosen) one now.
                        //
                        SourceCid->Link.Next = NextSourceCid->Link.Next;
                        CXPLAT_DBG_ASSERT(!NextSourceCid->CID.IsInLookupTable);
                        QuicTraceEvent(
                            ConnSourceCidRemoved,
                            "[conn][%p] (SeqNum=%llu) Removed Source CID: %!CID!",
                            Connection,
                            NextSourceCid->CID.SequenceNumber,
                            CLOG_BYTEARRAY(NextSourceCid->CID.Length, NextSourceCid->CID.Data));
                        CXPLAT_FREE(NextSourceCid, QUIC_POOL_CIDHASH);
                    }
                }
            } else {
                PeerUpdatedCid = TRUE;
            }
        }
    }

    if (!(*Path)->GotValidPacket) {
        (*Path)->GotValidPacket = TRUE;

        if (!(*Path)->IsActive) {

            //
            // This is the first valid packet received on this non-active path.
            // Set the state accordingly and queue up a path challenge to be
            // sent back out.
            //

            if (PeerUpdatedCid) {
                (*Path)->DestCid = QuicConnGetUnusedDestCid(Connection);
                if ((*Path)->DestCid == NULL) {
                    (*Path)->GotValidPacket = FALSE; // Don't have a new CID to use!!!
                    return;
                }
            }

            (*Path)->SendChallenge = TRUE;
            (*Path)->PathValidationStartTime = CxPlatTimeUs32();

            //
            // NB: The path challenge payload is initialized here and reused
            // for any retransmits, but the spec requires a new payload in each
            // path challenge.
            //
            CxPlatRandom(sizeof((*Path)->Challenge), (*Path)->Challenge);

            //
            // We need to also send a challenge on the active path to make sure
            // it is still good.
            //
            CXPLAT_DBG_ASSERT(Connection->Paths[0].IsActive);
            if (Connection->Paths[0].IsPeerValidated) { // Not already doing peer validation.
                Connection->Paths[0].IsPeerValidated = FALSE;
                Connection->Paths[0].SendChallenge = TRUE;
                Connection->Paths[0].PathValidationStartTime = CxPlatTimeUs32();
                CxPlatRandom(sizeof(Connection->Paths[0].Challenge), Connection->Paths[0].Challenge);
            }

            QuicSendSetSendFlag(
                &Connection->Send,
                QUIC_CONN_SEND_FLAG_PATH_CHALLENGE);
        }

    } else if (PeerUpdatedCid) {
        //
        // If we didn't initiate the CID change locally, we need to
        // respond to this change with a change of our own.
        //
        if (!(*Path)->InitiatedCidUpdate) {
            QuicConnRetireCurrentDestCid(Connection, *Path);
        } else {
            (*Path)->InitiatedCidUpdate = FALSE;
        }
    }

    if (Packet->HasNonProbingFrame &&
        Packet->NewLargestPacketNumber &&
        !(*Path)->IsActive) {
        //
        // The peer has sent a non-probing frame on a path other than the active
        // one. This signals their intent to switch active paths.
        //
        QuicPathSetActive(Connection, *Path);
        *Path = &Connection->Paths[0];

        QuicTraceEvent(
            ConnRemoteAddrAdded,
            "[conn][%p] New Remote IP: %!ADDR!",
            Connection,
            CLOG_BYTEARRAY(sizeof(Connection->Paths[0].RemoteAddress), &Connection->Paths[0].RemoteAddress)); // TODO - Addr removed event?

        QUIC_CONNECTION_EVENT Event;
        Event.Type = QUIC_CONNECTION_EVENT_PEER_ADDRESS_CHANGED;
        Event.PEER_ADDRESS_CHANGED.Address = &(*Path)->RemoteAddress;
        QuicTraceLogConnVerbose(
            IndicatePeerAddrChanged,
            Connection,
            "Indicating QUIC_CONNECTION_EVENT_PEER_ADDRESS_CHANGED");
        (void)QuicConnIndicateEvent(Connection, &Event);
    }
}

_IRQL_requires_max_(PASSIVE_LEVEL)
void
QuicConnRecvDatagramBatch(
    _In_ QUIC_CONNECTION* Connection,
    _In_ QUIC_PATH* Path,
    _In_ uint8_t BatchCount,
    _In_reads_(BatchCount) CXPLAT_RECV_DATA** Datagrams,
    _In_reads_(BatchCount * CXPLAT_HP_SAMPLE_LENGTH)
        const uint8_t* Cipher,
    _Inout_ QUIC_RECEIVE_PROCESSING_STATE* RecvState
    )
{
    uint8_t HpMask[CXPLAT_HP_SAMPLE_LENGTH * QUIC_MAX_CRYPTO_BATCH_COUNT];

    CXPLAT_DBG_ASSERT(BatchCount > 0 && BatchCount <= QUIC_MAX_CRYPTO_BATCH_COUNT);
    CXPLAT_RECV_PACKET* Packet = CxPlatDataPathRecvDataToRecvPacket(Datagrams[0]);

    QuicTraceLogConnVerbose(
        UdpRecvBatch,
        Connection,
        "Batch Recv %u UDP datagrams",
        BatchCount);

    if (Connection->Crypto.TlsState.ReadKeys[Packet->KeyType] == NULL) {
        QuicPacketLogDrop(Connection, Packet, "Key no longer accepted (batch)");
        return;
    }

    if (Packet->Encrypted &&
        Connection->State.HeaderProtectionEnabled) {
        if (QUIC_FAILED(
            CxPlatHpComputeMask(
                Connection->Crypto.TlsState.ReadKeys[Packet->KeyType]->HeaderKey,
                BatchCount,
                Cipher,
                HpMask))) {
            QuicPacketLogDrop(Connection, Packet, "Failed to compute HP mask");
            return;
        }
    } else {
        CxPlatZeroMemory(HpMask, BatchCount * CXPLAT_HP_SAMPLE_LENGTH);
    }

    for (uint8_t i = 0; i < BatchCount; ++i) {
        CXPLAT_DBG_ASSERT(Datagrams[i]->Allocated);
        CXPLAT_ECN_TYPE ECN = CXPLAT_ECN_FROM_TOS(Datagrams[i]->TypeOfService);
        Packet = CxPlatDataPathRecvDataToRecvPacket(Datagrams[i]);
        if (QuicConnRecvPrepareDecrypt(
                Connection, Packet, HpMask + i * CXPLAT_HP_SAMPLE_LENGTH) &&
            QuicConnRecvDecryptAndAuthenticate(Connection, Path, Packet) &&
            QuicConnRecvFrames(Connection, Path, Packet, ECN)) {

            QuicConnRecvPostProcessing(Connection, &Path, Packet);
            RecvState->ResetIdleTimeout |= Packet->CompletelyValid;

            if (Connection->Registration != NULL && !Connection->Registration->NoPartitioning &&
                Path->IsActive && !Path->PartitionUpdated && Packet->CompletelyValid &&
                (Datagrams[i]->PartitionIndex % MsQuicLib.PartitionCount) != RecvState->PartitionIndex) {
                RecvState->PartitionIndex = Datagrams[i]->PartitionIndex % MsQuicLib.PartitionCount;
                RecvState->UpdatePartitionId = TRUE;
                Path->PartitionUpdated = TRUE;
            }

            if (Packet->IsShortHeader && Packet->NewLargestPacketNumber) {

                if (QuicConnIsServer(Connection)) {
                    Path->SpinBit = Packet->SH->SpinBit;
                } else {
                    Path->SpinBit = !Packet->SH->SpinBit;
                }
            }

        } else {
            Connection->Stats.Recv.DroppedPackets++;
        }
    }
}

_IRQL_requires_max_(PASSIVE_LEVEL)
void
QuicConnRecvDatagrams(
    _In_ QUIC_CONNECTION* Connection,
    _In_ CXPLAT_RECV_DATA* DatagramChain,
    _In_ uint32_t DatagramChainCount,
    _In_ BOOLEAN IsDeferred
    )
{
    CXPLAT_RECV_DATA* ReleaseChain = NULL;
    CXPLAT_RECV_DATA** ReleaseChainTail = &ReleaseChain;
    uint32_t ReleaseChainCount = 0;
    QUIC_RECEIVE_PROCESSING_STATE RecvState = { FALSE, FALSE, 0 };
    RecvState.PartitionIndex = QuicPartitionIdGetIndex(Connection->PartitionID);
    if (Connection->Registration && Connection->Registration->SplitPartitioning) {
        RecvState.PartitionIndex =
            QuicPartitionIndexDecrement(
                RecvState.PartitionIndex,
                QUIC_MAX_THROUGHPUT_PARTITION_OFFSET);
    }

    UNREFERENCED_PARAMETER(DatagramChainCount);

    CXPLAT_PASSIVE_CODE();

    if (IsDeferred) {
        QuicTraceLogConnVerbose(
            UdpRecvDeferred,
            Connection,
            "Recv %u deferred UDP datagrams",
            DatagramChainCount);
    } else {
        QuicTraceLogConnVerbose(
            UdpRecv,
            Connection,
            "Recv %u UDP datagrams",
            DatagramChainCount);
    }

    //
    // Iterate through each QUIC packet in the chain of UDP datagrams until an
    // error is encountered or we run out of buffer.
    //

    uint8_t BatchCount = 0;
    CXPLAT_RECV_DATA* Batch[QUIC_MAX_CRYPTO_BATCH_COUNT];
    uint8_t Cipher[CXPLAT_HP_SAMPLE_LENGTH * QUIC_MAX_CRYPTO_BATCH_COUNT];
    QUIC_PATH* CurrentPath = NULL;

    CXPLAT_RECV_DATA* Datagram;
    while ((Datagram = DatagramChain) != NULL) {
        CXPLAT_DBG_ASSERT(Datagram->Allocated);
        CXPLAT_DBG_ASSERT(Datagram->QueuedOnConnection);
        DatagramChain = Datagram->Next;
        Datagram->Next = NULL;

        CXPLAT_RECV_PACKET* Packet =
            CxPlatDataPathRecvDataToRecvPacket(Datagram);
        CXPLAT_DBG_ASSERT(Packet != NULL);

        CXPLAT_DBG_ASSERT(Packet->DecryptionDeferred == IsDeferred);
        Packet->DecryptionDeferred = FALSE;

        QUIC_PATH* DatagramPath = QuicConnGetPathForDatagram(Connection, Datagram);
        if (DatagramPath == NULL) {
            QuicPacketLogDrop(Connection, Packet, "Max paths already tracked");
            goto Drop;
        }

        if (DatagramPath != CurrentPath) {
            if (BatchCount != 0) {
                //
                // This datagram is from a different path than the current
                // batch. Flush the current batch before continuing.
                //
                CXPLAT_DBG_ASSERT(CurrentPath != NULL);
                QuicConnRecvDatagramBatch(
                    Connection,
                    CurrentPath,
                    BatchCount,
                    Batch,
                    Cipher,
                    &RecvState);
                BatchCount = 0;
            }
            CurrentPath = DatagramPath;
        }

        if (!IsDeferred) {
            Connection->Stats.Recv.TotalBytes += Datagram->BufferLength;
            QuicConnLogInFlowStats(Connection);

            if (!CurrentPath->IsPeerValidated) {
                QuicPathIncrementAllowance(
                    Connection,
                    CurrentPath,
                    QUIC_AMPLIFICATION_RATIO * Datagram->BufferLength);
            }
        }

        do {
            CXPLAT_DBG_ASSERT(BatchCount < QUIC_MAX_CRYPTO_BATCH_COUNT);
            CXPLAT_DBG_ASSERT(Datagram->Allocated);
            Connection->Stats.Recv.TotalPackets++;

            if (!Packet->ValidatedHeaderInv) {
                //
                // Only calculate the buffer length from the available UDP
                // payload length if the long header hasn't already been
                // validated (which indicates the actual length);
                //
                Packet->BufferLength =
                    Datagram->BufferLength - (uint16_t)(Packet->Buffer - Datagram->Buffer);
            }

            if (!QuicConnRecvHeader(
                    Connection,
                    Packet,
                    Cipher + BatchCount * CXPLAT_HP_SAMPLE_LENGTH)) {
                if (Packet->DecryptionDeferred) {
                    Connection->Stats.Recv.TotalPackets--; // Don't count the packet right now.
                } else {
                    Connection->Stats.Recv.DroppedPackets++;
                    if (!Packet->IsShortHeader && Packet->ValidatedHeaderVer) {
                        goto NextPacket;
                    }
                }
                break;
            }

            if (!Packet->IsShortHeader && BatchCount != 0) {
                //
                // We already had some batched short header packets and then
                // encountered a long header packet. Finish off the short
                // headers first and then continue with the current packet.
                //
                QuicConnRecvDatagramBatch(
                    Connection,
                    CurrentPath,
                    BatchCount,
                    Batch,
                    Cipher,
                    &RecvState);
                CxPlatMoveMemory(
                    Cipher + BatchCount * CXPLAT_HP_SAMPLE_LENGTH,
                    Cipher,
                    CXPLAT_HP_SAMPLE_LENGTH);
                BatchCount = 0;
            }

            Batch[BatchCount++] = Datagram;
            if (Packet->IsShortHeader && BatchCount < QUIC_MAX_CRYPTO_BATCH_COUNT) {
                break;
            }

            QuicConnRecvDatagramBatch(
                Connection,
                CurrentPath,
                BatchCount,
                Batch,
                Cipher,
                &RecvState);
            BatchCount = 0;

            if (Packet->IsShortHeader) {
                break; // Short header packets aren't followed by additional packets.
            }

            //
            // Move to the next QUIC packet (if available) and reset the packet
            // state.
            //

        NextPacket:

            Packet->Buffer += Packet->BufferLength;

            Packet->ValidatedHeaderInv = FALSE;
            Packet->ValidatedHeaderVer = FALSE;
            Packet->ValidToken = FALSE;
            Packet->PacketNumberSet = FALSE;
            Packet->EncryptedWith0Rtt = FALSE;
            Packet->DecryptionDeferred = FALSE;
            Packet->CompletelyValid = FALSE;
            Packet->NewLargestPacketNumber = FALSE;
            Packet->HasNonProbingFrame = FALSE;

        } while (Packet->Buffer - Datagram->Buffer < Datagram->BufferLength);

    Drop:

        if (!Packet->DecryptionDeferred) {
            *ReleaseChainTail = Datagram;
            ReleaseChainTail = &Datagram->Next;
            Datagram->QueuedOnConnection = FALSE;
            if (++ReleaseChainCount == QUIC_MAX_RECEIVE_BATCH_COUNT) {
                if (BatchCount != 0) {
                    QuicConnRecvDatagramBatch(
                        Connection,
                        CurrentPath,
                        BatchCount,
                        Batch,
                        Cipher,
                        &RecvState);
                    BatchCount = 0;
                }
                CxPlatRecvDataReturn(ReleaseChain);
                ReleaseChain = NULL;
                ReleaseChainTail = &ReleaseChain;
                ReleaseChainCount = 0;
            }
        }
    }

    if (BatchCount != 0) {
        QuicConnRecvDatagramBatch(
            Connection,
            CurrentPath,
            BatchCount,
            Batch,
            Cipher,
            &RecvState);
        BatchCount = 0; // cppcheck-suppress unreadVariable; NOLINT
    }

    if (RecvState.ResetIdleTimeout) {
        QuicConnResetIdleTimeout(Connection);
    }

    if (ReleaseChain != NULL) {
        CxPlatRecvDataReturn(ReleaseChain);
    }

    if (QuicConnIsServer(Connection) &&
        Connection->Stats.Recv.ValidPackets == 0 &&
        !Connection->State.ClosedLocally) {
        //
        // The packet(s) that created this connection weren't valid. We should
        // immediately throw away the connection.
        //
        QuicTraceLogConnWarning(
            InvalidInitialPackets,
            Connection,
            "Aborting connection with invalid initial packets");
        QuicConnSilentlyAbort(Connection);
    }

    //
    // Any new paths created here were created before packet validation. Now
    // remove any non-active paths that didn't get any valid packets.
    // NB: Traversing the array backwards is simpler and more efficient here due
    // to the array shifting that happens in QuicPathRemove.
    //
    for (uint8_t i = Connection->PathsCount - 1; i > 0; --i) {
        if (!Connection->Paths[i].GotValidPacket) {
            QuicTraceLogConnInfo(
                PathDiscarded,
                Connection,
                "Removing invalid path[%hhu]",
                Connection->Paths[i].ID);
            QuicPathRemove(Connection, i);
        }
    }

    if (!Connection->State.UpdateWorker &&
        Connection->State.Connected &&
        RecvState.UpdatePartitionId) {
        CXPLAT_DBG_ASSERT(!Connection->Registration->NoPartitioning);
        if (Connection->Registration->SplitPartitioning) {
            // TODO - Constrain PartitionID to the same NUMA node?
            RecvState.PartitionIndex =
                QuicPartitionIndexIncrement(
                    RecvState.PartitionIndex,
                    QUIC_MAX_THROUGHPUT_PARTITION_OFFSET);
        }
        CXPLAT_DBG_ASSERT(RecvState.PartitionIndex != QuicPartitionIdGetIndex(Connection->PartitionID));
        Connection->PartitionID = QuicPartitionIdCreate(RecvState.PartitionIndex);
        QuicConnGenerateNewSourceCids(Connection, TRUE);
        Connection->State.UpdateWorker = TRUE;
    }
}

_IRQL_requires_max_(PASSIVE_LEVEL)
void
QuicConnFlushRecv(
    _In_ QUIC_CONNECTION* Connection
    )
{
    uint32_t ReceiveQueueCount;
    CXPLAT_RECV_DATA* ReceiveQueue;

    CxPlatDispatchLockAcquire(&Connection->ReceiveQueueLock);
    ReceiveQueueCount = Connection->ReceiveQueueCount;
    Connection->ReceiveQueueCount = 0;
    ReceiveQueue = Connection->ReceiveQueue;
    Connection->ReceiveQueue = NULL;
    Connection->ReceiveQueueTail = &Connection->ReceiveQueue;
    CxPlatDispatchLockRelease(&Connection->ReceiveQueueLock);

    QuicConnRecvDatagrams(
        Connection, ReceiveQueue, ReceiveQueueCount, FALSE);
}

_IRQL_requires_max_(PASSIVE_LEVEL)
void
QuicConnDiscardDeferred0Rtt(
    _In_ QUIC_CONNECTION* Connection
    )
{
    CXPLAT_RECV_DATA* ReleaseChain = NULL;
    CXPLAT_RECV_DATA** ReleaseChainTail = &ReleaseChain;
    QUIC_PACKET_SPACE* Packets = Connection->Packets[QUIC_ENCRYPT_LEVEL_1_RTT];
    CXPLAT_DBG_ASSERT(Packets != NULL);

    CXPLAT_RECV_DATA* DeferredDatagrams = Packets->DeferredDatagrams;
    CXPLAT_RECV_DATA** DeferredDatagramsTail = &Packets->DeferredDatagrams;
    Packets->DeferredDatagrams = NULL;

    while (DeferredDatagrams != NULL) {
        CXPLAT_RECV_DATA* Datagram = DeferredDatagrams;
        DeferredDatagrams = DeferredDatagrams->Next;

        const CXPLAT_RECV_PACKET* Packet =
            CxPlatDataPathRecvDataToRecvPacket(Datagram);
        if (Packet->KeyType == QUIC_PACKET_KEY_0_RTT) {
            QuicPacketLogDrop(Connection, Packet, "0-RTT rejected");
            Packets->DeferredDatagramsCount--;
            *ReleaseChainTail = Datagram;
            ReleaseChainTail = &Datagram->Next;
        } else {
            *DeferredDatagramsTail = Datagram;
            DeferredDatagramsTail = &Datagram->Next;
        }
    }

    if (ReleaseChain != NULL) {
        CxPlatRecvDataReturn(ReleaseChain);
    }
}

_IRQL_requires_max_(PASSIVE_LEVEL)
void
QuicConnFlushDeferred(
    _In_ QUIC_CONNECTION* Connection
    )
{
    for (uint8_t i = 1; i <= (uint8_t)Connection->Crypto.TlsState.ReadKey; ++i) {

        if (Connection->Crypto.TlsState.ReadKeys[i] == NULL) {
            continue;
        }

        QUIC_ENCRYPT_LEVEL EncryptLevel =
            QuicKeyTypeToEncryptLevel((QUIC_PACKET_KEY_TYPE)i);
        QUIC_PACKET_SPACE* Packets = Connection->Packets[EncryptLevel];

        if (Packets->DeferredDatagrams != NULL) {
            CXPLAT_RECV_DATA* DeferredDatagrams = Packets->DeferredDatagrams;
            uint8_t DeferredDatagramsCount = Packets->DeferredDatagramsCount;

            Packets->DeferredDatagramsCount = 0;
            Packets->DeferredDatagrams = NULL;

            QuicConnRecvDatagrams(
                Connection,
                DeferredDatagrams,
                DeferredDatagramsCount,
                TRUE);
        }
    }
}

_IRQL_requires_max_(PASSIVE_LEVEL)
void
QuicConnProcessUdpUnreachable(
    _In_ QUIC_CONNECTION* Connection,
    _In_ const QUIC_ADDR* RemoteAddress
    )
{
    if (Connection->Crypto.TlsState.ReadKey > QUIC_PACKET_KEY_INITIAL) {
        //
        // Only accept unreachable events at the beginning of the handshake.
        // Otherwise, it opens up an attack surface.
        //
        QuicTraceLogConnWarning(
            UnreachableIgnore,
            Connection,
            "Ignoring received unreachable event");

    } else if (QuicAddrCompare(&Connection->Paths[0].RemoteAddress, RemoteAddress)) {
        QuicTraceLogConnInfo(
            Unreachable,
            Connection,
            "Received unreachable event");
        //
        // Close the connection since the peer is unreachable.
        //
        QuicConnCloseLocally(
            Connection,
            QUIC_CLOSE_INTERNAL_SILENT | QUIC_CLOSE_QUIC_STATUS,
            (uint64_t)QUIC_STATUS_UNREACHABLE,
            NULL);

    } else {
        QuicTraceLogConnWarning(
            UnreachableInvalid,
            Connection,
            "Received invalid unreachable event");
    }
}

_IRQL_requires_max_(PASSIVE_LEVEL)
void
QuicConnResetIdleTimeout(
    _In_ QUIC_CONNECTION* Connection
    )
{
    uint64_t IdleTimeoutMs;
    if (Connection->State.Connected) {
        //
        // Use the (non-zero) min value between local and peer's configuration.
        //
        IdleTimeoutMs = Connection->PeerTransportParams.IdleTimeout;
        if (IdleTimeoutMs == 0 ||
            (Connection->Settings.IdleTimeoutMs != 0 &&
             Connection->Settings.IdleTimeoutMs < IdleTimeoutMs)) {
            IdleTimeoutMs = Connection->Settings.IdleTimeoutMs;
        }
    } else {
        IdleTimeoutMs = Connection->Settings.HandshakeIdleTimeoutMs;
    }

    if (IdleTimeoutMs != 0) {
        //
        // Idle timeout must be no less than the PTOs for closing.
        //
        uint32_t MinIdleTimeoutMs =
            US_TO_MS(QuicLossDetectionComputeProbeTimeout(
                &Connection->LossDetection,
                &Connection->Paths[0],
                QUIC_CLOSE_PTO_COUNT));
        if (IdleTimeoutMs < MinIdleTimeoutMs) {
            IdleTimeoutMs = MinIdleTimeoutMs;
        }

        QuicConnTimerSet(Connection, QUIC_CONN_TIMER_IDLE, IdleTimeoutMs);

    } else {
        QuicConnTimerCancel(Connection, QUIC_CONN_TIMER_IDLE);
    }

    if (Connection->Settings.KeepAliveIntervalMs != 0) {
        QuicConnTimerSet(
            Connection,
            QUIC_CONN_TIMER_KEEP_ALIVE,
            Connection->Settings.KeepAliveIntervalMs);
    }
}

_IRQL_requires_max_(PASSIVE_LEVEL)
void
QuicConnProcessIdleTimerOperation(
    _In_ QUIC_CONNECTION* Connection
    )
{
    //
    // Close the connection, as the agreed-upon idle time period has elapsed.
    //
    QuicConnCloseLocally(
        Connection,
        QUIC_CLOSE_INTERNAL_SILENT | QUIC_CLOSE_QUIC_STATUS,
        (uint64_t)QUIC_STATUS_CONNECTION_IDLE,
        NULL);
}

_IRQL_requires_max_(PASSIVE_LEVEL)
void
QuicConnProcessKeepAliveOperation(
    _In_ QUIC_CONNECTION* Connection
    )
{
    //
    // Send a PING frame to keep the connection alive.
    //
    Connection->Send.TailLossProbeNeeded = TRUE;
    QuicSendSetSendFlag(&Connection->Send, QUIC_CONN_SEND_FLAG_PING);

    //
    // Restart the keep alive timer.
    //
    QuicConnTimerSet(
        Connection,
        QUIC_CONN_TIMER_KEEP_ALIVE,
        Connection->Settings.KeepAliveIntervalMs);
}

_IRQL_requires_max_(PASSIVE_LEVEL)
QUIC_STATUS
QuicConnParamSet(
    _In_ QUIC_CONNECTION* Connection,
    _In_ uint32_t Param,
    _In_ uint32_t BufferLength,
    _In_reads_bytes_(BufferLength)
        const void* Buffer
    )
{
    QUIC_STATUS Status;

    switch (Param) {

    case QUIC_PARAM_CONN_QUIC_VERSION:

        if (BufferLength != sizeof(uint32_t)) {
            Status = QUIC_STATUS_INVALID_PARAMETER;
            break;
        }

        //
        // Validate new version. We allow the application to set a reserved
        // version number to force version negotiation.
        //
        uint32_t NewVersion = CxPlatByteSwapUint32(*(uint32_t*)Buffer);
        if (!QuicIsVersionSupported(NewVersion) &&
            !QuicIsVersionReserved(NewVersion)) {
            Status = QUIC_STATUS_INVALID_PARAMETER;
            break;
        }

        //
        // Only allowed before connection attempt.
        //
        if (Connection->State.Started) {
            Status = QUIC_STATUS_INVALID_STATE;
            break;
        }

        Connection->Stats.QuicVersion = NewVersion;
        QuicConnOnQuicVersionSet(Connection);

        Status = QUIC_STATUS_SUCCESS;
        break;

    case QUIC_PARAM_CONN_LOCAL_ADDRESS: {

        if (BufferLength != sizeof(QUIC_ADDR)) {
            Status = QUIC_STATUS_INVALID_PARAMETER;
            break;
        }

        if (QuicConnIsServer(Connection)) {
            Status = QUIC_STATUS_INVALID_STATE;
            break;
        }

        if (Connection->State.Started &&
            !Connection->State.HandshakeConfirmed) {
            Status = QUIC_STATUS_INVALID_STATE;
            break;
        }

        const QUIC_ADDR* LocalAddress = (const QUIC_ADDR*)Buffer;

        if (!QuicAddrIsValid(LocalAddress)) {
            Status = QUIC_STATUS_INVALID_PARAMETER;
            break;
        }

        Connection->State.LocalAddressSet = TRUE;
        CxPlatCopyMemory(&Connection->Paths[0].LocalAddress, Buffer, sizeof(QUIC_ADDR));
        QuicTraceEvent(
            ConnLocalAddrAdded,
            "[conn][%p] New Local IP: %!ADDR!",
            Connection,
            CLOG_BYTEARRAY(sizeof(Connection->Paths[0].LocalAddress), &Connection->Paths[0].LocalAddress));

        if (Connection->State.Started) {

            CXPLAT_DBG_ASSERT(Connection->Paths[0].Binding);
            CXPLAT_DBG_ASSERT(Connection->State.RemoteAddressSet);
            CXPLAT_DBG_ASSERT(Connection->Configuration != NULL);

            QUIC_BINDING* OldBinding = Connection->Paths[0].Binding;

            Status =
                QuicLibraryGetBinding(
#ifdef QUIC_COMPARTMENT_ID
                    Connection->Configuration->CompartmentId,
#endif
                    Connection->State.ShareBinding,
                    FALSE,
                    LocalAddress,
                    &Connection->Paths[0].RemoteAddress,
                    &Connection->Paths[0].Binding);
            if (QUIC_FAILED(Status)) {
                Connection->Paths[0].Binding = OldBinding;
                break;
            }

            //
            // TODO - Need to free any queued recv packets from old binding.
            //

            QuicBindingMoveSourceConnectionIDs(
                OldBinding, Connection->Paths[0].Binding, Connection);
            QuicLibraryReleaseBinding(OldBinding);

            QuicTraceEvent(
                ConnLocalAddrRemoved,
                "[conn][%p] Removed Local IP: %!ADDR!",
                Connection,
                CLOG_BYTEARRAY(sizeof(Connection->Paths[0].LocalAddress), &Connection->Paths[0].LocalAddress));

            CxPlatSocketGetLocalAddress(
                Connection->Paths[0].Binding->Socket,
                &Connection->Paths[0].LocalAddress);

            QuicTraceEvent(
                ConnLocalAddrAdded,
                "[conn][%p] New Local IP: %!ADDR!",
                Connection,
                CLOG_BYTEARRAY(sizeof(Connection->Paths[0].LocalAddress), &Connection->Paths[0].LocalAddress));

            QuicSendSetSendFlag(&Connection->Send, QUIC_CONN_SEND_FLAG_PING);
        }

        Status = QUIC_STATUS_SUCCESS;
        break;
    }

    case QUIC_PARAM_CONN_REMOTE_ADDRESS:

        if (BufferLength != sizeof(QUIC_ADDR)) {
            Status = QUIC_STATUS_INVALID_PARAMETER;
            break;
        }

        if (QuicConnIsServer(Connection)) {
            Status = QUIC_STATUS_INVALID_PARAMETER;
            break;
        }

        if (Connection->State.Started) {
            Status = QUIC_STATUS_INVALID_STATE;
            break;
        }

        Connection->State.RemoteAddressSet = TRUE;
        CxPlatCopyMemory(&Connection->Paths[0].RemoteAddress, Buffer, sizeof(QUIC_ADDR));
        //
        // Don't log new Remote address added here because it is logged when
        // the connection is started.
        //

        Status = QUIC_STATUS_SUCCESS;
        break;

    case QUIC_PARAM_CONN_SETTINGS:

        if (BufferLength != sizeof(QUIC_SETTINGS)) {
            Status = QUIC_STATUS_INVALID_PARAMETER; // TODO - Support partial
            break;
        }

        if (!QuicConnApplyNewSettings(
                Connection,
                TRUE,
                BufferLength,
                (QUIC_SETTINGS*)Buffer)) {
            Status = QUIC_STATUS_INVALID_PARAMETER;
            break;
        }

        Status = QUIC_STATUS_SUCCESS;
        break;

    case QUIC_PARAM_CONN_SHARE_UDP_BINDING:

        if (BufferLength != sizeof(uint8_t)) {
            Status = QUIC_STATUS_INVALID_PARAMETER;
            break;
        }

        if (Connection->State.Started || QuicConnIsServer(Connection)) {
            Status = QUIC_STATUS_INVALID_STATE;
            break;
        }

        Connection->State.ShareBinding = *(uint8_t*)Buffer;

        QuicTraceLogConnInfo(
            UpdateShareBinding,
            Connection,
            "Updated ShareBinding = %hhu",
            Connection->State.ShareBinding);

        Status = QUIC_STATUS_SUCCESS;
        break;

    case QUIC_PARAM_CONN_CLOSE_REASON_PHRASE:

        if (BufferLength >= 513) {
            Status = QUIC_STATUS_INVALID_PARAMETER;
            break;
        }

        //
        // Require the reason to be null terminated.
        //
        if (Buffer && ((char*)Buffer)[BufferLength - 1] != 0) {
            Status = QUIC_STATUS_INVALID_PARAMETER;
            break;
        }

        //
        // Free any old data.
        //
        if (Connection->CloseReasonPhrase != NULL) {
            CXPLAT_FREE(Connection->CloseReasonPhrase, QUIC_POOL_CLOSE_REASON);
        }

        //
        // Allocate new space.
        //
        Connection->CloseReasonPhrase =
            CXPLAT_ALLOC_NONPAGED(BufferLength, QUIC_POOL_CLOSE_REASON);

        if (Buffer && Connection->CloseReasonPhrase != NULL) {
            CxPlatCopyMemory(
                Connection->CloseReasonPhrase,
                Buffer,
                BufferLength);
            Status = QUIC_STATUS_SUCCESS;
        } else {
            Status = QUIC_STATUS_OUT_OF_MEMORY;
        }

        break;

    case QUIC_PARAM_CONN_STREAM_SCHEDULING_SCHEME: {

        if (BufferLength != sizeof(QUIC_STREAM_SCHEDULING_SCHEME)) {
            Status = QUIC_STATUS_INVALID_PARAMETER;
            break;
        }

        QUIC_STREAM_SCHEDULING_SCHEME Scheme =
            *(QUIC_STREAM_SCHEDULING_SCHEME*)Buffer;

        if (Scheme >= QUIC_STREAM_SCHEDULING_SCHEME_COUNT) {
            Status = QUIC_STATUS_INVALID_PARAMETER;
            break;
        }

        Connection->State.UseRoundRobinStreamScheduling =
            Scheme == QUIC_STREAM_SCHEDULING_SCHEME_ROUND_ROBIN;

        QuicTraceLogConnInfo(
            UpdateStreamSchedulingScheme,
            Connection,
            "Updated Stream Scheduling Scheme = %u",
            Scheme);

        Status = QUIC_STATUS_SUCCESS;
        break;
    }

    case QUIC_PARAM_CONN_DATAGRAM_RECEIVE_ENABLED:

        if (BufferLength != sizeof(BOOLEAN)) {
            Status = QUIC_STATUS_INVALID_PARAMETER;
            break;
        }

        if (Connection->State.Started) {
            Status = QUIC_STATUS_INVALID_STATE;
            break;
        }

        Connection->Settings.DatagramReceiveEnabled = *(BOOLEAN*)Buffer;
        Connection->Settings.IsSet.DatagramReceiveEnabled = TRUE;
        Status = QUIC_STATUS_SUCCESS;

        QuicTraceLogConnVerbose(
            DatagramReceiveEnableUpdated,
            Connection,
            "Updated datagram receive enabled to %hhu",
            Connection->Settings.DatagramReceiveEnabled);

        break;

    case QUIC_PARAM_CONN_DISABLE_1RTT_ENCRYPTION:

        if (BufferLength != sizeof(BOOLEAN)) {
            Status = QUIC_STATUS_INVALID_PARAMETER;
            break;
        }

        if (Connection->State.Started) {
            Status = QUIC_STATUS_INVALID_STATE;
            break;
        }

        if (Connection->State.PeerTransportParameterValid &&
            (!(Connection->PeerTransportParams.Flags & QUIC_TP_FLAG_DISABLE_1RTT_ENCRYPTION))) {
            //
            // The peer did't negotiate the feature.
            //
            Status = QUIC_STATUS_INVALID_STATE;
            break;
        }

        Connection->State.Disable1RttEncrytion = *(BOOLEAN*)Buffer;
        Status = QUIC_STATUS_SUCCESS;

        QuicTraceLogConnVerbose(
            Disable1RttEncrytionUpdated,
            Connection,
            "Updated disable 1-RTT encrytption to %hhu",
            Connection->State.Disable1RttEncrytion);

        break;

    case QUIC_PARAM_CONN_RESUMPTION_TICKET: {
        if (BufferLength == 0 || Buffer == NULL) {
            Status = QUIC_STATUS_INVALID_PARAMETER;
            break;
        }

        //
        // Must be set before the client connection is started.
        //
        if (QuicConnIsServer(Connection) || Connection->State.Started) {
            Status = QUIC_STATUS_INVALID_STATE;
            break;
        }

        Status =
            QuicCryptoDecodeClientTicket(
                Connection,
                (uint16_t)BufferLength,
                Buffer,
                &Connection->PeerTransportParams,
                &Connection->Crypto.ResumptionTicket,
                &Connection->Crypto.ResumptionTicketLength,
                &Connection->Stats.QuicVersion);
        if (QUIC_FAILED(Status)) {
            break;
        }

        QuicConnOnQuicVersionSet(Connection);
        QuicConnProcessPeerTransportParameters(Connection, TRUE);

        Status = QUIC_STATUS_SUCCESS;
        break;
    }

    case QUIC_PARAM_CONN_PEER_CERTIFICATE_VALID:
        if (BufferLength != sizeof(BOOLEAN) || Buffer == NULL) {
            Status = QUIC_STATUS_INVALID_PARAMETER;
            break;
        }

        QuicCryptoCustomCertValidationComplete(&Connection->Crypto, *(BOOLEAN*)Buffer);
        Status = QUIC_STATUS_SUCCESS;
        break;

    //
    // Private
    //

    case QUIC_PARAM_CONN_FORCE_KEY_UPDATE:

        if (!Connection->State.Connected ||
            Connection->Packets[QUIC_ENCRYPT_LEVEL_1_RTT] == NULL ||
            Connection->Packets[QUIC_ENCRYPT_LEVEL_1_RTT]->AwaitingKeyPhaseConfirmation ||
            !Connection->State.HandshakeConfirmed) {
            Status = QUIC_STATUS_INVALID_STATE;
            break;
        }

        QuicTraceLogConnVerbose(
            ForceKeyUpdate,
            Connection,
            "Forcing key update");

        Status = QuicCryptoGenerateNewKeys(Connection);
        if (QUIC_FAILED(Status)) {
            QuicTraceEvent(
                ConnErrorStatus,
                "[conn][%p] ERROR, %u, %s.",
                Connection,
                Status,
                "Forced key update");
            break;
        }

        QuicCryptoUpdateKeyPhase(Connection, TRUE);
        Status = QUIC_STATUS_SUCCESS;
        break;

    case QUIC_PARAM_CONN_FORCE_CID_UPDATE:

        if (!Connection->State.Connected ||
            !Connection->State.HandshakeConfirmed) {
            Status = QUIC_STATUS_INVALID_STATE;
            break;
        }

        QuicTraceLogConnVerbose(
            ForceCidUpdate,
            Connection,
            "Forcing destination CID update");

        if (!QuicConnRetireCurrentDestCid(Connection, &Connection->Paths[0])) {
            Status = QUIC_STATUS_INVALID_STATE;
            break;
        }

        Connection->Paths[0].InitiatedCidUpdate = TRUE;
        Status = QUIC_STATUS_SUCCESS;
        break;

    case QUIC_PARAM_CONN_TEST_TRANSPORT_PARAMETER:

        if (BufferLength != sizeof(QUIC_PRIVATE_TRANSPORT_PARAMETER)) {
            Status = QUIC_STATUS_INVALID_PARAMETER;
            break;
        }

        if (Connection->State.Started) {
            Status = QUIC_STATUS_INVALID_STATE;
            break;
        }

        CxPlatCopyMemory(
            &Connection->TestTransportParameter, Buffer, BufferLength);
        Connection->State.TestTransportParameterSet = TRUE;

        QuicTraceLogConnVerbose(
            TestTPSet,
            Connection,
            "Setting Test Transport Parameter (type %hu, %hu bytes)",
            Connection->TestTransportParameter.Type,
            Connection->TestTransportParameter.Length);

        Status = QUIC_STATUS_SUCCESS;
        break;

    case QUIC_PARAM_CONN_TLS_SECRETS:
#ifdef CXPLAT_TLS_SECRETS_SUPPORT

        if (BufferLength != sizeof(CXPLAT_TLS_SECRETS) || Buffer == NULL) {
            Status = QUIC_STATUS_INVALID_PARAMETER;
            break;
        }

        if (Connection->State.Started) {
            Status = QUIC_STATUS_INVALID_STATE;
            break;
        }

        Connection->TlsSecrets = (CXPLAT_TLS_SECRETS*)Buffer;
        CxPlatZeroMemory(Connection->TlsSecrets, sizeof(*Connection->TlsSecrets));
        Status = QUIC_STATUS_SUCCESS;
#else
        Status = QUIC_STATUS_NOT_SUPPORTED;
#endif
        break;

    default:
        Status = QUIC_STATUS_INVALID_PARAMETER;
        break;
    }

    return Status;
}

_IRQL_requires_max_(PASSIVE_LEVEL)
QUIC_STATUS
QuicConnParamGet(
    _In_ QUIC_CONNECTION* Connection,
    _In_ uint32_t Param,
    _Inout_ uint32_t* BufferLength,
    _Out_writes_bytes_opt_(*BufferLength)
        void* Buffer
    )
{
    QUIC_STATUS Status;
    uint32_t Length;
    uint8_t Type;

    switch (Param) {

    case QUIC_PARAM_CONN_QUIC_VERSION:

        if (*BufferLength < sizeof(Connection->Stats.QuicVersion)) {
            *BufferLength = sizeof(Connection->Stats.QuicVersion);
            Status = QUIC_STATUS_BUFFER_TOO_SMALL;
            break;
        }

        if (Buffer == NULL) {
            Status = QUIC_STATUS_INVALID_PARAMETER;
            break;
        }

        *BufferLength = sizeof(Connection->Stats.QuicVersion);
        *(uint32_t*)Buffer = CxPlatByteSwapUint32(Connection->Stats.QuicVersion);

        Status = QUIC_STATUS_SUCCESS;
        break;

    case QUIC_PARAM_CONN_LOCAL_ADDRESS:

        if (*BufferLength < sizeof(QUIC_ADDR)) {
            *BufferLength = sizeof(QUIC_ADDR);
            Status = QUIC_STATUS_BUFFER_TOO_SMALL;
            break;
        }

        if (Buffer == NULL) {
            Status = QUIC_STATUS_INVALID_PARAMETER;
            break;
        }

        if (!Connection->State.LocalAddressSet) {
            Status = QUIC_STATUS_INVALID_STATE;
            break;
        }

        *BufferLength = sizeof(QUIC_ADDR);
        CxPlatCopyMemory(
            Buffer,
            &Connection->Paths[0].LocalAddress,
            sizeof(QUIC_ADDR));

        Status = QUIC_STATUS_SUCCESS;
        break;

    case QUIC_PARAM_CONN_REMOTE_ADDRESS:

        if (*BufferLength < sizeof(QUIC_ADDR)) {
            *BufferLength = sizeof(QUIC_ADDR);
            Status = QUIC_STATUS_BUFFER_TOO_SMALL;
            break;
        }

        if (Buffer == NULL) {
            Status = QUIC_STATUS_INVALID_PARAMETER;
            break;
        }

        if (!Connection->State.RemoteAddressSet) {
            Status = QUIC_STATUS_INVALID_STATE;
            break;
        }

        *BufferLength = sizeof(QUIC_ADDR);
        CxPlatCopyMemory(
            Buffer,
            &Connection->Paths[0].RemoteAddress,
            sizeof(QUIC_ADDR));

        Status = QUIC_STATUS_SUCCESS;
        break;

    case QUIC_PARAM_CONN_IDEAL_PROCESSOR:

        if (*BufferLength < sizeof(uint16_t)) {
            *BufferLength = sizeof(uint16_t);
            Status = QUIC_STATUS_BUFFER_TOO_SMALL;
            break;
        }

        if (Buffer == NULL) {
            Status = QUIC_STATUS_INVALID_PARAMETER;
            break;
        }

        *BufferLength = sizeof(uint16_t);
        *(uint16_t*)Buffer = Connection->Worker->IdealProcessor;

        Status = QUIC_STATUS_SUCCESS;
        break;

    case QUIC_PARAM_CONN_SETTINGS:

        if (*BufferLength < sizeof(QUIC_SETTINGS)) {
            *BufferLength = sizeof(QUIC_SETTINGS);
            Status = QUIC_STATUS_BUFFER_TOO_SMALL;
            break;
        }

        if (Buffer == NULL) {
            Status = QUIC_STATUS_INVALID_PARAMETER;
            break;
        }

        *BufferLength = sizeof(QUIC_SETTINGS);
        *(QUIC_SETTINGS*)Buffer = Connection->Settings;

        Status = QUIC_STATUS_SUCCESS;
        break;

    case QUIC_PARAM_CONN_STATISTICS:
    case QUIC_PARAM_CONN_STATISTICS_PLAT: {

        if (*BufferLength < sizeof(QUIC_STATISTICS)) {
            *BufferLength = sizeof(QUIC_STATISTICS);
            Status = QUIC_STATUS_BUFFER_TOO_SMALL;
            break;
        }

        if (Buffer == NULL) {
            Status = QUIC_STATUS_INVALID_PARAMETER;
            break;
        }

        QUIC_STATISTICS* Stats = (QUIC_STATISTICS*)Buffer;
        const QUIC_PATH* Path = &Connection->Paths[0];

        Stats->CorrelationId = Connection->Stats.CorrelationId;
        Stats->VersionNegotiation = Connection->Stats.VersionNegotiation;
        Stats->StatelessRetry = Connection->Stats.StatelessRetry;
        Stats->ResumptionAttempted = Connection->Stats.ResumptionAttempted;
        Stats->ResumptionSucceeded = Connection->Stats.ResumptionSucceeded;
        Stats->Rtt = Path->SmoothedRtt;
        Stats->MinRtt = Path->MinRtt;
        Stats->MaxRtt = Path->MaxRtt;
        Stats->Timing.Start = Connection->Stats.Timing.Start;
        Stats->Timing.InitialFlightEnd = Connection->Stats.Timing.InitialFlightEnd;
        Stats->Timing.HandshakeFlightEnd = Connection->Stats.Timing.HandshakeFlightEnd;
        Stats->Send.PathMtu = Path->Mtu;
        Stats->Send.TotalPackets = Connection->Stats.Send.TotalPackets;
        Stats->Send.RetransmittablePackets = Connection->Stats.Send.RetransmittablePackets;
        Stats->Send.SuspectedLostPackets = Connection->Stats.Send.SuspectedLostPackets;
        Stats->Send.SpuriousLostPackets = Connection->Stats.Send.SpuriousLostPackets;
        Stats->Send.TotalBytes = Connection->Stats.Send.TotalBytes;
        Stats->Send.TotalStreamBytes = Connection->Stats.Send.TotalStreamBytes;
        Stats->Send.CongestionCount = Connection->Stats.Send.CongestionCount;
        Stats->Send.PersistentCongestionCount = Connection->Stats.Send.PersistentCongestionCount;
        Stats->Recv.TotalPackets = Connection->Stats.Recv.TotalPackets;
        Stats->Recv.ReorderedPackets = Connection->Stats.Recv.ReorderedPackets;
        Stats->Recv.DroppedPackets = Connection->Stats.Recv.DroppedPackets;
        Stats->Recv.DuplicatePackets = Connection->Stats.Recv.DuplicatePackets;
        Stats->Recv.TotalBytes = Connection->Stats.Recv.TotalBytes;
        Stats->Recv.TotalStreamBytes = Connection->Stats.Recv.TotalStreamBytes;
        Stats->Recv.DecryptionFailures = Connection->Stats.Recv.DecryptionFailures;
        Stats->Recv.ValidAckFrames = Connection->Stats.Recv.ValidAckFrames;
        Stats->Misc.KeyUpdateCount = Connection->Stats.Misc.KeyUpdateCount;

        if (Param == QUIC_PARAM_CONN_STATISTICS_PLAT) {
            Stats->Timing.Start = CxPlatTimeUs64ToPlat(Stats->Timing.Start); // cppcheck-suppress selfAssignment
            Stats->Timing.InitialFlightEnd = CxPlatTimeUs64ToPlat(Stats->Timing.InitialFlightEnd); // cppcheck-suppress selfAssignment
            Stats->Timing.HandshakeFlightEnd = CxPlatTimeUs64ToPlat(Stats->Timing.HandshakeFlightEnd); // cppcheck-suppress selfAssignment
        }

        *BufferLength = sizeof(QUIC_STATISTICS);
        Status = QUIC_STATUS_SUCCESS;
        break;
    }

    case QUIC_PARAM_CONN_SHARE_UDP_BINDING:

        if (*BufferLength < sizeof(uint8_t)) {
            *BufferLength = sizeof(uint8_t);
            Status = QUIC_STATUS_BUFFER_TOO_SMALL;
            break;
        }

        if (Buffer == NULL) {
            Status = QUIC_STATUS_INVALID_PARAMETER;
            break;
        }

        *BufferLength = sizeof(uint8_t);
        *(uint8_t*)Buffer = Connection->State.ShareBinding;

        Status = QUIC_STATUS_SUCCESS;
        break;

    case QUIC_PARAM_CONN_LOCAL_BIDI_STREAM_COUNT:
        Type =
            QuicConnIsServer(Connection) ?
                STREAM_ID_FLAG_IS_SERVER | STREAM_ID_FLAG_IS_BI_DIR :
                STREAM_ID_FLAG_IS_CLIENT | STREAM_ID_FLAG_IS_BI_DIR;
        goto Get_Stream_Count;

    case QUIC_PARAM_CONN_LOCAL_UNIDI_STREAM_COUNT:
        Type =
            QuicConnIsServer(Connection) ?
                STREAM_ID_FLAG_IS_SERVER | STREAM_ID_FLAG_IS_UNI_DIR :
                STREAM_ID_FLAG_IS_CLIENT | STREAM_ID_FLAG_IS_UNI_DIR;
        goto Get_Stream_Count;

    Get_Stream_Count:
        if (*BufferLength < sizeof(uint16_t)) {
            *BufferLength = sizeof(uint16_t);
            Status = QUIC_STATUS_BUFFER_TOO_SMALL;
            break;
        }

        if (Buffer == NULL) {
            Status = QUIC_STATUS_INVALID_PARAMETER;
            break;
        }

        *BufferLength = sizeof(uint16_t);
        *(uint16_t*)Buffer =
            QuicStreamSetGetCountAvailable(&Connection->Streams, Type);

        Status = QUIC_STATUS_SUCCESS;
        break;

    case QUIC_PARAM_CONN_MAX_STREAM_IDS:

        if (*BufferLength < sizeof(uint64_t) * NUMBER_OF_STREAM_TYPES) {
            *BufferLength = sizeof(uint64_t) * NUMBER_OF_STREAM_TYPES;
            Status = QUIC_STATUS_BUFFER_TOO_SMALL;
            break;
        }

        if (Buffer == NULL) {
            Status = QUIC_STATUS_INVALID_PARAMETER;
            break;
        }

        *BufferLength = sizeof(uint64_t) * NUMBER_OF_STREAM_TYPES;
        QuicStreamSetGetMaxStreamIDs(&Connection->Streams, (uint64_t*)Buffer);

        Status = QUIC_STATUS_SUCCESS;
        break;

    case QUIC_PARAM_CONN_CLOSE_REASON_PHRASE:

        if (Connection->CloseReasonPhrase == NULL) {
            Status = QUIC_STATUS_NOT_FOUND;
            break;
        }

        Length = (uint32_t)strlen(Connection->CloseReasonPhrase) + 1;
        if (*BufferLength < Length) {
            *BufferLength = Length;
            Status = QUIC_STATUS_BUFFER_TOO_SMALL;
            break;
        }

        if (Buffer == NULL) {
            Status = QUIC_STATUS_INVALID_PARAMETER;
            break;
        }

        *BufferLength = Length;
        CxPlatCopyMemory(Buffer, Connection->CloseReasonPhrase, Length);

        Status = QUIC_STATUS_SUCCESS;
        break;

    case QUIC_PARAM_CONN_STREAM_SCHEDULING_SCHEME:

        if (*BufferLength < sizeof(QUIC_STREAM_SCHEDULING_SCHEME)) {
            *BufferLength = sizeof(QUIC_STREAM_SCHEDULING_SCHEME);
            Status = QUIC_STATUS_BUFFER_TOO_SMALL;
            break;
        }

        if (Buffer == NULL) {
            Status = QUIC_STATUS_INVALID_PARAMETER;
            break;
        }

        *BufferLength = sizeof(QUIC_STREAM_SCHEDULING_SCHEME);
        *(QUIC_STREAM_SCHEDULING_SCHEME*)Buffer =
            Connection->State.UseRoundRobinStreamScheduling ?
                QUIC_STREAM_SCHEDULING_SCHEME_ROUND_ROBIN : QUIC_STREAM_SCHEDULING_SCHEME_FIFO;

        Status = QUIC_STATUS_SUCCESS;
        break;

    case QUIC_PARAM_CONN_DATAGRAM_RECEIVE_ENABLED:

        if (*BufferLength < sizeof(BOOLEAN)) {
            *BufferLength = sizeof(BOOLEAN);
            Status = QUIC_STATUS_BUFFER_TOO_SMALL;
            break;
        }

        if (Buffer == NULL) {
            Status = QUIC_STATUS_INVALID_PARAMETER;
            break;
        }

        *BufferLength = sizeof(BOOLEAN);
        *(BOOLEAN*)Buffer = Connection->Settings.DatagramReceiveEnabled;

        Status = QUIC_STATUS_SUCCESS;
        break;

    case QUIC_PARAM_CONN_DATAGRAM_SEND_ENABLED:

        if (*BufferLength < sizeof(BOOLEAN)) {
            *BufferLength = sizeof(BOOLEAN);
            Status = QUIC_STATUS_BUFFER_TOO_SMALL;
            break;
        }

        if (Buffer == NULL) {
            Status = QUIC_STATUS_INVALID_PARAMETER;
            break;
        }

        *BufferLength = sizeof(BOOLEAN);
        *(BOOLEAN*)Buffer = Connection->Datagram.SendEnabled;

        Status = QUIC_STATUS_SUCCESS;
        break;

    case QUIC_PARAM_CONN_DISABLE_1RTT_ENCRYPTION:

        if (*BufferLength < sizeof(BOOLEAN)) {
            *BufferLength = sizeof(BOOLEAN);
            Status = QUIC_STATUS_BUFFER_TOO_SMALL;
            break;
        }

        if (Buffer == NULL) {
            Status = QUIC_STATUS_INVALID_PARAMETER;
            break;
        }

        *BufferLength = sizeof(BOOLEAN);
        *(BOOLEAN*)Buffer = Connection->State.Disable1RttEncrytion;

        Status = QUIC_STATUS_SUCCESS;
        break;

    default:
        Status = QUIC_STATUS_INVALID_PARAMETER;
        break;
    }

    return Status;
}

_IRQL_requires_max_(PASSIVE_LEVEL)
BOOLEAN
QuicConnApplyNewSettings(
    _In_ QUIC_CONNECTION* Connection,
    _In_ BOOLEAN OverWrite,
    _In_range_(FIELD_OFFSET(QUIC_SETTINGS, MaxBytesPerKey), UINT32_MAX)
        uint32_t NewSettingsSize,
    _In_reads_bytes_(NewSettingsSize)
        const QUIC_SETTINGS* NewSettings
    )
{
    QuicTraceLogConnInfo(
        ApplySettings,
        Connection,
        "Applying new settings");

    if (!QuicSettingApply(
            &Connection->Settings,
            OverWrite,
            NewSettingsSize,
            NewSettings)) {
        return FALSE;
    }

    if (!Connection->State.Started) {

        Connection->Paths[0].SmoothedRtt = MS_TO_US(Connection->Settings.InitialRttMs);
        Connection->Paths[0].RttVariance = Connection->Paths[0].SmoothedRtt / 2;

        if (Connection->Settings.ServerResumptionLevel > QUIC_SERVER_NO_RESUME &&
            Connection->HandshakeTP == NULL) {
            CXPLAT_DBG_ASSERT(!Connection->State.Started);
            Connection->HandshakeTP =
                CxPlatPoolAlloc(&MsQuicLib.PerProc[CxPlatProcCurrentNumber()].TransportParamPool);
            if (Connection->HandshakeTP == NULL) {
                QuicTraceEvent(
                    AllocFailure,
                    "Allocation of '%s' failed. (%llu bytes)",
                    "handshake TP",
                    sizeof(*Connection->HandshakeTP));
            } else {
                CxPlatZeroMemory(Connection->HandshakeTP, sizeof(*Connection->HandshakeTP));
                Connection->State.ResumptionEnabled = TRUE;
            }
        }

        QuicSendApplyNewSettings(&Connection->Send, &Connection->Settings);
        QuicCongestionControlInitialize(&Connection->CongestionControl, &Connection->Settings);
    }

    uint8_t PeerStreamType =
        QuicConnIsServer(Connection) ?
            STREAM_ID_FLAG_IS_CLIENT : STREAM_ID_FLAG_IS_SERVER;

    if (NewSettings->IsSet.PeerBidiStreamCount) {
        QuicStreamSetUpdateMaxCount(
            &Connection->Streams,
            PeerStreamType | STREAM_ID_FLAG_IS_BI_DIR,
            Connection->Settings.PeerBidiStreamCount);
    }
    if (NewSettings->IsSet.PeerUnidiStreamCount) {
        QuicStreamSetUpdateMaxCount(
            &Connection->Streams,
            PeerStreamType | STREAM_ID_FLAG_IS_UNI_DIR,
            Connection->Settings.PeerUnidiStreamCount);
    }

    if (NewSettings->IsSet.KeepAliveIntervalMs && Connection->State.Started) {
        if (Connection->Settings.KeepAliveIntervalMs != 0) {
            QuicConnProcessKeepAliveOperation(Connection);;
        } else {
            QuicConnTimerCancel(Connection, QUIC_CONN_TIMER_KEEP_ALIVE);
        }
    }

    if (OverWrite) {
        QuicSettingsDumpNew(NewSettingsSize, NewSettings);
    } else {
        QuicSettingsDump(&Connection->Settings); // TODO - Really necessary?
    }

    return TRUE;
}

_IRQL_requires_max_(PASSIVE_LEVEL)
void
QuicConnProcessApiOperation(
    _In_ QUIC_CONNECTION* Connection,
    _In_ QUIC_API_CONTEXT* ApiCtx
    )
{
    QUIC_STATUS Status = QUIC_STATUS_SUCCESS;
    switch (ApiCtx->Type) {

    case QUIC_API_TYPE_CONN_CLOSE:
        Connection->State.AppCloseInProgress = TRUE;
        QuicConnCloseHandle(Connection);
        break;

    case QUIC_API_TYPE_CONN_SHUTDOWN:
        QuicConnShutdown(
            Connection,
            ApiCtx->CONN_SHUTDOWN.Flags,
            ApiCtx->CONN_SHUTDOWN.ErrorCode);
        break;

    case QUIC_API_TYPE_CONN_START:
        Status =
            QuicConnStart(
                Connection,
                ApiCtx->CONN_START.Configuration,
                ApiCtx->CONN_START.Family,
                ApiCtx->CONN_START.ServerName,
                ApiCtx->CONN_START.ServerPort);
        ApiCtx->CONN_START.ServerName = NULL;
        break;

    case QUIC_API_TYPE_CONN_SET_CONFIGURATION:
        Status =
            QuicConnSetConfiguration(
                Connection,
                ApiCtx->CONN_SET_CONFIGURATION.Configuration);
        break;

    case QUIC_API_TYPE_CONN_SEND_RESUMPTION_TICKET:
        CXPLAT_DBG_ASSERT(QuicConnIsServer(Connection));
        Status =
            QuicConnSendResumptionTicket(
                Connection,
                ApiCtx->CONN_SEND_RESUMPTION_TICKET.AppDataLength,
                ApiCtx->CONN_SEND_RESUMPTION_TICKET.ResumptionAppData);
        ApiCtx->CONN_SEND_RESUMPTION_TICKET.ResumptionAppData = NULL;
        if (ApiCtx->CONN_SEND_RESUMPTION_TICKET.Flags & QUIC_SEND_RESUMPTION_FLAG_FINAL) {
            Connection->State.ResumptionEnabled = FALSE;
        }
        break;

    case QUIC_API_TYPE_STRM_CLOSE:
        QuicStreamClose(ApiCtx->STRM_CLOSE.Stream);
        break;

    case QUIC_API_TYPE_STRM_SHUTDOWN:
        QuicStreamShutdown(
            ApiCtx->STRM_SHUTDOWN.Stream,
            ApiCtx->STRM_SHUTDOWN.Flags,
            ApiCtx->STRM_SHUTDOWN.ErrorCode);
        break;

    case QUIC_API_TYPE_STRM_START:
        Status =
            QuicStreamStart(
                ApiCtx->STRM_START.Stream,
                ApiCtx->STRM_START.Flags,
                FALSE);
        break;

    case QUIC_API_TYPE_STRM_SEND:
        QuicStreamSendFlush(
            ApiCtx->STRM_SEND.Stream);
        break;

    case QUIC_API_TYPE_STRM_RECV_COMPLETE:
        QuicStreamReceiveCompletePending(
            ApiCtx->STRM_RECV_COMPLETE.Stream,
            ApiCtx->STRM_RECV_COMPLETE.BufferLength);
        break;

    case QUIC_API_TYPE_STRM_RECV_SET_ENABLED:
        Status =
            QuicStreamRecvSetEnabledState(
                ApiCtx->STRM_RECV_SET_ENABLED.Stream,
                ApiCtx->STRM_RECV_SET_ENABLED.IsEnabled);
        break;

    case QUIC_API_TYPE_SET_PARAM:
        Status =
            QuicLibrarySetParam(
                ApiCtx->SET_PARAM.Handle,
                ApiCtx->SET_PARAM.Level,
                ApiCtx->SET_PARAM.Param,
                ApiCtx->SET_PARAM.BufferLength,
                ApiCtx->SET_PARAM.Buffer);
        break;

    case QUIC_API_TYPE_GET_PARAM:
        Status =
            QuicLibraryGetParam(
                ApiCtx->GET_PARAM.Handle,
                ApiCtx->GET_PARAM.Level,
                ApiCtx->GET_PARAM.Param,
                ApiCtx->GET_PARAM.BufferLength,
                ApiCtx->GET_PARAM.Buffer);
        break;

    case QUIC_API_TYPE_DATAGRAM_SEND:
        QuicDatagramSendFlush(&Connection->Datagram);
        break;

    default:
        CXPLAT_TEL_ASSERT(FALSE);
        Status = QUIC_STATUS_INVALID_PARAMETER;
        break;
    }

    if (ApiCtx->Status) {
        *ApiCtx->Status = Status;
    }
    if (ApiCtx->Completed) {
        CxPlatEventSet(*ApiCtx->Completed);
    }
}

_IRQL_requires_max_(PASSIVE_LEVEL)
void
QuicConnProcessExpiredTimer(
    _Inout_ QUIC_CONNECTION* Connection,
    _In_ QUIC_CONN_TIMER_TYPE Type
    )
{
    switch (Type) {
    case QUIC_CONN_TIMER_IDLE:
        QuicConnProcessIdleTimerOperation(Connection);
        break;
    case QUIC_CONN_TIMER_LOSS_DETECTION:
        QuicLossDetectionProcessTimerOperation(&Connection->LossDetection);
        break;
    case QUIC_CONN_TIMER_KEEP_ALIVE:
        QuicConnProcessKeepAliveOperation(Connection);
        break;
    case QUIC_CONN_TIMER_SHUTDOWN:
        QuicConnProcessShutdownTimerOperation(Connection);
        break;
    default:
        CXPLAT_FRE_ASSERT(FALSE);
        break;
    }
}

_IRQL_requires_max_(PASSIVE_LEVEL)
BOOLEAN
QuicConnDrainOperations(
    _In_ QUIC_CONNECTION* Connection
    )
{
    QUIC_OPERATION* Oper;
    const uint32_t MaxOperationCount =
        Connection->Settings.MaxOperationsPerDrain;
    uint32_t OperationCount = 0;
    BOOLEAN HasMoreWorkToDo = TRUE;

    CXPLAT_PASSIVE_CODE();

    if (!Connection->State.Initialized && !Connection->State.Uninitialized) {
        //
        // TODO - Try to move this only after the connection is accepted by the
        // listener. But that's going to be pretty complicated.
        //
        CXPLAT_DBG_ASSERT(QuicConnIsServer(Connection));
        QUIC_STATUS Status;
        if (QUIC_FAILED(Status = QuicCryptoInitialize(&Connection->Crypto))) {
            QuicConnFatalError(Connection, Status, "Lazily initialize failure");
        } else {
            Connection->State.Initialized = TRUE;
            QuicTraceEvent(
                ConnInitializeComplete,
                "[conn][%p] Initialize complete",
                Connection);
            if (Connection->Settings.KeepAliveIntervalMs != 0) {
                QuicConnTimerSet(
                    Connection,
                    QUIC_CONN_TIMER_KEEP_ALIVE,
                    Connection->Settings.KeepAliveIntervalMs);
            }
        }
    }

    while (!Connection->State.HandleClosed &&
           !Connection->State.UpdateWorker &&
           OperationCount++ < MaxOperationCount) {

        Oper = QuicOperationDequeue(&Connection->OperQ);
        if (Oper == NULL) {
            HasMoreWorkToDo = FALSE;
            break;
        }

        QuicOperLog(Connection, Oper);

        BOOLEAN FreeOper = Oper->FreeAfterProcess;

        switch (Oper->Type) {

        case QUIC_OPER_TYPE_API_CALL:
            CXPLAT_DBG_ASSERT(Oper->API_CALL.Context != NULL);
            QuicConnProcessApiOperation(
                Connection,
                Oper->API_CALL.Context);
            break;

        case QUIC_OPER_TYPE_FLUSH_RECV:
            QuicConnFlushRecv(Connection);
            break;

        case QUIC_OPER_TYPE_UNREACHABLE:
            QuicConnProcessUdpUnreachable(
                Connection,
                &Oper->UNREACHABLE.RemoteAddress);
            break;

        case QUIC_OPER_TYPE_FLUSH_STREAM_RECV:
            QuicStreamRecvFlush(Oper->FLUSH_STREAM_RECEIVE.Stream);
            break;

        case QUIC_OPER_TYPE_FLUSH_SEND:
            if (QuicSendFlush(&Connection->Send)) {
                //
                // We have no more data to send out so clear the pending flag.
                //
                Connection->Send.FlushOperationPending = FALSE;
            } else {
                //
                // Still have more data to send. Put the operation back on the
                // queue.
                //
                FreeOper = FALSE;
                (void)QuicOperationEnqueue(&Connection->OperQ, Oper);
            }
            break;

        case QUIC_OPER_TYPE_TLS_COMPLETE:
            QuicCryptoProcessCompleteOperation(&Connection->Crypto);
            break;

        case QUIC_OPER_TYPE_TIMER_EXPIRED:
            QuicConnProcessExpiredTimer(Connection, Oper->TIMER_EXPIRED.Type);
            break;

        case QUIC_OPER_TYPE_TRACE_RUNDOWN:
            QuicConnTraceRundownOper(Connection);
            break;

        default:
            CXPLAT_FRE_ASSERT(FALSE);
            break;
        }

        QuicConnValidate(Connection);

        if (FreeOper) {
            QuicOperationFree(Connection->Worker, Oper);
        }

        Connection->Stats.Schedule.OperationCount++;
        QuicPerfCounterIncrement(QUIC_PERF_COUNTER_CONN_OPER_COMPLETED);
    }

    if (!Connection->State.ExternalOwner && Connection->State.ClosedLocally) {
        //
        // Don't continue processing the connection, since it has been closed
        // locally and it's not referenced externally.
        //
        QuicTraceLogConnVerbose(
            AbandonInternallyClosed,
            Connection,
            "Abandoning internal, closed connection");
        QuicConnOnShutdownComplete(Connection);
    }

    if (!Connection->State.HandleClosed) {
        if (OperationCount >= MaxOperationCount &&
            (Connection->Send.SendFlags & QUIC_CONN_SEND_FLAG_ACK)) {
            //
            // We can't process any more operations but still need to send an
            // immediate ACK. So as to not introduce additional queuing delay do
            // one immediate flush now.
            //
            (void)QuicSendFlush(&Connection->Send);
        }

        if (Connection->State.SendShutdownCompleteNotif) {
            QuicConnOnShutdownComplete(Connection);
        }
    }

    if (Connection->State.HandleClosed) {
        if (!Connection->State.Uninitialized) {
            QuicConnUninitialize(Connection);
        }
        HasMoreWorkToDo = FALSE;
    }

    QuicStreamSetDrainClosedStreams(&Connection->Streams);

    QuicConnValidate(Connection);

    return HasMoreWorkToDo;
}<|MERGE_RESOLUTION|>--- conflicted
+++ resolved
@@ -2575,8 +2575,6 @@
     return QUIC_SUCCEEDED(QuicConnIndicateEvent(Connection, &Event));
 }
 
-<<<<<<< HEAD
-=======
 _IRQL_requires_max_(PASSIVE_LEVEL)
 BOOLEAN
 QuicConnPeerCertReceived(
@@ -2608,7 +2606,6 @@
     return TRUE; // Treat pending as success to the TLS layer.
 }
 
->>>>>>> 9d651e6f
 _IRQL_requires_max_(DISPATCH_LEVEL)
 void
 QuicConnQueueRecvDatagrams(
