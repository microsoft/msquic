/*++

    Copyright (c) Microsoft Corporation.
    Licensed under the MIT License.

Abstract:

    The connection is the topmost structure that all connection-specific state
    and logic is derived from. Connections are only ever processed by one
    thread at a time. Other threads may queue operations on the connection, but
    the operations are only drained and processed serially, by a single thread;
    though the thread that does the draining may change over time. All
    events/triggers/API calls are processed via operations.

    The connection drains operations in the QuicConnDrainOperations function.
    The only requirement here is that this function is not called in parallel
    on multiple threads. The function will drain up to QUIC_SETTINGS's
    MaxOperationsPerDrain operations per call, so as to not starve any other
    work.

    While most of the connection specific work is managed by other interfaces,
    the following things are managed in this file:

    Connection Lifetime - Initialization, handshake and state changes, shutdown,
    closure and cleanup are located here.

    Receive Path - The per-connection packet receive path is here. This is the
    logic that happens after the global receive callback has processed the
    packet initially and done the necessary processing to pass the packet to
    the correct connection.

--*/

#include "precomp.h"
#include "connection.c.clog.h"

typedef struct QUIC_RECEIVE_PROCESSING_STATE {
    BOOLEAN ResetIdleTimeout;
    BOOLEAN UpdatePartitionId;
    uint8_t PartitionIndex;
} QUIC_RECEIVE_PROCESSING_STATE;

_IRQL_requires_max_(PASSIVE_LEVEL)
QUIC_STATUS
QuicConnInitializeCrypto(
    _In_ QUIC_CONNECTION* Connection
    );

_IRQL_requires_max_(DISPATCH_LEVEL)
__drv_allocatesMem(Mem)
_Must_inspect_result_
_Success_(return != NULL)
QUIC_CONNECTION*
QuicConnAlloc(
    _In_ QUIC_SESSION* Session,
    _In_opt_ const QUIC_RECV_DATAGRAM* const Datagram
    )
{
    BOOLEAN IsServer = Datagram != NULL;
    uint8_t CurProcIndex = QuicLibraryGetCurrentPartition();

    //
    // For client, the datapath partitioning info is not known yet, so just use
    // the current processor for now. Once the connection receives a packet the
    // partition can be updated accordingly.
    //
    uint8_t BasePartitionId =
        IsServer ?
            (Datagram->PartitionIndex % MsQuicLib.PartitionCount) :
            CurProcIndex;
    uint8_t PartitionId = QuicPartitionIdCreate(BasePartitionId);
    QUIC_DBG_ASSERT(BasePartitionId == QuicPartitionIdGetIndex(PartitionId));

    QUIC_CONNECTION* Connection =
        QuicPoolAlloc(&MsQuicLib.PerProc[CurProcIndex].ConnectionPool);
    if (Connection == NULL) {
        QuicTraceEvent(AllocFailure, "Allocation of '%s' failed. (%llu bytes)", "connection", sizeof(QUIC_CONNECTION));
        goto Error;
    }
    QuicZeroMemory(Connection, sizeof(QUIC_CONNECTION));

#if QUIC_TEST_MODE
    InterlockedIncrement(&MsQuicLib.ConnectionCount);
#endif

    Connection->Stats.CorrelationId =
        InterlockedIncrement64((int64_t*)&MsQuicLib.ConnectionCorrelationId) - 1;
    QuicTraceEvent(ConnCreated, "[conn][%p] Created, IsServer=%d, CorrelationId=%llu", Connection, IsServer, Connection->Stats.CorrelationId);

    Connection->RefCount = 1;
#if QUIC_TEST_MODE
    Connection->RefTypeCount[QUIC_CONN_REF_HANDLE_OWNER] = 1;
#endif
    Connection->PartitionID = PartitionId;
    Connection->State.Allocated = TRUE;
    Connection->State.UseSendBuffer = QUIC_DEFAULT_SEND_BUFFERING_ENABLE;
    Connection->State.EncryptionEnabled = !MsQuicLib.EncryptionDisabled;
    Connection->State.ShareBinding = IsServer;
    Connection->Stats.Timing.Start = QuicTimeUs64();
    Connection->SourceCidLimit = QUIC_ACTIVE_CONNECTION_ID_LIMIT;
    Connection->AckDelayExponent = QUIC_ACK_DELAY_EXPONENT;
    Connection->PeerTransportParams.AckDelayExponent = QUIC_TP_ACK_DELAY_EXPONENT_DEFAULT;
    Connection->ReceiveQueueTail = &Connection->ReceiveQueue;
    QuicDispatchLockInitialize(&Connection->ReceiveQueueLock);
    QuicListInitializeHead(&Connection->DestCids);
    QuicStreamSetInitialize(&Connection->Streams);
    QuicSendBufferInitialize(&Connection->SendBuffer);
    QuicOperationQueueInitialize(&Connection->OperQ);
    QuicSendInitialize(&Connection->Send);
    QuicLossDetectionInitialize(&Connection->LossDetection);

    QUIC_PATH* Path = &Connection->Paths[0];
    QuicPathInitialize(Connection, Path);
    Path->IsActive = TRUE;
    Connection->PathsCount = 1;

    for (uint32_t i = 0; i < ARRAYSIZE(Connection->Timers); i++) {
        Connection->Timers[i].Type = (QUIC_CONN_TIMER_TYPE)i;
        Connection->Timers[i].ExpirationTime = UINT64_MAX;
    }

    if (IsServer) {

        //
        // Use global settings until the connection is assigned to a session.
        // Then the connection will use the session's settings.
        //
        QuicConnApplySettings(Connection, &MsQuicLib.Settings);

        const QUIC_RECV_PACKET* Packet =
            QuicDataPathRecvDatagramToRecvPacket(Datagram);

        Connection->Type = QUIC_HANDLE_TYPE_CHILD;
        Connection->ServerID = Packet->DestCid[QUIC_CID_SID_INDEX];

        Connection->Stats.QuicVersion = Packet->Invariant->LONG_HDR.Version;
        QuicConnOnQuicVersionSet(Connection);

        Path->LocalAddress = Datagram->Tuple->LocalAddress;
        Connection->State.LocalAddressSet = TRUE;
        QuicTraceEvent(ConnLocalAddrAdded, "[conn][%p] New Local IP: %!SOCKADDR!",
            Connection, CLOG_BYTEARRAY(LOG_ADDR_LEN(Path->LocalAddress), (const uint8_t*)&Path->LocalAddress));

        Path->RemoteAddress = Datagram->Tuple->RemoteAddress;
        Connection->State.RemoteAddressSet = TRUE;
        QuicTraceEvent(ConnRemoteAddrAdded, "[conn][%p] New Remote IP: %!SOCKADDR!",
            Connection, CLOG_BYTEARRAY(LOG_ADDR_LEN(Path->RemoteAddress), (const uint8_t*)&Path->RemoteAddress));

        Path->DestCid =
            QuicCidNewDestination(Packet->SourceCidLen, Packet->SourceCid);
        if (Path->DestCid == NULL) {
            goto Error;
        }
        Path->DestCid->CID.UsedLocally = TRUE;
        QuicListInsertTail(&Connection->DestCids, &Path->DestCid->Link);
        QuicTraceEvent(ConnDestCidAdded, "[conn][%p] (SeqNum=%llu) New Destination CID: %!BYTEARRAY!",
            Connection, Path->DestCid->CID.SequenceNumber, CLOG_BYTEARRAY(Path->DestCid->CID.Length, Path->DestCid->CID.Data));

        QUIC_CID_HASH_ENTRY* SourceCid =
            QuicCidNewSource(Connection, Packet->DestCidLen, Packet->DestCid);
        if (SourceCid == NULL) {
            goto Error;
        }
        SourceCid->CID.IsInitial = TRUE;
        SourceCid->CID.UsedByPeer = TRUE;
        QuicListPushEntry(&Connection->SourceCids, &SourceCid->Link);
        SourceCid->CID.IsInList = TRUE;
        QuicTraceEvent(ConnSourceCidAdded, "[conn][%p] (SeqNum=%llu) New Source CID: %!BYTEARRAY!",
            Connection, SourceCid->CID.SequenceNumber, CLOG_BYTEARRAY(SourceCid->CID.Length, SourceCid->CID.Data));

    } else {
        Connection->Type = QUIC_HANDLE_TYPE_CLIENT;
        Connection->State.ExternalOwner = TRUE;
        Path->IsPeerValidated = TRUE;
        Path->Allowance = UINT32_MAX;

        Path->DestCid = QuicCidNewRandomDestination();
        if (Path->DestCid == NULL) {
            goto Error;
        }
        Path->DestCid->CID.UsedLocally = TRUE;
        Connection->DestCidCount++;
        QuicListInsertTail(&Connection->DestCids, &Path->DestCid->Link);
        QuicTraceEvent(ConnDestCidAdded, "[conn][%p] (SeqNum=%llu) New Destination CID: %!BYTEARRAY!",
            Connection, Path->DestCid->CID.SequenceNumber, CLOG_BYTEARRAY(Path->DestCid->CID.Length, Path->DestCid->CID.Data));
    }

    QuicSessionRegisterConnection(Session, Connection);

    return Connection;

Error:

    if (Connection != NULL) {
        QuicConnRelease(Connection, QUIC_CONN_REF_HANDLE_OWNER);
    }

    return NULL;
}

_IRQL_requires_max_(DISPATCH_LEVEL)
QUIC_STATUS
QuicConnInitialize(
    _In_ QUIC_SESSION* Session,
    _In_opt_ const QUIC_RECV_DATAGRAM* const Datagram, // NULL for client side
    _Outptr_ _At_(*NewConnection, __drv_allocatesMem(Mem))
        QUIC_CONNECTION** NewConnection
    )
{
    QUIC_STATUS Status;
    uint32_t InitStep = 0;

    QUIC_CONNECTION* Connection = QuicConnAlloc(Session, Datagram);
    if (Connection == NULL) {
        Status = QUIC_STATUS_OUT_OF_MEMORY;
        goto Error;
    }
    InitStep++; // Step 1

    for (uint32_t i = 0; i < ARRAYSIZE(Connection->Packets); i++) {
        Status =
            QuicPacketSpaceInitialize(
                Connection,
                (QUIC_ENCRYPT_LEVEL)i,
                &Connection->Packets[i]);
        if (QUIC_FAILED(Status)) {
            goto Error;
        }
    }

    //
    // N.B. Initializing packet space can fail part-way through, so it must be
    //      cleaned up even if it doesn't complete. Do not separate it from
    //      allocation.
    //
    Status =
        QuicRangeInitialize(
            QUIC_MAX_RANGE_DECODE_ACKS,
            &Connection->DecodedAckRanges);
    if (QUIC_FAILED(Status)) {
        goto Error;
    }
    InitStep++; // Step 2

    if (Datagram == NULL) {
        Connection->State.Initialized = TRUE;
        QuicTraceEvent(ConnInitializeComplete, "[conn][%p] Initialize complete", Connection);
    } else {
        //
        // Server lazily finishes initialzation in response to first operation.
        //
    }

    *NewConnection = Connection;

    return QUIC_STATUS_SUCCESS;

Error:

    switch (InitStep) {
    case 2:
        QuicRangeUninitialize(&Connection->DecodedAckRanges);
        __fallthrough;
    case 1:
        for (uint32_t i = 0; i < ARRAYSIZE(Connection->Packets); i++) {
            if (Connection->Packets[i] != NULL) {
                QuicPacketSpaceUninitialize(Connection->Packets[i]);
            }
        }

        Connection->State.HandleClosed = TRUE;
        Connection->State.Uninitialized = TRUE;
        if (Datagram != NULL) {
            QUIC_FREE(
                QUIC_CONTAINING_RECORD(
                    Connection->SourceCids.Next,
                    QUIC_CID_HASH_ENTRY,
                    Link));
            Connection->SourceCids.Next = NULL;
        }
        QuicConnRelease(Connection, QUIC_CONN_REF_HANDLE_OWNER);
        break;
    }

    return Status;
}

_IRQL_requires_max_(DISPATCH_LEVEL)
void
QuicConnFree(
    _In_ __drv_freesMem(Mem) QUIC_CONNECTION* Connection
    )
{
    QUIC_FRE_ASSERT(!Connection->State.Freed);
    QUIC_TEL_ASSERT(Connection->RefCount == 0);
    if (Connection->State.ExternalOwner) {
        QUIC_TEL_ASSERT(Connection->State.HandleClosed);
        QUIC_TEL_ASSERT(Connection->State.Uninitialized);
    }
    QUIC_TEL_ASSERT(Connection->SourceCids.Next == NULL);
    QUIC_TEL_ASSERT(QuicListIsEmpty(&Connection->Streams.ClosedStreams));
    QuicLossDetectionUninitialize(&Connection->LossDetection);
    QuicSendUninitialize(&Connection->Send);
    while (!QuicListIsEmpty(&Connection->DestCids)) {
        QUIC_CID_QUIC_LIST_ENTRY *CID =
            QUIC_CONTAINING_RECORD(
                QuicListRemoveHead(&Connection->DestCids),
                QUIC_CID_QUIC_LIST_ENTRY,
                Link);
        QUIC_FREE(CID);
    }
    if (Connection->Worker != NULL) {
        QuicOperationQueueClear(Connection->Worker, &Connection->OperQ);
    }
    if (Connection->ReceiveQueue != NULL) {
        QUIC_RECV_DATAGRAM* Datagram = Connection->ReceiveQueue;
        do {
            Datagram->QueuedOnConnection = FALSE;
        } while ((Datagram = Datagram->Next) != NULL);
        QuicDataPathBindingReturnRecvDatagrams(Connection->ReceiveQueue);
        Connection->ReceiveQueue = NULL;
    }
    QUIC_PATH* Path = &Connection->Paths[0];
    if (Path->Binding != NULL) {
        if (!Connection->State.Connected) {
            InterlockedDecrement(&Path->Binding->HandshakeConnections);
            InterlockedExchangeAdd64(
                (int64_t*)&MsQuicLib.CurrentHandshakeMemoryUsage,
                -1 * (int64_t)QUIC_CONN_HANDSHAKE_MEMORY_USAGE);
        }
        QuicLibraryReleaseBinding(Path->Binding);
        Path->Binding = NULL;
    }
    QuicDispatchLockUninitialize(&Connection->ReceiveQueueLock);
    QuicOperationQueueUninitialize(&Connection->OperQ);
    QuicStreamSetUninitialize(&Connection->Streams);
    QuicSendBufferUninitialize(&Connection->SendBuffer);
    QuicSessionUnregisterConnection(Connection);
    Connection->State.Freed = TRUE;
    if (Connection->RemoteServerName != NULL) {
        QUIC_FREE(Connection->RemoteServerName);
    }
    if (Connection->OrigCID != NULL) {
        QUIC_FREE(Connection->OrigCID);
    }
    QuicTraceEvent(ConnDestroyed, "[conn][%p] Destroyed", Connection);
    QuicPoolFree(
        &MsQuicLib.PerProc[QuicLibraryGetCurrentPartition()].ConnectionPool,
        Connection);

#if QUIC_TEST_MODE
    InterlockedDecrement(&MsQuicLib.ConnectionCount);
#endif
}

_IRQL_requires_max_(PASSIVE_LEVEL)
void
QuicConnApplySettings(
    _In_ QUIC_CONNECTION* Connection,
    _In_ const QUIC_SETTINGS* Settings
    )
{
    Connection->State.UsePacing = Settings->PacingDefault;
    Connection->MaxAckDelayMs = Settings->MaxAckDelayMs;
    Connection->Paths[0].SmoothedRtt = MS_TO_US(Settings->InitialRttMs);
    Connection->DisconnectTimeoutUs = MS_TO_US(Settings->DisconnectTimeoutMs);
    Connection->IdleTimeoutMs = Settings->IdleTimeoutMs;
    Connection->HandshakeIdleTimeoutMs = Settings->HandshakeIdleTimeoutMs;
    Connection->KeepAliveIntervalMs = Settings->KeepAliveIntervalMs;

    uint8_t PeerStreamType =
        QuicConnIsServer(Connection) ?
            STREAM_ID_FLAG_IS_CLIENT : STREAM_ID_FLAG_IS_SERVER;
    if (Settings->BidiStreamCount != 0) {
        QuicStreamSetUpdateMaxCount(
            &Connection->Streams,
            PeerStreamType | STREAM_ID_FLAG_IS_BI_DIR,
            Settings->BidiStreamCount);
    }
    if (Settings->UnidiStreamCount != 0) {
        QuicStreamSetUpdateMaxCount(
            &Connection->Streams,
            PeerStreamType | STREAM_ID_FLAG_IS_UNI_DIR,
            Settings->UnidiStreamCount);
    }

    QuicSendApplySettings(&Connection->Send, Settings);
    QuicCongestionControlInitialize(&Connection->CongestionControl, Settings);
}

_IRQL_requires_max_(PASSIVE_LEVEL)
void
QuicConnShutdown(
    _In_ QUIC_CONNECTION* Connection,
    _In_ uint32_t Flags,
    _In_ QUIC_VAR_INT ErrorCode
    )
{
    uint32_t CloseFlags = QUIC_CLOSE_APPLICATION;
    if (Flags & QUIC_CONNECTION_SHUTDOWN_FLAG_SILENT ||
        (!Connection->State.Started && !QuicConnIsServer(Connection))) {
        CloseFlags |= QUIC_CLOSE_SILENT;
    }

    QuicConnCloseLocally(Connection, CloseFlags, ErrorCode, NULL);
}

_IRQL_requires_max_(PASSIVE_LEVEL)
void
QuicConnUninitialize(
    _In_ QUIC_CONNECTION* Connection
    )
{
    QUIC_TEL_ASSERT(Connection->State.HandleClosed);
    QUIC_TEL_ASSERT(!Connection->State.Uninitialized);

    Connection->State.Uninitialized = TRUE;
    Connection->State.UpdateWorker = FALSE;

    //
    // Ensure we are shut down.
    //
    QuicConnShutdown(
        Connection,
        QUIC_CONNECTION_SHUTDOWN_FLAG_SILENT,
        QUIC_ERROR_NO_ERROR);

    //
    // Remove all entries in the binding's lookup tables so we don't get any
    // more packets queued.
    //
    if (Connection->Paths[0].Binding != NULL) {
        QuicBindingRemoveConnection(Connection->Paths[0].Binding, Connection);
    }

    //
    // Clean up the packet space first, to return any deferred received
    // packets back to the binding.
    //
    for (uint32_t i = 0; i < ARRAYSIZE(Connection->Packets); i++) {
        if (Connection->Packets[i] != NULL) {
            QuicPacketSpaceUninitialize(Connection->Packets[i]);
            Connection->Packets[i] = NULL;
        }
    }

    //
    // Clean up the rest of the internal state.
    //
    QuicRangeUninitialize(&Connection->DecodedAckRanges);
    QuicCryptoUninitialize(&Connection->Crypto);
    QuicTimerWheelRemoveConnection(&Connection->Worker->TimerWheel, Connection);
    QuicOperationQueueClear(Connection->Worker, &Connection->OperQ);

    if (Connection->CloseReasonPhrase != NULL) {
        QUIC_FREE(Connection->CloseReasonPhrase);
    }
}

_IRQL_requires_max_(DISPATCH_LEVEL)
void
QuicConnCloseHandle(
    _In_ QUIC_CONNECTION* Connection
    )
{
    QUIC_TEL_ASSERT(!Connection->State.HandleClosed);

    QuicConnCloseLocally(
        Connection,
        QUIC_CLOSE_SILENT | QUIC_CLOSE_QUIC_STATUS,
        (uint64_t)QUIC_STATUS_ABORTED,
        NULL);

    if (Connection->State.SendShutdownCompleteNotif) {
        QuicConnOnShutdownComplete(Connection);
    }

    Connection->State.HandleClosed = TRUE;
    Connection->ClientCallbackHandler = NULL;

    QuicSessionUnregisterConnection(Connection);

    QuicTraceEvent(ConnHandleClosed, "[conn][%p] Handle closed", Connection);
}

_IRQL_requires_max_(DISPATCH_LEVEL)
void
QuicConnQueueTraceRundown(
    _In_ QUIC_CONNECTION* Connection
    )
{
    QUIC_OPERATION* Oper;
    if ((Oper = QuicOperationAlloc(Connection->Worker, QUIC_OPER_TYPE_TRACE_RUNDOWN)) != NULL) {
        QuicConnQueueOper(Connection, Oper);
    } else {
        QuicTraceEvent(AllocFailure, "Allocation of '%s' failed. (%llu bytes)", "trace rundown operation", 0);
    }
}

_IRQL_requires_max_(PASSIVE_LEVEL)
void
QuicConnTraceRundownOper(
    _In_ QUIC_CONNECTION* Connection
    )
{
    QuicTraceEvent(ConnRundown, "[conn][%p] Rundown, IsServer=%d, CorrelationId=%llu",
        Connection,
        QuicConnIsServer(Connection),
        Connection->Stats.CorrelationId);
    QuicTraceEvent(ConnAssignWorker, "[conn][%p] Assigned worker: %p", Connection, Connection->Worker);
    if (Connection->Session != NULL) {
        QuicTraceEvent(ConnRegisterSession, "[conn][%p] Registered with session: %p", Connection, Connection->Session);
    }
    if (Connection->State.Started) {
        for (uint8_t i = 0; i < Connection->PathsCount; ++i) {
            if (Connection->State.LocalAddressSet || i != 0) {
                QuicTraceEvent(ConnLocalAddrAdded, "[conn][%p] New Local IP: %!SOCKADDR!",
                    Connection, CLOG_BYTEARRAY(LOG_ADDR_LEN(Connection->Paths[i].LocalAddress), (const uint8_t*)&Connection->Paths[i].LocalAddress));
            }
            if (Connection->State.RemoteAddressSet || i != 0) {
                QuicTraceEvent(ConnRemoteAddrAdded, "[conn][%p] New Remote IP: %!SOCKADDR!",
                    Connection, CLOG_BYTEARRAY(LOG_ADDR_LEN(Connection->Paths[i].RemoteAddress), (const uint8_t*)&Connection->Paths[i].RemoteAddress));
            }
        }
        for (QUIC_SINGLE_LIST_ENTRY* Entry = Connection->SourceCids.Next;
                Entry != NULL;
                Entry = Entry->Next) {
            const QUIC_CID_HASH_ENTRY* SourceCid =
                QUIC_CONTAINING_RECORD(
                    Entry,
                    QUIC_CID_HASH_ENTRY,
                    Link);
            UNREFERENCED_PARAMETER(SourceCid);
            QuicTraceEvent(ConnSourceCidAdded, "[conn][%p] (SeqNum=%llu) New Source CID: %!BYTEARRAY!",
                Connection, SourceCid->CID.SequenceNumber, CLOG_BYTEARRAY(SourceCid->CID.Length, SourceCid->CID.Data));
        }
        for (QUIC_LIST_ENTRY* Entry = Connection->DestCids.Flink;
                Entry != &Connection->DestCids;
                Entry = Entry->Flink) {
            const QUIC_CID_QUIC_LIST_ENTRY* DestCid =
                QUIC_CONTAINING_RECORD(
                    Entry,
                    QUIC_CID_QUIC_LIST_ENTRY,
                    Link);
            UNREFERENCED_PARAMETER(DestCid);
            QuicTraceEvent(ConnDestCidAdded, "[conn][%p] (SeqNum=%llu) New Destination CID: %!BYTEARRAY!",
                Connection, DestCid->CID.SequenceNumber, CLOG_BYTEARRAY(DestCid->CID.Length, DestCid->CID.Data));
        }
    }
    if (Connection->State.Connected) {
        QuicConnOnQuicVersionSet(Connection);
        QuicTraceEvent(ConnHandshakeComplete, "[conn][%p] Handshake complete", Connection);
    }
    if (Connection->State.HandleClosed) {
        QuicTraceEvent(ConnHandleClosed, "[conn][%p] Handle closed", Connection);
    }
    if (Connection->State.Started) {
        QuicConnLogStatistics(Connection);
    }

    QuicStreamSetTraceRundown(&Connection->Streams);
}

_IRQL_requires_max_(PASSIVE_LEVEL)
QUIC_STATUS
QuicConnIndicateEvent(
    _In_ QUIC_CONNECTION* Connection,
    _Inout_ QUIC_CONNECTION_EVENT* Event
    )
{
    QUIC_STATUS Status;
    if (!Connection->State.HandleClosed) {
        QUIC_CONN_VERIFY(Connection, Connection->State.HandleShutdown || Connection->ClientCallbackHandler != NULL);
        if (Connection->ClientCallbackHandler == NULL) {
            Status = QUIC_STATUS_INVALID_STATE;
            QuicTraceLogConnWarning(ApiEventNoHandler, Connection, "Event silently discarded (no handler).");
        } else {
            uint64_t StartTime = QuicTimeUs64();
            Status =
                Connection->ClientCallbackHandler(
                    (HQUIC)Connection,
                    Connection->ClientContext,
                    Event);
            uint64_t EndTime = QuicTimeUs64();
            if (EndTime - StartTime > QUIC_MAX_CALLBACK_TIME_WARNING) {
                QuicTraceLogConnWarning(ApiEventTooLong, Connection, "App took excessive time (%llu us) in callback.",
                    (EndTime - StartTime));
                QUIC_TEL_ASSERTMSG_ARGS(
                    EndTime - StartTime < QUIC_MAX_CALLBACK_TIME_ERROR,
                    "App extremely long time in connection callback",
                    Connection->Registration == NULL ?
                        NULL : Connection->Registration->AppName,
                    Event->Type, 0);
            }
        }
    } else {
        Status = QUIC_STATUS_INVALID_STATE;
        QuicTraceLogConnWarning(ApiEventAlreadyClosed, Connection, "Event silently discarded.");
    }
    return Status;
}

_IRQL_requires_max_(DISPATCH_LEVEL)
void
QuicConnQueueOper(
    _In_ QUIC_CONNECTION* Connection,
    _In_ QUIC_OPERATION* Oper
    )
{
    if (QuicOperationEnqueue(&Connection->OperQ, Oper)) {
        //
        // The connection needs to be queued on the worker because this was the
        // first operation in our OperQ.
        //
        QuicWorkerQueueConnection(Connection->Worker, Connection);
    }
}

_IRQL_requires_max_(DISPATCH_LEVEL)
void
QuicConnQueueHighestPriorityOper(
    _In_ QUIC_CONNECTION* Connection,
    _In_ QUIC_OPERATION* Oper
    )
{
    if (QuicOperationEnqueueFront(&Connection->OperQ, Oper)) {
        //
        // The connection needs to be queued on the worker because this was the
        // first operation in our OperQ.
        //
        QuicWorkerQueueConnection(Connection->Worker, Connection);
    }
}

_IRQL_requires_max_(PASSIVE_LEVEL)
BOOLEAN
QuicConnUpdateRtt(
    _In_ QUIC_CONNECTION* Connection,
    _In_ QUIC_PATH* Path,
    _In_ uint32_t LatestRtt
    )
{
    BOOLEAN RttUpdatedX;
    UNREFERENCED_PARAMETER(Connection);

    if (LatestRtt == 0) {
        //
        // RTT cannot be zero or several loss recovery algorithms break down.
        //
        LatestRtt = 1;
    }

    Path->LatestRttSample = LatestRtt;
    if (LatestRtt < Path->MinRtt) {
        Path->MinRtt = LatestRtt;
    }
    if (LatestRtt > Path->MaxRtt) {
        Path->MaxRtt = LatestRtt;
    }

    if (!Path->GotFirstRttSample) {
        Path->GotFirstRttSample = TRUE;

        Path->SmoothedRtt = LatestRtt;
        Path->RttVariance = LatestRtt / 2;
        RttUpdatedX = TRUE;

    } else {
        uint32_t PrevRtt = Path->SmoothedRtt;
        if (Path->SmoothedRtt > LatestRtt) {
            Path->RttVariance = (3 * Path->RttVariance + Path->SmoothedRtt - LatestRtt) / 4;
        } else {
            Path->RttVariance = (3 * Path->RttVariance + LatestRtt - Path->SmoothedRtt) / 4;
        }
        Path->SmoothedRtt = (7 * Path->SmoothedRtt + LatestRtt) / 8;
        RttUpdatedX = PrevRtt != Path->SmoothedRtt;
    }

    if (RttUpdatedX) {
        QUIC_DBG_ASSERT(Path->SmoothedRtt != 0);
        QuicTraceLogConnVerbose(RttUpdated, Connection, "Updated Rtt=%u.%u ms, Var=%u.%u",
            Path->SmoothedRtt / 1000, Path->SmoothedRtt % 1000,
            Path->RttVariance / 1000, Path->RttVariance % 1000);
    }

    return RttUpdatedX;
}

_IRQL_requires_max_(PASSIVE_LEVEL)
QUIC_CID_HASH_ENTRY*
QuicConnGenerateNewSourceCid(
    _In_ QUIC_CONNECTION* Connection,
    _In_ BOOLEAN IsInitial
    )
{
    uint8_t TryCount = 0;
    QUIC_CID_HASH_ENTRY* SourceCid;

    if (!Connection->State.ShareBinding) {
        //
        // We aren't sharing the binding, therefore aren't actually using a CID.
        // No need to generate a new one.
        //
        return NULL;
    }

    //
    // Keep randomly generating new source CIDs until we find one that doesn't
    // collide with an existing one.
    //

    do {
        SourceCid =
            QuicCidNewRandomSource(
                Connection,
                Connection->ServerID,
                Connection->PartitionID,
                Connection->Registration->CidPrefixLength,
                Connection->Registration->CidPrefix,
                MSQUIC_CONNECTION_ID_LENGTH);
        if (SourceCid == NULL) {
            QuicTraceEvent(AllocFailure, "Allocation of '%s' failed. (%llu bytes)", "new Src CID", sizeof(QUIC_CID_HASH_ENTRY) + MSQUIC_CONNECTION_ID_LENGTH);
            QuicConnFatalError(Connection, QUIC_STATUS_INTERNAL_ERROR, NULL);
            return NULL;
        }
        if (!QuicBindingAddSourceConnectionID(Connection->Paths[0].Binding, SourceCid)) {
            QUIC_FREE(SourceCid);
            SourceCid = NULL;
            if (++TryCount > QUIC_CID_MAX_COLLISION_RETRY) {
                QuicTraceEvent(ConnError, "[conn][%p] ERROR, %s.", Connection, "Too many CID collisions");
                QuicConnFatalError(Connection, QUIC_STATUS_INTERNAL_ERROR, NULL);
                return NULL;
            }
            QuicTraceLogConnVerbose(NewSrcCidNameCollision, Connection, "CID collision, trying again.");
        }
    } while (SourceCid == NULL);

    QuicTraceEvent(ConnSourceCidAdded, "[conn][%p] (SeqNum=%llu) New Source CID: %!BYTEARRAY!", Connection, SourceCid->CID.SequenceNumber, CLOG_BYTEARRAY(SourceCid->CID.Length, SourceCid->CID.Data));

    SourceCid->CID.SequenceNumber = Connection->NextSourceCidSequenceNumber++;
    if (SourceCid->CID.SequenceNumber > 0) {
        SourceCid->CID.NeedsToSend = TRUE;
        QuicSendSetSendFlag(&Connection->Send, QUIC_CONN_SEND_FLAG_NEW_CONNECTION_ID);
    }

    if (IsInitial) {
        SourceCid->CID.IsInitial = TRUE;
        QUIC_DBG_ASSERT(!SourceCid->CID.IsInList);
        QuicListPushEntry(&Connection->SourceCids, &SourceCid->Link);
    } else {
        QUIC_SINGLE_LIST_ENTRY** Tail = &Connection->SourceCids.Next;
        while (*Tail != NULL) {
            Tail = &(*Tail)->Next;
        }
        *Tail = &SourceCid->Link;
        SourceCid->Link.Next = NULL;
    }

    SourceCid->CID.IsInList = TRUE;

    return SourceCid;
}

uint8_t
QuicConnSourceCidsCount(
    _In_ const QUIC_CONNECTION* Connection
    )
{
    uint8_t Count = 0;
    const QUIC_SINGLE_LIST_ENTRY* Entry = Connection->SourceCids.Next;
    while (Entry != NULL) {
        ++Count;
        Entry = Entry->Next;
    }
    return Count;
}

//
// This generates new source CIDs for the peer to use to talk to us. If
// indicated, it invalidates all the existing ones, sets a a new retire prior to
// sequence number to send out and generates replacement CIDs.
//
_IRQL_requires_max_(PASSIVE_LEVEL)
void
QuicConnGenerateNewSourceCids(
    _In_ QUIC_CONNECTION* Connection,
    _In_ BOOLEAN ReplaceExistingCids
    )
{
    if (!Connection->State.ShareBinding) {
        //
        // Can't generate any new CIDs, so this is a no-op.
        //
        return;
    }

    //
    // If we're replacing existing ones, then generate all new CIDs (up to the
    // limit). Otherwise, just generate whatever number we need to hit the
    // limit.
    //
    uint8_t NewCidCount;
    if (ReplaceExistingCids) {
        NewCidCount = Connection->SourceCidLimit;
        QUIC_SINGLE_LIST_ENTRY* Entry = Connection->SourceCids.Next;
        while (Entry != NULL) {
            QUIC_CID_HASH_ENTRY* SourceCid =
                QUIC_CONTAINING_RECORD(Entry, QUIC_CID_HASH_ENTRY, Link);
            QUIC_DBG_ASSERT(SourceCid->CID.IsInList);
            SourceCid->CID.Retired = TRUE;
            Entry = Entry->Next;
        }
    } else {
        uint8_t CurrentCidCount = QuicConnSourceCidsCount(Connection);
        QUIC_DBG_ASSERT(CurrentCidCount <= Connection->SourceCidLimit);
        if (CurrentCidCount < Connection->SourceCidLimit) {
            NewCidCount = Connection->SourceCidLimit - CurrentCidCount;
        } else {
            NewCidCount = 0;
        }
    }

    for (uint8_t i = 0; i < NewCidCount; ++i) {
        if (QuicConnGenerateNewSourceCid(Connection, FALSE) == NULL) {
            break;
        }
    }
}

_IRQL_requires_max_(PASSIVE_LEVEL)
QUIC_CID_QUIC_LIST_ENTRY*
QuicConnGetUnusedDestCid(
    _In_ const QUIC_CONNECTION* Connection
    )
{
    for (QUIC_LIST_ENTRY* Entry = Connection->DestCids.Flink;
            Entry != &Connection->DestCids;
            Entry = Entry->Flink) {
        QUIC_CID_QUIC_LIST_ENTRY* DestCid =
            QUIC_CONTAINING_RECORD(
                Entry,
                QUIC_CID_QUIC_LIST_ENTRY,
                Link);
        if (!DestCid->CID.UsedLocally) {
            return DestCid;
        }
    }
    return NULL;
}

_IRQL_requires_max_(PASSIVE_LEVEL)
void
QuicConnRetireCid(
    _In_ QUIC_CONNECTION* Connection,
    _In_ QUIC_CID_QUIC_LIST_ENTRY* DestCid
    )
{
    QuicTraceEvent(ConnDestCidRemoved, "[conn][%p] (SeqNum=%llu) Removed Destination CID: %!BYTEARRAY!", Connection, DestCid->CID.SequenceNumber, CLOG_BYTEARRAY(DestCid->CID.Length, DestCid->CID.Data));
    Connection->DestCidCount--;
    DestCid->CID.Retired = TRUE;
    DestCid->CID.NeedsToSend = TRUE;
    QuicSendSetSendFlag(&Connection->Send, QUIC_CONN_SEND_FLAG_RETIRE_CONNECTION_ID);
}

_IRQL_requires_max_(PASSIVE_LEVEL)
BOOLEAN
QuicConnRetireCurrentDestCid(
    _In_ QUIC_CONNECTION* Connection,
    _In_ QUIC_PATH* Path
    )
{
    if (Path->DestCid->CID.Length == 0) {
        QuicTraceLogConnVerbose(ZeroLengthCidRetire, Connection, "Can't retire current CID because it's zero length");
        return TRUE; // No need to update so treat as success.
    }

    QUIC_CID_QUIC_LIST_ENTRY* NewDestCid = QuicConnGetUnusedDestCid(Connection);
    if (NewDestCid == NULL) {
        QuicTraceLogConnWarning(NoReplacementCidForRetire, Connection, "Can't retire current CID because we don't have a replacement");
        return FALSE;
    }

    QuicConnRetireCid(Connection, Path->DestCid);
    Path->DestCid = NewDestCid;
    Path->DestCid->CID.UsedLocally = TRUE;

    return TRUE;
}

_IRQL_requires_max_(PASSIVE_LEVEL)
BOOLEAN
QuicConnOnRetirePriorToUpdated(
    _In_ QUIC_CONNECTION* Connection
    )
{
    BOOLEAN ReplaceRetiredCids = FALSE;

    for (QUIC_LIST_ENTRY* Entry = Connection->DestCids.Flink;
            Entry != &Connection->DestCids;
            Entry = Entry->Flink) {
        QUIC_CID_QUIC_LIST_ENTRY* DestCid =
            QUIC_CONTAINING_RECORD(
                Entry,
                QUIC_CID_QUIC_LIST_ENTRY,
                Link);
        if (DestCid->CID.SequenceNumber >= Connection->RetirePriorTo ||
            DestCid->CID.Retired) {
            continue;
        }

        if (DestCid->CID.UsedLocally) {
            ReplaceRetiredCids = TRUE;
        }

        QuicConnRetireCid(Connection, DestCid);
    }

    return ReplaceRetiredCids;
}

_IRQL_requires_max_(PASSIVE_LEVEL)
BOOLEAN
QuicConnReplaceRetiredCids(
    _In_ QUIC_CONNECTION* Connection
    )
{
    QUIC_DBG_ASSERT(Connection->PathsCount <= QUIC_MAX_PATH_COUNT);
    for (uint8_t i = 0; i < Connection->PathsCount; ++i) {
        QUIC_PATH* Path = &Connection->Paths[i];
        if (!Path->DestCid->CID.Retired) {
            continue;
        }

        QUIC_CID_QUIC_LIST_ENTRY* NewDestCid = QuicConnGetUnusedDestCid(Connection);
        if (NewDestCid == NULL) {
            if (Path->IsActive) {
                QuicTraceEvent(ConnError, "[conn][%p] ERROR, %s.", Connection, "Active path has no replacement for retired CID");
                QuicConnSilentlyAbort(Connection); // Must silently abort because we can't send anything now.
                return FALSE;
            }
            QuicTraceLogConnWarning(NonActivePathCidRetired, Connection, "Non-active path has no replacement for retired CID.");
            QUIC_DBG_ASSERT(i != 0);
            QuicPathRemove(Connection, i--);
            continue;
        }

        Path->DestCid = NewDestCid;
        Path->DestCid->CID.UsedLocally = TRUE;
        Path->InitiatedCidUpdate = TRUE;
    }

    return TRUE;
}

_IRQL_requires_max_(PASSIVE_LEVEL)
void
QuicConnTimerSet(
    _Inout_ QUIC_CONNECTION* Connection,
    _In_ QUIC_CONN_TIMER_TYPE Type,
    _In_ uint64_t Delay
    )
{
    uint64_t NewExpirationTime = QuicTimeUs64() + MS_TO_US(Delay);

    //
    // Find the current and new index in the timer array for this timer.
    //

    uint32_t NewIndex = ARRAYSIZE(Connection->Timers);
    uint32_t CurIndex = 0;
    for (uint32_t i = 0; i < ARRAYSIZE(Connection->Timers); ++i) {
        if (Connection->Timers[i].Type == Type) {
            CurIndex = i;
        }
        if (i < NewIndex &&
            NewExpirationTime < Connection->Timers[i].ExpirationTime) {
            NewIndex = i;
        }
    }

    if (NewIndex < CurIndex) {
        //
        // Need to move the timer forward in the array.
        //
        QuicMoveMemory(
            Connection->Timers + NewIndex + 1,
            Connection->Timers + NewIndex,
            sizeof(QUIC_CONN_TIMER_ENTRY) * (CurIndex - NewIndex));
        Connection->Timers[NewIndex].Type = Type;
        Connection->Timers[NewIndex].ExpirationTime = NewExpirationTime;

    } else if (NewIndex > CurIndex + 1) {
        //
        // Need to move the timer back in the array. Ignore changes that
        // wouldn't actually move it at all.
        //
        QuicMoveMemory(
            Connection->Timers + CurIndex,
            Connection->Timers + CurIndex + 1,
            sizeof(QUIC_CONN_TIMER_ENTRY) * (NewIndex - CurIndex - 1));
        Connection->Timers[NewIndex - 1].Type = Type;
        Connection->Timers[NewIndex - 1].ExpirationTime = NewExpirationTime;
    } else {
        //
        // Didn't move, so just update the expiration time.
        //
        Connection->Timers[CurIndex].ExpirationTime = NewExpirationTime;
        NewIndex = CurIndex;
    }

    if (NewIndex == 0) {
        //
        // The first timer was updated, so make sure the timer wheel is updated.
        //
        QuicTimerWheelUpdateConnection(&Connection->Worker->TimerWheel, Connection);
    }
}

_IRQL_requires_max_(PASSIVE_LEVEL)
void
QuicConnTimerCancel(
    _Inout_ QUIC_CONNECTION* Connection,
    _In_ QUIC_CONN_TIMER_TYPE Type
    )
{
    for (uint32_t i = 0;
        i < ARRAYSIZE(Connection->Timers) &&
            Connection->Timers[i].ExpirationTime != UINT64_MAX;
        ++i) {

        //
        // Find the correct timer (by type), invalidate it, and move it past all
        // the other valid timers.
        //

        if (Connection->Timers[i].Type == Type) {

            if (Connection->Timers[i].ExpirationTime != UINT64_MAX) {

                //
                // Find the end of the valid timers (if any more).
                //

                uint32_t j = i + 1;
                while (j < ARRAYSIZE(Connection->Timers) &&
                    Connection->Timers[j].ExpirationTime != UINT64_MAX) {
                    ++j;
                }

                if (j == i + 1) {
                    //
                    // No more valid timers, just invalidate this one and leave it
                    // where it is.
                    //
                    Connection->Timers[i].ExpirationTime = UINT64_MAX;
                } else {

                    //
                    // Move the valid timers forward and then put this timer after
                    // them.
                    //
                    QuicMoveMemory(
                        Connection->Timers + i,
                        Connection->Timers + i + 1,
                        sizeof(QUIC_CONN_TIMER_ENTRY) * (j - i - 1));
                    Connection->Timers[j - 1].Type = Type;
                    Connection->Timers[j - 1].ExpirationTime = UINT64_MAX;
                }

                if (i == 0) {
                    //
                    // The first timer was removed, so make sure the timer wheel is updated.
                    //
                    QuicTimerWheelUpdateConnection(&Connection->Worker->TimerWheel, Connection);
                }
            }

            break;
        }
    }
}

_IRQL_requires_max_(PASSIVE_LEVEL)
void
QuicConnTimerExpired(
    _Inout_ QUIC_CONNECTION* Connection,
    _In_ uint64_t TimeNow
    )
{
    uint32_t i = 0;
    QUIC_CONN_TIMER_ENTRY Temp[QUIC_CONN_TIMER_COUNT];
    BOOLEAN FlushSendImmediate = FALSE;

    while (i < ARRAYSIZE(Connection->Timers) &&
           Connection->Timers[i].ExpirationTime <= TimeNow) {
        Connection->Timers[i].ExpirationTime = UINT64_MAX;
        ++i;
    }

    QUIC_DBG_ASSERT(i != 0);

    QuicCopyMemory(
        Temp,
        Connection->Timers,
        i * sizeof(QUIC_CONN_TIMER_ENTRY));
    if (i < ARRAYSIZE(Connection->Timers)) {
        QuicMoveMemory(
            Connection->Timers,
            Connection->Timers + i,
            (QUIC_CONN_TIMER_COUNT - i) * sizeof(QUIC_CONN_TIMER_ENTRY));
        QuicCopyMemory(
            Connection->Timers + (QUIC_CONN_TIMER_COUNT - i),
            Temp,
            i * sizeof(QUIC_CONN_TIMER_ENTRY));
    }

    for (uint32_t j = 0; j < i; ++j) {
        const char* TimerNames[] = {
            "PACING",
            "ACK_DELAY",
            "LOSS_DETECTION",
            "KEEP_ALIVE",
            "IDLE",
            "SHUTDOWN",
            "INVALID"
        };
        QuicTraceLogConnVerbose(TimerExpired, Connection, "%s timer expired", TimerNames[Temp[j].Type]);
        if (Temp[j].Type == QUIC_CONN_TIMER_ACK_DELAY) {
            QuicTraceEvent(ConnExecTimerOper, "[conn][%p] Execute: %d", Connection, QUIC_CONN_TIMER_ACK_DELAY);
            QuicSendProcessDelayedAckTimer(&Connection->Send);
            FlushSendImmediate = TRUE;
        } else if (Temp[j].Type == QUIC_CONN_TIMER_PACING) {
            QuicTraceEvent(ConnExecTimerOper, "[conn][%p] Execute: %d", Connection, QUIC_CONN_TIMER_PACING);
            FlushSendImmediate = TRUE;
        } else {
            QUIC_OPERATION* Oper;
            if ((Oper = QuicOperationAlloc(Connection->Worker, QUIC_OPER_TYPE_TIMER_EXPIRED)) != NULL) {
                Oper->TIMER_EXPIRED.Type = Temp[j].Type;
                QuicConnQueueOper(Connection, Oper);
            } else {
                QuicTraceEvent(AllocFailure, "Allocation of '%s' failed. (%llu bytes)", "expired timer operation", 0);
            }
        }
    }

    QuicTimerWheelUpdateConnection(&Connection->Worker->TimerWheel, Connection);

    if (FlushSendImmediate) {
        //
        // We don't want to actually call the flush immediate above as it can
        // cause a new timer to be inserted, messing up timer loop.
        //
        (void)QuicSendFlush(&Connection->Send);
    }
}

//
// Sends a shutdown being notification to the app, which represents the first
// indication that we know the connection is closed (locally or remotely).
//
_IRQL_requires_max_(PASSIVE_LEVEL)
void
QuicConnIndicateShutdownBegin(
    _In_ QUIC_CONNECTION* Connection
    )
{
    QUIC_CONNECTION_EVENT Event;
    if (Connection->State.AppClosed) {
        Event.Type = QUIC_CONNECTION_EVENT_SHUTDOWN_INITIATED_BY_PEER;
        Event.SHUTDOWN_INITIATED_BY_PEER.ErrorCode = Connection->CloseErrorCode;
        QuicTraceLogConnVerbose(IndicateShutdownByPeer, Connection, "Indicating QUIC_CONNECTION_EVENT_SHUTDOWN_INITIATED_BY_PEER [0x%llx]",
            Event.SHUTDOWN_INITIATED_BY_PEER.ErrorCode);
    } else {
        Event.Type = QUIC_CONNECTION_EVENT_SHUTDOWN_INITIATED_BY_TRANSPORT;
        Event.SHUTDOWN_INITIATED_BY_TRANSPORT.Status = Connection->CloseStatus;
        QuicTraceLogConnVerbose(IndicateShutdownByTransport, Connection, "Indicating QUIC_CONNECTION_EVENT_SHUTDOWN_INITIATED_BY_TRANSPORT [0x%x]",
            Event.SHUTDOWN_INITIATED_BY_TRANSPORT.Status);
    }
    (void)QuicConnIndicateEvent(Connection, &Event);
}

_IRQL_requires_max_(PASSIVE_LEVEL)
void
QuicConnOnShutdownComplete(
    _In_ QUIC_CONNECTION* Connection
    )
{
    Connection->State.SendShutdownCompleteNotif = FALSE;
    if (Connection->State.HandleShutdown) {
        return;
    }
    Connection->State.HandleShutdown = TRUE;

    QuicTraceEvent(ConnShutdownComplete, "[conn][%p] Shutdown complete, PeerFailedToAcknowledged=%c.",
        Connection, Connection->State.ShutdownCompleteTimedOut);

    if (Connection->State.ExternalOwner == FALSE) {

        //
        // If the connection was never indicated to the application, then it
        // needs to be cleaned up now.
        //

        QuicConnCloseHandle(Connection);
        QuicConnUninitialize(Connection);
        QuicConnRelease(Connection, QUIC_CONN_REF_HANDLE_OWNER);

    } else {

        QUIC_CONNECTION_EVENT Event;
        Event.Type = QUIC_CONNECTION_EVENT_SHUTDOWN_COMPLETE;
        Event.SHUTDOWN_COMPLETE.PeerAcknowledgedShutdown =
            !Connection->State.ShutdownCompleteTimedOut;

        QuicTraceLogConnVerbose(IndicateConnectionShutdownComplete, Connection, "Indicating QUIC_CONNECTION_EVENT_SHUTDOWN_COMPLETE");
        (void)QuicConnIndicateEvent(Connection, &Event);

        Connection->ClientCallbackHandler = NULL;
    }
}

QUIC_STATUS
QuicErrorCodeToStatus(
    QUIC_VAR_INT ErrorCode
    )
{
    switch (ErrorCode) {
    case QUIC_ERROR_NO_ERROR:               return QUIC_STATUS_SUCCESS;
    case QUIC_ERROR_SERVER_BUSY:            return QUIC_STATUS_SERVER_BUSY;
    case QUIC_ERROR_PROTOCOL_VIOLATION:     return QUIC_STATUS_PROTOCOL_ERROR;
    case QUIC_ERROR_CRYPTO_USER_CANCELED:   return QUIC_STATUS_USER_CANCELED;
    default:                                return QUIC_STATUS_INTERNAL_ERROR;
    }
}

_IRQL_requires_max_(PASSIVE_LEVEL)
void
QuicConnTryClose(
    _In_ QUIC_CONNECTION* Connection,
    _In_ uint32_t Flags,
    _In_ uint64_t ErrorCode,
    _In_reads_bytes_opt_(RemoteReasonPhraseLength)
         const char* RemoteReasonPhrase,
    _In_ uint16_t RemoteReasonPhraseLength
    )
{
    BOOLEAN ClosedRemotely = !!(Flags & QUIC_CLOSE_REMOTE);
    BOOLEAN SilentClose = !!(Flags & QUIC_CLOSE_SILENT);

    if ((ClosedRemotely && Connection->State.ClosedRemotely) ||
        (!ClosedRemotely && Connection->State.ClosedLocally)) {
        //
        // Already closed.
        //
        if (SilentClose &&
            Connection->State.ClosedLocally &&
            !Connection->State.ClosedRemotely) {
            //
            // Silent close forced after we already started the close process.
            //
            Connection->State.ShutdownCompleteTimedOut = FALSE;
            Connection->State.SendShutdownCompleteNotif = TRUE;
        }
        return;
    }

    if (!ClosedRemotely) {

        if ((Flags & QUIC_CLOSE_APPLICATION) &&
            Connection->Crypto.TlsState.WriteKeys[QUIC_PACKET_KEY_0_RTT] == NULL &&
            Connection->Crypto.TlsState.WriteKeys[QUIC_PACKET_KEY_1_RTT] == NULL) {
            //
            // Application close can only happen if we have 0/1-RTT keys.
            // Otherwise we have to send "user_canceled" TLS error code as a
            // connection close. Overwrite all application provided parameters.
            //
            Flags &= ~QUIC_CLOSE_APPLICATION;
            ErrorCode = QUIC_ERROR_CRYPTO_USER_CANCELED;
            RemoteReasonPhrase = NULL;
            RemoteReasonPhraseLength = 0;
        }
    }

    BOOLEAN ResultQuicStatus = !!(Flags & QUIC_CLOSE_QUIC_STATUS);

    BOOLEAN IsFirstCloseForConnection = TRUE;

    if (ClosedRemotely && !Connection->State.ClosedLocally) {

        //
        // Peer closed first.
        //

        if (!Connection->State.Connected && !QuicConnIsServer(Connection)) {
            //
            // If the server terminates a connection attempt, close immediately
            // without going through the draining period.
            //
            SilentClose = TRUE;
        }

        if (!SilentClose) {
            //
            // Enter 'draining period' to flush out any leftover packets.
            //
            QuicConnTimerSet(
                Connection,
                QUIC_CONN_TIMER_SHUTDOWN,
                max(15, US_TO_MS(Connection->Paths[0].SmoothedRtt * 2)));

            QuicSendSetSendFlag(
                &Connection->Send,
                QUIC_CONN_SEND_FLAG_CONNECTION_CLOSE);
        }

    } else if (!ClosedRemotely && !Connection->State.ClosedRemotely) {

        //
        // Locally closed first.
        //

        if (!SilentClose) {
            //
            // Enter 'closing period' to wait for a (optional) connection close
            // response.
            //
            uint32_t Pto =
                US_TO_MS(QuicLossDetectionComputeProbeTimeout(
                    &Connection->LossDetection,
                    &Connection->Paths[0],
                    QUIC_CLOSE_PTO_COUNT));
            QuicConnTimerSet(
                Connection,
                QUIC_CONN_TIMER_SHUTDOWN,
                Pto);

            QuicSendSetSendFlag(
                &Connection->Send,
                (Flags & QUIC_CLOSE_APPLICATION) ?
                    QUIC_CONN_SEND_FLAG_APPLICATION_CLOSE :
                    QUIC_CONN_SEND_FLAG_CONNECTION_CLOSE);
        }

    } else {

        QuicTraceLogConnInfo(CloseComplete, Connection, "Connection close complete.");

        //
        // Peer acknowledged our local close.
        //

        if (!QuicConnIsServer(Connection)) {
            //
            // Client side can immediately clean up once its close frame was
            // acknowledged because we will close the socket during clean up,
            // which will automatically handle any leftover packets that
            // get received afterward by dropping them.
            //

        } else if (!SilentClose) {
            //
            // Server side transitions from the 'closing period' to the
            // 'draining period' and waits an additional 2 RTT just to make
            // sure all leftover packets have been flushed out.
            //
            QuicConnTimerSet(
                Connection,
                QUIC_CONN_TIMER_SHUTDOWN,
                max(15, US_TO_MS(Connection->Paths[0].SmoothedRtt * 2)));
        }

        IsFirstCloseForConnection = FALSE;
    }

    if (ClosedRemotely) {
        Connection->State.ClosedRemotely = TRUE;
    } else {
        Connection->State.ClosedLocally = TRUE;
    }

    if (IsFirstCloseForConnection) {
        //
        // Default to the timed out state.
        //
        Connection->State.ShutdownCompleteTimedOut = TRUE;

        //
        // Cancel all non-shutdown related timers.
        //
        for (QUIC_CONN_TIMER_TYPE TimerType = QUIC_CONN_TIMER_IDLE;
            TimerType < QUIC_CONN_TIMER_SHUTDOWN;
            ++TimerType) {
            QuicConnTimerCancel(Connection, TimerType);
        }

        if (ResultQuicStatus) {
            Connection->CloseStatus = (QUIC_STATUS)ErrorCode;
            Connection->CloseErrorCode = QUIC_ERROR_INTERNAL_ERROR;
        } else {
            Connection->CloseStatus = QuicErrorCodeToStatus(ErrorCode);
            Connection->CloseErrorCode = ErrorCode;
        }

        if (Flags & QUIC_CLOSE_APPLICATION) {
            Connection->State.AppClosed = TRUE;
        }

        if (Flags & QUIC_CLOSE_SEND_NOTIFICATION &&
            Connection->State.ExternalOwner) {
            QuicConnIndicateShutdownBegin(Connection);
        }

        if (Connection->CloseReasonPhrase != NULL) {
            QUIC_FREE(Connection->CloseReasonPhrase);
            Connection->CloseReasonPhrase = NULL;
        }

        if (RemoteReasonPhraseLength != 0) {
            Connection->CloseReasonPhrase =
                QUIC_ALLOC_NONPAGED(RemoteReasonPhraseLength + 1);
            if (Connection->CloseReasonPhrase != NULL) {
                QuicCopyMemory(
                    Connection->CloseReasonPhrase,
                    RemoteReasonPhrase,
                    RemoteReasonPhraseLength);
                Connection->CloseReasonPhrase[RemoteReasonPhraseLength] = 0;
            } else {
                QuicTraceEvent(AllocFailure, "Allocation of '%s' failed. (%llu bytes)", "close reason", RemoteReasonPhraseLength + 1);
            }
        }

        if (Connection->State.Started) {
            QuicConnLogStatistics(Connection);
        }

        if (Flags & QUIC_CLOSE_APPLICATION) {
            QuicTraceEvent(ConnAppShutdown, "[conn][%p] App Shutdown: %llu (Remote=%c)",
                Connection,
                ErrorCode,
                ClosedRemotely);
        } else {
            QuicTraceEvent(ConnTransportShutdown, "[conn][%p] Transport Shutdown: %llu (Remote=%c) (QS=%c)",
                Connection,
                ErrorCode,
                ClosedRemotely,
                !!(Flags & QUIC_CLOSE_QUIC_STATUS));
        }

        //
        // On initial close, we must shut down all the current streams.
        //
        QuicStreamSetShutdown(&Connection->Streams);
    }

    if (SilentClose ||
        (Connection->State.ClosedRemotely && Connection->State.ClosedLocally)) {
        Connection->State.ShutdownCompleteTimedOut = FALSE;
        Connection->State.SendShutdownCompleteNotif = TRUE;
    }
}

_IRQL_requires_max_(PASSIVE_LEVEL)
void
QuicConnProcessShutdownTimerOperation(
    _In_ QUIC_CONNECTION* Connection
    )
{
    //
    // We now consider the peer closed, even if they didn't respond to our close
    // frame.
    //
    Connection->State.ClosedRemotely = TRUE;

    //
    // Now that we are closed in both directions, we can complete the shutdown
    // of the connection.
    //
    Connection->State.SendShutdownCompleteNotif = TRUE;
}

_IRQL_requires_max_(PASSIVE_LEVEL)
void
QuicConnCloseLocally(
    _In_ QUIC_CONNECTION* Connection,
    _In_ uint32_t Flags,
    _In_ uint64_t ErrorCode,
    _In_opt_z_ const char* ErrorMsg
    )
{
    QUIC_DBG_ASSERT(ErrorMsg == NULL || strlen(ErrorMsg) < UINT16_MAX);
    QuicConnTryClose(
        Connection,
        Flags,
        ErrorCode,
        ErrorMsg,
        ErrorMsg == NULL ? 0 : (uint16_t)strlen(ErrorMsg));
}

_IRQL_requires_max_(PASSIVE_LEVEL)
void
QuicConnOnQuicVersionSet(
    _In_ QUIC_CONNECTION* Connection
    )
{
    QuicTraceEvent(ConnVersionSet, "[conn][%p] Version = %d", Connection, Connection->Stats.QuicVersion);

    switch (Connection->Stats.QuicVersion) {
    case QUIC_VERSION_DRAFT_27:
    case QUIC_VERSION_MS_1:
    default:
        Connection->State.HeaderProtectionEnabled = TRUE;
        break;
    }
}

_IRQL_requires_max_(PASSIVE_LEVEL)
QUIC_STATUS
QuicConnStart(
    _In_ QUIC_CONNECTION* Connection,
    _In_ QUIC_ADDRESS_FAMILY Family,
    _In_opt_z_ const char* ServerName,
    _In_ uint16_t ServerPort // Host byte order
    )
{
    QUIC_STATUS Status;
    QUIC_PATH* Path = &Connection->Paths[0];
    QUIC_DBG_ASSERT(!QuicConnIsServer(Connection));

    if (Connection->State.ClosedLocally || Connection->State.Started) {
        return QUIC_STATUS_INVALID_STATE;
    }

    QUIC_TEL_ASSERT(Path->Binding == NULL);

    if (!Connection->State.RemoteAddressSet) {

        QUIC_DBG_ASSERT(ServerName != NULL);
        QuicAddrSetFamily(&Path->RemoteAddress, Family);

#ifdef QUIC_COMPARTMENT_ID
        BOOLEAN RevertCompartmentId = FALSE;
        QUIC_COMPARTMENT_ID PrevCompartmentId = QuicCompartmentIdGetCurrent();
        if (PrevCompartmentId != Connection->Session->CompartmentId) {
            Status = QuicCompartmentIdSetCurrent(Connection->Session->CompartmentId);
            if (QUIC_FAILED(Status)) {
                QuicTraceEvent(ConnErrorStatus, "[conn][%p] ERROR, %d, %s.", Connection, Status, "Set current compartment Id");
                goto Exit;
            }
            RevertCompartmentId = TRUE;
        }
#endif

        //
        // Resolve the server name to IP address.
        //
        Status =
            QuicDataPathResolveAddress(
                MsQuicLib.Datapath,
                ServerName,
                &Path->RemoteAddress);

#ifdef QUIC_COMPARTMENT_ID
        if (RevertCompartmentId) {
            (void)QuicCompartmentIdSetCurrent(PrevCompartmentId);
        }
#endif

        if (QUIC_FAILED(Status)) {
            goto Exit;
        }

        Connection->State.RemoteAddressSet = TRUE;
    }

    QuicAddrSetPort(&Path->RemoteAddress, ServerPort);
    QuicTraceEvent(ConnRemoteAddrAdded, "[conn][%p] New Remote IP: %!SOCKADDR!",
        Connection, CLOG_BYTEARRAY(LOG_ADDR_LEN(Path->RemoteAddress), (const uint8_t*)&Path->RemoteAddress));

    //
    // Get the binding for the current local & remote addresses.
    //
    Status =
        QuicLibraryGetBinding(
            Connection->Session,
            Connection->State.ShareBinding,
            Connection->State.LocalAddressSet ? &Path->LocalAddress : NULL,
            &Path->RemoteAddress,
            &Path->Binding);
    if (QUIC_FAILED(Status)) {
        goto Exit;
    }

    InterlockedIncrement(&Path->Binding->HandshakeConnections);
    InterlockedExchangeAdd64(
        (int64_t*)&MsQuicLib.CurrentHandshakeMemoryUsage,
        (int64_t)QUIC_CONN_HANDSHAKE_MEMORY_USAGE);

    //
    // Clients only need to generate a non-zero length source CID if it
    // intends to share the UDP binding.
    //
    QUIC_CID_HASH_ENTRY* SourceCid =
        QuicCidNewRandomSource(
            Connection,
            0,
            Connection->PartitionID,
            Connection->Registration->CidPrefixLength,
            Connection->Registration->CidPrefix,
            Connection->State.ShareBinding ?
                MSQUIC_CONNECTION_ID_LENGTH : 0);
    if (SourceCid == NULL) {
        Status = QUIC_STATUS_OUT_OF_MEMORY;
        goto Exit;
    }

    Connection->NextSourceCidSequenceNumber++;
    QuicTraceEvent(ConnSourceCidAdded, "[conn][%p] (SeqNum=%llu) New Source CID: %!BYTEARRAY!", Connection, SourceCid->CID.SequenceNumber, CLOG_BYTEARRAY(SourceCid->CID.Length, SourceCid->CID.Data));
    QuicListPushEntry(&Connection->SourceCids, &SourceCid->Link);
    SourceCid->CID.IsInList = TRUE;

    if (!QuicBindingAddSourceConnectionID(Path->Binding, SourceCid)) {
        InterlockedDecrement(&Path->Binding->HandshakeConnections);
        InterlockedExchangeAdd64(
            (int64_t*)&MsQuicLib.CurrentHandshakeMemoryUsage,
            -1 * (int64_t)QUIC_CONN_HANDSHAKE_MEMORY_USAGE);
        QuicLibraryReleaseBinding(Path->Binding);
        Path->Binding = NULL;
        Status = QUIC_STATUS_OUT_OF_MEMORY;
        goto Exit;
    }

    Connection->State.LocalAddressSet = TRUE;
    QuicDataPathBindingGetLocalAddress(
        Path->Binding->DatapathBinding,
        &Path->LocalAddress);
    QuicTraceEvent(ConnLocalAddrAdded, "[conn][%p] New Local IP: %!SOCKADDR!",
        Connection, CLOG_BYTEARRAY(LOG_ADDR_LEN(Path->LocalAddress), (const uint8_t*)&Path->LocalAddress));

    //
    // Save the server name.
    //
    Connection->RemoteServerName = ServerName;
    ServerName = NULL;

    //
    // Start the handshake.
    //
    Status = QuicConnInitializeCrypto(Connection);
    if (QUIC_FAILED(Status)) {
        goto Exit;
    }

Exit:

    if (ServerName != NULL) {
        QUIC_FREE(ServerName);
    }

    if (QUIC_FAILED(Status)) {
        QuicConnCloseLocally(
            Connection,
            QUIC_CLOSE_INTERNAL_SILENT | QUIC_CLOSE_QUIC_STATUS,
            (uint64_t)Status,
            NULL);
    }

    return Status;
}

_IRQL_requires_max_(PASSIVE_LEVEL)
void
QuicConnRestart(
    _In_ QUIC_CONNECTION* Connection,
    _In_ BOOLEAN CompleteReset
    )
{
    QUIC_TEL_ASSERT(Connection->State.Started);

    QuicTraceLogConnInfo(Restart, Connection, "Restart (CompleteReset=%hu)", CompleteReset);

    if (CompleteReset) {
        //
        // Don't reset current RTT measurements unless doing a full reset.
        //
        QUIC_PATH* Path = &Connection->Paths[0];
        Path->GotFirstRttSample = FALSE;
        Path->RttVariance = 0;
        Path->SmoothedRtt = MS_TO_US(Connection->Session->Settings.InitialRttMs);
    }

    for (uint32_t i = 0; i < ARRAYSIZE(Connection->Packets); ++i) {
        QUIC_DBG_ASSERT(Connection->Packets[i] != NULL);
        QuicPacketSpaceReset(Connection->Packets[i]);
    }

    QuicCongestionControlReset(&Connection->CongestionControl);
    QuicSendReset(&Connection->Send);
    QuicLossDetectionReset(&Connection->LossDetection);
    QuicCryptoReset(&Connection->Crypto, CompleteReset);
}

_IRQL_requires_max_(PASSIVE_LEVEL)
QUIC_STATUS
QuicConnInitializeCrypto(
    _In_ QUIC_CONNECTION* Connection
    )
{
    QUIC_STATUS Status;
    BOOLEAN CryptoInitialized = FALSE;

    Status = QuicCryptoInitialize(&Connection->Crypto);
    if (QUIC_FAILED(Status)) {
        goto Error;
    }
    CryptoInitialized = TRUE;

    if (!QuicConnIsServer(Connection)) {
        Status = QuicConnHandshakeConfigure(Connection, NULL);
        if (QUIC_FAILED(Status)) {
            goto Error;
        }
    }

    if (Connection->KeepAliveIntervalMs != 0) {
        //
        // Now that we are starting the connection, start the keep alive timer
        // if enabled.
        //
        QuicConnTimerSet(
            Connection,
            QUIC_CONN_TIMER_KEEP_ALIVE,
            Connection->KeepAliveIntervalMs);
    }

Error:

    if (QUIC_FAILED(Status)) {
        if (CryptoInitialized) {
            QuicCryptoUninitialize(&Connection->Crypto);
        }
    }

    return Status;
}

_IRQL_requires_max_(PASSIVE_LEVEL)
QUIC_STATUS
QuicConnHandshakeConfigure(
    _In_ QUIC_CONNECTION* Connection,
    _In_opt_ QUIC_SEC_CONFIG* SecConfig
    )
{
    QUIC_STATUS Status;
    QUIC_TRANSPORT_PARAMETERS LocalTP = { 0 };

    QUIC_TEL_ASSERT(Connection->Session != NULL);

    if (QuicConnIsServer(Connection)) {

        QUIC_TEL_ASSERT(SecConfig != NULL);

        LocalTP.InitialMaxStreamDataBidiLocal = Connection->Session->Settings.StreamRecvWindowDefault;
        LocalTP.InitialMaxStreamDataBidiRemote = Connection->Session->Settings.StreamRecvWindowDefault;
        LocalTP.InitialMaxStreamDataUni = Connection->Session->Settings.StreamRecvWindowDefault;
        LocalTP.InitialMaxData = Connection->Send.MaxData;
        LocalTP.MaxPacketSize =
            MaxUdpPayloadSizeFromMTU(
                QuicDataPathBindingGetLocalMtu(
                    Connection->Paths[0].Binding->DatapathBinding));
        LocalTP.ActiveConnectionIdLimit = QUIC_ACTIVE_CONNECTION_ID_LIMIT;
        LocalTP.Flags =
            QUIC_TP_FLAG_INITIAL_MAX_DATA |
            QUIC_TP_FLAG_INITIAL_MAX_STRM_DATA_BIDI_LOCAL |
            QUIC_TP_FLAG_INITIAL_MAX_STRM_DATA_BIDI_REMOTE |
            QUIC_TP_FLAG_INITIAL_MAX_STRM_DATA_UNI |
            QUIC_TP_FLAG_MAX_PACKET_SIZE |
            QUIC_TP_FLAG_MAX_ACK_DELAY |
            QUIC_TP_FLAG_ACTIVE_CONNECTION_ID_LIMIT;

        if (Connection->IdleTimeoutMs != 0) {
            LocalTP.Flags |= QUIC_TP_FLAG_IDLE_TIMEOUT;
            LocalTP.IdleTimeout = Connection->IdleTimeoutMs;
        }

        if (!Connection->Session->Settings.MigrationEnabled) {
            LocalTP.Flags |= QUIC_TP_FLAG_DISABLE_ACTIVE_MIGRATION;
        }

        LocalTP.MaxAckDelay =
            Connection->MaxAckDelayMs + (uint32_t)MsQuicLib.TimerResolutionMs;

        const QUIC_CID_HASH_ENTRY* SourceCid =
            QUIC_CONTAINING_RECORD(
                Connection->SourceCids.Next,
                QUIC_CID_HASH_ENTRY,
                Link);
        LocalTP.Flags |= QUIC_TP_FLAG_STATELESS_RESET_TOKEN;
        Status =
            QuicBindingGenerateStatelessResetToken(
                Connection->Paths[0].Binding,
                SourceCid->CID.Data,
                LocalTP.StatelessResetToken);
        if (QUIC_FAILED(Status)) {
            QuicTraceEvent(ConnErrorStatus, "[conn][%p] ERROR, %d, %s.", Connection, Status,
                "QuicBindingGenerateStatelessResetToken");
            goto Error;
        }

        if (Connection->AckDelayExponent != QUIC_TP_ACK_DELAY_EXPONENT_DEFAULT) {
            LocalTP.Flags |= QUIC_TP_FLAG_ACK_DELAY_EXPONENT;
            LocalTP.AckDelayExponent = Connection->AckDelayExponent;
        }

        if (Connection->Streams.Types[STREAM_ID_FLAG_IS_CLIENT | STREAM_ID_FLAG_IS_BI_DIR].MaxTotalStreamCount) {
            LocalTP.Flags |= QUIC_TP_FLAG_INITIAL_MAX_STRMS_BIDI;
            LocalTP.InitialMaxBidiStreams =
                Connection->Streams.Types[STREAM_ID_FLAG_IS_CLIENT | STREAM_ID_FLAG_IS_BI_DIR].MaxTotalStreamCount;
        }

        if (Connection->Streams.Types[STREAM_ID_FLAG_IS_CLIENT | STREAM_ID_FLAG_IS_UNI_DIR].MaxTotalStreamCount) {
            LocalTP.Flags |= QUIC_TP_FLAG_INITIAL_MAX_STRMS_UNI;
            LocalTP.InitialMaxUniStreams =
                Connection->Streams.Types[STREAM_ID_FLAG_IS_CLIENT | STREAM_ID_FLAG_IS_UNI_DIR].MaxTotalStreamCount;
        }

        if (Connection->OrigCID != NULL) {
            QUIC_DBG_ASSERT(Connection->OrigCID->Length <= QUIC_MAX_CONNECTION_ID_LENGTH_V1);
            LocalTP.Flags |= QUIC_TP_FLAG_ORIGINAL_CONNECTION_ID;
            LocalTP.OriginalConnectionIDLength = Connection->OrigCID->Length;
            QuicCopyMemory(
                LocalTP.OriginalConnectionID,
                Connection->OrigCID->Data,
                Connection->OrigCID->Length);
            QUIC_FREE(Connection->OrigCID);
            Connection->OrigCID = NULL;
        }

    } else {

        uint32_t InitialQuicVersion = QUIC_VERSION_LATEST;
        if (Connection->RemoteServerName != NULL &&
            QuicSessionServerCacheGetState(
                Connection->Session,
                Connection->RemoteServerName,
                &InitialQuicVersion,
                &Connection->PeerTransportParams,
                &SecConfig)) {

            QuicTraceLogConnVerbose(FoundCachedServerState, Connection, "Found server cached state");
            QuicConnProcessPeerTransportParameters(Connection, TRUE);
        }

        if (Connection->Stats.QuicVersion == 0) {
            //
            // Only initialize the version if not already done (by the
            // application layer).
            //
            Connection->Stats.QuicVersion = InitialQuicVersion;
        }
        QuicConnOnQuicVersionSet(Connection);

        if (SecConfig == NULL) {
            Status =
                QuicTlsClientSecConfigCreate(
                    Connection->ServerCertValidationFlags,
                    &SecConfig);
            if (QUIC_FAILED(Status)) {
                QuicTraceEvent(ConnErrorStatus, "[conn][%p] ERROR, %d, %s.", Connection, Status, "QuicTlsClientSecConfigCreate");
                goto Error;
            }
        }

        LocalTP.InitialMaxStreamDataBidiLocal = Connection->Session->Settings.StreamRecvWindowDefault;
        LocalTP.InitialMaxStreamDataBidiRemote = Connection->Session->Settings.StreamRecvWindowDefault;
        LocalTP.InitialMaxStreamDataUni = Connection->Session->Settings.StreamRecvWindowDefault;
        LocalTP.InitialMaxData = Connection->Send.MaxData;
        LocalTP.MaxPacketSize =
            MaxUdpPayloadSizeFromMTU(
                QuicDataPathBindingGetLocalMtu(
                    Connection->Paths[0].Binding->DatapathBinding));
        LocalTP.ActiveConnectionIdLimit = QUIC_ACTIVE_CONNECTION_ID_LIMIT;
        LocalTP.Flags =
            QUIC_TP_FLAG_INITIAL_MAX_DATA |
            QUIC_TP_FLAG_INITIAL_MAX_STRM_DATA_BIDI_LOCAL |
            QUIC_TP_FLAG_INITIAL_MAX_STRM_DATA_BIDI_REMOTE |
            QUIC_TP_FLAG_INITIAL_MAX_STRM_DATA_UNI |
            QUIC_TP_FLAG_MAX_PACKET_SIZE |
            QUIC_TP_FLAG_MAX_ACK_DELAY |
            QUIC_TP_FLAG_ACTIVE_CONNECTION_ID_LIMIT;

        if (Connection->IdleTimeoutMs != 0) {
            LocalTP.Flags |= QUIC_TP_FLAG_IDLE_TIMEOUT;
            LocalTP.IdleTimeout = Connection->IdleTimeoutMs;
        }

        LocalTP.MaxAckDelay =
            Connection->MaxAckDelayMs + MsQuicLib.TimerResolutionMs;

        if (Connection->AckDelayExponent != QUIC_TP_ACK_DELAY_EXPONENT_DEFAULT) {
            LocalTP.Flags |= QUIC_TP_FLAG_ACK_DELAY_EXPONENT;
            LocalTP.AckDelayExponent = Connection->AckDelayExponent;
        }

        if (Connection->Streams.Types[STREAM_ID_FLAG_IS_SERVER | STREAM_ID_FLAG_IS_BI_DIR].MaxTotalStreamCount) {
            LocalTP.Flags |= QUIC_TP_FLAG_INITIAL_MAX_STRMS_BIDI;
            LocalTP.InitialMaxBidiStreams =
                Connection->Streams.Types[STREAM_ID_FLAG_IS_SERVER | STREAM_ID_FLAG_IS_BI_DIR].MaxTotalStreamCount;
        }

        if (Connection->Streams.Types[STREAM_ID_FLAG_IS_SERVER | STREAM_ID_FLAG_IS_UNI_DIR].MaxTotalStreamCount) {
            LocalTP.Flags |= QUIC_TP_FLAG_INITIAL_MAX_STRMS_UNI;
            LocalTP.InitialMaxUniStreams =
                Connection->Streams.Types[STREAM_ID_FLAG_IS_SERVER | STREAM_ID_FLAG_IS_UNI_DIR].MaxTotalStreamCount;
        }
    }

    Connection->State.Started = TRUE;
    Connection->Stats.Timing.Start = QuicTimeUs64();
    QuicTraceEvent(ConnHandshakeStart, "[conn][%p] Handshake start", Connection);

    Status =
        QuicCryptoInitializeTls(
            &Connection->Crypto,
            SecConfig,
            &LocalTP);
    QuicTlsSecConfigRelease(SecConfig); // No longer need local ref.

Error:

    return Status;
}

_IRQL_requires_max_(PASSIVE_LEVEL)
void
QuicConnProcessPeerTransportParameters(
    _In_ QUIC_CONNECTION* Connection,
    _In_ BOOLEAN FromCache
    )
{
    QuicTraceLogConnInfo(PeerTPSet, Connection, "Peer Transport Parameters Set");
    Connection->State.PeerTransportParameterValid = TRUE;

    if (Connection->PeerTransportParams.Flags & QUIC_TP_FLAG_ACTIVE_CONNECTION_ID_LIMIT) {
<<<<<<< HEAD
        QUIC_DBG_ASSERT(Connection->PeerTransportParams.ActiveConnectionIdLimit >= QUIC_TP_ACTIVE_CONNECTION_ID_LIMIT_MIN);
=======
        if (Connection->PeerTransportParams.ActiveConnectionIdLimit == 0) {
            QuicTraceEvent(ConnError, "[conn][%p] ERROR, %s.", Connection, "Peer set ActiveConnectionIdLimit to 0");
            goto Error;
        }
>>>>>>> 68a8ded7
        if (Connection->SourceCidLimit > Connection->PeerTransportParams.ActiveConnectionIdLimit) {
            Connection->SourceCidLimit = (uint8_t) Connection->PeerTransportParams.ActiveConnectionIdLimit;
        }
    } else {
        Connection->SourceCidLimit = QUIC_TP_ACTIVE_CONNECTION_ID_LIMIT_DEFAULT;
    }

    if (Connection->PeerTransportParams.Flags & QUIC_TP_FLAG_STATELESS_RESET_TOKEN) {
        QUIC_DBG_ASSERT(!QuicListIsEmpty(&Connection->DestCids));
        QUIC_DBG_ASSERT(!QuicConnIsServer(Connection));
        QUIC_CID_QUIC_LIST_ENTRY* DestCid =
            QUIC_CONTAINING_RECORD(
                Connection->DestCids.Flink,
                QUIC_CID_QUIC_LIST_ENTRY,
                Link);
        QuicCopyMemory(
            DestCid->ResetToken,
            Connection->PeerTransportParams.StatelessResetToken,
            QUIC_STATELESS_RESET_TOKEN_LENGTH);
        DestCid->CID.HasResetToken = TRUE;
    }

    if (Connection->PeerTransportParams.Flags & QUIC_TP_FLAG_PREFERRED_ADDRESS) {
        QuicTraceLogConnInfo(
            PeerPreferredAddressV4,
            Connection,
            "Peer configured preferred address %!SOCKADDR!",
            CLOG_BYTEARRAY(
                LOG_ADDR_LEN(Connection->PeerTransportParams.PreferredAddress),
                (uint8_t*)&Connection->PeerTransportParams.PreferredAddress));
        //
        // TODO - Implement preferred address feature.
        //
    }

    if (Connection->State.ReceivedRetryPacket) {
        QUIC_DBG_ASSERT(!QuicConnIsServer(Connection));
        QUIC_DBG_ASSERT(Connection->OrigCID != NULL);
        QUIC_DBG_ASSERT(!FromCache);
        //
        // If we received a Retry packet during the handshake, we (the client)
        // must validate that the server knew the original connection ID we sent,
        // so that we can be sure that no middle box injected the Retry packet.
        //
        BOOLEAN ValidOrigCID = FALSE;
        if (!(Connection->PeerTransportParams.Flags & QUIC_TP_FLAG_ORIGINAL_CONNECTION_ID)) {
            QuicTraceEvent(ConnError, "[conn][%p] ERROR, %s.", Connection, "Peer didn't provide the OrigConnID in TP");
        } else if (Connection->PeerTransportParams.OriginalConnectionIDLength != Connection->OrigCID->Length) {
            QuicTraceEvent(ConnError, "[conn][%p] ERROR, %s.", Connection, "Peer provided incorrect length of OrigConnID in TP");
        } else if (
            memcmp(
                Connection->PeerTransportParams.OriginalConnectionID,
                Connection->OrigCID->Data,
                Connection->OrigCID->Length) != 0) {
            QuicTraceEvent(ConnError, "[conn][%p] ERROR, %s.", Connection, "Peer provided incorrect OrigConnID in TP");
        } else {
            ValidOrigCID = TRUE;
            QUIC_FREE(Connection->OrigCID);
            Connection->OrigCID = NULL;
        }

        if (!ValidOrigCID) {
            goto Error;
        }

    } else if (!QuicConnIsServer(Connection) && !FromCache) {
        //
        // Per spec, the client must validate no original CID TP was sent if no
        // Retry occurred. No need to validate cached values, as they don't
        // apply to the current connection attempt.
        //
        if (!!(Connection->PeerTransportParams.Flags & QUIC_TP_FLAG_ORIGINAL_CONNECTION_ID)) {
            QuicTraceEvent(ConnError, "[conn][%p] ERROR, %s.", Connection, "Peer provided the OrigConnID in TP when no Retry occurred");
            goto Error;
        }
    }

    Connection->Send.PeerMaxData =
        Connection->PeerTransportParams.InitialMaxData;

    QuicStreamSetInitializeTransportParameters(
        &Connection->Streams,
        Connection->PeerTransportParams.InitialMaxBidiStreams,
        Connection->PeerTransportParams.InitialMaxUniStreams,
        !FromCache);

    return;

Error:

    QuicConnTransportError(Connection, QUIC_ERROR_TRANSPORT_PARAMETER_ERROR);
}

_IRQL_requires_max_(DISPATCH_LEVEL)
void
QuicConnQueueRecvDatagrams(
    _In_ QUIC_CONNECTION* Connection,
    _In_ QUIC_RECV_DATAGRAM* DatagramChain,
    _In_ uint32_t DatagramChainLength
    )
{
    QUIC_RECV_DATAGRAM** DatagramChainTail = &DatagramChain->Next;
    DatagramChain->QueuedOnConnection = TRUE;
    QuicDataPathRecvDatagramToRecvPacket(DatagramChain)->AssignedToConnection = TRUE;
    while (*DatagramChainTail != NULL) {
        (*DatagramChainTail)->QueuedOnConnection = TRUE;
        QuicDataPathRecvDatagramToRecvPacket(*DatagramChainTail)->AssignedToConnection = TRUE;
        DatagramChainTail = &((*DatagramChainTail)->Next);
    }

    QuicTraceLogConnVerbose(QueueDatagrams, Connection, "Queuing %u UDP datagrams", DatagramChainLength);

    BOOLEAN QueueOperation;
    QuicDispatchLockAcquire(&Connection->ReceiveQueueLock);
    if (Connection->ReceiveQueueCount >= QUIC_MAX_RECEIVE_QUEUE_COUNT) {
        QueueOperation = FALSE;
    } else {
        *Connection->ReceiveQueueTail = DatagramChain;
        Connection->ReceiveQueueTail = DatagramChainTail;
        DatagramChain = NULL;
        QueueOperation = (Connection->ReceiveQueueCount == 0);
        Connection->ReceiveQueueCount += DatagramChainLength;
    }
    QuicDispatchLockRelease(&Connection->ReceiveQueueLock);

    if (DatagramChain != NULL) {
        QUIC_RECV_DATAGRAM* Datagram = DatagramChain;
        do {
            Datagram->QueuedOnConnection = FALSE;
            QuicPacketLogDrop(Connection, QuicDataPathRecvDatagramToRecvPacket(Datagram), "Max queue limit reached");
        } while ((Datagram = Datagram->Next) != NULL);
        QuicDataPathBindingReturnRecvDatagrams(DatagramChain);
        return;
    }

    if (QueueOperation) {
        QUIC_OPERATION* ConnOper =
            QuicOperationAlloc(Connection->Worker, QUIC_OPER_TYPE_FLUSH_RECV);
        if (ConnOper != NULL) {
            QuicConnQueueOper(Connection, ConnOper);
        } else {
            QuicTraceEvent(AllocFailure, "Allocation of '%s' failed. (%llu bytes)", "Flush Recv operation", 0);
        }
    }
}

_IRQL_requires_max_(DISPATCH_LEVEL)
void
QuicConnQueueUnreachable(
    _In_ QUIC_CONNECTION* Connection,
    _In_ const QUIC_ADDR* RemoteAddress
    )
{
    if (Connection->Crypto.TlsState.ReadKey > QUIC_PACKET_KEY_INITIAL) {
        //
        // Only queue unreachable events at the beginning of the handshake.
        // Otherwise, it opens up an attack surface.
        //
        QuicTraceLogConnWarning(IgnoreUnreachable, Connection, "Ignoring received unreachable event (inline).");
        return;
    }

    QUIC_OPERATION* ConnOper =
        QuicOperationAlloc(Connection->Worker, QUIC_OPER_TYPE_UNREACHABLE);
    if (ConnOper != NULL) {
        ConnOper->UNREACHABLE.RemoteAddress = *RemoteAddress;
        QuicConnQueueOper(Connection, ConnOper);
    } else {
        QuicTraceEvent(AllocFailure, "Allocation of '%s' failed. (%llu bytes)", "Unreachable operation", 0);
    }
}

//
// Updates the current destination CID to the received packet's source CID, if
// not already equal. Only used during the handshake, on the client side.
//
_IRQL_requires_max_(PASSIVE_LEVEL)
BOOLEAN
QuicConnUpdateDestCid(
    _In_ QUIC_CONNECTION* Connection,
    _In_ const QUIC_RECV_PACKET* const Packet
    )
{
    QUIC_DBG_ASSERT(!QuicConnIsServer(Connection));
    QUIC_DBG_ASSERT(!Connection->State.Connected);

    QUIC_DBG_ASSERT(!QuicListIsEmpty(&Connection->DestCids));
    QUIC_CID_QUIC_LIST_ENTRY* DestCid =
        QUIC_CONTAINING_RECORD(
            Connection->DestCids.Flink,
            QUIC_CID_QUIC_LIST_ENTRY,
            Link);
    QUIC_DBG_ASSERT(Connection->Paths[0].DestCid == DestCid);

    if (Packet->SourceCidLen != DestCid->CID.Length ||
        memcmp(Packet->SourceCid, DestCid->CID.Data, DestCid->CID.Length) != 0) {

        // TODO - Only update for the first packet of each type (Initial and Retry).

        QuicTraceEvent(ConnDestCidRemoved, "[conn][%p] (SeqNum=%llu) Removed Destination CID: %!BYTEARRAY!", Connection, DestCid->CID.SequenceNumber, CLOG_BYTEARRAY(DestCid->CID.Length, DestCid->CID.Data));

        //
        // We have just received the a packet from a new source CID
        // from the server. Remove the current DestCid we have for the
        // server (which we randomly generated) and replace it with
        // the one we have just received.
        //
        if (Packet->SourceCidLen <= DestCid->CID.Length) {
            //
            // Since the current structure has enough room for the
            // new CID, we will just reuse it.
            //
            DestCid->CID.IsInitial = FALSE;
            DestCid->CID.Length = Packet->SourceCidLen;
            QuicCopyMemory(DestCid->CID.Data, Packet->SourceCid, DestCid->CID.Length);
        } else {
            //
            // There isn't enough room in the existing structure,
            // so we must allocate a new one and free the old one.
            //
            QuicListEntryRemove(&DestCid->Link);
            QUIC_FREE(DestCid);
            DestCid =
                QuicCidNewDestination(
                    Packet->SourceCidLen,
                    Packet->SourceCid);
            if (DestCid == NULL) {
                Connection->DestCidCount--;
                QuicConnFatalError(Connection, QUIC_STATUS_OUT_OF_MEMORY, "Out of memory");
                return FALSE;
            } else {
                Connection->Paths[0].DestCid = DestCid;
                DestCid->CID.UsedLocally = TRUE;
                QuicListInsertHead(&Connection->DestCids, &DestCid->Link);
            }
        }

        if (DestCid != NULL) {
            QuicTraceEvent(ConnDestCidAdded, "[conn][%p] (SeqNum=%llu) New Destination CID: %!BYTEARRAY!", Connection, DestCid->CID.SequenceNumber, CLOG_BYTEARRAY(DestCid->CID.Length, DestCid->CID.Data));
        }
    }

    return TRUE;
}

/*
//
// Version negotiation is removed for the first version of QUIC.
// When it is put back, it will probably be implemented as in this
// function.
//
_IRQL_requires_max_(PASSIVE_LEVEL)
void
QuicConnRecvVerNeg(
    _In_ QUIC_CONNECTION* Connection,
    _In_ const QUIC_RECV_PACKET* const Packet
    )
{
    uint32_t SupportedVersion = 0;

    // TODO - Validate the packet's SourceCid is equal to our DestCid.

    const uint32_t* ServerVersionList =
        (const uint32_t*)(
        Packet->VerNeg->DestCid +
        QuicCidDecodeLength(Packet->VerNeg->SourceCidLength) +
        QuicCidDecodeLength(Packet->VerNeg->DestCidLength));
    uint16_t ServerVersionListLength =
        (Packet->BufferLength - (uint16_t)((uint8_t*)ServerVersionList - Packet->Buffer)) / sizeof(uint32_t);

    //
    // Go through the list and make sure it doesn't include our originally
    // requested version. If it does, we are supposed to ignore it. Cache the
    // first supported version.
    //
    QuicTraceLogConnVerbose(RecvVerNeg, Connection, "Received Version Negotation:");
    for (uint16_t i = 0; i < ServerVersionListLength; i++) {

        QuicTraceLogConnVerbose(VerNegItem, Connection, "  Ver[%d]: 0x%x", i,
            QuicByteSwapUint32(ServerVersionList[i]));

        //
        // Check to see if this is the current version.
        //
        if (ServerVersionList[i] == Connection->Stats.QuicVersion) {
            QuicTraceLogConnVerbose(InvalidVerNeg, Connection, "Dropping version negotation that includes the current version.");
            goto Exit;
        }

        //
        // Check to see if this is supported, if we haven't already found a
        // supported version.
        //
        if (SupportedVersion == 0 &&
            QuicIsVersionSupported(ServerVersionList[i])) {
            SupportedVersion = ServerVersionList[i];
        }
    }

    //
    // Did we find a supported version?
    //
    if (SupportedVersion != 0) {

        Connection->Stats.QuicVersion = SupportedVersion;
        QuicConnOnQuicVersionSet(Connection);

        //
        // Match found! Start connecting with selected version.
        //
        QuicConnRestart(Connection, TRUE);

    } else {

        //
        // No match! Connection failure.
        //
        QuicConnCloseLocally(
            Connection,
            QUIC_CLOSE_INTERNAL_SILENT,
            QUIC_ERROR_VERSION_NEGOTIATION_ERROR,
            NULL);
    }

Exit:

    return;
}
*/

_IRQL_requires_max_(PASSIVE_LEVEL)
void
QuicConnRecvRetry(
    _In_ QUIC_CONNECTION* Connection,
    _In_ QUIC_RECV_PACKET* Packet
    )
{
    //
    // Only clients should receive Retry packets.
    //
    if (QuicConnIsServer(Connection)) {
        QuicPacketLogDrop(Connection, Packet, "Retry sent to server");
        return;
    }

    //
    // Make sure we are in the correct state of the handshake.
    //
    if (Connection->State.GotFirstServerResponse) {
        QuicPacketLogDrop(Connection, Packet, "Already received server response");
        return;
    }

    //
    // Decode and validate the Retry packet.
    //

    if (Packet->BufferLength - Packet->HeaderLength <= QUIC_RETRY_INTEGRITY_TAG_LENGTH_V1) {
        QuicPacketLogDrop(Connection, Packet, "No room for Retry Token");
        return;
    }

    const uint8_t* Token = (Packet->Buffer + Packet->HeaderLength);
    uint16_t TokenLength = Packet->BufferLength - (Packet->HeaderLength + QUIC_RETRY_INTEGRITY_TAG_LENGTH_V1);

    QuicPacketLogHeader(
        Connection,
        TRUE,
        0,
        0,
        Packet->BufferLength,
        Packet->Buffer,
        0);

    QUIC_DBG_ASSERT(!QuicListIsEmpty(&Connection->DestCids));
    QUIC_CID_QUIC_LIST_ENTRY* DestCid =
        QUIC_CONTAINING_RECORD(
            Connection->DestCids.Flink,
            QUIC_CID_QUIC_LIST_ENTRY,
            Link);
    const uint8_t* OrigDestCid = DestCid->CID.Data;
    uint8_t OrigDestCidLength = DestCid->CID.Length;

    uint8_t CalculatedIntegrityValue[QUIC_RETRY_INTEGRITY_TAG_LENGTH_V1];

    if (QUIC_FAILED(
        QuicPacketGenerateRetryV1Integrity(
            OrigDestCidLength,
            OrigDestCid,
            Packet->BufferLength - QUIC_RETRY_INTEGRITY_TAG_LENGTH_V1,
            Packet->Buffer,
            CalculatedIntegrityValue))) {
        QuicPacketLogDrop(Connection, Packet, "Failed to generate integrity field");
        return;
    }

    if (memcmp(
            CalculatedIntegrityValue,
            Packet->Buffer + (Packet->BufferLength - QUIC_RETRY_INTEGRITY_TAG_LENGTH_V1),
            QUIC_RETRY_INTEGRITY_TAG_LENGTH_V1) != 0) {
        QuicPacketLogDrop(Connection, Packet, "Invalid integrity field");
        return;
    }

    QUIC_DBG_ASSERT(OrigDestCidLength <= QUIC_MAX_CONNECTION_ID_LENGTH_V1);

    //
    // Cache the Retry token.
    //

    Connection->Send.InitialToken = QUIC_ALLOC_PAGED(TokenLength);
    if (Connection->Send.InitialToken == NULL) {
        QuicTraceEvent(AllocFailure, "Allocation of '%s' failed. (%llu bytes)", "InitialToken", TokenLength);
        QuicPacketLogDrop(Connection, Packet, "InitialToken alloc failed");
        return;
    }

    Connection->Send.InitialTokenLength = TokenLength;
    memcpy((uint8_t*)Connection->Send.InitialToken, Token, TokenLength);

    //
    // Save the original CID for later validation in the TP.
    //
    Connection->OrigCID =
        QUIC_ALLOC_NONPAGED(
            sizeof(QUIC_CID) +
            OrigDestCidLength);
    if (Connection->OrigCID == NULL) {
        QuicTraceEvent(AllocFailure, "Allocation of '%s' failed. (%llu bytes)", "OrigCID", TokenLength);
        QuicPacketLogDrop(Connection, Packet, "OrigCID alloc failed");
        return;
    }

    Connection->OrigCID->Length = OrigDestCidLength;
    QuicCopyMemory(
        Connection->OrigCID->Data,
        OrigDestCid,
        OrigDestCidLength);

    //
    // Update the (destination) server's CID.
    //
    if (!QuicConnUpdateDestCid(Connection, Packet)) {
        return;
    }

    Connection->State.GotFirstServerResponse = TRUE;
    Connection->State.ReceivedRetryPacket = TRUE;

    //
    // Update the Initial packet's key based on the new CID.
    //
    QuicPacketKeyFree(Connection->Crypto.TlsState.ReadKeys[QUIC_PACKET_KEY_INITIAL]);
    QuicPacketKeyFree(Connection->Crypto.TlsState.WriteKeys[QUIC_PACKET_KEY_INITIAL]);
    Connection->Crypto.TlsState.ReadKeys[QUIC_PACKET_KEY_INITIAL] = NULL;
    Connection->Crypto.TlsState.WriteKeys[QUIC_PACKET_KEY_INITIAL] = NULL;

    QUIC_DBG_ASSERT(!QuicListIsEmpty(&Connection->DestCids));
    DestCid =
        QUIC_CONTAINING_RECORD(
            Connection->DestCids.Flink,
            QUIC_CID_QUIC_LIST_ENTRY,
            Link);

    QUIC_STATUS Status;
    if (QUIC_FAILED(
        Status =
        QuicPacketKeyCreateInitial(
            QuicConnIsServer(Connection),
            QuicInitialSaltVersion1,
            DestCid->CID.Length,
            DestCid->CID.Data,
            &Connection->Crypto.TlsState.ReadKeys[QUIC_PACKET_KEY_INITIAL],
            &Connection->Crypto.TlsState.WriteKeys[QUIC_PACKET_KEY_INITIAL]))) {
        QuicConnFatalError(Connection, Status, "Failed to create initial keys");
        return;
    }

    Connection->Stats.StatelessRetry = TRUE;

    //
    // Restart the connection, using the new CID and Retry Token.
    //
    QuicConnRestart(Connection, FALSE);

    Packet->CompletelyValid = TRUE;
}

//
// Tries to get the requested decryption key or defers the packet for later
// processing.
//
_IRQL_requires_max_(PASSIVE_LEVEL)
BOOLEAN
QuicConnGetKeyOrDeferDatagram(
    _In_ QUIC_CONNECTION* Connection,
    _In_ QUIC_RECV_PACKET* Packet
    )
{
    if (Packet->KeyType > Connection->Crypto.TlsState.ReadKey) {

        //
        // We don't have the necessary key yet so try to defer the packet until
        // we get the key.
        //

        if (Packet->KeyType == QUIC_PACKET_KEY_0_RTT &&
            Connection->Crypto.TlsState.EarlyDataState != QUIC_TLS_EARLY_DATA_UNKNOWN) {
            //
            // We don't have the 0-RTT key, but we aren't in an unknown
            // "early data" state, so it must be rejected/unsupported. Just drop
            // the packets.
            //
            QUIC_DBG_ASSERT(Connection->Crypto.TlsState.EarlyDataState != QUIC_TLS_EARLY_DATA_ACCEPTED);
            QuicPacketLogDrop(Connection, Packet, "0-RTT not currently accepted");

        } else {
            QUIC_ENCRYPT_LEVEL EncryptLevel = QuicKeyTypeToEncryptLevel(Packet->KeyType);
            QUIC_PACKET_SPACE* Packets = Connection->Packets[EncryptLevel];
            if (Packets->DeferredDatagramsCount == QUIC_MAX_PENDING_DATAGRAMS) {
                //
                // We already have too many packets queued up. Just drop this
                // one.
                //
                QuicPacketLogDrop(Connection, Packet, "Max deferred datagram count reached");

            } else {
                QuicTraceLogConnVerbose(DeferDatagram, Connection, "Deferring datagram (type=%hu).",
                    Packet->KeyType);

                Packets->DeferredDatagramsCount++;
                Packet->DecryptionDeferred = TRUE;

                //
                // Add it to the list of pending packets that are waiting on a
                // key to decrypt with.
                //
                QUIC_RECV_DATAGRAM** Tail = &Packets->DeferredDatagrams;
                while (*Tail != NULL) {
                    Tail = &((*Tail)->Next);
                }
                *Tail = QuicDataPathRecvPacketToRecvDatagram(Packet);
                (*Tail)->Next = NULL;
            }
        }

        return FALSE;
    }

    _Analysis_assume_(Packet->KeyType >= 0 && Packet->KeyType < QUIC_PACKET_KEY_COUNT);
    if (Connection->Crypto.TlsState.ReadKeys[Packet->KeyType] == NULL) {
        //
        // This key is no longer being accepted. Throw the packet away.
        //
        QuicPacketLogDrop(Connection, Packet, "Key no longer accepted");
        return FALSE;
    }

    return TRUE;
}

//
// Validates a received packet's header. Returns TRUE if the packet should be
// processed further.
//
_IRQL_requires_max_(PASSIVE_LEVEL)
_Success_(return != FALSE)
BOOLEAN
QuicConnRecvHeader(
    _In_ QUIC_CONNECTION* Connection,
    _In_ QUIC_RECV_PACKET* Packet,
    _Out_writes_all_(16) uint8_t* Cipher
    )
{
    //
    // Check invariants and packet version.
    //

    if (!Packet->ValidatedHeaderInv &&
        !QuicPacketValidateInvariant(Connection, Packet, Connection->State.ShareBinding)) {
        return FALSE;
    }

    if (!Packet->IsShortHeader) {
        if (Packet->Invariant->LONG_HDR.Version != Connection->Stats.QuicVersion) {
            if (Packet->Invariant->LONG_HDR.Version == QUIC_VERSION_VER_NEG) {
                Connection->Stats.VersionNegotiation = TRUE;

                //
                // Version negotiation is removed for the first version of QUIC.
                // When it is put back, it will probably be implemented as in this
                // function:
                // QuicConnRecvVerNeg(Connection, Packet);
                //
                // For now, since there is a single version, receiving
                // a version negotation packet means there is a version
                // mismatch, so abandon the connect attempt.
                //

                QuicConnCloseLocally(
                    Connection,
                    QUIC_CLOSE_INTERNAL_SILENT | QUIC_CLOSE_QUIC_STATUS,
                    (uint64_t)QUIC_STATUS_VER_NEG_ERROR,
                    NULL);
            } else {
                QuicPacketLogDropWithValue(Connection, Packet, "Invalid version", QuicByteSwapUint32(Packet->Invariant->LONG_HDR.Version));
            }
            return FALSE;
        }
    } else {
        if (!QuicIsVersionSupported(Connection->Stats.QuicVersion)) {
            QuicPacketLogDrop(Connection, Packet, "SH packet during version negotiation");
            return FALSE;
        }
    }

    QUIC_FRE_ASSERT(QuicIsVersionSupported(Connection->Stats.QuicVersion));

    //
    // Begin non-version-independent logic. When future versions are supported,
    // there may be some switches based on packet version.
    //

    if (!Packet->IsShortHeader) {
        if (Packet->LH->Type == QUIC_RETRY) {
            QuicConnRecvRetry(Connection, Packet);
            return FALSE;
        }

        const uint8_t* TokenBuffer = NULL;
        uint16_t TokenLength = 0;

        if (!Packet->ValidatedHeaderVer &&
            !QuicPacketValidateLongHeaderV1(
                Connection,
                QuicConnIsServer(Connection),
                Packet,
                &TokenBuffer,
                &TokenLength)) {
            return FALSE;
        }

        QUIC_PATH* Path = &Connection->Paths[0];
        if (!Path->IsPeerValidated && Packet->ValidToken) {

            QUIC_DBG_ASSERT(TokenBuffer == NULL);
            QuicPacketDecodeRetryTokenV1(Packet, &TokenBuffer, &TokenLength);
            QUIC_DBG_ASSERT(TokenLength == sizeof(QUIC_RETRY_TOKEN_CONTENTS));

            QUIC_RETRY_TOKEN_CONTENTS Token;
            if (!QuicRetryTokenDecrypt(Packet, TokenBuffer, &Token)) {
                QUIC_DBG_ASSERT(FALSE); // Was already decrypted sucessfully once.
                QuicPacketLogDrop(Connection, Packet, "Retry token decrypt failure");
                return FALSE;
            }

            QUIC_DBG_ASSERT(Token.Encrypted.OrigConnIdLength <= sizeof(Token.Encrypted.OrigConnId));
            QUIC_DBG_ASSERT(QuicAddrCompare(&Path->RemoteAddress, &Token.Encrypted.RemoteAddress));

            Connection->OrigCID =
                QUIC_ALLOC_NONPAGED(
                    sizeof(QUIC_CID) +
                    Token.Encrypted.OrigConnIdLength);
            if (Connection->OrigCID == NULL) {
                QuicTraceEvent(AllocFailure, "Allocation of '%s' failed. (%llu bytes)", "OrigCID", sizeof(QUIC_CID) + Token.Encrypted.OrigConnIdLength);
                return FALSE;
            }

            Connection->OrigCID->Length = Token.Encrypted.OrigConnIdLength;
            QuicCopyMemory(
                Connection->OrigCID->Data,
                Token.Encrypted.OrigConnId,
                Token.Encrypted.OrigConnIdLength);

            QuicPathSetValid(Connection, Path, QUIC_PATH_VALID_INITIAL_TOKEN);
        }

        Packet->KeyType = QuicPacketTypeToKeyType(Packet->LH->Type);

    } else {

        if (!Packet->ValidatedHeaderVer &&
            !QuicPacketValidateShortHeaderV1(Connection, Packet)) {
            return FALSE;
        }

        Packet->KeyType = QUIC_PACKET_KEY_1_RTT;
    }

    if (Connection->State.EncryptionEnabled &&
        Connection->State.HeaderProtectionEnabled &&
        Packet->PayloadLength < 4 + QUIC_HP_SAMPLE_LENGTH) {
        QuicPacketLogDrop(Connection, Packet, "Too short for HP");
        return FALSE;
    }

    //
    // If the key is not present then we will attempt to queue the packet
    // and defer processing for later.
    //
    // For compound packets, we defer processing the rest of the UDP packet
    // once we reach a QUIC packet we can't decrypt.
    //
    if (!QuicConnGetKeyOrDeferDatagram(Connection, Packet)) {
        return FALSE;
    }

    //
    // To decrypt the header, the payload after the header is used as the IV. We
    // don't actually know the length of the packet number so we assume maximum
    // (per spec) and start sampling 4 bytes after the start of the packet number.
    //
    QuicCopyMemory(
        Cipher,
        Packet->Buffer + Packet->HeaderLength + 4,
        QUIC_HP_SAMPLE_LENGTH);

    return TRUE;
}

//
// Decodes and decompresses the packet number. If necessary, updates the key
// phase accordingly, to allow for decryption as the next step. Returns TRUE if
// the packet should continue to be processed further.
//
_IRQL_requires_max_(PASSIVE_LEVEL)
BOOLEAN
QuicConnRecvPrepareDecrypt(
    _In_ QUIC_CONNECTION* Connection,
    _In_ QUIC_RECV_PACKET* Packet,
    _In_reads_(16) const uint8_t* HpMask
    )
{
    QUIC_DBG_ASSERT(Packet->ValidatedHeaderInv);
    QUIC_DBG_ASSERT(Packet->ValidatedHeaderVer);
    QUIC_DBG_ASSERT(Packet->HeaderLength <= Packet->BufferLength);
    QUIC_DBG_ASSERT(Packet->PayloadLength <= Packet->BufferLength);
    QUIC_DBG_ASSERT(Packet->HeaderLength + Packet->PayloadLength <= Packet->BufferLength);

    //
    // Packet->HeaderLength currently points to the start of the encrypted
    // packet number and Packet->PayloadLength includes the length of the rest
    // of the packet from that point on.
    //

    //
    // Decrypt the first byte of the header to get the packet number length.
    //
    uint8_t CompressedPacketNumberLength = 0;
    if (Packet->IsShortHeader) {
        ((uint8_t*)Packet->Buffer)[0] ^= HpMask[0] & 0x1f; // Only the first 5 bits
        CompressedPacketNumberLength = Packet->SH->PnLength + 1;
    } else {
        ((uint8_t*)Packet->Buffer)[0] ^= HpMask[0] & 0x0f; // Only the first 4 bits
        CompressedPacketNumberLength = Packet->LH->PnLength + 1;
    }

    QUIC_DBG_ASSERT(CompressedPacketNumberLength >= 1 && CompressedPacketNumberLength <= 4);
    QUIC_DBG_ASSERT(Packet->HeaderLength + CompressedPacketNumberLength <= Packet->BufferLength);

    //
    // Decrypt the packet number now that we have the length.
    //
    for (uint8_t i = 0; i < CompressedPacketNumberLength; i++) {
        ((uint8_t*)Packet->Buffer)[Packet->HeaderLength + i] ^= HpMask[1 + i];
    }

    //
    // Decode the packet number into the compressed packet number. The
    // compressed packet number only represents the least significant N bytes of
    // the true packet number.
    //

    uint64_t CompressedPacketNumber = 0;
    QuicPktNumDecode(
        CompressedPacketNumberLength,
        Packet->Buffer + Packet->HeaderLength,
        &CompressedPacketNumber);

    Packet->HeaderLength += CompressedPacketNumberLength;
    Packet->PayloadLength -= CompressedPacketNumberLength;

    //
    // Decompress the packet number into the full packet number.
    //

    QUIC_ENCRYPT_LEVEL EncryptLevel = QuicKeyTypeToEncryptLevel(Packet->KeyType);
    Packet->PacketNumber =
        QuicPktNumDecompress(
            Connection->Packets[EncryptLevel]->NextRecvPacketNumber,
            CompressedPacketNumber,
            CompressedPacketNumberLength);
    Packet->PacketNumberSet = TRUE;

    if (Packet->PacketNumber > QUIC_VAR_INT_MAX) {
        QuicPacketLogDrop(Connection, Packet, "Packet number too big");
        return FALSE;
    }

    QUIC_DBG_ASSERT(Packet->IsShortHeader || Packet->LH->Type != QUIC_RETRY);

    //
    // Ensure minimum encrypted payload length.
    //
    if (Connection->State.EncryptionEnabled &&
        Packet->PayloadLength < QUIC_ENCRYPTION_OVERHEAD) {
        QuicPacketLogDrop(Connection, Packet, "Payload length less than encryption tag");
        return FALSE;
    }

    QUIC_PACKET_SPACE* PacketSpace = Connection->Packets[QUIC_ENCRYPT_LEVEL_1_RTT];
    if (Packet->IsShortHeader && EncryptLevel == QUIC_ENCRYPT_LEVEL_1_RTT &&
        Packet->SH->KeyPhase != PacketSpace->CurrentKeyPhase) {
        if (PacketSpace->AwaitingKeyPhaseConfirmation ||
            Packet->PacketNumber < PacketSpace->ReadKeyPhaseStartPacketNumber) {
            //
            // The packet doesn't match our current key phase and we're awaiting
            // confirmation of our current key phase or the packet number is less
            // than the start of the current key phase, so this is likely using
            // the old key phase.
            //
            QuicTraceLogConnVerbose(DecryptOldKey, Connection, "Using old key to decrypt.");
            QUIC_DBG_ASSERT(Connection->Crypto.TlsState.ReadKeys[QUIC_PACKET_KEY_1_RTT_OLD] != NULL);
            QUIC_DBG_ASSERT(Connection->Crypto.TlsState.WriteKeys[QUIC_PACKET_KEY_1_RTT_OLD] != NULL);
            Packet->KeyType = QUIC_PACKET_KEY_1_RTT_OLD;
        } else {
            //
            // The packet doesn't match our key phase, and we're not awaiting
            // confirmation of a key phase change, or this is a newer packet
            // number, so most likely using a new key phase. Update the keys
            // and try it out.
            //

            QuicTraceLogConnVerbose(PossiblePeerKeyUpdate, Connection, "Possible peer initiated key update [packet %llu]",
                Packet->PacketNumber);

            QUIC_STATUS Status = QuicCryptoGenerateNewKeys(Connection);
            if (QUIC_FAILED(Status)) {
                QuicPacketLogDrop(Connection, Packet, "Generate new packet keys");
                return FALSE;
            }
            Packet->KeyType = QUIC_PACKET_KEY_1_RTT_NEW;
        }
    }

    return TRUE;
}

//
// Decrypts the packet's payload and authenticates the whole packet. On
// successful authentication of the packet, does some final processing of the
// packet header (key and CID updates). Returns TRUE if the packet should
// continue to be processed further.
//
_IRQL_requires_max_(PASSIVE_LEVEL)
BOOLEAN
QuicConnRecvDecryptAndAuthenticate(
    _In_ QUIC_CONNECTION* Connection,
    _In_ QUIC_PATH* Path,
    _In_ QUIC_RECV_PACKET* Packet
    )
{
    QUIC_DBG_ASSERT(Packet->BufferLength >= Packet->HeaderLength + Packet->PayloadLength);

    const uint8_t* Payload = Packet->Buffer + Packet->HeaderLength;

    //
    // We need to copy the end of the packet before trying decryption, as a
    // failed decryption trashes the stateless reset token.
    //
    BOOLEAN CanCheckForStatelessReset = FALSE;
    uint8_t PacketResetToken[QUIC_STATELESS_RESET_TOKEN_LENGTH];
    if (!QuicConnIsServer(Connection) &&
        Packet->IsShortHeader &&
        Packet->HeaderLength + Packet->PayloadLength >= QUIC_MIN_STATELESS_RESET_PACKET_LENGTH) {
        CanCheckForStatelessReset = TRUE;
        QuicCopyMemory(
            PacketResetToken,
            Payload + Packet->PayloadLength - QUIC_STATELESS_RESET_TOKEN_LENGTH,
            QUIC_STATELESS_RESET_TOKEN_LENGTH);
    }

    uint8_t Iv[QUIC_IV_LENGTH];
    QuicCryptoCombineIvAndPacketNumber(
        Connection->Crypto.TlsState.ReadKeys[Packet->KeyType]->Iv,
        (uint8_t*) &Packet->PacketNumber,
        Iv);

    //
    // Decrypt the payload with the appropriate key.
    //
    if (Connection->State.EncryptionEnabled &&
        QUIC_FAILED(
        QuicDecrypt(
            Connection->Crypto.TlsState.ReadKeys[Packet->KeyType]->PacketKey,
            Iv,
            Packet->HeaderLength,   // HeaderLength
            Packet->Buffer,         // Header
            Packet->PayloadLength,  // BufferLength
            (uint8_t*)Payload))) {  // Buffer

        //
        // Check for a stateless reset packet.
        //
        if (CanCheckForStatelessReset) {
            for (QUIC_LIST_ENTRY* Entry = Connection->DestCids.Flink;
                    Entry != &Connection->DestCids;
                    Entry = Entry->Flink) {
                //
                // Loop through all our stored stateless reset tokens to see if
                // we have a match.
                //
                QUIC_CID_QUIC_LIST_ENTRY* DestCid =
                    QUIC_CONTAINING_RECORD(
                        Entry,
                        QUIC_CID_QUIC_LIST_ENTRY,
                        Link);
                if (DestCid->CID.HasResetToken &&
                    memcmp(
                        DestCid->ResetToken,
                        PacketResetToken,
                        QUIC_STATELESS_RESET_TOKEN_LENGTH) == 0) {
                    QuicTraceLogVerbose(FN_connection49a91e04834057f10c945d9d1f5005b1, "[S][RX][-] SR %s",
                        QuicCidBufToStr(PacketResetToken, QUIC_STATELESS_RESET_TOKEN_LENGTH).Buffer);
                    QuicTraceLogConnInfo(RecvStatelessReset, Connection, "Received stateless reset");
                    QuicConnCloseLocally(
                        Connection,
                        QUIC_CLOSE_INTERNAL_SILENT | QUIC_CLOSE_QUIC_STATUS,
                        (uint64_t)QUIC_STATUS_ABORTED,
                        NULL);
                    return FALSE;
                }
            }
        }

        if (QuicTraceLogVerboseEnabled()) {
            QuicPacketLogHeader(
                Connection,
                TRUE,
                Connection->State.ShareBinding ? MSQUIC_CONNECTION_ID_LENGTH : 0,
                Packet->PacketNumber,
                Packet->HeaderLength,
                Packet->Buffer,
                Connection->Stats.QuicVersion);
        }
        Connection->Stats.Recv.DecryptionFailures++;
        QuicPacketLogDrop(Connection, Packet, "Decryption failure");

        return FALSE;
    }

    //
    // Validate the header's reserved bits now that the packet has been
    // decrypted.
    //
    if (Packet->IsShortHeader) {
        if (Packet->SH->Reserved != 0) {
            QuicPacketLogDrop(Connection, Packet, "Invalid SH Reserved bits values");
            QuicConnTransportError(Connection, QUIC_ERROR_PROTOCOL_VIOLATION);
            return FALSE;
        }
    } else {
        if (Packet->LH->Reserved != 0) {
            QuicPacketLogDrop(Connection, Packet, "Invalid LH Reserved bits values");
            QuicConnTransportError(Connection, QUIC_ERROR_PROTOCOL_VIOLATION);
            return FALSE;
        }
    }

    //
    // Account for updated payload length after decryption.
    //
    if (Connection->State.EncryptionEnabled) {
        Packet->PayloadLength -= QUIC_ENCRYPTION_OVERHEAD;
    }

    //
    // At this point the packet has been completely decrypted and authenticated.
    // Now all header processing that can only be done on an authenticated
    // packet may continue.
    //

    //
    // Drop any duplicate packet numbers now that we know the packet number is
    // valid.
    //
    QUIC_ENCRYPT_LEVEL EncryptLevel = QuicKeyTypeToEncryptLevel(Packet->KeyType);
    if (QuicAckTrackerAddPacketNumber(
            &Connection->Packets[EncryptLevel]->AckTracker,
            Packet->PacketNumber)) {

        if (QuicTraceLogVerboseEnabled()) {
            QuicPacketLogHeader(
                Connection,
                TRUE,
                Connection->State.ShareBinding ? MSQUIC_CONNECTION_ID_LENGTH : 0,
                Packet->PacketNumber,
                Packet->BufferLength,
                Packet->Buffer,
                Connection->Stats.QuicVersion);
        }
        QuicPacketLogDrop(Connection, Packet, "Duplicate packet number");
        Connection->Stats.Recv.DuplicatePackets++;
        return FALSE;
    }

    //
    // Log the received packet header and payload now that it's decrypted.
    //

    if (QuicTraceLogVerboseEnabled()) {
        QuicPacketLogHeader(
            Connection,
            TRUE,
            Connection->State.ShareBinding ? MSQUIC_CONNECTION_ID_LENGTH : 0,
            Packet->PacketNumber,
            Packet->HeaderLength + Packet->PayloadLength,
            Packet->Buffer,
            Connection->Stats.QuicVersion);
        QuicFrameLogAll(
            Connection,
            TRUE,
            Packet->PacketNumber,
            Packet->HeaderLength + Packet->PayloadLength,
            Packet->Buffer,
            Packet->HeaderLength);
    }

    QuicTraceEvent(ConnPacketRecv, "[conn][%p][RX][%llu] %c (%hd bytes)",
        Connection,
        Packet->PacketNumber,
        Packet->IsShortHeader ? QUIC_TRACE_PACKET_ONE_RTT : (Packet->LH->Type + 1),
        Packet->HeaderLength + Packet->PayloadLength);

    //
    // Process any connection ID updates as necessary.
    //

    if (!Packet->IsShortHeader) {
        switch (Packet->LH->Type) {
        case QUIC_INITIAL:
            if (!Connection->State.Connected &&
                !QuicConnIsServer(Connection) &&
                !QuicConnUpdateDestCid(Connection, Packet)) {
                //
                // Client side needs to respond to the server's new source
                // connection ID that is received in the first Initial packet.
                //
                return FALSE;
            }
            break;

        case QUIC_0_RTT_PROTECTED:
            QUIC_DBG_ASSERT(QuicConnIsServer(Connection));
            Packet->EncryptedWith0Rtt = TRUE;
            break;

        default:
            break;
        }
    }

    //
    // Update key state if the keys have been updated.
    //

    if (Packet->IsShortHeader) {
        QUIC_PACKET_SPACE* PacketSpace = Connection->Packets[QUIC_ENCRYPT_LEVEL_1_RTT];
        if (Packet->KeyType == QUIC_PACKET_KEY_1_RTT_NEW) {

            QuicCryptoUpdateKeyPhase(Connection, FALSE);
            PacketSpace->ReadKeyPhaseStartPacketNumber = Packet->PacketNumber;

            QuicTraceLogConnVerbose(UpdateReadKeyPhase, Connection, "Updating current read key phase and packet number[%llu]",
                Packet->PacketNumber);

        } else if (Packet->KeyType == QUIC_PACKET_KEY_1_RTT &&
            Packet->PacketNumber < PacketSpace->ReadKeyPhaseStartPacketNumber) {
            //
            // If this packet is the current key phase, but has an earlier packet
            // number than this key phase's start, update the key phase start.
            //
            PacketSpace->ReadKeyPhaseStartPacketNumber = Packet->PacketNumber;
            QuicTraceLogConnVerbose(UpdateReadKeyPhase, Connection, "Updating current read key phase and packet number[%llu]",
                Packet->PacketNumber);
        }
    }

    if (Packet->KeyType == QUIC_PACKET_KEY_HANDSHAKE &&
        QuicConnIsServer(Connection)) {
        //
        // Per spec, server MUST discard Initial keys when it starts
        // decrypting packets using handshake keys.
        //
        QuicCryptoDiscardKeys(&Connection->Crypto, QUIC_PACKET_KEY_INITIAL);
        QuicPathSetValid(Connection, Path, QUIC_PATH_VALID_HANDSHAKE_PACKET);
    }

    return TRUE;
}

//
// Reads the frames in a packet, and if everything is successful marks the
// packet for acknowledgement and returns TRUE.
//
_IRQL_requires_max_(PASSIVE_LEVEL)
BOOLEAN
QuicConnRecvFrames(
    _In_ QUIC_CONNECTION* Connection,
    _In_ QUIC_PATH* Path,
    _In_ QUIC_RECV_PACKET* Packet
    )
{
    BOOLEAN AckPacketImmediately = FALSE; // Allows skipping delayed ACK timer.
    BOOLEAN UpdatedFlowControl = FALSE;
    QUIC_ENCRYPT_LEVEL EncryptLevel = QuicKeyTypeToEncryptLevel(Packet->KeyType);
    BOOLEAN Closed = Connection->State.ClosedLocally || Connection->State.ClosedRemotely;
    const uint8_t* Payload = Packet->Buffer + Packet->HeaderLength;
    uint16_t PayloadLength = Packet->PayloadLength;

    uint16_t Offset = 0;
    while (Offset < PayloadLength) {

        //
        // Read the frame type.
        //
        QUIC_FRAME_TYPE FrameType = Payload[Offset];
        if (FrameType > MAX_QUIC_FRAME) {
            QuicTraceEvent(ConnError, "[conn][%p] ERROR, %s.", Connection, "Unknown frame type");
            QuicConnTransportError(Connection, QUIC_ERROR_FRAME_ENCODING_ERROR);
            return FALSE;
        }

        //
        // Validate allowable frames based on the packet type.
        //
        if (EncryptLevel != QUIC_ENCRYPT_LEVEL_1_RTT) {
            switch (FrameType) {
            //
            // The following frames are allowed pre-1-RTT encryption level:
            //
            case QUIC_FRAME_PADDING:
            case QUIC_FRAME_PING:
            case QUIC_FRAME_ACK:
            case QUIC_FRAME_ACK_1:
            case QUIC_FRAME_CRYPTO:
            case QUIC_FRAME_CONNECTION_CLOSE:
                break;
            //
            // All other frame types are disallowed.
            //
            default:
                QuicTraceEvent(ConnErrorStatus, "[conn][%p] ERROR, %d, %s.", Connection, FrameType, "Disallowed frame type");
                QuicConnTransportError(Connection, QUIC_ERROR_FRAME_ENCODING_ERROR);
                return FALSE;
            }

        } else if (Packet->KeyType == QUIC_PACKET_KEY_0_RTT) {
            switch (FrameType) {
            //
            // The following frames are are disallowed in 0-RTT.
            //
            case QUIC_FRAME_ACK:
            case QUIC_FRAME_ACK_1:
            case QUIC_FRAME_HANDSHAKE_DONE:
                QuicTraceEvent(ConnErrorStatus, "[conn][%p] ERROR, %d, %s.", Connection, FrameType, "Disallowed frame type");
                QuicConnTransportError(Connection, QUIC_ERROR_FRAME_ENCODING_ERROR);
                return FALSE;
            //
            // All other frame types are allowed.
            //
            default:
                break;
            }
        }

        Offset += sizeof(uint8_t);

        //
        // Process the frame based on the frame type.
        //
        switch (FrameType) {

        case QUIC_FRAME_PADDING: {
            while (Offset < PayloadLength &&
                Payload[Offset] == QUIC_FRAME_PADDING) {
                Offset += sizeof(uint8_t);
            }
            break;
        }

        case QUIC_FRAME_PING: {
            //
            // No other payload. Just need to acknowledge the packet this was
            // contained in.
            //
            AckPacketImmediately = TRUE;
            Packet->HasNonProbingFrame = TRUE;
            break;
        }

        case QUIC_FRAME_ACK:
        case QUIC_FRAME_ACK_1: {
            BOOLEAN InvalidAckFrame;
            if (!QuicLossDetectionProcessAckFrame(
                    &Connection->LossDetection,
                    Path,
                    EncryptLevel,
                    FrameType,
                    PayloadLength,
                    Payload,
                    &Offset,
                    &InvalidAckFrame)) {
                if (InvalidAckFrame) {
                    QuicTraceEvent(ConnError, "[conn][%p] ERROR, %s.", Connection, "Invalid ACK frame");
                    QuicConnTransportError(Connection, QUIC_ERROR_FRAME_ENCODING_ERROR);
                }
                return FALSE;
            }

            Packet->HasNonProbingFrame = TRUE;
            break;
        }

        case QUIC_FRAME_CRYPTO: {
            QUIC_CRYPTO_EX Frame;
            if (!QuicCryptoFrameDecode(PayloadLength, Payload, &Offset, &Frame)) {
                QuicTraceEvent(ConnError, "[conn][%p] ERROR, %s.", Connection, "Decoding CRYPTO frame");
                QuicConnTransportError(Connection, QUIC_ERROR_FRAME_ENCODING_ERROR);
                return FALSE;
            }

            if (Closed) {
                break; // Ignore frame if we are closed.
            }

            QUIC_STATUS Status =
                QuicCryptoProcessFrame(
                    &Connection->Crypto,
                    Packet->KeyType,
                    &Frame);
            if (QUIC_SUCCEEDED(Status)) {
                AckPacketImmediately = TRUE;
                if (!QuicConnIsServer(Connection) &&
                    !Connection->State.GotFirstServerResponse) {
                    Connection->State.GotFirstServerResponse = TRUE;
                }
            } else if (Status == QUIC_STATUS_OUT_OF_MEMORY) {
                return FALSE;
            } else {
                if (Status != QUIC_STATUS_INVALID_STATE) {
                    QuicTraceEvent(ConnError, "[conn][%p] ERROR, %s.", Connection, "Invalid CRYPTO frame");
                    QuicConnTransportError(Connection, QUIC_ERROR_FRAME_ENCODING_ERROR);
                }
                return FALSE;
            }

            Packet->HasNonProbingFrame = TRUE;
            break;
        }

        case QUIC_FRAME_NEW_TOKEN: {
            QUIC_NEW_TOKEN_EX Frame;
            if (!QuicNewTokenFrameDecode(PayloadLength, Payload, &Offset, &Frame)) {
                QuicTraceEvent(ConnError, "[conn][%p] ERROR, %s.", Connection, "Decoding NEW_TOKEN frame");
                QuicConnTransportError(Connection, QUIC_ERROR_FRAME_ENCODING_ERROR);
                return FALSE;
            }

            if (Closed) {
                break; // Ignore frame if we are closed.
            }

            //
            // TODO - Save the token for future use.
            //

            AckPacketImmediately = TRUE;
            Packet->HasNonProbingFrame = TRUE;
            break;
        }

        case QUIC_FRAME_RESET_STREAM:
        case QUIC_FRAME_STOP_SENDING:
        case QUIC_FRAME_STREAM:
        case QUIC_FRAME_STREAM_1:
        case QUIC_FRAME_STREAM_2:
        case QUIC_FRAME_STREAM_3:
        case QUIC_FRAME_STREAM_4:
        case QUIC_FRAME_STREAM_5:
        case QUIC_FRAME_STREAM_6:
        case QUIC_FRAME_STREAM_7:
        case QUIC_FRAME_MAX_STREAM_DATA:
        case QUIC_FRAME_STREAM_DATA_BLOCKED: {
            if (Closed) {
                if (!QuicStreamFrameSkip(
                        FrameType, PayloadLength, Payload, &Offset)) {
                    QuicTraceEvent(ConnError, "[conn][%p] ERROR, %s.", Connection, "Skipping closed stream frame");
                    QuicConnTransportError(Connection, QUIC_ERROR_FRAME_ENCODING_ERROR);
                    return FALSE;
                }
                break; // Ignore frame if we are closed.
            }

            uint64_t StreamId;
            if (!QuicStreamFramePeekID(
                    PayloadLength, Payload, Offset, &StreamId)) {
                QuicTraceEvent(ConnError, "[conn][%p] ERROR, %s.", Connection, "Decoding stream ID from frame");
                QuicConnTransportError(Connection, QUIC_ERROR_FRAME_ENCODING_ERROR);
                return FALSE;
            }

            AckPacketImmediately = TRUE;

            BOOLEAN PeerOriginatedStream =
                QuicConnIsServer(Connection) ?
                    STREAM_ID_IS_CLIENT(StreamId) :
                    STREAM_ID_IS_SERVER(StreamId);

            if (STREAM_ID_IS_UNI_DIR(StreamId)) {
                BOOLEAN IsReceiverSideFrame =
                    FrameType == QUIC_FRAME_MAX_STREAM_DATA ||
                    FrameType == QUIC_FRAME_STOP_SENDING;
                if (PeerOriginatedStream == IsReceiverSideFrame) {
                    //
                    // For locally initiated unidirectional streams, the peer
                    // should only send receiver frame types, and vice versa
                    // for peer initiated unidirectional streams.
                    //
                    QuicTraceEvent(ConnError, "[conn][%p] ERROR, %s.", Connection, "Invalid frame on unidirectional stream");
                    QuicConnTransportError(Connection, QUIC_ERROR_STREAM_STATE_ERROR);
                    break;
                }
            }

            BOOLEAN ProtocolViolation;
            QUIC_STREAM* Stream =
                QuicStreamSetGetStreamForPeer(
                    &Connection->Streams,
                    StreamId,
                    Packet->EncryptedWith0Rtt,
                    PeerOriginatedStream,
                    &ProtocolViolation);

            if (Stream) {
                QUIC_STATUS Status =
                    QuicStreamRecv(
                        Stream,
                        Packet->EncryptedWith0Rtt,
                        FrameType,
                        PayloadLength,
                        Payload,
                        &Offset,
                        &UpdatedFlowControl);
                if (Status == QUIC_STATUS_OUT_OF_MEMORY) {
                    return FALSE;
                } else if (QUIC_FAILED(Status)) {
                    QuicTraceEvent(ConnError, "[conn][%p] ERROR, %s.", Connection, "Invalid stream frame");
                    QuicConnTransportError(Connection, QUIC_ERROR_FRAME_ENCODING_ERROR);
                    return FALSE;
                }

                QuicStreamRelease(Stream, QUIC_STREAM_REF_LOOKUP);

            } else if (ProtocolViolation) {
                QuicTraceEvent(ConnError, "[conn][%p] ERROR, %s.", Connection, "Getting stream from ID");
                QuicConnTransportError(Connection, QUIC_ERROR_STREAM_STATE_ERROR);
                return FALSE;
            } else {
                //
                // Didn't find a matching Stream. Skip the frame as the Stream
                // might have been closed already.
                //
                QuicTraceLogConnWarning(IgnoreFrameAfterClose, Connection, "Ignoring frame (%hu) for already closed stream id = %llu",
                    FrameType, StreamId);
                if (!QuicStreamFrameSkip(
                        FrameType, PayloadLength, Payload, &Offset)) {
                    QuicTraceEvent(ConnError, "[conn][%p] ERROR, %s.", Connection, "Skipping ignored stream frame");
                    QuicConnTransportError(Connection, QUIC_ERROR_FRAME_ENCODING_ERROR);
                    return FALSE;
                }
            }

            Packet->HasNonProbingFrame = TRUE;
            break;
        }

        case QUIC_FRAME_MAX_DATA: {
            QUIC_MAX_DATA_EX Frame;
            if (!QuicMaxDataFrameDecode(PayloadLength, Payload, &Offset, &Frame)) {
                QuicTraceEvent(ConnError, "[conn][%p] ERROR, %s.", Connection, "Decoding MAX_DATA frame");
                QuicConnTransportError(Connection, QUIC_ERROR_FRAME_ENCODING_ERROR);
                return FALSE;
            }

            if (Closed) {
                break; // Ignore frame if we are closed.
            }

            if (Connection->Send.PeerMaxData < Frame.MaximumData) {
                Connection->Send.PeerMaxData = Frame.MaximumData;
                //
                // The peer has given us more allowance. Send packets from
                // any previously blocked streams.
                //
                UpdatedFlowControl = TRUE;
                QuicConnRemoveOutFlowBlockedReason(
                    Connection, QUIC_FLOW_BLOCKED_CONN_FLOW_CONTROL);
                QuicSendQueueFlush(
                    &Connection->Send, REASON_CONNECTION_FLOW_CONTROL);
            }

            AckPacketImmediately = TRUE;
            Packet->HasNonProbingFrame = TRUE;
            break;
        }

        case QUIC_FRAME_MAX_STREAMS:
        case QUIC_FRAME_MAX_STREAMS_1: {
            QUIC_MAX_STREAMS_EX Frame;
            if (!QuicMaxStreamsFrameDecode(FrameType, PayloadLength, Payload, &Offset, &Frame)) {
                QuicTraceEvent(ConnError, "[conn][%p] ERROR, %s.", Connection, "Decoding MAX_STREAMS frame");
                QuicConnTransportError(Connection, QUIC_ERROR_FRAME_ENCODING_ERROR);
                return FALSE;
            }

            if (Closed) {
                break; // Ignore frame if we are closed.
            }

            if (Frame.MaximumStreams > QUIC_TP_MAX_STREAMS_MAX) {
                QuicConnTransportError(Connection, QUIC_ERROR_STREAM_LIMIT_ERROR);
                break;
            }

            QuicStreamSetUpdateMaxStreams(
                &Connection->Streams,
                Frame.BidirectionalStreams,
                Frame.MaximumStreams);

            AckPacketImmediately = TRUE;
            Packet->HasNonProbingFrame = TRUE;
            break;
        }

        case QUIC_FRAME_DATA_BLOCKED: {
            QUIC_DATA_BLOCKED_EX Frame;
            if (!QuicDataBlockedFrameDecode(PayloadLength, Payload, &Offset, &Frame)) {
                QuicTraceEvent(ConnError, "[conn][%p] ERROR, %s.", Connection, "Decoding BLOCKED frame");
                QuicConnTransportError(Connection, QUIC_ERROR_FRAME_ENCODING_ERROR);
                return FALSE;
            }

            if (Closed) {
                break; // Ignore frame if we are closed.
            }

            //
            // TODO - Should we do anything else with this?
            //
            QuicTraceLogConnVerbose(PeerConnFCBlocked, Connection, "Peer Connection FC blocked (%llu).", Frame.DataLimit);
            QuicSendSetSendFlag(&Connection->Send, QUIC_CONN_SEND_FLAG_MAX_DATA);

            AckPacketImmediately = TRUE;
            Packet->HasNonProbingFrame = TRUE;
            break;
        }

        case QUIC_FRAME_STREAMS_BLOCKED:
        case QUIC_FRAME_STREAMS_BLOCKED_1: {
            QUIC_STREAMS_BLOCKED_EX Frame;
            if (!QuicStreamsBlockedFrameDecode(FrameType, PayloadLength, Payload, &Offset, &Frame)) {
                QuicTraceEvent(ConnError, "[conn][%p] ERROR, %s.", Connection, "Decoding STREAMS_BLOCKED frame");
                QuicConnTransportError(Connection, QUIC_ERROR_FRAME_ENCODING_ERROR);
                return FALSE;
            }

            if (Closed) {
                break; // Ignore frame if we are closed.
            }

            QuicTraceLogConnVerbose(PeerStreamFCBlocked, Connection, "Peer Streams[%hu] FC blocked (%llu).", Frame.BidirectionalStreams, Frame.StreamLimit);
            AckPacketImmediately = TRUE;

            QUIC_CONNECTION_EVENT Event;
            Event.Type = QUIC_CONNECTION_EVENT_PEER_NEEDS_STREAMS; // TODO - Uni/Bidi
            QuicTraceLogConnVerbose(IndicatePeerNeedStreams, Connection, "Indicating QUIC_CONNECTION_EVENT_PEER_NEEDS_STREAMS");
            (void)QuicConnIndicateEvent(Connection, &Event);

            Packet->HasNonProbingFrame = TRUE;
            break;
        }

        case QUIC_FRAME_NEW_CONNECTION_ID: {
            QUIC_NEW_CONNECTION_ID_EX Frame;
            if (!QuicNewConnectionIDFrameDecode(PayloadLength, Payload, &Offset, &Frame)) {
                QuicTraceEvent(ConnError, "[conn][%p] ERROR, %s.", Connection, "Decoding NEW_CONNECTION_ID frame");
                QuicConnTransportError(Connection, QUIC_ERROR_FRAME_ENCODING_ERROR);
                return FALSE;
            }

            if (Closed) {
                break; // Ignore frame if we are closed.
            }

            BOOLEAN ReplaceRetiredCids = FALSE;
            if (Connection->RetirePriorTo < Frame.RetirePriorTo) {
                Connection->RetirePriorTo = Frame.RetirePriorTo;
                ReplaceRetiredCids = QuicConnOnRetirePriorToUpdated(Connection);
            }

            if (QuicConnGetDestCidFromSeq(Connection, Frame.Sequence, FALSE) == NULL) {
                //
                // Create the new destination connection ID.
                //
                QUIC_CID_QUIC_LIST_ENTRY* DestCid =
                    QuicCidNewDestination(Frame.Length, Frame.Buffer);
                if (DestCid == NULL) {
                    QuicTraceEvent(AllocFailure, "Allocation of '%s' failed. (%llu bytes)", "new DestCid", sizeof(QUIC_CID_QUIC_LIST_ENTRY) + Frame.Length);
                    return FALSE;
                }

                DestCid->CID.HasResetToken = TRUE;
                DestCid->CID.SequenceNumber = Frame.Sequence;
                QuicCopyMemory(
                    DestCid->ResetToken,
                    Frame.Buffer + Frame.Length,
                    QUIC_STATELESS_RESET_TOKEN_LENGTH);
                QuicTraceEvent(ConnDestCidAdded, "[conn][%p] (SeqNum=%llu) New Destination CID: %!BYTEARRAY!", Connection, DestCid->CID.SequenceNumber, CLOG_BYTEARRAY(DestCid->CID.Length, DestCid->CID.Data));
                QuicListInsertTail(&Connection->DestCids, &DestCid->Link);
                Connection->DestCidCount++;

                if (DestCid->CID.SequenceNumber < Connection->RetirePriorTo) {
                    QuicConnRetireCid(Connection, DestCid);
                }

                if (Connection->DestCidCount > QUIC_ACTIVE_CONNECTION_ID_LIMIT) {
                    QuicTraceEvent(ConnError, "[conn][%p] ERROR, %s.", Connection, "Peer exceeded CID limit");
                    QuicConnTransportError(Connection, QUIC_ERROR_PROTOCOL_VIOLATION);
                    return FALSE;
                }
            }

            if (ReplaceRetiredCids && !QuicConnReplaceRetiredCids(Connection)) {
                return FALSE;
            }

            AckPacketImmediately = TRUE;
            break;
        }

        case QUIC_FRAME_RETIRE_CONNECTION_ID: {
            QUIC_RETIRE_CONNECTION_ID_EX Frame;
            if (!QuicRetireConnectionIDFrameDecode(PayloadLength, Payload, &Offset, &Frame)) {
                QuicTraceEvent(ConnError, "[conn][%p] ERROR, %s.", Connection, "Decoding RETIRE_CONNECTION_ID frame");
                QuicConnTransportError(Connection, QUIC_ERROR_FRAME_ENCODING_ERROR);
                return FALSE;
            }

            if (Closed) {
                break; // Ignore frame if we are closed.
            }

            BOOLEAN IsLastCid;
            QUIC_CID_HASH_ENTRY* SourceCid =
                QuicConnGetSourceCidFromSeq(
                    Connection,
                    Frame.Sequence,
                    TRUE,
                    &IsLastCid);
            if (SourceCid != NULL) {
                BOOLEAN CidAlreadyRetired = SourceCid->CID.Retired;
                QUIC_FREE(SourceCid);
                if (IsLastCid) {
                    QuicTraceEvent(ConnError, "[conn][%p] ERROR, %s.", Connection, "Last Source CID Retired!");
                    QuicConnCloseLocally(
                        Connection,
                        QUIC_CLOSE_INTERNAL_SILENT,
                        QUIC_ERROR_PROTOCOL_VIOLATION,
                        NULL);
                } else if (!CidAlreadyRetired) {
                    //
                    // Replace the CID if we weren't the one to request it to be
                    // retired in the first place.
                    //
                    if (!QuicConnGenerateNewSourceCid(Connection, FALSE)) {
                        break;
                    }
                }
            }

            AckPacketImmediately = TRUE;
            Packet->HasNonProbingFrame = TRUE;
            break;
        }

        case QUIC_FRAME_PATH_CHALLENGE: {
            QUIC_PATH_CHALLENGE_EX Frame;
            if (!QuicPathChallengeFrameDecode(PayloadLength, Payload, &Offset, &Frame)) {
                QuicTraceEvent(ConnError, "[conn][%p] ERROR, %s.", Connection, "Decoding PATH_CHALLENGE frame");
                QuicConnTransportError(Connection, QUIC_ERROR_FRAME_ENCODING_ERROR);
                return FALSE;
            }

            if (Closed) {
                break; // Ignore frame if we are closed.
            }

            Path->SendResponse = TRUE;
            QuicCopyMemory(Path->Response, Frame.Data, sizeof(Frame.Data));
            QuicSendSetSendFlag(&Connection->Send, QUIC_CONN_SEND_FLAG_PATH_RESPONSE);

            AckPacketImmediately = TRUE;
            break;
        }

        case QUIC_FRAME_PATH_RESPONSE: {
            QUIC_PATH_RESPONSE_EX Frame;
            if (!QuicPathChallengeFrameDecode(PayloadLength, Payload, &Offset, &Frame)) {
                QuicTraceEvent(ConnError, "[conn][%p] ERROR, %s.", Connection, "Decoding PATH_RESPONSE frame");
                QuicConnTransportError(Connection, QUIC_ERROR_FRAME_ENCODING_ERROR);
                return FALSE;
            }

            if (Closed) {
                break; // Ignore frame if we are closed.
            }

            QUIC_DBG_ASSERT(Connection->PathsCount <= QUIC_MAX_PATH_COUNT);
            for (uint8_t i = 0; i < Connection->PathsCount; ++i) {
                QUIC_PATH* TempPath = &Connection->Paths[i];
                if (!TempPath->IsPeerValidated &&
                    !memcmp(Frame.Data, TempPath->Challenge, sizeof(Frame.Data))) {
                    QuicPathSetValid(Connection, TempPath, QUIC_PATH_VALID_PATH_RESPONSE);
                    break;
                }
            }

            // TODO - Do we care if there was no match? Possible fishing expedition?

            AckPacketImmediately = TRUE;
            break;
        }

        case QUIC_FRAME_CONNECTION_CLOSE:
        case QUIC_FRAME_CONNECTION_CLOSE_1: {
            QUIC_CONNECTION_CLOSE_EX Frame;
            if (!QuicConnCloseFrameDecode(FrameType, PayloadLength, Payload, &Offset, &Frame)) {
                QuicTraceEvent(ConnError, "[conn][%p] ERROR, %s.", Connection, "Decoding CONNECTION_CLOSE frame");
                QuicConnTransportError(Connection, QUIC_ERROR_FRAME_ENCODING_ERROR);
                return FALSE;
            }

            uint32_t Flags = QUIC_CLOSE_REMOTE | QUIC_CLOSE_SEND_NOTIFICATION;
            if (Frame.ApplicationClosed) {
                Flags |= QUIC_CLOSE_APPLICATION;
            }
            QuicConnTryClose(
                Connection,
                Flags,
                Frame.ErrorCode,
                Frame.ReasonPhrase,
                (uint16_t)Frame.ReasonPhraseLength);

            AckPacketImmediately = TRUE;
            Packet->HasNonProbingFrame = TRUE;

            if (Connection->State.HandleClosed) {
                //
                // If we are now closed, we should exit immediately. No need to
                // parse anything else.
                //
                goto Done;
            }
            break;
        }

        case QUIC_FRAME_HANDSHAKE_DONE: {
            if (QuicConnIsServer(Connection)) {
                QuicTraceEvent(ConnError, "[conn][%p] ERROR, %s.", Connection, "Client sent HANDSHAKE_DONE frame");
                QuicConnTransportError(Connection, QUIC_ERROR_PROTOCOL_VIOLATION);
                return FALSE;
            }

            if (!Connection->State.HandshakeConfirmed) {
                QuicTraceLogConnInfo(HandshakeConfirmedFrame, Connection, "Handshake confirmed (frame).");
                QuicCryptoHandshakeConfirmed(&Connection->Crypto);
            }

            AckPacketImmediately = TRUE;
            Packet->HasNonProbingFrame = TRUE;
            break;
        }

        default:
            //
            // No default case necessary, as we have already validated the frame
            // type initially, but included for clang the compiler.
            //
            break;
        }
    }

Done:

    if (UpdatedFlowControl) {
        QuicConnLogOutFlowStats(Connection);
    }

    if (Connection->State.HandleShutdown || Connection->State.HandleClosed) {
        QuicTraceLogVerbose(FN_connection9874b298efc81e9a08e4033aeaee1aa7, "[%c][RX][%llu] not acked (connection is closed)",
            PtkConnPre(Connection), Packet->PacketNumber);

    } else if (Connection->Packets[EncryptLevel] != NULL) {

        if (Connection->Packets[EncryptLevel]->NextRecvPacketNumber <= Packet->PacketNumber) {
            Connection->Packets[EncryptLevel]->NextRecvPacketNumber = Packet->PacketNumber + 1;
            Packet->NewLargestPacketNumber = TRUE;
        }

        QuicAckTrackerAckPacket(
            &Connection->Packets[EncryptLevel]->AckTracker,
            Packet->PacketNumber,
            AckPacketImmediately);
    }

    Packet->CompletelyValid = TRUE;

    return TRUE;
}

_IRQL_requires_max_(PASSIVE_LEVEL)
void
QuicConnRecvPostProcessing(
    _In_ QUIC_CONNECTION* Connection,
    _In_ QUIC_PATH** Path,
    _In_ QUIC_RECV_PACKET* Packet
    )
{
    BOOLEAN PeerUpdatedCid = FALSE;
    if (Packet->DestCidLen != 0) {
        QUIC_CID_HASH_ENTRY* SourceCid =
            QuicConnGetSourceCidFromBuf(
                Connection,
                Packet->DestCidLen,
                Packet->DestCid);
        if (SourceCid != NULL && !SourceCid->CID.UsedByPeer) {
            QuicTraceLogConnInfo(FirstCidUsage, Connection, "First usage of SrcCid: %s",
                QuicCidBufToStr(Packet->DestCid, Packet->DestCidLen).Buffer);
            SourceCid->CID.UsedByPeer = TRUE;
            if (SourceCid->CID.IsInitial) {
                if (QuicConnIsServer(Connection) && SourceCid->Link.Next != NULL) {
                    QUIC_CID_HASH_ENTRY* NextSourceCid =
                        QUIC_CONTAINING_RECORD(
                            SourceCid->Link.Next,
                            QUIC_CID_HASH_ENTRY,
                            Link);
                    if (NextSourceCid->CID.IsInitial) {
                        //
                        // The client has started using our new initial CID. We
                        // can discard the old (client chosen) one now.
                        //
                        SourceCid->Link.Next = NextSourceCid->Link.Next;
                        QuicBindingRemoveSourceConnectionID(
                            Connection->Paths[0].Binding, NextSourceCid);
                        QuicTraceEvent(ConnSourceCidRemoved, "[conn][%p] (SeqNum=%llu) Removed Source CID: %!BYTEARRAY!",
                            Connection, NextSourceCid->CID.SequenceNumber, CLOG_BYTEARRAY(NextSourceCid->CID.Length, NextSourceCid->CID.Data));
                        QUIC_FREE(NextSourceCid);
                    }
                }
            } else {
                PeerUpdatedCid = TRUE;
            }
        }
    }

    if (!(*Path)->GotValidPacket) {
        (*Path)->GotValidPacket = TRUE;

        if (!(*Path)->IsActive) {

            //
            // This is the first valid packet received on this non-active path.
            // Set the state accordingly and queue up a path challenge to be
            // sent back out.
            //

            if (PeerUpdatedCid) {
                (*Path)->DestCid = QuicConnGetUnusedDestCid(Connection);
                if ((*Path)->DestCid == NULL) {
                    (*Path)->GotValidPacket = FALSE; // Don't have a new CID to use!!!
                    return;
                }
            }

            (*Path)->SendChallenge = TRUE;
            QuicRandom(sizeof((*Path)->Challenge), (*Path)->Challenge);
            QuicSendSetSendFlag(
                &Connection->Send,
                QUIC_CONN_SEND_FLAG_PATH_CHALLENGE);
        }

    } else if (PeerUpdatedCid) {
        //
        // If we didn't initiate the CID change locally, we need to
        // respond to this change with a change of our own.
        //
        if (!(*Path)->InitiatedCidUpdate) {
            QuicConnRetireCurrentDestCid(Connection, *Path);
        } else {
            (*Path)->InitiatedCidUpdate = FALSE;
        }
    }

    if (Packet->HasNonProbingFrame &&
        Packet->NewLargestPacketNumber &&
        !(*Path)->IsActive) {
        //
        // The peer has sent a non-probing frame on a path other than the active
        // one. This signals their intent to switch active paths.
        //
        QuicPathSetActive(Connection, *Path);
        *Path = &Connection->Paths[0];

        QUIC_CONNECTION_EVENT Event;
        Event.Type = QUIC_CONNECTION_EVENT_PEER_ADDRESS_CHANGED;
        Event.PEER_ADDRESS_CHANGED.Address = &(*Path)->RemoteAddress;
        QuicTraceLogConnVerbose(IndicatePeerAddrChanged, Connection, "Indicating QUIC_CONNECTION_EVENT_PEER_ADDRESS_CHANGED");
        (void)QuicConnIndicateEvent(Connection, &Event);
    }
}

_IRQL_requires_max_(PASSIVE_LEVEL)
void
QuicConnRecvDatagramBatch(
    _In_ QUIC_CONNECTION* Connection,
    _In_ QUIC_PATH* Path,
    _In_ uint8_t BatchCount,
    _In_reads_(BatchCount) QUIC_RECV_DATAGRAM** Datagrams,
    _In_reads_(BatchCount * QUIC_HP_SAMPLE_LENGTH)
        const uint8_t* Cipher,
    _Inout_ QUIC_RECEIVE_PROCESSING_STATE* RecvState
    )
{
    uint8_t HpMask[QUIC_HP_SAMPLE_LENGTH * QUIC_MAX_CRYPTO_BATCH_COUNT];

    QUIC_DBG_ASSERT(BatchCount > 0 && BatchCount <= QUIC_MAX_CRYPTO_BATCH_COUNT);
    QUIC_RECV_PACKET* Packet = QuicDataPathRecvDatagramToRecvPacket(Datagrams[0]);

    QuicTraceLogConnVerbose(UdpRecvBatch, Connection, "Batch Recv %u UDP datagrams", BatchCount);

    if (Connection->Crypto.TlsState.ReadKeys[Packet->KeyType] == NULL) {
        QuicPacketLogDrop(Connection, Packet, "Key no longer accepted (batch)");
        return;
    }

    if (Connection->State.EncryptionEnabled &&
        Connection->State.HeaderProtectionEnabled) {
        if (QUIC_FAILED(
            QuicHpComputeMask(
                Connection->Crypto.TlsState.ReadKeys[Packet->KeyType]->HeaderKey,
                BatchCount,
                Cipher,
                HpMask))) {
            QuicPacketLogDrop(Connection, Packet, "Failed to compute HP mask");
            return;
        }
    } else {
        QuicZeroMemory(HpMask, BatchCount * QUIC_HP_SAMPLE_LENGTH);
    }

    for (uint8_t i = 0; i < BatchCount; ++i) {
        QUIC_DBG_ASSERT(Datagrams[i]->Allocated);
        Packet = QuicDataPathRecvDatagramToRecvPacket(Datagrams[i]);
        if (QuicConnRecvPrepareDecrypt(
                Connection, Packet, HpMask + i * QUIC_HP_SAMPLE_LENGTH) &&
            QuicConnRecvDecryptAndAuthenticate(Connection, Path, Packet) &&
            QuicConnRecvFrames(Connection, Path, Packet)) {

            QuicConnRecvPostProcessing(Connection, &Path, Packet);
            RecvState->ResetIdleTimeout |= Packet->CompletelyValid;

            if (Path->IsActive && Packet->CompletelyValid &&
                (Datagrams[i]->PartitionIndex % MsQuicLib.PartitionCount) != RecvState->PartitionIndex) {
                RecvState->PartitionIndex = Datagrams[i]->PartitionIndex % MsQuicLib.PartitionCount;
                RecvState->UpdatePartitionId = TRUE;
            }

            if (Packet->IsShortHeader && Packet->NewLargestPacketNumber) {

                if (QuicConnIsServer(Connection)) {
                    Path->SpinBit = Packet->SH->SpinBit;
                } else {
                    Path->SpinBit = !Packet->SH->SpinBit;
                }
            }

        } else {
            Connection->Stats.Recv.DroppedPackets++;
        }
    }
}

_IRQL_requires_max_(PASSIVE_LEVEL)
void
QuicConnRecvDatagrams(
    _In_ QUIC_CONNECTION* Connection,
    _In_ QUIC_RECV_DATAGRAM* DatagramChain,
    _In_ uint32_t DatagramChainCount,
    _In_ BOOLEAN IsDeferred
    )
{
    QUIC_RECV_DATAGRAM* ReleaseChain = NULL;
    QUIC_RECV_DATAGRAM** ReleaseChainTail = &ReleaseChain;
    uint32_t ReleaseChainCount = 0;
    QUIC_RECEIVE_PROCESSING_STATE RecvState = { FALSE, FALSE, 0 };
    RecvState.PartitionIndex = QuicPartitionIdGetIndex(Connection->PartitionID);

    UNREFERENCED_PARAMETER(DatagramChainCount);

    QUIC_PASSIVE_CODE();

    if (IsDeferred) {
        QuicTraceLogConnVerbose(UdpRecvDeferred, Connection, "Recv %u deferred UDP datagrams", DatagramChainCount);
    } else {
        QuicTraceLogConnVerbose(UdpRecv, Connection, "Recv %u UDP datagrams", DatagramChainCount);
    }

    //
    // Iterate through each QUIC packet in the chain of UDP datagrams until an
    // error is encountered or we run out of buffer.
    //

    uint8_t BatchCount = 0;
    QUIC_RECV_DATAGRAM* Batch[QUIC_MAX_CRYPTO_BATCH_COUNT];
    uint8_t Cipher[QUIC_HP_SAMPLE_LENGTH * QUIC_MAX_CRYPTO_BATCH_COUNT];
    QUIC_PATH* CurrentPath = NULL;

    QUIC_RECV_DATAGRAM* Datagram;
    while ((Datagram = DatagramChain) != NULL) {
        QUIC_DBG_ASSERT(Datagram->Allocated);
        QUIC_DBG_ASSERT(Datagram->QueuedOnConnection);
        DatagramChain = Datagram->Next;
        Datagram->Next = NULL;

        QUIC_RECV_PACKET* Packet =
            QuicDataPathRecvDatagramToRecvPacket(Datagram);
        QUIC_DBG_ASSERT(Packet != NULL);

        QUIC_DBG_ASSERT(Packet->DecryptionDeferred == IsDeferred);
        Packet->DecryptionDeferred = FALSE;

        QUIC_PATH* DatagramPath = QuicConnGetPathForDatagram(Connection, Datagram);
        if (DatagramPath == NULL) {
            QuicPacketLogDrop(Connection, Packet, "Max paths already tracked");
            goto Drop;
        }

        if (DatagramPath != CurrentPath) {
            if (BatchCount != 0) {
                //
                // This datagram is from a different path than the current
                // batch. Flush the current batch before continuing.
                //
                QUIC_DBG_ASSERT(CurrentPath != NULL);
                QuicConnRecvDatagramBatch(
                    Connection,
                    CurrentPath,
                    BatchCount,
                    Batch,
                    Cipher,
                    &RecvState);
                BatchCount = 0;
            }
            CurrentPath = DatagramPath;
        }

        if (!IsDeferred) {
            Connection->Stats.Recv.TotalBytes += Datagram->BufferLength;
            QuicConnLogInFlowStats(Connection);

            if (!CurrentPath->IsPeerValidated) {
                QuicPathIncrementAllowance(
                    Connection,
                    CurrentPath,
                    QUIC_AMPLIFICATION_RATIO * Datagram->BufferLength);
            }
        }

        do {
            QUIC_DBG_ASSERT(BatchCount < QUIC_MAX_CRYPTO_BATCH_COUNT);
            QUIC_DBG_ASSERT(Datagram->Allocated);
            Connection->Stats.Recv.TotalPackets++;

            if (!Packet->ValidatedHeaderInv) {
                //
                // Only calculate the buffer length from the available UDP
                // payload length if the long header hasn't already been
                // validated (which indicates the actual length);
                //
                Packet->BufferLength =
                    Datagram->BufferLength - (uint16_t)(Packet->Buffer - Datagram->Buffer);
            }

            if (!QuicConnRecvHeader(
                    Connection,
                    Packet,
                    Cipher + BatchCount * QUIC_HP_SAMPLE_LENGTH)) {
                if (Packet->DecryptionDeferred) {
                    Connection->Stats.Recv.TotalPackets--; // Don't count the packet right now.
                } else {
                    Connection->Stats.Recv.DroppedPackets++;
                    if (!Packet->IsShortHeader && Packet->ValidatedHeaderVer) {
                        goto NextPacket;
                    }
                }
                break;
            }

            if (!Packet->IsShortHeader && BatchCount != 0) {
                //
                // We already had some batched short header packets and then
                // encountered a long header packet. Finish off the short
                // headers first and then continue with the current packet.
                //
                QuicConnRecvDatagramBatch(
                    Connection,
                    CurrentPath,
                    BatchCount,
                    Batch,
                    Cipher,
                    &RecvState);
                QuicMoveMemory(
                    Cipher + BatchCount * QUIC_HP_SAMPLE_LENGTH,
                    Cipher,
                    QUIC_HP_SAMPLE_LENGTH);
                BatchCount = 0;
            }

            Batch[BatchCount++] = Datagram;
            if (Packet->IsShortHeader && BatchCount < QUIC_MAX_CRYPTO_BATCH_COUNT) {
                break;
            }

            QuicConnRecvDatagramBatch(
                Connection,
                CurrentPath,
                BatchCount,
                Batch,
                Cipher,
                &RecvState);
            BatchCount = 0;

            if (Packet->IsShortHeader) {
                break; // Short header packets aren't followed by additional packets.
            }

            //
            // Move to the next QUIC packet (if available) and reset the packet
            // state.
            //

        NextPacket:

            Packet->Buffer += Packet->BufferLength;

            Packet->ValidatedHeaderInv = FALSE;
            Packet->ValidatedHeaderVer = FALSE;
            Packet->ValidToken = FALSE;
            Packet->PacketNumberSet = FALSE;
            Packet->EncryptedWith0Rtt = FALSE;
            Packet->DecryptionDeferred = FALSE;
            Packet->CompletelyValid = FALSE;
            Packet->NewLargestPacketNumber = FALSE;
            Packet->HasNonProbingFrame = FALSE;

        } while (Packet->Buffer - Datagram->Buffer < Datagram->BufferLength);

    Drop:

        if (!Packet->DecryptionDeferred) {
            *ReleaseChainTail = Datagram;
            ReleaseChainTail = &Datagram->Next;
            Datagram->QueuedOnConnection = FALSE;
            if (++ReleaseChainCount == QUIC_MAX_RECEIVE_BATCH_COUNT) {
                if (BatchCount != 0) {
                    QuicConnRecvDatagramBatch(
                        Connection,
                        CurrentPath,
                        BatchCount,
                        Batch,
                        Cipher,
                        &RecvState);
                    BatchCount = 0;
                }
                QuicDataPathBindingReturnRecvDatagrams(ReleaseChain);
                ReleaseChain = NULL;
                ReleaseChainTail = &ReleaseChain;
                ReleaseChainCount = 0;
            }
        }
    }

    if (BatchCount != 0) {
        QuicConnRecvDatagramBatch(
            Connection,
            CurrentPath,
            BatchCount,
            Batch,
            Cipher,
            &RecvState);
        BatchCount = 0;
    }

    if (RecvState.ResetIdleTimeout) {
        QuicConnResetIdleTimeout(Connection);
    }

    if (ReleaseChain != NULL) {
        QuicDataPathBindingReturnRecvDatagrams(ReleaseChain);
    }

    //
    // Any new paths created here were created before packet validation. Now
    // remove any non-active paths that didn't get any valid packets.
    // NB: Traversing the array backwards is simpler and more efficient here due
    // to the array shifting that happens in QuicPathRemove.
    //
    for (uint8_t i = Connection->PathsCount - 1; i > 0; --i) {
        if (!Connection->Paths[i].GotValidPacket) {
            QuicTraceLogConnInfo(PathDiscarded, Connection, "Removing invalid path[%u]", Connection->Paths[i].ID);
            QuicPathRemove(Connection, i);
        }
    }

    if (!Connection->State.UpdateWorker &&
        Connection->State.Connected &&
        RecvState.UpdatePartitionId) {
        QUIC_DBG_ASSERT(RecvState.PartitionIndex != QuicPartitionIdGetIndex(Connection->PartitionID));
        Connection->PartitionID = QuicPartitionIdCreate(RecvState.PartitionIndex);
        QuicConnGenerateNewSourceCids(Connection, TRUE);
        Connection->State.UpdateWorker = TRUE;
    }
}

_IRQL_requires_max_(PASSIVE_LEVEL)
void
QuicConnFlushRecv(
    _In_ QUIC_CONNECTION* Connection
    )
{
    uint32_t ReceiveQueueCount;
    QUIC_RECV_DATAGRAM* ReceiveQueue;

    QuicDispatchLockAcquire(&Connection->ReceiveQueueLock);
    ReceiveQueueCount = Connection->ReceiveQueueCount;
    Connection->ReceiveQueueCount = 0;
    ReceiveQueue = Connection->ReceiveQueue;
    Connection->ReceiveQueue = NULL;
    Connection->ReceiveQueueTail = &Connection->ReceiveQueue;
    QuicDispatchLockRelease(&Connection->ReceiveQueueLock);

    QuicConnRecvDatagrams(
        Connection, ReceiveQueue, ReceiveQueueCount, FALSE);
}

_IRQL_requires_max_(PASSIVE_LEVEL)
void
QuicConnDiscardDeferred0Rtt(
    _In_ QUIC_CONNECTION* Connection
    )
{
    QUIC_RECV_DATAGRAM* ReleaseChain = NULL;
    QUIC_RECV_DATAGRAM** ReleaseChainTail = &ReleaseChain;
    QUIC_PACKET_SPACE* Packets = Connection->Packets[QUIC_ENCRYPT_LEVEL_1_RTT];
    QUIC_DBG_ASSERT(Packets != NULL);

    QUIC_RECV_DATAGRAM* DeferredDatagrams = Packets->DeferredDatagrams;
    QUIC_RECV_DATAGRAM** DeferredDatagramsTail = &Packets->DeferredDatagrams;
    Packets->DeferredDatagrams = NULL;

    while (DeferredDatagrams != NULL) {
        QUIC_RECV_DATAGRAM* Datagram = DeferredDatagrams;
        DeferredDatagrams = DeferredDatagrams->Next;

        const QUIC_RECV_PACKET* Packet =
            QuicDataPathRecvDatagramToRecvPacket(Datagram);
        if (Packet->KeyType == QUIC_PACKET_KEY_0_RTT) {
            QuicPacketLogDrop(Connection, Packet, "0-RTT rejected");
            Packets->DeferredDatagramsCount--;
            *ReleaseChainTail = Datagram;
            ReleaseChainTail = &Datagram->Next;
        } else {
            *DeferredDatagramsTail = Datagram;
            DeferredDatagramsTail = &Datagram->Next;
        }
    }

    if (ReleaseChain != NULL) {
        QuicDataPathBindingReturnRecvDatagrams(ReleaseChain);
    }
}

_IRQL_requires_max_(PASSIVE_LEVEL)
void
QuicConnFlushDeferred(
    _In_ QUIC_CONNECTION* Connection
    )
{
    for (uint8_t i = 1; i <= (uint8_t)Connection->Crypto.TlsState.ReadKey; ++i) {

        if (Connection->Crypto.TlsState.ReadKeys[i] == NULL) {
            continue;
        }

        QUIC_ENCRYPT_LEVEL EncryptLevel =
            QuicKeyTypeToEncryptLevel((QUIC_PACKET_KEY_TYPE)i);
        QUIC_PACKET_SPACE* Packets = Connection->Packets[EncryptLevel];

        if (Packets->DeferredDatagrams != NULL) {
            QUIC_RECV_DATAGRAM* DeferredDatagrams = Packets->DeferredDatagrams;
            uint8_t DeferredDatagramsCount = Packets->DeferredDatagramsCount;

            Packets->DeferredDatagramsCount = 0;
            Packets->DeferredDatagrams = NULL;

            QuicConnRecvDatagrams(
                Connection,
                DeferredDatagrams,
                DeferredDatagramsCount,
                TRUE);
        }
    }
}

_IRQL_requires_max_(PASSIVE_LEVEL)
void
QuicConnProcessUdpUnreachable(
    _In_ QUIC_CONNECTION* Connection,
    _In_ const QUIC_ADDR* RemoteAddress
    )
{
    if (Connection->Crypto.TlsState.ReadKey > QUIC_PACKET_KEY_INITIAL) {
        //
        // Only accept unreachable events at the beginning of the handshake.
        // Otherwise, it opens up an attack surface.
        //
        QuicTraceLogConnWarning(UnreachableIgnore, Connection, "Ignoring received unreachable event.");

    } else if (QuicAddrCompare(&Connection->Paths[0].RemoteAddress, RemoteAddress)) {
        QuicTraceLogConnInfo(Unreachable, Connection, "Received unreachable event.");
        //
        // Close the connection since the peer is unreachable.
        //
        QuicConnCloseLocally(
            Connection,
            QUIC_CLOSE_INTERNAL_SILENT | QUIC_CLOSE_QUIC_STATUS,
            (uint64_t)QUIC_STATUS_UNREACHABLE,
            NULL);

    } else {
        QuicTraceLogConnWarning(UnreachableInvalid, Connection, "Received invalid unreachable event.");
    }
}

_IRQL_requires_max_(PASSIVE_LEVEL)
void
QuicConnResetIdleTimeout(
    _In_ QUIC_CONNECTION* Connection
    )
{
    uint64_t IdleTimeoutMs;
    if (Connection->State.Connected) {
        //
        // Use the (non-zero) min value between local and peer's configuration.
        //
        IdleTimeoutMs = Connection->PeerTransportParams.IdleTimeout;
        if (IdleTimeoutMs == 0 ||
            (Connection->IdleTimeoutMs != 0 && Connection->IdleTimeoutMs < IdleTimeoutMs)) {
            IdleTimeoutMs = Connection->IdleTimeoutMs;
        }
    } else {
        IdleTimeoutMs = Connection->HandshakeIdleTimeoutMs;
    }

    if (IdleTimeoutMs != 0) {
        //
        // Idle timeout must be no less than the PTOs for closing.
        //
        uint32_t MinIdleTimeoutMs =
            US_TO_MS(QuicLossDetectionComputeProbeTimeout(
                &Connection->LossDetection,
                &Connection->Paths[0],
                QUIC_CLOSE_PTO_COUNT));
        if (IdleTimeoutMs < MinIdleTimeoutMs) {
            IdleTimeoutMs = MinIdleTimeoutMs;
        }

        QuicConnTimerSet(Connection, QUIC_CONN_TIMER_IDLE, IdleTimeoutMs);

    } else {
        QuicConnTimerCancel(Connection, QUIC_CONN_TIMER_IDLE);
    }

    if (Connection->KeepAliveIntervalMs != 0) {
        QuicConnTimerSet(
            Connection,
            QUIC_CONN_TIMER_KEEP_ALIVE,
            Connection->KeepAliveIntervalMs);
    }
}

_IRQL_requires_max_(PASSIVE_LEVEL)
void
QuicConnProcessIdleTimerOperation(
    _In_ QUIC_CONNECTION* Connection
    )
{
    //
    // Close the connection, as the agreed-upon idle time period has elapsed.
    //
    QuicConnCloseLocally(
        Connection,
        QUIC_CLOSE_INTERNAL_SILENT | QUIC_CLOSE_QUIC_STATUS,
        (uint64_t)QUIC_STATUS_CONNECTION_IDLE,
        NULL);
}

_IRQL_requires_max_(PASSIVE_LEVEL)
void
QuicConnProcessKeepAliveOperation(
    _In_ QUIC_CONNECTION* Connection
    )
{
    //
    // Send a PING frame to keep the connection alive.
    //
    Connection->Send.TailLossProbeNeeded = TRUE;
    QuicSendSetSendFlag(&Connection->Send, QUIC_CONN_SEND_FLAG_PING);

    //
    // Restart the keep alive timer.
    //
    QuicConnTimerSet(
        Connection,
        QUIC_CONN_TIMER_KEEP_ALIVE,
        Connection->KeepAliveIntervalMs);
}

_IRQL_requires_max_(PASSIVE_LEVEL)
QUIC_STATUS
QuicConnParamSet(
    _In_ QUIC_CONNECTION* Connection,
    _In_ uint32_t Param,
    _In_ uint32_t BufferLength,
    _In_reads_bytes_(BufferLength)
        const void* Buffer
    )
{
    QUIC_STATUS Status;

    switch (Param) {

    case QUIC_PARAM_CONN_QUIC_VERSION:

        if (BufferLength != sizeof(uint32_t)) {
            Status = QUIC_STATUS_INVALID_PARAMETER;
            break;
        }

        //
        // Validate new version. We allow the application to set a reserved
        // version number to force version negotiation.
        //
        uint32_t NewVersion = QuicByteSwapUint32(*(uint32_t*)Buffer);
        if (!QuicIsVersionSupported(NewVersion) &&
            !QuicIsVersionReserved(NewVersion)) {
            Status = QUIC_STATUS_INVALID_PARAMETER;
            break;
        }

        //
        // Only allowed before connection attempt.
        //
        if (Connection->State.Started) {
            Status = QUIC_STATUS_INVALID_STATE;
            break;
        }

        Connection->Stats.QuicVersion = NewVersion;
        QuicConnOnQuicVersionSet(Connection);

        Status = QUIC_STATUS_SUCCESS;
        break;

    case QUIC_PARAM_CONN_LOCAL_ADDRESS: {

        if (BufferLength != sizeof(QUIC_ADDR)) {
            Status = QUIC_STATUS_INVALID_PARAMETER;
            break;
        }

        if (Connection->Type == QUIC_HANDLE_TYPE_CHILD) {
            Status = QUIC_STATUS_INVALID_STATE;
            break;
        }

        if (Connection->State.Started &&
            !Connection->State.HandshakeConfirmed) {
            Status = QUIC_STATUS_INVALID_STATE;
            break;
        }

        const QUIC_ADDR* LocalAddress = (const QUIC_ADDR*)Buffer;

        if (!QuicAddrIsValid(LocalAddress)) {
            Status = QUIC_STATUS_INVALID_PARAMETER;
            break;
        }

        Connection->State.LocalAddressSet = TRUE;
        QuicCopyMemory(&Connection->Paths[0].LocalAddress, Buffer, sizeof(QUIC_ADDR));
        QuicTraceEvent(ConnLocalAddrAdded, "[conn][%p] New Local IP: %!SOCKADDR!",
            Connection, CLOG_BYTEARRAY(LOG_ADDR_LEN(Connection->Paths[0].LocalAddress), (const uint8_t*)&Connection->Paths[0].LocalAddress));

        if (Connection->State.Started) {

            QUIC_DBG_ASSERT(Connection->Paths[0].Binding);
            QUIC_DBG_ASSERT(Connection->State.RemoteAddressSet);

            QUIC_BINDING* OldBinding = Connection->Paths[0].Binding;

            Status =
                QuicLibraryGetBinding(
                    Connection->Session,
                    Connection->State.ShareBinding,
                    LocalAddress,
                    &Connection->Paths[0].RemoteAddress,
                    &Connection->Paths[0].Binding);
            if (QUIC_FAILED(Status)) {
                Connection->Paths[0].Binding = OldBinding;
                break;
            }

            //
            // TODO - Need to free any queued recv packets from old binding.
            //

            QuicBindingMoveSourceConnectionIDs(
                OldBinding, Connection->Paths[0].Binding, Connection);
            if (!Connection->State.Connected) {
                InterlockedDecrement(&OldBinding->HandshakeConnections);
                InterlockedExchangeAdd64(
                    (int64_t*)&MsQuicLib.CurrentHandshakeMemoryUsage,
                    -1 * (int64_t)QUIC_CONN_HANDSHAKE_MEMORY_USAGE);
            }
            QuicLibraryReleaseBinding(OldBinding);
            QuicTraceEvent(ConnLocalAddrRemoved, "[conn][%p] Removed Local IP: %!SOCKADDR!",
                Connection, CLOG_BYTEARRAY(LOG_ADDR_LEN(Connection->Paths[0].LocalAddress), (const uint8_t*)&Connection->Paths[0].LocalAddress));

            QuicDataPathBindingGetLocalAddress(
                Connection->Paths[0].Binding->DatapathBinding,
                &Connection->Paths[0].LocalAddress);
            QuicTraceEvent(ConnLocalAddrAdded, "[conn][%p] New Local IP: %!SOCKADDR!",
                Connection, CLOG_BYTEARRAY(LOG_ADDR_LEN(Connection->Paths[0].LocalAddress), (const uint8_t*)&Connection->Paths[0].LocalAddress));

            QuicSendSetSendFlag(&Connection->Send, QUIC_CONN_SEND_FLAG_PING);
        }

        Status = QUIC_STATUS_SUCCESS;
        break;
    }

    case QUIC_PARAM_CONN_REMOTE_ADDRESS: {

        if (BufferLength != sizeof(QUIC_ADDR)) {
            Status = QUIC_STATUS_INVALID_PARAMETER;
            break;
        }

        if (Connection->Type == QUIC_HANDLE_TYPE_CHILD) {
            Status = QUIC_STATUS_INVALID_PARAMETER;
            break;
        }

        if (Connection->State.Started) {
            Status = QUIC_STATUS_INVALID_STATE;
            break;
        }

        Connection->State.RemoteAddressSet = TRUE;
        QuicCopyMemory(&Connection->Paths[0].RemoteAddress, Buffer, sizeof(QUIC_ADDR));
        //
        // Don't log new Remote address added here because it is logged when
        // the connection is started.
        //

        Status = QUIC_STATUS_SUCCESS;
        break;
    }

    case QUIC_PARAM_CONN_IDLE_TIMEOUT:

        if (BufferLength != sizeof(Connection->IdleTimeoutMs)) {
            Status = QUIC_STATUS_INVALID_PARAMETER;
            break;
        }

        if (Connection->State.Started) {
            Status = QUIC_STATUS_INVALID_STATE;
            break;
        }

        Connection->IdleTimeoutMs = *(uint64_t*)Buffer;

        QuicTraceLogConnInfo(UpdateIdleTimeout, Connection, "Updated idle timeout to %llu milliseconds",
            Connection->IdleTimeoutMs);

        Status = QUIC_STATUS_SUCCESS;
        break;

    case QUIC_PARAM_CONN_PEER_BIDI_STREAM_COUNT:

        if (BufferLength != sizeof(uint16_t)) {
            Status = QUIC_STATUS_INVALID_PARAMETER;
            break;
        }

        QuicStreamSetUpdateMaxCount(
            &Connection->Streams,
            QuicConnIsServer(Connection) ?
                STREAM_ID_FLAG_IS_CLIENT | STREAM_ID_FLAG_IS_BI_DIR :
                STREAM_ID_FLAG_IS_SERVER | STREAM_ID_FLAG_IS_BI_DIR,
            *(uint16_t*)Buffer);

        Status = QUIC_STATUS_SUCCESS;
        break;

    case QUIC_PARAM_CONN_PEER_UNIDI_STREAM_COUNT:

        if (BufferLength != sizeof(uint16_t)) {
            Status = QUIC_STATUS_INVALID_PARAMETER;
            break;
        }

        QuicStreamSetUpdateMaxCount(
            &Connection->Streams,
            QuicConnIsServer(Connection) ?
                STREAM_ID_FLAG_IS_CLIENT | STREAM_ID_FLAG_IS_UNI_DIR :
                STREAM_ID_FLAG_IS_SERVER | STREAM_ID_FLAG_IS_UNI_DIR,
            *(uint16_t*)Buffer);

        Status = QUIC_STATUS_SUCCESS;
        break;

    case QUIC_PARAM_CONN_CLOSE_REASON_PHRASE:

        if (BufferLength >= 513) { // TODO - Practically, must fit in 1 packet.
            Status = QUIC_STATUS_INVALID_PARAMETER;
            break;
        }

        //
        // Require the reason to be null terminated.
        //
        if (Buffer && ((char*)Buffer)[BufferLength - 1] != 0) {
            Status = QUIC_STATUS_INVALID_PARAMETER;
            break;
        }

        //
        // Free any old data.
        //
        if (Connection->CloseReasonPhrase != NULL) {
            QUIC_FREE(Connection->CloseReasonPhrase);
        }

        //
        // Allocate new space.
        //
        Connection->CloseReasonPhrase =
            QUIC_ALLOC_NONPAGED(BufferLength);

        if (Connection->CloseReasonPhrase != NULL) {
            QuicCopyMemory(
                Connection->CloseReasonPhrase,
                Buffer,
                BufferLength);

            Status = QUIC_STATUS_SUCCESS;

        } else {
            Status = QUIC_STATUS_OUT_OF_MEMORY;
        }

        break;

    case QUIC_PARAM_CONN_CERT_VALIDATION_FLAGS:

        if (BufferLength != sizeof(Connection->ServerCertValidationFlags)) {
            Status = QUIC_STATUS_INVALID_PARAMETER;
            break;
        }

        if (QuicConnIsServer(Connection) || Connection->State.Started) {
            //
            // Only allowed on client connections, before the connection starts.
            //
            Status = QUIC_STATUS_INVALID_STATE;
            break;
        }

        Connection->ServerCertValidationFlags = *(uint32_t*)Buffer;

        Status = QUIC_STATUS_SUCCESS;
        break;

    case QUIC_PARAM_CONN_KEEP_ALIVE:

        if (BufferLength != sizeof(Connection->KeepAliveIntervalMs)) {
            Status = QUIC_STATUS_INVALID_PARAMETER;
            break;
        }

        if (Connection->State.Started &&
            Connection->KeepAliveIntervalMs != 0) {
            //
            // Cancel any current timer first.
            //
            QuicConnTimerCancel(Connection, QUIC_CONN_TIMER_KEEP_ALIVE);
        }

        Connection->KeepAliveIntervalMs = *(uint32_t*)Buffer;

        QuicTraceLogConnInfo(UpdateKeepAlive, Connection, "Updated keep alive interval to %u milliseconds",
            Connection->KeepAliveIntervalMs);

        if (Connection->State.Started &&
            Connection->KeepAliveIntervalMs != 0) {
            QuicConnProcessKeepAliveOperation(Connection);
        }

        Status = QUIC_STATUS_SUCCESS;
        break;

    case QUIC_PARAM_CONN_DISCONNECT_TIMEOUT:

        if (BufferLength != sizeof(Connection->DisconnectTimeoutUs)) {
            Status = QUIC_STATUS_INVALID_PARAMETER;
            break;
        }

        if (*(uint32_t*)Buffer == 0 ||
            *(uint32_t*)Buffer > QUIC_MAX_DISCONNECT_TIMEOUT) {
            Status = QUIC_STATUS_INVALID_PARAMETER;
            break;
        }

        Connection->DisconnectTimeoutUs = MS_TO_US(*(uint32_t*)Buffer);

        QuicTraceLogConnInfo(UpdateDisconnectTimeout, Connection, "Updated disconnect timeout = %u milliseconds",
            *(uint32_t*)Buffer);

        Status = QUIC_STATUS_SUCCESS;
        break;

    case QUIC_PARAM_CONN_SEC_CONFIG: {

        if (BufferLength != sizeof(QUIC_SEC_CONFIG*)) {
            Status = QUIC_STATUS_INVALID_PARAMETER;
            break;
        }

        QUIC_SEC_CONFIG* SecConfig = *(QUIC_SEC_CONFIG**)Buffer;

        if (SecConfig == NULL) {
            Status = QUIC_STATUS_INVALID_PARAMETER;
            break;
        }

        if (!QuicConnIsServer(Connection) ||
            Connection->State.ListenerAccepted == FALSE ||
            Connection->Crypto.TLS != NULL) {
            Status = QUIC_STATUS_INVALID_STATE;
            break;
        }

        QuicTraceLogConnInfo(SetSecurityConfig, Connection, "Security config set, %p.", SecConfig);
        (void)QuicTlsSecConfigAddRef(SecConfig);

        Status =
            QuicConnHandshakeConfigure(
                Connection,
                SecConfig);
        if (QUIC_FAILED(Status)) {
            break;
        }

        QuicCryptoProcessData(&Connection->Crypto, FALSE);
        break;
    }

    case QUIC_PARAM_CONN_SEND_BUFFERING:

        if (BufferLength != sizeof(uint8_t)) {
            Status = QUIC_STATUS_INVALID_PARAMETER;
            break;
        }
        Connection->State.UseSendBuffer = *(uint8_t*)Buffer;

        QuicTraceLogConnInfo(UpdateUseSendBuffer, Connection, "Updated UseSendBuffer = %u",
            Connection->State.UseSendBuffer);

        Status = QUIC_STATUS_SUCCESS;
        break;

    case QUIC_PARAM_CONN_SEND_PACING:

        if (BufferLength != sizeof(uint8_t)) {
            Status = QUIC_STATUS_INVALID_PARAMETER;
            break;
        }
        Connection->State.UsePacing = *(uint8_t*)Buffer;

        QuicTraceLogConnInfo(UpdateUsePacing, Connection, "Updated UsePacing = %u",
            Connection->State.UsePacing);

        Status = QUIC_STATUS_SUCCESS;
        break;

    case QUIC_PARAM_CONN_SHARE_UDP_BINDING:

        if (BufferLength != sizeof(uint8_t)) {
            Status = QUIC_STATUS_INVALID_PARAMETER;
            break;
        }

        if (Connection->State.Started || QuicConnIsServer(Connection)) {
            Status = QUIC_STATUS_INVALID_STATE;
            break;
        }

        Connection->State.ShareBinding = *(uint8_t*)Buffer;

        QuicTraceLogConnInfo(UpdateShareBinding, Connection, "Updated ShareBinding = %u",
            Connection->State.ShareBinding);

        Status = QUIC_STATUS_SUCCESS;
        break;

    case QUIC_PARAM_CONN_FORCE_KEY_UPDATE:

        if (!Connection->State.Connected ||
            !Connection->State.EncryptionEnabled ||
            Connection->Packets[QUIC_ENCRYPT_LEVEL_1_RTT] == NULL ||
            Connection->Packets[QUIC_ENCRYPT_LEVEL_1_RTT]->AwaitingKeyPhaseConfirmation ||
            !Connection->State.HandshakeConfirmed) {
            Status = QUIC_STATUS_INVALID_STATE;
            break;
        }

        QuicTraceLogConnVerbose(ForceKeyUpdate, Connection, "Forcing key update.");

        Status = QuicCryptoGenerateNewKeys(Connection);
        if (QUIC_FAILED(Status)) {
            QuicTraceEvent(ConnErrorStatus, "[conn][%p] ERROR, %d, %s.", Connection, Status, "Forced key update");
            break;
        }

        QuicCryptoUpdateKeyPhase(Connection, TRUE);
        Status = QUIC_STATUS_SUCCESS;
        break;

    case QUIC_PARAM_CONN_FORCE_CID_UPDATE:

        if (!Connection->State.Connected ||
            !Connection->State.HandshakeConfirmed) {
            Status = QUIC_STATUS_INVALID_STATE;
            break;
        }

        QuicTraceLogConnVerbose(ForceCidUpdate, Connection, "Forcing destination CID update.");

        if (!QuicConnRetireCurrentDestCid(Connection, &Connection->Paths[0])) {
            Status = QUIC_STATUS_INVALID_STATE;
            break;
        }

        Connection->Paths[0].InitiatedCidUpdate = TRUE;
        Status = QUIC_STATUS_SUCCESS;
        break;

    case QUIC_PARAM_CONN_TEST_TRANSPORT_PARAMETER:

        if (BufferLength != sizeof(QUIC_PRIVATE_TRANSPORT_PARAMETER)) {
            Status = QUIC_STATUS_INVALID_PARAMETER;
            break;
        }

        if (Connection->State.Started) {
            Status = QUIC_STATUS_INVALID_STATE;
            break;
        }

        QuicCopyMemory(
            &Connection->TestTransportParameter, Buffer, BufferLength);
        Connection->State.TestTransportParameterSet = TRUE;

        QuicTraceLogConnVerbose(TestTPSet, Connection, "Setting Test Transport Parameter (type %hu, %hu bytes).",
            Connection->TestTransportParameter.Type,
            Connection->TestTransportParameter.Length);

        Status = QUIC_STATUS_SUCCESS;
        break;

    default:
        Status = QUIC_STATUS_INVALID_PARAMETER;
        break;
    }

    return Status;
}

_IRQL_requires_max_(PASSIVE_LEVEL)
QUIC_STATUS
QuicConnParamGet(
    _In_ QUIC_CONNECTION* Connection,
    _In_ uint32_t Param,
    _Inout_ uint32_t* BufferLength,
    _Out_writes_bytes_opt_(*BufferLength)
        void* Buffer
    )
{
    QUIC_STATUS Status;
    uint32_t Length;
    uint8_t Type;

    switch (Param) {

    case QUIC_PARAM_CONN_QUIC_VERSION:

        if (*BufferLength < sizeof(Connection->Stats.QuicVersion)) {
            *BufferLength = sizeof(Connection->Stats.QuicVersion);
            Status = QUIC_STATUS_BUFFER_TOO_SMALL;
            break;
        }

        if (Buffer == NULL) {
            Status = QUIC_STATUS_INVALID_PARAMETER;
            break;
        }

        *BufferLength = sizeof(Connection->Stats.QuicVersion);
        *(uint32_t*)Buffer = QuicByteSwapUint32(Connection->Stats.QuicVersion);

        Status = QUIC_STATUS_SUCCESS;
        break;

    case QUIC_PARAM_CONN_LOCAL_ADDRESS:

        if (*BufferLength < sizeof(QUIC_ADDR)) {
            *BufferLength = sizeof(QUIC_ADDR);
            Status = QUIC_STATUS_BUFFER_TOO_SMALL;
            break;
        }

        if (Buffer == NULL) {
            Status = QUIC_STATUS_INVALID_PARAMETER;
            break;
        }

        if (!Connection->State.LocalAddressSet) {
            Status = QUIC_STATUS_INVALID_STATE;
            break;
        }

        *BufferLength = sizeof(QUIC_ADDR);
        QuicCopyMemory(
            Buffer,
            &Connection->Paths[0].LocalAddress,
            sizeof(QUIC_ADDR));

        Status = QUIC_STATUS_SUCCESS;
        break;

    case QUIC_PARAM_CONN_REMOTE_ADDRESS:

        if (*BufferLength < sizeof(QUIC_ADDR)) {
            *BufferLength = sizeof(QUIC_ADDR);
            Status = QUIC_STATUS_BUFFER_TOO_SMALL;
            break;
        }

        if (Buffer == NULL) {
            Status = QUIC_STATUS_INVALID_PARAMETER;
            break;
        }

        if (!Connection->State.RemoteAddressSet) {
            Status = QUIC_STATUS_INVALID_STATE;
            break;
        }

        *BufferLength = sizeof(QUIC_ADDR);
        QuicCopyMemory(
            Buffer,
            &Connection->Paths[0].RemoteAddress,
            sizeof(QUIC_ADDR));

        Status = QUIC_STATUS_SUCCESS;
        break;

    case QUIC_PARAM_CONN_IDLE_TIMEOUT:

        if (*BufferLength < sizeof(Connection->IdleTimeoutMs)) {
            *BufferLength = sizeof(Connection->IdleTimeoutMs);
            Status = QUIC_STATUS_BUFFER_TOO_SMALL;
            break;
        }

        if (Buffer == NULL) {
            Status = QUIC_STATUS_INVALID_PARAMETER;
            break;
        }

        *BufferLength = sizeof(Connection->IdleTimeoutMs);
        *(uint64_t*)Buffer = Connection->IdleTimeoutMs;

        Status = QUIC_STATUS_SUCCESS;
        break;

    case QUIC_PARAM_CONN_PEER_BIDI_STREAM_COUNT:
        Type =
            QuicConnIsServer(Connection) ?
                STREAM_ID_FLAG_IS_CLIENT | STREAM_ID_FLAG_IS_BI_DIR :
                STREAM_ID_FLAG_IS_SERVER | STREAM_ID_FLAG_IS_BI_DIR;
        goto Get_Stream_Count;
    case QUIC_PARAM_CONN_PEER_UNIDI_STREAM_COUNT:
        Type =
            QuicConnIsServer(Connection) ?
                STREAM_ID_FLAG_IS_CLIENT | STREAM_ID_FLAG_IS_UNI_DIR :
                STREAM_ID_FLAG_IS_SERVER | STREAM_ID_FLAG_IS_UNI_DIR;
        goto Get_Stream_Count;
    case QUIC_PARAM_CONN_LOCAL_BIDI_STREAM_COUNT:
        Type =
            QuicConnIsServer(Connection) ?
                STREAM_ID_FLAG_IS_SERVER | STREAM_ID_FLAG_IS_BI_DIR :
                STREAM_ID_FLAG_IS_CLIENT | STREAM_ID_FLAG_IS_BI_DIR;
        goto Get_Stream_Count;
    case QUIC_PARAM_CONN_LOCAL_UNIDI_STREAM_COUNT:
        Type =
            QuicConnIsServer(Connection) ?
                STREAM_ID_FLAG_IS_SERVER | STREAM_ID_FLAG_IS_UNI_DIR :
                STREAM_ID_FLAG_IS_CLIENT | STREAM_ID_FLAG_IS_UNI_DIR;
        goto Get_Stream_Count;

    Get_Stream_Count:
        if (*BufferLength < sizeof(uint16_t)) {
            *BufferLength = sizeof(uint16_t);
            Status = QUIC_STATUS_BUFFER_TOO_SMALL;
            break;
        }

        if (Buffer == NULL) {
            Status = QUIC_STATUS_INVALID_PARAMETER;
            break;
        }

        *BufferLength = sizeof(uint16_t);
        *(uint16_t*)Buffer =
            QuicStreamSetGetCountAvailable(&Connection->Streams, Type);

        Status = QUIC_STATUS_SUCCESS;
        break;

    case QUIC_PARAM_CONN_CLOSE_REASON_PHRASE:

        if (Connection->CloseReasonPhrase == NULL) {
            Status = QUIC_STATUS_NOT_FOUND;
            break;
        }

        Length = (uint32_t)strlen(Connection->CloseReasonPhrase) + 1;
        if (*BufferLength < Length) {
            *BufferLength = Length;
            Status = QUIC_STATUS_BUFFER_TOO_SMALL;
            break;
        }

        if (Buffer == NULL) {
            Status = QUIC_STATUS_INVALID_PARAMETER;
            break;
        }

        *BufferLength = Length;
        QuicCopyMemory(Buffer, Connection->CloseReasonPhrase, Length);

        Status = QUIC_STATUS_SUCCESS;
        break;

    case QUIC_PARAM_CONN_STATISTICS:
    case QUIC_PARAM_CONN_STATISTICS_PLAT: {

        if (*BufferLength < sizeof(QUIC_STATISTICS)) {
            *BufferLength = sizeof(QUIC_STATISTICS);
            Status = QUIC_STATUS_BUFFER_TOO_SMALL;
            break;
        }

        if (Buffer == NULL) {
            Status = QUIC_STATUS_INVALID_PARAMETER;
            break;
        }

        QUIC_STATISTICS* Stats = (QUIC_STATISTICS*)Buffer;
        const QUIC_PATH* Path = &Connection->Paths[0];

        Stats->CorrelationId = Connection->Stats.CorrelationId;
        Stats->VersionNegotiation = Connection->Stats.VersionNegotiation;
        Stats->StatelessRetry = Connection->Stats.StatelessRetry;
        Stats->ResumptionAttempted = Connection->Stats.ResumptionAttempted;
        Stats->ResumptionSucceeded = Connection->Stats.ResumptionSucceeded;
        Stats->Rtt = Path->SmoothedRtt;
        Stats->MinRtt = Path->MinRtt;
        Stats->MaxRtt = Path->MaxRtt;
        Stats->Timing.Start = Connection->Stats.Timing.Start;
        Stats->Timing.InitialFlightEnd = Connection->Stats.Timing.InitialFlightEnd;
        Stats->Timing.HandshakeFlightEnd = Connection->Stats.Timing.HandshakeFlightEnd;
        Stats->Send.PathMtu = Path->Mtu;
        Stats->Send.TotalPackets = Connection->Stats.Send.TotalPackets;
        Stats->Send.RetransmittablePackets = Connection->Stats.Send.RetransmittablePackets;
        Stats->Send.SuspectedLostPackets = Connection->Stats.Send.SuspectedLostPackets;
        Stats->Send.SpuriousLostPackets = Connection->Stats.Send.SpuriousLostPackets;
        Stats->Send.TotalBytes = Connection->Stats.Send.TotalBytes;
        Stats->Send.TotalStreamBytes = Connection->Stats.Send.TotalStreamBytes;
        Stats->Send.CongestionCount = Connection->Stats.Send.CongestionCount;
        Stats->Send.PersistentCongestionCount = Connection->Stats.Send.PersistentCongestionCount;
        Stats->Recv.TotalPackets = Connection->Stats.Recv.TotalPackets;
        Stats->Recv.ReorderedPackets = Connection->Stats.Recv.ReorderedPackets;
        Stats->Recv.DroppedPackets = Connection->Stats.Recv.DroppedPackets;
        Stats->Recv.DuplicatePackets = Connection->Stats.Recv.DuplicatePackets;
        Stats->Recv.TotalBytes = Connection->Stats.Recv.TotalBytes;
        Stats->Recv.TotalStreamBytes = Connection->Stats.Recv.TotalStreamBytes;
        Stats->Recv.DecryptionFailures = Connection->Stats.Recv.DecryptionFailures;
        Stats->Misc.KeyUpdateCount = Connection->Stats.Misc.KeyUpdateCount;

        if (Param == QUIC_PARAM_CONN_STATISTICS_PLAT) {
            Stats->Timing.Start = QuicTimeUs64ToPlat(Stats->Timing.Start);
            Stats->Timing.InitialFlightEnd = QuicTimeUs64ToPlat(Stats->Timing.InitialFlightEnd);
            Stats->Timing.HandshakeFlightEnd = QuicTimeUs64ToPlat(Stats->Timing.HandshakeFlightEnd);
        }

        *BufferLength = sizeof(QUIC_STATISTICS);
        Status = QUIC_STATUS_SUCCESS;
        break;
    }

    case QUIC_PARAM_CONN_CERT_VALIDATION_FLAGS:

        if (*BufferLength < sizeof(Connection->ServerCertValidationFlags)) {
            *BufferLength = sizeof(Connection->ServerCertValidationFlags);
            Status = QUIC_STATUS_BUFFER_TOO_SMALL;
            break;
        }

        if (Buffer == NULL) {
            Status = QUIC_STATUS_INVALID_PARAMETER;
            break;
        }

        *BufferLength = sizeof(Connection->ServerCertValidationFlags);
        *(uint32_t*)Buffer = Connection->ServerCertValidationFlags;

        Status = QUIC_STATUS_SUCCESS;
        break;

    case QUIC_PARAM_CONN_KEEP_ALIVE:

        if (*BufferLength < sizeof(Connection->KeepAliveIntervalMs)) {
            *BufferLength = sizeof(Connection->KeepAliveIntervalMs);
            Status = QUIC_STATUS_BUFFER_TOO_SMALL;
            break;
        }

        if (Buffer == NULL) {
            Status = QUIC_STATUS_INVALID_PARAMETER;
            break;
        }

        *BufferLength = sizeof(Connection->KeepAliveIntervalMs);
        *(uint32_t*)Buffer = Connection->KeepAliveIntervalMs;

        Status = QUIC_STATUS_SUCCESS;
        break;

    case QUIC_PARAM_CONN_DISCONNECT_TIMEOUT:

        if (*BufferLength < sizeof(Connection->DisconnectTimeoutUs)) {
            *BufferLength = sizeof(Connection->DisconnectTimeoutUs);
            Status = QUIC_STATUS_BUFFER_TOO_SMALL;
            break;
        }

        if (Buffer == NULL) {
            Status = QUIC_STATUS_INVALID_PARAMETER;
            break;
        }

        *BufferLength = sizeof(uint32_t);
        *(uint32_t*)Buffer = US_TO_MS(Connection->DisconnectTimeoutUs);

        Status = QUIC_STATUS_SUCCESS;
        break;

    case QUIC_PARAM_CONN_RESUMPTION_STATE: {

        if (QuicConnIsServer(Connection)) {
            Status = QUIC_STATUS_INVALID_PARAMETER;
            break;
        }

        if (Connection->RemoteServerName == NULL) {
            Status = QUIC_STATUS_INVALID_STATE;
            break;
        }

        uint32_t RequiredBufferLength = 0;
        Status = QuicTlsReadTicket(Connection->Crypto.TLS, &RequiredBufferLength, NULL);
        if (Status != QUIC_STATUS_BUFFER_TOO_SMALL) {
            QuicTraceLogConnVerbose(ReadTicketFailure, Connection, "QuicTlsReadTicket failed, 0x%x", Status);
            break;
        }

        _Analysis_assume_(strlen(Connection->RemoteServerName) <= (size_t)UINT16_MAX);
        uint16_t RemoteServerNameLength = (uint16_t)strlen(Connection->RemoteServerName);

        QUIC_SERIALIZED_RESUMPTION_STATE* State =
            (QUIC_SERIALIZED_RESUMPTION_STATE*)Buffer;

        RequiredBufferLength += sizeof(QUIC_SERIALIZED_RESUMPTION_STATE);
        RequiredBufferLength += RemoteServerNameLength;

        if (*BufferLength < RequiredBufferLength) {
            *BufferLength = RequiredBufferLength;
            Status = QUIC_STATUS_BUFFER_TOO_SMALL;
            break;
        }

        if (Buffer == NULL) {
            Status = QUIC_STATUS_INVALID_PARAMETER;
            break;
        }

        State->QuicVersion = Connection->Stats.QuicVersion;
        State->TransportParameters = Connection->PeerTransportParams;
        State->ServerNameLength = RemoteServerNameLength;
        memcpy(State->Buffer, Connection->RemoteServerName, State->ServerNameLength);

        uint32_t TempBufferLength = *BufferLength - RemoteServerNameLength;
        Status =
            QuicTlsReadTicket(
                Connection->Crypto.TLS,
                &TempBufferLength,
                State->Buffer + RemoteServerNameLength);
        *BufferLength = RequiredBufferLength;

        break;
    }

    case QUIC_PARAM_CONN_SEND_BUFFERING:

        if (*BufferLength < sizeof(uint8_t)) {
            *BufferLength = sizeof(uint8_t);
            Status = QUIC_STATUS_BUFFER_TOO_SMALL;
            break;
        }

        if (Buffer == NULL) {
            Status = QUIC_STATUS_INVALID_PARAMETER;
            break;
        }

        *BufferLength = sizeof(uint8_t);
        *(uint8_t*)Buffer = Connection->State.UseSendBuffer;

        Status = QUIC_STATUS_SUCCESS;
        break;

    case QUIC_PARAM_CONN_SEND_PACING:

        if (*BufferLength < sizeof(uint8_t)) {
            *BufferLength = sizeof(uint8_t);
            Status = QUIC_STATUS_BUFFER_TOO_SMALL;
            break;
        }

        if (Buffer == NULL) {
            Status = QUIC_STATUS_INVALID_PARAMETER;
            break;
        }

        *BufferLength = sizeof(uint8_t);
        *(uint8_t*)Buffer = Connection->State.UsePacing;

        Status = QUIC_STATUS_SUCCESS;
        break;

    case QUIC_PARAM_CONN_SHARE_UDP_BINDING:

        if (*BufferLength < sizeof(uint8_t)) {
            *BufferLength = sizeof(uint8_t);
            Status = QUIC_STATUS_BUFFER_TOO_SMALL;
            break;
        }

        if (Buffer == NULL) {
            Status = QUIC_STATUS_INVALID_PARAMETER;
            break;
        }

        *BufferLength = sizeof(uint8_t);
        *(uint8_t*)Buffer = Connection->State.ShareBinding;

        Status = QUIC_STATUS_SUCCESS;
        break;

    case QUIC_PARAM_CONN_IDEAL_PROCESSOR:

        if (*BufferLength < sizeof(uint8_t)) {
            *BufferLength = sizeof(uint8_t);
            Status = QUIC_STATUS_BUFFER_TOO_SMALL;
            break;
        }

        if (Buffer == NULL) {
            Status = QUIC_STATUS_INVALID_PARAMETER;
            break;
        }

        *BufferLength = sizeof(uint8_t);
        *(uint8_t*)Buffer = Connection->Worker->IdealProcessor;

        Status = QUIC_STATUS_SUCCESS;
        break;

    case QUIC_PARAM_CONN_MAX_STREAM_IDS:

        if (*BufferLength < sizeof(uint64_t) * NUMBER_OF_STREAM_TYPES) {
            *BufferLength = sizeof(uint64_t) * NUMBER_OF_STREAM_TYPES;
            Status = QUIC_STATUS_BUFFER_TOO_SMALL;
            break;
        }

        if (Buffer == NULL) {
            Status = QUIC_STATUS_INVALID_PARAMETER;
            break;
        }

        *BufferLength = sizeof(uint64_t) * NUMBER_OF_STREAM_TYPES;
        QuicStreamSetGetMaxStreamIDs(&Connection->Streams, (uint64_t*)Buffer);

        Status = QUIC_STATUS_SUCCESS;
        break;

    default:
        Status = QUIC_STATUS_INVALID_PARAMETER;
        break;
    }

    return Status;
}

_IRQL_requires_max_(PASSIVE_LEVEL)
void
QuicConnProcessApiOperation(
    _In_ QUIC_CONNECTION* Connection,
    _In_ QUIC_API_CONTEXT* ApiCtx
    )
{
    QUIC_STATUS Status = QUIC_STATUS_SUCCESS;
    switch (ApiCtx->Type) {

    case QUIC_API_TYPE_CONN_CLOSE:
        QuicConnCloseHandle(Connection);
        break;

    case QUIC_API_TYPE_CONN_SHUTDOWN:
        QuicConnShutdown(
            Connection,
            ApiCtx->CONN_SHUTDOWN.Flags,
            ApiCtx->CONN_SHUTDOWN.ErrorCode);
        break;

    case QUIC_API_TYPE_CONN_START:
        Status =
            QuicConnStart(
                Connection,
                ApiCtx->CONN_START.Family,
                ApiCtx->CONN_START.ServerName,
                ApiCtx->CONN_START.ServerPort);
        ApiCtx->CONN_START.ServerName = NULL;
        break;

    case QUIC_API_TYPE_STRM_CLOSE:
        QuicStreamClose(ApiCtx->STRM_CLOSE.Stream);
        break;

    case QUIC_API_TYPE_STRM_SHUTDOWN:
        QuicStreamShutdown(
            ApiCtx->STRM_SHUTDOWN.Stream,
            ApiCtx->STRM_SHUTDOWN.Flags,
            ApiCtx->STRM_SHUTDOWN.ErrorCode);
        break;

    case QUIC_API_TYPE_STRM_START:
        Status =
            QuicStreamStart(
                ApiCtx->STRM_START.Stream,
                ApiCtx->STRM_START.Flags,
                FALSE);
        break;

    case QUIC_API_TYPE_STRM_SEND:
        QuicStreamSendFlush(
            ApiCtx->STRM_SEND.Stream);
        break;

    case QUIC_API_TYPE_STRM_RECV_COMPLETE:
        QuicStreamReceiveCompletePending(
            ApiCtx->STRM_RECV_COMPLETE.Stream,
            ApiCtx->STRM_RECV_COMPLETE.BufferLength);
        break;

    case QUIC_API_TYPE_STRM_RECV_SET_ENABLED:
        Status =
            QuicStreamRecvSetEnabledState(
                ApiCtx->STRM_RECV_SET_ENABLED.Stream,
                ApiCtx->STRM_RECV_SET_ENABLED.IsEnabled);
        break;

    case QUIC_API_TYPE_SET_PARAM:
        Status =
            QuicLibrarySetParam(
                ApiCtx->SET_PARAM.Handle,
                ApiCtx->SET_PARAM.Level,
                ApiCtx->SET_PARAM.Param,
                ApiCtx->SET_PARAM.BufferLength,
                ApiCtx->SET_PARAM.Buffer);
        break;

    case QUIC_API_TYPE_GET_PARAM:
        Status =
            QuicLibraryGetParam(
                ApiCtx->GET_PARAM.Handle,
                ApiCtx->GET_PARAM.Level,
                ApiCtx->GET_PARAM.Param,
                ApiCtx->GET_PARAM.BufferLength,
                ApiCtx->GET_PARAM.Buffer);
        break;

    default:
        QUIC_TEL_ASSERT(FALSE);
        Status = QUIC_STATUS_INVALID_PARAMETER;
        break;
    }

    if (ApiCtx->Status) {
        *ApiCtx->Status = Status;
    }
    if (ApiCtx->Completed) {
        QuicEventSet(*ApiCtx->Completed);
    }
}

_IRQL_requires_max_(PASSIVE_LEVEL)
void
QuicConnProcessExpiredTimer(
    _Inout_ QUIC_CONNECTION* Connection,
    _In_ QUIC_CONN_TIMER_TYPE Type
    )
{
    switch (Type) {
    case QUIC_CONN_TIMER_IDLE:
        QuicConnProcessIdleTimerOperation(Connection);
        break;
    case QUIC_CONN_TIMER_LOSS_DETECTION:
        QuicLossDetectionProcessTimerOperation(&Connection->LossDetection);
        break;
    case QUIC_CONN_TIMER_KEEP_ALIVE:
        QuicConnProcessKeepAliveOperation(Connection);
        break;
    case QUIC_CONN_TIMER_SHUTDOWN:
        QuicConnProcessShutdownTimerOperation(Connection);
        break;
    default:
        QUIC_FRE_ASSERT(FALSE);
        break;
    }
}

_IRQL_requires_max_(PASSIVE_LEVEL)
BOOLEAN
QuicConnDrainOperations(
    _In_ QUIC_CONNECTION* Connection
    )
{
    QUIC_OPERATION* Oper;
    const uint32_t MaxOperationCount =
        (Connection->Session == NULL || Connection->Session->Registration == NULL) ?
            MsQuicLib.Settings.MaxOperationsPerDrain :
            Connection->Session->Settings.MaxOperationsPerDrain;
    uint32_t OperationCount = 0;
    BOOLEAN HasMoreWorkToDo = TRUE;

    QUIC_PASSIVE_CODE();

    if (!Connection->State.Initialized) {
        //
        // TODO - Try to move this only after the connection is accepted by the
        // listener. But that's going to be pretty complicated.
        //
        QUIC_DBG_ASSERT(QuicConnIsServer(Connection));
        QUIC_STATUS Status;
        if (QUIC_FAILED(Status = QuicConnInitializeCrypto(Connection))) {
            QuicConnFatalError(Connection, Status, "Lazily initialize failure");
        } else {
            Connection->State.Initialized = TRUE;
            QuicTraceEvent(ConnInitializeComplete, "[conn][%p] Initialize complete", Connection);
        }
    }

    while (!Connection->State.HandleClosed &&
           !Connection->State.UpdateWorker &&
           OperationCount++ < MaxOperationCount) {

        Oper = QuicOperationDequeue(&Connection->OperQ);
        if (Oper == NULL) {
            HasMoreWorkToDo = FALSE;
            break;
        }

        QuicOperLog(Connection, Oper);

        BOOLEAN FreeOper = Oper->FreeAfterProcess;

        switch (Oper->Type) {

        case QUIC_OPER_TYPE_API_CALL:
            QUIC_DBG_ASSERT(Oper->API_CALL.Context != NULL);
            QuicConnProcessApiOperation(
                Connection,
                Oper->API_CALL.Context);
            break;

        case QUIC_OPER_TYPE_FLUSH_RECV:
            QuicConnFlushRecv(Connection);
            break;

        case QUIC_OPER_TYPE_UNREACHABLE:
            QuicConnProcessUdpUnreachable(
                Connection,
                &Oper->UNREACHABLE.RemoteAddress);
            break;

        case QUIC_OPER_TYPE_FLUSH_STREAM_RECV:
            QuicStreamRecvFlush(Oper->FLUSH_STREAM_RECEIVE.Stream);
            break;

        case QUIC_OPER_TYPE_FLUSH_SEND:
            if (QuicSendFlush(&Connection->Send)) {
                //
                // We have no more data to send out so clear the pending flag.
                //
                Connection->Send.FlushOperationPending = FALSE;
            } else {
                //
                // Still have more data to send. Put the operation back on the
                // queue.
                //
                FreeOper = FALSE;
                (void)QuicOperationEnqueue(&Connection->OperQ, Oper);
            }
            break;

        case QUIC_OPER_TYPE_TLS_COMPLETE:
            QuicCryptoProcessCompleteOperation(&Connection->Crypto);
            break;

        case QUIC_OPER_TYPE_TIMER_EXPIRED:
            QuicConnProcessExpiredTimer(Connection, Oper->TIMER_EXPIRED.Type);
            break;

        case QUIC_OPER_TYPE_TRACE_RUNDOWN:
            QuicConnTraceRundownOper(Connection);
            break;

        default:
            QUIC_FRE_ASSERT(FALSE);
            break;
        }

        QuicConnValidate(Connection);

        if (FreeOper) {
            QuicOperationFree(Connection->Worker, Oper);
        }

        Connection->Stats.Schedule.OperationCount++;
    }

    if (!Connection->State.ExternalOwner && Connection->State.ClosedLocally) {
        //
        // Don't continue processing the connection, since it has been closed
        // locally and it's not referenced externally.
        //
        QuicTraceLogConnVerbose(AbandonInternallyClosed, Connection, "Abandoning internal, closed connection");
        QuicConnOnShutdownComplete(Connection);
    }

    if (!Connection->State.HandleClosed) {
        if (OperationCount >= MaxOperationCount &&
            (Connection->Send.SendFlags & QUIC_CONN_SEND_FLAG_ACK)) {
            //
            // We can't process any more operations but still need to send an
            // immediate ACK. So as to not introduce additional queuing delay do
            // one immediate flush now.
            //
            (void)QuicSendFlush(&Connection->Send);
        }

        if (Connection->State.SendShutdownCompleteNotif) {
            QuicConnOnShutdownComplete(Connection);
        }
    }

    if (Connection->State.HandleClosed) {
        if (!Connection->State.Uninitialized) {
            QuicConnUninitialize(Connection);
        }
        HasMoreWorkToDo = FALSE;
    }

    QuicStreamSetDrainClosedStreams(&Connection->Streams);

    QuicConnValidate(Connection);

    return HasMoreWorkToDo;
}
<|MERGE_RESOLUTION|>--- conflicted
+++ resolved
@@ -1941,14 +1941,7 @@
     Connection->State.PeerTransportParameterValid = TRUE;
 
     if (Connection->PeerTransportParams.Flags & QUIC_TP_FLAG_ACTIVE_CONNECTION_ID_LIMIT) {
-<<<<<<< HEAD
-        QUIC_DBG_ASSERT(Connection->PeerTransportParams.ActiveConnectionIdLimit >= QUIC_TP_ACTIVE_CONNECTION_ID_LIMIT_MIN);
-=======
-        if (Connection->PeerTransportParams.ActiveConnectionIdLimit == 0) {
-            QuicTraceEvent(ConnError, "[conn][%p] ERROR, %s.", Connection, "Peer set ActiveConnectionIdLimit to 0");
-            goto Error;
-        }
->>>>>>> 68a8ded7
+        QUIC_DBG_ASSERT(Connection->PeerTransportParams.ActiveConnectionIdLimit >= QUIC_TP_ACTIVE_CONNECTION_ID_LIMIT_MIN)
         if (Connection->SourceCidLimit > Connection->PeerTransportParams.ActiveConnectionIdLimit) {
             Connection->SourceCidLimit = (uint8_t) Connection->PeerTransportParams.ActiveConnectionIdLimit;
         }
@@ -5496,4 +5489,4 @@
     QuicConnValidate(Connection);
 
     return HasMoreWorkToDo;
-}
+}