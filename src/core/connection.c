--- conflicted
+++ resolved
@@ -3462,12 +3462,8 @@
 
     if (!Packet->IsShortHeader) {
         if (Packet->Invariant->LONG_HDR.Version != Connection->Stats.QuicVersion) {
-<<<<<<< HEAD
-            if (!QuicConnIsServer(Connection) &&
+            if (QuicConnIsClient(Connection) &&
                 !Connection->State.CompatibleVerNegotiationAttempted &&
-=======
-            if (QuicConnIsClient(Connection) &&
->>>>>>> 3898b2b8
                 QuicVersionNegotiationExtIsVersionCompatible(Connection, Packet->Invariant->LONG_HDR.Version)) {
                 //
                 // Server did compatible version negotiation, update local version
