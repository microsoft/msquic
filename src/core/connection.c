/*++

    Copyright (c) Microsoft Corporation.
    Licensed under the MIT License.

Abstract:

    The connection is the topmost structure that all connection-specific state
    and logic is derived from. Connections are only ever processed by one
    thread at a time. Other threads may queue operations on the connection, but
    the operations are only drained and processed serially, by a single thread;
    though the thread that does the draining may change over time. All
    events/triggers/API calls are processed via operations.

    The connection drains operations in the QuicConnDrainOperations function.
    The only requirement here is that this function is not called in parallel
    on multiple threads. The function will drain up to QUIC_SETTINGS_INTERNAL's
    MaxOperationsPerDrain operations per call, so as to not starve any other
    work.

    While most of the connection specific work is managed by other modules,
    the following things are managed in this file:

    Connection Lifetime - Initialization, handshake and state changes, shutdown,
    closure and cleanup are located here.

    Receive Path - The per-connection packet receive path is here. This is the
    logic that happens after the global receive callback has processed the
    packet initially and done the necessary processing to pass the packet to
    the correct connection.

--*/

#include "precomp.h"
#ifdef QUIC_CLOG
#include "connection.c.clog.h"
#endif

typedef struct QUIC_RECEIVE_PROCESSING_STATE {
    BOOLEAN ResetIdleTimeout;
    BOOLEAN UpdatePartitionId;
    uint16_t PartitionIndex;
} QUIC_RECEIVE_PROCESSING_STATE;


_IRQL_requires_max_(PASSIVE_LEVEL)
BOOLEAN
QuicConnApplyNewSettings(
    _In_ QUIC_CONNECTION* Connection,
    _In_ BOOLEAN OverWrite,
    _In_ const QUIC_SETTINGS_INTERNAL* NewSettings
    );

_IRQL_requires_max_(DISPATCH_LEVEL)
_Must_inspect_result_
_Success_(return == QUIC_STATUS_SUCCESS)
QUIC_STATUS
QuicConnAlloc(
    _In_ QUIC_REGISTRATION* Registration,
    _In_opt_ QUIC_WORKER* Worker,
    _In_opt_ const QUIC_RX_PACKET* Packet,
    _Outptr_ _At_(*NewConnection, __drv_allocatesMem(Mem))
        QUIC_CONNECTION** NewConnection
    )
{
    BOOLEAN IsServer = Packet != NULL;
    *NewConnection = NULL;
    QUIC_STATUS Status;

    //
    // For client, the datapath partitioning info is not known yet, so just use
    // the current processor for now. Once the connection receives a packet the
    // partition can be updated accordingly.
    //
    const uint16_t PartitionIndex =
        IsServer ? Packet->PartitionIndex : QuicLibraryGetCurrentPartition();
    const uint16_t PartitionId = QuicPartitionIdCreate(PartitionIndex);
    CXPLAT_DBG_ASSERT(PartitionIndex == QuicPartitionIdGetIndex(PartitionId));

    QUIC_CONNECTION* Connection =
        CxPlatPoolAlloc(&QuicLibraryGetPerProc()->ConnectionPool);
    if (Connection == NULL) {
        QuicTraceEvent(
            AllocFailure,
            "Allocation of '%s' failed. (%llu bytes)",
            "connection",
            sizeof(QUIC_CONNECTION));
        return QUIC_STATUS_OUT_OF_MEMORY;
    }

    CxPlatZeroMemory(Connection, sizeof(QUIC_CONNECTION));

#if DEBUG
    InterlockedIncrement(&MsQuicLib.ConnectionCount);
#endif
    QuicPerfCounterIncrement(QUIC_PERF_COUNTER_CONN_CREATED);
    QuicPerfCounterIncrement(QUIC_PERF_COUNTER_CONN_ACTIVE);

    Connection->Stats.CorrelationId =
        InterlockedIncrement64((int64_t*)&MsQuicLib.ConnectionCorrelationId) - 1;
    QuicTraceEvent(
        ConnCreated,
        "[conn][%p] Created, IsServer=%hhu, CorrelationId=%llu",
        Connection,
        IsServer,
        Connection->Stats.CorrelationId);

    Connection->RefCount = 1;
#if DEBUG
    Connection->RefTypeCount[QUIC_CONN_REF_HANDLE_OWNER] = 1;
#endif
    Connection->PartitionID = PartitionId;
    Connection->State.Allocated = TRUE;
    Connection->State.ShareBinding = IsServer;
    Connection->State.FixedBit = TRUE;
    Connection->Stats.Timing.Start = CxPlatTimeUs64();
    Connection->SourceCidLimit = QUIC_ACTIVE_CONNECTION_ID_LIMIT;
    Connection->AckDelayExponent = QUIC_ACK_DELAY_EXPONENT;
    Connection->PacketTolerance = QUIC_MIN_ACK_SEND_NUMBER;
    Connection->PeerPacketTolerance = QUIC_MIN_ACK_SEND_NUMBER;
    Connection->PeerTransportParams.AckDelayExponent = QUIC_TP_ACK_DELAY_EXPONENT_DEFAULT;
    Connection->ReceiveQueueTail = &Connection->ReceiveQueue;
    QuicSettingsCopy(&Connection->Settings, &MsQuicLib.Settings);
    Connection->Settings.IsSetFlags = 0; // Just grab the global values, not IsSet flags.
    CxPlatDispatchLockInitialize(&Connection->ReceiveQueueLock);
    CxPlatListInitializeHead(&Connection->DestCids);
    QuicStreamSetInitialize(&Connection->Streams);
    QuicSendBufferInitialize(&Connection->SendBuffer);
    QuicOperationQueueInitialize(&Connection->OperQ);
    QuicSendInitialize(&Connection->Send, &Connection->Settings);
    QuicCongestionControlInitialize(&Connection->CongestionControl, &Connection->Settings);
    QuicLossDetectionInitialize(&Connection->LossDetection);
    QuicDatagramInitialize(&Connection->Datagram);
    QuicRangeInitialize(
        QUIC_MAX_RANGE_DECODE_ACKS,
        &Connection->DecodedAckRanges);

    for (uint32_t i = 0; i < ARRAYSIZE(Connection->Packets); i++) {
        Status =
            QuicPacketSpaceInitialize(
                Connection,
                (QUIC_ENCRYPT_LEVEL)i,
                &Connection->Packets[i]);
        if (QUIC_FAILED(Status)) {
            goto Error;
        }
    }

    QUIC_PATH* Path = &Connection->Paths[0];
    QuicPathInitialize(Connection, Path);
    Path->IsActive = TRUE;
    Connection->PathsCount = 1;

    for (uint32_t i = 0; i < ARRAYSIZE(Connection->Timers); i++) {
        Connection->Timers[i].Type = (QUIC_CONN_TIMER_TYPE)i;
        Connection->Timers[i].ExpirationTime = UINT64_MAX;
    }

    if (IsServer) {

        Connection->Type = QUIC_HANDLE_TYPE_CONNECTION_SERVER;
        if (MsQuicLib.Settings.LoadBalancingMode == QUIC_LOAD_BALANCING_SERVER_ID_IP) {
            CxPlatRandom(1, Connection->ServerID); // Randomize the first byte.
            if (QuicAddrGetFamily(&Packet->Route->LocalAddress) == QUIC_ADDRESS_FAMILY_INET) {
                CxPlatCopyMemory(
                    Connection->ServerID + 1,
                    &Packet->Route->LocalAddress.Ipv4.sin_addr,
                    4);
            } else {
                CxPlatCopyMemory(
                    Connection->ServerID + 1,
                    ((uint8_t*)&Packet->Route->LocalAddress.Ipv6.sin6_addr) + 12,
                    4);
            }
        } else if (MsQuicLib.Settings.LoadBalancingMode == QUIC_LOAD_BALANCING_SERVER_ID_FIXED) {
            CxPlatRandom(1, Connection->ServerID); // Randomize the first byte.
            CxPlatCopyMemory(
                Connection->ServerID + 1,
                &MsQuicLib.Settings.FixedServerID,
                sizeof(MsQuicLib.Settings.FixedServerID));
        }

        Connection->Stats.QuicVersion = Packet->Invariant->LONG_HDR.Version;
        QuicConnOnQuicVersionSet(Connection);
        QuicCopyRouteInfo(&Path->Route, Packet->Route);
        Connection->State.LocalAddressSet = TRUE;
        Connection->State.RemoteAddressSet = TRUE;

        QuicTraceEvent(
            ConnLocalAddrAdded,
            "[conn][%p] New Local IP: %!ADDR!",
            Connection,
            CASTED_CLOG_BYTEARRAY(sizeof(Path->Route.LocalAddress), &Path->Route.LocalAddress));

        QuicTraceEvent(
            ConnRemoteAddrAdded,
            "[conn][%p] New Remote IP: %!ADDR!",
            Connection,
            CASTED_CLOG_BYTEARRAY(sizeof(Path->Route.RemoteAddress), &Path->Route.RemoteAddress));

        Path->DestCid =
            QuicCidNewDestination(Packet->SourceCidLen, Packet->SourceCid);
        if (Path->DestCid == NULL) {
            Status = QUIC_STATUS_OUT_OF_MEMORY;
            goto Error;
        }
        QUIC_CID_SET_PATH(Connection, Path->DestCid, Path);
        Path->DestCid->CID.UsedLocally = TRUE;
        CxPlatListInsertTail(&Connection->DestCids, &Path->DestCid->Link);
        QuicTraceEvent(
            ConnDestCidAdded,
            "[conn][%p] (SeqNum=%llu) New Destination CID: %!CID!",
            Connection,
            Path->DestCid->CID.SequenceNumber,
            CASTED_CLOG_BYTEARRAY(Path->DestCid->CID.Length, Path->DestCid->CID.Data));

        QUIC_CID_HASH_ENTRY* SourceCid =
            QuicCidNewSource(Connection, Packet->DestCidLen, Packet->DestCid);
        if (SourceCid == NULL) {
            Status = QUIC_STATUS_OUT_OF_MEMORY;
            goto Error;
        }
        SourceCid->CID.IsInitial = TRUE;
        SourceCid->CID.UsedByPeer = TRUE;
        CxPlatListPushEntry(&Connection->SourceCids, &SourceCid->Link);
        QuicTraceEvent(
            ConnSourceCidAdded,
            "[conn][%p] (SeqNum=%llu) New Source CID: %!CID!",
            Connection,
            SourceCid->CID.SequenceNumber,
            CASTED_CLOG_BYTEARRAY(SourceCid->CID.Length, SourceCid->CID.Data));

        //
        // Server lazily finishes initialization in response to first operation.
        //

    } else {
        Connection->Type = QUIC_HANDLE_TYPE_CONNECTION_CLIENT;
        Connection->State.ExternalOwner = TRUE;
        Path->IsPeerValidated = TRUE;
        Path->Allowance = UINT32_MAX;

        Path->DestCid = QuicCidNewRandomDestination();
        if (Path->DestCid == NULL) {
            Status = QUIC_STATUS_OUT_OF_MEMORY;
            goto Error;
        }
        QUIC_CID_SET_PATH(Connection, Path->DestCid, Path);
        Path->DestCid->CID.UsedLocally = TRUE;
        Connection->DestCidCount++;
        CxPlatListInsertTail(&Connection->DestCids, &Path->DestCid->Link);
        QuicTraceEvent(
            ConnDestCidAdded,
            "[conn][%p] (SeqNum=%llu) New Destination CID: %!CID!",
            Connection,
            Path->DestCid->CID.SequenceNumber,
            CASTED_CLOG_BYTEARRAY(Path->DestCid->CID.Length, Path->DestCid->CID.Data));

        Connection->State.Initialized = TRUE;
        QuicTraceEvent(
            ConnInitializeComplete,
            "[conn][%p] Initialize complete",
            Connection);
    }

    QuicPathValidate(Path);
    if (Worker != NULL) {
        QuicWorkerAssignConnection(Worker, Connection);
    }
    if (!QuicConnRegister(Connection, Registration)) {
        Status = QUIC_STATUS_INVALID_STATE;
        goto Error;
    }

    *NewConnection = Connection;
    return QUIC_STATUS_SUCCESS;

Error:

    Connection->State.HandleClosed = TRUE;
    Connection->State.Uninitialized = TRUE;
    for (uint32_t i = 0; i < ARRAYSIZE(Connection->Packets); i++) {
        if (Connection->Packets[i] != NULL) {
            QuicPacketSpaceUninitialize(Connection->Packets[i]);
            Connection->Packets[i] = NULL;
        }
    }
    if (Packet != NULL && Connection->SourceCids.Next != NULL) {
        CXPLAT_FREE(
            CXPLAT_CONTAINING_RECORD(
                Connection->SourceCids.Next,
                QUIC_CID_HASH_ENTRY,
                Link),
            QUIC_POOL_CIDHASH);
        Connection->SourceCids.Next = NULL;
    }
    while (!CxPlatListIsEmpty(&Connection->DestCids)) {
        QUIC_CID_LIST_ENTRY *CID =
            CXPLAT_CONTAINING_RECORD(
                CxPlatListRemoveHead(&Connection->DestCids),
                QUIC_CID_LIST_ENTRY,
                Link);
        CXPLAT_FREE(CID, QUIC_POOL_CIDLIST);
    }
    QuicConnRelease(Connection, QUIC_CONN_REF_HANDLE_OWNER);

    return Status;
}

_IRQL_requires_max_(DISPATCH_LEVEL)
void
QuicConnFree(
    _In_ __drv_freesMem(Mem) QUIC_CONNECTION* Connection
    )
{
    CXPLAT_FRE_ASSERT(!Connection->State.Freed);
    CXPLAT_TEL_ASSERT(Connection->RefCount == 0);
    if (Connection->State.ExternalOwner) {
        CXPLAT_TEL_ASSERT(Connection->State.HandleClosed);
        CXPLAT_TEL_ASSERT(Connection->State.Uninitialized);
        CXPLAT_DBG_ASSERT(!Connection->State.Registered);
    }
    CXPLAT_TEL_ASSERT(Connection->SourceCids.Next == NULL);
    CXPLAT_TEL_ASSERT(CxPlatListIsEmpty(&Connection->Streams.ClosedStreams));
    QuicLossDetectionUninitialize(&Connection->LossDetection);
    QuicSendUninitialize(&Connection->Send);
    //
    // Free up packet space if it wasn't freed by QuicConnUninitialize
    //
    for (uint32_t i = 0; i < ARRAYSIZE(Connection->Packets); i++) {
        if (Connection->Packets[i] != NULL) {
            QuicPacketSpaceUninitialize(Connection->Packets[i]);
            Connection->Packets[i] = NULL;
        }
    }
#if DEBUG
    while (!CxPlatListIsEmpty(&Connection->Streams.AllStreams)) {
        QUIC_STREAM *Stream =
            CXPLAT_CONTAINING_RECORD(
                CxPlatListRemoveHead(&Connection->Streams.AllStreams),
                QUIC_STREAM,
                AllStreamsLink);
        CXPLAT_DBG_ASSERTMSG(Stream != NULL, "Stream was leaked!");
    }
#endif
    while (!CxPlatListIsEmpty(&Connection->DestCids)) {
        QUIC_CID_LIST_ENTRY *CID =
            CXPLAT_CONTAINING_RECORD(
                CxPlatListRemoveHead(&Connection->DestCids),
                QUIC_CID_LIST_ENTRY,
                Link);
        CXPLAT_FREE(CID, QUIC_POOL_CIDLIST);
    }
    if (Connection->State.Registered) {
        CxPlatDispatchLockAcquire(&Connection->Registration->ConnectionLock);
        CxPlatListEntryRemove(&Connection->RegistrationLink);
        CxPlatDispatchLockRelease(&Connection->Registration->ConnectionLock);
        Connection->State.Registered = FALSE;
        QuicTraceEvent(
            ConnUnregistered,
            "[conn][%p] Unregistered from %p",
            Connection,
            Connection->Registration);
    }
    if (Connection->Worker != NULL) {
        QuicOperationQueueClear(Connection->Worker, &Connection->OperQ);
    }
    if (Connection->ReceiveQueue != NULL) {
        QUIC_RX_PACKET* Packet = Connection->ReceiveQueue;
        do {
            Packet->QueuedOnConnection = FALSE;
        } while ((Packet = (QUIC_RX_PACKET*)Packet->Next) != NULL);
        CxPlatRecvDataReturn((CXPLAT_RECV_DATA*)Connection->ReceiveQueue);
        Connection->ReceiveQueue = NULL;
    }
    QUIC_PATH* Path = &Connection->Paths[0];
    if (Path->Binding != NULL) {
        QuicLibraryReleaseBinding(Path->Binding);
        Path->Binding = NULL;
    }
    CxPlatDispatchLockUninitialize(&Connection->ReceiveQueueLock);
    QuicOperationQueueUninitialize(&Connection->OperQ);
    QuicStreamSetUninitialize(&Connection->Streams);
    QuicSendBufferUninitialize(&Connection->SendBuffer);
    QuicDatagramUninitialize(&Connection->Datagram);
    if (Connection->Configuration != NULL) {
        QuicConfigurationRelease(Connection->Configuration);
        Connection->Configuration = NULL;
    }
    if (Connection->RemoteServerName != NULL) {
        CXPLAT_FREE(Connection->RemoteServerName, QUIC_POOL_SERVERNAME);
    }
    if (Connection->OrigDestCID != NULL) {
        CXPLAT_FREE(Connection->OrigDestCID, QUIC_POOL_CID);
    }
    if (Connection->HandshakeTP != NULL) {
        QuicCryptoTlsCleanupTransportParameters(Connection->HandshakeTP);
        CxPlatPoolFree(
            &QuicLibraryGetPerProc()->TransportParamPool,
            Connection->HandshakeTP);
        Connection->HandshakeTP = NULL;
    }
    QuicCryptoTlsCleanupTransportParameters(&Connection->PeerTransportParams);
    QuicSettingsCleanup(&Connection->Settings);
    if (Connection->State.Started && !Connection->State.Connected) {
        QuicPerfCounterIncrement(QUIC_PERF_COUNTER_CONN_HANDSHAKE_FAIL);
    }
    if (Connection->State.Connected) {
        QuicPerfCounterDecrement(QUIC_PERF_COUNTER_CONN_CONNECTED);
    }
    if (Connection->Registration != NULL) {
        CxPlatRundownRelease(&Connection->Registration->Rundown);
    }
    Connection->State.Freed = TRUE;
    QuicTraceEvent(
        ConnDestroyed,
        "[conn][%p] Destroyed",
        Connection);
    CxPlatPoolFree(&QuicLibraryGetPerProc()->ConnectionPool, Connection);

#if DEBUG
    InterlockedDecrement(&MsQuicLib.ConnectionCount);
#endif
    QuicPerfCounterDecrement(QUIC_PERF_COUNTER_CONN_ACTIVE);
}

_IRQL_requires_max_(PASSIVE_LEVEL)
void
QuicConnShutdown(
    _In_ QUIC_CONNECTION* Connection,
    _In_ uint32_t Flags,
    _In_ QUIC_VAR_INT ErrorCode,
    _In_ BOOLEAN ShutdownFromRegistration,
    _In_ BOOLEAN ShutdownFromTransport
    )
{
    if (ShutdownFromRegistration &&
        !Connection->State.Started &&
        QuicConnIsClient(Connection)) {
        return;
    }

    uint32_t CloseFlags =
        ShutdownFromTransport ? QUIC_CLOSE_INTERNAL : QUIC_CLOSE_APPLICATION;
    if (Flags & QUIC_CONNECTION_SHUTDOWN_FLAG_SILENT ||
        (!Connection->State.Started && QuicConnIsClient(Connection))) {
        CloseFlags |= QUIC_CLOSE_SILENT;
    }

    QuicConnCloseLocally(Connection, CloseFlags, ErrorCode, NULL);
}

_IRQL_requires_max_(PASSIVE_LEVEL)
void
QuicConnUninitialize(
    _In_ QUIC_CONNECTION* Connection
    )
{
    CXPLAT_TEL_ASSERT(Connection->State.HandleClosed);
    CXPLAT_TEL_ASSERT(!Connection->State.Uninitialized);

    Connection->State.Uninitialized = TRUE;
    Connection->State.UpdateWorker = FALSE;

    //
    // Ensure we are shut down.
    //
    QuicConnShutdown(
        Connection,
        QUIC_CONNECTION_SHUTDOWN_FLAG_SILENT,
        QUIC_ERROR_NO_ERROR,
        FALSE,
        FALSE);

    //
    // Remove all entries in the binding's lookup tables so we don't get any
    // more packets queued.
    //
    QUIC_PATH* Path = &Connection->Paths[0];
    if (Path->Binding != NULL) {
        if (Path->EncryptionOffloading) {
            QuicPathUpdateQeo(Connection, Path, CXPLAT_QEO_OPERATION_REMOVE);
        }

        QuicBindingRemoveConnection(Connection->Paths[0].Binding, Connection);
    }

    //
    // Clean up the packet space first, to return any deferred received
    // packets back to the binding.
    //
    for (uint32_t i = 0; i < ARRAYSIZE(Connection->Packets); i++) {
        if (Connection->Packets[i] != NULL) {
            QuicPacketSpaceUninitialize(Connection->Packets[i]);
            Connection->Packets[i] = NULL;
        }
    }

    //
    // Clean up the rest of the internal state.
    //
    QuicRangeUninitialize(&Connection->DecodedAckRanges);
    QuicCryptoUninitialize(&Connection->Crypto);
    QuicTimerWheelRemoveConnection(&Connection->Worker->TimerWheel, Connection);
    QuicOperationQueueClear(Connection->Worker, &Connection->OperQ);

    if (Connection->CloseReasonPhrase != NULL) {
        CXPLAT_FREE(Connection->CloseReasonPhrase, QUIC_POOL_CLOSE_REASON);
    }
}

_IRQL_requires_max_(DISPATCH_LEVEL)
void
QuicConnCloseHandle(
    _In_ QUIC_CONNECTION* Connection
    )
{
    CXPLAT_TEL_ASSERT(!Connection->State.HandleClosed);
    Connection->State.HandleClosed = TRUE;

    QuicConnCloseLocally(
        Connection,
        QUIC_CLOSE_SILENT | QUIC_CLOSE_QUIC_STATUS,
        (uint64_t)QUIC_STATUS_ABORTED,
        NULL);

    if (Connection->State.SendShutdownCompleteNotif) {
        QuicConnOnShutdownComplete(Connection);
    }

    Connection->ClientCallbackHandler = NULL;

    if (Connection->State.Registered) {
        CxPlatDispatchLockAcquire(&Connection->Registration->ConnectionLock);
        CxPlatListEntryRemove(&Connection->RegistrationLink);
        CxPlatDispatchLockRelease(&Connection->Registration->ConnectionLock);
        Connection->State.Registered = FALSE;
        QuicTraceEvent(
            ConnUnregistered,
            "[conn][%p] Unregistered from %p",
            Connection,
            Connection->Registration);
    }

    QuicTraceEvent(
        ConnHandleClosed,
        "[conn][%p] Handle closed",
        Connection);
}

_IRQL_requires_max_(DISPATCH_LEVEL)
_Must_inspect_result_
BOOLEAN
QuicConnRegister(
    _Inout_ QUIC_CONNECTION* Connection,
    _Inout_ QUIC_REGISTRATION* Registration
    )
{
    if (Connection->Registration != NULL) {
        CxPlatDispatchLockAcquire(&Connection->Registration->ConnectionLock);
        CxPlatListEntryRemove(&Connection->RegistrationLink);
        CxPlatDispatchLockRelease(&Connection->Registration->ConnectionLock);
        CxPlatRundownRelease(&Connection->Registration->Rundown);

        QuicTraceEvent(
            ConnUnregistered,
            "[conn][%p] Unregistered from %p",
            Connection,
            Connection->Registration);
        Connection->Registration = NULL;
        Connection->State.Registered = FALSE;
    }

    BOOLEAN Success = CxPlatRundownAcquire(&Registration->Rundown);
    if (!Success) {
        return FALSE;
    }
    Connection->State.Registered = TRUE;
    Connection->Registration = Registration;
#ifdef CxPlatVerifierEnabledByAddr
    Connection->State.IsVerifying = Registration->IsVerifying;
#endif
    BOOLEAN RegistrationShuttingDown;

    CxPlatDispatchLockAcquire(&Registration->ConnectionLock);
    RegistrationShuttingDown = Registration->ShuttingDown;
    if (!RegistrationShuttingDown) {
        if (Connection->Worker == NULL) {
            QuicRegistrationQueueNewConnection(Registration, Connection);
        }
        CxPlatListInsertTail(&Registration->Connections, &Connection->RegistrationLink);
    }
    CxPlatDispatchLockRelease(&Registration->ConnectionLock);

    if (RegistrationShuttingDown) {
        Connection->State.Registered = FALSE;
        Connection->Registration = NULL;
        CxPlatRundownRelease(&Registration->Rundown);
    } else {
        QuicTraceEvent(
            ConnRegistered,
            "[conn][%p] Registered with %p",
            Connection,
            Registration);
    }

    return !RegistrationShuttingDown;
}

_IRQL_requires_max_(DISPATCH_LEVEL)
void
QuicConnQueueTraceRundown(
    _In_ QUIC_CONNECTION* Connection
    )
{
    QUIC_OPERATION* Oper;
    if ((Oper = QuicOperationAlloc(Connection->Worker, QUIC_OPER_TYPE_TRACE_RUNDOWN)) != NULL) {
        QuicConnQueueOper(Connection, Oper);
    } else {
        QuicTraceEvent(
            AllocFailure,
            "Allocation of '%s' failed. (%llu bytes)",
            "trace rundown operation",
            0);
    }
}

_IRQL_requires_max_(PASSIVE_LEVEL)
void
QuicConnTraceRundownOper(
    _In_ QUIC_CONNECTION* Connection
    )
{
    QuicTraceEvent(
        ConnRundown,
        "[conn][%p] Rundown, IsServer=%hu, CorrelationId=%llu",
        Connection,
        QuicConnIsServer(Connection),
        Connection->Stats.CorrelationId);
    QuicTraceEvent(
        ConnAssignWorker,
        "[conn][%p] Assigned worker: %p",
        Connection,
        Connection->Worker);
    QuicTraceEvent(
        ConnEcnCapable,
        "[conn][%p] Ecn: IsCapable=%hu",
        Connection,
        Connection->Paths[0].EcnValidationState == ECN_VALIDATION_CAPABLE);
    CXPLAT_DBG_ASSERT(Connection->Registration);
    QuicTraceEvent(
        ConnRegistered,
        "[conn][%p] Registered with %p",
        Connection,
        Connection->Registration);
    if (Connection->Stats.QuicVersion != 0) {
        QuicTraceEvent(
            ConnVersionSet,
            "[conn][%p] QUIC Version: %u",
            Connection,
            Connection->Stats.QuicVersion);
    }
    if (Connection->State.Started) {
        for (uint8_t i = 0; i < Connection->PathsCount; ++i) {
            if (Connection->State.LocalAddressSet || i != 0) {
                QuicTraceEvent(
                    ConnLocalAddrAdded,
                     "[conn][%p] New Local IP: %!ADDR!",
                    Connection,
                    CASTED_CLOG_BYTEARRAY(sizeof(Connection->Paths[i].Route.LocalAddress), &Connection->Paths[i].Route.LocalAddress));
            }
            if (Connection->State.RemoteAddressSet || i != 0) {
                QuicTraceEvent(
                    ConnRemoteAddrAdded,
                    "[conn][%p] New Remote IP: %!ADDR!",
                    Connection,
                    CASTED_CLOG_BYTEARRAY(sizeof(Connection->Paths[i].Route.RemoteAddress), &Connection->Paths[i].Route.RemoteAddress));
            }
        }
        for (CXPLAT_SLIST_ENTRY* Entry = Connection->SourceCids.Next;
                Entry != NULL;
                Entry = Entry->Next) {
            const QUIC_CID_HASH_ENTRY* SourceCid =
                CXPLAT_CONTAINING_RECORD(
                    Entry,
                    QUIC_CID_HASH_ENTRY,
                    Link);
            UNREFERENCED_PARAMETER(SourceCid);
            QuicTraceEvent(
                ConnSourceCidAdded,
                "[conn][%p] (SeqNum=%llu) New Source CID: %!CID!",
                Connection,
                SourceCid->CID.SequenceNumber,
                CASTED_CLOG_BYTEARRAY(SourceCid->CID.Length, SourceCid->CID.Data));
        }
        for (CXPLAT_LIST_ENTRY* Entry = Connection->DestCids.Flink;
                Entry != &Connection->DestCids;
                Entry = Entry->Flink) {
            const QUIC_CID_LIST_ENTRY* DestCid =
                CXPLAT_CONTAINING_RECORD(
                    Entry,
                    QUIC_CID_LIST_ENTRY,
                    Link);
            UNREFERENCED_PARAMETER(DestCid);
            QuicTraceEvent(
                ConnDestCidAdded,
                "[conn][%p] (SeqNum=%llu) New Destination CID: %!CID!",
                Connection,
                DestCid->CID.SequenceNumber,
                CASTED_CLOG_BYTEARRAY(DestCid->CID.Length, DestCid->CID.Data));
        }
    }
    if (Connection->State.Connected) {
        QuicTraceEvent(
            ConnHandshakeComplete,
            "[conn][%p] Handshake complete",
            Connection);
    }
    if (Connection->State.HandleClosed) {
        QuicTraceEvent(
            ConnHandleClosed,
            "[conn][%p] Handle closed",
            Connection);
    }
    if (Connection->State.Started) {
        QuicConnLogStatistics(Connection);
    }

    QuicStreamSetTraceRundown(&Connection->Streams);
}

_IRQL_requires_max_(PASSIVE_LEVEL)
QUIC_STATUS
QuicConnIndicateEvent(
    _In_ QUIC_CONNECTION* Connection,
    _Inout_ QUIC_CONNECTION_EVENT* Event
    )
{
    QUIC_STATUS Status;
    if (Connection->ClientCallbackHandler != NULL) {
        //
        // MsQuic shouldn't indicate reentrancy to the app when at all possible.
        // The general exception to this rule is when the connection is being
        // closed because the API MUST block until all work is completed, so we
        // have to execute the event callbacks inline.
        //
        CXPLAT_DBG_ASSERT(
            !Connection->State.InlineApiExecution ||
            Connection->State.HandleClosed);
        Status =
            Connection->ClientCallbackHandler(
                (HQUIC)Connection,
                Connection->ClientContext,
                Event);
    } else {
        QUIC_CONN_VERIFY(
            Connection,
            Connection->State.HandleClosed ||
                Connection->State.HandleShutdown ||
                !Connection->State.ExternalOwner);
        Status = QUIC_STATUS_INVALID_STATE;
        QuicTraceLogConnWarning(
            ApiEventNoHandler,
            Connection,
            "Event silently discarded (no handler).");
    }
    return Status;
}

_IRQL_requires_max_(DISPATCH_LEVEL)
void
QuicConnQueueOper(
    _In_ QUIC_CONNECTION* Connection,
    _In_ QUIC_OPERATION* Oper
    )
{
#if DEBUG
    if (!Connection->State.Initialized) {
        CXPLAT_DBG_ASSERT(QuicConnIsServer(Connection));
        CXPLAT_DBG_ASSERT(Connection->SourceCids.Next != NULL || CxPlatIsRandomMemoryFailureEnabled());
    }
#endif
    if (QuicOperationEnqueue(&Connection->OperQ, Oper)) {
        //
        // The connection needs to be queued on the worker because this was the
        // first operation in our OperQ.
        //
        QuicWorkerQueueConnection(Connection->Worker, Connection);
    }
}

_IRQL_requires_max_(DISPATCH_LEVEL)
void
QuicConnQueueHighestPriorityOper(
    _In_ QUIC_CONNECTION* Connection,
    _In_ QUIC_OPERATION* Oper
    )
{
    if (QuicOperationEnqueueFront(&Connection->OperQ, Oper)) {
        //
        // The connection needs to be queued on the worker because this was the
        // first operation in our OperQ.
        //
        QuicWorkerQueueConnection(Connection->Worker, Connection);
    }
}

_IRQL_requires_max_(PASSIVE_LEVEL)
void
QuicConnUpdateRtt(
    _In_ QUIC_CONNECTION* Connection,
    _In_ QUIC_PATH* Path,
<<<<<<< HEAD
    _In_ uint32_t LatestRtt,
    _In_ uint64_t OurSendTimestamp,
    _In_ uint64_t PeerSendTimestamp
=======
    _In_ uint64_t LatestRtt
>>>>>>> a42b6b12
    )
{
    if (LatestRtt == 0) {
        //
        // RTT cannot be zero or several loss recovery algorithms break down.
        //
        LatestRtt = 1;
    }

    Path->LatestRttSample = LatestRtt;
    if (LatestRtt < Path->MinRtt) {
        Path->MinRtt = LatestRtt;
    }
    if (LatestRtt > Path->MaxRtt) {
        Path->MaxRtt = LatestRtt;
    }

    if (!Path->GotFirstRttSample) {
        Path->GotFirstRttSample = TRUE;
        Path->SmoothedRtt = LatestRtt;
        Path->RttVariance = LatestRtt / 2;

    } else {
<<<<<<< HEAD
=======
        uint64_t PrevRtt = Path->SmoothedRtt;
>>>>>>> a42b6b12
        if (Path->SmoothedRtt > LatestRtt) {
            Path->RttVariance = (3 * Path->RttVariance + Path->SmoothedRtt - LatestRtt) / 4;
        } else {
            Path->RttVariance = (3 * Path->RttVariance + LatestRtt - Path->SmoothedRtt) / 4;
        }
        Path->SmoothedRtt = (7 * Path->SmoothedRtt + LatestRtt) / 8;
    }

<<<<<<< HEAD
    if (OurSendTimestamp != UINT64_MAX) { // TODO - Update this logic to use 64-bit logic
        if (Connection->Stats.Timing.PhaseShift == 0) {
            Connection->Stats.Timing.PhaseShift =
                (uint32_t)PeerSendTimestamp - (uint32_t)OurSendTimestamp - LatestRtt / 2;
            Path->OneWayDelayLatest = Path->OneWayDelay = LatestRtt / 2;
        } else {
            Path->OneWayDelayLatest =
                (uint32_t)PeerSendTimestamp - (uint32_t)OurSendTimestamp - (uint32_t)Connection->Stats.Timing.PhaseShift;
            Path->OneWayDelay = (7 * Path->OneWayDelay + Path->OneWayDelayLatest) / 8;
        }
=======
    if (RttUpdated) {
        CXPLAT_DBG_ASSERT(Path->SmoothedRtt != 0);
        QuicTraceLogConnVerbose(
            RttUpdatedMsg,
            Connection,
            "Updated Rtt=%u.%03u ms, Var=%u.%03u",
            (uint32_t)(Path->SmoothedRtt / 1000), (uint32_t)(Path->SmoothedRtt % 1000),
            (uint32_t)(Path->RttVariance / 1000), (uint32_t)(Path->RttVariance % 1000));
>>>>>>> a42b6b12
    }

    CXPLAT_DBG_ASSERT(Path->SmoothedRtt != 0);
    QuicTraceLogConnVerbose(
        RttUpdatedV2,
        Connection,
        "Updated Rtt=%u.%03u ms, Var=%u.%03u 1Way=%u.%03u ms",
        Path->SmoothedRtt / 1000, Path->SmoothedRtt % 1000,
        Path->RttVariance / 1000, Path->RttVariance % 1000,
        Path->OneWayDelay / 1000, Path->OneWayDelay % 1000);
}

_IRQL_requires_max_(PASSIVE_LEVEL)
QUIC_CID_HASH_ENTRY*
QuicConnGenerateNewSourceCid(
    _In_ QUIC_CONNECTION* Connection,
    _In_ BOOLEAN IsInitial
    )
{
    uint8_t TryCount = 0;
    QUIC_CID_HASH_ENTRY* SourceCid;

    if (!Connection->State.ShareBinding) {
        //
        // We aren't sharing the binding, therefore aren't actually using a CID.
        // No need to generate a new one.
        //
        return NULL;
    }

    //
    // Keep randomly generating new source CIDs until we find one that doesn't
    // collide with an existing one.
    //

    do {
        SourceCid =
            QuicCidNewRandomSource(
                Connection,
                Connection->ServerID,
                Connection->PartitionID,
                Connection->CibirId[0],
                Connection->CibirId+2);
        if (SourceCid == NULL) {
            QuicTraceEvent(
                AllocFailure,
                "Allocation of '%s' failed. (%llu bytes)",
                "new Src CID",
                sizeof(QUIC_CID_HASH_ENTRY) + MsQuicLib.CidTotalLength);
            QuicConnFatalError(Connection, QUIC_STATUS_INTERNAL_ERROR, NULL);
            return NULL;
        }
        if (!QuicBindingAddSourceConnectionID(Connection->Paths[0].Binding, SourceCid)) {
            CXPLAT_FREE(SourceCid, QUIC_POOL_CIDHASH);
            SourceCid = NULL;
            if (++TryCount > QUIC_CID_MAX_COLLISION_RETRY) {
                QuicTraceEvent(
                    ConnError,
                    "[conn][%p] ERROR, %s.",
                    Connection,
                    "Too many CID collisions");
                QuicConnFatalError(Connection, QUIC_STATUS_INTERNAL_ERROR, NULL);
                return NULL;
            }
            QuicTraceLogConnVerbose(
                NewSrcCidNameCollision,
                Connection,
                "CID collision, trying again");
        }
    } while (SourceCid == NULL);

    QuicTraceEvent(
        ConnSourceCidAdded,
        "[conn][%p] (SeqNum=%llu) New Source CID: %!CID!",
        Connection,
        SourceCid->CID.SequenceNumber,
        CASTED_CLOG_BYTEARRAY(SourceCid->CID.Length, SourceCid->CID.Data));

    SourceCid->CID.SequenceNumber = Connection->NextSourceCidSequenceNumber++;
    if (SourceCid->CID.SequenceNumber > 0) {
        SourceCid->CID.NeedsToSend = TRUE;
        QuicSendSetSendFlag(&Connection->Send, QUIC_CONN_SEND_FLAG_NEW_CONNECTION_ID);
    }

    if (IsInitial) {
        SourceCid->CID.IsInitial = TRUE;
        CxPlatListPushEntry(&Connection->SourceCids, &SourceCid->Link);
    } else {
        CXPLAT_SLIST_ENTRY** Tail = &Connection->SourceCids.Next;
        while (*Tail != NULL) {
            Tail = &(*Tail)->Next;
        }
        *Tail = &SourceCid->Link;
        SourceCid->Link.Next = NULL;
    }

    return SourceCid;
}

uint8_t
QuicConnSourceCidsCount(
    _In_ const QUIC_CONNECTION* Connection
    )
{
    uint8_t Count = 0;
    const CXPLAT_SLIST_ENTRY* Entry = Connection->SourceCids.Next;
    while (Entry != NULL) {
        ++Count;
        Entry = Entry->Next;
    }
    return Count;
}

//
// This generates new source CIDs for the peer to use to talk to us. If
// indicated, it invalidates all the existing ones, sets a a new retire prior to
// sequence number to send out and generates replacement CIDs.
//
_IRQL_requires_max_(PASSIVE_LEVEL)
void
QuicConnGenerateNewSourceCids(
    _In_ QUIC_CONNECTION* Connection,
    _In_ BOOLEAN ReplaceExistingCids
    )
{
    if (!Connection->State.ShareBinding) {
        //
        // Can't generate any new CIDs, so this is a no-op.
        //
        return;
    }

    //
    // If we're replacing existing ones, then generate all new CIDs (up to the
    // limit). Otherwise, just generate whatever number we need to hit the
    // limit.
    //
    uint8_t NewCidCount;
    if (ReplaceExistingCids) {
        NewCidCount = Connection->SourceCidLimit;
        CXPLAT_SLIST_ENTRY* Entry = Connection->SourceCids.Next;
        while (Entry != NULL) {
            QUIC_CID_HASH_ENTRY* SourceCid =
                CXPLAT_CONTAINING_RECORD(Entry, QUIC_CID_HASH_ENTRY, Link);
            SourceCid->CID.Retired = TRUE;
            Entry = Entry->Next;
        }
    } else {
        uint8_t CurrentCidCount = QuicConnSourceCidsCount(Connection);
        CXPLAT_DBG_ASSERT(CurrentCidCount <= Connection->SourceCidLimit);
        if (CurrentCidCount < Connection->SourceCidLimit) {
            NewCidCount = Connection->SourceCidLimit - CurrentCidCount;
        } else {
            NewCidCount = 0;
        }
    }

    for (uint8_t i = 0; i < NewCidCount; ++i) {
        if (QuicConnGenerateNewSourceCid(Connection, FALSE) == NULL) {
            break;
        }
    }
}

_IRQL_requires_max_(PASSIVE_LEVEL)
QUIC_CID_LIST_ENTRY*
QuicConnGetUnusedDestCid(
    _In_ const QUIC_CONNECTION* Connection
    )
{
    for (CXPLAT_LIST_ENTRY* Entry = Connection->DestCids.Flink;
            Entry != &Connection->DestCids;
            Entry = Entry->Flink) {
        QUIC_CID_LIST_ENTRY* DestCid =
            CXPLAT_CONTAINING_RECORD(
                Entry,
                QUIC_CID_LIST_ENTRY,
                Link);
        if (!DestCid->CID.UsedLocally && !DestCid->CID.Retired) {
            return DestCid;
        }
    }
    return NULL;
}

_IRQL_requires_max_(PASSIVE_LEVEL)
void
QuicConnRetireCid(
    _In_ QUIC_CONNECTION* Connection,
    _In_ QUIC_CID_LIST_ENTRY* DestCid
    )
{
    QuicTraceEvent(
        ConnDestCidRemoved,
        "[conn][%p] (SeqNum=%llu) Removed Destination CID: %!CID!",
        Connection,
        DestCid->CID.SequenceNumber,
        CASTED_CLOG_BYTEARRAY(DestCid->CID.Length, DestCid->CID.Data));
    Connection->DestCidCount--;
    DestCid->CID.Retired = TRUE;
    DestCid->CID.NeedsToSend = TRUE;
    QuicSendSetSendFlag(&Connection->Send, QUIC_CONN_SEND_FLAG_RETIRE_CONNECTION_ID);
}

_IRQL_requires_max_(PASSIVE_LEVEL)
BOOLEAN
QuicConnRetireCurrentDestCid(
    _In_ QUIC_CONNECTION* Connection,
    _In_ QUIC_PATH* Path
    )
{
    if (Path->DestCid->CID.Length == 0) {
        QuicTraceLogConnVerbose(
            ZeroLengthCidRetire,
            Connection,
            "Can't retire current CID because it's zero length");
        return TRUE; // No need to update so treat as success.
    }

    QUIC_CID_LIST_ENTRY* NewDestCid = QuicConnGetUnusedDestCid(Connection);
    if (NewDestCid == NULL) {
        QuicTraceLogConnWarning(
            NoReplacementCidForRetire,
            Connection,
            "Can't retire current CID because we don't have a replacement");
        return FALSE;
    }

    CXPLAT_DBG_ASSERT(Path->DestCid != NewDestCid);
    QUIC_CID_LIST_ENTRY* OldDestCid = Path->DestCid;
    QUIC_CID_CLEAR_PATH(Path->DestCid);
    QuicConnRetireCid(Connection, Path->DestCid);
    Path->DestCid = NewDestCid;
    QUIC_CID_SET_PATH(Connection, Path->DestCid, Path);
    QUIC_CID_VALIDATE_NULL(Connection, OldDestCid);
    Path->DestCid->CID.UsedLocally = TRUE;
    Connection->Stats.Misc.DestCidUpdateCount++;

    return TRUE;
}

_IRQL_requires_max_(PASSIVE_LEVEL)
BOOLEAN
QuicConnOnRetirePriorToUpdated(
    _In_ QUIC_CONNECTION* Connection
    )
{
    BOOLEAN ReplaceRetiredCids = FALSE;

    for (CXPLAT_LIST_ENTRY* Entry = Connection->DestCids.Flink;
            Entry != &Connection->DestCids;
            Entry = Entry->Flink) {
        QUIC_CID_LIST_ENTRY* DestCid =
            CXPLAT_CONTAINING_RECORD(
                Entry,
                QUIC_CID_LIST_ENTRY,
                Link);
        if (DestCid->CID.SequenceNumber >= Connection->RetirePriorTo ||
            DestCid->CID.Retired) {
            continue;
        }

        if (DestCid->CID.UsedLocally) {
            ReplaceRetiredCids = TRUE;
        }

        QUIC_CID_CLEAR_PATH(DestCid);
        QuicConnRetireCid(Connection, DestCid);
    }

    return ReplaceRetiredCids;
}

_IRQL_requires_max_(PASSIVE_LEVEL)
BOOLEAN
QuicConnReplaceRetiredCids(
    _In_ QUIC_CONNECTION* Connection
    )
{
    CXPLAT_DBG_ASSERT(Connection->PathsCount <= QUIC_MAX_PATH_COUNT);
    for (uint8_t i = 0; i < Connection->PathsCount; ++i) {
        QUIC_PATH* Path = &Connection->Paths[i];
        if (Path->DestCid == NULL || !Path->DestCid->CID.Retired) {
            continue;
        }

        QUIC_CID_VALIDATE_NULL(Connection, Path->DestCid); // Previously cleared on retire.
        QUIC_CID_LIST_ENTRY* NewDestCid = QuicConnGetUnusedDestCid(Connection);
        if (NewDestCid == NULL) {
            if (Path->IsActive) {
                QuicTraceEvent(
                    ConnError,
                    "[conn][%p] ERROR, %s.",
                    Connection,
                    "Active path has no replacement for retired CID");
                QuicConnSilentlyAbort(Connection); // Must silently abort because we can't send anything now.
                return FALSE;
            }
            QuicTraceLogConnWarning(
                NonActivePathCidRetired,
                Connection,
                "Non-active path has no replacement for retired CID.");
            CXPLAT_DBG_ASSERT(i != 0);
            QuicPathRemove(Connection, i--);
            continue;
        }

        CXPLAT_DBG_ASSERT(NewDestCid != Path->DestCid);
        Path->DestCid = NewDestCid;
        QUIC_CID_SET_PATH(Connection, NewDestCid, Path);
        Path->DestCid->CID.UsedLocally = TRUE;
        Path->InitiatedCidUpdate = TRUE;
        QuicPathValidate(Path);
    }

#if DEBUG
    for (CXPLAT_LIST_ENTRY* Entry = Connection->DestCids.Flink;
            Entry != &Connection->DestCids;
            Entry = Entry->Flink) {
        QUIC_CID_LIST_ENTRY* DestCid =
            CXPLAT_CONTAINING_RECORD(
                Entry,
                QUIC_CID_LIST_ENTRY,
                Link);
        CXPLAT_DBG_ASSERT(!DestCid->CID.Retired || DestCid->AssignedPath == NULL);
    }
#endif

    return TRUE;
}

_IRQL_requires_max_(PASSIVE_LEVEL)
void
QuicConnTimerSetEx(
    _Inout_ QUIC_CONNECTION* Connection,
    _In_ QUIC_CONN_TIMER_TYPE Type,
    _In_ uint64_t Delay,
    _In_ uint64_t TimeNow
    )
{
    const uint64_t NewExpirationTime = TimeNow + Delay;

    QuicTraceEvent(
        ConnSetTimer,
        "[conn][%p] Setting %hhu, delay=%llu us",
        Connection,
        (uint8_t)Type,
        Delay);

    //
    // Find the current and new index in the timer array for this timer.
    //

    uint32_t NewIndex = ARRAYSIZE(Connection->Timers);
    uint32_t CurIndex = 0;
    for (uint32_t i = 0; i < ARRAYSIZE(Connection->Timers); ++i) {
        if (Connection->Timers[i].Type == Type) {
            CurIndex = i;
        }
        if (i < NewIndex &&
            NewExpirationTime < Connection->Timers[i].ExpirationTime) {
            NewIndex = i;
        }
    }

    if (NewIndex < CurIndex) {
        //
        // Need to move the timer forward in the array.
        //
        CxPlatMoveMemory(
            Connection->Timers + NewIndex + 1,
            Connection->Timers + NewIndex,
            sizeof(QUIC_CONN_TIMER_ENTRY) * (CurIndex - NewIndex));
        Connection->Timers[NewIndex].Type = Type;
        Connection->Timers[NewIndex].ExpirationTime = NewExpirationTime;

    } else if (NewIndex > CurIndex + 1) {
        //
        // Need to move the timer back in the array. Ignore changes that
        // wouldn't actually move it at all.
        //
        CxPlatMoveMemory(
            Connection->Timers + CurIndex,
            Connection->Timers + CurIndex + 1,
            sizeof(QUIC_CONN_TIMER_ENTRY) * (NewIndex - CurIndex - 1));
        Connection->Timers[NewIndex - 1].Type = Type;
        Connection->Timers[NewIndex - 1].ExpirationTime = NewExpirationTime;
    } else {
        //
        // Didn't move, so just update the expiration time.
        //
        Connection->Timers[CurIndex].ExpirationTime = NewExpirationTime;
        NewIndex = CurIndex;
    }

    if (NewIndex == 0 || CurIndex == 0) {
        //
        // The first timer was updated, so make sure the timer wheel is updated.
        //
        QuicTimerWheelUpdateConnection(&Connection->Worker->TimerWheel, Connection);
    }
}

_IRQL_requires_max_(PASSIVE_LEVEL)
void
QuicConnTimerCancel(
    _Inout_ QUIC_CONNECTION* Connection,
    _In_ QUIC_CONN_TIMER_TYPE Type
    )
{
    for (uint32_t i = 0;
        i < ARRAYSIZE(Connection->Timers) &&
            Connection->Timers[i].ExpirationTime != UINT64_MAX;
        ++i) {

        //
        // Find the correct timer (by type), invalidate it, and move it past all
        // the other valid timers.
        //

        if (Connection->Timers[i].Type == Type) {

            QuicTraceEvent(
                ConnCancelTimer,
                "[conn][%p] Canceling %hhu",
                Connection,
                (uint8_t)Type);

            if (Connection->Timers[i].ExpirationTime != UINT64_MAX) {

                //
                // Find the end of the valid timers (if any more).
                //

                uint32_t j = i + 1;
                while (j < ARRAYSIZE(Connection->Timers) &&
                    Connection->Timers[j].ExpirationTime != UINT64_MAX) {
                    ++j;
                }

                if (j == i + 1) {
                    //
                    // No more valid timers, just invalidate this one and leave it
                    // where it is.
                    //
                    Connection->Timers[i].ExpirationTime = UINT64_MAX;
                } else {

                    //
                    // Move the valid timers forward and then put this timer after
                    // them.
                    //
                    CxPlatMoveMemory(
                        Connection->Timers + i,
                        Connection->Timers + i + 1,
                        sizeof(QUIC_CONN_TIMER_ENTRY) * (j - i - 1));
                    Connection->Timers[j - 1].Type = Type;
                    Connection->Timers[j - 1].ExpirationTime = UINT64_MAX;
                }

                if (i == 0) {
                    //
                    // The first timer was removed, so make sure the timer wheel is updated.
                    //
                    QuicTimerWheelUpdateConnection(&Connection->Worker->TimerWheel, Connection);
                }
            }

            break;
        }
    }
}

_IRQL_requires_max_(PASSIVE_LEVEL)
void
QuicConnTimerExpired(
    _Inout_ QUIC_CONNECTION* Connection,
    _In_ uint64_t TimeNow
    )
{
    uint32_t i = 0;
    QUIC_CONN_TIMER_ENTRY Temp[QUIC_CONN_TIMER_COUNT];
    BOOLEAN FlushSendImmediate = FALSE;

    while (i < ARRAYSIZE(Connection->Timers) &&
           Connection->Timers[i].ExpirationTime <= TimeNow) {
        Connection->Timers[i].ExpirationTime = UINT64_MAX;
        ++i;
    }

    CXPLAT_DBG_ASSERT(i != 0);

    CxPlatCopyMemory(
        Temp,
        Connection->Timers,
        i * sizeof(QUIC_CONN_TIMER_ENTRY));
    if (i < ARRAYSIZE(Connection->Timers)) {
        CxPlatMoveMemory(
            Connection->Timers,
            Connection->Timers + i,
            (QUIC_CONN_TIMER_COUNT - i) * sizeof(QUIC_CONN_TIMER_ENTRY));
        CxPlatCopyMemory(
            Connection->Timers + (QUIC_CONN_TIMER_COUNT - i),
            Temp,
            i * sizeof(QUIC_CONN_TIMER_ENTRY));
    }

    for (uint32_t j = 0; j < i; ++j) {
        QuicTraceEvent(
            ConnExpiredTimer,
            "[conn][%p] %hhu expired",
            Connection,
            (uint8_t)Temp[j].Type);
        if (Temp[j].Type == QUIC_CONN_TIMER_ACK_DELAY) {
            QuicTraceEvent(
                ConnExecTimerOper,
                "[conn][%p] Execute: %u",
                Connection,
                QUIC_CONN_TIMER_ACK_DELAY);
            QuicSendProcessDelayedAckTimer(&Connection->Send);
            FlushSendImmediate = TRUE;
        } else if (Temp[j].Type == QUIC_CONN_TIMER_PACING) {
            QuicTraceEvent(
                ConnExecTimerOper,
                "[conn][%p] Execute: %u",
                Connection,
                QUIC_CONN_TIMER_PACING);
            FlushSendImmediate = TRUE;
        } else {
            QUIC_OPERATION* Oper;
            if ((Oper = QuicOperationAlloc(Connection->Worker, QUIC_OPER_TYPE_TIMER_EXPIRED)) != NULL) {
                Oper->TIMER_EXPIRED.Type = Temp[j].Type;
                QuicConnQueueOper(Connection, Oper);
            } else {
                QuicTraceEvent(
                    AllocFailure,
                    "Allocation of '%s' failed. (%llu bytes)",
                    "expired timer operation",
                    0);
            }
        }
    }

    QuicTimerWheelUpdateConnection(&Connection->Worker->TimerWheel, Connection);

    if (FlushSendImmediate) {
        //
        // We don't want to actually call the flush immediate above as it can
        // cause a new timer to be inserted, messing up timer loop.
        //
        (void)QuicSendFlush(&Connection->Send);
    }
}

//
// Sends a shutdown being notification to the app, which represents the first
// indication that we know the connection is closed (locally or remotely).
//
_IRQL_requires_max_(PASSIVE_LEVEL)
void
QuicConnIndicateShutdownBegin(
    _In_ QUIC_CONNECTION* Connection
    )
{
    QUIC_CONNECTION_EVENT Event;
    if (Connection->State.AppClosed) {
        Event.Type = QUIC_CONNECTION_EVENT_SHUTDOWN_INITIATED_BY_PEER;
        Event.SHUTDOWN_INITIATED_BY_PEER.ErrorCode = Connection->CloseErrorCode;
        QuicTraceLogConnVerbose(
            IndicateShutdownByPeer,
            Connection,
            "Indicating QUIC_CONNECTION_EVENT_SHUTDOWN_INITIATED_BY_PEER [0x%llx]",
            Event.SHUTDOWN_INITIATED_BY_PEER.ErrorCode);
    } else {
        Event.Type = QUIC_CONNECTION_EVENT_SHUTDOWN_INITIATED_BY_TRANSPORT;
        Event.SHUTDOWN_INITIATED_BY_TRANSPORT.Status = Connection->CloseStatus;
        Event.SHUTDOWN_INITIATED_BY_TRANSPORT.ErrorCode = Connection->CloseErrorCode;
        QuicTraceLogConnVerbose(
            IndicateShutdownByTransport,
            Connection,
            "Indicating QUIC_CONNECTION_EVENT_SHUTDOWN_INITIATED_BY_TRANSPORT [0x%x]",
            Event.SHUTDOWN_INITIATED_BY_TRANSPORT.Status);
    }
    (void)QuicConnIndicateEvent(Connection, &Event);
}

_IRQL_requires_max_(PASSIVE_LEVEL)
void
QuicConnOnShutdownComplete(
    _In_ QUIC_CONNECTION* Connection
    )
{
    Connection->State.SendShutdownCompleteNotif = FALSE;
    if (Connection->State.HandleShutdown) {
        return;
    }
    Connection->State.HandleShutdown = TRUE;

    QuicTraceEvent(
        ConnShutdownComplete,
        "[conn][%p] Shutdown complete, PeerFailedToAcknowledged=%hhu.",
        Connection,
        Connection->State.ShutdownCompleteTimedOut);

    if (Connection->State.ExternalOwner == FALSE) {

        //
        // If the connection was never indicated to the application, then it
        // needs to be cleaned up now.
        //

        QuicConnCloseHandle(Connection);
        QuicConnUninitialize(Connection);
        QuicConnRelease(Connection, QUIC_CONN_REF_HANDLE_OWNER);

    } else {

        QUIC_CONNECTION_EVENT Event;
        Event.Type = QUIC_CONNECTION_EVENT_SHUTDOWN_COMPLETE;
        Event.SHUTDOWN_COMPLETE.HandshakeCompleted =
            Connection->State.Connected;
        Event.SHUTDOWN_COMPLETE.PeerAcknowledgedShutdown =
            !Connection->State.ShutdownCompleteTimedOut;
        Event.SHUTDOWN_COMPLETE.AppCloseInProgress =
            Connection->State.HandleClosed;

        QuicTraceLogConnVerbose(
            IndicateConnectionShutdownComplete,
            Connection,
            "Indicating QUIC_CONNECTION_EVENT_SHUTDOWN_COMPLETE");
        (void)QuicConnIndicateEvent(Connection, &Event);

        Connection->ClientCallbackHandler = NULL;
    }
}

QUIC_STATUS
QuicErrorCodeToStatus(
    QUIC_VAR_INT ErrorCode
    )
{
    switch (ErrorCode) {
    case QUIC_ERROR_NO_ERROR:                       return QUIC_STATUS_SUCCESS;
    case QUIC_ERROR_CONNECTION_REFUSED:             return QUIC_STATUS_CONNECTION_REFUSED;
    case QUIC_ERROR_PROTOCOL_VIOLATION:             return QUIC_STATUS_PROTOCOL_ERROR;
    case QUIC_ERROR_CRYPTO_USER_CANCELED:           return QUIC_STATUS_USER_CANCELED;
    case QUIC_ERROR_CRYPTO_HANDSHAKE_FAILURE:       return QUIC_STATUS_HANDSHAKE_FAILURE;
    case QUIC_ERROR_CRYPTO_NO_APPLICATION_PROTOCOL: return QUIC_STATUS_ALPN_NEG_FAILURE;
    case QUIC_ERROR_VERSION_NEGOTIATION_ERROR:      return QUIC_STATUS_VER_NEG_ERROR;
    default:
        if (IS_QUIC_CRYPTO_ERROR(ErrorCode)) {
            return QUIC_STATUS_TLS_ALERT(ErrorCode);
        }
        return QUIC_STATUS_INTERNAL_ERROR;
    }
}

_IRQL_requires_max_(PASSIVE_LEVEL)
void
QuicConnTryClose(
    _In_ QUIC_CONNECTION* Connection,
    _In_ uint32_t Flags,
    _In_ uint64_t ErrorCode,
    _In_reads_bytes_opt_(RemoteReasonPhraseLength)
         const char* RemoteReasonPhrase,
    _In_ uint16_t RemoteReasonPhraseLength
    )
{
    BOOLEAN ClosedRemotely = !!(Flags & QUIC_CLOSE_REMOTE);
    BOOLEAN SilentClose = !!(Flags & QUIC_CLOSE_SILENT);

    if ((ClosedRemotely && Connection->State.ClosedRemotely) ||
        (!ClosedRemotely && Connection->State.ClosedLocally)) {
        //
        // Already closed.
        //
        if (SilentClose &&
            Connection->State.ClosedLocally &&
            !Connection->State.ClosedRemotely) {
            //
            // Silent close forced after we already started the close process.
            //
            Connection->State.ShutdownCompleteTimedOut = FALSE;
            Connection->State.SendShutdownCompleteNotif = TRUE;
        }
        return;
    }

    if (ClosedRemotely) {
        Connection->State.ClosedRemotely = TRUE;
    } else {
        Connection->State.ClosedLocally = TRUE;
    }

    if (!ClosedRemotely) {

        if ((Flags & QUIC_CLOSE_APPLICATION) &&
            Connection->Crypto.TlsState.WriteKey < QUIC_PACKET_KEY_1_RTT) {
            //
            // Application close can only happen if we are using 1-RTT keys.
            // Otherwise we have to send "user_canceled" TLS error code as a
            // connection close. Overwrite all application provided parameters.
            //
            Flags &= ~QUIC_CLOSE_APPLICATION;
            ErrorCode = QUIC_ERROR_CRYPTO_USER_CANCELED;
            RemoteReasonPhrase = NULL;
            RemoteReasonPhraseLength = 0;

            QuicTraceLogConnInfo(
                CloseUserCanceled,
                Connection,
                "Connection close using user canceled error");
        }
    }

    BOOLEAN ResultQuicStatus = !!(Flags & QUIC_CLOSE_QUIC_STATUS);

    BOOLEAN IsFirstCloseForConnection = TRUE;

    if (ClosedRemotely && !Connection->State.ClosedLocally) {

        //
        // Peer closed first.
        //

        if (!Connection->State.Connected && QuicConnIsClient(Connection)) {
            //
            // If the server terminates a connection attempt, close immediately
            // without going through the draining period.
            //
            SilentClose = TRUE;
        }

        if (!SilentClose) {
            //
            // Enter 'draining period' to flush out any leftover packets.
            //
            QuicConnTimerSet(
                Connection,
                QUIC_CONN_TIMER_SHUTDOWN,
                CXPLAT_MAX(MS_TO_US(15), Connection->Paths[0].SmoothedRtt * 2));

            QuicSendSetSendFlag(
                &Connection->Send,
                QUIC_CONN_SEND_FLAG_CONNECTION_CLOSE);
        }

    } else if (!ClosedRemotely && !Connection->State.ClosedRemotely) {

        //
        // Locally closed first.
        //

        if (!SilentClose) {
            //
            // Enter 'closing period' to wait for a (optional) connection close
            // response.
            //
            uint64_t Pto =
                QuicLossDetectionComputeProbeTimeout(
                    &Connection->LossDetection,
                    &Connection->Paths[0],
                    QUIC_CLOSE_PTO_COUNT);
            QuicConnTimerSet(
                Connection,
                QUIC_CONN_TIMER_SHUTDOWN,
                Pto);

            QuicSendSetSendFlag(
                &Connection->Send,
                (Flags & QUIC_CLOSE_APPLICATION) ?
                    QUIC_CONN_SEND_FLAG_APPLICATION_CLOSE :
                    QUIC_CONN_SEND_FLAG_CONNECTION_CLOSE);
        }

    } else {

        QuicTraceLogConnInfo(
            CloseComplete,
            Connection,
            "Connection close complete");

        //
        // Peer acknowledged our local close.
        //

        if (QuicConnIsClient(Connection)) {
            //
            // Client side can immediately clean up once its close frame was
            // acknowledged because we will close the socket during clean up,
            // which will automatically handle any leftover packets that
            // get received afterward by dropping them.
            //

        } else if (!SilentClose) {
            //
            // Server side transitions from the 'closing period' to the
            // 'draining period' and waits an additional 2 RTT just to make
            // sure all leftover packets have been flushed out.
            //
            QuicConnTimerSet(
                Connection,
                QUIC_CONN_TIMER_SHUTDOWN,
                CXPLAT_MAX(MS_TO_US(15), Connection->Paths[0].SmoothedRtt * 2));
        }

        IsFirstCloseForConnection = FALSE;
    }

    if (IsFirstCloseForConnection) {
        //
        // Default to the timed out state.
        //
        Connection->State.ShutdownCompleteTimedOut = TRUE;

        //
        // Cancel all non-shutdown related timers.
        //
        for (QUIC_CONN_TIMER_TYPE TimerType = QUIC_CONN_TIMER_IDLE;
            TimerType < QUIC_CONN_TIMER_SHUTDOWN;
            ++TimerType) {
            QuicConnTimerCancel(Connection, TimerType);
        }

        if (ResultQuicStatus) {
            Connection->CloseStatus = (QUIC_STATUS)ErrorCode;
            Connection->CloseErrorCode = QUIC_ERROR_INTERNAL_ERROR;
        } else {
            Connection->CloseStatus = QuicErrorCodeToStatus(ErrorCode);
            Connection->CloseErrorCode = ErrorCode;
            if (QuicErrorIsProtocolError(ErrorCode)) {
                QuicPerfCounterIncrement(QUIC_PERF_COUNTER_CONN_PROTOCOL_ERRORS);
            }
        }

        if (Flags & QUIC_CLOSE_APPLICATION) {
            Connection->State.AppClosed = TRUE;
        }

        if (Flags & QUIC_CLOSE_SEND_NOTIFICATION &&
            Connection->State.ExternalOwner) {
            QuicConnIndicateShutdownBegin(Connection);
        }

        if (Connection->CloseReasonPhrase != NULL) {
            CXPLAT_FREE(Connection->CloseReasonPhrase, QUIC_POOL_CLOSE_REASON);
            Connection->CloseReasonPhrase = NULL;
        }

        if (RemoteReasonPhraseLength != 0) {
            Connection->CloseReasonPhrase =
                CXPLAT_ALLOC_NONPAGED(RemoteReasonPhraseLength + 1, QUIC_POOL_CLOSE_REASON);
            if (Connection->CloseReasonPhrase != NULL) {
                CxPlatCopyMemory(
                    Connection->CloseReasonPhrase,
                    RemoteReasonPhrase,
                    RemoteReasonPhraseLength);
                Connection->CloseReasonPhrase[RemoteReasonPhraseLength] = 0;
            } else {
                QuicTraceEvent(
                    AllocFailure,
                    "Allocation of '%s' failed. (%llu bytes)",
                    "close reason",
                    RemoteReasonPhraseLength + 1);
            }
        }

        if (Connection->State.Started) {
            QuicConnLogStatistics(Connection);
        }

        if (Flags & QUIC_CLOSE_APPLICATION) {
            QuicTraceEvent(
                ConnAppShutdown,
                "[conn][%p] App Shutdown: %llu (Remote=%hhu)",
                Connection,
                ErrorCode,
                ClosedRemotely);
        } else {
            QuicTraceEvent(
                ConnTransportShutdown,
                "[conn][%p] Transport Shutdown: %llu (Remote=%hhu) (QS=%hhu)",
                Connection,
                ErrorCode,
                ClosedRemotely,
                !!(Flags & QUIC_CLOSE_QUIC_STATUS));
        }

        //
        // On initial close, we must shut down all the current streams and
        // clean up pending datagrams.
        //
        QuicStreamSetShutdown(&Connection->Streams);
        QuicDatagramSendShutdown(&Connection->Datagram);
    }

    if (SilentClose) {
        QuicSendClear(&Connection->Send);
    }

    if (SilentClose ||
        (Connection->State.ClosedRemotely && Connection->State.ClosedLocally)) {
        Connection->State.ShutdownCompleteTimedOut = FALSE;
        Connection->State.SendShutdownCompleteNotif = TRUE;
    }
}

_IRQL_requires_max_(PASSIVE_LEVEL)
void
QuicConnProcessShutdownTimerOperation(
    _In_ QUIC_CONNECTION* Connection
    )
{
    //
    // We now consider the peer closed, even if they didn't respond to our close
    // frame.
    //
    Connection->State.ClosedRemotely = TRUE;

    //
    // Now that we are closed in both directions, we can complete the shutdown
    // of the connection.
    //
    Connection->State.SendShutdownCompleteNotif = TRUE;
}

_IRQL_requires_max_(PASSIVE_LEVEL)
void
QuicConnCloseLocally(
    _In_ QUIC_CONNECTION* Connection,
    _In_ uint32_t Flags,
    _In_ uint64_t ErrorCode,
    _In_opt_z_ const char* ErrorMsg
    )
{
    CXPLAT_DBG_ASSERT(ErrorMsg == NULL || strlen(ErrorMsg) < UINT16_MAX);
    QuicConnTryClose(
        Connection,
        Flags,
        ErrorCode,
        ErrorMsg,
        ErrorMsg == NULL ? 0 : (uint16_t)strlen(ErrorMsg));
}

_IRQL_requires_max_(PASSIVE_LEVEL)
void
QuicConnOnQuicVersionSet(
    _In_ QUIC_CONNECTION* Connection
    )
{
    QuicTraceEvent(
        ConnVersionSet,
        "[conn][%p] QUIC Version: %u",
        Connection,
        Connection->Stats.QuicVersion);

    switch (Connection->Stats.QuicVersion) {
    case QUIC_VERSION_1:
    case QUIC_VERSION_DRAFT_29:
    case QUIC_VERSION_MS_1:
    case QUIC_VERSION_2:
    default:
        Connection->State.HeaderProtectionEnabled = TRUE;
        break;
    }
}

_IRQL_requires_max_(PASSIVE_LEVEL)
QUIC_STATUS
QuicConnStart(
    _In_ QUIC_CONNECTION* Connection,
    _In_ QUIC_CONFIGURATION* Configuration,
    _In_ QUIC_ADDRESS_FAMILY Family,
    _In_opt_z_ const char* ServerName,
    _In_ uint16_t ServerPort // Host byte order
    )
{
    QUIC_STATUS Status;
    QUIC_PATH* Path = &Connection->Paths[0];
    CXPLAT_DBG_ASSERT(QuicConnIsClient(Connection));

    if (Connection->State.ClosedLocally || Connection->State.Started) {
        if (ServerName != NULL) {
            CXPLAT_FREE(ServerName, QUIC_POOL_SERVERNAME);
        }
        return QUIC_STATUS_INVALID_STATE;
    }

    BOOLEAN RegistrationShutingDown;
    uint64_t ShutdownErrorCode;
    QUIC_CONNECTION_SHUTDOWN_FLAGS ShutdownFlags;
    CxPlatDispatchLockAcquire(&Connection->Registration->ConnectionLock);
    ShutdownErrorCode = Connection->Registration->ShutdownErrorCode;
    ShutdownFlags = Connection->Registration->ShutdownFlags;
    RegistrationShutingDown = Connection->Registration->ShuttingDown;
    CxPlatDispatchLockRelease(&Connection->Registration->ConnectionLock);

    if (RegistrationShutingDown) {
        QuicConnShutdown(Connection, ShutdownFlags, ShutdownErrorCode, FALSE, FALSE);
        if (ServerName != NULL) {
            CXPLAT_FREE(ServerName, QUIC_POOL_SERVERNAME);
        }
        return QUIC_STATUS_INVALID_STATE;
    }

    CXPLAT_TEL_ASSERT(Path->Binding == NULL);

    if (!Connection->State.RemoteAddressSet) {

        CXPLAT_DBG_ASSERT(ServerName != NULL);
        QuicAddrSetFamily(&Path->Route.RemoteAddress, Family);

#ifdef QUIC_COMPARTMENT_ID
        BOOLEAN RevertCompartmentId = FALSE;
        QUIC_COMPARTMENT_ID PrevCompartmentId = QuicCompartmentIdGetCurrent();
        if (PrevCompartmentId != Configuration->CompartmentId) {
            Status = QuicCompartmentIdSetCurrent(Configuration->CompartmentId);
            if (QUIC_FAILED(Status)) {
                QuicTraceEvent(
                    ConnErrorStatus,
                    "[conn][%p] ERROR, %u, %s.",
                    Connection, Status,
                    "Set current compartment Id");
                goto Exit;
            }
            RevertCompartmentId = TRUE;
        }
#endif

        //
        // Resolve the server name to IP address.
        //
        Status =
            CxPlatDataPathResolveAddress(
                MsQuicLib.Datapath,
                ServerName,
                &Path->Route.RemoteAddress);

#ifdef QUIC_COMPARTMENT_ID
        if (RevertCompartmentId) {
            (void)QuicCompartmentIdSetCurrent(PrevCompartmentId);
        }
#endif

        if (QUIC_FAILED(Status)) {
            goto Exit;
        }

        Connection->State.RemoteAddressSet = TRUE;
    }

    if (QuicAddrIsWildCard(&Path->Route.RemoteAddress)) {
        Status = QUIC_STATUS_INVALID_PARAMETER;
        QuicTraceEvent(
            ConnError,
            "[conn][%p] ERROR, %s.",
            Connection,
            "Invalid wildcard remote address in connection start");
        goto Exit;
    }

    QuicAddrSetPort(&Path->Route.RemoteAddress, ServerPort);
    QuicTraceEvent(
        ConnRemoteAddrAdded,
        "[conn][%p] New Remote IP: %!ADDR!",
        Connection,
        CASTED_CLOG_BYTEARRAY(sizeof(Path->Route.RemoteAddress), &Path->Route.RemoteAddress));

    CXPLAT_UDP_CONFIG UdpConfig = {0};
    UdpConfig.LocalAddress = Connection->State.LocalAddressSet ? &Path->Route.LocalAddress : NULL;
    UdpConfig.RemoteAddress = &Path->Route.RemoteAddress;
    UdpConfig.Flags = Connection->State.ShareBinding ? CXPLAT_SOCKET_FLAG_SHARE : 0;
    UdpConfig.InterfaceIndex = Connection->State.LocalInterfaceSet ? (uint32_t)Path->Route.LocalAddress.Ipv6.sin6_scope_id : 0, // NOLINT(google-readability-casting)
    UdpConfig.PartitionIndex = QuicPartitionIdGetIndex(Connection->PartitionID);
#ifdef QUIC_COMPARTMENT_ID
    UdpConfig.CompartmentId = Configuration->CompartmentId;
#endif
#ifdef QUIC_OWNING_PROCESS
    UdpConfig.OwningProcess = Configuration->OwningProcess;
#endif

    //
    // Get the binding for the current local & remote addresses.
    //
    Status =
        QuicLibraryGetBinding(
            &UdpConfig,
            &Path->Binding);
    if (QUIC_FAILED(Status)) {
        goto Exit;
    }

    //
    // Clients only need to generate a non-zero length source CID if it
    // intends to share the UDP binding.
    //
    QUIC_CID_HASH_ENTRY* SourceCid;
    if (Connection->State.ShareBinding) {
        SourceCid =
            QuicCidNewRandomSource(
                Connection,
                NULL,
                Connection->PartitionID,
                Connection->CibirId[0],
                Connection->CibirId+2);
    } else {
        SourceCid = QuicCidNewNullSource(Connection);
    }
    if (SourceCid == NULL) {
        Status = QUIC_STATUS_OUT_OF_MEMORY;
        goto Exit;
    }

    Connection->NextSourceCidSequenceNumber++;
    QuicTraceEvent(
        ConnSourceCidAdded,
        "[conn][%p] (SeqNum=%llu) New Source CID: %!CID!",
        Connection,
        SourceCid->CID.SequenceNumber,
        CASTED_CLOG_BYTEARRAY(SourceCid->CID.Length, SourceCid->CID.Data));
    CxPlatListPushEntry(&Connection->SourceCids, &SourceCid->Link);

    if (!QuicBindingAddSourceConnectionID(Path->Binding, SourceCid)) {
        QuicLibraryReleaseBinding(Path->Binding);
        Path->Binding = NULL;
        Status = QUIC_STATUS_OUT_OF_MEMORY;
        goto Exit;
    }

    Connection->State.LocalAddressSet = TRUE;
    QuicBindingGetLocalAddress(Path->Binding, &Path->Route.LocalAddress);
    QuicTraceEvent(
        ConnLocalAddrAdded,
        "[conn][%p] New Local IP: %!ADDR!",
        Connection,
        CASTED_CLOG_BYTEARRAY(sizeof(Path->Route.LocalAddress), &Path->Route.LocalAddress));

    //
    // Save the server name.
    //
    Connection->RemoteServerName = ServerName;
    ServerName = NULL;

    Status = QuicCryptoInitialize(&Connection->Crypto);
    if (QUIC_FAILED(Status)) {
        goto Exit;
    }

    //
    // Start the handshake.
    //
    Status = QuicConnSetConfiguration(Connection, Configuration);
    if (QUIC_FAILED(Status)) {
        goto Exit;
    }

    if (Connection->Settings.KeepAliveIntervalMs != 0) {
        QuicConnTimerSet(
            Connection,
            QUIC_CONN_TIMER_KEEP_ALIVE,
            MS_TO_US(Connection->Settings.KeepAliveIntervalMs));
    }

Exit:

    if (ServerName != NULL) {
        CXPLAT_FREE(ServerName, QUIC_POOL_SERVERNAME);
    }

    if (QUIC_FAILED(Status)) {
        QuicConnCloseLocally(
            Connection,
            QUIC_CLOSE_INTERNAL_SILENT | QUIC_CLOSE_QUIC_STATUS,
            (uint64_t)Status,
            NULL);
    }

    return Status;
}

_IRQL_requires_max_(PASSIVE_LEVEL)
void
QuicConnRestart(
    _In_ QUIC_CONNECTION* Connection,
    _In_ BOOLEAN CompleteReset
    )
{
    CXPLAT_TEL_ASSERT(Connection->State.Started);

    QuicTraceLogConnInfo(
        Restart,
        Connection,
        "Restart (CompleteReset=%hhu)",
        CompleteReset);

    if (CompleteReset) {
        //
        // Don't reset current RTT measurements unless doing a full reset.
        //
        QUIC_PATH* Path = &Connection->Paths[0];
        Path->GotFirstRttSample = FALSE;
        Path->SmoothedRtt = MS_TO_US(Connection->Settings.InitialRttMs);
        Path->RttVariance = Path->SmoothedRtt / 2;
    }

    for (uint32_t i = 0; i < ARRAYSIZE(Connection->Packets); ++i) {
        CXPLAT_DBG_ASSERT(Connection->Packets[i] != NULL);
        QuicPacketSpaceReset(Connection->Packets[i]);
    }

    QuicCongestionControlReset(&Connection->CongestionControl, TRUE);
    QuicSendReset(&Connection->Send);
    QuicLossDetectionReset(&Connection->LossDetection);
    QuicCryptoTlsCleanupTransportParameters(&Connection->PeerTransportParams);

    if (CompleteReset) {
        CXPLAT_DBG_ASSERT(Connection->Configuration != NULL);

        QUIC_TRANSPORT_PARAMETERS LocalTP = { 0 };
        QUIC_STATUS Status =
            QuicConnGenerateLocalTransportParameters(Connection, &LocalTP);
        CXPLAT_FRE_ASSERT(QUIC_SUCCEEDED(Status)); // Can't fail since it passed already.
        UNREFERENCED_PARAMETER(Status);

        Status =
            QuicCryptoInitializeTls(
                &Connection->Crypto,
                Connection->Configuration->SecurityConfig,
                &LocalTP);
        if (QUIC_FAILED(Status)) {
            QuicConnFatalError(Connection, Status, NULL);
        }

        QuicCryptoTlsCleanupTransportParameters(&LocalTP);

    } else {
        QuicCryptoReset(&Connection->Crypto);
    }
}

_IRQL_requires_max_(PASSIVE_LEVEL)
QUIC_STATUS
QuicConnSendResumptionTicket(
    _In_ QUIC_CONNECTION* Connection,
    _In_ uint16_t AppDataLength,
    _In_reads_bytes_opt_(AppDataLength)
        const uint8_t* AppResumptionData
    )
{
    QUIC_STATUS Status;
    uint8_t* TicketBuffer = NULL;
    uint32_t TicketLength = 0;
    uint8_t AlpnLength = Connection->Crypto.TlsState.NegotiatedAlpn[0];

    if (Connection->HandshakeTP == NULL) {
        Status = QUIC_STATUS_OUT_OF_MEMORY;
        goto Error;
    }

    Status =
        QuicCryptoEncodeServerTicket(
            Connection,
            Connection->Stats.QuicVersion,
            AppDataLength,
            AppResumptionData,
            Connection->HandshakeTP,
            AlpnLength,
            Connection->Crypto.TlsState.NegotiatedAlpn + 1,
            &TicketBuffer,
            &TicketLength);
    if (QUIC_FAILED(Status)) {
        goto Error;
    }

    Status = QuicCryptoProcessAppData(&Connection->Crypto, TicketLength, TicketBuffer);

Error:
    if (TicketBuffer != NULL) {
        CXPLAT_FREE(TicketBuffer, QUIC_POOL_SERVER_CRYPTO_TICKET);
    }

    if (AppResumptionData != NULL) {
        CXPLAT_FREE(AppResumptionData, QUIC_POOL_APP_RESUMPTION_DATA);
    }

    return Status;
}

_IRQL_requires_max_(PASSIVE_LEVEL)
BOOLEAN
QuicConnRecvResumptionTicket(
    _In_ QUIC_CONNECTION* Connection,
    _In_ uint16_t TicketLength,
    _In_reads_(TicketLength)
        const uint8_t* Ticket
    )
{
    BOOLEAN ResumptionAccepted = FALSE;
    QUIC_TRANSPORT_PARAMETERS ResumedTP;
    CxPlatZeroMemory(&ResumedTP, sizeof(ResumedTP));
    if (QuicConnIsServer(Connection)) {
        if (Connection->Crypto.TicketValidationRejecting) {
            QuicTraceEvent(
                ConnError,
                "[conn][%p] ERROR, %s.",
                Connection,
                "Resumption Ticket rejected by server app asynchronously");
            Connection->Crypto.TicketValidationRejecting = FALSE;
            Connection->Crypto.TicketValidationPending = FALSE;
            goto Error;
        }
        Connection->Crypto.TicketValidationPending = TRUE;

        const uint8_t* AppData = NULL;
        uint32_t AppDataLength = 0;

        QUIC_STATUS Status =
            QuicCryptoDecodeServerTicket(
                Connection,
                TicketLength,
                Ticket,
                Connection->Configuration->AlpnList,
                Connection->Configuration->AlpnListLength,
                &ResumedTP,
                &AppData,
                &AppDataLength);
        if (QUIC_FAILED(Status)) {
            goto Error;
        }

        //
        // Validate resumed TP are <= current settings
        //
        if (ResumedTP.ActiveConnectionIdLimit > QUIC_ACTIVE_CONNECTION_ID_LIMIT ||
            ResumedTP.InitialMaxData > Connection->Send.MaxData ||
            ResumedTP.InitialMaxStreamDataBidiLocal > Connection->Settings.StreamRecvWindowDefault ||
            ResumedTP.InitialMaxStreamDataBidiRemote > Connection->Settings.StreamRecvWindowDefault ||
            ResumedTP.InitialMaxStreamDataUni > Connection->Settings.StreamRecvWindowDefault ||
            ResumedTP.InitialMaxUniStreams > Connection->Streams.Types[STREAM_ID_FLAG_IS_CLIENT | STREAM_ID_FLAG_IS_UNI_DIR].MaxTotalStreamCount ||
            ResumedTP.InitialMaxBidiStreams > Connection->Streams.Types[STREAM_ID_FLAG_IS_CLIENT | STREAM_ID_FLAG_IS_BI_DIR].MaxTotalStreamCount) {
            //
            // Server settings have changed since the resumption ticket was
            // encoded, so reject resumption.
            //
            QuicTraceEvent(
                ConnError,
                "[conn][%p] ERROR, %s.",
                Connection,
                "Resumption Ticket transport params greater than current server settings");
            goto Error;
        }

        QUIC_CONNECTION_EVENT Event;
        Event.Type = QUIC_CONNECTION_EVENT_RESUMED;
        Event.RESUMED.ResumptionStateLength = (uint16_t)AppDataLength;
        Event.RESUMED.ResumptionState = (AppDataLength > 0) ? AppData : NULL;
        QuicTraceLogConnVerbose(
            IndicateResumed,
            Connection,
            "Indicating QUIC_CONNECTION_EVENT_RESUMED");
        Status = QuicConnIndicateEvent(Connection, &Event);
        if (Status == QUIC_STATUS_SUCCESS) {
            QuicTraceEvent(
                ConnServerResumeTicket,
                "[conn][%p] Server app accepted resumption ticket",
                Connection);
            ResumptionAccepted = TRUE;
            Connection->Crypto.TicketValidationPending = FALSE;
        } else if (Status == QUIC_STATUS_PENDING) {
            QuicTraceEvent(
                ConnServerResumeTicket,
                "[conn][%p] Server app asynchronously validating resumption ticket",
                Connection);
            ResumptionAccepted = TRUE;
        } else {
            QuicTraceEvent(
                ConnError,
                "[conn][%p] ERROR, %s.",
                Connection,
                "Resumption Ticket rejected by server app");
            ResumptionAccepted = FALSE;
            Connection->Crypto.TicketValidationPending = FALSE;
        }

    } else {

        const uint8_t* ClientTicket = NULL;
        uint32_t ClientTicketLength = 0;

        CXPLAT_DBG_ASSERT(Connection->State.PeerTransportParameterValid);

        if (QUIC_SUCCEEDED(
            QuicCryptoEncodeClientTicket(
                Connection,
                TicketLength,
                Ticket,
                &Connection->PeerTransportParams,
                Connection->Stats.QuicVersion,
                &ClientTicket,
                &ClientTicketLength))) {

            QUIC_CONNECTION_EVENT Event;
            Event.Type = QUIC_CONNECTION_EVENT_RESUMPTION_TICKET_RECEIVED;
            Event.RESUMPTION_TICKET_RECEIVED.ResumptionTicketLength = ClientTicketLength;
            Event.RESUMPTION_TICKET_RECEIVED.ResumptionTicket = ClientTicket;
            QuicTraceLogConnVerbose(
                IndicateResumptionTicketReceived,
                Connection,
                "Indicating QUIC_CONNECTION_EVENT_RESUMPTION_TICKET_RECEIVED");
            (void)QuicConnIndicateEvent(Connection, &Event);

            CXPLAT_FREE(ClientTicket, QUIC_POOL_CLIENT_CRYPTO_TICKET);
            ResumptionAccepted = TRUE;
        }
    }

Error:

    QuicCryptoTlsCleanupTransportParameters(&ResumedTP);
    return ResumptionAccepted;
}

_IRQL_requires_max_(PASSIVE_LEVEL)
void
QuicConnCleanupServerResumptionState(
    _In_ QUIC_CONNECTION* Connection
    )
{
    CXPLAT_DBG_ASSERT(QuicConnIsServer(Connection));
    if (!Connection->State.ResumptionEnabled) {
        if (Connection->HandshakeTP != NULL) {
            QuicCryptoTlsCleanupTransportParameters(Connection->HandshakeTP);
            CxPlatPoolFree(
                &QuicLibraryGetPerProc()->TransportParamPool,
                Connection->HandshakeTP);
            Connection->HandshakeTP = NULL;
        }

        QUIC_CRYPTO* Crypto = &Connection->Crypto;

        QuicTraceLogConnInfo(
            CryptoStateDiscard,
            Connection,
            "TLS state no longer needed");
        if (Crypto->TLS != NULL) {
            CxPlatTlsUninitialize(Crypto->TLS);
            Crypto->TLS = NULL;
        }
        if (Crypto->Initialized) {
            QuicRecvBufferUninitialize(&Crypto->RecvBuffer);
            QuicRangeUninitialize(&Crypto->SparseAckRanges);
            CXPLAT_FREE(Crypto->TlsState.Buffer, QUIC_POOL_TLS_BUFFER);
            Crypto->TlsState.Buffer = NULL;
            Crypto->Initialized = FALSE;
        }
    }
}

_IRQL_requires_max_(PASSIVE_LEVEL)
BOOLEAN
QuicConnPostAcceptValidatePeerTransportParameters(
    _In_ QUIC_CONNECTION* Connection
    );

_IRQL_requires_max_(PASSIVE_LEVEL)
QUIC_STATUS
QuicConnGenerateLocalTransportParameters(
    _In_ QUIC_CONNECTION* Connection,
    _Out_ QUIC_TRANSPORT_PARAMETERS* LocalTP
    )
{
    CXPLAT_TEL_ASSERT(Connection->Configuration != NULL);

    CXPLAT_DBG_ASSERT(Connection->SourceCids.Next != NULL);
    const QUIC_CID_HASH_ENTRY* SourceCid =
        CXPLAT_CONTAINING_RECORD(
            Connection->SourceCids.Next,
            QUIC_CID_HASH_ENTRY,
            Link);

    LocalTP->InitialMaxData = Connection->Send.MaxData;
    LocalTP->InitialMaxStreamDataBidiLocal = Connection->Settings.StreamRecvWindowDefault;
    LocalTP->InitialMaxStreamDataBidiRemote = Connection->Settings.StreamRecvWindowDefault;
    LocalTP->InitialMaxStreamDataUni = Connection->Settings.StreamRecvWindowDefault;
    LocalTP->MaxUdpPayloadSize =
        MaxUdpPayloadSizeFromMTU(
            CxPlatSocketGetLocalMtu(
                Connection->Paths[0].Binding->Socket));
    LocalTP->MaxAckDelay =
        Connection->Settings.MaxAckDelayMs + MsQuicLib.TimerResolutionMs;
    LocalTP->MinAckDelay = MS_TO_US(MsQuicLib.TimerResolutionMs);
    LocalTP->ActiveConnectionIdLimit = QUIC_ACTIVE_CONNECTION_ID_LIMIT;
    LocalTP->Flags =
        QUIC_TP_FLAG_INITIAL_MAX_DATA |
        QUIC_TP_FLAG_INITIAL_MAX_STRM_DATA_BIDI_LOCAL |
        QUIC_TP_FLAG_INITIAL_MAX_STRM_DATA_BIDI_REMOTE |
        QUIC_TP_FLAG_INITIAL_MAX_STRM_DATA_UNI |
        QUIC_TP_FLAG_MAX_UDP_PAYLOAD_SIZE |
        QUIC_TP_FLAG_MAX_ACK_DELAY |
        QUIC_TP_FLAG_MIN_ACK_DELAY |
        QUIC_TP_FLAG_ACTIVE_CONNECTION_ID_LIMIT;

    if (Connection->Settings.IdleTimeoutMs != 0) {
        LocalTP->Flags |= QUIC_TP_FLAG_IDLE_TIMEOUT;
        LocalTP->IdleTimeout = Connection->Settings.IdleTimeoutMs;
    }

    if (Connection->AckDelayExponent != QUIC_TP_ACK_DELAY_EXPONENT_DEFAULT) {
        LocalTP->Flags |= QUIC_TP_FLAG_ACK_DELAY_EXPONENT;
        LocalTP->AckDelayExponent = Connection->AckDelayExponent;
    }

    LocalTP->Flags |= QUIC_TP_FLAG_INITIAL_SOURCE_CONNECTION_ID;
    LocalTP->InitialSourceConnectionIDLength = SourceCid->CID.Length;
    CxPlatCopyMemory(
        LocalTP->InitialSourceConnectionID,
        SourceCid->CID.Data,
        SourceCid->CID.Length);

    if (Connection->Settings.DatagramReceiveEnabled) {
        LocalTP->Flags |= QUIC_TP_FLAG_MAX_DATAGRAM_FRAME_SIZE;
        LocalTP->MaxDatagramFrameSize = QUIC_DEFAULT_MAX_DATAGRAM_LENGTH;
    }

    if (Connection->State.Disable1RttEncrytion) {
        LocalTP->Flags |= QUIC_TP_FLAG_DISABLE_1RTT_ENCRYPTION;
    }

    if (Connection->CibirId[0] != 0) {
        LocalTP->Flags |= QUIC_TP_FLAG_CIBIR_ENCODING;
        LocalTP->CibirLength = Connection->CibirId[0];
        LocalTP->CibirOffset = Connection->CibirId[1];
    }

    if (Connection->Settings.VersionNegotiationExtEnabled
#if QUIC_TEST_DISABLE_VNE_TP_GENERATION
        && !Connection->State.DisableVneTp
#endif
        ) {
        uint32_t VersionInfoLength = 0;
        LocalTP->VersionInfo =
            QuicVersionNegotiationExtEncodeVersionInfo(Connection, &VersionInfoLength);
        if (LocalTP->VersionInfo != NULL) {
            LocalTP->Flags |= QUIC_TP_FLAG_VERSION_NEGOTIATION;
            LocalTP->VersionInfoLength = VersionInfoLength;
        } else {
            LocalTP->VersionInfoLength = 0;
        }
    }

    if (Connection->Settings.GreaseQuicBitEnabled) {
        LocalTP->Flags |= QUIC_TP_FLAG_GREASE_QUIC_BIT;
    }

    if (Connection->Settings.ReliableResetEnabled) {
        LocalTP->Flags |= QUIC_TP_FLAG_RELIABLE_RESET_ENABLED;
    }

    if (Connection->Settings.OneWayDelayEnabled) {
        LocalTP->Flags |= QUIC_TP_FLAG_TIMESTAMP_RECV_ENABLED |
                          QUIC_TP_FLAG_TIMESTAMP_SEND_ENABLED;
    }

    if (QuicConnIsServer(Connection)) {

        if (Connection->Streams.Types[STREAM_ID_FLAG_IS_CLIENT | STREAM_ID_FLAG_IS_BI_DIR].MaxTotalStreamCount) {
            LocalTP->Flags |= QUIC_TP_FLAG_INITIAL_MAX_STRMS_BIDI;
            LocalTP->InitialMaxBidiStreams =
                Connection->Streams.Types[STREAM_ID_FLAG_IS_CLIENT | STREAM_ID_FLAG_IS_BI_DIR].MaxTotalStreamCount;
        }

        if (Connection->Streams.Types[STREAM_ID_FLAG_IS_CLIENT | STREAM_ID_FLAG_IS_UNI_DIR].MaxTotalStreamCount) {
            LocalTP->Flags |= QUIC_TP_FLAG_INITIAL_MAX_STRMS_UNI;
            LocalTP->InitialMaxUniStreams =
                Connection->Streams.Types[STREAM_ID_FLAG_IS_CLIENT | STREAM_ID_FLAG_IS_UNI_DIR].MaxTotalStreamCount;
        }

        if (!Connection->Settings.MigrationEnabled) {
            LocalTP->Flags |= QUIC_TP_FLAG_DISABLE_ACTIVE_MIGRATION;
        }

        LocalTP->Flags |= QUIC_TP_FLAG_STATELESS_RESET_TOKEN;
        QUIC_STATUS Status =
            QuicLibraryGenerateStatelessResetToken(
                SourceCid->CID.Data,
                LocalTP->StatelessResetToken);
        if (QUIC_FAILED(Status)) {
            QuicTraceEvent(
                ConnErrorStatus,
                "[conn][%p] ERROR, %u, %s.",
                Connection,
                Status,
                "QuicLibraryGenerateStatelessResetToken");
            return Status;
        }

        if (Connection->OrigDestCID != NULL) {
            CXPLAT_DBG_ASSERT(Connection->OrigDestCID->Length <= QUIC_MAX_CONNECTION_ID_LENGTH_V1);
            LocalTP->Flags |= QUIC_TP_FLAG_ORIGINAL_DESTINATION_CONNECTION_ID;
            LocalTP->OriginalDestinationConnectionIDLength = Connection->OrigDestCID->Length;
            CxPlatCopyMemory(
                LocalTP->OriginalDestinationConnectionID,
                Connection->OrigDestCID->Data,
                Connection->OrigDestCID->Length);
            CXPLAT_FREE(Connection->OrigDestCID, QUIC_POOL_CID);
            Connection->OrigDestCID = NULL;

            if (Connection->State.HandshakeUsedRetryPacket) {
                CXPLAT_DBG_ASSERT(SourceCid->Link.Next != NULL);
                const QUIC_CID_HASH_ENTRY* PrevSourceCid =
                    CXPLAT_CONTAINING_RECORD(
                        SourceCid->Link.Next,
                        QUIC_CID_HASH_ENTRY,
                        Link);

                LocalTP->Flags |= QUIC_TP_FLAG_RETRY_SOURCE_CONNECTION_ID;
                LocalTP->RetrySourceConnectionIDLength = PrevSourceCid->CID.Length;
                CxPlatCopyMemory(
                    LocalTP->RetrySourceConnectionID,
                    PrevSourceCid->CID.Data,
                    PrevSourceCid->CID.Length);
            }
        }

    } else {

        if (Connection->Streams.Types[STREAM_ID_FLAG_IS_SERVER | STREAM_ID_FLAG_IS_BI_DIR].MaxTotalStreamCount) {
            LocalTP->Flags |= QUIC_TP_FLAG_INITIAL_MAX_STRMS_BIDI;
            LocalTP->InitialMaxBidiStreams =
                Connection->Streams.Types[STREAM_ID_FLAG_IS_SERVER | STREAM_ID_FLAG_IS_BI_DIR].MaxTotalStreamCount;
        }

        if (Connection->Streams.Types[STREAM_ID_FLAG_IS_SERVER | STREAM_ID_FLAG_IS_UNI_DIR].MaxTotalStreamCount) {
            LocalTP->Flags |= QUIC_TP_FLAG_INITIAL_MAX_STRMS_UNI;
            LocalTP->InitialMaxUniStreams =
                Connection->Streams.Types[STREAM_ID_FLAG_IS_SERVER | STREAM_ID_FLAG_IS_UNI_DIR].MaxTotalStreamCount;
        }
    }

    return QUIC_STATUS_SUCCESS;
}

_IRQL_requires_max_(PASSIVE_LEVEL)
QUIC_STATUS
QuicConnSetConfiguration(
    _In_ QUIC_CONNECTION* Connection,
    _In_ QUIC_CONFIGURATION* Configuration
    )
{
    if (Connection->Configuration != NULL || QuicConnIsClosed(Connection)) {
        return QUIC_STATUS_INVALID_STATE;
    }

    QUIC_STATUS Status;
    QUIC_TRANSPORT_PARAMETERS LocalTP = { 0 };

    CXPLAT_TEL_ASSERT(Connection->Configuration == NULL);
    CXPLAT_TEL_ASSERT(Configuration != NULL);
    CXPLAT_TEL_ASSERT(Configuration->SecurityConfig != NULL);

    QuicTraceLogConnInfo(
        SetConfiguration,
        Connection,
        "Configuration set, %p",
        Configuration);

    QuicConfigurationAddRef(Configuration);
    QuicConfigurationAttachSilo(Configuration);
    Connection->Configuration = Configuration;
    QuicConnApplyNewSettings(
        Connection,
        FALSE,
        &Configuration->Settings);

    if (QuicConnIsClient(Connection)) {

        if (Connection->Stats.QuicVersion == 0) {
            //
            // Only initialize the version if not already done (by the
            // application layer).
            //
            Connection->Stats.QuicVersion = QUIC_VERSION_LATEST;
            QuicConnOnQuicVersionSet(Connection);
            Status = QuicCryptoOnVersionChange(&Connection->Crypto);
            if (QUIC_FAILED(Status)) {
                goto Error;
            }
        }

        CXPLAT_DBG_ASSERT(!CxPlatListIsEmpty(&Connection->DestCids));
        const QUIC_CID_LIST_ENTRY* DestCid =
            CXPLAT_CONTAINING_RECORD(
                Connection->DestCids.Flink,
                QUIC_CID_LIST_ENTRY,
                Link);

        //
        // Save the original CID for later validation in the TP.
        //
        Connection->OrigDestCID =
            CXPLAT_ALLOC_NONPAGED(
                sizeof(QUIC_CID) +
                DestCid->CID.Length,
                QUIC_POOL_CID);
        if (Connection->OrigDestCID == NULL) {
            QuicTraceEvent(
                AllocFailure,
                "Allocation of '%s' failed. (%llu bytes)",
                "OrigDestCID",
                sizeof(QUIC_CID) + DestCid->CID.Length);
            Status = QUIC_STATUS_OUT_OF_MEMORY;
            goto Error;
        }

        Connection->OrigDestCID->Length = DestCid->CID.Length;
        CxPlatCopyMemory(
            Connection->OrigDestCID->Data,
            DestCid->CID.Data,
            DestCid->CID.Length);

    } else {
        if (!QuicConnPostAcceptValidatePeerTransportParameters(Connection)) {
            QuicConnTransportError(Connection, QUIC_ERROR_CONNECTION_REFUSED);
            Status = QUIC_STATUS_INVALID_PARAMETER;
            goto Cleanup;
        }

        Status =
            QuicCryptoReNegotiateAlpn(
                Connection,
                Connection->Configuration->AlpnListLength,
                Connection->Configuration->AlpnList);
        if (QUIC_FAILED(Status)) {
            goto Cleanup;
        }
        Connection->Crypto.TlsState.ClientAlpnList = NULL;
        Connection->Crypto.TlsState.ClientAlpnListLength = 0;
    }

    Status = QuicConnGenerateLocalTransportParameters(Connection, &LocalTP);
    if (QUIC_FAILED(Status)) {
        goto Cleanup;
    }

    //
    // Persist the transport parameters used during handshake for resumption.
    // (if resumption is enabled)
    //
    if (QuicConnIsServer(Connection) && Connection->HandshakeTP != NULL) {
        CXPLAT_DBG_ASSERT(Connection->State.ResumptionEnabled);
        QuicCryptoTlsCopyTransportParameters(&LocalTP, Connection->HandshakeTP);
    }

    Connection->State.Started = TRUE;
    Connection->Stats.Timing.Start = CxPlatTimeUs64();
    QuicTraceEvent(
        ConnHandshakeStart,
        "[conn][%p] Handshake start",
        Connection);

    Status =
        QuicCryptoInitializeTls(
            &Connection->Crypto,
            Configuration->SecurityConfig,
            &LocalTP);

Cleanup:

    QuicCryptoTlsCleanupTransportParameters(&LocalTP);

Error:

    QuicConfigurationDetachSilo();

    return Status;
}

BOOLEAN
QuicConnValidateTransportParameterCIDs(
    _In_ QUIC_CONNECTION* Connection
    )
{
    if (!(Connection->PeerTransportParams.Flags & QUIC_TP_FLAG_INITIAL_SOURCE_CONNECTION_ID)) {
        QuicTraceEvent(
            ConnError,
            "[conn][%p] ERROR, %s.",
            Connection,
            "Peer didn't provide the initial source CID in TP");
        return FALSE;
    }

    const QUIC_CID_LIST_ENTRY* DestCid =
        CXPLAT_CONTAINING_RECORD(
            Connection->DestCids.Flink,
            QUIC_CID_LIST_ENTRY,
            Link);
    if (DestCid->CID.Length != Connection->PeerTransportParams.InitialSourceConnectionIDLength ||
        memcmp(DestCid->CID.Data, Connection->PeerTransportParams.InitialSourceConnectionID, DestCid->CID.Length) != 0) {
        QuicTraceEvent(
            ConnError,
            "[conn][%p] ERROR, %s.",
            Connection,
            "Initial source CID from TP doesn't match");
        return FALSE;
    }

    if (QuicConnIsClient(Connection)) {
        if (!(Connection->PeerTransportParams.Flags & QUIC_TP_FLAG_ORIGINAL_DESTINATION_CONNECTION_ID)) {
            QuicTraceEvent(
                ConnError,
                "[conn][%p] ERROR, %s.",
                Connection,
                "Server didn't provide the original destination CID in TP");
            return FALSE;
        }
        CXPLAT_DBG_ASSERT(Connection->OrigDestCID);
        if (Connection->OrigDestCID->Length != Connection->PeerTransportParams.OriginalDestinationConnectionIDLength ||
            memcmp(Connection->OrigDestCID->Data, Connection->PeerTransportParams.OriginalDestinationConnectionID, Connection->OrigDestCID->Length) != 0) {
            QuicTraceEvent(
                ConnError,
                "[conn][%p] ERROR, %s.",
                Connection,
                "Original destination CID from TP doesn't match");
            return FALSE;
        }
        CXPLAT_FREE(Connection->OrigDestCID, QUIC_POOL_CID);
        Connection->OrigDestCID = NULL;
        if (Connection->State.HandshakeUsedRetryPacket) {
            if (!(Connection->PeerTransportParams.Flags & QUIC_TP_FLAG_RETRY_SOURCE_CONNECTION_ID)) {
                QuicTraceEvent(
                    ConnError,
                    "[conn][%p] ERROR, %s.",
                    Connection,
                    "Server didn't provide the retry source CID in TP");
                return FALSE;
            }
            // TODO - Validate
        } else {
            if (Connection->PeerTransportParams.Flags & QUIC_TP_FLAG_RETRY_SOURCE_CONNECTION_ID) {
                QuicTraceEvent(
                    ConnError,
                    "[conn][%p] ERROR, %s.",
                    Connection,
                    "Server incorrectly provided the retry source CID in TP");
                return FALSE;
            }
        }
    }

    return TRUE;
}

QUIC_STATUS
QuicConnProcessPeerVersionNegotiationTP(
    _In_ QUIC_CONNECTION* Connection
    )
{
    QUIC_STATUS Status;
    if (QuicConnIsServer(Connection)) {
        //
        // Check whether version is in (App-specified) list of acceptable versions.
        //
        uint32_t SupportedVersionsLength = 0;
        const uint32_t* SupportedVersions = NULL;
        if (MsQuicLib.Settings.IsSet.VersionSettings) {
            SupportedVersionsLength = MsQuicLib.Settings.VersionSettings->AcceptableVersionsLength;
            SupportedVersions = MsQuicLib.Settings.VersionSettings->AcceptableVersions;
        } else {
            SupportedVersionsLength = ARRAYSIZE(DefaultSupportedVersionsList);
            SupportedVersions = DefaultSupportedVersionsList;
        }

        uint32_t CurrentVersionIndex = 0;
        for (; CurrentVersionIndex < SupportedVersionsLength; ++CurrentVersionIndex) {
            if (Connection->Stats.QuicVersion == SupportedVersions[CurrentVersionIndex]) {
                break;
            }
        }
        if (CurrentVersionIndex == SupportedVersionsLength) {
            CXPLAT_DBG_ASSERTMSG(FALSE,"Incompatible Version Negotation should happen in binding layer");
            //
            // Current version not supported, start incompatible version negotiation.
            // This path should only hit when the AcceptableVersions are changed globally
            // between when the first flight was received, and this point.
            //
            return QUIC_STATUS_VER_NEG_ERROR;
        }

        QUIC_VERSION_INFORMATION_V1 ClientVI;
        Status =
            QuicVersionNegotiationExtParseVersionInfo(
                Connection,
                Connection->PeerTransportParams.VersionInfo,
                (uint16_t)Connection->PeerTransportParams.VersionInfoLength,
                &ClientVI);
        if (QUIC_FAILED(Status)) {
            QuicConnTransportError(Connection, QUIC_ERROR_TRANSPORT_PARAMETER_ERROR);
            return QUIC_STATUS_PROTOCOL_ERROR;
        }

        if (ClientVI.ChosenVersion == 0) {
            QuicTraceLogConnError(
                VersionInfoChosenVersionZero,
                Connection,
                "Version Info Chosen Version is zero!");
            QuicConnTransportError(Connection, QUIC_ERROR_TRANSPORT_PARAMETER_ERROR);
            return QUIC_STATUS_PROTOCOL_ERROR;
        }

        //
        // Assume QuicVersion on the Connection is the long header value
        // and verify it matches the VNE TP.
        //
        if (Connection->Stats.QuicVersion != ClientVI.ChosenVersion) {
            QuicTraceLogConnError(
                ClientVersionInfoVersionMismatch,
                Connection,
                "Client Chosen Version doesn't match long header. 0x%x != 0x%x",
                ClientVI.ChosenVersion,
                Connection->Stats.QuicVersion);
            QuicConnTransportError(Connection, QUIC_ERROR_TRANSPORT_PARAMETER_ERROR);
            return QUIC_STATUS_PROTOCOL_ERROR;
        }

        //
        // Attempt to upgrade the connection to a compatible version the server prefers.
        //
        for (uint32_t ServerVersionIdx = 0; ServerVersionIdx < CurrentVersionIndex; ++ServerVersionIdx) {
            if (QuicIsVersionReserved(SupportedVersions[ServerVersionIdx])) {
                continue;
            }
            for (uint32_t ClientVersionIdx = 0; ClientVersionIdx < ClientVI.AvailableVersionsCount; ++ClientVersionIdx) {
                if (ClientVI.AvailableVersions[ClientVersionIdx] == 0) {
                    QuicTraceLogConnError(
                        VersionInfoOtherVersionZero,
                        Connection,
                        "Version Info.AvailableVersions contains a zero version! Index = %u",
                        ClientVersionIdx);
                    QuicConnTransportError(Connection, QUIC_ERROR_TRANSPORT_PARAMETER_ERROR);
                    return QUIC_STATUS_PROTOCOL_ERROR;
                }
                if (!QuicIsVersionReserved(ClientVI.AvailableVersions[ClientVersionIdx]) &&
                    ClientVI.AvailableVersions[ClientVersionIdx] == SupportedVersions[ServerVersionIdx] &&
                    QuicVersionNegotiationExtAreVersionsCompatible(
                        ClientVI.ChosenVersion,
                        ClientVI.AvailableVersions[ClientVersionIdx])) {
                    QuicTraceLogConnVerbose(
                        ClientVersionNegotiationCompatibleVersionUpgrade,
                        Connection,
                        "Compatible version upgrade! Old: 0x%x, New: 0x%x",
                        Connection->Stats.QuicVersion,
                        SupportedVersions[ServerVersionIdx]);
                    Connection->Stats.QuicVersion = SupportedVersions[ServerVersionIdx];
                    QuicConnOnQuicVersionSet(Connection);
                    Status = QuicCryptoOnVersionChange(&Connection->Crypto);
                    if (QUIC_FAILED(Status)) {
                        QuicConnTransportError(Connection, QUIC_ERROR_VERSION_NEGOTIATION_ERROR);
                        return QUIC_STATUS_INTERNAL_ERROR;
                    }
                }
            }
        }
        //
        // If the version negotiation upgrade failed, just continue
        // with the current version.
        //
    } else {
        //
        // Client must perform downgrade prevention
        //
        QUIC_VERSION_INFORMATION_V1 ServerVI = {0};
        Status =
            QuicVersionNegotiationExtParseVersionInfo(
                Connection,
                Connection->PeerTransportParams.VersionInfo,
                (uint16_t)Connection->PeerTransportParams.VersionInfoLength,
                &ServerVI);
        if (QUIC_FAILED(Status)) {
            QuicConnTransportError(Connection, QUIC_ERROR_TRANSPORT_PARAMETER_ERROR);
            return QUIC_STATUS_PROTOCOL_ERROR;
        }

        if (ServerVI.ChosenVersion == 0) {
            QuicTraceLogConnError(
                VersionInfoChosenVersionZero,
                Connection,
                "Version Info Chosen Version is zero!");
            QuicConnTransportError(Connection, QUIC_ERROR_TRANSPORT_PARAMETER_ERROR);
            return QUIC_STATUS_PROTOCOL_ERROR;
        }

        if (Connection->Stats.QuicVersion != ServerVI.ChosenVersion) {
            QuicTraceLogConnError(
                ServerVersionInfoVersionMismatch,
                Connection,
                "Server Chosen Version doesn't match long header. 0x%x != 0x%x",
                ServerVI.ChosenVersion,
                Connection->Stats.QuicVersion);
            QuicConnTransportError(Connection, QUIC_ERROR_TRANSPORT_PARAMETER_ERROR);
            return QUIC_STATUS_PROTOCOL_ERROR;
        }

        uint32_t ClientChosenVersion = 0;
        BOOLEAN OriginalVersionFound = FALSE;
        for (uint32_t i = 0; i < ServerVI.AvailableVersionsCount; ++i) {
            if (ServerVI.AvailableVersions[i] == 0) {
                QuicTraceLogConnError(
                    VersionInfoOtherVersionZero,
                    Connection,
                    "Version Info Available Versions contains a zero version! Index = %u",
                    i);
                QuicConnTransportError(Connection, QUIC_ERROR_TRANSPORT_PARAMETER_ERROR);
                return QUIC_STATUS_PROTOCOL_ERROR;
            }
            //
            // Keep this logic up to date with the logic in QuicConnRecvVerNeg
            //
            if (Connection->Stats.VersionNegotiation &&
                ClientChosenVersion == 0 &&
                QuicVersionNegotiationExtIsVersionClientSupported(Connection, ServerVI.AvailableVersions[i])) {
                ClientChosenVersion = ServerVI.AvailableVersions[i];
            }
            if (Connection->OriginalQuicVersion == ServerVI.AvailableVersions[i]) {
                OriginalVersionFound = TRUE;
            }
        }
        if (ClientChosenVersion == 0 &&
            QuicVersionNegotiationExtIsVersionClientSupported(Connection, ServerVI.ChosenVersion)) {
            ClientChosenVersion = ServerVI.ChosenVersion;
        }
        if (ClientChosenVersion == 0 || (ClientChosenVersion != Connection->OriginalQuicVersion &&
            ClientChosenVersion != ServerVI.ChosenVersion)) {
            QuicTraceLogConnError(
                ClientChosenVersionMismatchServerChosenVersion,
                Connection,
                "Client Chosen Version doesn't match Server Chosen Version: 0x%x vs. 0x%x",
                ClientChosenVersion,
                ServerVI.ChosenVersion);
            QuicConnTransportError(Connection, QUIC_ERROR_VERSION_NEGOTIATION_ERROR);
            return QUIC_STATUS_PROTOCOL_ERROR;
        }
        //
        // If the client has already received a version negotiation packet, do
        // extra validation.
        //
        if (Connection->PreviousQuicVersion != 0) {
            if (Connection->PreviousQuicVersion == ServerVI.ChosenVersion) {
                QuicTraceLogConnError(
                    ServerVersionInformationPreviousVersionIsChosenVersion,
                    Connection,
                    "Previous Client Version is Server Chosen Version: 0x%x",
                    Connection->PreviousQuicVersion);
                QuicConnTransportError(Connection, QUIC_ERROR_VERSION_NEGOTIATION_ERROR);
                return QUIC_STATUS_PROTOCOL_ERROR;
            }
            //
            // Ensure the version which generated a VN packet is not in the AvailableVersions.
            //
            if (!QuicIsVersionReserved(Connection->PreviousQuicVersion)) {
                for (uint32_t i = 0; i < ServerVI.AvailableVersionsCount; ++i) {
                    if (Connection->PreviousQuicVersion == ServerVI.AvailableVersions[i]) {
                        QuicTraceLogConnError(
                            ServerVersionInformationPreviousVersionInOtherVerList,
                            Connection,
                            "Previous Client Version in Server Available Versions list: 0x%x",
                            Connection->PreviousQuicVersion);
                        QuicConnTransportError(Connection, QUIC_ERROR_VERSION_NEGOTIATION_ERROR);
                        return QUIC_STATUS_PROTOCOL_ERROR;
                    }
                }
            }
        }
        //
        // If Compatible Version Negotiation was performed, do extra validation
        //
        if (Connection->State.CompatibleVerNegotiationAttempted) {
            if (!QuicVersionNegotiationExtAreVersionsCompatible(
                Connection->OriginalQuicVersion, ServerVI.ChosenVersion)) {
                QuicTraceLogConnError(
                    CompatibleVersionNegotiationNotCompatible,
                    Connection,
                    "Compatible Version negotiation not compatible with client: original 0x%x, upgrade: 0x%x",
                    Connection->OriginalQuicVersion,
                    ServerVI.ChosenVersion);
                QuicConnTransportError(Connection, QUIC_ERROR_VERSION_NEGOTIATION_ERROR);
                return QUIC_STATUS_PROTOCOL_ERROR;
            }
            if (!OriginalVersionFound) {
                QuicTraceLogConnError(
                    CompatibleVersionNegotiationOriginalVersionNotFound,
                    Connection,
                    "OriginalVersion not found in server's TP: original 0x%x, upgrade: 0x%x",
                    Connection->OriginalQuicVersion,
                    ServerVI.ChosenVersion);
                QuicConnTransportError(Connection, QUIC_ERROR_VERSION_NEGOTIATION_ERROR);
                return QUIC_STATUS_PROTOCOL_ERROR;
            }
            Connection->State.CompatibleVerNegotiationCompleted = TRUE;
            QuicTraceLogConnVerbose(
                CompatibleVersionUpgradeComplete,
                Connection,
                "Compatible version upgrade! Old: 0x%x, New: 0x%x",
                Connection->OriginalQuicVersion,
                Connection->Stats.QuicVersion);
        }
    }
    return QUIC_STATUS_SUCCESS;
}

_IRQL_requires_max_(PASSIVE_LEVEL)
QUIC_STATUS
QuicConnProcessPeerTransportParameters(
    _In_ QUIC_CONNECTION* Connection,
    _In_ BOOLEAN FromResumptionTicket
    )
{
    QUIC_STATUS Status = QUIC_STATUS_SUCCESS;
    QuicTraceLogConnInfo(
        PeerTPSet,
        Connection,
        "Peer Transport Parameters Set");
    Connection->State.PeerTransportParameterValid = TRUE;

    if (Connection->PeerTransportParams.Flags & QUIC_TP_FLAG_ACTIVE_CONNECTION_ID_LIMIT) {
        CXPLAT_DBG_ASSERT(Connection->PeerTransportParams.ActiveConnectionIdLimit >= QUIC_TP_ACTIVE_CONNECTION_ID_LIMIT_MIN);
        if (Connection->SourceCidLimit > Connection->PeerTransportParams.ActiveConnectionIdLimit) {
            Connection->SourceCidLimit = (uint8_t) Connection->PeerTransportParams.ActiveConnectionIdLimit;
        }
    } else {
        Connection->SourceCidLimit = QUIC_TP_ACTIVE_CONNECTION_ID_LIMIT_DEFAULT;
    }

    if (!FromResumptionTicket) {
        if (Connection->Settings.VersionNegotiationExtEnabled &&
            Connection->PeerTransportParams.Flags & QUIC_TP_FLAG_VERSION_NEGOTIATION) {
            Status = QuicConnProcessPeerVersionNegotiationTP(Connection);
            if (QUIC_FAILED(Status)) {
                //
                // If the Version Info failed to parse, indicate the failure up the stack to perform
                // Incompatible Version Negotiation or so the connection can be closed.
                //
                goto Error;
            }
        }
        if (QuicConnIsClient(Connection) &&
            (Connection->State.CompatibleVerNegotiationAttempted || Connection->PreviousQuicVersion != 0) &&
            !(Connection->PeerTransportParams.Flags & QUIC_TP_FLAG_VERSION_NEGOTIATION)) {
            //
            // Client responded to a version negotiation packet, or compatible version negotiation,
            // but server didn't send Version Info TP. Kill the connection.
            //
            QuicConnTransportError(Connection, QUIC_ERROR_VERSION_NEGOTIATION_ERROR);
            Status = QUIC_STATUS_PROTOCOL_ERROR;
            goto Error;
        }

        if (Connection->PeerTransportParams.Flags & QUIC_TP_FLAG_STATELESS_RESET_TOKEN) {
            CXPLAT_DBG_ASSERT(!CxPlatListIsEmpty(&Connection->DestCids));
            CXPLAT_DBG_ASSERT(QuicConnIsClient(Connection));
            QUIC_CID_LIST_ENTRY* DestCid =
                CXPLAT_CONTAINING_RECORD(
                    Connection->DestCids.Flink,
                    QUIC_CID_LIST_ENTRY,
                    Link);
            CxPlatCopyMemory(
                DestCid->ResetToken,
                Connection->PeerTransportParams.StatelessResetToken,
                QUIC_STATELESS_RESET_TOKEN_LENGTH);
            DestCid->CID.HasResetToken = TRUE;
        }

        if (Connection->PeerTransportParams.Flags & QUIC_TP_FLAG_PREFERRED_ADDRESS) {
            /*QuicTraceLogConnInfo(
                PeerPreferredAddress,
                Connection,
                "Peer configured preferred address %!ADDR!",
                CASTED_CLOG_BYTEARRAY(sizeof(Connection->PeerTransportParams.PreferredAddress), &Connection->PeerTransportParams.PreferredAddress));*/

            //
            // TODO - Implement preferred address feature.
            //
        }

        if (Connection->Settings.GreaseQuicBitEnabled &&
            (Connection->PeerTransportParams.Flags & QUIC_TP_FLAG_GREASE_QUIC_BIT) > 0) {
            //
            // Endpoints that receive the grease_quic_bit transport parameter from
            // a peer SHOULD set the QUIC Bit to an unpredictable value extension
            // assigns specific meaning to the value of the bit.
            //
            uint8_t RandomValue;
            (void) CxPlatRandom(sizeof(RandomValue), &RandomValue);
            Connection->State.FixedBit = (RandomValue % 2);
            Connection->Stats.GreaseBitNegotiated = TRUE;
        }

        if (Connection->Settings.ReliableResetEnabled) {
            Connection->State.ReliableResetStreamNegotiated =
                !!(Connection->PeerTransportParams.Flags & QUIC_TP_FLAG_RELIABLE_RESET_ENABLED);

            //
            // Send event to app to indicate result of negotiation if app cares.
            //
            QUIC_CONNECTION_EVENT Event;
            Event.Type = QUIC_CONNECTION_EVENT_RELIABLE_RESET_NEGOTIATED;
            Event.RELIABLE_RESET_NEGOTIATED.IsNegotiated = Connection->State.ReliableResetStreamNegotiated;

            QuicTraceLogConnVerbose(
                IndicateReliableResetNegotiated,
                Connection,
                "Indicating QUIC_CONNECTION_EVENT_RELIABLE_RESET_NEGOTIATED [IsNegotiated=%hhu]",
                Event.RELIABLE_RESET_NEGOTIATED.IsNegotiated);
            QuicConnIndicateEvent(Connection, &Event);
        }

        if (Connection->Settings.OneWayDelayEnabled) {
            Connection->State.TimestampSendNegotiated = // Peer wants to recv, so we can send
                !!(Connection->PeerTransportParams.Flags & QUIC_TP_FLAG_TIMESTAMP_RECV_ENABLED);
            Connection->State.TimestampRecvNegotiated = // Peer wants to send, so we can recv
                !!(Connection->PeerTransportParams.Flags & QUIC_TP_FLAG_TIMESTAMP_SEND_ENABLED);

            //
            // Send event to app to indicate result of negotiation if app cares.
            //
            QUIC_CONNECTION_EVENT Event;
            Event.Type = QUIC_CONNECTION_EVENT_ONE_WAY_DELAY_NEGOTIATED;
            Event.ONE_WAY_DELAY_NEGOTIATED.SendNegotiated = Connection->State.TimestampSendNegotiated;
            Event.ONE_WAY_DELAY_NEGOTIATED.ReceiveNegotiated = Connection->State.TimestampRecvNegotiated;

            QuicTraceLogConnVerbose(
                IndicateOneWayDelayNegotiated,
                Connection,
                "Indicating QUIC_CONNECTION_EVENT_ONE_WAY_DELAY_NEGOTIATED [Send=%hhu,Recv=%hhu]",
                Event.ONE_WAY_DELAY_NEGOTIATED.SendNegotiated,
                Event.ONE_WAY_DELAY_NEGOTIATED.ReceiveNegotiated);
            QuicConnIndicateEvent(Connection, &Event);
        }

        //
        // Fully validate all exchanged connection IDs.
        //
        if (!QuicConnValidateTransportParameterCIDs(Connection)) {
            goto Error;
        }

        if (QuicConnIsClient(Connection) &&
            !QuicConnPostAcceptValidatePeerTransportParameters(Connection)) {
            goto Error;
        }
    }

    Connection->Send.PeerMaxData =
        Connection->PeerTransportParams.InitialMaxData;

    QuicStreamSetInitializeTransportParameters(
        &Connection->Streams,
        Connection->PeerTransportParams.InitialMaxBidiStreams,
        Connection->PeerTransportParams.InitialMaxUniStreams,
        !FromResumptionTicket);

    QuicDatagramOnSendStateChanged(&Connection->Datagram);

    if (Connection->State.Started) {
        if (Connection->State.Disable1RttEncrytion &&
            Connection->PeerTransportParams.Flags & QUIC_TP_FLAG_DISABLE_1RTT_ENCRYPTION) {
            QuicTraceLogConnInfo(
                NegotiatedDisable1RttEncryption,
                Connection,
                "Negotiated Disable 1-RTT Encryption");
        } else {
            Connection->State.Disable1RttEncrytion = FALSE;
        }
    }

    return QUIC_STATUS_SUCCESS;

Error:
    //
    // Errors from Version Negotiation Extension parsing are treated differently
    // so Incompatible Version Negotiation can be done.
    //
    if (Status == QUIC_STATUS_SUCCESS) {
        QuicConnTransportError(Connection, QUIC_ERROR_TRANSPORT_PARAMETER_ERROR);
        Status = QUIC_STATUS_PROTOCOL_ERROR;
    }
    return Status;
}

//
// Called after the configuration has been set. This happens immediately on the
// client side, but not until after the listener accepted on the server side.
//
_IRQL_requires_max_(PASSIVE_LEVEL)
BOOLEAN
QuicConnPostAcceptValidatePeerTransportParameters(
    _In_ QUIC_CONNECTION* Connection
    )
{
    //
    // CIBIR encoding transport parameter validation.
    //
    if (Connection->CibirId[0] != 0) {
        if (!(Connection->PeerTransportParams.Flags & QUIC_TP_FLAG_CIBIR_ENCODING)) {
            QuicTraceEvent(
                ConnError,
                "[conn][%p] ERROR, %s.",
                Connection,
                "Peer isn't using CIBIR but we are");
            return FALSE;
        }
        if (Connection->PeerTransportParams.CibirLength != Connection->CibirId[0]) {
            QuicTraceEvent(
                ConnError,
                "[conn][%p] ERROR, %s.",
                Connection,
                "Peer isn't using a matching CIBIR length");
            return FALSE;
        }
        if (Connection->PeerTransportParams.CibirOffset != Connection->CibirId[1]) {
            QuicTraceEvent(
                ConnError,
                "[conn][%p] ERROR, %s.",
                Connection,
                "Peer isn't using a matching CIBIR offset");
            return FALSE;
        }
    } else { // CIBIR not in use
        if (Connection->PeerTransportParams.Flags & QUIC_TP_FLAG_CIBIR_ENCODING) {
            QuicTraceEvent(
                ConnError,
                "[conn][%p] ERROR, %s.",
                Connection,
                "Peer is using CIBIR but we aren't");
            return FALSE;
        }
    }

    return TRUE;
}

_IRQL_requires_max_(PASSIVE_LEVEL)
BOOLEAN
QuicConnPeerCertReceived(
    _In_ QUIC_CONNECTION* Connection,
    _In_opt_ QUIC_CERTIFICATE* Certificate,
    _In_opt_ QUIC_CERTIFICATE_CHAIN* Chain,
    _In_ uint32_t DeferredErrorFlags,
    _In_ QUIC_STATUS DeferredStatus
    )
{
    QUIC_CONNECTION_EVENT Event;
    Connection->Crypto.CertValidationPending = TRUE;
    Event.Type = QUIC_CONNECTION_EVENT_PEER_CERTIFICATE_RECEIVED;
    Event.PEER_CERTIFICATE_RECEIVED.Certificate = Certificate;
    Event.PEER_CERTIFICATE_RECEIVED.Chain = Chain;
    Event.PEER_CERTIFICATE_RECEIVED.DeferredErrorFlags = DeferredErrorFlags;
    Event.PEER_CERTIFICATE_RECEIVED.DeferredStatus = DeferredStatus;
    QuicTraceLogConnVerbose(
        IndicatePeerCertificateReceived,
        Connection,
        "Indicating QUIC_CONNECTION_EVENT_PEER_CERTIFICATE_RECEIVED (0x%x, 0x%x)",
        DeferredErrorFlags,
        DeferredStatus);
    QUIC_STATUS Status = QuicConnIndicateEvent(Connection, &Event);
    if (QUIC_FAILED(Status)) {
        QuicTraceEvent(
            ConnError,
            "[conn][%p] ERROR, %s.",
            Connection,
            "Custom cert validation failed.");
        Connection->Crypto.CertValidationPending = FALSE;
        return FALSE;
    }
    if (Status == QUIC_STATUS_PENDING) {
        //
        // Don't set pending here because validation may have completed in the callback.
        //
        QuicTraceLogConnInfo(
            CustomCertValidationPending,
            Connection,
            "Custom cert validation is pending");
    } else if (Status == QUIC_STATUS_SUCCESS) {
        Connection->Crypto.CertValidationPending = FALSE;
    }
    return TRUE; // Treat pending as success to the TLS layer.
}

_IRQL_requires_max_(DISPATCH_LEVEL)
void
QuicConnQueueRecvPackets(
    _In_ QUIC_CONNECTION* Connection,
    _In_ QUIC_RX_PACKET* Packets,
    _In_ uint32_t PacketChainLength,
    _In_ uint32_t PacketChainByteLength
    )
{
    QUIC_RX_PACKET** PacketsTail = (QUIC_RX_PACKET**)&Packets->Next;
    Packets->QueuedOnConnection = TRUE;
    Packets->AssignedToConnection = TRUE;
    while (*PacketsTail != NULL) {
        (*PacketsTail)->QueuedOnConnection = TRUE;
        (*PacketsTail)->AssignedToConnection = TRUE;
        PacketsTail = (QUIC_RX_PACKET**)&((*PacketsTail)->Next);
    }

    QuicTraceLogConnVerbose(
        QueueDatagrams,
        Connection,
        "Queuing %u UDP datagrams",
        PacketChainLength);

    BOOLEAN QueueOperation;
    CxPlatDispatchLockAcquire(&Connection->ReceiveQueueLock);
    if (Connection->ReceiveQueueCount >= QUIC_MAX_RECEIVE_QUEUE_COUNT) {
        QueueOperation = FALSE;
    } else {
        *Connection->ReceiveQueueTail = Packets;
        Connection->ReceiveQueueTail = PacketsTail;
        Packets = NULL;
        QueueOperation = (Connection->ReceiveQueueCount == 0);
        Connection->ReceiveQueueCount += PacketChainLength;
        Connection->ReceiveQueueByteCount += PacketChainByteLength;
    }
    CxPlatDispatchLockRelease(&Connection->ReceiveQueueLock);

    if (Packets != NULL) {
        QUIC_RX_PACKET* Packet = Packets;
        do {
            Packet->QueuedOnConnection = FALSE;
            QuicPacketLogDrop(Connection, Packet, "Max queue limit reached");
        } while ((Packet = (QUIC_RX_PACKET*)Packet->Next) != NULL);
        CxPlatRecvDataReturn((CXPLAT_RECV_DATA*)Packets);
        return;
    }

    if (QueueOperation) {
        QUIC_OPERATION* ConnOper =
            QuicOperationAlloc(Connection->Worker, QUIC_OPER_TYPE_FLUSH_RECV);
        if (ConnOper != NULL) {
            QuicConnQueueOper(Connection, ConnOper);
        } else {
            QuicTraceEvent(
                AllocFailure,
                "Allocation of '%s' failed. (%llu bytes)",
                "Flush Recv operation",
                0);
        }
    }
}

_IRQL_requires_max_(DISPATCH_LEVEL)
void
QuicConnQueueUnreachable(
    _In_ QUIC_CONNECTION* Connection,
    _In_ const QUIC_ADDR* RemoteAddress
    )
{
    if (Connection->Crypto.TlsState.ReadKey > QUIC_PACKET_KEY_INITIAL) {
        //
        // Only queue unreachable events at the beginning of the handshake.
        // Otherwise, it opens up an attack surface.
        //
        QuicTraceLogConnWarning(
            IgnoreUnreachable,
            Connection,
            "Ignoring received unreachable event (inline)");
        return;
    }

    QUIC_OPERATION* ConnOper =
        QuicOperationAlloc(Connection->Worker, QUIC_OPER_TYPE_UNREACHABLE);
    if (ConnOper != NULL) {
        ConnOper->UNREACHABLE.RemoteAddress = *RemoteAddress;
        QuicConnQueueOper(Connection, ConnOper);
    } else {
        QuicTraceEvent(
            AllocFailure,
            "Allocation of '%s' failed. (%llu bytes)",
            "Unreachable operation",
            0);
    }
}

_IRQL_requires_max_(DISPATCH_LEVEL)
_Function_class_(CXPLAT_ROUTE_RESOLUTION_CALLBACK)
void
QuicConnQueueRouteCompletion(
    _Inout_ void* Context,
    _When_(Succeeded == FALSE, _Reserved_)
    _When_(Succeeded == TRUE, _In_reads_bytes_(6))
        const uint8_t* PhysicalAddress,
    _In_ uint8_t PathId,
    _In_ BOOLEAN Succeeded
    )
{
    QUIC_CONNECTION* Connection = (QUIC_CONNECTION*)Context;
    QUIC_OPERATION* ConnOper =
        QuicOperationAlloc(Connection->Worker, QUIC_OPER_TYPE_ROUTE_COMPLETION);
    if (ConnOper != NULL) {
        ConnOper->ROUTE.Succeeded = Succeeded;
        ConnOper->ROUTE.PathId = PathId;
        if (Succeeded) {
            memcpy(ConnOper->ROUTE.PhysicalAddress, PhysicalAddress, sizeof(ConnOper->ROUTE.PhysicalAddress));
        }
        QuicConnQueueOper(Connection, ConnOper);
    } else if (InterlockedCompareExchange16((short*)&Connection->BackUpOperUsed, 1, 0) == 0) {
        QUIC_OPERATION* Oper = &Connection->BackUpOper;
        Oper->FreeAfterProcess = FALSE;
        Oper->Type = QUIC_OPER_TYPE_API_CALL;
        Oper->API_CALL.Context = &Connection->BackupApiContext;
        Oper->API_CALL.Context->Type = QUIC_API_TYPE_CONN_SHUTDOWN;
        Oper->API_CALL.Context->CONN_SHUTDOWN.Flags = QUIC_CONNECTION_SHUTDOWN_FLAG_SILENT;
        Oper->API_CALL.Context->CONN_SHUTDOWN.ErrorCode = QUIC_ERROR_INTERNAL_ERROR;
        Oper->API_CALL.Context->CONN_SHUTDOWN.RegistrationShutdown = FALSE;
        Oper->API_CALL.Context->CONN_SHUTDOWN.TransportShutdown = TRUE;
        QuicConnQueueHighestPriorityOper(Connection, Oper);
    }

    QuicConnRelease(Connection, QUIC_CONN_REF_ROUTE);
}

//
// Updates the current destination CID to the received packet's source CID, if
// not already equal. Only used during the handshake, on the client side.
//
_IRQL_requires_max_(PASSIVE_LEVEL)
BOOLEAN
QuicConnUpdateDestCid(
    _In_ QUIC_CONNECTION* Connection,
    _In_ const QUIC_RX_PACKET* const Packet
    )
{
    CXPLAT_DBG_ASSERT(QuicConnIsClient(Connection));
    CXPLAT_DBG_ASSERT(!Connection->State.Connected);

    if (CxPlatListIsEmpty(&Connection->DestCids)) {
        CXPLAT_DBG_ASSERT(CxPlatIsRandomMemoryFailureEnabled());
        QuicConnTransportError(Connection, QUIC_ERROR_INTERNAL_ERROR);
        return FALSE;
    }
    QUIC_CID_LIST_ENTRY* DestCid =
        CXPLAT_CONTAINING_RECORD(
            Connection->DestCids.Flink,
            QUIC_CID_LIST_ENTRY,
            Link);
    CXPLAT_DBG_ASSERT(Connection->Paths[0].DestCid == DestCid);

    if (Packet->SourceCidLen != DestCid->CID.Length ||
        memcmp(Packet->SourceCid, DestCid->CID.Data, DestCid->CID.Length) != 0) {

        // TODO - Only update for the first packet of each type (Initial and Retry).

        QuicTraceEvent(
            ConnDestCidRemoved,
            "[conn][%p] (SeqNum=%llu) Removed Destination CID: %!CID!",
            Connection,
            DestCid->CID.SequenceNumber,
            CASTED_CLOG_BYTEARRAY(DestCid->CID.Length, DestCid->CID.Data));

        //
        // We have just received the a packet from a new source CID
        // from the server. Remove the current DestCid we have for the
        // server (which we randomly generated) and replace it with
        // the one we have just received.
        //
        if (Packet->SourceCidLen <= DestCid->CID.Length) {
            //
            // Since the current structure has enough room for the
            // new CID, we will just reuse it.
            //
            DestCid->CID.IsInitial = FALSE;
            DestCid->CID.Length = Packet->SourceCidLen;
            CxPlatCopyMemory(DestCid->CID.Data, Packet->SourceCid, DestCid->CID.Length);
        } else {
            //
            // There isn't enough room in the existing structure,
            // so we must allocate a new one and free the old one.
            //
            CxPlatListEntryRemove(&DestCid->Link);
            CXPLAT_FREE(DestCid, QUIC_POOL_CIDLIST);
            DestCid =
                QuicCidNewDestination(
                    Packet->SourceCidLen,
                    Packet->SourceCid);
            if (DestCid == NULL) {
                Connection->DestCidCount--;
                Connection->Paths[0].DestCid = NULL;
                QuicConnFatalError(Connection, QUIC_STATUS_OUT_OF_MEMORY, "Out of memory");
                return FALSE;
            }

            Connection->Paths[0].DestCid = DestCid;
            QUIC_CID_SET_PATH(Connection, DestCid, &Connection->Paths[0]);
            DestCid->CID.UsedLocally = TRUE;
            CxPlatListInsertHead(&Connection->DestCids, &DestCid->Link);
        }

        if (DestCid != NULL) {
            QuicTraceEvent(
                ConnDestCidAdded,
                "[conn][%p] (SeqNum=%llu) New Destination CID: %!CID!",
                Connection,
                DestCid->CID.SequenceNumber,
                CASTED_CLOG_BYTEARRAY(DestCid->CID.Length, DestCid->CID.Data));
        }
    }

    return TRUE;
}

_IRQL_requires_max_(PASSIVE_LEVEL)
void
QuicConnRecvVerNeg(
    _In_ QUIC_CONNECTION* Connection,
    _In_ const QUIC_RX_PACKET* const Packet
    )
{
    uint32_t SupportedVersion = 0;

    // TODO - Validate the packet's SourceCid is equal to our DestCid.

    const uint32_t* ServerVersionList =
        (const uint32_t*)(
        Packet->VerNeg->DestCid +
        Packet->VerNeg->DestCidLength +
        sizeof(uint8_t) +                                         // SourceCidLength field size
        Packet->VerNeg->DestCid[Packet->VerNeg->DestCidLength]);  // SourceCidLength
    uint16_t ServerVersionListLength =
        (Packet->AvailBufferLength - (uint16_t)((uint8_t*)ServerVersionList - Packet->AvailBuffer)) / sizeof(uint32_t);

    //
    // Go through the list and make sure it doesn't include our originally
    // requested version. If it does, we are supposed to ignore it. Cache the
    // first supported version.
    //
    QuicTraceLogConnVerbose(
        RecvVerNeg,
        Connection,
        "Received Version Negotation:");
    for (uint16_t i = 0; i < ServerVersionListLength; i++) {

        uint32_t ServerVersion;
        CxPlatCopyMemory(&ServerVersion, &ServerVersionList[i], sizeof(ServerVersion));

        QuicTraceLogConnVerbose(
            VerNegItem,
            Connection,
            "  Ver[%d]: 0x%x",
            (int32_t)i,
            CxPlatByteSwapUint32(ServerVersion));

        //
        // Check to see if this is the current version.
        //
        if (ServerVersion == Connection->Stats.QuicVersion && !QuicIsVersionReserved(ServerVersion)) {
            QuicPacketLogDrop(Connection, Packet, "Version Negotation that includes the current version");
            return;
        }

        //
        // Check to see if this is supported, if we haven't already found a
        // supported version.
        //
        if (SupportedVersion == 0 &&
            ((QuicConnIsClient(Connection) && QuicVersionNegotiationExtIsVersionClientSupported(Connection, ServerVersion)) ||
            (QuicConnIsServer(Connection) && QuicVersionNegotiationExtIsVersionServerSupported(ServerVersion)))) {
            SupportedVersion = ServerVersion;
        }
    }

    if (SupportedVersion == 0) {
        //
        // No match! Connection failure.
        //
        QuicTraceLogConnError(
            RecvVerNegNoMatch,
            Connection,
            "Version Negotation contained no supported versions");
        QuicConnCloseLocally(
            Connection,
            QUIC_CLOSE_INTERNAL_SILENT | QUIC_CLOSE_QUIC_STATUS,
            (uint64_t)QUIC_STATUS_VER_NEG_ERROR,
            NULL);
        return;
    }

    Connection->PreviousQuicVersion = Connection->Stats.QuicVersion;
    Connection->Stats.QuicVersion = SupportedVersion;
    QuicConnOnQuicVersionSet(Connection);
    QUIC_STATUS Status = QuicCryptoOnVersionChange(&Connection->Crypto);
    if (QUIC_FAILED(Status)) {
        QuicTraceLogConnError(
            RecvVerNegCryptoError,
            Connection,
            "Failed to update crypto on ver neg");
        QuicConnCloseLocally(
            Connection,
            QUIC_CLOSE_INTERNAL_SILENT | QUIC_CLOSE_QUIC_STATUS,
            (uint64_t)Status,
            NULL);
        return;
    }
    QuicConnRestart(Connection, TRUE);
}


_IRQL_requires_max_(PASSIVE_LEVEL)
void
QuicConnRecvRetry(
    _In_ QUIC_CONNECTION* Connection,
    _In_ QUIC_RX_PACKET* Packet
    )
{
    //
    // Only clients should receive Retry packets.
    //
    if (QuicConnIsServer(Connection)) {
        QuicPacketLogDrop(Connection, Packet, "Retry sent to server");
        return;
    }

    //
    // Make sure we are in the correct state of the handshake.
    //
    if (Connection->State.GotFirstServerResponse) {
        QuicPacketLogDrop(Connection, Packet, "Already received server response");
        return;
    }

    //
    // Make sure the connection is still active
    //
    if (Connection->State.ClosedLocally || Connection->State.ClosedRemotely) {
        QuicPacketLogDrop(Connection, Packet, "Retry while shutting down");
        return;
    }

    //
    // Decode and validate the Retry packet.
    //

    if (Packet->AvailBufferLength - Packet->HeaderLength <= QUIC_RETRY_INTEGRITY_TAG_LENGTH_V1) {
        QuicPacketLogDrop(Connection, Packet, "No room for Retry Token");
        return;
    }

    if (!QuicVersionNegotiationExtIsVersionClientSupported(Connection, Packet->LH->Version)) {
        QuicPacketLogDrop(Connection, Packet, "Retry Version not supported by client");
    }

    const QUIC_VERSION_INFO* VersionInfo = NULL;
    for (uint32_t i = 0; i < ARRAYSIZE(QuicSupportedVersionList); ++i) {
        if (QuicSupportedVersionList[i].Number == Packet->LH->Version) {
            VersionInfo = &QuicSupportedVersionList[i];
            break;
        }
    }
    CXPLAT_FRE_ASSERT(VersionInfo != NULL);

    const uint8_t* Token = (Packet->AvailBuffer + Packet->HeaderLength);
    uint16_t TokenLength = Packet->AvailBufferLength - (Packet->HeaderLength + QUIC_RETRY_INTEGRITY_TAG_LENGTH_V1);

    QuicPacketLogHeader(
        Connection,
        TRUE,
        0,
        0,
        Packet->AvailBufferLength,
        Packet->AvailBuffer,
        0);

    CXPLAT_DBG_ASSERT(!CxPlatListIsEmpty(&Connection->DestCids));
    const QUIC_CID_LIST_ENTRY* DestCid =
        CXPLAT_CONTAINING_RECORD(
            Connection->DestCids.Flink,
            QUIC_CID_LIST_ENTRY,
            Link);

    uint8_t CalculatedIntegrityValue[QUIC_RETRY_INTEGRITY_TAG_LENGTH_V1];

    if (QUIC_FAILED(
        QuicPacketGenerateRetryIntegrity(
            VersionInfo,
            DestCid->CID.Length,
            DestCid->CID.Data,
            Packet->AvailBufferLength - QUIC_RETRY_INTEGRITY_TAG_LENGTH_V1,
            Packet->AvailBuffer,
            CalculatedIntegrityValue))) {
        QuicPacketLogDrop(Connection, Packet, "Failed to generate integrity field");
        return;
    }

    if (memcmp(
            CalculatedIntegrityValue,
            Packet->AvailBuffer + (Packet->AvailBufferLength - QUIC_RETRY_INTEGRITY_TAG_LENGTH_V1),
            QUIC_RETRY_INTEGRITY_TAG_LENGTH_V1) != 0) {
        QuicPacketLogDrop(Connection, Packet, "Invalid integrity field");
        return;
    }

    //
    // Cache the Retry token.
    //

    Connection->Send.InitialToken = CXPLAT_ALLOC_PAGED(TokenLength, QUIC_POOL_INITIAL_TOKEN);
    if (Connection->Send.InitialToken == NULL) {
        QuicTraceEvent(
            AllocFailure,
            "Allocation of '%s' failed. (%llu bytes)",
            "InitialToken",
            TokenLength);
        QuicPacketLogDrop(Connection, Packet, "InitialToken alloc failed");
        return;
    }

    Connection->Send.InitialTokenLength = TokenLength;
    memcpy((uint8_t*)Connection->Send.InitialToken, Token, TokenLength);

    //
    // Update the (destination) server's CID.
    //
    if (!QuicConnUpdateDestCid(Connection, Packet)) {
        return;
    }

    Connection->State.GotFirstServerResponse = TRUE;
    Connection->State.HandshakeUsedRetryPacket = TRUE;

    //
    // Update the Initial packet's key based on the new CID.
    //
    QuicPacketKeyFree(Connection->Crypto.TlsState.ReadKeys[QUIC_PACKET_KEY_INITIAL]);
    QuicPacketKeyFree(Connection->Crypto.TlsState.WriteKeys[QUIC_PACKET_KEY_INITIAL]);
    Connection->Crypto.TlsState.ReadKeys[QUIC_PACKET_KEY_INITIAL] = NULL;
    Connection->Crypto.TlsState.WriteKeys[QUIC_PACKET_KEY_INITIAL] = NULL;

    CXPLAT_DBG_ASSERT(!CxPlatListIsEmpty(&Connection->DestCids));
    DestCid =
        CXPLAT_CONTAINING_RECORD(
            Connection->DestCids.Flink,
            QUIC_CID_LIST_ENTRY,
            Link);

    QUIC_STATUS Status;
    if (QUIC_FAILED(
        Status =
        QuicPacketKeyCreateInitial(
            QuicConnIsServer(Connection),
            &VersionInfo->HkdfLabels,
            VersionInfo->Salt,
            DestCid->CID.Length,
            DestCid->CID.Data,
            &Connection->Crypto.TlsState.ReadKeys[QUIC_PACKET_KEY_INITIAL],
            &Connection->Crypto.TlsState.WriteKeys[QUIC_PACKET_KEY_INITIAL]))) {
        QuicConnFatalError(Connection, Status, "Failed to create initial keys");
        return;
    }

    Connection->Stats.StatelessRetry = TRUE;

    //
    // Restart the connection, using the new CID and Retry Token.
    //
    QuicConnRestart(Connection, FALSE);

    Packet->CompletelyValid = TRUE;
}

//
// Tries to get the requested decryption key or defers the packet for later
// processing.
//
_IRQL_requires_max_(PASSIVE_LEVEL)
BOOLEAN
QuicConnGetKeyOrDeferDatagram(
    _In_ QUIC_CONNECTION* Connection,
    _In_ QUIC_RX_PACKET* Packet
    )
{
    if (Packet->KeyType > Connection->Crypto.TlsState.ReadKey) {

        //
        // We don't have the necessary key yet so try to defer the packet until
        // we get the key.
        //

        if (Packet->KeyType == QUIC_PACKET_KEY_0_RTT &&
            Connection->Crypto.TlsState.EarlyDataState != CXPLAT_TLS_EARLY_DATA_UNKNOWN) {
            //
            // We don't have the 0-RTT key, but we aren't in an unknown
            // "early data" state, so it must be rejected/unsupported. Just drop
            // the packets.
            //
            CXPLAT_DBG_ASSERT(Connection->Crypto.TlsState.EarlyDataState != CXPLAT_TLS_EARLY_DATA_ACCEPTED);
            QuicPacketLogDrop(Connection, Packet, "0-RTT not currently accepted");

        } else {
            QUIC_ENCRYPT_LEVEL EncryptLevel = QuicKeyTypeToEncryptLevel(Packet->KeyType);
            QUIC_PACKET_SPACE* Packets = Connection->Packets[EncryptLevel];
            if (Packets->DeferredPacketsCount == QUIC_MAX_PENDING_DATAGRAMS) {
                //
                // We already have too many packets queued up. Just drop this
                // one.
                //
                QuicPacketLogDrop(Connection, Packet, "Max deferred packet count reached");

            } else {
                QuicTraceLogConnVerbose(
                    DeferDatagram,
                    Connection,
                    "Deferring datagram (type=%hu)",
                    (uint16_t)Packet->KeyType);

                Packets->DeferredPacketsCount++;
                Packet->ReleaseDeferred = TRUE;

                //
                // Add it to the list of pending packets that are waiting on a
                // key to decrypt with.
                //
                QUIC_RX_PACKET** Tail = &Packets->DeferredPackets;
                while (*Tail != NULL) {
                    Tail = (QUIC_RX_PACKET**)&((*Tail)->Next);
                }
                *Tail = Packet;
                (*Tail)->Next = NULL;
            }
        }

        return FALSE;
    }

    _Analysis_assume_(Packet->KeyType >= 0 && Packet->KeyType < QUIC_PACKET_KEY_COUNT);
    if (Connection->Crypto.TlsState.ReadKeys[Packet->KeyType] == NULL) {
        //
        // This key is no longer being accepted. Throw the packet away.
        //
        QuicPacketLogDrop(Connection, Packet, "Key no longer accepted");
        return FALSE;
    }

    return TRUE;
}

//
// Validates a received packet's header. Returns TRUE if the packet should be
// processed further.
//
_IRQL_requires_max_(PASSIVE_LEVEL)
_Success_(return != FALSE)
BOOLEAN
QuicConnRecvHeader(
    _In_ QUIC_CONNECTION* Connection,
    _In_ QUIC_RX_PACKET* Packet,
    _Out_writes_all_(16) uint8_t* Cipher
    )
{
    //
    // Check invariants and packet version.
    //

    if (!Packet->ValidatedHeaderInv) {
        CXPLAT_DBG_ASSERT(Packet->DestCid != NULL); // This should only hit for coalesced packets.
        if (!QuicPacketValidateInvariant(Connection, Packet, Connection->State.ShareBinding)) {
            return FALSE;
        }
    }

    if (!Packet->IsShortHeader) {
        if (Packet->Invariant->LONG_HDR.Version != Connection->Stats.QuicVersion) {
            if (QuicConnIsClient(Connection) &&
                !Connection->State.CompatibleVerNegotiationAttempted &&
                QuicVersionNegotiationExtIsVersionCompatible(Connection, Packet->Invariant->LONG_HDR.Version)) {
                //
                // Server did compatible version negotiation, update local version
                // to proceed to TP processing. The TP processing must validate
                // this new version is the same as in the ChosenVersion field.
                //
                Connection->OriginalQuicVersion = Connection->Stats.QuicVersion;
                Connection->State.CompatibleVerNegotiationAttempted = TRUE;
                Connection->Stats.QuicVersion = Packet->Invariant->LONG_HDR.Version;
                QuicConnOnQuicVersionSet(Connection);
                if (QUIC_FAILED(QuicCryptoOnVersionChange(&Connection->Crypto))) {
                    return FALSE;
                }
                //
                // Do not return FALSE here, continue with the connection.
                //
            } else if (Packet->Invariant->LONG_HDR.Version == QUIC_VERSION_VER_NEG &&
                !Connection->Stats.VersionNegotiation) {
                //
                // Version negotiation packet received.
                //
                Connection->Stats.VersionNegotiation = TRUE;
                QuicConnRecvVerNeg(Connection, Packet);

                return FALSE;
            } else {
                QuicPacketLogDropWithValue(Connection, Packet, "Invalid version", CxPlatByteSwapUint32(Packet->Invariant->LONG_HDR.Version));
                return FALSE;
            }
        }
    } else {
        if (!QuicIsVersionSupported(Connection->Stats.QuicVersion)) {
            QuicPacketLogDrop(Connection, Packet, "SH packet during version negotiation");
            return FALSE;
        }
    }

    CXPLAT_FRE_ASSERT(QuicIsVersionSupported(Connection->Stats.QuicVersion));

    //
    // Begin non-version-independent logic. When future versions are supported,
    // there may be some switches based on packet version.
    //

    if (!Packet->IsShortHeader) {
#if DEBUG
        if (Connection->State.ShareBinding) {
            CXPLAT_DBG_ASSERT(Packet->DestCidLen >= QUIC_MIN_INITIAL_CONNECTION_ID_LENGTH);
        } else {
            CXPLAT_DBG_ASSERT(Packet->DestCidLen == 0);
        }
#endif

        if ((Packet->LH->Version != QUIC_VERSION_2 && Packet->LH->Type == QUIC_RETRY_V1) ||
            (Packet->LH->Version == QUIC_VERSION_2 && Packet->LH->Type == QUIC_RETRY_V2)) {
            QuicConnRecvRetry(Connection, Packet);
            return FALSE;
        }

        const uint8_t* TokenBuffer = NULL;
        uint16_t TokenLength = 0;

        if (!Packet->ValidatedHeaderVer &&
            !QuicPacketValidateLongHeaderV1(
                Connection,
                QuicConnIsServer(Connection),
                Packet,
                &TokenBuffer,
                &TokenLength,
                Connection->Settings.GreaseQuicBitEnabled)) {
            return FALSE;
        }

        QUIC_PATH* Path = &Connection->Paths[0];
        if (!Path->IsPeerValidated && (Packet->ValidToken || TokenLength != 0)) {

            BOOLEAN InvalidRetryToken = FALSE;
            if (Packet->ValidToken) {
                CXPLAT_DBG_ASSERT(TokenBuffer == NULL);
                CXPLAT_DBG_ASSERT(TokenLength == 0);
                QuicPacketDecodeRetryTokenV1(Packet, &TokenBuffer, &TokenLength);
            } else {
                CXPLAT_DBG_ASSERT(TokenBuffer != NULL);
                if (!QuicPacketValidateInitialToken(
                        Connection,
                        Packet,
                        TokenLength,
                        TokenBuffer,
                        &InvalidRetryToken) &&
                    InvalidRetryToken) {
                    return FALSE;
                }
            }

            if (!InvalidRetryToken) {
                CXPLAT_DBG_ASSERT(TokenBuffer != NULL);
                CXPLAT_DBG_ASSERT(TokenLength == sizeof(QUIC_TOKEN_CONTENTS));

                QUIC_TOKEN_CONTENTS Token;
                if (!QuicRetryTokenDecrypt(Packet, TokenBuffer, &Token)) {
                    CXPLAT_DBG_ASSERT(FALSE); // Was already decrypted sucessfully once.
                    QuicPacketLogDrop(Connection, Packet, "Retry token decrypt failure");
                    return FALSE;
                }

                CXPLAT_DBG_ASSERT(Token.Encrypted.OrigConnIdLength <= sizeof(Token.Encrypted.OrigConnId));
                CXPLAT_DBG_ASSERT(QuicAddrCompare(&Path->Route.RemoteAddress, &Token.Encrypted.RemoteAddress));

                if (Connection->OrigDestCID != NULL) {
                    CXPLAT_FREE(Connection->OrigDestCID, QUIC_POOL_CID);
                }

                Connection->OrigDestCID =
                    CXPLAT_ALLOC_NONPAGED(
                        sizeof(QUIC_CID) +
                        Token.Encrypted.OrigConnIdLength,
                        QUIC_POOL_CID);
                if (Connection->OrigDestCID == NULL) {
                    QuicTraceEvent(
                        AllocFailure,
                        "Allocation of '%s' failed. (%llu bytes)",
                        "OrigDestCID",
                        sizeof(QUIC_CID) + Token.Encrypted.OrigConnIdLength);
                    QuicPacketLogDrop(Connection, Packet, "OrigDestCID from Retry OOM");
                    return FALSE;
                }

                Connection->OrigDestCID->Length = Token.Encrypted.OrigConnIdLength;
                CxPlatCopyMemory(
                    Connection->OrigDestCID->Data,
                    Token.Encrypted.OrigConnId,
                    Token.Encrypted.OrigConnIdLength);
                Connection->State.HandshakeUsedRetryPacket = TRUE;

                QuicPathSetValid(Connection, Path, QUIC_PATH_VALID_INITIAL_TOKEN);
            }
        }

        if (Connection->OrigDestCID == NULL) {

            Connection->OrigDestCID =
                CXPLAT_ALLOC_NONPAGED(
                    sizeof(QUIC_CID) +
                    Packet->DestCidLen,
                    QUIC_POOL_CID);
            if (Connection->OrigDestCID == NULL) {
                QuicTraceEvent(
                    AllocFailure,
                    "Allocation of '%s' failed. (%llu bytes)",
                    "OrigDestCID",
                    sizeof(QUIC_CID) + Packet->DestCidLen);
                QuicPacketLogDrop(Connection, Packet, "OrigDestCID OOM");
                return FALSE;
            }

            Connection->OrigDestCID->Length = Packet->DestCidLen;
            CxPlatCopyMemory(
                Connection->OrigDestCID->Data,
                Packet->DestCid,
                Packet->DestCidLen);
        }

        if (Packet->LH->Version == QUIC_VERSION_2) {
            Packet->KeyType = QuicPacketTypeToKeyTypeV2(Packet->LH->Type);
        } else {
            Packet->KeyType = QuicPacketTypeToKeyTypeV1(Packet->LH->Type);
        }
        Packet->Encrypted = TRUE;

    } else {

        if (!Packet->ValidatedHeaderVer &&
            !QuicPacketValidateShortHeaderV1(Connection, Packet, Connection->Settings.GreaseQuicBitEnabled)) {
            return FALSE;
        }

        Packet->KeyType = QUIC_PACKET_KEY_1_RTT;
        Packet->Encrypted =
            !Connection->State.Disable1RttEncrytion &&
            !Connection->Paths[0].EncryptionOffloading;
    }

    if (Packet->Encrypted &&
        Connection->State.HeaderProtectionEnabled &&
        Packet->PayloadLength < 4 + CXPLAT_HP_SAMPLE_LENGTH) {
        QuicPacketLogDrop(Connection, Packet, "Too short for HP");
        return FALSE;
    }

    //
    // If the key is not present then we will attempt to queue the packet
    // and defer processing for later.
    //
    // For compound packets, we defer processing the rest of the UDP packet
    // once we reach a QUIC packet we can't decrypt.
    //
    if (!QuicConnGetKeyOrDeferDatagram(Connection, Packet)) {
        return FALSE;
    }

    //
    // To decrypt the header, the payload after the header is used as the IV. We
    // don't actually know the length of the packet number so we assume maximum
    // (per spec) and start sampling 4 bytes after the start of the packet number.
    //
    CxPlatCopyMemory(
        Cipher,
        Packet->AvailBuffer + Packet->HeaderLength + 4,
        CXPLAT_HP_SAMPLE_LENGTH);

    return TRUE;
}

//
// Decodes and decompresses the packet number. If necessary, updates the key
// phase accordingly, to allow for decryption as the next step. Returns TRUE if
// the packet should continue to be processed further.
//
_IRQL_requires_max_(PASSIVE_LEVEL)
BOOLEAN
QuicConnRecvPrepareDecrypt(
    _In_ QUIC_CONNECTION* Connection,
    _In_ QUIC_RX_PACKET* Packet,
    _In_reads_(16) const uint8_t* HpMask
    )
{
    CXPLAT_DBG_ASSERT(Packet->ValidatedHeaderInv);
    CXPLAT_DBG_ASSERT(Packet->ValidatedHeaderVer);
    CXPLAT_DBG_ASSERT(Packet->HeaderLength <= Packet->AvailBufferLength);
    CXPLAT_DBG_ASSERT(Packet->PayloadLength <= Packet->AvailBufferLength);
    CXPLAT_DBG_ASSERT(Packet->HeaderLength + Packet->PayloadLength <= Packet->AvailBufferLength);

    //
    // Packet->HeaderLength currently points to the start of the encrypted
    // packet number and Packet->PayloadLength includes the length of the rest
    // of the packet from that point on.
    //

    //
    // Decrypt the first byte of the header to get the packet number length.
    //
    uint8_t CompressedPacketNumberLength = 0;
    if (Packet->IsShortHeader) {
        ((uint8_t*)Packet->AvailBuffer)[0] ^= HpMask[0] & 0x1f; // Only the first 5 bits
        CompressedPacketNumberLength = Packet->SH->PnLength + 1;
    } else {
        ((uint8_t*)Packet->AvailBuffer)[0] ^= HpMask[0] & 0x0f; // Only the first 4 bits
        CompressedPacketNumberLength = Packet->LH->PnLength + 1;
    }

    CXPLAT_DBG_ASSERT(CompressedPacketNumberLength >= 1 && CompressedPacketNumberLength <= 4);
    CXPLAT_DBG_ASSERT(Packet->HeaderLength + CompressedPacketNumberLength <= Packet->AvailBufferLength);

    //
    // Decrypt the packet number now that we have the length.
    //
    for (uint8_t i = 0; i < CompressedPacketNumberLength; i++) {
        ((uint8_t*)Packet->AvailBuffer)[Packet->HeaderLength + i] ^= HpMask[1 + i];
    }

    //
    // Decode the packet number into the compressed packet number. The
    // compressed packet number only represents the least significant N bytes of
    // the true packet number.
    //

    uint64_t CompressedPacketNumber = 0;
    QuicPktNumDecode(
        CompressedPacketNumberLength,
        Packet->AvailBuffer + Packet->HeaderLength,
        &CompressedPacketNumber);

    Packet->HeaderLength += CompressedPacketNumberLength;
    Packet->PayloadLength -= CompressedPacketNumberLength;

    //
    // Decompress the packet number into the full packet number.
    //

    QUIC_ENCRYPT_LEVEL EncryptLevel = QuicKeyTypeToEncryptLevel(Packet->KeyType);
    Packet->PacketNumber =
        QuicPktNumDecompress(
            Connection->Packets[EncryptLevel]->NextRecvPacketNumber,
            CompressedPacketNumber,
            CompressedPacketNumberLength);
    Packet->PacketNumberSet = TRUE;

    if (Packet->PacketNumber > QUIC_VAR_INT_MAX) {
        QuicPacketLogDrop(Connection, Packet, "Packet number too big");
        return FALSE;
    }

    CXPLAT_DBG_ASSERT(Packet->IsShortHeader ||
        ((Packet->LH->Version != QUIC_VERSION_2 && Packet->LH->Type != QUIC_RETRY_V1) ||
        (Packet->LH->Version == QUIC_VERSION_2 && Packet->LH->Type != QUIC_RETRY_V2)));

    //
    // Ensure minimum encrypted payload length.
    //
    if (Packet->Encrypted &&
        Packet->PayloadLength < CXPLAT_ENCRYPTION_OVERHEAD) {
        QuicPacketLogDrop(Connection, Packet, "Payload length less than encryption tag");
        return FALSE;
    }

    QUIC_PACKET_SPACE* PacketSpace = Connection->Packets[QUIC_ENCRYPT_LEVEL_1_RTT];
    if (Packet->IsShortHeader && EncryptLevel == QUIC_ENCRYPT_LEVEL_1_RTT &&
        Packet->SH->KeyPhase != PacketSpace->CurrentKeyPhase) {
        if (Packet->PacketNumber < PacketSpace->ReadKeyPhaseStartPacketNumber) {
            //
            // The packet doesn't match our current key phase and the packet number
            // is less than the start of the current key phase, so this is likely
            // using the old keys.
            //
            QuicTraceLogConnVerbose(
                DecryptOldKey,
                Connection,
                "Using old key to decrypt");
            CXPLAT_DBG_ASSERT(Connection->Crypto.TlsState.ReadKeys[QUIC_PACKET_KEY_1_RTT_OLD] != NULL);
            CXPLAT_DBG_ASSERT(Connection->Crypto.TlsState.WriteKeys[QUIC_PACKET_KEY_1_RTT_OLD] != NULL);
            Packet->KeyType = QUIC_PACKET_KEY_1_RTT_OLD;
        } else {
            //
            // The packet doesn't match our key phase, and the packet number is higher
            // than the start of the current key phase, so most likely using a new key phase.
            // Update the keys and try it out. If this fails, the packet was invalid anyway.
            //
            QuicTraceLogConnVerbose(
                PossiblePeerKeyUpdate,
                Connection,
                "Possible peer initiated key update [packet %llu]",
                Packet->PacketNumber);

            QUIC_STATUS Status = QuicCryptoGenerateNewKeys(Connection);
            if (QUIC_FAILED(Status)) {
                QuicPacketLogDrop(Connection, Packet, "Generate new packet keys");
                return FALSE;
            }
            Packet->KeyType = QUIC_PACKET_KEY_1_RTT_NEW;
        }
    }

    return TRUE;
}

//
// Decrypts the packet's payload and authenticates the whole packet. On
// successful authentication of the packet, does some final processing of the
// packet header (key and CID updates). Returns TRUE if the packet should
// continue to be processed further.
//
_IRQL_requires_max_(PASSIVE_LEVEL)
BOOLEAN
QuicConnRecvDecryptAndAuthenticate(
    _In_ QUIC_CONNECTION* Connection,
    _In_ QUIC_PATH* Path,
    _In_ QUIC_RX_PACKET* Packet
    )
{
    CXPLAT_DBG_ASSERT(Packet->AvailBufferLength >= Packet->HeaderLength + Packet->PayloadLength);

    const uint8_t* Payload = Packet->AvailBuffer + Packet->HeaderLength;

    //
    // We need to copy the end of the packet before trying decryption, as a
    // failed decryption trashes the stateless reset token.
    //
    BOOLEAN CanCheckForStatelessReset = FALSE;
    uint8_t PacketResetToken[QUIC_STATELESS_RESET_TOKEN_LENGTH];
    if (QuicConnIsClient(Connection) &&
        Packet->IsShortHeader &&
        Packet->HeaderLength + Packet->PayloadLength >= QUIC_MIN_STATELESS_RESET_PACKET_LENGTH) {
        CanCheckForStatelessReset = TRUE;
        CxPlatCopyMemory(
            PacketResetToken,
            Payload + Packet->PayloadLength - QUIC_STATELESS_RESET_TOKEN_LENGTH,
            QUIC_STATELESS_RESET_TOKEN_LENGTH);
    }

    CXPLAT_DBG_ASSERT(Packet->PacketId != 0);

    uint8_t Iv[CXPLAT_MAX_IV_LENGTH];
    QuicCryptoCombineIvAndPacketNumber(
        Connection->Crypto.TlsState.ReadKeys[Packet->KeyType]->Iv,
        (uint8_t*)&Packet->PacketNumber,
        Iv);

    //
    // Decrypt the payload with the appropriate key.
    //
    if (Packet->Encrypted) {
        QuicTraceEvent(
            PacketDecrypt,
            "[pack][%llu] Decrypting",
            Packet->PacketId);
        if (QUIC_FAILED(
            CxPlatDecrypt(
                Connection->Crypto.TlsState.ReadKeys[Packet->KeyType]->PacketKey,
                Iv,
                Packet->HeaderLength,   // HeaderLength
                Packet->AvailBuffer,    // Header
                Packet->PayloadLength,  // BufferLength
                (uint8_t*)Payload))) {  // Buffer

            //
            // Check for a stateless reset packet.
            //
            if (CanCheckForStatelessReset) {
                for (CXPLAT_LIST_ENTRY* Entry = Connection->DestCids.Flink;
                        Entry != &Connection->DestCids;
                        Entry = Entry->Flink) {
                    //
                    // Loop through all our stored stateless reset tokens to see if
                    // we have a match.
                    //
                    QUIC_CID_LIST_ENTRY* DestCid =
                        CXPLAT_CONTAINING_RECORD(
                            Entry,
                            QUIC_CID_LIST_ENTRY,
                            Link);
                    if (DestCid->CID.HasResetToken &&
                        !DestCid->CID.Retired &&
                        memcmp(
                            DestCid->ResetToken,
                            PacketResetToken,
                            QUIC_STATELESS_RESET_TOKEN_LENGTH) == 0) {
                        QuicTraceLogVerbose(
                            PacketRxStatelessReset,
                            "[S][RX][-] SR %s",
                            QuicCidBufToStr(PacketResetToken, QUIC_STATELESS_RESET_TOKEN_LENGTH).Buffer);
                        QuicTraceLogConnInfo(
                            RecvStatelessReset,
                            Connection,
                            "Received stateless reset");
                        QuicConnCloseLocally(
                            Connection,
                            QUIC_CLOSE_INTERNAL_SILENT | QUIC_CLOSE_QUIC_STATUS,
                            (uint64_t)QUIC_STATUS_ABORTED,
                            NULL);
                        return FALSE;
                    }
                }
            }

            if (QuicTraceLogVerboseEnabled()) {
                QuicPacketLogHeader(
                    Connection,
                    TRUE,
                    Connection->State.ShareBinding ? MsQuicLib.CidTotalLength : 0,
                    Packet->PacketNumber,
                    Packet->HeaderLength,
                    Packet->AvailBuffer,
                    Connection->Stats.QuicVersion);
            }
            Connection->Stats.Recv.DecryptionFailures++;
            QuicPacketLogDrop(Connection, Packet, "Decryption failure");
            QuicPerfCounterIncrement(QUIC_PERF_COUNTER_PKTS_DECRYPTION_FAIL);
            if (Connection->Stats.Recv.DecryptionFailures >= CXPLAT_AEAD_INTEGRITY_LIMIT) {
                QuicConnTransportError(Connection, QUIC_ERROR_AEAD_LIMIT_REACHED);
            }

            return FALSE;
        }
    }

    Connection->Stats.Recv.ValidPackets++;

    //
    // Validate the header's reserved bits now that the packet has been
    // decrypted.
    //
    if (Packet->IsShortHeader) {
        if (Packet->SH->Reserved != 0) {
            QuicPacketLogDrop(Connection, Packet, "Invalid SH Reserved bits values");
            QuicConnTransportError(Connection, QUIC_ERROR_PROTOCOL_VIOLATION);
            return FALSE;
        }
    } else {
        if (Packet->LH->Reserved != 0) {
            QuicPacketLogDrop(Connection, Packet, "Invalid LH Reserved bits values");
            QuicConnTransportError(Connection, QUIC_ERROR_PROTOCOL_VIOLATION);
            return FALSE;
        }
    }

    //
    // Account for updated payload length after decryption.
    //
    if (Packet->Encrypted) {
        Packet->PayloadLength -= CXPLAT_ENCRYPTION_OVERHEAD;
    }

    //
    // At this point the packet has been completely decrypted and authenticated.
    // Now all header processing that can only be done on an authenticated
    // packet may continue.
    //

    //
    // Drop any duplicate packet numbers now that we know the packet number is
    // valid.
    //
    QUIC_ENCRYPT_LEVEL EncryptLevel = QuicKeyTypeToEncryptLevel(Packet->KeyType);
    if (QuicAckTrackerAddPacketNumber(
            &Connection->Packets[EncryptLevel]->AckTracker,
            Packet->PacketNumber)) {

        if (QuicTraceLogVerboseEnabled()) {
            QuicPacketLogHeader(
                Connection,
                TRUE,
                Connection->State.ShareBinding ? MsQuicLib.CidTotalLength : 0,
                Packet->PacketNumber,
                Packet->AvailBufferLength,
                Packet->AvailBuffer,
                Connection->Stats.QuicVersion);
        }
        QuicPacketLogDrop(Connection, Packet, "Duplicate packet number");
        Connection->Stats.Recv.DuplicatePackets++;
        return FALSE;
    }

    //
    // Log the received packet header and payload now that it's decrypted.
    //

    if (QuicTraceLogVerboseEnabled()) {
        QuicPacketLogHeader(
            Connection,
            TRUE,
            Connection->State.ShareBinding ? MsQuicLib.CidTotalLength : 0,
            Packet->PacketNumber,
            Packet->HeaderLength + Packet->PayloadLength,
            Packet->AvailBuffer,
            Connection->Stats.QuicVersion);
        QuicFrameLogAll(
            Connection,
            TRUE,
            Packet->PacketNumber,
            Packet->HeaderLength + Packet->PayloadLength,
            Packet->AvailBuffer,
            Packet->HeaderLength);
    }

    QuicTraceEvent(
        ConnPacketRecv,
        "[conn][%p][RX][%llu] %c (%hu bytes)",
        Connection,
        Packet->PacketNumber,
        Packet->IsShortHeader ? QUIC_TRACE_PACKET_ONE_RTT : (Packet->LH->Type + 1),
        Packet->HeaderLength + Packet->PayloadLength);

    //
    // Process any connection ID updates as necessary.
    //

    if (!Packet->IsShortHeader) {
        BOOLEAN IsVersion2 = (Connection->Stats.QuicVersion == QUIC_VERSION_2);
        if ((!IsVersion2 && Packet->LH->Type == QUIC_INITIAL_V1) ||
            (IsVersion2 && Packet->LH->Type == QUIC_INITIAL_V2)) {
            if (!Connection->State.Connected &&
                QuicConnIsClient(Connection) &&
                !QuicConnUpdateDestCid(Connection, Packet)) {
                //
                // Client side needs to respond to the server's new source
                // connection ID that is received in the first Initial packet.
                //
                return FALSE;
            }
        } else if ((!IsVersion2 && Packet->LH->Type == QUIC_0_RTT_PROTECTED_V1) ||
            (IsVersion2 && Packet->LH->Type == QUIC_0_RTT_PROTECTED_V2)) {

            CXPLAT_DBG_ASSERT(QuicConnIsServer(Connection));
            Packet->EncryptedWith0Rtt = TRUE;
        }
    }

    //
    // Update key state if the keys have been updated.
    //

    if (Packet->IsShortHeader) {
        QUIC_PACKET_SPACE* PacketSpace = Connection->Packets[QUIC_ENCRYPT_LEVEL_1_RTT];
        if (Packet->KeyType == QUIC_PACKET_KEY_1_RTT_NEW) {

            QuicCryptoUpdateKeyPhase(Connection, FALSE);
            PacketSpace->ReadKeyPhaseStartPacketNumber = Packet->PacketNumber;

            QuicTraceLogConnVerbose(
                UpdateReadKeyPhase,
                Connection,
                "Updating current read key phase and packet number[%llu]",
                Packet->PacketNumber);

        } else if (Packet->KeyType == QUIC_PACKET_KEY_1_RTT &&
            Packet->SH->KeyPhase == PacketSpace->CurrentKeyPhase &&
            Packet->PacketNumber < PacketSpace->ReadKeyPhaseStartPacketNumber) {
            //
            // This packet is in the current key phase and before the current phase
            // start, so update the packet space start point.
            //
            PacketSpace->ReadKeyPhaseStartPacketNumber = Packet->PacketNumber;
            QuicTraceLogConnVerbose(
                UpdateReadKeyPhase,
                Connection,
                "Updating current read key phase and packet number[%llu]",
                Packet->PacketNumber);
        }
    }

    if (Packet->KeyType == QUIC_PACKET_KEY_HANDSHAKE &&
        QuicConnIsServer(Connection)) {
        //
        // Per spec, server MUST discard Initial keys when it starts
        // decrypting packets using handshake keys.
        //
        QuicCryptoDiscardKeys(&Connection->Crypto, QUIC_PACKET_KEY_INITIAL);
        QuicPathSetValid(Connection, Path, QUIC_PATH_VALID_HANDSHAKE_PACKET);
    }

    return TRUE;
}

//
// Reads the frames in a packet, and if everything is successful marks the
// packet for acknowledgement and returns TRUE.
//
_IRQL_requires_max_(PASSIVE_LEVEL)
BOOLEAN
QuicConnRecvFrames(
    _In_ QUIC_CONNECTION* Connection,
    _In_ QUIC_PATH* Path,
    _In_ QUIC_RX_PACKET* Packet,
    _In_ CXPLAT_ECN_TYPE ECN
    )
{
    BOOLEAN AckEliciting = FALSE;
    BOOLEAN AckImmediately = FALSE;
    BOOLEAN UpdatedFlowControl = FALSE;
    QUIC_ENCRYPT_LEVEL EncryptLevel = QuicKeyTypeToEncryptLevel(Packet->KeyType);
    BOOLEAN Closed = Connection->State.ClosedLocally || Connection->State.ClosedRemotely;
    const uint8_t* Payload = Packet->AvailBuffer + Packet->HeaderLength;
    uint16_t PayloadLength = Packet->PayloadLength;
    uint64_t RecvTime = CxPlatTimeUs64();

    if (QuicConnIsClient(Connection) &&
        !Connection->State.GotFirstServerResponse) {
        Connection->State.GotFirstServerResponse = TRUE;
    }

    uint16_t Offset = 0;
    while (Offset < PayloadLength) {

        //
        // Read the frame type.
        //
        QUIC_VAR_INT FrameType INIT_NO_SAL(0);
        if (!QuicVarIntDecode(PayloadLength, Payload, &Offset, &FrameType)) {
            QuicTraceEvent(
                ConnError,
                "[conn][%p] ERROR, %s.",
                Connection,
                "Frame type decode failure");
            QuicConnTransportError(Connection, QUIC_ERROR_FRAME_ENCODING_ERROR);
            return FALSE;
        }

        if (!QUIC_FRAME_IS_KNOWN(FrameType)) {
            QuicTraceEvent(
                ConnError,
                "[conn][%p] ERROR, %s.",
                Connection,
                "Unknown frame type");
            QuicConnTransportError(Connection, QUIC_ERROR_FRAME_ENCODING_ERROR);
            return FALSE;
        }

        //
        // Validate allowable frames based on the packet type.
        //
        if (EncryptLevel != QUIC_ENCRYPT_LEVEL_1_RTT) {
            switch (FrameType) {
            //
            // The following frames are allowed pre-1-RTT encryption level:
            //
            case QUIC_FRAME_PADDING:
            case QUIC_FRAME_PING:
            case QUIC_FRAME_ACK:
            case QUIC_FRAME_ACK_1:
            case QUIC_FRAME_CRYPTO:
            case QUIC_FRAME_CONNECTION_CLOSE:
                break;
            //
            // All other frame types are disallowed.
            //
            default:
                QuicTraceEvent(
                    ConnErrorStatus,
                    "[conn][%p] ERROR, %u, %s.",
                    Connection,
                    (uint32_t)FrameType,
                    "Disallowed frame type");
                QuicConnTransportError(Connection, QUIC_ERROR_FRAME_ENCODING_ERROR);
                return FALSE;
            }

        } else if (Packet->KeyType == QUIC_PACKET_KEY_0_RTT) {
            switch (FrameType) {
            //
            // The following frames are are disallowed in 0-RTT.
            //
            case QUIC_FRAME_ACK:
            case QUIC_FRAME_ACK_1:
            case QUIC_FRAME_HANDSHAKE_DONE:
                QuicTraceEvent(
                    ConnErrorStatus,
                    "[conn][%p] ERROR, %u, %s.",
                    Connection,
                    (uint32_t)FrameType,
                    "Disallowed frame type");
                QuicConnTransportError(Connection, QUIC_ERROR_FRAME_ENCODING_ERROR);
                return FALSE;
            //
            // All other frame types are allowed.
            //
            default:
                break;
            }
        }

        //
        // Process the frame based on the frame type.
        //
        switch (FrameType) {

        case QUIC_FRAME_PADDING: {
            while (Offset < PayloadLength &&
                Payload[Offset] == QUIC_FRAME_PADDING) {
                Offset += sizeof(uint8_t);
            }
            break;
        }

        case QUIC_FRAME_PING: {
            //
            // No other payload. Just need to acknowledge the packet this was
            // contained in.
            //
            AckEliciting = TRUE;
            Packet->HasNonProbingFrame = TRUE;
            break;
        }

        case QUIC_FRAME_ACK:
        case QUIC_FRAME_ACK_1: {
            BOOLEAN InvalidAckFrame;
            if (!QuicLossDetectionProcessAckFrame(
                    &Connection->LossDetection,
                    Path,
                    Packet,
                    EncryptLevel,
                    FrameType,
                    PayloadLength,
                    Payload,
                    &Offset,
                    &InvalidAckFrame)) {
                if (InvalidAckFrame) {
                    QuicTraceEvent(
                        ConnError,
                        "[conn][%p] ERROR, %s.",
                        Connection,
                        "Invalid ACK frame");
                    QuicConnTransportError(Connection, QUIC_ERROR_FRAME_ENCODING_ERROR);
                }
                return FALSE;
            }

            Connection->Stats.Recv.ValidAckFrames++;
            Packet->HasNonProbingFrame = TRUE;
            break;
        }

        case QUIC_FRAME_CRYPTO: {
            QUIC_CRYPTO_EX Frame;
            if (!QuicCryptoFrameDecode(PayloadLength, Payload, &Offset, &Frame)) {
                QuicTraceEvent(
                    ConnError,
                    "[conn][%p] ERROR, %s.",
                    Connection,
                    "Decoding CRYPTO frame");
                QuicConnTransportError(Connection, QUIC_ERROR_FRAME_ENCODING_ERROR);
                return FALSE;
            }

            if (Closed) {
                break; // Ignore frame if we are closed.
            }

            QUIC_STATUS Status =
                QuicCryptoProcessFrame(
                    &Connection->Crypto,
                    Packet->KeyType,
                    &Frame);
            if (QUIC_SUCCEEDED(Status)) {
                AckEliciting = TRUE;
            } else if (Status == QUIC_STATUS_OUT_OF_MEMORY) {
                QuicPacketLogDrop(Connection, Packet, "Crypto frame process OOM");
                return FALSE;
            } else {
                if (Status == QUIC_STATUS_VER_NEG_ERROR) {
                    if (QuicBindingQueueStatelessOperation(
                            Connection->Paths[0].Binding,
                            QUIC_OPER_TYPE_VERSION_NEGOTIATION,
                            Packet)) {
                        Packet->ReleaseDeferred = TRUE;
                    }
                    QuicConnCloseLocally(
                        Connection,
                        QUIC_CLOSE_INTERNAL_SILENT,
                        QUIC_ERROR_VERSION_NEGOTIATION_ERROR,
                        NULL);
                } else if (Status != QUIC_STATUS_INVALID_STATE) {
                    QuicTraceEvent(
                        ConnError,
                        "[conn][%p] ERROR, %s.",
                        Connection,
                        "Invalid CRYPTO frame");
                    QuicConnTransportError(Connection, QUIC_ERROR_FRAME_ENCODING_ERROR);
                }
                return FALSE;
            }

            Packet->HasNonProbingFrame = TRUE;
            break;
        }

        case QUIC_FRAME_NEW_TOKEN: {
            QUIC_NEW_TOKEN_EX Frame;
            if (!QuicNewTokenFrameDecode(PayloadLength, Payload, &Offset, &Frame)) {
                QuicTraceEvent(
                    ConnError,
                    "[conn][%p] ERROR, %s.",
                    Connection,
                    "Decoding NEW_TOKEN frame");
                QuicConnTransportError(Connection, QUIC_ERROR_FRAME_ENCODING_ERROR);
                return FALSE;
            }

            if (Closed) {
                break; // Ignore frame if we are closed.
            }

            //
            // TODO - Save the token for future use.
            //

            AckEliciting = TRUE;
            Packet->HasNonProbingFrame = TRUE;
            break;
        }

        case QUIC_FRAME_RESET_STREAM:
        case QUIC_FRAME_STOP_SENDING:
        case QUIC_FRAME_STREAM:
        case QUIC_FRAME_STREAM_1:
        case QUIC_FRAME_STREAM_2:
        case QUIC_FRAME_STREAM_3:
        case QUIC_FRAME_STREAM_4:
        case QUIC_FRAME_STREAM_5:
        case QUIC_FRAME_STREAM_6:
        case QUIC_FRAME_STREAM_7:
        case QUIC_FRAME_MAX_STREAM_DATA:
        case QUIC_FRAME_STREAM_DATA_BLOCKED: {
            if (Closed) {
                if (!QuicStreamFrameSkip(
                        FrameType, PayloadLength, Payload, &Offset)) {
                    QuicTraceEvent(
                        ConnError,
                        "[conn][%p] ERROR, %s.",
                        Connection,
                        "Skipping closed stream frame");
                    QuicConnTransportError(Connection, QUIC_ERROR_FRAME_ENCODING_ERROR);
                    return FALSE;
                }
                break; // Ignore frame if we are closed.
            }

            uint64_t StreamId;
            if (!QuicStreamFramePeekID(
                    PayloadLength, Payload, Offset, &StreamId)) {
                QuicTraceEvent(
                    ConnError,
                    "[conn][%p] ERROR, %s.",
                    Connection,
                    "Decoding stream ID from frame");
                QuicConnTransportError(Connection, QUIC_ERROR_FRAME_ENCODING_ERROR);
                return FALSE;
            }

            AckEliciting = TRUE;

            BOOLEAN PeerOriginatedStream =
                QuicConnIsServer(Connection) ?
                    STREAM_ID_IS_CLIENT(StreamId) :
                    STREAM_ID_IS_SERVER(StreamId);

            if (STREAM_ID_IS_UNI_DIR(StreamId)) {
                BOOLEAN IsReceiverSideFrame =
                    FrameType == QUIC_FRAME_MAX_STREAM_DATA ||
                    FrameType == QUIC_FRAME_STOP_SENDING;
                if (PeerOriginatedStream == IsReceiverSideFrame) {
                    //
                    // For locally initiated unidirectional streams, the peer
                    // should only send receiver frame types, and vice versa
                    // for peer initiated unidirectional streams.
                    //
                    QuicTraceEvent(
                        ConnError,
                        "[conn][%p] ERROR, %s.",
                        Connection,
                        "Invalid frame on unidirectional stream");
                    QuicConnTransportError(Connection, QUIC_ERROR_STREAM_STATE_ERROR);
                    break;
                }
            }

            BOOLEAN FatalError;
            QUIC_STREAM* Stream =
                QuicStreamSetGetStreamForPeer(
                    &Connection->Streams,
                    StreamId,
                    Packet->EncryptedWith0Rtt,
                    PeerOriginatedStream,
                    &FatalError);

            if (Stream) {
                QUIC_STATUS Status =
                    QuicStreamRecv(
                        Stream,
                        Packet,
                        FrameType,
                        PayloadLength,
                        Payload,
                        &Offset,
                        &UpdatedFlowControl);
                QuicStreamRelease(Stream, QUIC_STREAM_REF_LOOKUP);
                if (Status == QUIC_STATUS_OUT_OF_MEMORY) {
                    QuicPacketLogDrop(Connection, Packet, "Stream frame process OOM");
                    return FALSE;
                }

                if (QUIC_FAILED(Status)) {
                    QuicTraceEvent(
                        ConnError,
                        "[conn][%p] ERROR, %s.",
                        Connection,
                        "Invalid stream frame");
                    QuicConnTransportError(Connection, QUIC_ERROR_FRAME_ENCODING_ERROR);
                    return FALSE;
                }

            } else if (FatalError) {
                QuicTraceEvent(
                    ConnError,
                    "[conn][%p] ERROR, %s.",
                    Connection,
                    "Getting stream from ID");
                return FALSE;
            } else {
                //
                // Didn't find a matching Stream. Skip the frame as the Stream
                // might have been closed already.
                //
                QuicTraceLogConnWarning(
                    IgnoreFrameAfterClose,
                    Connection,
                    "Ignoring frame (%hhu) for already closed stream id = %llu",
                    (uint8_t)FrameType, // This cast is safe because of the switch cases above.
                    StreamId);
                if (!QuicStreamFrameSkip(
                        FrameType, PayloadLength, Payload, &Offset)) {
                    QuicTraceEvent(
                        ConnError,
                        "[conn][%p] ERROR, %s.",
                        Connection,
                        "Skipping ignored stream frame");
                    QuicConnTransportError(Connection, QUIC_ERROR_FRAME_ENCODING_ERROR);
                    return FALSE;
                }
            }

            Packet->HasNonProbingFrame = TRUE;
            break;
        }

        case QUIC_FRAME_MAX_DATA: {
            QUIC_MAX_DATA_EX Frame;
            if (!QuicMaxDataFrameDecode(PayloadLength, Payload, &Offset, &Frame)) {
                QuicTraceEvent(
                    ConnError,
                    "[conn][%p] ERROR, %s.",
                    Connection,
                    "Decoding MAX_DATA frame");
                QuicConnTransportError(Connection, QUIC_ERROR_FRAME_ENCODING_ERROR);
                return FALSE;
            }

            if (Closed) {
                break; // Ignore frame if we are closed.
            }

            if (Connection->Send.PeerMaxData < Frame.MaximumData) {
                Connection->Send.PeerMaxData = Frame.MaximumData;
                //
                // The peer has given us more allowance. Send packets from
                // any previously blocked streams.
                //
                UpdatedFlowControl = TRUE;
                QuicConnRemoveOutFlowBlockedReason(
                    Connection, QUIC_FLOW_BLOCKED_CONN_FLOW_CONTROL);
                QuicSendQueueFlush(
                    &Connection->Send, REASON_CONNECTION_FLOW_CONTROL);
            }

            AckEliciting = TRUE;
            Packet->HasNonProbingFrame = TRUE;
            break;
        }

        case QUIC_FRAME_MAX_STREAMS:
        case QUIC_FRAME_MAX_STREAMS_1: {
            QUIC_MAX_STREAMS_EX Frame;
            if (!QuicMaxStreamsFrameDecode(FrameType, PayloadLength, Payload, &Offset, &Frame)) {
                QuicTraceEvent(
                    ConnError,
                    "[conn][%p] ERROR, %s.",
                    Connection,
                    "Decoding MAX_STREAMS frame");
                QuicConnTransportError(Connection, QUIC_ERROR_FRAME_ENCODING_ERROR);
                return FALSE;
            }

            if (Closed) {
                break; // Ignore frame if we are closed.
            }

            if (Frame.MaximumStreams > QUIC_TP_MAX_STREAMS_MAX) {
                QuicConnTransportError(Connection, QUIC_ERROR_STREAM_LIMIT_ERROR);
                break;
            }

            QuicStreamSetUpdateMaxStreams(
                &Connection->Streams,
                Frame.BidirectionalStreams,
                Frame.MaximumStreams);

            AckEliciting = TRUE;
            Packet->HasNonProbingFrame = TRUE;
            break;
        }

        case QUIC_FRAME_DATA_BLOCKED: {
            QUIC_DATA_BLOCKED_EX Frame;
            if (!QuicDataBlockedFrameDecode(PayloadLength, Payload, &Offset, &Frame)) {
                QuicTraceEvent(
                    ConnError,
                    "[conn][%p] ERROR, %s.",
                    Connection,
                    "Decoding BLOCKED frame");
                QuicConnTransportError(Connection, QUIC_ERROR_FRAME_ENCODING_ERROR);
                return FALSE;
            }

            if (Closed) {
                break; // Ignore frame if we are closed.
            }

            //
            // TODO - Should we do anything else with this?
            //
            QuicTraceLogConnVerbose(
                PeerConnFCBlocked,
                Connection,
                "Peer Connection FC blocked (%llu)",
                Frame.DataLimit);
            QuicSendSetSendFlag(&Connection->Send, QUIC_CONN_SEND_FLAG_MAX_DATA);

            AckEliciting = TRUE;
            Packet->HasNonProbingFrame = TRUE;
            break;
        }

        case QUIC_FRAME_STREAMS_BLOCKED:
        case QUIC_FRAME_STREAMS_BLOCKED_1: {
            QUIC_STREAMS_BLOCKED_EX Frame;
            if (!QuicStreamsBlockedFrameDecode(FrameType, PayloadLength, Payload, &Offset, &Frame)) {
                QuicTraceEvent(
                    ConnError,
                    "[conn][%p] ERROR, %s.",
                    Connection,
                    "Decoding STREAMS_BLOCKED frame");
                QuicConnTransportError(Connection, QUIC_ERROR_FRAME_ENCODING_ERROR);
                return FALSE;
            }

            if (Closed) {
                break; // Ignore frame if we are closed.
            }

            QuicTraceLogConnVerbose(
                PeerStreamFCBlocked,
                Connection,
                "Peer Streams[%hu] FC blocked (%llu)",
                Frame.BidirectionalStreams,
                Frame.StreamLimit);
            AckEliciting = TRUE;

            uint8_t Type =
                (QuicConnIsServer(Connection) ? // Peer's role, so flip
                STREAM_ID_FLAG_IS_CLIENT : STREAM_ID_FLAG_IS_SERVER)
                |
                (Frame.BidirectionalStreams ?
                 STREAM_ID_FLAG_IS_BI_DIR : STREAM_ID_FLAG_IS_UNI_DIR);

            const QUIC_STREAM_TYPE_INFO* Info = &Connection->Streams.Types[Type];

            if (Info->MaxTotalStreamCount > Frame.StreamLimit) {
                break;
            }

            QUIC_CONNECTION_EVENT Event;
            Event.Type = QUIC_CONNECTION_EVENT_PEER_NEEDS_STREAMS;
            Event.PEER_NEEDS_STREAMS.Bidirectional = Frame.BidirectionalStreams;
            QuicTraceLogConnVerbose(
                IndicatePeerNeedStreamsV2,
                Connection,
                "Indicating QUIC_CONNECTION_EVENT_PEER_NEEDS_STREAMS type: %s",
                Frame.BidirectionalStreams ? "Bidi" : "Unidi"
                );
            (void)QuicConnIndicateEvent(Connection, &Event);

            Packet->HasNonProbingFrame = TRUE;
            break;
        }

        case QUIC_FRAME_NEW_CONNECTION_ID: {
            QUIC_NEW_CONNECTION_ID_EX Frame;
            if (!QuicNewConnectionIDFrameDecode(PayloadLength, Payload, &Offset, &Frame)) {
                QuicTraceEvent(
                    ConnError,
                    "[conn][%p] ERROR, %s.",
                    Connection,
                    "Decoding NEW_CONNECTION_ID frame");
                QuicConnTransportError(Connection, QUIC_ERROR_FRAME_ENCODING_ERROR);
                return FALSE;
            }

            if (Closed) {
                break; // Ignore frame if we are closed.
            }

            BOOLEAN ReplaceRetiredCids = FALSE;
            if (Connection->RetirePriorTo < Frame.RetirePriorTo) {
                Connection->RetirePriorTo = Frame.RetirePriorTo;
                ReplaceRetiredCids = QuicConnOnRetirePriorToUpdated(Connection);
            }

            if (QuicConnGetDestCidFromSeq(Connection, Frame.Sequence, FALSE) == NULL) {
                //
                // Create the new destination connection ID.
                //
                QUIC_CID_LIST_ENTRY* DestCid =
                    QuicCidNewDestination(Frame.Length, Frame.Buffer);
                if (DestCid == NULL) {
                    QuicTraceEvent(
                        AllocFailure,
                        "Allocation of '%s' failed. (%llu bytes)",
                        "new DestCid",
                        sizeof(QUIC_CID_LIST_ENTRY) + Frame.Length);
                    if (ReplaceRetiredCids) {
                        QuicConnSilentlyAbort(Connection);
                    } else {
                        QuicConnFatalError(Connection, QUIC_STATUS_OUT_OF_MEMORY, NULL);
                    }
                    return FALSE;
                }

                DestCid->CID.HasResetToken = TRUE;
                DestCid->CID.SequenceNumber = Frame.Sequence;
                CxPlatCopyMemory(
                    DestCid->ResetToken,
                    Frame.Buffer + Frame.Length,
                    QUIC_STATELESS_RESET_TOKEN_LENGTH);
                QuicTraceEvent(
                    ConnDestCidAdded,
                    "[conn][%p] (SeqNum=%llu) New Destination CID: %!CID!",
                    Connection,
                    DestCid->CID.SequenceNumber,
                    CASTED_CLOG_BYTEARRAY(DestCid->CID.Length, DestCid->CID.Data));
                CxPlatListInsertTail(&Connection->DestCids, &DestCid->Link);
                Connection->DestCidCount++;

                if (DestCid->CID.SequenceNumber < Connection->RetirePriorTo) {
                    QuicConnRetireCid(Connection, DestCid);
                }

                if (Connection->DestCidCount > QUIC_ACTIVE_CONNECTION_ID_LIMIT) {
                    QuicTraceEvent(
                        ConnError,
                        "[conn][%p] ERROR, %s.",
                        Connection,
                        "Peer exceeded CID limit");
                    if (ReplaceRetiredCids) {
                        QuicConnSilentlyAbort(Connection);
                    } else {
                        QuicConnTransportError(Connection, QUIC_ERROR_PROTOCOL_VIOLATION);
                    }
                    return FALSE;
                }
            }

            if (ReplaceRetiredCids && !QuicConnReplaceRetiredCids(Connection)) {
                return FALSE;
            }

            AckEliciting = TRUE;
            break;
        }

        case QUIC_FRAME_RETIRE_CONNECTION_ID: {
            QUIC_RETIRE_CONNECTION_ID_EX Frame;
            if (!QuicRetireConnectionIDFrameDecode(PayloadLength, Payload, &Offset, &Frame)) {
                QuicTraceEvent(
                    ConnError,
                    "[conn][%p] ERROR, %s.",
                    Connection,
                    "Decoding RETIRE_CONNECTION_ID frame");
                QuicConnTransportError(Connection, QUIC_ERROR_FRAME_ENCODING_ERROR);
                return FALSE;
            }

            if (Closed) {
                break; // Ignore frame if we are closed.
            }

            BOOLEAN IsLastCid;
            QUIC_CID_HASH_ENTRY* SourceCid =
                QuicConnGetSourceCidFromSeq(
                    Connection,
                    Frame.Sequence,
                    TRUE,
                    &IsLastCid);
            if (SourceCid != NULL) {
                BOOLEAN CidAlreadyRetired = SourceCid->CID.Retired;
                CXPLAT_FREE(SourceCid, QUIC_POOL_CIDHASH);
                if (IsLastCid) {
                    QuicTraceEvent(
                        ConnError,
                        "[conn][%p] ERROR, %s.",
                        Connection,
                        "Last Source CID Retired!");
                    QuicConnCloseLocally(
                        Connection,
                        QUIC_CLOSE_INTERNAL_SILENT,
                        QUIC_ERROR_PROTOCOL_VIOLATION,
                        NULL);
                } else if (!CidAlreadyRetired) {
                    //
                    // Replace the CID if we weren't the one to request it to be
                    // retired in the first place.
                    //
                    if (!QuicConnGenerateNewSourceCid(Connection, FALSE)) {
                        break;
                    }
                }
            }

            AckEliciting = TRUE;
            Packet->HasNonProbingFrame = TRUE;
            break;
        }

        case QUIC_FRAME_PATH_CHALLENGE: {
            QUIC_PATH_CHALLENGE_EX Frame;
            if (!QuicPathChallengeFrameDecode(PayloadLength, Payload, &Offset, &Frame)) {
                QuicTraceEvent(
                    ConnError,
                    "[conn][%p] ERROR, %s.",
                    Connection,
                    "Decoding PATH_CHALLENGE frame");
                QuicConnTransportError(Connection, QUIC_ERROR_FRAME_ENCODING_ERROR);
                return FALSE;
            }

            if (Closed) {
                break; // Ignore frame if we are closed.
            }

            Path->SendResponse = TRUE;
            CxPlatCopyMemory(Path->Response, Frame.Data, sizeof(Frame.Data));
            QuicSendSetSendFlag(&Connection->Send, QUIC_CONN_SEND_FLAG_PATH_RESPONSE);

            AckEliciting = TRUE;
            break;
        }

        case QUIC_FRAME_PATH_RESPONSE: {
            QUIC_PATH_RESPONSE_EX Frame;
            if (!QuicPathChallengeFrameDecode(PayloadLength, Payload, &Offset, &Frame)) {
                QuicTraceEvent(
                    ConnError,
                    "[conn][%p] ERROR, %s.",
                    Connection,
                    "Decoding PATH_RESPONSE frame");
                QuicConnTransportError(Connection, QUIC_ERROR_FRAME_ENCODING_ERROR);
                return FALSE;
            }

            if (Closed) {
                break; // Ignore frame if we are closed.
            }

            CXPLAT_DBG_ASSERT(Connection->PathsCount <= QUIC_MAX_PATH_COUNT);
            for (uint8_t i = 0; i < Connection->PathsCount; ++i) {
                QUIC_PATH* TempPath = &Connection->Paths[i];
                if (!TempPath->IsPeerValidated &&
                    !memcmp(Frame.Data, TempPath->Challenge, sizeof(Frame.Data))) {
                    QuicPerfCounterIncrement(QUIC_PERF_COUNTER_PATH_VALIDATED);
                    QuicPathSetValid(Connection, TempPath, QUIC_PATH_VALID_PATH_RESPONSE);
                    break;
                }
            }

            AckEliciting = TRUE;
            break;
        }

        case QUIC_FRAME_CONNECTION_CLOSE:
        case QUIC_FRAME_CONNECTION_CLOSE_1: {
            QUIC_CONNECTION_CLOSE_EX Frame;
            if (!QuicConnCloseFrameDecode(FrameType, PayloadLength, Payload, &Offset, &Frame)) {
                QuicTraceEvent(
                    ConnError,
                    "[conn][%p] ERROR, %s.",
                    Connection,
                    "Decoding CONNECTION_CLOSE frame");
                QuicConnTransportError(Connection, QUIC_ERROR_FRAME_ENCODING_ERROR);
                return FALSE;
            }

            uint32_t Flags = QUIC_CLOSE_REMOTE | QUIC_CLOSE_SEND_NOTIFICATION;
            if (Frame.ApplicationClosed) {
                Flags |= QUIC_CLOSE_APPLICATION;
            }
            QuicConnTryClose(
                Connection,
                Flags,
                Frame.ErrorCode,
                Frame.ReasonPhrase,
                (uint16_t)Frame.ReasonPhraseLength);

            AckEliciting = TRUE;
            Packet->HasNonProbingFrame = TRUE;

            if (Connection->State.HandleClosed) {
                //
                // If we are now closed, we should exit immediately. No need to
                // parse anything else.
                //
                goto Done;
            }
            break;
        }

        case QUIC_FRAME_HANDSHAKE_DONE: {
            if (QuicConnIsServer(Connection)) {
                QuicTraceEvent(
                    ConnError,
                    "[conn][%p] ERROR, %s.",
                    Connection,
                    "Client sent HANDSHAKE_DONE frame");
                QuicConnTransportError(Connection, QUIC_ERROR_PROTOCOL_VIOLATION);
                return FALSE;
            }

            if (!Connection->State.HandshakeConfirmed) {
                QuicTraceLogConnInfo(
                    HandshakeConfirmedFrame,
                    Connection,
                    "Handshake confirmed (frame)");
                QuicCryptoHandshakeConfirmed(&Connection->Crypto);
            }

            AckEliciting = TRUE;
            Packet->HasNonProbingFrame = TRUE;
            break;
        }

        case QUIC_FRAME_DATAGRAM:
        case QUIC_FRAME_DATAGRAM_1: {
            if (!Connection->Settings.DatagramReceiveEnabled) {
                QuicTraceEvent(
                    ConnError,
                    "[conn][%p] ERROR, %s.",
                    Connection,
                    "Received DATAGRAM frame when not negotiated");
                QuicConnTransportError(Connection, QUIC_ERROR_PROTOCOL_VIOLATION);
                return FALSE;
            }
            if (!QuicDatagramProcessFrame(
                    &Connection->Datagram,
                    Packet,
                    FrameType,
                    PayloadLength,
                    Payload,
                    &Offset)) {
                QuicTraceEvent(
                    ConnError,
                    "[conn][%p] ERROR, %s.",
                    Connection,
                    "Decoding DATAGRAM frame");
                QuicConnTransportError(Connection, QUIC_ERROR_FRAME_ENCODING_ERROR);
                return FALSE;
            }
            AckEliciting = TRUE;
            break;
        }

        case QUIC_FRAME_ACK_FREQUENCY: { // Always accept the frame, because we always enable support.
            QUIC_ACK_FREQUENCY_EX Frame;
            if (!QuicAckFrequencyFrameDecode(PayloadLength, Payload, &Offset, &Frame)) {
                QuicTraceEvent(
                    ConnError,
                    "[conn][%p] ERROR, %s.",
                    Connection,
                    "Decoding ACK_FREQUENCY frame");
                QuicConnTransportError(Connection, QUIC_ERROR_FRAME_ENCODING_ERROR);
                return FALSE;
            }

            if (Frame.UpdateMaxAckDelay < MS_TO_US(MsQuicLib.TimerResolutionMs)) {
                QuicTraceEvent(
                    ConnError,
                    "[conn][%p] ERROR, %s.",
                    Connection,
                    "UpdateMaxAckDelay is less than TimerResolution");
                QuicConnTransportError(Connection, QUIC_ERROR_PROTOCOL_VIOLATION);
                return FALSE;
            }

            AckEliciting = TRUE;
            if (Frame.SequenceNumber < Connection->NextRecvAckFreqSeqNum) {
                //
                // This sequence number (or a higher one) has already been
                // received. Ignore this one.
                //
                break;
            }

            Connection->NextRecvAckFreqSeqNum = Frame.SequenceNumber + 1;
            Connection->State.IgnoreReordering = Frame.IgnoreOrder;
            if (Frame.UpdateMaxAckDelay < 1000) {
                Connection->Settings.MaxAckDelayMs = 1;
            } else {
                CXPLAT_DBG_ASSERT(US_TO_MS(Frame.UpdateMaxAckDelay) <= UINT32_MAX);
                Connection->Settings.MaxAckDelayMs = (uint32_t)US_TO_MS(Frame.UpdateMaxAckDelay);
            }
            if (Frame.PacketTolerance < UINT8_MAX) {
                Connection->PacketTolerance = (uint8_t)Frame.PacketTolerance;
            } else {
                Connection->PacketTolerance = UINT8_MAX; // Cap to 0xFF for space savings.
            }
            QuicTraceLogConnInfo(
                UpdatePacketTolerance,
                Connection,
                "Updating packet tolerance to %hhu",
                Connection->PacketTolerance);
            break;
        }

        case QUIC_FRAME_IMMEDIATE_ACK: // Always accept the frame, because we always enable support.
            AckImmediately = TRUE;
            break;

        case QUIC_FRAME_TIMESTAMP: { // Always accept the frame, because we always enable support.
            if (!Connection->State.TimestampRecvNegotiated) {
                QuicTraceEvent(
                    ConnError,
                    "[conn][%p] ERROR, %s.",
                    Connection,
                    "Received TIMESTAMP frame when not negotiated");
                QuicConnTransportError(Connection, QUIC_ERROR_PROTOCOL_VIOLATION);
                return FALSE;

            }
            QUIC_TIMESTAMP_EX Frame;
            if (!QuicTimestampFrameDecode(PayloadLength, Payload, &Offset, &Frame)) {
                QuicTraceEvent(
                    ConnError,
                    "[conn][%p] ERROR, %s.",
                    Connection,
                    "Decoding TIMESTAMP frame");
                QuicConnTransportError(Connection, QUIC_ERROR_FRAME_ENCODING_ERROR);
                return FALSE;
            }

            Packet->HasNonProbingFrame = TRUE;
            Packet->SendTimestamp = Frame.Timestamp;
            break;
        }

        case QUIC_FRAME_RELIABLE_RESET_STREAM:
            // TODO - Implement this frame.
        default:
            //
            // No default case necessary, as we have already validated the frame
            // type initially, but included for clang the compiler.
            //
            break;
        }
    }

Done:

    if (UpdatedFlowControl) {
        QuicConnLogOutFlowStats(Connection);
    }

    if (Connection->State.HandleShutdown || Connection->State.HandleClosed) {
        QuicTraceLogVerbose(
            PacketRxNotAcked,
            "[%c][RX][%llu] not acked (connection is closed)",
            PtkConnPre(Connection),
            Packet->PacketNumber);

    } else if (Connection->Packets[EncryptLevel] != NULL) {

        if (Connection->Packets[EncryptLevel]->NextRecvPacketNumber <= Packet->PacketNumber) {
            Connection->Packets[EncryptLevel]->NextRecvPacketNumber = Packet->PacketNumber + 1;
            Packet->NewLargestPacketNumber = TRUE;
        }

        QUIC_ACK_TYPE AckType;
        if (AckImmediately) {
            AckType = QUIC_ACK_TYPE_ACK_IMMEDIATE;
        } else if (AckEliciting) {
            AckType = QUIC_ACK_TYPE_ACK_ELICITING;
        } else {
            AckType = QUIC_ACK_TYPE_NON_ACK_ELICITING;
        }

        QuicAckTrackerAckPacket(
            &Connection->Packets[EncryptLevel]->AckTracker,
            Packet->PacketNumber,
            RecvTime,
            ECN,
            AckType);
    }

    Packet->CompletelyValid = TRUE;

    return TRUE;
}

_IRQL_requires_max_(PASSIVE_LEVEL)
void
QuicConnRecvPostProcessing(
    _In_ QUIC_CONNECTION* Connection,
    _In_ QUIC_PATH** Path,
    _In_ QUIC_RX_PACKET* Packet
    )
{
    BOOLEAN PeerUpdatedCid = FALSE;
    if (Packet->DestCidLen != 0) {
        QUIC_CID_HASH_ENTRY* SourceCid =
            QuicConnGetSourceCidFromBuf(
                Connection,
                Packet->DestCidLen,
                Packet->DestCid);
        if (SourceCid != NULL && !SourceCid->CID.UsedByPeer) {
            QuicTraceLogConnInfo(
                FirstCidUsage,
                Connection,
                "First usage of SrcCid: %s",
                QuicCidBufToStr(Packet->DestCid, Packet->DestCidLen).Buffer);
            SourceCid->CID.UsedByPeer = TRUE;
            if (!SourceCid->CID.IsInitial) {
                PeerUpdatedCid = TRUE;
            }
        }
    }

    if (!(*Path)->GotValidPacket) {
        (*Path)->GotValidPacket = TRUE;

        if (!(*Path)->IsActive) {

            //
            // This is the first valid packet received on this non-active path.
            // Set the state accordingly and queue up a path challenge to be
            // sent back out.
            //

            if ((*Path)->DestCid == NULL ||
                (PeerUpdatedCid && (*Path)->DestCid->CID.Length != 0)) {
                //
                // TODO - What if the peer (client) only sends a single CID and
                // rebinding happens? Should we support using the same CID over?
                //
                QUIC_CID_LIST_ENTRY* NewDestCid = QuicConnGetUnusedDestCid(Connection);
                if (NewDestCid == NULL) {
                    QuicTraceEvent(
                        ConnError,
                        "[conn][%p] ERROR, %s.",
                        Connection,
                        "No unused CID for new path");
                    (*Path)->GotValidPacket = FALSE; // Don't have a new CID to use!!!
                    (*Path)->DestCid = NULL;
                    return;
                }
                CXPLAT_DBG_ASSERT(NewDestCid != (*Path)->DestCid);
                (*Path)->DestCid = NewDestCid;
                QUIC_CID_SET_PATH(Connection, (*Path)->DestCid, (*Path));
                (*Path)->DestCid->CID.UsedLocally = TRUE;
            }

            CXPLAT_DBG_ASSERT((*Path)->DestCid != NULL);
            QuicPathValidate((*Path));
            (*Path)->SendChallenge = TRUE;
            (*Path)->PathValidationStartTime = CxPlatTimeUs64();

            //
            // NB: The path challenge payload is initialized here and reused
            // for any retransmits, but the spec requires a new payload in each
            // path challenge.
            //
            CxPlatRandom(sizeof((*Path)->Challenge), (*Path)->Challenge);

            //
            // We need to also send a challenge on the active path to make sure
            // it is still good.
            //
            CXPLAT_DBG_ASSERT(Connection->Paths[0].IsActive);
            if (Connection->Paths[0].IsPeerValidated) { // Not already doing peer validation.
                Connection->Paths[0].IsPeerValidated = FALSE;
                Connection->Paths[0].SendChallenge = TRUE;
                Connection->Paths[0].PathValidationStartTime = CxPlatTimeUs64();
                CxPlatRandom(sizeof(Connection->Paths[0].Challenge), Connection->Paths[0].Challenge);
            }

            QuicSendSetSendFlag(
                &Connection->Send,
                QUIC_CONN_SEND_FLAG_PATH_CHALLENGE);
        }

    } else if (PeerUpdatedCid) {
        //
        // If we didn't initiate the CID change locally, we need to
        // respond to this change with a change of our own.
        //
        if (!(*Path)->InitiatedCidUpdate) {
            QuicConnRetireCurrentDestCid(Connection, *Path);
        } else {
            (*Path)->InitiatedCidUpdate = FALSE;
        }
    }

    if (Packet->HasNonProbingFrame &&
        Packet->NewLargestPacketNumber &&
        !(*Path)->IsActive) {
        //
        // The peer has sent a non-probing frame on a path other than the active
        // one. This signals their intent to switch active paths.
        //
        QuicPathSetActive(Connection, *Path);
        *Path = &Connection->Paths[0];

        QuicTraceEvent(
            ConnRemoteAddrAdded,
            "[conn][%p] New Remote IP: %!ADDR!",
            Connection,
            CASTED_CLOG_BYTEARRAY(sizeof(Connection->Paths[0].Route.RemoteAddress), &Connection->Paths[0].Route.RemoteAddress)); // TODO - Addr removed event?

        QUIC_CONNECTION_EVENT Event;
        Event.Type = QUIC_CONNECTION_EVENT_PEER_ADDRESS_CHANGED;
        Event.PEER_ADDRESS_CHANGED.Address = &(*Path)->Route.RemoteAddress;
        QuicTraceLogConnVerbose(
            IndicatePeerAddrChanged,
            Connection,
            "Indicating QUIC_CONNECTION_EVENT_PEER_ADDRESS_CHANGED");
        (void)QuicConnIndicateEvent(Connection, &Event);
    }
}

_IRQL_requires_max_(PASSIVE_LEVEL)
void
QuicConnRecvDatagramBatch(
    _In_ QUIC_CONNECTION* Connection,
    _In_ QUIC_PATH* Path,
    _In_ uint8_t BatchCount,
    _In_reads_(BatchCount) QUIC_RX_PACKET** Packets,
    _In_reads_(BatchCount * CXPLAT_HP_SAMPLE_LENGTH)
        const uint8_t* Cipher,
    _Inout_ QUIC_RECEIVE_PROCESSING_STATE* RecvState
    )
{
    uint8_t HpMask[CXPLAT_HP_SAMPLE_LENGTH * QUIC_MAX_CRYPTO_BATCH_COUNT];

    CXPLAT_DBG_ASSERT(BatchCount > 0 && BatchCount <= QUIC_MAX_CRYPTO_BATCH_COUNT);
    QUIC_RX_PACKET* Packet = Packets[0];

    QuicTraceLogConnVerbose(
        UdpRecvBatch,
        Connection,
        "Batch Recv %u UDP datagrams",
        BatchCount);

    if (Connection->Crypto.TlsState.ReadKeys[Packet->KeyType] == NULL) {
        QuicPacketLogDrop(Connection, Packet, "Key no longer accepted (batch)");
        return;
    }

    if (Packet->Encrypted &&
        Connection->State.HeaderProtectionEnabled) {
        if (QUIC_FAILED(
            CxPlatHpComputeMask(
                Connection->Crypto.TlsState.ReadKeys[Packet->KeyType]->HeaderKey,
                BatchCount,
                Cipher,
                HpMask))) {
            QuicPacketLogDrop(Connection, Packet, "Failed to compute HP mask");
            return;
        }
    } else {
        CxPlatZeroMemory(HpMask, BatchCount * CXPLAT_HP_SAMPLE_LENGTH);
    }

    for (uint8_t i = 0; i < BatchCount; ++i) {
        CXPLAT_DBG_ASSERT(Packets[i]->Allocated);
        CXPLAT_ECN_TYPE ECN = CXPLAT_ECN_FROM_TOS(Packets[i]->TypeOfService);
        Packet = Packets[i];
        CXPLAT_DBG_ASSERT(Packet->PacketId != 0);
        if (!QuicConnRecvPrepareDecrypt(
                Connection, Packet, HpMask + i * CXPLAT_HP_SAMPLE_LENGTH) ||
            !QuicConnRecvDecryptAndAuthenticate(Connection, Path, Packet)) {
            if (Connection->State.CompatibleVerNegotiationAttempted &&
                !Connection->State.CompatibleVerNegotiationCompleted) {
                //
                // The packet which initiated compatible version negotation failed
                // decryption, so undo the version change.
                //
                Connection->Stats.QuicVersion = Connection->OriginalQuicVersion;
                Connection->State.CompatibleVerNegotiationAttempted = FALSE;
            }
        } else if (QuicConnRecvFrames(Connection, Path, Packet, ECN)) {

            QuicConnRecvPostProcessing(Connection, &Path, Packet);
            RecvState->ResetIdleTimeout |= Packet->CompletelyValid;

            if (Connection->Registration != NULL && !Connection->Registration->NoPartitioning &&
                Path->IsActive && !Path->PartitionUpdated && Packet->CompletelyValid &&
                (Packets[i]->PartitionIndex % MsQuicLib.PartitionCount) != RecvState->PartitionIndex) {
                RecvState->PartitionIndex = Packets[i]->PartitionIndex % MsQuicLib.PartitionCount;
                RecvState->UpdatePartitionId = TRUE;
                Path->PartitionUpdated = TRUE;
            }

            if (Packet->IsShortHeader && Packet->NewLargestPacketNumber) {

                if (QuicConnIsServer(Connection)) {
                    Path->SpinBit = Packet->SH->SpinBit;
                } else {
                    Path->SpinBit = !Packet->SH->SpinBit;
                }
            }
        }
    }
}

_IRQL_requires_max_(PASSIVE_LEVEL)
void
QuicConnRecvDatagrams(
    _In_ QUIC_CONNECTION* Connection,
    _In_ QUIC_RX_PACKET* Packets,
    _In_ uint32_t PacketChainCount,
    _In_ uint32_t PacketChainByteCount,
    _In_ BOOLEAN IsDeferred
    )
{
    QUIC_RX_PACKET* ReleaseChain = NULL;
    QUIC_RX_PACKET** ReleaseChainTail = &ReleaseChain;
    uint32_t ReleaseChainCount = 0;
    QUIC_RECEIVE_PROCESSING_STATE RecvState = { FALSE, FALSE, 0 };
    RecvState.PartitionIndex = QuicPartitionIdGetIndex(Connection->PartitionID);

    UNREFERENCED_PARAMETER(PacketChainCount);
    UNREFERENCED_PARAMETER(PacketChainByteCount);

    CXPLAT_PASSIVE_CODE();

    if (IsDeferred) {
        QuicTraceLogConnVerbose(
            UdpRecvDeferred,
            Connection,
            "Recv %u deferred UDP datagrams",
            PacketChainCount);
    } else {
        QuicTraceEvent(
            ConnRecvUdpDatagrams,
            "[conn][%p] Recv %u UDP datagrams, %u bytes",
            Connection,
            PacketChainCount,
            PacketChainByteCount);
    }

    //
    // Iterate through each QUIC packet in the chain of UDP datagrams until an
    // error is encountered or we run out of buffer.
    //

    uint8_t BatchCount = 0;
    QUIC_RX_PACKET* Batch[QUIC_MAX_CRYPTO_BATCH_COUNT];
    uint8_t Cipher[CXPLAT_HP_SAMPLE_LENGTH * QUIC_MAX_CRYPTO_BATCH_COUNT];
    QUIC_PATH* CurrentPath = NULL;

    QUIC_RX_PACKET* Packet;
    while ((Packet = Packets) != NULL) {
        CXPLAT_DBG_ASSERT(Packet->Allocated);
        CXPLAT_DBG_ASSERT(Packet->QueuedOnConnection);
        Packets = (QUIC_RX_PACKET*)Packet->Next;
        Packet->Next = NULL;

        CXPLAT_DBG_ASSERT(Packet != NULL);
        CXPLAT_DBG_ASSERT(Packet->PacketId != 0);

        CXPLAT_DBG_ASSERT(Packet->ReleaseDeferred == IsDeferred);
        Packet->ReleaseDeferred = FALSE;

        QUIC_PATH* DatagramPath = QuicConnGetPathForPacket(Connection, Packet);
        if (DatagramPath == NULL) {
            QuicPacketLogDrop(Connection, Packet, "Max paths already tracked");
            goto Drop;
        }

        CxPlatUpdateRoute(&DatagramPath->Route, Packet->Route);

        if (DatagramPath != CurrentPath) {
            if (BatchCount != 0) {
                //
                // This datagram is from a different path than the current
                // batch. Flush the current batch before continuing.
                //
                CXPLAT_DBG_ASSERT(CurrentPath != NULL);
                QuicConnRecvDatagramBatch(
                    Connection,
                    CurrentPath,
                    BatchCount,
                    Batch,
                    Cipher,
                    &RecvState);
                BatchCount = 0;
            }
            CurrentPath = DatagramPath;
        }

        if (!IsDeferred) {
            Connection->Stats.Recv.TotalBytes += Packet->BufferLength;
            QuicConnLogInFlowStats(Connection);

            if (!CurrentPath->IsPeerValidated) {
                QuicPathIncrementAllowance(
                    Connection,
                    CurrentPath,
                    QUIC_AMPLIFICATION_RATIO * Packet->BufferLength);
            }
        }

        do {
            CXPLAT_DBG_ASSERT(BatchCount < QUIC_MAX_CRYPTO_BATCH_COUNT);
            CXPLAT_DBG_ASSERT(Packet->Allocated);
            Connection->Stats.Recv.TotalPackets++;

            if (!Packet->ValidatedHeaderInv) {
                //
                // Only calculate the buffer length from the available UDP
                // payload length if the long header hasn't already been
                // validated (which indicates the actual length);
                //
                Packet->AvailBufferLength =
                    Packet->BufferLength - (uint16_t)(Packet->AvailBuffer - Packet->Buffer);
            }

            if (Connection->Crypto.CertValidationPending ||
                Connection->Crypto.TicketValidationPending ||
                !QuicConnRecvHeader(
                    Connection,
                    Packet,
                    Cipher + BatchCount * CXPLAT_HP_SAMPLE_LENGTH)) {
                if (Packet->ReleaseDeferred) {
                    Connection->Stats.Recv.TotalPackets--; // Don't count the packet right now.
                } else if (!Packet->IsShortHeader && Packet->ValidatedHeaderVer) {
                    goto NextPacket;
                }
                break;
            }

            if (!Packet->IsShortHeader && BatchCount != 0) {
                //
                // We already had some batched short header packets and then
                // encountered a long header packet. Finish off the short
                // headers first and then continue with the current packet.
                //
                QuicConnRecvDatagramBatch(
                    Connection,
                    CurrentPath,
                    BatchCount,
                    Batch,
                    Cipher,
                    &RecvState);
                CxPlatMoveMemory(
                    Cipher + BatchCount * CXPLAT_HP_SAMPLE_LENGTH,
                    Cipher,
                    CXPLAT_HP_SAMPLE_LENGTH);
                BatchCount = 0;
            }

            Batch[BatchCount++] = Packet;
            if (Packet->IsShortHeader && BatchCount < QUIC_MAX_CRYPTO_BATCH_COUNT) {
                break;
            }

            QuicConnRecvDatagramBatch(
                Connection,
                CurrentPath,
                BatchCount,
                Batch,
                Cipher,
                &RecvState);
            BatchCount = 0;

            if (Packet->IsShortHeader) {
                break; // Short header packets aren't followed by additional packets.
            }

            //
            // Move to the next QUIC packet (if available) and reset the packet
            // state.
            //

        NextPacket:

            Packet->AvailBuffer += Packet->AvailBufferLength;

            Packet->ValidatedHeaderInv = FALSE;
            Packet->ValidatedHeaderVer = FALSE;
            Packet->ValidToken = FALSE;
            Packet->PacketNumberSet = FALSE;
            Packet->EncryptedWith0Rtt = FALSE;
            Packet->ReleaseDeferred = FALSE;
            Packet->CompletelyValid = FALSE;
            Packet->NewLargestPacketNumber = FALSE;
            Packet->HasNonProbingFrame = FALSE;

        } while (Packet->AvailBuffer - Packet->Buffer < Packet->BufferLength);

    Drop:

        if (!Packet->ReleaseDeferred) {
            *ReleaseChainTail = Packet;
            ReleaseChainTail = (QUIC_RX_PACKET**)&Packet->Next;
            Packet->QueuedOnConnection = FALSE;
            if (++ReleaseChainCount == QUIC_MAX_RECEIVE_BATCH_COUNT) {
                if (BatchCount != 0) {
                    QuicConnRecvDatagramBatch(
                        Connection,
                        CurrentPath,
                        BatchCount,
                        Batch,
                        Cipher,
                        &RecvState);
                    BatchCount = 0;
                }
                CxPlatRecvDataReturn((CXPLAT_RECV_DATA*)ReleaseChain);
                ReleaseChain = NULL;
                ReleaseChainTail = &ReleaseChain;
                ReleaseChainCount = 0;
            }
        }
    }

    if (BatchCount != 0) {
        QuicConnRecvDatagramBatch(
            Connection,
            CurrentPath,
            BatchCount,
            Batch,
            Cipher,
            &RecvState);
        BatchCount = 0; // cppcheck-suppress unreadVariable; NOLINT
    }

    if (RecvState.ResetIdleTimeout) {
        QuicConnResetIdleTimeout(Connection);
    }

    if (ReleaseChain != NULL) {
        CxPlatRecvDataReturn((CXPLAT_RECV_DATA*)ReleaseChain);
    }

    if (QuicConnIsServer(Connection) &&
        Connection->Stats.Recv.ValidPackets == 0 &&
        !Connection->State.ClosedLocally) {
        //
        // The packet(s) that created this connection weren't valid. We should
        // immediately throw away the connection.
        //
        QuicTraceLogConnWarning(
            InvalidInitialPackets,
            Connection,
            "Aborting connection with invalid initial packets");
        QuicConnSilentlyAbort(Connection);
    }

    //
    // Any new paths created here were created before packet validation. Now
    // remove any non-active paths that didn't get any valid packets.
    // NB: Traversing the array backwards is simpler and more efficient here due
    // to the array shifting that happens in QuicPathRemove.
    //
    for (uint8_t i = Connection->PathsCount - 1; i > 0; --i) {
        if (!Connection->Paths[i].GotValidPacket) {
            QuicTraceLogConnInfo(
                PathDiscarded,
                Connection,
                "Removing invalid path[%hhu]",
                Connection->Paths[i].ID);
            QuicPathRemove(Connection, i);
        }
    }

    if (!Connection->State.UpdateWorker &&
        Connection->State.Connected &&
        RecvState.UpdatePartitionId) {
        CXPLAT_DBG_ASSERT(!Connection->Registration->NoPartitioning);
        CXPLAT_DBG_ASSERT(RecvState.PartitionIndex != QuicPartitionIdGetIndex(Connection->PartitionID));
        Connection->PartitionID = QuicPartitionIdCreate(RecvState.PartitionIndex);
        QuicConnGenerateNewSourceCids(Connection, TRUE);
        Connection->State.UpdateWorker = TRUE;
    }
}

_IRQL_requires_max_(PASSIVE_LEVEL)
BOOLEAN
QuicConnFlushRecv(
    _In_ QUIC_CONNECTION* Connection
    )
{
    BOOLEAN FlushedAll;
    uint32_t ReceiveQueueCount, ReceiveQueueByteCount;
    QUIC_RX_PACKET* ReceiveQueue;

    CxPlatDispatchLockAcquire(&Connection->ReceiveQueueLock);
    ReceiveQueue = Connection->ReceiveQueue;
    if (Connection->ReceiveQueueCount > QUIC_MAX_RECEIVE_FLUSH_COUNT) {
        FlushedAll = FALSE;
        Connection->ReceiveQueueCount -= QUIC_MAX_RECEIVE_FLUSH_COUNT;
        QUIC_RX_PACKET* Tail = Connection->ReceiveQueue;
        ReceiveQueueCount = 0;
        ReceiveQueueByteCount = 0;
        while (++ReceiveQueueCount < QUIC_MAX_RECEIVE_FLUSH_COUNT) {
            ReceiveQueueByteCount += Tail->BufferLength;
            Tail = Connection->ReceiveQueue;
        }
        Connection->ReceiveQueueByteCount -= ReceiveQueueByteCount;
        Connection->ReceiveQueue = (QUIC_RX_PACKET*)Tail->Next;
        Tail->Next = NULL;
    } else {
        FlushedAll = TRUE;
        ReceiveQueueCount = Connection->ReceiveQueueCount;
        ReceiveQueueByteCount = Connection->ReceiveQueueByteCount;
        Connection->ReceiveQueueCount = 0;
        Connection->ReceiveQueueByteCount = 0;
        Connection->ReceiveQueue = NULL;
        Connection->ReceiveQueueTail = &Connection->ReceiveQueue;
    }
    CxPlatDispatchLockRelease(&Connection->ReceiveQueueLock);

    QuicConnRecvDatagrams(
        Connection, ReceiveQueue, ReceiveQueueCount, ReceiveQueueByteCount, FALSE);

    return FlushedAll;
}

_IRQL_requires_max_(PASSIVE_LEVEL)
void
QuicConnDiscardDeferred0Rtt(
    _In_ QUIC_CONNECTION* Connection
    )
{
    QUIC_RX_PACKET* ReleaseChain = NULL;
    QUIC_RX_PACKET** ReleaseChainTail = &ReleaseChain;
    QUIC_PACKET_SPACE* Packets = Connection->Packets[QUIC_ENCRYPT_LEVEL_1_RTT];
    CXPLAT_DBG_ASSERT(Packets != NULL);

    QUIC_RX_PACKET* DeferredPackets = Packets->DeferredPackets;
    QUIC_RX_PACKET** DeferredPacketsTail = &Packets->DeferredPackets;
    Packets->DeferredPackets = NULL;

    while (DeferredPackets != NULL) {
        QUIC_RX_PACKET* Packet = DeferredPackets;
        DeferredPackets = (QUIC_RX_PACKET*)DeferredPackets->Next;

        if (Packet->KeyType == QUIC_PACKET_KEY_0_RTT) {
            QuicPacketLogDrop(Connection, Packet, "0-RTT rejected");
            Packets->DeferredPacketsCount--;
            *ReleaseChainTail = Packet;
            ReleaseChainTail = (QUIC_RX_PACKET**)&Packet->Next;
        } else {
            *DeferredPacketsTail = Packet;
            DeferredPacketsTail = (QUIC_RX_PACKET**)&Packet->Next;
        }
    }

    if (ReleaseChain != NULL) {
        CxPlatRecvDataReturn((CXPLAT_RECV_DATA*)ReleaseChain);
    }
}

_IRQL_requires_max_(PASSIVE_LEVEL)
void
QuicConnFlushDeferred(
    _In_ QUIC_CONNECTION* Connection
    )
{
    for (uint8_t i = 1; i <= (uint8_t)Connection->Crypto.TlsState.ReadKey; ++i) {

        if (Connection->Crypto.TlsState.ReadKeys[i] == NULL) {
            continue;
        }

        QUIC_ENCRYPT_LEVEL EncryptLevel =
            QuicKeyTypeToEncryptLevel((QUIC_PACKET_KEY_TYPE)i);
        QUIC_PACKET_SPACE* Packets = Connection->Packets[EncryptLevel];

        if (Packets->DeferredPackets != NULL) {
            QUIC_RX_PACKET* DeferredPackets = Packets->DeferredPackets;
            uint8_t DeferredPacketsCount = Packets->DeferredPacketsCount;

            Packets->DeferredPacketsCount = 0;
            Packets->DeferredPackets = NULL;

            QuicConnRecvDatagrams(
                Connection,
                DeferredPackets,
                DeferredPacketsCount,
                0, // Unused for deferred datagrams
                TRUE);
        }
    }
}

_IRQL_requires_max_(PASSIVE_LEVEL)
void
QuicConnProcessUdpUnreachable(
    _In_ QUIC_CONNECTION* Connection,
    _In_ const QUIC_ADDR* RemoteAddress
    )
{
    if (Connection->Crypto.TlsState.ReadKey > QUIC_PACKET_KEY_INITIAL) {
        //
        // Only accept unreachable events at the beginning of the handshake.
        // Otherwise, it opens up an attack surface.
        //
        QuicTraceLogConnWarning(
            UnreachableIgnore,
            Connection,
            "Ignoring received unreachable event");

    } else if (QuicAddrCompare(&Connection->Paths[0].Route.RemoteAddress, RemoteAddress)) {
        QuicTraceLogConnInfo(
            Unreachable,
            Connection,
            "Received unreachable event");
        //
        // Close the connection since the peer is unreachable.
        //
        QuicConnCloseLocally(
            Connection,
            QUIC_CLOSE_INTERNAL_SILENT | QUIC_CLOSE_QUIC_STATUS,
            (uint64_t)QUIC_STATUS_UNREACHABLE,
            NULL);

    } else {
        QuicTraceLogConnWarning(
            UnreachableInvalid,
            Connection,
            "Received invalid unreachable event");
    }
}

_IRQL_requires_max_(PASSIVE_LEVEL)
void
QuicConnProcessRouteCompletion(
    _In_ QUIC_CONNECTION* Connection,
    _In_ const uint8_t* PhysicalAddress,
    _In_ uint8_t PathId,
    _In_ BOOLEAN Succeeded
    )
{
    uint8_t PathIndex;
    QUIC_PATH* Path = QuicConnGetPathByID(Connection, PathId, &PathIndex);
    if (Path != NULL) {
        if (Succeeded) {
            CxPlatResolveRouteComplete(Connection, &Path->Route, PhysicalAddress, PathId);
            if (!QuicSendFlush(&Connection->Send)) {
                QuicSendQueueFlush(&Connection->Send, REASON_ROUTE_COMPLETION);
            }
        } else {
            //
            // Kill the path that failed route resolution and make the next path active if possible.
            //
            if (Path->IsActive && Connection->PathsCount > 1) {
                QuicTraceLogConnInfo(
                    FailedRouteResolution,
                    Connection,
                    "Route resolution failed on Path[%hhu]. Switching paths...",
                    PathId);
                QuicPathSetActive(Connection, &Connection->Paths[1]);
                QuicPathRemove(Connection, 1);
                if (!QuicSendFlush(&Connection->Send)) {
                    QuicSendQueueFlush(&Connection->Send, REASON_ROUTE_COMPLETION);
                }
            } else {
                QuicPathRemove(Connection, PathIndex);
            }
        }
    }

    if (Connection->PathsCount == 0) {
        //
        // Close the connection since the peer is unreachable.
        //
        QuicConnCloseLocally(
            Connection,
            QUIC_CLOSE_INTERNAL_SILENT | QUIC_CLOSE_QUIC_STATUS,
            (uint64_t)QUIC_STATUS_UNREACHABLE,
            NULL);
    }
}

_IRQL_requires_max_(PASSIVE_LEVEL)
void
QuicConnResetIdleTimeout(
    _In_ QUIC_CONNECTION* Connection
    )
{
    uint64_t IdleTimeoutMs;
    QUIC_PATH* Path = &Connection->Paths[0];
    if (Connection->State.Connected) {
        //
        // Use the (non-zero) min value between local and peer's configuration.
        //
        IdleTimeoutMs = Connection->PeerTransportParams.IdleTimeout;
        if (IdleTimeoutMs == 0 ||
            (Connection->Settings.IdleTimeoutMs != 0 &&
             Connection->Settings.IdleTimeoutMs < IdleTimeoutMs)) {
            IdleTimeoutMs = Connection->Settings.IdleTimeoutMs;
        }
    } else {
        IdleTimeoutMs = Connection->Settings.HandshakeIdleTimeoutMs;
    }

    if (IdleTimeoutMs != 0) {
        if (Connection->State.Connected) {
            //
            // Idle timeout must be no less than the PTOs for closing.
            //
            uint64_t MinIdleTimeoutMs =
                US_TO_MS(QuicLossDetectionComputeProbeTimeout(
                    &Connection->LossDetection,
                    Path,
                    QUIC_CLOSE_PTO_COUNT));
            if (IdleTimeoutMs < MinIdleTimeoutMs) {
                IdleTimeoutMs = MinIdleTimeoutMs;
            }
        }

        QuicConnTimerSet(
            Connection,
            QUIC_CONN_TIMER_IDLE,
            MS_TO_US(IdleTimeoutMs));

    } else {
        QuicConnTimerCancel(Connection, QUIC_CONN_TIMER_IDLE);
    }

    if (Connection->Settings.KeepAliveIntervalMs != 0) {
        QuicConnTimerSet(
            Connection,
            QUIC_CONN_TIMER_KEEP_ALIVE,
            MS_TO_US(Connection->Settings.KeepAliveIntervalMs));
    }
}

_IRQL_requires_max_(PASSIVE_LEVEL)
void
QuicConnProcessIdleTimerOperation(
    _In_ QUIC_CONNECTION* Connection
    )
{
    //
    // Close the connection, as the agreed-upon idle time period has elapsed.
    //
    QuicConnCloseLocally(
        Connection,
        QUIC_CLOSE_INTERNAL_SILENT | QUIC_CLOSE_QUIC_STATUS,
        (uint64_t)QUIC_STATUS_CONNECTION_IDLE,
        NULL);
}

_IRQL_requires_max_(PASSIVE_LEVEL)
void
QuicConnProcessKeepAliveOperation(
    _In_ QUIC_CONNECTION* Connection
    )
{
    //
    // Send a PING frame to keep the connection alive.
    //
    Connection->Send.TailLossProbeNeeded = TRUE;
    QuicSendSetSendFlag(&Connection->Send, QUIC_CONN_SEND_FLAG_PING);

    //
    // Restart the keep alive timer.
    //
    QuicConnTimerSet(
        Connection,
        QUIC_CONN_TIMER_KEEP_ALIVE,
        MS_TO_US(Connection->Settings.KeepAliveIntervalMs));
}

_IRQL_requires_max_(PASSIVE_LEVEL)
void
QuicConnUpdatePeerPacketTolerance(
    _In_ QUIC_CONNECTION* Connection,
    _In_ uint8_t NewPacketTolerance
    )
{
    if (Connection->PeerTransportParams.Flags & QUIC_TP_FLAG_MIN_ACK_DELAY &&
        Connection->PeerPacketTolerance != NewPacketTolerance) {
        QuicTraceLogConnInfo(
            UpdatePeerPacketTolerance,
            Connection,
            "Updating peer packet tolerance to %hhu",
            NewPacketTolerance);
        Connection->SendAckFreqSeqNum++;
        Connection->PeerPacketTolerance = NewPacketTolerance;
        QuicSendSetSendFlag(
            &Connection->Send,
            QUIC_CONN_SEND_FLAG_ACK_FREQUENCY);
    }
}

#define QUIC_CONN_BAD_START_STATE(CONN) (CONN->State.Started || CONN->State.ClosedLocally)

_IRQL_requires_max_(PASSIVE_LEVEL)
QUIC_STATUS
QuicConnParamSet(
    _In_ QUIC_CONNECTION* Connection,
    _In_ uint32_t Param,
    _In_ uint32_t BufferLength,
    _In_reads_bytes_(BufferLength)
        const void* Buffer
    )
{
    QUIC_STATUS Status;
    QUIC_SETTINGS_INTERNAL InternalSettings = {0};

    switch (Param) {

    case QUIC_PARAM_CONN_LOCAL_ADDRESS: {

        if (BufferLength != sizeof(QUIC_ADDR)) {
            Status = QUIC_STATUS_INVALID_PARAMETER;
            break;
        }

        if (Connection->State.ClosedLocally || QuicConnIsServer(Connection)) {
            Status = QUIC_STATUS_INVALID_STATE;
            break;
        }

        if (Connection->State.Started &&
            !Connection->State.HandshakeConfirmed) {
            Status = QUIC_STATUS_INVALID_STATE;
            break;
        }

        const QUIC_ADDR* LocalAddress = (const QUIC_ADDR*)Buffer;

        if (!QuicAddrIsValid(LocalAddress)) {
            Status = QUIC_STATUS_INVALID_PARAMETER;
            break;
        }

        Connection->State.LocalAddressSet = TRUE;
        CxPlatCopyMemory(&Connection->Paths[0].Route.LocalAddress, Buffer, sizeof(QUIC_ADDR));
        QuicTraceEvent(
            ConnLocalAddrAdded,
            "[conn][%p] New Local IP: %!ADDR!",
            Connection,
            CASTED_CLOG_BYTEARRAY(sizeof(Connection->Paths[0].Route.LocalAddress), &Connection->Paths[0].Route.LocalAddress));

        if (Connection->State.Started) {

            CXPLAT_DBG_ASSERT(Connection->Paths[0].Binding);
            CXPLAT_DBG_ASSERT(Connection->State.RemoteAddressSet);
            CXPLAT_DBG_ASSERT(Connection->Configuration != NULL);

            QUIC_BINDING* OldBinding = Connection->Paths[0].Binding;

            CXPLAT_UDP_CONFIG UdpConfig = {0};
            UdpConfig.LocalAddress = LocalAddress;
            UdpConfig.RemoteAddress = &Connection->Paths[0].Route.RemoteAddress;
            UdpConfig.Flags = Connection->State.ShareBinding ? CXPLAT_SOCKET_FLAG_SHARE : 0;
            UdpConfig.InterfaceIndex = 0;
#ifdef QUIC_COMPARTMENT_ID
            UdpConfig.CompartmentId = Connection->Configuration->CompartmentId;
#endif
#ifdef QUIC_OWNING_PROCESS
            UdpConfig.OwningProcess = Connection->Configuration->OwningProcess;
#endif
            Status =
                QuicLibraryGetBinding(
                    &UdpConfig,
                    &Connection->Paths[0].Binding);
            if (QUIC_FAILED(Status)) {
                Connection->Paths[0].Binding = OldBinding;
                break;
            }
            Connection->Paths[0].Route.Queue = NULL;

            //
            // TODO - Need to free any queued recv packets from old binding.
            //

            QuicBindingMoveSourceConnectionIDs(
                OldBinding, Connection->Paths[0].Binding, Connection);
            QuicLibraryReleaseBinding(OldBinding);

            QuicTraceEvent(
                ConnLocalAddrRemoved,
                "[conn][%p] Removed Local IP: %!ADDR!",
                Connection,
                CASTED_CLOG_BYTEARRAY(sizeof(Connection->Paths[0].Route.LocalAddress), &Connection->Paths[0].Route.LocalAddress));

            QuicBindingGetLocalAddress(
                Connection->Paths[0].Binding,
                &Connection->Paths[0].Route.LocalAddress);

            QuicTraceEvent(
                ConnLocalAddrAdded,
                "[conn][%p] New Local IP: %!ADDR!",
                Connection,
                CASTED_CLOG_BYTEARRAY(sizeof(Connection->Paths[0].Route.LocalAddress), &Connection->Paths[0].Route.LocalAddress));

            QuicSendSetSendFlag(&Connection->Send, QUIC_CONN_SEND_FLAG_PING);
        }

        Status = QUIC_STATUS_SUCCESS;
        break;
    }

    case QUIC_PARAM_CONN_REMOTE_ADDRESS:

        if (QUIC_CONN_BAD_START_STATE(Connection)) {
            Status = QUIC_STATUS_INVALID_STATE;
            break;
        }

        if (BufferLength != sizeof(QUIC_ADDR) ||
            QuicAddrIsWildCard((QUIC_ADDR*)Buffer) ||
            QuicConnIsServer(Connection)) {
            Status = QUIC_STATUS_INVALID_PARAMETER;
            break;
        }

        Connection->State.RemoteAddressSet = TRUE;
        CxPlatCopyMemory(&Connection->Paths[0].Route.RemoteAddress, Buffer, sizeof(QUIC_ADDR));
        //
        // Don't log new Remote address added here because it is logged when
        // the connection is started.
        //

        Status = QUIC_STATUS_SUCCESS;
        break;

    case QUIC_PARAM_CONN_SETTINGS:

        if (Buffer == NULL) {
            Status = QUIC_STATUS_INVALID_PARAMETER;
            break;
        }

        Status =
            QuicSettingsSettingsToInternal(
                BufferLength,
                (QUIC_SETTINGS*)Buffer,
                &InternalSettings);
        if (QUIC_FAILED(Status)) {
            break;
        }

        if (!QuicConnApplyNewSettings(
                Connection,
                TRUE,
                &InternalSettings)) {
            Status = QUIC_STATUS_INVALID_PARAMETER;
            break;
        }

        break;

    case QUIC_PARAM_CONN_VERSION_SETTINGS:

        if (Buffer == NULL) {
            Status = QUIC_STATUS_INVALID_PARAMETER;
            break;
        }

        Status =
            QuicSettingsVersionSettingsToInternal(
                BufferLength,
                (QUIC_VERSION_SETTINGS*)Buffer,
                &InternalSettings);
        if (QUIC_FAILED(Status)) {
            break;
        }

        if (!QuicConnApplyNewSettings(
                Connection,
                TRUE,
                &InternalSettings)) {
            QuicSettingsCleanup(&InternalSettings);
            Status = QUIC_STATUS_INVALID_PARAMETER;
            break;
        }
        QuicSettingsCleanup(&InternalSettings);

        break;

    case QUIC_PARAM_CONN_SHARE_UDP_BINDING:

        if (BufferLength != sizeof(uint8_t)) {
            Status = QUIC_STATUS_INVALID_PARAMETER;
            break;
        }

        if (QUIC_CONN_BAD_START_STATE(Connection) ||
            QuicConnIsServer(Connection)) {
            Status = QUIC_STATUS_INVALID_STATE;
            break;
        }

        Connection->State.ShareBinding = *(uint8_t*)Buffer;

        QuicTraceLogConnInfo(
            UpdateShareBinding,
            Connection,
            "Updated ShareBinding = %hhu",
            Connection->State.ShareBinding);

        Status = QUIC_STATUS_SUCCESS;
        break;

    case QUIC_PARAM_CONN_CLOSE_REASON_PHRASE:

        if (BufferLength > QUIC_MAX_CONN_CLOSE_REASON_LENGTH) {
            Status = QUIC_STATUS_INVALID_PARAMETER;
            break;
        }

        //
        // Require the reason to be null terminated.
        //
        if (Buffer && ((char*)Buffer)[BufferLength - 1] != 0) {
            Status = QUIC_STATUS_INVALID_PARAMETER;
            break;
        }

        //
        // Free any old data.
        //
        if (Connection->CloseReasonPhrase != NULL) {
            CXPLAT_FREE(Connection->CloseReasonPhrase, QUIC_POOL_CLOSE_REASON);
        }

        //
        // Allocate new space.
        //
        Connection->CloseReasonPhrase =
            CXPLAT_ALLOC_NONPAGED(BufferLength, QUIC_POOL_CLOSE_REASON);

        if (Buffer && Connection->CloseReasonPhrase != NULL) {
            CxPlatCopyMemory(
                Connection->CloseReasonPhrase,
                Buffer,
                BufferLength);
            Status = QUIC_STATUS_SUCCESS;
        } else {
            Status = QUIC_STATUS_OUT_OF_MEMORY;
        }

        break;

    case QUIC_PARAM_CONN_STREAM_SCHEDULING_SCHEME: {

        if (BufferLength != sizeof(QUIC_STREAM_SCHEDULING_SCHEME)) {
            Status = QUIC_STATUS_INVALID_PARAMETER;
            break;
        }

        QUIC_STREAM_SCHEDULING_SCHEME Scheme =
            *(QUIC_STREAM_SCHEDULING_SCHEME*)Buffer;

        if (Scheme >= QUIC_STREAM_SCHEDULING_SCHEME_COUNT) {
            Status = QUIC_STATUS_INVALID_PARAMETER;
            break;
        }

        Connection->State.UseRoundRobinStreamScheduling =
            Scheme == QUIC_STREAM_SCHEDULING_SCHEME_ROUND_ROBIN;

        QuicTraceLogConnInfo(
            UpdateStreamSchedulingScheme,
            Connection,
            "Updated Stream Scheduling Scheme = %u",
            (uint32_t)Scheme);

        Status = QUIC_STATUS_SUCCESS;
        break;
    }

    case QUIC_PARAM_CONN_DATAGRAM_RECEIVE_ENABLED:

        if (BufferLength != sizeof(BOOLEAN)) {
            Status = QUIC_STATUS_INVALID_PARAMETER;
            break;
        }

        if (QUIC_CONN_BAD_START_STATE(Connection)) {
            Status = QUIC_STATUS_INVALID_STATE;
            break;
        }

        Connection->Settings.DatagramReceiveEnabled = *(BOOLEAN*)Buffer;
        Connection->Settings.IsSet.DatagramReceiveEnabled = TRUE;
        Status = QUIC_STATUS_SUCCESS;

        QuicTraceLogConnVerbose(
            DatagramReceiveEnableUpdated,
            Connection,
            "Updated datagram receive enabled to %hhu",
            Connection->Settings.DatagramReceiveEnabled);

        break;

    case QUIC_PARAM_CONN_DISABLE_1RTT_ENCRYPTION:

        if (BufferLength != sizeof(BOOLEAN)) {
            Status = QUIC_STATUS_INVALID_PARAMETER;
            break;
        }

        if (QUIC_CONN_BAD_START_STATE(Connection)) {
            Status = QUIC_STATUS_INVALID_STATE;
            break;
        }

        if (Connection->State.PeerTransportParameterValid &&
            (!(Connection->PeerTransportParams.Flags & QUIC_TP_FLAG_DISABLE_1RTT_ENCRYPTION))) {
            //
            // The peer did't negotiate the feature.
            //
            Status = QUIC_STATUS_INVALID_STATE;
            break;
        }

        Connection->State.Disable1RttEncrytion = *(BOOLEAN*)Buffer;
        Status = QUIC_STATUS_SUCCESS;

        QuicTraceLogConnVerbose(
            Disable1RttEncrytionUpdated,
            Connection,
            "Updated disable 1-RTT encrytption to %hhu",
            Connection->State.Disable1RttEncrytion);

        break;

    case QUIC_PARAM_CONN_RESUMPTION_TICKET: {
        if (BufferLength == 0 || Buffer == NULL) {
            Status = QUIC_STATUS_INVALID_PARAMETER;
            break;
        }
        //
        // Must be set before the client connection is started.
        //

        if (QuicConnIsServer(Connection) ||
            QUIC_CONN_BAD_START_STATE(Connection)) {
            Status = QUIC_STATUS_INVALID_STATE;
            break;
        }

        Status =
            QuicCryptoDecodeClientTicket(
                Connection,
                (uint16_t)BufferLength,
                Buffer,
                &Connection->PeerTransportParams,
                &Connection->Crypto.ResumptionTicket,
                &Connection->Crypto.ResumptionTicketLength,
                &Connection->Stats.QuicVersion);
        if (QUIC_FAILED(Status)) {
            break;
        }

        QuicConnOnQuicVersionSet(Connection);
        Status = QuicConnProcessPeerTransportParameters(Connection, TRUE);
        CXPLAT_DBG_ASSERT(QUIC_SUCCEEDED(Status));

        break;
    }

    case QUIC_PARAM_CONN_PEER_CERTIFICATE_VALID:
        if (BufferLength != sizeof(BOOLEAN) || Buffer == NULL) {
            Status = QUIC_STATUS_INVALID_PARAMETER;
            break;
        }

        QuicCryptoCustomCertValidationComplete(
            &Connection->Crypto,
            *(BOOLEAN*)Buffer,
            QUIC_TLS_ALERT_CODE_BAD_CERTIFICATE);
        Status = QUIC_STATUS_SUCCESS;
        break;

    case QUIC_PARAM_CONN_LOCAL_INTERFACE:

        if (BufferLength != sizeof(uint32_t)) {
            Status = QUIC_STATUS_INVALID_PARAMETER;
            break;
        }

        if (QuicConnIsServer(Connection) ||
            QUIC_CONN_BAD_START_STATE(Connection)) {
            Status = QUIC_STATUS_INVALID_STATE;
            break;
        }

        Connection->State.LocalInterfaceSet = TRUE;
        Connection->Paths[0].Route.LocalAddress.Ipv6.sin6_scope_id = *(uint32_t*)Buffer;

        QuicTraceLogConnInfo(
            LocalInterfaceSet,
            Connection,
            "Local interface set to %u",
            Connection->Paths[0].Route.LocalAddress.Ipv6.sin6_scope_id);

        Status = QUIC_STATUS_SUCCESS;
        break;

    case QUIC_PARAM_CONN_TLS_SECRETS:

        if (BufferLength != sizeof(QUIC_TLS_SECRETS) || Buffer == NULL) {
            Status = QUIC_STATUS_INVALID_PARAMETER;
            break;
        }

        if (QUIC_CONN_BAD_START_STATE(Connection)) {
            Status = QUIC_STATUS_INVALID_STATE;
            break;
        }

        Connection->TlsSecrets = (QUIC_TLS_SECRETS*)Buffer;
        CxPlatZeroMemory(Connection->TlsSecrets, sizeof(*Connection->TlsSecrets));
        Status = QUIC_STATUS_SUCCESS;
        break;

    case QUIC_PARAM_CONN_CIBIR_ID: {

        if (QuicConnIsServer(Connection) ||
            QUIC_CONN_BAD_START_STATE(Connection)) {
            return QUIC_STATUS_INVALID_STATE;
        }
        if (!Connection->State.ShareBinding) {
            //
            // We aren't sharing the binding, and therefore we don't use source
            // connection IDs, so CIBIR is not supported.
            //
            return QUIC_STATUS_INVALID_STATE;
        }

        if (BufferLength > QUIC_MAX_CIBIR_LENGTH + 1) {
            return QUIC_STATUS_INVALID_PARAMETER;
        }
        if (BufferLength == 0) {
            CxPlatZeroMemory(Connection->CibirId, sizeof(Connection->CibirId));
            return QUIC_STATUS_SUCCESS;
        }
        if (BufferLength < 2) { // Must have at least the offset and 1 byte of payload.
            return QUIC_STATUS_INVALID_PARAMETER;
        }

        if (((uint8_t*)Buffer)[0] != 0) {
            return QUIC_STATUS_NOT_SUPPORTED; // Not yet supproted.
        }

        Connection->CibirId[0] = (uint8_t)BufferLength - 1;
        memcpy(Connection->CibirId + 1, Buffer, BufferLength);

        QuicTraceLogConnInfo(
            CibirIdSet,
            Connection,
            "CIBIR ID set (len %hhu, offset %hhu)",
            Connection->CibirId[0],
            Connection->CibirId[1]);

        return QUIC_STATUS_SUCCESS;
    }

    //
    // Private
    //

    case QUIC_PARAM_CONN_FORCE_KEY_UPDATE:

        if (!Connection->State.Connected ||
            Connection->Packets[QUIC_ENCRYPT_LEVEL_1_RTT] == NULL ||
            Connection->Packets[QUIC_ENCRYPT_LEVEL_1_RTT]->AwaitingKeyPhaseConfirmation ||
            !Connection->State.HandshakeConfirmed) {
            Status = QUIC_STATUS_INVALID_STATE;
            break;
        }

        QuicTraceLogConnVerbose(
            ForceKeyUpdate,
            Connection,
            "Forcing key update");

        Status = QuicCryptoGenerateNewKeys(Connection);
        if (QUIC_FAILED(Status)) {
            QuicTraceEvent(
                ConnErrorStatus,
                "[conn][%p] ERROR, %u, %s.",
                Connection,
                Status,
                "Forced key update");
            break;
        }

        QuicCryptoUpdateKeyPhase(Connection, TRUE);
        Status = QUIC_STATUS_SUCCESS;
        break;

    case QUIC_PARAM_CONN_FORCE_CID_UPDATE:

        if (!Connection->State.Connected ||
            !Connection->State.HandshakeConfirmed) {
            Status = QUIC_STATUS_INVALID_STATE;
            break;
        }

        QuicTraceLogConnVerbose(
            ForceCidUpdate,
            Connection,
            "Forcing destination CID update");

        if (!QuicConnRetireCurrentDestCid(Connection, &Connection->Paths[0])) {
            Status = QUIC_STATUS_INVALID_STATE;
            break;
        }

        Connection->Paths[0].InitiatedCidUpdate = TRUE;
        Status = QUIC_STATUS_SUCCESS;
        break;

    case QUIC_PARAM_CONN_TEST_TRANSPORT_PARAMETER:

        if (BufferLength != sizeof(QUIC_PRIVATE_TRANSPORT_PARAMETER)) {
            Status = QUIC_STATUS_INVALID_PARAMETER;
            break;
        }

        if (QUIC_CONN_BAD_START_STATE(Connection)) {
            Status = QUIC_STATUS_INVALID_STATE;
            break;
        }

        CxPlatCopyMemory(
            &Connection->TestTransportParameter, Buffer, BufferLength);
        Connection->State.TestTransportParameterSet = TRUE;

        QuicTraceLogConnVerbose(
            TestTPSet,
            Connection,
            "Setting Test Transport Parameter (type %x, %hu bytes)",
            Connection->TestTransportParameter.Type,
            Connection->TestTransportParameter.Length);

        Status = QUIC_STATUS_SUCCESS;
        break;

    case QUIC_PARAM_CONN_KEEP_ALIVE_PADDING:

        if (BufferLength != sizeof(Connection->KeepAlivePadding)) {
            Status = QUIC_STATUS_INVALID_PARAMETER;
            break;
        }

        Connection->KeepAlivePadding = *(uint16_t*)Buffer;
        Status = QUIC_STATUS_SUCCESS;
        break;

#if QUIC_TEST_DISABLE_VNE_TP_GENERATION
    case QUIC_PARAM_CONN_DISABLE_VNE_TP_GENERATION:

        if (BufferLength != sizeof(BOOLEAN) || Buffer == NULL) {
            Status = QUIC_STATUS_INVALID_PARAMETER;
            break;
        }

        Connection->State.DisableVneTp = *(BOOLEAN*)Buffer;
        Status = QUIC_STATUS_SUCCESS;
        break;
#endif

    default:
        Status = QUIC_STATUS_INVALID_PARAMETER;
        break;
    }

    return Status;
}

#define STATISTICS_HAS_FIELD(Size, Field) \
    (Size >= QUIC_STRUCT_SIZE_THRU_FIELD(QUIC_STATISTICS_V2, Field))

_IRQL_requires_max_(PASSIVE_LEVEL)
static
QUIC_STATUS
QuicConnGetV2Statistics(
    _In_ const QUIC_CONNECTION* Connection,
    _In_ BOOLEAN IsPlat,
    _Inout_ uint32_t* StatsLength,
    _Out_writes_bytes_opt_(*StatsLength)
        QUIC_STATISTICS_V2* Stats
    )
{
    const uint32_t MinimumStatsSize = QUIC_STATISTICS_V2_SIZE_1;

    if (*StatsLength == 0) {
        *StatsLength = sizeof(QUIC_STATISTICS_V2);
        return QUIC_STATUS_BUFFER_TOO_SMALL;
    }

    if (*StatsLength < MinimumStatsSize) {
        *StatsLength = MinimumStatsSize;
        return QUIC_STATUS_BUFFER_TOO_SMALL;
    }

    if (Stats == NULL) {
        return QUIC_STATUS_INVALID_PARAMETER;
    }

    const QUIC_PATH* Path = &Connection->Paths[0];

    Stats->CorrelationId = Connection->Stats.CorrelationId;
    Stats->VersionNegotiation = Connection->Stats.VersionNegotiation;
    Stats->StatelessRetry = Connection->Stats.StatelessRetry;
    Stats->ResumptionAttempted = Connection->Stats.ResumptionAttempted;
    Stats->ResumptionSucceeded = Connection->Stats.ResumptionSucceeded;
    Stats->GreaseBitNegotiated = Connection->Stats.GreaseBitNegotiated;
    Stats->EncryptionOffloaded = Connection->Stats.EncryptionOffloaded;
    Stats->EcnCapable = Path->EcnValidationState == ECN_VALIDATION_CAPABLE;
    Stats->Rtt = (uint32_t)Path->SmoothedRtt;
    Stats->MinRtt = (uint32_t)Path->MinRtt;
    Stats->MaxRtt = (uint32_t)Path->MaxRtt;
    Stats->TimingStart = Connection->Stats.Timing.Start;
    Stats->TimingInitialFlightEnd = Connection->Stats.Timing.InitialFlightEnd;
    Stats->TimingHandshakeFlightEnd = Connection->Stats.Timing.HandshakeFlightEnd;
    Stats->HandshakeClientFlight1Bytes = Connection->Stats.Handshake.ClientFlight1Bytes;
    Stats->HandshakeServerFlight1Bytes = Connection->Stats.Handshake.ServerFlight1Bytes;
    Stats->HandshakeClientFlight2Bytes = Connection->Stats.Handshake.ClientFlight2Bytes;
    Stats->SendPathMtu = Path->Mtu;
    Stats->SendTotalPackets = Connection->Stats.Send.TotalPackets;
    Stats->SendRetransmittablePackets = Connection->Stats.Send.RetransmittablePackets;
    Stats->SendSuspectedLostPackets = Connection->Stats.Send.SuspectedLostPackets;
    Stats->SendSpuriousLostPackets = Connection->Stats.Send.SpuriousLostPackets;
    Stats->SendTotalBytes = Connection->Stats.Send.TotalBytes;
    Stats->SendTotalStreamBytes = Connection->Stats.Send.TotalStreamBytes;
    Stats->SendCongestionCount = Connection->Stats.Send.CongestionCount;
    Stats->SendPersistentCongestionCount = Connection->Stats.Send.PersistentCongestionCount;
    Stats->RecvTotalPackets = Connection->Stats.Recv.TotalPackets;
    Stats->RecvReorderedPackets = Connection->Stats.Recv.ReorderedPackets;
    Stats->RecvDroppedPackets = Connection->Stats.Recv.DroppedPackets;
    Stats->RecvDuplicatePackets = Connection->Stats.Recv.DuplicatePackets;
    Stats->RecvTotalBytes = Connection->Stats.Recv.TotalBytes;
    Stats->RecvTotalStreamBytes = Connection->Stats.Recv.TotalStreamBytes;
    Stats->RecvDecryptionFailures = Connection->Stats.Recv.DecryptionFailures;
    Stats->RecvValidAckFrames = Connection->Stats.Recv.ValidAckFrames;
    Stats->KeyUpdateCount = Connection->Stats.Misc.KeyUpdateCount;

    if (IsPlat) {
        Stats->TimingStart = CxPlatTimeUs64ToPlat(Stats->TimingStart); // cppcheck-suppress selfAssignment
        Stats->TimingInitialFlightEnd = CxPlatTimeUs64ToPlat(Stats->TimingInitialFlightEnd); // cppcheck-suppress selfAssignment
        Stats->TimingHandshakeFlightEnd = CxPlatTimeUs64ToPlat(Stats->TimingHandshakeFlightEnd); // cppcheck-suppress selfAssignment
    }

    //
    // N.B. Anything after this needs to be size checked
    //

    //
    // The below is how to add a new field while checking size.
    //
    // if (STATISTICS_HAS_FIELD(*StatsLength, KeyUpdateCount)) {
    //     Stats->KeyUpdateCount = Connection->Stats.Misc.KeyUpdateCount;
    // }

    if (STATISTICS_HAS_FIELD(*StatsLength, SendCongestionWindow)) {
        Stats->SendCongestionWindow = QuicCongestionControlGetCongestionWindow(&Connection->CongestionControl);
    }
    if (STATISTICS_HAS_FIELD(*StatsLength, DestCidUpdateCount)) {
        Stats->DestCidUpdateCount = Connection->Stats.Misc.DestCidUpdateCount;
    }
    if (STATISTICS_HAS_FIELD(*StatsLength, SendEcnCongestionCount)) {
        Stats->SendEcnCongestionCount = Connection->Stats.Send.EcnCongestionCount;
    }

    *StatsLength = CXPLAT_MIN(*StatsLength, sizeof(QUIC_STATISTICS_V2));

    return QUIC_STATUS_SUCCESS;
}

_IRQL_requires_max_(PASSIVE_LEVEL)
QUIC_STATUS
QuicConnParamGet(
    _In_ QUIC_CONNECTION* Connection,
    _In_ uint32_t Param,
    _Inout_ uint32_t* BufferLength,
    _Out_writes_bytes_opt_(*BufferLength)
        void* Buffer
    )
{
    QUIC_STATUS Status;
    uint32_t Length;
    uint8_t Type;

    switch (Param) {

    case QUIC_PARAM_CONN_QUIC_VERSION:

        if (*BufferLength < sizeof(Connection->Stats.QuicVersion)) {
            *BufferLength = sizeof(Connection->Stats.QuicVersion);
            Status = QUIC_STATUS_BUFFER_TOO_SMALL;
            break;
        }

        if (Buffer == NULL) {
            Status = QUIC_STATUS_INVALID_PARAMETER;
            break;
        }

        *BufferLength = sizeof(Connection->Stats.QuicVersion);
        *(uint32_t*)Buffer = CxPlatByteSwapUint32(Connection->Stats.QuicVersion);

        Status = QUIC_STATUS_SUCCESS;
        break;

    case QUIC_PARAM_CONN_LOCAL_ADDRESS:

        if (*BufferLength < sizeof(QUIC_ADDR)) {
            *BufferLength = sizeof(QUIC_ADDR);
            Status = QUIC_STATUS_BUFFER_TOO_SMALL;
            break;
        }

        if (Buffer == NULL) {
            Status = QUIC_STATUS_INVALID_PARAMETER;
            break;
        }

        if (!Connection->State.LocalAddressSet) {
            Status = QUIC_STATUS_INVALID_STATE;
            break;
        }

        *BufferLength = sizeof(QUIC_ADDR);
        CxPlatCopyMemory(
            Buffer,
            &Connection->Paths[0].Route.LocalAddress,
            sizeof(QUIC_ADDR));

        Status = QUIC_STATUS_SUCCESS;
        break;

    case QUIC_PARAM_CONN_REMOTE_ADDRESS:

        if (*BufferLength < sizeof(QUIC_ADDR)) {
            *BufferLength = sizeof(QUIC_ADDR);
            Status = QUIC_STATUS_BUFFER_TOO_SMALL;
            break;
        }

        if (Buffer == NULL) {
            Status = QUIC_STATUS_INVALID_PARAMETER;
            break;
        }

        if (!Connection->State.RemoteAddressSet) {
            Status = QUIC_STATUS_INVALID_STATE;
            break;
        }

        *BufferLength = sizeof(QUIC_ADDR);
        CxPlatCopyMemory(
            Buffer,
            &Connection->Paths[0].Route.RemoteAddress,
            sizeof(QUIC_ADDR));

        Status = QUIC_STATUS_SUCCESS;
        break;

    case QUIC_PARAM_CONN_IDEAL_PROCESSOR:

        if (*BufferLength < sizeof(uint16_t)) {
            *BufferLength = sizeof(uint16_t);
            Status = QUIC_STATUS_BUFFER_TOO_SMALL;
            break;
        }

        if (Buffer == NULL) {
            Status = QUIC_STATUS_INVALID_PARAMETER;
            break;
        }

        *BufferLength = sizeof(uint16_t);
        *(uint16_t*)Buffer = QuicLibraryGetPartitionProcessor(Connection->Worker->PartitionIndex);

        Status = QUIC_STATUS_SUCCESS;
        break;

    case QUIC_PARAM_CONN_SETTINGS:

        Status = QuicSettingsGetSettings(&Connection->Settings, BufferLength, (QUIC_SETTINGS*)Buffer);
        break;

    case QUIC_PARAM_CONN_VERSION_SETTINGS:

        Status = QuicSettingsGetVersionSettings(&Connection->Settings, BufferLength, (QUIC_VERSION_SETTINGS*)Buffer);
        break;

    case QUIC_PARAM_CONN_STATISTICS:
    case QUIC_PARAM_CONN_STATISTICS_PLAT: {

        if (*BufferLength < sizeof(QUIC_STATISTICS)) {
            *BufferLength = sizeof(QUIC_STATISTICS);
            Status = QUIC_STATUS_BUFFER_TOO_SMALL;
            break;
        }

        if (Buffer == NULL) {
            Status = QUIC_STATUS_INVALID_PARAMETER;
            break;
        }

        QUIC_STATISTICS* Stats = (QUIC_STATISTICS*)Buffer;
        const QUIC_PATH* Path = &Connection->Paths[0];

        Stats->CorrelationId = Connection->Stats.CorrelationId;
        Stats->VersionNegotiation = Connection->Stats.VersionNegotiation;
        Stats->StatelessRetry = Connection->Stats.StatelessRetry;
        Stats->ResumptionAttempted = Connection->Stats.ResumptionAttempted;
        Stats->ResumptionSucceeded = Connection->Stats.ResumptionSucceeded;
        Stats->Rtt = (uint32_t)Path->SmoothedRtt;
        Stats->MinRtt = (uint32_t)Path->MinRtt;
        Stats->MaxRtt = (uint32_t)Path->MaxRtt;
        Stats->Timing.Start = Connection->Stats.Timing.Start;
        Stats->Timing.InitialFlightEnd = Connection->Stats.Timing.InitialFlightEnd;
        Stats->Timing.HandshakeFlightEnd = Connection->Stats.Timing.HandshakeFlightEnd;
        Stats->Handshake.ClientFlight1Bytes = Connection->Stats.Handshake.ClientFlight1Bytes;
        Stats->Handshake.ServerFlight1Bytes = Connection->Stats.Handshake.ServerFlight1Bytes;
        Stats->Handshake.ClientFlight2Bytes = Connection->Stats.Handshake.ClientFlight2Bytes;
        Stats->Send.PathMtu = Path->Mtu;
        Stats->Send.TotalPackets = Connection->Stats.Send.TotalPackets;
        Stats->Send.RetransmittablePackets = Connection->Stats.Send.RetransmittablePackets;
        Stats->Send.SuspectedLostPackets = Connection->Stats.Send.SuspectedLostPackets;
        Stats->Send.SpuriousLostPackets = Connection->Stats.Send.SpuriousLostPackets;
        Stats->Send.TotalBytes = Connection->Stats.Send.TotalBytes;
        Stats->Send.TotalStreamBytes = Connection->Stats.Send.TotalStreamBytes;
        Stats->Send.CongestionCount = Connection->Stats.Send.CongestionCount;
        Stats->Send.PersistentCongestionCount = Connection->Stats.Send.PersistentCongestionCount;
        Stats->Recv.TotalPackets = Connection->Stats.Recv.TotalPackets;
        Stats->Recv.ReorderedPackets = Connection->Stats.Recv.ReorderedPackets;
        Stats->Recv.DroppedPackets = Connection->Stats.Recv.DroppedPackets;
        Stats->Recv.DuplicatePackets = Connection->Stats.Recv.DuplicatePackets;
        Stats->Recv.TotalBytes = Connection->Stats.Recv.TotalBytes;
        Stats->Recv.TotalStreamBytes = Connection->Stats.Recv.TotalStreamBytes;
        Stats->Recv.DecryptionFailures = Connection->Stats.Recv.DecryptionFailures;
        Stats->Recv.ValidAckFrames = Connection->Stats.Recv.ValidAckFrames;
        Stats->Misc.KeyUpdateCount = Connection->Stats.Misc.KeyUpdateCount;

        if (Param == QUIC_PARAM_CONN_STATISTICS_PLAT) {
            Stats->Timing.Start = CxPlatTimeUs64ToPlat(Stats->Timing.Start); // cppcheck-suppress selfAssignment
            Stats->Timing.InitialFlightEnd = CxPlatTimeUs64ToPlat(Stats->Timing.InitialFlightEnd); // cppcheck-suppress selfAssignment
            Stats->Timing.HandshakeFlightEnd = CxPlatTimeUs64ToPlat(Stats->Timing.HandshakeFlightEnd); // cppcheck-suppress selfAssignment
        }

        *BufferLength = sizeof(QUIC_STATISTICS);
        Status = QUIC_STATUS_SUCCESS;
        break;
    }

    case QUIC_PARAM_CONN_SHARE_UDP_BINDING:

        if (*BufferLength < sizeof(uint8_t)) {
            *BufferLength = sizeof(uint8_t);
            Status = QUIC_STATUS_BUFFER_TOO_SMALL;
            break;
        }

        if (Buffer == NULL) {
            Status = QUIC_STATUS_INVALID_PARAMETER;
            break;
        }

        *BufferLength = sizeof(uint8_t);
        *(uint8_t*)Buffer = Connection->State.ShareBinding;

        Status = QUIC_STATUS_SUCCESS;
        break;

    case QUIC_PARAM_CONN_LOCAL_BIDI_STREAM_COUNT:
        Type =
            QuicConnIsServer(Connection) ?
                STREAM_ID_FLAG_IS_SERVER | STREAM_ID_FLAG_IS_BI_DIR :
                STREAM_ID_FLAG_IS_CLIENT | STREAM_ID_FLAG_IS_BI_DIR;
        goto Get_Stream_Count;

    case QUIC_PARAM_CONN_LOCAL_UNIDI_STREAM_COUNT:
        Type =
            QuicConnIsServer(Connection) ?
                STREAM_ID_FLAG_IS_SERVER | STREAM_ID_FLAG_IS_UNI_DIR :
                STREAM_ID_FLAG_IS_CLIENT | STREAM_ID_FLAG_IS_UNI_DIR;
        goto Get_Stream_Count;

    Get_Stream_Count:
        if (*BufferLength < sizeof(uint16_t)) {
            *BufferLength = sizeof(uint16_t);
            Status = QUIC_STATUS_BUFFER_TOO_SMALL;
            break;
        }

        if (Buffer == NULL) {
            Status = QUIC_STATUS_INVALID_PARAMETER;
            break;
        }

        *BufferLength = sizeof(uint16_t);
        *(uint16_t*)Buffer =
            QuicStreamSetGetCountAvailable(&Connection->Streams, Type);

        Status = QUIC_STATUS_SUCCESS;
        break;

    case QUIC_PARAM_CONN_MAX_STREAM_IDS:

        if (*BufferLength < sizeof(uint64_t) * NUMBER_OF_STREAM_TYPES) {
            *BufferLength = sizeof(uint64_t) * NUMBER_OF_STREAM_TYPES;
            Status = QUIC_STATUS_BUFFER_TOO_SMALL;
            break;
        }

        if (Buffer == NULL) {
            Status = QUIC_STATUS_INVALID_PARAMETER;
            break;
        }

        *BufferLength = sizeof(uint64_t) * NUMBER_OF_STREAM_TYPES;
        QuicStreamSetGetMaxStreamIDs(&Connection->Streams, (uint64_t*)Buffer);

        Status = QUIC_STATUS_SUCCESS;
        break;

    case QUIC_PARAM_CONN_CLOSE_REASON_PHRASE:

        if (Connection->CloseReasonPhrase == NULL) {
            Status = QUIC_STATUS_NOT_FOUND;
            break;
        }

        Length = (uint32_t)strlen(Connection->CloseReasonPhrase) + 1;
        if (*BufferLength < Length) {
            *BufferLength = Length;
            Status = QUIC_STATUS_BUFFER_TOO_SMALL;
            break;
        }

        if (Buffer == NULL) {
            Status = QUIC_STATUS_INVALID_PARAMETER;
            break;
        }

        *BufferLength = Length;
        CxPlatCopyMemory(Buffer, Connection->CloseReasonPhrase, Length);

        Status = QUIC_STATUS_SUCCESS;
        break;

    case QUIC_PARAM_CONN_STREAM_SCHEDULING_SCHEME:

        if (*BufferLength < sizeof(QUIC_STREAM_SCHEDULING_SCHEME)) {
            *BufferLength = sizeof(QUIC_STREAM_SCHEDULING_SCHEME);
            Status = QUIC_STATUS_BUFFER_TOO_SMALL;
            break;
        }

        if (Buffer == NULL) {
            Status = QUIC_STATUS_INVALID_PARAMETER;
            break;
        }

        *BufferLength = sizeof(QUIC_STREAM_SCHEDULING_SCHEME);
        *(QUIC_STREAM_SCHEDULING_SCHEME*)Buffer =
            Connection->State.UseRoundRobinStreamScheduling ?
                QUIC_STREAM_SCHEDULING_SCHEME_ROUND_ROBIN : QUIC_STREAM_SCHEDULING_SCHEME_FIFO;

        Status = QUIC_STATUS_SUCCESS;
        break;

    case QUIC_PARAM_CONN_DATAGRAM_RECEIVE_ENABLED:

        if (*BufferLength < sizeof(BOOLEAN)) {
            *BufferLength = sizeof(BOOLEAN);
            Status = QUIC_STATUS_BUFFER_TOO_SMALL;
            break;
        }

        if (Buffer == NULL) {
            Status = QUIC_STATUS_INVALID_PARAMETER;
            break;
        }

        *BufferLength = sizeof(BOOLEAN);
        *(BOOLEAN*)Buffer = Connection->Settings.DatagramReceiveEnabled;

        Status = QUIC_STATUS_SUCCESS;
        break;

    case QUIC_PARAM_CONN_DATAGRAM_SEND_ENABLED:

        if (*BufferLength < sizeof(BOOLEAN)) {
            *BufferLength = sizeof(BOOLEAN);
            Status = QUIC_STATUS_BUFFER_TOO_SMALL;
            break;
        }

        if (Buffer == NULL) {
            Status = QUIC_STATUS_INVALID_PARAMETER;
            break;
        }

        *BufferLength = sizeof(BOOLEAN);
        *(BOOLEAN*)Buffer = Connection->Datagram.SendEnabled;

        Status = QUIC_STATUS_SUCCESS;
        break;

    case QUIC_PARAM_CONN_DISABLE_1RTT_ENCRYPTION:

        if (*BufferLength < sizeof(BOOLEAN)) {
            *BufferLength = sizeof(BOOLEAN);
            Status = QUIC_STATUS_BUFFER_TOO_SMALL;
            break;
        }

        if (Buffer == NULL) {
            Status = QUIC_STATUS_INVALID_PARAMETER;
            break;
        }

        *BufferLength = sizeof(BOOLEAN);
        *(BOOLEAN*)Buffer = Connection->State.Disable1RttEncrytion;

        Status = QUIC_STATUS_SUCCESS;
        break;

    case QUIC_PARAM_CONN_STATISTICS_V2:
    case QUIC_PARAM_CONN_STATISTICS_V2_PLAT: {

        Status =
            QuicConnGetV2Statistics(
                Connection,
                Param == QUIC_PARAM_CONN_STATISTICS_V2_PLAT,
                BufferLength,
                (QUIC_STATISTICS_V2*)Buffer);
        break;
    }

    case QUIC_PARAM_CONN_ORIG_DEST_CID:
        if (Connection->OrigDestCID == NULL) {
            Status = QUIC_STATUS_INVALID_STATE;
            break;
        }
        if (*BufferLength < Connection->OrigDestCID->Length) {
            Status = QUIC_STATUS_BUFFER_TOO_SMALL;
            *BufferLength = Connection->OrigDestCID->Length;
            break;
        }
        if (Buffer == NULL) {
            Status = QUIC_STATUS_INVALID_PARAMETER;
            break;
        }
        CxPlatCopyMemory(
            Buffer,
            Connection->OrigDestCID->Data,
            Connection->OrigDestCID->Length);
        //
        // Tell app how much buffer we copied.
        //
        *BufferLength = Connection->OrigDestCID->Length;
        Status = QUIC_STATUS_SUCCESS;
        break;

    default:
        Status = QUIC_STATUS_INVALID_PARAMETER;
        break;
    }

    return Status;
}

_IRQL_requires_max_(PASSIVE_LEVEL)
BOOLEAN
QuicConnApplyNewSettings(
    _In_ QUIC_CONNECTION* Connection,
    _In_ BOOLEAN OverWrite,
    _In_ const QUIC_SETTINGS_INTERNAL* NewSettings
    )
{
    QuicTraceLogConnInfo(
        ApplySettings,
        Connection,
        "Applying new settings");

    if (!QuicSettingApply(
            &Connection->Settings,
            OverWrite,
            !Connection->State.Started,
            NewSettings)) {
        return FALSE;
    }

    if (!Connection->State.Started) {

        Connection->Paths[0].SmoothedRtt = MS_TO_US(Connection->Settings.InitialRttMs);
        Connection->Paths[0].RttVariance = Connection->Paths[0].SmoothedRtt / 2;
        Connection->Paths[0].Mtu = Connection->Settings.MinimumMtu;

        if (Connection->Settings.ServerResumptionLevel > QUIC_SERVER_NO_RESUME &&
            Connection->HandshakeTP == NULL) {
            CXPLAT_DBG_ASSERT(!Connection->State.Started);
            Connection->HandshakeTP =
                CxPlatPoolAlloc(&QuicLibraryGetPerProc()->TransportParamPool);
            if (Connection->HandshakeTP == NULL) {
                QuicTraceEvent(
                    AllocFailure,
                    "Allocation of '%s' failed. (%llu bytes)",
                    "handshake TP",
                    sizeof(*Connection->HandshakeTP));
            } else {
                CxPlatZeroMemory(Connection->HandshakeTP, sizeof(*Connection->HandshakeTP));
                Connection->State.ResumptionEnabled = TRUE;
            }
        }

        QuicSendApplyNewSettings(&Connection->Send, &Connection->Settings);
        QuicCongestionControlInitialize(&Connection->CongestionControl, &Connection->Settings);

        if (QuicConnIsClient(Connection) && Connection->Settings.IsSet.VersionSettings) {
            Connection->Stats.QuicVersion = Connection->Settings.VersionSettings->FullyDeployedVersions[0];
            QuicConnOnQuicVersionSet(Connection);
            //
            // The version has changed AFTER the crypto layer has been initialized,
            // so reinitialize the crypto layer here so it uses the right keys.
            // If the reinitialization fails, fail the connection.
            //
            if (QUIC_FAILED(QuicCryptoOnVersionChange(&Connection->Crypto))) {
                return FALSE;
            }
        }

        if (QuicConnIsServer(Connection) &&
            Connection->Settings.GreaseQuicBitEnabled &&
            (Connection->PeerTransportParams.Flags & QUIC_TP_FLAG_GREASE_QUIC_BIT) > 0) {
            //
            // Endpoints that receive the grease_quic_bit transport parameter from
            // a peer SHOULD set the QUIC Bit to an unpredictable value extension
            // assigns specific meaning to the value of the bit.
            //
            uint8_t RandomValue;
            (void)CxPlatRandom(sizeof(RandomValue), &RandomValue);
            Connection->State.FixedBit = (RandomValue % 2);
            Connection->Stats.GreaseBitNegotiated = TRUE;
        }

        if (QuicConnIsServer(Connection) && Connection->Settings.ReliableResetEnabled) {
            Connection->State.ReliableResetStreamNegotiated =
                !!(Connection->PeerTransportParams.Flags & QUIC_TP_FLAG_RELIABLE_RESET_ENABLED);

            //
            // Send event to app to indicate result of negotiation if app cares.
            //
            QUIC_CONNECTION_EVENT Event;
            Event.Type = QUIC_CONNECTION_EVENT_RELIABLE_RESET_NEGOTIATED;
            Event.RELIABLE_RESET_NEGOTIATED.IsNegotiated = Connection->State.ReliableResetStreamNegotiated;

            QuicTraceLogConnVerbose(
                IndicateReliableResetNegotiated,
                Connection,
                "Indicating QUIC_CONNECTION_EVENT_RELIABLE_RESET_NEGOTIATED [IsNegotiated=%hhu]",
                Event.RELIABLE_RESET_NEGOTIATED.IsNegotiated);
            QuicConnIndicateEvent(Connection, &Event);
        }

        if (QuicConnIsServer(Connection) && Connection->Settings.OneWayDelayEnabled) {
            Connection->State.TimestampSendNegotiated = // Peer wants to recv, so we can send
                !!(Connection->PeerTransportParams.Flags & QUIC_TP_FLAG_TIMESTAMP_RECV_ENABLED);
            Connection->State.TimestampRecvNegotiated = // Peer wants to send, so we can recv
                !!(Connection->PeerTransportParams.Flags & QUIC_TP_FLAG_TIMESTAMP_SEND_ENABLED);

            //
            // Send event to app to indicate result of negotiation if app cares.
            //
            QUIC_CONNECTION_EVENT Event;
            Event.Type = QUIC_CONNECTION_EVENT_ONE_WAY_DELAY_NEGOTIATED;
            Event.ONE_WAY_DELAY_NEGOTIATED.SendNegotiated = Connection->State.TimestampSendNegotiated;
            Event.ONE_WAY_DELAY_NEGOTIATED.ReceiveNegotiated = Connection->State.TimestampRecvNegotiated;

            QuicTraceLogConnVerbose(
                IndicateOneWayDelayNegotiated,
                Connection,
                "Indicating QUIC_CONNECTION_EVENT_ONE_WAY_DELAY_NEGOTIATED [Send=%hhu,Recv=%hhu]",
                Event.ONE_WAY_DELAY_NEGOTIATED.SendNegotiated,
                Event.ONE_WAY_DELAY_NEGOTIATED.ReceiveNegotiated);
            QuicConnIndicateEvent(Connection, &Event);
        }

        if (Connection->Settings.EcnEnabled) {
            QUIC_PATH* Path = &Connection->Paths[0];
            Path->EcnValidationState = ECN_VALIDATION_TESTING;
        }
    }

    if (Connection->State.Started &&
        (Connection->Settings.EncryptionOffloadAllowed ^ Connection->Paths[0].EncryptionOffloading)) {
        // TODO: enable/disable after start
        CXPLAT_FRE_ASSERT(FALSE);
    }

    uint8_t PeerStreamType =
        QuicConnIsServer(Connection) ?
            STREAM_ID_FLAG_IS_CLIENT : STREAM_ID_FLAG_IS_SERVER;

    if (NewSettings->IsSet.PeerBidiStreamCount) {
        QuicStreamSetUpdateMaxCount(
            &Connection->Streams,
            PeerStreamType | STREAM_ID_FLAG_IS_BI_DIR,
            Connection->Settings.PeerBidiStreamCount);
    }
    if (NewSettings->IsSet.PeerUnidiStreamCount) {
        QuicStreamSetUpdateMaxCount(
            &Connection->Streams,
            PeerStreamType | STREAM_ID_FLAG_IS_UNI_DIR,
            Connection->Settings.PeerUnidiStreamCount);
    }

    if (NewSettings->IsSet.KeepAliveIntervalMs && Connection->State.Started) {
        if (Connection->Settings.KeepAliveIntervalMs != 0) {
            QuicConnProcessKeepAliveOperation(Connection);
        } else {
            QuicConnTimerCancel(Connection, QUIC_CONN_TIMER_KEEP_ALIVE);
        }
    }

    if (OverWrite) {
        QuicSettingsDumpNew(NewSettings);
    } else {
        QuicSettingsDump(&Connection->Settings); // TODO - Really necessary?
    }

    return TRUE;
}

_IRQL_requires_max_(PASSIVE_LEVEL)
void
QuicConnProcessApiOperation(
    _In_ QUIC_CONNECTION* Connection,
    _In_ QUIC_API_CONTEXT* ApiCtx
    )
{
    QUIC_STATUS Status = QUIC_STATUS_SUCCESS;
    switch (ApiCtx->Type) {

    case QUIC_API_TYPE_CONN_CLOSE:
        QuicConnCloseHandle(Connection);
        break;

    case QUIC_API_TYPE_CONN_SHUTDOWN:
        QuicConnShutdown(
            Connection,
            ApiCtx->CONN_SHUTDOWN.Flags,
            ApiCtx->CONN_SHUTDOWN.ErrorCode,
            ApiCtx->CONN_SHUTDOWN.RegistrationShutdown,
            ApiCtx->CONN_SHUTDOWN.TransportShutdown);
        break;

    case QUIC_API_TYPE_CONN_START:
        Status =
            QuicConnStart(
                Connection,
                ApiCtx->CONN_START.Configuration,
                ApiCtx->CONN_START.Family,
                ApiCtx->CONN_START.ServerName,
                ApiCtx->CONN_START.ServerPort);
        ApiCtx->CONN_START.ServerName = NULL;
        break;

    case QUIC_API_TYPE_CONN_SET_CONFIGURATION:
        Status =
            QuicConnSetConfiguration(
                Connection,
                ApiCtx->CONN_SET_CONFIGURATION.Configuration);
        break;

    case QUIC_API_TYPE_CONN_SEND_RESUMPTION_TICKET:
        CXPLAT_DBG_ASSERT(QuicConnIsServer(Connection));
        Status =
            QuicConnSendResumptionTicket(
                Connection,
                ApiCtx->CONN_SEND_RESUMPTION_TICKET.AppDataLength,
                ApiCtx->CONN_SEND_RESUMPTION_TICKET.ResumptionAppData);
        ApiCtx->CONN_SEND_RESUMPTION_TICKET.ResumptionAppData = NULL;
        if (ApiCtx->CONN_SEND_RESUMPTION_TICKET.Flags & QUIC_SEND_RESUMPTION_FLAG_FINAL) {
            Connection->State.ResumptionEnabled = FALSE;
        }
        break;

    case QUIC_API_TYPE_CONN_COMPLETE_RESUMPTION_TICKET_VALIDATION:
        CXPLAT_DBG_ASSERT(QuicConnIsServer(Connection));
        QuicCryptoCustomTicketValidationComplete(
            &Connection->Crypto,
            ApiCtx->CONN_COMPLETE_RESUMPTION_TICKET_VALIDATION.Result);
        break;

    case QUIC_API_TYPE_CONN_COMPLETE_CERTIFICATE_VALIDATION:
        QuicCryptoCustomCertValidationComplete(
            &Connection->Crypto,
            ApiCtx->CONN_COMPLETE_CERTIFICATE_VALIDATION.Result,
            ApiCtx->CONN_COMPLETE_CERTIFICATE_VALIDATION.TlsAlert);
        break;

    case QUIC_API_TYPE_STRM_CLOSE:
        QuicStreamClose(ApiCtx->STRM_CLOSE.Stream);
        break;

    case QUIC_API_TYPE_STRM_SHUTDOWN:
        QuicStreamShutdown(
            ApiCtx->STRM_SHUTDOWN.Stream,
            ApiCtx->STRM_SHUTDOWN.Flags,
            ApiCtx->STRM_SHUTDOWN.ErrorCode);
        break;

    case QUIC_API_TYPE_STRM_START:
        Status =
            QuicStreamStart(
                ApiCtx->STRM_START.Stream,
                ApiCtx->STRM_START.Flags,
                FALSE);
        break;

    case QUIC_API_TYPE_STRM_SEND:
        QuicStreamSendFlush(
            ApiCtx->STRM_SEND.Stream);
        break;

    case QUIC_API_TYPE_STRM_RECV_COMPLETE:
        QuicStreamReceiveCompletePending(
            ApiCtx->STRM_RECV_COMPLETE.Stream,
            ApiCtx->STRM_RECV_COMPLETE.BufferLength);
        break;

    case QUIC_API_TYPE_STRM_RECV_SET_ENABLED:
        Status =
            QuicStreamRecvSetEnabledState(
                ApiCtx->STRM_RECV_SET_ENABLED.Stream,
                ApiCtx->STRM_RECV_SET_ENABLED.IsEnabled);
        break;

    case QUIC_API_TYPE_SET_PARAM:
        Status =
            QuicLibrarySetParam(
                ApiCtx->SET_PARAM.Handle,
                ApiCtx->SET_PARAM.Param,
                ApiCtx->SET_PARAM.BufferLength,
                ApiCtx->SET_PARAM.Buffer);
        break;

    case QUIC_API_TYPE_GET_PARAM:
        Status =
            QuicLibraryGetParam(
                ApiCtx->GET_PARAM.Handle,
                ApiCtx->GET_PARAM.Param,
                ApiCtx->GET_PARAM.BufferLength,
                ApiCtx->GET_PARAM.Buffer);
        break;

    case QUIC_API_TYPE_DATAGRAM_SEND:
        QuicDatagramSendFlush(&Connection->Datagram);
        break;

    default:
        CXPLAT_TEL_ASSERT(FALSE);
        Status = QUIC_STATUS_INVALID_PARAMETER;
        break;
    }

    if (ApiCtx->Status) {
        *ApiCtx->Status = Status;
    }
    if (ApiCtx->Completed) {
        CxPlatEventSet(*ApiCtx->Completed);
    }
}

_IRQL_requires_max_(PASSIVE_LEVEL)
void
QuicConnProcessExpiredTimer(
    _Inout_ QUIC_CONNECTION* Connection,
    _In_ QUIC_CONN_TIMER_TYPE Type
    )
{
    switch (Type) {
    case QUIC_CONN_TIMER_IDLE:
        QuicConnProcessIdleTimerOperation(Connection);
        break;
    case QUIC_CONN_TIMER_LOSS_DETECTION:
        QuicLossDetectionProcessTimerOperation(&Connection->LossDetection);
        break;
    case QUIC_CONN_TIMER_KEEP_ALIVE:
        QuicConnProcessKeepAliveOperation(Connection);
        break;
    case QUIC_CONN_TIMER_SHUTDOWN:
        QuicConnProcessShutdownTimerOperation(Connection);
        break;
    default:
        CXPLAT_FRE_ASSERT(FALSE);
        break;
    }
}

_IRQL_requires_max_(PASSIVE_LEVEL)
BOOLEAN
QuicConnDrainOperations(
    _In_ QUIC_CONNECTION* Connection
    )
{
    QUIC_OPERATION* Oper;
    const uint32_t MaxOperationCount =
        Connection->Settings.MaxOperationsPerDrain;
    uint32_t OperationCount = 0;
    BOOLEAN HasMoreWorkToDo = TRUE;

    CXPLAT_PASSIVE_CODE();

    if (!Connection->State.Initialized && !Connection->State.Uninitialized) {
        //
        // TODO - Try to move this only after the connection is accepted by the
        // listener. But that's going to be pretty complicated.
        //
        CXPLAT_DBG_ASSERT(QuicConnIsServer(Connection));
        QUIC_STATUS Status;
        if (QUIC_FAILED(Status = QuicCryptoInitialize(&Connection->Crypto))) {
            QuicConnFatalError(Connection, Status, "Lazily initialize failure");
        } else {
            Connection->State.Initialized = TRUE;
            QuicTraceEvent(
                ConnInitializeComplete,
                "[conn][%p] Initialize complete",
                Connection);
            if (Connection->Settings.KeepAliveIntervalMs != 0) {
                QuicConnTimerSet(
                    Connection,
                    QUIC_CONN_TIMER_KEEP_ALIVE,
                    MS_TO_US(Connection->Settings.KeepAliveIntervalMs));
            }
        }
    }

    while (!Connection->State.HandleClosed &&
           !Connection->State.UpdateWorker &&
           OperationCount++ < MaxOperationCount) {

        Oper = QuicOperationDequeue(&Connection->OperQ);
        if (Oper == NULL) {
            HasMoreWorkToDo = FALSE;
            break;
        }

        QuicOperLog(Connection, Oper);

        BOOLEAN FreeOper = Oper->FreeAfterProcess;

        switch (Oper->Type) {

        case QUIC_OPER_TYPE_API_CALL:
            CXPLAT_DBG_ASSERT(Oper->API_CALL.Context != NULL);
            QuicConnProcessApiOperation(
                Connection,
                Oper->API_CALL.Context);
            break;

        case QUIC_OPER_TYPE_FLUSH_RECV:
            if (!QuicConnFlushRecv(Connection)) {
                //
                // Still have more data to recv. Put the operation back on the
                // queue.
                //
                FreeOper = FALSE;
                (void)QuicOperationEnqueue(&Connection->OperQ, Oper);
            }
            break;

        case QUIC_OPER_TYPE_UNREACHABLE:
            QuicConnProcessUdpUnreachable(
                Connection,
                &Oper->UNREACHABLE.RemoteAddress);
            break;

        case QUIC_OPER_TYPE_FLUSH_STREAM_RECV:
            QuicStreamRecvFlush(Oper->FLUSH_STREAM_RECEIVE.Stream);
            break;

        case QUIC_OPER_TYPE_FLUSH_SEND:
            if (QuicSendFlush(&Connection->Send)) {
                //
                // We have no more data to send out so clear the pending flag.
                //
                Connection->Send.FlushOperationPending = FALSE;
            } else {
                //
                // Still have more data to send. Put the operation back on the
                // queue.
                //
                FreeOper = FALSE;
                (void)QuicOperationEnqueue(&Connection->OperQ, Oper);
            }
            break;

        case QUIC_OPER_TYPE_TIMER_EXPIRED:
            QuicConnProcessExpiredTimer(Connection, Oper->TIMER_EXPIRED.Type);
            break;

        case QUIC_OPER_TYPE_TRACE_RUNDOWN:
            QuicConnTraceRundownOper(Connection);
            break;

        case QUIC_OPER_TYPE_ROUTE_COMPLETION:
            QuicConnProcessRouteCompletion(
                Connection, Oper->ROUTE.PhysicalAddress, Oper->ROUTE.PathId, Oper->ROUTE.Succeeded);
            break;

        default:
            CXPLAT_FRE_ASSERT(FALSE);
            break;
        }

        QuicConnValidate(Connection);

        if (FreeOper) {
            QuicOperationFree(Connection->Worker, Oper);
        }

        Connection->Stats.Schedule.OperationCount++;
        QuicPerfCounterIncrement(QUIC_PERF_COUNTER_CONN_OPER_COMPLETED);
    }

    if (!Connection->State.ExternalOwner && Connection->State.ClosedLocally) {
        //
        // Don't continue processing the connection, since it has been closed
        // locally and it's not referenced externally.
        //
        QuicTraceLogConnVerbose(
            AbandonInternallyClosed,
            Connection,
            "Abandoning internal, closed connection");
        QuicConnOnShutdownComplete(Connection);
    }

    if (!Connection->State.HandleClosed) {
        if (OperationCount >= MaxOperationCount &&
            (Connection->Send.SendFlags & QUIC_CONN_SEND_FLAG_ACK)) {
            //
            // We can't process any more operations but still need to send an
            // immediate ACK. So as to not introduce additional queuing delay do
            // one immediate flush now.
            //
            (void)QuicSendFlush(&Connection->Send);
        }

        if (Connection->State.SendShutdownCompleteNotif) {
            QuicConnOnShutdownComplete(Connection);
        }
    }

    if (Connection->State.HandleClosed) {
        if (!Connection->State.Uninitialized) {
            QuicConnUninitialize(Connection);
        }
        HasMoreWorkToDo = FALSE;
    }

    QuicStreamSetDrainClosedStreams(&Connection->Streams);

    QuicConnValidate(Connection);

    return HasMoreWorkToDo;
}<|MERGE_RESOLUTION|>--- conflicted
+++ resolved
@@ -810,13 +810,9 @@
 QuicConnUpdateRtt(
     _In_ QUIC_CONNECTION* Connection,
     _In_ QUIC_PATH* Path,
-<<<<<<< HEAD
-    _In_ uint32_t LatestRtt,
+    _In_ uint64_t LatestRtt,
     _In_ uint64_t OurSendTimestamp,
     _In_ uint64_t PeerSendTimestamp
-=======
-    _In_ uint64_t LatestRtt
->>>>>>> a42b6b12
     )
 {
     if (LatestRtt == 0) {
@@ -840,10 +836,7 @@
         Path->RttVariance = LatestRtt / 2;
 
     } else {
-<<<<<<< HEAD
-=======
         uint64_t PrevRtt = Path->SmoothedRtt;
->>>>>>> a42b6b12
         if (Path->SmoothedRtt > LatestRtt) {
             Path->RttVariance = (3 * Path->RttVariance + Path->SmoothedRtt - LatestRtt) / 4;
         } else {
@@ -852,27 +845,16 @@
         Path->SmoothedRtt = (7 * Path->SmoothedRtt + LatestRtt) / 8;
     }
 
-<<<<<<< HEAD
-    if (OurSendTimestamp != UINT64_MAX) { // TODO - Update this logic to use 64-bit logic
+    if (OurSendTimestamp != UINT64_MAX) {
         if (Connection->Stats.Timing.PhaseShift == 0) {
             Connection->Stats.Timing.PhaseShift =
-                (uint32_t)PeerSendTimestamp - (uint32_t)OurSendTimestamp - LatestRtt / 2;
+                PeerSendTimestamp - OurSendTimestamp - LatestRtt / 2;
             Path->OneWayDelayLatest = Path->OneWayDelay = LatestRtt / 2;
         } else {
             Path->OneWayDelayLatest =
-                (uint32_t)PeerSendTimestamp - (uint32_t)OurSendTimestamp - (uint32_t)Connection->Stats.Timing.PhaseShift;
+                PeerSendTimestamp - OurSendTimestamp - Connection->Stats.Timing.PhaseShift;
             Path->OneWayDelay = (7 * Path->OneWayDelay + Path->OneWayDelayLatest) / 8;
         }
-=======
-    if (RttUpdated) {
-        CXPLAT_DBG_ASSERT(Path->SmoothedRtt != 0);
-        QuicTraceLogConnVerbose(
-            RttUpdatedMsg,
-            Connection,
-            "Updated Rtt=%u.%03u ms, Var=%u.%03u",
-            (uint32_t)(Path->SmoothedRtt / 1000), (uint32_t)(Path->SmoothedRtt % 1000),
-            (uint32_t)(Path->RttVariance / 1000), (uint32_t)(Path->RttVariance % 1000));
->>>>>>> a42b6b12
     }
 
     CXPLAT_DBG_ASSERT(Path->SmoothedRtt != 0);
@@ -880,9 +862,9 @@
         RttUpdatedV2,
         Connection,
         "Updated Rtt=%u.%03u ms, Var=%u.%03u 1Way=%u.%03u ms",
-        Path->SmoothedRtt / 1000, Path->SmoothedRtt % 1000,
-        Path->RttVariance / 1000, Path->RttVariance % 1000,
-        Path->OneWayDelay / 1000, Path->OneWayDelay % 1000);
+        (uint32_t)(Path->SmoothedRtt / 1000), (uint32_t)(Path->SmoothedRtt % 1000),
+        (uint32_t)(Path->RttVariance / 1000), (uint32_t)(Path->RttVariance % 1000),
+        (uint32_t)(Path->OneWayDelay / 1000), (uint32_t)(Path->OneWayDelay % 1000));
 }
 
 _IRQL_requires_max_(PASSIVE_LEVEL)
