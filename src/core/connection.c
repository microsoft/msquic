--- conflicted
+++ resolved
@@ -214,11 +214,7 @@
         QuicPathIDAddDestCID(PathID, Path->DestCid);
 
         QUIC_CID_SLIST_ENTRY* SourceCid =
-<<<<<<< HEAD
             QuicCidNewSource(PathID, Packet->DestCidLen, Packet->DestCid);
-=======
-            QuicCidNewSource(Packet->DestCidLen, Packet->DestCid);
->>>>>>> 9350559e
         if (SourceCid == NULL) {
             Status = QUIC_STATUS_OUT_OF_MEMORY;
             goto Error;
@@ -290,27 +286,7 @@
                 QUIC_POOL_CIDSLIST);
             PathID->SourceCids.Next = NULL;
         }
-<<<<<<< HEAD
         QuicPathIDRelease(PathID, QUIC_PATHID_REF_LOOKUP);
-=======
-    }
-    if (Packet != NULL && Connection->SourceCids.Next != NULL) {
-        CXPLAT_FREE(
-            CXPLAT_CONTAINING_RECORD(
-                Connection->SourceCids.Next,
-                QUIC_CID_SLIST_ENTRY,
-                Link),
-            QUIC_POOL_CIDSLIST);
-        Connection->SourceCids.Next = NULL;
-    }
-    while (!CxPlatListIsEmpty(&Connection->DestCids)) {
-        QUIC_CID_LIST_ENTRY *CID =
-            CXPLAT_CONTAINING_RECORD(
-                CxPlatListRemoveHead(&Connection->DestCids),
-                QUIC_CID_LIST_ENTRY,
-                Link);
-        CXPLAT_FREE(CID, QUIC_POOL_CIDLIST);
->>>>>>> 9350559e
     }
     QuicConnRelease(Connection, QUIC_CONN_REF_HANDLE_OWNER);
 
@@ -357,13 +333,10 @@
         Connection->ReceiveQueue = NULL;
     }
     for (uint8_t i = 0; i < Connection->PathsCount; ++i) {
-<<<<<<< HEAD
         if (Connection->Paths[i].PathID != NULL) {
             QuicPathIDRelease(Connection->Paths[i].PathID, QUIC_PATHID_REF_PATH);
             Connection->Paths[i].PathID = NULL;
         }
-=======
->>>>>>> 9350559e
         if (Connection->Paths[i].Binding != NULL) {
             QuicLibraryReleaseBinding(Connection->Paths[i].Binding);
             Connection->Paths[i].Binding = NULL;
@@ -610,41 +583,6 @@
                     CASTED_CLOG_BYTEARRAY(sizeof(Connection->Paths[i].Route.RemoteAddress), &Connection->Paths[i].Route.RemoteAddress));
             }
         }
-<<<<<<< HEAD
-=======
-        for (CXPLAT_SLIST_ENTRY* Entry = Connection->SourceCids.Next;
-                Entry != NULL;
-                Entry = Entry->Next) {
-            const QUIC_CID_SLIST_ENTRY* SourceCid =
-                CXPLAT_CONTAINING_RECORD(
-                    Entry,
-                    QUIC_CID_SLIST_ENTRY,
-                    Link);
-            UNREFERENCED_PARAMETER(SourceCid);
-            QuicTraceEvent(
-                ConnSourceCidAdded,
-                "[conn][%p] (SeqNum=%llu) New Source CID: %!CID!",
-                Connection,
-                SourceCid->CID.SequenceNumber,
-                CASTED_CLOG_BYTEARRAY(SourceCid->CID.Length, SourceCid->CID.Data));
-        }
-        for (CXPLAT_LIST_ENTRY* Entry = Connection->DestCids.Flink;
-                Entry != &Connection->DestCids;
-                Entry = Entry->Flink) {
-            const QUIC_CID_LIST_ENTRY* DestCid =
-                CXPLAT_CONTAINING_RECORD(
-                    Entry,
-                    QUIC_CID_LIST_ENTRY,
-                    Link);
-            UNREFERENCED_PARAMETER(DestCid);
-            QuicTraceEvent(
-                ConnDestCidAdded,
-                "[conn][%p] (SeqNum=%llu) New Destination CID: %!CID!",
-                Connection,
-                DestCid->CID.SequenceNumber,
-                CASTED_CLOG_BYTEARRAY(DestCid->CID.Length, DestCid->CID.Data));
-        }
->>>>>>> 9350559e
     }
     if (Connection->State.Connected) {
         QuicTraceEvent(
@@ -833,433 +771,6 @@
         (uint32_t)(Path->OneWayDelay / 1000), (uint32_t)(Path->OneWayDelay % 1000));
 }
 
-<<<<<<< HEAD
-=======
-_IRQL_requires_max_(PASSIVE_LEVEL)
-QUIC_CID_SLIST_ENTRY*
-QuicConnGenerateNewSourceCid(
-    _In_ QUIC_CONNECTION* Connection,
-    _In_ BOOLEAN IsInitial
-    )
-{
-    uint8_t TryCount = 0;
-    QUIC_CID_SLIST_ENTRY* SourceCid;
-
-    if (!Connection->State.ShareBinding) {
-        //
-        // We aren't sharing the binding, therefore aren't actually using a CID.
-        // No need to generate a new one.
-        //
-        return NULL;
-    }
-
-    //
-    // Find all the bindings that are currently in use by this connection.
-    //
-    QUIC_BINDING* Bindings[QUIC_MAX_PATH_COUNT] = {NULL};
-    uint8_t BindingsCount = 0;
-
-    for (uint8_t i = 0; i < Connection->PathsCount; ++i) {
-        if (Connection->Paths[i].Binding != NULL) {
-            BOOLEAN NewBinding = TRUE;
-            for (uint8_t j = 0; j < BindingsCount; ++j) {
-                if (Connection->Paths[i].Binding == Bindings[j]) {
-                    NewBinding = FALSE;
-                    break;
-                }
-            }
-            if (NewBinding) {
-                Bindings[BindingsCount++] = Connection->Paths[i].Binding;
-            }
-        }
-    }
-
-    //
-    // Keep randomly generating new source CIDs until we find one that doesn't
-    // collide with an existing one.
-    //
-
-    do {
-        SourceCid =
-            QuicCidNewRandomSource(
-                Connection->ServerID,
-                Connection->PartitionID,
-                Connection->CibirId[0],
-                Connection->CibirId+2);
-        if (SourceCid == NULL) {
-            QuicTraceEvent(
-                AllocFailure,
-                "Allocation of '%s' failed. (%llu bytes)",
-                "new Src CID",
-                sizeof(QUIC_CID_SLIST_ENTRY) + MsQuicLib.CidTotalLength);
-            QuicConnFatalError(Connection, QUIC_STATUS_INTERNAL_ERROR, NULL);
-            return NULL;
-        }
-
-        BOOLEAN Collision = FALSE;
-        int8_t Revert = -1;
-        for (uint8_t i = 0; i < BindingsCount; ++i) {
-            if (!QuicBindingAddSourceConnectionID(Bindings[i], Connection, SourceCid)) {
-                Collision = TRUE;
-                if (i > 0) {
-                    Revert = i - 1;
-                }
-                break;
-            }
-        }
-
-        if (Collision) {
-            if (Revert >= 0) {
-                for (int8_t i = Revert; i >= 0; --i) {
-                    if (Bindings[i] != NULL) {
-                        while (SourceCid->HashEntries.Next != NULL) {
-                            QUIC_CID_HASH_ENTRY* CID =
-                                CXPLAT_CONTAINING_RECORD(
-                                    CxPlatListPopEntry(&SourceCid->HashEntries),
-                                    QUIC_CID_HASH_ENTRY,
-                                    Link);
-                            if (CID->Binding == Bindings[i]) {
-                                QuicBindingRemoveSourceConnectionID(
-                                    Bindings[i],
-                                    CID);
-                                CXPLAT_FREE(CID, QUIC_POOL_CIDHASH);
-                                break;
-                            }
-                        }
-                    }
-                }
-            }
-            CXPLAT_FREE(SourceCid, QUIC_POOL_CIDSLIST);
-            SourceCid = NULL;
-            if (++TryCount > QUIC_CID_MAX_COLLISION_RETRY) {
-                QuicTraceEvent(
-                    ConnError,
-                    "[conn][%p] ERROR, %s.",
-                    Connection,
-                    "Too many CID collisions");
-                QuicConnFatalError(Connection, QUIC_STATUS_INTERNAL_ERROR, NULL);
-                return NULL;
-            }
-            QuicTraceLogConnVerbose(
-                NewSrcCidNameCollision,
-                Connection,
-                "CID collision, trying again");
-        }
-    } while (SourceCid == NULL);
-
-    SourceCid->CID.SequenceNumber = Connection->NextSourceCidSequenceNumber++;
-
-    QuicTraceEvent(
-        ConnSourceCidAdded,
-        "[conn][%p] (SeqNum=%llu) New Source CID: %!CID!",
-        Connection,
-        SourceCid->CID.SequenceNumber,
-        CASTED_CLOG_BYTEARRAY(SourceCid->CID.Length, SourceCid->CID.Data));
-
-    if (SourceCid->CID.SequenceNumber > 0) {
-        SourceCid->CID.NeedsToSend = TRUE;
-        QuicSendSetSendFlag(&Connection->Send, QUIC_CONN_SEND_FLAG_NEW_CONNECTION_ID);
-    }
-
-    if (IsInitial) {
-        SourceCid->CID.IsInitial = TRUE;
-        CxPlatListPushEntry(&Connection->SourceCids, &SourceCid->Link);
-    } else {
-        CXPLAT_SLIST_ENTRY** Tail = &Connection->SourceCids.Next;
-        while (*Tail != NULL) {
-            Tail = &(*Tail)->Next;
-        }
-        *Tail = &SourceCid->Link;
-        SourceCid->Link.Next = NULL;
-    }
-
-    return SourceCid;
-}
-
-uint8_t
-QuicConnSourceCidsCount(
-    _In_ const QUIC_CONNECTION* Connection
-    )
-{
-    uint8_t Count = 0;
-    const CXPLAT_SLIST_ENTRY* Entry = Connection->SourceCids.Next;
-    while (Entry != NULL) {
-        ++Count;
-        Entry = Entry->Next;
-    }
-    return Count;
-}
-
-//
-// This generates new source CIDs for the peer to use to talk to us. If
-// indicated, it invalidates all the existing ones, sets a a new retire prior to
-// sequence number to send out and generates replacement CIDs.
-//
-_IRQL_requires_max_(PASSIVE_LEVEL)
-void
-QuicConnGenerateNewSourceCids(
-    _In_ QUIC_CONNECTION* Connection,
-    _In_ BOOLEAN ReplaceExistingCids
-    )
-{
-    if (!Connection->State.ShareBinding) {
-        //
-        // Can't generate any new CIDs, so this is a no-op.
-        //
-        return;
-    }
-
-    //
-    // If we're replacing existing ones, then generate all new CIDs (up to the
-    // limit). Otherwise, just generate whatever number we need to hit the
-    // limit.
-    //
-    uint8_t NewCidCount;
-    if (ReplaceExistingCids) {
-        NewCidCount = 0;
-        CXPLAT_SLIST_ENTRY* Entry = Connection->SourceCids.Next;
-        while (Entry != NULL) {
-            QUIC_CID_SLIST_ENTRY* SourceCid =
-                CXPLAT_CONTAINING_RECORD(Entry, QUIC_CID_SLIST_ENTRY, Link);
-            SourceCid->CID.Retired = TRUE;
-            Entry = Entry->Next;
-            NewCidCount++;
-        }
-    } else {
-        uint8_t CurrentCidCount = QuicConnSourceCidsCount(Connection);
-        CXPLAT_DBG_ASSERT(CurrentCidCount <= Connection->SourceCidLimit);
-        if (CurrentCidCount < Connection->SourceCidLimit) {
-            NewCidCount = Connection->SourceCidLimit - CurrentCidCount;
-        } else {
-            NewCidCount = 0;
-        }
-    }
-
-    for (uint8_t i = 0; i < NewCidCount; ++i) {
-        if (QuicConnGenerateNewSourceCid(Connection, FALSE) == NULL) {
-            break;
-        }
-    }
-}
-
-_IRQL_requires_max_(PASSIVE_LEVEL)
-QUIC_CID_LIST_ENTRY*
-QuicConnGetUnusedDestCid(
-    _In_ const QUIC_CONNECTION* Connection
-    )
-{
-    for (CXPLAT_LIST_ENTRY* Entry = Connection->DestCids.Flink;
-            Entry != &Connection->DestCids;
-            Entry = Entry->Flink) {
-        QUIC_CID_LIST_ENTRY* DestCid =
-            CXPLAT_CONTAINING_RECORD(
-                Entry,
-                QUIC_CID_LIST_ENTRY,
-                Link);
-        if (!DestCid->CID.UsedLocally && !DestCid->CID.Retired) {
-            return DestCid;
-        }
-    }
-    return NULL;
-}
-
-_IRQL_requires_max_(PASSIVE_LEVEL)
-void
-QuicConnRetireCid(
-    _In_ QUIC_CONNECTION* Connection,
-    _In_ QUIC_CID_LIST_ENTRY* DestCid
-    )
-{
-    QuicTraceEvent(
-        ConnDestCidRemoved,
-        "[conn][%p] (SeqNum=%llu) Removed Destination CID: %!CID!",
-        Connection,
-        DestCid->CID.SequenceNumber,
-        CASTED_CLOG_BYTEARRAY(DestCid->CID.Length, DestCid->CID.Data));
-    Connection->DestCidCount--;
-    DestCid->CID.Retired = TRUE;
-    DestCid->CID.NeedsToSend = TRUE;
-    QuicSendSetSendFlag(&Connection->Send, QUIC_CONN_SEND_FLAG_RETIRE_CONNECTION_ID);
-
-    Connection->RetiredDestCidCount++;
-    if (Connection->RetiredDestCidCount > 8 * QUIC_ACTIVE_CONNECTION_ID_LIMIT) {
-        QuicTraceEvent(
-            ConnError,
-            "[conn][%p] ERROR, %s.",
-            Connection,
-            "Peer exceeded retire CID limit");
-        QuicConnSilentlyAbort(Connection);
-    }
-}
-
-_IRQL_requires_max_(PASSIVE_LEVEL)
-BOOLEAN
-QuicConnRetireCurrentDestCid(
-    _In_ QUIC_CONNECTION* Connection,
-    _In_ QUIC_PATH* Path
-    )
-{
-    if (Path->DestCid->CID.Length == 0) {
-        QuicTraceLogConnVerbose(
-            ZeroLengthCidRetire,
-            Connection,
-            "Can't retire current CID because it's zero length");
-        return TRUE; // No need to update so treat as success.
-    }
-
-    QUIC_CID_LIST_ENTRY* NewDestCid = QuicConnGetUnusedDestCid(Connection);
-    if (NewDestCid == NULL) {
-        QuicTraceLogConnWarning(
-            NoReplacementCidForRetire,
-            Connection,
-            "Can't retire current CID because we don't have a replacement");
-        return FALSE;
-    }
-
-    CXPLAT_DBG_ASSERT(Path->DestCid != NewDestCid);
-    QUIC_CID_LIST_ENTRY* OldDestCid = Path->DestCid;
-    QUIC_CID_CLEAR_PATH(Path->DestCid);
-    QuicConnRetireCid(Connection, Path->DestCid);
-    Path->DestCid = NewDestCid;
-    QUIC_CID_SET_PATH(Connection, Path->DestCid, Path);
-    QUIC_CID_VALIDATE_NULL(Connection, OldDestCid);
-    Path->DestCid->CID.UsedLocally = TRUE;
-    Connection->Stats.Misc.DestCidUpdateCount++;
-
-    return TRUE;
-}
-
-_IRQL_requires_max_(PASSIVE_LEVEL)
-BOOLEAN
-QuicConnOnRetirePriorToUpdated(
-    _In_ QUIC_CONNECTION* Connection
-    )
-{
-    BOOLEAN ReplaceRetiredCids = FALSE;
-
-    for (CXPLAT_LIST_ENTRY* Entry = Connection->DestCids.Flink;
-            Entry != &Connection->DestCids;
-            Entry = Entry->Flink) {
-        QUIC_CID_LIST_ENTRY* DestCid =
-            CXPLAT_CONTAINING_RECORD(
-                Entry,
-                QUIC_CID_LIST_ENTRY,
-                Link);
-        if (DestCid->CID.SequenceNumber >= Connection->RetirePriorTo ||
-            DestCid->CID.Retired) {
-            continue;
-        }
-
-        if (DestCid->CID.UsedLocally) {
-            ReplaceRetiredCids = TRUE;
-        }
-
-        QUIC_CID_CLEAR_PATH(DestCid);
-        QuicConnRetireCid(Connection, DestCid);
-    }
-
-    return ReplaceRetiredCids;
-}
-
-_IRQL_requires_max_(PASSIVE_LEVEL)
-BOOLEAN
-QuicConnReplaceRetiredCids(
-    _In_ QUIC_CONNECTION* Connection
-    )
-{
-    CXPLAT_DBG_ASSERT(Connection->PathsCount <= QUIC_MAX_PATH_COUNT);
-    for (uint8_t i = 0; i < Connection->PathsCount; ++i) {
-        QUIC_PATH* Path = &Connection->Paths[i];
-        if (Path->DestCid == NULL || !Path->DestCid->CID.Retired) {
-            continue;
-        }
-
-        QUIC_CID_LIST_ENTRY* NewDestCid = QuicConnGetUnusedDestCid(Connection);
-        if (NewDestCid == NULL) {
-            if (Path->IsActive) {
-                QuicTraceEvent(
-                    ConnError,
-                    "[conn][%p] ERROR, %s.",
-                    Connection,
-                    "Active path has no replacement for retired CID");
-                QuicConnSilentlyAbort(Connection); // Must silently abort because we can't send anything now.
-                return FALSE;
-            }
-            QuicTraceLogConnWarning(
-                NonActivePathCidRetired,
-                Connection,
-                "Non-active path has no replacement for retired CID.");
-            CXPLAT_DBG_ASSERT(i != 0);
-            CXPLAT_DBG_ASSERT(Connection->Paths[i].Binding != NULL);
-            QuicLibraryReleaseBinding(Connection->Paths[i].Binding);
-            Connection->Paths[i].Binding = NULL;
-            QuicPathRemove(Connection, i--);
-            continue;
-        }
-
-        CXPLAT_DBG_ASSERT(NewDestCid != Path->DestCid);
-        QUIC_CID_LIST_ENTRY* OldDestCid = Path->DestCid;
-        Path->DestCid = NewDestCid;
-        QUIC_CID_SET_PATH(Connection, NewDestCid, Path);
-        QUIC_CID_VALIDATE_NULL(Connection, OldDestCid);
-        Path->DestCid->CID.UsedLocally = TRUE;
-        Path->InitiatedCidUpdate = TRUE;
-        QuicPathValidate(Path);
-    }
-
-#if DEBUG
-    for (CXPLAT_LIST_ENTRY* Entry = Connection->DestCids.Flink;
-            Entry != &Connection->DestCids;
-            Entry = Entry->Flink) {
-        QUIC_CID_LIST_ENTRY* DestCid =
-            CXPLAT_CONTAINING_RECORD(
-                Entry,
-                QUIC_CID_LIST_ENTRY,
-                Link);
-        CXPLAT_DBG_ASSERT(!DestCid->CID.Retired || DestCid->AssignedPath == NULL);
-    }
-#endif
-
-    return TRUE;
-}
-
-_IRQL_requires_max_(PASSIVE_LEVEL)
-BOOLEAN
-QuicConnAssignCids(
-    _In_ QUIC_CONNECTION* Connection
-    )
-{
-    BOOLEAN Assigned = FALSE;
-
-    CXPLAT_DBG_ASSERT(Connection->PathsCount <= QUIC_MAX_PATH_COUNT);
-    for (uint8_t i = 0; i < Connection->PathsCount; ++i) {
-        QUIC_PATH* Path = &Connection->Paths[i];
-        if (Path->DestCid != NULL || !Path->InUse) {
-            continue;
-        }
-
-        QUIC_CID_LIST_ENTRY* NewDestCid = QuicConnGetUnusedDestCid(Connection);
-        if (NewDestCid == NULL) {
-            return Assigned;
-        }
-
-        Path->DestCid = NewDestCid;
-        QUIC_CID_SET_PATH(Connection, NewDestCid, Path);
-        Path->DestCid->CID.UsedLocally = TRUE;
-        QuicPathValidate(Path);
-
-        Path->SendChallenge = TRUE;
-        Path->PathValidationStartTime = CxPlatTimeUs64();
-
-        CxPlatRandom(sizeof(Path->Challenge), Path->Challenge);
-
-        Assigned = TRUE;
-    }
-
-    return Assigned;
-}
-
->>>>>>> 9350559e
 _IRQL_requires_max_(DISPATCH_LEVEL)
 uint64_t
 QuicGetEarliestExpirationTime(
@@ -1477,29 +988,6 @@
         QuicBindingRemoveRemoteHash(
             Connection->RemoteHashEntry->Binding,
             Connection->RemoteHashEntry);
-<<<<<<< HEAD
-=======
-    }
-
-    while (Connection->SourceCids.Next != NULL) {
-        QUIC_CID_SLIST_ENTRY* CID =
-            CXPLAT_CONTAINING_RECORD(
-                CxPlatListPopEntry(&Connection->SourceCids),
-                QUIC_CID_SLIST_ENTRY,
-                Link);
-        while (CID->HashEntries.Next != NULL) {
-            QUIC_CID_HASH_ENTRY* CID1 =
-                CXPLAT_CONTAINING_RECORD(
-                    CxPlatListPopEntry(&CID->HashEntries),
-                    QUIC_CID_HASH_ENTRY,
-                    Link);
-            QuicBindingRemoveSourceConnectionID(
-                CID1->Binding,
-                CID1);
-            CXPLAT_FREE(CID1, QUIC_POOL_CIDHASH);
-        }
-        CXPLAT_FREE(CID, QUIC_POOL_CIDSLIST);
->>>>>>> 9350559e
     }
 
     QuicPathIDSetFreeSourceCids(&Connection->PathIDs);
@@ -1997,20 +1485,13 @@
     if (Connection->State.ShareBinding) {
         SourceCid =
             QuicCidNewRandomSource(
-<<<<<<< HEAD
                 Path->PathID,
-=======
->>>>>>> 9350559e
                 NULL,
                 Connection->PartitionID,
                 Connection->CibirId[0],
                 Connection->CibirId+2);
     } else {
-<<<<<<< HEAD
         SourceCid = QuicCidNewNullSource(Path->PathID);
-=======
-        SourceCid = QuicCidNewNullSource();
->>>>>>> 9350559e
     }
     if (SourceCid == NULL) {
         Status = QUIC_STATUS_OUT_OF_MEMORY;
@@ -2020,7 +1501,7 @@
     Path->PathID->NextSourceCidSequenceNumber++;
     QuicPathIDAddSourceCID(Path->PathID, SourceCid, TRUE);
 
-    if (!QuicBindingAddSourceConnectionID(Path->Binding, Connection, SourceCid)) {
+    if (!QuicBindingAddSourceConnectionID(Path->Binding, SourceCid)) {
         QuicLibraryReleaseBinding(Path->Binding);
         Path->Binding = NULL;
         Status = QUIC_STATUS_OUT_OF_MEMORY;
@@ -2373,17 +1854,10 @@
 {
     CXPLAT_TEL_ASSERT(Connection->Configuration != NULL);
 
-<<<<<<< HEAD
     CXPLAT_DBG_ASSERT(Connection->Paths[0].PathID->SourceCids.Next != NULL);
     const QUIC_CID_SLIST_ENTRY* SourceCid =
         CXPLAT_CONTAINING_RECORD(
             Connection->Paths[0].PathID->SourceCids.Next,
-=======
-    CXPLAT_DBG_ASSERT(Connection->SourceCids.Next != NULL);
-    const QUIC_CID_SLIST_ENTRY* SourceCid =
-        CXPLAT_CONTAINING_RECORD(
-            Connection->SourceCids.Next,
->>>>>>> 9350559e
             QUIC_CID_SLIST_ENTRY,
             Link);
 
@@ -5113,15 +4587,11 @@
                 return FALSE;
             }
 
-<<<<<<< HEAD
             if (Connection->State.MultipathNegotiated) {
                 QuicConnAssignPathIDs(Connection);
             }
 
             if (QuicPathIDAssignCids(PathID)) {
-=======
-            if (QuicConnAssignCids(Connection)) {
->>>>>>> 9350559e
                 QuicSendSetSendFlag(&Connection->Send, QUIC_CONN_SEND_FLAG_PATH_CHALLENGE);
             }
 
@@ -5158,13 +4628,8 @@
 
             BOOLEAN IsLastCid;
             QUIC_CID_SLIST_ENTRY* SourceCid =
-<<<<<<< HEAD
                 QuicPathIDGetSourceCidFromSeq(
                     PathID,
-=======
-                QuicConnGetSourceCidFromSeq(
-                    Connection,
->>>>>>> 9350559e
                     Frame.Sequence,
                     TRUE,
                     &IsLastCid);
@@ -5762,13 +5227,8 @@
     BOOLEAN PeerUpdatedCid = FALSE;
     if (Packet->DestCidLen != 0) {
         QUIC_CID_SLIST_ENTRY* SourceCid =
-<<<<<<< HEAD
             QuicPathIDGetSourceCidFromBuf(
                 (*Path)->PathID,
-=======
-            QuicConnGetSourceCidFromBuf(
-                Connection,
->>>>>>> 9350559e
                 Packet->DestCidLen,
                 Packet->DestCid);
         if (SourceCid != NULL && !SourceCid->CID.UsedByPeer) {
@@ -5863,10 +5323,7 @@
     }
 
     if (QuicConnIsServer(Connection) &&
-<<<<<<< HEAD
         !Connection->State.MultipathNegotiated &&
-=======
->>>>>>> 9350559e
         Packet->HasNonProbingFrame &&
         Packet->NewLargestPacketNumber &&
         !(*Path)->IsActive) {
@@ -6601,7 +6058,6 @@
 }
 
 _IRQL_requires_max_(PASSIVE_LEVEL)
-<<<<<<< HEAD
 BOOLEAN
 QuicConnAssignPathIDs(
     _In_ QUIC_CONNECTION* Connection
@@ -6633,8 +6089,6 @@
 }
 
 _IRQL_requires_max_(PASSIVE_LEVEL)
-=======
->>>>>>> 9350559e
 QUIC_STATUS
 QuicConnOpenNewPath(
     _In_ QUIC_CONNECTION* Connection,
@@ -6649,11 +6103,8 @@
     UdpConfig.RemoteAddress = &Connection->Paths[0].Route.RemoteAddress;
     UdpConfig.Flags = Connection->State.ShareBinding ? CXPLAT_SOCKET_FLAG_SHARE : 0;
     UdpConfig.InterfaceIndex = 0;
-<<<<<<< HEAD
-=======
     // Open a new binding with the same partition as the connection.
     UdpConfig.PartitionIndex = QuicPartitionIdGetIndex(Connection->PartitionID);
->>>>>>> 9350559e
 #ifdef QUIC_COMPARTMENT_ID
     UdpConfig.CompartmentId = Connection->Configuration->CompartmentId;
 #endif
@@ -6677,7 +6128,6 @@
         CxPlatCopyMemory(&Path->Route.RemoteAddress,
             &Connection->Paths[0].Route.RemoteAddress,
             sizeof(QUIC_ADDR));
-<<<<<<< HEAD
         if (Connection->State.MultipathNegotiated) {
             Path->PathID = QuicPathIDSetGetUnusedPathID(&Connection->PathIDs);
             if (Path->PathID != NULL) {
@@ -6695,42 +6145,19 @@
 
     if (!Connection->State.ShareBinding) {
         QUIC_CID_SLIST_ENTRY* SourceCid = QuicCidNewNullSource(Path->PathID);
-=======
-    }
-
-    if (!Connection->State.ShareBinding) {
-        QUIC_CID_SLIST_ENTRY* SourceCid = QuicCidNewNullSource();
->>>>>>> 9350559e
         if (SourceCid == NULL) {
             return QUIC_STATUS_OUT_OF_MEMORY;
         }
 
-<<<<<<< HEAD
         Path->PathID->NextSourceCidSequenceNumber++;
         QuicPathIDAddSourceCID(Path->PathID, SourceCid, FALSE);
 
         if (!QuicBindingAddSourceConnectionID(NewBinding, SourceCid)) {
-=======
-        Connection->NextSourceCidSequenceNumber++;
-        QuicTraceEvent(
-            ConnSourceCidAdded,
-            "[conn][%p] (SeqNum=%llu) New Source CID: %!CID!",
-            Connection,
-            SourceCid->CID.SequenceNumber,
-            CASTED_CLOG_BYTEARRAY(SourceCid->CID.Length, SourceCid->CID.Data));
-        CxPlatListPushEntry(&Connection->SourceCids, &SourceCid->Link);
-
-        if (!QuicBindingAddSourceConnectionID(NewBinding, Connection, SourceCid)) {
->>>>>>> 9350559e
             return QUIC_STATUS_OUT_OF_MEMORY;
         }
     } else {
         if (!QuicBindingAddAllSourceConnectionIDs(NewBinding, Connection)) {
-<<<<<<< HEAD
             QuicPathIDSetGenerateNewSourceCids(&Connection->PathIDs, TRUE);
-=======
-            QuicConnGenerateNewSourceCids(Connection, TRUE);
->>>>>>> 9350559e
         }
     }
 
@@ -6740,14 +6167,10 @@
         Connection,
         CASTED_CLOG_BYTEARRAY(sizeof(Path->Route.LocalAddress), &Path->Route.LocalAddress));
 
-<<<<<<< HEAD
 
     QUIC_CID_LIST_ENTRY* NewDestCid = Path->PathID != NULL ?
         QuicPathIDGetUnusedDestCid(Path->PathID) :
         NULL;
-=======
-    QUIC_CID_LIST_ENTRY* NewDestCid = QuicConnGetUnusedDestCid(Connection);
->>>>>>> 9350559e
     //
     // If we can't get a unused CID, we defer sending a path challange until we receieve a new CID.
     //
@@ -6812,13 +6235,6 @@
         return QUIC_STATUS_INVALID_STATE;
     }
 
-<<<<<<< HEAD
-    if (!QuicAddrIsValid(LocalAddress)) {
-        return QUIC_STATUS_INVALID_PARAMETER;
-    }
-
-=======
->>>>>>> 9350559e
     BOOLEAN AddrInUse = FALSE;
     if (Connection->State.LocalAddressSet) {
         for (uint8_t i = 0; i < Connection->PathsCount; ++i) {
@@ -6899,13 +6315,6 @@
         return QUIC_STATUS_INVALID_STATE;
     }
 
-<<<<<<< HEAD
-    if (!QuicAddrIsValid(LocalAddress)) {
-        return QUIC_STATUS_INVALID_PARAMETER;
-    }
-
-=======
->>>>>>> 9350559e
     if (!Connection->State.LocalAddressSet) {
         return QUIC_STATUS_NOT_FOUND;
     }
@@ -6926,13 +6335,13 @@
 
     QUIC_PATH* Path = &Connection->Paths[PathIndex];
 
-<<<<<<< HEAD
     if (!Connection->State.MultipathNegotiated) {
         if (Path->IsActive && Connection->State.Started) {
             return QUIC_STATUS_INVALID_STATE;
         }
 
-        if (Path->DestCid != NULL) {
+        if (Path->DestCid != NULL &&
+            Connection->State.Started && Connection->State.HandshakeConfirmed) {
             QuicPathIDRetireCid(Path->PathID, Path->DestCid);
         }
 
@@ -6943,89 +6352,71 @@
         }
 
         if (Connection->PathsCount == 1) {
-            CXPLAT_DBG_ASSERT(!Connection->State.Started);
-            Connection->State.LocalAddressSet = FALSE;
+            if (!Connection->State.Started) {
+                Connection->State.LocalAddressSet = FALSE;
+            } else {
+                QuicTraceEvent(
+                    ConnError,
+                    "[conn][%p] ERROR, %s.",
+                    Connection,
+                    "Last Local Address Removed!");
+                QuicConnSilentlyAbort(Connection);
+                return QUIC_STATUS_ABORTED;
+            }
         } else {
+            if (Path->IsActive) {
+                CXPLAT_DBG_ASSERT(PathIndex == 0);
+                if (!Connection->State.Started) {
+                    CXPLAT_DBG_ASSERT(Path->DestCid != NULL);
+                    CXPLAT_DBG_ASSERT(!Path->DestCid->CID.Retired);
+#if DEBUG
+                    QUIC_CID_CLEAR_PATH(Path->DestCid);
+#endif
+                    // Move the dest CID to the new active path.
+                    QUIC_CID_LIST_ENTRY* DestCid = Path->DestCid;
+                    Path->DestCid = NULL;
+                    QUIC_PATH* NewActivePath = &Connection->Paths[1];
+                    NewActivePath->DestCid = DestCid;
+                    QUIC_CID_SET_PATH(Connection, NewActivePath->DestCid, NewActivePath);
+                    
+                    QuicPathSetActive(Connection, NewActivePath);
+                    PathIndex = 1; // The removing path is now at index 1.
+                } else if (!Connection->State.HandshakeConfirmed) {
+                    QuicTraceEvent(
+                        ConnError,
+                        "[conn][%p] ERROR, %s.",
+                        Connection,
+                        "Active Local Address Removed during Handshake!");
+                    QuicConnSilentlyAbort(Connection);
+                    return QUIC_STATUS_ABORTED;
+                } else {
+                    uint8_t NewActivePathIndex = Connection->PathsCount;
+                    for (uint8_t i = 0; i < Connection->PathsCount; ++i) {
+                        if (i != PathIndex && Connection->Paths[i].DestCid != NULL) {
+                            NewActivePathIndex = i;
+                            break;
+                        }
+                    }
+                    if (NewActivePathIndex == Connection->PathsCount) {
+                        QuicTraceEvent(
+                            ConnError,
+                            "[conn][%p] ERROR, %s.",
+                            Connection,
+                            "No Active Local Address Remaining!");
+                        QuicConnSilentlyAbort(Connection);
+                        return QUIC_STATUS_ABORTED;
+                    }
+                    QUIC_PATH* NewActivePath = &Connection->Paths[NewActivePathIndex];
+                    QuicPathSetActive(Connection, NewActivePath);
+                    PathIndex = NewActivePathIndex; // The removing path is now at the new active index.
+                }
+            }
             QuicPathRemove(Connection, PathIndex);
         }
     } else {
         Path->LocalClose = TRUE;
         Path->SendAbandon = TRUE;
         QuicSendSetSendFlag(&Connection->Send, QUIC_CONN_SEND_FLAG_PATH_ABANDON);
-=======
-    if (Path->DestCid != NULL &&
-        Connection->State.Started && Connection->State.HandshakeConfirmed) {
-        QuicConnRetireCid(Connection, Path->DestCid);
-    }
-
-    if (Path->Binding != NULL) {
-        QuicBindingRemoveAllSourceConnectionIDs(Path->Binding, Connection);
-        QuicLibraryReleaseBinding(Path->Binding);
-        Path->Binding = NULL;
-    }
-
-    if (Connection->PathsCount == 1) {
-        if (!Connection->State.Started) {
-            Connection->State.LocalAddressSet = FALSE;
-        } else {
-            QuicTraceEvent(
-                ConnError,
-                "[conn][%p] ERROR, %s.",
-                Connection,
-                "Last Local Address Removed!");
-            QuicConnSilentlyAbort(Connection);
-            return QUIC_STATUS_ABORTED;
-        }
-    } else {
-        if (Path->IsActive) {
-            CXPLAT_DBG_ASSERT(PathIndex == 0);
-            if (!Connection->State.Started) {
-                CXPLAT_DBG_ASSERT(Path->DestCid != NULL);
-                CXPLAT_DBG_ASSERT(!Path->DestCid->CID.Retired);
-#if DEBUG
-                QUIC_CID_CLEAR_PATH(Path->DestCid);
-#endif
-                // Move the dest CID to the new active path.
-                QUIC_CID_LIST_ENTRY* DestCid = Path->DestCid;
-                Path->DestCid = NULL;
-                QUIC_PATH* NewActivePath = &Connection->Paths[1];
-                NewActivePath->DestCid = DestCid;
-                QUIC_CID_SET_PATH(Connection, NewActivePath->DestCid, NewActivePath);
-                
-                QuicPathSetActive(Connection, NewActivePath);
-                PathIndex = 1; // The removing path is now at index 1.
-            } else if (!Connection->State.HandshakeConfirmed) {
-                QuicTraceEvent(
-                    ConnError,
-                    "[conn][%p] ERROR, %s.",
-                    Connection,
-                    "Active Local Address Removed during Handshake!");
-                QuicConnSilentlyAbort(Connection);
-                return QUIC_STATUS_ABORTED;
-            } else {
-                uint8_t NewActivePathIndex = Connection->PathsCount;
-                for (uint8_t i = 0; i < Connection->PathsCount; ++i) {
-                    if (i != PathIndex && Connection->Paths[i].DestCid != NULL) {
-                        NewActivePathIndex = i;
-                        break;
-                    }
-                }
-                if (NewActivePathIndex == Connection->PathsCount) {
-                    QuicTraceEvent(
-                        ConnError,
-                        "[conn][%p] ERROR, %s.",
-                        Connection,
-                        "No Active Local Address Remaining!");
-                    QuicConnSilentlyAbort(Connection);
-                    return QUIC_STATUS_ABORTED;
-                }
-                QUIC_PATH* NewActivePath = &Connection->Paths[NewActivePathIndex];
-                QuicPathSetActive(Connection, NewActivePath);
-                PathIndex = NewActivePathIndex; // The removing path is now at the new active index.
-            }
-        }
-        QuicPathRemove(Connection, PathIndex);
->>>>>>> 9350559e
     }
 
     return QUIC_STATUS_SUCCESS;
@@ -7112,11 +6503,7 @@
                 break;
             }
 
-<<<<<<< HEAD
             if (!QuicPathIDRetireCurrentDestCid(Connection->Paths[0].PathID, &Connection->Paths[0])) {
-=======
-            if (!QuicConnRetireCurrentDestCid(Connection, &Connection->Paths[0])) {
->>>>>>> 9350559e
                 QuicLibraryReleaseBinding(Connection->Paths[0].Binding);
                 Connection->Paths[0].Binding = OldBinding;
                 Status = QUIC_STATUS_INVALID_STATE;
@@ -7137,11 +6524,7 @@
                 }
             } else {
                 if (!QuicBindingAddAllSourceConnectionIDs(Connection->Paths[0].Binding, Connection)) {
-<<<<<<< HEAD
                     QuicPathIDSetGenerateNewSourceCids(&Connection->PathIDs, TRUE);
-=======
-                    QuicConnGenerateNewSourceCids(Connection, TRUE);
->>>>>>> 9350559e
                 }
             }
             QuicBindingRemoveAllSourceConnectionIDs(OldBinding, Connection);
@@ -7163,11 +6546,7 @@
                 Connection,
                 CASTED_CLOG_BYTEARRAY(sizeof(Connection->Paths[0].Route.LocalAddress), &Connection->Paths[0].Route.LocalAddress));
 
-<<<<<<< HEAD
             QuicCongestionControlReset(&Connection->Paths[0].PathID->CongestionControl, FALSE);
-=======
-            QuicCongestionControlReset(&Connection->CongestionControl, FALSE);
->>>>>>> 9350559e
 
             QuicSendSetSendFlag(&Connection->Send, QUIC_CONN_SEND_FLAG_PING);
         }
@@ -7534,43 +6913,19 @@
         return QUIC_STATUS_SUCCESS;
     }
 
-<<<<<<< HEAD
-    case QUIC_PARAM_CONN_ADD_LOCAL_ADDRESS: {
-
-        if (BufferLength != sizeof(QUIC_ADDR)) {
-=======
     case QUIC_PARAM_CONN_SEND_DSCP: {
         if (BufferLength != sizeof(uint8_t) || Buffer == NULL) {
->>>>>>> 9350559e
             Status = QUIC_STATUS_INVALID_PARAMETER;
             break;
         }
 
-<<<<<<< HEAD
-        Status = QuicConnAddLocalAddress(Connection, (QUIC_ADDR*)Buffer);
-        break;
-    }
-
-    case QUIC_PARAM_CONN_REMOVE_LOCAL_ADDRESS: {
-
-        if (BufferLength != sizeof(QUIC_ADDR)) {
-=======
         uint8_t DSCP = *(uint8_t*)Buffer;
 
         if (DSCP > CXPLAT_MAX_DSCP) {
->>>>>>> 9350559e
             Status = QUIC_STATUS_INVALID_PARAMETER;
             break;
         }
 
-<<<<<<< HEAD
-        Status = QuicConnRemoveLocalAddress(Connection, (QUIC_ADDR*)Buffer);
-        break;
-    }
-
-    case QUIC_PARAM_CONN_PATH_STATUS:
-        if (BufferLength != sizeof(QUIC_PATH_STATUS)) {
-=======
         Connection->DSCP = DSCP;
 
         QuicTraceLogConnInfo(
@@ -7587,12 +6942,32 @@
 
         if (BufferLength != sizeof(QUIC_ADDR) || Buffer == NULL ||
             !QuicAddrIsValid((QUIC_ADDR*)Buffer)) {
->>>>>>> 9350559e
             Status = QUIC_STATUS_INVALID_PARAMETER;
             break;
         }
 
-<<<<<<< HEAD
+        Status = QuicConnAddLocalAddress(Connection, (QUIC_ADDR*)Buffer);
+        break;
+    }
+
+    case QUIC_PARAM_CONN_REMOVE_LOCAL_ADDRESS: {
+
+        if (BufferLength != sizeof(QUIC_ADDR) || Buffer == NULL ||
+            !QuicAddrIsValid((QUIC_ADDR*)Buffer)) {
+            Status = QUIC_STATUS_INVALID_PARAMETER;
+            break;
+        }
+
+        Status = QuicConnRemoveLocalAddress(Connection, (QUIC_ADDR*)Buffer);
+        break;
+    }
+
+    case QUIC_PARAM_CONN_PATH_STATUS:
+        if (BufferLength != sizeof(QUIC_PATH_STATUS)) {
+            Status = QUIC_STATUS_INVALID_PARAMETER;
+            break;
+        }
+
         if (!Connection->State.MultipathNegotiated) {
             Status = QUIC_STATUS_INVALID_STATE;
             break;
@@ -7629,23 +7004,6 @@
         }
         Status = QUIC_STATUS_SUCCESS;
         break;
-=======
-        Status = QuicConnAddLocalAddress(Connection, (QUIC_ADDR*)Buffer);
-        break;
-    }
-
-    case QUIC_PARAM_CONN_REMOVE_LOCAL_ADDRESS: {
-
-        if (BufferLength != sizeof(QUIC_ADDR) || Buffer == NULL ||
-            !QuicAddrIsValid((QUIC_ADDR*)Buffer)) {
-            Status = QUIC_STATUS_INVALID_PARAMETER;
-            break;
-        }
-
-        Status = QuicConnRemoveLocalAddress(Connection, (QUIC_ADDR*)Buffer);
-        break;
-    }
->>>>>>> 9350559e
 
     //
     // Private
@@ -7773,16 +7131,12 @@
             break;
         }
 
-<<<<<<< HEAD
         if (BufferLength != sizeof(BOOLEAN) || Buffer == NULL) {
             Status = QUIC_STATUS_INVALID_PARAMETER;
             break;
         }
 
         QuicPathIDSetGenerateNewSourceCids(&Connection->PathIDs, *(BOOLEAN*)Buffer);
-=======
-        QuicConnGenerateNewSourceCids(Connection, FALSE);
->>>>>>> 9350559e
         Status = QUIC_STATUS_SUCCESS;
         break;
 #endif
@@ -8291,7 +7645,6 @@
         // Tell app how much buffer we copied.
         //
         *BufferLength = Connection->OrigDestCID->Length;
-
         Status = QUIC_STATUS_SUCCESS;
         break;
 
