--- conflicted
+++ resolved
@@ -1166,146 +1166,6 @@
     _In_ QUIC_OPERATION* Oper
     );
 
-<<<<<<< HEAD
-=======
-//
-// Generates a new source connection ID.
-//
-_IRQL_requires_max_(PASSIVE_LEVEL)
-QUIC_CID_SLIST_ENTRY*
-QuicConnGenerateNewSourceCid(
-    _In_ QUIC_CONNECTION* Connection,
-    _In_ BOOLEAN IsInitial
-    );
-
-//
-// Generates any necessary source CIDs.
-//
-_IRQL_requires_max_(PASSIVE_LEVEL)
-void
-QuicConnGenerateNewSourceCids(
-    _In_ QUIC_CONNECTION* Connection,
-    _In_ BOOLEAN ReplaceExistingCids
-    );
-
-//
-// Retires the currently used destination connection ID.
-//
-_IRQL_requires_max_(PASSIVE_LEVEL)
-BOOLEAN
-QuicConnRetireCurrentDestCid(
-    _In_ QUIC_CONNECTION* Connection,
-    _In_ QUIC_PATH* Path
-    );
-
-//
-// Look up a source CID by sequence number.
-//
-_IRQL_requires_max_(DISPATCH_LEVEL)
-_Success_(return != NULL)
-inline
-QUIC_CID_SLIST_ENTRY*
-QuicConnGetSourceCidFromSeq(
-    _In_ QUIC_CONNECTION* Connection,
-    _In_ QUIC_VAR_INT SequenceNumber,
-    _In_ BOOLEAN RemoveFromList,
-    _Out_ BOOLEAN* IsLastCid
-    )
-{
-    for (CXPLAT_SLIST_ENTRY** Entry = &Connection->SourceCids.Next;
-            *Entry != NULL;
-            Entry = &(*Entry)->Next) {
-        QUIC_CID_SLIST_ENTRY* SourceCid =
-            CXPLAT_CONTAINING_RECORD(
-                *Entry,
-                QUIC_CID_SLIST_ENTRY,
-                Link);
-        if (SourceCid->CID.SequenceNumber == SequenceNumber) {
-            if (RemoveFromList) {
-                while (SourceCid->HashEntries.Next != NULL) {
-                    QUIC_CID_HASH_ENTRY* CID =
-                        CXPLAT_CONTAINING_RECORD(
-                            CxPlatListPopEntry(&SourceCid->HashEntries),
-                            QUIC_CID_HASH_ENTRY,
-                            Link);
-                    QuicBindingRemoveSourceConnectionID(
-                        CID->Binding,
-                        CID);
-                }
-                QuicTraceEvent(
-                    ConnSourceCidRemoved,
-                    "[conn][%p] (SeqNum=%llu) Removed Source CID: %!CID!",
-                    Connection,
-                    SourceCid->CID.SequenceNumber,
-                    CASTED_CLOG_BYTEARRAY(SourceCid->CID.Length, SourceCid->CID.Data));
-                *Entry = (*Entry)->Next;
-            }
-            *IsLastCid = Connection->SourceCids.Next == NULL;
-            return SourceCid;
-        }
-    }
-    return NULL;
-}
-
-//
-// Look up a source CID by data buffer.
-//
-_IRQL_requires_max_(DISPATCH_LEVEL)
-inline
-QUIC_CID_SLIST_ENTRY*
-QuicConnGetSourceCidFromBuf(
-    _In_ QUIC_CONNECTION* Connection,
-    _In_ uint8_t CidLength,
-    _In_reads_(CidLength)
-        const uint8_t* CidBuffer
-    )
-{
-    for (CXPLAT_SLIST_ENTRY* Entry = Connection->SourceCids.Next;
-            Entry != NULL;
-            Entry = Entry->Next) {
-        QUIC_CID_SLIST_ENTRY* SourceCid =
-            CXPLAT_CONTAINING_RECORD(
-                Entry,
-                QUIC_CID_SLIST_ENTRY,
-                Link);
-        if (CidLength == SourceCid->CID.Length &&
-            memcmp(CidBuffer, SourceCid->CID.Data, CidLength) == 0) {
-            return SourceCid;
-        }
-    }
-    return NULL;
-}
-
-//
-// Look up a source CID by sequence number.
-//
-_IRQL_requires_max_(DISPATCH_LEVEL)
-inline
-QUIC_CID_LIST_ENTRY*
-QuicConnGetDestCidFromSeq(
-    _In_ QUIC_CONNECTION* Connection,
-    _In_ QUIC_VAR_INT SequenceNumber,
-    _In_ BOOLEAN RemoveFromList
-    )
-{
-    for (CXPLAT_LIST_ENTRY* Entry = Connection->DestCids.Flink;
-            Entry != &Connection->DestCids;
-            Entry = Entry->Flink) {
-        QUIC_CID_LIST_ENTRY* DestCid =
-            CXPLAT_CONTAINING_RECORD(
-                Entry,
-                QUIC_CID_LIST_ENTRY,
-                Link);
-        if (DestCid->CID.SequenceNumber == SequenceNumber) {
-            if (RemoveFromList) {
-                CxPlatListEntryRemove(Entry);
-            }
-            return DestCid;
-        }
-    }
-    return NULL;
-}
->>>>>>> 9350559e
 
 //
 // Adds a sample (in microsec) to the connection's RTT estimator.
@@ -1594,25 +1454,6 @@
 _IRQL_requires_max_(PASSIVE_LEVEL)
 BOOLEAN
 QuicConnAssignPathIDs(
-    _In_ QUIC_CONNECTION* Connection
-    );
-
-//
-// Open a new path for the connection.
-//
-_IRQL_requires_max_(PASSIVE_LEVEL)
-QUIC_STATUS
-QuicConnOpenNewPath(
-    _In_ QUIC_CONNECTION* Connection,
-    _In_ QUIC_PATH* Path
-    );
-
-//
-// Open new paths for the connection.
-//
-_IRQL_requires_max_(PASSIVE_LEVEL)
-BOOLEAN
-QuicConnOpenNewPaths(
     _In_ QUIC_CONNECTION* Connection
     );
 
