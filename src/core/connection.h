--- conflicted
+++ resolved
@@ -148,20 +148,6 @@
         BOOLEAN ResumptionEnabled : 1;
 
         //
-<<<<<<< HEAD
-        // Indicates that an app close from a non worker thread is in progress.
-        // Received by the QUIC_CONNECTION_EVENT_SHUTDOWN_COMPLETE event.
-        //
-        BOOLEAN AppCloseInProgress: 1;
-
-        //
-        // When true, this indicates the app has set the local interface index.
-        //
-        BOOLEAN LocalInterfaceSet : 1;
-
-        //
-=======
->>>>>>> a23f0804
         // When true, this indicates that reordering shouldn't elict an
         // immediate acknowledgement.
         //
@@ -183,6 +169,11 @@
         // version fields from being accepted.
         //
         BOOLEAN CompatibleVerNegotiationCompleted : 1;
+
+        //
+        // When true, this indicates the app has set the local interface index.
+        //
+        BOOLEAN LocalInterfaceSet : 1;
 
 #ifdef CxPlatVerifierEnabledByAddr
         //
