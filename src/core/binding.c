--- conflicted
+++ resolved
@@ -36,19 +36,7 @@
 _IRQL_requires_max_(PASSIVE_LEVEL)
 QUIC_STATUS
 QuicBindingInitialize(
-<<<<<<< HEAD
-#ifdef QUIC_COMPARTMENT_ID
-    _In_ QUIC_COMPARTMENT_ID CompartmentId,
-#endif
-    _In_ BOOLEAN ShareBinding,
-    _In_ BOOLEAN ServerOwned,
-    _In_opt_ const QUIC_ADDR* LocalAddress,
-    _In_ const uint32_t LocalInterface,
-    _In_opt_ const QUIC_ADDR* RemoteAddress,
-    _In_ uint16_t IdealProcessor,
-=======
     _In_ const CXPLAT_UDP_CONFIG* UdpConfig,
->>>>>>> 737981c8
     _Out_ QUIC_BINDING** NewBinding
     )
 {
@@ -127,19 +115,9 @@
             UdpConfig->RemoteAddress != NULL ? &RemoteAddressCopy : NULL,
             UdpConfig->LocalAddress != NULL ? &LocalAddressCopy : NULL);
 
-<<<<<<< HEAD
-        CXPLAT_UDP_CONFIG UdpConfig;
-        UdpConfig.LocalAddress = LocalAddress != NULL ? &LocalAddressCopy : NULL;
-        UdpConfig.RemoteAddress = RemoteAddress != NULL ? &RemoteAddressCopy : NULL;
-        UdpConfig.Flags = ShareBinding ? CXPLAT_SOCKET_FLAG_SHARE : 0;
-        UdpConfig.InterfaceIndex = LocalInterface;
-        UdpConfig.CallbackContext = Binding;
-        UdpConfig.IdealProcessor = IdealProcessor;
-=======
         HookUdpConfig.LocalAddress = (UdpConfig->LocalAddress != NULL) ? &LocalAddressCopy : NULL;
         HookUdpConfig.RemoteAddress = (UdpConfig->RemoteAddress != NULL) ? &RemoteAddressCopy : NULL;
         HookUdpConfig.CallbackContext = Binding;
->>>>>>> 737981c8
 
         Status =
             CxPlatSocketCreateUdp(
@@ -148,17 +126,7 @@
                 &Binding->Socket);
     } else {
 #endif
-<<<<<<< HEAD
-        CXPLAT_UDP_CONFIG UdpConfig;
-        UdpConfig.LocalAddress = LocalAddress;
-        UdpConfig.RemoteAddress = RemoteAddress;
-        UdpConfig.Flags = ShareBinding ? CXPLAT_SOCKET_FLAG_SHARE : 0;
-        UdpConfig.InterfaceIndex = LocalInterface;
-        UdpConfig.CallbackContext = Binding;
-        UdpConfig.IdealProcessor = IdealProcessor;
-=======
         ((CXPLAT_UDP_CONFIG*)UdpConfig)->CallbackContext = Binding;
->>>>>>> 737981c8
 
         Status =
             CxPlatSocketCreateUdp(
