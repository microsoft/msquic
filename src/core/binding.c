--- conflicted
+++ resolved
@@ -1,1605 +1,1568 @@
-/*++
-
-    Copyright (c) Microsoft Corporation.
-    Licensed under the MIT License.
-
-Abstract:
-
-    The per UDP binding (local IP/port and optionally remote IP) state. This
-    includes the lookup state for processing a received packet and the list of
-    listeners registered.
-
---*/
-
-#include "precomp.h"
-<<<<<<< HEAD
-#include "binding.c.clog.h"
-=======
->>>>>>> eaf136f3
-
-//
-// Make sure we will always have enough room to fit our Version Negotiation packet,
-// which includes both the global, constant list of supported versions and the
-// randomly generated version.
-//
-#define MAX_VER_NEG_PACKET_LENGTH \
-( \
-    sizeof(QUIC_VERSION_NEGOTIATION_PACKET) + \
-    QUIC_MAX_CONNECTION_ID_LENGTH_INVARIANT + \
-    QUIC_MAX_CONNECTION_ID_LENGTH_INVARIANT + \
-    sizeof(uint32_t) + \
-    sizeof(QuicSupportedVersionList) \
-)
-QUIC_STATIC_ASSERT(
-    QUIC_DEFAULT_PATH_MTU - 48 >= MAX_VER_NEG_PACKET_LENGTH,
-    "Too many supported version numbers! Requires too big of buffer for response!");
-
-_IRQL_requires_max_(PASSIVE_LEVEL)
-QUIC_STATUS
-QuicBindingInitialize(
-#ifdef QUIC_COMPARTMENT_ID
-    _In_ QUIC_COMPARTMENT_ID CompartmentId,
-#endif
-    _In_ BOOLEAN ShareBinding,
-    _In_ BOOLEAN ServerOwned,
-    _In_opt_ const QUIC_ADDR * LocalAddress,
-    _In_opt_ const QUIC_ADDR * RemoteAddress,
-    _Out_ QUIC_BINDING** NewBinding
-    )
-{
-    QUIC_STATUS Status;
-    QUIC_BINDING* Binding;
-    uint8_t HashSalt[20];
-
-    Binding = QUIC_ALLOC_NONPAGED(sizeof(QUIC_BINDING));
-    if (Binding == NULL) {
-        QuicTraceEvent(AllocFailure, "Allocation of '%s' failed. (%llu bytes)", "QUIC_BINDING", sizeof(QUIC_BINDING));
-        Status = QUIC_STATUS_OUT_OF_MEMORY;
-        goto Error;
-    }
-
-    Binding->RefCount = 1;
-    Binding->Exclusive = !ShareBinding;
-    Binding->ServerOwned = ServerOwned;
-    Binding->Connected = RemoteAddress == NULL ? FALSE : TRUE;
-    Binding->StatelessOperCount = 0;
-    QuicDispatchRwLockInitialize(&Binding->RwLock);
-    QuicDispatchLockInitialize(&Binding->ResetTokenLock);
-    QuicDispatchLockInitialize(&Binding->StatelessOperLock);
-    QuicListInitializeHead(&Binding->Listeners);
-    QuicLookupInitialize(&Binding->Lookup);
-    QuicHashtableInitializeEx(&Binding->StatelessOperTable, QUIC_HASH_MIN_SIZE);
-    QuicListInitializeHead(&Binding->StatelessOperList);
-
-    //
-    // Random reserved version number for version negotation.
-    //
-    QuicRandom(sizeof(uint32_t), &Binding->RandomReservedVersion);
-    Binding->RandomReservedVersion =
-        (Binding->RandomReservedVersion & ~QUIC_VERSION_RESERVED_MASK) |
-        QUIC_VERSION_RESERVED;
-
-    QuicRandom(sizeof(HashSalt), HashSalt);
-    Status =
-        QuicHashCreate(
-            QUIC_HASH_SHA256,
-            HashSalt,
-            sizeof(HashSalt),
-            &Binding->ResetTokenHash);
-    if (QUIC_FAILED(Status)) {
-        QuicTraceEvent(BindingErrorStatus, "[bind][%p] ERROR, %d, %s.", Binding, Status, "Create reset token hash");
-        goto Error;
-    }
-
-#ifdef QUIC_COMPARTMENT_ID
-    Binding->CompartmentId = CompartmentId;
-
-    BOOLEAN RevertCompartmentId = FALSE;
-    QUIC_COMPARTMENT_ID PrevCompartmentId = QuicCompartmentIdGetCurrent();
-    if (PrevCompartmentId != CompartmentId) {
-        Status = QuicCompartmentIdSetCurrent(CompartmentId);
-        if (QUIC_FAILED(Status)) {
-            QuicTraceEvent(BindingErrorStatus, "[bind][%p] ERROR, %d, %s.", Binding, Status, "Set current compartment Id");
-            goto Error;
-        }
-        RevertCompartmentId = TRUE;
-    }
-#endif
-
-    Status =
-        QuicDataPathBindingCreate(
-            MsQuicLib.Datapath,
-            LocalAddress,
-            RemoteAddress,
-            Binding,
-            &Binding->DatapathBinding);
-
-#ifdef QUIC_COMPARTMENT_ID
-    if (RevertCompartmentId) {
-        (void)QuicCompartmentIdSetCurrent(PrevCompartmentId);
-    }
-#endif
-
-    if (QUIC_FAILED(Status)) {
-        QuicTraceEvent(BindingErrorStatus, "[bind][%p] ERROR, %d, %s.", Binding, Status, "Create datapath binding");
-        goto Error;
-    }
-
-    QUIC_ADDR DatapathLocalAddr, DatapathRemoteAddr;
-    QuicDataPathBindingGetLocalAddress(Binding->DatapathBinding, &DatapathLocalAddr);
-    QuicDataPathBindingGetRemoteAddress(Binding->DatapathBinding, &DatapathRemoteAddr);
-
-    QuicTraceEvent(BindingCreated, "[bind][%p] Created, Udp=%p LocalAddr=%!SOCKADDR! RemoteAddr=%!SOCKADDR!",
-        Binding, Binding->DatapathBinding, CLOG_BYTEARRAY(LOG_ADDR_LEN(DatapathLocalAddr), (uint8_t*)&DatapathLocalAddr), CLOG_BYTEARRAY(LOG_ADDR_LEN(DatapathRemoteAddr), (uint8_t*)&DatapathRemoteAddr));
-    *NewBinding = Binding;
-    Status = QUIC_STATUS_SUCCESS;
-
-Error:
-
-    if (QUIC_FAILED(Status)) {
-        if (Binding != NULL) {
-            QuicHashFree(Binding->ResetTokenHash);
-            QuicLookupUninitialize(&Binding->Lookup);
-            QuicHashtableUninitialize(&Binding->StatelessOperTable);
-            QuicDispatchLockUninitialize(&Binding->StatelessOperLock);
-            QuicDispatchLockUninitialize(&Binding->ResetTokenLock);
-            QuicDispatchRwLockUninitialize(&Binding->RwLock);
-            QUIC_FREE(Binding);
-        }
-    }
-
-    return Status;
-}
-
-_IRQL_requires_max_(PASSIVE_LEVEL)
-void
-QuicBindingUninitialize(
-    _In_ QUIC_BINDING* Binding
-    )
-{
-    QuicTraceEvent(BindingCleanup, "[bind][%p] Cleaning up", Binding);
-
-    QUIC_TEL_ASSERT(Binding->RefCount == 0);
-    QUIC_TEL_ASSERT(QuicListIsEmpty(&Binding->Listeners));
-
-    //
-    // Delete the datapath binding. This function blocks until all receive
-    // upcalls have completed.
-    //
-    QuicDataPathBindingDelete(Binding->DatapathBinding);
-
-    //
-    // Clean up any leftover stateless operations being tracked.
-    //
-    while (!QuicListIsEmpty(&Binding->StatelessOperList)) {
-        QUIC_STATELESS_CONTEXT* StatelessCtx =
-            QUIC_CONTAINING_RECORD(
-                QuicListRemoveHead(&Binding->StatelessOperList),
-                QUIC_STATELESS_CONTEXT,
-                ListEntry);
-        Binding->StatelessOperCount--;
-        QuicHashtableRemove(
-            &Binding->StatelessOperTable,
-            &StatelessCtx->TableEntry,
-            NULL);
-        QUIC_DBG_ASSERT(StatelessCtx->IsProcessed);
-        QuicPoolFree(
-            &StatelessCtx->Worker->StatelessContextPool,
-            StatelessCtx);
-    }
-    QUIC_DBG_ASSERT(Binding->StatelessOperCount == 0);
-    QUIC_DBG_ASSERT(Binding->StatelessOperTable.NumEntries == 0);
-
-    QuicHashFree(Binding->ResetTokenHash);
-    QuicLookupUninitialize(&Binding->Lookup);
-    QuicDispatchLockUninitialize(&Binding->StatelessOperLock);
-    QuicHashtableUninitialize(&Binding->StatelessOperTable);
-    QuicDispatchLockUninitialize(&Binding->ResetTokenLock);
-    QuicDispatchRwLockUninitialize(&Binding->RwLock);
-
-    QuicTraceEvent(BindingDestroyed, "[bind][%p] Destroyed", Binding);
-    QUIC_FREE(Binding);
-}
-
-_IRQL_requires_max_(DISPATCH_LEVEL)
-void
-QuicBindingTraceRundown(
-    _In_ QUIC_BINDING* Binding
-    )
-{
-    // TODO - Trace datapath binding
-
-    QUIC_ADDR DatapathLocalAddr, DatapathRemoteAddr;
-    QuicDataPathBindingGetLocalAddress(Binding->DatapathBinding, &DatapathLocalAddr);
-    QuicDataPathBindingGetRemoteAddress(Binding->DatapathBinding, &DatapathRemoteAddr);
-    QuicTraceEvent(BindingRundown, "[bind][%p] Rundown, Udp=%p LocalAddr=%!SOCKADDR! RemoteAddr=%!SOCKADDR!",
-        Binding, Binding->DatapathBinding, CLOG_BYTEARRAY(LOG_ADDR_LEN(DatapathLocalAddr), (uint8_t*)&DatapathLocalAddr), CLOG_BYTEARRAY(LOG_ADDR_LEN(DatapathRemoteAddr), (uint8_t*)&DatapathRemoteAddr));
-
-    QuicDispatchRwLockAcquireShared(&Binding->RwLock);
-
-    for (QUIC_LIST_ENTRY* Link = Binding->Listeners.Flink;
-        Link != &Binding->Listeners;
-        Link = Link->Flink) {
-        QuicListenerTraceRundown(
-            QUIC_CONTAINING_RECORD(Link, QUIC_LISTENER, Link));
-    }
-
-    QuicDispatchRwLockReleaseShared(&Binding->RwLock);
-}
-
-//
-// Returns TRUE if there are any registered listeners on this binding.
-//
-_IRQL_requires_max_(DISPATCH_LEVEL)
-BOOLEAN
-QuicBindingHasListenerRegistered(
-    _In_ const QUIC_BINDING* const Binding
-    )
-{
-    return !QuicListIsEmpty(&Binding->Listeners);
-}
-
-_IRQL_requires_max_(PASSIVE_LEVEL)
-BOOLEAN
-QuicBindingRegisterListener(
-    _In_ QUIC_BINDING* Binding,
-    _In_ QUIC_LISTENER* NewListener
-    )
-{
-    BOOLEAN AddNewListener = TRUE;
-    BOOLEAN MaximizeLookup = FALSE;
-
-    const QUIC_ADDR* NewAddr = &NewListener->LocalAddress;
-    const BOOLEAN NewWildCard = NewListener->WildCard;
-    const QUIC_ADDRESS_FAMILY NewFamily = QuicAddrGetFamily(NewAddr);
-
-    QuicDispatchRwLockAcquireExclusive(&Binding->RwLock);
-
-    //
-    // For a single binding, listeners are saved in a linked list, sorted by
-    // family first, in decending order {AF_INET6, AF_INET, AF_UNSPEC}, and then
-    // specific addresses followed by wild card addresses. Insertion of a new
-    // listener with a given IP/ALPN go at the end of the existing family group,
-    // only if there isn't a direct match prexisting in the list.
-    //
-
-    QUIC_LIST_ENTRY* Link;
-    for (Link = Binding->Listeners.Flink;
-        Link != &Binding->Listeners;
-        Link = Link->Flink) {
-
-        const QUIC_LISTENER* ExistingListener =
-            QUIC_CONTAINING_RECORD(Link, QUIC_LISTENER, Link);
-        const QUIC_ADDR* ExistingAddr = &ExistingListener->LocalAddress;
-        const BOOLEAN ExistingWildCard = ExistingListener->WildCard;
-        const QUIC_ADDRESS_FAMILY ExistingFamily = QuicAddrGetFamily(ExistingAddr);
-
-        if (NewFamily > ExistingFamily) {
-            break; // End of possible family matches. Done searching.
-        } else if (NewFamily != ExistingFamily) {
-            continue;
-        }
-
-        if (!NewWildCard && ExistingWildCard) {
-            break; // End of specific address matches. Done searching.
-        } else if (NewWildCard != ExistingWildCard) {
-            continue;
-        }
-
-        if (NewFamily != AF_UNSPEC && !QuicAddrCompareIp(NewAddr, ExistingAddr)) {
-            continue;
-        }
-
-        if (QuicSessionHasAlpnOverlap(NewListener->Session, ExistingListener->Session)) {
-<<<<<<< HEAD
-            QuicTraceLogWarning(FN_binding_ALREADY_REGISTERED_ON_ALPN, "[bind][%p] Listener (%p) already registered on ALPN",
-=======
-            QuicTraceLogWarning(
-                BindingListenerAlreadyRegistered,
-                "[bind][%p] Listener (%p) already registered on ALPN",
->>>>>>> eaf136f3
-                Binding, ExistingListener);
-            AddNewListener = FALSE;
-            break;
-        }
-    }
-
-    if (AddNewListener) {
-        MaximizeLookup = QuicListIsEmpty(&Binding->Listeners);
-
-        //
-        // If we search all the way back to the head of the list, just insert
-        // the new listener at the end of the list. Otherwise, we terminated
-        // prematurely based on sort order. Insert the new listener right before
-        // the current Link.
-        //
-        if (Link == &Binding->Listeners) {
-            QuicListInsertTail(&Binding->Listeners, &NewListener->Link);
-        } else {
-            NewListener->Link.Flink = Link;
-            NewListener->Link.Blink = Link->Blink;
-            NewListener->Link.Blink->Flink = &NewListener->Link;
-            Link->Blink = &NewListener->Link;
-        }
-    }
-
-    QuicDispatchRwLockReleaseExclusive(&Binding->RwLock);
-
-    if (MaximizeLookup &&
-        !QuicLookupMaximizePartitioning(&Binding->Lookup)) {
-        QuicBindingUnregisterListener(Binding, NewListener);
-        AddNewListener = FALSE;
-    }
-
-    return AddNewListener;
-}
-
-_IRQL_requires_max_(PASSIVE_LEVEL)
-_Success_(return != NULL)
-QUIC_LISTENER*
-QuicBindingGetListener(
-    _In_ QUIC_BINDING* Binding,
-    _Inout_ QUIC_NEW_CONNECTION_INFO* Info
-    )
-{
-    QUIC_LISTENER* Listener = NULL;
-
-    const QUIC_ADDR* Addr = Info->LocalAddress;
-    const QUIC_ADDRESS_FAMILY Family = QuicAddrGetFamily(Addr);
-
-    QuicDispatchRwLockAcquireShared(&Binding->RwLock);
-
-    for (QUIC_LIST_ENTRY* Link = Binding->Listeners.Flink;
-        Link != &Binding->Listeners;
-        Link = Link->Flink) {
-
-        QUIC_LISTENER* ExistingListener =
-            QUIC_CONTAINING_RECORD(Link, QUIC_LISTENER, Link);
-        const QUIC_ADDR* ExistingAddr = &ExistingListener->LocalAddress;
-        const BOOLEAN ExistingWildCard = ExistingListener->WildCard;
-        const QUIC_ADDRESS_FAMILY ExistingFamily = QuicAddrGetFamily(ExistingAddr);
-
-        if (ExistingFamily != AF_UNSPEC) {
-            if (Family != ExistingFamily ||
-                (!ExistingWildCard && !QuicAddrCompareIp(Addr, ExistingAddr))) {
-                continue; // No IP match.
-            }
-        }
-
-        if (QuicSessionMatchesAlpn(ExistingListener->Session, Info)) {
-            if (QuicRundownAcquire(&ExistingListener->Rundown)) {
-                Listener = ExistingListener;
-            }
-            goto Done;
-        }
-    }
-
-Done:
-
-    QuicDispatchRwLockReleaseShared(&Binding->RwLock);
-
-    return Listener;
-}
-
-_IRQL_requires_max_(PASSIVE_LEVEL)
-void
-QuicBindingUnregisterListener(
-    _In_ QUIC_BINDING* Binding,
-    _In_ QUIC_LISTENER* Listener
-    )
-{
-    QuicDispatchRwLockAcquireExclusive(&Binding->RwLock);
-    QuicListEntryRemove(&Listener->Link);
-    QuicDispatchRwLockReleaseExclusive(&Binding->RwLock);
-}
-
-_IRQL_requires_max_(DISPATCH_LEVEL)
-BOOLEAN
-QuicBindingAddSourceConnectionID(
-    _In_ QUIC_BINDING* Binding,
-    _In_ QUIC_CID_HASH_ENTRY* SourceCid
-    )
-{
-    return QuicLookupAddLocalCid(&Binding->Lookup, SourceCid, NULL);
-}
-
-_IRQL_requires_max_(DISPATCH_LEVEL)
-void
-QuicBindingRemoveSourceConnectionID(
-    _In_ QUIC_BINDING* Binding,
-    _In_ QUIC_CID_HASH_ENTRY* SourceCid
-    )
-{
-    QuicLookupRemoveLocalCid(&Binding->Lookup, SourceCid);
-}
-
-_IRQL_requires_max_(DISPATCH_LEVEL)
-void
-QuicBindingRemoveConnection(
-    _In_ QUIC_BINDING* Binding,
-    _In_ QUIC_CONNECTION* Connection
-    )
-{
-    if (Connection->RemoteHashEntry != NULL) {
-        QuicLookupRemoveRemoteHash(&Binding->Lookup, Connection->RemoteHashEntry);
-    }
-    QuicLookupRemoveLocalCids(&Binding->Lookup, Connection);
-}
-
-_IRQL_requires_max_(DISPATCH_LEVEL)
-void
-QuicBindingMoveSourceConnectionIDs(
-    _In_ QUIC_BINDING* BindingSrc,
-    _In_ QUIC_BINDING* BindingDest,
-    _In_ QUIC_CONNECTION* Connection
-    )
-{
-    QuicLookupMoveLocalConnectionIDs(
-        &BindingSrc->Lookup, &BindingDest->Lookup, Connection);
-}
-
-_IRQL_requires_max_(DISPATCH_LEVEL)
-void
-QuicBindingOnConnectionHandshakeConfirmed(
-    _In_ QUIC_BINDING* Binding,
-    _In_ QUIC_CONNECTION* Connection
-    )
-{
-    if (Connection->RemoteHashEntry != NULL) {
-        QuicLookupRemoveRemoteHash(&Binding->Lookup, Connection->RemoteHashEntry);
-    }
-}
-
-//
-// This attempts to add a new stateless operation (for a given remote endpoint)
-// to the tracking structures in the binding. It first ages out any old
-// operations that might have expired. Then it adds the new operation only if
-// the remote address isn't already in the table.
-//
-_IRQL_requires_max_(DISPATCH_LEVEL)
-QUIC_STATELESS_CONTEXT*
-QuicBindingCreateStatelessOperation(
-    _In_ QUIC_BINDING* Binding,
-    _In_ QUIC_WORKER* Worker,
-    _In_ QUIC_RECV_DATAGRAM* Datagram
-    )
-{
-    uint32_t TimeMs = QuicTimeMs32();
-    const QUIC_ADDR* RemoteAddress = &Datagram->Tuple->RemoteAddress;
-    uint32_t Hash = QuicAddrHash(RemoteAddress);
-    QUIC_STATELESS_CONTEXT* StatelessCtx = NULL;
-
-    QuicDispatchLockAcquire(&Binding->StatelessOperLock);
-
-    //
-    // Age out all expired operation contexts.
-    //
-    while (!QuicListIsEmpty(&Binding->StatelessOperList)) {
-        QUIC_STATELESS_CONTEXT* OldStatelessCtx =
-            QUIC_CONTAINING_RECORD(
-                Binding->StatelessOperList.Flink,
-                QUIC_STATELESS_CONTEXT,
-                ListEntry);
-
-        if (QuicTimeDiff32(OldStatelessCtx->CreationTimeMs, TimeMs) <
-            QUIC_STATELESS_OPERATION_EXPIRATION_MS) {
-            break;
-        }
-
-        //
-        // The operation is expired. Remove it from the tracking structures.
-        //
-        OldStatelessCtx->IsExpired = TRUE;
-        QuicHashtableRemove(
-            &Binding->StatelessOperTable,
-            &OldStatelessCtx->TableEntry,
-            NULL);
-        QuicListEntryRemove(&OldStatelessCtx->ListEntry);
-        Binding->StatelessOperCount--;
-
-        //
-        // If it's also processed, free it.
-        //
-        if (OldStatelessCtx->IsProcessed) {
-            QuicPoolFree(
-                &OldStatelessCtx->Worker->StatelessContextPool,
-                OldStatelessCtx);
-        }
-    }
-
-    if (Binding->StatelessOperCount >= QUIC_MAX_BINDING_STATELESS_OPERATIONS) {
-        QuicPacketLogDrop(Binding, QuicDataPathRecvDatagramToRecvPacket(Datagram),
-            "Max binding operations reached");
-        goto Exit;
-    }
-
-    //
-    // Check for pre-existing operations already in the tracking structures.
-    //
-
-    QUIC_HASHTABLE_LOOKUP_CONTEXT Context;
-    QUIC_HASHTABLE_ENTRY* TableEntry =
-        QuicHashtableLookup(&Binding->StatelessOperTable, Hash, &Context);
-
-    while (TableEntry != NULL) {
-        const QUIC_STATELESS_CONTEXT* ExistingCtx =
-            QUIC_CONTAINING_RECORD(TableEntry, QUIC_STATELESS_CONTEXT, TableEntry);
-
-        if (QuicAddrCompare(&ExistingCtx->RemoteAddress, RemoteAddress)) {
-            QuicPacketLogDrop(Binding, QuicDataPathRecvDatagramToRecvPacket(Datagram),
-                "Already in stateless oper table");
-            goto Exit;
-        }
-
-        TableEntry =
-            QuicHashtableLookupNext(&Binding->StatelessOperTable, &Context);
-    }
-
-    //
-    // Not already in the tracking structures, so allocate and insert a new one.
-    //
-
-    StatelessCtx =
-        (QUIC_STATELESS_CONTEXT*)QuicPoolAlloc(&Worker->StatelessContextPool);
-    if (StatelessCtx == NULL) {
-        QuicPacketLogDrop(Binding, QuicDataPathRecvDatagramToRecvPacket(Datagram),
-            "Alloc failure for stateless oper ctx");
-        goto Exit;
-    }
-
-    StatelessCtx->Binding = Binding;
-    StatelessCtx->Worker = Worker;
-    StatelessCtx->Datagram = Datagram;
-    StatelessCtx->CreationTimeMs = TimeMs;
-    StatelessCtx->HasBindingRef = FALSE;
-    StatelessCtx->IsProcessed = FALSE;
-    StatelessCtx->IsExpired = FALSE;
-    QuicCopyMemory(&StatelessCtx->RemoteAddress, RemoteAddress, sizeof(QUIC_ADDR));
-
-    QuicHashtableInsert(
-        &Binding->StatelessOperTable,
-        &StatelessCtx->TableEntry,
-        Hash,
-        NULL); // TODO - Context?
-
-    QuicListInsertTail(
-        &Binding->StatelessOperList,
-        &StatelessCtx->ListEntry
-        );
-
-    Binding->StatelessOperCount++;
-
-Exit:
-
-    QuicDispatchLockRelease(&Binding->StatelessOperLock);
-
-    return StatelessCtx;
-}
-
-_IRQL_requires_max_(DISPATCH_LEVEL)
-BOOLEAN
-QuicBindingQueueStatelessOperation(
-    _In_ QUIC_BINDING* Binding,
-    _In_ QUIC_OPERATION_TYPE OperType,
-    _In_ QUIC_RECV_DATAGRAM* Datagram
-    )
-{
-    if (MsQuicLib.WorkerPool == NULL) {
-        QuicPacketLogDrop(Binding, QuicDataPathRecvDatagramToRecvPacket(Datagram),
-            "NULL worker pool");
-        return FALSE;
-    }
-
-    QUIC_WORKER* Worker = QuicLibraryGetWorker();
-    if (QuicWorkerIsOverloaded(Worker)) {
-        QuicPacketLogDrop(Binding, QuicDataPathRecvDatagramToRecvPacket(Datagram),
-            "Worker overloaded (stateless oper)");
-        return FALSE;
-    }
-
-    QUIC_STATELESS_CONTEXT* Context =
-        QuicBindingCreateStatelessOperation(Binding, Worker, Datagram);
-    if (Context == NULL) {
-        return FALSE;
-    }
-
-    QUIC_OPERATION* Oper = QuicOperationAlloc(Worker, OperType);
-    if (Oper == NULL) {
-        QuicTraceEvent(AllocFailure, "Allocation of '%s' failed. (%llu bytes)", "stateless operation", sizeof(QUIC_OPERATION));
-        QuicPacketLogDrop(Binding, QuicDataPathRecvDatagramToRecvPacket(Datagram),
-            "Alloc failure for stateless operation");
-        QuicBindingReleaseStatelessOperation(Context, FALSE);
-        return FALSE;
-    }
-
-    Oper->STATELESS.Context = Context;
-    QuicWorkerQueueOperation(Worker, Oper);
-
-    return TRUE;
-}
-
-_IRQL_requires_max_(PASSIVE_LEVEL)
-void
-QuicBindingProcessStatelessOperation(
-    _In_ uint32_t OperationType,
-    _In_ QUIC_STATELESS_CONTEXT* StatelessCtx
-    )
-{
-    QUIC_BINDING* Binding = StatelessCtx->Binding;
-    QUIC_RECV_DATAGRAM* RecvDatagram = StatelessCtx->Datagram;
-    QUIC_RECV_PACKET* RecvPacket =
-        QuicDataPathRecvDatagramToRecvPacket(RecvDatagram);
-
-    QUIC_DBG_ASSERT(RecvPacket->ValidatedHeaderInv);
-
-    QuicTraceEvent(BindingExecOper, "[bind][%p] Execute: %d", Binding, OperationType);
-
-    QUIC_DATAPATH_SEND_CONTEXT* SendContext =
-        QuicDataPathBindingAllocSendContext(Binding->DatapathBinding, 0);
-    if (SendContext == NULL) {
-        QuicTraceEvent(AllocFailure, "Allocation of '%s' failed. (%llu bytes)", "stateless send context", 0);
-        goto Exit;
-    }
-
-    if (OperationType == QUIC_OPER_TYPE_VERSION_NEGOTIATION) {
-
-        QUIC_DBG_ASSERT(RecvPacket->DestCid != NULL);
-        QUIC_DBG_ASSERT(RecvPacket->SourceCid != NULL);
-
-        uint16_t PacketLength =
-            sizeof(QUIC_VERSION_NEGOTIATION_PACKET) +   // Header
-            RecvPacket->SourceCidLen +
-            sizeof(uint8_t) +
-            RecvPacket->DestCidLen +
-            sizeof(uint32_t) +                          // One random version
-            sizeof(QuicSupportedVersionList);           // Our actual supported versions
-
-        QUIC_BUFFER* SendDatagram =
-            QuicDataPathBindingAllocSendDatagram(SendContext, PacketLength);
-        if (SendDatagram == NULL) {
-            QuicTraceEvent(AllocFailure, "Allocation of '%s' failed. (%llu bytes)", "vn datagram", PacketLength);
-            goto Exit;
-        }
-
-        QUIC_VERSION_NEGOTIATION_PACKET* VerNeg =
-            (QUIC_VERSION_NEGOTIATION_PACKET*)SendDatagram->Buffer;
-        QUIC_DBG_ASSERT(SendDatagram->Length == PacketLength);
-
-        VerNeg->IsLongHeader = TRUE;
-        VerNeg->Version = QUIC_VERSION_VER_NEG;
-
-        uint8_t* Buffer = VerNeg->DestCid;
-        VerNeg->DestCidLength = RecvPacket->SourceCidLen;
-        memcpy(
-            Buffer,
-            RecvPacket->SourceCid,
-            RecvPacket->SourceCidLen);
-        Buffer += RecvPacket->SourceCidLen;
-
-        *Buffer = RecvPacket->DestCidLen;
-        Buffer++;
-        memcpy(
-            Buffer,
-            RecvPacket->DestCid,
-            RecvPacket->DestCidLen);
-        Buffer += RecvPacket->DestCidLen;
-
-        uint8_t RandomValue = 0;
-        QuicRandom(sizeof(uint8_t), &RandomValue);
-        VerNeg->Unused = 0x7F & RandomValue;
-
-        uint32_t* SupportedVersion = (uint32_t*)Buffer;
-        SupportedVersion[0] = Binding->RandomReservedVersion;
-        QuicCopyMemory(
-            &SupportedVersion[1],
-            QuicSupportedVersionList,
-            sizeof(QuicSupportedVersionList));
-
-<<<<<<< HEAD
-        QuicTraceLogVerbose(FN_binding8b244dfa4215590c94c15289c8d04ae7, "[S][TX][-] VN");
-=======
-        QuicTraceLogVerbose(
-            PacketTxVersionNegotiation,
-            "[S][TX][-] VN");
->>>>>>> eaf136f3
-
-    } else if (OperationType == QUIC_OPER_TYPE_STATELESS_RESET) {
-
-        QUIC_DBG_ASSERT(RecvPacket->DestCid != NULL);
-        QUIC_DBG_ASSERT(RecvPacket->SourceCid == NULL);
-
-        //
-        // There are a few requirements for sending stateless reset packets:
-        //
-        //   - It must be smaller than the received packet.
-        //   - It must be larger than a spec defined minimum (39 bytes).
-        //   - It must be sufficiently random so that a middle box cannot easily
-        //     detect that it is a stateless reset packet.
-        //
-
-        //
-        // Add a bit of randomness (3 bits worth) to the packet length.
-        //
-        uint8_t PacketLength;
-        QuicRandom(sizeof(PacketLength), &PacketLength);
-        PacketLength >>= 5; // Only drop 5 of the 8 bits of randomness.
-        PacketLength += QUIC_RECOMMENDED_STATELESS_RESET_PACKET_LENGTH;
-
-        if (PacketLength >= RecvPacket->BufferLength) {
-            //
-            // Can't go over the recieve packet's length.
-            //
-            PacketLength = (uint8_t)RecvPacket->BufferLength - 1;
-        }
-
-        QUIC_DBG_ASSERT(PacketLength >= QUIC_MIN_STATELESS_RESET_PACKET_LENGTH);
-
-        QUIC_BUFFER* SendDatagram =
-            QuicDataPathBindingAllocSendDatagram(SendContext, PacketLength);
-        if (SendDatagram == NULL) {
-            QuicTraceEvent(AllocFailure, "Allocation of '%s' failed. (%llu bytes)", "reset datagram", PacketLength);
-            goto Exit;
-        }
-
-        QUIC_SHORT_HEADER_V1* ResetPacket =
-            (QUIC_SHORT_HEADER_V1*)SendDatagram->Buffer;
-        QUIC_DBG_ASSERT(SendDatagram->Length == PacketLength);
-
-        QuicRandom(
-            PacketLength - QUIC_STATELESS_RESET_TOKEN_LENGTH,
-            SendDatagram->Buffer);
-        ResetPacket->IsLongHeader = FALSE;
-        ResetPacket->FixedBit = 1;
-        ResetPacket->KeyPhase = RecvPacket->SH->KeyPhase;
-        QuicBindingGenerateStatelessResetToken(
-            Binding,
-            RecvPacket->DestCid,
-            SendDatagram->Buffer + PacketLength - QUIC_STATELESS_RESET_TOKEN_LENGTH);
-
-<<<<<<< HEAD
-        QuicTraceLogVerbose(FN_binding1e7eb5542a86d5b4071042189950a0e0, "[S][TX][-] SR %!CID!",
-            CLOG_BYTEARRAY(QUIC_STATELESS_RESET_TOKEN_LENGTH, SendDatagram->Buffer + PacketLength - QUIC_STATELESS_RESET_TOKEN_LENGTH));
-=======
-        QuicTraceLogVerbose(
-            PacketTxStatelessReset,
-            "[S][TX][-] SR %s",
-            QuicCidBufToStr(
-                SendDatagram->Buffer + PacketLength - QUIC_STATELESS_RESET_TOKEN_LENGTH,
-                QUIC_STATELESS_RESET_TOKEN_LENGTH
-            ).Buffer);
->>>>>>> eaf136f3
-
-    } else if (OperationType == QUIC_OPER_TYPE_RETRY) {
-
-        QUIC_DBG_ASSERT(RecvPacket->DestCid != NULL);
-        QUIC_DBG_ASSERT(RecvPacket->SourceCid != NULL);
-
-        uint16_t PacketLength = QuicPacketMaxBufferSizeForRetryV1();
-        QUIC_BUFFER* SendDatagram =
-            QuicDataPathBindingAllocSendDatagram(SendContext, PacketLength);
-        if (SendDatagram == NULL) {
-            QuicTraceEvent(AllocFailure, "Allocation of '%s' failed. (%llu bytes)", "retry datagram", PacketLength);
-            goto Exit;
-        }
-
-        uint8_t NewDestCid[MSQUIC_CID_MAX_LENGTH];
-        QuicRandom(sizeof(NewDestCid), NewDestCid);
-
-        QUIC_RETRY_TOKEN_CONTENTS Token = { 0 };
-        Token.Authenticated.Timestamp = QuicTimeEpochMs64();
-
-        Token.Encrypted.RemoteAddress = RecvDatagram->Tuple->RemoteAddress;
-        QuicCopyMemory(Token.Encrypted.OrigConnId, RecvPacket->DestCid, RecvPacket->DestCidLen);
-        Token.Encrypted.OrigConnIdLength = RecvPacket->DestCidLen;
-
-        uint8_t Iv[QUIC_IV_LENGTH];
-        if (MsQuicLib.CidTotalLength >= sizeof(Iv)) {
-            QuicCopyMemory(Iv, NewDestCid, sizeof(Iv));
-            for (uint8_t i = sizeof(Iv); i < MsQuicLib.CidTotalLength; ++i) {
-                Iv[i % sizeof(Iv)] ^= NewDestCid[i];
-            }
-        } else {
-            QuicZeroMemory(Iv, sizeof(Iv));
-            QuicCopyMemory(Iv, NewDestCid, MsQuicLib.CidTotalLength);
-        }
-
-        QuicLockAcquire(&MsQuicLib.StatelessRetryKeysLock);
-
-        QUIC_KEY* StatelessRetryKey = QuicLibraryGetCurrentStatelessRetryKey();
-        if (StatelessRetryKey == NULL) {
-            QuicLockRelease(&MsQuicLib.StatelessRetryKeysLock);
-            goto Exit;
-        }
-
-        QUIC_STATUS Status =
-            QuicEncrypt(
-                StatelessRetryKey,
-                Iv,
-                sizeof(Token.Authenticated), (uint8_t*) &Token.Authenticated,
-                sizeof(Token.Encrypted) + sizeof(Token.EncryptionTag), (uint8_t*)&(Token.Encrypted));
-
-        QuicLockRelease(&MsQuicLib.StatelessRetryKeysLock);
-        if (QUIC_FAILED(Status)) {
-            goto Exit;
-        }
-
-        SendDatagram->Length =
-            QuicPacketEncodeRetryV1(
-                RecvPacket->LH->Version,
-                RecvPacket->SourceCid, RecvPacket->SourceCidLen,
-                NewDestCid, MsQuicLib.CidTotalLength,
-                RecvPacket->DestCid, RecvPacket->DestCidLen,
-                sizeof(Token),
-                (uint8_t*)&Token,
-                (uint16_t)SendDatagram->Length,
-                (uint8_t*)SendDatagram->Buffer);
-        QUIC_DBG_ASSERT(SendDatagram->Length != 0);
-
-<<<<<<< HEAD
-        QuicTraceLogVerbose(FN_bindingda2912dbb439879118c990ced87e39cd, "[S][TX][-] LH Ver:0x%x DestCid:%!CID! SrcCid:%!CID! Type:R OrigDestCid:%!CID! (Token %hu bytes)",
-=======
-        QuicTraceLogVerbose(
-            PacketTxRetry,
-            "[S][TX][-] LH Ver:0x%x DestCid:%s SrcCid:%s Type:R OrigDestCid:%s (Token %hu bytes)",
->>>>>>> eaf136f3
-            RecvPacket->LH->Version,
-            CLOG_BYTEARRAY(RecvPacket->SourceCidLen, RecvPacket->SourceCid),
-            CLOG_BYTEARRAY(MsQuicLib.CidTotalLength, NewDestCid),
-            CLOG_BYTEARRAY(RecvPacket->DestCidLen, RecvPacket->DestCid),
-            (uint16_t)sizeof(Token));
-
-    } else {
-        QUIC_TEL_ASSERT(FALSE); // Should be unreachable code.
-        goto Exit;
-    }
-
-    QuicBindingSendFromTo(
-        Binding,
-        &RecvDatagram->Tuple->LocalAddress,
-        &RecvDatagram->Tuple->RemoteAddress,
-        SendContext);
-    SendContext = NULL;
-
-Exit:
-
-    if (SendContext != NULL) {
-        QuicDataPathBindingFreeSendContext(SendContext);
-    }
-}
-
-_IRQL_requires_max_(PASSIVE_LEVEL)
-void
-QuicBindingReleaseStatelessOperation(
-    _In_ QUIC_STATELESS_CONTEXT* StatelessCtx,
-    _In_ BOOLEAN ReturnDatagram
-    )
-{
-    QUIC_BINDING* Binding = StatelessCtx->Binding;
-
-    if (ReturnDatagram) {
-        QuicDataPathBindingReturnRecvDatagrams(StatelessCtx->Datagram);
-    }
-    StatelessCtx->Datagram = NULL;
-
-    QuicDispatchLockAcquire(&Binding->StatelessOperLock);
-
-    StatelessCtx->IsProcessed = TRUE;
-    uint8_t FreeCtx = StatelessCtx->IsExpired;
-
-    QuicDispatchLockRelease(&Binding->StatelessOperLock);
-
-    if (StatelessCtx->HasBindingRef) {
-        QuicLibraryReleaseBinding(Binding);
-    }
-
-    if (FreeCtx) {
-        QuicPoolFree(
-            &StatelessCtx->Worker->StatelessContextPool,
-            StatelessCtx);
-    }
-}
-
-_IRQL_requires_max_(DISPATCH_LEVEL)
-BOOLEAN
-QuicBindingQueueStatelessReset(
-    _In_ QUIC_BINDING* Binding,
-    _In_ QUIC_RECV_DATAGRAM* Datagram
-    )
-{
-    QUIC_DBG_ASSERT(!Binding->Exclusive);
-    QUIC_DBG_ASSERT(!((QUIC_SHORT_HEADER_V1*)Datagram->Buffer)->IsLongHeader);
-
-    if (Datagram->BufferLength <= QUIC_MIN_STATELESS_RESET_PACKET_LENGTH) {
-        QuicPacketLogDrop(Binding, QuicDataPathRecvDatagramToRecvPacket(Datagram),
-            "Packet too short for stateless reset");
-        return FALSE;
-    }
-
-    if (Binding->Exclusive) {
-        //
-        // Can't support stateless reset in exclusive mode, because we don't use
-        // a connection ID. Without a connection ID, a stateless reset token
-        // cannot be generated.
-        //
-        QuicPacketLogDrop(Binding, QuicDataPathRecvDatagramToRecvPacket(Datagram),
-            "No stateless reset on exclusive binding");
-        return FALSE;
-    }
-
-    return
-        QuicBindingQueueStatelessOperation(
-            Binding, QUIC_OPER_TYPE_STATELESS_RESET, Datagram);
-}
-
-_IRQL_requires_max_(DISPATCH_LEVEL)
-BOOLEAN
-QuicBindingPreprocessDatagram(
-    _In_ QUIC_BINDING* Binding,
-    _Inout_ QUIC_RECV_DATAGRAM* Datagram,
-    _Out_ BOOLEAN* ReleaseDatagram
-    )
-{
-    QUIC_RECV_PACKET* Packet = QuicDataPathRecvDatagramToRecvPacket(Datagram);
-    QuicZeroMemory(Packet, sizeof(QUIC_RECV_PACKET));
-    Packet->Buffer = Datagram->Buffer;
-    Packet->BufferLength = Datagram->BufferLength;
-
-    *ReleaseDatagram = TRUE;
-
-    //
-    // Get the destination connection ID from the packet so we can use it for
-    // determining delivery partition. All this must be version INDEPENDENT as
-    // we haven't done any version validation at this point.
-    //
-
-    if (!QuicPacketValidateInvariant(Binding, Packet, !Binding->Exclusive)) {
-        return FALSE;
-    }
-
-    if (Packet->Invariant->IsLongHeader) {
-        //
-        // Validate we support this long header packet version.
-        //
-        if (!QuicIsVersionSupported(Packet->Invariant->LONG_HDR.Version)) {
-            if (!QuicBindingHasListenerRegistered(Binding)) {
-                QuicPacketLogDrop(Binding, Packet, "No listener to send VN");
-            } else {
-                *ReleaseDatagram =
-                    !QuicBindingQueueStatelessOperation(
-                        Binding, QUIC_OPER_TYPE_VERSION_NEGOTIATION, Datagram);
-            }
-            return FALSE;
-        }
-    }
-
-    *ReleaseDatagram = FALSE;
-
-    return TRUE;
-}
-
-//
-// Returns TRUE if the retry token was successfully decrypted and validated.
-//
-_IRQL_requires_max_(DISPATCH_LEVEL)
-BOOLEAN
-QuicBindingValidateRetryToken(
-    _In_ const QUIC_BINDING* const Binding,
-    _In_ const QUIC_RECV_PACKET* const Packet,
-    _In_ uint16_t TokenLength,
-    _In_reads_(TokenLength)
-        const uint8_t* TokenBuffer
-    )
-{
-    if (TokenLength != sizeof(QUIC_RETRY_TOKEN_CONTENTS)) {
-        QuicPacketLogDrop(Binding, Packet, "Invalid Retry Token Length");
-        return FALSE;
-    }
-
-    QUIC_RETRY_TOKEN_CONTENTS Token;
-    if (!QuicRetryTokenDecrypt(Packet, TokenBuffer, &Token)) {
-        QuicPacketLogDrop(Binding, Packet, "Retry Token Decryption Failure");
-        return FALSE;
-    }
-
-    if (Token.Encrypted.OrigConnIdLength > sizeof(Token.Encrypted.OrigConnId)) {
-        QuicPacketLogDrop(Binding, Packet, "Invalid Retry Token OrigConnId Length");
-        return FALSE;
-    }
-
-    const QUIC_RECV_DATAGRAM* Datagram =
-        QuicDataPathRecvPacketToRecvDatagram(Packet);
-    if (!QuicAddrCompare(&Token.Encrypted.RemoteAddress, &Datagram->Tuple->RemoteAddress)) {
-        QuicPacketLogDrop(Binding, Packet, "Retry Token Addr Mismatch");
-        return FALSE;
-    }
-
-    return TRUE;
-}
-
-//
-// Returns TRUE if we should respond to the connection attempt with a Retry
-// packet.
-//
-_IRQL_requires_max_(DISPATCH_LEVEL)
-BOOLEAN
-QuicBindingShouldRetryConnection(
-    _In_ const QUIC_BINDING* const Binding,
-    _In_ QUIC_RECV_PACKET* Packet,
-    _In_ uint16_t TokenLength,
-    _In_reads_(TokenLength)
-        const uint8_t* Token,
-    _Inout_ BOOLEAN* DropPacket
-    )
-{
-    //
-    // This is only called once we've determined we can create a new connection.
-    // If there is a token, it validates the token. If there is no token, then
-    // the function checks to see if the binding currently has too many
-    // connections in the handshake state already. If so, it requests the client
-    // to retry its connection attempt to prove source address ownership.
-    //
-
-    if (TokenLength != 0) {
-        //
-        // Must always validate the token when provided by the client.
-        //
-        if (QuicBindingValidateRetryToken(Binding, Packet, TokenLength, Token)) {
-            Packet->ValidToken = TRUE;
-        } else {
-            *DropPacket = TRUE;
-        }
-        return FALSE;
-    }
-
-    uint64_t CurrentMemoryLimit =
-        (MsQuicLib.Settings.RetryMemoryLimit * QuicTotalMemory) / UINT16_MAX;
-
-    return MsQuicLib.CurrentHandshakeMemoryUsage > CurrentMemoryLimit;
-}
-
-_IRQL_requires_max_(DISPATCH_LEVEL)
-QUIC_CONNECTION*
-QuicBindingCreateConnection(
-    _In_ QUIC_BINDING* Binding,
-    _In_ const QUIC_RECV_DATAGRAM* const Datagram
-    )
-{
-    //
-    // This function returns either a new connection, or an existing
-    // connection if a collision is discovered on calling
-    // QuicLookupAddRemoteHash.
-    //
-
-    QUIC_CONNECTION* Connection = NULL;
-    QUIC_RECV_PACKET* Packet = QuicDataPathRecvDatagramToRecvPacket(Datagram);
-
-    QUIC_CONNECTION* NewConnection;
-    QUIC_STATUS Status =
-        QuicConnInitialize(
-            MsQuicLib.UnregisteredSession,
-            Datagram,
-            &NewConnection);
-    if (QUIC_FAILED(Status)) {
-        QuicConnRelease(NewConnection, QUIC_CONN_REF_HANDLE_OWNER);
-        QuicPacketLogDropWithValue(Binding, Packet,
-            "Failed to initialize new connection", Status);
-        return NULL;
-    }
-
-    BOOLEAN BindingRefAdded = FALSE;
-    QUIC_DBG_ASSERT(NewConnection->SourceCids.Next != NULL);
-    QUIC_CID_HASH_ENTRY* SourceCid =
-        QUIC_CONTAINING_RECORD(
-            NewConnection->SourceCids.Next,
-            QUIC_CID_HASH_ENTRY,
-            Link);
-
-    QuicConnAddRef(NewConnection, QUIC_CONN_REF_LOOKUP_RESULT);
-
-    //
-    // Pick a temporary worker to process the client hello and if successful,
-    // the connection will later be moved to the correct registration's worker.
-    //
-    QUIC_WORKER* Worker = QuicLibraryGetWorker();
-    if (QuicWorkerIsOverloaded(Worker)) {
-        QuicPacketLogDrop(Binding, Packet, "Worker overloaded");
-        goto Exit;
-    }
-    QuicWorkerAssignConnection(Worker, NewConnection);
-
-    //
-    // Even though the new connection might not end up being put in this
-    // binding's lookup table, it must be completely set up before it is
-    // inserted into the table. Once in the table, other threads/processors
-    // could immediately be queuing new operations.
-    //
-
-    if (!QuicLibraryTryAddRefBinding(Binding)) {
-        QuicPacketLogDrop(Binding, QuicDataPathRecvDatagramToRecvPacket(Datagram),
-            "Clean up in progress");
-        goto Exit;
-    }
-
-    BindingRefAdded = TRUE;
-    NewConnection->Paths[0].Binding = Binding;
-
-    if (!QuicLookupAddRemoteHash(
-            &Binding->Lookup,
-            NewConnection,
-            &Datagram->Tuple->RemoteAddress,
-            Packet->SourceCidLen,
-            Packet->SourceCid,
-            &Connection)) {
-        //
-        // Collision with an existing connection or a memory failure.
-        //
-        if (Connection == NULL) {
-            QuicPacketLogDrop(Binding, Packet, "Failed to insert remote hash");
-        }
-        goto Exit;
-    }
-
-    QuicWorkerQueueConnection(NewConnection->Worker, NewConnection);
-
-    return NewConnection;
-
-Exit:
-
-    NewConnection->SourceCids.Next = NULL;
-    QUIC_FREE(SourceCid);
-    QuicConnRelease(NewConnection, QUIC_CONN_REF_LOOKUP_RESULT);
-
-    if (BindingRefAdded) {
-        //
-        // The binding ref cannot be released on the receive thread. So, once
-        // it has been acquired, we must queue the connection, only to shut it
-        // down.
-        //
-        if (InterlockedCompareExchange16(
-                (short*)&Connection->BackUpOperUsed, 1, 0) == 0) {
-            QUIC_OPERATION* Oper = &Connection->BackUpOper;
-            Oper->FreeAfterProcess = FALSE;
-            Oper->Type = QUIC_OPER_TYPE_API_CALL;
-            Oper->API_CALL.Context = &Connection->BackupApiContext;
-            Oper->API_CALL.Context->Type = QUIC_API_TYPE_CONN_SHUTDOWN;
-            Oper->API_CALL.Context->CONN_SHUTDOWN.Flags = QUIC_CONNECTION_SHUTDOWN_FLAG_SILENT;
-            Oper->API_CALL.Context->CONN_SHUTDOWN.ErrorCode = 0;
-#pragma prefast(suppress:6001, "SAL doesn't understand ref counts")
-            QuicConnQueueOper(NewConnection, Oper);
-        }
-
-    } else {
-        QuicConnRelease(NewConnection, QUIC_CONN_REF_HANDLE_OWNER);
-    }
-
-    return Connection;
-}
-
-//
-// Looks up or creates a connection to handle a chain of datagrams.
-// Returns TRUE if the datagrams were delivered, and FALSE if they should be
-// dropped.
-//
-_IRQL_requires_max_(DISPATCH_LEVEL)
-_Function_class_(QUIC_DATAPATH_RECEIVE_CALLBACK)
-BOOLEAN
-QuicBindingDeliverDatagrams(
-    _In_ QUIC_BINDING* Binding,
-    _In_ QUIC_RECV_DATAGRAM* DatagramChain,
-    _In_ uint32_t DatagramChainLength
-    )
-{
-    QUIC_RECV_PACKET* Packet =
-            QuicDataPathRecvDatagramToRecvPacket(DatagramChain);
-    QUIC_DBG_ASSERT(Packet->ValidatedHeaderInv);
-
-    //
-    // For client owned bindings (for which we always control the CID) or for
-    // short header packets for server owned bindings, the packet's destination
-    // connection ID (DestCid) is the key for looking up the corresponding
-    // connection object. The DestCid encodes the partition ID (PID) that can
-    // be used for partitioning the look up table.
-    //
-    // For long header packets for server owned bindings, the packet's DestCid
-    // was not necessarily generated locally, so cannot be used for routing.
-    // Instead, a hash of the tuple and source connection ID (SourceCid) is
-
-    // used.
-    //
-    // The exact type of lookup table associated with the binding varies on the
-    // circumstances, but it allows for quick and easy lookup based on DestCid
-    // (when used).
-    //
-    // If the lookup fails, and if there is a listener on the local 2-Tuple,
-    // then a new connection is created and inserted into the binding's lookup
-    // table.
-    //
-    // If a new connection is created, it will then be initially processed by
-    // a library worker thread to decode the ALPN and SNI. That information
-    // will then be used to find the associated listener. If not found, the
-    // connection will be thrown away. Otherwise, the listener will then be
-    // invoked to allow it to accept the connection and choose a server
-    // certificate.
-    //
-    // If all else fails, and no connection was found or created for the
-    // packet, then the packet is dropped.
-    //
-
-    QUIC_CONNECTION* Connection;
-    if (!Binding->ServerOwned || Packet->IsShortHeader) {
-        Connection =
-            QuicLookupFindConnectionByLocalCid(
-                &Binding->Lookup,
-                Packet->DestCid,
-                Packet->DestCidLen);
-    } else {
-        Connection =
-            QuicLookupFindConnectionByRemoteHash(
-                &Binding->Lookup,
-                &DatagramChain->Tuple->RemoteAddress,
-                Packet->SourceCidLen,
-                Packet->SourceCid);
-    }
-
-    if (Connection == NULL) {
-
-        //
-        // Because the packet chain is ordered by control packets first, we
-        // don't have to worry about a packet that can't create the connection
-        // being in front of a packet that can in the chain. So we can always
-        // use the head of the chain to determine if a new connection should
-        // be created.
-        //
-
-        if (Binding->Exclusive) {
-            QuicPacketLogDrop(Binding, Packet, "No connection on exclusive binding");
-            return FALSE;
-        }
-
-        if (Packet->IsShortHeader) {
-            //
-            // For unattributed short header packets we can try to send a
-            // stateless reset back in response.
-            //
-            return QuicBindingQueueStatelessReset(Binding, DatagramChain);
-        }
-
-        if (Packet->Invariant->LONG_HDR.Version == QUIC_VERSION_VER_NEG) {
-            QuicPacketLogDrop(Binding, Packet, "Version negotiation packet not matched with a connection");
-            return FALSE;
-        }
-
-        //
-        // The following logic is server specific for creating/accepting new
-        // connections.
-        //
-
-        QUIC_DBG_ASSERT(QuicIsVersionSupported(Packet->Invariant->LONG_HDR.Version));
-
-        //
-        // Only Initial (version specific) packets are processed from here on.
-        //
-        switch (Packet->Invariant->LONG_HDR.Version) {
-        case QUIC_VERSION_DRAFT_27:
-        case QUIC_VERSION_MS_1:
-            if (Packet->LH->Type != QUIC_INITIAL) {
-                QuicPacketLogDrop(Binding, Packet, "Non-initial packet not matched with a connection");
-                return FALSE;
-            }
-        }
-
-        const uint8_t* Token = NULL;
-        uint16_t TokenLength = 0;
-        if (!QuicPacketValidateLongHeaderV1(
-                Binding,
-                TRUE,
-                Packet,
-                &Token,
-                &TokenLength)) {
-            return FALSE;
-        }
-
-        QUIC_DBG_ASSERT(Token != NULL);
-
-        if (!QuicBindingHasListenerRegistered(Binding)) {
-            QuicPacketLogDrop(Binding, Packet, "No listeners registered to accept new connection.");
-            return FALSE;
-        }
-
-        QUIC_DBG_ASSERT(Binding->ServerOwned);
-
-        BOOLEAN DropPacket = FALSE;
-        if (QuicBindingShouldRetryConnection(
-                Binding, Packet, TokenLength, Token, &DropPacket)) {
-            return
-                QuicBindingQueueStatelessOperation(
-                    Binding, QUIC_OPER_TYPE_RETRY, DatagramChain);
-
-        } else if (!DropPacket) {
-            Connection = QuicBindingCreateConnection(Binding, DatagramChain);
-        }
-    }
-
-    if (Connection != NULL) {
-        QuicConnQueueRecvDatagrams(Connection, DatagramChain, DatagramChainLength);
-        QuicConnRelease(Connection, QUIC_CONN_REF_LOOKUP_RESULT);
-        return TRUE;
-    } else {
-        return FALSE;
-    }
-}
-
-_IRQL_requires_max_(DISPATCH_LEVEL)
-_Function_class_(QUIC_DATAPATH_RECEIVE_CALLBACK)
-void
-QuicBindingReceive(
-    _In_ QUIC_DATAPATH_BINDING* DatapathBinding,
-    _In_ void* RecvCallbackContext,
-    _In_ QUIC_RECV_DATAGRAM* DatagramChain
-    )
-{
-    UNREFERENCED_PARAMETER(DatapathBinding);
-    QUIC_DBG_ASSERT(RecvCallbackContext != NULL);
-    QUIC_DBG_ASSERT(DatagramChain != NULL);
-
-    QUIC_BINDING* Binding = (QUIC_BINDING*)RecvCallbackContext;
-    QUIC_RECV_DATAGRAM* ReleaseChain = NULL;
-    QUIC_RECV_DATAGRAM** ReleaseChainTail = &ReleaseChain;
-    QUIC_RECV_DATAGRAM* SubChain = NULL;
-    QUIC_RECV_DATAGRAM** SubChainTail = &SubChain;
-    QUIC_RECV_DATAGRAM** SubChainDataTail = &SubChain;
-    uint32_t SubChainLength = 0;
-
-    //
-    // Breaks the chain of datagrams into subchains by destination CID and
-    // delivers the subchains.
-    //
-    // NB: All packets in a datagram are required to have the same destination
-    // CID, so we don't split datagrams here. Later on, the packet handling
-    // code will check that each packet has a destination CID matching the
-    // connection it was delivered to.
-    //
-
-    QUIC_RECV_DATAGRAM* Datagram;
-    while ((Datagram = DatagramChain) != NULL) {
-
-        //
-        // Remove the head.
-        //
-        DatagramChain = Datagram->Next;
-        Datagram->Next = NULL;
-
-        //
-        // Perform initial validation.
-        //
-        BOOLEAN ReleaseDatagram;
-        if (!QuicBindingPreprocessDatagram(Binding, Datagram, &ReleaseDatagram)) {
-            if (ReleaseDatagram) {
-                *ReleaseChainTail = Datagram;
-                ReleaseChainTail = &Datagram->Next;
-            }
-            continue;
-        }
-
-        QUIC_RECV_PACKET* Packet =
-            QuicDataPathRecvDatagramToRecvPacket(Datagram);
-        QUIC_DBG_ASSERT(Packet->DestCid != NULL);
-        QUIC_DBG_ASSERT(Packet->DestCidLen != 0 || Binding->Exclusive);
-        QUIC_DBG_ASSERT(Packet->ValidatedHeaderInv);
-
-        //
-        // If the next datagram doesn't match the current subchain, deliver the
-        // current subchain and start a new one.
-        // (If the binding is exclusively owned, all datagrams are delivered to
-        // the same connection and this chain-splitting step is skipped.)
-        //
-        QUIC_RECV_PACKET* SubChainPacket =
-            SubChain == NULL ?
-                NULL : QuicDataPathRecvDatagramToRecvPacket(SubChain);
-        if (!Binding->Exclusive && SubChain != NULL &&
-            (Packet->DestCidLen != SubChainPacket->DestCidLen ||
-             memcmp(Packet->DestCid, SubChainPacket->DestCid, Packet->DestCidLen) != 0)) {
-            if (!QuicBindingDeliverDatagrams(Binding, SubChain, SubChainLength)) {
-                *ReleaseChainTail = SubChain;
-                ReleaseChainTail = SubChainDataTail;
-            }
-            SubChain = NULL;
-            SubChainTail = &SubChain;
-            SubChainDataTail = &SubChain;
-            SubChainLength = 0;
-        }
-
-        //
-        // Insert the datagram into the current chain, with handshake packets
-        // first (we assume handshake packets don't come after non-handshake
-        // packets in a datagram).
-        // We do this so that we can more easily determine if the chain of
-        // packets can create a new connection.
-        //
-
-        SubChainLength++;
-        if (!QuicPacketIsHandshake(Packet->Invariant)) {
-            *SubChainDataTail = Datagram;
-            SubChainDataTail = &Datagram->Next;
-        } else {
-            if (*SubChainTail == NULL) {
-                *SubChainTail = Datagram;
-                SubChainTail = &Datagram->Next;
-                SubChainDataTail = &Datagram->Next;
-            } else {
-                Datagram->Next = *SubChainTail;
-                *SubChainTail = Datagram;
-                SubChainTail = &Datagram->Next;
-            }
-        }
-    }
-
-    if (SubChain != NULL) {
-        //
-        // Deliver the last subchain.
-        //
-        if (!QuicBindingDeliverDatagrams(Binding, SubChain, SubChainLength)) {
-            *ReleaseChainTail = SubChain;
-            ReleaseChainTail = SubChainTail;
-        }
-    }
-
-    if (ReleaseChain != NULL) {
-        QuicDataPathBindingReturnRecvDatagrams(ReleaseChain);
-    }
-}
-
-_IRQL_requires_max_(DISPATCH_LEVEL)
-_Function_class_(QUIC_DATAPATH_UNREACHABLE_CALLBACK)
-void
-QuicBindingUnreachable(
-    _In_ QUIC_DATAPATH_BINDING* DatapathBinding,
-    _In_ void* Context,
-    _In_ const QUIC_ADDR* RemoteAddress
-    )
-{
-    UNREFERENCED_PARAMETER(DatapathBinding);
-    QUIC_DBG_ASSERT(Context != NULL);
-    QUIC_DBG_ASSERT(RemoteAddress != NULL);
-
-    QUIC_BINDING* Binding = (QUIC_BINDING*)Context;
-
-    QUIC_CONNECTION* Connection =
-        QuicLookupFindConnectionByRemoteAddr(
-            &Binding->Lookup,
-            RemoteAddress);
-
-    if (Connection != NULL) {
-        QuicConnQueueUnreachable(Connection, RemoteAddress);
-        QuicConnRelease(Connection, QUIC_CONN_REF_LOOKUP_RESULT);
-    }
-}
-
-_IRQL_requires_max_(DISPATCH_LEVEL)
-QUIC_STATUS
-QuicBindingSendTo(
-    _In_ QUIC_BINDING* Binding,
-    _In_ const QUIC_ADDR * RemoteAddress,
-    _In_ QUIC_DATAPATH_SEND_CONTEXT* SendContext
-    )
-{
-    QUIC_STATUS Status;
-
-#if QUIC_SEND_FAKE_LOSS
-    if (QuicFakeLossCanSend()) {
-#endif
-        Status =
-            QuicDataPathBindingSendTo(
-                Binding->DatapathBinding,
-                RemoteAddress,
-                SendContext);
-        if (QUIC_FAILED(Status)) {
-<<<<<<< HEAD
-            QuicTraceLogWarning(FN_binding75104ed3d2c2d06e15e4ae01cec68c6d, "[bind][%p] SendTo failed, 0x%x", Binding, Status);
-        }
-#if QUIC_SEND_FAKE_LOSS
-    } else {
-        QuicTraceLogVerbose(FN_binding4b36568b714495e4231bf89d1ca50021, "[bind][%p] Dropped (fake loss) packet", Binding);
-=======
-            QuicTraceLogWarning(
-                BindingSendToFailed,
-                "[bind][%p] SendTo failed, 0x%x",
-                Binding,
-                Status);
-        }
-#if QUIC_SEND_FAKE_LOSS
-    } else {
-        QuicTraceLogVerbose(
-            BindingSendToFakeDrop,
-            "[bind][%p] Dropped (fake loss) packet",
-            Binding);
->>>>>>> eaf136f3
-        QuicDataPathBindingFreeSendContext(SendContext);
-        Status = QUIC_STATUS_SUCCESS;
-    }
-#endif
-
-    return Status;
-}
-
-_IRQL_requires_max_(DISPATCH_LEVEL)
-QUIC_STATUS
-QuicBindingSendFromTo(
-    _In_ QUIC_BINDING* Binding,
-    _In_ const QUIC_ADDR * LocalAddress,
-    _In_ const QUIC_ADDR * RemoteAddress,
-    _In_ QUIC_DATAPATH_SEND_CONTEXT* SendContext
-    )
-{
-    QUIC_STATUS Status;
-
-#if QUIC_SEND_FAKE_LOSS
-    if (QuicFakeLossCanSend()) {
-#endif
-        Status =
-            QuicDataPathBindingSendFromTo(
-                Binding->DatapathBinding,
-                LocalAddress,
-                RemoteAddress,
-                SendContext);
-        if (QUIC_FAILED(Status)) {
-<<<<<<< HEAD
-            QuicTraceLogWarning(FN_binding876f9daa4d31c3d046b6921b08477e3d, "[bind][%p] SendFromTo failed, 0x%x", Binding, Status);
-        }
-#if QUIC_SEND_FAKE_LOSS
-    } else {
-        QuicTraceLogVerbose(FN_binding4b36568b714495e4231bf89d1ca50021, "[bind][%p] Dropped (fake loss) packet", Binding);
-=======
-            QuicTraceLogWarning(
-                BindingSendFromToFailed,
-                "[bind][%p] SendFromTo failed, 0x%x",
-                Binding,
-                Status);
-        }
-#if QUIC_SEND_FAKE_LOSS
-    } else {
-        QuicTraceLogVerbose(
-            SendFromToFakeDrop,
-            "[bind][%p] Dropped (fake loss) packet",
-            Binding);
->>>>>>> eaf136f3
-        QuicDataPathBindingFreeSendContext(SendContext);
-        Status = QUIC_STATUS_SUCCESS;
-    }
-#endif
-
-    return Status;
-}
-
-QUIC_STATIC_ASSERT(
-    QUIC_HASH_SHA256_SIZE >= QUIC_STATELESS_RESET_TOKEN_LENGTH,
-    "Stateless reset token must be shorter than hash size used");
-
-_IRQL_requires_max_(DISPATCH_LEVEL)
-QUIC_STATUS
-QuicBindingGenerateStatelessResetToken(
-    _In_ QUIC_BINDING* Binding,
-    _In_reads_(MsQuicLib.CidTotalLength)
-        const uint8_t* const CID,
-    _Out_writes_all_(QUIC_STATELESS_RESET_TOKEN_LENGTH)
-        uint8_t* ResetToken
-    )
-{
-    uint8_t HashOutput[QUIC_HASH_SHA256_SIZE];
-    QuicDispatchLockAcquire(&Binding->ResetTokenLock);
-    QUIC_STATUS Status =
-        QuicHashCompute(
-            Binding->ResetTokenHash,
-            CID,
-            MsQuicLib.CidTotalLength,
-            sizeof(HashOutput),
-            HashOutput);
-    QuicDispatchLockRelease(&Binding->ResetTokenLock);
-    if (QUIC_SUCCEEDED(Status)) {
-        QuicCopyMemory(
-            ResetToken,
-            HashOutput,
-            QUIC_STATELESS_RESET_TOKEN_LENGTH);
-    }
-    return Status;
+/*++
+
+    Copyright (c) Microsoft Corporation.
+    Licensed under the MIT License.
+
+Abstract:
+
+    The per UDP binding (local IP/port and optionally remote IP) state. This
+    includes the lookup state for processing a received packet and the list of
+    listeners registered.
+
+--*/
+
+#include "precomp.h"
+#include "binding.c.clog.h"
+
+//
+// Make sure we will always have enough room to fit our Version Negotiation packet,
+// which includes both the global, constant list of supported versions and the
+// randomly generated version.
+//
+#define MAX_VER_NEG_PACKET_LENGTH \
+( \
+    sizeof(QUIC_VERSION_NEGOTIATION_PACKET) + \
+    QUIC_MAX_CONNECTION_ID_LENGTH_INVARIANT + \
+    QUIC_MAX_CONNECTION_ID_LENGTH_INVARIANT + \
+    sizeof(uint32_t) + \
+    sizeof(QuicSupportedVersionList) \
+)
+QUIC_STATIC_ASSERT(
+    QUIC_DEFAULT_PATH_MTU - 48 >= MAX_VER_NEG_PACKET_LENGTH,
+    "Too many supported version numbers! Requires too big of buffer for response!");
+
+_IRQL_requires_max_(PASSIVE_LEVEL)
+QUIC_STATUS
+QuicBindingInitialize(
+#ifdef QUIC_COMPARTMENT_ID
+    _In_ QUIC_COMPARTMENT_ID CompartmentId,
+#endif
+    _In_ BOOLEAN ShareBinding,
+    _In_ BOOLEAN ServerOwned,
+    _In_opt_ const QUIC_ADDR * LocalAddress,
+    _In_opt_ const QUIC_ADDR * RemoteAddress,
+    _Out_ QUIC_BINDING** NewBinding
+    )
+{
+    QUIC_STATUS Status;
+    QUIC_BINDING* Binding;
+    uint8_t HashSalt[20];
+
+    Binding = QUIC_ALLOC_NONPAGED(sizeof(QUIC_BINDING));
+    if (Binding == NULL) {
+        QuicTraceEvent(AllocFailure, "Allocation of '%s' failed. (%llu bytes)", "QUIC_BINDING", sizeof(QUIC_BINDING));
+        Status = QUIC_STATUS_OUT_OF_MEMORY;
+        goto Error;
+    }
+
+    Binding->RefCount = 1;
+    Binding->Exclusive = !ShareBinding;
+    Binding->ServerOwned = ServerOwned;
+    Binding->Connected = RemoteAddress == NULL ? FALSE : TRUE;
+    Binding->StatelessOperCount = 0;
+    QuicDispatchRwLockInitialize(&Binding->RwLock);
+    QuicDispatchLockInitialize(&Binding->ResetTokenLock);
+    QuicDispatchLockInitialize(&Binding->StatelessOperLock);
+    QuicListInitializeHead(&Binding->Listeners);
+    QuicLookupInitialize(&Binding->Lookup);
+    QuicHashtableInitializeEx(&Binding->StatelessOperTable, QUIC_HASH_MIN_SIZE);
+    QuicListInitializeHead(&Binding->StatelessOperList);
+
+    //
+    // Random reserved version number for version negotation.
+    //
+    QuicRandom(sizeof(uint32_t), &Binding->RandomReservedVersion);
+    Binding->RandomReservedVersion =
+        (Binding->RandomReservedVersion & ~QUIC_VERSION_RESERVED_MASK) |
+        QUIC_VERSION_RESERVED;
+
+    QuicRandom(sizeof(HashSalt), HashSalt);
+    Status =
+        QuicHashCreate(
+            QUIC_HASH_SHA256,
+            HashSalt,
+            sizeof(HashSalt),
+            &Binding->ResetTokenHash);
+    if (QUIC_FAILED(Status)) {
+        QuicTraceEvent(BindingErrorStatus, "[bind][%p] ERROR, %d, %s.", Binding, Status, "Create reset token hash");
+        goto Error;
+    }
+
+#ifdef QUIC_COMPARTMENT_ID
+    Binding->CompartmentId = CompartmentId;
+
+    BOOLEAN RevertCompartmentId = FALSE;
+    QUIC_COMPARTMENT_ID PrevCompartmentId = QuicCompartmentIdGetCurrent();
+    if (PrevCompartmentId != CompartmentId) {
+        Status = QuicCompartmentIdSetCurrent(CompartmentId);
+        if (QUIC_FAILED(Status)) {
+            QuicTraceEvent(BindingErrorStatus, "[bind][%p] ERROR, %d, %s.", Binding, Status, "Set current compartment Id");
+            goto Error;
+        }
+        RevertCompartmentId = TRUE;
+    }
+#endif
+
+    Status =
+        QuicDataPathBindingCreate(
+            MsQuicLib.Datapath,
+            LocalAddress,
+            RemoteAddress,
+            Binding,
+            &Binding->DatapathBinding);
+
+#ifdef QUIC_COMPARTMENT_ID
+    if (RevertCompartmentId) {
+        (void)QuicCompartmentIdSetCurrent(PrevCompartmentId);
+    }
+#endif
+
+    if (QUIC_FAILED(Status)) {
+        QuicTraceEvent(BindingErrorStatus, "[bind][%p] ERROR, %d, %s.", Binding, Status, "Create datapath binding");
+        goto Error;
+    }
+
+    QUIC_ADDR DatapathLocalAddr, DatapathRemoteAddr;
+    QuicDataPathBindingGetLocalAddress(Binding->DatapathBinding, &DatapathLocalAddr);
+    QuicDataPathBindingGetRemoteAddress(Binding->DatapathBinding, &DatapathRemoteAddr);
+
+    QuicTraceEvent(BindingCreated, "[bind][%p] Created, Udp=%p LocalAddr=%!SOCKADDR! RemoteAddr=%!SOCKADDR!",
+        Binding, Binding->DatapathBinding, CLOG_BYTEARRAY(LOG_ADDR_LEN(DatapathLocalAddr), (uint8_t*)&DatapathLocalAddr), CLOG_BYTEARRAY(LOG_ADDR_LEN(DatapathRemoteAddr), (uint8_t*)&DatapathRemoteAddr));
+    *NewBinding = Binding;
+    Status = QUIC_STATUS_SUCCESS;
+
+Error:
+
+    if (QUIC_FAILED(Status)) {
+        if (Binding != NULL) {
+            QuicHashFree(Binding->ResetTokenHash);
+            QuicLookupUninitialize(&Binding->Lookup);
+            QuicHashtableUninitialize(&Binding->StatelessOperTable);
+            QuicDispatchLockUninitialize(&Binding->StatelessOperLock);
+            QuicDispatchLockUninitialize(&Binding->ResetTokenLock);
+            QuicDispatchRwLockUninitialize(&Binding->RwLock);
+            QUIC_FREE(Binding);
+        }
+    }
+
+    return Status;
+}
+
+_IRQL_requires_max_(PASSIVE_LEVEL)
+void
+QuicBindingUninitialize(
+    _In_ QUIC_BINDING* Binding
+    )
+{
+    QuicTraceEvent(BindingCleanup, "[bind][%p] Cleaning up", Binding);
+
+    QUIC_TEL_ASSERT(Binding->RefCount == 0);
+    QUIC_TEL_ASSERT(QuicListIsEmpty(&Binding->Listeners));
+
+    //
+    // Delete the datapath binding. This function blocks until all receive
+    // upcalls have completed.
+    //
+    QuicDataPathBindingDelete(Binding->DatapathBinding);
+
+    //
+    // Clean up any leftover stateless operations being tracked.
+    //
+    while (!QuicListIsEmpty(&Binding->StatelessOperList)) {
+        QUIC_STATELESS_CONTEXT* StatelessCtx =
+            QUIC_CONTAINING_RECORD(
+                QuicListRemoveHead(&Binding->StatelessOperList),
+                QUIC_STATELESS_CONTEXT,
+                ListEntry);
+        Binding->StatelessOperCount--;
+        QuicHashtableRemove(
+            &Binding->StatelessOperTable,
+            &StatelessCtx->TableEntry,
+            NULL);
+        QUIC_DBG_ASSERT(StatelessCtx->IsProcessed);
+        QuicPoolFree(
+            &StatelessCtx->Worker->StatelessContextPool,
+            StatelessCtx);
+    }
+    QUIC_DBG_ASSERT(Binding->StatelessOperCount == 0);
+    QUIC_DBG_ASSERT(Binding->StatelessOperTable.NumEntries == 0);
+
+    QuicHashFree(Binding->ResetTokenHash);
+    QuicLookupUninitialize(&Binding->Lookup);
+    QuicDispatchLockUninitialize(&Binding->StatelessOperLock);
+    QuicHashtableUninitialize(&Binding->StatelessOperTable);
+    QuicDispatchLockUninitialize(&Binding->ResetTokenLock);
+    QuicDispatchRwLockUninitialize(&Binding->RwLock);
+
+    QuicTraceEvent(BindingDestroyed, "[bind][%p] Destroyed", Binding);
+    QUIC_FREE(Binding);
+}
+
+_IRQL_requires_max_(DISPATCH_LEVEL)
+void
+QuicBindingTraceRundown(
+    _In_ QUIC_BINDING* Binding
+    )
+{
+    // TODO - Trace datapath binding
+
+    QUIC_ADDR DatapathLocalAddr, DatapathRemoteAddr;
+    QuicDataPathBindingGetLocalAddress(Binding->DatapathBinding, &DatapathLocalAddr);
+    QuicDataPathBindingGetRemoteAddress(Binding->DatapathBinding, &DatapathRemoteAddr);
+    QuicTraceEvent(BindingRundown, "[bind][%p] Rundown, Udp=%p LocalAddr=%!SOCKADDR! RemoteAddr=%!SOCKADDR!",
+        Binding, Binding->DatapathBinding, CLOG_BYTEARRAY(LOG_ADDR_LEN(DatapathLocalAddr), (uint8_t*)&DatapathLocalAddr), CLOG_BYTEARRAY(LOG_ADDR_LEN(DatapathRemoteAddr), (uint8_t*)&DatapathRemoteAddr));
+
+    QuicDispatchRwLockAcquireShared(&Binding->RwLock);
+
+    for (QUIC_LIST_ENTRY* Link = Binding->Listeners.Flink;
+        Link != &Binding->Listeners;
+        Link = Link->Flink) {
+        QuicListenerTraceRundown(
+            QUIC_CONTAINING_RECORD(Link, QUIC_LISTENER, Link));
+    }
+
+    QuicDispatchRwLockReleaseShared(&Binding->RwLock);
+}
+
+//
+// Returns TRUE if there are any registered listeners on this binding.
+//
+_IRQL_requires_max_(DISPATCH_LEVEL)
+BOOLEAN
+QuicBindingHasListenerRegistered(
+    _In_ const QUIC_BINDING* const Binding
+    )
+{
+    return !QuicListIsEmpty(&Binding->Listeners);
+}
+
+_IRQL_requires_max_(PASSIVE_LEVEL)
+BOOLEAN
+QuicBindingRegisterListener(
+    _In_ QUIC_BINDING* Binding,
+    _In_ QUIC_LISTENER* NewListener
+    )
+{
+    BOOLEAN AddNewListener = TRUE;
+    BOOLEAN MaximizeLookup = FALSE;
+
+    const QUIC_ADDR* NewAddr = &NewListener->LocalAddress;
+    const BOOLEAN NewWildCard = NewListener->WildCard;
+    const QUIC_ADDRESS_FAMILY NewFamily = QuicAddrGetFamily(NewAddr);
+
+    QuicDispatchRwLockAcquireExclusive(&Binding->RwLock);
+
+    //
+    // For a single binding, listeners are saved in a linked list, sorted by
+    // family first, in decending order {AF_INET6, AF_INET, AF_UNSPEC}, and then
+    // specific addresses followed by wild card addresses. Insertion of a new
+    // listener with a given IP/ALPN go at the end of the existing family group,
+    // only if there isn't a direct match prexisting in the list.
+    //
+
+    QUIC_LIST_ENTRY* Link;
+    for (Link = Binding->Listeners.Flink;
+        Link != &Binding->Listeners;
+        Link = Link->Flink) {
+
+        const QUIC_LISTENER* ExistingListener =
+            QUIC_CONTAINING_RECORD(Link, QUIC_LISTENER, Link);
+        const QUIC_ADDR* ExistingAddr = &ExistingListener->LocalAddress;
+        const BOOLEAN ExistingWildCard = ExistingListener->WildCard;
+        const QUIC_ADDRESS_FAMILY ExistingFamily = QuicAddrGetFamily(ExistingAddr);
+
+        if (NewFamily > ExistingFamily) {
+            break; // End of possible family matches. Done searching.
+        } else if (NewFamily != ExistingFamily) {
+            continue;
+        }
+
+        if (!NewWildCard && ExistingWildCard) {
+            break; // End of specific address matches. Done searching.
+        } else if (NewWildCard != ExistingWildCard) {
+            continue;
+        }
+
+        if (NewFamily != AF_UNSPEC && !QuicAddrCompareIp(NewAddr, ExistingAddr)) {
+            continue;
+        }
+
+        if (QuicSessionHasAlpnOverlap(NewListener->Session, ExistingListener->Session)) {
+            QuicTraceLogWarning(
+                BindingListenerAlreadyRegistered,
+                "[bind][%p] Listener (%p) already registered on ALPN",
+                Binding, ExistingListener);
+            AddNewListener = FALSE;
+            break;
+        }
+    }
+
+    if (AddNewListener) {
+        MaximizeLookup = QuicListIsEmpty(&Binding->Listeners);
+
+        //
+        // If we search all the way back to the head of the list, just insert
+        // the new listener at the end of the list. Otherwise, we terminated
+        // prematurely based on sort order. Insert the new listener right before
+        // the current Link.
+        //
+        if (Link == &Binding->Listeners) {
+            QuicListInsertTail(&Binding->Listeners, &NewListener->Link);
+        } else {
+            NewListener->Link.Flink = Link;
+            NewListener->Link.Blink = Link->Blink;
+            NewListener->Link.Blink->Flink = &NewListener->Link;
+            Link->Blink = &NewListener->Link;
+        }
+    }
+
+    QuicDispatchRwLockReleaseExclusive(&Binding->RwLock);
+
+    if (MaximizeLookup &&
+        !QuicLookupMaximizePartitioning(&Binding->Lookup)) {
+        QuicBindingUnregisterListener(Binding, NewListener);
+        AddNewListener = FALSE;
+    }
+
+    return AddNewListener;
+}
+
+_IRQL_requires_max_(PASSIVE_LEVEL)
+_Success_(return != NULL)
+QUIC_LISTENER*
+QuicBindingGetListener(
+    _In_ QUIC_BINDING* Binding,
+    _Inout_ QUIC_NEW_CONNECTION_INFO* Info
+    )
+{
+    QUIC_LISTENER* Listener = NULL;
+
+    const QUIC_ADDR* Addr = Info->LocalAddress;
+    const QUIC_ADDRESS_FAMILY Family = QuicAddrGetFamily(Addr);
+
+    QuicDispatchRwLockAcquireShared(&Binding->RwLock);
+
+    for (QUIC_LIST_ENTRY* Link = Binding->Listeners.Flink;
+        Link != &Binding->Listeners;
+        Link = Link->Flink) {
+
+        QUIC_LISTENER* ExistingListener =
+            QUIC_CONTAINING_RECORD(Link, QUIC_LISTENER, Link);
+        const QUIC_ADDR* ExistingAddr = &ExistingListener->LocalAddress;
+        const BOOLEAN ExistingWildCard = ExistingListener->WildCard;
+        const QUIC_ADDRESS_FAMILY ExistingFamily = QuicAddrGetFamily(ExistingAddr);
+
+        if (ExistingFamily != AF_UNSPEC) {
+            if (Family != ExistingFamily ||
+                (!ExistingWildCard && !QuicAddrCompareIp(Addr, ExistingAddr))) {
+                continue; // No IP match.
+            }
+        }
+
+        if (QuicSessionMatchesAlpn(ExistingListener->Session, Info)) {
+            if (QuicRundownAcquire(&ExistingListener->Rundown)) {
+                Listener = ExistingListener;
+            }
+            goto Done;
+        }
+    }
+
+Done:
+
+    QuicDispatchRwLockReleaseShared(&Binding->RwLock);
+
+    return Listener;
+}
+
+_IRQL_requires_max_(PASSIVE_LEVEL)
+void
+QuicBindingUnregisterListener(
+    _In_ QUIC_BINDING* Binding,
+    _In_ QUIC_LISTENER* Listener
+    )
+{
+    QuicDispatchRwLockAcquireExclusive(&Binding->RwLock);
+    QuicListEntryRemove(&Listener->Link);
+    QuicDispatchRwLockReleaseExclusive(&Binding->RwLock);
+}
+
+_IRQL_requires_max_(DISPATCH_LEVEL)
+BOOLEAN
+QuicBindingAddSourceConnectionID(
+    _In_ QUIC_BINDING* Binding,
+    _In_ QUIC_CID_HASH_ENTRY* SourceCid
+    )
+{
+    return QuicLookupAddLocalCid(&Binding->Lookup, SourceCid, NULL);
+}
+
+_IRQL_requires_max_(DISPATCH_LEVEL)
+void
+QuicBindingRemoveSourceConnectionID(
+    _In_ QUIC_BINDING* Binding,
+    _In_ QUIC_CID_HASH_ENTRY* SourceCid
+    )
+{
+    QuicLookupRemoveLocalCid(&Binding->Lookup, SourceCid);
+}
+
+_IRQL_requires_max_(DISPATCH_LEVEL)
+void
+QuicBindingRemoveConnection(
+    _In_ QUIC_BINDING* Binding,
+    _In_ QUIC_CONNECTION* Connection
+    )
+{
+    if (Connection->RemoteHashEntry != NULL) {
+        QuicLookupRemoveRemoteHash(&Binding->Lookup, Connection->RemoteHashEntry);
+    }
+    QuicLookupRemoveLocalCids(&Binding->Lookup, Connection);
+}
+
+_IRQL_requires_max_(DISPATCH_LEVEL)
+void
+QuicBindingMoveSourceConnectionIDs(
+    _In_ QUIC_BINDING* BindingSrc,
+    _In_ QUIC_BINDING* BindingDest,
+    _In_ QUIC_CONNECTION* Connection
+    )
+{
+    QuicLookupMoveLocalConnectionIDs(
+        &BindingSrc->Lookup, &BindingDest->Lookup, Connection);
+}
+
+_IRQL_requires_max_(DISPATCH_LEVEL)
+void
+QuicBindingOnConnectionHandshakeConfirmed(
+    _In_ QUIC_BINDING* Binding,
+    _In_ QUIC_CONNECTION* Connection
+    )
+{
+    if (Connection->RemoteHashEntry != NULL) {
+        QuicLookupRemoveRemoteHash(&Binding->Lookup, Connection->RemoteHashEntry);
+    }
+}
+
+//
+// This attempts to add a new stateless operation (for a given remote endpoint)
+// to the tracking structures in the binding. It first ages out any old
+// operations that might have expired. Then it adds the new operation only if
+// the remote address isn't already in the table.
+//
+_IRQL_requires_max_(DISPATCH_LEVEL)
+QUIC_STATELESS_CONTEXT*
+QuicBindingCreateStatelessOperation(
+    _In_ QUIC_BINDING* Binding,
+    _In_ QUIC_WORKER* Worker,
+    _In_ QUIC_RECV_DATAGRAM* Datagram
+    )
+{
+    uint32_t TimeMs = QuicTimeMs32();
+    const QUIC_ADDR* RemoteAddress = &Datagram->Tuple->RemoteAddress;
+    uint32_t Hash = QuicAddrHash(RemoteAddress);
+    QUIC_STATELESS_CONTEXT* StatelessCtx = NULL;
+
+    QuicDispatchLockAcquire(&Binding->StatelessOperLock);
+
+    //
+    // Age out all expired operation contexts.
+    //
+    while (!QuicListIsEmpty(&Binding->StatelessOperList)) {
+        QUIC_STATELESS_CONTEXT* OldStatelessCtx =
+            QUIC_CONTAINING_RECORD(
+                Binding->StatelessOperList.Flink,
+                QUIC_STATELESS_CONTEXT,
+                ListEntry);
+
+        if (QuicTimeDiff32(OldStatelessCtx->CreationTimeMs, TimeMs) <
+            QUIC_STATELESS_OPERATION_EXPIRATION_MS) {
+            break;
+        }
+
+        //
+        // The operation is expired. Remove it from the tracking structures.
+        //
+        OldStatelessCtx->IsExpired = TRUE;
+        QuicHashtableRemove(
+            &Binding->StatelessOperTable,
+            &OldStatelessCtx->TableEntry,
+            NULL);
+        QuicListEntryRemove(&OldStatelessCtx->ListEntry);
+        Binding->StatelessOperCount--;
+
+        //
+        // If it's also processed, free it.
+        //
+        if (OldStatelessCtx->IsProcessed) {
+            QuicPoolFree(
+                &OldStatelessCtx->Worker->StatelessContextPool,
+                OldStatelessCtx);
+        }
+    }
+
+    if (Binding->StatelessOperCount >= QUIC_MAX_BINDING_STATELESS_OPERATIONS) {
+        QuicPacketLogDrop(Binding, QuicDataPathRecvDatagramToRecvPacket(Datagram),
+            "Max binding operations reached");
+        goto Exit;
+    }
+
+    //
+    // Check for pre-existing operations already in the tracking structures.
+    //
+
+    QUIC_HASHTABLE_LOOKUP_CONTEXT Context;
+    QUIC_HASHTABLE_ENTRY* TableEntry =
+        QuicHashtableLookup(&Binding->StatelessOperTable, Hash, &Context);
+
+    while (TableEntry != NULL) {
+        const QUIC_STATELESS_CONTEXT* ExistingCtx =
+            QUIC_CONTAINING_RECORD(TableEntry, QUIC_STATELESS_CONTEXT, TableEntry);
+
+        if (QuicAddrCompare(&ExistingCtx->RemoteAddress, RemoteAddress)) {
+            QuicPacketLogDrop(Binding, QuicDataPathRecvDatagramToRecvPacket(Datagram),
+                "Already in stateless oper table");
+            goto Exit;
+        }
+
+        TableEntry =
+            QuicHashtableLookupNext(&Binding->StatelessOperTable, &Context);
+    }
+
+    //
+    // Not already in the tracking structures, so allocate and insert a new one.
+    //
+
+    StatelessCtx =
+        (QUIC_STATELESS_CONTEXT*)QuicPoolAlloc(&Worker->StatelessContextPool);
+    if (StatelessCtx == NULL) {
+        QuicPacketLogDrop(Binding, QuicDataPathRecvDatagramToRecvPacket(Datagram),
+            "Alloc failure for stateless oper ctx");
+        goto Exit;
+    }
+
+    StatelessCtx->Binding = Binding;
+    StatelessCtx->Worker = Worker;
+    StatelessCtx->Datagram = Datagram;
+    StatelessCtx->CreationTimeMs = TimeMs;
+    StatelessCtx->HasBindingRef = FALSE;
+    StatelessCtx->IsProcessed = FALSE;
+    StatelessCtx->IsExpired = FALSE;
+    QuicCopyMemory(&StatelessCtx->RemoteAddress, RemoteAddress, sizeof(QUIC_ADDR));
+
+    QuicHashtableInsert(
+        &Binding->StatelessOperTable,
+        &StatelessCtx->TableEntry,
+        Hash,
+        NULL); // TODO - Context?
+
+    QuicListInsertTail(
+        &Binding->StatelessOperList,
+        &StatelessCtx->ListEntry
+        );
+
+    Binding->StatelessOperCount++;
+
+Exit:
+
+    QuicDispatchLockRelease(&Binding->StatelessOperLock);
+
+    return StatelessCtx;
+}
+
+_IRQL_requires_max_(DISPATCH_LEVEL)
+BOOLEAN
+QuicBindingQueueStatelessOperation(
+    _In_ QUIC_BINDING* Binding,
+    _In_ QUIC_OPERATION_TYPE OperType,
+    _In_ QUIC_RECV_DATAGRAM* Datagram
+    )
+{
+    if (MsQuicLib.WorkerPool == NULL) {
+        QuicPacketLogDrop(Binding, QuicDataPathRecvDatagramToRecvPacket(Datagram),
+            "NULL worker pool");
+        return FALSE;
+    }
+
+    QUIC_WORKER* Worker = QuicLibraryGetWorker();
+    if (QuicWorkerIsOverloaded(Worker)) {
+        QuicPacketLogDrop(Binding, QuicDataPathRecvDatagramToRecvPacket(Datagram),
+            "Worker overloaded (stateless oper)");
+        return FALSE;
+    }
+
+    QUIC_STATELESS_CONTEXT* Context =
+        QuicBindingCreateStatelessOperation(Binding, Worker, Datagram);
+    if (Context == NULL) {
+        return FALSE;
+    }
+
+    QUIC_OPERATION* Oper = QuicOperationAlloc(Worker, OperType);
+    if (Oper == NULL) {
+        QuicTraceEvent(AllocFailure, "Allocation of '%s' failed. (%llu bytes)", "stateless operation", sizeof(QUIC_OPERATION));
+        QuicPacketLogDrop(Binding, QuicDataPathRecvDatagramToRecvPacket(Datagram),
+            "Alloc failure for stateless operation");
+        QuicBindingReleaseStatelessOperation(Context, FALSE);
+        return FALSE;
+    }
+
+    Oper->STATELESS.Context = Context;
+    QuicWorkerQueueOperation(Worker, Oper);
+
+    return TRUE;
+}
+
+_IRQL_requires_max_(PASSIVE_LEVEL)
+void
+QuicBindingProcessStatelessOperation(
+    _In_ uint32_t OperationType,
+    _In_ QUIC_STATELESS_CONTEXT* StatelessCtx
+    )
+{
+    QUIC_BINDING* Binding = StatelessCtx->Binding;
+    QUIC_RECV_DATAGRAM* RecvDatagram = StatelessCtx->Datagram;
+    QUIC_RECV_PACKET* RecvPacket =
+        QuicDataPathRecvDatagramToRecvPacket(RecvDatagram);
+
+    QUIC_DBG_ASSERT(RecvPacket->ValidatedHeaderInv);
+
+    QuicTraceEvent(BindingExecOper, "[bind][%p] Execute: %d", Binding, OperationType);
+
+    QUIC_DATAPATH_SEND_CONTEXT* SendContext =
+        QuicDataPathBindingAllocSendContext(Binding->DatapathBinding, 0);
+    if (SendContext == NULL) {
+        QuicTraceEvent(AllocFailure, "Allocation of '%s' failed. (%llu bytes)", "stateless send context", 0);
+        goto Exit;
+    }
+
+    if (OperationType == QUIC_OPER_TYPE_VERSION_NEGOTIATION) {
+
+        QUIC_DBG_ASSERT(RecvPacket->DestCid != NULL);
+        QUIC_DBG_ASSERT(RecvPacket->SourceCid != NULL);
+
+        uint16_t PacketLength =
+            sizeof(QUIC_VERSION_NEGOTIATION_PACKET) +   // Header
+            RecvPacket->SourceCidLen +
+            sizeof(uint8_t) +
+            RecvPacket->DestCidLen +
+            sizeof(uint32_t) +                          // One random version
+            sizeof(QuicSupportedVersionList);           // Our actual supported versions
+
+        QUIC_BUFFER* SendDatagram =
+            QuicDataPathBindingAllocSendDatagram(SendContext, PacketLength);
+        if (SendDatagram == NULL) {
+            QuicTraceEvent(AllocFailure, "Allocation of '%s' failed. (%llu bytes)", "vn datagram", PacketLength);
+            goto Exit;
+        }
+
+        QUIC_VERSION_NEGOTIATION_PACKET* VerNeg =
+            (QUIC_VERSION_NEGOTIATION_PACKET*)SendDatagram->Buffer;
+        QUIC_DBG_ASSERT(SendDatagram->Length == PacketLength);
+
+        VerNeg->IsLongHeader = TRUE;
+        VerNeg->Version = QUIC_VERSION_VER_NEG;
+
+        uint8_t* Buffer = VerNeg->DestCid;
+        VerNeg->DestCidLength = RecvPacket->SourceCidLen;
+        memcpy(
+            Buffer,
+            RecvPacket->SourceCid,
+            RecvPacket->SourceCidLen);
+        Buffer += RecvPacket->SourceCidLen;
+
+        *Buffer = RecvPacket->DestCidLen;
+        Buffer++;
+        memcpy(
+            Buffer,
+            RecvPacket->DestCid,
+            RecvPacket->DestCidLen);
+        Buffer += RecvPacket->DestCidLen;
+
+        uint8_t RandomValue = 0;
+        QuicRandom(sizeof(uint8_t), &RandomValue);
+        VerNeg->Unused = 0x7F & RandomValue;
+
+        uint32_t* SupportedVersion = (uint32_t*)Buffer;
+        SupportedVersion[0] = Binding->RandomReservedVersion;
+        QuicCopyMemory(
+            &SupportedVersion[1],
+            QuicSupportedVersionList,
+            sizeof(QuicSupportedVersionList));
+
+        QuicTraceLogVerbose(
+            PacketTxVersionNegotiation,
+            "[S][TX][-] VN");
+
+    } else if (OperationType == QUIC_OPER_TYPE_STATELESS_RESET) {
+
+        QUIC_DBG_ASSERT(RecvPacket->DestCid != NULL);
+        QUIC_DBG_ASSERT(RecvPacket->SourceCid == NULL);
+
+        //
+        // There are a few requirements for sending stateless reset packets:
+        //
+        //   - It must be smaller than the received packet.
+        //   - It must be larger than a spec defined minimum (39 bytes).
+        //   - It must be sufficiently random so that a middle box cannot easily
+        //     detect that it is a stateless reset packet.
+        //
+
+        //
+        // Add a bit of randomness (3 bits worth) to the packet length.
+        //
+        uint8_t PacketLength;
+        QuicRandom(sizeof(PacketLength), &PacketLength);
+        PacketLength >>= 5; // Only drop 5 of the 8 bits of randomness.
+        PacketLength += QUIC_RECOMMENDED_STATELESS_RESET_PACKET_LENGTH;
+
+        if (PacketLength >= RecvPacket->BufferLength) {
+            //
+            // Can't go over the recieve packet's length.
+            //
+            PacketLength = (uint8_t)RecvPacket->BufferLength - 1;
+        }
+
+        QUIC_DBG_ASSERT(PacketLength >= QUIC_MIN_STATELESS_RESET_PACKET_LENGTH);
+
+        QUIC_BUFFER* SendDatagram =
+            QuicDataPathBindingAllocSendDatagram(SendContext, PacketLength);
+        if (SendDatagram == NULL) {
+            QuicTraceEvent(AllocFailure, "Allocation of '%s' failed. (%llu bytes)", "reset datagram", PacketLength);
+            goto Exit;
+        }
+
+        QUIC_SHORT_HEADER_V1* ResetPacket =
+            (QUIC_SHORT_HEADER_V1*)SendDatagram->Buffer;
+        QUIC_DBG_ASSERT(SendDatagram->Length == PacketLength);
+
+        QuicRandom(
+            PacketLength - QUIC_STATELESS_RESET_TOKEN_LENGTH,
+            SendDatagram->Buffer);
+        ResetPacket->IsLongHeader = FALSE;
+        ResetPacket->FixedBit = 1;
+        ResetPacket->KeyPhase = RecvPacket->SH->KeyPhase;
+        QuicBindingGenerateStatelessResetToken(
+            Binding,
+            RecvPacket->DestCid,
+            SendDatagram->Buffer + PacketLength - QUIC_STATELESS_RESET_TOKEN_LENGTH);
+
+        QuicTraceLogVerbose(
+            PacketTxStatelessReset,
+            "[S][TX][-] SR %!CID!",
+            CLOG_BYTEARRAY(
+                QUIC_STATELESS_RESET_TOKEN_LENGTH,
+                SendDatagram->Buffer + PacketLength - QUIC_STATELESS_RESET_TOKEN_LENGTH));
+
+    } else if (OperationType == QUIC_OPER_TYPE_RETRY) {
+
+        QUIC_DBG_ASSERT(RecvPacket->DestCid != NULL);
+        QUIC_DBG_ASSERT(RecvPacket->SourceCid != NULL);
+
+        uint16_t PacketLength = QuicPacketMaxBufferSizeForRetryV1();
+        QUIC_BUFFER* SendDatagram =
+            QuicDataPathBindingAllocSendDatagram(SendContext, PacketLength);
+        if (SendDatagram == NULL) {
+            QuicTraceEvent(AllocFailure, "Allocation of '%s' failed. (%llu bytes)", "retry datagram", PacketLength);
+            goto Exit;
+        }
+
+        uint8_t NewDestCid[MSQUIC_CID_MAX_LENGTH];
+        QuicRandom(sizeof(NewDestCid), NewDestCid);
+
+        QUIC_RETRY_TOKEN_CONTENTS Token = { 0 };
+        Token.Authenticated.Timestamp = QuicTimeEpochMs64();
+
+        Token.Encrypted.RemoteAddress = RecvDatagram->Tuple->RemoteAddress;
+        QuicCopyMemory(Token.Encrypted.OrigConnId, RecvPacket->DestCid, RecvPacket->DestCidLen);
+        Token.Encrypted.OrigConnIdLength = RecvPacket->DestCidLen;
+
+        uint8_t Iv[QUIC_IV_LENGTH];
+        if (MsQuicLib.CidTotalLength >= sizeof(Iv)) {
+            QuicCopyMemory(Iv, NewDestCid, sizeof(Iv));
+            for (uint8_t i = sizeof(Iv); i < MsQuicLib.CidTotalLength; ++i) {
+                Iv[i % sizeof(Iv)] ^= NewDestCid[i];
+            }
+        } else {
+            QuicZeroMemory(Iv, sizeof(Iv));
+            QuicCopyMemory(Iv, NewDestCid, MsQuicLib.CidTotalLength);
+        }
+
+        QuicLockAcquire(&MsQuicLib.StatelessRetryKeysLock);
+
+        QUIC_KEY* StatelessRetryKey = QuicLibraryGetCurrentStatelessRetryKey();
+        if (StatelessRetryKey == NULL) {
+            QuicLockRelease(&MsQuicLib.StatelessRetryKeysLock);
+            goto Exit;
+        }
+
+        QUIC_STATUS Status =
+            QuicEncrypt(
+                StatelessRetryKey,
+                Iv,
+                sizeof(Token.Authenticated), (uint8_t*) &Token.Authenticated,
+                sizeof(Token.Encrypted) + sizeof(Token.EncryptionTag), (uint8_t*)&(Token.Encrypted));
+
+        QuicLockRelease(&MsQuicLib.StatelessRetryKeysLock);
+        if (QUIC_FAILED(Status)) {
+            goto Exit;
+        }
+
+        SendDatagram->Length =
+            QuicPacketEncodeRetryV1(
+                RecvPacket->LH->Version,
+                RecvPacket->SourceCid, RecvPacket->SourceCidLen,
+                NewDestCid, MsQuicLib.CidTotalLength,
+                RecvPacket->DestCid, RecvPacket->DestCidLen,
+                sizeof(Token),
+                (uint8_t*)&Token,
+                (uint16_t)SendDatagram->Length,
+                (uint8_t*)SendDatagram->Buffer);
+        QUIC_DBG_ASSERT(SendDatagram->Length != 0);
+
+        QuicTraceLogVerbose(
+            PacketTxRetry,
+            "[S][TX][-] LH Ver:0x%x DestCid:%s SrcCid:%s Type:R OrigDestCid:%s (Token %hu bytes)",
+            RecvPacket->LH->Version,
+            CLOG_BYTEARRAY(RecvPacket->SourceCidLen, RecvPacket->SourceCid),
+            CLOG_BYTEARRAY(MsQuicLib.CidTotalLength, NewDestCid),
+            CLOG_BYTEARRAY(RecvPacket->DestCidLen, RecvPacket->DestCid),
+            (uint16_t)sizeof(Token));
+
+    } else {
+        QUIC_TEL_ASSERT(FALSE); // Should be unreachable code.
+        goto Exit;
+    }
+
+    QuicBindingSendFromTo(
+        Binding,
+        &RecvDatagram->Tuple->LocalAddress,
+        &RecvDatagram->Tuple->RemoteAddress,
+        SendContext);
+    SendContext = NULL;
+
+Exit:
+
+    if (SendContext != NULL) {
+        QuicDataPathBindingFreeSendContext(SendContext);
+    }
+}
+
+_IRQL_requires_max_(PASSIVE_LEVEL)
+void
+QuicBindingReleaseStatelessOperation(
+    _In_ QUIC_STATELESS_CONTEXT* StatelessCtx,
+    _In_ BOOLEAN ReturnDatagram
+    )
+{
+    QUIC_BINDING* Binding = StatelessCtx->Binding;
+
+    if (ReturnDatagram) {
+        QuicDataPathBindingReturnRecvDatagrams(StatelessCtx->Datagram);
+    }
+    StatelessCtx->Datagram = NULL;
+
+    QuicDispatchLockAcquire(&Binding->StatelessOperLock);
+
+    StatelessCtx->IsProcessed = TRUE;
+    uint8_t FreeCtx = StatelessCtx->IsExpired;
+
+    QuicDispatchLockRelease(&Binding->StatelessOperLock);
+
+    if (StatelessCtx->HasBindingRef) {
+        QuicLibraryReleaseBinding(Binding);
+    }
+
+    if (FreeCtx) {
+        QuicPoolFree(
+            &StatelessCtx->Worker->StatelessContextPool,
+            StatelessCtx);
+    }
+}
+
+_IRQL_requires_max_(DISPATCH_LEVEL)
+BOOLEAN
+QuicBindingQueueStatelessReset(
+    _In_ QUIC_BINDING* Binding,
+    _In_ QUIC_RECV_DATAGRAM* Datagram
+    )
+{
+    QUIC_DBG_ASSERT(!Binding->Exclusive);
+    QUIC_DBG_ASSERT(!((QUIC_SHORT_HEADER_V1*)Datagram->Buffer)->IsLongHeader);
+
+    if (Datagram->BufferLength <= QUIC_MIN_STATELESS_RESET_PACKET_LENGTH) {
+        QuicPacketLogDrop(Binding, QuicDataPathRecvDatagramToRecvPacket(Datagram),
+            "Packet too short for stateless reset");
+        return FALSE;
+    }
+
+    if (Binding->Exclusive) {
+        //
+        // Can't support stateless reset in exclusive mode, because we don't use
+        // a connection ID. Without a connection ID, a stateless reset token
+        // cannot be generated.
+        //
+        QuicPacketLogDrop(Binding, QuicDataPathRecvDatagramToRecvPacket(Datagram),
+            "No stateless reset on exclusive binding");
+        return FALSE;
+    }
+
+    return
+        QuicBindingQueueStatelessOperation(
+            Binding, QUIC_OPER_TYPE_STATELESS_RESET, Datagram);
+}
+
+_IRQL_requires_max_(DISPATCH_LEVEL)
+BOOLEAN
+QuicBindingPreprocessDatagram(
+    _In_ QUIC_BINDING* Binding,
+    _Inout_ QUIC_RECV_DATAGRAM* Datagram,
+    _Out_ BOOLEAN* ReleaseDatagram
+    )
+{
+    QUIC_RECV_PACKET* Packet = QuicDataPathRecvDatagramToRecvPacket(Datagram);
+    QuicZeroMemory(Packet, sizeof(QUIC_RECV_PACKET));
+    Packet->Buffer = Datagram->Buffer;
+    Packet->BufferLength = Datagram->BufferLength;
+
+    *ReleaseDatagram = TRUE;
+
+    //
+    // Get the destination connection ID from the packet so we can use it for
+    // determining delivery partition. All this must be version INDEPENDENT as
+    // we haven't done any version validation at this point.
+    //
+
+    if (!QuicPacketValidateInvariant(Binding, Packet, !Binding->Exclusive)) {
+        return FALSE;
+    }
+
+    if (Packet->Invariant->IsLongHeader) {
+        //
+        // Validate we support this long header packet version.
+        //
+        if (!QuicIsVersionSupported(Packet->Invariant->LONG_HDR.Version)) {
+            if (!QuicBindingHasListenerRegistered(Binding)) {
+                QuicPacketLogDrop(Binding, Packet, "No listener to send VN");
+            } else {
+                *ReleaseDatagram =
+                    !QuicBindingQueueStatelessOperation(
+                        Binding, QUIC_OPER_TYPE_VERSION_NEGOTIATION, Datagram);
+            }
+            return FALSE;
+        }
+    }
+
+    *ReleaseDatagram = FALSE;
+
+    return TRUE;
+}
+
+//
+// Returns TRUE if the retry token was successfully decrypted and validated.
+//
+_IRQL_requires_max_(DISPATCH_LEVEL)
+BOOLEAN
+QuicBindingValidateRetryToken(
+    _In_ const QUIC_BINDING* const Binding,
+    _In_ const QUIC_RECV_PACKET* const Packet,
+    _In_ uint16_t TokenLength,
+    _In_reads_(TokenLength)
+        const uint8_t* TokenBuffer
+    )
+{
+    if (TokenLength != sizeof(QUIC_RETRY_TOKEN_CONTENTS)) {
+        QuicPacketLogDrop(Binding, Packet, "Invalid Retry Token Length");
+        return FALSE;
+    }
+
+    QUIC_RETRY_TOKEN_CONTENTS Token;
+    if (!QuicRetryTokenDecrypt(Packet, TokenBuffer, &Token)) {
+        QuicPacketLogDrop(Binding, Packet, "Retry Token Decryption Failure");
+        return FALSE;
+    }
+
+    if (Token.Encrypted.OrigConnIdLength > sizeof(Token.Encrypted.OrigConnId)) {
+        QuicPacketLogDrop(Binding, Packet, "Invalid Retry Token OrigConnId Length");
+        return FALSE;
+    }
+
+    const QUIC_RECV_DATAGRAM* Datagram =
+        QuicDataPathRecvPacketToRecvDatagram(Packet);
+    if (!QuicAddrCompare(&Token.Encrypted.RemoteAddress, &Datagram->Tuple->RemoteAddress)) {
+        QuicPacketLogDrop(Binding, Packet, "Retry Token Addr Mismatch");
+        return FALSE;
+    }
+
+    return TRUE;
+}
+
+//
+// Returns TRUE if we should respond to the connection attempt with a Retry
+// packet.
+//
+_IRQL_requires_max_(DISPATCH_LEVEL)
+BOOLEAN
+QuicBindingShouldRetryConnection(
+    _In_ const QUIC_BINDING* const Binding,
+    _In_ QUIC_RECV_PACKET* Packet,
+    _In_ uint16_t TokenLength,
+    _In_reads_(TokenLength)
+        const uint8_t* Token,
+    _Inout_ BOOLEAN* DropPacket
+    )
+{
+    //
+    // This is only called once we've determined we can create a new connection.
+    // If there is a token, it validates the token. If there is no token, then
+    // the function checks to see if the binding currently has too many
+    // connections in the handshake state already. If so, it requests the client
+    // to retry its connection attempt to prove source address ownership.
+    //
+
+    if (TokenLength != 0) {
+        //
+        // Must always validate the token when provided by the client.
+        //
+        if (QuicBindingValidateRetryToken(Binding, Packet, TokenLength, Token)) {
+            Packet->ValidToken = TRUE;
+        } else {
+            *DropPacket = TRUE;
+        }
+        return FALSE;
+    }
+
+    uint64_t CurrentMemoryLimit =
+        (MsQuicLib.Settings.RetryMemoryLimit * QuicTotalMemory) / UINT16_MAX;
+
+    return MsQuicLib.CurrentHandshakeMemoryUsage > CurrentMemoryLimit;
+}
+
+_IRQL_requires_max_(DISPATCH_LEVEL)
+QUIC_CONNECTION*
+QuicBindingCreateConnection(
+    _In_ QUIC_BINDING* Binding,
+    _In_ const QUIC_RECV_DATAGRAM* const Datagram
+    )
+{
+    //
+    // This function returns either a new connection, or an existing
+    // connection if a collision is discovered on calling
+    // QuicLookupAddRemoteHash.
+    //
+
+    QUIC_CONNECTION* Connection = NULL;
+    QUIC_RECV_PACKET* Packet = QuicDataPathRecvDatagramToRecvPacket(Datagram);
+
+    QUIC_CONNECTION* NewConnection;
+    QUIC_STATUS Status =
+        QuicConnInitialize(
+            MsQuicLib.UnregisteredSession,
+            Datagram,
+            &NewConnection);
+    if (QUIC_FAILED(Status)) {
+        QuicConnRelease(NewConnection, QUIC_CONN_REF_HANDLE_OWNER);
+        QuicPacketLogDropWithValue(Binding, Packet,
+            "Failed to initialize new connection", Status);
+        return NULL;
+    }
+
+    BOOLEAN BindingRefAdded = FALSE;
+    QUIC_DBG_ASSERT(NewConnection->SourceCids.Next != NULL);
+    QUIC_CID_HASH_ENTRY* SourceCid =
+        QUIC_CONTAINING_RECORD(
+            NewConnection->SourceCids.Next,
+            QUIC_CID_HASH_ENTRY,
+            Link);
+
+    QuicConnAddRef(NewConnection, QUIC_CONN_REF_LOOKUP_RESULT);
+
+    //
+    // Pick a temporary worker to process the client hello and if successful,
+    // the connection will later be moved to the correct registration's worker.
+    //
+    QUIC_WORKER* Worker = QuicLibraryGetWorker();
+    if (QuicWorkerIsOverloaded(Worker)) {
+        QuicPacketLogDrop(Binding, Packet, "Worker overloaded");
+        goto Exit;
+    }
+    QuicWorkerAssignConnection(Worker, NewConnection);
+
+    //
+    // Even though the new connection might not end up being put in this
+    // binding's lookup table, it must be completely set up before it is
+    // inserted into the table. Once in the table, other threads/processors
+    // could immediately be queuing new operations.
+    //
+
+    if (!QuicLibraryTryAddRefBinding(Binding)) {
+        QuicPacketLogDrop(Binding, QuicDataPathRecvDatagramToRecvPacket(Datagram),
+            "Clean up in progress");
+        goto Exit;
+    }
+
+    BindingRefAdded = TRUE;
+    NewConnection->Paths[0].Binding = Binding;
+
+    if (!QuicLookupAddRemoteHash(
+            &Binding->Lookup,
+            NewConnection,
+            &Datagram->Tuple->RemoteAddress,
+            Packet->SourceCidLen,
+            Packet->SourceCid,
+            &Connection)) {
+        //
+        // Collision with an existing connection or a memory failure.
+        //
+        if (Connection == NULL) {
+            QuicPacketLogDrop(Binding, Packet, "Failed to insert remote hash");
+        }
+        goto Exit;
+    }
+
+    QuicWorkerQueueConnection(NewConnection->Worker, NewConnection);
+
+    return NewConnection;
+
+Exit:
+
+    NewConnection->SourceCids.Next = NULL;
+    QUIC_FREE(SourceCid);
+    QuicConnRelease(NewConnection, QUIC_CONN_REF_LOOKUP_RESULT);
+
+    if (BindingRefAdded) {
+        //
+        // The binding ref cannot be released on the receive thread. So, once
+        // it has been acquired, we must queue the connection, only to shut it
+        // down.
+        //
+        if (InterlockedCompareExchange16(
+                (short*)&Connection->BackUpOperUsed, 1, 0) == 0) {
+            QUIC_OPERATION* Oper = &Connection->BackUpOper;
+            Oper->FreeAfterProcess = FALSE;
+            Oper->Type = QUIC_OPER_TYPE_API_CALL;
+            Oper->API_CALL.Context = &Connection->BackupApiContext;
+            Oper->API_CALL.Context->Type = QUIC_API_TYPE_CONN_SHUTDOWN;
+            Oper->API_CALL.Context->CONN_SHUTDOWN.Flags = QUIC_CONNECTION_SHUTDOWN_FLAG_SILENT;
+            Oper->API_CALL.Context->CONN_SHUTDOWN.ErrorCode = 0;
+#pragma prefast(suppress:6001, "SAL doesn't understand ref counts")
+            QuicConnQueueOper(NewConnection, Oper);
+        }
+
+    } else {
+        QuicConnRelease(NewConnection, QUIC_CONN_REF_HANDLE_OWNER);
+    }
+
+    return Connection;
+}
+
+//
+// Looks up or creates a connection to handle a chain of datagrams.
+// Returns TRUE if the datagrams were delivered, and FALSE if they should be
+// dropped.
+//
+_IRQL_requires_max_(DISPATCH_LEVEL)
+_Function_class_(QUIC_DATAPATH_RECEIVE_CALLBACK)
+BOOLEAN
+QuicBindingDeliverDatagrams(
+    _In_ QUIC_BINDING* Binding,
+    _In_ QUIC_RECV_DATAGRAM* DatagramChain,
+    _In_ uint32_t DatagramChainLength
+    )
+{
+    QUIC_RECV_PACKET* Packet =
+            QuicDataPathRecvDatagramToRecvPacket(DatagramChain);
+    QUIC_DBG_ASSERT(Packet->ValidatedHeaderInv);
+
+    //
+    // For client owned bindings (for which we always control the CID) or for
+    // short header packets for server owned bindings, the packet's destination
+    // connection ID (DestCid) is the key for looking up the corresponding
+    // connection object. The DestCid encodes the partition ID (PID) that can
+    // be used for partitioning the look up table.
+    //
+    // For long header packets for server owned bindings, the packet's DestCid
+    // was not necessarily generated locally, so cannot be used for routing.
+    // Instead, a hash of the tuple and source connection ID (SourceCid) is
+
+    // used.
+    //
+    // The exact type of lookup table associated with the binding varies on the
+    // circumstances, but it allows for quick and easy lookup based on DestCid
+    // (when used).
+    //
+    // If the lookup fails, and if there is a listener on the local 2-Tuple,
+    // then a new connection is created and inserted into the binding's lookup
+    // table.
+    //
+    // If a new connection is created, it will then be initially processed by
+    // a library worker thread to decode the ALPN and SNI. That information
+    // will then be used to find the associated listener. If not found, the
+    // connection will be thrown away. Otherwise, the listener will then be
+    // invoked to allow it to accept the connection and choose a server
+    // certificate.
+    //
+    // If all else fails, and no connection was found or created for the
+    // packet, then the packet is dropped.
+    //
+
+    QUIC_CONNECTION* Connection;
+    if (!Binding->ServerOwned || Packet->IsShortHeader) {
+        Connection =
+            QuicLookupFindConnectionByLocalCid(
+                &Binding->Lookup,
+                Packet->DestCid,
+                Packet->DestCidLen);
+    } else {
+        Connection =
+            QuicLookupFindConnectionByRemoteHash(
+                &Binding->Lookup,
+                &DatagramChain->Tuple->RemoteAddress,
+                Packet->SourceCidLen,
+                Packet->SourceCid);
+    }
+
+    if (Connection == NULL) {
+
+        //
+        // Because the packet chain is ordered by control packets first, we
+        // don't have to worry about a packet that can't create the connection
+        // being in front of a packet that can in the chain. So we can always
+        // use the head of the chain to determine if a new connection should
+        // be created.
+        //
+
+        if (Binding->Exclusive) {
+            QuicPacketLogDrop(Binding, Packet, "No connection on exclusive binding");
+            return FALSE;
+        }
+
+        if (Packet->IsShortHeader) {
+            //
+            // For unattributed short header packets we can try to send a
+            // stateless reset back in response.
+            //
+            return QuicBindingQueueStatelessReset(Binding, DatagramChain);
+        }
+
+        if (Packet->Invariant->LONG_HDR.Version == QUIC_VERSION_VER_NEG) {
+            QuicPacketLogDrop(Binding, Packet, "Version negotiation packet not matched with a connection");
+            return FALSE;
+        }
+
+        //
+        // The following logic is server specific for creating/accepting new
+        // connections.
+        //
+
+        QUIC_DBG_ASSERT(QuicIsVersionSupported(Packet->Invariant->LONG_HDR.Version));
+
+        //
+        // Only Initial (version specific) packets are processed from here on.
+        //
+        switch (Packet->Invariant->LONG_HDR.Version) {
+        case QUIC_VERSION_DRAFT_27:
+        case QUIC_VERSION_MS_1:
+            if (Packet->LH->Type != QUIC_INITIAL) {
+                QuicPacketLogDrop(Binding, Packet, "Non-initial packet not matched with a connection");
+                return FALSE;
+            }
+        }
+
+        const uint8_t* Token = NULL;
+        uint16_t TokenLength = 0;
+        if (!QuicPacketValidateLongHeaderV1(
+                Binding,
+                TRUE,
+                Packet,
+                &Token,
+                &TokenLength)) {
+            return FALSE;
+        }
+
+        QUIC_DBG_ASSERT(Token != NULL);
+
+        if (!QuicBindingHasListenerRegistered(Binding)) {
+            QuicPacketLogDrop(Binding, Packet, "No listeners registered to accept new connection.");
+            return FALSE;
+        }
+
+        QUIC_DBG_ASSERT(Binding->ServerOwned);
+
+        BOOLEAN DropPacket = FALSE;
+        if (QuicBindingShouldRetryConnection(
+                Binding, Packet, TokenLength, Token, &DropPacket)) {
+            return
+                QuicBindingQueueStatelessOperation(
+                    Binding, QUIC_OPER_TYPE_RETRY, DatagramChain);
+
+        } else if (!DropPacket) {
+            Connection = QuicBindingCreateConnection(Binding, DatagramChain);
+        }
+    }
+
+    if (Connection != NULL) {
+        QuicConnQueueRecvDatagrams(Connection, DatagramChain, DatagramChainLength);
+        QuicConnRelease(Connection, QUIC_CONN_REF_LOOKUP_RESULT);
+        return TRUE;
+    } else {
+        return FALSE;
+    }
+}
+
+_IRQL_requires_max_(DISPATCH_LEVEL)
+_Function_class_(QUIC_DATAPATH_RECEIVE_CALLBACK)
+void
+QuicBindingReceive(
+    _In_ QUIC_DATAPATH_BINDING* DatapathBinding,
+    _In_ void* RecvCallbackContext,
+    _In_ QUIC_RECV_DATAGRAM* DatagramChain
+    )
+{
+    UNREFERENCED_PARAMETER(DatapathBinding);
+    QUIC_DBG_ASSERT(RecvCallbackContext != NULL);
+    QUIC_DBG_ASSERT(DatagramChain != NULL);
+
+    QUIC_BINDING* Binding = (QUIC_BINDING*)RecvCallbackContext;
+    QUIC_RECV_DATAGRAM* ReleaseChain = NULL;
+    QUIC_RECV_DATAGRAM** ReleaseChainTail = &ReleaseChain;
+    QUIC_RECV_DATAGRAM* SubChain = NULL;
+    QUIC_RECV_DATAGRAM** SubChainTail = &SubChain;
+    QUIC_RECV_DATAGRAM** SubChainDataTail = &SubChain;
+    uint32_t SubChainLength = 0;
+
+    //
+    // Breaks the chain of datagrams into subchains by destination CID and
+    // delivers the subchains.
+    //
+    // NB: All packets in a datagram are required to have the same destination
+    // CID, so we don't split datagrams here. Later on, the packet handling
+    // code will check that each packet has a destination CID matching the
+    // connection it was delivered to.
+    //
+
+    QUIC_RECV_DATAGRAM* Datagram;
+    while ((Datagram = DatagramChain) != NULL) {
+
+        //
+        // Remove the head.
+        //
+        DatagramChain = Datagram->Next;
+        Datagram->Next = NULL;
+
+        //
+        // Perform initial validation.
+        //
+        BOOLEAN ReleaseDatagram;
+        if (!QuicBindingPreprocessDatagram(Binding, Datagram, &ReleaseDatagram)) {
+            if (ReleaseDatagram) {
+                *ReleaseChainTail = Datagram;
+                ReleaseChainTail = &Datagram->Next;
+            }
+            continue;
+        }
+
+        QUIC_RECV_PACKET* Packet =
+            QuicDataPathRecvDatagramToRecvPacket(Datagram);
+        QUIC_DBG_ASSERT(Packet->DestCid != NULL);
+        QUIC_DBG_ASSERT(Packet->DestCidLen != 0 || Binding->Exclusive);
+        QUIC_DBG_ASSERT(Packet->ValidatedHeaderInv);
+
+        //
+        // If the next datagram doesn't match the current subchain, deliver the
+        // current subchain and start a new one.
+        // (If the binding is exclusively owned, all datagrams are delivered to
+        // the same connection and this chain-splitting step is skipped.)
+        //
+        QUIC_RECV_PACKET* SubChainPacket =
+            SubChain == NULL ?
+                NULL : QuicDataPathRecvDatagramToRecvPacket(SubChain);
+        if (!Binding->Exclusive && SubChain != NULL &&
+            (Packet->DestCidLen != SubChainPacket->DestCidLen ||
+             memcmp(Packet->DestCid, SubChainPacket->DestCid, Packet->DestCidLen) != 0)) {
+            if (!QuicBindingDeliverDatagrams(Binding, SubChain, SubChainLength)) {
+                *ReleaseChainTail = SubChain;
+                ReleaseChainTail = SubChainDataTail;
+            }
+            SubChain = NULL;
+            SubChainTail = &SubChain;
+            SubChainDataTail = &SubChain;
+            SubChainLength = 0;
+        }
+
+        //
+        // Insert the datagram into the current chain, with handshake packets
+        // first (we assume handshake packets don't come after non-handshake
+        // packets in a datagram).
+        // We do this so that we can more easily determine if the chain of
+        // packets can create a new connection.
+        //
+
+        SubChainLength++;
+        if (!QuicPacketIsHandshake(Packet->Invariant)) {
+            *SubChainDataTail = Datagram;
+            SubChainDataTail = &Datagram->Next;
+        } else {
+            if (*SubChainTail == NULL) {
+                *SubChainTail = Datagram;
+                SubChainTail = &Datagram->Next;
+                SubChainDataTail = &Datagram->Next;
+            } else {
+                Datagram->Next = *SubChainTail;
+                *SubChainTail = Datagram;
+                SubChainTail = &Datagram->Next;
+            }
+        }
+    }
+
+    if (SubChain != NULL) {
+        //
+        // Deliver the last subchain.
+        //
+        if (!QuicBindingDeliverDatagrams(Binding, SubChain, SubChainLength)) {
+            *ReleaseChainTail = SubChain;
+            ReleaseChainTail = SubChainTail;
+        }
+    }
+
+    if (ReleaseChain != NULL) {
+        QuicDataPathBindingReturnRecvDatagrams(ReleaseChain);
+    }
+}
+
+_IRQL_requires_max_(DISPATCH_LEVEL)
+_Function_class_(QUIC_DATAPATH_UNREACHABLE_CALLBACK)
+void
+QuicBindingUnreachable(
+    _In_ QUIC_DATAPATH_BINDING* DatapathBinding,
+    _In_ void* Context,
+    _In_ const QUIC_ADDR* RemoteAddress
+    )
+{
+    UNREFERENCED_PARAMETER(DatapathBinding);
+    QUIC_DBG_ASSERT(Context != NULL);
+    QUIC_DBG_ASSERT(RemoteAddress != NULL);
+
+    QUIC_BINDING* Binding = (QUIC_BINDING*)Context;
+
+    QUIC_CONNECTION* Connection =
+        QuicLookupFindConnectionByRemoteAddr(
+            &Binding->Lookup,
+            RemoteAddress);
+
+    if (Connection != NULL) {
+        QuicConnQueueUnreachable(Connection, RemoteAddress);
+        QuicConnRelease(Connection, QUIC_CONN_REF_LOOKUP_RESULT);
+    }
+}
+
+_IRQL_requires_max_(DISPATCH_LEVEL)
+QUIC_STATUS
+QuicBindingSendTo(
+    _In_ QUIC_BINDING* Binding,
+    _In_ const QUIC_ADDR * RemoteAddress,
+    _In_ QUIC_DATAPATH_SEND_CONTEXT* SendContext
+    )
+{
+    QUIC_STATUS Status;
+
+#if QUIC_SEND_FAKE_LOSS
+    if (QuicFakeLossCanSend()) {
+#endif
+        Status =
+            QuicDataPathBindingSendTo(
+                Binding->DatapathBinding,
+                RemoteAddress,
+                SendContext);
+        if (QUIC_FAILED(Status)) {
+            QuicTraceLogWarning(
+                BindingSendToFailed,
+                "[bind][%p] SendTo failed, 0x%x",
+                Binding,
+                Status);
+        }
+#if QUIC_SEND_FAKE_LOSS
+    } else {
+        QuicTraceLogVerbose(
+            BindingSendToFakeDrop,
+            "[bind][%p] Dropped (fake loss) packet",
+            Binding);
+        QuicDataPathBindingFreeSendContext(SendContext);
+        Status = QUIC_STATUS_SUCCESS;
+    }
+#endif
+
+    return Status;
+}
+
+_IRQL_requires_max_(DISPATCH_LEVEL)
+QUIC_STATUS
+QuicBindingSendFromTo(
+    _In_ QUIC_BINDING* Binding,
+    _In_ const QUIC_ADDR * LocalAddress,
+    _In_ const QUIC_ADDR * RemoteAddress,
+    _In_ QUIC_DATAPATH_SEND_CONTEXT* SendContext
+    )
+{
+    QUIC_STATUS Status;
+
+#if QUIC_SEND_FAKE_LOSS
+    if (QuicFakeLossCanSend()) {
+#endif
+        Status =
+            QuicDataPathBindingSendFromTo(
+                Binding->DatapathBinding,
+                LocalAddress,
+                RemoteAddress,
+                SendContext);
+        if (QUIC_FAILED(Status)) {
+            QuicTraceLogWarning(
+                BindingSendFromToFailed,
+                "[bind][%p] SendFromTo failed, 0x%x",
+                Binding,
+                Status);
+        }
+#if QUIC_SEND_FAKE_LOSS
+    } else {
+        QuicTraceLogVerbose(
+            SendFromToFakeDrop,
+            "[bind][%p] Dropped (fake loss) packet",
+            Binding);
+        QuicDataPathBindingFreeSendContext(SendContext);
+        Status = QUIC_STATUS_SUCCESS;
+    }
+#endif
+
+    return Status;
+}
+
+QUIC_STATIC_ASSERT(
+    QUIC_HASH_SHA256_SIZE >= QUIC_STATELESS_RESET_TOKEN_LENGTH,
+    "Stateless reset token must be shorter than hash size used");
+
+_IRQL_requires_max_(DISPATCH_LEVEL)
+QUIC_STATUS
+QuicBindingGenerateStatelessResetToken(
+    _In_ QUIC_BINDING* Binding,
+    _In_reads_(MsQuicLib.CidTotalLength)
+        const uint8_t* const CID,
+    _Out_writes_all_(QUIC_STATELESS_RESET_TOKEN_LENGTH)
+        uint8_t* ResetToken
+    )
+{
+    uint8_t HashOutput[QUIC_HASH_SHA256_SIZE];
+    QuicDispatchLockAcquire(&Binding->ResetTokenLock);
+    QUIC_STATUS Status =
+        QuicHashCompute(
+            Binding->ResetTokenHash,
+            CID,
+            MsQuicLib.CidTotalLength,
+            sizeof(HashOutput),
+            HashOutput);
+    QuicDispatchLockRelease(&Binding->ResetTokenLock);
+    if (QUIC_SUCCEEDED(Status)) {
+        QuicCopyMemory(
+            ResetToken,
+            HashOutput,
+            QUIC_STATELESS_RESET_TOKEN_LENGTH);
+    }
+    return Status;
 }