--- conflicted
+++ resolved
@@ -1146,18 +1146,11 @@
     _Out_ BOOLEAN* ReleaseDatagram
     )
 {
-<<<<<<< HEAD
-    CXPLAT_RECV_PACKET* Packet = CxPlatDataPathRecvDataToRecvPacket(Datagram);
-    CxPlatZeroMemory(&Packet->PacketNumber, sizeof(CXPLAT_RECV_PACKET) - sizeof(uint64_t));
-    Packet->Buffer = Datagram->Buffer;
-    Packet->BufferLength = Datagram->BufferLength;
-    Packet->BufferFrom = Datagram->BufferFrom;
-=======
     QUIC_RX_PACKET* Packet = GetQuicRxPacket(Datagram);
     CxPlatZeroMemory(&Packet->PacketNumber, sizeof(QUIC_RX_PACKET) - sizeof(uint64_t));
     Packet->AvailBuffer = Datagram->Buffer;
     Packet->AvailBufferLength = Datagram->BufferLength;
->>>>>>> 972e6773
+    Packet->BufferFrom = Datagram->BufferFrom;
 
     *ReleaseDatagram = TRUE;
 
@@ -1663,11 +1656,6 @@
         QUIC_RX_PACKET* Packet = GetQuicRxPacket(Datagram);
         Packet->PacketId =
             PartitionShifted | InterlockedIncrement64((int64_t*)&QuicLibraryGetPerProc()->ReceivePacketId);
-<<<<<<< HEAD
-        Packet->Buffer = Datagram->Buffer;
-        Packet->BufferLength = Datagram->BufferLength;
-        Packet->BufferFrom = Datagram->BufferFrom;
-=======
         Packet->PacketNumber = 0;
         Packet->AvailBuffer = Datagram->Buffer;
         Packet->DestCid = NULL;
@@ -1679,7 +1667,7 @@
         Packet->SourceCidLen = 0;
         Packet->KeyType = QUIC_PACKET_KEY_INITIAL;
         Packet->Flags = 0;
->>>>>>> 972e6773
+        Packet->BufferFrom = Datagram->BufferFrom;
 
         CXPLAT_DBG_ASSERT(Packet->PacketId != 0);
         QuicTraceEvent(
