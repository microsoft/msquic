/*++

    Copyright (c) Microsoft Corporation.
    Licensed under the MIT License.

Abstract:

    QUIC Listener API and Logic

--*/

#include "precomp.h"
#ifdef QUIC_CLOG
#include "listener.c.clog.h"
#endif

_IRQL_requires_max_(PASSIVE_LEVEL)
void
QuicListenerStopAsync(
    _In_ QUIC_LISTENER* Listener
    );

_IRQL_requires_max_(PASSIVE_LEVEL)
QUIC_STATUS
QUIC_API
MsQuicListenerOpen(
    _In_ _Pre_defensive_ HQUIC RegistrationHandle,
    _In_ _Pre_defensive_ QUIC_LISTENER_CALLBACK_HANDLER Handler,
    _In_opt_ void* Context,
    _Outptr_ _At_(*NewListener, __drv_allocatesMem(Mem)) _Pre_defensive_
        HQUIC *NewListener
    )
{
    QUIC_STATUS Status;
    QUIC_REGISTRATION* Registration;
    QUIC_LISTENER* Listener = NULL;

    QuicTraceEvent(
        ApiEnter,
        "[ api] Enter %u (%p).",
        QUIC_TRACE_API_LISTENER_OPEN,
        RegistrationHandle);

    if (RegistrationHandle == NULL ||
        RegistrationHandle->Type != QUIC_HANDLE_TYPE_REGISTRATION ||
        NewListener == NULL ||
        Handler == NULL) {
        Status = QUIC_STATUS_INVALID_PARAMETER;
        goto Error;
    }

    Registration = (QUIC_REGISTRATION*)RegistrationHandle;

    Listener = CXPLAT_ALLOC_NONPAGED(sizeof(QUIC_LISTENER), QUIC_POOL_LISTENER);
    if (Listener == NULL) {
        QuicTraceEvent(
            AllocFailure,
            "Allocation of '%s' failed. (%llu bytes)",
            "listener",
            sizeof(QUIC_LISTENER));
        Status = QUIC_STATUS_OUT_OF_MEMORY;
        goto Error;
    }

    CxPlatZeroMemory(Listener, sizeof(QUIC_LISTENER));
    Listener->Type = QUIC_HANDLE_TYPE_LISTENER;
    Listener->Registration = Registration;
    Listener->ClientCallbackHandler = Handler;
    Listener->ClientContext = Context;
    Listener->Stopped = TRUE;
    Listener->DosModeEventsEnabled = FALSE;
    CxPlatEventInitialize(&Listener->StopEvent, TRUE, TRUE);

#ifdef QUIC_SILO
    Listener->Silo = QuicSiloGetCurrentServer();
    QuicSiloAddRef(Listener->Silo);
#endif

    BOOLEAN RegistrationShuttingDown;

    BOOLEAN Result = CxPlatRundownAcquire(&Registration->Rundown);
    CXPLAT_DBG_ASSERT(Result); UNREFERENCED_PARAMETER(Result);

    CxPlatDispatchLockAcquire(&Registration->ConnectionLock);
    RegistrationShuttingDown = Registration->ShuttingDown;
    if (!RegistrationShuttingDown) {
        CxPlatListInsertTail(&Registration->Listeners, &Listener->RegistrationLink);
    }
    CxPlatDispatchLockRelease(&Registration->ConnectionLock);

    if (RegistrationShuttingDown) {
        CxPlatRundownRelease(&Registration->Rundown);
        CxPlatEventUninitialize(Listener->StopEvent);
        CXPLAT_FREE(Listener, QUIC_POOL_LISTENER);
        Listener = NULL;
        Status = QUIC_STATUS_INVALID_STATE;
        goto Error;
    }
    QuicTraceEvent(
        ListenerCreated,
        "[list][%p] Created, Registration=%p",
        Listener,
        Listener->Registration);
    *NewListener = (HQUIC)Listener;
    Status = QUIC_STATUS_SUCCESS;

Error:

    CXPLAT_DBG_ASSERT(QUIC_SUCCEEDED(Status) || Listener == NULL);

    QuicTraceEvent(
        ApiExitStatus,
        "[ api] Exit %u",
        Status);

    return Status;
}

_IRQL_requires_max_(PASSIVE_LEVEL)
void
QuicListenerFree(
    _In_ QUIC_LISTENER* Listener
    )
{
    QUIC_REGISTRATION* Registration = Listener->Registration;

    QuicTraceEvent(
        ListenerDestroyed,
        "[list][%p] Destroyed",
        Listener);

    CXPLAT_DBG_ASSERT(Listener->Stopped);

#ifdef QUIC_SILO
    QuicSiloRelease(Listener->Silo);
#endif

    CxPlatDispatchLockAcquire(&Listener->Registration->ConnectionLock);
    if (!Listener->Registration->ShuttingDown) {
        CxPlatListEntryRemove(&Listener->RegistrationLink);
    }
    CxPlatDispatchLockRelease(&Listener->Registration->ConnectionLock);

    CxPlatRefUninitialize(&Listener->RefCount);
    CxPlatEventUninitialize(Listener->StopEvent);
    CXPLAT_DBG_ASSERT(Listener->AlpnList == NULL);
    CXPLAT_FREE(Listener, QUIC_POOL_LISTENER);
    CxPlatRundownRelease(&Registration->Rundown);
}

_IRQL_requires_max_(PASSIVE_LEVEL)
void
QUIC_API
MsQuicListenerClose(
    _In_ _Pre_defensive_ __drv_freesMem(Mem)
        HQUIC Handle
    )
{
    CXPLAT_TEL_ASSERT(Handle == NULL || Handle->Type == QUIC_HANDLE_TYPE_LISTENER);
    if (Handle == NULL || Handle->Type != QUIC_HANDLE_TYPE_LISTENER) {
        return;
    }

    QuicTraceEvent(
        ApiEnter,
        "[ api] Enter %u (%p).",
        QUIC_TRACE_API_LISTENER_CLOSE,
        Handle);

#pragma prefast(suppress: __WARNING_25024, "Pointer cast already validated.")
    QUIC_LISTENER* Listener = (QUIC_LISTENER*)Handle;

    QUIC_LIB_VERIFY(!Listener->AppClosed);
    Listener->AppClosed = TRUE;

    if (Listener->StopCompleteThreadID == CxPlatCurThreadID()) {
        //
        // We're currently in the stop complete event, so we can't free the
        // listener until that callback unwinds.
        //
        Listener->NeedsCleanup = TRUE;

    } else {
        //
        // Make sure the listener has unregistered from the binding, all other
        // references have been released, and the stop complete event has been
        // delivered.
        //
        QuicListenerStopAsync(Listener);
        CxPlatEventWaitForever(Listener->StopEvent);

        QuicListenerFree(Listener);
    }

    QuicTraceEvent(
        ApiExit,
        "[ api] Exit");
}

_IRQL_requires_max_(PASSIVE_LEVEL)
QUIC_STATUS
QUIC_API
MsQuicListenerStart(
    _In_ _Pre_defensive_ HQUIC Handle,
    _In_reads_(AlpnBufferCount) _Pre_defensive_
        const QUIC_BUFFER* const AlpnBuffers,
    _In_range_(>, 0) uint32_t AlpnBufferCount,
    _In_opt_ const QUIC_ADDR* LocalAddress
    )
{
    QUIC_STATUS Status;
    QUIC_LISTENER* Listener;
    uint8_t* AlpnList;
    uint32_t AlpnListLength;
    BOOLEAN PortUnspecified;
    QUIC_ADDR BindingLocalAddress = {0};

    QuicTraceEvent(
        ApiEnter,
        "[ api] Enter %u (%p).",
        QUIC_TRACE_API_LISTENER_START,
        Handle);

    if (Handle == NULL ||
        Handle->Type != QUIC_HANDLE_TYPE_LISTENER ||
        AlpnBuffers == NULL ||
        AlpnBufferCount == 0) {
        Status = QUIC_STATUS_INVALID_PARAMETER;
        goto Exit;
    }

    AlpnListLength = 0;
    for (uint32_t i = 0; i < AlpnBufferCount; ++i) {
        if (AlpnBuffers[i].Length == 0 ||
            AlpnBuffers[i].Length > QUIC_MAX_ALPN_LENGTH) {
            Status = QUIC_STATUS_INVALID_PARAMETER;
            goto Exit;
        }
        AlpnListLength += sizeof(uint8_t) + AlpnBuffers[i].Length;
    }
    if (AlpnListLength > UINT16_MAX) {
        Status = QUIC_STATUS_INVALID_PARAMETER;
        goto Exit;
    }
    CXPLAT_ANALYSIS_ASSERT(AlpnListLength <= UINT16_MAX);

    if (LocalAddress && !QuicAddrIsValid(LocalAddress)) {
        Status = QUIC_STATUS_INVALID_PARAMETER;
        goto Exit;
    }

#pragma prefast(suppress: __WARNING_25024, "Pointer cast already validated.")
    Listener = (QUIC_LISTENER*)Handle;

    if (!Listener->Stopped) {
        Status = QUIC_STATUS_INVALID_STATE;
        goto Exit;
    }

    AlpnList = CXPLAT_ALLOC_NONPAGED(AlpnListLength, QUIC_POOL_ALPN);
    if (AlpnList == NULL) {
        QuicTraceEvent(
            AllocFailure,
            "Allocation of '%s' failed. (%llu bytes)",
            "AlpnList" ,
            AlpnListLength);
        Status = QUIC_STATUS_OUT_OF_MEMORY;
        goto Exit;
    }

    Listener->AlpnList = AlpnList;
    Listener->AlpnListLength = (uint16_t)AlpnListLength;

    for (uint32_t i = 0; i < AlpnBufferCount; ++i) {
        AlpnList[0] = (uint8_t)AlpnBuffers[i].Length;
        AlpnList++;

        CxPlatCopyMemory(
            AlpnList,
            AlpnBuffers[i].Buffer,
            AlpnBuffers[i].Length);
        AlpnList += AlpnBuffers[i].Length;
    }

    if (LocalAddress != NULL) {
        CxPlatCopyMemory(&Listener->LocalAddress, LocalAddress, sizeof(QUIC_ADDR));
        Listener->WildCard = QuicAddrIsWildCard(LocalAddress);
        PortUnspecified = QuicAddrGetPort(LocalAddress) == 0;
    } else {
        CxPlatZeroMemory(&Listener->LocalAddress, sizeof(Listener->LocalAddress));
        Listener->WildCard = TRUE;
        PortUnspecified = TRUE;
    }

    //
    // Listeners always grab the dual-mode wildcard binding for the specified
    // (if available) UDP port and then manually filter on the specific address
    // (if available) at the QUIC layer.
    //
    QuicAddrSetFamily(&BindingLocalAddress, QUIC_ADDRESS_FAMILY_INET6);
    QuicAddrSetPort(&BindingLocalAddress,
        PortUnspecified ? 0 : QuicAddrGetPort(LocalAddress));

    if (!QuicLibraryOnListenerRegistered(Listener)) {
        Status = QUIC_STATUS_OUT_OF_MEMORY;
        goto Error;
    }

    CXPLAT_UDP_CONFIG UdpConfig = {0};
    UdpConfig.LocalAddress = &BindingLocalAddress;
    UdpConfig.RemoteAddress = NULL;
    UdpConfig.Flags = CXPLAT_SOCKET_FLAG_SHARE | CXPLAT_SOCKET_SERVER_OWNED; // Listeners always share the binding.
    UdpConfig.InterfaceIndex = 0;
#ifdef QUIC_COMPARTMENT_ID
    UdpConfig.CompartmentId = QuicCompartmentIdGetCurrent();
#endif
#ifdef QUIC_OWNING_PROCESS
    UdpConfig.OwningProcess = NULL;     // Owning process not supported for listeners.
#endif

    // for RAW datapath
    UdpConfig.CibirIdLength = Listener->CibirId[0];
    UdpConfig.CibirIdOffsetSrc = MsQuicLib.CidServerIdLength + 2;
    UdpConfig.CibirIdOffsetDst = MsQuicLib.CidServerIdLength + 2;
    if (UdpConfig.CibirIdLength) {
        CXPLAT_DBG_ASSERT(UdpConfig.CibirIdLength <= sizeof(UdpConfig.CibirId));
        CxPlatCopyMemory(
            UdpConfig.CibirId,
            &Listener->CibirId[2],
            UdpConfig.CibirIdLength);
    }

    CXPLAT_TEL_ASSERT(Listener->Binding == NULL);
    Status =
        QuicLibraryGetBinding(
            &UdpConfig,
            &Listener->Binding,
            FALSE,
            FALSE);
    if (QUIC_FAILED(Status)) {
        QuicTraceEvent(
            ListenerErrorStatus,
            "[list][%p] ERROR, %u, %s.",
            Listener,
            Status,
            "Get binding");
        goto Error;
    }

    Listener->Stopped = FALSE;
    CxPlatEventReset(Listener->StopEvent);
    CxPlatRefInitialize(&Listener->RefCount);

    Status = QuicBindingRegisterListener(Listener->Binding, Listener);
    if (QUIC_FAILED(Status)) {
        QuicTraceEvent(
            ListenerErrorStatus,
            "[list][%p] ERROR, %u, %s.",
            Listener,
            Status,
            "Register with binding");
        QuicListenerRelease(Listener, FALSE);
        goto Error;
    }

    if (PortUnspecified) {
        QuicBindingGetLocalAddress(Listener->Binding, &BindingLocalAddress);
        QuicAddrSetPort(
            &Listener->LocalAddress,
            QuicAddrGetPort(&BindingLocalAddress));
    }

    QuicTraceEvent(
        ListenerStarted,
        "[list][%p] Started, Binding=%p, LocalAddr=%!ADDR!, ALPN=%!ALPN!",
        Listener,
        Listener->Binding,
        CASTED_CLOG_BYTEARRAY(sizeof(Listener->LocalAddress), &Listener->LocalAddress),
        CASTED_CLOG_BYTEARRAY(Listener->AlpnListLength, Listener->AlpnList));

Error:

    if (QUIC_FAILED(Status)) {
        if (Listener->Binding != NULL) {
            QuicLibraryReleaseBinding(Listener->Binding);
            Listener->Binding = NULL;
        }
        if (Listener->AlpnList != NULL) {
            CXPLAT_FREE(Listener->AlpnList, QUIC_POOL_ALPN);
            Listener->AlpnList = NULL;
        }
        Listener->AlpnListLength = 0;
    }

Exit:

    QuicTraceEvent(
        ApiExitStatus,
        "[ api] Exit %u",
        Status);

    return Status;
}

_IRQL_requires_max_(PASSIVE_LEVEL)
QUIC_STATUS
QuicListenerIndicateEvent(
    _In_ QUIC_LISTENER* Listener,
    _Inout_ QUIC_LISTENER_EVENT* Event
    )
{
    CXPLAT_PASSIVE_CODE();
    CXPLAT_FRE_ASSERT(Listener->ClientCallbackHandler);
    return
        Listener->ClientCallbackHandler(
            (HQUIC)Listener,
            Listener->ClientContext,
            Event);
}

_IRQL_requires_max_(DISPATCH_LEVEL)
QUIC_STATUS
QuicListenerIndicateDispatchEvent(
    _In_ QUIC_LISTENER* Listener,
    _Inout_ QUIC_LISTENER_EVENT* Event
    )
{
    CXPLAT_DBG_ASSERT(Event->Type == QUIC_LISTENER_EVENT_DOS_MODE_CHANGED);
    CXPLAT_FRE_ASSERT(Listener->ClientCallbackHandler);
    return
        Listener->ClientCallbackHandler(
            (HQUIC)Listener,
            Listener->ClientContext,
            Event);
}

_IRQL_requires_max_(PASSIVE_LEVEL)
void
QuicListenerStopComplete(
    _In_ QUIC_LISTENER* Listener,
    _In_ BOOLEAN IndicateEvent
    )
{
    QuicTraceEvent(
        ListenerStopped,
        "[list][%p] Stopped",
        Listener);

    if (Listener->AlpnList != NULL) {
        CXPLAT_FREE(Listener->AlpnList, QUIC_POOL_ALPN);
        Listener->AlpnList = NULL;
    }

    if (IndicateEvent) {
        QUIC_LISTENER_EVENT Event;
        Event.Type = QUIC_LISTENER_EVENT_STOP_COMPLETE;
        Event.STOP_COMPLETE.AppCloseInProgress = Listener->AppClosed;

        QuicListenerAttachSilo(Listener);

        QuicTraceLogVerbose(
            ListenerIndicateStopComplete,
            "[list][%p] Indicating STOP_COMPLETE",
            Listener);

        Listener->StopCompleteThreadID = CxPlatCurThreadID();
        (void)QuicListenerIndicateEvent(Listener, &Event);
        Listener->StopCompleteThreadID = 0;

        QuicListenerDetachSilo();
    }

    const BOOLEAN CleanupOnExit = Listener->NeedsCleanup;

    //
    // If !Listener->NeedsCleanup, then another thread is waiting on this event
    // and may immediately free the listener after setting the stop event.
    //
    Listener->Stopped = TRUE;
    CxPlatEventSet(Listener->StopEvent);

    if (CleanupOnExit) {
        QuicListenerFree(Listener);
    }
}

_IRQL_requires_max_(PASSIVE_LEVEL)
void
QuicListenerRelease(
    _In_ QUIC_LISTENER* Listener,
    _In_ BOOLEAN IndicateEvent
    )
{
    if (CxPlatRefDecrement(&Listener->RefCount)) {
        QuicListenerStopComplete(Listener, IndicateEvent);
    }
}

_IRQL_requires_max_(PASSIVE_LEVEL)
void
QuicListenerStopAsync(
    _In_ QUIC_LISTENER* Listener
    )
{
    if (Listener->Binding != NULL) {
        QuicBindingUnregisterListener(Listener->Binding, Listener);
        QuicLibraryReleaseBinding(Listener->Binding);
        Listener->Binding = NULL;

        QuicListenerRelease(Listener, TRUE);
    }
}

_IRQL_requires_max_(PASSIVE_LEVEL)
void
QUIC_API
MsQuicListenerStop(
    _In_ _Pre_defensive_ HQUIC Handle
    )
{
    QuicTraceEvent(
        ApiEnter,
        "[ api] Enter %u (%p).",
        QUIC_TRACE_API_LISTENER_STOP,
        Handle);

    if (Handle != NULL && Handle->Type == QUIC_HANDLE_TYPE_LISTENER) {
#pragma prefast(suppress: __WARNING_25024, "Pointer cast already validated.")
        QUIC_LISTENER* Listener = (QUIC_LISTENER*)Handle;
        QuicListenerStopAsync(Listener);
    }

    QuicTraceEvent(
        ApiExit,
        "[ api] Exit");
}

_IRQL_requires_max_(DISPATCH_LEVEL)
void
QuicListenerTraceRundown(
    _In_ QUIC_LISTENER* Listener
    )
{
    QuicTraceEvent(
        ListenerRundown,
        "[list][%p] Rundown, Registration=%p",
        Listener,
        Listener->Registration);
    if (Listener->Binding != NULL) {
        QuicTraceEvent(
            ListenerStarted,
            "[list][%p] Started, Binding=%p, LocalAddr=%!ADDR!, ALPN=%!ALPN!",
            Listener,
            Listener->Binding,
            CASTED_CLOG_BYTEARRAY(sizeof(Listener->LocalAddress), &Listener->LocalAddress),
            CASTED_CLOG_BYTEARRAY(Listener->AlpnListLength, Listener->AlpnList));
    }
}

_IRQL_requires_max_(DISPATCH_LEVEL)
const uint8_t*
QuicListenerFindAlpnInList(
    _In_ const QUIC_LISTENER* Listener,
    _In_ uint16_t OtherAlpnListLength,
    _In_reads_(OtherAlpnListLength)
        const uint8_t* OtherAlpnList
    )
{
    const uint8_t* AlpnList = Listener->AlpnList;
    uint16_t AlpnListLength = Listener->AlpnListLength;

    //
    // We want to respect the server's ALPN preference order (i.e. Listener) and
    // not the client's. So we loop over every ALPN in the listener and then see
    // if there is a match in the client's list.
    //

    while (AlpnListLength != 0) {
        CXPLAT_ANALYSIS_ASSUME(AlpnList[0] + 1 <= AlpnListLength);
        const uint8_t* Result =
            CxPlatTlsAlpnFindInList(
                OtherAlpnListLength,
                OtherAlpnList,
                AlpnList[0],
                AlpnList + 1);
        if (Result != NULL) {
            //
            // Return AlpnList instead of Result, since Result points into what
            // might be a temporary buffer.
            //
            return AlpnList;
        }
        AlpnListLength -= AlpnList[0] + 1;
        AlpnList += AlpnList[0] + 1;
    }

    return NULL;
}

_IRQL_requires_max_(DISPATCH_LEVEL)
BOOLEAN
QuicListenerHasAlpnOverlap(
    _In_ const QUIC_LISTENER* Listener1,
    _In_ const QUIC_LISTENER* Listener2
    )
{
    return
        QuicListenerFindAlpnInList(
            Listener1,
            Listener2->AlpnListLength,
            Listener2->AlpnList) != NULL;
}

_IRQL_requires_max_(DISPATCH_LEVEL)
BOOLEAN
QuicListenerMatchesAlpn(
    _In_ const QUIC_LISTENER* Listener,
    _In_ QUIC_NEW_CONNECTION_INFO* Info
    )
{
    const uint8_t* Alpn =
        QuicListenerFindAlpnInList(Listener, Info->ClientAlpnListLength, Info->ClientAlpnList);
    if (Alpn != NULL) {
        Info->NegotiatedAlpnLength = Alpn[0]; // The length prefixed to the ALPN buffer.
        Info->NegotiatedAlpn = Alpn + 1;
        return TRUE;
    }
    return FALSE;
}

_IRQL_requires_max_(PASSIVE_LEVEL)
BOOLEAN
QuicListenerClaimConnection(
    _In_ QUIC_LISTENER* Listener,
    _In_ QUIC_CONNECTION* Connection,
    _In_ const QUIC_NEW_CONNECTION_INFO* Info
    )
{
    CXPLAT_DBG_ASSERT(Listener != NULL);
    CXPLAT_DBG_ASSERT(Connection->State.ExternalOwner == FALSE);

    //
    // Internally, the connection matches the listener. Update the associated
    // connection state. Next, call up to the application layer to accept the
    // connection and return the server configuration.
    //

    Connection->State.ListenerAccepted = TRUE;
    Connection->State.ExternalOwner = TRUE;

    QUIC_LISTENER_EVENT Event;
    Event.Type = QUIC_LISTENER_EVENT_NEW_CONNECTION;
    Event.NEW_CONNECTION.Info = Info;
    Event.NEW_CONNECTION.Connection = (HQUIC)Connection;

    QuicListenerAttachSilo(Listener);

    QuicTraceLogVerbose(
        ListenerIndicateNewConnection,
        "[list][%p] Indicating NEW_CONNECTION %p",
        Listener,
        Connection);

    QUIC_STATUS Status = QuicListenerIndicateEvent(Listener, &Event);

    QuicListenerDetachSilo();

    if (QUIC_FAILED(Status)) {
        CXPLAT_FRE_ASSERTMSG(
            !Connection->State.HandleClosed,
            "App MUST not close and reject connection!");
        Connection->State.ExternalOwner = FALSE;
        QuicTraceEvent(
            ListenerErrorStatus,
            "[list][%p] ERROR, %u, %s.",
            Listener,
            Status,
            "NEW_CONNECTION callback");
        QuicConnTransportError(
            Connection,
            QUIC_ERROR_CONNECTION_REFUSED);
        return FALSE;
    }

    //
    // The application layer has accepted the connection.
    //
    CXPLAT_FRE_ASSERTMSG(
        Connection->State.HandleClosed ||
        Connection->ClientCallbackHandler != NULL,
        "App MUST set callback handler or close connection!");

    if (!Connection->State.ShutdownComplete) {
        Connection->State.UpdateWorker = TRUE;
    }

    return !Connection->State.HandleClosed;
}

_IRQL_requires_max_(PASSIVE_LEVEL)
void
QuicListenerAcceptConnection(
    _In_ QUIC_LISTENER* Listener,
    _In_ QUIC_CONNECTION* Connection,
    _In_ const QUIC_NEW_CONNECTION_INFO* Info
    )
{
    if (!QuicRegistrationAcceptConnection(
            Listener->Registration,
            Connection)) {
        QuicTraceEvent(
            ConnError,
            "[conn][%p] ERROR, %s.",
            Connection,
            "Connection rejected by registration (overloaded)");
        QuicConnTransportError(
            Connection,
            QUIC_ERROR_CONNECTION_REFUSED);
        Listener->TotalRejectedConnections++;
        QuicPerfCounterIncrement(QUIC_PERF_COUNTER_CONN_LOAD_REJECT);
        return;
    }

    if (!QuicConnRegister(Connection, Listener->Registration)) {
        return;
    }

    memcpy(Connection->CibirId, Listener->CibirId, sizeof(Listener->CibirId));

    if (Connection->CibirId[0] != 0) {
        QuicTraceLogConnInfo(
            CibirIdSet,
            Connection,
            "CIBIR ID set (len %hhu, offset %hhu)",
            Connection->CibirId[0],
            Connection->CibirId[1]);
    }

    if (!QuicConnGenerateNewSourceCid(Connection, TRUE)) {
        return;
    }

    if (!QuicListenerClaimConnection(Listener, Connection, Info)) {
        Listener->TotalRejectedConnections++;
        QuicPerfCounterIncrement(QUIC_PERF_COUNTER_CONN_APP_REJECT);
        return;
    }

    Listener->TotalAcceptedConnections++;
}

_IRQL_requires_max_(PASSIVE_LEVEL)
QUIC_STATUS
QuicListenerParamSet(
    _In_ QUIC_LISTENER* Listener,
    _In_ uint32_t Param,
    _In_ uint32_t BufferLength,
    _In_reads_bytes_(BufferLength)
        const void* Buffer
    )
{
    switch (Param) {
        case QUIC_PARAM_LISTENER_CIBIR_ID: {
            if (BufferLength > QUIC_MAX_CIBIR_LENGTH + 1) {
                return QUIC_STATUS_INVALID_PARAMETER;
            }
            if (BufferLength == 0) {
                CxPlatZeroMemory(Listener->CibirId, sizeof(Listener->CibirId));
                return QUIC_STATUS_SUCCESS;
            }
            if (BufferLength < 2) { // Must have at least the offset and 1 byte of payload.
                return QUIC_STATUS_INVALID_PARAMETER;
            }

            if (((uint8_t*)Buffer)[0] != 0) {
                return QUIC_STATUS_NOT_SUPPORTED; // Not yet supproted.
            }

            Listener->CibirId[0] = (uint8_t)BufferLength - 1;
            memcpy(Listener->CibirId + 1, Buffer, BufferLength);

            QuicTraceLogVerbose(
                ListenerCibirIdSet,
                "[list][%p] CIBIR ID set (len %hhu, offset %hhu)",
                Listener,
                Listener->CibirId[0],
                Listener->CibirId[1]);

            return QUIC_STATUS_SUCCESS;
        }
        case QUIC_PARAM_LISTENER_QTIP: {
            if (BufferLength > sizeof(uint8_t)) {
                return QUIC_STATUS_INVALID_PARAMETER;
            }
            if (Buffer == NULL) {
                return QUIC_STATUS_INVALID_PARAMETER;
            }
            Listener->UseQTIP = *(uint8_t*)Buffer;
            return QUIC_STATUS_SUCCESS;
        }

        default:
            break;
    }
<<<<<<< HEAD
=======

    if (Param == QUIC_PARAM_DOS_MODE_EVENTS) {
        if (BufferLength == sizeof(BOOLEAN)) {
            Listener->DosModeEventsEnabled = *(BOOLEAN*)Buffer;
            if (MsQuicLib.SendRetryEnabled && Listener->DosModeEventsEnabled) {
                QuicListenerHandleDosModeStateChange(Listener, MsQuicLib.SendRetryEnabled);
            }
            return QUIC_STATUS_SUCCESS;
        }
    }

>>>>>>> d8ef6017
    return QUIC_STATUS_INVALID_PARAMETER;
}

_IRQL_requires_max_(PASSIVE_LEVEL)
QUIC_STATUS
QuicListenerParamGet(
    _In_ QUIC_LISTENER* Listener,
    _In_ uint32_t Param,
    _Inout_ uint32_t* BufferLength,
    _Out_writes_bytes_opt_(*BufferLength)
        void* Buffer
    )
{
    QUIC_STATUS Status;

    switch (Param) {

    case QUIC_PARAM_LISTENER_LOCAL_ADDRESS:

        if (*BufferLength < sizeof(QUIC_ADDR)) {
            *BufferLength = sizeof(QUIC_ADDR);
            Status = QUIC_STATUS_BUFFER_TOO_SMALL;
            break;
        }

        if (Buffer == NULL) {
            Status = QUIC_STATUS_INVALID_PARAMETER;
            break;
        }

        *BufferLength = sizeof(QUIC_ADDR);
        CxPlatCopyMemory(Buffer, &Listener->LocalAddress, sizeof(QUIC_ADDR));

        Status = QUIC_STATUS_SUCCESS;
        break;

    case QUIC_PARAM_LISTENER_STATS:

        if (*BufferLength < sizeof(QUIC_LISTENER_STATISTICS)) {
            *BufferLength = sizeof(QUIC_LISTENER_STATISTICS);
            Status = QUIC_STATUS_BUFFER_TOO_SMALL;
            break;
        }

        if (Buffer == NULL) {
            Status = QUIC_STATUS_INVALID_PARAMETER;
            break;
        }

        *BufferLength = sizeof(QUIC_LISTENER_STATISTICS);
        QUIC_LISTENER_STATISTICS* Stats = (QUIC_LISTENER_STATISTICS*)Buffer;

        Stats->TotalAcceptedConnections = Listener->TotalAcceptedConnections;
        Stats->TotalRejectedConnections = Listener->TotalRejectedConnections;

        if (Listener->Binding != NULL) {
            Stats->BindingRecvDroppedPackets = Listener->Binding->Stats.Recv.DroppedPackets;
        } else {
            Stats->BindingRecvDroppedPackets = 0;
        }

        Status = QUIC_STATUS_SUCCESS;
        break;

    case QUIC_PARAM_LISTENER_CIBIR_ID:

        if (Listener->CibirId[0] == 0) {
            *BufferLength = 0;
            return QUIC_STATUS_SUCCESS;
        }

        if (*BufferLength < (uint32_t)Listener->CibirId[0] + 1) {
            *BufferLength = Listener->CibirId[0] + 1;
            return QUIC_STATUS_BUFFER_TOO_SMALL;
        }

        if (Buffer == NULL) {
            return QUIC_STATUS_INVALID_PARAMETER;
        }

        *BufferLength = Listener->CibirId[0] + 1;
        memcpy(Buffer, Listener->CibirId + 1, Listener->CibirId[0]);

        Status = QUIC_STATUS_SUCCESS;
        break;

<<<<<<< HEAD
    case QUIC_PARAM_LISTENER_QTIP:

        if (*BufferLength < sizeof(uint8_t)) {
            *BufferLength = sizeof(uint8_t);
            Status = QUIC_STATUS_BUFFER_TOO_SMALL;
            break;
        }

        if (Buffer == NULL) {
            Status = QUIC_STATUS_INVALID_PARAMETER;
            break;
        }

        *BufferLength = sizeof(uint8_t);
        *(uint8_t*)Buffer = Listener->UseQTIP;

=======
    case QUIC_PARAM_DOS_MODE_EVENTS:

        if (*BufferLength < sizeof(Listener->DosModeEventsEnabled)) {
            *BufferLength = sizeof(Listener->DosModeEventsEnabled);
            return QUIC_STATUS_BUFFER_TOO_SMALL;
        }

        if (Buffer == NULL) {
            return QUIC_STATUS_INVALID_PARAMETER;
        }

        *BufferLength = sizeof(Listener->DosModeEventsEnabled);
        memcpy(Buffer, &Listener->DosModeEventsEnabled, sizeof(Listener->DosModeEventsEnabled));
>>>>>>> d8ef6017
        Status = QUIC_STATUS_SUCCESS;
        break;

    default:
        Status = QUIC_STATUS_INVALID_PARAMETER;
        break;
    }

    return Status;
}


_IRQL_requires_max_(DISPATCH_LEVEL)
void
QuicListenerHandleDosModeStateChange(
    _In_ QUIC_LISTENER* Listener,
    _In_ BOOLEAN DosModeEnabled
    )
{
    if (Listener->DosModeEventsEnabled) {
        QUIC_LISTENER_EVENT Event;
        Event.Type = QUIC_LISTENER_EVENT_DOS_MODE_CHANGED;
        Event.DOS_MODE_CHANGED.DosModeEnabled = DosModeEnabled;

        QuicListenerAttachSilo(Listener);

        (void)QuicListenerIndicateDispatchEvent(Listener, &Event);

        QuicListenerDetachSilo();
    }
}<|MERGE_RESOLUTION|>--- conflicted
+++ resolved
@@ -802,9 +802,6 @@
         default:
             break;
     }
-<<<<<<< HEAD
-=======
-
     if (Param == QUIC_PARAM_DOS_MODE_EVENTS) {
         if (BufferLength == sizeof(BOOLEAN)) {
             Listener->DosModeEventsEnabled = *(BOOLEAN*)Buffer;
@@ -814,8 +811,6 @@
             return QUIC_STATUS_SUCCESS;
         }
     }
-
->>>>>>> d8ef6017
     return QUIC_STATUS_INVALID_PARAMETER;
 }
 
@@ -902,7 +897,6 @@
         Status = QUIC_STATUS_SUCCESS;
         break;
 
-<<<<<<< HEAD
     case QUIC_PARAM_LISTENER_QTIP:
 
         if (*BufferLength < sizeof(uint8_t)) {
@@ -918,8 +912,9 @@
 
         *BufferLength = sizeof(uint8_t);
         *(uint8_t*)Buffer = Listener->UseQTIP;
-
-=======
+        Status = QUIC_STATUS_SUCCESS;
+        break;
+
     case QUIC_PARAM_DOS_MODE_EVENTS:
 
         if (*BufferLength < sizeof(Listener->DosModeEventsEnabled)) {
@@ -933,7 +928,6 @@
 
         *BufferLength = sizeof(Listener->DosModeEventsEnabled);
         memcpy(Buffer, &Listener->DosModeEventsEnabled, sizeof(Listener->DosModeEventsEnabled));
->>>>>>> d8ef6017
         Status = QUIC_STATUS_SUCCESS;
         break;
 
