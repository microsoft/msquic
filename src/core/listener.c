--- conflicted
+++ resolved
@@ -166,24 +166,6 @@
         //
         Listener->NeedsCleanup = TRUE;
 
-<<<<<<< HEAD
-    QuicTraceEvent(
-        ListenerDestroyed,
-        "[list][%p] Destroyed",
-        Listener);
-
-#ifdef QUIC_SILO
-    QuicSiloRelease(Listener->Silo);
-#endif
-
-    if (Listener->CidPrefix != NULL) {
-        CXPLAT_FREE(Listener->CidPrefix, QUIC_POOL_CIDPREFIX);
-    }
-
-    CXPLAT_DBG_ASSERT(Listener->AlpnList == NULL);
-    CXPLAT_FREE(Listener, QUIC_POOL_LISTENER);
-    CxPlatRundownRelease(&Registration->Rundown);
-=======
     } else {
         //
         // Make sure the listener has unregistered from the binding, all other
@@ -195,7 +177,6 @@
 
         QuicListenerFree(Listener);
     }
->>>>>>> df97530f
 
     QuicTraceEvent(
         ApiExit,
@@ -689,20 +670,7 @@
         return;
     }
 
-    if (Listener->CidPrefixLength != 0) {
-        CXPLAT_DBG_ASSERT(Connection->CidPrefix == NULL);
-        Connection->CidPrefix = CXPLAT_ALLOC_NONPAGED(Listener->CidPrefixLength, QUIC_POOL_CIDPREFIX);
-        if (Connection->CidPrefix == NULL) {
-            QuicConnTransportError(
-                Connection,
-                QUIC_ERROR_INTERNAL_ERROR);
-            Listener->TotalRejectedConnections++;
-            return;
-        }
-        CXPLAT_DBG_ASSERT(Listener->CidPrefix != NULL);
-        Connection->CidPrefixLength = Listener->CidPrefixLength;
-        memcpy(Connection->CidPrefix, Listener->CidPrefix, Listener->CidPrefixLength);
-    }
+    memcpy(Connection->CidPrefix, Listener->CidPrefix, sizeof(Listener->CidPrefix));
 
     if (!QuicConnGenerateNewSourceCid(Connection, TRUE)) {
         return;
@@ -730,32 +698,14 @@
     QUIC_STATUS Status;
 
     if (Param == QUIC_PARAM_LISTENER_CID_PREFIX) {
-        if (BufferLength == 0) {
-            if (Listener->CidPrefix != NULL) {
-                CXPLAT_FREE(Listener->CidPrefix, QUIC_POOL_CIDPREFIX);
-                Listener->CidPrefix = NULL;
-            }
-            Listener->CidPrefixLength = 0;
-            return QUIC_STATUS_SUCCESS;
-        }
-
         if (BufferLength > MSQUIC_CID_MAX_APP_PREFIX) {
             return QUIC_STATUS_INVALID_PARAMETER;
         }
 
-        if (BufferLength > Listener->CidPrefixLength) {
-            uint8_t* NewCidPrefix = CXPLAT_ALLOC_NONPAGED(BufferLength, QUIC_POOL_CIDPREFIX);
-            if (NewCidPrefix == NULL) {
-                return QUIC_STATUS_OUT_OF_MEMORY;
-            }
-            CXPLAT_DBG_ASSERT(Listener->CidPrefix != NULL);
-            CXPLAT_FREE(Listener->CidPrefix, QUIC_POOL_CIDPREFIX);
-            Listener->CidPrefix = NewCidPrefix;
-        }
-
-        Listener->CidPrefixLength = (uint8_t)BufferLength;
-        memcpy(Listener->CidPrefix, Buffer, BufferLength);
-
+        Listener->CidPrefix[0] = (uint8_t)BufferLength;
+        if (BufferLength != 0) {
+            memcpy(Listener->CidPrefix+1, Buffer, BufferLength);
+        }
         Status = QUIC_STATUS_SUCCESS;
     } else {
         Status = QUIC_STATUS_INVALID_PARAMETER;
@@ -827,18 +777,18 @@
 
     case QUIC_PARAM_LISTENER_CID_PREFIX:
 
-        if (*BufferLength < Listener->CidPrefixLength) {
-            *BufferLength = Listener->CidPrefixLength;
+        if (*BufferLength < Listener->CidPrefix[0]) {
+            *BufferLength = Listener->CidPrefix[0];
             return QUIC_STATUS_BUFFER_TOO_SMALL;
         }
 
-        if (Listener->CidPrefixLength > 0) {
+        if (Listener->CidPrefix[0] > 0) {
             if (Buffer == NULL) {
                 return QUIC_STATUS_INVALID_PARAMETER;
             }
 
-            *BufferLength = Listener->CidPrefixLength;
-            memcpy(Buffer, Listener->CidPrefix, Listener->CidPrefixLength);
+            *BufferLength = Listener->CidPrefix[0];
+            memcpy(Buffer, Listener->CidPrefix+1, Listener->CidPrefix[0]);
 
         } else {
             *BufferLength = 0;
