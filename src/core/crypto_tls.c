--- conflicted
+++ resolved
@@ -387,19 +387,6 @@
                 return Status;
             }
 
-<<<<<<< HEAD
-        } else if (
-            Connection->Stats.QuicVersion != QUIC_VERSION_DRAFT_29 &&
-            (ExtType == TLS_EXTENSION_TYPE_QUIC_TRANSPORT_PARAMETERS ||
-             ExtType == TLS_EXTENSION_TYPE_QUIC_TRANSPORT_PARAMETERS_DRAFT)) {
-            if (!QuicCryptoTlsDecodeTransportParameters(
-                    Connection,
-                    FALSE,
-                    Buffer,
-                    ExtLen,
-                    &Connection->PeerTransportParams)) {
-                return QUIC_STATUS_INVALID_PARAMETER;
-=======
         } else if (Connection->Stats.QuicVersion != QUIC_VERSION_DRAFT_29) {
             if (ExtType == TLS_EXTENSION_TYPE_QUIC_TRANSPORT_PARAMETERS) {
                 if (!QuicCryptoTlsDecodeTransportParameters(
@@ -424,7 +411,6 @@
                     return QUIC_STATUS_INVALID_PARAMETER;
                 }
                 FoundTransportParameters = TRUE;
->>>>>>> 9d651e6f
             }
         }
 
