--- conflicted
+++ resolved
@@ -1124,19 +1124,31 @@
         Status = QUIC_STATUS_SUCCESS;
         break;
 
-<<<<<<< HEAD
+    case QUIC_PARAM_GLOBAL_LIBRARY_GIT_HASH:
+
+        GitHashLength = (uint32_t)strlen(MsQuicLib.GitHash) + 1;
+
+        if (*BufferLength < GitHashLength) {
+            *BufferLength = GitHashLength;
+            Status = QUIC_STATUS_BUFFER_TOO_SMALL;
+            break;
+        }
+
+        if (Buffer == NULL) {
+            Status = QUIC_STATUS_INVALID_PARAMETER;
+            break;
+        }
+
+        *BufferLength = GitHashLength;
+        CxPlatCopyMemory(Buffer, MsQuicLib.GitHash, GitHashLength);
+
+        Status = QUIC_STATUS_SUCCESS;
+        break;
+
     case QUIC_PARAM_GLOBAL_RAW_DATAPATH_PROCS:
 
         if (*BufferLength < sizeof(uint32_t) * MsQuicLib.Settings.RawDataPathProcListLength) {
             *BufferLength = sizeof(uint32_t) * MsQuicLib.Settings.RawDataPathProcListLength;
-=======
-    case QUIC_PARAM_GLOBAL_LIBRARY_GIT_HASH:
-
-        GitHashLength = (uint32_t)strlen(MsQuicLib.GitHash) + 1;
-
-        if (*BufferLength < GitHashLength) {
-            *BufferLength = GitHashLength;
->>>>>>> 19fc4d70
             Status = QUIC_STATUS_BUFFER_TOO_SMALL;
             break;
         }
@@ -1146,14 +1158,9 @@
             break;
         }
 
-<<<<<<< HEAD
         *BufferLength = sizeof(uint32_t) * MsQuicLib.Settings.RawDataPathProcListLength;
 
         CxPlatCopyMemory(Buffer, MsQuicLib.Settings.RawDataPathProcList, *BufferLength);
-=======
-        *BufferLength = GitHashLength;
-        CxPlatCopyMemory(Buffer, MsQuicLib.GitHash, GitHashLength);
->>>>>>> 19fc4d70
 
         Status = QUIC_STATUS_SUCCESS;
         break;
