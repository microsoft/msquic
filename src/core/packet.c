--- conflicted
+++ resolved
@@ -550,13 +550,7 @@
         return FALSE;
     }
 
-<<<<<<< HEAD
-    const CXPLAT_RECV_DATA* Datagram =
-        CxPlatDataPathRecvPacketToRecvData(Packet, Packet->BufferFrom);
-    if (!QuicAddrCompare(&Token.Encrypted.RemoteAddress, &Datagram->Route->RemoteAddress)) {
-=======
     if (!QuicAddrCompare(&Token.Encrypted.RemoteAddress, &Packet->Route->RemoteAddress)) {
->>>>>>> 972e6773
         QuicPacketLogDrop(Owner, Packet, "Retry Token Addr Mismatch");
         *DropPacket = TRUE;
         return FALSE;
@@ -815,12 +809,6 @@
     _In_z_ const char* Reason
     )
 {
-<<<<<<< HEAD
-    const CXPLAT_RECV_DATA* Datagram = // cppcheck-suppress unreadVariable; NOLINT
-        CxPlatDataPathRecvPacketToRecvData(Packet, Packet->BufferFrom);
-
-=======
->>>>>>> 972e6773
     if (Packet->AssignedToConnection) {
         InterlockedIncrement64((int64_t*)&((QUIC_CONNECTION*)Owner)->Stats.Recv.DroppedPackets);
         QuicTraceEvent(
@@ -852,12 +840,6 @@
     _In_ uint64_t Value
     )
 {
-<<<<<<< HEAD
-    const CXPLAT_RECV_DATA* Datagram = // cppcheck-suppress unreadVariable; NOLINT
-        CxPlatDataPathRecvPacketToRecvData(Packet, Packet->BufferFrom);
-
-=======
->>>>>>> 972e6773
     if (Packet->AssignedToConnection) {
         InterlockedIncrement64((int64_t*)&((QUIC_CONNECTION*)Owner)->Stats.Recv.DroppedPackets);
         QuicTraceEvent(
