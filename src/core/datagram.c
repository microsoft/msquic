--- conflicted
+++ resolved
@@ -119,11 +119,7 @@
         Connection,
         &SendRequest->ClientContext,
         QUIC_DATAGRAM_SEND_CANCELED);
-<<<<<<< HEAD
-    CxPlatPoolFree(&QuicLibraryGetPerProc()->SendRequestPool, SendRequest);
-=======
     CxPlatPoolFree(SendRequest);
->>>>>>> 8976803c
 }
 
 _IRQL_requires_max_(PASSIVE_LEVEL)
@@ -139,11 +135,7 @@
         Connection,
         ClientContext,
         QUIC_DATAGRAM_SEND_SENT);
-<<<<<<< HEAD
-    CxPlatPoolFree(&QuicLibraryGetPerProc()->SendRequestPool, SendRequest);
-=======
     CxPlatPoolFree(SendRequest);
->>>>>>> 8976803c
 }
 
 _IRQL_requires_max_(PASSIVE_LEVEL)
@@ -367,11 +359,7 @@
     CxPlatDispatchLockRelease(&Datagram->ApiQueueLock);
 
     if (QUIC_FAILED(Status)) {
-<<<<<<< HEAD
-        CxPlatPoolFree(&QuicLibraryGetPerProc()->SendRequestPool, SendRequest);
-=======
         CxPlatPoolFree(SendRequest);
->>>>>>> 8976803c
         goto Exit;
     }
 
