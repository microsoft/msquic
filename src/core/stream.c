/*++

    Copyright (c) Microsoft Corporation.
    Licensed under the MIT License.

Abstract:

    A stream manages the send and receive queues for application data. This file
    contains the initialization and cleanup functionality for the stream.

--*/

#include "precomp.h"
#ifdef QUIC_CLOG
#include "stream.c.clog.h"
#endif

_IRQL_requires_max_(DISPATCH_LEVEL)
QUIC_STATUS
QuicStreamInitialize(
    _In_ QUIC_CONNECTION* Connection,
    _In_ BOOLEAN OpenedRemotely,
    _In_ QUIC_STREAM_OPEN_FLAGS Flags,
    _Outptr_ _At_(*NewStream, __drv_allocatesMem(Mem))
        QUIC_STREAM** NewStream
    )
{
    QUIC_STATUS Status;
    QUIC_STREAM* Stream;
    QUIC_RECV_CHUNK* PreallocatedRecvChunk = NULL;
    QUIC_WORKER* Worker = Connection->Worker;

    Stream = CxPlatPoolAlloc(&QuicLibraryGetPerProc()->StreamPool);
    if (Stream == NULL) {
        Status = QUIC_STATUS_OUT_OF_MEMORY;
        goto Exit;
    }

    QuicTraceEvent(
        StreamAlloc,
        "[strm][%p] Allocated, Conn=%p",
        Stream,
        Connection);
    CxPlatZeroMemory(Stream, sizeof(QUIC_STREAM));

#if DEBUG
    CxPlatDispatchLockAcquire(&Connection->Streams.AllStreamsLock);
    CxPlatListInsertTail(&Connection->Streams.AllStreams, &Stream->AllStreamsLink);
    CxPlatDispatchLockRelease(&Connection->Streams.AllStreamsLock);
#endif
    QuicPerfCounterIncrement(QUIC_PERF_COUNTER_STRM_ACTIVE);

    Stream->Type = QUIC_HANDLE_TYPE_STREAM;
    Stream->Connection = Connection;
    Stream->ID = UINT64_MAX;
    Stream->Flags.Unidirectional = !!(Flags & QUIC_STREAM_OPEN_FLAG_UNIDIRECTIONAL);
    Stream->Flags.Opened0Rtt = !!(Flags & QUIC_STREAM_OPEN_FLAG_0_RTT);
    Stream->Flags.DelayIdFcUpdate = !!(Flags & QUIC_STREAM_OPEN_FLAG_DELAY_ID_FC_UPDATES);
    if (Stream->Flags.DelayIdFcUpdate) {
        QuicTraceLogStreamVerbose(
            ConfiguredForDelayedIDFC,
            Stream,
            "Configured for delayed ID FC updates");
    }
    Stream->Flags.Allocated = TRUE;
    Stream->Flags.SendEnabled = TRUE;
    Stream->Flags.ReceiveEnabled = TRUE;
    Stream->Flags.UseAppOwnedRecvBuffers = !!(Flags & QUIC_STREAM_OPEN_FLAG_APP_OWNED_BUFFERS);
    //
    // A stream doesn't support ReceiveMultiple and AppOwnedRecvBuffer simultaneously.
    // AppOwnedRecvBuffer is stream specific and takes precedence of the
    // connection-wide ReceiveMultiple setting.
    //
    Stream->Flags.ReceiveMultiple =
        Connection->Settings.StreamMultiReceiveEnabled &&
        !Stream->Flags.UseAppOwnedRecvBuffers;
    Stream->RecvMaxLength = UINT64_MAX;
    Stream->RefCount = 1;
    Stream->SendRequestsTail = &Stream->SendRequests;
    Stream->SendPriority = QUIC_STREAM_PRIORITY_DEFAULT;
    CxPlatDispatchLockInitialize(&Stream->ApiSendRequestLock);
    CxPlatRefInitialize(&Stream->RefCount);
    QuicRangeInitialize(
        QUIC_MAX_RANGE_ALLOC_SIZE,
        &Stream->SparseAckRanges);
    Stream->ReceiveCompleteOperation = &Stream->ReceiveCompleteOperationStorage;
    Stream->ReceiveCompleteOperationStorage.API_CALL.Context = &Stream->ReceiveCompleteApiCtxStorage;
    Stream->ReceiveCompleteOperation->Type = QUIC_OPER_TYPE_API_CALL;
    Stream->ReceiveCompleteOperation->FreeAfterProcess = FALSE;
    Stream->ReceiveCompleteOperation->API_CALL.Context->Type = QUIC_API_TYPE_STRM_RECV_COMPLETE;
    Stream->ReceiveCompleteOperation->API_CALL.Context->STRM_RECV_COMPLETE.Stream = Stream;
#if DEBUG
    Stream->RefTypeCount[QUIC_STREAM_REF_APP] = 1;
#endif

    if (Stream->Flags.Unidirectional) {
        if (!OpenedRemotely) {

            //
            // This is 'our' unidirectional stream, so that means just the send
            // path is used.
            //

            Stream->Flags.RemoteNotAllowed = TRUE;
            Stream->Flags.RemoteCloseAcked = TRUE;
            Stream->Flags.ReceiveEnabled = FALSE;

        } else {

            //
            // This is 'their' unidirectional stream, so that means just the recv
            // path is used.
            //

            Stream->Flags.LocalNotAllowed = TRUE;
            Stream->Flags.LocalCloseAcked = TRUE;
            Stream->Flags.SendEnabled = FALSE;
            Stream->Flags.HandleSendShutdown = TRUE;
        }
    }

    const uint32_t InitialRecvBufferLength = Connection->Settings.StreamRecvBufferDefault;

    QUIC_RECV_BUF_MODE RecvBufferMode = QUIC_RECV_BUF_MODE_CIRCULAR;
    if (Stream->Flags.UseAppOwnedRecvBuffers) {
        RecvBufferMode = QUIC_RECV_BUF_MODE_APP_OWNED;
    } else if (Stream->Flags.ReceiveMultiple) {
        RecvBufferMode = QUIC_RECV_BUF_MODE_MULTIPLE;
    }

    if (InitialRecvBufferLength == QUIC_DEFAULT_STREAM_RECV_BUFFER_SIZE &&
        RecvBufferMode != QUIC_RECV_BUF_MODE_APP_OWNED) {
        PreallocatedRecvChunk =
            CxPlatPoolAlloc(&QuicLibraryGetPerProc()->DefaultReceiveBufferPool);
        if (PreallocatedRecvChunk == NULL) {
            Status = QUIC_STATUS_OUT_OF_MEMORY;
            goto Exit;
        }
        QuicRecvChunkInitialize(
            PreallocatedRecvChunk,
            InitialRecvBufferLength,
            (uint8_t *)(PreallocatedRecvChunk + 1),
            FALSE);
    }

    const uint32_t FlowControlWindowSize = Stream->Flags.Unidirectional
        ? Connection->Settings.StreamRecvWindowUnidiDefault
        : OpenedRemotely
            ? Connection->Settings.StreamRecvWindowBidiRemoteDefault
            : Connection->Settings.StreamRecvWindowBidiLocalDefault;

    Status =
        QuicRecvBufferInitialize(
            &Stream->RecvBuffer,
            InitialRecvBufferLength,
            FlowControlWindowSize,
            RecvBufferMode,
<<<<<<< HEAD
            &QuicLibraryGetPerProc()->AppBufferChunkPool,
=======
>>>>>>> 8976803c
            PreallocatedRecvChunk);
    if (QUIC_FAILED(Status)) {
        goto Exit;
    }

    Stream->MaxAllowedRecvOffset = Stream->RecvBuffer.VirtualBufferLength;
    Stream->RecvWindowLastUpdate = CxPlatTimeUs64();

    QuicConnAddRef(Connection, QUIC_CONN_REF_STREAM);

    Stream->Flags.Initialized = TRUE;
    *NewStream = Stream;
    Stream = NULL;
    PreallocatedRecvChunk = NULL;

Exit:

    if (Stream) {
#if DEBUG
        CxPlatDispatchLockAcquire(&Connection->Streams.AllStreamsLock);
        CxPlatListEntryRemove(&Stream->AllStreamsLink);
        CxPlatDispatchLockRelease(&Connection->Streams.AllStreamsLock);
#endif
        QuicPerfCounterDecrement(QUIC_PERF_COUNTER_STRM_ACTIVE);
        CxPlatDispatchLockUninitialize(&Stream->ApiSendRequestLock);
        Stream->Flags.Freed = TRUE;
<<<<<<< HEAD
        CxPlatPoolFree(&QuicLibraryGetPerProc()->StreamPool, Stream);
    }
    if (PreallocatedRecvChunk) {
        CxPlatPoolFree(&QuicLibraryGetPerProc()->DefaultReceiveBufferPool, PreallocatedRecvChunk);
=======
        CxPlatPoolFree(Stream);
    }
    if (PreallocatedRecvChunk) {
        CxPlatPoolFree(PreallocatedRecvChunk);
>>>>>>> 8976803c
    }

    return Status;
}

_IRQL_requires_max_(DISPATCH_LEVEL)
void
QuicStreamFree(
    _In_ __drv_freesMem(Mem) QUIC_STREAM* Stream
    )
{
    BOOLEAN WasStarted = Stream->Flags.Started;
    QUIC_CONNECTION* Connection = Stream->Connection;

    CXPLAT_DBG_ASSERT(Stream->RefCount == 0);
    CXPLAT_DBG_ASSERT(Connection->State.ClosedLocally || Stream->Flags.ShutdownComplete);
    CXPLAT_DBG_ASSERT(Connection->State.ClosedLocally || Stream->Flags.HandleClosed);
    CXPLAT_DBG_ASSERT(!Stream->Flags.InStreamTable);
    CXPLAT_DBG_ASSERT(!Stream->Flags.InWaitingList);
    CXPLAT_DBG_ASSERT(Stream->ClosedLink.Flink == NULL);
    CXPLAT_DBG_ASSERT(Stream->SendLink.Flink == NULL);

    Stream->Flags.Uninitialized = TRUE;

    CXPLAT_DBG_ASSERT(Stream->ApiSendRequests == NULL);
    CXPLAT_DBG_ASSERT(Stream->SendRequests == NULL);

#if DEBUG
    CxPlatDispatchLockAcquire(&Connection->Streams.AllStreamsLock);
    CxPlatListEntryRemove(&Stream->AllStreamsLink);
    CxPlatDispatchLockRelease(&Connection->Streams.AllStreamsLock);
#endif
    QuicPerfCounterDecrement(QUIC_PERF_COUNTER_STRM_ACTIVE);

    QuicRecvBufferUninitialize(&Stream->RecvBuffer);
    QuicRangeUninitialize(&Stream->SparseAckRanges);
    CxPlatDispatchLockUninitialize(&Stream->ApiSendRequestLock);
    CxPlatRefUninitialize(&Stream->RefCount);

    if (Stream->RecvBuffer.PreallocatedChunk) {
<<<<<<< HEAD
        CxPlatPoolFree(
            &QuicLibraryGetPerProc()->DefaultReceiveBufferPool,
            Stream->RecvBuffer.PreallocatedChunk);
    }

    Stream->Flags.Freed = TRUE;
    CxPlatPoolFree(&QuicLibraryGetPerProc()->StreamPool, Stream);
=======
        CxPlatPoolFree(Stream->RecvBuffer.PreallocatedChunk);
    }

    Stream->Flags.Freed = TRUE;
    CxPlatPoolFree(Stream);
>>>>>>> 8976803c

    if (WasStarted) {
#pragma warning(push)
#pragma warning(disable:6001) // SAL doesn't understand we're logging just the address
        QuicTraceEvent(
            StreamDestroyed,
            "[strm][%p] Destroyed",
            Stream);
#pragma warning(pop)
    }

    QuicConnRelease(Connection, QUIC_CONN_REF_STREAM);
}

_IRQL_requires_max_(PASSIVE_LEVEL)
QUIC_STATUS
QuicStreamStart(
    _In_ QUIC_STREAM* Stream,
    _In_ QUIC_STREAM_START_FLAGS Flags,
    _In_ BOOLEAN IsRemoteStream
    )
{
    QUIC_STATUS Status;

    BOOLEAN ClosedLocally = Stream->Connection->State.ClosedLocally;
    if ((ClosedLocally || Stream->Connection->State.ClosedRemotely) ||
        Stream->Flags.Started) {
        Status =
            (ClosedLocally || Stream->Flags.Started) ?
            QUIC_STATUS_INVALID_STATE :
            QUIC_STATUS_ABORTED;
        goto Exit;
    }

    if (!IsRemoteStream) {
        uint8_t Type =
            QuicConnIsServer(Stream->Connection) ?
                STREAM_ID_FLAG_IS_SERVER :
                STREAM_ID_FLAG_IS_CLIENT;

        if (Stream->Flags.Unidirectional) {
            Type |= STREAM_ID_FLAG_IS_UNI_DIR;
        }

        Status =
            QuicStreamSetNewLocalStream(
                &Stream->Connection->Streams,
                Type,
                !!(Flags & QUIC_STREAM_START_FLAG_FAIL_BLOCKED),
                Stream);
        if (QUIC_FAILED(Status)) {
            goto Exit;
        }
    } else {
        Status = QUIC_STATUS_SUCCESS;
    }

    Stream->Flags.Started = TRUE;
    Stream->Flags.IndicatePeerAccepted = !!(Flags & QUIC_STREAM_START_FLAG_INDICATE_PEER_ACCEPT);

    //
    // Cache flow blocked timings on connection so that the queried blocked timings only
    // reflect time spent in a stream's lifetime.
    //
    uint64_t Now = CxPlatTimeUs64();
    Stream->BlockedTimings.CachedConnSchedulingUs =
        Stream->Connection->BlockedTimings.Scheduling.CumulativeTimeUs +
        (Stream->Connection->BlockedTimings.Scheduling.LastStartTimeUs != 0 ?
            CxPlatTimeDiff64(Stream->Connection->BlockedTimings.Scheduling.LastStartTimeUs, Now) : 0);
    Stream->BlockedTimings.CachedConnPacingUs =
        Stream->Connection->BlockedTimings.Pacing.CumulativeTimeUs +
        (Stream->Connection->BlockedTimings.Pacing.LastStartTimeUs != 0 ?
            CxPlatTimeDiff64(Stream->Connection->BlockedTimings.Pacing.LastStartTimeUs, Now) : 0);
    Stream->BlockedTimings.CachedConnAmplificationProtUs =
        Stream->Connection->BlockedTimings.AmplificationProt.CumulativeTimeUs +
        (Stream->Connection->BlockedTimings.AmplificationProt.LastStartTimeUs != 0 ?
            CxPlatTimeDiff64(Stream->Connection->BlockedTimings.AmplificationProt.LastStartTimeUs, Now) : 0);
    Stream->BlockedTimings.CachedConnCongestionControlUs =
        Stream->Connection->BlockedTimings.CongestionControl.CumulativeTimeUs +
        (Stream->Connection->BlockedTimings.CongestionControl.LastStartTimeUs != 0 ?
            CxPlatTimeDiff64(Stream->Connection->BlockedTimings.CongestionControl.LastStartTimeUs, Now) : 0);
    Stream->BlockedTimings.CachedConnFlowControlUs =
        Stream->Connection->BlockedTimings.FlowControl.CumulativeTimeUs +
        (Stream->Connection->BlockedTimings.FlowControl.LastStartTimeUs != 0 ?
            CxPlatTimeDiff64(Stream->Connection->BlockedTimings.FlowControl.LastStartTimeUs, Now) : 0);

    QuicTraceEvent(
        StreamCreated,
        "[strm][%p] Created, Conn=%p ID=%llu IsLocal=%hhu",
        Stream,
        Stream->Connection,
        Stream->ID,
        !IsRemoteStream);
    QuicTraceEvent(
        StreamSendState,
        "[strm][%p] Send State: %hhu",
        Stream,
        QuicStreamSendGetState(Stream));
    QuicTraceEvent(
        StreamRecvState,
        "[strm][%p] Recv State: %hhu",
        Stream,
        QuicStreamRecvGetState(Stream));

    if (Stream->Flags.SendEnabled) {
        QuicStreamAddOutFlowBlockedReason(Stream, QUIC_FLOW_BLOCKED_APP);
    }

    if (Stream->SendFlags != 0) {
        //
        // Send flags were queued up before starting so we need to queue the
        // stream data to be sent out now.
        //
        QuicSendQueueFlushForStream(&Stream->Connection->Send, Stream, FALSE);
    }

    Stream->Flags.SendOpen = !!(Flags & QUIC_STREAM_START_FLAG_IMMEDIATE);
    if (Stream->Flags.SendOpen) {
        QuicSendSetStreamSendFlag(
            &Stream->Connection->Send,
            Stream,
            QUIC_STREAM_SEND_FLAG_OPEN,
            FALSE);
    }

    Stream->MaxAllowedSendOffset =
        QuicStreamGetInitialMaxDataFromTP(
            Stream->ID,
            QuicConnIsServer(Stream->Connection),
            &Stream->Connection->PeerTransportParams);
    if (Stream->MaxAllowedSendOffset == 0) {
        QuicStreamAddOutFlowBlockedReason(Stream, QUIC_FLOW_BLOCKED_STREAM_FLOW_CONTROL);
    }
    Stream->SendWindow = (uint32_t)CXPLAT_MIN(Stream->MaxAllowedSendOffset, UINT32_MAX);

Exit:

    if (!IsRemoteStream) {
        QuicStreamIndicateStartComplete(Stream, Status);

        if (QUIC_FAILED(Status) &&
            (Flags & QUIC_STREAM_START_FLAG_SHUTDOWN_ON_FAIL)) {
            QuicStreamShutdown(
                Stream,
                QUIC_STREAM_SHUTDOWN_FLAG_ABORT | QUIC_STREAM_SHUTDOWN_FLAG_IMMEDIATE,
                0);
        }
    }

    return Status;
}

_IRQL_requires_max_(PASSIVE_LEVEL)
void
QuicStreamClose(
    _In_ __drv_freesMem(Mem) QUIC_STREAM* Stream
    )
{
    CXPLAT_DBG_ASSERT(!Stream->Flags.HandleClosed);
    Stream->Flags.HandleClosed = TRUE;

    if (!Stream->Flags.ShutdownComplete) {

        if (Stream->Flags.Started && !Stream->Flags.HandleShutdown) {
            //
            // TODO - If the stream hasn't been aborted already, then this is a
            // fatal error for the connection. The QUIC transport cannot "just
            // pick an error" to shutdown the stream with. It must abort the
            // entire connection.
            //
            QuicTraceLogStreamWarning(
                CloseWithoutShutdown,
                Stream,
                "Closing handle without fully shutting down");
        }

        //
        // Abort any pending operations.
        //
        QuicStreamShutdown(
            Stream,
            QUIC_STREAM_SHUTDOWN_FLAG_ABORT_SEND |
                QUIC_STREAM_SHUTDOWN_FLAG_ABORT_RECEIVE |
                QUIC_STREAM_SHUTDOWN_FLAG_IMMEDIATE,
            QUIC_ERROR_NO_ERROR);

        if (!Stream->Flags.Started) {
            //
            // The stream was abandoned before it could be successfully
            // started. Just mark it as completing the shutdown process now
            // since nothing else can be done with it now.
            //
            Stream->Flags.ShutdownComplete = TRUE;
            CXPLAT_DBG_ASSERT(!Stream->Flags.InStreamTable);
        }
    }

    if (Stream->Flags.DelayIdFcUpdate && Stream->Flags.ShutdownComplete) {
        //
        // Indicate the stream is completely shut down to the connection.
        //
        QuicStreamSetReleaseStream(&Stream->Connection->Streams, Stream);
    }

    Stream->ClientCallbackHandler = NULL;

    QuicStreamRelease(Stream, QUIC_STREAM_REF_APP);
}

_IRQL_requires_max_(PASSIVE_LEVEL)
void
QuicStreamTraceRundown(
    _In_ QUIC_STREAM* Stream
    )
{
    QuicTraceEvent(
        StreamRundown,
        "[strm][%p] Rundown, Conn=%p ID=%llu IsLocal=%hhu",
        Stream,
        Stream->Connection,
        Stream->ID,
        ((QuicConnIsClient(Stream->Connection)) ^ (Stream->ID & STREAM_ID_FLAG_IS_SERVER)));
    QuicTraceEvent(
        StreamOutFlowBlocked,
        "[strm][%p] Send Blocked Flags: %hhu",
        Stream,
        Stream->OutFlowBlockedReasons);
    // TODO - More state dump.
}

_IRQL_requires_max_(PASSIVE_LEVEL)
QUIC_STATUS
QuicStreamIndicateEvent(
    _In_ QUIC_STREAM* Stream,
    _Inout_ QUIC_STREAM_EVENT* Event
    )
{
    CXPLAT_PASSIVE_CODE();
    QUIC_STATUS Status;
    if (Stream->ClientCallbackHandler != NULL) {
        //
        // MsQuic shouldn't indicate reentrancy to the app when at all
        // possible. The general exception to this rule is when the connection
        // or stream is being closed because the API MUST block until all work
        // is completed, so we have to execute the event callbacks inline. There
        // is also one additional exception for start complete when StreamStart
        // is called synchronously on an MsQuic thread.
        //
        CXPLAT_DBG_ASSERT(
            !Stream->Connection->State.InlineApiExecution ||
            Stream->Connection->State.HandleClosed ||
            Stream->Flags.HandleClosed ||
            Event->Type == QUIC_STREAM_EVENT_START_COMPLETE);
        Status =
            Stream->ClientCallbackHandler(
                (HQUIC)Stream,
                Stream->ClientContext,
                Event);
    } else {
        Status = QUIC_STATUS_INVALID_STATE;
        QuicTraceLogStreamWarning(
            EventSilentDiscard,
            Stream,
            "Event silently discarded");
    }
    return Status;
}

_IRQL_requires_max_(PASSIVE_LEVEL)
void
QuicStreamIndicateStartComplete(
    _In_ QUIC_STREAM* Stream,
    _In_ QUIC_STATUS Status
    )
{
    if (Stream->Flags.StartedIndicated) {
        return;
    }
    Stream->Flags.StartedIndicated = TRUE;

    QUIC_STREAM_EVENT Event;
    Event.Type = QUIC_STREAM_EVENT_START_COMPLETE;
    Event.START_COMPLETE.Status = Status;
    Event.START_COMPLETE.ID = Stream->ID;
    Event.START_COMPLETE.PeerAccepted =
        QUIC_SUCCEEDED(Status) &&
        !(Stream->OutFlowBlockedReasons & QUIC_FLOW_BLOCKED_STREAM_ID_FLOW_CONTROL);
    QuicTraceLogStreamVerbose(
        IndicateStartComplete,
        Stream,
        "Indicating QUIC_STREAM_EVENT_START_COMPLETE [Status=0x%x ID=%llu Accepted=%hhu]",
        Status,
        Stream->ID,
        Event.START_COMPLETE.PeerAccepted);
    (void)QuicStreamIndicateEvent(Stream, &Event);
}

_IRQL_requires_max_(PASSIVE_LEVEL)
void
QuicStreamIndicateShutdownComplete(
    _In_ QUIC_STREAM* Stream
    )
{
    if (!Stream->Flags.HandleShutdown) {
        Stream->Flags.HandleShutdown = TRUE;

        QUIC_STREAM_EVENT Event;
        Event.Type = QUIC_STREAM_EVENT_SHUTDOWN_COMPLETE;
        Event.SHUTDOWN_COMPLETE.ConnectionShutdown =
            Stream->Connection->State.ClosedLocally ||
            Stream->Connection->State.ClosedRemotely;
        Event.SHUTDOWN_COMPLETE.AppCloseInProgress =
            Stream->Flags.HandleClosed;
        Event.SHUTDOWN_COMPLETE.ConnectionShutdownByApp =
            Stream->Connection->State.AppClosed;
        Event.SHUTDOWN_COMPLETE.ConnectionClosedRemotely =
            Stream->Connection->State.ClosedRemotely;
        Event.SHUTDOWN_COMPLETE.ConnectionErrorCode =
            Stream->Connection->CloseErrorCode;
        Event.SHUTDOWN_COMPLETE.ConnectionCloseStatus =
            Stream->Connection->CloseStatus;
        QuicTraceLogStreamVerbose(
            IndicateStreamShutdownComplete,
            Stream,
            "Indicating QUIC_STREAM_EVENT_SHUTDOWN_COMPLETE [Shutdown=%hhu, ShutdownByApp=%hhu, ClosedRemotely=%hhu, ErrorCode=0x%llx, CloseStatus=0x%x]",
            Event.SHUTDOWN_COMPLETE.ConnectionShutdown,
            Event.SHUTDOWN_COMPLETE.ConnectionShutdownByApp,
            Event.SHUTDOWN_COMPLETE.ConnectionClosedRemotely,
            Event.SHUTDOWN_COMPLETE.ConnectionErrorCode,
            Event.SHUTDOWN_COMPLETE.ConnectionCloseStatus);
        (void)QuicStreamIndicateEvent(Stream, &Event);

        Stream->ClientCallbackHandler = NULL;
    }
}

_IRQL_requires_max_(PASSIVE_LEVEL)
void
QuicStreamShutdown(
    _In_ QUIC_STREAM* Stream,
    _In_ QUIC_STREAM_SHUTDOWN_FLAGS Flags,
    _In_ QUIC_VAR_INT ErrorCode
    )
{
    CXPLAT_DBG_ASSERT(Flags != 0 && Flags != QUIC_STREAM_SHUTDOWN_SILENT);
    CXPLAT_DBG_ASSERT(
        !(Flags & QUIC_STREAM_SHUTDOWN_FLAG_GRACEFUL) ||
        !(Flags & (QUIC_STREAM_SHUTDOWN_FLAG_ABORT | QUIC_STREAM_SHUTDOWN_FLAG_IMMEDIATE)));
    CXPLAT_DBG_ASSERT(
        !(Flags & QUIC_STREAM_SHUTDOWN_FLAG_IMMEDIATE) ||
        Flags == (QUIC_STREAM_SHUTDOWN_FLAG_IMMEDIATE |
                  QUIC_STREAM_SHUTDOWN_FLAG_ABORT_RECEIVE |
                  QUIC_STREAM_SHUTDOWN_FLAG_ABORT_SEND));

    if (!!(Flags & (QUIC_STREAM_SHUTDOWN_FLAG_GRACEFUL | QUIC_STREAM_SHUTDOWN_FLAG_ABORT_SEND))) {
        QuicStreamSendShutdown(
            Stream,
            !!(Flags & QUIC_STREAM_SHUTDOWN_FLAG_GRACEFUL),
            !!(Flags & QUIC_STREAM_SHUTDOWN_SILENT),
            FALSE,
            ErrorCode);
    }

    if (!!(Flags & QUIC_STREAM_SHUTDOWN_FLAG_ABORT_RECEIVE)) {
        QuicStreamRecvShutdown(
            Stream,
            !!(Flags & QUIC_STREAM_SHUTDOWN_SILENT),
            ErrorCode);
    }

    if (!!(Flags & QUIC_STREAM_SHUTDOWN_FLAG_IMMEDIATE) &&
        !Stream->Flags.ShutdownComplete) {
        //
        // The app has requested that we immediately give them completion
        // events so they don't have to wait. Deliver the send shutdown complete
        // and shutdown complete events now, if they haven't already been
        // delivered.
        //
        if (Stream->Flags.RemoteCloseResetReliable || Stream->Flags.LocalCloseResetReliable) {
             QuicTraceLogStreamWarning(
                ShutdownImmediatePendingReliableReset,
                Stream,
                "Invalid immediate shutdown request (pending reliable reset).");
            return;
        }
        QuicStreamIndicateSendShutdownComplete(Stream, FALSE);
        QuicStreamIndicateShutdownComplete(Stream);
    }
}

void
QuicStreamTryCompleteShutdown(
    _In_ QUIC_STREAM* Stream
    )
{
    if (!Stream->Flags.ShutdownComplete &&
        !Stream->Flags.ReceiveDataPending &&
        Stream->Flags.LocalCloseAcked &&
        Stream->Flags.RemoteCloseAcked) {

        //
        // Make sure to clean up any left over send flags.
        //
        QuicSendClearStreamSendFlag(
            &Stream->Connection->Send,
            Stream,
            QUIC_STREAM_SEND_FLAGS_ALL);

        //
        // Mark the stream as shut down and deliver the completion notification
        // to the application layer.
        //
        Stream->Flags.ShutdownComplete = TRUE;
        QuicStreamIndicateShutdownComplete(Stream);

        //
        // Indicate the stream is completely shut down to the connection.
        //
        if (!Stream->Flags.DelayIdFcUpdate || Stream->Flags.HandleClosed) {
            QuicStreamSetReleaseStream(&Stream->Connection->Streams, Stream);
        }
    }
}

QUIC_STATUS
QuicStreamParamSet(
    _In_ QUIC_STREAM* Stream,
    _In_ uint32_t Param,
    _In_ uint32_t BufferLength,
    _In_reads_bytes_(BufferLength)
        const void* Buffer
    )
{
    QUIC_STATUS Status;

    switch (Param) {
    case QUIC_PARAM_STREAM_ID:
    case QUIC_PARAM_STREAM_0RTT_LENGTH:
    case QUIC_PARAM_STREAM_IDEAL_SEND_BUFFER_SIZE:
        Status = QUIC_STATUS_INVALID_PARAMETER;
        break;

    case QUIC_PARAM_STREAM_PRIORITY: {

        if (BufferLength != sizeof(Stream->SendPriority) || Buffer == NULL) {
            Status = QUIC_STATUS_INVALID_PARAMETER;
            break;
        }

        if (Stream->SendPriority != *(uint16_t*)Buffer) {
            Stream->SendPriority = *(uint16_t*)Buffer;

            QuicTraceLogStreamInfo(
                UpdatePriority,
                Stream,
                "New send priority = %hu",
                Stream->SendPriority);

            if (Stream->Flags.Started && Stream->SendFlags != 0) {
                //
                // Update the stream's place in the send queue if necessary.
                //
                QuicSendUpdateStreamPriority(&Stream->Connection->Send, Stream);
            }
        }

        Status = QUIC_STATUS_SUCCESS;
        break;
    }

   case QUIC_PARAM_STREAM_RELIABLE_OFFSET:

        if (BufferLength != sizeof(uint64_t) || Buffer == NULL) {
            Status = QUIC_STATUS_INVALID_PARAMETER;
            break;
        }

        if (!Stream->Connection->State.ReliableResetStreamNegotiated ||
            *(uint64_t*)Buffer > Stream->QueuedSendOffset) {
            Status = QUIC_STATUS_INVALID_STATE;
            break;
        }

        if (Stream->Flags.LocalCloseReset) {
            Status = QUIC_STATUS_INVALID_STATE;
            break;
        }

        if (!Stream->Flags.LocalCloseResetReliable) {
            //
            // We haven't called shutdown reliable yet. App can set ReliableOffsetSend to be whatever.
            //
            Stream->ReliableOffsetSend = *(uint64_t*)Buffer;
        } else if (*(uint64_t*)Buffer < Stream->ReliableOffsetSend) {
            //
            // TODO - Determine if we need to support this feature in future iterations.
            //
            // We have previously called shutdown reliable.
            // Now we are loosening the conditions of the ReliableReset,
            // but we have already sent the peer a stale frame, we must retransmit
            // this new frame, and update the metadata.
            //
            QuicTraceLogStreamInfo(
                MultipleReliableResetSendNotSupported,
                Stream,
                "Multiple RELIABLE_RESET frames sending not supported.");
            Status = QUIC_STATUS_INVALID_STATE;
            break;
        } else {
            Status = QUIC_STATUS_INVALID_STATE;
            break;
        }

        QuicTraceLogStreamInfo(
            ReliableSendOffsetSet,
            Stream,
            "Reliable send offset set to %llu",
            *(uint64_t*)Buffer);

        Status = QUIC_STATUS_SUCCESS;
        break;

    default:
        Status = QUIC_STATUS_INVALID_PARAMETER;
        break;
    }

    return Status;
}

QUIC_STATUS
QuicStreamParamGet(
    _In_ QUIC_STREAM* Stream,
    _In_ uint32_t Param,
    _Inout_ uint32_t* BufferLength,
    _Out_writes_bytes_opt_(*BufferLength)
        void* Buffer
    )
{
    QUIC_STATUS Status;

    switch (Param) {
    case QUIC_PARAM_STREAM_ID:

        if (*BufferLength < sizeof(Stream->ID)) {
            *BufferLength = sizeof(Stream->ID);
            Status = QUIC_STATUS_BUFFER_TOO_SMALL;
            break;
        }

        if (Buffer == NULL) {
            Status = QUIC_STATUS_INVALID_PARAMETER;
            break;
        }

        if (!Stream->Flags.Started) {
            Status = QUIC_STATUS_INVALID_STATE;
            break;
        }

        *BufferLength = sizeof(Stream->ID);
        *(uint64_t*)Buffer = Stream->ID;

        Status = QUIC_STATUS_SUCCESS;
        break;

    case QUIC_PARAM_STREAM_0RTT_LENGTH:

        if (*BufferLength < sizeof(uint64_t)) {
            *BufferLength = sizeof(uint64_t);
            Status = QUIC_STATUS_BUFFER_TOO_SMALL;
            break;
        }

        if (Buffer == NULL) {
            Status = QUIC_STATUS_INVALID_PARAMETER;
            break;
        }

        if (!Stream->Flags.Started ||
            !Stream->Flags.LocalCloseAcked) {
            Status = QUIC_STATUS_INVALID_STATE;
            break;
        }

        *BufferLength = sizeof(uint64_t);
        *(uint64_t*)Buffer = Stream->Sent0Rtt;

        Status = QUIC_STATUS_SUCCESS;
        break;

    case QUIC_PARAM_STREAM_IDEAL_SEND_BUFFER_SIZE:

        if (*BufferLength < sizeof(uint64_t)) {
            *BufferLength = sizeof(uint64_t);
            Status = QUIC_STATUS_BUFFER_TOO_SMALL;
            break;
        }

        if (Buffer == NULL) {
            Status = QUIC_STATUS_INVALID_PARAMETER;
            break;
        }

        *BufferLength = sizeof(uint64_t);
        *(uint64_t*)Buffer =
            Stream->Connection->SendBuffer.IdealBytes;

        Status = QUIC_STATUS_SUCCESS;
        break;

    case QUIC_PARAM_STREAM_PRIORITY:

        if (*BufferLength < sizeof(Stream->SendPriority)) {
            *BufferLength = sizeof(Stream->SendPriority);
            Status = QUIC_STATUS_BUFFER_TOO_SMALL;
            break;
        }

        if (Buffer == NULL) {
            Status = QUIC_STATUS_INVALID_PARAMETER;
            break;
        }

        *BufferLength = sizeof(Stream->SendPriority);
        *(uint16_t*)Buffer = Stream->SendPriority;

        Status = QUIC_STATUS_SUCCESS;
        break;

    case QUIC_PARAM_STREAM_STATISTICS: {

        if (*BufferLength < sizeof(QUIC_STREAM_STATISTICS)) {
            *BufferLength = sizeof(QUIC_STREAM_STATISTICS);
            Status = QUIC_STATUS_BUFFER_TOO_SMALL;
            break;
        }

        if (Buffer == NULL) {
            Status = QUIC_STATUS_INVALID_PARAMETER;
            break;
        }

        if (!Stream->Flags.Started) {
            Status = QUIC_STATUS_INVALID_STATE;
            break;
        }

        uint64_t Now = CxPlatTimeUs64();
        QUIC_STREAM_STATISTICS* Stats = (QUIC_STREAM_STATISTICS*)Buffer;
        QUIC_CONNECTION* Connection = Stream->Connection;
        Stats->StreamBlockedByIdFlowControlUs = Stream->BlockedTimings.StreamIdFlowControl.CumulativeTimeUs;
        if (Stream->BlockedTimings.StreamIdFlowControl.LastStartTimeUs != 0) {
            Stats->StreamBlockedByIdFlowControlUs +=
                CxPlatTimeDiff64(Stream->BlockedTimings.StreamIdFlowControl.LastStartTimeUs, Now);
        }
        Stats->StreamBlockedByFlowControlUs = Stream->BlockedTimings.FlowControl.CumulativeTimeUs;
        if (Stream->BlockedTimings.FlowControl.LastStartTimeUs != 0) {
            Stats->StreamBlockedByFlowControlUs +=
                CxPlatTimeDiff64(Stream->BlockedTimings.FlowControl.LastStartTimeUs, Now);
        }
        Stats->StreamBlockedByAppUs = Stream->BlockedTimings.App.CumulativeTimeUs;
        if (Stream->BlockedTimings.App.LastStartTimeUs != 0) {
            Stats->StreamBlockedByAppUs +=
                CxPlatTimeDiff64(Stream->BlockedTimings.App.LastStartTimeUs, Now);
        }
        Stats->ConnBlockedBySchedulingUs = Connection->BlockedTimings.Scheduling.CumulativeTimeUs;
        if (Connection->BlockedTimings.Scheduling.LastStartTimeUs != 0) {
            Stats->ConnBlockedBySchedulingUs +=
                CxPlatTimeDiff64(Connection->BlockedTimings.Scheduling.LastStartTimeUs, Now);
        }
        Stats->ConnBlockedBySchedulingUs -= Stream->BlockedTimings.CachedConnSchedulingUs;
        Stats->ConnBlockedByPacingUs = Connection->BlockedTimings.Pacing.CumulativeTimeUs;
        if (Connection->BlockedTimings.Pacing.LastStartTimeUs != 0) {
            Stats->ConnBlockedByPacingUs +=
                CxPlatTimeDiff64(Connection->BlockedTimings.Pacing.LastStartTimeUs, Now);
        }
        Stats->ConnBlockedByPacingUs -= Stream->BlockedTimings.CachedConnPacingUs;
        Stats->ConnBlockedByAmplificationProtUs = Connection->BlockedTimings.AmplificationProt.CumulativeTimeUs;
        if (Connection->BlockedTimings.AmplificationProt.LastStartTimeUs != 0) {
            Stats->ConnBlockedByAmplificationProtUs +=
                CxPlatTimeDiff64(Connection->BlockedTimings.AmplificationProt.LastStartTimeUs, Now);
        }
        Stats->ConnBlockedByAmplificationProtUs -= Stream->BlockedTimings.CachedConnAmplificationProtUs;
        Stats->ConnBlockedByCongestionControlUs = Connection->BlockedTimings.CongestionControl.CumulativeTimeUs;
        if (Connection->BlockedTimings.CongestionControl.LastStartTimeUs != 0) {
            Stats->ConnBlockedByCongestionControlUs +=
                CxPlatTimeDiff64(Connection->BlockedTimings.CongestionControl.LastStartTimeUs, Now);
        }
        Stats->ConnBlockedByCongestionControlUs -= Stream->BlockedTimings.CachedConnCongestionControlUs;
        Stats->ConnBlockedByFlowControlUs = Connection->BlockedTimings.FlowControl.CumulativeTimeUs;
        if (Connection->BlockedTimings.FlowControl.LastStartTimeUs != 0) {
            Stats->ConnBlockedByFlowControlUs +=
                CxPlatTimeDiff64(Connection->BlockedTimings.FlowControl.LastStartTimeUs, Now);
        }
        Stats->ConnBlockedByFlowControlUs -= Stream->BlockedTimings.CachedConnFlowControlUs;

        *BufferLength = sizeof(QUIC_STREAM_STATISTICS);
        Status = QUIC_STATUS_SUCCESS;
        break;
    }

    case QUIC_PARAM_STREAM_RELIABLE_OFFSET:
        if (*BufferLength < sizeof(uint64_t)) {
            *BufferLength = sizeof(uint64_t);
            Status = QUIC_STATUS_BUFFER_TOO_SMALL;
            break;
        }
        if (Buffer == NULL) {
            Status = QUIC_STATUS_INVALID_PARAMETER;
            break;
        }
        if (Stream->ReliableOffsetSend == 0) {
            Status = QUIC_STATUS_INVALID_STATE;
            break;
        }
        *(uint64_t*) Buffer = Stream->ReliableOffsetSend;
        Status = QUIC_STATUS_SUCCESS;
        break;

    case QUIC_PARAM_STREAM_RELIABLE_OFFSET_RECV:
        if (*BufferLength < sizeof(uint64_t)) {
            *BufferLength = sizeof(uint64_t);
            Status = QUIC_STATUS_BUFFER_TOO_SMALL;
            break;
        }
        if (Buffer == NULL) {
            Status = QUIC_STATUS_INVALID_PARAMETER;
            break;
        }
        if (!Stream->Flags.RemoteCloseResetReliable) {
            Status = QUIC_STATUS_INVALID_STATE;
            break;
        }

        *(uint64_t*)Buffer = Stream->RecvMaxLength;
        Status = QUIC_STATUS_SUCCESS;
        break;

    default:
        Status = QUIC_STATUS_INVALID_PARAMETER;
        break;
    }

    return Status;
}

_IRQL_requires_max_(DISPATCH_LEVEL)
void
QuicStreamSwitchToAppOwnedBuffers(
    _In_ QUIC_STREAM* Stream
    )
{
    //
    // Reset the current receive buffer and preallocated chunk.
    //
    QuicRecvBufferUninitialize(&Stream->RecvBuffer);
    if (Stream->RecvBuffer.PreallocatedChunk) {
<<<<<<< HEAD
        CxPlatPoolFree(
            &QuicLibraryGetPerProc()->DefaultReceiveBufferPool,
            Stream->RecvBuffer.PreallocatedChunk);
=======
        CxPlatPoolFree(Stream->RecvBuffer.PreallocatedChunk);
>>>>>>> 8976803c
        Stream->RecvBuffer.PreallocatedChunk = NULL;
    }

    //
    // Can't fail when initializing in app-owned mode.
    //
    (void)QuicRecvBufferInitialize(
        &Stream->RecvBuffer,
        0,
        0,
        QUIC_RECV_BUF_MODE_APP_OWNED,
<<<<<<< HEAD
        &QuicLibraryGetPerProc()->AppBufferChunkPool,
=======
>>>>>>> 8976803c
        NULL);
    Stream->Flags.UseAppOwnedRecvBuffers = TRUE;
}

_IRQL_requires_max_(DISPATCH_LEVEL)
QUIC_STATUS
QuicStreamProvideRecvBuffers(
    _In_ QUIC_STREAM* Stream,
    _Inout_ CXPLAT_LIST_ENTRY* /* QUIC_RECV_CHUNK */ Chunks
    )
{
    QUIC_STATUS Status = QuicRecvBufferProvideChunks(&Stream->RecvBuffer, Chunks);
    if (Status == QUIC_STATUS_SUCCESS) {
        //
        // Update the maximum allowed received size to take into account the new
        // capacity.
        //
        Stream->MaxAllowedRecvOffset =
            Stream->RecvBuffer.BaseOffset + Stream->RecvBuffer.VirtualBufferLength;
        QuicSendSetStreamSendFlag(
            &Stream->Connection->Send,
            Stream,
            QUIC_STREAM_SEND_FLAG_MAX_DATA,
            FALSE);
    }
    return Status;
}<|MERGE_RESOLUTION|>--- conflicted
+++ resolved
@@ -155,10 +155,6 @@
             InitialRecvBufferLength,
             FlowControlWindowSize,
             RecvBufferMode,
-<<<<<<< HEAD
-            &QuicLibraryGetPerProc()->AppBufferChunkPool,
-=======
->>>>>>> 8976803c
             PreallocatedRecvChunk);
     if (QUIC_FAILED(Status)) {
         goto Exit;
@@ -185,17 +181,10 @@
         QuicPerfCounterDecrement(QUIC_PERF_COUNTER_STRM_ACTIVE);
         CxPlatDispatchLockUninitialize(&Stream->ApiSendRequestLock);
         Stream->Flags.Freed = TRUE;
-<<<<<<< HEAD
-        CxPlatPoolFree(&QuicLibraryGetPerProc()->StreamPool, Stream);
-    }
-    if (PreallocatedRecvChunk) {
-        CxPlatPoolFree(&QuicLibraryGetPerProc()->DefaultReceiveBufferPool, PreallocatedRecvChunk);
-=======
         CxPlatPoolFree(Stream);
     }
     if (PreallocatedRecvChunk) {
         CxPlatPoolFree(PreallocatedRecvChunk);
->>>>>>> 8976803c
     }
 
     return Status;
@@ -236,21 +225,11 @@
     CxPlatRefUninitialize(&Stream->RefCount);
 
     if (Stream->RecvBuffer.PreallocatedChunk) {
-<<<<<<< HEAD
-        CxPlatPoolFree(
-            &QuicLibraryGetPerProc()->DefaultReceiveBufferPool,
-            Stream->RecvBuffer.PreallocatedChunk);
-    }
-
-    Stream->Flags.Freed = TRUE;
-    CxPlatPoolFree(&QuicLibraryGetPerProc()->StreamPool, Stream);
-=======
         CxPlatPoolFree(Stream->RecvBuffer.PreallocatedChunk);
     }
 
     Stream->Flags.Freed = TRUE;
     CxPlatPoolFree(Stream);
->>>>>>> 8976803c
 
     if (WasStarted) {
 #pragma warning(push)
@@ -1009,13 +988,7 @@
     //
     QuicRecvBufferUninitialize(&Stream->RecvBuffer);
     if (Stream->RecvBuffer.PreallocatedChunk) {
-<<<<<<< HEAD
-        CxPlatPoolFree(
-            &QuicLibraryGetPerProc()->DefaultReceiveBufferPool,
-            Stream->RecvBuffer.PreallocatedChunk);
-=======
         CxPlatPoolFree(Stream->RecvBuffer.PreallocatedChunk);
->>>>>>> 8976803c
         Stream->RecvBuffer.PreallocatedChunk = NULL;
     }
 
@@ -1027,10 +1000,6 @@
         0,
         0,
         QUIC_RECV_BUF_MODE_APP_OWNED,
-<<<<<<< HEAD
-        &QuicLibraryGetPerProc()->AppBufferChunkPool,
-=======
->>>>>>> 8976803c
         NULL);
     Stream->Flags.UseAppOwnedRecvBuffers = TRUE;
 }
