--- conflicted
+++ resolved
@@ -413,18 +413,8 @@
     uint64_t RecvPendingLength;
 
     //
-<<<<<<< HEAD
-    // The length of completed receives not yet processed by MsQuic.
-    //
-    volatile uint64_t RecvCompletionLength;
-
-    //
-    // The length of any inline receive complete call by the app. UINT64_MAX
-    // indicates that no inline call was made.
-=======
     // The number of received bytes the app has completed but not yet processed
     // by MsQuic.
->>>>>>> 925b6698
     //
     volatile uint64_t RecvCompletionLength;
 
@@ -444,10 +434,6 @@
     QUIC_OPERATION* ReceiveCompleteOperation;
     QUIC_OPERATION ReceiveCompleteOperationStorage;
     QUIC_API_CONTEXT ReceiveCompleteApiCtxStorage;
-<<<<<<< HEAD
-
-=======
->>>>>>> 925b6698
 
     //
     // Stream blocked timings.
@@ -983,19 +969,6 @@
 void
 QuicStreamReceiveCompletePending(
     _In_ QUIC_STREAM* Stream
-<<<<<<< HEAD
-    );
-
-//
-// Completes a receive call inline from a callback.
-//
-_IRQL_requires_max_(PASSIVE_LEVEL)
-void
-QuicStreamReceiveCompleteInline(
-    _In_ QUIC_STREAM* Stream,
-    _In_ uint64_t BufferLength
-=======
->>>>>>> 925b6698
     );
 
 //
