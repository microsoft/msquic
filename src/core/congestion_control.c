--- conflicted
+++ resolved
@@ -1,573 +1,557 @@
-/*++
-
-    Copyright (c) Microsoft Corporation.
-    Licensed under the MIT License.
-
-Abstract:
-
-    Algorithm for using (but not exceeding) available network bandwidth.
-
-    The send rate is limited to the available bandwidth by
-    limiting the number of bytes in flight to CongestionWindow.
-
-    The algorithm used for adjusting CongestionWindow is CUBIC (RFC8312).
-
-Future work:
-
-    -Early slowstart exit via HyStart or similar.
-
---*/
-
-#include "precomp.h"
-#include "congestion_control.c.clog.h"
-
-//
-// BETA and C from RFC8312. 10x multiples for integer arithmetic.
-//
-#define TEN_TIMES_BETA_CUBIC 7
-#define TEN_TIMES_C_CUBIC 4
-
-//
-// Shifting nth root algorithm.
-//
-// This works sort of like long division: we look at the radicand in aligned
-// chunks of 3 bits to compute each bit of the root. This is somewhat
-// intuitive, since 2^3 = 8, i.e. one bit is needed to encode the cube root
-// of a 3-bit number.
-//
-// At each step, we have a root value computed "so far" (i.e. the most
-// significant bits of the root) and we need to find the correct value of
-// the LSB of the (shifted) root so that it satisfies the two conditions:
-// y^3 <= x
-// (y+1)^3 > x
-// ...where y represents the shifted value of the root "computed so far"
-// and x represents the bits of the radicand "shifted in so far."
-//
-// The initial shift of 30 bits gives us 3-bit-aligned chunks.
-//
-_IRQL_requires_max_(DISPATCH_LEVEL)
-uint32_t
-CubeRoot(
-    uint32_t Radicand
-    )
-{
-    int i;
-    uint32_t x = 0;
-    uint32_t y = 0;
-
-    for (i = 30; i >= 0; i -= 3) {
-        x = x * 8 + ((Radicand >> i) & 7);
-        if ((y * 2 + 1) * (y * 2 + 1) * (y * 2 + 1) <= x) {
-            y = y * 2 + 1;
-        } else {
-            y = y * 2;
-        }
-    }
-    return y;
-}
-
-void
-QuicConnLogCubic(
-    _In_ const QUIC_CONNECTION* const Connection
-    )
-{
-    UNREFERENCED_PARAMETER(Connection);
-<<<<<<< HEAD
-    QuicTraceEvent(ConnCubic, "[conn][%p] CUBIC: SlowStartThreshold=%d K=%d WindowMax=%d WindowLastMax=%d",
-=======
-    QuicTraceEvent(
-        ConnCubic,
-        "[conn][%p] CUBIC: SlowStartThreshold=%u K=%u WindowMax=%u WindowLastMax=%u",
->>>>>>> 3fa74d4a
-        Connection,
-        Connection->CongestionControl.SlowStartThreshold,
-        Connection->CongestionControl.KCubic,
-        Connection->CongestionControl.WindowMax,
-        Connection->CongestionControl.WindowLastMax);
-}
-
-_IRQL_requires_max_(DISPATCH_LEVEL)
-void
-QuicCongestionControlInitialize(
-    _In_ QUIC_CONGESTION_CONTROL* Cc,
-    _In_ const QUIC_SETTINGS* Settings
-    )
-{
-    QUIC_CONNECTION* Connection = QuicCongestionControlGetConnection(Cc);
-    Cc->SlowStartThreshold = UINT32_MAX;
-    Cc->SendIdleTimeoutMs = Settings->SendIdleTimeoutMs;
-    Cc->InitialWindowPackets = Settings->InitialWindowPackets;
-    Cc->CongestionWindow = Connection->Paths[0].Mtu * Cc->InitialWindowPackets;
-    Cc->BytesInFlightMax = Cc->CongestionWindow / 2;
-    QuicConnLogOutFlowStats(Connection);
-    QuicConnLogCubic(Connection);
-}
-
-_IRQL_requires_max_(DISPATCH_LEVEL)
-void
-QuicCongestionControlReset(
-    _In_ QUIC_CONGESTION_CONTROL* Cc
-    )
-{
-    QUIC_CONNECTION* Connection = QuicCongestionControlGetConnection(Cc);
-    Cc->SlowStartThreshold = UINT32_MAX;
-    Cc->IsInRecovery = FALSE;
-    Cc->HasHadCongestionEvent = FALSE;
-    Cc->CongestionWindow = Connection->Paths[0].Mtu * Cc->InitialWindowPackets;
-    Cc->BytesInFlightMax = Cc->CongestionWindow / 2;
-    Cc->BytesInFlight = 0;
-    QuicConnLogOutFlowStats(Connection);
-    QuicConnLogCubic(Connection);
-}
-
-//
-// Attempts to predict what the congestion window will be one RTT from now.
-//
-_IRQL_requires_max_(DISPATCH_LEVEL)
-uint32_t
-QuicCongestionControlPredictNextWindow(
-    _In_ QUIC_CONGESTION_CONTROL* Cc
-    )
-{
-    //
-    // TODO - Replace NewReno prediction logic.
-    //
-    uint32_t Wnd;
-    if (Cc->CongestionWindow < Cc->SlowStartThreshold) {
-        Wnd = Cc->CongestionWindow << 1;
-        if (Wnd > Cc->SlowStartThreshold) {
-            Wnd = Cc->SlowStartThreshold;
-        }
-    } else {
-        Wnd =
-            Cc->CongestionWindow +
-            QuicCongestionControlGetConnection(Cc)->Paths[0].Mtu;
-    }
-    return Wnd;
-}
-
-_IRQL_requires_max_(DISPATCH_LEVEL)
-uint32_t
-QuicCongestionControlGetSendAllowance(
-    _In_ QUIC_CONGESTION_CONTROL* Cc,
-    _In_ uint64_t TimeSinceLastSend, // microsec
-    _In_ BOOLEAN TimeSinceLastSendValid
-    )
-{
-    uint32_t SendAllowance;
-    QUIC_CONNECTION* Connection = QuicCongestionControlGetConnection(Cc);
-    if (Cc->BytesInFlight >= Cc->CongestionWindow) {
-        //
-        // We are CC blocked, so we can't send anything.
-        //
-        SendAllowance = 0;
-
-    } else if (!Connection->State.UsePacing || !Connection->Paths[0].GotFirstRttSample) {
-        //
-        // Pacing is disabled or we don't have an RTT sample yet, so just send
-        // everything we can.
-        //
-        SendAllowance = Cc->CongestionWindow - Cc->BytesInFlight;
-
-    } else {
-        //
-        // Try to pace: if the window and RTT are large enough, the window can
-        // be split into chunks which are spread out over the RTT.
-        // SendAllowance will be set to the size of the next chunk.
-        //
-        uint32_t MinChunkSize = QUIC_SEND_PACING_MIN_CHUNK * Connection->Paths[0].Mtu;
-        if (Connection->Paths[0].SmoothedRtt < MS_TO_US(QUIC_SEND_PACING_INTERVAL) ||
-            Cc->CongestionWindow < MinChunkSize ||
-            !TimeSinceLastSendValid) {
-            //
-            // Either the RTT is too small (i.e. it cannot be split into
-            // multiple intervals based on the timer granularity) or the window
-            // is too small (i.e. it cannot be split into chunks larger than
-            // MinChunkSize) for us to use pacing, or this is the first send,
-            // in which case the pacing formula (which uses the time since the
-            // last send) is invalid.
-            //
-            SendAllowance = Cc->CongestionWindow - Cc->BytesInFlight;
-
-        } else {
-
-            //
-            // We are pacing, so calculate the current chunk size based on how
-            // long it's been since we sent the previous chunk.
-            //
-
-            //
-            // Since the window grows via ACK feedback and since we defer
-            // packets when pacing, using the current window to calculate the
-            // pacing interval is not quite as aggressive as we'd like. Instead,
-            // use the predicted window of the next RTT.
-            //
-            uint64_t EstimatedWnd = QuicCongestionControlPredictNextWindow(Cc);
-
-            SendAllowance =
-                (uint32_t)((EstimatedWnd * TimeSinceLastSend) / Connection->Paths[0].SmoothedRtt);
-            if (SendAllowance < MinChunkSize) {
-                SendAllowance = MinChunkSize;
-            }
-            if (SendAllowance > (Cc->CongestionWindow - Cc->BytesInFlight)) {
-                SendAllowance = Cc->CongestionWindow - Cc->BytesInFlight;
-            }
-            if (SendAllowance > (Cc->CongestionWindow >> 1)) {
-                SendAllowance = Cc->CongestionWindow >> 1; // Don't send more than half the current window.
-            }
-        }
-    }
-    return SendAllowance;
-}
-
-//
-// Returns TRUE if we became unblocked.
-//
-_IRQL_requires_max_(DISPATCH_LEVEL)
-BOOLEAN
-QuicCongestionControlUpdateBlockedState(
-    _In_ QUIC_CONGESTION_CONTROL* Cc,
-    _In_ BOOLEAN PreviousCanSendState
-    )
-{
-    QUIC_CONNECTION* Connection = QuicCongestionControlGetConnection(Cc);
-    QuicConnLogOutFlowStats(Connection);
-    if (PreviousCanSendState != QuicCongestionControlCanSend(Cc)) {
-        if (PreviousCanSendState) {
-            QuicConnAddOutFlowBlockedReason(
-                Connection, QUIC_FLOW_BLOCKED_CONGESTION_CONTROL);
-        } else {
-            QuicConnRemoveOutFlowBlockedReason(
-                Connection, QUIC_FLOW_BLOCKED_CONGESTION_CONTROL);
-            return TRUE;
-        }
-    }
-    return FALSE;
-}
-
-_IRQL_requires_max_(DISPATCH_LEVEL)
-void
-QuicCongestionControlOnCongestionEvent(
-    _In_ QUIC_CONGESTION_CONTROL* Cc
-    )
-{
-    QUIC_CONNECTION* Connection = QuicCongestionControlGetConnection(Cc);
-<<<<<<< HEAD
-    QuicTraceEvent(ConnCongestion, "[conn][%p] Congestion event", Connection);
-=======
-    QuicTraceEvent(
-        ConnCongestion,
-        "[conn][%p] Congestion event",
-        Connection);
->>>>>>> 3fa74d4a
-    Connection->Stats.Send.CongestionCount++;
-
-    Cc->IsInRecovery = TRUE;
-    Cc->HasHadCongestionEvent = TRUE;
-
-    Cc->WindowMax = Cc->CongestionWindow;
-    if (Cc->WindowLastMax > Cc->WindowMax) {
-        //
-        // Fast convergence.
-        //
-        Cc->WindowLastMax = Cc->WindowMax;
-        Cc->WindowMax = Cc->WindowMax * (10 + TEN_TIMES_BETA_CUBIC) / 20;
-    } else {
-        Cc->WindowLastMax = Cc->WindowMax;
-    }
-
-    //
-    // K = (WindowMax * (1 - BETA) / C) ^ (1/3)
-    // BETA := multiplicative window decrease factor.
-    //
-    // Here we reduce rounding error by left-shifting the CubeRoot argument
-    // by 9 before the division and then right-shifting the result by 3
-    // (since 2^9 = 2^3^3).
-    //
-    Cc->KCubic =
-        CubeRoot(
-            (Cc->WindowMax / Connection->Paths[0].Mtu * (10 - TEN_TIMES_BETA_CUBIC) << 9) /
-            TEN_TIMES_C_CUBIC);
-    Cc->KCubic = S_TO_MS(Cc->KCubic);
-    Cc->KCubic >>= 3;
-
-    Cc->SlowStartThreshold =
-    Cc->CongestionWindow =
-        max(
-            (uint32_t)Connection->Paths[0].Mtu * Cc->InitialWindowPackets,
-            Cc->CongestionWindow * TEN_TIMES_BETA_CUBIC / 10);
-}
-
-_IRQL_requires_max_(DISPATCH_LEVEL)
-void
-QuicCongestionControlOnPersistentCongestionEvent(
-    _In_ QUIC_CONGESTION_CONTROL* Cc
-    )
-{
-    QUIC_CONNECTION* Connection = QuicCongestionControlGetConnection(Cc);
-<<<<<<< HEAD
-    QuicTraceEvent(ConnPersistentCongestion, "[conn][%p] Persistent congestion event", Connection);
-=======
-    QuicTraceEvent(
-        ConnPersistentCongestion,
-        "[conn][%p] Persistent congestion event",
-        Connection);
->>>>>>> 3fa74d4a
-    Connection->Stats.Send.PersistentCongestionCount++;
-
-    Cc->IsInPersistentCongestion = TRUE;
-    Cc->WindowMax =
-        Cc->WindowLastMax =
-        Cc->SlowStartThreshold =
-            Cc->CongestionWindow * TEN_TIMES_BETA_CUBIC / 10;
-    Cc->CongestionWindow =
-        Connection->Paths[0].Mtu * QUIC_PERSISTENT_CONGESTION_WINDOW_PACKETS;
-    Cc->KCubic = 0;
-}
-
-_IRQL_requires_max_(PASSIVE_LEVEL)
-void
-QuicCongestionControlOnDataSent(
-    _In_ QUIC_CONGESTION_CONTROL* Cc,
-    _In_ uint32_t NumRetransmittableBytes
-    )
-{
-    BOOLEAN PreviousCanSendState = QuicCongestionControlCanSend(Cc);
-
-    Cc->BytesInFlight += NumRetransmittableBytes;
-    if (Cc->BytesInFlightMax < Cc->BytesInFlight) {
-        Cc->BytesInFlightMax = Cc->BytesInFlight;
-        QuicSendBufferConnectionAdjust(QuicCongestionControlGetConnection(Cc));
-    }
-
-    if (Cc->Exemptions > 0) {
-        --Cc->Exemptions;
-    }
-
-    QuicCongestionControlUpdateBlockedState(Cc, PreviousCanSendState);
-}
-
-_IRQL_requires_max_(DISPATCH_LEVEL)
-BOOLEAN
-QuicCongestionControlOnDataInvalidated(
-    _In_ QUIC_CONGESTION_CONTROL* Cc,
-    _In_ uint32_t NumRetransmittableBytes
-    )
-{
-    BOOLEAN PreviousCanSendState = QuicCongestionControlCanSend(Cc);
-
-    QUIC_DBG_ASSERT(Cc->BytesInFlight >= NumRetransmittableBytes);
-    Cc->BytesInFlight -= NumRetransmittableBytes;
-
-    return QuicCongestionControlUpdateBlockedState(Cc, PreviousCanSendState);
-}
-
-_IRQL_requires_max_(DISPATCH_LEVEL)
-BOOLEAN
-QuicCongestionControlOnDataAcknowledged(
-    _In_ QUIC_CONGESTION_CONTROL* Cc,
-    _In_ uint64_t TimeNow, // millisec
-    _In_ uint64_t LargestPacketNumberAcked,
-    _In_ uint32_t NumRetransmittableBytes,
-    _In_ uint32_t SmoothedRtt
-    )
-{
-    QUIC_CONNECTION* Connection = QuicCongestionControlGetConnection(Cc);
-    BOOLEAN PreviousCanSendState = QuicCongestionControlCanSend(Cc);
-
-    QUIC_DBG_ASSERT(Cc->BytesInFlight >= NumRetransmittableBytes);
-    Cc->BytesInFlight -= NumRetransmittableBytes;
-
-    if (Cc->IsInRecovery) {
-        if (LargestPacketNumberAcked > Cc->RecoverySentPacketNumber) {
-            //
-            // Done recovering. Note that completion of recovery is defined a
-            // bit differently here than in TCP: we simply require an ACK for a
-            // packet sent after recovery started.
-            //
-<<<<<<< HEAD
-            QuicTraceEvent(ConnRecoveryExit, "[conn][%p] Recovery complete", Connection);
-=======
-            QuicTraceEvent(
-                ConnRecoveryExit,
-                "[conn][%p] Recovery complete",
-                Connection);
->>>>>>> 3fa74d4a
-            Cc->IsInRecovery = FALSE;
-            Cc->IsInPersistentCongestion = FALSE;
-            Cc->TimeOfCongAvoidStart = QuicTimeMs64();
-        }
-        goto Exit;
-    } else if (NumRetransmittableBytes == 0) {
-        goto Exit;
-    }
-
-    if (Cc->CongestionWindow < Cc->SlowStartThreshold) {
-
-        //
-        // Slow Start
-        //
-
-        Cc->CongestionWindow += NumRetransmittableBytes;
-        if (Cc->CongestionWindow >= Cc->SlowStartThreshold) {
-            Cc->TimeOfCongAvoidStart = QuicTimeMs64();
-        }
-
-    } else {
-
-        //
-        // Congestion Avoidance
-        //
-
-        //
-        // We require steady ACK feedback to justify window growth. If there is
-        // a long time gap between ACKs, add the gap to TimeOfCongAvoidStart to
-        // reduce the value of TimeInCongAvoid, which effectively freezes window
-        // growth during the gap.
-        //
-        if (Cc->TimeOfLastAckValid) {
-            uint64_t TimeSinceLastAck = QuicTimeDiff64(Cc->TimeOfLastAck, TimeNow);
-            if (TimeSinceLastAck > Cc->SendIdleTimeoutMs &&
-                TimeSinceLastAck > US_TO_MS(Connection->Paths[0].SmoothedRtt + 4 * Connection->Paths[0].RttVariance)) {
-                Cc->TimeOfCongAvoidStart += TimeSinceLastAck;
-                if (QuicTimeAtOrBefore64(TimeNow, Cc->TimeOfCongAvoidStart)) {
-                    Cc->TimeOfCongAvoidStart = TimeNow;
-                }
-            }
-        }
-
-        uint64_t TimeInCongAvoid =
-            QuicTimeDiff64(Cc->TimeOfCongAvoidStart, QuicTimeMs64());
-        if (TimeInCongAvoid > UINT32_MAX) {
-            TimeInCongAvoid = UINT32_MAX;
-        }
-
-        //
-        // Compute the cubic window:
-        // W_cubic(t) = C*(t-K)^3 + WindowMax.
-        // (t in seconds; window sizes in MSS)
-        //
-        // NB: The RFC uses W_cubic(t+RTT) rather than W_cubic(t), so we
-        // add RTT to DeltaT.
-        //
-        // Here we have 30 bits' worth of right shift. This is to convert
-        // millisec^3 to sec^3. Each ten bit's worth of shift approximates
-        // a division by 1000. The order of operations is chosen to strike
-        // a balance between rounding error and overflow protection.
-        // With C = 0.4 and MTU=0xffff, we are safe from overflow for
-        // DeltaT < ~2.5M (about 30min).
-        //
-
-        int64_t DeltaT = TimeInCongAvoid - Cc->KCubic + US_TO_MS(SmoothedRtt);
-
-        int64_t CubicWindow =
-            ((((DeltaT * DeltaT) >> 10) * DeltaT *
-              (int64_t)(Connection->Paths[0].Mtu * TEN_TIMES_C_CUBIC / 10)) >> 20) +
-            (int64_t)Cc->WindowMax;
-
-        if (CubicWindow < 0) {
-            //
-            // The window came out so large it overflowed. We want to limit the
-            // huge window below anyway, so just set it to the limiting value.
-            //
-            CubicWindow = 2 * Cc->BytesInFlightMax;
-        }
-
-        //
-        // Compute the AIMD window (called W_est in the RFC):
-        // W_est(t) = WindowMax*BETA + [3*(1-BETA)/(1+BETA)] * (t/RTT).
-        // (again, window sizes in MSS)
-        //
-        // This is a window with linear growth which is designed
-        // to have the same average window size as an AIMD window
-        // with BETA=0.5 and a slope of 1MSS/RTT. Since our
-        // BETA is 0.7, we need a smaller slope than 1MSS/RTT to
-        // have this property.
-        //
-        // Also, for our value of BETA we have [3*(1-BETA)/(1+BETA)] ~= 0.5,
-        // so we simplify the calculation as:
-        // W_est(t) ~= WindowMax*BETA + (t/(2*RTT)).
-        //
-        // Using max(RTT, 1) prevents division by zero.
-        //
-
-        QUIC_STATIC_ASSERT(TEN_TIMES_BETA_CUBIC == 7, "TEN_TIMES_BETA_CUBIC must be 7 for simplified calculation.");
-
-        int64_t AimdWindow =
-            Cc->WindowMax * TEN_TIMES_BETA_CUBIC / 10 +
-            TimeInCongAvoid * Connection->Paths[0].Mtu / (2 * max(1, US_TO_MS(SmoothedRtt)));
-
-        //
-        // Use the cubic or AIMD window, whichever is larger.
-        //
-        if (AimdWindow > CubicWindow) {
-            Cc->CongestionWindow = (uint32_t)max(AimdWindow, Cc->CongestionWindow + 1);
-        } else {
-            //
-            // Here we increment by a fraction of the difference, per the spec,
-            // rather than setting the window equal to CubicWindow. This helps
-            // prevent a burst when transitioning into congestion avoidance, since
-            // the cubic window may be significantly different from SlowStartThreshold.
-            //
-            Cc->CongestionWindow +=
-                (uint32_t)max(
-                    ((CubicWindow - Cc->CongestionWindow) * Connection->Paths[0].Mtu) / Cc->CongestionWindow,
-                    1);
-        }
-    }
-
-    //
-    // Limit the growth of the window based on the number of bytes we
-    // actually manage to put on the wire, which may be limited by flow
-    // control or by the app posting a limited number of bytes. This must
-    // be done to prevent the window from growing without loss feedback from
-    // the network.
-    //
-    // Using 2 * BytesInFlightMax for the limit allows for exponential growth
-    // in the window when not otherwise limited.
-    //
-    if (Cc->CongestionWindow > 2 * Cc->BytesInFlightMax) {
-        Cc->CongestionWindow = 2 * Cc->BytesInFlightMax;
-    }
-
-Exit:
-
-    Cc->TimeOfLastAck = TimeNow;
-    Cc->TimeOfLastAckValid = TRUE;
-    return QuicCongestionControlUpdateBlockedState(Cc, PreviousCanSendState);
-}
-
-_IRQL_requires_max_(DISPATCH_LEVEL)
-void
-QuicCongestionControlOnDataLost(
-    _In_ QUIC_CONGESTION_CONTROL* Cc,
-    _In_ uint64_t LargestPacketNumberLost,
-    _In_ uint64_t LargestPacketNumberSent,
-    _In_ uint32_t NumRetransmittableBytes,
-    _In_ BOOLEAN PersistentCongestion
-    )
-{
-    BOOLEAN PreviousCanSendState = QuicCongestionControlCanSend(Cc);
-
-    //
-    // If data is lost after the most recent congestion event (or if there
-    // hasn't been a congestion event yet) then treat this loss as a new
-    // congestion event.
-    //
-    if (!Cc->HasHadCongestionEvent ||
-        LargestPacketNumberLost > Cc->RecoverySentPacketNumber) {
-
-        Cc->RecoverySentPacketNumber = LargestPacketNumberSent;
-        QuicCongestionControlOnCongestionEvent(Cc);
-
-        if (PersistentCongestion && !Cc->IsInPersistentCongestion) {
-            QuicCongestionControlOnPersistentCongestionEvent(Cc);
-        }
-    }
-
-    QUIC_DBG_ASSERT(Cc->BytesInFlight >= NumRetransmittableBytes);
-    Cc->BytesInFlight -= NumRetransmittableBytes;
-
-    QuicCongestionControlUpdateBlockedState(Cc, PreviousCanSendState);
-    QuicConnLogCubic(QuicCongestionControlGetConnection(Cc));
-}
+/*++
+
+    Copyright (c) Microsoft Corporation.
+    Licensed under the MIT License.
+
+Abstract:
+
+    Algorithm for using (but not exceeding) available network bandwidth.
+
+    The send rate is limited to the available bandwidth by
+    limiting the number of bytes in flight to CongestionWindow.
+
+    The algorithm used for adjusting CongestionWindow is CUBIC (RFC8312).
+
+Future work:
+
+    -Early slowstart exit via HyStart or similar.
+
+--*/
+
+#include "precomp.h"
+#include "congestion_control.c.clog.h"
+
+//
+// BETA and C from RFC8312. 10x multiples for integer arithmetic.
+//
+#define TEN_TIMES_BETA_CUBIC 7
+#define TEN_TIMES_C_CUBIC 4
+
+//
+// Shifting nth root algorithm.
+//
+// This works sort of like long division: we look at the radicand in aligned
+// chunks of 3 bits to compute each bit of the root. This is somewhat
+// intuitive, since 2^3 = 8, i.e. one bit is needed to encode the cube root
+// of a 3-bit number.
+//
+// At each step, we have a root value computed "so far" (i.e. the most
+// significant bits of the root) and we need to find the correct value of
+// the LSB of the (shifted) root so that it satisfies the two conditions:
+// y^3 <= x
+// (y+1)^3 > x
+// ...where y represents the shifted value of the root "computed so far"
+// and x represents the bits of the radicand "shifted in so far."
+//
+// The initial shift of 30 bits gives us 3-bit-aligned chunks.
+//
+_IRQL_requires_max_(DISPATCH_LEVEL)
+uint32_t
+CubeRoot(
+    uint32_t Radicand
+    )
+{
+    int i;
+    uint32_t x = 0;
+    uint32_t y = 0;
+
+    for (i = 30; i >= 0; i -= 3) {
+        x = x * 8 + ((Radicand >> i) & 7);
+        if ((y * 2 + 1) * (y * 2 + 1) * (y * 2 + 1) <= x) {
+            y = y * 2 + 1;
+        } else {
+            y = y * 2;
+        }
+    }
+    return y;
+}
+
+void
+QuicConnLogCubic(
+    _In_ const QUIC_CONNECTION* const Connection
+    )
+{
+    UNREFERENCED_PARAMETER(Connection);
+    QuicTraceEvent(
+        ConnCubic,
+        "[conn][%p] CUBIC: SlowStartThreshold=%u K=%u WindowMax=%u WindowLastMax=%u",
+        Connection,
+        Connection->CongestionControl.SlowStartThreshold,
+        Connection->CongestionControl.KCubic,
+        Connection->CongestionControl.WindowMax,
+        Connection->CongestionControl.WindowLastMax);
+}
+
+_IRQL_requires_max_(DISPATCH_LEVEL)
+void
+QuicCongestionControlInitialize(
+    _In_ QUIC_CONGESTION_CONTROL* Cc,
+    _In_ const QUIC_SETTINGS* Settings
+    )
+{
+    QUIC_CONNECTION* Connection = QuicCongestionControlGetConnection(Cc);
+    Cc->SlowStartThreshold = UINT32_MAX;
+    Cc->SendIdleTimeoutMs = Settings->SendIdleTimeoutMs;
+    Cc->InitialWindowPackets = Settings->InitialWindowPackets;
+    Cc->CongestionWindow = Connection->Paths[0].Mtu * Cc->InitialWindowPackets;
+    Cc->BytesInFlightMax = Cc->CongestionWindow / 2;
+    QuicConnLogOutFlowStats(Connection);
+    QuicConnLogCubic(Connection);
+}
+
+_IRQL_requires_max_(DISPATCH_LEVEL)
+void
+QuicCongestionControlReset(
+    _In_ QUIC_CONGESTION_CONTROL* Cc
+    )
+{
+    QUIC_CONNECTION* Connection = QuicCongestionControlGetConnection(Cc);
+    Cc->SlowStartThreshold = UINT32_MAX;
+    Cc->IsInRecovery = FALSE;
+    Cc->HasHadCongestionEvent = FALSE;
+    Cc->CongestionWindow = Connection->Paths[0].Mtu * Cc->InitialWindowPackets;
+    Cc->BytesInFlightMax = Cc->CongestionWindow / 2;
+    Cc->BytesInFlight = 0;
+    QuicConnLogOutFlowStats(Connection);
+    QuicConnLogCubic(Connection);
+}
+
+//
+// Attempts to predict what the congestion window will be one RTT from now.
+//
+_IRQL_requires_max_(DISPATCH_LEVEL)
+uint32_t
+QuicCongestionControlPredictNextWindow(
+    _In_ QUIC_CONGESTION_CONTROL* Cc
+    )
+{
+    //
+    // TODO - Replace NewReno prediction logic.
+    //
+    uint32_t Wnd;
+    if (Cc->CongestionWindow < Cc->SlowStartThreshold) {
+        Wnd = Cc->CongestionWindow << 1;
+        if (Wnd > Cc->SlowStartThreshold) {
+            Wnd = Cc->SlowStartThreshold;
+        }
+    } else {
+        Wnd =
+            Cc->CongestionWindow +
+            QuicCongestionControlGetConnection(Cc)->Paths[0].Mtu;
+    }
+    return Wnd;
+}
+
+_IRQL_requires_max_(DISPATCH_LEVEL)
+uint32_t
+QuicCongestionControlGetSendAllowance(
+    _In_ QUIC_CONGESTION_CONTROL* Cc,
+    _In_ uint64_t TimeSinceLastSend, // microsec
+    _In_ BOOLEAN TimeSinceLastSendValid
+    )
+{
+    uint32_t SendAllowance;
+    QUIC_CONNECTION* Connection = QuicCongestionControlGetConnection(Cc);
+    if (Cc->BytesInFlight >= Cc->CongestionWindow) {
+        //
+        // We are CC blocked, so we can't send anything.
+        //
+        SendAllowance = 0;
+
+    } else if (!Connection->State.UsePacing || !Connection->Paths[0].GotFirstRttSample) {
+        //
+        // Pacing is disabled or we don't have an RTT sample yet, so just send
+        // everything we can.
+        //
+        SendAllowance = Cc->CongestionWindow - Cc->BytesInFlight;
+
+    } else {
+        //
+        // Try to pace: if the window and RTT are large enough, the window can
+        // be split into chunks which are spread out over the RTT.
+        // SendAllowance will be set to the size of the next chunk.
+        //
+        uint32_t MinChunkSize = QUIC_SEND_PACING_MIN_CHUNK * Connection->Paths[0].Mtu;
+        if (Connection->Paths[0].SmoothedRtt < MS_TO_US(QUIC_SEND_PACING_INTERVAL) ||
+            Cc->CongestionWindow < MinChunkSize ||
+            !TimeSinceLastSendValid) {
+            //
+            // Either the RTT is too small (i.e. it cannot be split into
+            // multiple intervals based on the timer granularity) or the window
+            // is too small (i.e. it cannot be split into chunks larger than
+            // MinChunkSize) for us to use pacing, or this is the first send,
+            // in which case the pacing formula (which uses the time since the
+            // last send) is invalid.
+            //
+            SendAllowance = Cc->CongestionWindow - Cc->BytesInFlight;
+
+        } else {
+
+            //
+            // We are pacing, so calculate the current chunk size based on how
+            // long it's been since we sent the previous chunk.
+            //
+
+            //
+            // Since the window grows via ACK feedback and since we defer
+            // packets when pacing, using the current window to calculate the
+            // pacing interval is not quite as aggressive as we'd like. Instead,
+            // use the predicted window of the next RTT.
+            //
+            uint64_t EstimatedWnd = QuicCongestionControlPredictNextWindow(Cc);
+
+            SendAllowance =
+                (uint32_t)((EstimatedWnd * TimeSinceLastSend) / Connection->Paths[0].SmoothedRtt);
+            if (SendAllowance < MinChunkSize) {
+                SendAllowance = MinChunkSize;
+            }
+            if (SendAllowance > (Cc->CongestionWindow - Cc->BytesInFlight)) {
+                SendAllowance = Cc->CongestionWindow - Cc->BytesInFlight;
+            }
+            if (SendAllowance > (Cc->CongestionWindow >> 1)) {
+                SendAllowance = Cc->CongestionWindow >> 1; // Don't send more than half the current window.
+            }
+        }
+    }
+    return SendAllowance;
+}
+
+//
+// Returns TRUE if we became unblocked.
+//
+_IRQL_requires_max_(DISPATCH_LEVEL)
+BOOLEAN
+QuicCongestionControlUpdateBlockedState(
+    _In_ QUIC_CONGESTION_CONTROL* Cc,
+    _In_ BOOLEAN PreviousCanSendState
+    )
+{
+    QUIC_CONNECTION* Connection = QuicCongestionControlGetConnection(Cc);
+    QuicConnLogOutFlowStats(Connection);
+    if (PreviousCanSendState != QuicCongestionControlCanSend(Cc)) {
+        if (PreviousCanSendState) {
+            QuicConnAddOutFlowBlockedReason(
+                Connection, QUIC_FLOW_BLOCKED_CONGESTION_CONTROL);
+        } else {
+            QuicConnRemoveOutFlowBlockedReason(
+                Connection, QUIC_FLOW_BLOCKED_CONGESTION_CONTROL);
+            return TRUE;
+        }
+    }
+    return FALSE;
+}
+
+_IRQL_requires_max_(DISPATCH_LEVEL)
+void
+QuicCongestionControlOnCongestionEvent(
+    _In_ QUIC_CONGESTION_CONTROL* Cc
+    )
+{
+    QUIC_CONNECTION* Connection = QuicCongestionControlGetConnection(Cc);
+    QuicTraceEvent(
+        ConnCongestion,
+        "[conn][%p] Congestion event",
+        Connection);
+    Connection->Stats.Send.CongestionCount++;
+
+    Cc->IsInRecovery = TRUE;
+    Cc->HasHadCongestionEvent = TRUE;
+
+    Cc->WindowMax = Cc->CongestionWindow;
+    if (Cc->WindowLastMax > Cc->WindowMax) {
+        //
+        // Fast convergence.
+        //
+        Cc->WindowLastMax = Cc->WindowMax;
+        Cc->WindowMax = Cc->WindowMax * (10 + TEN_TIMES_BETA_CUBIC) / 20;
+    } else {
+        Cc->WindowLastMax = Cc->WindowMax;
+    }
+
+    //
+    // K = (WindowMax * (1 - BETA) / C) ^ (1/3)
+    // BETA := multiplicative window decrease factor.
+    //
+    // Here we reduce rounding error by left-shifting the CubeRoot argument
+    // by 9 before the division and then right-shifting the result by 3
+    // (since 2^9 = 2^3^3).
+    //
+    Cc->KCubic =
+        CubeRoot(
+            (Cc->WindowMax / Connection->Paths[0].Mtu * (10 - TEN_TIMES_BETA_CUBIC) << 9) /
+            TEN_TIMES_C_CUBIC);
+    Cc->KCubic = S_TO_MS(Cc->KCubic);
+    Cc->KCubic >>= 3;
+
+    Cc->SlowStartThreshold =
+    Cc->CongestionWindow =
+        max(
+            (uint32_t)Connection->Paths[0].Mtu * Cc->InitialWindowPackets,
+            Cc->CongestionWindow * TEN_TIMES_BETA_CUBIC / 10);
+}
+
+_IRQL_requires_max_(DISPATCH_LEVEL)
+void
+QuicCongestionControlOnPersistentCongestionEvent(
+    _In_ QUIC_CONGESTION_CONTROL* Cc
+    )
+{
+    QUIC_CONNECTION* Connection = QuicCongestionControlGetConnection(Cc);
+    QuicTraceEvent(
+        ConnPersistentCongestion,
+        "[conn][%p] Persistent congestion event",
+        Connection);
+    Connection->Stats.Send.PersistentCongestionCount++;
+
+    Cc->IsInPersistentCongestion = TRUE;
+    Cc->WindowMax =
+        Cc->WindowLastMax =
+        Cc->SlowStartThreshold =
+            Cc->CongestionWindow * TEN_TIMES_BETA_CUBIC / 10;
+    Cc->CongestionWindow =
+        Connection->Paths[0].Mtu * QUIC_PERSISTENT_CONGESTION_WINDOW_PACKETS;
+    Cc->KCubic = 0;
+}
+
+_IRQL_requires_max_(PASSIVE_LEVEL)
+void
+QuicCongestionControlOnDataSent(
+    _In_ QUIC_CONGESTION_CONTROL* Cc,
+    _In_ uint32_t NumRetransmittableBytes
+    )
+{
+    BOOLEAN PreviousCanSendState = QuicCongestionControlCanSend(Cc);
+
+    Cc->BytesInFlight += NumRetransmittableBytes;
+    if (Cc->BytesInFlightMax < Cc->BytesInFlight) {
+        Cc->BytesInFlightMax = Cc->BytesInFlight;
+        QuicSendBufferConnectionAdjust(QuicCongestionControlGetConnection(Cc));
+    }
+
+    if (Cc->Exemptions > 0) {
+        --Cc->Exemptions;
+    }
+
+    QuicCongestionControlUpdateBlockedState(Cc, PreviousCanSendState);
+}
+
+_IRQL_requires_max_(DISPATCH_LEVEL)
+BOOLEAN
+QuicCongestionControlOnDataInvalidated(
+    _In_ QUIC_CONGESTION_CONTROL* Cc,
+    _In_ uint32_t NumRetransmittableBytes
+    )
+{
+    BOOLEAN PreviousCanSendState = QuicCongestionControlCanSend(Cc);
+
+    QUIC_DBG_ASSERT(Cc->BytesInFlight >= NumRetransmittableBytes);
+    Cc->BytesInFlight -= NumRetransmittableBytes;
+
+    return QuicCongestionControlUpdateBlockedState(Cc, PreviousCanSendState);
+}
+
+_IRQL_requires_max_(DISPATCH_LEVEL)
+BOOLEAN
+QuicCongestionControlOnDataAcknowledged(
+    _In_ QUIC_CONGESTION_CONTROL* Cc,
+    _In_ uint64_t TimeNow, // millisec
+    _In_ uint64_t LargestPacketNumberAcked,
+    _In_ uint32_t NumRetransmittableBytes,
+    _In_ uint32_t SmoothedRtt
+    )
+{
+    QUIC_CONNECTION* Connection = QuicCongestionControlGetConnection(Cc);
+    BOOLEAN PreviousCanSendState = QuicCongestionControlCanSend(Cc);
+
+    QUIC_DBG_ASSERT(Cc->BytesInFlight >= NumRetransmittableBytes);
+    Cc->BytesInFlight -= NumRetransmittableBytes;
+
+    if (Cc->IsInRecovery) {
+        if (LargestPacketNumberAcked > Cc->RecoverySentPacketNumber) {
+            //
+            // Done recovering. Note that completion of recovery is defined a
+            // bit differently here than in TCP: we simply require an ACK for a
+            // packet sent after recovery started.
+            //
+            QuicTraceEvent(
+                ConnRecoveryExit,
+                "[conn][%p] Recovery complete",
+                Connection);
+            Cc->IsInRecovery = FALSE;
+            Cc->IsInPersistentCongestion = FALSE;
+            Cc->TimeOfCongAvoidStart = QuicTimeMs64();
+        }
+        goto Exit;
+    } else if (NumRetransmittableBytes == 0) {
+        goto Exit;
+    }
+
+    if (Cc->CongestionWindow < Cc->SlowStartThreshold) {
+
+        //
+        // Slow Start
+        //
+
+        Cc->CongestionWindow += NumRetransmittableBytes;
+        if (Cc->CongestionWindow >= Cc->SlowStartThreshold) {
+            Cc->TimeOfCongAvoidStart = QuicTimeMs64();
+        }
+
+    } else {
+
+        //
+        // Congestion Avoidance
+        //
+
+        //
+        // We require steady ACK feedback to justify window growth. If there is
+        // a long time gap between ACKs, add the gap to TimeOfCongAvoidStart to
+        // reduce the value of TimeInCongAvoid, which effectively freezes window
+        // growth during the gap.
+        //
+        if (Cc->TimeOfLastAckValid) {
+            uint64_t TimeSinceLastAck = QuicTimeDiff64(Cc->TimeOfLastAck, TimeNow);
+            if (TimeSinceLastAck > Cc->SendIdleTimeoutMs &&
+                TimeSinceLastAck > US_TO_MS(Connection->Paths[0].SmoothedRtt + 4 * Connection->Paths[0].RttVariance)) {
+                Cc->TimeOfCongAvoidStart += TimeSinceLastAck;
+                if (QuicTimeAtOrBefore64(TimeNow, Cc->TimeOfCongAvoidStart)) {
+                    Cc->TimeOfCongAvoidStart = TimeNow;
+                }
+            }
+        }
+
+        uint64_t TimeInCongAvoid =
+            QuicTimeDiff64(Cc->TimeOfCongAvoidStart, QuicTimeMs64());
+        if (TimeInCongAvoid > UINT32_MAX) {
+            TimeInCongAvoid = UINT32_MAX;
+        }
+
+        //
+        // Compute the cubic window:
+        // W_cubic(t) = C*(t-K)^3 + WindowMax.
+        // (t in seconds; window sizes in MSS)
+        //
+        // NB: The RFC uses W_cubic(t+RTT) rather than W_cubic(t), so we
+        // add RTT to DeltaT.
+        //
+        // Here we have 30 bits' worth of right shift. This is to convert
+        // millisec^3 to sec^3. Each ten bit's worth of shift approximates
+        // a division by 1000. The order of operations is chosen to strike
+        // a balance between rounding error and overflow protection.
+        // With C = 0.4 and MTU=0xffff, we are safe from overflow for
+        // DeltaT < ~2.5M (about 30min).
+        //
+
+        int64_t DeltaT = TimeInCongAvoid - Cc->KCubic + US_TO_MS(SmoothedRtt);
+
+        int64_t CubicWindow =
+            ((((DeltaT * DeltaT) >> 10) * DeltaT *
+              (int64_t)(Connection->Paths[0].Mtu * TEN_TIMES_C_CUBIC / 10)) >> 20) +
+            (int64_t)Cc->WindowMax;
+
+        if (CubicWindow < 0) {
+            //
+            // The window came out so large it overflowed. We want to limit the
+            // huge window below anyway, so just set it to the limiting value.
+            //
+            CubicWindow = 2 * Cc->BytesInFlightMax;
+        }
+
+        //
+        // Compute the AIMD window (called W_est in the RFC):
+        // W_est(t) = WindowMax*BETA + [3*(1-BETA)/(1+BETA)] * (t/RTT).
+        // (again, window sizes in MSS)
+        //
+        // This is a window with linear growth which is designed
+        // to have the same average window size as an AIMD window
+        // with BETA=0.5 and a slope of 1MSS/RTT. Since our
+        // BETA is 0.7, we need a smaller slope than 1MSS/RTT to
+        // have this property.
+        //
+        // Also, for our value of BETA we have [3*(1-BETA)/(1+BETA)] ~= 0.5,
+        // so we simplify the calculation as:
+        // W_est(t) ~= WindowMax*BETA + (t/(2*RTT)).
+        //
+        // Using max(RTT, 1) prevents division by zero.
+        //
+
+        QUIC_STATIC_ASSERT(TEN_TIMES_BETA_CUBIC == 7, "TEN_TIMES_BETA_CUBIC must be 7 for simplified calculation.");
+
+        int64_t AimdWindow =
+            Cc->WindowMax * TEN_TIMES_BETA_CUBIC / 10 +
+            TimeInCongAvoid * Connection->Paths[0].Mtu / (2 * max(1, US_TO_MS(SmoothedRtt)));
+
+        //
+        // Use the cubic or AIMD window, whichever is larger.
+        //
+        if (AimdWindow > CubicWindow) {
+            Cc->CongestionWindow = (uint32_t)max(AimdWindow, Cc->CongestionWindow + 1);
+        } else {
+            //
+            // Here we increment by a fraction of the difference, per the spec,
+            // rather than setting the window equal to CubicWindow. This helps
+            // prevent a burst when transitioning into congestion avoidance, since
+            // the cubic window may be significantly different from SlowStartThreshold.
+            //
+            Cc->CongestionWindow +=
+                (uint32_t)max(
+                    ((CubicWindow - Cc->CongestionWindow) * Connection->Paths[0].Mtu) / Cc->CongestionWindow,
+                    1);
+        }
+    }
+
+    //
+    // Limit the growth of the window based on the number of bytes we
+    // actually manage to put on the wire, which may be limited by flow
+    // control or by the app posting a limited number of bytes. This must
+    // be done to prevent the window from growing without loss feedback from
+    // the network.
+    //
+    // Using 2 * BytesInFlightMax for the limit allows for exponential growth
+    // in the window when not otherwise limited.
+    //
+    if (Cc->CongestionWindow > 2 * Cc->BytesInFlightMax) {
+        Cc->CongestionWindow = 2 * Cc->BytesInFlightMax;
+    }
+
+Exit:
+
+    Cc->TimeOfLastAck = TimeNow;
+    Cc->TimeOfLastAckValid = TRUE;
+    return QuicCongestionControlUpdateBlockedState(Cc, PreviousCanSendState);
+}
+
+_IRQL_requires_max_(DISPATCH_LEVEL)
+void
+QuicCongestionControlOnDataLost(
+    _In_ QUIC_CONGESTION_CONTROL* Cc,
+    _In_ uint64_t LargestPacketNumberLost,
+    _In_ uint64_t LargestPacketNumberSent,
+    _In_ uint32_t NumRetransmittableBytes,
+    _In_ BOOLEAN PersistentCongestion
+    )
+{
+    BOOLEAN PreviousCanSendState = QuicCongestionControlCanSend(Cc);
+
+    //
+    // If data is lost after the most recent congestion event (or if there
+    // hasn't been a congestion event yet) then treat this loss as a new
+    // congestion event.
+    //
+    if (!Cc->HasHadCongestionEvent ||
+        LargestPacketNumberLost > Cc->RecoverySentPacketNumber) {
+
+        Cc->RecoverySentPacketNumber = LargestPacketNumberSent;
+        QuicCongestionControlOnCongestionEvent(Cc);
+
+        if (PersistentCongestion && !Cc->IsInPersistentCongestion) {
+            QuicCongestionControlOnPersistentCongestionEvent(Cc);
+        }
+    }
+
+    QUIC_DBG_ASSERT(Cc->BytesInFlight >= NumRetransmittableBytes);
+    Cc->BytesInFlight -= NumRetransmittableBytes;
+
+    QuicCongestionControlUpdateBlockedState(Cc, PreviousCanSendState);
+    QuicConnLogCubic(QuicCongestionControlGetConnection(Cc));
+}