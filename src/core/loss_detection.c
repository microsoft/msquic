--- conflicted
+++ resolved
@@ -635,22 +635,10 @@
     for (uint8_t i = 0; i < Packet->FrameCount; i++) {
         switch (Packet->Frames[i].Type) {
         case QUIC_FRAME_PING:
-<<<<<<< HEAD
             if (!Packet->Flags.IsDPLPMTUD) {
-                NewDataQueued |=
-                    QuicSendSetSendFlag(
-                        &Connection->Send,
-                        QUIC_CONN_SEND_FLAG_PING);
-=======
-            if (!Packet->Flags.IsPMTUD) {
-                //
-                // Don't consider PING "new data" so that we might still find
-                // "real" data later that should be sent instead.
-                //
                 QuicSendSetSendFlag(
                     &Connection->Send,
                     QUIC_CONN_SEND_FLAG_PING);
->>>>>>> d5c4332a
             }
             break;
 
