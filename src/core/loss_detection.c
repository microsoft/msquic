--- conflicted
+++ resolved
@@ -584,7 +584,6 @@
             }
             break;
 
-<<<<<<< HEAD
         case QUIC_FRAME_NEW_CONNECTION_ID:
         case QUIC_FRAME_PATH_NEW_CONNECTION_ID: {
             BOOLEAN FatalError = FALSE;
@@ -605,18 +604,6 @@
                     SourceCid->CID.Acknowledged = TRUE;
                 }
                 QuicPathIDRelease(PathID, QUIC_PATHID_REF_LOOKUP);
-=======
-        case QUIC_FRAME_NEW_CONNECTION_ID: {
-            BOOLEAN IsLastCid;
-            QUIC_CID_SLIST_ENTRY* SourceCid =
-                QuicConnGetSourceCidFromSeq(
-                    Connection,
-                    Packet->Frames[i].NEW_CONNECTION_ID.Sequence,
-                    FALSE,
-                    &IsLastCid);
-            if (SourceCid != NULL) {
-                SourceCid->CID.Acknowledged = TRUE;
->>>>>>> 9350559e
             }
             break;
         }
@@ -840,7 +827,6 @@
                     FALSE);
             break;
 
-<<<<<<< HEAD
         case QUIC_FRAME_NEW_CONNECTION_ID:
         case QUIC_FRAME_PATH_NEW_CONNECTION_ID: {
             BOOLEAN FatalError = FALSE;
@@ -866,23 +852,6 @@
                             QUIC_CONN_SEND_FLAG_NEW_CONNECTION_ID);
                 }
                 QuicPathIDRelease(PathID, QUIC_PATHID_REF_LOOKUP);
-=======
-        case QUIC_FRAME_NEW_CONNECTION_ID: {
-            BOOLEAN IsLastCid;
-            QUIC_CID_SLIST_ENTRY* SourceCid =
-                QuicConnGetSourceCidFromSeq(
-                    Connection,
-                    Packet->Frames[i].NEW_CONNECTION_ID.Sequence,
-                    FALSE,
-                    &IsLastCid);
-            if (SourceCid != NULL &&
-                !SourceCid->CID.Acknowledged) {
-                SourceCid->CID.NeedsToSend = TRUE;
-                NewDataQueued |=
-                    QuicSendSetSendFlag(
-                        &Connection->Send,
-                        QUIC_CONN_SEND_FLAG_NEW_CONNECTION_ID);
->>>>>>> 9350559e
             }
             break;
         }
