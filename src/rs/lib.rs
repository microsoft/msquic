// Copyright (c) Microsoft Corporation.
// Licensed under the MIT License.

#[allow(unused_imports)]
use c_types::AF_INET;
#[allow(unused_imports)]
use c_types::AF_INET6;
#[allow(unused_imports)]
use c_types::AF_UNSPEC;
use c_types::{sa_family_t, sockaddr_in, sockaddr_in6, socklen_t};
use ffi::{HQUIC, QUIC_API_TABLE, QUIC_BUFFER, QUIC_CREDENTIAL_CONFIG, QUIC_SETTINGS, QUIC_STATUS};
use libc::c_void;
use socket2::SockAddr;
use std::fmt::Debug;
use std::io;
use std::mem;
use std::net::{SocketAddr, SocketAddrV4, SocketAddrV6};
use std::option::Option;
use std::ptr;
use std::result::Result;
use std::sync::Once;
mod error;
pub mod ffi;
pub use error::{Status, StatusCode};
mod types;
pub use types::{
    BufferRef, ConnectionEvent, ConnectionShutdownFlags, DatagramSendState, ListenerEvent,
    NewConnectionInfo, ReceiveFlags, SendFlags, StreamEvent, StreamOpenFlags, StreamShutdownFlags,
    StreamStartFlags, TlsProvider,
};
mod settings;
pub use settings::{ServerResumptionLevel, Settings};
mod config;
pub use config::{
    AllowedCipherSuiteFlags, CertificateFile, CertificateFileProtected, CertificateHash,
    CertificateHashStore, CertificateHashStoreFlags, CertificatePkcs12, Credential,
    CredentialConfig, CredentialFlags, ExecutionProfile, RegistrationConfig,
};

//
// The following starts the C interop layer of MsQuic API.
//

/// Unsigned 62-bit integer.
#[allow(non_camel_case_types)]
pub type u62 = u64;

/// C-style bool.
pub type BOOLEAN = ::std::os::raw::c_uchar;

/// Family of an IP address.
pub type AddressFamily = u16;
#[allow(clippy::unnecessary_cast)]
pub const ADDRESS_FAMILY_UNSPEC: AddressFamily = c_types::AF_UNSPEC as u16;
#[allow(clippy::unnecessary_cast)]
pub const ADDRESS_FAMILY_INET: AddressFamily = c_types::AF_INET as u16;
#[allow(clippy::unnecessary_cast)]
pub const ADDRESS_FAMILY_INET6: AddressFamily = c_types::AF_INET6 as u16;

/// Generic representation of IPv4 or IPv6 addresses.
#[repr(C)]
#[derive(Copy, Clone)]
pub union Addr {
    pub ipv4: sockaddr_in,
    pub ipv6: sockaddr_in6,
}

impl Debug for Addr {
    fn fmt(&self, f: &mut std::fmt::Formatter<'_>) -> std::fmt::Result {
        // TODO: implement Addr content debug string
        write!(f, "Addr{{..}}")
    }
}

impl Addr {
    /// Converts the `Addr` to a `SocketAddr`.
    pub fn as_socket(&self) -> Option<SocketAddr> {
        unsafe {
            SockAddr::try_init(|addr, len| {
                if self.ipv4.sin_family == AF_INET as sa_family_t {
                    let addr = addr.cast::<sockaddr_in>();
                    *addr = self.ipv4;
                    *len = mem::size_of::<sockaddr_in>() as socklen_t;
                    Ok(())
                } else if self.ipv4.sin_family == AF_INET6 as sa_family_t {
                    let addr = addr.cast::<sockaddr_in6>();
                    *addr = self.ipv6;
                    *len = mem::size_of::<sockaddr_in6>() as socklen_t;
                    Ok(())
                } else {
                    Err(io::Error::from(io::ErrorKind::Other))
                }
            })
        }
        .map(|((), addr)| addr.as_socket().unwrap())
        .ok()
    }

    /// Get port number from the `Addr`.
    pub fn port(&self) -> u16 {
        unsafe { u16::from_be(self.ipv4.sin_port) }
    }
}

impl From<SocketAddr> for Addr {
    fn from(addr: SocketAddr) -> Addr {
        match addr {
            SocketAddr::V4(addr) => addr.into(),
            SocketAddr::V6(addr) => addr.into(),
        }
    }
}

impl From<SocketAddrV4> for Addr {
    fn from(addr: SocketAddrV4) -> Addr {
        // SAFETY: a `Addr` of all zeros is valid.
        let mut storage = unsafe { mem::zeroed::<Addr>() };
        let addr: SockAddr = addr.into();
        let addr = addr.as_ptr().cast::<sockaddr_in>();
        storage.ipv4 = unsafe { *addr };
        storage
    }
}

impl From<SocketAddrV6> for Addr {
    fn from(addr: SocketAddrV6) -> Addr {
        // SAFETY: a `Addr` of all zeros is valid.
        let mut storage = unsafe { mem::zeroed::<Addr>() };
        let addr: SockAddr = addr.into();
        let addr = addr.as_ptr().cast::<sockaddr_in6>();
        storage.ipv6 = unsafe { *addr };
        storage
    }
}

/// Represents how load balancing is performed.
pub type LoadBalancingMode = u32;
pub const LOAD_BALANCING_DISABLED: LoadBalancingMode = 0;
pub const LOAD_BALANCING_SERVER_ID_IP: LoadBalancingMode = 1;

/// Represents different TLS alert codes.
pub type TlsAlertCode = u32;
pub const TLS_ALERT_CODE_SUCCESS: TlsAlertCode = 0xffff;
pub const TLS_ALERT_CODE_UNEXPECTED_MESSAGE: TlsAlertCode = 10;
pub const TLS_ALERT_CODE_BAD_CERTIFICATE: TlsAlertCode = 42;
pub const TLS_ALERT_CODE_UNSUPPORTED_CERTIFICATE: TlsAlertCode = 43;
pub const TLS_ALERT_CODE_CERTIFICATE_REVOKED: TlsAlertCode = 44;
pub const TLS_ALERT_CODE_CERTIFICATE_EXPIRED: TlsAlertCode = 45;
pub const TLS_ALERT_CODE_CERTIFICATE_UNKNOWN: TlsAlertCode = 46;
pub const TLS_ALERT_CODE_ILLEGAL_PARAMETER: TlsAlertCode = 47;
pub const TLS_ALERT_CODE_UNKNOWN_CA: TlsAlertCode = 48;
pub const TLS_ALERT_CODE_ACCESS_DENIED: TlsAlertCode = 49;
pub const TLS_ALERT_CODE_INSUFFICIENT_SECURITY: TlsAlertCode = 71;
pub const TLS_ALERT_CODE_INTERNAL_ERROR: TlsAlertCode = 80;
pub const TLS_ALERT_CODE_USER_CANCELED: TlsAlertCode = 90;
pub const TLS_ALERT_CODE_CERTIFICATE_REQUIRED: TlsAlertCode = 116;

/// Modifies the behavior when sending resumption data.
pub type SendResumptionFlags = u32;
pub const SEND_RESUMPTION_FLAG_NONE: SendResumptionFlags = 0;
pub const SEND_RESUMPTION_FLAG_FINAL: SendResumptionFlags = 1;

/// Controls the connection's scheduling behavior for streams.
pub type StreamSchedulingScheme = u32;
pub const STREAM_SCHEDULING_SCHEME_FIFO: StreamSchedulingScheme = 0;
pub const STREAM_SCHEDULING_SCHEME_ROUND_ROBIN: StreamSchedulingScheme = 1;
pub const STREAM_SCHEDULING_SCHEME_COUNT: StreamSchedulingScheme = 2;

/// Key information for TLS session ticket encryption.
#[repr(C)]
#[derive(Copy, Clone)]
pub struct TicketKeyConfig {
    pub id: [u8; 16usize],
    pub material: [u8; 64usize],
    pub material_length: u8,
}

pub type TlsProtocolVersion = u32;
pub const TLS_PROTOCOL_UNKNOWN: TlsProtocolVersion = 0;
pub const TLS_PROTOCOL_1_3: TlsProtocolVersion = 12288;

pub type CipherAlgorithm = u32;
pub const CIPHER_ALGORITHM_NONE: CipherAlgorithm = 0;
pub const CIPHER_ALGORITHM_AES_128: CipherAlgorithm = 26126;
pub const CIPHER_ALGORITHM_AES_256: CipherAlgorithm = 26128;
pub const CIPHER_ALGORITHM_CHACHA20: CipherAlgorithm = 26130;

pub type HashAlgorithm = u32;
pub const HASH_ALGORITHM_NONE: HashAlgorithm = 0;
pub const HASH_ALGORITHM_SHA_256: HashAlgorithm = 32780;
pub const HASH_ALGORITHM_SHA_384: HashAlgorithm = 32781;

pub type KeyExchangeAlgorithm = u32;
pub const KEY_EXCHANGE_ALGORITHM_NONE: KeyExchangeAlgorithm = 0;

pub type CipherSuite = u32;
pub const CIPHER_SUITE_TLS_AES_128_GCM_SHA256: CipherSuite = 4865;
pub const CIPHER_SUITE_TLS_AES_256_GCM_SHA384: CipherSuite = 4866;
pub const CIPHER_SUITE_TLS_CHACHA20_POLY1305_SHA256: CipherSuite = 4867;

#[repr(C)]
#[derive(Debug, Copy, Clone)]
pub struct HandshakeInfo {
    pub tls_protocol_version: TlsProtocolVersion,
    pub cipher_algorithm: CipherAlgorithm,
    pub cipher_strength: i32,
    pub hash: HashAlgorithm,
    pub hash_strength: i32,
    pub key_exchange_algorithm: KeyExchangeAlgorithm,
    pub key_exchange_strength: i32,
    pub cipher_suite: CipherSuite,
}

/// A helper struct for accessing listener statistics.
#[repr(C)]
#[derive(Debug, Copy, Clone)]
pub struct QuicListenerStatistics {
    pub total_accepted_connections: u64,
    pub total_rejected_connections: u64,
    pub binding: u64,
}

type QuicPerformanceCountersParam =
    [i64; crate::ffi::QUIC_PERFORMANCE_COUNTERS_QUIC_PERF_COUNTER_MAX as usize];

/// A helper struct for accessing performance counters.
#[derive(Debug)]
pub struct QuicPerformanceCounters {
    pub conn_created: i64,
    pub conn_handshake_fail: i64,
    pub conn_app_reject: i64,
    pub conn_resumed: i64,
    pub conn_active: i64,
    pub conn_connected: i64,
    pub conn_protocol_errors: i64,
    pub conn_no_alpn: i64,
    pub strm_active: i64,
    pub pkts_suspected_lost: i64,
    pub pkts_dropped: i64,
    pub pkts_decryption_fail: i64,
    pub udp_recv: i64,
    pub udp_send: i64,
    pub udp_recv_bytes: i64,
    pub udp_send_bytes: i64,
    pub udp_recv_events: i64,
    pub udp_send_calls: i64,
    pub app_send_bytes: i64,
    pub app_recv_bytes: i64,
    pub conn_queue_depth: i64,
    pub conn_oper_queue_depth: i64,
    pub conn_oper_queued: i64,
    pub conn_oper_completed: i64,
    pub work_oper_queue_depth: i64,
    pub work_oper_queued: i64,
    pub work_oper_completed: i64,
    pub path_validated: i64,
    pub path_failure: i64,
    pub send_stateless_reset: i64,
    pub send_stateless_retry: i64,
    pub conn_load_reject: i64,
}

#[cfg(feature = "preview-api")]
#[repr(C)]
#[derive(Debug, Copy, Clone)]
pub struct VersionSettings {
    acceptable_versions: *const u32,
    offered_versions: *const u32,
    fully_deployed_versions: *const u32,
    acceptable_versions_length: u32,
    offered_versions_length: u32,
    fully_deployed_versions_length: u32,
}

#[cfg(feature = "preview-api")]
#[repr(C)]
#[derive(Debug, Copy, Clone)]
pub struct PathStatus {
    peer_address: Addr,
    local_address: Addr,
    path_id: u32,
    active: BOOLEAN,
}

pub const QUIC_TLS_SECRETS_MAX_SECRET_LEN: usize = 64;

#[repr(C)]
#[derive(Copy, Clone)]
pub struct QuicTlsSecrets {
    pub secret_length: u8,
    pub flags: u8,
    pub client_random: [u8; 32],
    pub client_early_traffic_secret: [u8; QUIC_TLS_SECRETS_MAX_SECRET_LEN],
    pub client_handshake_traffic_secret: [u8; QUIC_TLS_SECRETS_MAX_SECRET_LEN],
    pub server_handshake_traffic_secret: [u8; QUIC_TLS_SECRETS_MAX_SECRET_LEN],
    pub client_traffic_secret0: [u8; QUIC_TLS_SECRETS_MAX_SECRET_LEN],
    pub server_traffic_secret0: [u8; QUIC_TLS_SECRETS_MAX_SECRET_LEN],
}

pub const PARAM_GLOBAL_RETRY_MEMORY_PERCENT: u32 = 0x01000000;
pub const PARAM_GLOBAL_SUPPORTED_VERSIONS: u32 = 0x01000001;
pub const PARAM_GLOBAL_LOAD_BALACING_MODE: u32 = 0x01000002;
pub const PARAM_GLOBAL_PERF_COUNTERS: u32 = 0x01000003;
pub const PARAM_GLOBAL_VERSION: u32 = 0x01000004;
pub const PARAM_GLOBAL_SETTINGS: u32 = 0x01000005;
pub const PARAM_GLOBAL_GLOBAL_SETTINGS: u32 = 0x01000006;
pub const PARAM_GLOBAL_VERSION_SETTINGS: u32 = 0x01000007;
pub const PARAM_GLOBAL_LIBRARY_GIT_HASH: u32 = 0x01000008;
pub const PARAM_GLOBAL_DATAPATH_PROCESSORS: u32 = 0x01000009;

pub const PARAM_CONFIGURATION_SETTINGS: u32 = 0x03000000;
pub const PARAM_CONFIGURATION_TICKET_KEYS: u32 = 0x03000001;
pub const PARAM_CONFIGURATION_VERSION_SETTINGS: u32 = 0x03000002;

#[repr(C)]
#[derive(Debug, Copy, Clone)]
pub struct SchannelCredentialAttributeW {
    pub attribute: u32,
    pub buffer_length: u32,
    pub buffer: *mut c_void,
}
pub const PARAM_CONFIGURATION_SCHANNEL_CREDENTIAL_ATTRIBUTE_W: u32 = 0x03000003;

pub const PARAM_LISTENER_LOCAL_ADDRESS: u32 = 0x04000000;
pub const PARAM_LISTENER_STATS: u32 = 0x04000001;
pub const PARAM_LISTENER_CIBIR_ID: u32 = 0x04000002;

pub const PARAM_CONN_QUIC_VERSION: u32 = 0x05000000;
pub const PARAM_CONN_LOCAL_ADDRESS: u32 = 0x05000001;
pub const PARAM_CONN_REMOTE_ADDRESS: u32 = 0x05000002;
pub const PARAM_CONN_IDEAL_PROCESSOR: u32 = 0x05000003;
pub const PARAM_CONN_SETTINGS: u32 = 0x05000004;
pub const PARAM_CONN_STATISTICS: u32 = 0x05000005;
pub const PARAM_CONN_STATISTICS_PLAT: u32 = 0x05000006;
pub const PARAM_CONN_SHARE_UDP_BINDING: u32 = 0x05000007;
pub const PARAM_CONN_LOCAL_BIDI_STREAM_COUNT: u32 = 0x05000008;
pub const PARAM_CONN_LOCAL_UNIDI_STREAM_COUNT: u32 = 0x05000009;
pub const PARAM_CONN_MAX_STREAM_IDS: u32 = 0x0500000A;
pub const PARAM_CONN_CLOSE_REASON_PHRASE: u32 = 0x0500000B;
pub const PARAM_CONN_STREAM_SCHEDULING_SCHEME: u32 = 0x0500000C;
pub const PARAM_CONN_DATAGRAM_RECEIVE_ENABLED: u32 = 0x0500000D;
pub const PARAM_CONN_DATAGRAM_SEND_ENABLED: u32 = 0x0500000E;
pub const CONN_DISABLE_1RTT_ENCRYPTION: u32 = 0x0500000F;
pub const PARAM_CONN_RESUMPTION_TICKET: u32 = 0x05000010;
pub const PARAM_CONN_PEER_CERTIFICATE_VALID: u32 = 0x05000011;
pub const PARAM_CONN_LOCAL_INTERFACE: u32 = 0x05000012;
pub const PARAM_CONN_TLS_SECRETS: u32 = 0x05000013;
pub const PARAM_CONN_VERSION_SETTINGS: u32 = 0x05000014;
pub const PARAM_CONN_INITIAL_DCID_PREFIX: u32 = 0x05000015;
pub const PARAM_CONN_STATISTICS_V2: u32 = 0x05000016;
pub const PARAM_CONN_STATISTICS_V2_PLAT: u32 = 0x05000017;
<<<<<<< HEAD
pub const PARAM_CONN_ORIG_DEST_CID: u32 = 0x05000018;
#[cfg(feature = "preview-api")]
pub const PARAM_CONN_ADD_LOCAL_ADDRESS: u32 = 0x05000019;
#[cfg(feature = "preview-api")]
pub const PARAM_CONN_REMOVE_LOCAL_ADDRESS: u32 = 0x0500001A;
#[cfg(feature = "preview-api")]
pub const PARAM_CONN_PATH_STATUS: u32 = 0x0500001B;
=======
pub const PARAM_CONN_NETWORK_STATISTICS: u32 = 0x05000020;
>>>>>>> dba80069

pub const PARAM_TLS_HANDSHAKE_INFO: u32 = 0x06000000;
pub const PARAM_TLS_NEGOTIATED_ALPN: u32 = 0x06000001;

#[repr(C)]
#[derive(Debug, Copy, Clone)]
pub struct SchannelContextAttributeW {
    pub attribute: u32,
    pub buffer: *mut c_void,
}
pub const PARAM_TLS_SCHANNEL_CONTEXT_ATTRIBUTE_W: u32 = 0x07000000;

#[repr(C)]
#[derive(Debug, Copy, Clone)]
pub struct SchannelContextAttributeExW {
    pub attribute: u32,
    pub buffer_length: u32,
    pub buffer: *mut c_void,
}
pub const PARAM_TLS_SCHANNEL_CONTEXT_ATTRIBUTE_EX_W: u32 = 0x07000001;
pub const PARAM_TLS_SCHANNEL_SECURITY_CONTEXT_TOKEN: u32 = 0x07000002;

pub const PARAM_STREAM_ID: u32 = 0x08000000;
pub const PARAM_STREAM_0RTT_LENGTH: u32 = 0x08000001;
pub const PARAM_STREAM_IDEAL_SEND_BUFFER_SIZE: u32 = 0x08000002;
pub const PARAM_STREAM_PRIORITY: u32 = 0x08000003;

#[cfg_attr(not(feature = "static"), link(name = "msquic", kind = "dylib"))]
#[cfg_attr(
    feature = "static",
    link(name = "msquic", kind = "static", modifiers = "-bundle")
)]
unsafe extern "C" {
    unsafe fn MsQuicOpenVersion(version: u32, api: *mut *const QUIC_API_TABLE) -> u32;
    unsafe fn MsQuicClose(api: *const QUIC_API_TABLE);
}

//
// The following starts the "nice" Rust API wrapper on the C interop layer.
//

//
// APITABLE will be initialized via MsQuicOpenVersion() when we first initialize Api or Registration.
//
static mut APITABLE: *const QUIC_API_TABLE = ptr::null();
static START_MSQUIC: Once = Once::new();

/// Entry point for some global MsQuic APIs.
pub struct Api {}

impl Api {
    /// Get the ffi api table internally.
    /// Assumes global has been initialized.
    /// i.e. get_ffi() has been called at least once before.
    #[inline]
    fn ffi_ref() -> &'static crate::ffi::QUIC_API_TABLE {
        unsafe { APITABLE.as_ref().unwrap() }
    }

    /// Returns the global ffi api table.
    /// Initialize it if called the first time.
    /// Allows user to use the unsafe api table for functions not yet
    /// supported in the wrappers.
    pub fn get_ffi() -> &'static crate::ffi::QUIC_API_TABLE {
        Api::once_init_api();
        Api::ffi_ref()
    }

    /// Initializes the global static api table.
    /// This is used in registration creation, or in user getting raw ffi.
    fn once_init_api() {
        // initialization is done exactly once.
        unsafe {
            START_MSQUIC.call_once(|| {
                let mut table: *const QUIC_API_TABLE = ptr::null();
                let status = MsQuicOpenVersion(2, std::ptr::addr_of_mut!(table));
                if let Err(err) = Status::ok_from_raw(status as QUIC_STATUS) {
                    panic!("Failed to open MsQuic: {err}");
                }
                APITABLE = table;
            });
        }
    }
}

/// The execution context for processing connections on the application's behalf.
pub struct Registration {
    handle: HQUIC,
}
unsafe impl Sync for Registration {}
unsafe impl Send for Registration {}

/// Specifies how to configure a connection.
pub struct Configuration {
    handle: HQUIC,
}
unsafe impl Sync for Configuration {}
unsafe impl Send for Configuration {}

/// A single QUIC connection.
#[derive(Debug)]
pub struct Connection {
    handle: HQUIC,
}
unsafe impl Sync for Connection {}
unsafe impl Send for Connection {}

/// A single server listener
#[derive(Debug)]
pub struct Listener {
    handle: HQUIC,
}
unsafe impl Sync for Listener {}
unsafe impl Send for Listener {}

/// A single QUIC stream on a parent connection.
#[derive(Debug)]
pub struct Stream {
    handle: HQUIC,
}
unsafe impl Sync for Stream {}
unsafe impl Send for Stream {}

impl From<QuicPerformanceCountersParam> for QuicPerformanceCounters {
    fn from(value: QuicPerformanceCountersParam) -> Self {
        Self {
            conn_created: value
                [crate::ffi::QUIC_PERFORMANCE_COUNTERS_QUIC_PERF_COUNTER_CONN_CREATED as usize],
            conn_handshake_fail: value
                [crate::ffi::QUIC_PERFORMANCE_COUNTERS_QUIC_PERF_COUNTER_CONN_HANDSHAKE_FAIL
                    as usize],
            conn_app_reject: value
                [crate::ffi::QUIC_PERFORMANCE_COUNTERS_QUIC_PERF_COUNTER_CONN_APP_REJECT as usize],
            conn_resumed: value
                [crate::ffi::QUIC_PERFORMANCE_COUNTERS_QUIC_PERF_COUNTER_CONN_RESUMED as usize],
            conn_active: value
                [crate::ffi::QUIC_PERFORMANCE_COUNTERS_QUIC_PERF_COUNTER_CONN_ACTIVE as usize],
            conn_connected: value
                [crate::ffi::QUIC_PERFORMANCE_COUNTERS_QUIC_PERF_COUNTER_CONN_CONNECTED as usize],
            conn_protocol_errors: value
                [crate::ffi::QUIC_PERFORMANCE_COUNTERS_QUIC_PERF_COUNTER_CONN_PROTOCOL_ERRORS
                    as usize],
            conn_no_alpn: value
                [crate::ffi::QUIC_PERFORMANCE_COUNTERS_QUIC_PERF_COUNTER_CONN_NO_ALPN as usize],
            strm_active: value
                [crate::ffi::QUIC_PERFORMANCE_COUNTERS_QUIC_PERF_COUNTER_STRM_ACTIVE as usize],
            pkts_suspected_lost: value
                [crate::ffi::QUIC_PERFORMANCE_COUNTERS_QUIC_PERF_COUNTER_PKTS_SUSPECTED_LOST
                    as usize],
            pkts_dropped: value
                [crate::ffi::QUIC_PERFORMANCE_COUNTERS_QUIC_PERF_COUNTER_PKTS_DROPPED as usize],
            pkts_decryption_fail: value
                [crate::ffi::QUIC_PERFORMANCE_COUNTERS_QUIC_PERF_COUNTER_PKTS_DECRYPTION_FAIL
                    as usize],
            udp_recv: value
                [crate::ffi::QUIC_PERFORMANCE_COUNTERS_QUIC_PERF_COUNTER_UDP_RECV as usize],
            udp_send: value
                [crate::ffi::QUIC_PERFORMANCE_COUNTERS_QUIC_PERF_COUNTER_UDP_SEND as usize],
            udp_recv_bytes: value
                [crate::ffi::QUIC_PERFORMANCE_COUNTERS_QUIC_PERF_COUNTER_UDP_RECV_BYTES as usize],
            udp_send_bytes: value
                [crate::ffi::QUIC_PERFORMANCE_COUNTERS_QUIC_PERF_COUNTER_UDP_SEND_BYTES as usize],
            udp_recv_events: value
                [crate::ffi::QUIC_PERFORMANCE_COUNTERS_QUIC_PERF_COUNTER_UDP_RECV_EVENTS as usize],
            udp_send_calls: value
                [crate::ffi::QUIC_PERFORMANCE_COUNTERS_QUIC_PERF_COUNTER_UDP_SEND_CALLS as usize],
            app_send_bytes: value
                [crate::ffi::QUIC_PERFORMANCE_COUNTERS_QUIC_PERF_COUNTER_APP_SEND_BYTES as usize],
            app_recv_bytes: value
                [crate::ffi::QUIC_PERFORMANCE_COUNTERS_QUIC_PERF_COUNTER_APP_RECV_BYTES as usize],
            conn_queue_depth: value
                [crate::ffi::QUIC_PERFORMANCE_COUNTERS_QUIC_PERF_COUNTER_CONN_QUEUE_DEPTH as usize],
            conn_oper_queue_depth: value
                [crate::ffi::QUIC_PERFORMANCE_COUNTERS_QUIC_PERF_COUNTER_CONN_OPER_QUEUE_DEPTH
                    as usize],
            conn_oper_queued: value
                [crate::ffi::QUIC_PERFORMANCE_COUNTERS_QUIC_PERF_COUNTER_CONN_OPER_QUEUED as usize],
            conn_oper_completed: value
                [crate::ffi::QUIC_PERFORMANCE_COUNTERS_QUIC_PERF_COUNTER_CONN_OPER_COMPLETED
                    as usize],
            work_oper_queue_depth: value
                [crate::ffi::QUIC_PERFORMANCE_COUNTERS_QUIC_PERF_COUNTER_WORK_OPER_QUEUE_DEPTH
                    as usize],
            work_oper_queued: value
                [crate::ffi::QUIC_PERFORMANCE_COUNTERS_QUIC_PERF_COUNTER_WORK_OPER_QUEUED as usize],
            work_oper_completed: value
                [crate::ffi::QUIC_PERFORMANCE_COUNTERS_QUIC_PERF_COUNTER_WORK_OPER_COMPLETED
                    as usize],
            path_validated: value
                [crate::ffi::QUIC_PERFORMANCE_COUNTERS_QUIC_PERF_COUNTER_PATH_VALIDATED as usize],
            path_failure: value
                [crate::ffi::QUIC_PERFORMANCE_COUNTERS_QUIC_PERF_COUNTER_PATH_FAILURE as usize],
            send_stateless_reset: value
                [crate::ffi::QUIC_PERFORMANCE_COUNTERS_QUIC_PERF_COUNTER_SEND_STATELESS_RESET
                    as usize],
            send_stateless_retry: value
                [crate::ffi::QUIC_PERFORMANCE_COUNTERS_QUIC_PERF_COUNTER_SEND_STATELESS_RETRY
                    as usize],
            conn_load_reject: value
                [crate::ffi::QUIC_PERFORMANCE_COUNTERS_QUIC_PERF_COUNTER_CONN_LOAD_REJECT as usize],
        }
    }
}

impl Api {
    /// # Safety
    /// Buffer needs to be valid
    pub unsafe fn get_param(
        handle: HQUIC,
        param: u32,
        buffer_length: *const u32,
        buffer: *mut c_void,
    ) -> Result<(), Status> {
        let status = unsafe {
            Api::ffi_ref().GetParam.unwrap()(handle, param, buffer_length as *mut u32, buffer)
        };
        Status::ok_from_raw(status)
    }

    /// Auto create param type T
    /// # Safety
    /// T needs to be ffi type compatible.
    pub unsafe fn get_param_auto<T>(handle: HQUIC, param: u32) -> Result<T, Status> {
        let buffer = std::mem::zeroed::<T>();
        let len = std::mem::size_of::<T>() as u32;
        Self::get_param(handle, param, &len, &buffer as *const T as *mut c_void)?;
        Ok(buffer)
    }

    /// # Safety
    /// buffer needs to be valid.
    pub unsafe fn set_param(
        handle: HQUIC,
        param: u32,
        buffer_length: u32,
        buffer: *const c_void,
    ) -> Result<(), Status> {
        let status =
            unsafe { Api::ffi_ref().SetParam.unwrap()(handle, param, buffer_length, buffer) };
        Status::ok_from_raw(status)
    }

    pub fn get_perf() -> Result<QuicPerformanceCounters, Status> {
        unsafe {
            Api::get_param_auto::<QuicPerformanceCountersParam>(
                std::ptr::null_mut(),
                crate::ffi::QUIC_PARAM_GLOBAL_PERF_COUNTERS,
            )
        }
        .map(QuicPerformanceCounters::from)
    }

    pub fn get_retry_memory_percent() -> Result<u16, Status> {
        unsafe {
            Api::get_param_auto(
                std::ptr::null_mut(),
                crate::ffi::QUIC_PARAM_GLOBAL_RETRY_MEMORY_PERCENT,
            )
        }
    }

    pub fn get_tls_provider() -> Result<crate::TlsProvider, Status> {
        let prov: crate::ffi::QUIC_TLS_PROVIDER = unsafe {
            Api::get_param_auto(
                std::ptr::null_mut(),
                crate::ffi::QUIC_PARAM_GLOBAL_TLS_PROVIDER,
            )
        }?;
        Ok(prov.into())
    }

    /// # Safety
    /// handler and context must be valid.
    pub unsafe fn set_callback_handler(
        handle: HQUIC,
        handler: *const c_void,
        context: *const c_void,
    ) {
        unsafe {
            Api::ffi_ref().SetCallbackHandler.unwrap()(
                handle,
                handler as *mut c_void,
                context as *mut c_void,
            )
        };
    }
}

#[ctor::dtor]
fn close_msquic() {
    unsafe {
        if !APITABLE.is_null() {
            MsQuicClose(APITABLE);
            APITABLE = ptr::null();
        }
    }
}

/// macro to define common functionalities for quic handle,
/// including conversion from raw HQUIC and Drop trait.
macro_rules! define_quic_handle_impl {
    ($handle_name:ident) => {
        /// Raw quic handle apis.
        impl $handle_name {
            /// Takes ownership of raw handle.
            /// # Safety
            /// handle must be valid
            pub unsafe fn from_raw(h: HQUIC) -> Self {
                Self { handle: h }
            }

            /// Returns the raw handle.
            /// # Safety
            /// caller should not close handle.
            pub unsafe fn as_raw(&self) -> HQUIC {
                self.handle
            }

            /// Returns the raw handle.
            /// # Safety
            /// caller is responsible for cleanups
            pub unsafe fn into_raw(mut self) -> HQUIC {
                let h = self.handle;
                self.handle = std::ptr::null_mut();
                h
            }

            /// Closes the handle and consumes it.
            pub fn close(mut self) {
                // The close_inner implementation for listener, connection and stream
                // is suppose to cleanup the context associated with the handle.
                // Handle context is dropped after handle ffi close  call completes to ensure that
                // it outlives the callbacks.
                // Context raw pointer is not set to null after ffi close call because a closed
                // handle should not be accessed anymore.
                self.close_inner();
                // Prevent drop to call ffi function again.
                self.handle = std::ptr::null_mut();
            }
        }

        /// drop the handle. Requires close_inner() to be implemented.
        impl Drop for $handle_name {
            fn drop(&mut self) {
                self.close_inner();
            }
        }
    };
}

/// defines the common code for the handle to manage handle context
macro_rules! define_quic_handle_ctx_fn {
    ($handle_name:ident, $callback_type:ident) => {
        impl $handle_name {
            pub fn get_context(&self) -> *mut c_void {
                unsafe { Api::ffi_ref().GetContext.unwrap()(self.handle) }
            }

            /// # Safety
            /// Previous context needs to be cleaned up before set a new one.
            pub unsafe fn set_context(&self, ctx: *mut c_void) {
                unsafe { Api::ffi_ref().SetContext.unwrap()(self.handle, ctx) }
            }

            /// Consume ctx by dropping it.
            /// Set msquic ctx to null.
            // This is used by Connection and Stream, but not Listener.
            #[allow(dead_code)]
            fn consume_callback_ctx(&self) {
                let res = unsafe { self.get_callback_ctx() };
                if res.is_some() {
                    unsafe { self.set_context(std::ptr::null_mut()) };
                }
            }

            /// # Safety
            /// Caller is responsible for clearing the context if needed.
            /// This does not clear the ctx.
            unsafe fn get_callback_ctx(&self) -> Option<Box<Box<$callback_type>>> {
                let ctx = self.get_context();
                if !ctx.is_null() {
                    Some(unsafe { Box::from_raw(ctx as *mut Box<$callback_type>) })
                } else {
                    None
                }
            }
        }
    };
}

/// Defines the Ref type for the handle that does not cleanup
/// the handle on drop.
macro_rules! define_quic_handle_ref {
    ($handle_name:ident, $handle_ref_name:ident) => {
        /// Same as the owned type but does not own the handle.
        /// Only used in callback wrapping where handle
        /// should not be closed by default.
        #[derive(Debug)]
        pub struct $handle_ref_name($handle_name);

        impl $handle_ref_name {
            /// For internal use only.
            pub(crate) unsafe fn from_raw(handle: HQUIC) -> Self {
                Self($handle_name { handle })
            }
        }

        impl Drop for $handle_ref_name {
            fn drop(&mut self) {
                // clear the handle to prevent auto close.
                self.0.handle = std::ptr::null_mut()
            }
        }

        /// Make inner handle accessible
        impl std::ops::Deref for $handle_ref_name {
            type Target = $handle_name;

            fn deref(&self) -> &Self::Target {
                &self.0
            }
        }
    };
}

impl Registration {
    pub fn new(config: &RegistrationConfig) -> Result<Registration, Status> {
        // Initialize the global api table.
        // Registration is the first created in all msquic apps.
        let api = Api::get_ffi();
        let mut h = std::ptr::null_mut();
        let status = unsafe {
            api.RegistrationOpen.unwrap()(
                &config.as_ffi() as *const crate::ffi::QUIC_REGISTRATION_CONFIG,
                std::ptr::addr_of_mut!(h),
            )
        };

        Status::ok_from_raw(status)?;
        Ok(Registration { handle: h })
    }

    pub fn shutdown(&self) {
        unsafe { Api::ffi_ref().RegistrationShutdown.unwrap()(self.handle, 0, 0) }
    }

    fn close_inner(&self) {
        if !self.handle.is_null() {
            unsafe { Api::ffi_ref().RegistrationClose.unwrap()(self.handle) }
        }
    }
}

define_quic_handle_impl!(Registration);

impl Configuration {
    pub fn open(
        registration: &Registration,
        alpn: &[BufferRef],
        settings: Option<&Settings>,
    ) -> Result<Configuration, Status> {
        let context: *mut c_void = ptr::null_mut();
        let mut new_configuration: HQUIC = ptr::null_mut();
        let (settings_ptr, settings_size) = match settings {
            Some(s) => (
                s.as_ffi_ref() as *const QUIC_SETTINGS,
                ::std::mem::size_of::<QUIC_SETTINGS>() as u32,
            ),
            None => (std::ptr::null(), 0),
        };

        let status = unsafe {
            Api::ffi_ref().ConfigurationOpen.unwrap()(
                registration.as_raw(),
                alpn.as_ptr() as *const QUIC_BUFFER,
                alpn.len() as u32,
                settings_ptr,
                settings_size,
                context,
                std::ptr::addr_of_mut!(new_configuration),
            )
        };
        Status::ok_from_raw(status)?;
        Ok(Configuration {
            handle: new_configuration,
        })
    }

    pub fn load_credential(&self, cred_config: &CredentialConfig) -> Result<(), Status> {
        let status = unsafe {
            Api::ffi_ref().ConfigurationLoadCredential.unwrap()(
                self.handle,
                &cred_config.as_ffi() as *const QUIC_CREDENTIAL_CONFIG,
            )
        };
        Status::ok_from_raw(status)
    }

    fn close_inner(&self) {
        if !self.handle.is_null() {
            unsafe { Api::ffi_ref().ConfigurationClose.unwrap()(self.handle) };
        }
    }
}

define_quic_handle_impl!(Configuration);

// Remarks on Rust callback in general:
// Callback function or closure is set to msquic handle context of type `*mut Box<TCallback>>`.
// We cannot use type `*mut TCallback` because dyn trait is a "fat pointer" so it cannot be
// converted to a pointer directly.
// In the ffi function passed to msquic, the TCallback is extracted from msquic callback context
// and invoked.
// The context is cleaned up when connection is dropped or when new callback is set.
// TCallback type is either Fn or FnMut type, so user can capture variables in them without worrying
// about lifetime and how to set or cleanup msquic callback context.
//
// Note: It is unsafe to drop (thus close) the handle with a callback ctx inside the callback
// StopComplete event, which is typical practice in C code. This is because the callback closure
// is still executing, and drop/close the handle will cause callback to be dropped, and therefore
// you have a undefined behavior that closure is still running but it is already dropped.
// So it is best to not drop the handle inside the callback. If doing so is necessary, it is essential
// that after handle drop, no heap memory should be accessed.

/// Connection callback type.
/// msquic never invokes the connection callback in parallel, so use FnMut to allow mutation.
type ConnectionCallback = dyn FnMut(ConnectionRef, ConnectionEvent) -> Result<(), Status> + 'static;

extern "C" fn raw_conn_callback(
    connection: HQUIC,
    context: *mut c_void,
    event: *mut ffi::QUIC_CONNECTION_EVENT,
) -> QUIC_STATUS {
    let conn = unsafe { ConnectionRef::from_raw(connection) };
    let f = unsafe {
        (context as *mut Box<ConnectionCallback>)
            .as_mut() // allow mutation
            .expect("cannot get ConnectionCallback from ctx")
    };
    let event = ConnectionEvent::from(unsafe { event.as_ref().unwrap() });
    match f(conn, event) {
        Ok(_) => StatusCode::QUIC_STATUS_SUCCESS.into(),
        Err(e) => e.0,
    }
}

impl Connection {
    pub fn open<F>(registration: &Registration, handler: F) -> Result<Self, Status>
    where
        F: FnMut(ConnectionRef, ConnectionEvent) -> Result<(), Status> + 'static,
    {
        let mut handle: HQUIC = ptr::null_mut();
        // double boxing to allow Box dyn fat pointer
        let b: Box<Box<ConnectionCallback>> = Box::new(Box::new(handler));
        let ctx = Box::into_raw(b);
        let status = unsafe {
            Api::ffi_ref().ConnectionOpen.unwrap()(
                registration.handle,
                Some(raw_conn_callback),
                ctx as *mut c_void,
                std::ptr::addr_of_mut!(handle),
            )
        };
        Status::ok_from_raw(status).inspect_err(|_| {
            // attach memory back on failure
            let _ = unsafe { Box::from_raw(ctx) };
        })?;
        Ok(Self { handle })
    }

    pub fn start(
        &self,
        configuration: &Configuration,
        server_name: &str,
        server_port: u16,
    ) -> Result<(), Status> {
        let server_name_safe = std::ffi::CString::new(server_name).unwrap();
        let status = unsafe {
            Api::ffi_ref().ConnectionStart.unwrap()(
                self.handle,
                configuration.handle,
                0,
                server_name_safe.as_ptr(),
                server_port,
            )
        };
        Status::ok_from_raw(status)
    }

    fn close_inner(&self) {
        if !self.handle.is_null() {
            // get the context and drop it after handle close.
            let ctx = unsafe { self.get_callback_ctx() };
            unsafe {
                Api::ffi_ref().ConnectionClose.unwrap()(self.handle);
            }
            // Drop call here is required to prevent compiler drop it early.
            // During handle close the ctx might still be used.
            std::mem::drop(ctx);
        }
    }

    pub fn shutdown(&self, flags: ConnectionShutdownFlags, error_code: u62) {
        unsafe {
            Api::ffi_ref().ConnectionShutdown.unwrap()(self.handle, flags.bits(), error_code);
        }
    }

    /// TODO: provide safe wrapper for ffi
    pub fn get_stats(&self) -> Result<crate::ffi::QUIC_STATISTICS, Status> {
        unsafe { Api::get_param_auto(self.handle, crate::ffi::QUIC_PARAM_CONN_STATISTICS) }
    }

    /// TODO: provide safe wrapper for ffi
    pub fn get_stats_v2(&self) -> Result<crate::ffi::QUIC_STATISTICS_V2, Status> {
        unsafe { Api::get_param_auto(self.handle, PARAM_CONN_STATISTICS_V2) }
    }

    pub fn set_configuration(&self, configuration: &Configuration) -> Result<(), Status> {
        let status = unsafe {
            Api::ffi_ref().ConnectionSetConfiguration.unwrap()(self.handle, configuration.handle)
        };
        Status::ok_from_raw(status)
    }

    pub fn set_callback_handler<F>(&self, handler: F)
    where
        F: FnMut(ConnectionRef, ConnectionEvent) -> Result<(), Status> + 'static,
    {
        let b: Box<Box<ConnectionCallback>> = Box::new(Box::new(handler));
        let ctx = Box::into_raw(b);
        // clear previous ctx before setting it.
        self.consume_callback_ctx();
        unsafe {
            Api::set_callback_handler(
                self.handle,
                raw_conn_callback as *const c_void,
                ctx as *mut c_void,
            )
        }
    }

    /// # Safety
    /// buffers memory needs to be valid until callback
    /// [ConnectionEvent::DatagramSendStateChanged]
    /// is delivered.
    /// One can optionally pass client_send_context along
    /// and get it back in the callback.
    pub unsafe fn datagram_send(
        &self,
        buffers: &[BufferRef],
        flags: SendFlags,
        client_send_context: *const c_void,
    ) -> Result<(), Status> {
        let status = unsafe {
            Api::ffi_ref().DatagramSend.unwrap()(
                self.handle,
                buffers.as_ptr() as *const QUIC_BUFFER,
                buffers.len() as u32,
                flags.bits(),
                client_send_context as *mut c_void,
            )
        };
        Status::ok_from_raw(status)
    }

    pub fn resumption_ticket_validation_complete(&self, result: BOOLEAN) -> Result<(), Status> {
        let status = unsafe {
            Api::ffi_ref()
                .ConnectionResumptionTicketValidationComplete
                .unwrap()(self.handle, result)
        };
        Status::ok_from_raw(status)
    }

    pub fn certificate_validation_complete(
        &self,
        result: BOOLEAN,
        tls_alert: TlsAlertCode,
    ) -> Result<(), Status> {
        let status = unsafe {
            Api::ffi_ref()
                .ConnectionCertificateValidationComplete
                .unwrap()(self.handle, result, tls_alert as crate::ffi::QuicFlag)
        };
        Status::ok_from_raw(status)
    }

    pub fn get_local_addr(&self) -> Result<Addr, Status> {
        unsafe { Api::get_param_auto(self.handle, crate::ffi::QUIC_PARAM_CONN_LOCAL_ADDRESS) }
    }

    pub fn get_remote_addr(&self) -> Result<Addr, Status> {
        unsafe { Api::get_param_auto(self.handle, crate::ffi::QUIC_PARAM_CONN_REMOTE_ADDRESS) }
    }
}

define_quic_handle_impl!(Connection);
define_quic_handle_ref!(Connection, ConnectionRef);
define_quic_handle_ctx_fn!(Connection, ConnectionCallback);

/// Listener callback.
/// msquic may execute listener callback in parallel,
/// so Fn is used for immutability.
pub type ListenerCallback = dyn Fn(ListenerRef, ListenerEvent) -> Result<(), Status> + 'static;

extern "C" fn raw_listener_callback(
    listener: HQUIC,
    context: *mut c_void,
    event: *mut ffi::QUIC_LISTENER_EVENT,
) -> QUIC_STATUS {
    let listner_ref = unsafe { ListenerRef::from_raw(listener) };
    let event = ListenerEvent::from(unsafe { event.as_ref().expect("fail to get listener event") });
    let f = unsafe {
        (context as *mut Box<ListenerCallback>)
            .as_ref() // allow mutation
            .expect("cannot get ListenerCallback from ctx")
    };
    match f(listner_ref, event) {
        Ok(_) => StatusCode::QUIC_STATUS_SUCCESS.into(),
        Err(e) => e.0,
    }
}

impl Listener {
    pub fn open<F>(registration: &Registration, handler: F) -> Result<Self, Status>
    where
        F: Fn(ListenerRef, ListenerEvent) -> Result<(), Status> + 'static,
    {
        let mut handle: HQUIC = std::ptr::null_mut();
        // double boxing to allow Box dyn fat pointer
        let b: Box<Box<ListenerCallback>> = Box::new(Box::new(handler));
        let ctx = Box::into_raw(b);
        let status = unsafe {
            Api::ffi_ref().ListenerOpen.unwrap()(
                registration.handle,
                Some(raw_listener_callback),
                ctx as *mut c_void,
                std::ptr::addr_of_mut!(handle),
            )
        };
        Status::ok_from_raw(status).inspect_err(|_| {
            let _ = unsafe { Box::from_raw(ctx) };
        })?;
        Ok(Self { handle })
    }

    pub fn start(&self, alpn: &[BufferRef], local_address: Option<&Addr>) -> Result<(), Status> {
        let status = unsafe {
            Api::ffi_ref().ListenerStart.unwrap()(
                self.handle,
                alpn.as_ptr() as *const QUIC_BUFFER,
                alpn.len() as u32,
                local_address
                    .map(|addr| addr as *const Addr as *const _)
                    .unwrap_or(ptr::null()),
            )
        };
        Status::ok_from_raw(status)
    }

    pub fn stop(&self) {
        unsafe {
            Api::ffi_ref().ListenerStop.unwrap()(self.handle);
        }
    }

    pub fn get_local_addr(&self) -> Result<Addr, Status> {
        unsafe { Api::get_param_auto(self.handle, crate::ffi::QUIC_PARAM_LISTENER_LOCAL_ADDRESS) }
    }

    fn close_inner(&self) {
        if !self.handle.is_null() {
            // consume the context and drop it after handle close.
            let ctx = unsafe { self.get_callback_ctx() };
            unsafe {
                Api::ffi_ref().ListenerClose.unwrap()(self.handle);
            }
            std::mem::drop(ctx);
        }
    }
}

define_quic_handle_impl!(Listener);
define_quic_handle_ref!(Listener, ListenerRef);
define_quic_handle_ctx_fn!(Listener, ListenerCallback);

/// Stream callback.
/// msquic never executes stream callback on the same stream in parallel.
pub type StreamCallback = dyn FnMut(StreamRef, StreamEvent) -> Result<(), Status> + 'static;

extern "C" fn raw_stream_callback(
    stream: HQUIC,
    context: *mut c_void,
    event: *mut ffi::QUIC_STREAM_EVENT,
) -> QUIC_STATUS {
    let f = unsafe {
        (context as *mut Box<StreamCallback>)
            .as_mut() // allow mutation
            .expect("cannot get ConnectionCallback from ctx")
    };
    let stream_ref = unsafe { StreamRef::from_raw(stream) };
    let event = StreamEvent::from(unsafe { event.as_mut().expect("cannot get event ref") });
    match f(stream_ref, event) {
        Ok(_) => StatusCode::QUIC_STATUS_SUCCESS.into(),
        Err(e) => e.0,
    }
}

impl Stream {
    pub fn open<F>(
        connection: &Connection,
        flags: StreamOpenFlags,
        handler: F,
    ) -> Result<Self, Status>
    where
        F: FnMut(StreamRef, StreamEvent) -> Result<(), Status> + 'static,
    {
        let mut handle: HQUIC = std::ptr::null_mut();
        let b: Box<Box<StreamCallback>> = Box::new(Box::new(handler));
        let ctx = Box::into_raw(b);
        let status = unsafe {
            Api::ffi_ref().StreamOpen.unwrap()(
                connection.handle,
                flags.bits(),
                Some(raw_stream_callback),
                ctx as *mut c_void,
                std::ptr::addr_of_mut!(handle),
            )
        };
        Status::ok_from_raw(status).inspect_err(|_| {
            let _ = unsafe { Box::from_raw(ctx) };
        })?;
        Ok(Self { handle })
    }

    pub fn start(&self, flags: StreamStartFlags) -> Result<(), Status> {
        let status = unsafe { Api::ffi_ref().StreamStart.unwrap()(self.handle, flags.bits()) };
        Status::ok_from_raw(status)
    }

    pub fn shutdown(&self, flags: StreamShutdownFlags, error_code: u62) -> Result<(), Status> {
        let status = unsafe {
            Api::ffi_ref().StreamShutdown.unwrap()(self.handle, flags.bits(), error_code)
        };
        Status::ok_from_raw(status)
    }

    pub fn close_inner(&self) {
        if !self.handle.is_null() {
            // consume the context and drop it after handle close.
            let ctx = unsafe { self.get_callback_ctx() };
            unsafe {
                Api::ffi_ref().StreamClose.unwrap()(self.handle);
            }
            std::mem::drop(ctx);
        }
    }

    /// # Safety
    /// buffers memory needs to be valid until callback
    /// [StreamEvent::SendComplete]
    /// is delivered.
    /// One can optionally pass client_send_context along
    /// and get it back in the callback.
    pub unsafe fn send(
        &self,
        buffers: &[BufferRef],
        flags: SendFlags,
        client_send_context: *const c_void,
    ) -> Result<(), Status> {
        let status = unsafe {
            Api::ffi_ref().StreamSend.unwrap()(
                self.handle,
                buffers.as_ptr() as *const QUIC_BUFFER,
                buffers.len() as u32,
                flags.bits(),
                client_send_context as *mut c_void,
            )
        };
        Status::ok_from_raw(status)
    }

    pub fn set_callback_handler<F>(&self, handler: F)
    where
        F: FnMut(StreamRef, StreamEvent) -> Result<(), Status> + 'static,
    {
        let b: Box<Box<StreamCallback>> = Box::new(Box::new(handler));
        let ctx = Box::into_raw(b);
        // clear previous ctx before setting it.
        self.consume_callback_ctx();
        unsafe {
            Api::set_callback_handler(
                self.handle,
                raw_stream_callback as *const c_void,
                ctx as *mut c_void,
            )
        };
    }

    pub fn receive_complete(&self, buffer_length: u64) {
        unsafe { Api::ffi_ref().StreamReceiveComplete.unwrap()(self.handle, buffer_length) }
    }

    pub fn get_stream_id(&self) -> Result<u64, Status> {
        unsafe { Api::get_param_auto(self.handle, ffi::QUIC_PARAM_STREAM_ID) }
    }
}

define_quic_handle_impl!(Stream);
define_quic_handle_ref!(Stream, StreamRef);
define_quic_handle_ctx_fn!(Stream, StreamCallback);

#[cfg(test)]
mod tests {

    //
    // The following defines some simple test code.
    //

    use crate::{
        BufferRef, Configuration, Connection, ConnectionEvent, ConnectionRef, CredentialConfig,
        Registration, RegistrationConfig, Settings, Status, Stream, StreamEvent, StreamRef,
    };

    fn test_conn_callback(connection: ConnectionRef, event: ConnectionEvent) -> Result<(), Status> {
        match event {
            ConnectionEvent::Connected {
                session_resumed,
                negotiated_alpn,
            } => {
                let local_addr = connection.get_local_addr().unwrap().as_socket().unwrap();
                let remote_addr = connection.get_remote_addr().unwrap().as_socket().unwrap();
                let alpn = String::from_utf8_lossy(negotiated_alpn);
                println!("Connected({local_addr}, {remote_addr}), session_resumed:{session_resumed}, negotiated_alpn:{alpn}");
            }
            ConnectionEvent::ShutdownInitiatedByTransport { status, error_code } => {
                println!("Transport shutdown {status}, {error_code}")
            }
            ConnectionEvent::ShutdownInitiatedByPeer { error_code } => {
                println!("App shutdown {error_code}")
            }
            ConnectionEvent::ShutdownComplete {
                handshake_completed,
                peer_acknowledged_shutdown,
                app_close_in_progress,
            } => {
                println!("Shutdown complete: {handshake_completed}, {peer_acknowledged_shutdown}, {app_close_in_progress}")
            }
            ConnectionEvent::LocalAddressChanged { address } => {
                println!("Local address changed: {:?}", address.as_socket().unwrap())
            }
            ConnectionEvent::PeerAddressChanged { address } => {
                println!("Peer address changed: {:?}", address.as_socket().unwrap())
            }
            ConnectionEvent::PeerStreamStarted { stream, flags } => {
                println!("Peer stream started: flags: {flags:?}");
                stream.set_callback_handler(test_stream_callback)
            }
            ConnectionEvent::StreamsAvailable {
                bidirectional_count,
                unidirectional_count,
            } => {
                println!(
                    "Streams available: bi: {bidirectional_count}, uni: {unidirectional_count}"
                )
            }
            ConnectionEvent::PeerNeedsStreams { bidirectional } => {
                println!("Peer needs streams: bi: {bidirectional}");
            }
            _ => println!("Connection other callback ?",),
        }
        Ok(())
    }

    fn test_stream_callback(stream: StreamRef, event: StreamEvent) -> Result<(), Status> {
        match event {
            StreamEvent::StartComplete {
                status,
                id,
                peer_accepted,
            } => {
                println!("Stream start complete: {status}, {id}, {peer_accepted}");
            }
            StreamEvent::Receive {
                absolute_offset,
                total_buffer_length,
                buffers: _,
                flags: _,
            } => {
                println!("Stream receive: {absolute_offset}, {total_buffer_length}");
            }
            StreamEvent::SendComplete {
                cancelled,
                client_context: _,
            } => {
                println!("Stream send complete: {cancelled}");
            }
            StreamEvent::PeerSendShutdown => {
                println!("Stream peer send shutdown");
            }
            StreamEvent::PeerSendAborted { error_code } => {
                println!("Stream peer send abort: {error_code}");
            }
            StreamEvent::PeerReceiveAborted { error_code } => {
                println!("Stream peer receive aborted: {error_code}");
            }
            StreamEvent::SendShutdownComplete { graceful } => {
                println!("Stream send shutdown complete: {graceful}");
            }
            StreamEvent::ShutdownComplete {
                connection_shutdown,
                app_close_in_progress,
                connection_shutdown_by_app,
                connection_closed_remotely,
                connection_error_code,
                connection_close_status,
            } => {
                println!("Stream shutdown complete: {connection_shutdown} {app_close_in_progress} {connection_shutdown_by_app} {connection_closed_remotely} {connection_error_code} {connection_close_status}");
                // Attach to stream for auto close handle.
                unsafe { Stream::from_raw(stream.as_raw()) };
            }
            StreamEvent::IdealSendBufferSize { byte_count } => {
                println!("Stream ideal send buffer size: {byte_count}");
            }
            StreamEvent::PeerAccepted => {
                println!("Stream peer accepted.");
            }
            StreamEvent::CancelOnLoss { error_code } => {
                println!("Stream cancel on loss: {error_code}");
            }
        }
        Ok(())
    }

    #[test]
    fn test_module() {
        let res = Registration::new(&RegistrationConfig::default());
        assert!(
            res.is_ok(),
            "Failed to open registration: {}",
            res.err().unwrap()
        );
        let registration = res.unwrap();

        // check global settings
        {
            let retry_memory_percent =
                crate::Api::get_retry_memory_percent().expect("fail to get retry memory percent");
            assert!(retry_memory_percent > 0);
            let _tls_provider = crate::Api::get_tls_provider().expect("fail to get tls provider");
        }

        let alpn = [BufferRef::from("h3")];
        let settings = Settings::new()
            .set_PeerBidiStreamCount(100)
            .set_PeerUnidiStreamCount(3);
        #[cfg(feature = "preview-api")]
        let settings = settings.set_StreamMultiReceiveEnabled();
        let res = Configuration::open(&registration, &alpn, Some(&settings));
        assert!(
            res.is_ok(),
            "Failed to open configuration: {}",
            res.err().unwrap()
        );
        let configuration = res.unwrap();

        let cred_config = CredentialConfig::new_client();
        let res = configuration.load_credential(&cred_config);
        assert!(
            res.is_ok(),
            "Failed to load credential: {}",
            res.err().unwrap()
        );

        let connection =
            Connection::open(&registration, test_conn_callback).expect("cannot open connection");

        let res = connection.start(&configuration, "www.cloudflare.com", 443);
        assert!(
            res.is_ok(),
            "Failed to start connection: {}",
            res.err().unwrap()
        );

        // check getting addr params are ok.
        {
            let local_addr = connection
                .get_local_addr()
                .expect("cannot get local addr")
                .as_socket()
                .unwrap();
            let remove_addr = connection
                .get_remote_addr()
                .expect("cannot get local addr")
                .as_socket()
                .unwrap();
            println!("Connection local addr {local_addr}, remote addr {remove_addr}");
        }

        let duration = std::time::Duration::from_millis(1000);
        std::thread::sleep(duration);

        // check get stats ok
        {
            let stats = connection.get_stats().expect("fail to get stats");
            assert!(stats.Recv.TotalBytes > 0);

            let stats2 = connection.get_stats_v2().expect("fail to get stats v2");
            assert!(stats2.RecvTotalBytes > 0);
        }
        // check perf counters.
        {
            let perf = crate::Api::get_perf().unwrap();
            assert!(perf.conn_created > 0);
            assert!(perf.strm_active > 0);
        }
    }
}

#[cfg(test)]
mod server_client_test;<|MERGE_RESOLUTION|>--- conflicted
+++ resolved
@@ -349,17 +349,7 @@
 pub const PARAM_CONN_INITIAL_DCID_PREFIX: u32 = 0x05000015;
 pub const PARAM_CONN_STATISTICS_V2: u32 = 0x05000016;
 pub const PARAM_CONN_STATISTICS_V2_PLAT: u32 = 0x05000017;
-<<<<<<< HEAD
-pub const PARAM_CONN_ORIG_DEST_CID: u32 = 0x05000018;
-#[cfg(feature = "preview-api")]
-pub const PARAM_CONN_ADD_LOCAL_ADDRESS: u32 = 0x05000019;
-#[cfg(feature = "preview-api")]
-pub const PARAM_CONN_REMOVE_LOCAL_ADDRESS: u32 = 0x0500001A;
-#[cfg(feature = "preview-api")]
-pub const PARAM_CONN_PATH_STATUS: u32 = 0x0500001B;
-=======
 pub const PARAM_CONN_NETWORK_STATISTICS: u32 = 0x05000020;
->>>>>>> dba80069
 
 pub const PARAM_TLS_HANDSHAKE_INFO: u32 = 0x06000000;
 pub const PARAM_TLS_NEGOTIATED_ALPN: u32 = 0x06000001;
