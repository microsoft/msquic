--- conflicted
+++ resolved
@@ -62,51 +62,39 @@
 
         static QuicState[] ProcessTraceFiles(IEnumerable<string> filePaths)
         {
-<<<<<<< HEAD
+            PluginSet pluginSet;
+
+            if (string.IsNullOrWhiteSpace(typeof(QuicEtwSource).Assembly.Location))
+            {
+                // Single File EXE
+                pluginSet = PluginSet.Load(new[] { Environment.CurrentDirectory }, new SingleFileAssemblyLoader());
+            }
+            else
+            {
+                pluginSet = PluginSet.Load();
+            }
+
             var quicStates = new List<QuicState>();
             foreach (var filePath in filePaths)
             {
                 //
                 // Create our runtime environment, add file, enable cookers, and process.
                 //
-                var runtime = Engine.Create();
-                runtime.AddFile(filePath);
+                using var dataSources = DataSourceSet.Create(pluginSet);
+                dataSources.AddFile(filePath);
+                var info = new EngineCreateInfo(dataSources.AsReadOnly());
+                using var runtime = Engine.Create(info);
                 runtime.EnableCooker(QuicEventCooker.CookerPath);
                 Console.WriteLine("Processing...");
                 var results = runtime.Process();
                 Console.WriteLine("Done.\n");
-=======
-            //
-            // Create our runtime environment, add file, enable cookers, and process.
-            //
-
-            PluginSet pluginSet;
-
-            if (string.IsNullOrWhiteSpace(typeof(QuicEtwSource).Assembly.Location))
-            {
-                // Single File EXE
-                pluginSet = PluginSet.Load(new[] { Environment.CurrentDirectory }, new SingleFileAssemblyLoader());
-            }
-            else
-            {
-                pluginSet = PluginSet.Load();
-            }
-
-            using var dataSources = DataSourceSet.Create(pluginSet);
-            dataSources.AddFile(filePath);
-            var info = new EngineCreateInfo(dataSources.AsReadOnly());
-            using var runtime = Engine.Create(info);
-            runtime.EnableCooker(QuicEventCooker.CookerPath);
-            Console.WriteLine("Processing...");
-            var results = runtime.Process();
-            Console.WriteLine("Done.\n");
->>>>>>> 1f8f0501
 
                 //
                 // Return our 'cooked' data.
                 //
                 quicStates.Add(results.QueryOutput<QuicState>(new DataOutputPath(QuicEventCooker.CookerPath, "State")));
             }
+
             return quicStates.ToArray();
         }
 
