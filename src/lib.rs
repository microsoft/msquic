--- conflicted
+++ resolved
@@ -1493,11 +1493,7 @@
 
     pub fn load_credential(&self, cred_config: &CredentialConfig) -> Result<(), u32> {
         let status =
-<<<<<<< HEAD
-            unsafe { ((*APITABLE).configuration_load_credential)(self.handle, *&cred_config) };
-=======
-            unsafe { ((*self.table).configuration_load_credential)(self.handle, cred_config) };
->>>>>>> 62ecc164
+            unsafe { ((*APITABLE).configuration_load_credential)(self.handle, cred_config) };
         if Status::failed(status) {
             return Err(status);
         }
@@ -1664,22 +1660,9 @@
         Ok(())
     }
 
-<<<<<<< HEAD
-    pub fn resumption_ticket_validation_complete(
-        &self,
-        result: BOOLEAN,
-    ) -> Result<(), u32> {
-        let status = unsafe {
-            ((*APITABLE).resumption_ticket_validation_complete)(
-                self.handle,
-                result,
-            )
-        };
-=======
     pub fn resumption_ticket_validation_complete(&self, result: BOOLEAN) -> Result<(), u32> {
         let status =
-            unsafe { ((*self.table).resumption_ticket_validation_complete)(self.handle, result) };
->>>>>>> 62ecc164
+            unsafe { ((*APITABLE).resumption_ticket_validation_complete)(self.handle, result) };
         if Status::failed(status) {
             return Err(status);
         }
@@ -1692,15 +1675,7 @@
         tls_alert: TlsAlertCode,
     ) -> Result<(), u32> {
         let status = unsafe {
-<<<<<<< HEAD
-            ((*APITABLE).certificate_validation_complete)(
-                self.handle,
-                result,
-                tls_alert,
-            )
-=======
-            ((*self.table).certificate_validation_complete)(self.handle, result, tls_alert)
->>>>>>> 62ecc164
+            ((*APITABLE).certificate_validation_complete)(self.handle, result, tls_alert)
         };
         if Status::failed(status) {
             return Err(status);
@@ -1912,25 +1887,12 @@
 
 #[test]
 fn test_module() {
-<<<<<<< HEAD
     let res = Registration::new(ptr::null());
-    assert!(res.is_ok(), "Failed to open registration: 0x{:x}", res.err().unwrap());
-=======
-    let res = Api::new();
-    assert!(
-        res.is_ok(),
-        "Failed to open API: 0x{:x}",
-        res.err().unwrap()
-    );
-    let api = res.unwrap();
-
-    let res = Registration::new(&api, ptr::null());
     assert!(
         res.is_ok(),
         "Failed to open registration: 0x{:x}",
         res.err().unwrap()
     );
->>>>>>> 62ecc164
     let registration = res.unwrap();
 
     let alpn = [Buffer::from("h3")];
