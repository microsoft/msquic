


/*----------------------------------------------------------
// Decoder Ring for XdpFailGettingRssQueueCount
// [ xdp] Failed to get RSS queue count for %s
// QuicTraceLogVerbose(
            XdpFailGettingRssQueueCount,
            "[ xdp] Failed to get RSS queue count for %s",
            IfName);
// arg2 = arg2 = IfName = arg2
----------------------------------------------------------*/
TRACEPOINT_EVENT(CLOG_DATAPATH_RAW_XDP_LINUX_C, XdpFailGettingRssQueueCount,
    TP_ARGS(
        const char *, arg2), 
    TP_FIELDS(
        ctf_string(arg2, arg2)
    )
)



/*----------------------------------------------------------
// Decoder Ring for XdpUmemDeleteFails
// [ xdp] Failed to delete Umem
// QuicTraceLogVerbose(
            XdpUmemDeleteFails,
            "[ xdp] Failed to delete Umem");
----------------------------------------------------------*/
TRACEPOINT_EVENT(CLOG_DATAPATH_RAW_XDP_LINUX_C, XdpUmemDeleteFails,
    TP_ARGS(
), 
    TP_FIELDS(
    )
)



/*----------------------------------------------------------
// Decoder Ring for XdpDetachFails
// [ xdp] Failed to detach XDP program from %s. error:%s
// QuicTraceLogVerbose(
            XdpDetachFails,
            "[ xdp] Failed to detach XDP program from %s. error:%s",
            Interface->IfName,
            strerror(-err));
// arg2 = arg2 = Interface->IfName = arg2
// arg3 = arg3 = strerror(-err) = arg3
----------------------------------------------------------*/
TRACEPOINT_EVENT(CLOG_DATAPATH_RAW_XDP_LINUX_C, XdpDetachFails,
    TP_ARGS(
        const char *, arg2,
        const char *, arg3), 
    TP_FIELDS(
        ctf_string(arg2, arg2)
        ctf_string(arg3, arg3)
    )
)



/*----------------------------------------------------------
// Decoder Ring for InterfaceFree
// [ xdp][%p] Freeing Interface
// QuicTraceLogVerbose(
        InterfaceFree,
        "[ xdp][%p] Freeing Interface",
        Interface);
// arg2 = arg2 = Interface = arg2
----------------------------------------------------------*/
TRACEPOINT_EVENT(CLOG_DATAPATH_RAW_XDP_LINUX_C, InterfaceFree,
    TP_ARGS(
        const void *, arg2), 
    TP_FIELDS(
        ctf_integer_hex(uint64_t, arg2, arg2)
    )
)



/*----------------------------------------------------------
// Decoder Ring for QueueFree
// [ xdp][%p] Freeing Queue on Interface:%p
// QuicTraceLogVerbose(
            QueueFree,
            "[ xdp][%p] Freeing Queue on Interface:%p",
            Queue,
            Interface);
// arg2 = arg2 = Queue = arg2
// arg3 = arg3 = Interface = arg3
----------------------------------------------------------*/
TRACEPOINT_EVENT(CLOG_DATAPATH_RAW_XDP_LINUX_C, QueueFree,
    TP_ARGS(
        const void *, arg2,
        const void *, arg3), 
    TP_FIELDS(
        ctf_integer_hex(uint64_t, arg2, arg2)
        ctf_integer_hex(uint64_t, arg3, arg3)
    )
)



/*----------------------------------------------------------
// Decoder Ring for XdpAllocUmem
// [ xdp] Failed to allocate umem
// QuicTraceLogVerbose(
            XdpAllocUmem,
            "[ xdp] Failed to allocate umem");
----------------------------------------------------------*/
TRACEPOINT_EVENT(CLOG_DATAPATH_RAW_XDP_LINUX_C, XdpAllocUmem,
    TP_ARGS(
), 
    TP_FIELDS(
    )
)



/*----------------------------------------------------------
// Decoder Ring for XdpUmemAllocFails
// [ xdp][umem] Out of UMEM frame, OOM
// QuicTraceLogVerbose(
            XdpUmemAllocFails,
            "[ xdp][umem] Out of UMEM frame, OOM");
----------------------------------------------------------*/
TRACEPOINT_EVENT(CLOG_DATAPATH_RAW_XDP_LINUX_C, XdpUmemAllocFails,
    TP_ARGS(
), 
    TP_FIELDS(
    )
)



/*----------------------------------------------------------
// Decoder Ring for XdpAttachFails
// [ xdp] Failed to attach XDP program to %s. error:%s
// QuicTraceLogVerbose(
            XdpAttachFails,
            "[ xdp] Failed to attach XDP program to %s. error:%s", Interface->IfName, errmsg);
// arg2 = arg2 = Interface->IfName = arg2
// arg3 = arg3 = errmsg = arg3
----------------------------------------------------------*/
TRACEPOINT_EVENT(CLOG_DATAPATH_RAW_XDP_LINUX_C, XdpAttachFails,
    TP_ARGS(
        const char *, arg2,
        const char *, arg3), 
    TP_FIELDS(
        ctf_string(arg2, arg2)
        ctf_string(arg3, arg3)
    )
)



/*----------------------------------------------------------
// Decoder Ring for XdpAttachSucceeds
// [ xdp] Successfully attach XDP program to %s by mode:%d
// QuicTraceLogVerbose(
        XdpAttachSucceeds,
        "[ xdp] Successfully attach XDP program to %s by mode:%d", Interface->IfName, Interface->AttachMode);
// arg2 = arg2 = Interface->IfName = arg2
// arg3 = arg3 = Interface->AttachMode = arg3
----------------------------------------------------------*/
TRACEPOINT_EVENT(CLOG_DATAPATH_RAW_XDP_LINUX_C, XdpAttachSucceeds,
    TP_ARGS(
        const char *, arg2,
        int, arg3), 
    TP_FIELDS(
        ctf_string(arg2, arg2)
        ctf_integer(int, arg3, arg3)
    )
)



/*----------------------------------------------------------
// Decoder Ring for XdpOpenFileError
// [ xdp] Failed to open xdp program %s. error:%s(%d)
// QuicTraceLogVerbose(
            XdpOpenFileError,
            "[ xdp] Failed to open xdp program %s. error:%s(%d)",
            FilePath,
            errmsg,
            err);
// arg2 = arg2 = FilePath = arg2
// arg3 = arg3 = errmsg = arg3
// arg4 = arg4 = err = arg4
----------------------------------------------------------*/
TRACEPOINT_EVENT(CLOG_DATAPATH_RAW_XDP_LINUX_C, XdpOpenFileError,
    TP_ARGS(
        const char *, arg2,
        const char *, arg3,
        int, arg4), 
    TP_FIELDS(
        ctf_string(arg2, arg2)
        ctf_string(arg3, arg3)
        ctf_integer(int, arg4, arg4)
    )
)



/*----------------------------------------------------------
// Decoder Ring for XdpLoadObject
// [ xdp] Successfully loaded xdp object of %s
// QuicTraceLogVerbose(
    XdpLoadObject,
    "[ xdp] Successfully loaded xdp object of %s",
    FilePath);
// arg2 = arg2 = FilePath = arg2
----------------------------------------------------------*/
TRACEPOINT_EVENT(CLOG_DATAPATH_RAW_XDP_LINUX_C, XdpLoadObject,
    TP_ARGS(
        const char *, arg2), 
    TP_FIELDS(
        ctf_string(arg2, arg2)
    )
)



/*----------------------------------------------------------
// Decoder Ring for XdpNoXsksMap
// [ xdp] No xsks map found
// QuicTraceLogVerbose(
            XdpNoXsksMap,
            "[ xdp] No xsks map found");
----------------------------------------------------------*/
TRACEPOINT_EVENT(CLOG_DATAPATH_RAW_XDP_LINUX_C, XdpNoXsksMap,
    TP_ARGS(
), 
    TP_FIELDS(
    )
)



/*----------------------------------------------------------
// Decoder Ring for XdpConfigureUmem
// [ xdp] Failed to configure Umem
// QuicTraceLogVerbose(
                XdpConfigureUmem,
                "[ xdp] Failed to configure Umem");
----------------------------------------------------------*/
TRACEPOINT_EVENT(CLOG_DATAPATH_RAW_XDP_LINUX_C, XdpConfigureUmem,
    TP_ARGS(
), 
    TP_FIELDS(
    )
)



/*----------------------------------------------------------
// Decoder Ring for FailXskSocketCreate
// [ xdp] Failed to create XDP socket for %s. error:%s
// QuicTraceLogVerbose(
                FailXskSocketCreate,
                "[ xdp] Failed to create XDP socket for %s. error:%s", Interface->IfName, strerror(-Ret));
// arg2 = arg2 = Interface->IfName = arg2
// arg3 = arg3 = strerror(-Ret) = arg3
----------------------------------------------------------*/
TRACEPOINT_EVENT(CLOG_DATAPATH_RAW_XDP_LINUX_C, FailXskSocketCreate,
    TP_ARGS(
        const char *, arg2,
        const char *, arg3), 
    TP_FIELDS(
        ctf_string(arg2, arg2)
        ctf_string(arg3, arg3)
    )
)



/*----------------------------------------------------------
// Decoder Ring for XdpInitialize
// [ xdp][%p] XDP initialized, %u procs
// QuicTraceLogVerbose(
        XdpInitialize,
        "[ xdp][%p] XDP initialized, %u procs",
        Xdp,
        Xdp->PartitionCount);
// arg2 = arg2 = Xdp = arg2
// arg3 = arg3 = Xdp->PartitionCount = arg3
----------------------------------------------------------*/
TRACEPOINT_EVENT(CLOG_DATAPATH_RAW_XDP_LINUX_C, XdpInitialize,
    TP_ARGS(
        const void *, arg2,
        unsigned int, arg3), 
    TP_FIELDS(
        ctf_integer_hex(uint64_t, arg2, arg2)
        ctf_integer(unsigned int, arg3, arg3)
    )
)



/*----------------------------------------------------------
// Decoder Ring for XdpWorkerStart
// [ xdp][%p] XDP partition start, %u queues
// QuicTraceLogVerbose(
            XdpWorkerStart,
            "[ xdp][%p] XDP partition start, %u queues",
            Partition,
            QueueCount);
// arg2 = arg2 = Partition = arg2
// arg3 = arg3 = QueueCount = arg3
----------------------------------------------------------*/
TRACEPOINT_EVENT(CLOG_DATAPATH_RAW_XDP_LINUX_C, XdpWorkerStart,
    TP_ARGS(
        const void *, arg2,
        unsigned int, arg3), 
    TP_FIELDS(
        ctf_integer_hex(uint64_t, arg2, arg2)
        ctf_integer(unsigned int, arg3, arg3)
    )
)



/*----------------------------------------------------------
// Decoder Ring for XdpRelease
// [ xdp][%p] XDP release
// QuicTraceLogVerbose(
        XdpRelease,
        "[ xdp][%p] XDP release",
        Xdp);
// arg2 = arg2 = Xdp = arg2
----------------------------------------------------------*/
TRACEPOINT_EVENT(CLOG_DATAPATH_RAW_XDP_LINUX_C, XdpRelease,
    TP_ARGS(
        const void *, arg2), 
    TP_FIELDS(
        ctf_integer_hex(uint64_t, arg2, arg2)
    )
)



/*----------------------------------------------------------
// Decoder Ring for XdpUninitializeComplete
// [ xdp][%p] XDP uninitialize complete
// QuicTraceLogVerbose(
            XdpUninitializeComplete,
            "[ xdp][%p] XDP uninitialize complete",
            Xdp);
// arg2 = arg2 = Xdp = arg2
----------------------------------------------------------*/
TRACEPOINT_EVENT(CLOG_DATAPATH_RAW_XDP_LINUX_C, XdpUninitializeComplete,
    TP_ARGS(
        const void *, arg2), 
    TP_FIELDS(
        ctf_integer_hex(uint64_t, arg2, arg2)
    )
)



/*----------------------------------------------------------
// Decoder Ring for XdpUninitialize
// [ xdp][%p] XDP uninitialize
// QuicTraceLogVerbose(
        XdpUninitialize,
        "[ xdp][%p] XDP uninitialize",
        Xdp);
// arg2 = arg2 = Xdp = arg2
----------------------------------------------------------*/
TRACEPOINT_EVENT(CLOG_DATAPATH_RAW_XDP_LINUX_C, XdpUninitialize,
    TP_ARGS(
        const void *, arg2), 
    TP_FIELDS(
        ctf_integer_hex(uint64_t, arg2, arg2)
    )
)



/*----------------------------------------------------------
// Decoder Ring for XdpSetPortFails
// [ xdp] Failed to set port %d on %s
// QuicTraceLogVerbose(
                        XdpSetPortFails,
                        "[ xdp] Failed to set port %d on %s", port, Interface->IfName);
// arg2 = arg2 = port = arg2
// arg3 = arg3 = Interface->IfName = arg3
----------------------------------------------------------*/
TRACEPOINT_EVENT(CLOG_DATAPATH_RAW_XDP_LINUX_C, XdpSetPortFails,
    TP_ARGS(
        int, arg2,
        const char *, arg3), 
    TP_FIELDS(
        ctf_integer(int, arg2, arg2)
        ctf_string(arg3, arg3)
    )
)



/*----------------------------------------------------------
// Decoder Ring for XdpDeletePortFails
// [ xdp] Failed to delete port %d on %s
// QuicTraceLogVerbose(
                        XdpDeletePortFails,
                        "[ xdp] Failed to delete port %d on %s", port, Interface->IfName);
// arg2 = arg2 = port = arg2
// arg3 = arg3 = Interface->IfName = arg3
----------------------------------------------------------*/
TRACEPOINT_EVENT(CLOG_DATAPATH_RAW_XDP_LINUX_C, XdpDeletePortFails,
    TP_ARGS(
        int, arg2,
        const char *, arg3), 
    TP_FIELDS(
        ctf_integer(int, arg2, arg2)
        ctf_string(arg3, arg3)
    )
)



/*----------------------------------------------------------
// Decoder Ring for XdpSetIpFails
// [ xdp] Failed to set ipv4 %s on %s
// QuicTraceLogVerbose(
                        XdpSetIpFails,
                        "[ xdp] Failed to set ipv4 %s on %s",
                        inet_ntoa(Interface->Ipv4Address),
                        Interface->IfName);
// arg2 = arg2 = inet_ntoa(Interface->Ipv4Address) = arg2
// arg3 = arg3 = Interface->IfName = arg3
----------------------------------------------------------*/
TRACEPOINT_EVENT(CLOG_DATAPATH_RAW_XDP_LINUX_C, XdpSetIpFails,
    TP_ARGS(
        const char *, arg2,
        const char *, arg3), 
    TP_FIELDS(
        ctf_string(arg2, arg2)
        ctf_string(arg3, arg3)
    )
)



/*----------------------------------------------------------
// Decoder Ring for XdpSetIfnameFails
// [ xdp] Failed to set ifname %s on %s
// QuicTraceLogVerbose(
                        XdpSetIfnameFails,
                        "[ xdp] Failed to set ifname %s on %s", Interface->IfName, Interface->IfName);
// arg2 = arg2 = Interface->IfName = arg2
// arg3 = arg3 = Interface->IfName = arg3
----------------------------------------------------------*/
TRACEPOINT_EVENT(CLOG_DATAPATH_RAW_XDP_LINUX_C, XdpSetIfnameFails,
    TP_ARGS(
        const char *, arg2,
        const char *, arg3), 
    TP_FIELDS(
        ctf_string(arg2, arg2)
        ctf_string(arg3, arg3)
    )
)



/*----------------------------------------------------------
// Decoder Ring for FailTxAlloc
// [ xdp][tx  ] OOM for Tx
// QuicTraceLogVerbose(
            FailTxAlloc,
            "[ xdp][tx  ] OOM for Tx");
----------------------------------------------------------*/
TRACEPOINT_EVENT(CLOG_DATAPATH_RAW_XDP_LINUX_C, FailTxAlloc,
    TP_ARGS(
), 
    TP_FIELDS(
    )
)



/*----------------------------------------------------------
// Decoder Ring for DoneSendTo
// [ xdp][TX  ] Done sendto.
// QuicTraceLogVerbose(
        DoneSendTo,
        "[ xdp][TX  ] Done sendto.");
----------------------------------------------------------*/
TRACEPOINT_EVENT(CLOG_DATAPATH_RAW_XDP_LINUX_C, DoneSendTo,
    TP_ARGS(
), 
    TP_FIELDS(
    )
)



/*----------------------------------------------------------
// Decoder Ring for ReleaseCons
// [ xdp][cq  ] Release %d from completion queue
// QuicTraceLogVerbose(
            ReleaseCons,
            "[ xdp][cq  ] Release %d from completion queue", Completed);
// arg2 = arg2 = Completed = arg2
----------------------------------------------------------*/
TRACEPOINT_EVENT(CLOG_DATAPATH_RAW_XDP_LINUX_C, ReleaseCons,
    TP_ARGS(
        int, arg2), 
    TP_FIELDS(
        ctf_integer(int, arg2, arg2)
    )
)



/*----------------------------------------------------------
// Decoder Ring for FailTxReserve
// [ xdp][tx  ] Failed to reserve
// QuicTraceLogVerbose(
<<<<<<< HEAD
            ReleaseCons,
            "[ xdp][cq  ] Release %d from completion queue", Freeing);
// arg2 = arg2 = Freeing = arg2
=======
            FailTxReserve,
            "[ xdp][tx  ] Failed to reserve");
>>>>>>> 6ead5312
----------------------------------------------------------*/
TRACEPOINT_EVENT(CLOG_DATAPATH_RAW_XDP_LINUX_C, FailTxReserve,
    TP_ARGS(
), 
    TP_FIELDS(
    )
)



/*----------------------------------------------------------
// Decoder Ring for XdpPartitionShutdown
// [ xdp][%p] XDP partition shutdown
// QuicTraceLogVerbose(
            XdpPartitionShutdown,
            "[ xdp][%p] XDP partition shutdown",
            Partition);
// arg2 = arg2 = Partition = arg2
----------------------------------------------------------*/
TRACEPOINT_EVENT(CLOG_DATAPATH_RAW_XDP_LINUX_C, XdpPartitionShutdown,
    TP_ARGS(
        const void *, arg2), 
    TP_FIELDS(
        ctf_integer_hex(uint64_t, arg2, arg2)
    )
)



/*----------------------------------------------------------
// Decoder Ring for FailRxAlloc
// [ xdp][rx  ] OOM for Rx
// QuicTraceLogVerbose(
                FailRxAlloc,
                "[ xdp][rx  ] OOM for Rx");
----------------------------------------------------------*/
TRACEPOINT_EVENT(CLOG_DATAPATH_RAW_XDP_LINUX_C, FailRxAlloc,
    TP_ARGS(
), 
    TP_FIELDS(
    )
)



/*----------------------------------------------------------
// Decoder Ring for XdpPartitionShutdownComplete
// [ xdp][%p] XDP partition shutdown complete
// QuicTraceLogVerbose(
            XdpPartitionShutdownComplete,
            "[ xdp][%p] XDP partition shutdown complete",
            Partition);
// arg2 = arg2 = Partition = arg2
----------------------------------------------------------*/
TRACEPOINT_EVENT(CLOG_DATAPATH_RAW_XDP_LINUX_C, XdpPartitionShutdownComplete,
    TP_ARGS(
        const void *, arg2), 
    TP_FIELDS(
        ctf_integer_hex(uint64_t, arg2, arg2)
    )
)



/*----------------------------------------------------------
// Decoder Ring for XdpQueueAsyncIoRxComplete
// [ xdp][%p] XDP async IO complete (RX)
// QuicTraceLogVerbose(
            XdpQueueAsyncIoRxComplete,
            "[ xdp][%p] XDP async IO complete (RX)",
            Queue);
// arg2 = arg2 = Queue = arg2
----------------------------------------------------------*/
TRACEPOINT_EVENT(CLOG_DATAPATH_RAW_XDP_LINUX_C, XdpQueueAsyncIoRxComplete,
    TP_ARGS(
        const void *, arg2), 
    TP_FIELDS(
        ctf_integer_hex(uint64_t, arg2, arg2)
    )
)



/*----------------------------------------------------------
// Decoder Ring for XdpEpollErrorStatus
// [ xdp]ERROR, %u, %s.
// QuicTraceEvent(
            XdpEpollErrorStatus,
            "[ xdp]ERROR, %u, %s.",
            errno,
            "epoll_ctl failed");
// arg2 = arg2 = errno = arg2
// arg3 = arg3 = "epoll_ctl failed" = arg3
----------------------------------------------------------*/
TRACEPOINT_EVENT(CLOG_DATAPATH_RAW_XDP_LINUX_C, XdpEpollErrorStatus,
    TP_ARGS(
        unsigned int, arg2,
        const char *, arg3), 
    TP_FIELDS(
        ctf_integer(unsigned int, arg2, arg2)
        ctf_string(arg3, arg3)
    )
)



/*----------------------------------------------------------
// Decoder Ring for LibraryErrorStatus
// [ lib] ERROR, %u, %s.
// QuicTraceEvent(
            LibraryErrorStatus,
            "[ lib] ERROR, %u, %s.",
            Status,
            "CxPlatGetInterfaceRssQueueCount");
// arg2 = arg2 = Status = arg2
// arg3 = arg3 = "CxPlatGetInterfaceRssQueueCount" = arg3
----------------------------------------------------------*/
TRACEPOINT_EVENT(CLOG_DATAPATH_RAW_XDP_LINUX_C, LibraryErrorStatus,
    TP_ARGS(
        unsigned int, arg2,
        const char *, arg3), 
    TP_FIELDS(
        ctf_integer(unsigned int, arg2, arg2)
        ctf_string(arg3, arg3)
    )
)



/*----------------------------------------------------------
// Decoder Ring for AllocFailure
// Allocation of '%s' failed. (%llu bytes)
// QuicTraceEvent(
            AllocFailure,
            "Allocation of '%s' failed. (%llu bytes)",
            "XDP Queues",
            Interface->QueueCount * sizeof(*Interface->Queues));
// arg2 = arg2 = "XDP Queues" = arg2
// arg3 = arg3 = Interface->QueueCount * sizeof(*Interface->Queues) = arg3
----------------------------------------------------------*/
TRACEPOINT_EVENT(CLOG_DATAPATH_RAW_XDP_LINUX_C, AllocFailure,
    TP_ARGS(
        const char *, arg2,
        unsigned long long, arg3), 
    TP_FIELDS(
        ctf_string(arg2, arg2)
        ctf_integer(uint64_t, arg3, arg3)
    )
)



/*----------------------------------------------------------
// Decoder Ring for LibraryError
// [ lib] ERROR, %s.
// QuicTraceEvent(
            LibraryError,
            "[ lib] ERROR, %s.",
            "no XDP capable interface");
// arg2 = arg2 = "no XDP capable interface" = arg2
----------------------------------------------------------*/
TRACEPOINT_EVENT(CLOG_DATAPATH_RAW_XDP_LINUX_C, LibraryError,
    TP_ARGS(
        const char *, arg2), 
    TP_FIELDS(
        ctf_string(arg2, arg2)
    )
)



/*----------------------------------------------------------
// Decoder Ring for RxConstructPacket
// [ xdp][rx  ] Constructing Packet from Rx, local=%!ADDR!, remote=%!ADDR!
// QuicTraceEvent(
            RxConstructPacket,
            "[ xdp][rx  ] Constructing Packet from Rx, local=%!ADDR!, remote=%!ADDR!",
            CASTED_CLOG_BYTEARRAY(sizeof(Packet->RouteStorage.LocalAddress), &Packet->RouteStorage.LocalAddress),
            CASTED_CLOG_BYTEARRAY(sizeof(Packet->RouteStorage.RemoteAddress), &Packet->RouteStorage.RemoteAddress));
// arg2 = arg2 = CASTED_CLOG_BYTEARRAY(sizeof(Packet->RouteStorage.LocalAddress), &Packet->RouteStorage.LocalAddress) = arg2
// arg3 = arg3 = CASTED_CLOG_BYTEARRAY(sizeof(Packet->RouteStorage.RemoteAddress), &Packet->RouteStorage.RemoteAddress) = arg3
----------------------------------------------------------*/
TRACEPOINT_EVENT(CLOG_DATAPATH_RAW_XDP_LINUX_C, RxConstructPacket,
    TP_ARGS(
        unsigned int, arg2_len,
        const void *, arg2,
        unsigned int, arg3_len,
        const void *, arg3), 
    TP_FIELDS(
        ctf_integer(unsigned int, arg2_len, arg2_len)
        ctf_sequence(char, arg2, arg2, unsigned int, arg2_len)
        ctf_integer(unsigned int, arg3_len, arg3_len)
        ctf_sequence(char, arg3, arg3, unsigned int, arg3_len)
    )
)<|MERGE_RESOLUTION|>--- conflicted
+++ resolved
@@ -500,8 +500,8 @@
 // [ xdp][cq  ] Release %d from completion queue
 // QuicTraceLogVerbose(
             ReleaseCons,
-            "[ xdp][cq  ] Release %d from completion queue", Completed);
-// arg2 = arg2 = Completed = arg2
+            "[ xdp][cq  ] Release %d from completion queue", Freeing);
+// arg2 = arg2 = Freeing = arg2
 ----------------------------------------------------------*/
 TRACEPOINT_EVENT(CLOG_DATAPATH_RAW_XDP_LINUX_C, ReleaseCons,
     TP_ARGS(
@@ -517,14 +517,8 @@
 // Decoder Ring for FailTxReserve
 // [ xdp][tx  ] Failed to reserve
 // QuicTraceLogVerbose(
-<<<<<<< HEAD
-            ReleaseCons,
-            "[ xdp][cq  ] Release %d from completion queue", Freeing);
-// arg2 = arg2 = Freeing = arg2
-=======
             FailTxReserve,
             "[ xdp][tx  ] Failed to reserve");
->>>>>>> 6ead5312
 ----------------------------------------------------------*/
 TRACEPOINT_EVENT(CLOG_DATAPATH_RAW_XDP_LINUX_C, FailTxReserve,
     TP_ARGS(
