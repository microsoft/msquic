--- conflicted
+++ resolved
@@ -635,7 +635,6 @@
 
 
 /*----------------------------------------------------------
-<<<<<<< HEAD
 // Decoder Ring for SettingDestCidUpdateIdleTimeoutMs
 // [sett] DestCidUpdateIdleTimeoutMs = %u
 // QuicTraceLogVerbose(SettingDestCidUpdateIdleTimeoutMs,  "[sett] DestCidUpdateIdleTimeoutMs = %u", Settings->DestCidUpdateIdleTimeoutMs);
@@ -652,44 +651,6 @@
 
 
 /*----------------------------------------------------------
-// Decoder Ring for SettingDumpAcceptedVersionsLength
-// [sett] AcceptedVersionslength = %u
-// QuicTraceLogVerbose(SettingDumpAcceptedVersionsLength,      "[sett] AcceptedVersionslength = %u", Settings->VersionSettings->AcceptableVersionsLength);
-// arg2 = arg2 = Settings->VersionSettings->AcceptableVersionsLength = arg2
-----------------------------------------------------------*/
-TRACEPOINT_EVENT(CLOG_SETTINGS_C, SettingDumpAcceptedVersionsLength,
-    TP_ARGS(
-        unsigned int, arg2), 
-    TP_FIELDS(
-        ctf_integer(unsigned int, arg2, arg2)
-    )
-)
-
-
-
-/*----------------------------------------------------------
-// Decoder Ring for SettingDumpOfferedVersionsLength
-// [sett] OfferedVersionslength  = %u
-// QuicTraceLogVerbose(SettingDumpOfferedVersionsLength,       "[sett] OfferedVersionslength  = %u", Settings->VersionSettings->OfferedVersionsLength);
-// arg2 = arg2 = Settings->VersionSettings->OfferedVersionsLength = arg2
-----------------------------------------------------------*/
-TRACEPOINT_EVENT(CLOG_SETTINGS_C, SettingDumpOfferedVersionsLength,
-    TP_ARGS(
-        unsigned int, arg2), 
-    TP_FIELDS(
-        ctf_integer(unsigned int, arg2, arg2)
-    )
-)
-
-
-
-/*----------------------------------------------------------
-// Decoder Ring for SettingDumpAcceptableVersions
-// [sett] AcceptableVersions[%u]  = 0x%x
-// QuicTraceLogVerbose(SettingDumpAcceptableVersions,      "[sett] AcceptableVersions[%u]  = 0x%x", i, Settings->VersionSettings->AcceptableVersions[i]);
-// arg2 = arg2 = i = arg2
-// arg3 = arg3 = Settings->VersionSettings->AcceptableVersions[i] = arg3
-=======
 // Decoder Ring for SettingsLoadInvalidAcceptableVersion
 // Invalid AcceptableVersion loaded from storage! 0x%x at position %d
 // QuicTraceLogError(
@@ -699,7 +660,6 @@
                         (int32_t)i);
 // arg2 = arg2 = VersionSettings->AcceptableVersions[i] = arg2
 // arg3 = arg3 = (int32_t)i = arg3
->>>>>>> a64658ca
 ----------------------------------------------------------*/
 TRACEPOINT_EVENT(CLOG_SETTINGS_C, SettingsLoadInvalidAcceptableVersion,
     TP_ARGS(
