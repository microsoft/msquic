#ifndef CLOG_DO_NOT_INCLUDE_HEADER
#include <clog.h>
#endif
#undef TRACEPOINT_PROVIDER
#define TRACEPOINT_PROVIDER CLOG_SETTINGS_C
#undef TRACEPOINT_PROBE_DYNAMIC_LINKAGE
#define  TRACEPOINT_PROBE_DYNAMIC_LINKAGE
#undef TRACEPOINT_INCLUDE
#define TRACEPOINT_INCLUDE "settings.c.clog.h.lttng.h"
#if !defined(DEF_CLOG_SETTINGS_C) || defined(TRACEPOINT_HEADER_MULTI_READ)
#define DEF_CLOG_SETTINGS_C
#include <lttng/tracepoint.h>
#define __int64 __int64_t
#include "settings.c.clog.h.lttng.h"
#endif
#include <lttng/tracepoint-event.h>
#ifndef _clog_MACRO_QuicTraceLogVerbose
#define _clog_MACRO_QuicTraceLogVerbose  1
#define QuicTraceLogVerbose(a, ...) _clog_CAT(_clog_ARGN_SELECTOR(__VA_ARGS__), _clog_CAT(_,a(#a, __VA_ARGS__)))
#endif
#ifndef _clog_MACRO_QuicTraceLogError
#define _clog_MACRO_QuicTraceLogError  1
#define QuicTraceLogError(a, ...) _clog_CAT(_clog_ARGN_SELECTOR(__VA_ARGS__), _clog_CAT(_,a(#a, __VA_ARGS__)))
#endif
#ifndef _clog_MACRO_QuicTraceEvent
#define _clog_MACRO_QuicTraceEvent  1
#define QuicTraceEvent(a, ...) _clog_CAT(_clog_ARGN_SELECTOR(__VA_ARGS__), _clog_CAT(_,a(#a, __VA_ARGS__)))
#endif
#ifdef __cplusplus
extern "C" {
#endif
/*----------------------------------------------------------
// Decoder Ring for SettingDumpSendBufferingEnabled
// [sett] SendBufferingEnabled   = %hhu
// QuicTraceLogVerbose(SettingDumpSendBufferingEnabled,    "[sett] SendBufferingEnabled   = %hhu", Settings->SendBufferingEnabled);
// arg2 = arg2 = Settings->SendBufferingEnabled = arg2
----------------------------------------------------------*/
#ifndef _clog_3_ARGS_TRACE_SettingDumpSendBufferingEnabled
#define _clog_3_ARGS_TRACE_SettingDumpSendBufferingEnabled(uniqueId, encoded_arg_string, arg2)\
tracepoint(CLOG_SETTINGS_C, SettingDumpSendBufferingEnabled , arg2);\

#endif




/*----------------------------------------------------------
// Decoder Ring for SettingDumpPacingEnabled
// [sett] PacingEnabled          = %hhu
// QuicTraceLogVerbose(SettingDumpPacingEnabled,           "[sett] PacingEnabled          = %hhu", Settings->PacingEnabled);
// arg2 = arg2 = Settings->PacingEnabled = arg2
----------------------------------------------------------*/
#ifndef _clog_3_ARGS_TRACE_SettingDumpPacingEnabled
#define _clog_3_ARGS_TRACE_SettingDumpPacingEnabled(uniqueId, encoded_arg_string, arg2)\
tracepoint(CLOG_SETTINGS_C, SettingDumpPacingEnabled , arg2);\

#endif




/*----------------------------------------------------------
// Decoder Ring for SettingDumpMigrationEnabled
// [sett] MigrationEnabled       = %hhu
// QuicTraceLogVerbose(SettingDumpMigrationEnabled,        "[sett] MigrationEnabled       = %hhu", Settings->MigrationEnabled);
// arg2 = arg2 = Settings->MigrationEnabled = arg2
----------------------------------------------------------*/
#ifndef _clog_3_ARGS_TRACE_SettingDumpMigrationEnabled
#define _clog_3_ARGS_TRACE_SettingDumpMigrationEnabled(uniqueId, encoded_arg_string, arg2)\
tracepoint(CLOG_SETTINGS_C, SettingDumpMigrationEnabled , arg2);\

#endif




/*----------------------------------------------------------
// Decoder Ring for SettingDumpDatagramReceiveEnabled
// [sett] DatagramReceiveEnabled = %hhu
// QuicTraceLogVerbose(SettingDumpDatagramReceiveEnabled,  "[sett] DatagramReceiveEnabled = %hhu", Settings->DatagramReceiveEnabled);
// arg2 = arg2 = Settings->DatagramReceiveEnabled = arg2
----------------------------------------------------------*/
#ifndef _clog_3_ARGS_TRACE_SettingDumpDatagramReceiveEnabled
#define _clog_3_ARGS_TRACE_SettingDumpDatagramReceiveEnabled(uniqueId, encoded_arg_string, arg2)\
tracepoint(CLOG_SETTINGS_C, SettingDumpDatagramReceiveEnabled , arg2);\

#endif




/*----------------------------------------------------------
// Decoder Ring for SettingDumpMaxOperationsPerDrain
// [sett] MaxOperationsPerDrain  = %hhu
// QuicTraceLogVerbose(SettingDumpMaxOperationsPerDrain,   "[sett] MaxOperationsPerDrain  = %hhu", Settings->MaxOperationsPerDrain);
// arg2 = arg2 = Settings->MaxOperationsPerDrain = arg2
----------------------------------------------------------*/
#ifndef _clog_3_ARGS_TRACE_SettingDumpMaxOperationsPerDrain
#define _clog_3_ARGS_TRACE_SettingDumpMaxOperationsPerDrain(uniqueId, encoded_arg_string, arg2)\
tracepoint(CLOG_SETTINGS_C, SettingDumpMaxOperationsPerDrain , arg2);\

#endif




/*----------------------------------------------------------
// Decoder Ring for SettingDumpRetryMemoryLimit
// [sett] RetryMemoryLimit       = %hu
// QuicTraceLogVerbose(SettingDumpRetryMemoryLimit,        "[sett] RetryMemoryLimit       = %hu", Settings->RetryMemoryLimit);
// arg2 = arg2 = Settings->RetryMemoryLimit = arg2
----------------------------------------------------------*/
#ifndef _clog_3_ARGS_TRACE_SettingDumpRetryMemoryLimit
#define _clog_3_ARGS_TRACE_SettingDumpRetryMemoryLimit(uniqueId, encoded_arg_string, arg2)\
tracepoint(CLOG_SETTINGS_C, SettingDumpRetryMemoryLimit , arg2);\

#endif




/*----------------------------------------------------------
// Decoder Ring for SettingDumpLoadBalancingMode
// [sett] LoadBalancingMode      = %hu
// QuicTraceLogVerbose(SettingDumpLoadBalancingMode,       "[sett] LoadBalancingMode      = %hu", Settings->LoadBalancingMode);
// arg2 = arg2 = Settings->LoadBalancingMode = arg2
----------------------------------------------------------*/
#ifndef _clog_3_ARGS_TRACE_SettingDumpLoadBalancingMode
#define _clog_3_ARGS_TRACE_SettingDumpLoadBalancingMode(uniqueId, encoded_arg_string, arg2)\
tracepoint(CLOG_SETTINGS_C, SettingDumpLoadBalancingMode , arg2);\

#endif




/*----------------------------------------------------------
// Decoder Ring for SettingDumpMaxStatelessOperations
// [sett] MaxStatelessOperations = %u
// QuicTraceLogVerbose(SettingDumpMaxStatelessOperations,  "[sett] MaxStatelessOperations = %u", Settings->MaxStatelessOperations);
// arg2 = arg2 = Settings->MaxStatelessOperations = arg2
----------------------------------------------------------*/
#ifndef _clog_3_ARGS_TRACE_SettingDumpMaxStatelessOperations
#define _clog_3_ARGS_TRACE_SettingDumpMaxStatelessOperations(uniqueId, encoded_arg_string, arg2)\
tracepoint(CLOG_SETTINGS_C, SettingDumpMaxStatelessOperations , arg2);\

#endif




/*----------------------------------------------------------
// Decoder Ring for SettingDumpMaxWorkerQueueDelayUs
// [sett] MaxWorkerQueueDelayUs  = %u
// QuicTraceLogVerbose(SettingDumpMaxWorkerQueueDelayUs,   "[sett] MaxWorkerQueueDelayUs  = %u", Settings->MaxWorkerQueueDelayUs);
// arg2 = arg2 = Settings->MaxWorkerQueueDelayUs = arg2
----------------------------------------------------------*/
#ifndef _clog_3_ARGS_TRACE_SettingDumpMaxWorkerQueueDelayUs
#define _clog_3_ARGS_TRACE_SettingDumpMaxWorkerQueueDelayUs(uniqueId, encoded_arg_string, arg2)\
tracepoint(CLOG_SETTINGS_C, SettingDumpMaxWorkerQueueDelayUs , arg2);\

#endif




/*----------------------------------------------------------
// Decoder Ring for SettingDumpInitialWindowPackets
// [sett] InitialWindowPackets   = %u
// QuicTraceLogVerbose(SettingDumpInitialWindowPackets,    "[sett] InitialWindowPackets   = %u", Settings->InitialWindowPackets);
// arg2 = arg2 = Settings->InitialWindowPackets = arg2
----------------------------------------------------------*/
#ifndef _clog_3_ARGS_TRACE_SettingDumpInitialWindowPackets
#define _clog_3_ARGS_TRACE_SettingDumpInitialWindowPackets(uniqueId, encoded_arg_string, arg2)\
tracepoint(CLOG_SETTINGS_C, SettingDumpInitialWindowPackets , arg2);\

#endif




/*----------------------------------------------------------
// Decoder Ring for SettingDumpSendIdleTimeoutMs
// [sett] SendIdleTimeoutMs      = %u
// QuicTraceLogVerbose(SettingDumpSendIdleTimeoutMs,       "[sett] SendIdleTimeoutMs      = %u", Settings->SendIdleTimeoutMs);
// arg2 = arg2 = Settings->SendIdleTimeoutMs = arg2
----------------------------------------------------------*/
#ifndef _clog_3_ARGS_TRACE_SettingDumpSendIdleTimeoutMs
#define _clog_3_ARGS_TRACE_SettingDumpSendIdleTimeoutMs(uniqueId, encoded_arg_string, arg2)\
tracepoint(CLOG_SETTINGS_C, SettingDumpSendIdleTimeoutMs , arg2);\

#endif




/*----------------------------------------------------------
// Decoder Ring for SettingDumpInitialRttMs
// [sett] InitialRttMs           = %u
// QuicTraceLogVerbose(SettingDumpInitialRttMs,            "[sett] InitialRttMs           = %u", Settings->InitialRttMs);
// arg2 = arg2 = Settings->InitialRttMs = arg2
----------------------------------------------------------*/
#ifndef _clog_3_ARGS_TRACE_SettingDumpInitialRttMs
#define _clog_3_ARGS_TRACE_SettingDumpInitialRttMs(uniqueId, encoded_arg_string, arg2)\
tracepoint(CLOG_SETTINGS_C, SettingDumpInitialRttMs , arg2);\

#endif




/*----------------------------------------------------------
// Decoder Ring for SettingDumpMaxAckDelayMs
// [sett] MaxAckDelayMs          = %u
// QuicTraceLogVerbose(SettingDumpMaxAckDelayMs,           "[sett] MaxAckDelayMs          = %u", Settings->MaxAckDelayMs);
// arg2 = arg2 = Settings->MaxAckDelayMs = arg2
----------------------------------------------------------*/
#ifndef _clog_3_ARGS_TRACE_SettingDumpMaxAckDelayMs
#define _clog_3_ARGS_TRACE_SettingDumpMaxAckDelayMs(uniqueId, encoded_arg_string, arg2)\
tracepoint(CLOG_SETTINGS_C, SettingDumpMaxAckDelayMs , arg2);\

#endif




/*----------------------------------------------------------
// Decoder Ring for SettingDumpDisconnectTimeoutMs
// [sett] DisconnectTimeoutMs    = %u
// QuicTraceLogVerbose(SettingDumpDisconnectTimeoutMs,     "[sett] DisconnectTimeoutMs    = %u", Settings->DisconnectTimeoutMs);
// arg2 = arg2 = Settings->DisconnectTimeoutMs = arg2
----------------------------------------------------------*/
#ifndef _clog_3_ARGS_TRACE_SettingDumpDisconnectTimeoutMs
#define _clog_3_ARGS_TRACE_SettingDumpDisconnectTimeoutMs(uniqueId, encoded_arg_string, arg2)\
tracepoint(CLOG_SETTINGS_C, SettingDumpDisconnectTimeoutMs , arg2);\

#endif




/*----------------------------------------------------------
// Decoder Ring for SettingDumpKeepAliveIntervalMs
// [sett] KeepAliveIntervalMs    = %u
// QuicTraceLogVerbose(SettingDumpKeepAliveIntervalMs,     "[sett] KeepAliveIntervalMs    = %u", Settings->KeepAliveIntervalMs);
// arg2 = arg2 = Settings->KeepAliveIntervalMs = arg2
----------------------------------------------------------*/
#ifndef _clog_3_ARGS_TRACE_SettingDumpKeepAliveIntervalMs
#define _clog_3_ARGS_TRACE_SettingDumpKeepAliveIntervalMs(uniqueId, encoded_arg_string, arg2)\
tracepoint(CLOG_SETTINGS_C, SettingDumpKeepAliveIntervalMs , arg2);\

#endif




/*----------------------------------------------------------
// Decoder Ring for SettingDumpIdleTimeoutMs
// [sett] IdleTimeoutMs          = %llu
// QuicTraceLogVerbose(SettingDumpIdleTimeoutMs,           "[sett] IdleTimeoutMs          = %llu", Settings->IdleTimeoutMs);
// arg2 = arg2 = Settings->IdleTimeoutMs = arg2
----------------------------------------------------------*/
#ifndef _clog_3_ARGS_TRACE_SettingDumpIdleTimeoutMs
#define _clog_3_ARGS_TRACE_SettingDumpIdleTimeoutMs(uniqueId, encoded_arg_string, arg2)\
tracepoint(CLOG_SETTINGS_C, SettingDumpIdleTimeoutMs , arg2);\

#endif




/*----------------------------------------------------------
// Decoder Ring for SettingDumpHandshakeIdleTimeoutMs
// [sett] HandshakeIdleTimeoutMs = %llu
// QuicTraceLogVerbose(SettingDumpHandshakeIdleTimeoutMs,  "[sett] HandshakeIdleTimeoutMs = %llu", Settings->HandshakeIdleTimeoutMs);
// arg2 = arg2 = Settings->HandshakeIdleTimeoutMs = arg2
----------------------------------------------------------*/
#ifndef _clog_3_ARGS_TRACE_SettingDumpHandshakeIdleTimeoutMs
#define _clog_3_ARGS_TRACE_SettingDumpHandshakeIdleTimeoutMs(uniqueId, encoded_arg_string, arg2)\
tracepoint(CLOG_SETTINGS_C, SettingDumpHandshakeIdleTimeoutMs , arg2);\

#endif




/*----------------------------------------------------------
// Decoder Ring for SettingDumpBidiStreamCount
// [sett] PeerBidiStreamCount    = %hu
// QuicTraceLogVerbose(SettingDumpBidiStreamCount,         "[sett] PeerBidiStreamCount    = %hu", Settings->PeerBidiStreamCount);
// arg2 = arg2 = Settings->PeerBidiStreamCount = arg2
----------------------------------------------------------*/
#ifndef _clog_3_ARGS_TRACE_SettingDumpBidiStreamCount
#define _clog_3_ARGS_TRACE_SettingDumpBidiStreamCount(uniqueId, encoded_arg_string, arg2)\
tracepoint(CLOG_SETTINGS_C, SettingDumpBidiStreamCount , arg2);\

#endif




/*----------------------------------------------------------
// Decoder Ring for SettingDumpUnidiStreamCount
// [sett] PeerUnidiStreamCount   = %hu
// QuicTraceLogVerbose(SettingDumpUnidiStreamCount,        "[sett] PeerUnidiStreamCount   = %hu", Settings->PeerUnidiStreamCount);
// arg2 = arg2 = Settings->PeerUnidiStreamCount = arg2
----------------------------------------------------------*/
#ifndef _clog_3_ARGS_TRACE_SettingDumpUnidiStreamCount
#define _clog_3_ARGS_TRACE_SettingDumpUnidiStreamCount(uniqueId, encoded_arg_string, arg2)\
tracepoint(CLOG_SETTINGS_C, SettingDumpUnidiStreamCount , arg2);\

#endif




/*----------------------------------------------------------
// Decoder Ring for SettingDumpTlsClientMaxSendBuffer
// [sett] TlsClientMaxSendBuffer = %u
// QuicTraceLogVerbose(SettingDumpTlsClientMaxSendBuffer,  "[sett] TlsClientMaxSendBuffer = %u", Settings->TlsClientMaxSendBuffer);
// arg2 = arg2 = Settings->TlsClientMaxSendBuffer = arg2
----------------------------------------------------------*/
#ifndef _clog_3_ARGS_TRACE_SettingDumpTlsClientMaxSendBuffer
#define _clog_3_ARGS_TRACE_SettingDumpTlsClientMaxSendBuffer(uniqueId, encoded_arg_string, arg2)\
tracepoint(CLOG_SETTINGS_C, SettingDumpTlsClientMaxSendBuffer , arg2);\

#endif




/*----------------------------------------------------------
// Decoder Ring for SettingDumpTlsServerMaxSendBuffer
// [sett] TlsServerMaxSendBuffer = %u
// QuicTraceLogVerbose(SettingDumpTlsServerMaxSendBuffer,  "[sett] TlsServerMaxSendBuffer = %u", Settings->TlsServerMaxSendBuffer);
// arg2 = arg2 = Settings->TlsServerMaxSendBuffer = arg2
----------------------------------------------------------*/
#ifndef _clog_3_ARGS_TRACE_SettingDumpTlsServerMaxSendBuffer
#define _clog_3_ARGS_TRACE_SettingDumpTlsServerMaxSendBuffer(uniqueId, encoded_arg_string, arg2)\
tracepoint(CLOG_SETTINGS_C, SettingDumpTlsServerMaxSendBuffer , arg2);\

#endif




/*----------------------------------------------------------
// Decoder Ring for SettingDumpStreamRecvWindowDefault
// [sett] StreamRecvWindowDefault= %u
// QuicTraceLogVerbose(SettingDumpStreamRecvWindowDefault, "[sett] StreamRecvWindowDefault= %u", Settings->StreamRecvWindowDefault);
// arg2 = arg2 = Settings->StreamRecvWindowDefault = arg2
----------------------------------------------------------*/
#ifndef _clog_3_ARGS_TRACE_SettingDumpStreamRecvWindowDefault
#define _clog_3_ARGS_TRACE_SettingDumpStreamRecvWindowDefault(uniqueId, encoded_arg_string, arg2)\
tracepoint(CLOG_SETTINGS_C, SettingDumpStreamRecvWindowDefault , arg2);\

#endif




/*----------------------------------------------------------
// Decoder Ring for SettingDumpStreamRecvBufferDefault
// [sett] StreamRecvBufferDefault= %u
// QuicTraceLogVerbose(SettingDumpStreamRecvBufferDefault, "[sett] StreamRecvBufferDefault= %u", Settings->StreamRecvBufferDefault);
// arg2 = arg2 = Settings->StreamRecvBufferDefault = arg2
----------------------------------------------------------*/
#ifndef _clog_3_ARGS_TRACE_SettingDumpStreamRecvBufferDefault
#define _clog_3_ARGS_TRACE_SettingDumpStreamRecvBufferDefault(uniqueId, encoded_arg_string, arg2)\
tracepoint(CLOG_SETTINGS_C, SettingDumpStreamRecvBufferDefault , arg2);\

#endif




/*----------------------------------------------------------
// Decoder Ring for SettingDumpConnFlowControlWindow
// [sett] ConnFlowControlWindow  = %u
// QuicTraceLogVerbose(SettingDumpConnFlowControlWindow,   "[sett] ConnFlowControlWindow  = %u", Settings->ConnFlowControlWindow);
// arg2 = arg2 = Settings->ConnFlowControlWindow = arg2
----------------------------------------------------------*/
#ifndef _clog_3_ARGS_TRACE_SettingDumpConnFlowControlWindow
#define _clog_3_ARGS_TRACE_SettingDumpConnFlowControlWindow(uniqueId, encoded_arg_string, arg2)\
tracepoint(CLOG_SETTINGS_C, SettingDumpConnFlowControlWindow , arg2);\

#endif




/*----------------------------------------------------------
// Decoder Ring for SettingDumpMaxBytesPerKey
// [sett] MaxBytesPerKey         = %llu
// QuicTraceLogVerbose(SettingDumpMaxBytesPerKey,          "[sett] MaxBytesPerKey         = %llu", Settings->MaxBytesPerKey);
// arg2 = arg2 = Settings->MaxBytesPerKey = arg2
----------------------------------------------------------*/
#ifndef _clog_3_ARGS_TRACE_SettingDumpMaxBytesPerKey
#define _clog_3_ARGS_TRACE_SettingDumpMaxBytesPerKey(uniqueId, encoded_arg_string, arg2)\
tracepoint(CLOG_SETTINGS_C, SettingDumpMaxBytesPerKey , arg2);\

#endif




/*----------------------------------------------------------
// Decoder Ring for SettingDumpServerResumptionLevel
// [sett] ServerResumptionLevel  = %hhu
// QuicTraceLogVerbose(SettingDumpServerResumptionLevel,   "[sett] ServerResumptionLevel  = %hhu", Settings->ServerResumptionLevel);
// arg2 = arg2 = Settings->ServerResumptionLevel = arg2
----------------------------------------------------------*/
#ifndef _clog_3_ARGS_TRACE_SettingDumpServerResumptionLevel
#define _clog_3_ARGS_TRACE_SettingDumpServerResumptionLevel(uniqueId, encoded_arg_string, arg2)\
tracepoint(CLOG_SETTINGS_C, SettingDumpServerResumptionLevel , arg2);\

#endif




/*----------------------------------------------------------
// Decoder Ring for SettingDumpVersionNegoExtEnabled
// [sett] Version Negotiation Ext Enabled = %hhu
// QuicTraceLogVerbose(SettingDumpVersionNegoExtEnabled,   "[sett] Version Negotiation Ext Enabled = %hhu", Settings->VersionNegotiationExtEnabled);
// arg2 = arg2 = Settings->VersionNegotiationExtEnabled = arg2
----------------------------------------------------------*/
#ifndef _clog_3_ARGS_TRACE_SettingDumpVersionNegoExtEnabled
#define _clog_3_ARGS_TRACE_SettingDumpVersionNegoExtEnabled(uniqueId, encoded_arg_string, arg2)\
tracepoint(CLOG_SETTINGS_C, SettingDumpVersionNegoExtEnabled , arg2);\

#endif




/*----------------------------------------------------------
// Decoder Ring for SettingDumpAcceptedVersionsLength
// [sett] AcceptedVersionslength = %u
// QuicTraceLogVerbose(SettingDumpAcceptedVersionsLength,  "[sett] AcceptedVersionslength = %u", Settings->VersionSettings->AcceptableVersionsLength);
// arg2 = arg2 = Settings->VersionSettings->AcceptableVersionsLength = arg2
----------------------------------------------------------*/
#ifndef _clog_3_ARGS_TRACE_SettingDumpAcceptedVersionsLength
#define _clog_3_ARGS_TRACE_SettingDumpAcceptedVersionsLength(uniqueId, encoded_arg_string, arg2)\
tracepoint(CLOG_SETTINGS_C, SettingDumpAcceptedVersionsLength , arg2);\

#endif




/*----------------------------------------------------------
// Decoder Ring for SettingDumpOfferedVersionsLength
// [sett] OfferedVersionslength  = %u
// QuicTraceLogVerbose(SettingDumpOfferedVersionsLength,   "[sett] OfferedVersionslength  = %u", Settings->VersionSettings->OfferedVersionsLength);
// arg2 = arg2 = Settings->VersionSettings->OfferedVersionsLength = arg2
----------------------------------------------------------*/
#ifndef _clog_3_ARGS_TRACE_SettingDumpOfferedVersionsLength
#define _clog_3_ARGS_TRACE_SettingDumpOfferedVersionsLength(uniqueId, encoded_arg_string, arg2)\
tracepoint(CLOG_SETTINGS_C, SettingDumpOfferedVersionsLength , arg2);\

#endif




/*----------------------------------------------------------
// Decoder Ring for SettingDumpAcceptableVersions
// [sett] AcceptableVersions[%u]  = 0x%x
// QuicTraceLogVerbose(SettingDumpAcceptableVersions,  "[sett] AcceptableVersions[%u]  = 0x%x", i, Settings->VersionSettings->AcceptableVersions[i]);
// arg2 = arg2 = i = arg2
// arg3 = arg3 = Settings->VersionSettings->AcceptableVersions[i] = arg3
----------------------------------------------------------*/
#ifndef _clog_4_ARGS_TRACE_SettingDumpAcceptableVersions
#define _clog_4_ARGS_TRACE_SettingDumpAcceptableVersions(uniqueId, encoded_arg_string, arg2, arg3)\
tracepoint(CLOG_SETTINGS_C, SettingDumpAcceptableVersions , arg2, arg3);\

#endif




/*----------------------------------------------------------
// Decoder Ring for SettingDumpOfferedVersions
// [sett] OfferedVersions[%u]     = 0x%x
// QuicTraceLogVerbose(SettingDumpOfferedVersions, "[sett] OfferedVersions[%u]     = 0x%x", i, Settings->VersionSettings->OfferedVersions[i]);
// arg2 = arg2 = i = arg2
// arg3 = arg3 = Settings->VersionSettings->OfferedVersions[i] = arg3
----------------------------------------------------------*/
#ifndef _clog_4_ARGS_TRACE_SettingDumpOfferedVersions
#define _clog_4_ARGS_TRACE_SettingDumpOfferedVersions(uniqueId, encoded_arg_string, arg2, arg3)\
tracepoint(CLOG_SETTINGS_C, SettingDumpOfferedVersions , arg2, arg3);\

#endif




/*----------------------------------------------------------
// Decoder Ring for SettingDumpFullyDeployedVersions
// [sett] FullyDeployedVersion[%u]= 0x%x
// QuicTraceLogVerbose(SettingDumpFullyDeployedVersions,   "[sett] FullyDeployedVersion[%u]= 0x%x", i, Settings->VersionSettings->FullyDeployedVersions[i]);
// arg2 = arg2 = i = arg2
// arg3 = arg3 = Settings->VersionSettings->FullyDeployedVersions[i] = arg3
----------------------------------------------------------*/
#ifndef _clog_4_ARGS_TRACE_SettingDumpFullyDeployedVersions
#define _clog_4_ARGS_TRACE_SettingDumpFullyDeployedVersions(uniqueId, encoded_arg_string, arg2, arg3)\
tracepoint(CLOG_SETTINGS_C, SettingDumpFullyDeployedVersions , arg2, arg3);\

#endif




/*----------------------------------------------------------
// Decoder Ring for SettingDumpMinimumMtu
// [sett] MinimumMtu             = %hu
// QuicTraceLogVerbose(SettingDumpMinimumMtu,              "[sett] MinimumMtu             = %hu", Settings->MinimumMtu);
// arg2 = arg2 = Settings->MinimumMtu = arg2
----------------------------------------------------------*/
#ifndef _clog_3_ARGS_TRACE_SettingDumpMinimumMtu
#define _clog_3_ARGS_TRACE_SettingDumpMinimumMtu(uniqueId, encoded_arg_string, arg2)\
tracepoint(CLOG_SETTINGS_C, SettingDumpMinimumMtu , arg2);\

#endif




/*----------------------------------------------------------
// Decoder Ring for SettingDumpMaximumMtu
// [sett] MaximumMtu             = %hu
// QuicTraceLogVerbose(SettingDumpMaximumMtu,              "[sett] MaximumMtu             = %hu", Settings->MaximumMtu);
// arg2 = arg2 = Settings->MaximumMtu = arg2
----------------------------------------------------------*/
#ifndef _clog_3_ARGS_TRACE_SettingDumpMaximumMtu
#define _clog_3_ARGS_TRACE_SettingDumpMaximumMtu(uniqueId, encoded_arg_string, arg2)\
tracepoint(CLOG_SETTINGS_C, SettingDumpMaximumMtu , arg2);\

#endif




/*----------------------------------------------------------
// Decoder Ring for SettingDumpMtuCompleteTimeout
// [sett] MtuCompleteTimeout     = %llu
// QuicTraceLogVerbose(SettingDumpMtuCompleteTimeout,      "[sett] MtuCompleteTimeout     = %llu", Settings->MtuDiscoverySearchCompleteTimeoutUs);
// arg2 = arg2 = Settings->MtuDiscoverySearchCompleteTimeoutUs = arg2
----------------------------------------------------------*/
#ifndef _clog_3_ARGS_TRACE_SettingDumpMtuCompleteTimeout
#define _clog_3_ARGS_TRACE_SettingDumpMtuCompleteTimeout(uniqueId, encoded_arg_string, arg2)\
tracepoint(CLOG_SETTINGS_C, SettingDumpMtuCompleteTimeout , arg2);\

#endif




/*----------------------------------------------------------
// Decoder Ring for SettingDumpMtuMissingProbeCount
// [sett] MtuMissingProbeCount   = %hhu
// QuicTraceLogVerbose(SettingDumpMtuMissingProbeCount,    "[sett] MtuMissingProbeCount   = %hhu", Settings->MtuDiscoveryMissingProbeCount);
// arg2 = arg2 = Settings->MtuDiscoveryMissingProbeCount = arg2
----------------------------------------------------------*/
#ifndef _clog_3_ARGS_TRACE_SettingDumpMtuMissingProbeCount
#define _clog_3_ARGS_TRACE_SettingDumpMtuMissingProbeCount(uniqueId, encoded_arg_string, arg2)\
tracepoint(CLOG_SETTINGS_C, SettingDumpMtuMissingProbeCount , arg2);\

#endif




/*----------------------------------------------------------
// Decoder Ring for SettingDumpMaxBindingStatelessOper
// [sett] MaxBindingStatelessOper= %hu
// QuicTraceLogVerbose(SettingDumpMaxBindingStatelessOper, "[sett] MaxBindingStatelessOper= %hu", Settings->MaxBindingStatelessOperations);
// arg2 = arg2 = Settings->MaxBindingStatelessOperations = arg2
----------------------------------------------------------*/
#ifndef _clog_3_ARGS_TRACE_SettingDumpMaxBindingStatelessOper
#define _clog_3_ARGS_TRACE_SettingDumpMaxBindingStatelessOper(uniqueId, encoded_arg_string, arg2)\
tracepoint(CLOG_SETTINGS_C, SettingDumpMaxBindingStatelessOper , arg2);\

#endif




/*----------------------------------------------------------
// Decoder Ring for SettingDumpStatelessOperExpirMs
// [sett] StatelessOperExpirMs   = %hu
// QuicTraceLogVerbose(SettingDumpStatelessOperExpirMs,    "[sett] StatelessOperExpirMs   = %hu", Settings->StatelessOperationExpirationMs);
// arg2 = arg2 = Settings->StatelessOperationExpirationMs = arg2
----------------------------------------------------------*/
#ifndef _clog_3_ARGS_TRACE_SettingDumpStatelessOperExpirMs
#define _clog_3_ARGS_TRACE_SettingDumpStatelessOperExpirMs(uniqueId, encoded_arg_string, arg2)\
tracepoint(CLOG_SETTINGS_C, SettingDumpStatelessOperExpirMs , arg2);\

#endif




/*----------------------------------------------------------
// Decoder Ring for SettingCongestionControlAlgorithm
// [sett] CongestionControlAlgorithm = %hu
// QuicTraceLogVerbose(SettingCongestionControlAlgorithm,  "[sett] CongestionControlAlgorithm = %hu", Settings->CongestionControlAlgorithm);
// arg2 = arg2 = Settings->CongestionControlAlgorithm = arg2
----------------------------------------------------------*/
#ifndef _clog_3_ARGS_TRACE_SettingCongestionControlAlgorithm
#define _clog_3_ARGS_TRACE_SettingCongestionControlAlgorithm(uniqueId, encoded_arg_string, arg2)\
tracepoint(CLOG_SETTINGS_C, SettingCongestionControlAlgorithm , arg2);\

#endif




/*----------------------------------------------------------
// Decoder Ring for SettingDestCidUpdateIdleTimeoutMs
// [sett] DestCidUpdateIdleTimeoutMs = %u
// QuicTraceLogVerbose(SettingDestCidUpdateIdleTimeoutMs,  "[sett] DestCidUpdateIdleTimeoutMs = %u", Settings->DestCidUpdateIdleTimeoutMs);
// arg2 = arg2 = Settings->DestCidUpdateIdleTimeoutMs = arg2
----------------------------------------------------------*/
#ifndef _clog_3_ARGS_TRACE_SettingDestCidUpdateIdleTimeoutMs
#define _clog_3_ARGS_TRACE_SettingDestCidUpdateIdleTimeoutMs(uniqueId, encoded_arg_string, arg2)\
tracepoint(CLOG_SETTINGS_C, SettingDestCidUpdateIdleTimeoutMs , arg2);\

#endif




/*----------------------------------------------------------
// Decoder Ring for SettingGreaseQuicBitEnabled
// [sett] GreaseQuicBitEnabled   = %hhu
// QuicTraceLogVerbose(SettingGreaseQuicBitEnabled,        "[sett] GreaseQuicBitEnabled   = %hhu", Settings->GreaseQuicBitEnabled);
// arg2 = arg2 = Settings->GreaseQuicBitEnabled = arg2
----------------------------------------------------------*/
#ifndef _clog_3_ARGS_TRACE_SettingGreaseQuicBitEnabled
#define _clog_3_ARGS_TRACE_SettingGreaseQuicBitEnabled(uniqueId, encoded_arg_string, arg2)\
tracepoint(CLOG_SETTINGS_C, SettingGreaseQuicBitEnabled , arg2);\

#endif




/*----------------------------------------------------------
// Decoder Ring for SettingEcnEnabled
<<<<<<< HEAD
// [sett] EcnEnabled   = %hhu
// QuicTraceLogVerbose(SettingEcnEnabled,                  "[sett] EcnEnabled   = %hhu", Settings->EcnEnabled);
=======
// [sett] EcnEnabled             = %hhu
// QuicTraceLogVerbose(SettingEcnEnabled,                  "[sett] EcnEnabled             = %hhu", Settings->EcnEnabled);
>>>>>>> a6fe71f6
// arg2 = arg2 = Settings->EcnEnabled = arg2
----------------------------------------------------------*/
#ifndef _clog_3_ARGS_TRACE_SettingEcnEnabled
#define _clog_3_ARGS_TRACE_SettingEcnEnabled(uniqueId, encoded_arg_string, arg2)\
tracepoint(CLOG_SETTINGS_C, SettingEcnEnabled , arg2);\

#endif




/*----------------------------------------------------------
// Decoder Ring for SettingsLoadInvalidAcceptableVersion
// Invalid AcceptableVersion loaded from storage! 0x%x at position %d
// QuicTraceLogError(
                        SettingsLoadInvalidAcceptableVersion,
                        "Invalid AcceptableVersion loaded from storage! 0x%x at position %d",
                        VersionSettings->AcceptableVersions[i],
                        (int32_t)i);
// arg2 = arg2 = VersionSettings->AcceptableVersions[i] = arg2
// arg3 = arg3 = (int32_t)i = arg3
----------------------------------------------------------*/
#ifndef _clog_4_ARGS_TRACE_SettingsLoadInvalidAcceptableVersion
#define _clog_4_ARGS_TRACE_SettingsLoadInvalidAcceptableVersion(uniqueId, encoded_arg_string, arg2, arg3)\
tracepoint(CLOG_SETTINGS_C, SettingsLoadInvalidAcceptableVersion , arg2, arg3);\

#endif




/*----------------------------------------------------------
// Decoder Ring for SettingsLoadInvalidOfferedVersion
// Invalid OfferedVersion loaded from storage! 0x%x at position %d
// QuicTraceLogError(
                        SettingsLoadInvalidOfferedVersion,
                        "Invalid OfferedVersion loaded from storage! 0x%x at position %d",
                        VersionSettings->OfferedVersions[i],
                        (int32_t)i);
// arg2 = arg2 = VersionSettings->OfferedVersions[i] = arg2
// arg3 = arg3 = (int32_t)i = arg3
----------------------------------------------------------*/
#ifndef _clog_4_ARGS_TRACE_SettingsLoadInvalidOfferedVersion
#define _clog_4_ARGS_TRACE_SettingsLoadInvalidOfferedVersion(uniqueId, encoded_arg_string, arg2, arg3)\
tracepoint(CLOG_SETTINGS_C, SettingsLoadInvalidOfferedVersion , arg2, arg3);\

#endif




/*----------------------------------------------------------
// Decoder Ring for SettingsLoadInvalidFullyDeployedVersion
// Invalid FullyDeployedVersion loaded from storage! 0x%x at position %d
// QuicTraceLogError(
                        SettingsLoadInvalidFullyDeployedVersion,
                        "Invalid FullyDeployedVersion loaded from storage! 0x%x at position %d",
                        VersionSettings->FullyDeployedVersions[i],
                        (int32_t)i);
// arg2 = arg2 = VersionSettings->FullyDeployedVersions[i] = arg2
// arg3 = arg3 = (int32_t)i = arg3
----------------------------------------------------------*/
#ifndef _clog_4_ARGS_TRACE_SettingsLoadInvalidFullyDeployedVersion
#define _clog_4_ARGS_TRACE_SettingsLoadInvalidFullyDeployedVersion(uniqueId, encoded_arg_string, arg2, arg3)\
tracepoint(CLOG_SETTINGS_C, SettingsLoadInvalidFullyDeployedVersion , arg2, arg3);\

#endif




/*----------------------------------------------------------
// Decoder Ring for SettingsInvalidAcceptableVersion
// Invalid AcceptableVersion supplied to settings! 0x%x at position %d
// QuicTraceLogError(
                SettingsInvalidAcceptableVersion,
                "Invalid AcceptableVersion supplied to settings! 0x%x at position %d",
                Settings->AcceptableVersions[i],
                (int32_t)i);
// arg2 = arg2 = Settings->AcceptableVersions[i] = arg2
// arg3 = arg3 = (int32_t)i = arg3
----------------------------------------------------------*/
#ifndef _clog_4_ARGS_TRACE_SettingsInvalidAcceptableVersion
#define _clog_4_ARGS_TRACE_SettingsInvalidAcceptableVersion(uniqueId, encoded_arg_string, arg2, arg3)\
tracepoint(CLOG_SETTINGS_C, SettingsInvalidAcceptableVersion , arg2, arg3);\

#endif




/*----------------------------------------------------------
// Decoder Ring for SettingsInvalidOfferedVersion
// Invalid OfferedVersion supplied to settings! 0x%x at position %d
// QuicTraceLogError(
                SettingsInvalidOfferedVersion,
                "Invalid OfferedVersion supplied to settings! 0x%x at position %d",
                Settings->OfferedVersions[i],
                (int32_t)i);
// arg2 = arg2 = Settings->OfferedVersions[i] = arg2
// arg3 = arg3 = (int32_t)i = arg3
----------------------------------------------------------*/
#ifndef _clog_4_ARGS_TRACE_SettingsInvalidOfferedVersion
#define _clog_4_ARGS_TRACE_SettingsInvalidOfferedVersion(uniqueId, encoded_arg_string, arg2, arg3)\
tracepoint(CLOG_SETTINGS_C, SettingsInvalidOfferedVersion , arg2, arg3);\

#endif




/*----------------------------------------------------------
// Decoder Ring for SettingsInvalidFullyDeployedVersion
// Invalid FullyDeployedVersion supplied to settings! 0x%x at position %d
// QuicTraceLogError(
                SettingsInvalidFullyDeployedVersion,
                "Invalid FullyDeployedVersion supplied to settings! 0x%x at position %d",
                Settings->FullyDeployedVersions[i],
                (int32_t)i);
// arg2 = arg2 = Settings->FullyDeployedVersions[i] = arg2
// arg3 = arg3 = (int32_t)i = arg3
----------------------------------------------------------*/
#ifndef _clog_4_ARGS_TRACE_SettingsInvalidFullyDeployedVersion
#define _clog_4_ARGS_TRACE_SettingsInvalidFullyDeployedVersion(uniqueId, encoded_arg_string, arg2, arg3)\
tracepoint(CLOG_SETTINGS_C, SettingsInvalidFullyDeployedVersion , arg2, arg3);\

#endif




/*----------------------------------------------------------
// Decoder Ring for AllocFailure
// Allocation of '%s' failed. (%llu bytes)
// QuicTraceEvent(
            AllocFailure,
            "Allocation of '%s' failed. (%llu bytes)",
            "VersionSettings",
            AllocSize);
// arg2 = arg2 = "VersionSettings" = arg2
// arg3 = arg3 = AllocSize = arg3
----------------------------------------------------------*/
#ifndef _clog_4_ARGS_TRACE_AllocFailure
#define _clog_4_ARGS_TRACE_AllocFailure(uniqueId, encoded_arg_string, arg2, arg3)\
tracepoint(CLOG_SETTINGS_C, AllocFailure , arg2, arg3);\

#endif




#ifdef __cplusplus
}
#endif
#ifdef CLOG_INLINE_IMPLEMENTATION
#include "quic.clog_settings.c.clog.h.c"
#endif<|MERGE_RESOLUTION|>--- conflicted
+++ resolved
@@ -649,13 +649,8 @@
 
 /*----------------------------------------------------------
 // Decoder Ring for SettingEcnEnabled
-<<<<<<< HEAD
-// [sett] EcnEnabled   = %hhu
-// QuicTraceLogVerbose(SettingEcnEnabled,                  "[sett] EcnEnabled   = %hhu", Settings->EcnEnabled);
-=======
 // [sett] EcnEnabled             = %hhu
 // QuicTraceLogVerbose(SettingEcnEnabled,                  "[sett] EcnEnabled             = %hhu", Settings->EcnEnabled);
->>>>>>> a6fe71f6
 // arg2 = arg2 = Settings->EcnEnabled = arg2
 ----------------------------------------------------------*/
 #ifndef _clog_3_ARGS_TRACE_SettingEcnEnabled
