--- conflicted
+++ resolved
@@ -19,24 +19,14 @@
 #ifdef __cplusplus
 extern "C" {
 #endif
-#ifndef _clog_5_ARGS_TRACE_DatapathErrorStatus
-
-
-
-/*----------------------------------------------------------
-// Decoder Ring for DatapathErrorStatus
-// [data][%p] ERROR, %u, %s.
-// QuicTraceEvent(
-<<<<<<< HEAD
-            DatapathErrorStatus,
-            "[data][%p] ERROR, %u, %s.",
-            Datapath,
-            Length,
-            "packet is too small for an IPv4 header");
-// arg2 = arg2 = Datapath
-// arg3 = arg3 = Length
-// arg4 = arg4 = "packet is too small for an IPv4 header"
-=======
+#ifndef _clog_4_ARGS_TRACE_LibraryErrorStatus
+
+
+
+/*----------------------------------------------------------
+// Decoder Ring for LibraryErrorStatus
+// [ lib] ERROR, %u, %s.
+// QuicTraceEvent(
             LibraryErrorStatus,
             "[ lib] ERROR, %u, %s.",
             WsaError,
@@ -68,7 +58,6 @@
 // arg2 = arg2 = Socket
 // arg3 = arg3 = Error
 // arg4 = arg4 = "socket"
->>>>>>> 22508005
 ----------------------------------------------------------*/
 #define _clog_5_ARGS_TRACE_DatapathErrorStatus(uniqueId, encoded_arg_string, arg2, arg3, arg4)\
 tracepoint(CLOG_DATAPATH_RAW_SOCKET_C, DatapathErrorStatus , arg2, arg3, arg4);\
@@ -88,14 +77,6 @@
 // QuicTraceEvent(
             DatapathErrorStatus,
             "[data][%p] ERROR, %u, %s.",
-<<<<<<< HEAD
-            Datapath,
-            IP->HeaderLength * sizeof(uint32_t),
-            "unexpected IPv4 header size");
-// arg2 = arg2 = Datapath
-// arg3 = arg3 = IP->HeaderLength * sizeof(uint32_t)
-// arg4 = arg4 = "unexpected IPv4 header size"
-=======
             Socket,
             Error,
             "Set IPV6_V6ONLY");
@@ -126,7 +107,6 @@
 // arg2 = arg2 = Socket
 // arg3 = arg3 = Error
 // arg4 = arg4 = "bind"
->>>>>>> 22508005
 ----------------------------------------------------------*/
 #define _clog_5_ARGS_TRACE_DatapathErrorStatus(uniqueId, encoded_arg_string, arg2, arg3, arg4)\
 
@@ -145,91 +125,151 @@
 // QuicTraceEvent(
                 DatapathErrorStatus,
                 "[data][%p] ERROR, %u, %s.",
-<<<<<<< HEAD
+                Socket,
+                Error,
+                "connect failed");
+// arg2 = arg2 = Socket
+// arg3 = arg3 = Error
+// arg4 = arg4 = "connect failed"
+----------------------------------------------------------*/
+#define _clog_5_ARGS_TRACE_DatapathErrorStatus(uniqueId, encoded_arg_string, arg2, arg3, arg4)\
+
+#endif
+
+
+
+
+#ifndef _clog_5_ARGS_TRACE_DatapathErrorStatus
+
+
+
+/*----------------------------------------------------------
+// Decoder Ring for DatapathErrorStatus
+// [data][%p] ERROR, %u, %s.
+// QuicTraceEvent(
+            DatapathErrorStatus,
+            "[data][%p] ERROR, %u, %s.",
+            Socket,
+            Error,
+            "getsockname");
+// arg2 = arg2 = Socket
+// arg3 = arg3 = Error
+// arg4 = arg4 = "getsockname"
+----------------------------------------------------------*/
+#define _clog_5_ARGS_TRACE_DatapathErrorStatus(uniqueId, encoded_arg_string, arg2, arg3, arg4)\
+
+#endif
+
+
+
+
+#ifndef _clog_5_ARGS_TRACE_DatapathErrorStatus
+
+
+
+/*----------------------------------------------------------
+// Decoder Ring for DatapathErrorStatus
+// [data][%p] ERROR, %u, %s.
+// QuicTraceEvent(
+            DatapathErrorStatus,
+            "[data][%p] ERROR, %u, %s.",
+            Socket,
+            Error,
+            "closesocket");
+// arg2 = arg2 = Socket
+// arg3 = arg3 = Error
+// arg4 = arg4 = "closesocket"
+----------------------------------------------------------*/
+#define _clog_5_ARGS_TRACE_DatapathErrorStatus(uniqueId, encoded_arg_string, arg2, arg3, arg4)\
+
+#endif
+
+
+
+
+#ifndef _clog_5_ARGS_TRACE_DatapathErrorStatus
+
+
+
+/*----------------------------------------------------------
+// Decoder Ring for DatapathErrorStatus
+// [data][%p] ERROR, %u, %s.
+// QuicTraceEvent(
+            DatapathErrorStatus,
+            "[data][%p] ERROR, %u, %s.",
+            Datapath,
+            Length,
+            "packet is too small for an IPv4 header");
+// arg2 = arg2 = Datapath
+// arg3 = arg3 = Length
+// arg4 = arg4 = "packet is too small for an IPv4 header"
+----------------------------------------------------------*/
+#define _clog_5_ARGS_TRACE_DatapathErrorStatus(uniqueId, encoded_arg_string, arg2, arg3, arg4)\
+
+#endif
+
+
+
+
+#ifndef _clog_5_ARGS_TRACE_DatapathErrorStatus
+
+
+
+/*----------------------------------------------------------
+// Decoder Ring for DatapathErrorStatus
+// [data][%p] ERROR, %u, %s.
+// QuicTraceEvent(
+            DatapathErrorStatus,
+            "[data][%p] ERROR, %u, %s.",
+            Datapath,
+            IP->HeaderLength * sizeof(uint32_t),
+            "unexpected IPv4 header size");
+// arg2 = arg2 = Datapath
+// arg3 = arg3 = IP->HeaderLength * sizeof(uint32_t)
+// arg4 = arg4 = "unexpected IPv4 header size"
+----------------------------------------------------------*/
+#define _clog_5_ARGS_TRACE_DatapathErrorStatus(uniqueId, encoded_arg_string, arg2, arg3, arg4)\
+
+#endif
+
+
+
+
+#ifndef _clog_5_ARGS_TRACE_DatapathErrorStatus
+
+
+
+/*----------------------------------------------------------
+// Decoder Ring for DatapathErrorStatus
+// [data][%p] ERROR, %u, %s.
+// QuicTraceEvent(
+                DatapathErrorStatus,
+                "[data][%p] ERROR, %u, %s.",
                 Datapath,
                 Length,
                 "unexpected IPv4 packet size");
 // arg2 = arg2 = Datapath
 // arg3 = arg3 = Length
 // arg4 = arg4 = "unexpected IPv4 packet size"
-=======
-                Socket,
-                Error,
-                "connect failed");
-// arg2 = arg2 = Socket
-// arg3 = arg3 = Error
-// arg4 = arg4 = "connect failed"
-----------------------------------------------------------*/
-#define _clog_5_ARGS_TRACE_DatapathErrorStatus(uniqueId, encoded_arg_string, arg2, arg3, arg4)\
-
-#endif
-
-
-
-
-#ifndef _clog_5_ARGS_TRACE_DatapathErrorStatus
-
-
-
-/*----------------------------------------------------------
-// Decoder Ring for DatapathErrorStatus
-// [data][%p] ERROR, %u, %s.
-// QuicTraceEvent(
-            DatapathErrorStatus,
-            "[data][%p] ERROR, %u, %s.",
-            Socket,
-            Error,
-            "getsockname");
-// arg2 = arg2 = Socket
-// arg3 = arg3 = Error
-// arg4 = arg4 = "getsockname"
->>>>>>> 22508005
-----------------------------------------------------------*/
-#define _clog_5_ARGS_TRACE_DatapathErrorStatus(uniqueId, encoded_arg_string, arg2, arg3, arg4)\
-
-#endif
-
-
-
-
-#ifndef _clog_5_ARGS_TRACE_DatapathErrorStatus
-
-
-
-/*----------------------------------------------------------
-// Decoder Ring for DatapathErrorStatus
-// [data][%p] ERROR, %u, %s.
-// QuicTraceEvent(
-            DatapathErrorStatus,
-            "[data][%p] ERROR, %u, %s.",
-<<<<<<< HEAD
-            Datapath,
-=======
-            Socket,
-            Error,
-            "closesocket");
-// arg2 = arg2 = Socket
-// arg3 = arg3 = Error
-// arg4 = arg4 = "closesocket"
-----------------------------------------------------------*/
-#define _clog_5_ARGS_TRACE_DatapathErrorStatus(uniqueId, encoded_arg_string, arg2, arg3, arg4)\
-
-#endif
-
-
-
-
-#ifndef _clog_4_ARGS_TRACE_LibraryErrorStatus
-
-
-
-/*----------------------------------------------------------
-// Decoder Ring for LibraryErrorStatus
-// [ lib] ERROR, %u, %s.
-// QuicTraceEvent(
-            LibraryErrorStatus,
-            "[ lib] ERROR, %u, %s.",
->>>>>>> 22508005
+----------------------------------------------------------*/
+#define _clog_5_ARGS_TRACE_DatapathErrorStatus(uniqueId, encoded_arg_string, arg2, arg3, arg4)\
+
+#endif
+
+
+
+
+#ifndef _clog_5_ARGS_TRACE_DatapathErrorStatus
+
+
+
+/*----------------------------------------------------------
+// Decoder Ring for DatapathErrorStatus
+// [data][%p] ERROR, %u, %s.
+// QuicTraceEvent(
+            DatapathErrorStatus,
+            "[data][%p] ERROR, %u, %s.",
+            Datapath,
             IP->Protocol,
             "unacceptable v4 transport");
 // arg2 = arg2 = Datapath
@@ -260,11 +300,7 @@
 // arg3 = arg3 = Length
 // arg4 = arg4 = "packet is too small for an IPv6 header"
 ----------------------------------------------------------*/
-<<<<<<< HEAD
-#define _clog_5_ARGS_TRACE_DatapathErrorStatus(uniqueId, encoded_arg_string, arg2, arg3, arg4)\
-=======
-#define _clog_4_ARGS_TRACE_LibraryErrorStatus(uniqueId, encoded_arg_string, arg2, arg3)\
->>>>>>> 22508005
+#define _clog_5_ARGS_TRACE_DatapathErrorStatus(uniqueId, encoded_arg_string, arg2, arg3, arg4)\
 
 #endif
 
