#ifndef CLOG_DO_NOT_INCLUDE_HEADER
#include <clog.h>
#endif
#undef TRACEPOINT_PROVIDER
#define TRACEPOINT_PROVIDER CLOG_LOSS_DETECTION_C
#undef TRACEPOINT_PROBE_DYNAMIC_LINKAGE
#define  TRACEPOINT_PROBE_DYNAMIC_LINKAGE
#undef TRACEPOINT_INCLUDE
#define TRACEPOINT_INCLUDE "loss_detection.c.clog.h.lttng.h"
#if !defined(DEF_CLOG_LOSS_DETECTION_C) || defined(TRACEPOINT_HEADER_MULTI_READ)
#define DEF_CLOG_LOSS_DETECTION_C
#include <lttng/tracepoint.h>
#define __int64 __int64_t
#include "loss_detection.c.clog.h.lttng.h"
#endif
#include <lttng/tracepoint-event.h>
#ifndef _clog_MACRO_QuicTraceLogVerbose
#define _clog_MACRO_QuicTraceLogVerbose  1
#define QuicTraceLogVerbose(a, ...) _clog_CAT(_clog_ARGN_SELECTOR(__VA_ARGS__), _clog_CAT(_,a(#a, __VA_ARGS__)))
#endif
#ifndef _clog_MACRO_QuicTraceLogConnInfo
#define _clog_MACRO_QuicTraceLogConnInfo  1
#define QuicTraceLogConnInfo(a, ...) _clog_CAT(_clog_ARGN_SELECTOR(__VA_ARGS__), _clog_CAT(_,a(#a, __VA_ARGS__)))
#endif
#ifndef _clog_MACRO_QuicTraceLogConnVerbose
#define _clog_MACRO_QuicTraceLogConnVerbose  1
#define QuicTraceLogConnVerbose(a, ...) _clog_CAT(_clog_ARGN_SELECTOR(__VA_ARGS__), _clog_CAT(_,a(#a, __VA_ARGS__)))
#endif
#ifndef _clog_MACRO_QuicTraceEvent
#define _clog_MACRO_QuicTraceEvent  1
#define QuicTraceEvent(a, ...) _clog_CAT(_clog_ARGN_SELECTOR(__VA_ARGS__), _clog_CAT(_,a(#a, __VA_ARGS__)))
#endif
#ifdef __cplusplus
extern "C" {
#endif
/*----------------------------------------------------------
// Decoder Ring for PacketTxDiscarded
// [%c][TX][%llu] Thrown away on shutdown
// QuicTraceLogVerbose(
                PacketTxDiscarded,
                "[%c][TX][%llu] Thrown away on shutdown",
                PtkConnPre(Connection),
                Packet->PacketNumber);
// arg2 = arg2 = PtkConnPre(Connection) = arg2
// arg3 = arg3 = Packet->PacketNumber = arg3
----------------------------------------------------------*/
#ifndef _clog_4_ARGS_TRACE_PacketTxDiscarded
#define _clog_4_ARGS_TRACE_PacketTxDiscarded(uniqueId, encoded_arg_string, arg2, arg3)\
tracepoint(CLOG_LOSS_DETECTION_C, PacketTxDiscarded , arg2, arg3);\

#endif




/*----------------------------------------------------------
// Decoder Ring for PacketTxLostDiscarded
// [%c][TX][%llu] Thrown away on shutdown (lost packet)
// QuicTraceLogVerbose(
            PacketTxLostDiscarded,
            "[%c][TX][%llu] Thrown away on shutdown (lost packet)",
            PtkConnPre(Connection),
            Packet->PacketNumber);
// arg2 = arg2 = PtkConnPre(Connection) = arg2
// arg3 = arg3 = Packet->PacketNumber = arg3
----------------------------------------------------------*/
#ifndef _clog_4_ARGS_TRACE_PacketTxLostDiscarded
#define _clog_4_ARGS_TRACE_PacketTxLostDiscarded(uniqueId, encoded_arg_string, arg2, arg3)\
tracepoint(CLOG_LOSS_DETECTION_C, PacketTxLostDiscarded , arg2, arg3);\

#endif




/*----------------------------------------------------------
// Decoder Ring for PacketTxForget
// [%c][TX][%llu] Forgetting
// QuicTraceLogVerbose(
                PacketTxForget,
                "[%c][TX][%llu] Forgetting",
                PtkConnPre(Connection),
                Packet->PacketNumber);
// arg2 = arg2 = PtkConnPre(Connection) = arg2
// arg3 = arg3 = Packet->PacketNumber = arg3
----------------------------------------------------------*/
#ifndef _clog_4_ARGS_TRACE_PacketTxForget
#define _clog_4_ARGS_TRACE_PacketTxForget(uniqueId, encoded_arg_string, arg2, arg3)\
tracepoint(CLOG_LOSS_DETECTION_C, PacketTxForget , arg2, arg3);\

#endif




/*----------------------------------------------------------
// Decoder Ring for PacketTxLostFack
// [%c][TX][%llu] Lost: FACK %llu packets
// QuicTraceLogVerbose(
                        PacketTxLostFack,
                        "[%c][TX][%llu] Lost: FACK %llu packets",
                        PtkConnPre(Connection),
                        Packet->PacketNumber,
                        LossDetection->LargestAck - Packet->PacketNumber);
// arg2 = arg2 = PtkConnPre(Connection) = arg2
// arg3 = arg3 = Packet->PacketNumber = arg3
// arg4 = arg4 = LossDetection->LargestAck - Packet->PacketNumber = arg4
----------------------------------------------------------*/
#ifndef _clog_5_ARGS_TRACE_PacketTxLostFack
#define _clog_5_ARGS_TRACE_PacketTxLostFack(uniqueId, encoded_arg_string, arg2, arg3, arg4)\
tracepoint(CLOG_LOSS_DETECTION_C, PacketTxLostFack , arg2, arg3, arg4);\

#endif




/*----------------------------------------------------------
// Decoder Ring for PacketTxLostRack
// [%c][TX][%llu] Lost: RACK %llu ms
// QuicTraceLogVerbose(
                        PacketTxLostRack,
                        "[%c][TX][%llu] Lost: RACK %llu ms",
                        PtkConnPre(Connection),
                        Packet->PacketNumber,
                        CxPlatTimeDiff64(Packet->SentTime, TimeNow));
// arg2 = arg2 = PtkConnPre(Connection) = arg2
// arg3 = arg3 = Packet->PacketNumber = arg3
// arg4 = arg4 = CxPlatTimeDiff64(Packet->SentTime, TimeNow) = arg4
----------------------------------------------------------*/
#ifndef _clog_5_ARGS_TRACE_PacketTxLostRack
#define _clog_5_ARGS_TRACE_PacketTxLostRack(uniqueId, encoded_arg_string, arg2, arg3, arg4)\
tracepoint(CLOG_LOSS_DETECTION_C, PacketTxLostRack , arg2, arg3, arg4);\

#endif




/*----------------------------------------------------------
// Decoder Ring for PacketTxAckedImplicit
// [%c][TX][%llu] ACKed (implicit)
// QuicTraceLogVerbose(
                PacketTxAckedImplicit,
                "[%c][TX][%llu] ACKed (implicit)",
                PtkConnPre(Connection),
                Packet->PacketNumber);
// arg2 = arg2 = PtkConnPre(Connection) = arg2
// arg3 = arg3 = Packet->PacketNumber = arg3
----------------------------------------------------------*/
#ifndef _clog_4_ARGS_TRACE_PacketTxAckedImplicit
#define _clog_4_ARGS_TRACE_PacketTxAckedImplicit(uniqueId, encoded_arg_string, arg2, arg3)\
tracepoint(CLOG_LOSS_DETECTION_C, PacketTxAckedImplicit , arg2, arg3);\

#endif




/*----------------------------------------------------------
// Decoder Ring for PacketTx0RttRejected
// [%c][TX][%llu] Rejected
// QuicTraceLogVerbose(
                PacketTx0RttRejected,
                "[%c][TX][%llu] Rejected",
                PtkConnPre(Connection),
                Packet->PacketNumber);
// arg2 = arg2 = PtkConnPre(Connection) = arg2
// arg3 = arg3 = Packet->PacketNumber = arg3
----------------------------------------------------------*/
#ifndef _clog_4_ARGS_TRACE_PacketTx0RttRejected
#define _clog_4_ARGS_TRACE_PacketTx0RttRejected(uniqueId, encoded_arg_string, arg2, arg3)\
tracepoint(CLOG_LOSS_DETECTION_C, PacketTx0RttRejected , arg2, arg3);\

#endif




/*----------------------------------------------------------
// Decoder Ring for PacketTxSpuriousLoss
// [%c][TX][%llu] Spurious loss detected
// QuicTraceLogVerbose(
                    PacketTxSpuriousLoss,
                    "[%c][TX][%llu] Spurious loss detected",
                    PtkConnPre(Connection),
                    (*End)->PacketNumber);
// arg2 = arg2 = PtkConnPre(Connection) = arg2
// arg3 = arg3 = (*End)->PacketNumber = arg3
----------------------------------------------------------*/
#ifndef _clog_4_ARGS_TRACE_PacketTxSpuriousLoss
#define _clog_4_ARGS_TRACE_PacketTxSpuriousLoss(uniqueId, encoded_arg_string, arg2, arg3)\
tracepoint(CLOG_LOSS_DETECTION_C, PacketTxSpuriousLoss , arg2, arg3);\

#endif




/*----------------------------------------------------------
// Decoder Ring for PacketTxAcked
// [%c][TX][%llu] ACKed (%u.%03u ms)
// QuicTraceLogVerbose(
            PacketTxAcked,
            "[%c][TX][%llu] ACKed (%u.%03u ms)",
            PtkConnPre(Connection),
<<<<<<< HEAD
            PacketMeta->PacketNumber,
            PacketRtt / 1000,
            PacketRtt % 1000);
// arg2 = arg2 = PtkConnPre(Connection) = arg2
// arg3 = arg3 = PacketMeta->PacketNumber = arg3
// arg4 = arg4 = PacketRtt / 1000 = arg4
// arg5 = arg5 = PacketRtt % 1000 = arg5
=======
            Packet->PacketNumber,
            (uint32_t)(PacketRtt / 1000),
            (uint32_t)(PacketRtt % 1000));
// arg2 = arg2 = PtkConnPre(Connection) = arg2
// arg3 = arg3 = Packet->PacketNumber = arg3
// arg4 = arg4 = (uint32_t)(PacketRtt / 1000) = arg4
// arg5 = arg5 = (uint32_t)(PacketRtt % 1000) = arg5
>>>>>>> a42b6b12
----------------------------------------------------------*/
#ifndef _clog_6_ARGS_TRACE_PacketTxAcked
#define _clog_6_ARGS_TRACE_PacketTxAcked(uniqueId, encoded_arg_string, arg2, arg3, arg4, arg5)\
tracepoint(CLOG_LOSS_DETECTION_C, PacketTxAcked , arg2, arg3, arg4, arg5);\

#endif




/*----------------------------------------------------------
// Decoder Ring for PacketTxProbeRetransmit
// [%c][TX][%llu] Probe Retransmit
// QuicTraceLogVerbose(
                PacketTxProbeRetransmit,
                "[%c][TX][%llu] Probe Retransmit",
                PtkConnPre(Connection),
                Packet->PacketNumber);
// arg2 = arg2 = PtkConnPre(Connection) = arg2
// arg3 = arg3 = Packet->PacketNumber = arg3
----------------------------------------------------------*/
#ifndef _clog_4_ARGS_TRACE_PacketTxProbeRetransmit
#define _clog_4_ARGS_TRACE_PacketTxProbeRetransmit(uniqueId, encoded_arg_string, arg2, arg3)\
tracepoint(CLOG_LOSS_DETECTION_C, PacketTxProbeRetransmit , arg2, arg3);\

#endif




/*----------------------------------------------------------
// Decoder Ring for HandshakeConfirmedAck
// [conn][%p] Handshake confirmed (ack)
// QuicTraceLogConnInfo(
            HandshakeConfirmedAck,
            Connection,
            "Handshake confirmed (ack)");
// arg1 = arg1 = Connection = arg1
----------------------------------------------------------*/
#ifndef _clog_3_ARGS_TRACE_HandshakeConfirmedAck
#define _clog_3_ARGS_TRACE_HandshakeConfirmedAck(uniqueId, arg1, encoded_arg_string)\
tracepoint(CLOG_LOSS_DETECTION_C, HandshakeConfirmedAck , arg1);\

#endif




/*----------------------------------------------------------
// Decoder Ring for PathMinMtuValidated
// [conn][%p] Path[%hhu] Minimum MTU validated
// QuicTraceLogConnInfo(
                PathMinMtuValidated,
                Connection,
                "Path[%hhu] Minimum MTU validated",
                Path->ID);
// arg1 = arg1 = Connection = arg1
// arg3 = arg3 = Path->ID = arg3
----------------------------------------------------------*/
#ifndef _clog_4_ARGS_TRACE_PathMinMtuValidated
#define _clog_4_ARGS_TRACE_PathMinMtuValidated(uniqueId, arg1, encoded_arg_string, arg3)\
tracepoint(CLOG_LOSS_DETECTION_C, PathMinMtuValidated , arg1, arg3);\

#endif




/*----------------------------------------------------------
// Decoder Ring for PathValidationTimeout
// [conn][%p] Path[%hhu] validation timed out
// QuicTraceLogConnInfo(
                        PathValidationTimeout,
                        Connection,
                        "Path[%hhu] validation timed out",
                        Path->ID);
// arg1 = arg1 = Connection = arg1
// arg3 = arg3 = Path->ID = arg3
----------------------------------------------------------*/
#ifndef _clog_4_ARGS_TRACE_PathValidationTimeout
#define _clog_4_ARGS_TRACE_PathValidationTimeout(uniqueId, arg1, encoded_arg_string, arg3)\
tracepoint(CLOG_LOSS_DETECTION_C, PathValidationTimeout , arg1, arg3);\

#endif




/*----------------------------------------------------------
// Decoder Ring for ScheduleProbe
// [conn][%p] probe round %hu
// QuicTraceLogConnInfo(
        ScheduleProbe,
        Connection,
        "probe round %hu",
        LossDetection->ProbeCount);
// arg1 = arg1 = Connection = arg1
// arg3 = arg3 = LossDetection->ProbeCount = arg3
----------------------------------------------------------*/
#ifndef _clog_4_ARGS_TRACE_ScheduleProbe
#define _clog_4_ARGS_TRACE_ScheduleProbe(uniqueId, arg1, encoded_arg_string, arg3)\
tracepoint(CLOG_LOSS_DETECTION_C, ScheduleProbe , arg1, arg3);\

#endif




/*----------------------------------------------------------
// Decoder Ring for KeyChangeConfirmed
// [conn][%p] Key change confirmed by peer
// QuicTraceLogConnVerbose(
            KeyChangeConfirmed,
            Connection,
            "Key change confirmed by peer");
// arg1 = arg1 = Connection = arg1
----------------------------------------------------------*/
#ifndef _clog_3_ARGS_TRACE_KeyChangeConfirmed
#define _clog_3_ARGS_TRACE_KeyChangeConfirmed(uniqueId, arg1, encoded_arg_string)\
tracepoint(CLOG_LOSS_DETECTION_C, KeyChangeConfirmed , arg1);\

#endif




/*----------------------------------------------------------
// Decoder Ring for ConnLossDetectionTimerSet
// [conn][%p] Setting loss detection %hhu timer for %u us. (ProbeCount=%hu)
// QuicTraceEvent(
            ConnLossDetectionTimerSet,
            "[conn][%p] Setting loss detection %hhu timer for %u us. (ProbeCount=%hu)",
            Connection,
            TimeoutType,
            (uint32_t)Delay,
            LossDetection->ProbeCount);
// arg2 = arg2 = Connection = arg2
// arg3 = arg3 = TimeoutType = arg3
// arg4 = arg4 = (uint32_t)Delay = arg4
// arg5 = arg5 = LossDetection->ProbeCount = arg5
----------------------------------------------------------*/
#ifndef _clog_6_ARGS_TRACE_ConnLossDetectionTimerSet
#define _clog_6_ARGS_TRACE_ConnLossDetectionTimerSet(uniqueId, encoded_arg_string, arg2, arg3, arg4, arg5)\
tracepoint(CLOG_LOSS_DETECTION_C, ConnLossDetectionTimerSet , arg2, arg3, arg4, arg5);\

#endif




/*----------------------------------------------------------
// Decoder Ring for AllocFailure
// Allocation of '%s' failed. (%llu bytes)
// QuicTraceEvent(
            AllocFailure,
            "Allocation of '%s' failed. (%llu bytes)",
            "Sent packet metadata",
            SIZEOF_QUIC_SENT_PACKET_METADATA(TempSentPacket->FrameCount));
// arg2 = arg2 = "Sent packet metadata" = arg2
// arg3 = arg3 = SIZEOF_QUIC_SENT_PACKET_METADATA(TempSentPacket->FrameCount) = arg3
----------------------------------------------------------*/
#ifndef _clog_4_ARGS_TRACE_AllocFailure
#define _clog_4_ARGS_TRACE_AllocFailure(uniqueId, encoded_arg_string, arg2, arg3)\
tracepoint(CLOG_LOSS_DETECTION_C, AllocFailure , arg2, arg3);\

#endif




/*----------------------------------------------------------
// Decoder Ring for ConnPacketLost
// [conn][%p][TX][%llu] %hhu Lost: %hhu
// QuicTraceEvent(
                        ConnPacketLost,
                        "[conn][%p][TX][%llu] %hhu Lost: %hhu",
                        Connection,
                        Packet->PacketNumber,
                        QuicPacketTraceType(Packet),
                        QUIC_TRACE_PACKET_LOSS_FACK);
// arg2 = arg2 = Connection = arg2
// arg3 = arg3 = Packet->PacketNumber = arg3
// arg4 = arg4 = QuicPacketTraceType(Packet) = arg4
// arg5 = arg5 = QUIC_TRACE_PACKET_LOSS_FACK = arg5
----------------------------------------------------------*/
#ifndef _clog_6_ARGS_TRACE_ConnPacketLost
#define _clog_6_ARGS_TRACE_ConnPacketLost(uniqueId, encoded_arg_string, arg2, arg3, arg4, arg5)\
tracepoint(CLOG_LOSS_DETECTION_C, ConnPacketLost , arg2, arg3, arg4, arg5);\

#endif




/*----------------------------------------------------------
// Decoder Ring for ConnPacketACKed
// [conn][%p][TX][%llu] %hhu ACKed
// QuicTraceEvent(
                ConnPacketACKed,
                "[conn][%p][TX][%llu] %hhu ACKed",
                Connection,
                Packet->PacketNumber,
                QuicPacketTraceType(Packet));
// arg2 = arg2 = Connection = arg2
// arg3 = arg3 = Packet->PacketNumber = arg3
// arg4 = arg4 = QuicPacketTraceType(Packet) = arg4
----------------------------------------------------------*/
#ifndef _clog_5_ARGS_TRACE_ConnPacketACKed
#define _clog_5_ARGS_TRACE_ConnPacketACKed(uniqueId, encoded_arg_string, arg2, arg3, arg4)\
tracepoint(CLOG_LOSS_DETECTION_C, ConnPacketACKed , arg2, arg3, arg4);\

#endif




/*----------------------------------------------------------
// Decoder Ring for ConnError
// [conn][%p] ERROR, %s.
// QuicTraceEvent(
                ConnError,
                "[conn][%p] ERROR, %s.",
                Connection,
                "Incorrect ACK encryption level");
// arg2 = arg2 = Connection = arg2
// arg3 = arg3 = "Incorrect ACK encryption level" = arg3
----------------------------------------------------------*/
#ifndef _clog_4_ARGS_TRACE_ConnError
#define _clog_4_ARGS_TRACE_ConnError(uniqueId, encoded_arg_string, arg2, arg3)\
tracepoint(CLOG_LOSS_DETECTION_C, ConnError , arg2, arg3);\

#endif




/*----------------------------------------------------------
// Decoder Ring for ConnEcnCapable
// [conn][%p] Ecn: IsCapable=%hu
// QuicTraceEvent(
                            ConnEcnCapable,
                            "[conn][%p] Ecn: IsCapable=%hu",
                            Connection,
                            TRUE);
// arg2 = arg2 = Connection = arg2
// arg3 = arg3 = TRUE = arg3
----------------------------------------------------------*/
#ifndef _clog_4_ARGS_TRACE_ConnEcnCapable
#define _clog_4_ARGS_TRACE_ConnEcnCapable(uniqueId, encoded_arg_string, arg2, arg3)\
tracepoint(CLOG_LOSS_DETECTION_C, ConnEcnCapable , arg2, arg3);\

#endif




/*----------------------------------------------------------
// Decoder Ring for ConnEcnFailed
// [conn][%p][%d] ECN failed: EctCnt %llu CeCnt %llu TxEct %llu DeltaSum %lld State %hu
// QuicTraceEvent(
                    ConnEcnFailed,
                    "[conn][%p][%d] ECN failed: EctCnt %llu CeCnt %llu TxEct %llu DeltaSum %lld State %hu",
                    Connection,
                    EncryptLevel,
                    Packets->EcnEctCounter, Packets->EcnCeCounter,
                    Connection->Send.NumPacketsSentWithEct,
                    EctCeDeltaSum,
                    Path->EcnValidationState);
// arg2 = arg2 = Connection = arg2
// arg3 = arg3 = EncryptLevel = arg3
// arg4 = arg4 = Packets->EcnEctCounter = arg4
// arg5 = arg5 = Packets->EcnCeCounter = arg5
// arg6 = arg6 = Connection->Send.NumPacketsSentWithEct = arg6
// arg7 = arg7 = EctCeDeltaSum = arg7
// arg8 = arg8 = Path->EcnValidationState = arg8
----------------------------------------------------------*/
#ifndef _clog_9_ARGS_TRACE_ConnEcnFailed
#define _clog_9_ARGS_TRACE_ConnEcnFailed(uniqueId, encoded_arg_string, arg2, arg3, arg4, arg5, arg6, arg7, arg8)\
tracepoint(CLOG_LOSS_DETECTION_C, ConnEcnFailed , arg2, arg3, arg4, arg5, arg6, arg7, arg8);\

#endif




#ifdef __cplusplus
}
#endif
#ifdef CLOG_INLINE_IMPLEMENTATION
#include "quic.clog_loss_detection.c.clog.h.c"
#endif<|MERGE_RESOLUTION|>--- conflicted
+++ resolved
@@ -204,23 +204,13 @@
             PacketTxAcked,
             "[%c][TX][%llu] ACKed (%u.%03u ms)",
             PtkConnPre(Connection),
-<<<<<<< HEAD
             PacketMeta->PacketNumber,
-            PacketRtt / 1000,
-            PacketRtt % 1000);
-// arg2 = arg2 = PtkConnPre(Connection) = arg2
-// arg3 = arg3 = PacketMeta->PacketNumber = arg3
-// arg4 = arg4 = PacketRtt / 1000 = arg4
-// arg5 = arg5 = PacketRtt % 1000 = arg5
-=======
-            Packet->PacketNumber,
             (uint32_t)(PacketRtt / 1000),
             (uint32_t)(PacketRtt % 1000));
 // arg2 = arg2 = PtkConnPre(Connection) = arg2
-// arg3 = arg3 = Packet->PacketNumber = arg3
+// arg3 = arg3 = PacketMeta->PacketNumber = arg3
 // arg4 = arg4 = (uint32_t)(PacketRtt / 1000) = arg4
 // arg5 = arg5 = (uint32_t)(PacketRtt % 1000) = arg5
->>>>>>> a42b6b12
 ----------------------------------------------------------*/
 #ifndef _clog_6_ARGS_TRACE_PacketTxAcked
 #define _clog_6_ARGS_TRACE_PacketTxAcked(uniqueId, encoded_arg_string, arg2, arg3, arg4, arg5)\
