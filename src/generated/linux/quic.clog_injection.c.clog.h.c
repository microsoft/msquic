<<<<<<< HEAD
#include <clog.h>
=======
#include <clog.h>
>>>>>>> 74b43cdd
<|MERGE_RESOLUTION|>--- conflicted
+++ resolved
@@ -1,5 +1 @@
-<<<<<<< HEAD
-#include <clog.h>
-=======
-#include <clog.h>
->>>>>>> 74b43cdd
+#include <clog.h>