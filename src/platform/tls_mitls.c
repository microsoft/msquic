--- conflicted
+++ resolved
@@ -2468,11 +2468,7 @@
         return QUIC_STATUS_NOT_SUPPORTED;
     }
 
-<<<<<<< HEAD
-    QUIC_HP_KEY* Key = QUIC_ALLOC_NONPAGED(sizeof(QUIC_KEY), QUIC_POOL_TLS_HP_KEY);
-=======
-    QUIC_HP_KEY* Key = QUIC_ALLOC_NONPAGED(sizeof(QUIC_HP_KEY));
->>>>>>> 86320d56
+    QUIC_HP_KEY* Key = QUIC_ALLOC_NONPAGED(sizeof(QUIC_HP_KEY), QUIC_POOL_TLS_HP_KEY);
     if (Key == NULL) {
         QuicTraceEvent(
             AllocFailure,
