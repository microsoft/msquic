--- conflicted
+++ resolved
@@ -433,18 +433,12 @@
         SendData->Buffer.Length,
         1,
         (uint16_t)SendData->Buffer.Length,
-<<<<<<< HEAD
-        CASTED_CLOG_BYTEARRAY(sizeof(*RemoteAddress), RemoteAddress),
-        CASTED_CLOG_BYTEARRAY(sizeof(*LocalAddress), LocalAddress));
+        CASTED_CLOG_BYTEARRAY(sizeof(Route->RemoteAddress), &Route->RemoteAddress),
+        CASTED_CLOG_BYTEARRAY(sizeof(Route->LocalAddress), &Route->LocalAddress));
     CxPlatFramingWriteHeaders(
-        Socket, LocalAddress, RemoteAddress, &SendData->Buffer,
+        Socket, Route, &SendData->Buffer,
         Socket->Datapath->OffloadStatus.Transmit.NetworkLayerXsum,
         Socket->Datapath->OffloadStatus.Transmit.TransportLayerXsum);
-=======
-        CASTED_CLOG_BYTEARRAY(sizeof(Route->RemoteAddress), &Route->RemoteAddress),
-        CASTED_CLOG_BYTEARRAY(sizeof(Route->LocalAddress), &Route->LocalAddress));
-    CxPlatFramingWriteHeaders(Socket, Route, &SendData->Buffer);
->>>>>>> 81d1b4fb
     CxPlatDpRawTxEnqueue(SendData);
     return QUIC_STATUS_SUCCESS;
 }
