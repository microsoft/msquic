/*++

    Copyright (c) Microsoft Corporation.
    Licensed under the MIT License.

Abstract:

    QUIC Datapath Implementation (Kernel Mode)

--*/

#include "platform_internal.h"

#ifdef QUIC_CLOG
#include "datapath_winkernel.c.clog.h"
#endif

//
// Not yet available in the WDK. When available this code can be removed.
//
#if 1
#define UDP_SEND_MSG_SIZE           2
#define UDP_RECV_MAX_COALESCED_SIZE 3
#define UDP_COALESCED_INFO          3
#endif

typedef enum {
    ICMP4_ECHO_REPLY        =  0, // Echo Reply.
    ICMP4_DST_UNREACH       =  3, // Destination Unreachable.
    ICMP4_SOURCE_QUENCH     =  4, // Source Quench.
    ICMP4_REDIRECT          =  5, // Redirect.
    ICMP4_ECHO_REQUEST      =  8, // Echo Request.
    ICMP4_ROUTER_ADVERT     =  9, // Router Advertisement.
    ICMP4_ROUTER_SOLICIT    = 10, // Router Solicitation.
    ICMP4_TIME_EXCEEDED     = 11, // Time Exceeded.
    ICMP4_PARAM_PROB        = 12, // Parameter Problem.
    ICMP4_TIMESTAMP_REQUEST = 13, // Timestamp Request.
    ICMP4_TIMESTAMP_REPLY   = 14, // Timestamp Reply.
    ICMP4_MASK_REQUEST      = 17, // Address Mask Request.
    ICMP4_MASK_REPLY        = 18, // Address Mask Reply.
} ICMP4_TYPE, *PICMP4_TYPE;

typedef enum {
    ICMP6_DST_UNREACH          =   1,
    ICMP6_PACKET_TOO_BIG       =   2,
    ICMP6_TIME_EXCEEDED        =   3,
    ICMP6_PARAM_PROB           =   4,
    ICMP6_ECHO_REQUEST         = 128,
    ICMP6_ECHO_REPLY           = 129,
    ICMP6_MEMBERSHIP_QUERY     = 130,
    ICMP6_MEMBERSHIP_REPORT    = 131,
    ICMP6_MEMBERSHIP_REDUCTION = 132,
    ND_ROUTER_SOLICIT          = 133,
    ND_ROUTER_ADVERT           = 134,
    ND_NEIGHBOR_SOLICIT        = 135,
    ND_NEIGHBOR_ADVERT         = 136,
    ND_REDIRECT                = 137,
    ICMP6_V2_MEMBERSHIP_REPORT = 143,
} ICMP6_TYPE, *PICMP6_TYPE;

//
// The maximum UDP receive coalescing payload.
//
#define MAX_URO_PAYLOAD_LENGTH              (UINT16_MAX - CXPLAT_UDP_HEADER_SIZE)

//
// 60K is the largest buffer most NICs can offload without any software
// segmentation. Current generation NICs advertise (60K < limit <= 64K).
//
#define CXPLAT_LARGE_SEND_BUFFER_SIZE         0xF000

//
// The maximum number of pages that memory allocated for our UDP payload
// buffers might span.
//
#define MAX_BUFFER_PAGE_USAGE               ((CXPLAT_LARGE_SEND_BUFFER_SIZE / PAGE_SIZE) + 2)

//
// The maximum size of the MDL to accomodate the maximum UDP payload buffer.
//
#define MDL_SIZE                            (sizeof(MDL) + (sizeof(PFN_NUMBER) * MAX_BUFFER_PAGE_USAGE))

//
// The maximum number of UDP datagrams that can be sent with one call.
//
#define CXPLAT_MAX_BATCH_SEND                 1

//
// The maximum number of UDP datagrams to preallocate for URO.
//
#define URO_MAX_DATAGRAMS_PER_INDICATION    64

CXPLAT_STATIC_ASSERT(
    sizeof(QUIC_BUFFER) == sizeof(WSABUF),
    "WSABUF is assumed to be interchangeable for QUIC_BUFFER");
CXPLAT_STATIC_ASSERT(
    FIELD_OFFSET(QUIC_BUFFER, Length) == FIELD_OFFSET(WSABUF, len),
    "WSABUF is assumed to be interchangeable for QUIC_BUFFER");
CXPLAT_STATIC_ASSERT(
    FIELD_OFFSET(QUIC_BUFFER, Buffer) == FIELD_OFFSET(WSABUF, buf),
    "WSABUF is assumed to be interchangeable for QUIC_BUFFER");

typedef struct CXPLAT_DATAPATH_PROC_CONTEXT CXPLAT_DATAPATH_PROC_CONTEXT;

//
// Internal receive allocation context.
//
typedef struct DATAPATH_RX_IO_BLOCK {
    //
    // The per proc context for this receive context.
    //
    CXPLAT_DATAPATH_PROC_CONTEXT* ProcContext;

    //
    // The start of the data buffer, or the cached data indication from wsk.
    //
    uint8_t* DataBufferStart;

    //
    // The number of references in the batch of IOs.
    //
    ULONG ReferenceCount;

    //
    // Contains the network route.
    //
    CXPLAT_ROUTE Route;

    //
    // The type of pool this block is allocated from.
    //
    uint8_t BufferPoolIndex     : 1;

} DATAPATH_RX_IO_BLOCK;

typedef struct DECLSPEC_ALIGN(MEMORY_ALLOCATION_ALIGNMENT) DATAPATH_RX_PACKET {
    //
    // The IO block that owns the packet.
    //
    DATAPATH_RX_IO_BLOCK* IoBlock;

    //
    // Publicly visible receive data.
    //
    CXPLAT_RECV_DATA Data;

} DATAPATH_RX_PACKET;

BOOLEAN
CxPlatMdlMapChain(
    _In_ PMDL Mdl
    )
{
    do {
        if (!(Mdl->MdlFlags & (MDL_MAPPED_TO_SYSTEM_VA | MDL_SOURCE_IS_NONPAGED_POOL))) {
            if (MmMapLockedPagesSpecifyCache(
                    Mdl, KernelMode, MmCached, NULL, FALSE, LowPagePriority | MdlMappingNoExecute)) {
            } else {
                return FALSE;
            }
            CXPLAT_DBG_ASSERT(Mdl->MdlFlags & MDL_MAPPED_TO_SYSTEM_VA);
        }
        CXPLAT_DBG_ASSERT(Mdl->MappedSystemVa != NULL);
    } while ((Mdl = Mdl->Next) != NULL);
    return TRUE;
}

typedef struct CXPLAT_DATAPATH_SEND_BUFFER {

    //
    // A link in the Send Context's list of WSK buffers.
    //
    WSK_BUF_LIST Link;

    //
    // The MDL buffer.
    //
    union {
        MDL Mdl;
        UCHAR MdlBuffer[MDL_SIZE];
    };

    //
    // Storage for the raw bytes.
    //
    UINT8 RawBuffer[0];

} CXPLAT_DATAPATH_SEND_BUFFER;

//
// Send context.
//
typedef struct CXPLAT_SEND_DATA {
    CXPLAT_SEND_DATA_COMMON;

    CXPLAT_SOCKET* Binding;

    //
    // The owning processor context.
    //
    CXPLAT_DATAPATH_PROC_CONTEXT* Owner;

    //
    // The IRP buffer for the async WskSendMessages call.
    //
    union {
        IRP Irp;
        UCHAR IrpBuffer[sizeof(IRP) + sizeof(IO_STACK_LOCATION)];
    };

    //
    // Contains the list of CXPLAT_DATAPATH_SEND_BUFFER.
    //
    PWSK_BUF_LIST WskBufs;

    //
    // The tail of the buffer list.
    //
    CXPLAT_DATAPATH_SEND_BUFFER* TailBuf;

    //
    // The number of WSK buffers allocated.
    //
    UINT8 WskBufferCount;

    //
    // The QUIC_BUFFER returned to the client for segmented sends.
    //
    QUIC_BUFFER ClientBuffer;

} CXPLAT_SEND_DATA;

//
// WSK Client version
//
const WSK_CLIENT_DISPATCH WskAppDispatch = {
    MAKE_WSK_VERSION(1,0), // Use WSK version 1.0
    0,    // Reserved
    NULL  // WskClientEvent callback not required for WSK version 1.0
};

//
// Callback for WSK to indicate received datagrams.
//
_IRQL_requires_max_(DISPATCH_LEVEL)
_Must_inspect_result_
QUIC_STATUS
NTAPI
CxPlatDataPathSocketReceive(
    _In_opt_ void* Binding,
    _In_ ULONG Flags,
    _In_opt_ PWSK_DATAGRAM_INDICATION DataIndication
    );

_IRQL_requires_same_
_Function_class_(ALLOCATE_FUNCTION_EX)
PVOID
CxPlatSendBufferPoolAlloc(
    _In_ POOL_TYPE PoolType,
    _In_ SIZE_T NumberOfBytes,
    _In_ ULONG Tag,
    _Inout_ PLOOKASIDE_LIST_EX Lookaside
    );

#define QuicSendBufferPoolInitialize(Size, Tag, Pool) \
    ExInitializeLookasideListEx( \
        Pool, \
        CxPlatSendBufferPoolAlloc, \
        NULL, \
        NonPagedPoolNx, \
        0, \
        (Size) + sizeof(CXPLAT_POOL_HEADER), \
        Tag, \
        1024)

IO_COMPLETION_ROUTINE CxPlatDataPathIoCompletion;

//
// Used for all WSK IoCompletion routines
//
_Use_decl_annotations_
QUIC_STATUS
CxPlatDataPathIoCompletion(
    PDEVICE_OBJECT DeviceObject,
    PIRP Irp,
    void* Context
    )
{
    UNREFERENCED_PARAMETER(DeviceObject);
    UNREFERENCED_PARAMETER(Irp);

    CXPLAT_DBG_ASSERT(Context != NULL);
    KeSetEvent((KEVENT*)Context, IO_NO_INCREMENT, FALSE);

    //
    // Always return STATUS_MORE_PROCESSING_REQUIRED to
    // terminate the completion processing of the IRP.
    //
    return STATUS_MORE_PROCESSING_REQUIRED;
}

void
CxPlatDataPathQueryRssScalabilityInfo(
    _In_ CXPLAT_DATAPATH* Datapath
    )
{
    NTSTATUS Status;
    PWSK_SOCKET RssSocket = NULL;
    PWSK_PROVIDER_BASIC_DISPATCH Dispatch = NULL;
    SIZE_T OutputSizeReturned;
    RSS_SCALABILITY_INFO RssInfo = { 0 };

    CXPLAT_EVENT CompletionEvent;
    CxPlatEventInitialize(&CompletionEvent, FALSE, FALSE);

    uint8_t IrpBuffer[sizeof(IRP) + sizeof(IO_STACK_LOCATION)];
    PIRP Irp = (PIRP)IrpBuffer;

    CxPlatZeroMemory(Irp, sizeof(IrpBuffer));

    IoInitializeIrp(Irp, sizeof(IrpBuffer), 1);
    IoSetCompletionRoutine(
        Irp,
        CxPlatDataPathIoCompletion,
        &CompletionEvent,
        TRUE,
        TRUE,
        TRUE);

    Status =
        Datapath->WskProviderNpi.Dispatch->
        WskSocket(
            Datapath->WskProviderNpi.Client,
            AF_INET6,
            SOCK_STREAM,
            IPPROTO_TCP,
            WSK_FLAG_BASIC_SOCKET,
            NULL,
            NULL,
            NULL,
            NULL,
            NULL,
            Irp);
    if (Status == STATUS_PENDING) {
        CxPlatEventWaitForever(CompletionEvent);
    } else if (QUIC_FAILED(Status)) {
        QuicTraceLogWarning(
            DatapathOpenTcpSocketFailed,
            "[data] RSS helper socket failed to open, 0x%x",
            Status);
        goto Error;
    }

    Status = Irp->IoStatus.Status;

    if (QUIC_FAILED(Status)) {
        QuicTraceLogWarning(
            DatapathOpenTcpSocketFailedAsync,
            "[data] RSS helper socket failed to open (async), 0x%x",
            Status);
        goto Error;
    }

    RssSocket = (PWSK_SOCKET)(Irp->IoStatus.Information);
    Dispatch = (PWSK_PROVIDER_BASIC_DISPATCH)(RssSocket->Dispatch);

    IoReuseIrp(Irp, STATUS_SUCCESS);
    IoSetCompletionRoutine(
        Irp,
        CxPlatDataPathIoCompletion,
        &CompletionEvent,
        TRUE,
        TRUE,
        TRUE);
    CxPlatEventReset(CompletionEvent);

    Status =
        Dispatch->WskControlSocket(
            RssSocket,
            WskIoctl,
            SIO_QUERY_RSS_SCALABILITY_INFO,
            SOL_SOCKET,
            0,
            NULL,
            sizeof(RssInfo),
            &RssInfo,
            &OutputSizeReturned,
            Irp);
    if (Status == STATUS_PENDING) {
        CxPlatEventWaitForever(CompletionEvent);
    } else if (QUIC_FAILED(Status)) {
        QuicTraceLogWarning(
            DatapathQueryRssScalabilityInfoFailed,
            "[data] Query for SIO_QUERY_RSS_SCALABILITY_INFO failed, 0x%x",
            Status);
        goto Error;
    }

    Status = Irp->IoStatus.Status;

    if (QUIC_FAILED(Status)) {
        QuicTraceLogWarning(
            DatapathQueryRssScalabilityInfoFailedAsync,
            "[data] Query for SIO_QUERY_RSS_SCALABILITY_INFO failed (async), 0x%x",
            Status);
        goto Error;
    }

    if (RssInfo.RssEnabled) {
        Datapath->Features |= CXPLAT_DATAPATH_FEATURE_RECV_SIDE_SCALING;
    }

Error:

    if (RssSocket != NULL) {
        IoReuseIrp(Irp, STATUS_SUCCESS);
        IoSetCompletionRoutine(
            Irp,
            CxPlatDataPathIoCompletion,
            &CompletionEvent,
            TRUE,
            TRUE,
            TRUE);
        CxPlatEventReset(CompletionEvent);
        Status = Dispatch->WskCloseSocket(RssSocket, Irp);
        CXPLAT_DBG_ASSERT(NT_SUCCESS(Status));
        if (Status == STATUS_PENDING) {
            CxPlatEventWaitForever(CompletionEvent);
        }
    }

    IoCleanupIrp(Irp);
}

VOID
CxPlatDataPathQuerySockoptSupport(
    _Inout_ CXPLAT_DATAPATH* Datapath,
    _In_ CXPLAT_DATAPATH_INIT_CONFIG* InitConfig
    )
{
    NTSTATUS Status;
    PWSK_SOCKET UdpSocket = NULL;
    PWSK_PROVIDER_BASIC_DISPATCH Dispatch = NULL;
    SIZE_T OutputSizeReturned;

    CXPLAT_EVENT CompletionEvent;
    CxPlatEventInitialize(&CompletionEvent, FALSE, FALSE);

    uint8_t IrpBuffer[sizeof(IRP) + sizeof(IO_STACK_LOCATION)];
    PIRP Irp = (PIRP)IrpBuffer;

    CxPlatZeroMemory(Irp, sizeof(IrpBuffer));

    IoInitializeIrp(Irp, sizeof(IrpBuffer), 1);
    IoSetCompletionRoutine(
        Irp,
        CxPlatDataPathIoCompletion,
        &CompletionEvent,
        TRUE,
        TRUE,
        TRUE);

    Status =
        Datapath->WskProviderNpi.Dispatch->
        WskSocket(
            Datapath->WskProviderNpi.Client,
            AF_INET6,
            SOCK_DGRAM,
            IPPROTO_UDP,
            WSK_FLAG_BASIC_SOCKET,
            NULL,
            NULL,
            NULL,
            NULL,
            NULL,
            Irp);
    if (Status == STATUS_PENDING) {
        CxPlatEventWaitForever(CompletionEvent);
    } else if (QUIC_FAILED(Status)) {
        QuicTraceLogWarning(
            DatapathOpenUdpSocketFailed,
            "[data] UDP send segmentation helper socket failed to open, 0x%x",
            Status);
        goto Error;
    }

    Status = Irp->IoStatus.Status;

    if (QUIC_FAILED(Status)) {
        QuicTraceLogWarning(
            DatapathOpenUdpSocketFailedAsync,
            "[data] UDP send segmentation helper socket failed to open (async), 0x%x",
            Status);
        goto Error;
    }

    UdpSocket = (PWSK_SOCKET)(Irp->IoStatus.Information);
    Dispatch = (PWSK_PROVIDER_BASIC_DISPATCH)(UdpSocket->Dispatch);

    do {
        DWORD SegmentSize;

        IoReuseIrp(Irp, STATUS_SUCCESS);
        IoSetCompletionRoutine(
            Irp,
            CxPlatDataPathIoCompletion,
            &CompletionEvent,
            TRUE,
            TRUE,
            TRUE);
        CxPlatEventReset(CompletionEvent);

        Status =
            Dispatch->WskControlSocket(
                UdpSocket,
                WskGetOption,
                UDP_SEND_MSG_SIZE,
                IPPROTO_UDP,
                0,
                NULL,
                sizeof(SegmentSize),
                &SegmentSize,
                &OutputSizeReturned,
                Irp);
        if (Status == STATUS_PENDING) {
            CxPlatEventWaitForever(CompletionEvent);
        } else if (QUIC_FAILED(Status)) {
            QuicTraceLogWarning(
                DatapathQueryUdpSendMsgFailed,
                "[data] Query for UDP_SEND_MSG_SIZE failed, 0x%x",
                Status);
            break;
        }

        Status = Irp->IoStatus.Status;
        if (QUIC_FAILED(Status)) {
            QuicTraceLogWarning(
                DatapathQueryUdpSendMsgFailedAsync,
                "[data] Query for UDP_SEND_MSG_SIZE failed (async), 0x%x",
                Status);
            break;
        }

        Datapath->Features |= CXPLAT_DATAPATH_FEATURE_SEND_SEGMENTATION;

    } while (FALSE);

    do {
        DWORD UroMaxCoalescedMsgSize;

        IoReuseIrp(Irp, STATUS_SUCCESS);
        IoSetCompletionRoutine(
            Irp,
            CxPlatDataPathIoCompletion,
            &CompletionEvent,
            TRUE,
            TRUE,
            TRUE);
        CxPlatEventReset(CompletionEvent);

        Status =
            Dispatch->WskControlSocket(
                UdpSocket,
                WskGetOption,
                UDP_RECV_MAX_COALESCED_SIZE,
                IPPROTO_UDP,
                0,
                NULL,
                sizeof(UroMaxCoalescedMsgSize),
                &UroMaxCoalescedMsgSize,
                &OutputSizeReturned,
                Irp);
        if (Status == STATUS_PENDING) {
            CxPlatEventWaitForever(CompletionEvent);
        } else if (QUIC_FAILED(Status)) {
            QuicTraceLogWarning(
                DatapathQueryRecvMaxCoalescedSizeFailed,
                "[data] Query for UDP_RECV_MAX_COALESCED_SIZE failed, 0x%x",
                Status);
            break;
        }

        Status = Irp->IoStatus.Status;
        if (QUIC_FAILED(Status)) {
            QuicTraceLogWarning(
                DatapathQueryRecvMaxCoalescedSizeFailedAsync,
                "[data] Query for UDP_RECV_MAX_COALESCED_SIZE failed (async), 0x%x",
                Status);
            break;
        }

        Datapath->Features |= CXPLAT_DATAPATH_FEATURE_RECV_COALESCING;

    } while (FALSE);

    do {
        DWORD TypeOfService = CXPLAT_DSCP_LE << 2;

        IoReuseIrp(Irp, STATUS_SUCCESS);
        IoSetCompletionRoutine(
            Irp,
            CxPlatDataPathIoCompletion,
            &CompletionEvent,
            TRUE,
            TRUE,
            TRUE);
        CxPlatEventReset(CompletionEvent);

        Status =
            Dispatch->WskControlSocket(
                UdpSocket,
                WskSetOption,
                IPV6_TCLASS,
                IPPROTO_IPV6,
                sizeof(TypeOfService),
                &TypeOfService,
                0,
                NULL,
                &OutputSizeReturned,
                Irp);
        if (Status == STATUS_PENDING) {
            CxPlatEventWaitForever(CompletionEvent);
        } else if (QUIC_FAILED(Status)) {
            QuicTraceLogWarning(
                DatapathTestSetIpv6TrafficClassFailed,
                "[data] Test setting IPV6_TCLASS failed, 0x%x",
                Status);
            break;
        }

        Status = Irp->IoStatus.Status;
        if (QUIC_FAILED(Status)) {
            QuicTraceLogWarning(
                DatapathTestSetIpv6TrafficClassFailedAsync,
                "[data] Test setting IPV6_TCLASS failed (async), 0x%x",
                Status);
            break;
        }

        Datapath->Features |= CXPLAT_DATAPATH_FEATURE_SEND_DSCP;

    } while (FALSE);

    //
    // Some USO/URO bug blocks TTL/Recv DSCP feature support on Windows Server 2022.
    //
    if (CxPlatform.dwBuildNumber != 20348) {
        Datapath->Features |= CXPLAT_DATAPATH_FEATURE_TTL;
        if (InitConfig->EnableDscpOnRecv) {
            Datapath->Features |= CXPLAT_DATAPATH_FEATURE_RECV_DSCP;
        }
    }

Error:

    if (UdpSocket != NULL) {
        IoReuseIrp(Irp, STATUS_SUCCESS);
        IoSetCompletionRoutine(
            Irp,
            CxPlatDataPathIoCompletion,
            &CompletionEvent,
            TRUE,
            TRUE,
            TRUE);
        CxPlatEventReset(CompletionEvent);
        Status = Dispatch->WskCloseSocket(UdpSocket, Irp);
        CXPLAT_DBG_ASSERT(NT_SUCCESS(Status));
        if (Status == STATUS_PENDING) {
            CxPlatEventWaitForever(CompletionEvent);
        }
    }

    IoCleanupIrp(Irp);
}

_IRQL_requires_max_(PASSIVE_LEVEL)
QUIC_STATUS
DataPathInitialize(
    _In_ uint32_t ClientRecvDataLength,
    _In_opt_ const CXPLAT_UDP_DATAPATH_CALLBACKS* UdpCallbacks,
    _In_opt_ const CXPLAT_TCP_DATAPATH_CALLBACKS* TcpCallbacks,
    _In_ CXPLAT_WORKER_POOL* WorkerPool,
    _In_ CXPLAT_DATAPATH_INIT_CONFIG* InitConfig,
    _Out_ CXPLAT_DATAPATH** NewDataPath
    )
{
    QUIC_STATUS Status;
    WSK_CLIENT_NPI WskClientNpi = { NULL, &WskAppDispatch };
    uint32_t DatapathLength;
    CXPLAT_DATAPATH* Datapath;
    BOOLEAN WskRegistered = FALSE;
    WSK_EVENT_CALLBACK_CONTROL CallbackControl =
    {
        &NPI_WSK_INTERFACE_ID,
        WSK_EVENT_RECEIVE_FROM
    };
    ULONG NoTdi = WSK_TDI_BEHAVIOR_BYPASS_TDI;

    UNREFERENCED_PARAMETER(TcpCallbacks);
    UNREFERENCED_PARAMETER(WorkerPool);

    if (NewDataPath == NULL) {
        Status = QUIC_STATUS_INVALID_PARAMETER;
        Datapath = NULL;
        goto Exit;
    }
    if (UdpCallbacks != NULL) {
        if (UdpCallbacks->Receive == NULL || UdpCallbacks->Unreachable == NULL) {
            Status = QUIC_STATUS_INVALID_PARAMETER;
            Datapath = NULL;
            goto Exit;
        }
    }

    DatapathLength =
        sizeof(CXPLAT_DATAPATH) +
        CxPlatProcCount() * sizeof(CXPLAT_DATAPATH_PROC_CONTEXT);

    Datapath = CXPLAT_ALLOC_NONPAGED(DatapathLength, QUIC_POOL_DATAPATH);
    if (Datapath == NULL) {
        QuicTraceEvent(
            AllocFailure,
            "Allocation of '%s' failed. (%llu bytes)",
            "CXPLAT_DATAPATH",
            DatapathLength);
        Status = QUIC_STATUS_OUT_OF_MEMORY;
        goto Exit;
    }

    RtlZeroMemory(Datapath, DatapathLength);
    if (UdpCallbacks) {
        Datapath->UdpHandlers = *UdpCallbacks;
    }
    Datapath->ClientRecvDataLength = ClientRecvDataLength;
    Datapath->ProcCount = (uint32_t)CxPlatProcCount();
    Datapath->WskDispatch.WskReceiveFromEvent = CxPlatDataPathSocketReceive;
    Datapath->DatagramStride =
        ALIGN_UP(
            sizeof(DATAPATH_RX_PACKET) +
            ClientRecvDataLength,
            PVOID);

    uint32_t RecvDatagramLength =
        sizeof(DATAPATH_RX_IO_BLOCK) +
        Datapath->DatagramStride;
    uint32_t UroDatagramLength =
        sizeof(DATAPATH_RX_IO_BLOCK) +
        URO_MAX_DATAGRAMS_PER_INDICATION * Datapath->DatagramStride;

    for (uint32_t i = 0; i < Datapath->ProcCount; i++) {

        CxPlatPoolInitialize(
            FALSE,
            sizeof(CXPLAT_SEND_DATA),
            QUIC_POOL_PLATFORM_SENDCTX,
            &Datapath->ProcContexts[i].SendDataPool);

        QuicSendBufferPoolInitialize(
            sizeof(CXPLAT_DATAPATH_SEND_BUFFER) + MAX_UDP_PAYLOAD_LENGTH,
            QUIC_POOL_DATA,
            &Datapath->ProcContexts[i].SendBufferPool);

        QuicSendBufferPoolInitialize(
            sizeof(CXPLAT_DATAPATH_SEND_BUFFER) + CXPLAT_LARGE_SEND_BUFFER_SIZE,
            QUIC_POOL_DATA,
            &Datapath->ProcContexts[i].LargeSendBufferPool);

        CxPlatPoolInitialize(
            FALSE,
            RecvDatagramLength,
            QUIC_POOL_DATA,
            &Datapath->ProcContexts[i].RecvDatagramPools[0]);

        CxPlatPoolInitialize(
            FALSE,
            UroDatagramLength,
            QUIC_POOL_DATA,
            &Datapath->ProcContexts[i].RecvDatagramPools[1]);

        CxPlatPoolInitialize(
            FALSE,
            4096,
            QUIC_POOL_DATA,
            &Datapath->ProcContexts[i].RecvBufferPools[0]);

        CxPlatPoolInitialize(
            FALSE,
            65536,
            QUIC_POOL_DATA,
            &Datapath->ProcContexts[i].RecvBufferPools[1]);

        Datapath->ProcContexts[i].OutstandingPendingBytes = 0;
    }

    Status = WskRegister(&WskClientNpi, &Datapath->WskRegistration);
    if (QUIC_FAILED(Status)) {
        QuicTraceEvent(
            LibraryErrorStatus,
            "[ lib] ERROR, %u, %s.",
            Status,
            "WskRegister");
        goto Error;
    }
    WskRegistered = TRUE;

    //
    // Capture the WSK Provider NPI. If WSK subsystem is not ready yet,
    // wait until it becomes ready.
    //
    Status =
        WskCaptureProviderNPI(
            &Datapath->WskRegistration,
            WSK_INFINITE_WAIT,
            &Datapath->WskProviderNpi);
    if (QUIC_FAILED(Status)) {
        QuicTraceEvent(
            LibraryErrorStatus,
            "[ lib] ERROR, %u, %s.",
            Status,
            "WskCaptureProviderNPI");
        goto Error;
    }

    Status =
        Datapath->WskProviderNpi.Dispatch->
        WskControlClient(
            Datapath->WskProviderNpi.Client,
            WSK_TDI_BEHAVIOR,
            sizeof(NoTdi),
            &NoTdi,
            0,
            NULL,
            NULL,
            NULL);
    if (QUIC_FAILED(Status)) {
        QuicTraceEvent(
            LibraryErrorStatus,
            "[ lib] ERROR, %u, %s.",
            Status,
            "WskControlClient WSK_TDI_BEHAVIOR");
        // We don't "goto Error;" here, because MSDN says that this may be removed
        // in the future, at which point it presumably won't be needed.
    }

    Status =
        Datapath->WskProviderNpi.Dispatch->
        WskControlClient(
            Datapath->WskProviderNpi.Client,
            WSK_SET_STATIC_EVENT_CALLBACKS,
            sizeof(CallbackControl),
            &CallbackControl,
            0,
            NULL,
            NULL,
            NULL);
    if (QUIC_FAILED(Status)) {
        QuicTraceEvent(
            LibraryErrorStatus,
            "[ lib] ERROR, %u, %s.",
            Status,
            "WskControlClient WSK_SET_STATIC_EVENT_CALLBACKS");
        goto Error;
    }

    CxPlatDataPathQueryRssScalabilityInfo(Datapath);
    CxPlatDataPathQuerySockoptSupport(Datapath, InitConfig);

    *NewDataPath = Datapath;

    goto Exit;

Error:

    if (WskRegistered) {
        WskDeregister(&Datapath->WskRegistration);
    }

    for (uint32_t i = 0; i < Datapath->ProcCount; i++) {
        CxPlatPoolUninitialize(&Datapath->ProcContexts[i].SendDataPool);
        CxPlatPoolUninitialize(&Datapath->ProcContexts[i].SendBufferPool);
        CxPlatPoolUninitialize(&Datapath->ProcContexts[i].LargeSendBufferPool);
        CxPlatPoolUninitialize(&Datapath->ProcContexts[i].RecvDatagramPools[0]);
        CxPlatPoolUninitialize(&Datapath->ProcContexts[i].RecvDatagramPools[1]);
        CxPlatPoolUninitialize(&Datapath->ProcContexts[i].RecvBufferPools[0]);
        CxPlatPoolUninitialize(&Datapath->ProcContexts[i].RecvBufferPools[1]);
    }
    CXPLAT_FREE(Datapath, QUIC_POOL_DATAPATH);

Exit:

    return Status;
}

_IRQL_requires_max_(PASSIVE_LEVEL)
void
DataPathUninitialize(
    _In_ CXPLAT_DATAPATH* Datapath
    )
{
    if (Datapath == NULL) {
        return;
    }

    WskReleaseProviderNPI(&Datapath->WskRegistration);
    WskDeregister(&Datapath->WskRegistration);
    for (uint32_t i = 0; i < Datapath->ProcCount; i++) {
        CxPlatPoolUninitialize(&Datapath->ProcContexts[i].SendDataPool);
        CxPlatPoolUninitialize(&Datapath->ProcContexts[i].SendBufferPool);
        CxPlatPoolUninitialize(&Datapath->ProcContexts[i].LargeSendBufferPool);
        CxPlatPoolUninitialize(&Datapath->ProcContexts[i].RecvDatagramPools[0]);
        CxPlatPoolUninitialize(&Datapath->ProcContexts[i].RecvDatagramPools[1]);
        CxPlatPoolUninitialize(&Datapath->ProcContexts[i].RecvBufferPools[0]);
        CxPlatPoolUninitialize(&Datapath->ProcContexts[i].RecvBufferPools[1]);
    }
    CXPLAT_FREE(Datapath, QUIC_POOL_DATAPATH);
}

_IRQL_requires_max_(PASSIVE_LEVEL)
void
DataPathUpdatePollingIdleTimeout(
    _In_ CXPLAT_DATAPATH* Datapath,
    _In_ uint32_t PollingIdleTimeoutUs
    )
{
    UNREFERENCED_PARAMETER(Datapath);
    UNREFERENCED_PARAMETER(PollingIdleTimeoutUs);
}

_IRQL_requires_max_(DISPATCH_LEVEL)
CXPLAT_DATAPATH_FEATURES
DataPathGetSupportedFeatures(
    _In_ CXPLAT_DATAPATH* Datapath
    )
{
    return Datapath->Features;
}

_IRQL_requires_max_(DISPATCH_LEVEL)
BOOLEAN
DataPathIsPaddingPreferred(
    _In_ CXPLAT_DATAPATH* Datapath
    )
{
    return !!(Datapath->Features & CXPLAT_DATAPATH_FEATURE_SEND_SEGMENTATION);
}

_IRQL_requires_max_(PASSIVE_LEVEL)
_Success_(QUIC_SUCCEEDED(return))
QUIC_STATUS
CxPlatDataPathGetLocalAddresses(
    _In_ CXPLAT_DATAPATH* Datapath,
    _Outptr_ _At_(*Addresses, __drv_allocatesMem(Mem))
        CXPLAT_ADAPTER_ADDRESS** Addresses,
    _Out_ uint32_t* AddressesCount
    )
{
    UNREFERENCED_PARAMETER(Datapath);

    MIB_IPINTERFACE_TABLE* InterfaceTable = NULL;
    MIB_UNICASTIPADDRESS_TABLE* AddressTable = NULL;

    QUIC_STATUS Status = GetIpInterfaceTable(AF_UNSPEC, &InterfaceTable);
    if (QUIC_FAILED(Status)) {
        QuicTraceEvent(
            LibraryErrorStatus,
            "[ lib] ERROR, %u, %s.",
            Status,
            "GetIpInterfaceTable");
        goto Error;
    }

    Status = GetUnicastIpAddressTable(AF_UNSPEC, &AddressTable);
    if (QUIC_FAILED(Status)) {
        QuicTraceEvent(
            LibraryErrorStatus,
            "[ lib] ERROR, %u, %s.",
            Status,
            "GetUnicastIpAddressTable");
        goto Error;
    }

    *Addresses = CXPLAT_ALLOC_NONPAGED(AddressTable->NumEntries * sizeof(CXPLAT_ADAPTER_ADDRESS), QUIC_POOL_DATAPATH_ADDRESSES);
    if (*Addresses == NULL) {
        Status = QUIC_STATUS_OUT_OF_MEMORY;
        QuicTraceEvent(
            AllocFailure,
            "Allocation of '%s' failed. (%llu bytes)",
            "Addresses",
            AddressTable->NumEntries * sizeof(CXPLAT_ADAPTER_ADDRESS));
        goto Error;
    }
    *AddressesCount = (uint32_t)AddressTable->NumEntries;

    for (ULONG i = 0; i < AddressTable->NumEntries; ++i) {
        MIB_IPINTERFACE_ROW* Interface = NULL;
        for (ULONG j = 0; j < InterfaceTable->NumEntries; ++j) {
            if (InterfaceTable->Table[j].InterfaceIndex == AddressTable->Table[i].InterfaceIndex) {
                Interface = &InterfaceTable->Table[j];
                break;
            }
        }

        CXPLAT_ADAPTER_ADDRESS* AdapterAddress = &(*Addresses)[i];
        memcpy(&AdapterAddress->Address, &AddressTable->Table[i].Address, sizeof(QUIC_ADDR));
        AdapterAddress->InterfaceIndex = (uint32_t)AddressTable->Table[i].InterfaceIndex;
        AdapterAddress->InterfaceType = (uint16_t)AddressTable->Table[i].InterfaceLuid.Info.IfType;
        AdapterAddress->OperationStatus = Interface && Interface->Connected ? CXPLAT_OPERATION_STATUS_UP : CXPLAT_OPERATION_STATUS_DOWN;
    }

Error:

    if (AddressTable) {
        FreeMibTable(AddressTable);
    }

    if (InterfaceTable) {
        FreeMibTable(InterfaceTable);
    }

    return Status;
}

_IRQL_requires_max_(PASSIVE_LEVEL)
_Success_(QUIC_SUCCEEDED(return))
QUIC_STATUS
CxPlatDataPathGetGatewayAddresses(
    _In_ CXPLAT_DATAPATH* Datapath,
    _Outptr_ _At_(*GatewayAddresses, __drv_allocatesMem(Mem))
        QUIC_ADDR** GatewayAddresses,
    _Out_ uint32_t* GatewayAddressesCount
    )
{
    UNREFERENCED_PARAMETER(Datapath);
    *GatewayAddresses = NULL;
    *GatewayAddressesCount = 0;
    return QUIC_STATUS_NOT_SUPPORTED;
}

_IRQL_requires_max_(PASSIVE_LEVEL)
QUIC_STATUS
CxPlatDataPathResolveAddressWithHint(
    _In_ CXPLAT_DATAPATH* Datapath,
    _In_ PUNICODE_STRING UniHostName,
    _In_ PADDRINFOEXW Hints,
    _Inout_ PADDRINFOEXW *Ai
    )
{
    QUIC_STATUS Status;

    CXPLAT_EVENT CompletionEvent;
    CxPlatEventInitialize(&CompletionEvent, FALSE, FALSE);

    PIRP Irp = IoAllocateIrp(1, FALSE);

    if (Irp == NULL) {
        Status = QUIC_STATUS_OUT_OF_MEMORY;
        goto Error;
    }

    IoSetCompletionRoutine(
        Irp,
        CxPlatDataPathIoCompletion,
        &CompletionEvent,
        TRUE,
        TRUE,
        TRUE);

    Status =
        Datapath->WskProviderNpi.Dispatch->
        WskGetAddressInfo(
            Datapath->WskProviderNpi.Client,
            UniHostName,
            NULL,                           // No service
            NS_ALL,                         // namespace
            NULL,                           // No specific provider
            Hints,                          // Hints
            Ai,
            NULL,                           // Process (none)
            NULL,                           // Thread (none)
            Irp);

    if (Status == STATUS_PENDING) {
        CxPlatEventWaitForever(CompletionEvent);

    } else if (QUIC_FAILED(Status)) {
        goto Error;
    }

    Status = Irp->IoStatus.Status;

    if (QUIC_FAILED(Status)) {
        goto Error;
    }

Error:

    if (Irp != NULL) {
        IoFreeIrp(Irp);
    }

    return Status;
}

_IRQL_requires_max_(PASSIVE_LEVEL)
QUIC_STATUS
CxPlatDataPathResolveAddress(
    _In_ CXPLAT_DATAPATH* Datapath,
    _In_z_ const char* HostName,
    _Inout_ QUIC_ADDR* Address
    )
{
    QUIC_STATUS Status = STATUS_SUCCESS;
    UNICODE_STRING UniHostName = { 0 };

    ADDRINFOEXW Hints = { 0 };
    ADDRINFOEXW *Ai = NULL;

    size_t HostNameLength = strnlen(HostName, 1024);
    if (HostNameLength >= 1024) {
        Status = QUIC_STATUS_INVALID_PARAMETER;
        goto Error;
    }

    UniHostName.MaximumLength = (USHORT)(sizeof(WCHAR) * HostNameLength);
    UniHostName.Buffer = CXPLAT_ALLOC_PAGED(UniHostName.MaximumLength, QUIC_POOL_PLATFORM_TMP_ALLOC);
    if (UniHostName.Buffer == NULL) {
        Status = QUIC_STATUS_OUT_OF_MEMORY;
        QuicTraceEvent(
            AllocFailure,
            "Allocation of '%s' failed. (%llu bytes)",
            "Unicode Hostname",
            UniHostName.MaximumLength);
        goto Error;
    }

    //
    // Prepopulate hint with input family. It might be unspecified.
    //
    Hints.ai_family = Address->si_family;

    //
    // Convert the UTF8 string to unicode.
    //
    ULONG UniHostNameLength = 0;
    Status =
        RtlUTF8ToUnicodeN(
            UniHostName.Buffer,
            UniHostName.MaximumLength,
            &UniHostNameLength,
            HostName,
            (ULONG)HostNameLength);
    if (QUIC_FAILED(Status)) {
        QuicTraceEvent(
            LibraryErrorStatus,
            "[ lib] ERROR, %u, %s.",
            Status,
            "Convert hostname to unicode");
        goto Error;
    }

    UniHostName.Length = (USHORT)UniHostNameLength;

    //
    // Try numeric name first.
    //
    Hints.ai_flags = AI_NUMERICHOST;
    Status =
        CxPlatDataPathResolveAddressWithHint(
            Datapath,
            &UniHostName,
            &Hints,
            &Ai);

    if (NT_SUCCESS(Status)) {
        memcpy(Address, Ai->ai_addr, Ai->ai_addrlen);
        goto Error;
    }

    //
    // Try canonical host name.
    //
    Hints.ai_flags = AI_CANONNAME;
    Status =
        CxPlatDataPathResolveAddressWithHint(
            Datapath,
            &UniHostName,
            &Hints,
            &Ai);

    if (NT_SUCCESS(Status)) {
        memcpy(Address, Ai->ai_addr, Ai->ai_addrlen);
        goto Error;
    }

    QuicTraceEvent(
        LibraryError,
        "[ lib] ERROR, %s.",
        "Resolving hostname to IP");
    QuicTraceLogError(
        DatapathResolveHostNameFailed,
        "[%p] Couldn't resolve hostname '%s' to an IP address",
        Datapath,
        HostName);
    Status = STATUS_NOT_FOUND;

Error:

    if (Ai != NULL) {
        Datapath->WskProviderNpi.Dispatch->
            WskFreeAddressInfo(
                Datapath->WskProviderNpi.Client,
                Ai);
    }

    if (UniHostName.Buffer != NULL) {
        CXPLAT_FREE(UniHostName.Buffer, QUIC_POOL_PLATFORM_TMP_ALLOC);
    }

    return Status;
}

_IRQL_requires_max_(PASSIVE_LEVEL)
_Must_inspect_result_
NTSTATUS
CxPlatDataPathSetControlSocket(
    _In_ CXPLAT_SOCKET* Binding,
    _In_ WSK_CONTROL_SOCKET_TYPE RequestType,
    _In_ ULONG ControlCode,
    _In_ ULONG Level,
    _In_ SIZE_T InputSize,
    _In_reads_bytes_opt_(InputSize)
         void* InputBuffer
    )
{
    IoReuseIrp(&Binding->Irp, STATUS_SUCCESS);
    IoSetCompletionRoutine(
        &Binding->Irp,
        CxPlatDataPathIoCompletion,
        &Binding->WskCompletionEvent,
        TRUE,
        TRUE,
        TRUE);
    CxPlatEventReset(Binding->WskCompletionEvent);

    SIZE_T OutputSizeReturned;
    QUIC_STATUS Status =
        Binding->DgrmSocket->Dispatch->
        WskControlSocket(
            Binding->Socket,
            RequestType,
            ControlCode,
            Level,
            InputSize,
            InputBuffer,
            0,
            NULL,
            &OutputSizeReturned,
            &Binding->Irp);

    if (Status == STATUS_PENDING) {
        CxPlatEventWaitForever(Binding->WskCompletionEvent);
        Status = Binding->Irp.IoStatus.Status;
    }

    return Status;
}

_IRQL_requires_max_(PASSIVE_LEVEL)
QUIC_STATUS
SocketCreateUdp(
    _In_ CXPLAT_DATAPATH* Datapath,
    _In_ const CXPLAT_UDP_CONFIG* Config,
    _Out_ CXPLAT_SOCKET** NewBinding
    )
{
    QUIC_STATUS Status = STATUS_SUCCESS;
    size_t BindingSize;
    CXPLAT_SOCKET* Binding = NULL;
    uint32_t Option;

    if (Datapath == NULL || NewBinding == NULL) {
        Status = QUIC_STATUS_INVALID_PARAMETER;
        goto Error;
    }

    BindingSize =
        sizeof(CXPLAT_SOCKET) +
        CxPlatProcCount() * sizeof(CXPLAT_RUNDOWN_REF);

    Binding = (CXPLAT_SOCKET*)CXPLAT_ALLOC_NONPAGED(BindingSize, QUIC_POOL_SOCKET);
    if (Binding == NULL) {
        QuicTraceEvent(
            AllocFailure,
            "Allocation of '%s' failed. (%llu bytes)",
            "CXPLAT_SOCKET",
            BindingSize);
        Status = QUIC_STATUS_OUT_OF_MEMORY;
        goto Error;
    }

    //
    // Must set output pointer first thing, as the receive path will try to
    // use the output.
    //
    *NewBinding = Binding;

    QuicTraceEvent(
        DatapathCreated,
        "[data][%p] Created, local=%!ADDR!, remote=%!ADDR!",
        Binding,
        CASTED_CLOG_BYTEARRAY(Config->LocalAddress ? sizeof(*Config->LocalAddress) : 0, Config->LocalAddress),
        CASTED_CLOG_BYTEARRAY(Config->RemoteAddress ? sizeof(*Config->RemoteAddress) : 0, Config->RemoteAddress));

    RtlZeroMemory(Binding, BindingSize);
    Binding->Datapath = Datapath;
    Binding->ClientContext = Config->CallbackContext;
    Binding->Connected = (Config->RemoteAddress != NULL);
    if (Config->LocalAddress != NULL) {
        CxPlatConvertToMappedV6(Config->LocalAddress, &Binding->LocalAddress);
    } else {
        Binding->LocalAddress.si_family = QUIC_ADDRESS_FAMILY_INET6;
    }
    Binding->Mtu = CXPLAT_MAX_MTU;
    for (uint32_t i = 0; i < CxPlatProcCount(); ++i) {
        CxPlatRundownInitialize(&Binding->Rundown[i]);
    }
    if (Config->Flags & CXPLAT_SOCKET_FLAG_PCP) {
        Binding->PcpBinding = TRUE;
    }

    CxPlatEventInitialize(&Binding->WskCompletionEvent, FALSE, FALSE);
    IoInitializeIrp(
        &Binding->Irp,
        sizeof(Binding->IrpBuffer),
        1);
    IoSetCompletionRoutine(
        &Binding->Irp,
        CxPlatDataPathIoCompletion,
        &Binding->WskCompletionEvent,
        TRUE,
        TRUE,
        TRUE);

    Status =
        Datapath->WskProviderNpi.Dispatch->
        WskSocket(
            Datapath->WskProviderNpi.Client,
            AF_INET6,
            SOCK_DGRAM,
            IPPROTO_UDP,
            WSK_FLAG_DATAGRAM_SOCKET,
            Binding,
            &Datapath->WskDispatch,
            Config->OwningProcess,
            NULL,
            NULL,
            &Binding->Irp);
    if (Status == STATUS_PENDING) {
        CxPlatEventWaitForever(Binding->WskCompletionEvent);
    } else if (QUIC_FAILED(Status)) {
        QuicTraceEvent(
            DatapathErrorStatus,
            "[data][%p] ERROR, %u, %s.",
            Binding,
            Status,
            "WskSocket");
        goto Error;
    }

    Status = Binding->Irp.IoStatus.Status;

    if (QUIC_FAILED(Status)) {
        QuicTraceEvent(
            DatapathErrorStatus,
            "[data][%p] ERROR, %u, %s.",
            Binding,
            Status,
            "WskSocket completion");
        goto Error;
    }

    Binding->Socket = (PWSK_SOCKET)(Binding->Irp.IoStatus.Information);

    //
    // Enable Dual-Stack mode.
    //
    Option = FALSE;
    Status =
        CxPlatDataPathSetControlSocket(
            Binding,
            WskSetOption,
            IPV6_V6ONLY,
            IPPROTO_IPV6,
            sizeof(Option),
            &Option);
    if (QUIC_FAILED(Status)) {
        QuicTraceEvent(
            DatapathErrorStatus,
            "[data][%p] ERROR, %u, %s.",
            Binding,
            Status,
            "Set IPV6_V6ONLY");
        goto Error;
    }

    Option = TRUE;
    Status =
        CxPlatDataPathSetControlSocket(
            Binding,
            WskSetOption,
            IP_DONTFRAGMENT,
            IPPROTO_IP,
            sizeof(Option),
            &Option);
    if (QUIC_FAILED(Status)) {
        QuicTraceEvent(
            DatapathErrorStatus,
            "[data][%p] ERROR, %u, %s.",
            Binding,
            Status,
            "Set IP_DONTFRAGMENT");
        goto Error;
    }

    Option = TRUE;
    Status =
        CxPlatDataPathSetControlSocket(
            Binding,
            WskSetOption,
            IPV6_DONTFRAG,
            IPPROTO_IPV6,
            sizeof(Option),
            &Option);
    if (QUIC_FAILED(Status)) {
        QuicTraceEvent(
            DatapathErrorStatus,
            "[data][%p] ERROR, %u, %s.",
            Binding,
            Status,
            "Set IPV6_DONTFRAG");
        goto Error;
    }

    Option = TRUE;
    Status =
        CxPlatDataPathSetControlSocket(
            Binding,
            WskSetOption,
            IPV6_PKTINFO,
            IPPROTO_IPV6,
            sizeof(Option),
            &Option);
    if (QUIC_FAILED(Status)) {
        QuicTraceEvent(
            DatapathErrorStatus,
            "[data][%p] ERROR, %u, %s.",
            Binding,
            Status,
            "Set IPV6_PKTINFO");
        goto Error;
    }

    Option = TRUE;
    Status =
        CxPlatDataPathSetControlSocket(
            Binding,
            WskSetOption,
            IP_PKTINFO,
            IPPROTO_IP,
            sizeof(Option),
            &Option);
    if (QUIC_FAILED(Status)) {
        QuicTraceEvent(
            DatapathErrorStatus,
            "[data][%p] ERROR, %u, %s.",
            Binding,
            Status,
            "Set IP_PKTINFO");
        goto Error;
    }

    if (Datapath->Features & CXPLAT_DATAPATH_FEATURE_RECV_DSCP) {
        Option = TRUE;
        Status =
            CxPlatDataPathSetControlSocket(
                Binding,
                WskSetOption,
                IPV6_RECVTCLASS,
                IPPROTO_IPV6,
                sizeof(Option),
                &Option);
        if (QUIC_FAILED(Status)) {
            QuicTraceEvent(
                DatapathErrorStatus,
                "[data][%p] ERROR, %u, %s.",
                Binding,
                Status,
                "Set IPV6_RECVTCLASS");
            goto Error;
        }

        Option = TRUE;
        Status =
            CxPlatDataPathSetControlSocket(
                Binding,
                WskSetOption,
                IP_RECVTOS,
                IPPROTO_IP,
                sizeof(Option),
                &Option);
        if (QUIC_FAILED(Status)) {
            QuicTraceEvent(
                DatapathErrorStatus,
                "[data][%p] ERROR, %u, %s.",
                Binding,
                Status,
                "Set IP_RECVTOS");
            goto Error;
        }
    } else {
        Option = TRUE;
        Status =
            CxPlatDataPathSetControlSocket(
                Binding,
                WskSetOption,
                IPV6_ECN,
                IPPROTO_IPV6,
                sizeof(Option),
                &Option);
        if (QUIC_FAILED(Status)) {
            QuicTraceEvent(
                DatapathErrorStatus,
                "[data][%p] ERROR, %u, %s.",
                Binding,
                Status,
                "Set IPV6_ECN");
            goto Error;
        }

        Option = TRUE;
        Status =
            CxPlatDataPathSetControlSocket(
                Binding,
                WskSetOption,
                IP_ECN,
                IPPROTO_IP,
                sizeof(Option),
                &Option);
        if (QUIC_FAILED(Status)) {
            QuicTraceEvent(
                DatapathErrorStatus,
                "[data][%p] ERROR, %u, %s.",
                Binding,
                Status,
                "Set IP_ECN");
            goto Error;
        }
    }

    Option = TRUE;
    Status =
        CxPlatDataPathSetControlSocket(
            Binding,
            WskSetOption,
            IPV6_RECVERR,
            IPPROTO_IPV6,
            sizeof(Option),
            &Option);
    if (QUIC_FAILED(Status)) {
        QuicTraceEvent(
            DatapathErrorStatus,
            "[data][%p] ERROR, %u, %s.",
            Binding,
            Status,
            "Set IPV6_RECVERR");
        goto Error;
    }

    Option = TRUE;
    Status =
        CxPlatDataPathSetControlSocket(
            Binding,
            WskSetOption,
            IP_RECVERR,
            IPPROTO_IP,
            sizeof(Option),
            &Option);
    if (QUIC_FAILED(Status)) {
        QuicTraceEvent(
            DatapathErrorStatus,
            "[data][%p] ERROR, %u, %s.",
            Binding,
            Status,
            "Set IP_RECVERR");
        goto Error;
    }

    if (Datapath->Features & CXPLAT_DATAPATH_FEATURE_TTL) {
        Option = TRUE;
        Status =
            CxPlatDataPathSetControlSocket(
                Binding,
                WskSetOption,
                IP_HOPLIMIT,
                IPPROTO_IP,
                sizeof(Option),
                &Option);
        if (QUIC_FAILED(Status)) {
            QuicTraceEvent(
                DatapathErrorStatus,
                "[data][%p] ERROR, %u, %s.",
                Binding,
                Status,
                "Set IP_HOPLIMIT");
            goto Error;
        }

        Option = TRUE;
        Status =
            CxPlatDataPathSetControlSocket(
                Binding,
                WskSetOption,
                IPV6_HOPLIMIT,
                IPPROTO_IPV6,
                sizeof(Option),
                &Option);
        if (QUIC_FAILED(Status)) {
            QuicTraceEvent(
                DatapathErrorStatus,
                "[data][%p] ERROR, %u, %s.",
                Binding,
                Status,
                "Set IPV6_HOPLIMIT");
            goto Error;
        }
    }

    if (Datapath->Features & CXPLAT_DATAPATH_FEATURE_RECV_COALESCING) {
        Option = MAX_URO_PAYLOAD_LENGTH;
        Status =
            CxPlatDataPathSetControlSocket(
                Binding,
                WskSetOption,
                UDP_RECV_MAX_COALESCED_SIZE,
                IPPROTO_UDP,
                sizeof(Option),
                &Option);
        if (QUIC_FAILED(Status)) {
            QuicTraceEvent(
                DatapathErrorStatus,
                "[data][%p] ERROR, %u, %s.",
                Binding,
                Status,
                "Set UDP_RECV_MAX_COALESCED_SIZE");
            goto Error;
        }
    }

    if (Config->InterfaceIndex != 0) {
        Option = (int)Config->InterfaceIndex;
        Status =
            CxPlatDataPathSetControlSocket(
                Binding,
                WskSetOption,
                IPV6_UNICAST_IF,
                IPPROTO_IPV6,
                sizeof(Option),
                &Option);
        if (QUIC_FAILED(Status)) {
            QuicTraceEvent(
                DatapathErrorStatus,
                "[data][%p] ERROR, %u, %s.",
                Binding,
                Status,
                "Set IPV6_UNICAST_IF");
            goto Error;
        }
        Option = (int)RtlUlongByteSwap(Config->InterfaceIndex);
        Status =
            CxPlatDataPathSetControlSocket(
                Binding,
                WskSetOption,
                IP_UNICAST_IF,
                IPPROTO_IP,
                sizeof(Option),
                &Option);
        if (QUIC_FAILED(Status)) {
            QuicTraceEvent(
                DatapathErrorStatus,
                "[data][%p] ERROR, %u, %s.",
                Binding,
                Status,
                "Set IP_UNICAST_IF");
            goto Error;
        }
    }

    IoReuseIrp(&Binding->Irp, STATUS_SUCCESS);
    IoSetCompletionRoutine(
        &Binding->Irp,
        CxPlatDataPathIoCompletion,
        &Binding->WskCompletionEvent,
        TRUE,
        TRUE,
        TRUE);
    CxPlatEventReset(Binding->WskCompletionEvent);

    Status =
        Binding->DgrmSocket->Dispatch->
        WskBind(
            Binding->Socket,
            (PSOCKADDR)&Binding->LocalAddress,
            0, // No flags
            &Binding->Irp
            );
    if (Status == STATUS_PENDING) {
        CxPlatEventWaitForever(Binding->WskCompletionEvent);
    } else if (QUIC_FAILED(Status)) {
        QuicTraceEvent(
            DatapathErrorStatus,
            "[data][%p] ERROR, %u, %s.",
            Binding,
            Status,
            "WskBind");
        goto Error;
    }

    Status = Binding->Irp.IoStatus.Status;

    if (QUIC_FAILED(Status)) {
        QuicTraceEvent(
            DatapathErrorStatus,
            "[data][%p] ERROR, %u, %s.",
            Binding,
            Status,
            "WskBind completion");
        goto Error;
    }

    if (Config->RemoteAddress) {
        SOCKADDR_INET MappedRemoteAddress = { 0 };
        CxPlatConvertToMappedV6(Config->RemoteAddress, &MappedRemoteAddress);

        Status =
            CxPlatDataPathSetControlSocket(
                Binding,
                WskIoctl,
                (ULONG)SIO_WSK_SET_REMOTE_ADDRESS,
                SOL_SOCKET,
                sizeof(MappedRemoteAddress),
                &MappedRemoteAddress);
        if (QUIC_FAILED(Status)) {
            QuicTraceEvent(
                DatapathErrorStatus,
                "[data][%p] ERROR, %u, %s.",
                Binding,
                Status,
                "Set SIO_WSK_SET_REMOTE_ADDRESS");
            goto Error;
        }
    }

    //
    // If no specific local port was indicated, then the stack just
    // assigned this socket a port. We need to query it and use it for
    // all the other sockets we are going to create.
    //

    IoReuseIrp(&Binding->Irp, STATUS_SUCCESS);
    IoSetCompletionRoutine(
        &Binding->Irp,
        CxPlatDataPathIoCompletion,
        &Binding->WskCompletionEvent,
        TRUE,
        TRUE,
        TRUE);
    CxPlatEventReset(Binding->WskCompletionEvent);

    Status =
        Binding->DgrmSocket->Dispatch->
        WskGetLocalAddress(
            Binding->Socket,
            (PSOCKADDR)&Binding->LocalAddress,
            &Binding->Irp);
    if (Status == STATUS_PENDING) {
        CxPlatEventWaitForever(Binding->WskCompletionEvent);
    } else if (QUIC_FAILED(Status)) {
        QuicTraceEvent(
            DatapathErrorStatus,
            "[data][%p] ERROR, %u, %s.",
            Binding,
            Status,
            "WskGetLocalAddress");
        goto Error;
    }

    Status = Binding->Irp.IoStatus.Status;

    if (QUIC_FAILED(Status)) {
        QuicTraceEvent(
            DatapathErrorStatus,
            "[data][%p] ERROR, %u, %s.",
            Binding,
            Status,
            "WskGetLocalAddress completion");
        goto Error;
    }

    if (Config->LocalAddress && Config->LocalAddress->Ipv4.sin_port != 0) {
        CXPLAT_DBG_ASSERT(Config->LocalAddress->Ipv4.sin_port == Binding->LocalAddress.Ipv4.sin_port);
    }

    CxPlatConvertFromMappedV6(&Binding->LocalAddress, &Binding->LocalAddress);

    if (Config->RemoteAddress != NULL) {
        Binding->RemoteAddress = *Config->RemoteAddress;
    } else {
        Binding->RemoteAddress.Ipv4.sin_port = 0;
    }

Error:

    if (QUIC_FAILED(Status)) {
        if (Binding != NULL) {
            CxPlatSocketDelete(Binding);
        }
    }

    return Status;
}

_IRQL_requires_max_(PASSIVE_LEVEL)
QUIC_STATUS
SocketCreateTcp(
    _In_ CXPLAT_DATAPATH* Datapath,
    _In_opt_ const QUIC_ADDR* LocalAddress,
    _In_ const QUIC_ADDR* RemoteAddress,
    _In_opt_ void* CallbackContext,
    _Out_ CXPLAT_SOCKET** Socket
    )
{
    UNREFERENCED_PARAMETER(Datapath);
    UNREFERENCED_PARAMETER(LocalAddress);
    UNREFERENCED_PARAMETER(RemoteAddress);
    UNREFERENCED_PARAMETER(CallbackContext);
    UNREFERENCED_PARAMETER(Socket);
    return QUIC_STATUS_NOT_SUPPORTED;
}

_IRQL_requires_max_(PASSIVE_LEVEL)
QUIC_STATUS
SocketCreateTcpListener(
    _In_ CXPLAT_DATAPATH* Datapath,
    _In_opt_ const QUIC_ADDR* LocalAddress,
    _In_opt_ void* CallbackContext,
    _Out_ CXPLAT_SOCKET** Socket
    )
{
    UNREFERENCED_PARAMETER(Datapath);
    UNREFERENCED_PARAMETER(LocalAddress);
    UNREFERENCED_PARAMETER(CallbackContext);
    UNREFERENCED_PARAMETER(Socket);
    return QUIC_STATUS_NOT_SUPPORTED;
}

_IRQL_requires_max_(PASSIVE_LEVEL)
void
CxPlatSocketDeleteComplete(
    _In_ CXPLAT_SOCKET* Binding
    )
{
    IoCleanupIrp(&Binding->Irp);
    for (uint32_t i = 0; i < CxPlatProcCount(); ++i) {
        CxPlatRundownUninitialize(&Binding->Rundown[i]);
    }
    CXPLAT_FREE(Binding, QUIC_POOL_SOCKET);
}

IO_COMPLETION_ROUTINE CxPlatDataPathCloseSocketIoCompletion;

//
// Completion callbacks for IRP used with WskCloseSocket
//
_Use_decl_annotations_
QUIC_STATUS
CxPlatDataPathCloseSocketIoCompletion(
    PDEVICE_OBJECT DeviceObject,
    PIRP Irp,
    void* Context
    )
{
    UNREFERENCED_PARAMETER(DeviceObject);
    NT_ASSERT(Context);

    if (Irp->PendingReturned) {
        CXPLAT_SOCKET* Binding = (CXPLAT_SOCKET*)Context;

#pragma prefast(suppress: 28182, "SAL doesn't understand how callbacks work.")
        if (QUIC_FAILED(Binding->Irp.IoStatus.Status)) {
            QuicTraceEvent(
                DatapathErrorStatus,
                "[data][%p] ERROR, %u, %s.",
                Binding,
                Binding->Irp.IoStatus.Status,
                "WskCloseSocket completion");
        }

        CxPlatSocketDeleteComplete(Binding);
    }

    //
    // Always return STATUS_MORE_PROCESSING_REQUIRED to
    // terminate the completion processing of the IRP.
    //
    return STATUS_MORE_PROCESSING_REQUIRED;
}

_IRQL_requires_max_(PASSIVE_LEVEL)
void
SocketDelete(
    _In_ CXPLAT_SOCKET* Binding
    )
{
    CXPLAT_DBG_ASSERT(Binding != NULL);
    QuicTraceEvent(
        DatapathDestroyed,
        "[data][%p] Destroyed",
        Binding);

    if (Binding->Socket != NULL) {

        for (uint32_t i = 0; i < CxPlatProcCount(); ++i) {
            CxPlatRundownReleaseAndWait(&Binding->Rundown[i]);
        }

        IoReuseIrp(&Binding->Irp, STATUS_SUCCESS);
        IoSetCompletionRoutine(
            &Binding->Irp,
            CxPlatDataPathCloseSocketIoCompletion,
            Binding,
            TRUE,
            TRUE,
            TRUE);

        NTSTATUS Status =
            Binding->DgrmSocket->Dispatch->
            WskCloseSocket(
                Binding->Socket,
                &Binding->Irp);

        if (Status == STATUS_PENDING) {
            return; // The rest is handled asynchronously
        }

        if (QUIC_FAILED(Status)) {
            QuicTraceEvent(
                DatapathErrorStatus,
                "[data][%p] ERROR, %u, %s.",
                Binding,
                Status,
                "WskCloseSocket");
        }
    }

    CxPlatSocketDeleteComplete(Binding);
}

_IRQL_requires_max_(DISPATCH_LEVEL)
BOOLEAN
CxPlatSocketSetContext(
    _In_ CXPLAT_SOCKET* Binding,
    _In_opt_ void* Context
    )
{
    CXPLAT_DBG_ASSERT(Binding != NULL);
    if (Context != NULL) {
        void* OrigContext =
            InterlockedCompareExchangePointer(&Binding->ClientContext, Context, NULL);
        return OrigContext == NULL;
    } else {
        InterlockedExchangePointer(&Binding->ClientContext, NULL);
        return TRUE;
    }
}

_IRQL_requires_max_(DISPATCH_LEVEL)
void*
CxPlatSocketGetContext(
    _In_ CXPLAT_SOCKET* Binding
    )
{
    CXPLAT_DBG_ASSERT(Binding != NULL);
    return Binding->ClientContext;
}

_IRQL_requires_max_(DISPATCH_LEVEL)
DATAPATH_RX_IO_BLOCK*
CxPlatSocketAllocRxIoBlock(
    _In_ CXPLAT_DATAPATH* Datapath,
    _In_ UINT16 ProcIndex,
    _In_ BOOLEAN IsUro
    )
{
    CXPLAT_DBG_ASSERT(IsUro == 1 || IsUro == 0);
    CXPLAT_DBG_ASSERT(ProcIndex < Datapath->ProcCount);
    CXPLAT_POOL* Pool = &Datapath->ProcContexts[ProcIndex].RecvDatagramPools[IsUro];

    DATAPATH_RX_IO_BLOCK* IoBlock = CxPlatPoolAlloc(Pool);

    if (IoBlock != NULL) {
        CxPlatZeroMemory(&IoBlock->Route, sizeof(CXPLAT_ROUTE));
        IoBlock->Route.State = RouteResolved;
        IoBlock->ProcContext = &Datapath->ProcContexts[ProcIndex];
        IoBlock->DataBufferStart = NULL;
    }

    return IoBlock;
}

_IRQL_requires_max_(DISPATCH_LEVEL)
void
CxPlatDataPathFreeRxIoBlock(
    _In_ __drv_freesMem(Context) DATAPATH_RX_IO_BLOCK* IoBlock
    )
{
    CXPLAT_DBG_ASSERT(IoBlock->DataBufferStart != NULL);
    CxPlatPoolFree(IoBlock->DataBufferStart);
    CxPlatPoolFree(IoBlock);
}

_IRQL_requires_max_(DISPATCH_LEVEL)
_Must_inspect_result_
QUIC_STATUS
NTAPI
CxPlatDataPathSocketReceive(
    _In_opt_ void* Context,
    _In_ ULONG Flags,
    _In_opt_ PWSK_DATAGRAM_INDICATION DataIndicationHead
    )
{
    //
    // Check to see if the DataIndicate is NULL, which indicates that the
    // socket has been closed
    //
    if (DataIndicationHead == NULL) {
        return STATUS_SUCCESS;
    }

    CXPLAT_DBG_ASSERT(Context != NULL);
    CXPLAT_SOCKET* Binding = (CXPLAT_SOCKET*)Context;

    const uint32_t CurProcNumber = CxPlatProcCurrentNumber();
    if (!CxPlatRundownAcquire(&Binding->Rundown[CurProcNumber])) {
        return STATUS_DEVICE_NOT_READY;
    }

    CXPLAT_RECV_DATA* RecvDataChain = NULL;
    CXPLAT_RECV_DATA** DatagramChainTail = &RecvDataChain;

    UNREFERENCED_PARAMETER(Flags);

    //
    // Process all the data indicated by the callback.
    //
    PWSK_DATAGRAM_INDICATION DataIndication = DataIndicationHead;
    while (DataIndication != NULL) {

        if (DataIndication->Buffer.Mdl == NULL ||
            DataIndication->Buffer.Length == 0) {
            QuicTraceLogWarning(
                DatapathDropEmptyMdl,
                "[%p] Dropping datagram with empty mdl.",
                Binding);
            goto Drop;
        }

        DATAPATH_RX_IO_BLOCK* IoBlock = NULL;
        DATAPATH_RX_PACKET* Datagram = NULL;
        BOOLEAN FoundLocalAddr = FALSE;
        BOOLEAN IsUnreachableError = FALSE;
        BOOLEAN IsCoalesced = FALSE;
        SOCKADDR_INET LocalAddr = { 0 };
        SOCKADDR_INET RemoteAddr;
        UINT16 MessageLength = 0;
        INT TypeOfService = 0;
        INT HopLimitTTL = 0;

        //
        // Parse the ancillary data for all the per datagram information that we
        // require.
        //
        WSAMSG WsaMsgHdr = { 0 };
        WsaMsgHdr.Control.len = DataIndication->ControlInfoLength;
        WsaMsgHdr.Control.buf = (char*)DataIndication->ControlInfo;
        for (WSACMSGHDR *CMsg = WSA_CMSG_FIRSTHDR(&WsaMsgHdr);
            CMsg != NULL;
            CMsg = WSA_CMSG_NXTHDR(&WsaMsgHdr, CMsg)) {

            if (CMsg->cmsg_level == IPPROTO_IPV6) {
                if (CMsg->cmsg_type == IPV6_PKTINFO) {
                    PIN6_PKTINFO PktInfo6 = (PIN6_PKTINFO)WSA_CMSG_DATA(CMsg);
                    LocalAddr.si_family = QUIC_ADDRESS_FAMILY_INET6;
                    LocalAddr.Ipv6.sin6_addr = PktInfo6->ipi6_addr;
                    LocalAddr.Ipv6.sin6_port = Binding->LocalAddress.Ipv6.sin6_port;
                    CxPlatConvertFromMappedV6(&LocalAddr, &LocalAddr);
                    LocalAddr.Ipv6.sin6_scope_id = PktInfo6->ipi6_ifindex;
                    FoundLocalAddr = TRUE;

                } else if (CMsg->cmsg_type == IPV6_RECVERR) {
                    IN_RECVERR* RecvErr = (IN_RECVERR*)WSA_CMSG_DATA(CMsg);
                    if (RecvErr->type == ICMP6_DST_UNREACH) {
                        IsUnreachableError = TRUE;
                        break;
                    }
                } else if (CMsg->cmsg_type == IPV6_TCLASS) {
                    TypeOfService = *(PINT)WSA_CMSG_DATA(CMsg);
                    CXPLAT_DBG_ASSERT(TypeOfService < UINT8_MAX);
                } else if (CMsg->cmsg_type == IPV6_ECN) {
                    TypeOfService = *(PINT)WSA_CMSG_DATA(CMsg);
                    CXPLAT_DBG_ASSERT(TypeOfService <= CXPLAT_ECN_CE);
                } else if (CMsg->cmsg_type == IPV6_HOPLIMIT) {
                    HopLimitTTL = *(PINT)WSA_CMSG_DATA(CMsg);
                    CXPLAT_DBG_ASSERT(HopLimitTTL < 256);
                    CXPLAT_DBG_ASSERT(HopLimitTTL > 0);
                }
            } else if (CMsg->cmsg_level == IPPROTO_IP) {
                if (CMsg->cmsg_type == IP_PKTINFO) {
                    PIN_PKTINFO PktInfo = (PIN_PKTINFO)WSA_CMSG_DATA(CMsg);
                    LocalAddr.si_family = QUIC_ADDRESS_FAMILY_INET;
                    LocalAddr.Ipv4.sin_addr = PktInfo->ipi_addr;
                    LocalAddr.Ipv4.sin_port = Binding->LocalAddress.Ipv6.sin6_port;
                    LocalAddr.Ipv6.sin6_scope_id = PktInfo->ipi_ifindex;
                    FoundLocalAddr = TRUE;

                } else if (CMsg->cmsg_type == IP_RECVERR) {
                    IN_RECVERR* RecvErr = (IN_RECVERR*)WSA_CMSG_DATA(CMsg);
                    if (RecvErr->type == ICMP4_DST_UNREACH) {
                        IsUnreachableError = TRUE;
                        break;
                    }
                } else if (CMsg->cmsg_type == IP_TOS) {
                    TypeOfService = *(PINT)WSA_CMSG_DATA(CMsg);
                    CXPLAT_DBG_ASSERT(TypeOfService < UINT8_MAX);
                } else if (CMsg->cmsg_type == IP_ECN) {
                    TypeOfService = *(PINT)WSA_CMSG_DATA(CMsg);
                    CXPLAT_DBG_ASSERT(TypeOfService <= CXPLAT_ECN_CE);
                } else if (CMsg->cmsg_type == IP_TTL) {
                    HopLimitTTL = *(PINT)WSA_CMSG_DATA(CMsg);
                    CXPLAT_DBG_ASSERT(HopLimitTTL < 256);
                    CXPLAT_DBG_ASSERT(HopLimitTTL > 0);
                }
            } else if (CMsg->cmsg_level == IPPROTO_UDP) {
                if (CMsg->cmsg_type == UDP_COALESCED_INFO) {
                    CXPLAT_DBG_ASSERT(*(PDWORD)WSA_CMSG_DATA(CMsg) <= MAX_URO_PAYLOAD_LENGTH);
                    MessageLength = (UINT16)*(PDWORD)WSA_CMSG_DATA(CMsg);
                    IsCoalesced = TRUE;

                    CXPLAT_DBG_ASSERT(MessageLength > 0);
                }
            }
        }

        if (!FoundLocalAddr && !IsUnreachableError) {
            //
            // The underlying data path does not guarantee ancillary data for
            // enabled socket options when the system is under memory pressure.
            //
            QuicTraceLogWarning(
                DatapathDropMissingInfo,
                "[%p] Dropping datagram missing IP_PKTINFO/IP_RECVERR.",
                Binding);
            goto Drop;
        }

        CxPlatConvertFromMappedV6(
            (SOCKADDR_INET*)DataIndication->RemoteAddress,
            &RemoteAddr);

        if (IsUnreachableError) {
#if QUIC_CLOG
            QuicTraceLogVerbose(
                DatapathUnreachableMsg,
                "[sock][%p] Unreachable error from %!ADDR!",
                Binding,
                CASTED_CLOG_BYTEARRAY(sizeof(RemoteAddr), &RemoteAddr));
#endif

            if (!Binding->PcpBinding) {
                CXPLAT_DBG_ASSERT(Binding->Datapath->UdpHandlers.Unreachable);
                Binding->Datapath->UdpHandlers.Unreachable(
                    Binding,
                    Binding->ClientContext,
                    &RemoteAddr);
            }

            goto Drop;
        }

        PMDL Mdl = DataIndication->Buffer.Mdl;
        ULONG MdlOffset = DataIndication->Buffer.Offset;
        SIZE_T DataLength = DataIndication->Buffer.Length;
        uint8_t* CurrentCopiedBuffer = NULL;

        if (MessageLength == 0) {
            //
            // If there was no explicit message length provided, then the entire
            // datagram constitutes a single message.
            //
            CXPLAT_DBG_ASSERT(DataLength <= MAXUINT16);
            if (DataLength > MAXUINT16) {
                QuicTraceLogWarning(
                    DatapathDropTooBig,
                    "[%p] Dropping datagram with too many bytes (%llu).",
                    Binding,
                    (uint64_t)DataLength);
                goto Drop;
            }
            MessageLength = (UINT16)DataLength;
        }

        if (!CxPlatMdlMapChain(DataIndication->Buffer.Mdl)) {
            QuicTraceLogWarning(
                DatapathDropMdlMapFailure,
                "[%p] Failed to map MDL chain",
                Binding);
            goto Drop;
        }

        QuicTraceEvent(
            DatapathRecv,
            "[data][%p] Recv %u bytes (segment=%hu) Src=%!ADDR! Dst=%!ADDR!",
            Binding,
            (uint32_t)DataLength,
            MessageLength,
            CASTED_CLOG_BYTEARRAY(sizeof(LocalAddr), &LocalAddr),
            CASTED_CLOG_BYTEARRAY(sizeof(RemoteAddr), &RemoteAddr));

        for ( ; DataLength != 0; DataLength -= MessageLength) {

            CXPLAT_DBG_ASSERT(Mdl != NULL);
            CXPLAT_DBG_ASSERT(MdlOffset <= Mdl->ByteCount);

            if ((SIZE_T)MessageLength > DataLength) {
                //
                // The last message is smaller than all the rest.
                //
                MessageLength = (UINT16)DataLength;
            }

            //
            // We require contiguous buffers.
            //
            if ((SIZE_T)MessageLength > Mdl->ByteCount - MdlOffset) { // TODO: Remove this restriction since we always copy
                QuicTraceLogWarning(
                    DatapathFragmented,
                    "[%p] Dropping datagram with fragmented MDL.",
                    Binding);
                CXPLAT_DBG_ASSERT(FALSE);
                goto Drop;
            }

            if (IoBlock == NULL) {
                IoBlock =
                    CxPlatSocketAllocRxIoBlock(
                        Binding->Datapath,
                        (UINT16)(CurProcNumber % Binding->Datapath->ProcCount),
                        IsCoalesced);
                if (IoBlock == NULL) {
                    QuicTraceLogWarning(
                        DatapathDropAllocIoBlockFailure,
                        "[%p] Couldn't allocate receive context.",
                        Binding);
                    goto Drop;
                }

                //
                // Copy the data to a local buffer so we can return the MDL back
                // to the NIC.
                //
                IoBlock->BufferPoolIndex = DataLength > 4096 ? 1 : 0;
                IoBlock->DataBufferStart =
                    (uint8_t*)CxPlatPoolAlloc(
                        &IoBlock->ProcContext->RecvBufferPools[IoBlock->BufferPoolIndex]);
                if (IoBlock->DataBufferStart == NULL) {
                    QuicTraceLogWarning(
                        DatapathDropAllocRecvBufferFailure,
                        "[%p] Couldn't allocate receive buffers.",
                        Binding);
                    CxPlatPoolFree(IoBlock);
                    IoBlock = NULL;
                    goto Drop;
                }
                CurrentCopiedBuffer = IoBlock->DataBufferStart;

                IoBlock->ReferenceCount = 0;
                IoBlock->Route.Queue = (CXPLAT_QUEUE*)
                    &Binding->Datapath->ProcContexts[CurProcNumber % Binding->Datapath->ProcCount];
                IoBlock->Route.LocalAddress = LocalAddr;
                IoBlock->Route.RemoteAddress = RemoteAddr;
                Datagram = (DATAPATH_RX_PACKET*)(IoBlock + 1);
            }

            CXPLAT_DBG_ASSERT(Datagram != NULL);
            Datagram->IoBlock = IoBlock;
            Datagram->Data.Next = NULL;
            Datagram->Data.PartitionIndex = (uint16_t)(CurProcNumber % Binding->Datapath->ProcCount);
            Datagram->Data.TypeOfService = (uint8_t)TypeOfService;
            Datagram->Data.HopLimitTTL = (uint8_t)HopLimitTTL;
            Datagram->Data.Allocated = TRUE;
            Datagram->Data.QueuedOnConnection = FALSE;

            Datagram->Data.Buffer = CurrentCopiedBuffer;
            CxPlatCopyMemory(Datagram->Data.Buffer, (uint8_t*)Mdl->MappedSystemVa + MdlOffset, MessageLength);
            CurrentCopiedBuffer += MessageLength;

            Datagram->Data.BufferLength = MessageLength;
            Datagram->Data.Route = &IoBlock->Route;
            Datagram->Data.Route->DatapathType = Datagram->Data.DatapathType = CXPLAT_DATAPATH_TYPE_NORMAL;

            //
            // Add the datagram to the end of the current chain.
            //
            *DatagramChainTail = &Datagram->Data;
            DatagramChainTail = &Datagram->Data.Next;
            if (++IoBlock->ReferenceCount == URO_MAX_DATAGRAMS_PER_INDICATION) {
                QuicTraceLogWarning(
                    DatapathUroExceeded,
                    "[%p] Exceeded URO preallocation capacity.",
                    Binding);
                break;
            }

            //
            // Walk the MDL chain.
            //
            MdlOffset += MessageLength;
            if (MdlOffset == Mdl->ByteCount) {
                if (Mdl->Next == NULL) {
                    break;
                }
                Mdl = Mdl->Next;
                MdlOffset = 0;
            }

            Datagram = (DATAPATH_RX_PACKET*)
                (((PUCHAR)Datagram) +
                    Binding->Datapath->DatagramStride);
        }

    Drop:

        DataIndication = DataIndication->Next;
    }

    if (RecvDataChain != NULL) {
        //
        // Indicate all accepted datagrams.
        //
        if (!Binding->PcpBinding) {
            Binding->Datapath->UdpHandlers.Receive(
                Binding,
                Binding->ClientContext,
                RecvDataChain);
        } else {
            CxPlatPcpRecvCallback(
                Binding,
                Binding->ClientContext,
                RecvDataChain);
        }
    }

    CxPlatRundownRelease(&Binding->Rundown[CurProcNumber]);

    return STATUS_SUCCESS;
}

_IRQL_requires_max_(DISPATCH_LEVEL)
void
RecvDataReturn(
    _In_ CXPLAT_RECV_DATA* RecvDataChain
    )
{
    CXPLAT_RECV_DATA* Datagram;
    LONG BatchedBufferCount = 0;
    DATAPATH_RX_IO_BLOCK* BatchedIoBlock = NULL;
    while ((Datagram = RecvDataChain) != NULL) {

        CXPLAT_DBG_ASSERT(Datagram->Allocated);
        CXPLAT_DBG_ASSERT(!Datagram->QueuedOnConnection);
        RecvDataChain = RecvDataChain->Next;

        DATAPATH_RX_IO_BLOCK* IoBlock =
            CXPLAT_CONTAINING_RECORD(Datagram, DATAPATH_RX_PACKET, Data)->IoBlock;
<<<<<<< HEAD

        Binding = IoBlock->Binding;
=======
>>>>>>> 3f321b6e
        Datagram->Allocated = FALSE;

        if (BatchedIoBlock == IoBlock) {
            BatchedBufferCount++;
        } else {
            if (BatchedIoBlock != NULL &&
                InterlockedAdd(
                    (PLONG)&BatchedIoBlock->ReferenceCount,
                    -BatchedBufferCount) == 0) {
                CxPlatDataPathFreeRxIoBlock(BatchedIoBlock);
            }

            BatchedIoBlock = IoBlock;
            BatchedBufferCount = 1;
        }
    }

    if (BatchedIoBlock != NULL &&
        InterlockedAdd(
            (PLONG)&BatchedIoBlock->ReferenceCount,
            -BatchedBufferCount) == 0) {
        CxPlatDataPathFreeRxIoBlock(BatchedIoBlock);
    }
}

_IRQL_requires_max_(DISPATCH_LEVEL)
_Success_(return != NULL)
CXPLAT_SEND_DATA*
SendDataAlloc(
    _In_ CXPLAT_SOCKET* Binding,
    _Inout_ CXPLAT_SEND_CONFIG* Config
    )
{
    CXPLAT_DBG_ASSERT(Binding != NULL);

    if (Config->Route->Queue == NULL) {
        Config->Route->Queue = (CXPLAT_QUEUE*)
            &Binding->Datapath->ProcContexts[CxPlatProcCurrentNumber() % Binding->Datapath->ProcCount];
    }

    CXPLAT_DATAPATH_PROC_CONTEXT* ProcContext = (CXPLAT_DATAPATH_PROC_CONTEXT*)Config->Route->Queue;
    CXPLAT_SEND_DATA* SendData = CxPlatPoolAlloc(&ProcContext->SendDataPool);
    if (SendData != NULL) {
        SendData->Owner = ProcContext;
        SendData->ECN = Config->ECN;
        SendData->DSCP = Config->DSCP;
        SendData->WskBufs = NULL;
        SendData->TailBuf = NULL;
        SendData->TotalSize = 0;
        SendData->WskBufferCount = 0;
        SendData->SegmentSize =
            (Binding->Datapath->Features & CXPLAT_DATAPATH_FEATURE_SEND_SEGMENTATION)
                ? Config->MaxPacketSize : 0;
        SendData->ClientBuffer.Length = 0;
        SendData->ClientBuffer.Buffer = NULL;
        SendData->DatapathType = Config->Route->DatapathType = CXPLAT_DATAPATH_TYPE_NORMAL;
    }

    return SendData;
}

_IRQL_requires_max_(DISPATCH_LEVEL)
void
SendDataFree(
    _In_ CXPLAT_SEND_DATA* SendData
    )
{
    while (SendData->WskBufs != NULL) {
        PWSK_BUF_LIST WskBufList = SendData->WskBufs;
        SendData->WskBufs = SendData->WskBufs->Next;
        CXPLAT_DBG_ASSERT(WskBufList->Buffer.Mdl->Next == NULL);

        CXPLAT_DATAPATH_SEND_BUFFER* SendBuffer =
            CONTAINING_RECORD(WskBufList, CXPLAT_DATAPATH_SEND_BUFFER, Link);

        CxPlatPoolFree(SendBuffer);
    }

    CxPlatPoolFree(SendData);
}

_IRQL_requires_max_(DISPATCH_LEVEL)
static
BOOLEAN
CxPlatSendDataCanAllocSendSegment(
    _In_ CXPLAT_SEND_DATA* SendData,
    _In_ UINT16 MaxBufferLength
    )
{
    if (!SendData->ClientBuffer.Buffer) {
        return FALSE;
    }

    CXPLAT_DBG_ASSERT(SendData->SegmentSize > 0);
    CXPLAT_DBG_ASSERT(SendData->WskBufferCount > 0);

    ULONG BytesAvailable =
        CXPLAT_LARGE_SEND_BUFFER_SIZE -
        (ULONG)SendData->TailBuf->Link.Buffer.Length -
        SendData->ClientBuffer.Length;

    return MaxBufferLength <= BytesAvailable;
}

_IRQL_requires_max_(DISPATCH_LEVEL)
static
BOOLEAN
CxPlatSendDataCanAllocSend(
    _In_ CXPLAT_SEND_DATA* SendData,
    _In_ UINT16 MaxBufferLength
    )
{
    return
        (SendData->WskBufferCount < CXPLAT_MAX_BATCH_SEND) ||
        ((SendData->SegmentSize > 0) &&
            CxPlatSendDataCanAllocSendSegment(SendData, MaxBufferLength));
}

_IRQL_requires_max_(DISPATCH_LEVEL)
static
void
CxPlatSendDataFinalizeSendBuffer(
    _In_ CXPLAT_SEND_DATA* SendData
    )
{
    if (SendData->ClientBuffer.Length == 0) {
        //
        // There is no buffer segment outstanding at the client.
        //
        if (SendData->WskBufferCount > 0) {
            SendData->TotalSize +=
                (uint32_t)SendData->TailBuf->Link.Buffer.Length;
        }
        return;
    }

    if (SendData->SegmentSize == 0) {
        SendData->TailBuf->Link.Buffer.Length = SendData->ClientBuffer.Length;
        SendData->TotalSize += SendData->ClientBuffer.Length;
        SendData->ClientBuffer.Length = 0;
        return;
    }

    CXPLAT_DBG_ASSERT(SendData->SegmentSize > 0 && SendData->WskBufferCount > 0);
    CXPLAT_DBG_ASSERT(SendData->ClientBuffer.Length > 0 && SendData->ClientBuffer.Length <= SendData->SegmentSize);
    CXPLAT_DBG_ASSERT(CxPlatSendDataCanAllocSendSegment(SendData, 0));

    //
    // Append the client's buffer segment to our internal send buffer.
    //
    SendData->TailBuf->Link.Buffer.Length += SendData->ClientBuffer.Length;
    SendData->TotalSize += SendData->ClientBuffer.Length;

    if (SendData->ClientBuffer.Length == SendData->SegmentSize) {
        SendData->ClientBuffer.Buffer += SendData->SegmentSize;
        SendData->ClientBuffer.Length = 0;
    } else {
        //
        // The next segment allocation must create a new backing buffer.
        //
        SendData->ClientBuffer.Buffer = NULL;
        SendData->ClientBuffer.Length = 0;
    }
}

_IRQL_requires_same_
_Function_class_(ALLOCATE_FUNCTION_EX)
PVOID
CxPlatSendBufferPoolAlloc(
    _In_ POOL_TYPE PoolType,
    _In_ SIZE_T NumberOfBytes,
    _In_ ULONG Tag,
    _Inout_ PLOOKASIDE_LIST_EX Lookaside
    )
{
    CXPLAT_POOL_HEADER* Header;
    CXPLAT_DATAPATH_SEND_BUFFER* SendBuffer;

    UNREFERENCED_PARAMETER(Lookaside);
    UNREFERENCED_PARAMETER(PoolType);
    CXPLAT_DBG_ASSERT(PoolType == NonPagedPoolNx);
    CXPLAT_DBG_ASSERT(NumberOfBytes > sizeof(*Header) + sizeof(*SendBuffer));

    //
    // ExAllocatePool2 requires a different set of flags, so the assert above must keep the pool sane.
    //
    Header = ExAllocatePool2(POOL_FLAG_NON_PAGED | POOL_FLAG_UNINITIALIZED, NumberOfBytes, Tag);
    if (Header == NULL) {
        return NULL;
    }

    //
    // Build the MDL for the entire buffer. The WSK_BUF's length will be updated
    // on each send.
    //
    SendBuffer = (CXPLAT_DATAPATH_SEND_BUFFER*)(Header + 1);
    SendBuffer->Link.Buffer.Offset = 0;
    SendBuffer->Link.Buffer.Mdl = &SendBuffer->Mdl;
    MmInitializeMdl(
        &SendBuffer->Mdl,
        SendBuffer->RawBuffer,
        NumberOfBytes - sizeof(*Header) - sizeof(*SendBuffer));
    MmBuildMdlForNonPagedPool(&SendBuffer->Mdl);

    return Header;
}

_IRQL_requires_max_(DISPATCH_LEVEL)
static
UINT8*
CxPlatSendDataAllocDataBuffer(
    _In_ CXPLAT_SEND_DATA* SendData,
    _In_ CXPLAT_POOL* BufferPool
    )
{
    CXPLAT_DATAPATH_SEND_BUFFER* SendBuffer = CxPlatPoolAlloc(BufferPool);
    if (SendBuffer == NULL) {
        return NULL;
    }

    if (SendData->WskBufs == NULL) {
        SendData->WskBufs = &SendBuffer->Link;
    } else {
        SendData->TailBuf->Link.Next = &SendBuffer->Link;
    }

    SendData->TailBuf = SendBuffer;
    SendData->TailBuf->Link.Next = NULL;
    ++SendData->WskBufferCount;

    return SendBuffer->RawBuffer;
}

_IRQL_requires_max_(DISPATCH_LEVEL)
_Success_(return != NULL)
static
QUIC_BUFFER*
CxPlatSendDataAllocPacketBuffer(
    _In_ CXPLAT_SEND_DATA* SendData,
    _In_ UINT16 MaxBufferLength
    )
{
    CXPLAT_DATAPATH_PROC_CONTEXT* ProcContext = SendData->Owner;
    UINT8* Buffer;

    Buffer = CxPlatSendDataAllocDataBuffer(SendData, &ProcContext->SendBufferPool);
    if (Buffer == NULL) {
        return NULL;
    }

    SendData->ClientBuffer.Buffer = Buffer;
    SendData->ClientBuffer.Length = MaxBufferLength;

    return &SendData->ClientBuffer;
}

_IRQL_requires_max_(DISPATCH_LEVEL)
_Success_(return != NULL)
static
QUIC_BUFFER*
CxPlatSendDataAllocSegmentBuffer(
    _In_ CXPLAT_SEND_DATA* SendData,
    _In_ UINT16 MaxBufferLength
    )
{
    CXPLAT_DBG_ASSERT(SendData->SegmentSize > 0);
    CXPLAT_DBG_ASSERT(MaxBufferLength <= SendData->SegmentSize);

    if (CxPlatSendDataCanAllocSendSegment(SendData, MaxBufferLength)) {

        //
        // All clear to return the next segment of our contiguous buffer.
        //
        SendData->ClientBuffer.Length = MaxBufferLength;
        return (QUIC_BUFFER*)&SendData->ClientBuffer;
    }

    UINT8* Buffer = CxPlatSendDataAllocDataBuffer(SendData, &SendData->Owner->LargeSendBufferPool);
    if (Buffer == NULL) {
        return NULL;
    }

    //
    // Provide a virtual QUIC_BUFFER to the client. Once the client has committed
    // to a final send size, we'll append it to our internal backing buffer.
    //
    SendData->TailBuf->Link.Buffer.Length = 0;
    SendData->ClientBuffer.Buffer = Buffer;
    SendData->ClientBuffer.Length = MaxBufferLength;

    return &SendData->ClientBuffer;
}

_IRQL_requires_max_(DISPATCH_LEVEL)
_Success_(return != NULL)
QUIC_BUFFER*
SendDataAllocBuffer(
    _In_ CXPLAT_SEND_DATA* SendData,
    _In_ UINT16 MaxBufferLength
    )
{
    CXPLAT_DBG_ASSERT(SendData != NULL);
    CXPLAT_DBG_ASSERT(MaxBufferLength > 0);
    CXPLAT_DBG_ASSERT(MaxBufferLength <= CXPLAT_MAX_MTU - CXPLAT_MIN_IPV4_HEADER_SIZE - CXPLAT_UDP_HEADER_SIZE);

    CxPlatSendDataFinalizeSendBuffer(SendData);

    if (!CxPlatSendDataCanAllocSend(SendData, MaxBufferLength)) {
        return NULL;
    }

    if (SendData->SegmentSize == 0) {
        return CxPlatSendDataAllocPacketBuffer(SendData, MaxBufferLength);
    } else {
        return CxPlatSendDataAllocSegmentBuffer(SendData, MaxBufferLength);
    }
}

_IRQL_requires_max_(DISPATCH_LEVEL)
static
void
CxPlatSendDataFreeSendBuffer(
    _In_ CXPLAT_SEND_DATA* SendData,
    _In_ CXPLAT_DATAPATH_SEND_BUFFER* SendBuffer
    )
{
    CXPLAT_DBG_ASSERT(SendBuffer->Link.Next == NULL);

    //
    // Remove the send buffer entry.
    //
    if (SendData->WskBufs == &SendBuffer->Link) {
        SendData->WskBufs = NULL;
        SendData->TailBuf = NULL;
    } else {
        PWSK_BUF_LIST TailBuf = SendData->WskBufs;
        while (TailBuf->Next != &SendBuffer->Link) {
            TailBuf = TailBuf->Next;
        }
        TailBuf->Next = NULL;
        SendData->TailBuf = CONTAINING_RECORD(TailBuf, CXPLAT_DATAPATH_SEND_BUFFER, Link);
    }

    CxPlatPoolFree(SendBuffer);
    --SendData->WskBufferCount;
}

_IRQL_requires_max_(DISPATCH_LEVEL)
void
SendDataFreeBuffer(
    _In_ CXPLAT_SEND_DATA* SendData,
    _In_ QUIC_BUFFER* Buffer
    )
{
    CXPLAT_DATAPATH_SEND_BUFFER* SendBuffer =
        CONTAINING_RECORD(&SendData->TailBuf->Link, CXPLAT_DATAPATH_SEND_BUFFER, Link);

    UNREFERENCED_PARAMETER(Buffer);

    //
    // This must be the final send buffer; intermediate buffers cannot be freed.
    //
    CXPLAT_DBG_ASSERT(Buffer->Buffer != NULL);
    CXPLAT_DBG_ASSERT(Buffer->Buffer == SendData->ClientBuffer.Buffer);

    if (SendData->SegmentSize == 0) {
        CxPlatSendDataFreeSendBuffer(SendData, SendBuffer);
    } else {
        if (SendData->TailBuf->Link.Buffer.Length == 0) {
            CxPlatSendDataFreeSendBuffer(SendData, SendBuffer);
        }
    }

    SendData->ClientBuffer.Buffer = NULL;
    SendData->ClientBuffer.Length = 0;
}

_IRQL_requires_max_(DISPATCH_LEVEL)
BOOLEAN
SendDataIsFull(
    _In_ CXPLAT_SEND_DATA* SendData
    )
{
    return !CxPlatSendDataCanAllocSend(SendData, SendData->SegmentSize);
}

IO_COMPLETION_ROUTINE CxPlatDataPathSendComplete;

_Use_decl_annotations_
NTSTATUS
CxPlatDataPathSendComplete(
    PDEVICE_OBJECT DeviceObject,
    PIRP Irp,
    void* Context
    )
{
    UNREFERENCED_PARAMETER(DeviceObject);

    CXPLAT_SEND_DATA* SendData = Context;
    CXPLAT_DBG_ASSERT(SendData != NULL);
    CXPLAT_SOCKET* Binding = SendData->Binding;

    if (!NT_SUCCESS(Irp->IoStatus.Status)) {
        QuicTraceEvent(
            DatapathErrorStatus,
            "[data][%p] ERROR, %u, %s.",
            Binding,
            Irp->IoStatus.Status,
            "WskSendMessages completion");
    }

    IoCleanupIrp(&SendData->Irp);
    SendDataFree(SendData);

    return STATUS_MORE_PROCESSING_REQUIRED;
}

_IRQL_requires_max_(DISPATCH_LEVEL)
void
CxPlatSocketPrepareSendData(
    _In_ CXPLAT_SEND_DATA* SendData
    )
{
    CxPlatSendDataFinalizeSendBuffer(SendData);

    IoInitializeIrp(
        &SendData->Irp,
        sizeof(SendData->IrpBuffer),
        1);

    IoSetCompletionRoutine(
        &SendData->Irp,
        CxPlatDataPathSendComplete,
        SendData,
        TRUE,
        TRUE,
        TRUE);
}

_IRQL_requires_max_(DISPATCH_LEVEL)
void
SocketSend(
    _In_ CXPLAT_SOCKET* Binding,
    _In_ const CXPLAT_ROUTE* Route,
    _In_ CXPLAT_SEND_DATA* SendData
    )
{
    QUIC_STATUS Status;
    PDWORD SegmentSize;

    CXPLAT_DBG_ASSERT(
        Binding != NULL && Route != NULL && SendData != NULL);

    //
    // Initialize IRP and MDLs for sending.
    //
    CxPlatSocketPrepareSendData(SendData);

    SendData->Binding = Binding;

    QuicTraceEvent(
        DatapathSend,
        "[data][%p] Send %u bytes in %hhu buffers (segment=%hu) Dst=%!ADDR!, Src=%!ADDR!",
        Binding,
        SendData->TotalSize,
        SendData->WskBufferCount,
        SendData->SegmentSize,
        CASTED_CLOG_BYTEARRAY(sizeof(Route->RemoteAddress), &Route->RemoteAddress),
        CASTED_CLOG_BYTEARRAY(sizeof(Route->LocalAddress), &Route->LocalAddress));

    //
    // Map V4 address to dual-stack socket format.
    //
    SOCKADDR_INET MappedAddress = { 0 };
    CxPlatConvertToMappedV6(&Route->RemoteAddress, &MappedAddress);

    //
    // Build up message header to indicate local address to send from.
    //
    BYTE CMsgBuffer[
        WSA_CMSG_SPACE(sizeof(IN6_PKTINFO)) +   // IP_PKTINFO
        WSA_CMSG_SPACE(sizeof(INT)) +           // IP_ECN or IP_TOS
        WSA_CMSG_SPACE(sizeof(*SegmentSize))    // UDP_SEND_MSG_SIZE
        ];
    PWSACMSGHDR CMsg = (PWSACMSGHDR)CMsgBuffer;
    ULONG CMsgLen = 0;

    if (!Binding->Connected) {
        if (Route->LocalAddress.si_family == QUIC_ADDRESS_FAMILY_INET) {
            CMsgLen += WSA_CMSG_SPACE(sizeof(IN_PKTINFO));

            CMsg->cmsg_level = IPPROTO_IP;
            CMsg->cmsg_type = IP_PKTINFO;
            CMsg->cmsg_len = WSA_CMSG_LEN(sizeof(IN_PKTINFO));

            PIN_PKTINFO PktInfo = (PIN_PKTINFO)WSA_CMSG_DATA(CMsg);
            PktInfo->ipi_ifindex = Route->LocalAddress.Ipv6.sin6_scope_id;
            PktInfo->ipi_addr = Route->LocalAddress.Ipv4.sin_addr;

        } else {
            CMsgLen += WSA_CMSG_SPACE(sizeof(IN6_PKTINFO));

            CMsg->cmsg_level = IPPROTO_IPV6;
            CMsg->cmsg_type = IPV6_PKTINFO;
            CMsg->cmsg_len = WSA_CMSG_LEN(sizeof(IN6_PKTINFO));

            PIN6_PKTINFO PktInfo6 = (PIN6_PKTINFO)WSA_CMSG_DATA(CMsg);
            PktInfo6->ipi6_ifindex = Route->LocalAddress.Ipv6.sin6_scope_id;
            PktInfo6->ipi6_addr = Route->LocalAddress.Ipv6.sin6_addr;
        }
    }

    if (Binding->Datapath->Features & CXPLAT_DATAPATH_FEATURE_SEND_DSCP) {
        if (SendData->ECN != CXPLAT_ECN_NON_ECT || SendData->DSCP != CXPLAT_DSCP_CS0) {
            CMsg = (PWSACMSGHDR)&CMsgBuffer[CMsgLen];
            CMsgLen += WSA_CMSG_SPACE(sizeof(INT));
            if (Route->LocalAddress.si_family == QUIC_ADDRESS_FAMILY_INET) {
                CMsg->cmsg_level = IPPROTO_IP;
                CMsg->cmsg_type = IP_TOS;
            } else {
                CMsg->cmsg_level = IPPROTO_IPV6;
                CMsg->cmsg_type = IPV6_TCLASS;
            }
            CMsg->cmsg_len = WSA_CMSG_LEN(sizeof(INT));

            *(PINT)WSA_CMSG_DATA(CMsg) = SendData->ECN | (SendData->DSCP << 2);
        }
    } else {
        if (SendData->ECN != CXPLAT_ECN_NON_ECT) {
            CMsg = (PWSACMSGHDR)&CMsgBuffer[CMsgLen];
            CMsgLen += WSA_CMSG_SPACE(sizeof(INT));
            CMsg->cmsg_level =
                Route->LocalAddress.si_family == QUIC_ADDRESS_FAMILY_INET ?
                    IPPROTO_IP : IPPROTO_IPV6;
            CMsg->cmsg_type = IP_ECN; // == IPV6_ECN
            CMsg->cmsg_len = WSA_CMSG_LEN(sizeof(INT));

            *(PINT)WSA_CMSG_DATA(CMsg) = SendData->ECN;
        }
    }

    if (SendData->SegmentSize > 0) {
        CMsg = (PWSACMSGHDR)&CMsgBuffer[CMsgLen];
        CMsgLen += WSA_CMSG_SPACE(sizeof(*SegmentSize));

        CMsg->cmsg_level = IPPROTO_UDP;
        CMsg->cmsg_type = UDP_SEND_MSG_SIZE;
        CMsg->cmsg_len = WSA_CMSG_LEN(sizeof(*SegmentSize));

        SegmentSize = (PDWORD)WSA_CMSG_DATA(CMsg);
        *SegmentSize = SendData->SegmentSize;
    }

    Status =
        Binding->DgrmSocket->Dispatch->
        WskSendMessages(
            Binding->Socket,
            SendData->WskBufs,
            0,
            Binding->Connected ? NULL : (PSOCKADDR)&MappedAddress,
            CMsgLen,
            (PWSACMSGHDR)CMsgBuffer,
            &SendData->Irp);

    if (QUIC_FAILED(Status)) {
        QuicTraceEvent(
            DatapathErrorStatus,
            "[data][%p] ERROR, %u, %s.",
            Binding,
            Status,
            "WskSendMessages");
        //
        // Callback still gets invoked on failure to do the cleanup.
        //
    }
}

_IRQL_requires_max_(DISPATCH_LEVEL)
QUIC_STATUS
CxPlatSocketGetTcpStatistics(
    _In_ CXPLAT_SOCKET* Socket,
    _Out_ CXPLAT_TCP_STATISTICS* Statistics
    )
{
    UNREFERENCED_PARAMETER(Socket);
    UNREFERENCED_PARAMETER(Statistics);
    return QUIC_STATUS_NOT_SUPPORTED;
}

void
DataPathProcessCqe(
    _In_ CXPLAT_CQE* Cqe
    )
{
    UNREFERENCED_PARAMETER(Cqe);
    CXPLAT_DBG_ASSERT(FALSE);
}<|MERGE_RESOLUTION|>--- conflicted
+++ resolved
@@ -2391,11 +2391,6 @@
 
         DATAPATH_RX_IO_BLOCK* IoBlock =
             CXPLAT_CONTAINING_RECORD(Datagram, DATAPATH_RX_PACKET, Data)->IoBlock;
-<<<<<<< HEAD
-
-        Binding = IoBlock->Binding;
-=======
->>>>>>> 3f321b6e
         Datagram->Allocated = FALSE;
 
         if (BatchedIoBlock == IoBlock) {
