--- conflicted
+++ resolved
@@ -227,14 +227,6 @@
     CXPLAT_DATAPATH_SEND_BUFFER* TailBuf;
 
     //
-<<<<<<< HEAD
-    // The total buffer size for WsaBuffers.
-    //
-    uint32_t TotalSize;
-
-    //
-=======
->>>>>>> 9640abe0
     // The number of WSK buffers allocated.
     //
     UINT8 WskBufferCount;
