--- conflicted
+++ resolved
@@ -1101,6 +1101,7 @@
 
     uint32_t Completed;
     uint32_t CqIdx;
+    CxPlatLockAcquire(&Queue->CqLock);
     Completed = xsk_ring_cons__peek(&XskInfo->UmemInfo->Cq, CONS_NUM_DESCS, &CqIdx);
     if (Completed > 0) {
         CxPlatLockAcquire(&XskInfo->UmemLock);
@@ -1115,6 +1116,7 @@
             ReleaseCons,
             "[ xdp][cq  ] Release %d from completion queue", Completed);
     }
+    CxPlatLockRelease(&Queue->CqLock);
 }
 
 _IRQL_requires_max_(DISPATCH_LEVEL)
@@ -1124,15 +1126,9 @@
     )
 {
     XDP_TX_PACKET* Packet = (XDP_TX_PACKET*)SendData;
-<<<<<<< HEAD
     XDP_QUEUE* Queue = Packet->Queue;
     XDP_PARTITION* Partition = Queue->Partition;
     struct XskSocketInfo* XskInfo = Queue->XskInfo;
-    CxPlatLockAcquire(&XskInfo->UmemLock);
-=======
-    XDP_PARTITION* Partition = Packet->Queue->Partition;
-    struct XskSocketInfo* XskInfo = Packet->Queue->XskInfo;
->>>>>>> cc7e79db
 
     uint32_t TxIdx = 0;
     CxPlatLockAcquire(&Queue->TxLock);
@@ -1150,41 +1146,10 @@
     CXPLAT_FRE_ASSERT(tx_desc != NULL);
     tx_desc->addr = Packet->UmemRelativeAddr + XskInfo->UmemInfo->TxHeadRoom;
     tx_desc->len = SendData->Buffer.Length;
-
     xsk_ring_prod__submit(&XskInfo->Tx, 1);
-<<<<<<< HEAD
     CxPlatLockRelease(&Queue->TxLock);
 
-    if (sendto(xsk_socket__fd(XskInfo->Xsk), NULL, 0, MSG_DONTWAIT, NULL, 0) < 0) {
-        QuicTraceLogVerbose(
-            FailSendTo,
-            "[ xdp][tx  ] Faild sendto. errno:%d, Umem addr:%lld", errno, tx_desc->addr);
-    } else {
-        QuicTraceLogVerbose(
-            DoneSendTo,
-            "[ xdp][TX  ] Done sendto. len:%d, Umem addr:%lld", SendData->Buffer.Length, tx_desc->addr);
-    }
-
-    uint32_t Completed;
-    uint32_t CqIdx;
-    CxPlatLockAcquire(&Queue->CqLock);
-    Completed = xsk_ring_cons__peek(&XskInfo->UmemInfo->Cq, CONS_NUM_DESCS, &CqIdx);
-    if (Completed > 0) {
-        for (uint32_t i = 0; i < Completed; i++) {
-            uint64_t addr = *xsk_ring_cons__comp_addr(&XskInfo->UmemInfo->Cq, CqIdx++) - XskInfo->UmemInfo->TxHeadRoom;
-            XskUmemFrameFree(XskInfo, addr);
-        }
-
-        xsk_ring_cons__release(&XskInfo->UmemInfo->Cq, Completed);
-        QuicTraceLogVerbose(
-            ReleaseCons,
-            "[ xdp][cq  ] Release %d from completion queue", Completed);
-    }
-    CxPlatLockRelease(&Queue->CqLock);
-    CxPlatLockRelease(&XskInfo->UmemLock);
-=======
     KickTx(Packet->Queue, FALSE);
->>>>>>> cc7e79db
 
     Partition->Ec.Ready = TRUE;
     CxPlatWakeExecutionContext(&Partition->Ec);
