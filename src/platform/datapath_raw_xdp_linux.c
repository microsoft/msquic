--- conflicted
+++ resolved
@@ -1104,20 +1104,24 @@
 
     uint32_t Completed;
     uint32_t CqIdx;
+    uint64_t FreeingFrames[TX_BATCH_SIZE];
     CxPlatLockAcquire(&Queue->CqLock);
     Completed = xsk_ring_cons__peek(&XskInfo->UmemInfo->Cq, CONS_NUM_DESCS, &CqIdx);
     if (Completed > 0) {
-        CxPlatLockAcquire(&XskInfo->UmemLock);
-        for (uint32_t i = 0; i < Completed; i++) {
-            uint64_t addr = *xsk_ring_cons__comp_addr(&XskInfo->UmemInfo->Cq, CqIdx++) - XskInfo->UmemInfo->TxHeadRoom;
-            XskUmemFrameFree(XskInfo, addr);
-        }
-        CxPlatLockRelease(&XskInfo->UmemLock);
-
-        xsk_ring_cons__release(&XskInfo->UmemInfo->Cq, Completed);
+        uint32_t Freeing = Completed < TX_BATCH_SIZE ? Completed : TX_BATCH_SIZE;
+        for (uint32_t i = 0; i < Freeing; i++) {
+            FreeingFrames[i] = *xsk_ring_cons__comp_addr(&XskInfo->UmemInfo->Cq, CqIdx++) - XskInfo->UmemInfo->TxHeadRoom;
+        }
+        XskUmemFrameFreeN(XskInfo, FreeingFrames, Freeing);
+
+        xsk_ring_cons__release(&XskInfo->UmemInfo->Cq, Freeing);
+        XskInfo->OutstandingTx -= Freeing;
         QuicTraceLogVerbose(
             ReleaseCons,
-            "[ xdp][cq  ] Release %d from completion queue", Completed);
+            "[ xdp][cq  ] Release %d from completion queue", Freeing);
+        if (TX_BATCH_SIZE < Completed) {
+            xsk_ring_cons__cancel(&XskInfo->UmemInfo->Cq, Completed - TX_BATCH_SIZE);
+        }
     }
     CxPlatLockRelease(&Queue->CqLock);
 }
@@ -1129,28 +1133,18 @@
     )
 {
     XDP_TX_PACKET* Packet = (XDP_TX_PACKET*)SendData;
-<<<<<<< HEAD
-    XDP_PARTITION* Partition = Packet->Queue->Partition;
-    struct XskSocketInfo* XskInfo = Packet->Queue->XskInfo;
-=======
     XDP_QUEUE* Queue = Packet->Queue;
     XDP_PARTITION* Partition = Queue->Partition;
     struct XskSocketInfo* XskInfo = Queue->XskInfo;
->>>>>>> 6ead5312
 
     uint32_t TxIdx = 0;
     CxPlatLockAcquire(&Queue->TxLock);
     if (xsk_ring_prod__reserve(&XskInfo->Tx, 1, &TxIdx) != 1) {
-<<<<<<< HEAD
         XskUmemFrameFreeN(XskInfo, &Packet->UmemRelativeAddr, 1);
-=======
-        CxPlatLockAcquire(&XskInfo->UmemLock);
-        XskUmemFrameFree(XskInfo, Packet->UmemRelativeAddr);
-        CxPlatLockRelease(&XskInfo->UmemLock);
->>>>>>> 6ead5312
         QuicTraceLogVerbose(
             FailTxReserve,
             "[ xdp][tx  ] Failed to reserve");
+        CxPlatLockRelease(&Queue->TxLock);
         return;
     }
 
@@ -1159,43 +1153,10 @@
     tx_desc->addr = Packet->UmemRelativeAddr + XskInfo->UmemInfo->TxHeadRoom;
     tx_desc->len = SendData->Buffer.Length;
     xsk_ring_prod__submit(&XskInfo->Tx, 1);
-<<<<<<< HEAD
     XskInfo->OutstandingTx++;
-    if (sendto(xsk_socket__fd(XskInfo->Xsk), NULL, 0, MSG_DONTWAIT, NULL, 0) < 0) {
-        QuicTraceLogVerbose(
-            FailSendTo,
-            "[ xdp][tx  ] Faild sendto. errno:%d, Umem addr:%lld", errno, tx_desc->addr);
-    } else {
-        QuicTraceLogVerbose(
-            DoneSendTo,
-            "[ xdp][TX  ] Done sendto. len:%d, Umem addr:%lld", SendData->Buffer.Length, tx_desc->addr);
-    }
-
-    uint32_t Completed;
-    uint32_t CqIdx;
-    uint64_t FreeingFrames[TX_BATCH_SIZE];
-    Completed = xsk_ring_cons__peek(&XskInfo->UmemInfo->Cq, CONS_NUM_DESCS, &CqIdx);
-    if (Completed > 0) {
-        uint32_t Freeing = Completed < TX_BATCH_SIZE ? Completed : TX_BATCH_SIZE;
-        for (uint32_t i = 0; i < Freeing; i++) {
-            FreeingFrames[i] = *xsk_ring_cons__comp_addr(&XskInfo->UmemInfo->Cq, CqIdx++) - XskInfo->UmemInfo->TxHeadRoom;
-        }
-        XskUmemFrameFreeN(XskInfo, FreeingFrames, Freeing);
-
-        xsk_ring_cons__release(&XskInfo->UmemInfo->Cq, Freeing);
-        XskInfo->OutstandingTx -= Freeing;
-        QuicTraceLogVerbose(
-            ReleaseCons,
-            "[ xdp][cq  ] Release %d from completion queue", Freeing);
-        if (TX_BATCH_SIZE < Completed) {
-            xsk_ring_cons__cancel(&XskInfo->UmemInfo->Cq, Completed - TX_BATCH_SIZE);
-        }
-    }
-=======
     CxPlatLockRelease(&Queue->TxLock);
 
     KickTx(Packet->Queue, FALSE);
->>>>>>> 6ead5312
 
     Partition->Ec.Ready = TRUE;
     CxPlatWakeExecutionContext(&Partition->Ec);
@@ -1335,15 +1296,9 @@
     }
     CxPlatLockRelease(&Queue->RxLock);
 
-<<<<<<< HEAD
+    CxPlatLockAcquire(&Queue->FqLock);
     // Stuff the ring with new buffers
     uint32_t Available = xsk_prod_nb_free(&XskInfo->UmemInfo->Fq, RX_BATCH_SIZE);
-=======
-    CxPlatLockAcquire(&XskInfo->UmemLock);
-    CxPlatLockAcquire(&Queue->FqLock);
-    // Stuff the ring with as much frames as possible
-    Available = xsk_prod_nb_free(&XskInfo->UmemInfo->Fq, XskUmemFreeFrames(XskInfo));
->>>>>>> 6ead5312
     if (Available > 0) {
         uint64_t Frames[RX_BATCH_SIZE];
         uint32_t Filling = Available < RX_BATCH_SIZE ? Available : RX_BATCH_SIZE;
@@ -1361,13 +1316,9 @@
         xsk_ring_prod__submit(&XskInfo->UmemInfo->Fq, Filling);
         XskInfo->AvailableRx += Filling;
     }
-<<<<<<< HEAD
 
 Done:
-=======
     CxPlatLockRelease(&Queue->FqLock);
-    CxPlatLockRelease(&XskInfo->UmemLock);
->>>>>>> 6ead5312
 
     if (PacketCount) {
         CxPlatDpRawRxEthernet(
