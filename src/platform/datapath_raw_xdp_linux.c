/*++

    Copyright (c) Microsoft Corporation.
    Licensed under the MIT License.

Abstract:

    QUIC XDP Datapath Implementation (User Mode)

--*/

#define _CRT_SECURE_NO_WARNINGS 1 // TODO - Remove

#include "datapath_raw_linux.h"
#include "datapath_raw_xdp_linux.h"
// #include "datapath_raw_xdp.h"

#ifdef QUIC_CLOG
#include "datapath_raw_xdp_linux.c.clog.h"
#endif

<<<<<<< HEAD
void
CxPlatSocketContextSetEvents(
    _In_ XDP_QUEUE* Queue,
    _In_ int Operation,
    _In_ uint32_t Events
    )
{
    struct epoll_event SockFdEpEvt = {
        .events = Events, .data = { .ptr = &Queue->RxIoSqe, } };

    int Ret =
        epoll_ctl(
            *Queue->Partition->EventQ,
            Operation,
            xsk_socket__fd(Queue->xsk_info->xsk),
            &SockFdEpEvt);
    if (Ret != 0) {
        QuicTraceEvent(
            XdpEpollErrorStatus,
            "[ xdp]ERROR, %u, %s.",
            errno,
            "epoll_ctl failed");
    }
}

void XdpWorkerAddQueue(_In_ XDP_PARTITION* Partition, _In_ XDP_QUEUE* Queue) {
    XDP_QUEUE** Tail = &Partition->Queues;
    while (*Tail != NULL) {
        Tail = &(*Tail)->Next;
    }
    *Tail = Queue;
    Queue->Next = NULL;
    Queue->Partition = Partition;
}

_IRQL_requires_max_(PASSIVE_LEVEL)
BOOLEAN
CxPlatXdpExecute(
    _Inout_ void* Context,
    _Inout_ CXPLAT_EXECUTION_STATE* State
    );

CXPLAT_RECV_DATA*
CxPlatDataPathRecvPacketToRecvData(
    _In_ const CXPLAT_RECV_PACKET* const Context
    )
{
    return (CXPLAT_RECV_DATA*)(((uint8_t*)Context) - sizeof(XDP_RX_PACKET));
}

CXPLAT_RECV_PACKET*
CxPlatDataPathRecvDataToRecvPacket(
    _In_ const CXPLAT_RECV_DATA* const Datagram
    )
{
    return (CXPLAT_RECV_PACKET*)(((uint8_t*)Datagram) + sizeof(XDP_RX_PACKET));
}

=======
typedef struct XDP_DATAPATH {
    CXPLAT_DATAPATH;
    __attribute__((aligned(64)))
    //
    // Currently, all XDP interfaces share the same config.
    //
    CXPLAT_REF_COUNT RefCount;
    uint32_t PartitionCount;
    uint32_t RxBufferCount;
    uint32_t RxRingSize;
    uint32_t TxBufferCount;
    uint32_t TxRingSize;
    uint32_t PollingIdleTimeoutUs;
    BOOLEAN TxAlwaysPoke;
    BOOLEAN SkipXsum;
    BOOLEAN Running;        // Signal to stop workers.
    // const XDP_API_TABLE *XdpApi;

    XDP_PARTITION Partitions[0];
} XDP_DATAPATH;

typedef struct XDP_INTERFACE {
    CXPLAT_INTERFACE;
    uint16_t QueueCount;
    uint8_t RuleCount;
    CXPLAT_LOCK RuleLock;
    // XDP_RULE* Rules;
    XDP_QUEUE* Queues; // An array of queues.
    const struct XDP_DATAPATH* Xdp;
} XDP_INTERFACE;

typedef struct XDP_QUEUE {
    const XDP_INTERFACE* Interface;
    XDP_PARTITION* Partition;
    struct XDP_QUEUE* Next;
    uint8_t* RxBuffers;
    // HANDLE RxXsk;
    DATAPATH_IO_SQE RxIoSqe;
    // XSK_RING RxFillRing;
    // XSK_RING RxRing;
    // HANDLE RxProgram;
    uint8_t* TxBuffers;
    // HANDLE TxXsk;
    DATAPATH_IO_SQE TxIoSqe;
    // XSK_RING TxRing;
    // XSK_RING TxCompletionRing;
    BOOLEAN RxQueued;
    BOOLEAN TxQueued;
    BOOLEAN Error;

    CXPLAT_LIST_ENTRY PartitionTxQueue;
    CXPLAT_SLIST_ENTRY PartitionRxPool;

    // Move contended buffer pools to their own cache lines.
    // TODO: Use better (more scalable) buffer algorithms.
    // DECLSPEC_CACHEALIGN SLIST_HEADER RxPool;
    // DECLSPEC_CACHEALIGN SLIST_HEADER TxPool;

    // Move TX queue to its own cache line.
    // DECLSPEC_CACHEALIGN
    CXPLAT_LOCK TxLock;
    CXPLAT_LIST_ENTRY TxQueue;
} XDP_QUEUE;

// -> CxPlat
typedef struct __attribute__((aligned(64))) XDP_RX_PACKET {
    XDP_QUEUE* Queue;
    CXPLAT_ROUTE RouteStorage;
    CXPLAT_RECV_DATA RecvData;
    // Followed by:
    // uint8_t ClientContext[...];
    // uint8_t FrameBuffer[MAX_ETH_FRAME_SIZE];
} XDP_RX_PACKET;

typedef struct __attribute__((aligned(64))) XDP_TX_PACKET {
    CXPLAT_SEND_DATA;
    XDP_QUEUE* Queue;
    CXPLAT_LIST_ENTRY Link;
    uint8_t FrameBuffer[MAX_ETH_FRAME_SIZE];
} XDP_TX_PACKET;

>>>>>>> c885d5f1
QUIC_STATUS
CxPlatGetInterfaceRssQueueCount(
    _In_ uint32_t InterfaceIndex,
    _Out_ uint16_t* Count
    )
{
    // TODO: check ethtool implementation
    FILE *fp;
    *Count = UINT16_MAX;

    char IfName[IF_NAMESIZE];
    if_indextoname(InterfaceIndex, IfName);
    char cmd[128];
    snprintf(cmd, sizeof(cmd), "ethtool -x %s", IfName);
    fp = popen(cmd, "r");
    if (fp == NULL) {
        goto Error;
    }

    char buf[256];
    // Read and scan each line of the output for the number of rings
    while (fgets(buf, sizeof(buf), fp) != NULL) {
        if (strstr(buf, "RX flow hash indirection table for") != NULL) {
            sscanf(buf, "RX flow hash indirection table for %*s with %hd", Count);
            break;
        }
    }
    pclose(fp);

Error:
    if (*Count == UINT16_MAX) {
        *Count = 1;
    }
    return QUIC_STATUS_SUCCESS;
}

_IRQL_requires_max_(PASSIVE_LEVEL)
void
CxPlatXdpReadConfig(
    _Inout_ XDP_DATAPATH* Xdp
    )
{
    //
    // Default config.
    //
    Xdp->RxBufferCount = 8192;
    Xdp->RxRingSize = 256;
    Xdp->TxBufferCount = 8192;
    Xdp->TxRingSize = 256;
    Xdp->TxAlwaysPoke = FALSE;

    // TODO
}

void UninitializeUmem(struct xsk_umem_info* Umem)
{
    // TODO: error check
    xsk_umem__delete(Umem->umem);
    free(Umem->buffer);
    free(Umem);
}

_IRQL_requires_max_(PASSIVE_LEVEL)
void
CxPlatDpRawInterfaceUninitialize(
    _Inout_ XDP_INTERFACE* Interface
    )
{
    QuicTraceLogVerbose(
        InterfaceFree,
        "[ xdp][%p] Freeing Interface",
        Interface);
    for (uint32_t i = 0; Interface->Queues != NULL && i < Interface->QueueCount; i++) {
        XDP_QUEUE *Queue = &Interface->Queues[i];

        QuicTraceLogVerbose(
            QueueFree,
            "[ xdp][%p] Freeing Queue on Interface:%p",
            Queue,
            Interface);

        if(Queue->xsk_info) {
            if (Queue->xsk_info->xsk) {
                if (Queue->Partition && Queue->Partition->EventQ) {
                    epoll_ctl(*Queue->Partition->EventQ, EPOLL_CTL_DEL, xsk_socket__fd(Queue->xsk_info->xsk), NULL);
                }
                xsk_socket__delete(Queue->xsk_info->xsk);
            }
            if (Queue->xsk_info->umem) {
                UninitializeUmem(Queue->xsk_info->umem);
            }
            CxPlatLockUninitialize(&Queue->xsk_info->UmemLock);
            free(Queue->xsk_info);
        }

        CxPlatLockUninitialize(&Queue->TxLock);
    }

    if (Interface->Queues != NULL) {
        CxPlatFree(Interface->Queues, QUEUE_TAG);
    }

    struct xdp_multiprog *mp = xdp_multiprog__get_from_ifindex(Interface->IfIndex);
    int err = xdp_multiprog__detach(mp);
    if (err) {
        fprintf(stderr, "Unable to detach XDP program: %s\n",
            strerror(-err));
    }
	xdp_multiprog__close(mp);

    if (Interface->XdpProg) {
        xdp_program__close(Interface->XdpProg);
    }

    if (Interface->XskCfg) {
        free(Interface->XskCfg);
    }
}

static QUIC_STATUS InitializeUmem(uint32_t frameSize, uint32_t numFrames, uint32_t RxHeadRoom, uint32_t TxHeadRoom, struct xsk_umem_info* Umem)
{
    void *buffer;
    if (posix_memalign(&buffer, getpagesize(), frameSize * numFrames)) {
        QuicTraceLogVerbose(
            XdpAllocUmem,
            "[ xdp] Failed to allocate umem");
        return QUIC_STATUS_OUT_OF_MEMORY;
    }

    struct xsk_umem_config UmemConfig = {
        .fill_size = PROD_NUM_DESCS,
        .comp_size = CONS_NUM_DESCS,
        .frame_size = frameSize, // frame_size is really sensitive to become EINVAL
        // .frame_headroom = TxHeadRoom,
        .frame_headroom = 0,
        .flags = 0
    };

    int Ret = xsk_umem__create(&Umem->umem, buffer, frameSize * numFrames, &Umem->fq, &Umem->cq, &UmemConfig);
    if (Ret) {
        errno = -Ret;
        return QUIC_STATUS_INTERNAL_ERROR;
    }

    Umem->buffer = buffer;
    Umem->RxHeadRoom = RxHeadRoom;
    Umem->TxHeadRoom = TxHeadRoom;
    return QUIC_STATUS_SUCCESS;
}

static uint64_t xsk_alloc_umem_frame(struct xsk_socket_info *xsk)
{
    uint64_t frame;
    if (xsk->umem_frame_free == 0) {
        // fprintf(stderr, "[%p] XSK UMEM alloc:\tOOM\n", xsk);
        QuicTraceLogVerbose(
            XdpUmemAllocFails,
            "[ xdp][umem] Out of UMEM frame, OOM");        
        return INVALID_UMEM_FRAME;
    }

    frame = xsk->umem_frame_addr[--xsk->umem_frame_free];
    xsk->umem_frame_addr[xsk->umem_frame_free] = INVALID_UMEM_FRAME;
    // fprintf(stderr, "[%p] XSK UMEM alloc:\t%d:%ld\n", xsk, xsk->umem_frame_free, frame);
    return frame;
}

// not used yet as bpf map control with already attached bpf object doesn't work
uint8_t
IsXdpAttached(const char* prog_name, XDP_INTERFACE *Interface, enum xdp_attach_mode attach_mode)
{
    struct xdp_multiprog* mp = xdp_multiprog__get_from_ifindex(Interface->IfIndex);
    if (!mp) {
        return 0; // should not happen
    }
    enum xdp_attach_mode mode = xdp_multiprog__attach_mode(mp);
    struct xdp_program *p = NULL;

    while ((p = xdp_multiprog__next_prog(p, mp))) {
        if (strcmp(xdp_program__name(p), prog_name) == 0) {
            if (mode == attach_mode) {
                QuicTraceLogVerbose(
                    XdpAttached,
                    "[ xdp] XDP program already attached to %s", Interface->IfName);
                fprintf(stderr, "XDP program %s already attached to %s\n",
                    prog_name, Interface->IfName);
                return 2; // attached same
            }
            return 1; // attached, but different mode
        }
    }
    // not attached anything, or attaching different program
    return 0;
}

QUIC_STATUS
AttachXdpProgram(struct xdp_program *prog, XDP_INTERFACE *Interface, struct xsk_socket_config *xskcfg)
{
    char errmsg[1024];
    int err;
    enum xdp_attach_mode attach_mode = XDP_MODE_NATIVE;

    // TODO: iterate from HW -> DRV -> SKB
    static const struct AttachTypePair {
        enum xdp_attach_mode mode;
        unsigned int xdp_flag;
    } AttachTypePairs[]  = {
        { XDP_MODE_HW, XDP_FLAGS_HW_MODE },
        { XDP_MODE_NATIVE, XDP_FLAGS_DRV_MODE },
        { XDP_MODE_SKB, XDP_FLAGS_SKB_MODE },
    };
    UNREFERENCED_PARAMETER(AttachTypePairs);

    switch (xskcfg->xdp_flags) {
    case XDP_FLAGS_DRV_MODE:
        attach_mode = XDP_MODE_NATIVE;
        break;
    case XDP_FLAGS_SKB_MODE:
        attach_mode = XDP_MODE_SKB;
        break;
    case XDP_FLAGS_HW_MODE:
        attach_mode = XDP_MODE_HW;
        break;
    default:
        CXPLAT_DBG_ASSERT(FALSE);
    }

    err = xdp_program__attach(prog, Interface->IfIndex, attach_mode, 0);
    if (err) {
        libxdp_strerror(err, errmsg, sizeof(errmsg));
        QuicTraceLogVerbose(
            XdpAttachFails,
            "[ xdp] Failed to attach XDP program to %s. error:%s", Interface->IfName, errmsg);
        return QUIC_STATUS_INTERNAL_ERROR;
    }
    QuicTraceLogVerbose(
        XdpAttachSucceeds,
        "[ xdp] Successfully attach XDP program to %s", Interface->IfName);
    return QUIC_STATUS_SUCCESS;
}

_IRQL_requires_max_(PASSIVE_LEVEL)
QUIC_STATUS
CxPlatDpRawInterfaceInitialize(
    _In_ XDP_DATAPATH* Xdp,
    _Inout_ XDP_INTERFACE* Interface,
    _In_ uint32_t ClientRecvContextLength
    )
{
    const uint32_t RxHeadroom = sizeof(XDP_RX_PACKET) + ALIGN_UP(ClientRecvContextLength, uint32_t);
    const uint32_t TxHeadroom = FIELD_OFFSET(XDP_TX_PACKET, FrameBuffer);
    // WARN: variable frame size cause unexpected behavior
    // TODO: 2K mode
    const uint32_t FrameSize = FRAME_SIZE;
    // const uint64_t UmemSize = NUM_FRAMES * FrameSize;
    QUIC_STATUS Status = QUIC_STATUS_SUCCESS;

    // Interface->OffloadStatus.Receive.NetworkLayerXsum = Xdp->SkipXsum;
    // Interface->OffloadStatus.Receive.TransportLayerXsum = Xdp->SkipXsum;
    // Interface->OffloadStatus.Transmit.NetworkLayerXsum = Xdp->SkipXsum;
    // Interface->OffloadStatus.Transmit.NetworkLayerXsum = Xdp->SkipXsum;
    Interface->Xdp = Xdp;
    struct xsk_socket_config *XskCfg = (struct xsk_socket_config*)calloc(1, sizeof(struct xsk_socket_config));
    if (!XskCfg) {
        Status = QUIC_STATUS_OUT_OF_MEMORY;
        goto Error;
    }
    XskCfg->rx_size = CONS_NUM_DESCS;
    XskCfg->tx_size = PROD_NUM_DESCS;
    XskCfg->libbpf_flags = XSK_LIBBPF_FLAGS__INHIBIT_PROG_LOAD;
    XskCfg->xdp_flags = XDP_FLAGS_DRV_MODE;
    // TODO: check ZEROCOPY feature, change Tx/Rx behavior based on feature
    //       refer xdp-tools/xdp-loader/xdp-loader features <ifname>
    XskCfg->bind_flags &= ~XDP_ZEROCOPY;
    XskCfg->bind_flags |= XDP_COPY;
    XskCfg->bind_flags |= XDP_USE_NEED_WAKEUP;
    Interface->XskCfg = XskCfg;

    struct xdp_program *prog;

    prog = xdp_program__open_file("./datapath_raw_xdp_kern.o", "xdp_prog", NULL);

    // uint8_t Attached = IsXdpAttached(xdp_program__name(prog), Interface, XDP_MODE_SKB);
    // FIXME: eth0 on azure VM doesn't work with XDP_FLAGS_DRV_MODE
    XskCfg->xdp_flags = XDP_FLAGS_SKB_MODE;
    if (QUIC_FAILED(AttachXdpProgram(prog, Interface, XskCfg))) {
        goto Error;
    }
    Interface->XdpProg = prog;

    int XskBypassMapFd = bpf_map__fd(bpf_object__find_map_by_name(xdp_program__bpf_obj(prog), "xsks_map"));
    if (XskBypassMapFd < 0) {
        fprintf(stderr, "ERROR: no xsks map found: %s\n",
            strerror(XskBypassMapFd));
        exit(EXIT_FAILURE);
    }

    // Debug info for bpf
    struct bpf_map *ifname_map = bpf_object__find_map_by_name(xdp_program__bpf_obj(prog), "ifname_map");
    if (ifname_map) {
        int key = 0;
        if (bpf_map_update_elem(bpf_map__fd(ifname_map), &key, Interface->IfName, BPF_ANY)) {
            fprintf(stderr, "Failed to update BPF map\n");
        }
    } else {
        fprintf(stderr, "Failed to find BPF ifacename_map\n");
    }

    Status = CxPlatGetInterfaceRssQueueCount(Interface->IfIndex, &Interface->QueueCount);
    if (QUIC_FAILED(Status)) {
        goto Error;
    }

    if (Interface->QueueCount == 0) {
        Status = QUIC_STATUS_INVALID_STATE;
        QuicTraceEvent(
            LibraryErrorStatus,
            "[ lib] ERROR, %u, %s.",
            Status,
            "CxPlatGetInterfaceRssQueueCount");
        goto Error;
    }

    Interface->Queues = CxPlatAlloc(Interface->QueueCount * sizeof(*Interface->Queues), QUEUE_TAG);
    if (Interface->Queues == NULL) {
        QuicTraceEvent(
            AllocFailure,
            "Allocation of '%s' failed. (%llu bytes)",
            "XDP Queues",
            Interface->QueueCount * sizeof(*Interface->Queues));
        Status = QUIC_STATUS_OUT_OF_MEMORY;
        goto Error;
    }

    CxPlatZeroMemory(Interface->Queues, Interface->QueueCount * sizeof(*Interface->Queues));

    for (uint8_t i = 0; i < Interface->QueueCount; i++) {
        XDP_QUEUE* Queue = &Interface->Queues[i];

        Queue->Interface = Interface;
        CxPlatListInitializeHead(&Queue->TxPool);

        CxPlatLockInitialize(&Queue->TxLock);
        CxPlatLockInitialize(&Queue->RxLock);
        CxPlatLockInitialize(&Queue->FqLock);
        CxPlatLockInitialize(&Queue->CqLock);

        // Initialize shared packet_buffer for umem usage
        struct xsk_umem_info *Umem = calloc(1, sizeof(struct xsk_umem_info));
        if (!Umem) {
            Status = QUIC_STATUS_OUT_OF_MEMORY;
            goto Error;
        }

        Status = InitializeUmem(FRAME_SIZE, NUM_FRAMES, RxHeadroom, TxHeadroom, Umem);
        if (QUIC_FAILED(Status)) {
            QuicTraceLogVerbose(
                XdpConfigureUmem,
                "[ xdp] Failed to configure Umem");
            goto Error;
        }

        //
        // Create AF_XDP socket.
        //
        struct xsk_socket_info *xsk_info = calloc(1, sizeof(*xsk_info));
        if (!xsk_info) {
            Status = QUIC_STATUS_OUT_OF_MEMORY;
            goto Error;
        }
        CxPlatLockInitialize(&xsk_info->UmemLock);
        Queue->xsk_info = xsk_info;
        xsk_info->umem = Umem;
        int ret = xsk_socket__create(&xsk_info->xsk, Interface->IfName,
                    i, Umem->umem, &xsk_info->rx,
                    &xsk_info->tx, XskCfg);
        if (ret) {
            QuicTraceLogVerbose(
                XdpSocketCreate,
                "[ xdp] Failed to create AF_XDP socket. ret:%d errno:%d", ret, errno);
            Status = QUIC_STATUS_INTERNAL_ERROR;
            goto Error;
        }

        if(xsk_socket__update_xskmap(xsk_info->xsk, XskBypassMapFd)) {
            Status = QUIC_STATUS_INTERNAL_ERROR;
            goto Error;
        }

        for (int i = 0; i < NUM_FRAMES; i++) {
            xsk_info->umem_frame_addr[i] = i * FrameSize;
        }
        xsk_info->umem_frame_free = NUM_FRAMES;

        // Setup fill queue for Rx
        uint32_t FqIdx = 0;
        ret = xsk_ring_prod__reserve(&xsk_info->umem->fq, PROD_NUM_DESCS, &FqIdx);
        if (ret != PROD_NUM_DESCS) {
            return QUIC_STATUS_OUT_OF_MEMORY;
        }
        for (uint32_t i = 0; i < PROD_NUM_DESCS; i ++) {
            *xsk_ring_prod__fill_addr(&xsk_info->umem->fq, FqIdx++) =
                xsk_alloc_umem_frame(xsk_info) + RxHeadroom;
        }

        xsk_ring_prod__submit(&xsk_info->umem->fq, PROD_NUM_DESCS);
    }

    //
    // Add each queue to a worker (round robin).
    //
    for (uint8_t i = 0; i < Interface->QueueCount; i++) {
        XdpWorkerAddQueue(&Xdp->Partitions[i % Xdp->PartitionCount], &Interface->Queues[i]);
    }

Error:
    if (QUIC_FAILED(Status)) {
        CxPlatDpRawInterfaceUninitialize(Interface);
    }

    return Status;
}

_IRQL_requires_max_(PASSIVE_LEVEL)
void
CxPlatDpRawInterfaceUpdateRules(
    _In_ XDP_INTERFACE* Interface
    )
{
    UNREFERENCED_PARAMETER(Interface);
}

_IRQL_requires_max_(PASSIVE_LEVEL)
size_t
CxPlatDpRawGetDatapathSize(
    _In_opt_ const QUIC_EXECUTION_CONFIG* Config
    )
{
    const uint32_t PartitionCount =
        (Config && Config->ProcessorCount) ? Config->ProcessorCount : CxPlatProcMaxCount();
    return sizeof(XDP_DATAPATH) + (PartitionCount * sizeof(XDP_PARTITION));
}

_IRQL_requires_max_(PASSIVE_LEVEL)
QUIC_STATUS
CxPlatDpRawInitialize(
    _Inout_ CXPLAT_DATAPATH* Datapath,
    _In_ uint32_t ClientRecvContextLength,
    _In_opt_ const QUIC_EXECUTION_CONFIG* Config
    )
{
    XDP_DATAPATH* Xdp = (XDP_DATAPATH*)Datapath;
    QUIC_STATUS Status = QUIC_STATUS_SUCCESS;

    CxPlatXdpReadConfig(Xdp);
    CxPlatListInitializeHead(&Xdp->Interfaces);
    Xdp->PollingIdleTimeoutUs = Config ? Config->PollingIdleTimeoutUs : 0;

    if (Config && Config->ProcessorCount) {
        Xdp->PartitionCount = Config->ProcessorCount;
    } else {
        Xdp->PartitionCount = CxPlatProcMaxCount();
    }

    QuicTraceLogVerbose(
        XdpInitialize,
        "[ xdp][%p] XDP initialized, %u procs",
        Xdp,
        Xdp->PartitionCount);

    struct ifaddrs *ifaddr, *ifa;
    int family;

    if (getifaddrs(&ifaddr) == -1) {
        return QUIC_STATUS_INTERNAL_ERROR;
    }

    for (ifa = ifaddr; ifa != NULL; ifa = ifa->ifa_next) {
        if (ifa->ifa_addr == NULL) {
            continue;
        }
        family = ifa->ifa_addr->sa_family;

        if ((ifa->ifa_flags & IFF_UP) &&
            // !(ifa->ifa_flags & IFF_LOOPBACK) &&
            // FIXME: if there are MASTER-SLAVE interfaces, slave need to be
            //         loaded first to load all interfaces
            !(ifa->ifa_flags & IFF_SLAVE) &&
            family == AF_PACKET) {
            // Create and initialize the interface data structure here
            XDP_INTERFACE* Interface = (XDP_INTERFACE*) malloc(sizeof(XDP_INTERFACE));
            if (Interface == NULL) {
                QuicTraceEvent(
                    AllocFailure,
                    "Allocation of '%s' failed. (%llu bytes)",
                    "XDP interface",
                    sizeof(*Interface));
                Status = QUIC_STATUS_OUT_OF_MEMORY;
                goto Error;
            }
            CxPlatZeroMemory(Interface, sizeof(*Interface));
            memcpy(Interface->IfName, ifa->ifa_name, sizeof(Interface->IfName));
            Interface->IfIndex = if_nametoindex(ifa->ifa_name);
            struct sockaddr_ll *sall = (struct sockaddr_ll*)ifa->ifa_addr;
            memcpy(Interface->PhysicalAddress, sall->sll_addr, sizeof(Interface->PhysicalAddress));

            if (QUIC_FAILED(CxPlatDpRawInterfaceInitialize(
                    Xdp, Interface, ClientRecvContextLength))) {
                QuicTraceEvent(
                    LibraryErrorStatus,
                    "[ lib] ERROR, %u, %s.",
                    Status,
                    "CxPlatDpRawInterfaceInitialize");
                CxPlatFree(Interface, IF_TAG);
                continue;
            }
            CxPlatListInsertTail(&Xdp->Interfaces, &Interface->Link);
        }
    }
    freeifaddrs(ifaddr);

    if (CxPlatListIsEmpty(&Xdp->Interfaces)) {
        QuicTraceEvent(
            LibraryError,
            "[ lib] ERROR, %s.",
            "no XDP capable interface");
        Status = QUIC_STATUS_NOT_FOUND;
        goto Error;
    }

    Xdp->Running = TRUE;
    CxPlatRefInitialize(&Xdp->RefCount);
    for (uint32_t i = 0; i < Xdp->PartitionCount; i++) {
        XDP_PARTITION* Partition = &Xdp->Partitions[i];
        if (Partition->Queues == NULL) {
            //
            // Because queues are assigned in a round-robin manner, subsequent
            // workers will not have a queue assigned. Stop the loop and update
            // worker count.
            //
            Xdp->PartitionCount = i;
            break;
        }

        Partition->Xdp = Xdp;
        Partition->PartitionIndex = (uint16_t)i;
        Partition->Ec.Ready = TRUE;
        Partition->Ec.NextTimeUs = UINT64_MAX;
        Partition->Ec.Callback = CxPlatXdpExecute;
        Partition->Ec.Context = &Xdp->Partitions[i];
        Partition->ShutdownSqe.CqeType = CXPLAT_CQE_TYPE_SOCKET_SHUTDOWN;
        CxPlatRefIncrement(&Xdp->RefCount);
        Partition->EventQ = CxPlatWorkerGetEventQ((uint16_t)i);

        // if (!CxPlatSqeInitialize(
        //         Partition->EventQ,
        //         &Partition->ShutdownSqe.Sqe,
        //         &Partition->ShutdownSqe)) {
        //     Status = QUIC_STATUS_INTERNAL_ERROR;
        //     goto Error;
        // }

        uint32_t QueueCount = 0;
        XDP_QUEUE* Queue = Partition->Queues;
        while (Queue) {
            if (!CxPlatSqeInitialize(
                    Partition->EventQ,
                    &Queue->RxIoSqe.Sqe,
                    &Queue->RxIoSqe)) {
                Status = QUIC_STATUS_INTERNAL_ERROR;
                goto Error;
            }
            Queue->RxIoSqe.CqeType = CXPLAT_CQE_TYPE_SOCKET_IO;
            CxPlatSocketContextSetEvents(Queue, EPOLL_CTL_ADD, EPOLLIN);

            // if (!CxPlatSqeInitialize(
            //     Partition->EventQ,
            //     &Queue->TxIoSqe.Sqe,
            //     &Queue->TxIoSqe)) {
            //     Status = QUIC_STATUS_INTERNAL_ERROR;
            //     goto Error;
            // }
            // Queue->TxIoSqe.CqeType = CXPLAT_CQE_TYPE_SOCKET_FLUSH_TX
            // CxPlatSocketContextSetEvents(Queue, EPOLL_CTL_ADD, EPOLLIN);
            // TODOL other queues
            ++QueueCount;
            Queue = Queue->Next;
        }

        QuicTraceLogVerbose(
            XdpWorkerStart,
            "[ xdp][%p] XDP partition start, %u queues",
            Partition,
            QueueCount);

        CxPlatAddExecutionContext(&Partition->Ec, Partition->PartitionIndex);
    }

Error:
    if (QUIC_FAILED(Status)) {
        while (!CxPlatListIsEmpty(&Xdp->Interfaces)) {
            XDP_INTERFACE* Interface =
                CXPLAT_CONTAINING_RECORD(CxPlatListRemoveHead(&Xdp->Interfaces), XDP_INTERFACE, Link);
            CxPlatDpRawInterfaceUninitialize(Interface);
            CxPlatFree(Interface, IF_TAG);
        }
    }

    return Status;
}

_IRQL_requires_max_(PASSIVE_LEVEL)
void
CxPlatDpRawRelease(
    _In_ XDP_DATAPATH* Xdp
    )
{
    QuicTraceLogVerbose(
        XdpRelease,
        "[ xdp][%p] XDP release",
        Xdp);
    // if (CxPlatRefDecrement(&Xdp->RefCount)) {
        QuicTraceLogVerbose(
            XdpUninitializeComplete,
            "[ xdp][%p] XDP uninitialize complete",
            Xdp);
        while (!CxPlatListIsEmpty(&Xdp->Interfaces)) {
            XDP_INTERFACE* Interface =
                CXPLAT_CONTAINING_RECORD(CxPlatListRemoveHead(&Xdp->Interfaces), XDP_INTERFACE, Link);
            CxPlatDpRawInterfaceUninitialize(Interface);
            CxPlatFree(Interface, IF_TAG);
        }
        CxPlatDataPathUninitializeComplete((CXPLAT_DATAPATH*)Xdp);
    // }
}

_IRQL_requires_max_(PASSIVE_LEVEL)
void
CxPlatDpRawUninitialize(
    _In_ CXPLAT_DATAPATH* Datapath
    )
{
    XDP_DATAPATH* Xdp = (XDP_DATAPATH*)Datapath;
    QuicTraceLogVerbose(
        XdpUninitialize,
        "[ xdp][%p] XDP uninitialize",
        Xdp);
    Xdp->Running = FALSE;
    // TODO: currently no worker created
    for (uint32_t i = 0; i < Xdp->PartitionCount; i++) {
        Xdp->Partitions[i].Ec.Ready = TRUE;
        CxPlatWakeExecutionContext(&Xdp->Partitions[i].Ec);
    }
    CxPlatDpRawRelease(Xdp);
}

_IRQL_requires_max_(PASSIVE_LEVEL)
void
CxPlatDpRawUpdateConfig(
    _In_ CXPLAT_DATAPATH* Datapath,
    _In_ QUIC_EXECUTION_CONFIG* Config
    )
{
    XDP_DATAPATH* Xdp = (XDP_DATAPATH*)Datapath;
    Xdp->PollingIdleTimeoutUs = Config->PollingIdleTimeoutUs;
}

_IRQL_requires_max_(PASSIVE_LEVEL)
void
CxPlatDpRawPlumbRulesOnSocket(
    _In_ CXPLAT_SOCKET* Socket,
    _In_ BOOLEAN IsCreated
    )
{
    CXPLAT_LIST_ENTRY* Entry = Socket->Datapath->Interfaces.Flink;
    for (; Entry != &Socket->Datapath->Interfaces; Entry = Entry->Flink) {
        XDP_INTERFACE* Interface = (XDP_INTERFACE*)CXPLAT_CONTAINING_RECORD(Entry, CXPLAT_INTERFACE, Link);
        struct bpf_map *port_map = bpf_object__find_map_by_name(xdp_program__bpf_obj(Interface->XdpProg), "port_map");
        if (!port_map) {
            fprintf(stderr, "CxPlatDpRawPlumbRulesOnSocket: Failed to find BPF port_map\n");
        }

        int port = Socket->LocalAddress.Ipv4.sin_port;
        if (IsCreated) {
            BOOLEAN exist = true;
            if (bpf_map_update_elem(bpf_map__fd(port_map), &port, &exist, BPF_ANY)) {
                fprintf(stderr, "CxPlatDpRawPlumbRulesOnSocket: Failed to update BPF map on %s, port:%d\n", Interface->IfName, port);
            }
        } else {
            if (bpf_map_delete_elem(bpf_map__fd(port_map), &port)) {
                fprintf(stderr, "CxPlatDpRawPlumbRulesOnSocket: Failed to delete port %d from BPF map on %s\n", port, Interface->IfName);
            }
        }

        struct bpf_map *ifname_map = bpf_object__find_map_by_name(xdp_program__bpf_obj(Interface->XdpProg), "ifname_map");
        if (!ifname_map) {
            fprintf(stderr, "CxPlatDpRawPlumbRulesOnSocket: Failed to find BPF ifacename_map\n");
        }

        int key = 0;
        if (IsCreated) {
            if (bpf_map_update_elem(bpf_map__fd(ifname_map), &key, Interface->IfName, BPF_ANY)) {
                fprintf(stderr, "CxPlatDpRawPlumbRulesOnSocket: Failed to update BPF map\n");
            }
        } // BPF_MAP_TYPE_ARRAY doesn't support delete
    }
}

_IRQL_requires_max_(PASSIVE_LEVEL)
void
CxPlatDpRawAssignQueue(
    _In_ const CXPLAT_INTERFACE* _Interface,
    _Inout_ CXPLAT_ROUTE* Route
    )
{
    const XDP_INTERFACE* Interface = (const XDP_INTERFACE*)_Interface;
    Route->Queue = &Interface->Queues[0];
}

_IRQL_requires_max_(DISPATCH_LEVEL)
const CXPLAT_INTERFACE*
CxPlatDpRawGetInterfaceFromQueue(
    _In_ const void* Queue
    )
{
    return (const CXPLAT_INTERFACE*)((XDP_QUEUE*)Queue)->Interface;
}


static void xsk_free_umem_frame(struct xsk_socket_info *xsk, uint64_t frame)
{
    assert(xsk->umem_frame_free < NUM_FRAMES);
    xsk->umem_frame_addr[xsk->umem_frame_free++] = frame;
}

_IRQL_requires_max_(DISPATCH_LEVEL)
void
CxPlatDpRawRxFree(
    _In_opt_ const CXPLAT_RECV_DATA* PacketChain
    )
{
    uint32_t Count = 0;
    struct xsk_socket_info *xsk_info = ((XDP_RX_PACKET*)PacketChain)->Queue->xsk_info;

    CxPlatLockAcquire(&xsk_info->UmemLock);
    while (PacketChain) {
        XDP_RX_PACKET* Packet = (XDP_RX_PACKET*)PacketChain;
        PacketChain = PacketChain->Next;
        // NOTE: for some reason there is 8 bit gap
        xsk_free_umem_frame(Packet->Queue->xsk_info, Packet->addr - xsk_info->umem->RxHeadRoom - 8);
        Count++;
    }
    CxPlatLockRelease(&xsk_info->UmemLock);
}

_IRQL_requires_max_(DISPATCH_LEVEL)
CXPLAT_SEND_DATA*
CxPlatDpRawTxAlloc(
    _In_ CXPLAT_SOCKET* Socket,
    _Inout_ CXPLAT_SEND_CONFIG* Config
    )
{
    CXPLAT_DBG_ASSERT(Socket != NULL);
    CXPLAT_DBG_ASSERT(Config->MaxPacketSize <= MAX_UDP_PAYLOAD_LENGTH);
    QUIC_ADDRESS_FAMILY Family = QuicAddrGetFamily(&Config->Route->RemoteAddress);
    XDP_TX_PACKET* Packet = NULL;
    XDP_QUEUE* Queue = Config->Route->Queue;
    struct xsk_socket_info* xsk_info = Queue->xsk_info;
    CxPlatLockAcquire(&xsk_info->UmemLock);
    uint64_t BaseAddr = xsk_alloc_umem_frame(xsk_info);
    CxPlatLockRelease(&xsk_info->UmemLock);
    if (BaseAddr == INVALID_UMEM_FRAME) {
        QuicTraceLogVerbose(
            FailTxAlloc,
            "[ xdp][tx  ] OOM for Tx");
        goto Error;
    }

    Packet = (XDP_TX_PACKET*)xsk_umem__get_data(xsk_info->umem->buffer, BaseAddr);
    if (Packet) {
        HEADER_BACKFILL HeaderBackfill = CxPlatDpRawCalculateHeaderBackFill(Family, Socket->UseTcp); // TODO - Cache in Route?
        CXPLAT_DBG_ASSERT(Config->MaxPacketSize <= sizeof(Packet->FrameBuffer) - HeaderBackfill.AllLayer);
        Packet->Queue = Queue;
        Packet->Buffer.Length = Config->MaxPacketSize;
        Packet->Buffer.Buffer = &Packet->FrameBuffer[HeaderBackfill.AllLayer];
        Packet->ECN = Config->ECN;
        Packet->UmemRelativeAddr = BaseAddr;
    }

Error:
    return (CXPLAT_SEND_DATA*)Packet;
}

_IRQL_requires_max_(DISPATCH_LEVEL)
void
CxPlatDpRawTxFree(
    _In_ CXPLAT_SEND_DATA* SendData
    )
{
    UNREFERENCED_PARAMETER(SendData);
}

_IRQL_requires_max_(DISPATCH_LEVEL)
void
CxPlatDpRawTxEnqueue(
    _In_ CXPLAT_SEND_DATA* SendData
    )
{
    // TODO: use PartitionTxQueue to submit at once?
    XDP_TX_PACKET* Packet = (XDP_TX_PACKET*)SendData;
    struct xsk_socket_info* xsk_info = Packet->Queue->xsk_info;
    CxPlatLockAcquire(&xsk_info->UmemLock);

    uint32_t tx_idx = 0;
    if (xsk_ring_prod__reserve(&xsk_info->tx, 1, &tx_idx) != 1) {
        xsk_free_umem_frame(xsk_info, Packet->UmemRelativeAddr);
        QuicTraceLogVerbose(
            FailTxReserve,
            "[ xdp][tx  ] Failed to reserve");
        return;
    }

    struct xdp_desc *tx_desc = xsk_ring_prod__tx_desc(&xsk_info->tx, tx_idx);
    CXPLAT_FRE_ASSERT(tx_desc != NULL);
    tx_desc->addr = Packet->UmemRelativeAddr + xsk_info->umem->TxHeadRoom;
    tx_desc->len = SendData->Buffer.Length;

    xsk_ring_prod__submit(&xsk_info->tx, 1);
    if (sendto(xsk_socket__fd(xsk_info->xsk), NULL, 0, MSG_DONTWAIT, NULL, 0) < 0) {
        int er = errno;
        QuicTraceLogVerbose(
            FailSendTo,
            "[ xdp][tx  ] Faild sendto. errno:%d, Umem addr:%lld", er, tx_desc->addr);
    } else {
        QuicTraceLogVerbose(
            DoneSendTo,
            "[ xdp][TX  ] Done sendto. len:%d, Umem addr:%lld", SendData->Buffer.Length, tx_desc->addr);
    }

    uint32_t Completed;
    uint32_t CqIdx;
    Completed = xsk_ring_cons__peek(&xsk_info->umem->cq, CONS_NUM_DESCS, &CqIdx);
    if (Completed > 0) {
        for (uint32_t i = 0; i < Completed; i++) {
            xsk_free_umem_frame(xsk_info,
                                *xsk_ring_cons__comp_addr(&xsk_info->umem->cq,
                                                          CqIdx++) - xsk_info->umem->TxHeadRoom);
        }

        xsk_ring_cons__release(&xsk_info->umem->cq, Completed);
        QuicTraceLogVerbose(
            ReleaseCons,
            "[ xdp][cq  ] Release %d from completion queue", Completed);
    }
    CxPlatLockRelease(&xsk_info->UmemLock);

    // Partition->Ec.Ready = TRUE;
    // CxPlatWakeExecutionContext(&Partition->Ec);
}

_IRQL_requires_max_(PASSIVE_LEVEL)
BOOLEAN
CxPlatXdpExecute(
    _Inout_ void* Context,
    _Inout_ CXPLAT_EXECUTION_STATE* State
    )
{
    UNREFERENCED_PARAMETER(Context);
    UNREFERENCED_PARAMETER(State);
    return TRUE;
}

static uint64_t xsk_umem_free_frames(struct xsk_socket_info *xsk)
{
    return xsk->umem_frame_free;
}

void CxPlatXdpRx(
    _In_ XDP_QUEUE* Queue
    )
{
    struct xsk_socket_info *xsk = Queue->xsk_info;
    uint32_t Rcvd, i;
    uint32_t Available;
    uint32_t RxIdx = 0, FqIdx = 0;
    unsigned int ret;

    Rcvd = xsk_ring_cons__peek(&xsk->rx, RX_BATCH_SIZE, &RxIdx);
    if (!Rcvd) {
        QuicTraceLogVerbose(
            RxConsPeekFail,
            "[ xdp][rx  ] Failed to peek from Rx queue");
        return;
    } else {
        QuicTraceLogVerbose(
            RxConsPeekSucceed,
            "[ xdp][rx  ] Succeed peek %d from Rx queue", Rcvd);
    }

    CxPlatLockAcquire(&xsk->UmemLock);
    // Stuff the ring with as much frames as possible
    Available = xsk_prod_nb_free(&xsk->umem->fq,
                    xsk_umem_free_frames(xsk)); //TODO: remove lock and use  as big as possible?
    if (Available > 0) {
        ret = xsk_ring_prod__reserve(&xsk->umem->fq, Available, &FqIdx);

        // This should not happen, but just in case
        while (ret != Available) {
            ret = xsk_ring_prod__reserve(&xsk->umem->fq, Rcvd, &FqIdx);
        }
        for (i = 0; i < Available; i++) {
            *xsk_ring_prod__fill_addr(&xsk->umem->fq, FqIdx++) =
                xsk_alloc_umem_frame(xsk) + xsk->umem->RxHeadRoom;
        }
        xsk_ring_prod__submit(&xsk->umem->fq, Available);
    }
    CxPlatLockRelease(&xsk->UmemLock);

    // Process received packets
    CXPLAT_RECV_DATA* Buffers[RX_BATCH_SIZE];
    uint32_t PacketCount = 0;
    for (i = 0; i < Rcvd; i++) {
        uint64_t addr = xsk_ring_cons__rx_desc(&xsk->rx, RxIdx)->addr;
        uint32_t len = xsk_ring_cons__rx_desc(&xsk->rx, RxIdx++)->len;

        uint8_t *FrameBuffer = xsk_umem__get_data(xsk->umem->buffer, addr);
        XDP_RX_PACKET* Packet = (XDP_RX_PACKET*)(FrameBuffer - xsk->umem->RxHeadRoom);
        CxPlatZeroMemory(Packet, xsk->umem->RxHeadRoom);

        Packet->Route = &Packet->RouteStorage;
        Packet->RouteStorage.Queue = Queue;
        Packet->PartitionIndex = Queue->Partition->PartitionIndex;

        // TODO xsk_free_umem_frame if parse error?
        CxPlatDpRawParseEthernet(
            (CXPLAT_DATAPATH*)Queue->Partition->Xdp,
            (CXPLAT_RECV_DATA*)Packet,
            FrameBuffer,
            (uint16_t)len);
        if (false) {
            // free if CxPlatDpRawParseEthernet failed
            xsk_free_umem_frame(xsk, addr - xsk->umem->RxHeadRoom);
        }
        QuicTraceEvent(
            RxConstructPacket,
            "[ xdp][rx  ] Constructing Packet from Rx, local=%!ADDR!, remote=%!ADDR!",
            CASTED_CLOG_BYTEARRAY(sizeof(Packet->RouteStorage.LocalAddress), &Packet->RouteStorage.LocalAddress),
            CASTED_CLOG_BYTEARRAY(sizeof(Packet->RouteStorage.RemoteAddress), &Packet->RouteStorage.RemoteAddress));

        //
        // The route has been filled in with the packet's src/dst IP and ETH addresses, so
        // mark it resolved. This allows stateless sends to be issued without performing
        // a route lookup.
        //
        Packet->Route->State = RouteResolved;

        Packet->addr = addr;
        Packet->Allocated = TRUE;
        Packet->Queue = Queue;
        Buffers[PacketCount++] = (CXPLAT_RECV_DATA*)Packet;
    }

    if (Rcvd) {
        xsk_ring_cons__release(&xsk->rx, Rcvd);

        CxPlatDpRawRxEthernet(
            (CXPLAT_DATAPATH*)Queue->Partition->Xdp,
            Buffers,
            (uint16_t)Rcvd);
    }
}

void
CxPlatDataPathProcessCqe(
    _In_ CXPLAT_CQE* Cqe
    )
{
    switch (CxPlatCqeType(Cqe)) {
    case CXPLAT_CQE_TYPE_SOCKET_SHUTDOWN: {
        // XDP_PARTITION* Partition =
        //     CXPLAT_CONTAINING_RECORD(CxPlatCqeUserData(Cqe), XDP_PARTITION, ShutdownSqe);

        // // CXPLAT_SOCKET_CONTEXT* SocketContext =
        // //     CXPLAT_CONTAINING_RECORD(CxPlatCqeUserData(Cqe), CXPLAT_SOCKET_CONTEXT, ShutdownSqe);
        // // CxPlatSocketContextUninitializeComplete(SocketContext);
        break;
    }
    case CXPLAT_CQE_TYPE_SOCKET_IO: {
        // TODO: use DATAPATH_IO_SQE to distinguish Tx/RX
        DATAPATH_SQE* Sqe = (DATAPATH_SQE*)CxPlatCqeUserData(Cqe);
        XDP_QUEUE* Queue;
        Queue = CXPLAT_CONTAINING_RECORD(Sqe, XDP_QUEUE, RxIoSqe);
        CxPlatXdpRx(Queue);
        QuicTraceLogVerbose(
            XdpQueueAsyncIoRxComplete,
            "[ xdp][%p] XDP async IO complete (RX)",
            Queue);
        Queue->RxQueued = FALSE;
        break;
    }
    case CXPLAT_CQE_TYPE_SOCKET_FLUSH_TX: {

    }
    }
}<|MERGE_RESOLUTION|>--- conflicted
+++ resolved
@@ -19,7 +19,6 @@
 #include "datapath_raw_xdp_linux.c.clog.h"
 #endif
 
-<<<<<<< HEAD
 void
 CxPlatSocketContextSetEvents(
     _In_ XDP_QUEUE* Queue,
@@ -62,105 +61,22 @@
     _Inout_ CXPLAT_EXECUTION_STATE* State
     );
 
-CXPLAT_RECV_DATA*
-CxPlatDataPathRecvPacketToRecvData(
-    _In_ const CXPLAT_RECV_PACKET* const Context
-    )
-{
-    return (CXPLAT_RECV_DATA*)(((uint8_t*)Context) - sizeof(XDP_RX_PACKET));
-}
-
-CXPLAT_RECV_PACKET*
-CxPlatDataPathRecvDataToRecvPacket(
-    _In_ const CXPLAT_RECV_DATA* const Datagram
-    )
-{
-    return (CXPLAT_RECV_PACKET*)(((uint8_t*)Datagram) + sizeof(XDP_RX_PACKET));
-}
-
-=======
-typedef struct XDP_DATAPATH {
-    CXPLAT_DATAPATH;
-    __attribute__((aligned(64)))
-    //
-    // Currently, all XDP interfaces share the same config.
-    //
-    CXPLAT_REF_COUNT RefCount;
-    uint32_t PartitionCount;
-    uint32_t RxBufferCount;
-    uint32_t RxRingSize;
-    uint32_t TxBufferCount;
-    uint32_t TxRingSize;
-    uint32_t PollingIdleTimeoutUs;
-    BOOLEAN TxAlwaysPoke;
-    BOOLEAN SkipXsum;
-    BOOLEAN Running;        // Signal to stop workers.
-    // const XDP_API_TABLE *XdpApi;
-
-    XDP_PARTITION Partitions[0];
-} XDP_DATAPATH;
-
-typedef struct XDP_INTERFACE {
-    CXPLAT_INTERFACE;
-    uint16_t QueueCount;
-    uint8_t RuleCount;
-    CXPLAT_LOCK RuleLock;
-    // XDP_RULE* Rules;
-    XDP_QUEUE* Queues; // An array of queues.
-    const struct XDP_DATAPATH* Xdp;
-} XDP_INTERFACE;
-
-typedef struct XDP_QUEUE {
-    const XDP_INTERFACE* Interface;
-    XDP_PARTITION* Partition;
-    struct XDP_QUEUE* Next;
-    uint8_t* RxBuffers;
-    // HANDLE RxXsk;
-    DATAPATH_IO_SQE RxIoSqe;
-    // XSK_RING RxFillRing;
-    // XSK_RING RxRing;
-    // HANDLE RxProgram;
-    uint8_t* TxBuffers;
-    // HANDLE TxXsk;
-    DATAPATH_IO_SQE TxIoSqe;
-    // XSK_RING TxRing;
-    // XSK_RING TxCompletionRing;
-    BOOLEAN RxQueued;
-    BOOLEAN TxQueued;
-    BOOLEAN Error;
-
-    CXPLAT_LIST_ENTRY PartitionTxQueue;
-    CXPLAT_SLIST_ENTRY PartitionRxPool;
-
-    // Move contended buffer pools to their own cache lines.
-    // TODO: Use better (more scalable) buffer algorithms.
-    // DECLSPEC_CACHEALIGN SLIST_HEADER RxPool;
-    // DECLSPEC_CACHEALIGN SLIST_HEADER TxPool;
-
-    // Move TX queue to its own cache line.
-    // DECLSPEC_CACHEALIGN
-    CXPLAT_LOCK TxLock;
-    CXPLAT_LIST_ENTRY TxQueue;
-} XDP_QUEUE;
-
-// -> CxPlat
-typedef struct __attribute__((aligned(64))) XDP_RX_PACKET {
-    XDP_QUEUE* Queue;
-    CXPLAT_ROUTE RouteStorage;
-    CXPLAT_RECV_DATA RecvData;
-    // Followed by:
-    // uint8_t ClientContext[...];
-    // uint8_t FrameBuffer[MAX_ETH_FRAME_SIZE];
-} XDP_RX_PACKET;
-
-typedef struct __attribute__((aligned(64))) XDP_TX_PACKET {
-    CXPLAT_SEND_DATA;
-    XDP_QUEUE* Queue;
-    CXPLAT_LIST_ENTRY Link;
-    uint8_t FrameBuffer[MAX_ETH_FRAME_SIZE];
-} XDP_TX_PACKET;
-
->>>>>>> c885d5f1
+// CXPLAT_RECV_DATA*
+// CxPlatDataPathRecvPacketToRecvData(
+//     _In_ const CXPLAT_RECV_PACKET* const Context
+//     )
+// {
+//     return (CXPLAT_RECV_DATA*)(((uint8_t*)Context) - sizeof(XDP_RX_PACKET));
+// }
+
+// CXPLAT_RECV_PACKET*
+// CxPlatDataPathRecvDataToRecvPacket(
+//     _In_ const CXPLAT_RECV_DATA* const Datagram
+//     )
+// {
+//     return (CXPLAT_RECV_PACKET*)(((uint8_t*)Datagram) + sizeof(XDP_RX_PACKET));
+// }
+
 QUIC_STATUS
 CxPlatGetInterfaceRssQueueCount(
     _In_ uint32_t InterfaceIndex,
@@ -580,7 +496,6 @@
     if (QUIC_FAILED(Status)) {
         CxPlatDpRawInterfaceUninitialize(Interface);
     }
-
     return Status;
 }
 
@@ -889,7 +804,6 @@
     return (const CXPLAT_INTERFACE*)((XDP_QUEUE*)Queue)->Interface;
 }
 
-
 static void xsk_free_umem_frame(struct xsk_socket_info *xsk, uint64_t frame)
 {
     assert(xsk->umem_frame_free < NUM_FRAMES);
@@ -903,16 +817,24 @@
     )
 {
     uint32_t Count = 0;
-    struct xsk_socket_info *xsk_info = ((XDP_RX_PACKET*)PacketChain)->Queue->xsk_info;
-
-    CxPlatLockAcquire(&xsk_info->UmemLock);
-    while (PacketChain) {
-        XDP_RX_PACKET* Packet = (XDP_RX_PACKET*)PacketChain;
-        PacketChain = PacketChain->Next;
-        // NOTE: for some reason there is 8 bit gap
-        xsk_free_umem_frame(Packet->Queue->xsk_info, Packet->addr - xsk_info->umem->RxHeadRoom - 8);
-        Count++;
-    }
+    // struct xsk_socket_info *xsk_info = ((XDP_RX_PACKET*)PacketChain)->Queue->xsk_info;
+    struct xsk_socket_info *xsk_info = NULL;
+    if (PacketChain) {
+        const XDP_RX_PACKET* Packet =
+            CXPLAT_CONTAINING_RECORD(PacketChain, XDP_RX_PACKET, RecvData);
+        xsk_info = Packet->Queue->xsk_info;
+
+        CxPlatLockAcquire(&xsk_info->UmemLock);
+        while (PacketChain) {
+            Packet =
+                CXPLAT_CONTAINING_RECORD(PacketChain, XDP_RX_PACKET, RecvData);
+            PacketChain = PacketChain->Next;
+            // NOTE: for some reason there is 8 bit gap
+            xsk_free_umem_frame(Packet->Queue->xsk_info, Packet->addr - xsk_info->umem->RxHeadRoom - 8);
+            Count++;
+        }
+    }
+
     CxPlatLockRelease(&xsk_info->UmemLock);
 }
 
@@ -1085,19 +1007,19 @@
     for (i = 0; i < Rcvd; i++) {
         uint64_t addr = xsk_ring_cons__rx_desc(&xsk->rx, RxIdx)->addr;
         uint32_t len = xsk_ring_cons__rx_desc(&xsk->rx, RxIdx++)->len;
-
         uint8_t *FrameBuffer = xsk_umem__get_data(xsk->umem->buffer, addr);
         XDP_RX_PACKET* Packet = (XDP_RX_PACKET*)(FrameBuffer - xsk->umem->RxHeadRoom);
         CxPlatZeroMemory(Packet, xsk->umem->RxHeadRoom);
 
-        Packet->Route = &Packet->RouteStorage;
+        Packet->Queue = Queue;
         Packet->RouteStorage.Queue = Queue;
-        Packet->PartitionIndex = Queue->Partition->PartitionIndex;
+        Packet->RecvData.Route = &Packet->RouteStorage;
+        Packet->RecvData.PartitionIndex = Queue->Partition->PartitionIndex;
 
         // TODO xsk_free_umem_frame if parse error?
         CxPlatDpRawParseEthernet(
             (CXPLAT_DATAPATH*)Queue->Partition->Xdp,
-            (CXPLAT_RECV_DATA*)Packet,
+            &Packet->RecvData,
             FrameBuffer,
             (uint16_t)len);
         if (false) {
@@ -1115,12 +1037,11 @@
         // mark it resolved. This allows stateless sends to be issued without performing
         // a route lookup.
         //
-        Packet->Route->State = RouteResolved;
+        Packet->RecvData.Route->State = RouteResolved;
 
         Packet->addr = addr;
-        Packet->Allocated = TRUE;
-        Packet->Queue = Queue;
-        Buffers[PacketCount++] = (CXPLAT_RECV_DATA*)Packet;
+        Packet->RecvData.Allocated = TRUE;
+        Buffers[PacketCount++] = &Packet->RecvData;
     }
 
     if (Rcvd) {
