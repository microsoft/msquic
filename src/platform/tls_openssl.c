/*++

    Copyright (c) Microsoft Corporation.
    Licensed under the MIT License.

Abstract:

    Implements the TLS functions by calling OpenSSL.

--*/

#include "platform_internal.h"

#define OPENSSL_SUPPRESS_DEPRECATED 1 // For hmac.h, which was deprecated in 3.0
#ifdef _WIN32
#pragma warning(push)
#pragma warning(disable:4100) // Unreferenced parameter errcode in inline function
#endif
#include "openssl/err.h"
#include "openssl/hmac.h"
#include "openssl/kdf.h"
#include "openssl/pem.h"
#include "openssl/rsa.h"
#include "openssl/ssl.h"
#include "openssl/x509.h"
#ifdef _WIN32
#pragma warning(pop)
#endif
#ifdef QUIC_CLOG
#include "tls_openssl.c.clog.h"
#endif

uint16_t CxPlatTlsTPHeaderSize = 0;

//
// The QUIC sec config object. Created once per listener on server side and
// once per connection on client side.
//

typedef struct CXPLAT_SEC_CONFIG {

    //
    // The SSL context associated with the sec config.
    //
    SSL_CTX *SSLCtx;

    //
    // Callbacks for TLS.
    //
    CXPLAT_TLS_CALLBACKS Callbacks;

} CXPLAT_SEC_CONFIG;

//
// A TLS context associated per connection.
//

typedef struct CXPLAT_TLS {

    //
    // The TLS configuration information and credentials.
    //
    CXPLAT_SEC_CONFIG* SecConfig;

    //
    // Indicates if this context belongs to server side or client side
    // connection.
    //
    BOOLEAN IsServer;

    //
    // The TLS extension type for the QUIC transport parameters.
    //
    uint16_t QuicTpExtType;

    //
    // The ALPN buffer.
    //
    uint16_t AlpnBufferLength;
    const uint8_t* AlpnBuffer;

    //
    // On client side stores a NULL terminated SNI.
    //
    const char* SNI;

    //
    // Ssl - A SSL object associated with the connection.
    //
    SSL *Ssl;

    //
    // State - The TLS state associated with the connection.
    // ResultFlags - Stores the result of the TLS data processing operation.
    //

    CXPLAT_TLS_PROCESS_STATE* State;
    CXPLAT_TLS_RESULT_FLAGS ResultFlags;

    //
    // Callback context and handler for QUIC TP.
    //
    QUIC_CONNECTION* Connection;

#ifdef CXPLAT_TLS_SECRETS_SUPPORT
    //
    // Optional struct to log TLS traffic secrets.
    // Only non-null when the connection is configured to log these.
    //
    CXPLAT_TLS_SECRETS* TlsSecrets;
#endif

} CXPLAT_TLS;

typedef struct CXPLAT_HP_KEY {
    EVP_CIPHER_CTX* CipherCtx;
    CXPLAT_AEAD_TYPE Aead;
} CXPLAT_HP_KEY;

//
// Default list of Cipher used.
//
#define CXPLAT_TLS_DEFAULT_SSL_CIPHERS    "TLS_AES_256_GCM_SHA384:TLS_AES_128_GCM_SHA256"

//
// Default list of curves for ECDHE ciphers.
//
#define CXPLAT_TLS_DEFAULT_SSL_CURVES     "P-256:X25519:P-384:P-521"

//
// Default cert verify depth.
//
#define CXPLAT_TLS_DEFAULT_VERIFY_DEPTH  10

//
// Hack to set trusted cert file on client side.
//
char *QuicOpenSslClientTrustedCert = NULL;

QUIC_STATUS
CxPlatTlsLibraryInitialize(
    void
    )
{
    if (OPENSSL_init_ssl(OPENSSL_INIT_LOAD_CONFIG, NULL) == 0) {
        QuicTraceEvent(
            LibraryError,
            "[ lib] ERROR, %s.",
            "OPENSSL_init_ssl failed");
        return QUIC_STATUS_TLS_ERROR;
    }

    //
    // OPENSSL_init_ssl() may leave errors in the error queue while returning
    // success.
    //

    ERR_clear_error();

    //
    // LINUX_TODO:Add Check for openssl library QUIC support.
    //

    return QUIC_STATUS_SUCCESS;
}

void
CxPlatTlsLibraryUninitialize(
    void
    )
{
}

static
int
CxPlatTlsAlpnSelectCallback(
    _In_ SSL *Ssl,
    _Out_writes_bytes_(Outlen) const unsigned char **Out,
    _Out_ unsigned char *OutLen,
    _In_reads_bytes_(Inlen) const unsigned char *In,
    _In_ unsigned int InLen,
    _In_ void *Arg
    )
{
    UNREFERENCED_PARAMETER(In);
    UNREFERENCED_PARAMETER(InLen);
    UNREFERENCED_PARAMETER(Arg);

    CXPLAT_TLS* TlsContext = SSL_get_app_data(Ssl);

    //
    // QUIC already parsed and picked the ALPN to use and set it in the
    // NegotiatedAlpn variable.
    //

    CXPLAT_DBG_ASSERT(TlsContext->State->NegotiatedAlpn != NULL);
    *OutLen = TlsContext->State->NegotiatedAlpn[0];
    *Out = TlsContext->State->NegotiatedAlpn + 1;

    return SSL_TLSEXT_ERR_OK;
}

<<<<<<< HEAD
static
int
QuicTlsCertificateVerifyCallback(
    X509_STORE_CTX* x509_ctx,
    void* app_ctx
    )
{
    SSL *Ssl = X509_STORE_CTX_get_ex_data(x509_ctx, SSL_get_ex_data_X509_STORE_CTX_idx());
    QUIC_TLS* TlsContext = SSL_get_app_data(Ssl);
    UNREFERENCED_PARAMETER(app_ctx);

    // TODO - Upcall

    return -1;
}

QUIC_STATIC_ASSERT((int)ssl_encryption_initial == (int)QUIC_PACKET_KEY_INITIAL, "Code assumes exact match!");
QUIC_STATIC_ASSERT((int)ssl_encryption_early_data == (int)QUIC_PACKET_KEY_0_RTT, "Code assumes exact match!");
QUIC_STATIC_ASSERT((int)ssl_encryption_handshake == (int)QUIC_PACKET_KEY_HANDSHAKE, "Code assumes exact match!");
QUIC_STATIC_ASSERT((int)ssl_encryption_application == (int)QUIC_PACKET_KEY_1_RTT, "Code assumes exact match!");
=======
CXPLAT_STATIC_ASSERT((int)ssl_encryption_initial == (int)QUIC_PACKET_KEY_INITIAL, "Code assumes exact match!");
CXPLAT_STATIC_ASSERT((int)ssl_encryption_early_data == (int)QUIC_PACKET_KEY_0_RTT, "Code assumes exact match!");
CXPLAT_STATIC_ASSERT((int)ssl_encryption_handshake == (int)QUIC_PACKET_KEY_HANDSHAKE, "Code assumes exact match!");
CXPLAT_STATIC_ASSERT((int)ssl_encryption_application == (int)QUIC_PACKET_KEY_1_RTT, "Code assumes exact match!");
>>>>>>> 2226775d

void
CxPlatTlsNegotiatedCiphers(
    _In_ CXPLAT_TLS* TlsContext,
    _Out_ CXPLAT_AEAD_TYPE *AeadType,
    _Out_ CXPLAT_HASH_TYPE *HashType
    )
{
    switch (SSL_CIPHER_get_id(SSL_get_current_cipher(TlsContext->Ssl))) {
    case 0x03001301U: // TLS_AES_128_GCM_SHA256
        *AeadType = CXPLAT_AEAD_AES_128_GCM;
        *HashType = CXPLAT_HASH_SHA256;
        break;
    case 0x03001302U: // TLS_AES_256_GCM_SHA384
        *AeadType = CXPLAT_AEAD_AES_256_GCM;
        *HashType = CXPLAT_HASH_SHA384;
        break;
    case 0x03001303U: // TLS_CHACHA20_POLY1305_SHA256
        *AeadType = CXPLAT_AEAD_CHACHA20_POLY1305;
        *HashType = CXPLAT_HASH_SHA256;
        break;
    default:
        CXPLAT_FRE_ASSERT(FALSE);
    }
}

int
CxPlatTlsSetEncryptionSecretsCallback(
    _In_ SSL *Ssl,
    _In_ OSSL_ENCRYPTION_LEVEL Level,
    _In_reads_(SecretLen) const uint8_t* ReadSecret,
    _In_reads_(SecretLen) const uint8_t* WriteSecret,
    _In_ size_t SecretLen
    )
{
    CXPLAT_TLS* TlsContext = SSL_get_app_data(Ssl);
    CXPLAT_TLS_PROCESS_STATE* TlsState = TlsContext->State;
    QUIC_PACKET_KEY_TYPE KeyType = (QUIC_PACKET_KEY_TYPE)Level;
    QUIC_STATUS Status;

    QuicTraceLogConnVerbose(
        OpenSslNewEncryptionSecrets,
        TlsContext->Connection,
        "New encryption secrets (Level = %u)",
        Level);

    CXPLAT_SECRET Secret;
    CxPlatTlsNegotiatedCiphers(TlsContext, &Secret.Aead, &Secret.Hash);
    CxPlatCopyMemory(Secret.Secret, WriteSecret, SecretLen);

    CXPLAT_DBG_ASSERT(TlsState->WriteKeys[KeyType] == NULL);
    Status =
        QuicPacketKeyDerive(
            KeyType,
            &Secret,
            "write secret",
            TRUE,
            &TlsState->WriteKeys[KeyType]);
    if (QUIC_FAILED(Status)) {
        TlsContext->ResultFlags |= CXPLAT_TLS_RESULT_ERROR;
        return -1;
    }

    TlsState->WriteKey = KeyType;
    TlsContext->ResultFlags |= CXPLAT_TLS_RESULT_WRITE_KEY_UPDATED;
    CxPlatCopyMemory(Secret.Secret, ReadSecret, SecretLen);

    CXPLAT_DBG_ASSERT(TlsState->ReadKeys[KeyType] == NULL);
    Status =
        QuicPacketKeyDerive(
            KeyType,
            &Secret,
            "read secret",
            TRUE,
            &TlsState->ReadKeys[KeyType]);
    if (QUIC_FAILED(Status)) {
        TlsContext->ResultFlags |= CXPLAT_TLS_RESULT_ERROR;
        return -1;
    }

    if (TlsContext->IsServer && KeyType == QUIC_PACKET_KEY_1_RTT) {
        //
        // The 1-RTT read keys aren't actually allowed to be used until the
        // handshake completes.
        //
    } else {
        TlsState->ReadKey = KeyType;
        TlsContext->ResultFlags |= CXPLAT_TLS_RESULT_READ_KEY_UPDATED;
    }
#ifdef CXPLAT_TLS_SECRETS_SUPPORT
    if (TlsContext->TlsSecrets != NULL) {
        TlsContext->TlsSecrets->SecretLength = (uint8_t)SecretLen;
        switch (KeyType) {
        case QUIC_PACKET_KEY_HANDSHAKE:
            if (TlsContext->IsServer) {
                memcpy(TlsContext->TlsSecrets->ClientHandshakeTrafficSecret, ReadSecret, SecretLen);
                memcpy(TlsContext->TlsSecrets->ServerHandshakeTrafficSecret, WriteSecret, SecretLen);
            } else {
                memcpy(TlsContext->TlsSecrets->ClientHandshakeTrafficSecret, WriteSecret, SecretLen);
                memcpy(TlsContext->TlsSecrets->ServerHandshakeTrafficSecret, ReadSecret, SecretLen);
            }
            TlsContext->TlsSecrets->IsSet.ClientHandshakeTrafficSecret = TRUE;
            TlsContext->TlsSecrets->IsSet.ServerHandshakeTrafficSecret = TRUE;
            break;
        case QUIC_PACKET_KEY_1_RTT:
            if (TlsContext->IsServer) {
                memcpy(TlsContext->TlsSecrets->ClientTrafficSecret0, ReadSecret, SecretLen);
                memcpy(TlsContext->TlsSecrets->ServerTrafficSecret0, WriteSecret, SecretLen);
            } else {
                memcpy(TlsContext->TlsSecrets->ClientTrafficSecret0, WriteSecret, SecretLen);
                memcpy(TlsContext->TlsSecrets->ServerTrafficSecret0, ReadSecret, SecretLen);
            }
            TlsContext->TlsSecrets->IsSet.ClientTrafficSecret0 = TRUE;
            TlsContext->TlsSecrets->IsSet.ServerTrafficSecret0 = TRUE;
            //
            // We're done with the TlsSecrets.
            //
            TlsContext->TlsSecrets = NULL;
            break;
        case QUIC_PACKET_KEY_0_RTT:
            if (!TlsContext->IsServer) {
                memcpy(TlsContext->TlsSecrets->ClientEarlyTrafficSecret, WriteSecret, SecretLen);
                TlsContext->TlsSecrets->IsSet.ClientEarlyTrafficSecret = TRUE;
            }
            break;
        default:
            break;
        }
    }
#endif

    return 1;
}

int
CxPlatTlsAddHandshakeDataCallback(
    _In_ SSL *Ssl,
    _In_ OSSL_ENCRYPTION_LEVEL Level,
    _In_reads_(Length) const uint8_t *Data,
    _In_ size_t Length
    )
{
    CXPLAT_TLS* TlsContext = SSL_get_app_data(Ssl);
    CXPLAT_TLS_PROCESS_STATE* TlsState = TlsContext->State;

    QUIC_PACKET_KEY_TYPE KeyType = (QUIC_PACKET_KEY_TYPE)Level;
    CXPLAT_DBG_ASSERT(KeyType == 0 || TlsState->WriteKeys[KeyType] != NULL);

    QuicTraceLogConnVerbose(
        OpenSslAddHandshakeData,
        TlsContext->Connection,
        "Sending %llu handshake bytes (Level = %u)",
        (uint64_t)Length,
        Level);

    if (Length + TlsState->BufferLength > 0xF000) {
        QuicTraceEvent(
            TlsError,
            "[ tls][%p] ERROR, %s.",
            TlsContext->Connection,
            "Too much handshake data");
        TlsContext->ResultFlags |= CXPLAT_TLS_RESULT_ERROR;
        return -1;
    }

    if (Length + TlsState->BufferLength > (size_t)TlsState->BufferAllocLength) {
        //
        // Double the allocated buffer length until there's enough room for the
        // new data.
        //
        uint16_t NewBufferAllocLength = TlsState->BufferAllocLength;
        while (Length + TlsState->BufferLength > (size_t)NewBufferAllocLength) {
            NewBufferAllocLength <<= 1;
        }

        uint8_t* NewBuffer = CXPLAT_ALLOC_NONPAGED(NewBufferAllocLength, QUIC_POOL_TLS_BUFFER);
        if (NewBuffer == NULL) {
            QuicTraceEvent(
                AllocFailure,
                "Allocation of '%s' failed. (%llu bytes)",
                "New crypto buffer",
                NewBufferAllocLength);
            TlsContext->ResultFlags |= CXPLAT_TLS_RESULT_ERROR;
            return -1;
        }

        CxPlatCopyMemory(
            NewBuffer,
            TlsState->Buffer,
            TlsState->BufferLength);
        CXPLAT_FREE(TlsState->Buffer, QUIC_POOL_TLS_BUFFER);
        TlsState->Buffer = NewBuffer;
        TlsState->BufferAllocLength = NewBufferAllocLength;
    }

    switch (KeyType) {
    case QUIC_PACKET_KEY_HANDSHAKE:
        if (TlsState->BufferOffsetHandshake == 0) {
            TlsState->BufferOffsetHandshake = TlsState->BufferTotalLength;
            QuicTraceLogConnInfo(
                OpenSslHandshakeDataStart,
                TlsContext->Connection,
                "Writing Handshake data starts at %u",
                TlsState->BufferOffsetHandshake);
        }
        break;
    case QUIC_PACKET_KEY_1_RTT:
        if (TlsState->BufferOffset1Rtt == 0) {
            TlsState->BufferOffset1Rtt = TlsState->BufferTotalLength;
            QuicTraceLogConnInfo(
                OpenSsl1RttDataStart,
                TlsContext->Connection,
                "Writing 1-RTT data starts at %u",
                TlsState->BufferOffset1Rtt);
        }
        break;
    default:
        break;
    }

    CxPlatCopyMemory(
        TlsState->Buffer + TlsState->BufferLength,
        Data,
        Length);
    TlsState->BufferLength += (uint16_t)Length;
    TlsState->BufferTotalLength += (uint16_t)Length;

    TlsContext->ResultFlags |= CXPLAT_TLS_RESULT_DATA;

    return 1;
}

int
CxPlatTlsFlushFlightCallback(
    _In_ SSL *Ssl
    )
{
    UNREFERENCED_PARAMETER(Ssl);
    return 1;
}

int
CxPlatTlsSendAlertCallback(
    _In_ SSL *Ssl,
    _In_ enum ssl_encryption_level_t Level,
    _In_ uint8_t Alert
    )
{
    UNREFERENCED_PARAMETER(Level);

    CXPLAT_TLS* TlsContext = SSL_get_app_data(Ssl);

    QuicTraceLogConnError(
        OpenSslAlert,
        TlsContext->Connection,
        "Send alert = %u (Level = %u)",
        Alert,
        Level);

    TlsContext->State->AlertCode = Alert;
    TlsContext->ResultFlags |= CXPLAT_TLS_RESULT_ERROR;

    return 1;
}

int
CxPlatTlsClientHelloCallback(
    _In_ SSL *Ssl,
    _Out_opt_ int *Alert,
    _In_ void *arg
    )
{
    UNREFERENCED_PARAMETER(arg);
    CXPLAT_TLS* TlsContext = SSL_get_app_data(Ssl);

    const uint8_t* TransportParams;
    size_t TransportParamLen;

    if (!SSL_client_hello_get0_ext(
            Ssl,
            TlsContext->QuicTpExtType,
            &TransportParams,
            &TransportParamLen)) {
        TlsContext->ResultFlags |= CXPLAT_TLS_RESULT_ERROR;
        *Alert = SSL_AD_INTERNAL_ERROR;
        return SSL_CLIENT_HELLO_ERROR;
    }

    return SSL_CLIENT_HELLO_SUCCESS;
}

SSL_QUIC_METHOD OpenSslQuicCallbacks = {
    CxPlatTlsSetEncryptionSecretsCallback,
    CxPlatTlsAddHandshakeDataCallback,
    CxPlatTlsFlushFlightCallback,
    CxPlatTlsSendAlertCallback
};

QUIC_STATUS
CxPlatTlsExtractPrivateKey(
    _In_ const QUIC_CREDENTIAL_CONFIG* CredConfig,
    _Out_ RSA** EvpPrivateKey,
    _Out_ X509** X509Cert);

QUIC_STATUS
CxPlatTlsSecConfigCreate(
    _In_ const QUIC_CREDENTIAL_CONFIG* CredConfig,
    _In_ const CXPLAT_TLS_CALLBACKS* TlsCallbacks,
    _In_opt_ void* Context,
    _In_ CXPLAT_SEC_CONFIG_CREATE_COMPLETE_HANDLER CompletionHandler
    )
{
    if (CredConfig->Flags & QUIC_CREDENTIAL_FLAG_LOAD_ASYNCHRONOUS &&
        CredConfig->AsyncHandler == NULL) {
        return QUIC_STATUS_INVALID_PARAMETER;
    }

    if (CredConfig->Flags & QUIC_CREDENTIAL_FLAG_ENABLE_OCSP) {
        return QUIC_STATUS_NOT_SUPPORTED; // Not supported by this TLS implementation
    }

    if (CredConfig->TicketKey != NULL) {
        return QUIC_STATUS_NOT_SUPPORTED; // Not currently supported
    }

    if (CredConfig->Flags & QUIC_CREDENTIAL_FLAG_CLIENT) {
        if (CredConfig->Type != QUIC_CREDENTIAL_TYPE_NONE) {
            return QUIC_STATUS_NOT_SUPPORTED; // Not supported for client (yet)
        }
    } else {
        if (CredConfig->Type == QUIC_CREDENTIAL_TYPE_NONE) {
            return QUIC_STATUS_INVALID_PARAMETER; // Required for server
        }

        if (CredConfig->Type == QUIC_CREDENTIAL_TYPE_CERTIFICATE_FILE) {
            if (CredConfig->CertificateFile == NULL ||
                CredConfig->CertificateFile->CertificateFile == NULL ||
                CredConfig->CertificateFile->PrivateKeyFile == NULL) {
                return QUIC_STATUS_INVALID_PARAMETER;
            }
        } else if (CredConfig->Type == QUIC_CREDENTIAL_TYPE_CERTIFICATE_HASH ||
            CredConfig->Type == QUIC_CREDENTIAL_TYPE_CERTIFICATE_HASH_STORE ||
            CredConfig->Type == QUIC_CREDENTIAL_TYPE_CERTIFICATE_CONTEXT) {
#ifndef _WIN32
            return QUIC_STATUS_NOT_SUPPORTED; // Only supported on windows.
#endif
            // Windows parameters checked later
        } else {
            return QUIC_STATUS_NOT_SUPPORTED;
        }
    }

    QUIC_STATUS Status = QUIC_STATUS_SUCCESS;
    int Ret = 0;
    CXPLAT_SEC_CONFIG* SecurityConfig = NULL;
    RSA* RsaKey = NULL;
    X509* X509Cert = NULL;

    //
    // Create a security config.
    //

    SecurityConfig = CXPLAT_ALLOC_NONPAGED(sizeof(CXPLAT_SEC_CONFIG), QUIC_POOL_TLS_SECCONF);
    if (SecurityConfig == NULL) {
        QuicTraceEvent(
            AllocFailure,
            "Allocation of '%s' failed. (%llu bytes)",
            "CXPLAT_SEC_CONFIG",
            sizeof(CXPLAT_SEC_CONFIG));
        Status = QUIC_STATUS_OUT_OF_MEMORY;
        goto Exit;
    }

    SecurityConfig->Callbacks = *TlsCallbacks;

    //
    // Create the a SSL context for the security config.
    //

    SecurityConfig->SSLCtx = SSL_CTX_new(TLS_method());
    if (SecurityConfig->SSLCtx == NULL) {
        QuicTraceEvent(
            LibraryErrorStatus,
            "[ lib] ERROR, %u, %s.",
            ERR_get_error(),
            "SSL_CTX_new failed");
        Status = QUIC_STATUS_TLS_ERROR;
        goto Exit;
    }

    //
    // Configure the SSL context with the defaults.
    //

    Ret = SSL_CTX_set_min_proto_version(SecurityConfig->SSLCtx, TLS1_3_VERSION);
    if (Ret != 1) {
        QuicTraceEvent(
            LibraryErrorStatus,
            "[ lib] ERROR, %u, %s.",
            ERR_get_error(),
            "SSL_CTX_set_min_proto_version failed");
        Status = QUIC_STATUS_TLS_ERROR;
        goto Exit;
    }

    Ret = SSL_CTX_set_max_proto_version(SecurityConfig->SSLCtx, TLS1_3_VERSION);
    if (Ret != 1) {
        QuicTraceEvent(
            LibraryErrorStatus,
            "[ lib] ERROR, %u, %s.",
            ERR_get_error(),
            "SSL_CTX_set_max_proto_version failed");
        Status = QUIC_STATUS_TLS_ERROR;
        goto Exit;
    }

    Ret =
        SSL_CTX_set_ciphersuites(
            SecurityConfig->SSLCtx,
            CXPLAT_TLS_DEFAULT_SSL_CIPHERS);
    if (Ret != 1) {
        QuicTraceEvent(
            LibraryErrorStatus,
            "[ lib] ERROR, %u, %s.",
            ERR_get_error(),
            "SSL_CTX_set_ciphersuites failed");
        Status = QUIC_STATUS_TLS_ERROR;
        goto Exit;
    }

    Ret = SSL_CTX_set_default_verify_paths(SecurityConfig->SSLCtx);
    if (Ret != 1) {
        QuicTraceEvent(
            LibraryErrorStatus,
            "[ lib] ERROR, %u, %s.",
            ERR_get_error(),
            "SSL_CTX_set_default_verify_paths failed");
        Status = QUIC_STATUS_TLS_ERROR;
        goto Exit;
    }

    Ret =
        SSL_CTX_set1_groups_list(
            SecurityConfig->SSLCtx,
            CXPLAT_TLS_DEFAULT_SSL_CURVES);
    if (Ret != 1) {
        QuicTraceEvent(
            LibraryErrorStatus,
            "[ lib] ERROR, %u, %s.",
            ERR_get_error(),
            "SSL_CTX_set1_groups_list failed");
        Status = QUIC_STATUS_TLS_ERROR;
        goto Exit;
    }

    Ret = SSL_CTX_set_quic_method(SecurityConfig->SSLCtx, &OpenSslQuicCallbacks);
    if (Ret != 1) {
        QuicTraceEvent(
            LibraryErrorStatus,
            "[ lib] ERROR, %u, %s.",
            ERR_get_error(),
            "SSL_CTX_set_quic_method failed");
        Status = QUIC_STATUS_TLS_ERROR;
        goto Exit;
    }

    if (CredConfig->Flags & QUIC_CREDENTIAL_FLAG_CLIENT) {
        if (CredConfig->Flags & QUIC_CREDENTIAL_FLAG_NO_CERTIFICATE_VALIDATION) {
            SSL_CTX_set_verify(SecurityConfig->SSLCtx, SSL_VERIFY_NONE, NULL);

        } else if (CredConfig->Flags & QUIC_CREDENTIAL_FLAG_CUSTOM_CERTIFICATE_VALIDATION) {
            SSL_CTX_set_cert_verify_callback(SecurityConfig->SSLCtx, QuicTlsCertificateVerifyCallback, NULL);

        } else {
            SSL_CTX_set_verify_depth(SecurityConfig->SSLCtx, CXPLAT_TLS_DEFAULT_VERIFY_DEPTH);

            if (QuicOpenSslClientTrustedCert != NULL) {
                //
                // LINUX_TODO: This is a hack to set a client side trusted cert in order
                //   to verify server cert. Fix this once MsQuic formally supports
                //   passing TLS related config from APP layer to TAL.
                //

                /*Ret =
                    SSL_CTX_load_verify_locations(
                        SecurityConfig->SSLCtx,
                        QuicOpenSslClientTrustedCert,
                        NULL);
                if (Ret != 1) {
                    QuicTraceEvent(
                        LibraryErrorStatus,
                        "[ lib] ERROR, %u, %s.",
                        ERR_get_error(),
                        "SSL_CTX_load_verify_locations failed");
                    Status = QUIC_STATUS_TLS_ERROR;
                    goto Exit;
                }*/
            }
        }
    } else {
        SSL_CTX_set_options(
            SecurityConfig->SSLCtx,
            (SSL_OP_ALL & ~SSL_OP_DONT_INSERT_EMPTY_FRAGMENTS) |
            SSL_OP_SINGLE_ECDH_USE |
            SSL_OP_CIPHER_SERVER_PREFERENCE |
            SSL_OP_NO_ANTI_REPLAY);
        SSL_CTX_clear_options(SecurityConfig->SSLCtx, SSL_OP_ENABLE_MIDDLEBOX_COMPAT);
        SSL_CTX_set_mode(SecurityConfig->SSLCtx, SSL_MODE_RELEASE_BUFFERS);

        SSL_CTX_set_alpn_select_cb(SecurityConfig->SSLCtx, CxPlatTlsAlpnSelectCallback, NULL);

        //
        // Set the server certs.
        //

        if (CredConfig->Type == QUIC_CREDENTIAL_TYPE_CERTIFICATE_FILE) {
            Ret =
                SSL_CTX_use_PrivateKey_file(
                    SecurityConfig->SSLCtx,
                    CredConfig->CertificateFile->PrivateKeyFile,
                    SSL_FILETYPE_PEM);
            if (Ret != 1) {
                QuicTraceEvent(
                    LibraryErrorStatus,
                    "[ lib] ERROR, %u, %s.",
                    ERR_get_error(),
                    "SSL_CTX_use_PrivateKey_file failed");
                Status = QUIC_STATUS_TLS_ERROR;
                goto Exit;
            }

            Ret =
                SSL_CTX_use_certificate_chain_file(
                    SecurityConfig->SSLCtx,
                    CredConfig->CertificateFile->CertificateFile);
            if (Ret != 1) {
                QuicTraceEvent(
                    LibraryErrorStatus,
                    "[ lib] ERROR, %u, %s.",
                    ERR_get_error(),
                    "SSL_CTX_use_certificate_chain_file failed");
                Status = QUIC_STATUS_TLS_ERROR;
                goto Exit;
            }
        } else {
            Status =
                CxPlatTlsExtractPrivateKey(
                    CredConfig,
                    &RsaKey,
                    &X509Cert);
            if (QUIC_FAILED(Status)) {
                goto Exit;
            }

            Ret =
                SSL_CTX_use_RSAPrivateKey(
                    SecurityConfig->SSLCtx,
                    RsaKey);
            if (Ret != 1) {
                QuicTraceEvent(
                    LibraryErrorStatus,
                    "[ lib] ERROR, %u, %s.",
                    ERR_get_error(),
                    "SSL_CTX_use_RSAPrivateKey_file failed");
                Status = QUIC_STATUS_TLS_ERROR;
                goto Exit;
            }

            Ret =
                SSL_CTX_use_certificate(
                    SecurityConfig->SSLCtx,
                    X509Cert);
            if (Ret != 1) {
                QuicTraceEvent(
                    LibraryErrorStatus,
                    "[ lib] ERROR, %u, %s.",
                    ERR_get_error(),
                    "SSL_CTX_use_certificate failed");
                Status = QUIC_STATUS_TLS_ERROR;
                goto Exit;
            }
        }

        Ret = SSL_CTX_check_private_key(SecurityConfig->SSLCtx);
        if (Ret != 1) {
            QuicTraceEvent(
                LibraryErrorStatus,
                "[ lib] ERROR, %u, %s.",
                ERR_get_error(),
                "SSL_CTX_check_private_key failed");
            Status = QUIC_STATUS_TLS_ERROR;
            goto Exit;
        }

        SSL_CTX_set_max_early_data(SecurityConfig->SSLCtx, UINT32_MAX);
        SSL_CTX_set_client_hello_cb(SecurityConfig->SSLCtx, CxPlatTlsClientHelloCallback, NULL);
    }

    //
    // Invoke completion inline.
    //

    CompletionHandler(CredConfig, Context, Status, SecurityConfig);
    SecurityConfig = NULL;

    if (CredConfig->Flags & QUIC_CREDENTIAL_FLAG_LOAD_ASYNCHRONOUS) {
        Status = QUIC_STATUS_PENDING;
    } else {
        Status = QUIC_STATUS_SUCCESS;
    }

Exit:

    if (SecurityConfig != NULL) {
        CxPlatTlsSecConfigDelete(SecurityConfig);
    }

    if (X509Cert != NULL) {
        X509_free(X509Cert);
    }

    if (RsaKey != NULL) {
        RSA_free(RsaKey);
    }

    return Status;
}

void
CxPlatTlsSecConfigDelete(
    _In_ CXPLAT_SEC_CONFIG* SecurityConfig
    )
{
    if (SecurityConfig->SSLCtx != NULL) {
        SSL_CTX_free(SecurityConfig->SSLCtx);
        SecurityConfig->SSLCtx = NULL;
    }

    CXPLAT_FREE(SecurityConfig, QUIC_POOL_TLS_SECCONF);
}

QUIC_STATUS
CxPlatTlsInitialize(
    _In_ const CXPLAT_TLS_CONFIG* Config,
    _Inout_ CXPLAT_TLS_PROCESS_STATE* State,
    _Out_ CXPLAT_TLS** NewTlsContext
    )
{
    QUIC_STATUS Status = QUIC_STATUS_SUCCESS;
    CXPLAT_TLS* TlsContext = NULL;
    uint16_t ServerNameLength = 0;

    TlsContext = CXPLAT_ALLOC_NONPAGED(sizeof(CXPLAT_TLS), QUIC_POOL_TLS_CTX);
    if (TlsContext == NULL) {
        QuicTraceEvent(
            AllocFailure,
            "Allocation of '%s' failed. (%llu bytes)",
            "CXPLAT_TLS",
            sizeof(CXPLAT_TLS));
        Status = QUIC_STATUS_OUT_OF_MEMORY;
        goto Exit;
    }

    CxPlatZeroMemory(TlsContext, sizeof(CXPLAT_TLS));

    TlsContext->Connection = Config->Connection;
    TlsContext->IsServer = Config->IsServer;
    TlsContext->SecConfig = Config->SecConfig;
    TlsContext->QuicTpExtType = Config->TPType;
    TlsContext->AlpnBufferLength = Config->AlpnBufferLength;
    TlsContext->AlpnBuffer = Config->AlpnBuffer;
#ifdef CXPLAT_TLS_SECRETS_SUPPORT
    TlsContext->TlsSecrets = Config->TlsSecrets;
#endif

    QuicTraceLogConnVerbose(
        OpenSslContextCreated,
        TlsContext->Connection,
        "TLS context Created");

    if (!Config->IsServer) {

        if (Config->ServerName != NULL) {

            ServerNameLength = (uint16_t)strnlen(Config->ServerName, QUIC_MAX_SNI_LENGTH);
            if (ServerNameLength == QUIC_MAX_SNI_LENGTH) {
                QuicTraceEvent(
                    TlsError,
                    "[ tls][%p] ERROR, %s.",
                    TlsContext->Connection,
                    "SNI Too Long");
                Status = QUIC_STATUS_INVALID_PARAMETER;
                goto Exit;
            }

            TlsContext->SNI = CXPLAT_ALLOC_NONPAGED(ServerNameLength + 1, QUIC_POOL_TLS_SNI);
            if (TlsContext->SNI == NULL) {
                QuicTraceEvent(
                    AllocFailure,
                    "Allocation of '%s' failed. (%llu bytes)",
                    "SNI",
                    ServerNameLength + 1);
                Status = QUIC_STATUS_OUT_OF_MEMORY;
                goto Exit;
            }

            memcpy((char*)TlsContext->SNI, Config->ServerName, ServerNameLength + 1);
        }
    }

    //
    // Create a SSL object for the connection.
    //

    TlsContext->Ssl = SSL_new(Config->SecConfig->SSLCtx);
    if (TlsContext->Ssl == NULL) {
        QuicTraceEvent(
            TlsError,
            "[ tls][%p] ERROR, %s.",
            TlsContext->Connection,
            "SSL_new failed");
        Status = QUIC_STATUS_OUT_OF_MEMORY;
        goto Exit;
    }

    SSL_set_app_data(TlsContext->Ssl, TlsContext);

    if (Config->IsServer) {
        SSL_set_accept_state(TlsContext->Ssl);
        //SSL_set_quic_early_data_enabled(TlsContext->Ssl, 1);
    } else {
        SSL_set_connect_state(TlsContext->Ssl);
        SSL_set_tlsext_host_name(TlsContext->Ssl, TlsContext->SNI);
        SSL_set_alpn_protos(TlsContext->Ssl, TlsContext->AlpnBuffer, TlsContext->AlpnBufferLength);
    }

    SSL_set_quic_use_legacy_codepoint(
        TlsContext->Ssl,
        TlsContext->QuicTpExtType == TLS_EXTENSION_TYPE_QUIC_TRANSPORT_PARAMETERS_DRAFT);

    if (SSL_set_quic_transport_params(
            TlsContext->Ssl,
            Config->LocalTPBuffer,
            Config->LocalTPLength) != 1) {
        QuicTraceEvent(
            TlsError,
            "[ tls][%p] ERROR, %s.",
            TlsContext->Connection,
            "SSL_set_quic_transport_params failed");
        Status = QUIC_STATUS_TLS_ERROR;
        goto Exit;
    }
    CXPLAT_FREE(Config->LocalTPBuffer, QUIC_POOL_TLS_TRANSPARAMS);

    State->EarlyDataState = CXPLAT_TLS_EARLY_DATA_UNSUPPORTED; // 0-RTT not currently supported.

    *NewTlsContext = TlsContext;
    TlsContext = NULL;

Exit:

    if (TlsContext != NULL) {
        CxPlatTlsUninitialize(TlsContext);
        TlsContext = NULL;
    }

    return Status;
}

void
CxPlatTlsUninitialize(
    _In_opt_ CXPLAT_TLS* TlsContext
    )
{
    if (TlsContext != NULL) {
        QuicTraceLogConnVerbose(
            OpenSslContextCleaningUp,
            TlsContext->Connection,
            "Cleaning up");

        if (TlsContext->SNI != NULL) {
            CXPLAT_FREE(TlsContext->SNI, QUIC_POOL_TLS_SNI);
            TlsContext->SNI = NULL;
        }

        if (TlsContext->Ssl != NULL) {
            SSL_free(TlsContext->Ssl);
            TlsContext->Ssl = NULL;
        }

        CXPLAT_FREE(TlsContext, QUIC_POOL_TLS_CTX);
    }
}

CXPLAT_TLS_RESULT_FLAGS
CxPlatTlsProcessData(
    _In_ CXPLAT_TLS* TlsContext,
    _In_ CXPLAT_TLS_DATA_TYPE DataType,
    _In_reads_bytes_(*BufferLength) const uint8_t* Buffer,
    _Inout_ uint32_t* BufferLength,
    _Inout_ CXPLAT_TLS_PROCESS_STATE* State
    )
{
    int Ret = 0;
    int Err = 0;

    CXPLAT_DBG_ASSERT(Buffer != NULL || *BufferLength == 0);

    if (DataType == CXPLAT_TLS_TICKET_DATA) {
        TlsContext->ResultFlags = CXPLAT_TLS_RESULT_ERROR;

        QuicTraceLogConnVerbose(
            OpenSsslIgnoringTicket,
            TlsContext->Connection,
            "Ignoring %u ticket bytes",
            *BufferLength);
        goto Exit;
    }

    TlsContext->State = State;
    TlsContext->ResultFlags = 0;

    if (*BufferLength != 0) {
        QuicTraceLogConnVerbose(
            OpenSslProcessData,
            TlsContext->Connection,
            "Processing %u received bytes",
            *BufferLength);

        if (SSL_provide_quic_data(
                TlsContext->Ssl,
                (OSSL_ENCRYPTION_LEVEL)TlsContext->State->ReadKey,
                Buffer,
                *BufferLength) != 1) {
            char buf[256];
            QuicTraceLogConnError(
                OpenSslQuicDataErrorStr,
                TlsContext->Connection,
                "SSL_provide_quic_data failed: %s",
                ERR_error_string(ERR_get_error(), buf));
            TlsContext->ResultFlags |= CXPLAT_TLS_RESULT_ERROR;
            goto Exit;
        }
    }

    if (!State->HandshakeComplete) {
        Ret = SSL_do_handshake(TlsContext->Ssl);
        if (Ret <= 0) {
            Err = SSL_get_error(TlsContext->Ssl, Ret);
            switch (Err) {
            case SSL_ERROR_WANT_READ:
            case SSL_ERROR_WANT_WRITE:
                goto Exit;

            case SSL_ERROR_SSL: {
                char buf[256];
                const char* file;
                int line;
                ERR_error_string_n(ERR_get_error_line(&file, &line), buf, sizeof(buf));
                QuicTraceLogConnError(
                    OpenSslHandshakeErrorStr,
                    TlsContext->Connection,
                    "TLS handshake error: %s, file:%s:%d",
                    "",
                    file,
                    line);
                TlsContext->ResultFlags |= CXPLAT_TLS_RESULT_ERROR;
                goto Exit;
            }

            default:
                QuicTraceLogConnError(
                    OpenSslHandshakeError,
                    TlsContext->Connection,
                    "TLS handshake error: %d",
                    Err);
                TlsContext->ResultFlags |= CXPLAT_TLS_RESULT_ERROR;
                goto Exit;
            }
        }

        if (!TlsContext->IsServer) {
            const uint8_t* NegotiatedAlpn;
            uint32_t NegotiatedAlpnLength;
            SSL_get0_alpn_selected(TlsContext->Ssl, &NegotiatedAlpn, &NegotiatedAlpnLength);
            if (NegotiatedAlpnLength == 0) {
                QuicTraceLogConnError(
                    OpenSslAlpnNegotiationFailure,
                    TlsContext->Connection,
                    "Failed to negotiate ALPN");
                TlsContext->ResultFlags |= CXPLAT_TLS_RESULT_ERROR;
                goto Exit;
            }
            if (NegotiatedAlpnLength > UINT8_MAX) {
                QuicTraceLogConnError(
                    OpenSslInvalidAlpnLength,
                    TlsContext->Connection,
                    "Invalid negotiated ALPN length");
                TlsContext->ResultFlags |= CXPLAT_TLS_RESULT_ERROR;
                goto Exit;
            }
            TlsContext->State->NegotiatedAlpn =
                CxPlatTlsAlpnFindInList(
                    TlsContext->AlpnBufferLength,
                    TlsContext->AlpnBuffer,
                    (uint8_t)NegotiatedAlpnLength,
                    NegotiatedAlpn);
            if (TlsContext->State->NegotiatedAlpn == NULL) {
                QuicTraceLogConnError(
                    OpenSslNoMatchingAlpn,
                    TlsContext->Connection,
                    "Failed to find a matching ALPN");
                TlsContext->ResultFlags |= CXPLAT_TLS_RESULT_ERROR;
                goto Exit;
            }
        }

        QuicTraceLogConnInfo(
            OpenSslHandshakeComplete,
            TlsContext->Connection,
            "Handshake complete");
        State->HandshakeComplete = TRUE;
        TlsContext->ResultFlags |= CXPLAT_TLS_RESULT_COMPLETE;

        if (TlsContext->IsServer) {
            TlsContext->State->ReadKey = QUIC_PACKET_KEY_1_RTT;
            TlsContext->ResultFlags |= CXPLAT_TLS_RESULT_READ_KEY_UPDATED;
        } else {
            const uint8_t* TransportParams;
            size_t TransportParamLen;
            SSL_get_peer_quic_transport_params(
                    TlsContext->Ssl, &TransportParams, &TransportParamLen);
            if (TransportParams == NULL || TransportParamLen == 0) {
                QuicTraceLogConnError(
                    OpenSslMissingTransportParameters,
                    TlsContext->Connection,
                    "No transport parameters received");
                TlsContext->ResultFlags |= CXPLAT_TLS_RESULT_ERROR;
                goto Exit;
            }
            if (!TlsContext->SecConfig->Callbacks.ReceiveTP(
                    TlsContext->Connection,
                    (uint16_t)TransportParamLen,
                    TransportParams)) {
                TlsContext->ResultFlags |= CXPLAT_TLS_RESULT_ERROR;
                goto Exit;
            }
        }
    }

    Ret = SSL_do_handshake(TlsContext->Ssl);
    if (Ret != 1) {
        Err = SSL_get_error(TlsContext->Ssl, Ret);
        switch (Err) {
        case SSL_ERROR_WANT_READ:
        case SSL_ERROR_WANT_WRITE:
            goto Exit;

        case SSL_ERROR_SSL: {
            char buf[256];
            const char* file;
            int line;
            ERR_error_string_n(ERR_get_error_line(&file, &line), buf, sizeof(buf));
            QuicTraceLogConnError(
                OpenSslHandshakeErrorStr,
                TlsContext->Connection,
                "TLS handshake error: %s, file:%s:%d",
                "",
                file,
                line);
            TlsContext->ResultFlags |= CXPLAT_TLS_RESULT_ERROR;
            goto Exit;
        }

        default:
            QuicTraceLogConnError(
                OpenSslHandshakeError,
                TlsContext->Connection,
                "TLS handshake error: %d",
                Err);
            TlsContext->ResultFlags |= CXPLAT_TLS_RESULT_ERROR;
            goto Exit;
        }
    }

Exit:

    if (!(TlsContext->ResultFlags & CXPLAT_TLS_RESULT_ERROR)) {
        if (State->WriteKeys[QUIC_PACKET_KEY_HANDSHAKE] != NULL &&
            State->BufferOffsetHandshake == 0) {
            State->BufferOffsetHandshake = State->BufferTotalLength;
            QuicTraceLogConnInfo(
                OpenSslHandshakeDataStart,
                TlsContext->Connection,
                "Writing Handshake data starts at %u",
                State->BufferOffsetHandshake);
        }
        if (State->WriteKeys[QUIC_PACKET_KEY_1_RTT] != NULL &&
            State->BufferOffset1Rtt == 0) {
            State->BufferOffset1Rtt = State->BufferTotalLength;
            QuicTraceLogConnInfo(
                OpenSsl1RttDataStart,
                TlsContext->Connection,
                "Writing 1-RTT data starts at %u",
                State->BufferOffset1Rtt);
        }
    }

    return TlsContext->ResultFlags;
}

CXPLAT_TLS_RESULT_FLAGS
CxPlatTlsProcessDataComplete(
    _In_ CXPLAT_TLS* TlsContext,
    _Out_ uint32_t * ConsumedBuffer
    )
{
    UNREFERENCED_PARAMETER(TlsContext);
    UNREFERENCED_PARAMETER(ConsumedBuffer);
    return CXPLAT_TLS_RESULT_ERROR;
}

QUIC_STATUS
CxPlatTlsParamSet(
    _In_ CXPLAT_TLS* TlsContext,
    _In_ uint32_t Param,
    _In_ uint32_t BufferLength,
    _In_reads_bytes_(BufferLength)
        const void* Buffer
    )
{
    UNREFERENCED_PARAMETER(TlsContext);
    UNREFERENCED_PARAMETER(Param);
    UNREFERENCED_PARAMETER(BufferLength);
    UNREFERENCED_PARAMETER(Buffer);
    return QUIC_STATUS_NOT_SUPPORTED;
}

QUIC_STATUS
CxPlatTlsParamGet(
    _In_ CXPLAT_TLS* TlsContext,
    _In_ uint32_t Param,
    _Inout_ uint32_t* BufferLength,
    _Out_writes_bytes_opt_(*BufferLength)
        void* Buffer
    )
{
    UNREFERENCED_PARAMETER(TlsContext);
    UNREFERENCED_PARAMETER(Param);
    UNREFERENCED_PARAMETER(BufferLength);
    UNREFERENCED_PARAMETER(Buffer);
    return QUIC_STATUS_NOT_SUPPORTED;
}

//
// Crypto / Key Functionality
//

#ifdef DEBUG
void
CxPlatTlsLogSecret(
    _In_z_ const char* const Prefix,
    _In_reads_(Length)
        const uint8_t* const Secret,
    _In_ uint32_t Length
    )
{
    #define HEX_TO_CHAR(x) ((x) > 9 ? ('a' + ((x) - 10)) : '0' + (x))
    char SecretStr[256 + 1] = {0};
    CXPLAT_DBG_ASSERT(Length * 2 < sizeof(SecretStr));
    for (uint32_t i = 0; i < Length; i++) {
        SecretStr[i*2]     = HEX_TO_CHAR(Secret[i] >> 4);
        SecretStr[i*2 + 1] = HEX_TO_CHAR(Secret[i] & 0xf);
    }
    QuicTraceLogVerbose(
        OpenSslLogSecret,
        "[ tls] %s[%u]: %s",
        Prefix,
        Length,
        SecretStr);
}
#else
#define CxPlatTlsLogSecret(Prefix, Secret, Length) UNREFERENCED_PARAMETER(Prefix);
#endif

_IRQL_requires_max_(DISPATCH_LEVEL)
void
CxPlatHkdfFormatLabel(
    _In_z_ const char* const Label,
    _In_ uint16_t HashLength,
    _Out_writes_all_(5 + CXPLAT_HKDF_PREFIX_LEN + strlen(Label))
        uint8_t* const Data,
    _Inout_ uint32_t* const DataLength
    )
{
    CXPLAT_DBG_ASSERT(strlen(Label) <= UINT8_MAX - CXPLAT_HKDF_PREFIX_LEN);
    uint8_t LabelLength = (uint8_t)strlen(Label);

    Data[0] = HashLength >> 8;
    Data[1] = HashLength & 0xff;
    Data[2] = CXPLAT_HKDF_PREFIX_LEN + LabelLength;
    memcpy(Data + 3, CXPLAT_HKDF_PREFIX, CXPLAT_HKDF_PREFIX_LEN);
    memcpy(Data + 3 + CXPLAT_HKDF_PREFIX_LEN, Label, LabelLength);
    Data[3 + CXPLAT_HKDF_PREFIX_LEN + LabelLength] = 0;
    *DataLength = 3 + CXPLAT_HKDF_PREFIX_LEN + LabelLength + 1;

    Data[*DataLength] = 0x1;
    *DataLength += 1;
}

_IRQL_requires_max_(DISPATCH_LEVEL)
QUIC_STATUS
CxPlatHkdfExpandLabel(
    _In_ CXPLAT_HASH* Hash,
    _In_z_ const char* const Label,
    _In_ uint16_t KeyLength,
    _In_ uint32_t OutputLength, // Writes CxPlatHashLength(HashType) bytes.
    _Out_writes_all_(OutputLength)
        uint8_t* const Output
    )
{
    uint8_t LabelBuffer[64];
    uint32_t LabelLength = sizeof(LabelBuffer);

    _Analysis_assume_(strlen(Label) <= 23);
    CxPlatHkdfFormatLabel(Label, KeyLength, LabelBuffer, &LabelLength);

    return
        CxPlatHashCompute(
            Hash,
            LabelBuffer,
            LabelLength,
            OutputLength,
            Output);
}

_IRQL_requires_max_(DISPATCH_LEVEL)
QUIC_STATUS
CxPlatTlsDeriveInitialSecrets(
    _In_reads_(CXPLAT_VERSION_SALT_LENGTH)
        const uint8_t* const Salt,
    _In_reads_(CIDLength)
        const uint8_t* const CID,
    _In_ uint8_t CIDLength,
    _Out_ CXPLAT_SECRET *ClientInitial,
    _Out_ CXPLAT_SECRET *ServerInitial
    )
{
    QUIC_STATUS Status;
    CXPLAT_HASH* InitialHash = NULL;
    CXPLAT_HASH* DerivedHash = NULL;
    uint8_t InitialSecret[CXPLAT_HASH_SHA256_SIZE];

    CxPlatTlsLogSecret("init cid", CID, CIDLength);

    Status =
        CxPlatHashCreate(
            CXPLAT_HASH_SHA256,
            Salt,
            CXPLAT_VERSION_SALT_LENGTH,
            &InitialHash);
    if (QUIC_FAILED(Status)) {
        goto Error;
    }

    //
    // Extract secret for client and server secret expansion.
    //
    Status =
        CxPlatHashCompute(
            InitialHash,
            CID,
            CIDLength,
            sizeof(InitialSecret),
            InitialSecret);
    if (QUIC_FAILED(Status)) {
        goto Error;
    }

    CxPlatTlsLogSecret("init secret", InitialSecret, sizeof(InitialSecret));

    //
    // Create hash for client and server secret expansion.
    //
    Status =
        CxPlatHashCreate(
            CXPLAT_HASH_SHA256,
            InitialSecret,
            sizeof(InitialSecret),
            &DerivedHash);
    if (QUIC_FAILED(Status)) {
        goto Error;
    }

    //
    // Expand client secret.
    //
    ClientInitial->Hash = CXPLAT_HASH_SHA256;
    ClientInitial->Aead = CXPLAT_AEAD_AES_128_GCM;
    Status =
        CxPlatHkdfExpandLabel(
            DerivedHash,
            "client in",
            sizeof(InitialSecret),
            CXPLAT_HASH_SHA256_SIZE,
            ClientInitial->Secret);
    if (QUIC_FAILED(Status)) {
        goto Error;
    }

    //
    // Expand server secret.
    //
    ServerInitial->Hash = CXPLAT_HASH_SHA256;
    ServerInitial->Aead = CXPLAT_AEAD_AES_128_GCM;
    Status =
        CxPlatHkdfExpandLabel(
            DerivedHash,
            "server in",
            sizeof(InitialSecret),
            CXPLAT_HASH_SHA256_SIZE,
            ServerInitial->Secret);
    if (QUIC_FAILED(Status)) {
        goto Error;
    }

Error:

    CxPlatHashFree(InitialHash);
    CxPlatHashFree(DerivedHash);

    CxPlatSecureZeroMemory(InitialSecret, sizeof(InitialSecret));

    return Status;
}

_IRQL_requires_max_(PASSIVE_LEVEL)
QUIC_STATUS
QuicPacketKeyDerive(
    _In_ QUIC_PACKET_KEY_TYPE KeyType,
    _In_ const CXPLAT_SECRET* const Secret,
    _In_z_ const char* const SecretName,
    _In_ BOOLEAN CreateHpKey,
    _Out_ QUIC_PACKET_KEY **NewKey
    )
{
    const uint16_t SecretLength = CxPlatHashLength(Secret->Hash);
    const uint16_t KeyLength = CxPlatKeyLength(Secret->Aead);

    CXPLAT_DBG_ASSERT(SecretLength >= KeyLength);
    CXPLAT_DBG_ASSERT(SecretLength >= CXPLAT_IV_LENGTH);
    CXPLAT_DBG_ASSERT(SecretLength <= CXPLAT_HASH_MAX_SIZE);

    CxPlatTlsLogSecret(SecretName, Secret->Secret, SecretLength);

    const uint16_t PacketKeyLength =
        sizeof(QUIC_PACKET_KEY) +
        (KeyType == QUIC_PACKET_KEY_1_RTT ? sizeof(CXPLAT_SECRET) : 0);
    QUIC_PACKET_KEY *Key = CXPLAT_ALLOC_NONPAGED(PacketKeyLength, QUIC_POOL_TLS_PACKETKEY);
    if (Key == NULL) {
        QuicTraceEvent(
            AllocFailure,
            "Allocation of '%s' failed. (%llu bytes)",
            "QUIC_PACKET_KEY",
            PacketKeyLength);
        return QUIC_STATUS_OUT_OF_MEMORY;
    }
    CxPlatZeroMemory(Key, sizeof(QUIC_PACKET_KEY));
    Key->Type = KeyType;

    CXPLAT_HASH* Hash = NULL;
    uint8_t Temp[CXPLAT_HASH_MAX_SIZE];

    QUIC_STATUS Status =
        CxPlatHashCreate(
            Secret->Hash,
            Secret->Secret,
            SecretLength,
            &Hash);
    if (QUIC_FAILED(Status)) {
        goto Error;
    }

    Status =
        CxPlatHkdfExpandLabel(
            Hash,
            "quic iv",
            CXPLAT_IV_LENGTH,
            SecretLength,
            Temp);
    if (QUIC_FAILED(Status)) {
        goto Error;
    }

    memcpy(Key->Iv, Temp, CXPLAT_IV_LENGTH);
    CxPlatTlsLogSecret("static iv", Key->Iv, CXPLAT_IV_LENGTH);

    Status =
        CxPlatHkdfExpandLabel(
            Hash,
            "quic key",
            KeyLength,
            SecretLength,
            Temp);
    if (QUIC_FAILED(Status)) {
        goto Error;
    }

    CxPlatTlsLogSecret("key", Temp, KeyLength);

    Status =
        CxPlatKeyCreate(
            Secret->Aead,
            Temp,
            &Key->PacketKey);
    if (QUIC_FAILED(Status)) {
        goto Error;
    }

    if (CreateHpKey) {
        Status =
            CxPlatHkdfExpandLabel(
                Hash,
                "quic hp",
                KeyLength,
                SecretLength,
                Temp);
        if (QUIC_FAILED(Status)) {
            goto Error;
        }

        CxPlatTlsLogSecret("hp", Temp, KeyLength);

        Status =
            CxPlatHpKeyCreate(
                Secret->Aead,
                Temp,
                &Key->HeaderKey);
        if (QUIC_FAILED(Status)) {
            goto Error;
        }
    }

    if (KeyType == QUIC_PACKET_KEY_1_RTT) {
        CxPlatCopyMemory(Key->TrafficSecret, Secret, sizeof(CXPLAT_SECRET));
    }

    *NewKey = Key;
    Key = NULL;

Error:

    QuicPacketKeyFree(Key);
    CxPlatHashFree(Hash);

    CxPlatSecureZeroMemory(Temp, sizeof(Temp));

    return Status;
}

_IRQL_requires_max_(DISPATCH_LEVEL)
_When_(NewReadKey != NULL, _At_(*NewReadKey, __drv_allocatesMem(Mem)))
_When_(NewWriteKey != NULL, _At_(*NewWriteKey, __drv_allocatesMem(Mem)))
QUIC_STATUS
QuicPacketKeyCreateInitial(
    _In_ BOOLEAN IsServer,
    _In_reads_(CXPLAT_VERSION_SALT_LENGTH)
        const uint8_t* const Salt,  // Version Specific
    _In_ uint8_t CIDLength,
    _In_reads_(CIDLength)
        const uint8_t* const CID,
    _Out_opt_ QUIC_PACKET_KEY** NewReadKey,
    _Out_opt_ QUIC_PACKET_KEY** NewWriteKey
    )
{
    QUIC_STATUS Status;
    CXPLAT_SECRET ClientInitial, ServerInitial;
    QUIC_PACKET_KEY* ReadKey = NULL, *WriteKey = NULL;

    Status =
        CxPlatTlsDeriveInitialSecrets(
            Salt,
            CID,
            CIDLength,
            &ClientInitial,
            &ServerInitial);
    if (QUIC_FAILED(Status)) {
        goto Error;
    }

    if (NewWriteKey != NULL) {
        Status =
            QuicPacketKeyDerive(
                QUIC_PACKET_KEY_INITIAL,
                IsServer ? &ServerInitial : &ClientInitial,
                IsServer ? "srv secret" : "cli secret",
                TRUE,
                &WriteKey);
        if (QUIC_FAILED(Status)) {
            goto Error;
        }
    }

    if (NewReadKey != NULL) {
        Status =
            QuicPacketKeyDerive(
                QUIC_PACKET_KEY_INITIAL,
                IsServer ? &ClientInitial : &ServerInitial,
                IsServer ? "cli secret" : "srv secret",
                TRUE,
                &ReadKey);
        if (QUIC_FAILED(Status)) {
            goto Error;
        }
    }

    if (NewWriteKey != NULL) {
        *NewWriteKey = WriteKey;
        WriteKey = NULL;
    }

    if (NewReadKey != NULL) {
        *NewReadKey = ReadKey;
        ReadKey = NULL;
    }

Error:

    QuicPacketKeyFree(ReadKey);
    QuicPacketKeyFree(WriteKey);

    CxPlatSecureZeroMemory(ClientInitial.Secret, sizeof(ClientInitial.Secret));
    CxPlatSecureZeroMemory(ServerInitial.Secret, sizeof(ServerInitial.Secret));

    return Status;
}

void
QuicPacketKeyFree(
    _In_opt_ QUIC_PACKET_KEY* Key
    )
{
    if (Key != NULL) {
        CxPlatKeyFree(Key->PacketKey);
        CxPlatHpKeyFree(Key->HeaderKey);
        if (Key->Type >= QUIC_PACKET_KEY_1_RTT) {
            CxPlatSecureZeroMemory(Key->TrafficSecret, sizeof(CXPLAT_SECRET));
        }
        CXPLAT_FREE(Key, QUIC_POOL_TLS_PACKETKEY);
    }
}

QUIC_STATUS
QuicPacketKeyUpdate(
    _In_ QUIC_PACKET_KEY* OldKey,
    _Out_ QUIC_PACKET_KEY** NewKey
    )
{
    if (OldKey->Type != QUIC_PACKET_KEY_1_RTT) {
        return QUIC_STATUS_INVALID_STATE;
    }

    CXPLAT_HASH* Hash = NULL;
    CXPLAT_SECRET NewTrafficSecret;
    const uint16_t SecretLength = CxPlatHashLength(OldKey->TrafficSecret->Hash);

    QUIC_STATUS Status =
        CxPlatHashCreate(
            OldKey->TrafficSecret->Hash,
            OldKey->TrafficSecret->Secret,
            SecretLength,
            &Hash);
    if (QUIC_FAILED(Status)) {
        goto Error;
    }

    Status =
        CxPlatHkdfExpandLabel(
            Hash,
            "quic ku",
            SecretLength,
            SecretLength,
            NewTrafficSecret.Secret);
    if (QUIC_FAILED(Status)) {
        goto Error;
    }

    NewTrafficSecret.Hash = OldKey->TrafficSecret->Hash;
    NewTrafficSecret.Aead = OldKey->TrafficSecret->Aead;

    Status =
        QuicPacketKeyDerive(
            QUIC_PACKET_KEY_1_RTT,
            &NewTrafficSecret,
            "update traffic secret",
            FALSE,
            NewKey);

    CxPlatSecureZeroMemory(&NewTrafficSecret, sizeof(CXPLAT_SECRET));
    CxPlatSecureZeroMemory(OldKey->TrafficSecret, sizeof(CXPLAT_SECRET));

Error:

    CxPlatHashFree(Hash);

    return Status;
}

QUIC_STATUS
CxPlatKeyCreate(
    _In_ CXPLAT_AEAD_TYPE AeadType,
    _When_(AeadType == CXPLAT_AEAD_AES_128_GCM, _In_reads_(16))
    _When_(AeadType == CXPLAT_AEAD_AES_256_GCM, _In_reads_(32))
    _When_(AeadType == CXPLAT_AEAD_CHACHA20_POLY1305, _In_reads_(32))
        const uint8_t* const RawKey,
    _Out_ CXPLAT_KEY** NewKey
    )
{
    QUIC_STATUS Status = QUIC_STATUS_SUCCESS;
    const EVP_CIPHER *Aead;

    EVP_CIPHER_CTX* CipherCtx = EVP_CIPHER_CTX_new();
    if (CipherCtx == NULL) {
        QuicTraceEvent(
            LibraryError,
            "[ lib] ERROR, %s.",
            "EVP_CIPHER_CTX_new failed");
        Status = QUIC_STATUS_OUT_OF_MEMORY;
        goto Exit;
    }

    switch (AeadType) {
    case CXPLAT_AEAD_AES_128_GCM:
        Aead = EVP_aes_128_gcm();
        break;
    case CXPLAT_AEAD_AES_256_GCM:
        Aead = EVP_aes_256_gcm();
        break;
    case CXPLAT_AEAD_CHACHA20_POLY1305:
        Aead = EVP_chacha20_poly1305();
        break;
    default:
        Status = QUIC_STATUS_NOT_SUPPORTED;
        goto Exit;
    }

    if (EVP_CipherInit_ex(CipherCtx, Aead, NULL, RawKey, NULL, 1) != 1) {
        QuicTraceEvent(
            LibraryError,
            "[ lib] ERROR, %s.",
            "EVP_CipherInit_ex failed");
        Status = QUIC_STATUS_TLS_ERROR;
        goto Exit;
    }

    if (EVP_CIPHER_CTX_ctrl(CipherCtx, EVP_CTRL_AEAD_SET_IVLEN, CXPLAT_IV_LENGTH, NULL) != 1) {
        QuicTraceEvent(
            LibraryErrorStatus,
            "[ lib] ERROR, %u, %s.",
            ERR_get_error(),
            "EVP_CIPHER_CTX_ctrl (SET_IVLEN) failed");
        Status = QUIC_STATUS_TLS_ERROR;
        goto Exit;
    }

    *NewKey = (CXPLAT_KEY*)CipherCtx;
    CipherCtx = NULL;

Exit:

    CxPlatKeyFree((CXPLAT_KEY*)CipherCtx);

    return Status;
}

void
CxPlatKeyFree(
    _In_opt_ CXPLAT_KEY* Key
    )
{
    EVP_CIPHER_CTX_free((EVP_CIPHER_CTX*)Key);
}

QUIC_STATUS
CxPlatEncrypt(
    _In_ CXPLAT_KEY* Key,
    _In_reads_bytes_(CXPLAT_IV_LENGTH) const uint8_t* const Iv,
    _In_ uint16_t AuthDataLength,
    _In_reads_bytes_opt_(AuthDataLength) const uint8_t* const AuthData,
    _In_ uint16_t BufferLength,
    _When_(BufferLength > CXPLAT_ENCRYPTION_OVERHEAD, _Inout_updates_bytes_(BufferLength))
    _When_(BufferLength <= CXPLAT_ENCRYPTION_OVERHEAD, _Out_writes_bytes_(BufferLength))
        uint8_t* Buffer
    )
{
    CXPLAT_DBG_ASSERT(CXPLAT_ENCRYPTION_OVERHEAD <= BufferLength);

    const uint16_t PlainTextLength = BufferLength - CXPLAT_ENCRYPTION_OVERHEAD;
    uint8_t *Tag = Buffer + PlainTextLength;
    int OutLen;

    EVP_CIPHER_CTX* CipherCtx = (EVP_CIPHER_CTX*)Key;

    if (EVP_EncryptInit_ex(CipherCtx, NULL, NULL, NULL, Iv) != 1) {
        QuicTraceEvent(
            LibraryError,
            "[ lib] ERROR, %s.",
            "EVP_EncryptInit_ex failed");
        return QUIC_STATUS_TLS_ERROR;
    }

    if (AuthData != NULL &&
        EVP_EncryptUpdate(CipherCtx, NULL, &OutLen, AuthData, (int)AuthDataLength) != 1) {
        QuicTraceEvent(
            LibraryError,
            "[ lib] ERROR, %s.",
            "EVP_EncryptUpdate (AD) failed");
        return QUIC_STATUS_TLS_ERROR;
    }

    if (EVP_EncryptUpdate(CipherCtx, Buffer, &OutLen, Buffer, (int)PlainTextLength) != 1) {
        QuicTraceEvent(
            LibraryError,
            "[ lib] ERROR, %s.",
            "EVP_EncryptUpdate (Cipher) failed");
        return QUIC_STATUS_TLS_ERROR;
    }

    if (EVP_EncryptFinal_ex(CipherCtx, Tag, &OutLen) != 1) {
        QuicTraceEvent(
            LibraryError,
            "[ lib] ERROR, %s.",
            "EVP_EncryptFinal_ex failed");
        return QUIC_STATUS_TLS_ERROR;
    }

    if (EVP_CIPHER_CTX_ctrl(CipherCtx, EVP_CTRL_AEAD_GET_TAG, CXPLAT_ENCRYPTION_OVERHEAD, Tag) != 1) {
        QuicTraceEvent(
            LibraryError,
            "[ lib] ERROR, %s.",
            "EVP_CIPHER_CTX_ctrl (GET_TAG) failed");
        return QUIC_STATUS_TLS_ERROR;
    }

    return QUIC_STATUS_SUCCESS;
}

QUIC_STATUS
CxPlatDecrypt(
    _In_ CXPLAT_KEY* Key,
    _In_reads_bytes_(CXPLAT_IV_LENGTH) const uint8_t* const Iv,
    _In_ uint16_t AuthDataLength,
    _In_reads_bytes_opt_(AuthDataLength) const uint8_t* const AuthData,
    _In_ uint16_t BufferLength,
    _Inout_updates_bytes_(BufferLength) uint8_t* Buffer
    )
{
    CXPLAT_DBG_ASSERT(CXPLAT_ENCRYPTION_OVERHEAD <= BufferLength);

    const uint16_t CipherTextLength = BufferLength - CXPLAT_ENCRYPTION_OVERHEAD;
    uint8_t *Tag = Buffer + CipherTextLength;
    int OutLen;

    EVP_CIPHER_CTX* CipherCtx = (EVP_CIPHER_CTX*)Key;

    if (EVP_DecryptInit_ex(CipherCtx, NULL, NULL, NULL, Iv) != 1) {
        QuicTraceEvent(
            LibraryErrorStatus,
            "[ lib] ERROR, %u, %s.",
            ERR_get_error(),
            "EVP_DecryptInit_ex failed");
        return QUIC_STATUS_TLS_ERROR;
    }

    if (AuthData != NULL &&
        EVP_DecryptUpdate(CipherCtx, NULL, &OutLen, AuthData, (int)AuthDataLength) != 1) {
        QuicTraceEvent(
            LibraryErrorStatus,
            "[ lib] ERROR, %u, %s.",
            ERR_get_error(),
            "EVP_DecryptUpdate (AD) failed");
        return QUIC_STATUS_TLS_ERROR;
    }

    if (EVP_DecryptUpdate(CipherCtx, Buffer, &OutLen, Buffer, (int)CipherTextLength) != 1) {
        QuicTraceEvent(
            LibraryErrorStatus,
            "[ lib] ERROR, %u, %s.",
            ERR_get_error(),
            "EVP_DecryptUpdate (Cipher) failed");
        return QUIC_STATUS_TLS_ERROR;
    }

    if (EVP_CIPHER_CTX_ctrl(CipherCtx, EVP_CTRL_AEAD_SET_TAG, CXPLAT_ENCRYPTION_OVERHEAD, Tag) != 1) {
        QuicTraceEvent(
            LibraryErrorStatus,
            "[ lib] ERROR, %u, %s.",
            ERR_get_error(),
            "EVP_CIPHER_CTX_ctrl (SET_TAG) failed");
        return QUIC_STATUS_TLS_ERROR;
    }

    if (EVP_DecryptFinal_ex(CipherCtx, Tag, &OutLen) != 1) {
        QuicTraceEvent(
            LibraryErrorStatus,
            "[ lib] ERROR, %u, %s.",
            ERR_get_error(),
            "EVP_DecryptFinal_ex failed");
        return QUIC_STATUS_TLS_ERROR;
    }

    return QUIC_STATUS_SUCCESS;
}

QUIC_STATUS
CxPlatHpKeyCreate(
    _In_ CXPLAT_AEAD_TYPE AeadType,
    _When_(AeadType == CXPLAT_AEAD_AES_128_GCM, _In_reads_(16))
    _When_(AeadType == CXPLAT_AEAD_AES_256_GCM, _In_reads_(32))
    _When_(AeadType == CXPLAT_AEAD_CHACHA20_POLY1305, _In_reads_(32))
        const uint8_t* const RawKey,
    _Out_ CXPLAT_HP_KEY** NewKey
    )
{
    QUIC_STATUS Status = QUIC_STATUS_SUCCESS;
    const EVP_CIPHER *Aead;
    CXPLAT_HP_KEY* Key = CXPLAT_ALLOC_NONPAGED(sizeof(CXPLAT_HP_KEY), QUIC_POOL_TLS_HP_KEY);
    if (Key == NULL) {
        QuicTraceEvent(
            AllocFailure,
            "Allocation of '%s' failed. (%llu bytes)",
            "CXPLAT_HP_KEY",
            sizeof(CXPLAT_HP_KEY));
        return QUIC_STATUS_OUT_OF_MEMORY;
    }

    Key->Aead = AeadType;

    Key->CipherCtx = EVP_CIPHER_CTX_new();
    if (Key->CipherCtx == NULL) {
        QuicTraceEvent(
            LibraryError,
            "[ lib] ERROR, %s.",
            "Cipherctx alloc failed");
        Status = QUIC_STATUS_OUT_OF_MEMORY;
        goto Exit;
    }

    switch (AeadType) {
    case CXPLAT_AEAD_AES_128_GCM:
        Aead = EVP_aes_128_ecb();
        break;
    case CXPLAT_AEAD_AES_256_GCM:
        Aead = EVP_aes_256_ecb();
        break;
    case CXPLAT_AEAD_CHACHA20_POLY1305:
        Aead = EVP_chacha20();
        break;
    default:
        Status = QUIC_STATUS_NOT_SUPPORTED;
        goto Exit;
    }

    if (EVP_EncryptInit_ex(Key->CipherCtx, Aead, NULL, RawKey, NULL) != 1) {
        QuicTraceEvent(
            LibraryError,
            "[ lib] ERROR, %s.",
            "EVP_EncryptInit_ex failed");
        Status = QUIC_STATUS_TLS_ERROR;
        goto Exit;
    }

    *NewKey = Key;
    Key = NULL;

Exit:

    CxPlatHpKeyFree(Key);

    return Status;
}

void
CxPlatHpKeyFree(
    _In_opt_ CXPLAT_HP_KEY* Key
    )
{
    if (Key != NULL) {
        EVP_CIPHER_CTX_free(Key->CipherCtx);
        CXPLAT_FREE(Key, QUIC_POOL_TLS_HP_KEY);
    }
}

QUIC_STATUS
CxPlatHpComputeMask(
    _In_ CXPLAT_HP_KEY* Key,
    _In_ uint8_t BatchSize,
    _In_reads_bytes_(CXPLAT_HP_SAMPLE_LENGTH * BatchSize) const uint8_t* const Cipher,
    _Out_writes_bytes_(CXPLAT_HP_SAMPLE_LENGTH * BatchSize) uint8_t* Mask
    )
{
    int OutLen = 0;
    if (Key->Aead == CXPLAT_AEAD_CHACHA20_POLY1305) {
        static const uint8_t Zero[] = { 0, 0, 0, 0, 0 };
        for (uint32_t i = 0, Offset = 0; i < BatchSize; ++i, Offset += CXPLAT_HP_SAMPLE_LENGTH) {
            if (EVP_EncryptInit_ex(Key->CipherCtx, NULL, NULL, NULL, Cipher + Offset) != 1) {
                QuicTraceEvent(
                    LibraryError,
                    "[ lib] ERROR, %s.",
                    "EVP_EncryptInit_ex (hp) failed");
                return QUIC_STATUS_TLS_ERROR;
            }
            if (EVP_EncryptUpdate(Key->CipherCtx, Mask + Offset, &OutLen, Zero, sizeof(Zero)) != 1) {
                QuicTraceEvent(
                    LibraryError,
                    "[ lib] ERROR, %s.",
                    "EVP_EncryptUpdate (hp) failed");
                return QUIC_STATUS_TLS_ERROR;
            }
        }
    } else {
        if (EVP_EncryptUpdate(Key->CipherCtx, Mask, &OutLen, Cipher, CXPLAT_HP_SAMPLE_LENGTH * BatchSize) != 1) {
            QuicTraceEvent(
                LibraryError,
                "[ lib] ERROR, %s.",
                "EVP_EncryptUpdate failed");
            return QUIC_STATUS_TLS_ERROR;
        }
    }
    return QUIC_STATUS_SUCCESS;
}

//
// Hash abstraction
//

typedef struct CXPLAT_HASH {
    //
    // The message digest.
    //
    const EVP_MD *Md;

    //
    // Context used for hashing.
    //
    HMAC_CTX* HashContext;

} CXPLAT_HASH;

QUIC_STATUS
CxPlatHashCreate(
    _In_ CXPLAT_HASH_TYPE HashType,
    _In_reads_(SaltLength) const uint8_t* const Salt,
    _In_ uint32_t SaltLength,
    _Out_ CXPLAT_HASH** NewHash
    )
{
    QUIC_STATUS Status = QUIC_STATUS_SUCCESS;
    const EVP_MD *Md;

    HMAC_CTX* HashContext = HMAC_CTX_new();
    if (HashContext == NULL) {
        QuicTraceEvent(
            LibraryError,
            "[ lib] ERROR, %s.",
            "HMAC_CTX_new failed");
        Status = QUIC_STATUS_OUT_OF_MEMORY;
        goto Exit;
    }

    switch (HashType) {
    case CXPLAT_HASH_SHA256:
        Md = EVP_sha256();
        break;
    case CXPLAT_HASH_SHA384:
        Md = EVP_sha384();
        break;
    case CXPLAT_HASH_SHA512:
        Md = EVP_sha512();
        break;
    default:
        Status = QUIC_STATUS_NOT_SUPPORTED;
        goto Exit;
    }

    if (HMAC_Init_ex(HashContext, Salt, SaltLength, Md, NULL) != 1) {
        QuicTraceEvent(
            LibraryError,
            "[ lib] ERROR, %s.",
            "HMAC_Init_ex failed");
        Status = QUIC_STATUS_TLS_ERROR;
        goto Exit;
    }

    *NewHash = (CXPLAT_HASH*)HashContext;
    HashContext = NULL;

Exit:

    CxPlatHashFree((CXPLAT_HASH*)HashContext);

    return Status;
}

void
CxPlatHashFree(
    _In_opt_ CXPLAT_HASH* Hash
    )
{
    HMAC_CTX_free((HMAC_CTX*)Hash);
}

QUIC_STATUS
CxPlatHashCompute(
    _In_ CXPLAT_HASH* Hash,
    _In_reads_(InputLength) const uint8_t* const Input,
    _In_ uint32_t InputLength,
    _In_ uint32_t OutputLength,
    _Out_writes_all_(OutputLength) uint8_t* const Output
    )
{
    HMAC_CTX* HashContext = (HMAC_CTX*)Hash;

    if (!HMAC_Init_ex(HashContext, NULL, 0, NULL, NULL)) {
        QuicTraceEvent(
            LibraryError,
            "[ lib] ERROR, %s.",
            "HMAC_Init_ex(NULL) failed");
        return QUIC_STATUS_INTERNAL_ERROR;
    }

    if (!HMAC_Update(HashContext, Input, InputLength)) {
        QuicTraceEvent(
            LibraryError,
            "[ lib] ERROR, %s.",
            "HMAC_Update failed");
        return QUIC_STATUS_INTERNAL_ERROR;
    }

    uint32_t ActualOutputSize = OutputLength;
    if (!HMAC_Final(HashContext, Output, &ActualOutputSize)) {
        QuicTraceEvent(
            LibraryError,
            "[ lib] ERROR, %s.",
            "HMAC_Final failed");
        return QUIC_STATUS_INTERNAL_ERROR;
    }

    CXPLAT_FRE_ASSERT(ActualOutputSize == OutputLength);
    return QUIC_STATUS_SUCCESS;
}<|MERGE_RESOLUTION|>--- conflicted
+++ resolved
@@ -200,16 +200,15 @@
     return SSL_TLSEXT_ERR_OK;
 }
 
-<<<<<<< HEAD
 static
 int
-QuicTlsCertificateVerifyCallback(
+CxPlatTlsCertificateVerifyCallback(
     X509_STORE_CTX* x509_ctx,
     void* app_ctx
     )
 {
     SSL *Ssl = X509_STORE_CTX_get_ex_data(x509_ctx, SSL_get_ex_data_X509_STORE_CTX_idx());
-    QUIC_TLS* TlsContext = SSL_get_app_data(Ssl);
+    CXPLAT_TLS* TlsContext = SSL_get_app_data(Ssl);
     UNREFERENCED_PARAMETER(app_ctx);
 
     // TODO - Upcall
@@ -217,16 +216,10 @@
     return -1;
 }
 
-QUIC_STATIC_ASSERT((int)ssl_encryption_initial == (int)QUIC_PACKET_KEY_INITIAL, "Code assumes exact match!");
-QUIC_STATIC_ASSERT((int)ssl_encryption_early_data == (int)QUIC_PACKET_KEY_0_RTT, "Code assumes exact match!");
-QUIC_STATIC_ASSERT((int)ssl_encryption_handshake == (int)QUIC_PACKET_KEY_HANDSHAKE, "Code assumes exact match!");
-QUIC_STATIC_ASSERT((int)ssl_encryption_application == (int)QUIC_PACKET_KEY_1_RTT, "Code assumes exact match!");
-=======
 CXPLAT_STATIC_ASSERT((int)ssl_encryption_initial == (int)QUIC_PACKET_KEY_INITIAL, "Code assumes exact match!");
 CXPLAT_STATIC_ASSERT((int)ssl_encryption_early_data == (int)QUIC_PACKET_KEY_0_RTT, "Code assumes exact match!");
 CXPLAT_STATIC_ASSERT((int)ssl_encryption_handshake == (int)QUIC_PACKET_KEY_HANDSHAKE, "Code assumes exact match!");
 CXPLAT_STATIC_ASSERT((int)ssl_encryption_application == (int)QUIC_PACKET_KEY_1_RTT, "Code assumes exact match!");
->>>>>>> 2226775d
 
 void
 CxPlatTlsNegotiatedCiphers(
@@ -698,7 +691,7 @@
             SSL_CTX_set_verify(SecurityConfig->SSLCtx, SSL_VERIFY_NONE, NULL);
 
         } else if (CredConfig->Flags & QUIC_CREDENTIAL_FLAG_CUSTOM_CERTIFICATE_VALIDATION) {
-            SSL_CTX_set_cert_verify_callback(SecurityConfig->SSLCtx, QuicTlsCertificateVerifyCallback, NULL);
+            SSL_CTX_set_cert_verify_callback(SecurityConfig->SSLCtx, CxPlatTlsCertificateVerifyCallback, NULL);
 
         } else {
             SSL_CTX_set_verify_depth(SecurityConfig->SSLCtx, CXPLAT_TLS_DEFAULT_VERIFY_DEPTH);
