/*++

    Copyright (c) Microsoft Corporation.
    Licensed under the MIT License.

Abstract:

    Implements the TLS functions by calling OpenSSL.

--*/

#include "platform_internal.h"

#define OPENSSL_SUPPRESS_DEPRECATED 1 // For hmac.h, which was deprecated in 3.0
#ifdef _WIN32
#pragma warning(push)
#pragma warning(disable:4100) // Unreferenced parameter errcode in inline function
#endif
#include "openssl/err.h"
#include "openssl/hmac.h"
#include "openssl/kdf.h"
#include "openssl/pem.h"
#include "openssl/rsa.h"
#include "openssl/ssl.h"
#include "openssl/x509.h"
#ifdef _WIN32
#pragma warning(pop)
#endif
#ifdef QUIC_CLOG
#include "tls_openssl.c.clog.h"
#endif

uint16_t CxPlatTlsTPHeaderSize = 0;

//
// The QUIC sec config object. Created once per listener on server side and
// once per connection on client side.
//

typedef struct CXPLAT_SEC_CONFIG {

    //
    // The SSL context associated with the sec config.
    //
    SSL_CTX *SSLCtx;

    //
    // Callbacks for TLS.
    //
    CXPLAT_TLS_CALLBACKS Callbacks;

} CXPLAT_SEC_CONFIG;

//
// A TLS context associated per connection.
//

typedef struct CXPLAT_TLS {

    //
    // The TLS configuration information and credentials.
    //
    CXPLAT_SEC_CONFIG* SecConfig;

    //
    // Indicates if this context belongs to server side or client side
    // connection.
    //
    BOOLEAN IsServer;

    //
    // The TLS extension type for the QUIC transport parameters.
    //
    uint16_t QuicTpExtType;

    //
    // The ALPN buffer.
    //
    uint16_t AlpnBufferLength;
    const uint8_t* AlpnBuffer;

    //
    // On client side stores a NULL terminated SNI.
    //
    const char* SNI;

    //
    // Ssl - A SSL object associated with the connection.
    //
    SSL *Ssl;

    //
    // State - The TLS state associated with the connection.
    // ResultFlags - Stores the result of the TLS data processing operation.
    //

    CXPLAT_TLS_PROCESS_STATE* State;
    CXPLAT_TLS_RESULT_FLAGS ResultFlags;

    //
    // Callback context and handler for QUIC TP.
    //
    QUIC_CONNECTION* Connection;

#ifdef CXPLAT_TLS_SECRETS_SUPPORT
    //
    // Optional struct to log TLS traffic secrets.
    // Only non-null when the connection is configured to log these.
    //
    CXPLAT_TLS_SECRETS* TlsSecrets;
#endif

} CXPLAT_TLS;

typedef struct CXPLAT_HP_KEY {
    EVP_CIPHER_CTX* CipherCtx;
    CXPLAT_AEAD_TYPE Aead;
} CXPLAT_HP_KEY;

//
// Default list of Cipher used.
//
#define CXPLAT_TLS_DEFAULT_SSL_CIPHERS    "TLS_AES_256_GCM_SHA384:TLS_AES_128_GCM_SHA256"

//
// Default list of curves for ECDHE ciphers.
//
#define CXPLAT_TLS_DEFAULT_SSL_CURVES     "P-256:X25519:P-384:P-521"

//
// Default cert verify depth.
//
#define CXPLAT_TLS_DEFAULT_VERIFY_DEPTH  10

//
// Hack to set trusted cert file on client side.
//
char *QuicOpenSslClientTrustedCert = NULL;

QUIC_STATUS
CxPlatTlsLibraryInitialize(
    void
    )
{
    if (OPENSSL_init_ssl(OPENSSL_INIT_LOAD_CONFIG, NULL) == 0) {
        QuicTraceEvent(
            LibraryError,
            "[ lib] ERROR, %s.",
            "OPENSSL_init_ssl failed");
        return QUIC_STATUS_TLS_ERROR;
    }

    //
    // OPENSSL_init_ssl() may leave errors in the error queue while returning
    // success.
    //

    ERR_clear_error();

    //
    // LINUX_TODO:Add Check for openssl library QUIC support.
    //

    return QUIC_STATUS_SUCCESS;
}

void
CxPlatTlsLibraryUninitialize(
    void
    )
{
}

static
int
CxPlatTlsAlpnSelectCallback(
    _In_ SSL *Ssl,
    _Out_writes_bytes_(Outlen) const unsigned char **Out,
    _Out_ unsigned char *OutLen,
    _In_reads_bytes_(Inlen) const unsigned char *In,
    _In_ unsigned int InLen,
    _In_ void *Arg
    )
{
    UNREFERENCED_PARAMETER(In);
    UNREFERENCED_PARAMETER(InLen);
    UNREFERENCED_PARAMETER(Arg);

    CXPLAT_TLS* TlsContext = SSL_get_app_data(Ssl);

    //
    // QUIC already parsed and picked the ALPN to use and set it in the
    // NegotiatedAlpn variable.
    //

    CXPLAT_DBG_ASSERT(TlsContext->State->NegotiatedAlpn != NULL);
    *OutLen = TlsContext->State->NegotiatedAlpn[0];
    *Out = TlsContext->State->NegotiatedAlpn + 1;

    return SSL_TLSEXT_ERR_OK;
}

CXPLAT_STATIC_ASSERT((int)ssl_encryption_initial == (int)QUIC_PACKET_KEY_INITIAL, "Code assumes exact match!");
CXPLAT_STATIC_ASSERT((int)ssl_encryption_early_data == (int)QUIC_PACKET_KEY_0_RTT, "Code assumes exact match!");
CXPLAT_STATIC_ASSERT((int)ssl_encryption_handshake == (int)QUIC_PACKET_KEY_HANDSHAKE, "Code assumes exact match!");
CXPLAT_STATIC_ASSERT((int)ssl_encryption_application == (int)QUIC_PACKET_KEY_1_RTT, "Code assumes exact match!");

void
CxPlatTlsNegotiatedCiphers(
    _In_ CXPLAT_TLS* TlsContext,
    _Out_ CXPLAT_AEAD_TYPE *AeadType,
    _Out_ CXPLAT_HASH_TYPE *HashType
    )
{
    switch (SSL_CIPHER_get_id(SSL_get_current_cipher(TlsContext->Ssl))) {
    case 0x03001301U: // TLS_AES_128_GCM_SHA256
        *AeadType = CXPLAT_AEAD_AES_128_GCM;
        *HashType = CXPLAT_HASH_SHA256;
        break;
    case 0x03001302U: // TLS_AES_256_GCM_SHA384
        *AeadType = CXPLAT_AEAD_AES_256_GCM;
        *HashType = CXPLAT_HASH_SHA384;
        break;
    case 0x03001303U: // TLS_CHACHA20_POLY1305_SHA256
        *AeadType = CXPLAT_AEAD_CHACHA20_POLY1305;
        *HashType = CXPLAT_HASH_SHA256;
        break;
    default:
        CXPLAT_FRE_ASSERT(FALSE);
    }
}

int
CxPlatTlsSetEncryptionSecretsCallback(
    _In_ SSL *Ssl,
    _In_ OSSL_ENCRYPTION_LEVEL Level,
    _In_reads_(SecretLen) const uint8_t* ReadSecret,
    _In_reads_(SecretLen) const uint8_t* WriteSecret,
    _In_ size_t SecretLen
    )
{
    CXPLAT_TLS* TlsContext = SSL_get_app_data(Ssl);
    CXPLAT_TLS_PROCESS_STATE* TlsState = TlsContext->State;
    QUIC_PACKET_KEY_TYPE KeyType = (QUIC_PACKET_KEY_TYPE)Level;
    QUIC_STATUS Status;

    QuicTraceLogConnVerbose(
        OpenSslNewEncryptionSecrets,
        TlsContext->Connection,
        "New encryption secrets (Level = %u)",
        Level);

    CXPLAT_SECRET Secret;
    CxPlatTlsNegotiatedCiphers(TlsContext, &Secret.Aead, &Secret.Hash);
    CxPlatCopyMemory(Secret.Secret, WriteSecret, SecretLen);

    CXPLAT_DBG_ASSERT(TlsState->WriteKeys[KeyType] == NULL);
    Status =
        QuicPacketKeyDerive(
            KeyType,
            &Secret,
            "write secret",
            TRUE,
            &TlsState->WriteKeys[KeyType]);
    if (QUIC_FAILED(Status)) {
        TlsContext->ResultFlags |= CXPLAT_TLS_RESULT_ERROR;
        return -1;
    }

    TlsState->WriteKey = KeyType;
    TlsContext->ResultFlags |= CXPLAT_TLS_RESULT_WRITE_KEY_UPDATED;
    CxPlatCopyMemory(Secret.Secret, ReadSecret, SecretLen);

    CXPLAT_DBG_ASSERT(TlsState->ReadKeys[KeyType] == NULL);
    Status =
        QuicPacketKeyDerive(
            KeyType,
            &Secret,
            "read secret",
            TRUE,
            &TlsState->ReadKeys[KeyType]);
    if (QUIC_FAILED(Status)) {
        TlsContext->ResultFlags |= CXPLAT_TLS_RESULT_ERROR;
        return -1;
    }

    if (TlsContext->IsServer && KeyType == QUIC_PACKET_KEY_1_RTT) {
        //
        // The 1-RTT read keys aren't actually allowed to be used until the
        // handshake completes.
        //
    } else {
        TlsState->ReadKey = KeyType;
        TlsContext->ResultFlags |= CXPLAT_TLS_RESULT_READ_KEY_UPDATED;
    }
#ifdef CXPLAT_TLS_SECRETS_SUPPORT
    if (TlsContext->TlsSecrets != NULL) {
        TlsContext->TlsSecrets->SecretLength = (uint8_t)SecretLen;
        switch (KeyType) {
        case QUIC_PACKET_KEY_HANDSHAKE:
            if (TlsContext->IsServer) {
                memcpy(TlsContext->TlsSecrets->ClientHandshakeTrafficSecret, ReadSecret, SecretLen);
                memcpy(TlsContext->TlsSecrets->ServerHandshakeTrafficSecret, WriteSecret, SecretLen);
            } else {
                memcpy(TlsContext->TlsSecrets->ClientHandshakeTrafficSecret, WriteSecret, SecretLen);
                memcpy(TlsContext->TlsSecrets->ServerHandshakeTrafficSecret, ReadSecret, SecretLen);
            }
            TlsContext->TlsSecrets->IsSet.ClientHandshakeTrafficSecret = TRUE;
            TlsContext->TlsSecrets->IsSet.ServerHandshakeTrafficSecret = TRUE;
            break;
        case QUIC_PACKET_KEY_1_RTT:
            if (TlsContext->IsServer) {
                memcpy(TlsContext->TlsSecrets->ClientTrafficSecret0, ReadSecret, SecretLen);
                memcpy(TlsContext->TlsSecrets->ServerTrafficSecret0, WriteSecret, SecretLen);
            } else {
                memcpy(TlsContext->TlsSecrets->ClientTrafficSecret0, WriteSecret, SecretLen);
                memcpy(TlsContext->TlsSecrets->ServerTrafficSecret0, ReadSecret, SecretLen);
            }
            TlsContext->TlsSecrets->IsSet.ClientTrafficSecret0 = TRUE;
            TlsContext->TlsSecrets->IsSet.ServerTrafficSecret0 = TRUE;
            //
            // We're done with the TlsSecrets.
            //
            TlsContext->TlsSecrets = NULL;
            break;
        case QUIC_PACKET_KEY_0_RTT:
            if (!TlsContext->IsServer) {
                memcpy(TlsContext->TlsSecrets->ClientEarlyTrafficSecret, WriteSecret, SecretLen);
                TlsContext->TlsSecrets->IsSet.ClientEarlyTrafficSecret = TRUE;
            }
            break;
        default:
            break;
        }
    }
#endif

    return 1;
}

int
CxPlatTlsAddHandshakeDataCallback(
    _In_ SSL *Ssl,
    _In_ OSSL_ENCRYPTION_LEVEL Level,
    _In_reads_(Length) const uint8_t *Data,
    _In_ size_t Length
    )
{
    CXPLAT_TLS* TlsContext = SSL_get_app_data(Ssl);
    CXPLAT_TLS_PROCESS_STATE* TlsState = TlsContext->State;

    QUIC_PACKET_KEY_TYPE KeyType = (QUIC_PACKET_KEY_TYPE)Level;
    CXPLAT_DBG_ASSERT(KeyType == 0 || TlsState->WriteKeys[KeyType] != NULL);

    QuicTraceLogConnVerbose(
        OpenSslAddHandshakeData,
        TlsContext->Connection,
        "Sending %llu handshake bytes (Level = %u)",
        (uint64_t)Length,
        Level);

    if (Length + TlsState->BufferLength > 0xF000) {
        QuicTraceEvent(
            TlsError,
            "[ tls][%p] ERROR, %s.",
            TlsContext->Connection,
            "Too much handshake data");
        TlsContext->ResultFlags |= CXPLAT_TLS_RESULT_ERROR;
        return -1;
    }

    if (Length + TlsState->BufferLength > (size_t)TlsState->BufferAllocLength) {
        //
        // Double the allocated buffer length until there's enough room for the
        // new data.
        //
        uint16_t NewBufferAllocLength = TlsState->BufferAllocLength;
        while (Length + TlsState->BufferLength > (size_t)NewBufferAllocLength) {
            NewBufferAllocLength <<= 1;
        }

        uint8_t* NewBuffer = CXPLAT_ALLOC_NONPAGED(NewBufferAllocLength, QUIC_POOL_TLS_BUFFER);
        if (NewBuffer == NULL) {
            QuicTraceEvent(
                AllocFailure,
                "Allocation of '%s' failed. (%llu bytes)",
                "New crypto buffer",
                NewBufferAllocLength);
            TlsContext->ResultFlags |= CXPLAT_TLS_RESULT_ERROR;
            return -1;
        }

        CxPlatCopyMemory(
            NewBuffer,
            TlsState->Buffer,
            TlsState->BufferLength);
        CXPLAT_FREE(TlsState->Buffer, QUIC_POOL_TLS_BUFFER);
        TlsState->Buffer = NewBuffer;
        TlsState->BufferAllocLength = NewBufferAllocLength;
    }

    switch (KeyType) {
    case QUIC_PACKET_KEY_HANDSHAKE:
        if (TlsState->BufferOffsetHandshake == 0) {
            TlsState->BufferOffsetHandshake = TlsState->BufferTotalLength;
            QuicTraceLogConnInfo(
                OpenSslHandshakeDataStart,
                TlsContext->Connection,
                "Writing Handshake data starts at %u",
                TlsState->BufferOffsetHandshake);
        }
        break;
    case QUIC_PACKET_KEY_1_RTT:
        if (TlsState->BufferOffset1Rtt == 0) {
            TlsState->BufferOffset1Rtt = TlsState->BufferTotalLength;
            QuicTraceLogConnInfo(
                OpenSsl1RttDataStart,
                TlsContext->Connection,
                "Writing 1-RTT data starts at %u",
                TlsState->BufferOffset1Rtt);
        }
        break;
    default:
        break;
    }

    CxPlatCopyMemory(
        TlsState->Buffer + TlsState->BufferLength,
        Data,
        Length);
    TlsState->BufferLength += (uint16_t)Length;
    TlsState->BufferTotalLength += (uint16_t)Length;

    TlsContext->ResultFlags |= CXPLAT_TLS_RESULT_DATA;

    return 1;
}

int
CxPlatTlsFlushFlightCallback(
    _In_ SSL *Ssl
    )
{
    UNREFERENCED_PARAMETER(Ssl);
    return 1;
}

int
CxPlatTlsSendAlertCallback(
    _In_ SSL *Ssl,
    _In_ enum ssl_encryption_level_t Level,
    _In_ uint8_t Alert
    )
{
    UNREFERENCED_PARAMETER(Level);

    CXPLAT_TLS* TlsContext = SSL_get_app_data(Ssl);

    QuicTraceLogConnError(
        OpenSslAlert,
        TlsContext->Connection,
        "Send alert = %u (Level = %u)",
        Alert,
        Level);

    TlsContext->State->AlertCode = Alert;
    TlsContext->ResultFlags |= CXPLAT_TLS_RESULT_ERROR;

    return 1;
}

int
CxPlatTlsClientHelloCallback(
    _In_ SSL *Ssl,
    _Out_opt_ int *Alert,
    _In_ void *arg
    )
{
    UNREFERENCED_PARAMETER(arg);
    CXPLAT_TLS* TlsContext = SSL_get_app_data(Ssl);

    const uint8_t* TransportParams;
    size_t TransportParamLen;

    if (!SSL_client_hello_get0_ext(
            Ssl,
            TlsContext->QuicTpExtType,
            &TransportParams,
            &TransportParamLen)) {
        TlsContext->ResultFlags |= CXPLAT_TLS_RESULT_ERROR;
        *Alert = SSL_AD_INTERNAL_ERROR;
        return SSL_CLIENT_HELLO_ERROR;
    }

    return SSL_CLIENT_HELLO_SUCCESS;
}

SSL_QUIC_METHOD OpenSslQuicCallbacks = {
    CxPlatTlsSetEncryptionSecretsCallback,
    CxPlatTlsAddHandshakeDataCallback,
    CxPlatTlsFlushFlightCallback,
    CxPlatTlsSendAlertCallback
};

QUIC_STATUS
CxPlatTlsExtractPrivateKey(
    _In_ const QUIC_CREDENTIAL_CONFIG* CredConfig,
    _Out_ RSA** EvpPrivateKey,
    _Out_ X509** X509Cert);

QUIC_STATUS
CxPlatTlsSecConfigCreate(
    _In_ const QUIC_CREDENTIAL_CONFIG* CredConfig,
    _In_ const CXPLAT_TLS_CALLBACKS* TlsCallbacks,
    _In_opt_ void* Context,
    _In_ CXPLAT_SEC_CONFIG_CREATE_COMPLETE_HANDLER CompletionHandler
    )
{
    if (CredConfig->Flags & QUIC_CREDENTIAL_FLAG_LOAD_ASYNCHRONOUS &&
        CredConfig->AsyncHandler == NULL) {
        return QUIC_STATUS_INVALID_PARAMETER;
    }

    if (CredConfig->Flags & QUIC_CREDENTIAL_FLAG_ENABLE_OCSP) {
        return QUIC_STATUS_NOT_SUPPORTED; // Not supported by this TLS implementation
    }

    if (CredConfig->TicketKey != NULL) {
        return QUIC_STATUS_NOT_SUPPORTED; // Not currently supported
    }

    if (CredConfig->Flags & QUIC_CREDENTIAL_FLAG_CLIENT) {
        if (CredConfig->Type != QUIC_CREDENTIAL_TYPE_NONE) {
            return QUIC_STATUS_NOT_SUPPORTED; // Not supported for client (yet)
        }
    } else {
        if (CredConfig->Type == QUIC_CREDENTIAL_TYPE_NONE) {
            return QUIC_STATUS_INVALID_PARAMETER; // Required for server
        }

        if (CredConfig->Type == QUIC_CREDENTIAL_TYPE_CERTIFICATE_FILE) {
            if (CredConfig->CertificateFile == NULL ||
                CredConfig->CertificateFile->CertificateFile == NULL ||
                CredConfig->CertificateFile->PrivateKeyFile == NULL) {
                return QUIC_STATUS_INVALID_PARAMETER;
            }
        } else if (CredConfig->Type == QUIC_CREDENTIAL_TYPE_CERTIFICATE_HASH ||
            CredConfig->Type == QUIC_CREDENTIAL_TYPE_CERTIFICATE_HASH_STORE ||
            CredConfig->Type == QUIC_CREDENTIAL_TYPE_CERTIFICATE_CONTEXT) {
#ifndef _WIN32
            return QUIC_STATUS_NOT_SUPPORTED; // Only supported on windows.
#endif
            // Windows parameters checked later
        } else {
            return QUIC_STATUS_NOT_SUPPORTED;
        }
    }

    QUIC_STATUS Status = QUIC_STATUS_SUCCESS;
    int Ret = 0;
    CXPLAT_SEC_CONFIG* SecurityConfig = NULL;
    RSA* RsaKey = NULL;
    X509* X509Cert = NULL;

    //
    // Create a security config.
    //

    SecurityConfig = CXPLAT_ALLOC_NONPAGED(sizeof(CXPLAT_SEC_CONFIG), QUIC_POOL_TLS_SECCONF);
    if (SecurityConfig == NULL) {
        QuicTraceEvent(
            AllocFailure,
            "Allocation of '%s' failed. (%llu bytes)",
            "CXPLAT_SEC_CONFIG",
            sizeof(CXPLAT_SEC_CONFIG));
        Status = QUIC_STATUS_OUT_OF_MEMORY;
        goto Exit;
    }

    SecurityConfig->Callbacks = *TlsCallbacks;

    //
    // Create the a SSL context for the security config.
    //

    SecurityConfig->SSLCtx = SSL_CTX_new(TLS_method());
    if (SecurityConfig->SSLCtx == NULL) {
        QuicTraceEvent(
            LibraryErrorStatus,
            "[ lib] ERROR, %u, %s.",
            ERR_get_error(),
            "SSL_CTX_new failed");
        Status = QUIC_STATUS_TLS_ERROR;
        goto Exit;
    }

    //
    // Configure the SSL context with the defaults.
    //

    Ret = SSL_CTX_set_min_proto_version(SecurityConfig->SSLCtx, TLS1_3_VERSION);
    if (Ret != 1) {
        QuicTraceEvent(
            LibraryErrorStatus,
            "[ lib] ERROR, %u, %s.",
            ERR_get_error(),
            "SSL_CTX_set_min_proto_version failed");
        Status = QUIC_STATUS_TLS_ERROR;
        goto Exit;
    }

    Ret = SSL_CTX_set_max_proto_version(SecurityConfig->SSLCtx, TLS1_3_VERSION);
    if (Ret != 1) {
        QuicTraceEvent(
            LibraryErrorStatus,
            "[ lib] ERROR, %u, %s.",
            ERR_get_error(),
            "SSL_CTX_set_max_proto_version failed");
        Status = QUIC_STATUS_TLS_ERROR;
        goto Exit;
    }

    Ret =
        SSL_CTX_set_ciphersuites(
            SecurityConfig->SSLCtx,
            CXPLAT_TLS_DEFAULT_SSL_CIPHERS);
    if (Ret != 1) {
        QuicTraceEvent(
            LibraryErrorStatus,
            "[ lib] ERROR, %u, %s.",
            ERR_get_error(),
            "SSL_CTX_set_ciphersuites failed");
        Status = QUIC_STATUS_TLS_ERROR;
        goto Exit;
    }

    Ret = SSL_CTX_set_default_verify_paths(SecurityConfig->SSLCtx);
    if (Ret != 1) {
        QuicTraceEvent(
            LibraryErrorStatus,
            "[ lib] ERROR, %u, %s.",
            ERR_get_error(),
            "SSL_CTX_set_default_verify_paths failed");
        Status = QUIC_STATUS_TLS_ERROR;
        goto Exit;
    }

    Ret =
        SSL_CTX_set1_groups_list(
            SecurityConfig->SSLCtx,
            CXPLAT_TLS_DEFAULT_SSL_CURVES);
    if (Ret != 1) {
        QuicTraceEvent(
            LibraryErrorStatus,
            "[ lib] ERROR, %u, %s.",
            ERR_get_error(),
            "SSL_CTX_set1_groups_list failed");
        Status = QUIC_STATUS_TLS_ERROR;
        goto Exit;
    }

    Ret = SSL_CTX_set_quic_method(SecurityConfig->SSLCtx, &OpenSslQuicCallbacks);
    if (Ret != 1) {
        QuicTraceEvent(
            LibraryErrorStatus,
            "[ lib] ERROR, %u, %s.",
            ERR_get_error(),
            "SSL_CTX_set_quic_method failed");
        Status = QUIC_STATUS_TLS_ERROR;
        goto Exit;
    }

    if (CredConfig->Flags & QUIC_CREDENTIAL_FLAG_CLIENT) {
        BOOLEAN VerifyServerCertificate = TRUE; // !(Flags & QUIC_CERTIFICATE_FLAG_DISABLE_CERT_VALIDATION);
        if (!VerifyServerCertificate) { // cppcheck-suppress knownConditionTrueFalse
            SSL_CTX_set_verify(SecurityConfig->SSLCtx, SSL_VERIFY_PEER, NULL);
        } else {
            SSL_CTX_set_verify_depth(SecurityConfig->SSLCtx, CXPLAT_TLS_DEFAULT_VERIFY_DEPTH);

            if (QuicOpenSslClientTrustedCert != NULL) {
                //
                // LINUX_TODO: This is a hack to set a client side trusted cert in order
                //   to verify server cert. Fix this once MsQuic formally supports
                //   passing TLS related config from APP layer to TAL.
                //

                /*Ret =
                    SSL_CTX_load_verify_locations(
                        SecurityConfig->SSLCtx,
                        QuicOpenSslClientTrustedCert,
                        NULL);
                if (Ret != 1) {
                    QuicTraceEvent(
                        LibraryErrorStatus,
                        "[ lib] ERROR, %u, %s.",
                        ERR_get_error(),
                        "SSL_CTX_load_verify_locations failed");
                    Status = QUIC_STATUS_TLS_ERROR;
                    goto Exit;
                }*/
            }
        }
    } else {
        SSL_CTX_set_options(
            SecurityConfig->SSLCtx,
            (SSL_OP_ALL & ~SSL_OP_DONT_INSERT_EMPTY_FRAGMENTS) |
            SSL_OP_SINGLE_ECDH_USE |
            SSL_OP_CIPHER_SERVER_PREFERENCE |
            SSL_OP_NO_ANTI_REPLAY);
        SSL_CTX_clear_options(SecurityConfig->SSLCtx, SSL_OP_ENABLE_MIDDLEBOX_COMPAT);
        SSL_CTX_set_mode(SecurityConfig->SSLCtx, SSL_MODE_RELEASE_BUFFERS);

        SSL_CTX_set_alpn_select_cb(SecurityConfig->SSLCtx, CxPlatTlsAlpnSelectCallback, NULL);

        //
        // Set the server certs.
        //

        if (CredConfig->Type == QUIC_CREDENTIAL_TYPE_CERTIFICATE_FILE) {
            Ret =
                SSL_CTX_use_PrivateKey_file(
                    SecurityConfig->SSLCtx,
                    CredConfig->CertificateFile->PrivateKeyFile,
                    SSL_FILETYPE_PEM);
            if (Ret != 1) {
                QuicTraceEvent(
                    LibraryErrorStatus,
                    "[ lib] ERROR, %u, %s.",
                    ERR_get_error(),
                    "SSL_CTX_use_PrivateKey_file failed");
                Status = QUIC_STATUS_TLS_ERROR;
                goto Exit;
            }

            Ret =
                SSL_CTX_use_certificate_chain_file(
                    SecurityConfig->SSLCtx,
                    CredConfig->CertificateFile->CertificateFile);
            if (Ret != 1) {
                QuicTraceEvent(
                    LibraryErrorStatus,
                    "[ lib] ERROR, %u, %s.",
                    ERR_get_error(),
                    "SSL_CTX_use_certificate_chain_file failed");
                Status = QUIC_STATUS_TLS_ERROR;
                goto Exit;
            }
        } else {
            Status =
                CxPlatTlsExtractPrivateKey(
                    CredConfig,
                    &RsaKey,
                    &X509Cert);
            if (QUIC_FAILED(Status)) {
                goto Exit;
            }

            Ret =
                SSL_CTX_use_RSAPrivateKey(
                    SecurityConfig->SSLCtx,
                    RsaKey);
            if (Ret != 1) {
                QuicTraceEvent(
                    LibraryErrorStatus,
                    "[ lib] ERROR, %u, %s.",
                    ERR_get_error(),
                    "SSL_CTX_use_RSAPrivateKey_file failed");
                Status = QUIC_STATUS_TLS_ERROR;
                goto Exit;
            }

            Ret =
                SSL_CTX_use_certificate(
                    SecurityConfig->SSLCtx,
                    X509Cert);
            if (Ret != 1) {
                QuicTraceEvent(
                    LibraryErrorStatus,
                    "[ lib] ERROR, %u, %s.",
                    ERR_get_error(),
                    "SSL_CTX_use_certificate failed");
                Status = QUIC_STATUS_TLS_ERROR;
                goto Exit;
            }
        }

        Ret = SSL_CTX_check_private_key(SecurityConfig->SSLCtx);
        if (Ret != 1) {
            QuicTraceEvent(
                LibraryErrorStatus,
                "[ lib] ERROR, %u, %s.",
                ERR_get_error(),
                "SSL_CTX_check_private_key failed");
            Status = QUIC_STATUS_TLS_ERROR;
            goto Exit;
        }

        SSL_CTX_set_max_early_data(SecurityConfig->SSLCtx, UINT32_MAX);
        SSL_CTX_set_client_hello_cb(SecurityConfig->SSLCtx, CxPlatTlsClientHelloCallback, NULL);
    }

    //
    // Invoke completion inline.
    //

    CompletionHandler(CredConfig, Context, Status, SecurityConfig);
    SecurityConfig = NULL;

    if (CredConfig->Flags & QUIC_CREDENTIAL_FLAG_LOAD_ASYNCHRONOUS) {
        Status = QUIC_STATUS_PENDING;
    } else {
        Status = QUIC_STATUS_SUCCESS;
    }

Exit:

    if (SecurityConfig != NULL) {
        CxPlatTlsSecConfigDelete(SecurityConfig);
    }

    if (X509Cert != NULL) {
        X509_free(X509Cert);
    }

    if (RsaKey != NULL) {
        RSA_free(RsaKey);
    }

    return Status;
}

void
CxPlatTlsSecConfigDelete(
    _In_ CXPLAT_SEC_CONFIG* SecurityConfig
    )
{
    if (SecurityConfig->SSLCtx != NULL) {
        SSL_CTX_free(SecurityConfig->SSLCtx);
        SecurityConfig->SSLCtx = NULL;
    }

    CXPLAT_FREE(SecurityConfig, QUIC_POOL_TLS_SECCONF);
}

QUIC_STATUS
CxPlatTlsInitialize(
    _In_ const CXPLAT_TLS_CONFIG* Config,
    _Inout_ CXPLAT_TLS_PROCESS_STATE* State,
    _Out_ CXPLAT_TLS** NewTlsContext
    )
{
    QUIC_STATUS Status = QUIC_STATUS_SUCCESS;
    CXPLAT_TLS* TlsContext = NULL;
    uint16_t ServerNameLength = 0;

    TlsContext = CXPLAT_ALLOC_NONPAGED(sizeof(CXPLAT_TLS), QUIC_POOL_TLS_CTX);
    if (TlsContext == NULL) {
        QuicTraceEvent(
            AllocFailure,
            "Allocation of '%s' failed. (%llu bytes)",
            "CXPLAT_TLS",
            sizeof(CXPLAT_TLS));
        Status = QUIC_STATUS_OUT_OF_MEMORY;
        goto Exit;
    }

    CxPlatZeroMemory(TlsContext, sizeof(CXPLAT_TLS));

    TlsContext->Connection = Config->Connection;
    TlsContext->IsServer = Config->IsServer;
    TlsContext->SecConfig = Config->SecConfig;
    TlsContext->QuicTpExtType = Config->TPType;
    TlsContext->AlpnBufferLength = Config->AlpnBufferLength;
    TlsContext->AlpnBuffer = Config->AlpnBuffer;
#ifdef CXPLAT_TLS_SECRETS_SUPPORT
    TlsContext->TlsSecrets = Config->TlsSecrets;
#endif

    QuicTraceLogConnVerbose(
        OpenSslContextCreated,
        TlsContext->Connection,
        "TLS context Created");

    if (!Config->IsServer) {

        if (Config->ServerName != NULL) {

            ServerNameLength = (uint16_t)strnlen(Config->ServerName, QUIC_MAX_SNI_LENGTH);
            if (ServerNameLength == QUIC_MAX_SNI_LENGTH) {
                QuicTraceEvent(
                    TlsError,
                    "[ tls][%p] ERROR, %s.",
                    TlsContext->Connection,
                    "SNI Too Long");
                Status = QUIC_STATUS_INVALID_PARAMETER;
                goto Exit;
            }

            TlsContext->SNI = CXPLAT_ALLOC_NONPAGED(ServerNameLength + 1, QUIC_POOL_TLS_SNI);
            if (TlsContext->SNI == NULL) {
                QuicTraceEvent(
                    AllocFailure,
                    "Allocation of '%s' failed. (%llu bytes)",
                    "SNI",
                    ServerNameLength + 1);
                Status = QUIC_STATUS_OUT_OF_MEMORY;
                goto Exit;
            }

            memcpy((char*)TlsContext->SNI, Config->ServerName, ServerNameLength + 1);
        }
    }

    //
    // Create a SSL object for the connection.
    //

    TlsContext->Ssl = SSL_new(Config->SecConfig->SSLCtx);
    if (TlsContext->Ssl == NULL) {
        QuicTraceEvent(
            TlsError,
            "[ tls][%p] ERROR, %s.",
            TlsContext->Connection,
            "SSL_new failed");
        Status = QUIC_STATUS_OUT_OF_MEMORY;
        goto Exit;
    }

    SSL_set_app_data(TlsContext->Ssl, TlsContext);

    if (Config->IsServer) {
        SSL_set_accept_state(TlsContext->Ssl);
        //SSL_set_quic_early_data_enabled(TlsContext->Ssl, 1);
    } else {
        SSL_set_connect_state(TlsContext->Ssl);
        SSL_set_tlsext_host_name(TlsContext->Ssl, TlsContext->SNI);
        SSL_set_alpn_protos(TlsContext->Ssl, TlsContext->AlpnBuffer, TlsContext->AlpnBufferLength);
    }

    SSL_set_quic_use_legacy_codepoint(
        TlsContext->Ssl,
        TlsContext->QuicTpExtType == TLS_EXTENSION_TYPE_QUIC_TRANSPORT_PARAMETERS_DRAFT);

    if (SSL_set_quic_transport_params(
            TlsContext->Ssl,
            Config->LocalTPBuffer,
            Config->LocalTPLength) != 1) {
        QuicTraceEvent(
            TlsError,
            "[ tls][%p] ERROR, %s.",
            TlsContext->Connection,
            "SSL_set_quic_transport_params failed");
        Status = QUIC_STATUS_TLS_ERROR;
        goto Exit;
    }
    CXPLAT_FREE(Config->LocalTPBuffer, QUIC_POOL_TLS_TRANSPARAMS);

    State->EarlyDataState = CXPLAT_TLS_EARLY_DATA_UNSUPPORTED; // 0-RTT not currently supported.

    *NewTlsContext = TlsContext;
    TlsContext = NULL;

Exit:

    if (TlsContext != NULL) {
        CxPlatTlsUninitialize(TlsContext);
        TlsContext = NULL;
    }

    return Status;
}

void
CxPlatTlsUninitialize(
    _In_opt_ CXPLAT_TLS* TlsContext
    )
{
    if (TlsContext != NULL) {
        QuicTraceLogConnVerbose(
            OpenSslContextCleaningUp,
            TlsContext->Connection,
            "Cleaning up");

        if (TlsContext->SNI != NULL) {
            CXPLAT_FREE(TlsContext->SNI, QUIC_POOL_TLS_SNI);
            TlsContext->SNI = NULL;
        }

        if (TlsContext->Ssl != NULL) {
            SSL_free(TlsContext->Ssl);
            TlsContext->Ssl = NULL;
        }

        CXPLAT_FREE(TlsContext, QUIC_POOL_TLS_CTX);
    }
}

CXPLAT_TLS_RESULT_FLAGS
CxPlatTlsProcessData(
    _In_ CXPLAT_TLS* TlsContext,
    _In_ CXPLAT_TLS_DATA_TYPE DataType,
    _In_reads_bytes_(*BufferLength) const uint8_t* Buffer,
    _Inout_ uint32_t* BufferLength,
    _Inout_ CXPLAT_TLS_PROCESS_STATE* State
    )
{
    int Ret = 0;
    int Err = 0;

    CXPLAT_DBG_ASSERT(Buffer != NULL || *BufferLength == 0);

    if (DataType == CXPLAT_TLS_TICKET_DATA) {
        TlsContext->ResultFlags = CXPLAT_TLS_RESULT_ERROR;

        QuicTraceLogConnVerbose(
            OpenSsslIgnoringTicket,
            TlsContext->Connection,
            "Ignoring %u ticket bytes",
            *BufferLength);
        goto Exit;
    }

    TlsContext->State = State;
    TlsContext->ResultFlags = 0;

    if (*BufferLength != 0) {
        QuicTraceLogConnVerbose(
            OpenSslProcessData,
            TlsContext->Connection,
            "Processing %u received bytes",
            *BufferLength);

<<<<<<< HEAD
        if (SSL_provide_quic_data(
                TlsContext->Ssl,
                (OSSL_ENCRYPTION_LEVEL)TlsContext->State->ReadKey,
                Buffer,
                *BufferLength) != 1) {
            char buf[256];
            QuicTraceLogConnError(
                OpenSslQuicDataErrorStr,
                TlsContext->Connection,
                "SSL_provide_quic_data failed: %s",
                ERR_error_string(ERR_get_error(), buf));
            TlsContext->ResultFlags |= QUIC_TLS_RESULT_ERROR;
            goto Exit;
        }
=======
    TlsContext->State = State;
    TlsContext->ResultFlags = 0;

    if (SSL_provide_quic_data(
            TlsContext->Ssl,
            (OSSL_ENCRYPTION_LEVEL)TlsContext->State->ReadKey,
            Buffer,
            *BufferLength) != 1) {
        TlsContext->ResultFlags |= CXPLAT_TLS_RESULT_ERROR;
        goto Exit;
>>>>>>> 35adbae3
    }

    if (!State->HandshakeComplete) {
        Ret = SSL_do_handshake(TlsContext->Ssl);
        if (Ret <= 0) {
            Err = SSL_get_error(TlsContext->Ssl, Ret);
            switch (Err) {
            case SSL_ERROR_WANT_READ:
            case SSL_ERROR_WANT_WRITE:
                goto Exit;

            case SSL_ERROR_SSL: {
                char buf[256];
                const char* file;
                int line;
                ERR_error_string_n(ERR_get_error_line(&file, &line), buf, sizeof(buf));
                QuicTraceLogConnError(
                    OpenSslHandshakeErrorStr,
                    TlsContext->Connection,
<<<<<<< HEAD
                    "TLS handshake error: %s, file:%s:%d",
                    "",
                    file,
                    line);
                TlsContext->ResultFlags |= QUIC_TLS_RESULT_ERROR;
=======
                    "TLS handshake error: %s",
                    ERR_error_string(ERR_get_error(), NULL));
                TlsContext->ResultFlags |= CXPLAT_TLS_RESULT_ERROR;
>>>>>>> 35adbae3
                goto Exit;
            }

            default:
                QuicTraceLogConnError(
                    OpenSslHandshakeError,
                    TlsContext->Connection,
                    "TLS handshake error: %d",
                    Err);
                TlsContext->ResultFlags |= CXPLAT_TLS_RESULT_ERROR;
                goto Exit;
            }
        }

        if (!TlsContext->IsServer) {
            const uint8_t* NegotiatedAlpn;
            uint32_t NegotiatedAlpnLength;
            SSL_get0_alpn_selected(TlsContext->Ssl, &NegotiatedAlpn, &NegotiatedAlpnLength);
            if (NegotiatedAlpnLength == 0) {
                QuicTraceLogConnError(
                    OpenSslAlpnNegotiationFailure,
                    TlsContext->Connection,
                    "Failed to negotiate ALPN");
                TlsContext->ResultFlags |= CXPLAT_TLS_RESULT_ERROR;
                goto Exit;
            }
            if (NegotiatedAlpnLength > UINT8_MAX) {
                QuicTraceLogConnError(
                    OpenSslInvalidAlpnLength,
                    TlsContext->Connection,
                    "Invalid negotiated ALPN length");
                TlsContext->ResultFlags |= CXPLAT_TLS_RESULT_ERROR;
                goto Exit;
            }
            TlsContext->State->NegotiatedAlpn =
                CxPlatTlsAlpnFindInList(
                    TlsContext->AlpnBufferLength,
                    TlsContext->AlpnBuffer,
                    (uint8_t)NegotiatedAlpnLength,
                    NegotiatedAlpn);
            if (TlsContext->State->NegotiatedAlpn == NULL) {
                QuicTraceLogConnError(
                    OpenSslNoMatchingAlpn,
                    TlsContext->Connection,
                    "Failed to find a matching ALPN");
                TlsContext->ResultFlags |= CXPLAT_TLS_RESULT_ERROR;
                goto Exit;
            }
        }

        QuicTraceLogConnInfo(
            OpenSslHandshakeComplete,
            TlsContext->Connection,
            "Handshake complete");
        State->HandshakeComplete = TRUE;
        TlsContext->ResultFlags |= CXPLAT_TLS_RESULT_COMPLETE;

        if (TlsContext->IsServer) {
            TlsContext->State->ReadKey = QUIC_PACKET_KEY_1_RTT;
            TlsContext->ResultFlags |= CXPLAT_TLS_RESULT_READ_KEY_UPDATED;
        } else {
            const uint8_t* TransportParams;
            size_t TransportParamLen;
            SSL_get_peer_quic_transport_params(
                    TlsContext->Ssl, &TransportParams, &TransportParamLen);
            if (TransportParams == NULL || TransportParamLen == 0) {
                QuicTraceLogConnError(
                    OpenSslMissingTransportParameters,
                    TlsContext->Connection,
                    "No transport parameters received");
                TlsContext->ResultFlags |= CXPLAT_TLS_RESULT_ERROR;
                goto Exit;
            }
            if (!TlsContext->SecConfig->Callbacks.ReceiveTP(
                    TlsContext->Connection,
                    (uint16_t)TransportParamLen,
                    TransportParams)) {
                TlsContext->ResultFlags |= CXPLAT_TLS_RESULT_ERROR;
                goto Exit;
            }
        }
    }

    Ret = SSL_do_handshake(TlsContext->Ssl);
    if (Ret != 1) {
        Err = SSL_get_error(TlsContext->Ssl, Ret);
        switch (Err) {
        case SSL_ERROR_WANT_READ:
        case SSL_ERROR_WANT_WRITE:
            goto Exit;

        case SSL_ERROR_SSL: {
            char buf[256];
            const char* file;
            int line;
            ERR_error_string_n(ERR_get_error_line(&file, &line), buf, sizeof(buf));
            QuicTraceLogConnError(
                OpenSslHandshakeErrorStr,
                TlsContext->Connection,
<<<<<<< HEAD
                "TLS handshake error: %s, file:%s:%d",
                "",
                file,
                line);
            TlsContext->ResultFlags |= QUIC_TLS_RESULT_ERROR;
=======
                "TLS handshake error: %s",
                ERR_error_string(ERR_get_error(), NULL));
            TlsContext->ResultFlags |= CXPLAT_TLS_RESULT_ERROR;
>>>>>>> 35adbae3
            goto Exit;
        }

        default:
            QuicTraceLogConnError(
                OpenSslHandshakeError,
                TlsContext->Connection,
                "TLS handshake error: %d",
                Err);
            TlsContext->ResultFlags |= CXPLAT_TLS_RESULT_ERROR;
            goto Exit;
        }
    }

Exit:

    if (!(TlsContext->ResultFlags & CXPLAT_TLS_RESULT_ERROR)) {
        if (State->WriteKeys[QUIC_PACKET_KEY_HANDSHAKE] != NULL &&
            State->BufferOffsetHandshake == 0) {
            State->BufferOffsetHandshake = State->BufferTotalLength;
            QuicTraceLogConnInfo(
                OpenSslHandshakeDataStart,
                TlsContext->Connection,
                "Writing Handshake data starts at %u",
                State->BufferOffsetHandshake);
        }
        if (State->WriteKeys[QUIC_PACKET_KEY_1_RTT] != NULL &&
            State->BufferOffset1Rtt == 0) {
            State->BufferOffset1Rtt = State->BufferTotalLength;
            QuicTraceLogConnInfo(
                OpenSsl1RttDataStart,
                TlsContext->Connection,
                "Writing 1-RTT data starts at %u",
                State->BufferOffset1Rtt);
        }
    }

    return TlsContext->ResultFlags;
}

CXPLAT_TLS_RESULT_FLAGS
CxPlatTlsProcessDataComplete(
    _In_ CXPLAT_TLS* TlsContext,
    _Out_ uint32_t * ConsumedBuffer
    )
{
    UNREFERENCED_PARAMETER(TlsContext);
    UNREFERENCED_PARAMETER(ConsumedBuffer);
    return CXPLAT_TLS_RESULT_ERROR;
}

QUIC_STATUS
CxPlatTlsParamSet(
    _In_ CXPLAT_TLS* TlsContext,
    _In_ uint32_t Param,
    _In_ uint32_t BufferLength,
    _In_reads_bytes_(BufferLength)
        const void* Buffer
    )
{
    UNREFERENCED_PARAMETER(TlsContext);
    UNREFERENCED_PARAMETER(Param);
    UNREFERENCED_PARAMETER(BufferLength);
    UNREFERENCED_PARAMETER(Buffer);
    return QUIC_STATUS_NOT_SUPPORTED;
}

QUIC_STATUS
CxPlatTlsParamGet(
    _In_ CXPLAT_TLS* TlsContext,
    _In_ uint32_t Param,
    _Inout_ uint32_t* BufferLength,
    _Out_writes_bytes_opt_(*BufferLength)
        void* Buffer
    )
{
    UNREFERENCED_PARAMETER(TlsContext);
    UNREFERENCED_PARAMETER(Param);
    UNREFERENCED_PARAMETER(BufferLength);
    UNREFERENCED_PARAMETER(Buffer);
    return QUIC_STATUS_NOT_SUPPORTED;
}

//
// Crypto / Key Functionality
//

#ifdef DEBUG
void
CxPlatTlsLogSecret(
    _In_z_ const char* const Prefix,
    _In_reads_(Length)
        const uint8_t* const Secret,
    _In_ uint32_t Length
    )
{
    #define HEX_TO_CHAR(x) ((x) > 9 ? ('a' + ((x) - 10)) : '0' + (x))
    char SecretStr[256 + 1] = {0};
    CXPLAT_DBG_ASSERT(Length * 2 < sizeof(SecretStr));
    for (uint32_t i = 0; i < Length; i++) {
        SecretStr[i*2]     = HEX_TO_CHAR(Secret[i] >> 4);
        SecretStr[i*2 + 1] = HEX_TO_CHAR(Secret[i] & 0xf);
    }
    QuicTraceLogVerbose(
        OpenSslLogSecret,
        "[ tls] %s[%u]: %s",
        Prefix,
        Length,
        SecretStr);
}
#else
#define CxPlatTlsLogSecret(Prefix, Secret, Length) UNREFERENCED_PARAMETER(Prefix);
#endif

_IRQL_requires_max_(DISPATCH_LEVEL)
void
CxPlatHkdfFormatLabel(
    _In_z_ const char* const Label,
    _In_ uint16_t HashLength,
    _Out_writes_all_(5 + CXPLAT_HKDF_PREFIX_LEN + strlen(Label))
        uint8_t* const Data,
    _Inout_ uint32_t* const DataLength
    )
{
    CXPLAT_DBG_ASSERT(strlen(Label) <= UINT8_MAX - CXPLAT_HKDF_PREFIX_LEN);
    uint8_t LabelLength = (uint8_t)strlen(Label);

    Data[0] = HashLength >> 8;
    Data[1] = HashLength & 0xff;
    Data[2] = CXPLAT_HKDF_PREFIX_LEN + LabelLength;
    memcpy(Data + 3, CXPLAT_HKDF_PREFIX, CXPLAT_HKDF_PREFIX_LEN);
    memcpy(Data + 3 + CXPLAT_HKDF_PREFIX_LEN, Label, LabelLength);
    Data[3 + CXPLAT_HKDF_PREFIX_LEN + LabelLength] = 0;
    *DataLength = 3 + CXPLAT_HKDF_PREFIX_LEN + LabelLength + 1;

    Data[*DataLength] = 0x1;
    *DataLength += 1;
}

_IRQL_requires_max_(DISPATCH_LEVEL)
QUIC_STATUS
CxPlatHkdfExpandLabel(
    _In_ CXPLAT_HASH* Hash,
    _In_z_ const char* const Label,
    _In_ uint16_t KeyLength,
    _In_ uint32_t OutputLength, // Writes CxPlatHashLength(HashType) bytes.
    _Out_writes_all_(OutputLength)
        uint8_t* const Output
    )
{
    uint8_t LabelBuffer[64];
    uint32_t LabelLength = sizeof(LabelBuffer);

    _Analysis_assume_(strlen(Label) <= 23);
    CxPlatHkdfFormatLabel(Label, KeyLength, LabelBuffer, &LabelLength);

    return
        CxPlatHashCompute(
            Hash,
            LabelBuffer,
            LabelLength,
            OutputLength,
            Output);
}

_IRQL_requires_max_(DISPATCH_LEVEL)
QUIC_STATUS
CxPlatTlsDeriveInitialSecrets(
    _In_reads_(CXPLAT_VERSION_SALT_LENGTH)
        const uint8_t* const Salt,
    _In_reads_(CIDLength)
        const uint8_t* const CID,
    _In_ uint8_t CIDLength,
    _Out_ CXPLAT_SECRET *ClientInitial,
    _Out_ CXPLAT_SECRET *ServerInitial
    )
{
    QUIC_STATUS Status;
    CXPLAT_HASH* InitialHash = NULL;
    CXPLAT_HASH* DerivedHash = NULL;
    uint8_t InitialSecret[CXPLAT_HASH_SHA256_SIZE];

    CxPlatTlsLogSecret("init cid", CID, CIDLength);

    Status =
        CxPlatHashCreate(
            CXPLAT_HASH_SHA256,
            Salt,
            CXPLAT_VERSION_SALT_LENGTH,
            &InitialHash);
    if (QUIC_FAILED(Status)) {
        goto Error;
    }

    //
    // Extract secret for client and server secret expansion.
    //
    Status =
        CxPlatHashCompute(
            InitialHash,
            CID,
            CIDLength,
            sizeof(InitialSecret),
            InitialSecret);
    if (QUIC_FAILED(Status)) {
        goto Error;
    }

    CxPlatTlsLogSecret("init secret", InitialSecret, sizeof(InitialSecret));

    //
    // Create hash for client and server secret expansion.
    //
    Status =
        CxPlatHashCreate(
            CXPLAT_HASH_SHA256,
            InitialSecret,
            sizeof(InitialSecret),
            &DerivedHash);
    if (QUIC_FAILED(Status)) {
        goto Error;
    }

    //
    // Expand client secret.
    //
    ClientInitial->Hash = CXPLAT_HASH_SHA256;
    ClientInitial->Aead = CXPLAT_AEAD_AES_128_GCM;
    Status =
        CxPlatHkdfExpandLabel(
            DerivedHash,
            "client in",
            sizeof(InitialSecret),
            CXPLAT_HASH_SHA256_SIZE,
            ClientInitial->Secret);
    if (QUIC_FAILED(Status)) {
        goto Error;
    }

    //
    // Expand server secret.
    //
    ServerInitial->Hash = CXPLAT_HASH_SHA256;
    ServerInitial->Aead = CXPLAT_AEAD_AES_128_GCM;
    Status =
        CxPlatHkdfExpandLabel(
            DerivedHash,
            "server in",
            sizeof(InitialSecret),
            CXPLAT_HASH_SHA256_SIZE,
            ServerInitial->Secret);
    if (QUIC_FAILED(Status)) {
        goto Error;
    }

Error:

    CxPlatHashFree(InitialHash);
    CxPlatHashFree(DerivedHash);

    CxPlatSecureZeroMemory(InitialSecret, sizeof(InitialSecret));

    return Status;
}

_IRQL_requires_max_(PASSIVE_LEVEL)
QUIC_STATUS
QuicPacketKeyDerive(
    _In_ QUIC_PACKET_KEY_TYPE KeyType,
    _In_ const CXPLAT_SECRET* const Secret,
    _In_z_ const char* const SecretName,
    _In_ BOOLEAN CreateHpKey,
    _Out_ QUIC_PACKET_KEY **NewKey
    )
{
    const uint16_t SecretLength = CxPlatHashLength(Secret->Hash);
    const uint16_t KeyLength = CxPlatKeyLength(Secret->Aead);

    CXPLAT_DBG_ASSERT(SecretLength >= KeyLength);
    CXPLAT_DBG_ASSERT(SecretLength >= CXPLAT_IV_LENGTH);
    CXPLAT_DBG_ASSERT(SecretLength <= CXPLAT_HASH_MAX_SIZE);

    CxPlatTlsLogSecret(SecretName, Secret->Secret, SecretLength);

    const uint16_t PacketKeyLength =
        sizeof(QUIC_PACKET_KEY) +
        (KeyType == QUIC_PACKET_KEY_1_RTT ? sizeof(CXPLAT_SECRET) : 0);
    QUIC_PACKET_KEY *Key = CXPLAT_ALLOC_NONPAGED(PacketKeyLength, QUIC_POOL_TLS_PACKETKEY);
    if (Key == NULL) {
        QuicTraceEvent(
            AllocFailure,
            "Allocation of '%s' failed. (%llu bytes)",
            "QUIC_PACKET_KEY",
            PacketKeyLength);
        return QUIC_STATUS_OUT_OF_MEMORY;
    }
    CxPlatZeroMemory(Key, sizeof(QUIC_PACKET_KEY));
    Key->Type = KeyType;

    CXPLAT_HASH* Hash = NULL;
    uint8_t Temp[CXPLAT_HASH_MAX_SIZE];

    QUIC_STATUS Status =
        CxPlatHashCreate(
            Secret->Hash,
            Secret->Secret,
            SecretLength,
            &Hash);
    if (QUIC_FAILED(Status)) {
        goto Error;
    }

    Status =
        CxPlatHkdfExpandLabel(
            Hash,
            "quic iv",
            CXPLAT_IV_LENGTH,
            SecretLength,
            Temp);
    if (QUIC_FAILED(Status)) {
        goto Error;
    }

    memcpy(Key->Iv, Temp, CXPLAT_IV_LENGTH);
    CxPlatTlsLogSecret("static iv", Key->Iv, CXPLAT_IV_LENGTH);

    Status =
        CxPlatHkdfExpandLabel(
            Hash,
            "quic key",
            KeyLength,
            SecretLength,
            Temp);
    if (QUIC_FAILED(Status)) {
        goto Error;
    }

    CxPlatTlsLogSecret("key", Temp, KeyLength);

    Status =
        CxPlatKeyCreate(
            Secret->Aead,
            Temp,
            &Key->PacketKey);
    if (QUIC_FAILED(Status)) {
        goto Error;
    }

    if (CreateHpKey) {
        Status =
            CxPlatHkdfExpandLabel(
                Hash,
                "quic hp",
                KeyLength,
                SecretLength,
                Temp);
        if (QUIC_FAILED(Status)) {
            goto Error;
        }

        CxPlatTlsLogSecret("hp", Temp, KeyLength);

        Status =
            CxPlatHpKeyCreate(
                Secret->Aead,
                Temp,
                &Key->HeaderKey);
        if (QUIC_FAILED(Status)) {
            goto Error;
        }
    }

    if (KeyType == QUIC_PACKET_KEY_1_RTT) {
        CxPlatCopyMemory(Key->TrafficSecret, Secret, sizeof(CXPLAT_SECRET));
    }

    *NewKey = Key;
    Key = NULL;

Error:

    QuicPacketKeyFree(Key);
    CxPlatHashFree(Hash);

    CxPlatSecureZeroMemory(Temp, sizeof(Temp));

    return Status;
}

_IRQL_requires_max_(DISPATCH_LEVEL)
_When_(NewReadKey != NULL, _At_(*NewReadKey, __drv_allocatesMem(Mem)))
_When_(NewWriteKey != NULL, _At_(*NewWriteKey, __drv_allocatesMem(Mem)))
QUIC_STATUS
QuicPacketKeyCreateInitial(
    _In_ BOOLEAN IsServer,
    _In_reads_(CXPLAT_VERSION_SALT_LENGTH)
        const uint8_t* const Salt,  // Version Specific
    _In_ uint8_t CIDLength,
    _In_reads_(CIDLength)
        const uint8_t* const CID,
    _Out_opt_ QUIC_PACKET_KEY** NewReadKey,
    _Out_opt_ QUIC_PACKET_KEY** NewWriteKey
    )
{
    QUIC_STATUS Status;
    CXPLAT_SECRET ClientInitial, ServerInitial;
    QUIC_PACKET_KEY* ReadKey = NULL, *WriteKey = NULL;

    Status =
        CxPlatTlsDeriveInitialSecrets(
            Salt,
            CID,
            CIDLength,
            &ClientInitial,
            &ServerInitial);
    if (QUIC_FAILED(Status)) {
        goto Error;
    }

    if (NewWriteKey != NULL) {
        Status =
            QuicPacketKeyDerive(
                QUIC_PACKET_KEY_INITIAL,
                IsServer ? &ServerInitial : &ClientInitial,
                IsServer ? "srv secret" : "cli secret",
                TRUE,
                &WriteKey);
        if (QUIC_FAILED(Status)) {
            goto Error;
        }
    }

    if (NewReadKey != NULL) {
        Status =
            QuicPacketKeyDerive(
                QUIC_PACKET_KEY_INITIAL,
                IsServer ? &ClientInitial : &ServerInitial,
                IsServer ? "cli secret" : "srv secret",
                TRUE,
                &ReadKey);
        if (QUIC_FAILED(Status)) {
            goto Error;
        }
    }

    if (NewWriteKey != NULL) {
        *NewWriteKey = WriteKey;
        WriteKey = NULL;
    }

    if (NewReadKey != NULL) {
        *NewReadKey = ReadKey;
        ReadKey = NULL;
    }

Error:

    QuicPacketKeyFree(ReadKey);
    QuicPacketKeyFree(WriteKey);

    CxPlatSecureZeroMemory(ClientInitial.Secret, sizeof(ClientInitial.Secret));
    CxPlatSecureZeroMemory(ServerInitial.Secret, sizeof(ServerInitial.Secret));

    return Status;
}

void
QuicPacketKeyFree(
    _In_opt_ QUIC_PACKET_KEY* Key
    )
{
    if (Key != NULL) {
        CxPlatKeyFree(Key->PacketKey);
        CxPlatHpKeyFree(Key->HeaderKey);
        if (Key->Type >= QUIC_PACKET_KEY_1_RTT) {
            CxPlatSecureZeroMemory(Key->TrafficSecret, sizeof(CXPLAT_SECRET));
        }
        CXPLAT_FREE(Key, QUIC_POOL_TLS_PACKETKEY);
    }
}

QUIC_STATUS
QuicPacketKeyUpdate(
    _In_ QUIC_PACKET_KEY* OldKey,
    _Out_ QUIC_PACKET_KEY** NewKey
    )
{
    if (OldKey->Type != QUIC_PACKET_KEY_1_RTT) {
        return QUIC_STATUS_INVALID_STATE;
    }

    CXPLAT_HASH* Hash = NULL;
    CXPLAT_SECRET NewTrafficSecret;
    const uint16_t SecretLength = CxPlatHashLength(OldKey->TrafficSecret->Hash);

    QUIC_STATUS Status =
        CxPlatHashCreate(
            OldKey->TrafficSecret->Hash,
            OldKey->TrafficSecret->Secret,
            SecretLength,
            &Hash);
    if (QUIC_FAILED(Status)) {
        goto Error;
    }

    Status =
        CxPlatHkdfExpandLabel(
            Hash,
            "quic ku",
            SecretLength,
            SecretLength,
            NewTrafficSecret.Secret);
    if (QUIC_FAILED(Status)) {
        goto Error;
    }

    NewTrafficSecret.Hash = OldKey->TrafficSecret->Hash;
    NewTrafficSecret.Aead = OldKey->TrafficSecret->Aead;

    Status =
        QuicPacketKeyDerive(
            QUIC_PACKET_KEY_1_RTT,
            &NewTrafficSecret,
            "update traffic secret",
            FALSE,
            NewKey);

    CxPlatSecureZeroMemory(&NewTrafficSecret, sizeof(CXPLAT_SECRET));
    CxPlatSecureZeroMemory(OldKey->TrafficSecret, sizeof(CXPLAT_SECRET));

Error:

    CxPlatHashFree(Hash);

    return Status;
}

QUIC_STATUS
CxPlatKeyCreate(
    _In_ CXPLAT_AEAD_TYPE AeadType,
    _When_(AeadType == CXPLAT_AEAD_AES_128_GCM, _In_reads_(16))
    _When_(AeadType == CXPLAT_AEAD_AES_256_GCM, _In_reads_(32))
    _When_(AeadType == CXPLAT_AEAD_CHACHA20_POLY1305, _In_reads_(32))
        const uint8_t* const RawKey,
    _Out_ CXPLAT_KEY** NewKey
    )
{
    QUIC_STATUS Status = QUIC_STATUS_SUCCESS;
    const EVP_CIPHER *Aead;

    EVP_CIPHER_CTX* CipherCtx = EVP_CIPHER_CTX_new();
    if (CipherCtx == NULL) {
        QuicTraceEvent(
            LibraryError,
            "[ lib] ERROR, %s.",
            "EVP_CIPHER_CTX_new failed");
        Status = QUIC_STATUS_OUT_OF_MEMORY;
        goto Exit;
    }

    switch (AeadType) {
    case CXPLAT_AEAD_AES_128_GCM:
        Aead = EVP_aes_128_gcm();
        break;
    case CXPLAT_AEAD_AES_256_GCM:
        Aead = EVP_aes_256_gcm();
        break;
    case CXPLAT_AEAD_CHACHA20_POLY1305:
        Aead = EVP_chacha20_poly1305();
        break;
    default:
        Status = QUIC_STATUS_NOT_SUPPORTED;
        goto Exit;
    }

    if (EVP_CipherInit_ex(CipherCtx, Aead, NULL, RawKey, NULL, 1) != 1) {
        QuicTraceEvent(
            LibraryError,
            "[ lib] ERROR, %s.",
            "EVP_CipherInit_ex failed");
        Status = QUIC_STATUS_TLS_ERROR;
        goto Exit;
    }

    if (EVP_CIPHER_CTX_ctrl(CipherCtx, EVP_CTRL_AEAD_SET_IVLEN, CXPLAT_IV_LENGTH, NULL) != 1) {
        QuicTraceEvent(
            LibraryErrorStatus,
            "[ lib] ERROR, %u, %s.",
            ERR_get_error(),
            "EVP_CIPHER_CTX_ctrl (SET_IVLEN) failed");
        Status = QUIC_STATUS_TLS_ERROR;
        goto Exit;
    }

    *NewKey = (CXPLAT_KEY*)CipherCtx;
    CipherCtx = NULL;

Exit:

    CxPlatKeyFree((CXPLAT_KEY*)CipherCtx);

    return Status;
}

void
CxPlatKeyFree(
    _In_opt_ CXPLAT_KEY* Key
    )
{
    EVP_CIPHER_CTX_free((EVP_CIPHER_CTX*)Key);
}

QUIC_STATUS
CxPlatEncrypt(
    _In_ CXPLAT_KEY* Key,
    _In_reads_bytes_(CXPLAT_IV_LENGTH) const uint8_t* const Iv,
    _In_ uint16_t AuthDataLength,
    _In_reads_bytes_opt_(AuthDataLength) const uint8_t* const AuthData,
    _In_ uint16_t BufferLength,
    _When_(BufferLength > CXPLAT_ENCRYPTION_OVERHEAD, _Inout_updates_bytes_(BufferLength))
    _When_(BufferLength <= CXPLAT_ENCRYPTION_OVERHEAD, _Out_writes_bytes_(BufferLength))
        uint8_t* Buffer
    )
{
    CXPLAT_DBG_ASSERT(CXPLAT_ENCRYPTION_OVERHEAD <= BufferLength);

    const uint16_t PlainTextLength = BufferLength - CXPLAT_ENCRYPTION_OVERHEAD;
    uint8_t *Tag = Buffer + PlainTextLength;
    int OutLen;

    EVP_CIPHER_CTX* CipherCtx = (EVP_CIPHER_CTX*)Key;

    if (EVP_EncryptInit_ex(CipherCtx, NULL, NULL, NULL, Iv) != 1) {
        QuicTraceEvent(
            LibraryError,
            "[ lib] ERROR, %s.",
            "EVP_EncryptInit_ex failed");
        return QUIC_STATUS_TLS_ERROR;
    }

    if (AuthData != NULL &&
        EVP_EncryptUpdate(CipherCtx, NULL, &OutLen, AuthData, (int)AuthDataLength) != 1) {
        QuicTraceEvent(
            LibraryError,
            "[ lib] ERROR, %s.",
            "EVP_EncryptUpdate (AD) failed");
        return QUIC_STATUS_TLS_ERROR;
    }

    if (EVP_EncryptUpdate(CipherCtx, Buffer, &OutLen, Buffer, (int)PlainTextLength) != 1) {
        QuicTraceEvent(
            LibraryError,
            "[ lib] ERROR, %s.",
            "EVP_EncryptUpdate (Cipher) failed");
        return QUIC_STATUS_TLS_ERROR;
    }

    if (EVP_EncryptFinal_ex(CipherCtx, Tag, &OutLen) != 1) {
        QuicTraceEvent(
            LibraryError,
            "[ lib] ERROR, %s.",
            "EVP_EncryptFinal_ex failed");
        return QUIC_STATUS_TLS_ERROR;
    }

    if (EVP_CIPHER_CTX_ctrl(CipherCtx, EVP_CTRL_AEAD_GET_TAG, CXPLAT_ENCRYPTION_OVERHEAD, Tag) != 1) {
        QuicTraceEvent(
            LibraryError,
            "[ lib] ERROR, %s.",
            "EVP_CIPHER_CTX_ctrl (GET_TAG) failed");
        return QUIC_STATUS_TLS_ERROR;
    }

    return QUIC_STATUS_SUCCESS;
}

QUIC_STATUS
CxPlatDecrypt(
    _In_ CXPLAT_KEY* Key,
    _In_reads_bytes_(CXPLAT_IV_LENGTH) const uint8_t* const Iv,
    _In_ uint16_t AuthDataLength,
    _In_reads_bytes_opt_(AuthDataLength) const uint8_t* const AuthData,
    _In_ uint16_t BufferLength,
    _Inout_updates_bytes_(BufferLength) uint8_t* Buffer
    )
{
    CXPLAT_DBG_ASSERT(CXPLAT_ENCRYPTION_OVERHEAD <= BufferLength);

    const uint16_t CipherTextLength = BufferLength - CXPLAT_ENCRYPTION_OVERHEAD;
    uint8_t *Tag = Buffer + CipherTextLength;
    int OutLen;

    EVP_CIPHER_CTX* CipherCtx = (EVP_CIPHER_CTX*)Key;

    if (EVP_DecryptInit_ex(CipherCtx, NULL, NULL, NULL, Iv) != 1) {
        QuicTraceEvent(
            LibraryErrorStatus,
            "[ lib] ERROR, %u, %s.",
            ERR_get_error(),
            "EVP_DecryptInit_ex failed");
        return QUIC_STATUS_TLS_ERROR;
    }

    if (AuthData != NULL &&
        EVP_DecryptUpdate(CipherCtx, NULL, &OutLen, AuthData, (int)AuthDataLength) != 1) {
        QuicTraceEvent(
            LibraryErrorStatus,
            "[ lib] ERROR, %u, %s.",
            ERR_get_error(),
            "EVP_DecryptUpdate (AD) failed");
        return QUIC_STATUS_TLS_ERROR;
    }

    if (EVP_DecryptUpdate(CipherCtx, Buffer, &OutLen, Buffer, (int)CipherTextLength) != 1) {
        QuicTraceEvent(
            LibraryErrorStatus,
            "[ lib] ERROR, %u, %s.",
            ERR_get_error(),
            "EVP_DecryptUpdate (Cipher) failed");
        return QUIC_STATUS_TLS_ERROR;
    }

    if (EVP_CIPHER_CTX_ctrl(CipherCtx, EVP_CTRL_AEAD_SET_TAG, CXPLAT_ENCRYPTION_OVERHEAD, Tag) != 1) {
        QuicTraceEvent(
            LibraryErrorStatus,
            "[ lib] ERROR, %u, %s.",
            ERR_get_error(),
            "EVP_CIPHER_CTX_ctrl (SET_TAG) failed");
        return QUIC_STATUS_TLS_ERROR;
    }

    if (EVP_DecryptFinal_ex(CipherCtx, Tag, &OutLen) != 1) {
        QuicTraceEvent(
            LibraryErrorStatus,
            "[ lib] ERROR, %u, %s.",
            ERR_get_error(),
            "EVP_DecryptFinal_ex failed");
        return QUIC_STATUS_TLS_ERROR;
    }

    return QUIC_STATUS_SUCCESS;
}

QUIC_STATUS
CxPlatHpKeyCreate(
    _In_ CXPLAT_AEAD_TYPE AeadType,
    _When_(AeadType == CXPLAT_AEAD_AES_128_GCM, _In_reads_(16))
    _When_(AeadType == CXPLAT_AEAD_AES_256_GCM, _In_reads_(32))
    _When_(AeadType == CXPLAT_AEAD_CHACHA20_POLY1305, _In_reads_(32))
        const uint8_t* const RawKey,
    _Out_ CXPLAT_HP_KEY** NewKey
    )
{
    QUIC_STATUS Status = QUIC_STATUS_SUCCESS;
    const EVP_CIPHER *Aead;
    CXPLAT_HP_KEY* Key = CXPLAT_ALLOC_NONPAGED(sizeof(CXPLAT_HP_KEY), QUIC_POOL_TLS_HP_KEY);
    if (Key == NULL) {
        QuicTraceEvent(
            AllocFailure,
            "Allocation of '%s' failed. (%llu bytes)",
            "CXPLAT_HP_KEY",
            sizeof(CXPLAT_HP_KEY));
        return QUIC_STATUS_OUT_OF_MEMORY;
    }

    Key->Aead = AeadType;

    Key->CipherCtx = EVP_CIPHER_CTX_new();
    if (Key->CipherCtx == NULL) {
        QuicTraceEvent(
            LibraryError,
            "[ lib] ERROR, %s.",
            "Cipherctx alloc failed");
        Status = QUIC_STATUS_OUT_OF_MEMORY;
        goto Exit;
    }

    switch (AeadType) {
    case CXPLAT_AEAD_AES_128_GCM:
        Aead = EVP_aes_128_ecb();
        break;
    case CXPLAT_AEAD_AES_256_GCM:
        Aead = EVP_aes_256_ecb();
        break;
    case CXPLAT_AEAD_CHACHA20_POLY1305:
        Aead = EVP_chacha20();
        break;
    default:
        Status = QUIC_STATUS_NOT_SUPPORTED;
        goto Exit;
    }

    if (EVP_EncryptInit_ex(Key->CipherCtx, Aead, NULL, RawKey, NULL) != 1) {
        QuicTraceEvent(
            LibraryError,
            "[ lib] ERROR, %s.",
            "EVP_EncryptInit_ex failed");
        Status = QUIC_STATUS_TLS_ERROR;
        goto Exit;
    }

    *NewKey = Key;
    Key = NULL;

Exit:

    CxPlatHpKeyFree(Key);

    return Status;
}

void
CxPlatHpKeyFree(
    _In_opt_ CXPLAT_HP_KEY* Key
    )
{
    if (Key != NULL) {
        EVP_CIPHER_CTX_free(Key->CipherCtx);
        CXPLAT_FREE(Key, QUIC_POOL_TLS_HP_KEY);
    }
}

QUIC_STATUS
CxPlatHpComputeMask(
    _In_ CXPLAT_HP_KEY* Key,
    _In_ uint8_t BatchSize,
    _In_reads_bytes_(CXPLAT_HP_SAMPLE_LENGTH * BatchSize) const uint8_t* const Cipher,
    _Out_writes_bytes_(CXPLAT_HP_SAMPLE_LENGTH * BatchSize) uint8_t* Mask
    )
{
    int OutLen = 0;
    if (Key->Aead == CXPLAT_AEAD_CHACHA20_POLY1305) {
        static const uint8_t Zero[] = { 0, 0, 0, 0, 0 };
        for (uint32_t i = 0, Offset = 0; i < BatchSize; ++i, Offset += CXPLAT_HP_SAMPLE_LENGTH) {
            if (EVP_EncryptInit_ex(Key->CipherCtx, NULL, NULL, NULL, Cipher + Offset) != 1) {
                QuicTraceEvent(
                    LibraryError,
                    "[ lib] ERROR, %s.",
                    "EVP_EncryptInit_ex (hp) failed");
                return QUIC_STATUS_TLS_ERROR;
            }
            if (EVP_EncryptUpdate(Key->CipherCtx, Mask + Offset, &OutLen, Zero, sizeof(Zero)) != 1) {
                QuicTraceEvent(
                    LibraryError,
                    "[ lib] ERROR, %s.",
                    "EVP_EncryptUpdate (hp) failed");
                return QUIC_STATUS_TLS_ERROR;
            }
        }
    } else {
        if (EVP_EncryptUpdate(Key->CipherCtx, Mask, &OutLen, Cipher, CXPLAT_HP_SAMPLE_LENGTH * BatchSize) != 1) {
            QuicTraceEvent(
                LibraryError,
                "[ lib] ERROR, %s.",
                "EVP_EncryptUpdate failed");
            return QUIC_STATUS_TLS_ERROR;
        }
    }
    return QUIC_STATUS_SUCCESS;
}

//
// Hash abstraction
//

typedef struct CXPLAT_HASH {
    //
    // The message digest.
    //
    const EVP_MD *Md;

    //
    // Context used for hashing.
    //
    HMAC_CTX* HashContext;

} CXPLAT_HASH;

QUIC_STATUS
CxPlatHashCreate(
    _In_ CXPLAT_HASH_TYPE HashType,
    _In_reads_(SaltLength) const uint8_t* const Salt,
    _In_ uint32_t SaltLength,
    _Out_ CXPLAT_HASH** NewHash
    )
{
    QUIC_STATUS Status = QUIC_STATUS_SUCCESS;
    const EVP_MD *Md;

    HMAC_CTX* HashContext = HMAC_CTX_new();
    if (HashContext == NULL) {
        QuicTraceEvent(
            LibraryError,
            "[ lib] ERROR, %s.",
            "HMAC_CTX_new failed");
        Status = QUIC_STATUS_OUT_OF_MEMORY;
        goto Exit;
    }

    switch (HashType) {
    case CXPLAT_HASH_SHA256:
        Md = EVP_sha256();
        break;
    case CXPLAT_HASH_SHA384:
        Md = EVP_sha384();
        break;
    case CXPLAT_HASH_SHA512:
        Md = EVP_sha512();
        break;
    default:
        Status = QUIC_STATUS_NOT_SUPPORTED;
        goto Exit;
    }

    if (HMAC_Init_ex(HashContext, Salt, SaltLength, Md, NULL) != 1) {
        QuicTraceEvent(
            LibraryError,
            "[ lib] ERROR, %s.",
            "HMAC_Init_ex failed");
        Status = QUIC_STATUS_TLS_ERROR;
        goto Exit;
    }

    *NewHash = (CXPLAT_HASH*)HashContext;
    HashContext = NULL;

Exit:

    CxPlatHashFree((CXPLAT_HASH*)HashContext);

    return Status;
}

void
CxPlatHashFree(
    _In_opt_ CXPLAT_HASH* Hash
    )
{
    HMAC_CTX_free((HMAC_CTX*)Hash);
}

QUIC_STATUS
CxPlatHashCompute(
    _In_ CXPLAT_HASH* Hash,
    _In_reads_(InputLength) const uint8_t* const Input,
    _In_ uint32_t InputLength,
    _In_ uint32_t OutputLength,
    _Out_writes_all_(OutputLength) uint8_t* const Output
    )
{
    HMAC_CTX* HashContext = (HMAC_CTX*)Hash;

    if (!HMAC_Init_ex(HashContext, NULL, 0, NULL, NULL)) {
        QuicTraceEvent(
            LibraryError,
            "[ lib] ERROR, %s.",
            "HMAC_Init_ex(NULL) failed");
        return QUIC_STATUS_INTERNAL_ERROR;
    }

    if (!HMAC_Update(HashContext, Input, InputLength)) {
        QuicTraceEvent(
            LibraryError,
            "[ lib] ERROR, %s.",
            "HMAC_Update failed");
        return QUIC_STATUS_INTERNAL_ERROR;
    }

    uint32_t ActualOutputSize = OutputLength;
    if (!HMAC_Final(HashContext, Output, &ActualOutputSize)) {
        QuicTraceEvent(
            LibraryError,
            "[ lib] ERROR, %s.",
            "HMAC_Final failed");
        return QUIC_STATUS_INTERNAL_ERROR;
    }

    CXPLAT_FRE_ASSERT(ActualOutputSize == OutputLength);
    return QUIC_STATUS_SUCCESS;
}<|MERGE_RESOLUTION|>--- conflicted
+++ resolved
@@ -1030,7 +1030,6 @@
             "Processing %u received bytes",
             *BufferLength);
 
-<<<<<<< HEAD
         if (SSL_provide_quic_data(
                 TlsContext->Ssl,
                 (OSSL_ENCRYPTION_LEVEL)TlsContext->State->ReadKey,
@@ -1042,21 +1041,9 @@
                 TlsContext->Connection,
                 "SSL_provide_quic_data failed: %s",
                 ERR_error_string(ERR_get_error(), buf));
-            TlsContext->ResultFlags |= QUIC_TLS_RESULT_ERROR;
+            TlsContext->ResultFlags |= CXPLAT_TLS_RESULT_ERROR;
             goto Exit;
         }
-=======
-    TlsContext->State = State;
-    TlsContext->ResultFlags = 0;
-
-    if (SSL_provide_quic_data(
-            TlsContext->Ssl,
-            (OSSL_ENCRYPTION_LEVEL)TlsContext->State->ReadKey,
-            Buffer,
-            *BufferLength) != 1) {
-        TlsContext->ResultFlags |= CXPLAT_TLS_RESULT_ERROR;
-        goto Exit;
->>>>>>> 35adbae3
     }
 
     if (!State->HandshakeComplete) {
@@ -1076,17 +1063,11 @@
                 QuicTraceLogConnError(
                     OpenSslHandshakeErrorStr,
                     TlsContext->Connection,
-<<<<<<< HEAD
                     "TLS handshake error: %s, file:%s:%d",
                     "",
                     file,
                     line);
-                TlsContext->ResultFlags |= QUIC_TLS_RESULT_ERROR;
-=======
-                    "TLS handshake error: %s",
-                    ERR_error_string(ERR_get_error(), NULL));
                 TlsContext->ResultFlags |= CXPLAT_TLS_RESULT_ERROR;
->>>>>>> 35adbae3
                 goto Exit;
             }
 
@@ -1186,17 +1167,11 @@
             QuicTraceLogConnError(
                 OpenSslHandshakeErrorStr,
                 TlsContext->Connection,
-<<<<<<< HEAD
                 "TLS handshake error: %s, file:%s:%d",
                 "",
                 file,
                 line);
-            TlsContext->ResultFlags |= QUIC_TLS_RESULT_ERROR;
-=======
-                "TLS handshake error: %s",
-                ERR_error_string(ERR_get_error(), NULL));
             TlsContext->ResultFlags |= CXPLAT_TLS_RESULT_ERROR;
->>>>>>> 35adbae3
             goto Exit;
         }
 
