/*++

    Copyright (c) Microsoft Corporation.
    Licensed under the MIT License.

Abstract:

    QUIC raw datapath socket and IP framing abstractions

--*/

#include "datapath_raw.h"
#ifdef QUIC_CLOG
#include "datapath_raw_socket.c.clog.h"
#endif

#pragma warning(disable:4116) // unnamed type definition in parentheses
#pragma warning(disable:4100) // unreferenced formal parameter


uint32_t
CxPlatGetRawSocketSize(void) {
    return sizeof(CXPLAT_SOCKET_RAW);
}

CXPLAT_SOCKET*
CxPlatRawToSocket(_In_ CXPLAT_SOCKET_RAW* Socket) {
    return (CXPLAT_SOCKET*)((unsigned char*)Socket + sizeof(CXPLAT_SOCKET_RAW) - sizeof(CXPLAT_SOCKET));
}

CXPLAT_SOCKET_RAW*
CxPlatSocketToRaw(_In_ CXPLAT_SOCKET* Socket) {
    return (CXPLAT_SOCKET_RAW*)((unsigned char*)Socket - sizeof(CXPLAT_SOCKET_RAW) + sizeof(CXPLAT_SOCKET));
}

CXPLAT_SOCKET_RAW*
CxPlatGetSocket(
    _In_ const CXPLAT_SOCKET_POOL* Pool,
    _In_ const QUIC_ADDR* LocalAddress,
    _In_ const QUIC_ADDR* RemoteAddress
    )
{
    CXPLAT_SOCKET_RAW* Socket = NULL;
    CXPLAT_HASHTABLE_LOOKUP_CONTEXT Context;
    CXPLAT_HASHTABLE_ENTRY* Entry;
    CxPlatRwLockAcquireShared(&((CXPLAT_SOCKET_POOL*)Pool)->Lock);
    Entry = CxPlatHashtableLookup(&Pool->Sockets, LocalAddress->Ipv4.sin_port, &Context);
    while (Entry != NULL) {
        CXPLAT_SOCKET_RAW* Temp = CXPLAT_CONTAINING_RECORD(Entry, CXPLAT_SOCKET_RAW, Entry);
        if (CxPlatSocketCompare(Temp, LocalAddress, RemoteAddress)) {
            if (CxPlatRundownAcquire(&Temp->RawRundown)) {
                Socket = Temp;
            }
            break;
        }
        Entry = CxPlatHashtableLookupNext(&Pool->Sockets, &Context);
    }
    CxPlatRwLockReleaseShared(&((CXPLAT_SOCKET_POOL*)Pool)->Lock);
    return Socket;
}

void
RawResolveRouteComplete(
    _In_ void* Context,
    _Inout_ CXPLAT_ROUTE* Route,
    _In_reads_bytes_(6) const uint8_t* PhysicalAddress,
    _In_ uint8_t PathId
    )
{
    QUIC_CONNECTION* Connection = (QUIC_CONNECTION*)Context;
    CxPlatCopyMemory(&Route->NextHopLinkLayerAddress, PhysicalAddress, sizeof(Route->NextHopLinkLayerAddress));
    Route->State = RouteResolved;
    QuicTraceLogConnInfo(
        RouteResolutionEnd,
        Connection,
        "Route resolution completed on Path[%hhu] with L2 address %hhx:%hhx:%hhx:%hhx:%hhx:%hhx",
        PathId,
        Route->NextHopLinkLayerAddress[0],
        Route->NextHopLinkLayerAddress[1],
        Route->NextHopLinkLayerAddress[2],
        Route->NextHopLinkLayerAddress[3],
        Route->NextHopLinkLayerAddress[4],
        Route->NextHopLinkLayerAddress[5]);
}

_IRQL_requires_max_(PASSIVE_LEVEL)
void
RawUpdateRoute(
    _Inout_ CXPLAT_ROUTE* DstRoute,
    _In_ CXPLAT_ROUTE* SrcRoute
    )
{
    if (!DstRoute->TcpState.Syncd) {
        DstRoute->TcpState.Syncd = TRUE;
        //
        // The sequence number and ACK number in the source route are
        // taken from the received TCP packets.
        //
        // We are ACKing the peer's sequence number - 1 as if we never received
        // any data packets from the peer. This creates one byte sequence space
        // for the RST packet to be in-order.
        // For the sequence number, we skip one byte as it's reserved for in-order RST.
        //
        DstRoute->TcpState.AckNumber =
            CxPlatByteSwapUint32(CxPlatByteSwapUint32(SrcRoute->TcpState.SequenceNumber) - 1);
        DstRoute->TcpState.SequenceNumber =
            CxPlatByteSwapUint32(CxPlatByteSwapUint32(SrcRoute->TcpState.AckNumber) + 1);
    }
}

_IRQL_requires_max_(DISPATCH_LEVEL)
static
void
CxPlatDpRawParseUdp(
    _In_ const CXPLAT_DATAPATH* Datapath,
    _Inout_ CXPLAT_RECV_DATA* Packet,
    _In_reads_bytes_(Length)
        const RAW_UDP_HEADER* Udp,
    _In_ uint16_t Length
    )
{
    if (Length < sizeof(RAW_UDP_HEADER)) {
        QuicTraceEvent(
            DatapathErrorStatus,
            "[data][%p] ERROR, %u, %s.",
            Datapath,
            Length,
            "packet is too small for a UDP header");
        return;
    }

    if (Length < QuicNetByteSwapShort(Udp->Length)) {
        QuicTraceEvent(
            DatapathErrorStatus,
            "[data][%p] ERROR, %u, %s.",
            Datapath,
            Length,
            "UDP Length larger than IP length");
        return;
    }

    Packet->Reserved = L4_TYPE_UDP;

    Packet->Route->RemoteAddress.Ipv4.sin_port = Udp->SourcePort;
    Packet->Route->LocalAddress.Ipv4.sin_port = Udp->DestinationPort;

    Packet->Buffer = (uint8_t*)Udp->Data;
    Packet->BufferLength = QuicNetByteSwapShort(Udp->Length) - sizeof(RAW_UDP_HEADER);
}

_IRQL_requires_max_(DISPATCH_LEVEL)
static
void
CxPlatDpRawParseTcp(
    _In_ const CXPLAT_DATAPATH* Datapath,
    _Inout_ CXPLAT_RECV_DATA* Packet,
    _In_reads_bytes_(Length)
        const RAW_TCP_HEADER* Tcp,
    _In_ uint16_t Length
    )
{
    uint16_t HeaderLength;
    if (Length < sizeof(RAW_TCP_HEADER)) {
        QuicTraceEvent(
            DatapathErrorStatus,
            "[data][%p] ERROR, %u, %s.",
            Datapath,
            Length,
            "packet is too small for a TCP header");
        return;
    }

    HeaderLength = Tcp->HeaderLength * sizeof(uint32_t);
    if (Length < HeaderLength) {
        QuicTraceEvent(
            DatapathErrorStatus,
            "[data][%p] ERROR, %u, %s.",
            Datapath,
            Length,
            "packet is too small for a TCP header");
        return;
    }

    Length -= HeaderLength;

    //
    // We only handle 3 types of TCP packets:
    // 1. Pure ACKs that carry at least one byte data.
    // 2. SYNs and SYN+ACKs for TCP handshake.
    // 3. FINs for graceful shutdown.
    //
    // Packets that don't match the rules above are discarded.
    //
    if (Tcp->Flags == TH_ACK && Length > 0) {
        //
        // Only data packets with only ACK flag set are indicated to QUIC core.
        //
        Packet->Reserved = L4_TYPE_TCP;
        Packet->Route->TcpState.AckNumber = Tcp->AckNumber;
        Packet->Route->TcpState.SequenceNumber = Tcp->SequenceNumber;
    } else if (Tcp->Flags & TH_SYN) {
        if (Tcp->Flags & TH_ACK) {
            Packet->Reserved = L4_TYPE_TCP_SYNACK;
        } else {
            Packet->Reserved = L4_TYPE_TCP_SYN;
        }
    } else if (Tcp->Flags & TH_FIN) {
        Packet->Reserved = L4_TYPE_TCP_FIN;
    } else {
        return;
    }

    Packet->Route->RemoteAddress.Ipv4.sin_port = Tcp->SourcePort;
    Packet->Route->LocalAddress.Ipv4.sin_port = Tcp->DestinationPort;

    Packet->Buffer = (uint8_t*)(Tcp) + HeaderLength;
    Packet->BufferLength = Length;
    Packet->ReservedEx = HeaderLength;
}

_IRQL_requires_max_(DISPATCH_LEVEL)
static
void
CxPlatDpRawParseIPv4(
    _In_ const CXPLAT_DATAPATH* Datapath,
    _Inout_ CXPLAT_RECV_DATA* Packet,
    _In_reads_bytes_(Length)
        const RAW_IPV4_HEADER* IP,
    _In_ uint16_t Length
    )
{
    if (Length < sizeof(RAW_IPV4_HEADER)) {
        QuicTraceEvent(
            DatapathErrorStatus,
            "[data][%p] ERROR, %u, %s.",
            Datapath,
            Length,
            "packet is too small for an IPv4 header");
        return;
    }

    if (IP->VersionAndHeaderLength != RAW_IPV4_DEFAULT_VERHLEN) {
        QuicTraceEvent(
            DatapathErrorStatus,
            "[data][%p] ERROR, %u, %s.",
            Datapath,
            IP->VersionAndHeaderLength,
            "unexpected IPv4 header length and version");
        return;
    }

    uint16_t IPTotalLength = CxPlatByteSwapUint16(IP->TotalLength);
    if (Length < IPTotalLength) {
        QuicTraceEvent(
            DatapathErrorStatus,
            "[data][%p] ERROR, %u, %s.",
            Datapath,
            Length,
            "unexpected IPv4 packet size");
        return;
    }

    Packet->TypeOfService = IP->TypeOfServiceAndEcnField;
    Packet->HopLimitTTL = IP->TimeToLive;
    Packet->Route->RemoteAddress.Ipv4.sin_family = AF_INET;
    CxPlatCopyMemory(&Packet->Route->RemoteAddress.Ipv4.sin_addr, IP->Source, sizeof(IP->Source));
    Packet->Route->LocalAddress.Ipv4.sin_family = AF_INET;
    CxPlatCopyMemory(&Packet->Route->LocalAddress.Ipv4.sin_addr, IP->Destination, sizeof(IP->Destination));

    if (IP->Protocol == IPPROTO_UDP) {
        CxPlatDpRawParseUdp(Datapath, Packet, (RAW_UDP_HEADER*)IP->Data, IPTotalLength - sizeof(RAW_IPV4_HEADER));
    } else if (IP->Protocol == IPPROTO_TCP) {
        CxPlatDpRawParseTcp(Datapath, Packet, (RAW_TCP_HEADER*)IP->Data, IPTotalLength - sizeof(RAW_IPV4_HEADER));
    } else {
        QuicTraceEvent(
            DatapathErrorStatus,
            "[data][%p] ERROR, %u, %s.",
            Datapath,
            IP->Protocol,
            "unacceptable v4 transport");
    }
}

_IRQL_requires_max_(DISPATCH_LEVEL)
static
void
CxPlatDpRawParseIPv6(
    _In_ const CXPLAT_DATAPATH* Datapath,
    _Inout_ CXPLAT_RECV_DATA* Packet,
    _In_reads_bytes_(Length)
        const RAW_IPV6_HEADER* IP,
    _In_ uint16_t Length
    )
{

    if (Length < sizeof(RAW_IPV6_HEADER)) {
        QuicTraceEvent(
            DatapathErrorStatus,
            "[data][%p] ERROR, %u, %s.",
            Datapath,
            Length,
            "packet is too small for an IPv6 header");
        return;
    }

    uint16_t IPPayloadLength = CxPlatByteSwapUint16(IP->PayloadLength);
    if (IPPayloadLength + sizeof(RAW_IPV6_HEADER) > Length) {
        QuicTraceEvent(
            DatapathErrorStatus,
            "[data][%p] ERROR, %u, %s.",
            Datapath,
            IPPayloadLength,
            "incorrect IP payload length");
        return;
    }

    //
    // IPv6 Version, Traffic Class, ECN Field and Flow Label fields in host
    // byte order.
    //
    union {
        struct {
            uint32_t Flow : 20;
            uint32_t EcnField : 2;
            uint32_t Class : 6;
            uint32_t Version : 4; // Most significant bits.
        };
        uint32_t Value;
    } VersionClassEcnFlow;
    VersionClassEcnFlow.Value = CxPlatByteSwapUint32(IP->VersionClassEcnFlow);

    Packet->TypeOfService = (uint8_t)(VersionClassEcnFlow.EcnField | (VersionClassEcnFlow.Class << 2));
    Packet->HopLimitTTL = IP->HopLimit;
    Packet->Route->RemoteAddress.Ipv6.sin6_family = AF_INET6;
    CxPlatCopyMemory(&Packet->Route->RemoteAddress.Ipv6.sin6_addr, IP->Source, sizeof(IP->Source));
    Packet->Route->LocalAddress.Ipv6.sin6_family = AF_INET6;
    CxPlatCopyMemory(&Packet->Route->LocalAddress.Ipv6.sin6_addr, IP->Destination, sizeof(IP->Destination));

    if (IP->NextHeader == IPPROTO_UDP) {
        CxPlatDpRawParseUdp(Datapath, Packet, (RAW_UDP_HEADER*)IP->Data, IPPayloadLength);
    } else if (IP->NextHeader == IPPROTO_TCP) {
        CxPlatDpRawParseTcp(Datapath, Packet, (RAW_TCP_HEADER*)IP->Data, IPPayloadLength);
    } else {
        QuicTraceEvent(
            DatapathErrorStatus,
            "[data][%p] ERROR, %u, %s.",
            Datapath,
            IP->NextHeader,
            "unacceptable v6 transport");
    }
}

BOOLEAN IsEthernetBroadcast(_In_reads_(6) const uint8_t Address[6])
{
    return (Address[0] == 0xFF) && (Address[1] == 0xFF) && (Address[2] == 0xFF) && (Address[3] == 0xFF) && (Address[4] == 0xFF) && (Address[5] == 0xFF);
}

BOOLEAN IsEthernetMulticast(_In_reads_(6) const uint8_t Address[6])
{
    return (Address[0] & 0x01) == 0x01;
}

_IRQL_requires_max_(DISPATCH_LEVEL)
void
CxPlatDpRawParseEthernet(
    _In_ const CXPLAT_DATAPATH* Datapath,
    _Inout_ CXPLAT_RECV_DATA* Packet,
    _In_reads_bytes_(Length)
        const uint8_t* Payload,
    _In_ uint16_t Length
    )
{
    if (Length < sizeof(RAW_ETHERNET_HEADER)) {
        QuicTraceEvent(
            DatapathErrorStatus,
            "[data][%p] ERROR, %u, %s.",
            Datapath,
            Length,
            "packet is too small for an ethernet header");
        return;
    }

    Length -= sizeof(RAW_ETHERNET_HEADER);

    const RAW_ETHERNET_HEADER* Ethernet = (const RAW_ETHERNET_HEADER*)Payload;

    if (IsEthernetBroadcast(Ethernet->Destination) || IsEthernetMulticast(Ethernet->Destination)) {
        QuicTraceEvent(
            DatapathErrorStatus,
            "[data][%p] ERROR, %u, %s.",
            Datapath,
            0,
            "not a unicast packet");
        return;
    }

    CxPlatCopyMemory(&Packet->Route->LocalLinkLayerAddress, Ethernet->Destination, sizeof(Ethernet->Destination));
    CxPlatCopyMemory(&Packet->Route->NextHopLinkLayerAddress, Ethernet->Source, sizeof(Ethernet->Source));

    uint16_t EthernetType = Ethernet->Type;
    if (EthernetType == RAW_ETHERNET_TYPE_IPV4) {
        CxPlatDpRawParseIPv4(Datapath, Packet, (RAW_IPV4_HEADER*)Ethernet->Data, Length);
    } else if (EthernetType == RAW_ETHERNET_TYPE_IPV6) {
        CxPlatDpRawParseIPv6(Datapath, Packet, (RAW_IPV6_HEADER*)Ethernet->Data, Length);
    } else {
        QuicTraceEvent(
            DatapathErrorStatus,
            "[data][%p] ERROR, %u, %s.",
            Datapath,
            EthernetType,
            "unacceptable ethernet type");
    }
}

_IRQL_requires_max_(DISPATCH_LEVEL)
HEADER_BACKFILL
CxPlatDpRawCalculateHeaderBackFill(
    _In_ QUIC_ADDRESS_FAMILY Family,
    _In_ BOOLEAN UseTcp
    )
{
    HEADER_BACKFILL HeaderBackFill;
    HeaderBackFill.TransportLayer = UseTcp ? sizeof(RAW_TCP_HEADER) : sizeof(RAW_UDP_HEADER);
    HeaderBackFill.NetworkLayer =
        Family == QUIC_ADDRESS_FAMILY_INET ? sizeof(RAW_IPV4_HEADER) : sizeof(RAW_IPV6_HEADER);
    HeaderBackFill.LinkLayer = sizeof(RAW_ETHERNET_HEADER);
    HeaderBackFill.AllLayer =
        HeaderBackFill.TransportLayer + HeaderBackFill.NetworkLayer + HeaderBackFill.LinkLayer;
    return HeaderBackFill;
}

_IRQL_requires_max_(DISPATCH_LEVEL)
uint16_t
CxPlatFramingChecksum(
    _In_reads_(Length) uint8_t* Data,
    _In_ uint32_t Length,
    _In_ uint64_t InitialChecksum
    )
{
    //
    // Add up all bytes in 3 steps:
    // 1. Add the odd byte to the checksum if the length is odd.
    // 2. If the length is divisible by 2 but not 4, add the last 2 bytes.
    // 3. Sum up the rest as 32-bit words.
    //

    if ((Length & 1) != 0) {
        --Length;
        InitialChecksum += Data[Length];
    }

    if ((Length & 2) != 0) {
        Length -= 2;
        InitialChecksum += *((uint16_t*)(&Data[Length]));
    }

    for (uint32_t i = 0; i < Length; i += 4) {
        InitialChecksum += *((uint32_t*)(&Data[i]));
    }

    //
    // Fold all carries into the final checksum.
    //
    while (InitialChecksum >> 16) {
        InitialChecksum = (InitialChecksum & 0xffff) + (InitialChecksum >> 16);
    }

    return (uint16_t)InitialChecksum;
}

_IRQL_requires_max_(DISPATCH_LEVEL)
uint16_t
CxPlatFramingTransportChecksum(
    _In_reads_(AddrLength) uint8_t* SrcAddr,
    _In_reads_(AddrLength) uint8_t* DstAddr,
    _In_ uint32_t AddrLength,
    _In_ uint16_t NextHeader,
    _In_reads_(IPPayloadLength) uint8_t* IPPayload,
    _In_ uint32_t IPPayloadLength
    )
{
    uint64_t Checksum =
        CxPlatFramingChecksum(SrcAddr, AddrLength, 0) +
        CxPlatFramingChecksum(DstAddr, AddrLength, 0);
    Checksum += CxPlatByteSwapUint16(NextHeader);
    Checksum += CxPlatByteSwapUint16((uint16_t)IPPayloadLength);

    //
    // Pseudoheader is always in 32-bit words. So, cross 16-bit boundary adjustment isn't needed.
    //
    return ~CxPlatFramingChecksum(IPPayload, IPPayloadLength, Checksum);
}

_IRQL_requires_max_(DISPATCH_LEVEL)
void
CxPlatDpRawSocketAckFin(
    _In_ CXPLAT_SOCKET_RAW* Socket,
    _In_ CXPLAT_RECV_DATA* Packet
    )
{
    CXPLAT_DBG_ASSERT(Socket->UseTcp);

    CXPLAT_ROUTE* Route = Packet->Route;
    CXPLAT_SEND_CONFIG SendConfig = { Route, 0, CXPLAT_ECN_NON_ECT, 0, CXPLAT_DSCP_CS0 };
    CXPLAT_SEND_DATA *SendData = CxPlatSendDataAlloc(CxPlatRawToSocket(Socket), &SendConfig);
    if (SendData == NULL) {
        return;
    }

    QuicTraceEvent(
        DatapathSendTcpControl,
        "[data][%p] Send %u bytes TCP control packet Flags=%hhu Dst=%!ADDR!, Src=%!ADDR!",
        Socket,
        SendData->Buffer.Length,
        (uint8_t)(TH_FIN | TH_ACK),
        CASTED_CLOG_BYTEARRAY(sizeof(Route->RemoteAddress), &Route->RemoteAddress),
        CASTED_CLOG_BYTEARRAY(sizeof(Route->LocalAddress), &Route->LocalAddress));
    CXPLAT_DBG_ASSERT(Route->State == RouteResolved);
    CXPLAT_DBG_ASSERT(Route->Queue != NULL);
    const CXPLAT_INTERFACE* Interface = CxPlatDpRawGetInterfaceFromQueue(Route->Queue);
    RAW_TCP_HEADER* ReceivedTcpHeader = (RAW_TCP_HEADER*)(Packet->Buffer - Packet->ReservedEx);

    CxPlatFramingWriteHeaders(
        Socket, Route, &SendData->Buffer, SendData->ECN, SendData->DSCP,
        Interface->OffloadStatus.Transmit.NetworkLayerXsum,
        Interface->OffloadStatus.Transmit.TransportLayerXsum,
        ReceivedTcpHeader->AckNumber,
        CxPlatByteSwapUint32(CxPlatByteSwapUint32(ReceivedTcpHeader->SequenceNumber) + 1),
        TH_FIN | TH_ACK);
    CxPlatDpRawTxEnqueue(SendData);
}

_IRQL_requires_max_(DISPATCH_LEVEL)
void
CxPlatDpRawSocketAckSyn(
    _In_ CXPLAT_SOCKET_RAW* Socket,
    _In_ CXPLAT_RECV_DATA* Packet
    )
{
    CXPLAT_DBG_ASSERT(Socket->UseTcp);

    CXPLAT_ROUTE* Route = Packet->Route;
    CXPLAT_SEND_CONFIG SendConfig = { Route, 0, CXPLAT_ECN_NON_ECT, 0, CXPLAT_DSCP_CS0 };
    CXPLAT_SEND_DATA *SendData = CxPlatSendDataAlloc(CxPlatRawToSocket(Socket), &SendConfig);
    if (SendData == NULL) {
        return;
    }

    uint8_t TcpFlags = Packet->Reserved == L4_TYPE_TCP_SYN ? (TH_SYN | TH_ACK) : TH_ACK;
    CXPLAT_DBG_ASSERT(Route->State == RouteResolved);
    CXPLAT_DBG_ASSERT(Route->Queue != NULL);
    const CXPLAT_INTERFACE* Interface = CxPlatDpRawGetInterfaceFromQueue(Route->Queue);
    RAW_TCP_HEADER* ReceivedTcpHeader = (RAW_TCP_HEADER*)(Packet->Buffer - Packet->ReservedEx);

    QuicTraceEvent(
        DatapathSendTcpControl,
        "[data][%p] Send %u bytes TCP control packet Flags=%hhu Dst=%!ADDR!, Src=%!ADDR!",
        Socket,
        SendData->Buffer.Length,
        TcpFlags,
        CASTED_CLOG_BYTEARRAY(sizeof(Route->RemoteAddress), &Route->RemoteAddress),
        CASTED_CLOG_BYTEARRAY(sizeof(Route->LocalAddress), &Route->LocalAddress));

    CxPlatFramingWriteHeaders(
        Socket, Route, &SendData->Buffer, SendData->ECN, SendData->DSCP,
        Interface->OffloadStatus.Transmit.NetworkLayerXsum,
        Interface->OffloadStatus.Transmit.TransportLayerXsum,
        ReceivedTcpHeader->AckNumber,
        CxPlatByteSwapUint32(CxPlatByteSwapUint32(ReceivedTcpHeader->SequenceNumber) + 1),
        TcpFlags);
    CxPlatDpRawTxEnqueue(SendData);

    SendData = InterlockedFetchAndClearPointer((void*)&Socket->PausedTcpSend);
    if (SendData) {
        CXPLAT_DBG_ASSERT(Socket->Connected);
        QuicTraceEvent(
            DatapathSendTcpControl,
            "[data][%p] Send %u bytes TCP control packet Flags=%hhu Dst=%!ADDR!, Src=%!ADDR!",
            Socket,
            SendData->Buffer.Length,
            TH_ACK,
            CASTED_CLOG_BYTEARRAY(sizeof(Route->RemoteAddress), &Route->RemoteAddress),
            CASTED_CLOG_BYTEARRAY(sizeof(Route->LocalAddress), &Route->LocalAddress));
        CxPlatFramingWriteHeaders(
            Socket, Route, &SendData->Buffer, SendData->ECN, SendData->DSCP,
            Interface->OffloadStatus.Transmit.NetworkLayerXsum,
            Interface->OffloadStatus.Transmit.TransportLayerXsum,
            CxPlatByteSwapUint32(CxPlatByteSwapUint32(ReceivedTcpHeader->AckNumber) + 1),
            CxPlatByteSwapUint32(CxPlatByteSwapUint32(ReceivedTcpHeader->SequenceNumber) + 1),
            TH_ACK);
        CxPlatDpRawTxEnqueue(SendData);

        SendData = CxPlatSendDataAlloc(CxPlatRawToSocket(Socket), &SendConfig);
        if (SendData == NULL) {
            return;
        }

        QuicTraceEvent(
            DatapathSend,
            "[data][%p] Send %u bytes in %hhu buffers (segment=%hu) Dst=%!ADDR!, Src=%!ADDR!",
            Socket,
            SendData->Buffer.Length,
            1,
            (uint16_t)SendData->Buffer.Length,
            CASTED_CLOG_BYTEARRAY(sizeof(Route->RemoteAddress), &Route->RemoteAddress),
            CASTED_CLOG_BYTEARRAY(sizeof(Route->LocalAddress), &Route->LocalAddress));
        CxPlatFramingWriteHeaders(
            Socket, Route, &SendData->Buffer, SendData->ECN, SendData->DSCP,
            Interface->OffloadStatus.Transmit.NetworkLayerXsum,
            Interface->OffloadStatus.Transmit.TransportLayerXsum,
            ReceivedTcpHeader->AckNumber,
            CxPlatByteSwapUint32(CxPlatByteSwapUint32(ReceivedTcpHeader->SequenceNumber) + 1),
            TH_RST | TH_ACK);
        Socket->CachedRstSend = SendData;
    }
}

_IRQL_requires_max_(DISPATCH_LEVEL)
void
CxPlatDpRawSocketSyn(
    _In_ CXPLAT_SOCKET_RAW* Socket,
    _In_ const CXPLAT_ROUTE* Route
    )
{
    CXPLAT_DBG_ASSERT(Socket->UseTcp);
    CXPLAT_SEND_CONFIG SendConfig = { (CXPLAT_ROUTE*)Route, 0, CXPLAT_ECN_NON_ECT, 0, CXPLAT_DSCP_CS0 };
    CXPLAT_SEND_DATA *SendData = CxPlatSendDataAlloc(CxPlatRawToSocket(Socket), &SendConfig);
    if (SendData == NULL) {
        return;
    }

    QuicTraceEvent(
        DatapathSendTcpControl,
        "[data][%p] Send %u bytes TCP control packet Flags=%hhu Dst=%!ADDR!, Src=%!ADDR!",
        Socket,
        SendData->Buffer.Length,
        TH_SYN,
        CASTED_CLOG_BYTEARRAY(sizeof(Route->RemoteAddress), &Route->RemoteAddress),
        CASTED_CLOG_BYTEARRAY(sizeof(Route->LocalAddress), &Route->LocalAddress));
    CXPLAT_DBG_ASSERT(Route->State == RouteResolved);
    CXPLAT_DBG_ASSERT(Route->Queue != NULL);
    const CXPLAT_INTERFACE* Interface = CxPlatDpRawGetInterfaceFromQueue(Route->Queue);
    CxPlatFramingWriteHeaders(
        Socket, Route, &SendData->Buffer, SendData->ECN, SendData->DSCP,
        Interface->OffloadStatus.Transmit.NetworkLayerXsum,
        Interface->OffloadStatus.Transmit.TransportLayerXsum,
        Route->TcpState.SequenceNumber, 0, TH_SYN);
    CxPlatDpRawTxEnqueue(SendData);
}

_IRQL_requires_max_(DISPATCH_LEVEL)
void
CxPlatFramingWriteHeaders(
    _In_ CXPLAT_SOCKET_RAW* Socket,
    _In_ const CXPLAT_ROUTE* Route,
    _Inout_ QUIC_BUFFER* Buffer,
    _In_ CXPLAT_ECN_TYPE ECN,
    _In_ uint8_t DSCP,
    _In_ BOOLEAN SkipNetworkLayerXsum,
    _In_ BOOLEAN SkipTransportLayerXsum,
    _In_ uint32_t TcpSeqNum,
    _In_ uint32_t TcpAckNum,
    _In_ uint8_t TcpFlags
    )
{
    uint8_t* Transport;
    uint16_t TransportLength;
    uint8_t TransportProtocol;
    RAW_TCP_HEADER* TCP = NULL;
    RAW_UDP_HEADER* UDP = NULL;
    RAW_ETHERNET_HEADER* Ethernet;
    uint16_t EthType;
    uint16_t IpHeaderLen;
    QUIC_ADDRESS_FAMILY Family = QuicAddrGetFamily(&Route->RemoteAddress);

    CXPLAT_DBG_ASSERT(
        Family == QUIC_ADDRESS_FAMILY_INET || Family == QUIC_ADDRESS_FAMILY_INET6);

    if (Socket->UseTcp) {
        //
        // Fill TCP header.
        //
        TCP = (RAW_TCP_HEADER*)(Buffer->Buffer - sizeof(RAW_TCP_HEADER));
        TCP->DestinationPort = Route->RemoteAddress.Ipv4.sin_port;
        TCP->SourcePort = Route->LocalAddress.Ipv4.sin_port;
        TCP->Window = 0xFFFF;
        TCP->X2 = 0;
        TCP->Checksum = 0;
        TCP->UrgentPointer = 0;
        TCP->HeaderLength = sizeof(RAW_TCP_HEADER) / sizeof(uint32_t);
        TCP->SequenceNumber = TcpSeqNum;
        TCP->AckNumber = TcpAckNum;
        TCP->Flags = TcpFlags;

        Transport = (uint8_t*)TCP;
        TransportLength = sizeof(RAW_TCP_HEADER);
        TransportProtocol = IPPROTO_TCP;
    } else {
        //
        // Fill UDP header.
        //
        UDP = (RAW_UDP_HEADER*)(Buffer->Buffer - sizeof(RAW_UDP_HEADER));
        UDP->DestinationPort = Route->RemoteAddress.Ipv4.sin_port;
        UDP->SourcePort = Route->LocalAddress.Ipv4.sin_port;
        UDP->Length = QuicNetByteSwapShort((uint16_t)Buffer->Length + sizeof(RAW_UDP_HEADER));
        UDP->Checksum = 0;
        Transport = (uint8_t*)UDP;
        TransportLength = sizeof(RAW_UDP_HEADER);
        TransportProtocol = IPPROTO_UDP;
    }

    //
    // Fill IPv4/IPv6 header.
    //
    if (Family == QUIC_ADDRESS_FAMILY_INET) {
<<<<<<< HEAD
        RAW_IPV4_HEADER* IPv4 = (RAW_IPV4_HEADER*)(Transport - sizeof(RAW_IPV4_HEADER));
        IPv4->VersionAndHeaderLength = RAW_IPV4_DEFAULT_VERHLEN;
        IPv4->TypeOfService = 0;
=======
        IPV4_HEADER* IPv4 = (IPV4_HEADER*)(Transport - sizeof(IPV4_HEADER));
        IPv4->VersionAndHeaderLength = IPV4_DEFAULT_VERHLEN;
        IPv4->TypeOfService = DSCP;
>>>>>>> b77cb3f8
        IPv4->EcnField = ECN;
        IPv4->TotalLength = htons(sizeof(RAW_IPV4_HEADER) + TransportLength + (uint16_t)Buffer->Length);
        IPv4->Identification = 0;
        IPv4->FlagsAndFragmentOffset = 0;
        IPv4->TimeToLive = RAW_IP_DEFAULT_HOP_LIMIT;
        IPv4->Protocol = TransportProtocol;
        IPv4->HeaderChecksum = 0;
        CxPlatCopyMemory(IPv4->Source, &Route->LocalAddress.Ipv4.sin_addr, sizeof(Route->LocalAddress.Ipv4.sin_addr));
        CxPlatCopyMemory(IPv4->Destination, &Route->RemoteAddress.Ipv4.sin_addr, sizeof(Route->RemoteAddress.Ipv4.sin_addr));
        IPv4->HeaderChecksum = SkipNetworkLayerXsum ? 0 : ~CxPlatFramingChecksum((uint8_t*)IPv4, sizeof(RAW_IPV4_HEADER), 0);
        EthType = RAW_ETHERNET_TYPE_IPV4;
        Ethernet = (RAW_ETHERNET_HEADER*)(((uint8_t*)IPv4) - sizeof(RAW_ETHERNET_HEADER));
        IpHeaderLen = sizeof(RAW_IPV4_HEADER);
        if (!SkipTransportLayerXsum) {
            if (Socket->UseTcp) {
                TCP->Checksum =
                    CxPlatFramingTransportChecksum(
                        IPv4->Source, IPv4->Destination,
                        sizeof(Route->LocalAddress.Ipv4.sin_addr),
                        IPPROTO_TCP,
                        (uint8_t*)TCP, sizeof(RAW_TCP_HEADER) + Buffer->Length);
            } else {
                UDP->Checksum =
                    CxPlatFramingTransportChecksum(
                        IPv4->Source, IPv4->Destination,
                        sizeof(Route->LocalAddress.Ipv4.sin_addr),
                        IPPROTO_UDP,
                        (uint8_t*)UDP, sizeof(RAW_UDP_HEADER) + Buffer->Length);
            }
        }
    } else {
        RAW_IPV6_HEADER* IPv6 = (RAW_IPV6_HEADER*)(Transport - sizeof(RAW_IPV6_HEADER));
        //
        // IPv6 Version, Traffic Class, ECN Field and Flow Label fields in host
        // byte order.
        //
        union {
            struct {
                uint32_t Flow : 20;
                uint32_t EcnField : 2;
                uint32_t Class : 6;
                uint32_t Version : 4; // Most significant bits.
            };
            uint32_t Value;
        } VersionClassEcnFlow = {0};

<<<<<<< HEAD
        VersionClassEcnFlow.Version = RAW_IPV6_VERSION;
        VersionClassEcnFlow.Class = 0;
=======
        VersionClassEcnFlow.Version = IPV6_VERSION;
        VersionClassEcnFlow.Class = DSCP;
>>>>>>> b77cb3f8
        VersionClassEcnFlow.EcnField = ECN;
        VersionClassEcnFlow.Flow = (uint32_t)(uintptr_t)Socket;

        IPv6->VersionClassEcnFlow = CxPlatByteSwapUint32(VersionClassEcnFlow.Value);
        IPv6->PayloadLength = htons(TransportLength + (uint16_t)Buffer->Length);
        IPv6->HopLimit = RAW_IP_DEFAULT_HOP_LIMIT;
        IPv6->NextHeader = TransportProtocol;
        CxPlatCopyMemory(IPv6->Source, &Route->LocalAddress.Ipv6.sin6_addr, sizeof(Route->LocalAddress.Ipv6.sin6_addr));
        CxPlatCopyMemory(IPv6->Destination, &Route->RemoteAddress.Ipv6.sin6_addr, sizeof(Route->RemoteAddress.Ipv6.sin6_addr));
        EthType = RAW_ETHERNET_TYPE_IPV6;
        Ethernet = (RAW_ETHERNET_HEADER*)(((uint8_t*)IPv6) - sizeof(RAW_ETHERNET_HEADER));
        IpHeaderLen = sizeof(RAW_IPV6_HEADER);
        if (!SkipTransportLayerXsum) {
            if (Socket->UseTcp) {
                TCP->Checksum =
                    CxPlatFramingTransportChecksum(
                        IPv6->Source, IPv6->Destination,
                        sizeof(Route->LocalAddress.Ipv6.sin6_addr),
                        IPPROTO_TCP,
                        (uint8_t*)TCP, sizeof(RAW_TCP_HEADER) + Buffer->Length);
            } else {
                UDP->Checksum =
                    CxPlatFramingTransportChecksum(
                        IPv6->Source, IPv6->Destination,
                        sizeof(Route->LocalAddress.Ipv6.sin6_addr),
                        IPPROTO_UDP,
                        (uint8_t*)UDP, sizeof(RAW_UDP_HEADER) + Buffer->Length);
                UDP->Checksum = UDP->Checksum != 0 ? UDP->Checksum : ~0;
            }
        }
    }

    //
    // Fill Ethernet header.
    //
    Ethernet->Type = EthType;
    CxPlatCopyMemory(Ethernet->Destination, Route->NextHopLinkLayerAddress, sizeof(Route->NextHopLinkLayerAddress));
    CxPlatCopyMemory(Ethernet->Source, Route->LocalLinkLayerAddress, sizeof(Route->LocalLinkLayerAddress));

    Buffer->Length += TransportLength + IpHeaderLen + sizeof(RAW_ETHERNET_HEADER);
    Buffer->Buffer -= TransportLength + IpHeaderLen + sizeof(RAW_ETHERNET_HEADER);
}<|MERGE_RESOLUTION|>--- conflicted
+++ resolved
@@ -713,15 +713,9 @@
     // Fill IPv4/IPv6 header.
     //
     if (Family == QUIC_ADDRESS_FAMILY_INET) {
-<<<<<<< HEAD
         RAW_IPV4_HEADER* IPv4 = (RAW_IPV4_HEADER*)(Transport - sizeof(RAW_IPV4_HEADER));
         IPv4->VersionAndHeaderLength = RAW_IPV4_DEFAULT_VERHLEN;
-        IPv4->TypeOfService = 0;
-=======
-        IPV4_HEADER* IPv4 = (IPV4_HEADER*)(Transport - sizeof(IPV4_HEADER));
-        IPv4->VersionAndHeaderLength = IPV4_DEFAULT_VERHLEN;
         IPv4->TypeOfService = DSCP;
->>>>>>> b77cb3f8
         IPv4->EcnField = ECN;
         IPv4->TotalLength = htons(sizeof(RAW_IPV4_HEADER) + TransportLength + (uint16_t)Buffer->Length);
         IPv4->Identification = 0;
@@ -768,13 +762,8 @@
             uint32_t Value;
         } VersionClassEcnFlow = {0};
 
-<<<<<<< HEAD
         VersionClassEcnFlow.Version = RAW_IPV6_VERSION;
-        VersionClassEcnFlow.Class = 0;
-=======
-        VersionClassEcnFlow.Version = IPV6_VERSION;
         VersionClassEcnFlow.Class = DSCP;
->>>>>>> b77cb3f8
         VersionClassEcnFlow.EcnField = ECN;
         VersionClassEcnFlow.Flow = (uint32_t)(uintptr_t)Socket;
 
