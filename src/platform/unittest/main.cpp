--- conflicted
+++ resolved
@@ -11,13 +11,6 @@
 #include "main.cpp.clog.h"
 #endif
 
-<<<<<<< HEAD
-#ifndef QUIC_BUILD_STATIC
-extern "C" _IRQL_requires_max_(PASSIVE_LEVEL) void QuicTraceRundown(void) { }
-#endif
-
-=======
->>>>>>> c5a0e740
 const char* PfxPath = nullptr;
 
 class QuicCoreTestEnvironment : public ::testing::Environment {
