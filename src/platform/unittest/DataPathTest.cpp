/*++

    Copyright (c) Microsoft Corporation.
    Licensed under the MIT License.

Abstract:

    QUIC Datapath Unit test

--*/

#define QUIC_API_ENABLE_PREVIEW_FEATURES 1

#include "main.h"
#include "quic_datapath.h"

#include "msquic.h"
#ifdef QUIC_CLOG
#include "DataPathTest.cpp.clog.h"
#endif

extern bool UseDuoNic;

//
// Connect to the duonic address (if using duonic) or localhost (if not).
//
#define QUIC_TEST_LOOPBACK_FOR_AF(Af) (UseDuoNic ? ((Af == QUIC_ADDRESS_FAMILY_INET) ? "192.168.1.11" : "fc00::1:11") : QUIC_LOCALHOST_FOR_AF(Af))

const uint32_t ExpectedDataSize = 1 * 1024;
char* ExpectedData;

//
// Helper class for managing the memory of a IP address.
//
struct QuicAddr
{
    QUIC_ADDR SockAddr;

    uint16_t Port() {
        if (QuicAddrGetFamily(&SockAddr) == QUIC_ADDRESS_FAMILY_INET) {
            return SockAddr.Ipv4.sin_port;
        } else {
            return SockAddr.Ipv6.sin6_port;
        }
    }

    #undef SetPort
    void SetPort(uint16_t port) {
        if (QuicAddrGetFamily(&SockAddr) == QUIC_ADDRESS_FAMILY_INET) {
            SockAddr.Ipv4.sin_port = port;
        } else {
            SockAddr.Ipv6.sin6_port = port;
        }
    }

    QuicAddr() {
        CxPlatZeroMemory(this, sizeof(*this));
    }

    void Resolve(QUIC_ADDRESS_FAMILY af, const char* hostname) {
        CXPLAT_WORKER_POOL* WorkerPool = CxPlatWorkerPoolCreate(nullptr);
        CXPLAT_DATAPATH* Datapath = nullptr;
        if (QUIC_FAILED(
            CxPlatDataPathInitialize(
                0,
                NULL,
                NULL,
                WorkerPool,
                &Datapath))) {
            GTEST_FATAL_FAILURE_(" QuicDataPathInitialize failed.");
        }
        QuicAddrSetFamily(&SockAddr, af);
        if (QUIC_FAILED(
            CxPlatDataPathResolveAddress(
                Datapath,
                hostname,
                &SockAddr))) {
            GTEST_FATAL_FAILURE_("Failed to resolve IP address.");
        }
        CxPlatDataPathUninitialize(Datapath);
        CxPlatWorkerPoolDelete(WorkerPool);
    }
};

struct UdpRecvContext {
    QUIC_ADDR DestinationAddress;
    CXPLAT_EVENT ClientCompletion;
    CXPLAT_ECN_TYPE EcnType {CXPLAT_ECN_NON_ECT};
    CXPLAT_DSCP_TYPE Dscp {CXPLAT_DSCP_CS0};
    bool TtlSupported;
    bool DscpSupported;
    UdpRecvContext() {
        CxPlatEventInitialize(&ClientCompletion, FALSE, FALSE);
    }
    ~UdpRecvContext() {
        CxPlatEventUninitialize(ClientCompletion);
    }
};

struct TcpClientContext {
    bool Connected : 1;
    bool Disconnected : 1;
    bool Received : 1;
    CXPLAT_EVENT ConnectEvent;
    CXPLAT_EVENT DisconnectEvent;
    CXPLAT_EVENT ReceiveEvent;
    TcpClientContext() : Connected(false), Disconnected(false), Received(false) {
        CxPlatEventInitialize(&ConnectEvent, FALSE, FALSE);
        CxPlatEventInitialize(&DisconnectEvent, FALSE, FALSE);
        CxPlatEventInitialize(&ReceiveEvent, FALSE, FALSE);
    }
    ~TcpClientContext() {
        CxPlatEventUninitialize(ConnectEvent);
        CxPlatEventUninitialize(DisconnectEvent);
        CxPlatEventUninitialize(ReceiveEvent);
    }
};

struct TcpListenerContext {
    CXPLAT_SOCKET* Server;
    TcpClientContext ServerContext;
    bool Accepted : 1;
    bool Reject : 1;
    bool Rejected : 1;
    CXPLAT_EVENT AcceptEvent;
    TcpListenerContext() : Server(nullptr), Accepted(false), Reject{false}, Rejected{false} {
        CxPlatEventInitialize(&AcceptEvent, FALSE, FALSE);
    }
    ~TcpListenerContext() {
        DeleteSocket();
        CxPlatEventUninitialize(AcceptEvent);
    }
    void DeleteSocket() {
        if (Server) {
            CxPlatSocketDelete(Server);
            Server = nullptr;
        }
    }
};

struct DataPathTest : public ::testing::TestWithParam<int32_t>
{
protected:
    static volatile uint16_t NextPort;
    static QuicAddr LocalIPv4;
    static QuicAddr LocalIPv6;
    static QuicAddr UnspecIPv4;
    static QuicAddr UnspecIPv6;

    //
    // Helper to get a new port to bind to.
    //
    uint16_t
    GetNextPort()
    {
        return QuicNetByteSwapShort((uint16_t)InterlockedIncrement16((volatile short*)&NextPort));
    }

    //
    // Helper to return a new local IPv4 address and port to use.
    //
    QuicAddr
    GetNewLocalIPv4(bool randomPort = true)
    {
        QuicAddr ipv4Copy = LocalIPv4;
        if (randomPort) { ipv4Copy.SockAddr.Ipv4.sin_port = GetNextPort(); }
        else { ipv4Copy.SockAddr.Ipv4.sin_port = 0; }
        return ipv4Copy;
    }

    //
    // Helper to return a new local IPv4 address and port to use.
    //
    QuicAddr
    GetNewLocalIPv6(bool randomPort = true)
    {
        QuicAddr ipv6Copy = LocalIPv6;
        if (randomPort) { ipv6Copy.SockAddr.Ipv6.sin6_port = GetNextPort(); }
        else { ipv6Copy.SockAddr.Ipv6.sin6_port = 0; }
        return ipv6Copy;
    }

    //
    // Helper to return a new local IPv4 or IPv6 address based on the test data.
    //
    QuicAddr
    GetNewLocalAddr(bool randomPort = true)
    {
        int addressFamily = GetParam();

        if (addressFamily == 4) {
            return GetNewLocalIPv4(randomPort);
        } else if (addressFamily == 6) {
            return GetNewLocalIPv6(randomPort);
        } else {
            GTEST_NONFATAL_FAILURE_("Malconfigured test data; This should never happen!!");
            return QuicAddr();
        }
    }

    //
    // Helper to return a new unspecified IPv4 address and port to use.
    //
    QuicAddr
    GetNewUnspecIPv4(bool randomPort = true)
    {
        QuicAddr ipv4Copy = UnspecIPv4;
        if (randomPort) { ipv4Copy.SockAddr.Ipv4.sin_port = GetNextPort(); }
        else { ipv4Copy.SockAddr.Ipv4.sin_port = 0; }
        return ipv4Copy;
    }

    //
    // Helper to return a new unspecified IPv4 address and port to use.
    //
    QuicAddr
    GetNewUnspecIPv6(bool randomPort = true)
    {
        QuicAddr ipv6Copy = UnspecIPv6;
        if (randomPort) { ipv6Copy.SockAddr.Ipv6.sin6_port = GetNextPort(); }
        else { ipv6Copy.SockAddr.Ipv6.sin6_port = 0; }
        return ipv6Copy;
    }

    //
    // Helper to return a new unspecified IPv4 or IPv6 address based on the test data.
    //
    QuicAddr
    GetNewUnspecAddr(bool randomPort = true)
    {
        int addressFamily = GetParam();

        if (addressFamily == 4) {
            return GetNewUnspecIPv4(randomPort);
        } else if (addressFamily == 6) {
            return GetNewUnspecIPv6(randomPort);
        } else {
            GTEST_NONFATAL_FAILURE_("Malconfigured test data; This should never happen!!");
            return QuicAddr();
        }
    }

    static void SetUpTestSuite()
    {
        //
        // Initialize a semi-random base port number.
        //
        NextPort = 50000 + (CxPlatCurThreadID() % 10000) + (rand() % 5000);

        LocalIPv4.Resolve(QUIC_ADDRESS_FAMILY_INET, QUIC_TEST_LOOPBACK_FOR_AF(QUIC_ADDRESS_FAMILY_INET));
        LocalIPv6.Resolve(QUIC_ADDRESS_FAMILY_INET6, QUIC_TEST_LOOPBACK_FOR_AF(QUIC_ADDRESS_FAMILY_INET6));

        UnspecIPv4.Resolve(QUIC_ADDRESS_FAMILY_INET, "0.0.0.0");
        UnspecIPv6.Resolve(QUIC_ADDRESS_FAMILY_INET6, "::");

        ExpectedData = (char*)CXPLAT_ALLOC_NONPAGED(ExpectedDataSize, QUIC_POOL_TEST);
        ASSERT_NE(ExpectedData, nullptr);
    }

    static void TearDownTestSuite()
    {
        CXPLAT_FREE(ExpectedData, QUIC_POOL_TEST);
    }

    static void
    EmptyReceiveCallback(
        _In_ CXPLAT_SOCKET* /* Socket */,
        _In_ void* /* RecvContext */,
        _In_ CXPLAT_RECV_DATA* /* RecvDataChain */
        )
    {
    }

    static void
    EmptyUnreachableCallback(
        _In_ CXPLAT_SOCKET* /* Socket */,
        _In_ void* /* Context */,
        _In_ const QUIC_ADDR* /* RemoteAddress */
        )
    {
    }

    static void
    UdpDataRecvCallback(
        _In_ CXPLAT_SOCKET* Socket,
        _In_ void* Context,
        _In_ CXPLAT_RECV_DATA* RecvDataChain
        )
    {
        UdpRecvContext* RecvContext = (UdpRecvContext*)Context;
        ASSERT_NE(nullptr, RecvContext);
        CXPLAT_RECV_DATA* RecvData = RecvDataChain;

        while (RecvData != NULL) {
            ASSERT_EQ(RecvData->BufferLength, ExpectedDataSize);
            ASSERT_EQ(0, memcmp(RecvData->Buffer, ExpectedData, ExpectedDataSize));

            if (RecvContext->TtlSupported) {
                ASSERT_TRUE(RecvData->HopLimitTTL > 0);
            } else {
                ASSERT_EQ(0, RecvData->HopLimitTTL);
            }

            if (RecvContext->DscpSupported) {
                ASSERT_EQ(CXPLAT_DSCP_FROM_TOS(RecvData->TypeOfService), RecvContext->Dscp);
            } else {
                ASSERT_EQ(CXPLAT_DSCP_FROM_TOS(RecvData->TypeOfService), 0);
            }

            if (RecvData->Route->LocalAddress.Ipv4.sin_port == RecvContext->DestinationAddress.Ipv4.sin_port) {

                ASSERT_EQ(CXPLAT_ECN_FROM_TOS(RecvData->TypeOfService), RecvContext->EcnType);

                CXPLAT_SEND_CONFIG SendConfig = { RecvData->Route, 0, (uint8_t)RecvContext->EcnType, 0, (uint8_t)RecvContext->Dscp };
                auto ServerSendData = CxPlatSendDataAlloc(Socket, &SendConfig);
                ASSERT_NE(nullptr, ServerSendData);
                auto ServerBuffer = CxPlatSendDataAllocBuffer(ServerSendData, ExpectedDataSize);
                ASSERT_NE(nullptr, ServerBuffer);
                memcpy(ServerBuffer->Buffer, RecvData->Buffer, RecvData->BufferLength);

                CxPlatSocketSend(Socket, RecvData->Route, ServerSendData);

            } else if (RecvData->Route->RemoteAddress.Ipv4.sin_port == RecvContext->DestinationAddress.Ipv4.sin_port) {
                CxPlatEventSet(RecvContext->ClientCompletion);

            } else {
                GTEST_NONFATAL_FAILURE_("Received on unexpected address!");
            }

            RecvData = RecvData->Next;
        }

        CxPlatRecvDataReturn(RecvDataChain);
    }

    static QUIC_STATUS
    EmptyAcceptCallback(
        _In_ CXPLAT_SOCKET* /* ListenerSocket */,
        _In_ void* /* ListenerContext */,
        _In_ CXPLAT_SOCKET* /* ClientSocket */,
        _Out_ void** /* ClientContext */
        )
    {
        // If we somehow get a connection here, reject it
        return QUIC_STATUS_CONNECTION_REFUSED;
    }

    static void
    EmptyConnectCallback(
        _In_ CXPLAT_SOCKET* /* Socket */,
        _In_ void* /* Context */,
        _In_ BOOLEAN /* Connected */
        )
    {
    }

    static QUIC_STATUS
    TcpAcceptCallback(
        _In_ CXPLAT_SOCKET* /* ListenerSocket */,
        _In_ void* Context,
        _In_ CXPLAT_SOCKET* ClientSocket,
        _Out_ void** ClientContext
        )
    {
        TcpListenerContext* ListenerContext = (TcpListenerContext*)Context;
        if (ListenerContext->Reject) {
            ListenerContext->Rejected = true;
            CxPlatEventSet(ListenerContext->AcceptEvent);
            return QUIC_STATUS_CONNECTION_REFUSED;
        }
        ListenerContext->Server = ClientSocket;
        *ClientContext = &ListenerContext->ServerContext;
        ListenerContext->Accepted = true;
        CxPlatEventSet(ListenerContext->AcceptEvent);
        return QUIC_STATUS_SUCCESS;
    }

    static void
    TcpConnectCallback(
        _In_ CXPLAT_SOCKET* /* Socket */,
        _In_ void* Context,
        _In_ BOOLEAN Connected
        )
    {
        TcpClientContext* ClientContext = (TcpClientContext*)Context;
        if (Connected) {
            ClientContext->Connected = true;
            CxPlatEventSet(ClientContext->ConnectEvent);
        } else {
            ClientContext->Disconnected = true;
            CxPlatEventSet(ClientContext->DisconnectEvent);
        }
    }

    static void
    TcpDataRecvCallback(
        _In_ CXPLAT_SOCKET* /* Socket */,
        _In_ void* Context,
        _In_ CXPLAT_RECV_DATA* RecvDataChain
        )
    {
        if (Context) {
            TcpClientContext* ClientContext = (TcpClientContext*)Context;
            ClientContext->Received = true;
            CxPlatEventSet(ClientContext->ReceiveEvent);
        }
        CxPlatRecvDataReturn(RecvDataChain);
    }

    static void
    TcpEmptySendCompleteCallback(
        _In_ CXPLAT_SOCKET* /* Socket */,
        _In_ void* /* Context */,
        _In_ QUIC_STATUS /* Status */,
        _In_ uint32_t /* ByteCount */
        )
    {
    }

    const CXPLAT_UDP_DATAPATH_CALLBACKS EmptyUdpCallbacks = {
        EmptyReceiveCallback,
        EmptyUnreachableCallback,
    };

    const CXPLAT_UDP_DATAPATH_CALLBACKS UdpRecvCallbacks = {
        UdpDataRecvCallback,
        EmptyUnreachableCallback,
    };

    const CXPLAT_TCP_DATAPATH_CALLBACKS EmptyTcpCallbacks = {
        EmptyAcceptCallback,
        EmptyConnectCallback,
        EmptyReceiveCallback,
        TcpEmptySendCompleteCallback
    };

    const CXPLAT_TCP_DATAPATH_CALLBACKS TcpRecvCallbacks = {
        TcpAcceptCallback,
        TcpConnectCallback,
        TcpDataRecvCallback,
        TcpEmptySendCompleteCallback
    };
};

volatile uint16_t DataPathTest::NextPort;
QuicAddr DataPathTest::LocalIPv4;
QuicAddr DataPathTest::LocalIPv6;
QuicAddr DataPathTest::UnspecIPv4;
QuicAddr DataPathTest::UnspecIPv6;

struct CxPlatDataPath {
    QUIC_GLOBAL_EXECUTION_CONFIG DefaultExecutionConfig { QUIC_GLOBAL_EXECUTION_CONFIG_FLAG_NONE, 0, 0, {0} };
    CXPLAT_WORKER_POOL* WorkerPool {nullptr};
    CXPLAT_DATAPATH* Datapath {nullptr};
    QUIC_STATUS InitStatus;
    CxPlatDataPath(
        _In_opt_ const CXPLAT_UDP_DATAPATH_CALLBACKS* UdpCallbacks,
        _In_opt_ const CXPLAT_TCP_DATAPATH_CALLBACKS* TcpCallbacks = nullptr,
        _In_ uint32_t ClientRecvContextLength = 0,
        _In_opt_ QUIC_GLOBAL_EXECUTION_CONFIG* Config = nullptr
        ) noexcept
    {
<<<<<<< HEAD
=======
        if (UseDuoNic && Config == nullptr) {
            DefaultExecutionConfig.Flags = QUIC_GLOBAL_EXECUTION_CONFIG_FLAG_XDP;
        }
>>>>>>> d6af38c8
        WorkerPool =
            CxPlatWorkerPoolCreate(Config ? Config : &DefaultExecutionConfig);
        InitStatus =
            CxPlatDataPathInitialize(
                ClientRecvContextLength,
                UdpCallbacks,
                TcpCallbacks,
                WorkerPool,
                &Datapath);
    }
    ~CxPlatDataPath() noexcept {
        if (Datapath) {
            CxPlatDataPathUninitialize(Datapath);
        }
        CxPlatWorkerPoolDelete(WorkerPool);
    }
    QUIC_STATUS GetInitStatus() const noexcept { return InitStatus; }
    bool IsValid() const { return QUIC_SUCCEEDED(InitStatus); }
    CxPlatDataPath(CxPlatDataPath& other) = delete;
    CxPlatDataPath operator=(CxPlatDataPath& Other) = delete;
    operator CXPLAT_DATAPATH* () const noexcept { return Datapath; }
    uint32_t GetSupportedFeatures() const noexcept { return CxPlatDataPathGetSupportedFeatures(Datapath); }
    bool IsSupported(uint32_t feature) const noexcept { return static_cast<bool>(GetSupportedFeatures() & feature); }
};

static
_IRQL_requires_max_(DISPATCH_LEVEL)
_Function_class_(CXPLAT_ROUTE_RESOLUTION_CALLBACK)
void
ResolveRouteComplete(
    _Inout_ void* Context,
    _When_(Succeeded == FALSE, _Reserved_)
    _When_(Succeeded == TRUE, _In_reads_bytes_(6))
        const uint8_t* PhysicalAddress,
    _In_ uint8_t PathId,
    _In_ BOOLEAN Succeeded
    )
{
    UNREFERENCED_PARAMETER(PathId);
    if (Succeeded) {
        CxPlatResolveRouteComplete(nullptr, (CXPLAT_ROUTE*)Context, PhysicalAddress, 0);
    }
}

struct CxPlatSocket {
    CXPLAT_SOCKET* Socket {nullptr};
    QUIC_STATUS InitStatus {QUIC_STATUS_INVALID_STATE};
    CXPLAT_ROUTE Route {0};
    CxPlatSocket() { }
    CxPlatSocket(
        _In_ CxPlatDataPath& Datapath,
        _In_opt_ const QUIC_ADDR* LocalAddress = nullptr,
        _In_opt_ const QUIC_ADDR* RemoteAddress = nullptr,
        _In_opt_ void* CallbackContext = nullptr,
        _In_ uint32_t InternalFlags = 0
        ) noexcept // UDP
    {
        CreateUdp(
            Datapath,
            LocalAddress,
            RemoteAddress,
            CallbackContext,
            InternalFlags);
    }
    ~CxPlatSocket() noexcept {
        if (Socket) {
            CxPlatSocketDelete(Socket);
        }
    }
    QUIC_STATUS GetInitStatus() const noexcept { return InitStatus; }
    bool IsValid() const { return QUIC_SUCCEEDED(InitStatus); }
    CxPlatSocket(CxPlatSocket& other) = delete;
    CxPlatSocket operator=(CxPlatSocket& Other) = delete;
    operator CXPLAT_SOCKET* () const noexcept { return Socket; }
    void CreateUdp(
        _In_ CxPlatDataPath& Datapath,
        _In_opt_ const QUIC_ADDR* LocalAddress = nullptr,
        _In_opt_ const QUIC_ADDR* RemoteAddress = nullptr,
        _In_opt_ void* CallbackContext = nullptr,
        _In_ uint32_t InternalFlags = 0
        ) noexcept
    {
        CXPLAT_UDP_CONFIG UdpConfig = {0};
        UdpConfig.LocalAddress = LocalAddress;
        UdpConfig.RemoteAddress = RemoteAddress;
        UdpConfig.Flags = InternalFlags;
        UdpConfig.InterfaceIndex = 0;
        UdpConfig.CallbackContext = CallbackContext;
        InitStatus =
            CxPlatSocketCreateUdp(
                Datapath,
                &UdpConfig,
                &Socket);
#ifdef _WIN32
        if (InitStatus == HRESULT_FROM_WIN32(WSAEACCES)) {
            InitStatus = QUIC_STATUS_ADDRESS_IN_USE;
            std::cout << "Replacing EACCESS with ADDRINUSE for port: " <<
                htons(LocalAddress->Ipv4.sin_port) << std::endl;
        }
#endif //_WIN32
        if (QUIC_SUCCEEDED(InitStatus)) {
            CxPlatSocketGetLocalAddress(Socket, &Route.LocalAddress);
            CxPlatSocketGetRemoteAddress(Socket, &Route.RemoteAddress);
            if (Datapath.IsSupported(CXPLAT_DATAPATH_FEATURE_RAW) &&
                !QuicAddrIsWildCard(&Route.RemoteAddress)) {
                //
                // This is a connected socket and its route must be resolved
                // to be able to send traffic.
                //
                InitStatus = CxPlatResolveRoute(Socket, &Route, 0, &Route, ResolveRouteComplete);
                //
                // Duonic sets up static neighbor entries, so CxPlatResolveRoute should
                // complete synchronously. If this changes, we will need to add code to
                // wait for an event set by ResolveRouteComplete.
                //
                EXPECT_EQ(InitStatus, QUIC_STATUS_SUCCESS);
                EXPECT_TRUE(CxPlatSocketRawSocketAvailable(Socket));
            }
        }
    }
    void CreateTcp(
        _In_ CxPlatDataPath& Datapath,
        _In_opt_ const QUIC_ADDR* LocalAddress,
        _In_ const QUIC_ADDR* RemoteAddress,
        _In_opt_ void* CallbackContext = nullptr
        ) noexcept
    {
        InitStatus =
            CxPlatSocketCreateTcp(
                Datapath,
                LocalAddress,
                RemoteAddress,
                CallbackContext,
                &Socket);
        if (QUIC_SUCCEEDED(InitStatus)) {
            CxPlatSocketGetLocalAddress(Socket, &Route.LocalAddress);
            CxPlatSocketGetRemoteAddress(Socket, &Route.RemoteAddress);
        }
    }
    void CreateTcpListener(
        _In_ CxPlatDataPath& Datapath,
        _In_opt_ const QUIC_ADDR* LocalAddress = nullptr,
        _In_opt_ void* CallbackContext = nullptr
        ) noexcept
    {
        InitStatus =
            CxPlatSocketCreateTcpListener(
                Datapath,
                LocalAddress,
                CallbackContext,
                &Socket);
#ifdef _WIN32
        if (InitStatus == HRESULT_FROM_WIN32(WSAEACCES)) {
            InitStatus = QUIC_STATUS_ADDRESS_IN_USE;
            std::cout << "Replacing EACCESS with ADDRINUSE for port: " <<
                htons(LocalAddress->Ipv4.sin_port) << std::endl;
        }
#endif //_WIN32
        if (QUIC_SUCCEEDED(InitStatus)) {
            CxPlatSocketGetLocalAddress(Socket, &Route.LocalAddress);
            CxPlatSocketGetRemoteAddress(Socket, &Route.RemoteAddress);
        }
    }
    QUIC_ADDR GetLocalAddress() const noexcept {
        return Route.LocalAddress;
    }
    QUIC_ADDR GetRemoteAddress() const noexcept {
        return Route.RemoteAddress;
    }
    void
    Send(
        _In_ const CXPLAT_ROUTE& _Route,
        _In_ CXPLAT_SEND_DATA* SendData
        ) const noexcept
    {
        CxPlatSocketSend(Socket, &_Route, SendData);
    }
    void
    Send(
        _In_ const QUIC_ADDR& RemoteAddress,
        _In_ CXPLAT_SEND_DATA* SendData
        ) const noexcept
    {
        CXPLAT_ROUTE _Route = Route;
        _Route.RemoteAddress = RemoteAddress;
        Send(_Route, SendData);
    }
    void
    Send(
        _In_ CXPLAT_SEND_DATA* SendData
        ) const noexcept
    {
        Send(Route, SendData);
    }
};

TEST_F(DataPathTest, Initialize)
{
    {
        CxPlatDataPath Datapath(nullptr);
        VERIFY_QUIC_SUCCESS(Datapath.GetInitStatus());
        ASSERT_NE(nullptr, Datapath.Datapath);
    }
    {
        CxPlatDataPath Datapath(&EmptyUdpCallbacks);
        VERIFY_QUIC_SUCCESS(Datapath.GetInitStatus());
        ASSERT_NE(nullptr, Datapath.Datapath);
    }
    {
        CxPlatDataPath Datapath(nullptr, &EmptyTcpCallbacks);
        VERIFY_QUIC_SUCCESS(Datapath.GetInitStatus());
        ASSERT_NE(nullptr, Datapath.Datapath);
    }
    {
        QUIC_GLOBAL_EXECUTION_CONFIG Config = { QUIC_GLOBAL_EXECUTION_CONFIG_FLAG_NONE, UINT32_MAX, 0 };
        CxPlatDataPath Datapath(&EmptyUdpCallbacks, nullptr, 0, &Config);
        VERIFY_QUIC_SUCCESS(Datapath.GetInitStatus());
        ASSERT_NE(nullptr, Datapath.Datapath);
    }
    {
        QUIC_GLOBAL_EXECUTION_CONFIG Config = { QUIC_GLOBAL_EXECUTION_CONFIG_FLAG_NONE, 0, 0 };
        CxPlatDataPath Datapath(&EmptyUdpCallbacks, nullptr, 0, &Config);
        VERIFY_QUIC_SUCCESS(Datapath.GetInitStatus());
        ASSERT_NE(nullptr, Datapath.Datapath);
    }
    {
        QUIC_GLOBAL_EXECUTION_CONFIG Config = { QUIC_GLOBAL_EXECUTION_CONFIG_FLAG_NONE, UINT32_MAX, 1, {0} };
        CxPlatDataPath Datapath(&EmptyUdpCallbacks, nullptr, 0, &Config);
        VERIFY_QUIC_SUCCESS(Datapath.GetInitStatus());
        ASSERT_NE(nullptr, Datapath.Datapath);
    }
    if (UseDuoNic) {
<<<<<<< HEAD
        QUIC_EXECUTION_CONFIG Config = { QUIC_EXECUTION_CONFIG_FLAG_NONE, 0, 1, {0} };
=======
        QUIC_GLOBAL_EXECUTION_CONFIG Config = { QUIC_GLOBAL_EXECUTION_CONFIG_FLAG_XDP, 0, 1, {0} };
>>>>>>> d6af38c8
        CxPlatDataPath Datapath(&EmptyUdpCallbacks, nullptr, 0, &Config);
        VERIFY_QUIC_SUCCESS(Datapath.GetInitStatus());
        ASSERT_NE(nullptr, Datapath.Datapath);
        ASSERT_TRUE(Datapath.IsSupported(CXPLAT_DATAPATH_FEATURE_RAW));
    }
}

TEST_F(DataPathTest, InitializeInvalid)
{
    ASSERT_EQ(QUIC_STATUS_INVALID_PARAMETER, CxPlatDataPathInitialize(0, nullptr, nullptr, nullptr, nullptr));
    {
        const CXPLAT_UDP_DATAPATH_CALLBACKS InvalidUdpCallbacks = { nullptr, EmptyUnreachableCallback };
        CxPlatDataPath Datapath(&InvalidUdpCallbacks);
        ASSERT_EQ(QUIC_STATUS_INVALID_PARAMETER, Datapath.GetInitStatus());
        ASSERT_EQ(nullptr, Datapath.Datapath);
    }
    {
        const CXPLAT_UDP_DATAPATH_CALLBACKS InvalidUdpCallbacks = { EmptyReceiveCallback, nullptr };
        CxPlatDataPath Datapath(&InvalidUdpCallbacks);
        ASSERT_EQ(QUIC_STATUS_INVALID_PARAMETER, Datapath.GetInitStatus());
        ASSERT_EQ(nullptr, Datapath.Datapath);
    }
}

TEST_F(DataPathTest, UdpBind)
{
    CxPlatDataPath Datapath(&EmptyUdpCallbacks);
    VERIFY_QUIC_SUCCESS(Datapath.GetInitStatus());
    ASSERT_NE(nullptr, Datapath.Datapath);

    CxPlatSocket Socket(Datapath);
    VERIFY_QUIC_SUCCESS(Socket.GetInitStatus());
    ASSERT_NE(nullptr, Socket.Socket);
    ASSERT_NE(Socket.GetLocalAddress().Ipv4.sin_port, (uint16_t)0);
}

TEST_F(DataPathTest, UdpRebind)
{
    CxPlatDataPath Datapath(&EmptyUdpCallbacks);
    VERIFY_QUIC_SUCCESS(Datapath.GetInitStatus());
    ASSERT_NE(nullptr, Datapath.Datapath);

    CxPlatSocket Socket1(Datapath);
    VERIFY_QUIC_SUCCESS(Socket1.GetInitStatus());
    ASSERT_NE(nullptr, Socket1.Socket);
    ASSERT_NE(Socket1.GetLocalAddress().Ipv4.sin_port, (uint16_t)0);

    CxPlatSocket Socket2(Datapath);
    VERIFY_QUIC_SUCCESS(Socket2.GetInitStatus());
    ASSERT_NE(nullptr, Socket2.Socket);
    ASSERT_NE(Socket2.GetLocalAddress().Ipv4.sin_port, (uint16_t)0);
}

TEST_F(DataPathTest, UdpQeo)
{
    CxPlatDataPath Datapath(&EmptyUdpCallbacks);
    VERIFY_QUIC_SUCCESS(Datapath.GetInitStatus());
    ASSERT_NE(nullptr, Datapath.Datapath);

    CxPlatSocket Socket(Datapath);
    VERIFY_QUIC_SUCCESS(Socket.GetInitStatus());
    ASSERT_NE(nullptr, Socket.Socket);

    CXPLAT_QEO_CONNECTION Offloads[] = {
        {
            CXPLAT_QEO_OPERATION_ADD,
            CXPLAT_QEO_DIRECTION_TRANSMIT,
            CXPLAT_QEO_DECRYPT_FAILURE_ACTION_DROP,
            0,
            0,
            CXPLAT_QEO_CIPHER_TYPE_AEAD_AES_256_GCM,
            8,
            {0}
        },
        {
            CXPLAT_QEO_OPERATION_ADD,
            CXPLAT_QEO_DIRECTION_RECEIVE,
            CXPLAT_QEO_DECRYPT_FAILURE_ACTION_DROP,
            0,
            0,
            CXPLAT_QEO_CIPHER_TYPE_AEAD_AES_256_GCM,
            0,
            {0}
        }
    };
    ASSERT_TRUE(QuicAddrFromString("192.168.0.1:443", 443, &Offloads[0].Address));
    ASSERT_TRUE(QuicAddrFromString("192.168.0.1:5555", 5555, &Offloads[1].Address));
    ASSERT_EQ(
        QUIC_STATUS_NOT_SUPPORTED,
        CxPlatSocketUpdateQeo(Socket.Socket, Offloads, 2));
}

TEST_P(DataPathTest, UdpData)
{
    UdpRecvContext RecvContext;
    CxPlatDataPath Datapath(&UdpRecvCallbacks);
    RecvContext.TtlSupported = Datapath.IsSupported(CXPLAT_DATAPATH_FEATURE_TTL);
    RecvContext.DscpSupported = Datapath.IsSupported(CXPLAT_DATAPATH_FEATURE_SEND_DSCP);
    VERIFY_QUIC_SUCCESS(Datapath.GetInitStatus());
    ASSERT_NE(nullptr, Datapath.Datapath);

     RecvContext.Dscp = RecvContext.DscpSupported ? CXPLAT_DSCP_LE : CXPLAT_DSCP_CS0;

    auto unspecAddress = GetNewUnspecAddr();
    CxPlatSocket Server(Datapath, &unspecAddress.SockAddr, nullptr, &RecvContext);
    while (Server.GetInitStatus() == QUIC_STATUS_ADDRESS_IN_USE) {
        unspecAddress.SockAddr.Ipv4.sin_port = GetNextPort();
        Server.CreateUdp(Datapath, &unspecAddress.SockAddr, nullptr, &RecvContext);
    }
    VERIFY_QUIC_SUCCESS(Server.GetInitStatus());
    ASSERT_NE(nullptr, Server.Socket);

    auto serverAddress = GetNewLocalAddr();
    RecvContext.DestinationAddress = serverAddress.SockAddr;
    RecvContext.DestinationAddress.Ipv4.sin_port = Server.GetLocalAddress().Ipv4.sin_port;
    ASSERT_NE(RecvContext.DestinationAddress.Ipv4.sin_port, (uint16_t)0);

    CxPlatSocket Client(Datapath, nullptr, &RecvContext.DestinationAddress, &RecvContext);
    VERIFY_QUIC_SUCCESS(Client.GetInitStatus());
    ASSERT_NE(nullptr, Client.Socket);

    CXPLAT_SEND_CONFIG SendConfig = { &Client.Route, 0, CXPLAT_ECN_NON_ECT, 0, (uint8_t)RecvContext.Dscp };
    auto ClientSendData = CxPlatSendDataAlloc(Client, &SendConfig);
    ASSERT_NE(nullptr, ClientSendData);
    auto ClientBuffer = CxPlatSendDataAllocBuffer(ClientSendData, ExpectedDataSize);
    ASSERT_NE(nullptr, ClientBuffer);
    memcpy(ClientBuffer->Buffer, ExpectedData, ExpectedDataSize);

    Client.Send(ClientSendData);
    ASSERT_TRUE(CxPlatEventWaitWithTimeout(RecvContext.ClientCompletion, 2000));
}

TEST_P(DataPathTest, UdpDataPolling)
{
    QUIC_GLOBAL_EXECUTION_CONFIG Config = { QUIC_GLOBAL_EXECUTION_CONFIG_FLAG_NONE, UINT32_MAX, 0 };
    UdpRecvContext RecvContext;
    CxPlatDataPath Datapath(&UdpRecvCallbacks, nullptr, 0, &Config);
    RecvContext.TtlSupported = Datapath.IsSupported(CXPLAT_DATAPATH_FEATURE_TTL);
    RecvContext.DscpSupported = Datapath.IsSupported(CXPLAT_DATAPATH_FEATURE_SEND_DSCP);
    VERIFY_QUIC_SUCCESS(Datapath.GetInitStatus());
    ASSERT_NE(nullptr, Datapath.Datapath);

     RecvContext.Dscp = RecvContext.DscpSupported ? CXPLAT_DSCP_LE : CXPLAT_DSCP_CS0;

    auto unspecAddress = GetNewUnspecAddr();
    CxPlatSocket Server(Datapath, &unspecAddress.SockAddr, nullptr, &RecvContext);
    while (Server.GetInitStatus() == QUIC_STATUS_ADDRESS_IN_USE) {
        unspecAddress.SockAddr.Ipv4.sin_port = GetNextPort();
        Server.CreateUdp(Datapath, &unspecAddress.SockAddr, nullptr, &RecvContext);
    }
    VERIFY_QUIC_SUCCESS(Server.GetInitStatus());
    ASSERT_NE(nullptr, Server.Socket);

    auto serverAddress = GetNewLocalAddr();
    RecvContext.DestinationAddress = serverAddress.SockAddr;
    RecvContext.DestinationAddress.Ipv4.sin_port = Server.GetLocalAddress().Ipv4.sin_port;
    ASSERT_NE(RecvContext.DestinationAddress.Ipv4.sin_port, (uint16_t)0);

    CxPlatSocket Client(Datapath, nullptr, &RecvContext.DestinationAddress, &RecvContext);
    VERIFY_QUIC_SUCCESS(Client.GetInitStatus());
    ASSERT_NE(nullptr, Client.Socket);

    CXPLAT_SEND_CONFIG SendConfig = { &Client.Route, 0, CXPLAT_ECN_NON_ECT, 0, (uint8_t)RecvContext.Dscp };
    auto ClientSendData = CxPlatSendDataAlloc(Client, &SendConfig);
    ASSERT_NE(nullptr, ClientSendData);
    auto ClientBuffer = CxPlatSendDataAllocBuffer(ClientSendData, ExpectedDataSize);
    ASSERT_NE(nullptr, ClientBuffer);
    memcpy(ClientBuffer->Buffer, ExpectedData, ExpectedDataSize);

    Client.Send(ClientSendData);
    ASSERT_TRUE(CxPlatEventWaitWithTimeout(RecvContext.ClientCompletion, 2000));
}

TEST_P(DataPathTest, UdpDataRebind)
{
    UdpRecvContext RecvContext;
    CxPlatDataPath Datapath(&UdpRecvCallbacks);
    RecvContext.TtlSupported = Datapath.IsSupported(CXPLAT_DATAPATH_FEATURE_TTL);
    RecvContext.DscpSupported = Datapath.IsSupported(CXPLAT_DATAPATH_FEATURE_SEND_DSCP);
    VERIFY_QUIC_SUCCESS(Datapath.GetInitStatus());
    ASSERT_NE(nullptr, Datapath.Datapath);

     RecvContext.Dscp = RecvContext.DscpSupported ? CXPLAT_DSCP_LE : CXPLAT_DSCP_CS0;

    auto unspecAddress = GetNewUnspecAddr();
    CxPlatSocket Server(Datapath, &unspecAddress.SockAddr, nullptr, &RecvContext);
    while (Server.GetInitStatus() == QUIC_STATUS_ADDRESS_IN_USE) {
        unspecAddress.SockAddr.Ipv4.sin_port = GetNextPort();
        Server.CreateUdp(Datapath, &unspecAddress.SockAddr, nullptr, &RecvContext);
    }
    VERIFY_QUIC_SUCCESS(Server.GetInitStatus());
    ASSERT_NE(nullptr, Server.Socket);

    auto serverAddress = GetNewLocalAddr();
    RecvContext.DestinationAddress = serverAddress.SockAddr;
    RecvContext.DestinationAddress.Ipv4.sin_port = Server.GetLocalAddress().Ipv4.sin_port;
    ASSERT_NE(RecvContext.DestinationAddress.Ipv4.sin_port, (uint16_t)0);

    {
        CxPlatSocket Client(Datapath, nullptr, &RecvContext.DestinationAddress, &RecvContext);
        VERIFY_QUIC_SUCCESS(Client.GetInitStatus());
        ASSERT_NE(nullptr, Client.Socket);

        CXPLAT_SEND_CONFIG SendConfig = { &Client.Route, 0, CXPLAT_ECN_NON_ECT, 0, (uint8_t)RecvContext.Dscp };
        auto ClientSendData = CxPlatSendDataAlloc(Client, &SendConfig);
        ASSERT_NE(nullptr, ClientSendData);
        auto ClientBuffer = CxPlatSendDataAllocBuffer(ClientSendData, ExpectedDataSize);
        ASSERT_NE(nullptr, ClientBuffer);
        memcpy(ClientBuffer->Buffer, ExpectedData, ExpectedDataSize);

        Client.Send(ClientSendData);
        ASSERT_TRUE(CxPlatEventWaitWithTimeout(RecvContext.ClientCompletion, 2000));
        CxPlatEventReset(RecvContext.ClientCompletion);
    }

    {
        CxPlatSocket Client(Datapath, nullptr, &RecvContext.DestinationAddress, &RecvContext);
        VERIFY_QUIC_SUCCESS(Client.GetInitStatus());
        ASSERT_NE(nullptr, Client.Socket);

        CXPLAT_SEND_CONFIG SendConfig = { &Client.Route, 0, CXPLAT_ECN_NON_ECT, 0, (uint8_t)RecvContext.Dscp };
        auto ClientSendData = CxPlatSendDataAlloc(Client, &SendConfig);
        ASSERT_NE(nullptr, ClientSendData);
        auto ClientBuffer = CxPlatSendDataAllocBuffer(ClientSendData, ExpectedDataSize);
        ASSERT_NE(nullptr, ClientBuffer);
        memcpy(ClientBuffer->Buffer, ExpectedData, ExpectedDataSize);

        Client.Send(ClientSendData);
        ASSERT_TRUE(CxPlatEventWaitWithTimeout(RecvContext.ClientCompletion, 2000));
    }
}

TEST_P(DataPathTest, UdpDataECT0)
{
    UdpRecvContext RecvContext;
    RecvContext.EcnType = CXPLAT_ECN_ECT_0;
    CxPlatDataPath Datapath(&UdpRecvCallbacks);
    RecvContext.TtlSupported = Datapath.IsSupported(CXPLAT_DATAPATH_FEATURE_TTL);
    RecvContext.DscpSupported = Datapath.IsSupported(CXPLAT_DATAPATH_FEATURE_SEND_DSCP);
    VERIFY_QUIC_SUCCESS(Datapath.GetInitStatus());
    ASSERT_NE(nullptr, Datapath.Datapath);

     RecvContext.Dscp = RecvContext.DscpSupported ? CXPLAT_DSCP_LE : CXPLAT_DSCP_CS0;

    auto unspecAddress = GetNewUnspecAddr();
    CxPlatSocket Server(Datapath, &unspecAddress.SockAddr, nullptr, &RecvContext);
    while (Server.GetInitStatus() == QUIC_STATUS_ADDRESS_IN_USE) {
        unspecAddress.SockAddr.Ipv4.sin_port = GetNextPort();
        Server.CreateUdp(Datapath, &unspecAddress.SockAddr, nullptr, &RecvContext);
    }
    VERIFY_QUIC_SUCCESS(Server.GetInitStatus());
    ASSERT_NE(nullptr, Server.Socket);

    auto serverAddress = GetNewLocalAddr();
    RecvContext.DestinationAddress = serverAddress.SockAddr;
    RecvContext.DestinationAddress.Ipv4.sin_port = Server.GetLocalAddress().Ipv4.sin_port;
    ASSERT_NE(RecvContext.DestinationAddress.Ipv4.sin_port, (uint16_t)0);

    CxPlatSocket Client(Datapath, nullptr, &RecvContext.DestinationAddress, &RecvContext);
    VERIFY_QUIC_SUCCESS(Client.GetInitStatus());
    ASSERT_NE(nullptr, Client.Socket);

    CXPLAT_SEND_CONFIG SendConfig = { &Client.Route, 0, CXPLAT_ECN_ECT_0, 0, (uint8_t)RecvContext.Dscp };
    auto ClientSendData = CxPlatSendDataAlloc(Client, &SendConfig);
    ASSERT_NE(nullptr, ClientSendData);
    auto ClientBuffer = CxPlatSendDataAllocBuffer(ClientSendData, ExpectedDataSize);
    ASSERT_NE(nullptr, ClientBuffer);
    memcpy(ClientBuffer->Buffer, ExpectedData, ExpectedDataSize);

    Client.Send(ClientSendData);
    ASSERT_TRUE(CxPlatEventWaitWithTimeout(RecvContext.ClientCompletion, 2000));
}

TEST_P(DataPathTest, UdpShareClientSocket)
{
    UdpRecvContext RecvContext;
    CxPlatDataPath Datapath(&UdpRecvCallbacks);
    RecvContext.TtlSupported = Datapath.IsSupported(CXPLAT_DATAPATH_FEATURE_TTL);
    RecvContext.DscpSupported = Datapath.IsSupported(CXPLAT_DATAPATH_FEATURE_SEND_DSCP);
    VERIFY_QUIC_SUCCESS(Datapath.GetInitStatus());
    ASSERT_NE(nullptr, Datapath.Datapath);
    // TODO: Linux XDP (duonic) to support port sharing
    if (!(Datapath.GetSupportedFeatures() & CXPLAT_DATAPATH_FEATURE_LOCAL_PORT_SHARING) || UseDuoNic) {
        std::cout << "SKIP: Sharing Feature Unsupported" << std::endl;
        return;
    }

    RecvContext.Dscp = RecvContext.DscpSupported ? CXPLAT_DSCP_LE : CXPLAT_DSCP_CS0;

    auto serverAddress = GetNewLocalAddr();
    CxPlatSocket Server1(Datapath, &serverAddress.SockAddr, nullptr, &RecvContext);
    while (Server1.GetInitStatus() == QUIC_STATUS_ADDRESS_IN_USE) {
        serverAddress.SockAddr.Ipv4.sin_port = GetNextPort();
        Server1.CreateUdp(Datapath, &serverAddress.SockAddr, nullptr, &RecvContext);
    }
    VERIFY_QUIC_SUCCESS(Server1.GetInitStatus());

    serverAddress.SockAddr.Ipv4.sin_port = GetNextPort();
    CxPlatSocket Server2(Datapath, &serverAddress.SockAddr, nullptr, &RecvContext);
    while (Server2.GetInitStatus() == QUIC_STATUS_ADDRESS_IN_USE) {
        serverAddress.SockAddr.Ipv4.sin_port = GetNextPort();
        Server2.CreateUdp(Datapath, &serverAddress.SockAddr, nullptr, &RecvContext);
    }
    VERIFY_QUIC_SUCCESS(Server2.GetInitStatus());

    serverAddress.SockAddr = Server1.GetLocalAddress();
    CxPlatSocket Client1(Datapath, nullptr, &serverAddress.SockAddr, &RecvContext, CXPLAT_SOCKET_FLAG_SHARE);
    VERIFY_QUIC_SUCCESS(Client1.GetInitStatus());

    auto clientAddress = Client1.GetLocalAddress();
    serverAddress.SockAddr = Server2.GetLocalAddress();
    CxPlatSocket Client2(Datapath, &clientAddress, &serverAddress.SockAddr, &RecvContext, CXPLAT_SOCKET_FLAG_SHARE);
    VERIFY_QUIC_SUCCESS(Client2.GetInitStatus());

    CXPLAT_SEND_CONFIG SendConfig = { &Client1.Route, 0, CXPLAT_ECN_NON_ECT, 0, (uint8_t)RecvContext.Dscp };
    auto ClientSendData = CxPlatSendDataAlloc(Client1, &SendConfig);
    ASSERT_NE(nullptr, ClientSendData);
    auto ClientBuffer = CxPlatSendDataAllocBuffer(ClientSendData, ExpectedDataSize);
    ASSERT_NE(nullptr, ClientBuffer);
    memcpy(ClientBuffer->Buffer, ExpectedData, ExpectedDataSize);

    RecvContext.DestinationAddress = Server1.GetLocalAddress();
    Client1.Send(ClientSendData);
    ASSERT_TRUE(CxPlatEventWaitWithTimeout(RecvContext.ClientCompletion, 2000));
    CxPlatEventReset(RecvContext.ClientCompletion);

    CXPLAT_SEND_CONFIG SendConfig2 = { &Client2.Route, 0, CXPLAT_ECN_NON_ECT, 0, (uint8_t)RecvContext.Dscp };
    ClientSendData = CxPlatSendDataAlloc(Client2, &SendConfig2);
    ASSERT_NE(nullptr, ClientSendData);
    ClientBuffer = CxPlatSendDataAllocBuffer(ClientSendData, ExpectedDataSize);
    ASSERT_NE(nullptr, ClientBuffer);
    memcpy(ClientBuffer->Buffer, ExpectedData, ExpectedDataSize);

    RecvContext.DestinationAddress = Server2.GetLocalAddress();
    Client2.Send(ClientSendData);
    ASSERT_TRUE(CxPlatEventWaitWithTimeout(RecvContext.ClientCompletion, 2000));
    CxPlatEventReset(RecvContext.ClientCompletion);
}

TEST_P(DataPathTest, MultiBindListener) {
    UdpRecvContext RecvContext;
    CxPlatDataPath Datapath(&UdpRecvCallbacks);
    RecvContext.TtlSupported = Datapath.IsSupported(CXPLAT_DATAPATH_FEATURE_TTL);
    if (!(Datapath.GetSupportedFeatures() & CXPLAT_DATAPATH_FEATURE_PORT_RESERVATIONS)) {
        std::cout << "SKIP: Port Reservations Feature Unsupported" << std::endl;
        return;
    }

    auto ServerAddress = GetNewLocalAddr();
    CxPlatSocket Server1(Datapath, &ServerAddress.SockAddr, nullptr, &RecvContext);
    while (Server1.GetInitStatus() == QUIC_STATUS_ADDRESS_IN_USE) {
        ServerAddress.SockAddr.Ipv4.sin_port = GetNextPort();
        Server1.CreateUdp(Datapath, &ServerAddress.SockAddr, nullptr, &RecvContext);
    }
    VERIFY_QUIC_SUCCESS(Server1.GetInitStatus());

    CxPlatSocket Server2(Datapath, &ServerAddress.SockAddr, nullptr, &RecvContext);
    ASSERT_EQ(QUIC_STATUS_ADDRESS_IN_USE, Server2.GetInitStatus());
}

TEST_P(DataPathTest, MultiBindListenerSingleProcessor) {
    UdpRecvContext RecvContext;
    QUIC_GLOBAL_EXECUTION_CONFIG Config = { QUIC_GLOBAL_EXECUTION_CONFIG_FLAG_NO_IDEAL_PROC, UINT32_MAX, 1, 0 };
    CxPlatDataPath Datapath(&UdpRecvCallbacks, nullptr, 0, &Config);
    RecvContext.TtlSupported = Datapath.IsSupported(CXPLAT_DATAPATH_FEATURE_TTL);
    RecvContext.DscpSupported = Datapath.IsSupported(CXPLAT_DATAPATH_FEATURE_SEND_DSCP);

    auto ServerAddress = GetNewLocalAddr();
    CxPlatSocket Server1(Datapath, &ServerAddress.SockAddr, nullptr, &RecvContext);
    while (Server1.GetInitStatus() == QUIC_STATUS_ADDRESS_IN_USE) {
        ServerAddress.SockAddr.Ipv4.sin_port = GetNextPort();
        Server1.CreateUdp(Datapath, &ServerAddress.SockAddr, nullptr, &RecvContext);
    }
    VERIFY_QUIC_SUCCESS(Server1.GetInitStatus());

    CxPlatSocket Server2(Datapath, &ServerAddress.SockAddr, nullptr, &RecvContext);
    ASSERT_EQ(QUIC_STATUS_ADDRESS_IN_USE, Server2.GetInitStatus());
}

TEST_F(DataPathTest, TcpListener)
{
    CxPlatDataPath Datapath(nullptr, &EmptyTcpCallbacks);
    if (!Datapath.IsSupported(CXPLAT_DATAPATH_FEATURE_TCP)) {
        GTEST_SKIP_("TCP is not supported");
    }
    VERIFY_QUIC_SUCCESS(Datapath.GetInitStatus());
    ASSERT_NE(nullptr, Datapath.Datapath);

    TcpListenerContext ListenerContext;
    CxPlatSocket Listener; Listener.CreateTcpListener(Datapath, nullptr, &ListenerContext);
    VERIFY_QUIC_SUCCESS(Listener.GetInitStatus());
    ASSERT_NE(nullptr, Listener.Socket);
    ASSERT_NE(Listener.GetLocalAddress().Ipv4.sin_port, (uint16_t)0);
}

TEST_P(DataPathTest, TcpConnect)
{
    CxPlatDataPath Datapath(nullptr, &TcpRecvCallbacks);
    if (!Datapath.IsSupported(CXPLAT_DATAPATH_FEATURE_TCP)) {
        GTEST_SKIP_("TCP is not supported");
    }
    VERIFY_QUIC_SUCCESS(Datapath.GetInitStatus());
    ASSERT_NE(nullptr, Datapath.Datapath);

    TcpListenerContext ListenerContext;
    auto serverAddress = GetNewLocalAddr();
    CxPlatSocket Listener; Listener.CreateTcpListener(Datapath, &serverAddress.SockAddr, &ListenerContext);
    while (Listener.GetInitStatus() == QUIC_STATUS_ADDRESS_IN_USE) {
        serverAddress.SockAddr.Ipv4.sin_port = GetNextPort();
        Listener.CreateTcpListener(Datapath, &serverAddress.SockAddr, &ListenerContext);
    }
    VERIFY_QUIC_SUCCESS(Listener.GetInitStatus());
    ASSERT_NE(nullptr, Listener.Socket);
    serverAddress.SockAddr = Listener.GetLocalAddress();
    ASSERT_NE(serverAddress.SockAddr.Ipv4.sin_port, (uint16_t)0);

    TcpClientContext ClientContext;
    CxPlatSocket Client; Client.CreateTcp(Datapath, nullptr, &serverAddress.SockAddr, &ClientContext);
    VERIFY_QUIC_SUCCESS(Client.GetInitStatus());
    ASSERT_NE(nullptr, Client.Socket);
    ASSERT_NE(Client.GetLocalAddress().Ipv4.sin_port, (uint16_t)0);

    ASSERT_TRUE(CxPlatEventWaitWithTimeout(ClientContext.ConnectEvent, 500));
    ASSERT_TRUE(CxPlatEventWaitWithTimeout(ListenerContext.AcceptEvent, 500));
    ASSERT_NE(nullptr, ListenerContext.Server);
    QUIC_ADDR ServerRemote = {};
    CxPlatSocketGetRemoteAddress(ListenerContext.Server, &ServerRemote);
    QUIC_ADDR ServerLocal = {};
    CxPlatSocketGetLocalAddress(ListenerContext.Server, &ServerLocal);
    ASSERT_NE(ServerRemote.Ipv4.sin_port, (uint16_t)0);
    ASSERT_NE(ServerLocal.Ipv4.sin_port, (uint16_t)0);
    ASSERT_EQ(ServerRemote.Ipv4.sin_port, Client.GetLocalAddress().Ipv4.sin_port);

    ListenerContext.DeleteSocket();

    ASSERT_TRUE(CxPlatEventWaitWithTimeout(ClientContext.DisconnectEvent, 500));
}

TEST_P(DataPathTest, TcpRejectConnect)
{
    CxPlatDataPath Datapath(nullptr, &TcpRecvCallbacks);
    if (!Datapath.IsSupported(CXPLAT_DATAPATH_FEATURE_TCP)) {
        GTEST_SKIP_("TCP is not supported");
    }
    VERIFY_QUIC_SUCCESS(Datapath.GetInitStatus());
    ASSERT_NE(nullptr, Datapath.Datapath);

    TcpListenerContext ListenerContext;
    auto serverAddress = GetNewLocalAddr();
    CxPlatSocket Listener; Listener.CreateTcpListener(Datapath, &serverAddress.SockAddr, &ListenerContext);
    while (Listener.GetInitStatus() == QUIC_STATUS_ADDRESS_IN_USE) {
        serverAddress.SockAddr.Ipv4.sin_port = GetNextPort();
        Listener.CreateTcpListener(Datapath, &serverAddress.SockAddr, &ListenerContext);
    }
    VERIFY_QUIC_SUCCESS(Listener.GetInitStatus());
    ASSERT_NE(nullptr, Listener.Socket);
    serverAddress.SockAddr = Listener.GetLocalAddress();
    ASSERT_NE(serverAddress.SockAddr.Ipv4.sin_port, (uint16_t)0);

    ListenerContext.Reject = true;

    TcpClientContext ClientContext;
    CxPlatSocket Client; Client.CreateTcp(Datapath, nullptr, &serverAddress.SockAddr, &ClientContext);
    VERIFY_QUIC_SUCCESS(Client.GetInitStatus());
    ASSERT_NE(nullptr, Client.Socket);
    ASSERT_NE(Client.GetLocalAddress().Ipv4.sin_port, (uint16_t)0);

    ASSERT_TRUE(CxPlatEventWaitWithTimeout(ClientContext.ConnectEvent, 500));
    ASSERT_TRUE(CxPlatEventWaitWithTimeout(ListenerContext.AcceptEvent, 500));
    ASSERT_EQ(true, ListenerContext.Rejected);
    ASSERT_EQ(nullptr, ListenerContext.Server);

    ASSERT_TRUE(CxPlatEventWaitWithTimeout(ClientContext.DisconnectEvent, 500));
}

TEST_P(DataPathTest, TcpDisconnect)
{
    CxPlatDataPath Datapath(nullptr, &TcpRecvCallbacks);
    if (!Datapath.IsSupported(CXPLAT_DATAPATH_FEATURE_TCP)) {
        GTEST_SKIP_("TCP is not supported");
    }
    VERIFY_QUIC_SUCCESS(Datapath.GetInitStatus());
    ASSERT_NE(nullptr, Datapath.Datapath);

    TcpListenerContext ListenerContext;
    auto serverAddress = GetNewLocalAddr();
    CxPlatSocket Listener; Listener.CreateTcpListener(Datapath, &serverAddress.SockAddr, &ListenerContext);
    while (Listener.GetInitStatus() == QUIC_STATUS_ADDRESS_IN_USE) {
        serverAddress.SockAddr.Ipv4.sin_port = GetNextPort();
        Listener.CreateTcpListener(Datapath, &serverAddress.SockAddr, &ListenerContext);
    }
    VERIFY_QUIC_SUCCESS(Listener.GetInitStatus());
    ASSERT_NE(nullptr, Listener.Socket);
    serverAddress.SockAddr = Listener.GetLocalAddress();
    ASSERT_NE(serverAddress.SockAddr.Ipv4.sin_port, (uint16_t)0);

    {
        TcpClientContext ClientContext;
        CxPlatSocket Client; Client.CreateTcp(Datapath, nullptr, &serverAddress.SockAddr, &ClientContext);
        VERIFY_QUIC_SUCCESS(Client.GetInitStatus());
        ASSERT_NE(nullptr, Client.Socket);
        ASSERT_NE(Client.GetLocalAddress().Ipv4.sin_port, (uint16_t)0);

        ASSERT_TRUE(CxPlatEventWaitWithTimeout(ClientContext.ConnectEvent, 500));
        ASSERT_TRUE(CxPlatEventWaitWithTimeout(ListenerContext.AcceptEvent, 500));
        ASSERT_NE(nullptr, ListenerContext.Server);
    }

    ASSERT_TRUE(CxPlatEventWaitWithTimeout(ListenerContext.ServerContext.DisconnectEvent, 500));
}

TEST_P(DataPathTest, TcpDataClient)
{
    CxPlatDataPath Datapath(nullptr, &TcpRecvCallbacks);
    if (!Datapath.IsSupported(CXPLAT_DATAPATH_FEATURE_TCP)) {
        GTEST_SKIP_("TCP is not supported");
    }
    VERIFY_QUIC_SUCCESS(Datapath.GetInitStatus());
    ASSERT_NE(nullptr, Datapath.Datapath);

    TcpListenerContext ListenerContext;
    auto serverAddress = GetNewLocalAddr();
    CxPlatSocket Listener; Listener.CreateTcpListener(Datapath, &serverAddress.SockAddr, &ListenerContext);
    while (Listener.GetInitStatus() == QUIC_STATUS_ADDRESS_IN_USE) {
        serverAddress.SockAddr.Ipv4.sin_port = GetNextPort();
        Listener.CreateTcpListener(Datapath, &serverAddress.SockAddr, &ListenerContext);
    }
    VERIFY_QUIC_SUCCESS(Listener.GetInitStatus());
    ASSERT_NE(nullptr, Listener.Socket);
    serverAddress.SockAddr = Listener.GetLocalAddress();
    ASSERT_NE(serverAddress.SockAddr.Ipv4.sin_port, (uint16_t)0);

    TcpClientContext ClientContext;
    CxPlatSocket Client; Client.CreateTcp(Datapath, nullptr, &serverAddress.SockAddr, &ClientContext);
    VERIFY_QUIC_SUCCESS(Client.GetInitStatus());
    ASSERT_NE(nullptr, Client.Socket);
    ASSERT_NE(Client.GetLocalAddress().Ipv4.sin_port, (uint16_t)0);

    ASSERT_TRUE(CxPlatEventWaitWithTimeout(ClientContext.ConnectEvent, 500));
    ASSERT_TRUE(CxPlatEventWaitWithTimeout(ListenerContext.AcceptEvent, 500));
    ASSERT_NE(nullptr, ListenerContext.Server);

    CXPLAT_SEND_CONFIG SendConfig = { &Client.Route, 0, CXPLAT_ECN_NON_ECT, 0, CXPLAT_DSCP_CS0 };
    auto SendData = CxPlatSendDataAlloc(Client, &SendConfig);
    ASSERT_NE(nullptr, SendData);
    auto SendBuffer = CxPlatSendDataAllocBuffer(SendData, ExpectedDataSize);
    ASSERT_NE(nullptr, SendBuffer);
    memcpy(SendBuffer->Buffer, ExpectedData, ExpectedDataSize);

    Client.Send(SendData);
    ASSERT_TRUE(CxPlatEventWaitWithTimeout(ListenerContext.ServerContext.ReceiveEvent, 500));
}

TEST_P(DataPathTest, TcpDataServer)
{
    CxPlatDataPath Datapath(nullptr, &TcpRecvCallbacks);
    if (!Datapath.IsSupported(CXPLAT_DATAPATH_FEATURE_TCP)) {
        GTEST_SKIP_("TCP is not supported");
    }
    VERIFY_QUIC_SUCCESS(Datapath.GetInitStatus());
    ASSERT_NE(nullptr, Datapath.Datapath);

    TcpListenerContext ListenerContext;
    auto serverAddress = GetNewLocalAddr();
    CxPlatSocket Listener; Listener.CreateTcpListener(Datapath, &serverAddress.SockAddr, &ListenerContext);
    while (Listener.GetInitStatus() == QUIC_STATUS_ADDRESS_IN_USE) {
        serverAddress.SockAddr.Ipv4.sin_port = GetNextPort();
        Listener.CreateTcpListener(Datapath, &serverAddress.SockAddr, &ListenerContext);
    }
    VERIFY_QUIC_SUCCESS(Listener.GetInitStatus());
    ASSERT_NE(nullptr, Listener.Socket);
    serverAddress.SockAddr = Listener.GetLocalAddress();
    ASSERT_NE(serverAddress.SockAddr.Ipv4.sin_port, (uint16_t)0);

    TcpClientContext ClientContext;
    CxPlatSocket Client; Client.CreateTcp(Datapath, nullptr, &serverAddress.SockAddr, &ClientContext);
    VERIFY_QUIC_SUCCESS(Client.GetInitStatus());
    ASSERT_NE(nullptr, Client.Socket);
    ASSERT_NE(Client.GetLocalAddress().Ipv4.sin_port, (uint16_t)0);

    ASSERT_TRUE(CxPlatEventWaitWithTimeout(ClientContext.ConnectEvent, 500));
    ASSERT_TRUE(CxPlatEventWaitWithTimeout(ListenerContext.AcceptEvent, 500));
    ASSERT_NE(nullptr, ListenerContext.Server);

    CXPLAT_ROUTE Route = Listener.Route;
    Route.RemoteAddress = Client.GetLocalAddress();

    CXPLAT_SEND_CONFIG SendConfig = { &Route, 0, CXPLAT_ECN_NON_ECT, 0, CXPLAT_DSCP_CS0 };
    auto SendData = CxPlatSendDataAlloc(ListenerContext.Server, &SendConfig);
    ASSERT_NE(nullptr, SendData);
    auto SendBuffer = CxPlatSendDataAllocBuffer(SendData, ExpectedDataSize);
    ASSERT_NE(nullptr, SendBuffer);
    memcpy(SendBuffer->Buffer, ExpectedData, ExpectedDataSize);

    CxPlatSocketSend(ListenerContext.Server, &Route, SendData);
    ASSERT_TRUE(CxPlatEventWaitWithTimeout(ClientContext.ReceiveEvent, 500));
}

INSTANTIATE_TEST_SUITE_P(DataPathTest, DataPathTest, ::testing::Values(4, 6), testing::PrintToStringParamName());<|MERGE_RESOLUTION|>--- conflicted
+++ resolved
@@ -460,12 +460,6 @@
         _In_opt_ QUIC_GLOBAL_EXECUTION_CONFIG* Config = nullptr
         ) noexcept
     {
-<<<<<<< HEAD
-=======
-        if (UseDuoNic && Config == nullptr) {
-            DefaultExecutionConfig.Flags = QUIC_GLOBAL_EXECUTION_CONFIG_FLAG_XDP;
-        }
->>>>>>> d6af38c8
         WorkerPool =
             CxPlatWorkerPoolCreate(Config ? Config : &DefaultExecutionConfig);
         InitStatus =
@@ -698,11 +692,7 @@
         ASSERT_NE(nullptr, Datapath.Datapath);
     }
     if (UseDuoNic) {
-<<<<<<< HEAD
-        QUIC_EXECUTION_CONFIG Config = { QUIC_EXECUTION_CONFIG_FLAG_NONE, 0, 1, {0} };
-=======
-        QUIC_GLOBAL_EXECUTION_CONFIG Config = { QUIC_GLOBAL_EXECUTION_CONFIG_FLAG_XDP, 0, 1, {0} };
->>>>>>> d6af38c8
+        QUIC_GLOBAL_EXECUTION_CONFIG Config = { QUIC_GLOBAL_EXECUTION_CONFIG_FLAG_NONE, 0, 1, {0} };
         CxPlatDataPath Datapath(&EmptyUdpCallbacks, nullptr, 0, &Config);
         VERIFY_QUIC_SUCCESS(Datapath.GetInitStatus());
         ASSERT_NE(nullptr, Datapath.Datapath);
