/*++

    Copyright (c) Microsoft Corporation.
    Licensed under the MIT License.

Abstract:

    QUIC Datapath Unit test

--*/

#include "main.h"
#include "quic_datapath.h"

#include "msquic.h"
#ifdef QUIC_CLOG
#include "DataPathTest.cpp.clog.h"
#endif

extern bool UseDuoNic;

//
// Connect to the duonic address (if using duonic) or localhost (if not).
//
#define QUIC_TEST_LOOPBACK_FOR_AF(Af) (UseDuoNic ? ((Af == QUIC_ADDRESS_FAMILY_INET) ? "192.168.1.11" : "fc00::1:11") : QUIC_LOCALHOST_FOR_AF(Af))

const uint32_t ExpectedDataSize = 1 * 1024;
char* ExpectedData;

//
// Helper class for managing the memory of a IP address.
//
struct QuicAddr
{
    QUIC_ADDR SockAddr;

    uint16_t Port() {
        if (QuicAddrGetFamily(&SockAddr) == QUIC_ADDRESS_FAMILY_INET) {
            return SockAddr.Ipv4.sin_port;
        } else {
            return SockAddr.Ipv6.sin6_port;
        }
    }

    #undef SetPort
    void SetPort(uint16_t port) {
        if (QuicAddrGetFamily(&SockAddr) == QUIC_ADDRESS_FAMILY_INET) {
            SockAddr.Ipv4.sin_port = port;
        } else {
            SockAddr.Ipv6.sin6_port = port;
        }
    }

    QuicAddr() {
        CxPlatZeroMemory(this, sizeof(*this));
    }

    void Resolve(QUIC_ADDRESS_FAMILY af, const char* hostname) {
        CXPLAT_DATAPATH* Datapath = nullptr;
        if (QUIC_FAILED(
            CxPlatDataPathInitialize(
                0,
                NULL,
                NULL,
                NULL,
                &Datapath))) {
            GTEST_FATAL_FAILURE_(" QuicDataPathInitialize failed.");
        }
        QuicAddrSetFamily(&SockAddr, af);
        if (QUIC_FAILED(
            CxPlatDataPathResolveAddress(
                Datapath,
                hostname,
                &SockAddr))) {
            GTEST_FATAL_FAILURE_("Failed to resolve IP address.");
        }
        CxPlatDataPathUninitialize(Datapath);
    }
};

struct UdpRecvContext {
    QUIC_ADDR DestinationAddress;
    CXPLAT_EVENT ClientCompletion;
    CXPLAT_ECN_TYPE EcnType {CXPLAT_ECN_NON_ECT};
    UdpRecvContext() {
        CxPlatEventInitialize(&ClientCompletion, FALSE, FALSE);
    }
    ~UdpRecvContext() {
        CxPlatEventUninitialize(ClientCompletion);
    }
};

struct TcpClientContext {
    bool Connected : 1;
    bool Disconnected : 1;
    bool Received : 1;
    CXPLAT_EVENT ConnectEvent;
    CXPLAT_EVENT DisconnectEvent;
    CXPLAT_EVENT ReceiveEvent;
    TcpClientContext() : Connected(false), Disconnected(false), Received(false) {
        CxPlatEventInitialize(&ConnectEvent, FALSE, FALSE);
        CxPlatEventInitialize(&DisconnectEvent, FALSE, FALSE);
        CxPlatEventInitialize(&ReceiveEvent, FALSE, FALSE);
    }
    ~TcpClientContext() {
        CxPlatEventUninitialize(ConnectEvent);
        CxPlatEventUninitialize(DisconnectEvent);
        CxPlatEventUninitialize(ReceiveEvent);
    }
};

struct TcpListenerContext {
    CXPLAT_SOCKET* Server;
    TcpClientContext ServerContext;
    bool Accepted : 1;
    CXPLAT_EVENT AcceptEvent;
    TcpListenerContext() : Server(nullptr), Accepted(false) {
        CxPlatEventInitialize(&AcceptEvent, FALSE, FALSE);
    }
    ~TcpListenerContext() {
        DeleteSocket();
        CxPlatEventUninitialize(AcceptEvent);
    }
    void DeleteSocket() {
        if (Server) {
            CxPlatSocketDelete(Server);
            Server = nullptr;
        }
    }
};

struct DataPathTest : public ::testing::TestWithParam<int32_t>
{
protected:
    static volatile uint16_t NextPort;
    static QuicAddr LocalIPv4;
    static QuicAddr LocalIPv6;
    static QuicAddr UnspecIPv4;
    static QuicAddr UnspecIPv6;

    //
    // Helper to get a new port to bind to.
    //
    uint16_t
    GetNextPort()
    {
        return QuicNetByteSwapShort((uint16_t)InterlockedIncrement16((volatile short*)&NextPort));
    }

    //
    // Helper to return a new local IPv4 address and port to use.
    //
    QuicAddr
    GetNewLocalIPv4(bool randomPort = true)
    {
        QuicAddr ipv4Copy = LocalIPv4;
        if (randomPort) { ipv4Copy.SockAddr.Ipv4.sin_port = GetNextPort(); }
        else { ipv4Copy.SockAddr.Ipv4.sin_port = 0; }
        return ipv4Copy;
    }

    //
    // Helper to return a new local IPv4 address and port to use.
    //
    QuicAddr
    GetNewLocalIPv6(bool randomPort = true)
    {
        QuicAddr ipv6Copy = LocalIPv6;
        if (randomPort) { ipv6Copy.SockAddr.Ipv6.sin6_port = GetNextPort(); }
        else { ipv6Copy.SockAddr.Ipv6.sin6_port = 0; }
        return ipv6Copy;
    }

    //
    // Helper to return a new local IPv4 or IPv6 address based on the test data.
    //
    QuicAddr
    GetNewLocalAddr(bool randomPort = true)
    {
        int addressFamily = GetParam();

        if (addressFamily == 4) {
            return GetNewLocalIPv4(randomPort);
        } else if (addressFamily == 6) {
            return GetNewLocalIPv6(randomPort);
        } else {
            GTEST_NONFATAL_FAILURE_("Malconfigured test data; This should never happen!!");
            return QuicAddr();
        }
    }

    //
    // Helper to return a new unspecified IPv4 address and port to use.
    //
    QuicAddr
    GetNewUnspecIPv4(bool randomPort = true)
    {
        QuicAddr ipv4Copy = UnspecIPv4;
        if (randomPort) { ipv4Copy.SockAddr.Ipv4.sin_port = GetNextPort(); }
        else { ipv4Copy.SockAddr.Ipv4.sin_port = 0; }
        return ipv4Copy;
    }

    //
    // Helper to return a new unspecified IPv4 address and port to use.
    //
    QuicAddr
    GetNewUnspecIPv6(bool randomPort = true)
    {
        QuicAddr ipv6Copy = UnspecIPv6;
        if (randomPort) { ipv6Copy.SockAddr.Ipv6.sin6_port = GetNextPort(); }
        else { ipv6Copy.SockAddr.Ipv6.sin6_port = 0; }
        return ipv6Copy;
    }

    //
    // Helper to return a new unspecified IPv4 or IPv6 address based on the test data.
    //
    QuicAddr
    GetNewUnspecAddr(bool randomPort = true)
    {
        int addressFamily = GetParam();

        if (addressFamily == 4) {
            return GetNewUnspecIPv4(randomPort);
        } else if (addressFamily == 6) {
            return GetNewUnspecIPv6(randomPort);
        } else {
            GTEST_NONFATAL_FAILURE_("Malconfigured test data; This should never happen!!");
            return QuicAddr();
        }
    }

    static void SetUpTestSuite()
    {
        //
        // Initialize a semi-random base port number.
        //
        NextPort = 50000 + (CxPlatCurThreadID() % 10000) + (rand() % 5000);

        LocalIPv4.Resolve(QUIC_ADDRESS_FAMILY_INET, QUIC_TEST_LOOPBACK_FOR_AF(QUIC_ADDRESS_FAMILY_INET));
        LocalIPv6.Resolve(QUIC_ADDRESS_FAMILY_INET6, QUIC_TEST_LOOPBACK_FOR_AF(QUIC_ADDRESS_FAMILY_INET6));

        UnspecIPv4.Resolve(QUIC_ADDRESS_FAMILY_INET, "0.0.0.0");
        UnspecIPv6.Resolve(QUIC_ADDRESS_FAMILY_INET6, "::");

        ExpectedData = (char*)CXPLAT_ALLOC_NONPAGED(ExpectedDataSize, QUIC_POOL_TEST);
        ASSERT_NE(ExpectedData, nullptr);
    }

    static void TearDownTestSuite()
    {
        CXPLAT_FREE(ExpectedData, QUIC_POOL_TEST);
    }

    static void
    EmptyReceiveCallback(
        _In_ CXPLAT_SOCKET* /* Socket */,
        _In_ void* /* RecvContext */,
        _In_ CXPLAT_RECV_DATA* /* RecvDataChain */
        )
    {
    }

    static void
    EmptyUnreachableCallback(
        _In_ CXPLAT_SOCKET* /* Socket */,
        _In_ void* /* Context */,
        _In_ const QUIC_ADDR* /* RemoteAddress */
        )
    {
    }

    static void
    UdpDataRecvCallback(
        _In_ CXPLAT_SOCKET* Socket,
        _In_ void* Context,
        _In_ CXPLAT_RECV_DATA* RecvDataChain
        )
    {
        UdpRecvContext* RecvContext = (UdpRecvContext*)Context;
        ASSERT_NE(nullptr, RecvContext);

        CXPLAT_RECV_DATA* RecvData = RecvDataChain;

        while (RecvData != NULL) {
            ASSERT_EQ(RecvData->BufferLength, ExpectedDataSize);
            ASSERT_EQ(0, memcmp(RecvData->Buffer, ExpectedData, ExpectedDataSize));

            if (RecvData->Route->LocalAddress.Ipv4.sin_port == RecvContext->DestinationAddress.Ipv4.sin_port) {

                ASSERT_EQ((CXPLAT_ECN_TYPE)RecvData->TypeOfService, RecvContext->EcnType);

                CXPLAT_SEND_CONFIG SendConfig = { RecvData->Route, 0, (uint8_t)RecvContext->EcnType, 0 };
                auto ServerSendData = CxPlatSendDataAlloc(Socket, &SendConfig);
                ASSERT_NE(nullptr, ServerSendData);
                auto ServerBuffer = CxPlatSendDataAllocBuffer(ServerSendData, ExpectedDataSize);
                ASSERT_NE(nullptr, ServerBuffer);
                memcpy(ServerBuffer->Buffer, RecvData->Buffer, RecvData->BufferLength);

                VERIFY_QUIC_SUCCESS(
                    CxPlatSocketSend(
                        Socket,
                        RecvData->Route,
                        ServerSendData));

            } else if (RecvData->Route->RemoteAddress.Ipv4.sin_port == RecvContext->DestinationAddress.Ipv4.sin_port) {
                CxPlatEventSet(RecvContext->ClientCompletion);

            } else {
                GTEST_NONFATAL_FAILURE_("Received on unexpected address!");
            }

            RecvData = RecvData->Next;
        }

        CxPlatRecvDataReturn(RecvDataChain);
    }

    static void
    EmptyAcceptCallback(
        _In_ CXPLAT_SOCKET* /* ListenerSocket */,
        _In_ void* /* ListenerContext */,
        _In_ CXPLAT_SOCKET* /* ClientSocket */,
        _Out_ void** /* ClientContext */
        )
    {
    }

    static void
    EmptyConnectCallback(
        _In_ CXPLAT_SOCKET* /* Socket */,
        _In_ void* /* Context */,
        _In_ BOOLEAN /* Connected */
        )
    {
    }

    static void
    TcpAcceptCallback(
        _In_ CXPLAT_SOCKET* /* ListenerSocket */,
        _In_ void* Context,
        _In_ CXPLAT_SOCKET* ClientSocket,
        _Out_ void** ClientContext
        )
    {
        TcpListenerContext* ListenerContext = (TcpListenerContext*)Context;
        ListenerContext->Server = ClientSocket;
        *ClientContext = &ListenerContext->ServerContext;
        ListenerContext->Accepted = true;
        CxPlatEventSet(ListenerContext->AcceptEvent);
    }

    static void
    TcpConnectCallback(
        _In_ CXPLAT_SOCKET* /* Socket */,
        _In_ void* Context,
        _In_ BOOLEAN Connected
        )
    {
        TcpClientContext* ClientContext = (TcpClientContext*)Context;
        if (Connected) {
            ClientContext->Connected = true;
            CxPlatEventSet(ClientContext->ConnectEvent);
        } else {
            ClientContext->Disconnected = true;
            CxPlatEventSet(ClientContext->DisconnectEvent);
        }
    }

    static void
    TcpDataRecvCallback(
        _In_ CXPLAT_SOCKET* /* Socket */,
        _In_ void* Context,
        _In_ CXPLAT_RECV_DATA* RecvDataChain
        )
    {
        if (Context) {
            TcpClientContext* ClientContext = (TcpClientContext*)Context;
            ClientContext->Received = true;
            CxPlatEventSet(ClientContext->ReceiveEvent);
        }
        CxPlatRecvDataReturn(RecvDataChain);
    }

    static void
    TcpEmptySendCompleteCallback(
        _In_ CXPLAT_SOCKET* /* Socket */,
        _In_ void* /* Context */,
        _In_ QUIC_STATUS /* Status */,
        _In_ uint32_t /* ByteCount */
        )
    {
    }

    const CXPLAT_UDP_DATAPATH_CALLBACKS EmptyUdpCallbacks = {
        EmptyReceiveCallback,
        EmptyUnreachableCallback,
    };

    const CXPLAT_UDP_DATAPATH_CALLBACKS UdpRecvCallbacks = {
        UdpDataRecvCallback,
        EmptyUnreachableCallback,
    };

    const CXPLAT_TCP_DATAPATH_CALLBACKS EmptyTcpCallbacks = {
        EmptyAcceptCallback,
        EmptyConnectCallback,
        EmptyReceiveCallback,
        TcpEmptySendCompleteCallback
    };

    const CXPLAT_TCP_DATAPATH_CALLBACKS TcpRecvCallbacks = {
        TcpAcceptCallback,
        TcpConnectCallback,
        TcpDataRecvCallback,
        TcpEmptySendCompleteCallback
    };
};

volatile uint16_t DataPathTest::NextPort;
QuicAddr DataPathTest::LocalIPv4;
QuicAddr DataPathTest::LocalIPv6;
QuicAddr DataPathTest::UnspecIPv4;
QuicAddr DataPathTest::UnspecIPv6;

struct CxPlatDataPath {
    CXPLAT_DATAPATH* Datapath {nullptr};
    QUIC_STATUS InitStatus;
    CxPlatDataPath(
        _In_opt_ const CXPLAT_UDP_DATAPATH_CALLBACKS* UdpCallbacks,
        _In_opt_ const CXPLAT_TCP_DATAPATH_CALLBACKS* TcpCallbacks = nullptr,
        _In_ uint32_t ClientRecvContextLength = 0,
        _In_opt_ QUIC_EXECUTION_CONFIG* Config = nullptr
        ) noexcept
    {
        InitStatus =
            CxPlatDataPathInitialize(
                ClientRecvContextLength,
                UdpCallbacks,
                TcpCallbacks,
                Config,
                &Datapath);
    }
    ~CxPlatDataPath() noexcept {
        if (Datapath) {
            CxPlatDataPathUninitialize(Datapath);
        }
    }
    QUIC_STATUS GetInitStatus() const noexcept { return InitStatus; }
    bool IsValid() const { return QUIC_SUCCEEDED(InitStatus); }
    CxPlatDataPath(CxPlatDataPath& other) = delete;
    CxPlatDataPath operator=(CxPlatDataPath& Other) = delete;
    operator CXPLAT_DATAPATH* () const noexcept { return Datapath; }
    uint32_t GetSupportedFeatures() const noexcept { return CxPlatDataPathGetSupportedFeatures(Datapath); }
    bool IsSupported(uint32_t feature) const noexcept { return static_cast<bool>(GetSupportedFeatures() & feature); }
};

static
_IRQL_requires_max_(DISPATCH_LEVEL)
_Function_class_(CXPLAT_ROUTE_RESOLUTION_CALLBACK)
void
ResolveRouteComplete(
    _Inout_ void* Context,
    _When_(Succeeded == FALSE, _Reserved_)
    _When_(Succeeded == TRUE, _In_reads_bytes_(6))
        const uint8_t* PhysicalAddress,
    _In_ uint8_t PathId,
    _In_ BOOLEAN Succeeded
    )
{
    UNREFERENCED_PARAMETER(PathId);
    if (Succeeded) {
        CxPlatResolveRouteComplete(nullptr, (CXPLAT_ROUTE*)Context, PhysicalAddress, 0);
    }
}

struct CxPlatSocket {
    CXPLAT_SOCKET* Socket {nullptr};
    QUIC_STATUS InitStatus {QUIC_STATUS_INVALID_STATE};
    CXPLAT_ROUTE Route {0};
    CxPlatSocket() { }
    CxPlatSocket(
        _In_ CxPlatDataPath& Datapath,
        _In_opt_ const QUIC_ADDR* LocalAddress = nullptr,
        _In_opt_ const QUIC_ADDR* RemoteAddress = nullptr,
        _In_opt_ void* CallbackContext = nullptr,
        _In_ uint32_t InternalFlags = 0
        ) noexcept // UDP
    {
        CreateUdp(
            Datapath,
            LocalAddress,
            RemoteAddress,
            CallbackContext,
            InternalFlags);
    }
    ~CxPlatSocket() noexcept {
        if (Socket) {
            CxPlatSocketDelete(Socket);
        }
    }
    QUIC_STATUS GetInitStatus() const noexcept { return InitStatus; }
    bool IsValid() const { return QUIC_SUCCEEDED(InitStatus); }
    CxPlatSocket(CxPlatSocket& other) = delete;
    CxPlatSocket operator=(CxPlatSocket& Other) = delete;
    operator CXPLAT_SOCKET* () const noexcept { return Socket; }
    void CreateUdp(
        _In_ CxPlatDataPath& Datapath,
        _In_opt_ const QUIC_ADDR* LocalAddress = nullptr,
        _In_opt_ const QUIC_ADDR* RemoteAddress = nullptr,
        _In_opt_ void* CallbackContext = nullptr,
        _In_ uint32_t InternalFlags = 0
        ) noexcept
    {
        CXPLAT_UDP_CONFIG UdpConfig = {0};
        UdpConfig.LocalAddress = LocalAddress;
        UdpConfig.RemoteAddress = RemoteAddress;
        UdpConfig.Flags = InternalFlags;
        UdpConfig.InterfaceIndex = 0;
        UdpConfig.CallbackContext = CallbackContext;
        InitStatus =
            CxPlatSocketCreateUdp(
                Datapath,
                &UdpConfig,
                &Socket);
#ifdef _WIN32
        if (InitStatus == HRESULT_FROM_WIN32(WSAEACCES)) {
            InitStatus = QUIC_STATUS_ADDRESS_IN_USE;
            std::cout << "Replacing EACCESS with ADDRINUSE for port: " <<
                htons(LocalAddress->Ipv4.sin_port) << std::endl;
        }
#endif //_WIN32
        if (QUIC_SUCCEEDED(InitStatus)) {
            CxPlatSocketGetLocalAddress(Socket, &Route.LocalAddress);
            CxPlatSocketGetRemoteAddress(Socket, &Route.RemoteAddress);
<<<<<<< HEAD
#ifdef QUIC_USE_RAW_DATAPATH
            if (CxPlatRawDataPathAvailable(Datapath) && QuicAddrIsWildCard(&Route.RemoteAddress)) {
=======
            if (Datapath.IsSupported(CXPLAT_DATAPATH_FEATURE_RAW) &&
                !QuicAddrIsWildCard(&Route.RemoteAddress)) {
>>>>>>> 7a3114dd
                //
                // This is a connected socket and its route must be resolved
                // to be able to send traffic.
                //
                InitStatus = CxPlatResolveRoute(Socket, &Route, 0, &Route, ResolveRouteComplete);
                //
                // Duonic sets up static neighbor entries, so CxPlatResolveRoute should
                // complete synchronously. If this changes, we will need to add code to
                // wait for an event set by ResolveRouteComplete.
                //
                EXPECT_EQ(InitStatus, QUIC_STATUS_SUCCESS);
            }
        }
    }
    void CreateTcp(
        _In_ CxPlatDataPath& Datapath,
        _In_opt_ const QUIC_ADDR* LocalAddress,
        _In_ const QUIC_ADDR* RemoteAddress,
        _In_opt_ void* CallbackContext = nullptr
        ) noexcept
    {
        InitStatus =
            CxPlatSocketCreateTcp(
                Datapath,
                LocalAddress,
                RemoteAddress,
                CallbackContext,
                &Socket);
        if (QUIC_SUCCEEDED(InitStatus)) {
            CxPlatSocketGetLocalAddress(Socket, &Route.LocalAddress);
            CxPlatSocketGetRemoteAddress(Socket, &Route.RemoteAddress);
        }
    }
    void CreateTcpListener(
        _In_ CxPlatDataPath& Datapath,
        _In_opt_ const QUIC_ADDR* LocalAddress = nullptr,
        _In_opt_ void* CallbackContext = nullptr
        ) noexcept
    {
        InitStatus =
            CxPlatSocketCreateTcpListener(
                Datapath,
                LocalAddress,
                CallbackContext,
                &Socket);
#ifdef _WIN32
        if (InitStatus == HRESULT_FROM_WIN32(WSAEACCES)) {
            InitStatus = QUIC_STATUS_ADDRESS_IN_USE;
            std::cout << "Replacing EACCESS with ADDRINUSE for port: " <<
                htons(LocalAddress->Ipv4.sin_port) << std::endl;
        }
#endif //_WIN32
        if (QUIC_SUCCEEDED(InitStatus)) {
            CxPlatSocketGetLocalAddress(Socket, &Route.LocalAddress);
            CxPlatSocketGetRemoteAddress(Socket, &Route.RemoteAddress);
        }
    }
    QUIC_ADDR GetLocalAddress() const noexcept {
        return Route.LocalAddress;
    }
    QUIC_ADDR GetRemoteAddress() const noexcept {
        return Route.RemoteAddress;
    }
    QUIC_STATUS
    Send(
        _In_ const CXPLAT_ROUTE& _Route,
        _In_ CXPLAT_SEND_DATA* SendData
        ) const noexcept
    {
        return
            CxPlatSocketSend(
                Socket,
                &_Route,
                SendData);
    }
    QUIC_STATUS
    Send(
        _In_ const QUIC_ADDR& RemoteAddress,
        _In_ CXPLAT_SEND_DATA* SendData
        ) const noexcept
    {
        CXPLAT_ROUTE _Route = Route;
        _Route.RemoteAddress = RemoteAddress;
        return Send(_Route, SendData);
    }
    QUIC_STATUS
    Send(
        _In_ CXPLAT_SEND_DATA* SendData
        ) const noexcept
    {
        return Send(Route, SendData);
    }
};

TEST_F(DataPathTest, Initialize)
{
    {
        CxPlatDataPath Datapath(nullptr);
        VERIFY_QUIC_SUCCESS(Datapath.GetInitStatus());
        ASSERT_NE(nullptr, Datapath.Datapath);
    }
    {
        CxPlatDataPath Datapath(&EmptyUdpCallbacks);
        VERIFY_QUIC_SUCCESS(Datapath.GetInitStatus());
        ASSERT_NE(nullptr, Datapath.Datapath);
    }
    {
        CxPlatDataPath Datapath(nullptr, &EmptyTcpCallbacks);
        VERIFY_QUIC_SUCCESS(Datapath.GetInitStatus());
        ASSERT_NE(nullptr, Datapath.Datapath);
    }
    {
        QUIC_EXECUTION_CONFIG Config = { QUIC_EXECUTION_CONFIG_FLAG_NONE, UINT32_MAX, 0 };
        CxPlatDataPath Datapath(&EmptyUdpCallbacks, nullptr, 0, &Config);
        VERIFY_QUIC_SUCCESS(Datapath.GetInitStatus());
        ASSERT_NE(nullptr, Datapath.Datapath);
    }
    {
        QUIC_EXECUTION_CONFIG Config = { QUIC_EXECUTION_CONFIG_FLAG_NONE, 0, 0 };
        CxPlatDataPath Datapath(&EmptyUdpCallbacks, nullptr, 0, &Config);
        VERIFY_QUIC_SUCCESS(Datapath.GetInitStatus());
        ASSERT_NE(nullptr, Datapath.Datapath);
    }
    {
        QUIC_EXECUTION_CONFIG Config = { QUIC_EXECUTION_CONFIG_FLAG_NONE, UINT32_MAX, 1, {0} };
        CxPlatDataPath Datapath(&EmptyUdpCallbacks, nullptr, 0, &Config);
        VERIFY_QUIC_SUCCESS(Datapath.GetInitStatus());
        ASSERT_NE(nullptr, Datapath.Datapath);
    }
    {
        QUIC_EXECUTION_CONFIG Config = { QUIC_EXECUTION_CONFIG_FLAG_NONE, 0, 1, {0} };
        CxPlatDataPath Datapath(&EmptyUdpCallbacks, nullptr, 0, &Config);
        VERIFY_QUIC_SUCCESS(Datapath.GetInitStatus());
        ASSERT_NE(nullptr, Datapath.Datapath);
    }
}

TEST_F(DataPathTest, InitializeInvalid)
{
    ASSERT_EQ(QUIC_STATUS_INVALID_PARAMETER, CxPlatDataPathInitialize(0, nullptr, nullptr, nullptr, nullptr));
    {
        const CXPLAT_UDP_DATAPATH_CALLBACKS InvalidUdpCallbacks = { nullptr, EmptyUnreachableCallback };
        CxPlatDataPath Datapath(&InvalidUdpCallbacks);
        ASSERT_EQ(QUIC_STATUS_INVALID_PARAMETER, Datapath.GetInitStatus());
        ASSERT_EQ(nullptr, Datapath.Datapath);
    }
    {
        const CXPLAT_UDP_DATAPATH_CALLBACKS InvalidUdpCallbacks = { EmptyReceiveCallback, nullptr };
        CxPlatDataPath Datapath(&InvalidUdpCallbacks);
        ASSERT_EQ(QUIC_STATUS_INVALID_PARAMETER, Datapath.GetInitStatus());
        ASSERT_EQ(nullptr, Datapath.Datapath);
    }
}

TEST_F(DataPathTest, UdpBind)
{
    CxPlatDataPath Datapath(&EmptyUdpCallbacks);
    VERIFY_QUIC_SUCCESS(Datapath.GetInitStatus());
    ASSERT_NE(nullptr, Datapath.Datapath);

    CxPlatSocket Socket(Datapath);
    VERIFY_QUIC_SUCCESS(Socket.GetInitStatus());
    ASSERT_NE(nullptr, Socket.Socket);
    ASSERT_NE(Socket.GetLocalAddress().Ipv4.sin_port, (uint16_t)0);
}

TEST_F(DataPathTest, UdpRebind)
{
    CxPlatDataPath Datapath(&EmptyUdpCallbacks);
    VERIFY_QUIC_SUCCESS(Datapath.GetInitStatus());
    ASSERT_NE(nullptr, Datapath.Datapath);

    CxPlatSocket Socket1(Datapath);
    VERIFY_QUIC_SUCCESS(Socket1.GetInitStatus());
    ASSERT_NE(nullptr, Socket1.Socket);
    ASSERT_NE(Socket1.GetLocalAddress().Ipv4.sin_port, (uint16_t)0);

    CxPlatSocket Socket2(Datapath);
    VERIFY_QUIC_SUCCESS(Socket2.GetInitStatus());
    ASSERT_NE(nullptr, Socket2.Socket);
    ASSERT_NE(Socket2.GetLocalAddress().Ipv4.sin_port, (uint16_t)0);
}

TEST_F(DataPathTest, UdpQeo)
{
    CxPlatDataPath Datapath(&EmptyUdpCallbacks);
    VERIFY_QUIC_SUCCESS(Datapath.GetInitStatus());
    ASSERT_NE(nullptr, Datapath.Datapath);

    CxPlatSocket Socket(Datapath);
    VERIFY_QUIC_SUCCESS(Socket.GetInitStatus());
    ASSERT_NE(nullptr, Socket.Socket);

    CXPLAT_QEO_CONNECTION Offloads[] = {
        {
            CXPLAT_QEO_OPERATION_ADD,
            CXPLAT_QEO_DIRECTION_TRANSMIT,
            CXPLAT_QEO_DECRYPT_FAILURE_ACTION_DROP,
            0,
            0,
            CXPLAT_QEO_CIPHER_TYPE_AEAD_AES_256_GCM,
            8,
            {0}
        },
        {
            CXPLAT_QEO_OPERATION_ADD,
            CXPLAT_QEO_DIRECTION_RECEIVE,
            CXPLAT_QEO_DECRYPT_FAILURE_ACTION_DROP,
            0,
            0,
            CXPLAT_QEO_CIPHER_TYPE_AEAD_AES_256_GCM,
            0,
            {0}
        }
    };
    ASSERT_TRUE(QuicAddrFromString("192.168.0.1:443", 443, &Offloads[0].Address));
    ASSERT_TRUE(QuicAddrFromString("192.168.0.1:5555", 5555, &Offloads[1].Address));
    ASSERT_EQ(
        QUIC_STATUS_NOT_SUPPORTED,
        CxPlatSocketUpdateQeo(Socket.Socket, Offloads, 2));
}

TEST_P(DataPathTest, UdpData)
{
    UdpRecvContext RecvContext;
    CxPlatDataPath Datapath(&UdpRecvCallbacks);
    VERIFY_QUIC_SUCCESS(Datapath.GetInitStatus());
    ASSERT_NE(nullptr, Datapath.Datapath);

    auto unspecAddress = GetNewUnspecAddr();
    CxPlatSocket Server(Datapath, &unspecAddress.SockAddr, nullptr, &RecvContext);
    while (Server.GetInitStatus() == QUIC_STATUS_ADDRESS_IN_USE) {
        unspecAddress.SockAddr.Ipv4.sin_port = GetNextPort();
        Server.CreateUdp(Datapath, &unspecAddress.SockAddr, nullptr, &RecvContext);
    }
    VERIFY_QUIC_SUCCESS(Server.GetInitStatus());
    ASSERT_NE(nullptr, Server.Socket);

    auto serverAddress = GetNewLocalAddr();
    RecvContext.DestinationAddress = serverAddress.SockAddr;
    RecvContext.DestinationAddress.Ipv4.sin_port = Server.GetLocalAddress().Ipv4.sin_port;
    ASSERT_NE(RecvContext.DestinationAddress.Ipv4.sin_port, (uint16_t)0);

    CxPlatSocket Client(Datapath, nullptr, &RecvContext.DestinationAddress, &RecvContext);
    VERIFY_QUIC_SUCCESS(Client.GetInitStatus());
    ASSERT_NE(nullptr, Client.Socket);

    CXPLAT_SEND_CONFIG SendConfig = { &Client.Route, 0, CXPLAT_ECN_NON_ECT, 0 };
    auto ClientSendData = CxPlatSendDataAlloc(Client, &SendConfig);
    ASSERT_NE(nullptr, ClientSendData);
    auto ClientBuffer = CxPlatSendDataAllocBuffer(ClientSendData, ExpectedDataSize);
    ASSERT_NE(nullptr, ClientBuffer);
    memcpy(ClientBuffer->Buffer, ExpectedData, ExpectedDataSize);

    VERIFY_QUIC_SUCCESS(Client.Send(ClientSendData));
    ASSERT_TRUE(CxPlatEventWaitWithTimeout(RecvContext.ClientCompletion, 2000));
}

TEST_P(DataPathTest, UdpDataPolling)
{
    QUIC_EXECUTION_CONFIG Config = { QUIC_EXECUTION_CONFIG_FLAG_NONE, UINT32_MAX, 0 };
    UdpRecvContext RecvContext;
    CxPlatDataPath Datapath(&UdpRecvCallbacks, nullptr, 0, &Config);
    VERIFY_QUIC_SUCCESS(Datapath.GetInitStatus());
    ASSERT_NE(nullptr, Datapath.Datapath);

    auto unspecAddress = GetNewUnspecAddr();
    CxPlatSocket Server(Datapath, &unspecAddress.SockAddr, nullptr, &RecvContext);
    while (Server.GetInitStatus() == QUIC_STATUS_ADDRESS_IN_USE) {
        unspecAddress.SockAddr.Ipv4.sin_port = GetNextPort();
        Server.CreateUdp(Datapath, &unspecAddress.SockAddr, nullptr, &RecvContext);
    }
    VERIFY_QUIC_SUCCESS(Server.GetInitStatus());
    ASSERT_NE(nullptr, Server.Socket);

    auto serverAddress = GetNewLocalAddr();
    RecvContext.DestinationAddress = serverAddress.SockAddr;
    RecvContext.DestinationAddress.Ipv4.sin_port = Server.GetLocalAddress().Ipv4.sin_port;
    ASSERT_NE(RecvContext.DestinationAddress.Ipv4.sin_port, (uint16_t)0);

    CxPlatSocket Client(Datapath, nullptr, &RecvContext.DestinationAddress, &RecvContext);
    VERIFY_QUIC_SUCCESS(Client.GetInitStatus());
    ASSERT_NE(nullptr, Client.Socket);

    CXPLAT_SEND_CONFIG SendConfig = { &Client.Route, 0, CXPLAT_ECN_NON_ECT, 0 };
    auto ClientSendData = CxPlatSendDataAlloc(Client, &SendConfig);
    ASSERT_NE(nullptr, ClientSendData);
    auto ClientBuffer = CxPlatSendDataAllocBuffer(ClientSendData, ExpectedDataSize);
    ASSERT_NE(nullptr, ClientBuffer);
    memcpy(ClientBuffer->Buffer, ExpectedData, ExpectedDataSize);

    VERIFY_QUIC_SUCCESS(Client.Send(ClientSendData));
    ASSERT_TRUE(CxPlatEventWaitWithTimeout(RecvContext.ClientCompletion, 2000));
}

TEST_P(DataPathTest, UdpDataRebind)
{
    UdpRecvContext RecvContext;
    CxPlatDataPath Datapath(&UdpRecvCallbacks);
    VERIFY_QUIC_SUCCESS(Datapath.GetInitStatus());
    ASSERT_NE(nullptr, Datapath.Datapath);

    auto unspecAddress = GetNewUnspecAddr();
    CxPlatSocket Server(Datapath, &unspecAddress.SockAddr, nullptr, &RecvContext);
    while (Server.GetInitStatus() == QUIC_STATUS_ADDRESS_IN_USE) {
        unspecAddress.SockAddr.Ipv4.sin_port = GetNextPort();
        Server.CreateUdp(Datapath, &unspecAddress.SockAddr, nullptr, &RecvContext);
    }
    VERIFY_QUIC_SUCCESS(Server.GetInitStatus());
    ASSERT_NE(nullptr, Server.Socket);

    auto serverAddress = GetNewLocalAddr();
    RecvContext.DestinationAddress = serverAddress.SockAddr;
    RecvContext.DestinationAddress.Ipv4.sin_port = Server.GetLocalAddress().Ipv4.sin_port;
    ASSERT_NE(RecvContext.DestinationAddress.Ipv4.sin_port, (uint16_t)0);

    {
        CxPlatSocket Client(Datapath, nullptr, &RecvContext.DestinationAddress, &RecvContext);
        VERIFY_QUIC_SUCCESS(Client.GetInitStatus());
        ASSERT_NE(nullptr, Client.Socket);

        CXPLAT_SEND_CONFIG SendConfig = { &Client.Route, 0, CXPLAT_ECN_NON_ECT, 0 };
        auto ClientSendData = CxPlatSendDataAlloc(Client, &SendConfig);
        ASSERT_NE(nullptr, ClientSendData);
        auto ClientBuffer = CxPlatSendDataAllocBuffer(ClientSendData, ExpectedDataSize);
        ASSERT_NE(nullptr, ClientBuffer);
        memcpy(ClientBuffer->Buffer, ExpectedData, ExpectedDataSize);

        VERIFY_QUIC_SUCCESS(Client.Send(ClientSendData));
        ASSERT_TRUE(CxPlatEventWaitWithTimeout(RecvContext.ClientCompletion, 2000));
        CxPlatEventReset(RecvContext.ClientCompletion);
    }

    {
        CxPlatSocket Client(Datapath, nullptr, &RecvContext.DestinationAddress, &RecvContext);
        VERIFY_QUIC_SUCCESS(Client.GetInitStatus());
        ASSERT_NE(nullptr, Client.Socket);

        CXPLAT_SEND_CONFIG SendConfig = { &Client.Route, 0, CXPLAT_ECN_NON_ECT, 0 };
        auto ClientSendData = CxPlatSendDataAlloc(Client, &SendConfig);
        ASSERT_NE(nullptr, ClientSendData);
        auto ClientBuffer = CxPlatSendDataAllocBuffer(ClientSendData, ExpectedDataSize);
        ASSERT_NE(nullptr, ClientBuffer);
        memcpy(ClientBuffer->Buffer, ExpectedData, ExpectedDataSize);

        VERIFY_QUIC_SUCCESS(Client.Send(ClientSendData));
        ASSERT_TRUE(CxPlatEventWaitWithTimeout(RecvContext.ClientCompletion, 2000));
    }
}

TEST_P(DataPathTest, UdpDataECT0)
{
    UdpRecvContext RecvContext;
    RecvContext.EcnType = CXPLAT_ECN_ECT_0;
    CxPlatDataPath Datapath(&UdpRecvCallbacks);
    VERIFY_QUIC_SUCCESS(Datapath.GetInitStatus());
    ASSERT_NE(nullptr, Datapath.Datapath);

    auto unspecAddress = GetNewUnspecAddr();
    CxPlatSocket Server(Datapath, &unspecAddress.SockAddr, nullptr, &RecvContext);
    while (Server.GetInitStatus() == QUIC_STATUS_ADDRESS_IN_USE) {
        unspecAddress.SockAddr.Ipv4.sin_port = GetNextPort();
        Server.CreateUdp(Datapath, &unspecAddress.SockAddr, nullptr, &RecvContext);
    }
    VERIFY_QUIC_SUCCESS(Server.GetInitStatus());
    ASSERT_NE(nullptr, Server.Socket);

    auto serverAddress = GetNewLocalAddr();
    RecvContext.DestinationAddress = serverAddress.SockAddr;
    RecvContext.DestinationAddress.Ipv4.sin_port = Server.GetLocalAddress().Ipv4.sin_port;
    ASSERT_NE(RecvContext.DestinationAddress.Ipv4.sin_port, (uint16_t)0);

    CxPlatSocket Client(Datapath, nullptr, &RecvContext.DestinationAddress, &RecvContext);
    VERIFY_QUIC_SUCCESS(Client.GetInitStatus());
    ASSERT_NE(nullptr, Client.Socket);

    CXPLAT_SEND_CONFIG SendConfig = { &Client.Route, 0, CXPLAT_ECN_ECT_0, 0 };
    auto ClientSendData = CxPlatSendDataAlloc(Client, &SendConfig);
    ASSERT_NE(nullptr, ClientSendData);
    auto ClientBuffer = CxPlatSendDataAllocBuffer(ClientSendData, ExpectedDataSize);
    ASSERT_NE(nullptr, ClientBuffer);
    memcpy(ClientBuffer->Buffer, ExpectedData, ExpectedDataSize);

    VERIFY_QUIC_SUCCESS(Client.Send(ClientSendData));
    ASSERT_TRUE(CxPlatEventWaitWithTimeout(RecvContext.ClientCompletion, 2000));
}

TEST_P(DataPathTest, UdpShareClientSocket)
{
    UdpRecvContext RecvContext;
    CxPlatDataPath Datapath(&UdpRecvCallbacks);
    VERIFY_QUIC_SUCCESS(Datapath.GetInitStatus());
    ASSERT_NE(nullptr, Datapath.Datapath);
    if (!(Datapath.GetSupportedFeatures() & CXPLAT_DATAPATH_FEATURE_LOCAL_PORT_SHARING)) {
        std::cout << "SKIP: Sharing Feature Unsupported" << std::endl;
        return;
    }

    auto serverAddress = GetNewLocalAddr();
    CxPlatSocket Server1(Datapath, &serverAddress.SockAddr, nullptr, &RecvContext);
    while (Server1.GetInitStatus() == QUIC_STATUS_ADDRESS_IN_USE) {
        serverAddress.SockAddr.Ipv4.sin_port = GetNextPort();
        Server1.CreateUdp(Datapath, &serverAddress.SockAddr, nullptr, &RecvContext);
    }
    VERIFY_QUIC_SUCCESS(Server1.GetInitStatus());

    serverAddress.SockAddr.Ipv4.sin_port = GetNextPort();
    CxPlatSocket Server2(Datapath, &serverAddress.SockAddr, nullptr, &RecvContext);
    while (Server2.GetInitStatus() == QUIC_STATUS_ADDRESS_IN_USE) {
        serverAddress.SockAddr.Ipv4.sin_port = GetNextPort();
        Server2.CreateUdp(Datapath, &serverAddress.SockAddr, nullptr, &RecvContext);
    }
    VERIFY_QUIC_SUCCESS(Server2.GetInitStatus());

    serverAddress.SockAddr = Server1.GetLocalAddress();
    CxPlatSocket Client1(Datapath, nullptr, &serverAddress.SockAddr, &RecvContext, CXPLAT_SOCKET_FLAG_SHARE);
    VERIFY_QUIC_SUCCESS(Client1.GetInitStatus());

    auto clientAddress = Client1.GetLocalAddress();
    serverAddress.SockAddr = Server2.GetLocalAddress();
    CxPlatSocket Client2(Datapath, &clientAddress, &serverAddress.SockAddr, &RecvContext, CXPLAT_SOCKET_FLAG_SHARE);
    VERIFY_QUIC_SUCCESS(Client2.GetInitStatus());

    CXPLAT_SEND_CONFIG SendConfig = { &Client1.Route, 0, CXPLAT_ECN_NON_ECT, 0 };
    auto ClientSendData = CxPlatSendDataAlloc(Client1, &SendConfig);
    ASSERT_NE(nullptr, ClientSendData);
    auto ClientBuffer = CxPlatSendDataAllocBuffer(ClientSendData, ExpectedDataSize);
    ASSERT_NE(nullptr, ClientBuffer);
    memcpy(ClientBuffer->Buffer, ExpectedData, ExpectedDataSize);

    RecvContext.DestinationAddress = Server1.GetLocalAddress();
    VERIFY_QUIC_SUCCESS(Client1.Send(ClientSendData));
    ASSERT_TRUE(CxPlatEventWaitWithTimeout(RecvContext.ClientCompletion, 2000));
    CxPlatEventReset(RecvContext.ClientCompletion);

    CXPLAT_SEND_CONFIG SendConfig2 = { &Client2.Route, 0, CXPLAT_ECN_NON_ECT, 0 };
    ClientSendData = CxPlatSendDataAlloc(Client2, &SendConfig2);
    ASSERT_NE(nullptr, ClientSendData);
    ClientBuffer = CxPlatSendDataAllocBuffer(ClientSendData, ExpectedDataSize);
    ASSERT_NE(nullptr, ClientBuffer);
    memcpy(ClientBuffer->Buffer, ExpectedData, ExpectedDataSize);

    RecvContext.DestinationAddress = Server2.GetLocalAddress();
    VERIFY_QUIC_SUCCESS(Client2.Send(ClientSendData));
    ASSERT_TRUE(CxPlatEventWaitWithTimeout(RecvContext.ClientCompletion, 2000));
    CxPlatEventReset(RecvContext.ClientCompletion);
}

TEST_P(DataPathTest, MultiBindListener) {
    UdpRecvContext RecvContext;
    CxPlatDataPath Datapath(&UdpRecvCallbacks);
    if (!(Datapath.GetSupportedFeatures() & CXPLAT_DATAPATH_FEATURE_PORT_RESERVATIONS)) {
        std::cout << "SKIP: Port Reservations Feature Unsupported" << std::endl;
        return;
    }

    auto ServerAddress = GetNewLocalAddr();
    CxPlatSocket Server1(Datapath, &ServerAddress.SockAddr, nullptr, &RecvContext);
    while (Server1.GetInitStatus() == QUIC_STATUS_ADDRESS_IN_USE) {
        ServerAddress.SockAddr.Ipv4.sin_port = GetNextPort();
        Server1.CreateUdp(Datapath, &ServerAddress.SockAddr, nullptr, &RecvContext);
    }
    VERIFY_QUIC_SUCCESS(Server1.GetInitStatus());

    CxPlatSocket Server2(Datapath, &ServerAddress.SockAddr, nullptr, &RecvContext);
    ASSERT_EQ(QUIC_STATUS_ADDRESS_IN_USE, Server2.GetInitStatus());
}

TEST_F(DataPathTest, TcpListener)
{
    CxPlatDataPath Datapath(nullptr, &EmptyTcpCallbacks);
    if (!Datapath.IsSupported(CXPLAT_DATAPATH_FEATURE_TCP)) {
        GTEST_SKIP_("TCP is not supported");
    }
    VERIFY_QUIC_SUCCESS(Datapath.GetInitStatus());
    ASSERT_NE(nullptr, Datapath.Datapath);

    TcpListenerContext ListenerContext;
    CxPlatSocket Listener; Listener.CreateTcpListener(Datapath, nullptr, &ListenerContext);
    VERIFY_QUIC_SUCCESS(Listener.GetInitStatus());
    ASSERT_NE(nullptr, Listener.Socket);
    ASSERT_NE(Listener.GetLocalAddress().Ipv4.sin_port, (uint16_t)0);
}

TEST_P(DataPathTest, TcpConnect)
{
    CxPlatDataPath Datapath(nullptr, &TcpRecvCallbacks);
    if (!Datapath.IsSupported(CXPLAT_DATAPATH_FEATURE_TCP)) {
        GTEST_SKIP_("TCP is not supported");
    }
    VERIFY_QUIC_SUCCESS(Datapath.GetInitStatus());
    ASSERT_NE(nullptr, Datapath.Datapath);

    TcpListenerContext ListenerContext;
    auto serverAddress = GetNewLocalAddr();
    CxPlatSocket Listener; Listener.CreateTcpListener(Datapath, &serverAddress.SockAddr, &ListenerContext);
    while (Listener.GetInitStatus() == QUIC_STATUS_ADDRESS_IN_USE) {
        serverAddress.SockAddr.Ipv4.sin_port = GetNextPort();
        Listener.CreateTcpListener(Datapath, &serverAddress.SockAddr, &ListenerContext);
    }
    VERIFY_QUIC_SUCCESS(Listener.GetInitStatus());
    ASSERT_NE(nullptr, Listener.Socket);
    serverAddress.SockAddr = Listener.GetLocalAddress();
    ASSERT_NE(serverAddress.SockAddr.Ipv4.sin_port, (uint16_t)0);

    TcpClientContext ClientContext;
    CxPlatSocket Client; Client.CreateTcp(Datapath, nullptr, &serverAddress.SockAddr, &ClientContext);
    VERIFY_QUIC_SUCCESS(Client.GetInitStatus());
    ASSERT_NE(nullptr, Client.Socket);
    ASSERT_NE(Client.GetLocalAddress().Ipv4.sin_port, (uint16_t)0);

    ASSERT_TRUE(CxPlatEventWaitWithTimeout(ClientContext.ConnectEvent, 500));
    ASSERT_TRUE(CxPlatEventWaitWithTimeout(ListenerContext.AcceptEvent, 500));
    ASSERT_NE(nullptr, ListenerContext.Server);

    ListenerContext.DeleteSocket();

    ASSERT_TRUE(CxPlatEventWaitWithTimeout(ClientContext.DisconnectEvent, 500));
}

TEST_P(DataPathTest, TcpDisconnect)
{
    CxPlatDataPath Datapath(nullptr, &TcpRecvCallbacks);
    if (!Datapath.IsSupported(CXPLAT_DATAPATH_FEATURE_TCP)) {
        GTEST_SKIP_("TCP is not supported");
    }
    VERIFY_QUIC_SUCCESS(Datapath.GetInitStatus());
    ASSERT_NE(nullptr, Datapath.Datapath);

    TcpListenerContext ListenerContext;
    auto serverAddress = GetNewLocalAddr();
    CxPlatSocket Listener; Listener.CreateTcpListener(Datapath, &serverAddress.SockAddr, &ListenerContext);
    while (Listener.GetInitStatus() == QUIC_STATUS_ADDRESS_IN_USE) {
        serverAddress.SockAddr.Ipv4.sin_port = GetNextPort();
        Listener.CreateTcpListener(Datapath, &serverAddress.SockAddr, &ListenerContext);
    }
    VERIFY_QUIC_SUCCESS(Listener.GetInitStatus());
    ASSERT_NE(nullptr, Listener.Socket);
    serverAddress.SockAddr = Listener.GetLocalAddress();
    ASSERT_NE(serverAddress.SockAddr.Ipv4.sin_port, (uint16_t)0);

    {
        TcpClientContext ClientContext;
        CxPlatSocket Client; Client.CreateTcp(Datapath, nullptr, &serverAddress.SockAddr, &ClientContext);
        VERIFY_QUIC_SUCCESS(Client.GetInitStatus());
        ASSERT_NE(nullptr, Client.Socket);
        ASSERT_NE(Client.GetLocalAddress().Ipv4.sin_port, (uint16_t)0);

        ASSERT_TRUE(CxPlatEventWaitWithTimeout(ClientContext.ConnectEvent, 500));
        ASSERT_TRUE(CxPlatEventWaitWithTimeout(ListenerContext.AcceptEvent, 500));
        ASSERT_NE(nullptr, ListenerContext.Server);
    }

    ASSERT_TRUE(CxPlatEventWaitWithTimeout(ListenerContext.ServerContext.DisconnectEvent, 500));
}

TEST_P(DataPathTest, TcpDataClient)
{
    CxPlatDataPath Datapath(nullptr, &TcpRecvCallbacks);
    if (!Datapath.IsSupported(CXPLAT_DATAPATH_FEATURE_TCP)) {
        GTEST_SKIP_("TCP is not supported");
    }
    VERIFY_QUIC_SUCCESS(Datapath.GetInitStatus());
    ASSERT_NE(nullptr, Datapath.Datapath);

    TcpListenerContext ListenerContext;
    auto serverAddress = GetNewLocalAddr();
    CxPlatSocket Listener; Listener.CreateTcpListener(Datapath, &serverAddress.SockAddr, &ListenerContext);
    while (Listener.GetInitStatus() == QUIC_STATUS_ADDRESS_IN_USE) {
        serverAddress.SockAddr.Ipv4.sin_port = GetNextPort();
        Listener.CreateTcpListener(Datapath, &serverAddress.SockAddr, &ListenerContext);
    }
    VERIFY_QUIC_SUCCESS(Listener.GetInitStatus());
    ASSERT_NE(nullptr, Listener.Socket);
    serverAddress.SockAddr = Listener.GetLocalAddress();
    ASSERT_NE(serverAddress.SockAddr.Ipv4.sin_port, (uint16_t)0);

    TcpClientContext ClientContext;
    CxPlatSocket Client; Client.CreateTcp(Datapath, nullptr, &serverAddress.SockAddr, &ClientContext);
    VERIFY_QUIC_SUCCESS(Client.GetInitStatus());
    ASSERT_NE(nullptr, Client.Socket);
    ASSERT_NE(Client.GetLocalAddress().Ipv4.sin_port, (uint16_t)0);

    ASSERT_TRUE(CxPlatEventWaitWithTimeout(ClientContext.ConnectEvent, 500));
    ASSERT_TRUE(CxPlatEventWaitWithTimeout(ListenerContext.AcceptEvent, 500));
    ASSERT_NE(nullptr, ListenerContext.Server);

    CXPLAT_SEND_CONFIG SendConfig = { &Client.Route, 0, CXPLAT_ECN_NON_ECT, 0 };
    auto SendData = CxPlatSendDataAlloc(Client, &SendConfig);
    ASSERT_NE(nullptr, SendData);
    auto SendBuffer = CxPlatSendDataAllocBuffer(SendData, ExpectedDataSize);
    ASSERT_NE(nullptr, SendBuffer);
    memcpy(SendBuffer->Buffer, ExpectedData, ExpectedDataSize);

    VERIFY_QUIC_SUCCESS(Client.Send(SendData));
    ASSERT_TRUE(CxPlatEventWaitWithTimeout(ListenerContext.ServerContext.ReceiveEvent, 500));
}

TEST_P(DataPathTest, TcpDataServer)
{
    CxPlatDataPath Datapath(nullptr, &TcpRecvCallbacks);
    if (!Datapath.IsSupported(CXPLAT_DATAPATH_FEATURE_TCP)) {
        GTEST_SKIP_("TCP is not supported");
    }
    VERIFY_QUIC_SUCCESS(Datapath.GetInitStatus());
    ASSERT_NE(nullptr, Datapath.Datapath);

    TcpListenerContext ListenerContext;
    auto serverAddress = GetNewLocalAddr();
    CxPlatSocket Listener; Listener.CreateTcpListener(Datapath, &serverAddress.SockAddr, &ListenerContext);
    while (Listener.GetInitStatus() == QUIC_STATUS_ADDRESS_IN_USE) {
        serverAddress.SockAddr.Ipv4.sin_port = GetNextPort();
        Listener.CreateTcpListener(Datapath, &serverAddress.SockAddr, &ListenerContext);
    }
    VERIFY_QUIC_SUCCESS(Listener.GetInitStatus());
    ASSERT_NE(nullptr, Listener.Socket);
    serverAddress.SockAddr = Listener.GetLocalAddress();
    ASSERT_NE(serverAddress.SockAddr.Ipv4.sin_port, (uint16_t)0);

    TcpClientContext ClientContext;
    CxPlatSocket Client; Client.CreateTcp(Datapath, nullptr, &serverAddress.SockAddr, &ClientContext);
    VERIFY_QUIC_SUCCESS(Client.GetInitStatus());
    ASSERT_NE(nullptr, Client.Socket);
    ASSERT_NE(Client.GetLocalAddress().Ipv4.sin_port, (uint16_t)0);

    ASSERT_TRUE(CxPlatEventWaitWithTimeout(ClientContext.ConnectEvent, 500));
    ASSERT_TRUE(CxPlatEventWaitWithTimeout(ListenerContext.AcceptEvent, 500));
    ASSERT_NE(nullptr, ListenerContext.Server);

    CXPLAT_ROUTE Route = Listener.Route;
    Route.RemoteAddress = Client.GetLocalAddress();

    CXPLAT_SEND_CONFIG SendConfig = { &Route, 0, CXPLAT_ECN_NON_ECT, 0 };
    auto SendData = CxPlatSendDataAlloc(ListenerContext.Server, &SendConfig);
    ASSERT_NE(nullptr, SendData);
    auto SendBuffer = CxPlatSendDataAllocBuffer(SendData, ExpectedDataSize);
    ASSERT_NE(nullptr, SendBuffer);
    memcpy(SendBuffer->Buffer, ExpectedData, ExpectedDataSize);

    VERIFY_QUIC_SUCCESS(
        CxPlatSocketSend(
            ListenerContext.Server,
            &Route,
            SendData));
    ASSERT_TRUE(CxPlatEventWaitWithTimeout(ClientContext.ReceiveEvent, 500));
}

INSTANTIATE_TEST_SUITE_P(DataPathTest, DataPathTest, ::testing::Values(4, 6), testing::PrintToStringParamName());<|MERGE_RESOLUTION|>--- conflicted
+++ resolved
@@ -534,13 +534,8 @@
         if (QUIC_SUCCEEDED(InitStatus)) {
             CxPlatSocketGetLocalAddress(Socket, &Route.LocalAddress);
             CxPlatSocketGetRemoteAddress(Socket, &Route.RemoteAddress);
-<<<<<<< HEAD
-#ifdef QUIC_USE_RAW_DATAPATH
-            if (CxPlatRawDataPathAvailable(Datapath) && QuicAddrIsWildCard(&Route.RemoteAddress)) {
-=======
             if (Datapath.IsSupported(CXPLAT_DATAPATH_FEATURE_RAW) &&
                 !QuicAddrIsWildCard(&Route.RemoteAddress)) {
->>>>>>> 7a3114dd
                 //
                 // This is a connected socket and its route must be resolved
                 // to be able to send traffic.
