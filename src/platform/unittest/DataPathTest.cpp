/*++

    Copyright (c) Microsoft Corporation.
    Licensed under the MIT License.

Abstract:

    QUIC Datapath Unit test

--*/

#include "main.h"
#include "quic_datapath.h"

#include "msquic.h"
#ifdef QUIC_CLOG
#include "DataPathTest.cpp.clog.h"
#endif

const uint32_t ExpectedDataSize = 1 * 1024;
char* ExpectedData;

//
// Helper class for managing the memory of a IP address.
//
struct QuicAddr
{
    QUIC_ADDR SockAddr;

    uint16_t Port() {
        if (QuicAddrGetFamily(&SockAddr) == QUIC_ADDRESS_FAMILY_INET) {
            return SockAddr.Ipv4.sin_port;
        } else {
            return SockAddr.Ipv6.sin6_port;
        }
    }

    #undef SetPort
    void SetPort(uint16_t port) {
        if (QuicAddrGetFamily(&SockAddr) == QUIC_ADDRESS_FAMILY_INET) {
            SockAddr.Ipv4.sin_port = port;
        } else {
            SockAddr.Ipv6.sin6_port = port;
        }
    }

    QuicAddr() {
        CxPlatZeroMemory(this, sizeof(*this));
    }

    void Resolve(QUIC_ADDRESS_FAMILY af, const char* hostname) {
        UNREFERENCED_PARAMETER(af);
        CXPLAT_DATAPATH* Datapath = nullptr;
        if (QUIC_FAILED(
            CxPlatDataPathInitialize(
                0,
                NULL,
                NULL,
                &Datapath))) {
            GTEST_FATAL_FAILURE_(" QuicDataPathInitialize failed.");
        }
        if (QUIC_FAILED(
            CxPlatDataPathResolveAddress(
                Datapath,
                hostname,
                &SockAddr))) {
            GTEST_FATAL_FAILURE_("Failed to resolve IP address.");
        }
        CxPlatDataPathUninitialize(Datapath);
    }
};

struct UdpRecvContext {
    QUIC_ADDR DestinationAddress;
    CXPLAT_EVENT ClientCompletion;
    CXPLAT_ECN_TYPE EcnType {CXPLAT_ECN_NON_ECT};
    UdpRecvContext() {
        CxPlatEventInitialize(&ClientCompletion, FALSE, FALSE);
    }
    ~UdpRecvContext() {
        CxPlatEventUninitialize(ClientCompletion);
    }
};

struct TcpClientContext {
    bool Connected : 1;
    bool Disconnected : 1;
    bool Received : 1;
    CXPLAT_EVENT ConnectEvent;
    CXPLAT_EVENT DisconnectEvent;
    CXPLAT_EVENT ReceiveEvent;
    TcpClientContext() : Connected(false), Disconnected(false), Received(false) {
        CxPlatEventInitialize(&ConnectEvent, FALSE, FALSE);
        CxPlatEventInitialize(&DisconnectEvent, FALSE, FALSE);
        CxPlatEventInitialize(&ReceiveEvent, FALSE, FALSE);
    }
    ~TcpClientContext() {
        CxPlatEventUninitialize(ConnectEvent);
        CxPlatEventUninitialize(DisconnectEvent);
        CxPlatEventUninitialize(ReceiveEvent);
    }
};

struct TcpListenerContext {
    CXPLAT_SOCKET* Server;
    TcpClientContext ServerContext;
    bool Accepted : 1;
    CXPLAT_EVENT AcceptEvent;
    TcpListenerContext() : Server(nullptr), Accepted(false) {
        CxPlatEventInitialize(&AcceptEvent, FALSE, FALSE);
    }
    ~TcpListenerContext() {
        DeleteSocket();
        CxPlatEventUninitialize(AcceptEvent);
    }
    void DeleteSocket() {
        if (Server) {
            CxPlatSocketDelete(Server);
            Server = nullptr;
        }
    }
};

struct DataPathTest : public ::testing::TestWithParam<int32_t>
{
protected:
    static volatile uint16_t NextPort;
    static QuicAddr LocalIPv4;
    static QuicAddr LocalIPv6;

    //
    // Helper to get a new port to bind to.
    //
    uint16_t
    GetNextPort()
    {
        return QuicNetByteSwapShort((uint16_t)InterlockedIncrement16((volatile short*)&NextPort));
    }

    //
    // Helper to return a new local IPv4 address and port to use.
    //
    QuicAddr
    GetNewLocalIPv4(bool randomPort = true)
    {
        QuicAddr ipv4Copy = LocalIPv4;
        if (randomPort) { ipv4Copy.SockAddr.Ipv4.sin_port = GetNextPort(); }
        else { ipv4Copy.SockAddr.Ipv4.sin_port = 0; }
        return ipv4Copy;
    }

    //
    // Helper to return a new local IPv4 address and port to use.
    //
    QuicAddr
    GetNewLocalIPv6(bool randomPort = true)
    {
        QuicAddr ipv6Copy = LocalIPv6;
        if (randomPort) { ipv6Copy.SockAddr.Ipv6.sin6_port = GetNextPort(); }
        else { ipv6Copy.SockAddr.Ipv6.sin6_port = 0; }
        return ipv6Copy;
    }

    //
    // Helper to return a new local IPv4 or IPv6 address based on the test data.
    //
    QuicAddr
    GetNewLocalAddr(bool randomPort = true)
    {
        int addressFamily = GetParam();

        if (addressFamily == 4) {
            return GetNewLocalIPv4(randomPort);
        } else if (addressFamily == 6) {
            return GetNewLocalIPv6(randomPort);
        } else {
            GTEST_NONFATAL_FAILURE_("Malconfigured test data; This should never happen!!");
            return QuicAddr();
        }
    }

    static void SetUpTestSuite()
    {
        //
        // Initialize a semi-random base port number.
        //
        NextPort = 50000 + (CxPlatCurThreadID() % 10000) + (rand() % 5000);

        LocalIPv4.Resolve(QUIC_ADDRESS_FAMILY_INET, "localhost");
        LocalIPv6.Resolve(QUIC_ADDRESS_FAMILY_INET6, "localhost");

        ExpectedData = (char*)CXPLAT_ALLOC_NONPAGED(ExpectedDataSize, QUIC_POOL_TEST);
        ASSERT_NE(ExpectedData, nullptr);
    }

    static void TearDownTestSuite()
    {
        CXPLAT_FREE(ExpectedData, QUIC_POOL_TEST);
    }

    static void
    EmptyReceiveCallback(
        _In_ CXPLAT_SOCKET* /* Socket */,
        _In_ void* /* RecvContext */,
        _In_ CXPLAT_RECV_DATA* /* RecvDataChain */
        )
    {
    }

    static void
    EmptyUnreachableCallback(
        _In_ CXPLAT_SOCKET* /* Socket */,
        _In_ void* /* Context */,
        _In_ const QUIC_ADDR* /* RemoteAddress */
        )
    {
    }

    static void
    UdpDataRecvCallback(
        _In_ CXPLAT_SOCKET* Socket,
        _In_ void* Context,
        _In_ CXPLAT_RECV_DATA* RecvDataChain
        )
    {
        UdpRecvContext* RecvContext = (UdpRecvContext*)Context;
        ASSERT_NE(nullptr, RecvContext);

        CXPLAT_RECV_DATA* RecvData = RecvDataChain;

        while (RecvData != NULL) {
            ASSERT_EQ(RecvData->BufferLength, ExpectedDataSize);
            ASSERT_EQ(0, memcmp(RecvData->Buffer, ExpectedData, ExpectedDataSize));

            if (RecvData->Tuple->LocalAddress.Ipv4.sin_port == RecvContext->DestinationAddress.Ipv4.sin_port) {

                ASSERT_EQ((CXPLAT_ECN_TYPE)RecvData->TypeOfService, RecvContext->EcnType);

                auto ServerSendData = CxPlatSendDataAlloc(Socket, RecvContext->EcnType, 0);
                ASSERT_NE(nullptr, ServerSendData);
                auto ServerBuffer = CxPlatSendDataAllocBuffer(ServerSendData, ExpectedDataSize);
                ASSERT_NE(nullptr, ServerBuffer);
                memcpy(ServerBuffer->Buffer, RecvData->Buffer, RecvData->BufferLength);

                VERIFY_QUIC_SUCCESS(
                    CxPlatSocketSend(
                        Socket,
                        &RecvData->Tuple->LocalAddress,
                        &RecvData->Tuple->RemoteAddress,
                        ServerSendData,
                        0));

            } else if (RecvData->Tuple->RemoteAddress.Ipv4.sin_port == RecvContext->DestinationAddress.Ipv4.sin_port) {
                CxPlatEventSet(RecvContext->ClientCompletion);

            } else {
                GTEST_NONFATAL_FAILURE_("Received on unexpected address!");
            }

            RecvData = RecvData->Next;
        }

        CxPlatRecvDataReturn(RecvDataChain);
    }

    static void
    EmptyAcceptCallback(
        _In_ CXPLAT_SOCKET* /* ListenerSocket */,
        _In_ void* /* ListenerContext */,
        _In_ CXPLAT_SOCKET* /* ClientSocket */,
        _Out_ void** /* ClientContext */
        )
    {
    }

    static void
    EmptyConnectCallback(
        _In_ CXPLAT_SOCKET* /* Socket */,
        _In_ void* /* Context */,
        _In_ BOOLEAN /* Connected */
        )
    {
    }

    static void
    TcpAcceptCallback(
        _In_ CXPLAT_SOCKET* /* ListenerSocket */,
        _In_ void* Context,
        _In_ CXPLAT_SOCKET* ClientSocket,
        _Out_ void** ClientContext
        )
    {
        TcpListenerContext* ListenerContext = (TcpListenerContext*)Context;
        ListenerContext->Server = ClientSocket;
        *ClientContext = &ListenerContext->ServerContext;
        ListenerContext->Accepted = true;
        CxPlatEventSet(ListenerContext->AcceptEvent);
    }

    static void
    TcpConnectCallback(
        _In_ CXPLAT_SOCKET* /* Socket */,
        _In_ void* Context,
        _In_ BOOLEAN Connected
        )
    {
        TcpClientContext* ClientContext = (TcpClientContext*)Context;
        if (Connected) {
            ClientContext->Connected = true;
            CxPlatEventSet(ClientContext->ConnectEvent);
        } else {
            ClientContext->Disconnected = true;
            CxPlatEventSet(ClientContext->DisconnectEvent);
        }
    }

    static void
    TcpDataRecvCallback(
        _In_ CXPLAT_SOCKET* /* Socket */,
        _In_ void* Context,
        _In_ CXPLAT_RECV_DATA* RecvDataChain
        )
    {
        if (Context) {
            TcpClientContext* ClientContext = (TcpClientContext*)Context;
            ClientContext->Received = true;
            CxPlatEventSet(ClientContext->ReceiveEvent);
        }
        CxPlatRecvDataReturn(RecvDataChain);
    }

    static void
    TcpEmptySendCompleteCallback(
        _In_ CXPLAT_SOCKET* /* Socket */,
        _In_ void* /* Context */,
        _In_ QUIC_STATUS /* Status */,
        _In_ uint32_t /* ByteCount */
        )
    {
    }

    const CXPLAT_UDP_DATAPATH_CALLBACKS EmptyUdpCallbacks = {
        EmptyReceiveCallback,
        EmptyUnreachableCallback,
    };

    const CXPLAT_UDP_DATAPATH_CALLBACKS UdpRecvCallbacks = {
        UdpDataRecvCallback,
        EmptyUnreachableCallback,
    };

    const CXPLAT_TCP_DATAPATH_CALLBACKS EmptyTcpCallbacks = {
        EmptyAcceptCallback,
        EmptyConnectCallback,
        EmptyReceiveCallback,
        TcpEmptySendCompleteCallback
    };

    const CXPLAT_TCP_DATAPATH_CALLBACKS TcpRecvCallbacks = {
        TcpAcceptCallback,
        TcpConnectCallback,
        TcpDataRecvCallback,
        TcpEmptySendCompleteCallback
    };
};

volatile uint16_t DataPathTest::NextPort;
QuicAddr DataPathTest::LocalIPv4;
QuicAddr DataPathTest::LocalIPv6;

struct CxPlatDataPath {
    CXPLAT_DATAPATH* Datapath {nullptr};
    QUIC_STATUS InitStatus;
    CxPlatDataPath(
        _In_opt_ const CXPLAT_UDP_DATAPATH_CALLBACKS* UdpCallbacks,
        _In_opt_ const CXPLAT_TCP_DATAPATH_CALLBACKS* TcpCallbacks = nullptr,
        _In_ uint32_t ClientRecvContextLength = 0
        ) noexcept
    {
        InitStatus =
            CxPlatDataPathInitialize(
                ClientRecvContextLength,
                UdpCallbacks,
                TcpCallbacks,
                &Datapath);
    }
    ~CxPlatDataPath() noexcept {
        if (Datapath) {
            CxPlatDataPathUninitialize(Datapath);
        }
    }
    QUIC_STATUS GetInitStatus() const noexcept { return InitStatus; }
    bool IsValid() const { return QUIC_SUCCEEDED(InitStatus); }
    CxPlatDataPath(CxPlatDataPath& other) = delete;
    CxPlatDataPath operator=(CxPlatDataPath& Other) = delete;
    operator CXPLAT_DATAPATH* () const noexcept { return Datapath; }
    uint32_t GetSupportedFeatures() const noexcept { return CxPlatDataPathGetSupportedFeatures(Datapath); }
};

struct CxPlatSocket {
    CXPLAT_SOCKET* Socket {nullptr};
    QUIC_STATUS InitStatus {QUIC_STATUS_INVALID_STATE};
    CxPlatSocket() { }
    CxPlatSocket(
        _In_ CxPlatDataPath& Datapath,
        _In_opt_ const QUIC_ADDR* LocalAddress = nullptr,
        _In_opt_ const QUIC_ADDR* RemoteAddress = nullptr,
        _In_opt_ void* CallbackContext = nullptr,
        _In_ uint32_t InternalFlags = 0
        ) noexcept // UDP
    {
        CreateUdp(
            Datapath,
            LocalAddress,
            RemoteAddress,
            CallbackContext,
            InternalFlags);
    }
    ~CxPlatSocket() noexcept {
        if (Socket) {
            CxPlatSocketDelete(Socket);
        }
    }
    QUIC_STATUS GetInitStatus() const noexcept { return InitStatus; }
    bool IsValid() const { return QUIC_SUCCEEDED(InitStatus); }
    CxPlatSocket(CxPlatSocket& other) = delete;
    CxPlatSocket operator=(CxPlatSocket& Other) = delete;
    operator CXPLAT_SOCKET* () const noexcept { return Socket; }
    void CreateUdp(
        _In_ CxPlatDataPath& Datapath,
        _In_opt_ const QUIC_ADDR* LocalAddress = nullptr,
        _In_opt_ const QUIC_ADDR* RemoteAddress = nullptr,
        _In_opt_ void* CallbackContext = nullptr,
        _In_ uint32_t InternalFlags = 0
        ) noexcept
    {
        CXPLAT_UDP_CONFIG UdpConfig;
        UdpConfig.LocalAddress = LocalAddress;
        UdpConfig.RemoteAddress = RemoteAddress;
        UdpConfig.Flags = InternalFlags;
        UdpConfig.InterfaceIndex = 0;
        UdpConfig.CallbackContext = CallbackContext;
        InitStatus =
            CxPlatSocketCreateUdp(
                Datapath,
                &UdpConfig,
                &Socket);
#ifdef _WIN32
        if (InitStatus == HRESULT_FROM_WIN32(WSAEACCES)) {
            InitStatus = QUIC_STATUS_ADDRESS_IN_USE;
            std::cout << "Replacing EACCESS with ADDRINUSE for port: " <<
                htons(LocalAddress->Ipv4.sin_port) << std::endl;
        }
#endif //_WIN32
    }
    void CreateTcp(
        _In_ CxPlatDataPath& Datapath,
        _In_opt_ const QUIC_ADDR* LocalAddress,
        _In_ const QUIC_ADDR* RemoteAddress,
        _In_opt_ void* CallbackContext = nullptr
        ) noexcept
    {
        InitStatus =
            CxPlatSocketCreateTcp(
                Datapath,
                LocalAddress,
                RemoteAddress,
                CallbackContext,
                &Socket);
    }
    void CreateTcpListener(
        _In_ CxPlatDataPath& Datapath,
        _In_opt_ const QUIC_ADDR* LocalAddress = nullptr,
        _In_opt_ void* CallbackContext = nullptr
        ) noexcept
    {
        InitStatus =
            CxPlatSocketCreateTcpListener(
                Datapath,
                LocalAddress,
                CallbackContext,
                &Socket);
#ifdef _WIN32
        if (InitStatus == HRESULT_FROM_WIN32(WSAEACCES)) {
            InitStatus = QUIC_STATUS_ADDRESS_IN_USE;
            std::cout << "Replacing EACCESS with ADDRINUSE for port: " <<
                htons(LocalAddress->Ipv4.sin_port) << std::endl;
        }
#endif //_WIN32
    }
    QUIC_ADDR GetLocalAddress() const noexcept {
        QUIC_ADDR Addr;
        CxPlatSocketGetLocalAddress(Socket, &Addr);
        return Addr;
    }
    QUIC_ADDR GetRemoteAddress() const noexcept {
        QUIC_ADDR Addr;
        CxPlatSocketGetRemoteAddress(Socket, &Addr);
        return Addr;
    }
    QUIC_STATUS
    Send(
        _In_ const QUIC_ADDR& LocalAddress,
        _In_ const QUIC_ADDR& RemoteAddress,
        _In_ CXPLAT_SEND_DATA* SendData,
        _In_ uint16_t PartitionId = 0
        ) const noexcept
    {
        return
            CxPlatSocketSend(
                Socket,
                &LocalAddress,
                &RemoteAddress,
                SendData,
                PartitionId);
    }
    QUIC_STATUS
    Send(
        _In_ const QUIC_ADDR& RemoteAddress,
        _In_ CXPLAT_SEND_DATA* SendData,
        _In_ uint16_t PartitionId = 0
        ) const noexcept
    {
        return Send(GetLocalAddress(), RemoteAddress, SendData, PartitionId);
    }
    QUIC_STATUS
    Send(
        _In_ CXPLAT_SEND_DATA* SendData,
        _In_ uint16_t PartitionId = 0
        ) const noexcept
    {
        return Send(GetLocalAddress(), GetRemoteAddress(), SendData, PartitionId);
    }
};

TEST_F(DataPathTest, Initialize)
{
    {
        CxPlatDataPath Datapath(nullptr);
        VERIFY_QUIC_SUCCESS(Datapath.GetInitStatus());
        ASSERT_NE(nullptr, Datapath.Datapath);
    }
    {
        CxPlatDataPath Datapath(&EmptyUdpCallbacks);
        VERIFY_QUIC_SUCCESS(Datapath.GetInitStatus());
        ASSERT_NE(nullptr, Datapath.Datapath);
    }
    {
        CxPlatDataPath Datapath(nullptr, &EmptyTcpCallbacks);
        VERIFY_QUIC_SUCCESS(Datapath.GetInitStatus());
        ASSERT_NE(nullptr, Datapath.Datapath);
    }
}

TEST_F(DataPathTest, InitializeInvalid)
{
    ASSERT_EQ(QUIC_STATUS_INVALID_PARAMETER, CxPlatDataPathInitialize(0, nullptr, nullptr, nullptr));
    {
        const CXPLAT_UDP_DATAPATH_CALLBACKS InvalidUdpCallbacks = { nullptr, EmptyUnreachableCallback };
        CxPlatDataPath Datapath(&InvalidUdpCallbacks);
        ASSERT_EQ(QUIC_STATUS_INVALID_PARAMETER, Datapath.GetInitStatus());
        ASSERT_EQ(nullptr, Datapath.Datapath);
    }
    {
        const CXPLAT_UDP_DATAPATH_CALLBACKS InvalidUdpCallbacks = { EmptyReceiveCallback, nullptr };
        CxPlatDataPath Datapath(&InvalidUdpCallbacks);
        ASSERT_EQ(QUIC_STATUS_INVALID_PARAMETER, Datapath.GetInitStatus());
        ASSERT_EQ(nullptr, Datapath.Datapath);
    }
}

TEST_F(DataPathTest, UdpBind)
{
<<<<<<< HEAD
    CXPLAT_DATAPATH* Datapath = nullptr;
    CXPLAT_SOCKET* Socket = nullptr;

    VERIFY_QUIC_SUCCESS(
        CxPlatDataPathInitialize(
            0,
            &EmptyUdpCallbacks,
            nullptr,
            &Datapath));
    ASSERT_NE(Datapath, nullptr);

    VERIFY_QUIC_SUCCESS(
        CxPlatSocketCreateUdp(
            Datapath,
            nullptr,
            nullptr,
            nullptr,
            0,
            (uint16_t)CxPlatProcCurrentNumber(),
            &Socket));
    ASSERT_NE(nullptr, Socket);

    QUIC_ADDR Address;
    CxPlatSocketGetLocalAddress(Socket, &Address);
    ASSERT_NE(Address.Ipv4.sin_port, (uint16_t)0);

    CxPlatSocketDelete(Socket);

    CxPlatDataPathUninitialize(
        Datapath);
=======
    CxPlatDataPath Datapath(&EmptyUdpCallbacks);
    VERIFY_QUIC_SUCCESS(Datapath.GetInitStatus());
    ASSERT_NE(nullptr, Datapath.Datapath);

    CxPlatSocket Socket(Datapath);
    VERIFY_QUIC_SUCCESS(Socket.GetInitStatus());
    ASSERT_NE(nullptr, Socket.Socket);
    ASSERT_NE(Socket.GetLocalAddress().Ipv4.sin_port, (uint16_t)0);
>>>>>>> 30a01b3e
}

TEST_F(DataPathTest, UdpRebind)
{
<<<<<<< HEAD
    CXPLAT_DATAPATH* Datapath = nullptr;
    CXPLAT_SOCKET* binding1 = nullptr;
    CXPLAT_SOCKET* binding2 = nullptr;

    VERIFY_QUIC_SUCCESS(
        CxPlatDataPathInitialize(
            0,
            &EmptyUdpCallbacks,
            nullptr,
            &Datapath));
    ASSERT_NE(nullptr, Datapath);

    VERIFY_QUIC_SUCCESS(
        CxPlatSocketCreateUdp(
            Datapath,
            nullptr,
            nullptr,
            nullptr,
            0,
            (uint16_t)CxPlatProcCurrentNumber(),
            &binding1));
    ASSERT_NE(nullptr, binding1);

    QUIC_ADDR Address1;
    CxPlatSocketGetLocalAddress(binding1, &Address1);
    ASSERT_NE(Address1.Ipv4.sin_port, (uint16_t)0);

    VERIFY_QUIC_SUCCESS(
        CxPlatSocketCreateUdp(
            Datapath,
            nullptr,
            nullptr,
            nullptr,
            0,
            (uint16_t)CxPlatProcCurrentNumber(),
            &binding2));
    ASSERT_NE(nullptr, binding2);

    QUIC_ADDR Address2;
    CxPlatSocketGetLocalAddress(binding2, &Address2);
    ASSERT_NE(Address2.Ipv4.sin_port, (uint16_t)0);

    CxPlatSocketDelete(binding1);
    CxPlatSocketDelete(binding2);

    CxPlatDataPathUninitialize(
        Datapath);
=======
    CxPlatDataPath Datapath(&EmptyUdpCallbacks);
    VERIFY_QUIC_SUCCESS(Datapath.GetInitStatus());
    ASSERT_NE(nullptr, Datapath.Datapath);

    CxPlatSocket Socket1(Datapath);
    VERIFY_QUIC_SUCCESS(Socket1.GetInitStatus());
    ASSERT_NE(nullptr, Socket1.Socket);
    ASSERT_NE(Socket1.GetLocalAddress().Ipv4.sin_port, (uint16_t)0);

    CxPlatSocket Socket2(Datapath);
    VERIFY_QUIC_SUCCESS(Socket2.GetInitStatus());
    ASSERT_NE(nullptr, Socket2.Socket);
    ASSERT_NE(Socket2.GetLocalAddress().Ipv4.sin_port, (uint16_t)0);
>>>>>>> 30a01b3e
}

TEST_P(DataPathTest, UdpData)
{
    UdpRecvContext RecvContext;
    CxPlatDataPath Datapath(&UdpRecvCallbacks);
    VERIFY_QUIC_SUCCESS(Datapath.GetInitStatus());
    ASSERT_NE(nullptr, Datapath.Datapath);

    auto serverAddress = GetNewLocalAddr();
    CxPlatSocket Server(Datapath, &serverAddress.SockAddr, nullptr, &RecvContext);
    while (Server.GetInitStatus() == QUIC_STATUS_ADDRESS_IN_USE) {
        serverAddress.SockAddr.Ipv4.sin_port = GetNextPort();
<<<<<<< HEAD
        Status =
            CxPlatSocketCreateUdp(
                Datapath,
                &serverAddress.SockAddr,
                nullptr,
                &RecvContext,
                0,
                (uint16_t)CxPlatProcCurrentNumber(),
                &server);
#ifdef _WIN32
        if (Status == HRESULT_FROM_WIN32(WSAEACCES)) {
            Status = QUIC_STATUS_ADDRESS_IN_USE;
            std::cout << "Replacing EACCESS with ADDRINUSE for port: " <<
                htons(serverAddress.SockAddr.Ipv4.sin_port) << std::endl;
        }
#endif //_WIN32
=======
        Server.CreateUdp(Datapath, &serverAddress.SockAddr, nullptr, &RecvContext);
>>>>>>> 30a01b3e
    }
    VERIFY_QUIC_SUCCESS(Server.GetInitStatus());
    ASSERT_NE(nullptr, Server.Socket);
    RecvContext.DestinationAddress = Server.GetLocalAddress();
    ASSERT_NE(RecvContext.DestinationAddress.Ipv4.sin_port, (uint16_t)0);

<<<<<<< HEAD
    VERIFY_QUIC_SUCCESS(
        CxPlatSocketCreateUdp(
            Datapath,
            nullptr,
            &serverAddress.SockAddr,
            &RecvContext,
            0,
            (uint16_t)CxPlatProcCurrentNumber(),
            &client));
    ASSERT_NE(nullptr, client);

    auto ClientSendData =
        CxPlatSendDataAlloc(client, CXPLAT_ECN_NON_ECT, 0);
    ASSERT_NE(nullptr, ClientSendData);
=======
    CxPlatSocket Client(Datapath, nullptr, &RecvContext.DestinationAddress, &RecvContext);
    VERIFY_QUIC_SUCCESS(Client.GetInitStatus());
    ASSERT_NE(nullptr, Client.Socket);
>>>>>>> 30a01b3e

    auto ClientSendData = CxPlatSendDataAlloc(Client, CXPLAT_ECN_NON_ECT, 0);
    ASSERT_NE(nullptr, ClientSendData);
    auto ClientBuffer = CxPlatSendDataAllocBuffer(ClientSendData, ExpectedDataSize);
    ASSERT_NE(nullptr, ClientBuffer);
    memcpy(ClientBuffer->Buffer, ExpectedData, ExpectedDataSize);

    VERIFY_QUIC_SUCCESS(Client.Send(ClientSendData));
    ASSERT_TRUE(CxPlatEventWaitWithTimeout(RecvContext.ClientCompletion, 2000));
}

TEST_P(DataPathTest, UdpDataRebind)
{
    UdpRecvContext RecvContext;
    CxPlatDataPath Datapath(&UdpRecvCallbacks);
    VERIFY_QUIC_SUCCESS(Datapath.GetInitStatus());
    ASSERT_NE(nullptr, Datapath.Datapath);

    auto serverAddress = GetNewLocalAddr();
    CxPlatSocket Server(Datapath, &serverAddress.SockAddr, nullptr, &RecvContext);
    while (Server.GetInitStatus() == QUIC_STATUS_ADDRESS_IN_USE) {
        serverAddress.SockAddr.Ipv4.sin_port = GetNextPort();
<<<<<<< HEAD
        Status =
            CxPlatSocketCreateUdp(
                Datapath,
                &serverAddress.SockAddr,
                nullptr,
                &RecvContext,
                0,
                (uint16_t)CxPlatProcCurrentNumber(),
                &server);
#ifdef _WIN32
        if (Status == HRESULT_FROM_WIN32(WSAEACCES)) {
            Status = QUIC_STATUS_ADDRESS_IN_USE;
            std::cout << "Replacing EACCESS with ADDRINUSE for port: " <<
                htons(serverAddress.SockAddr.Ipv4.sin_port) << std::endl;
        }
#endif //_WIN32
    }
    VERIFY_QUIC_SUCCESS(Status);
    ASSERT_NE(nullptr, server);
    CxPlatSocketGetLocalAddress(server, &RecvContext.ServerAddress);
    ASSERT_NE(RecvContext.ServerAddress.Ipv4.sin_port, (uint16_t)0);
    serverAddress.SetPort(RecvContext.ServerAddress.Ipv4.sin_port);

    VERIFY_QUIC_SUCCESS(
        CxPlatSocketCreateUdp(
            Datapath,
            nullptr,
            &serverAddress.SockAddr,
            &RecvContext,
            0,
            (uint16_t)CxPlatProcCurrentNumber(),
            &client));
    ASSERT_NE(nullptr, client);

    auto ClientSendData =
        CxPlatSendDataAlloc(client, CXPLAT_ECN_NON_ECT, 0);
    ASSERT_NE(nullptr, ClientSendData);
=======
        Server.CreateUdp(Datapath, &serverAddress.SockAddr, nullptr, &RecvContext);
    }
    VERIFY_QUIC_SUCCESS(Server.GetInitStatus());
    ASSERT_NE(nullptr, Server.Socket);
    RecvContext.DestinationAddress = Server.GetLocalAddress();
    ASSERT_NE(RecvContext.DestinationAddress.Ipv4.sin_port, (uint16_t)0);
>>>>>>> 30a01b3e

    {
        CxPlatSocket Client(Datapath, nullptr, &RecvContext.DestinationAddress, &RecvContext);
        VERIFY_QUIC_SUCCESS(Client.GetInitStatus());
        ASSERT_NE(nullptr, Client.Socket);

        auto ClientSendData = CxPlatSendDataAlloc(Client, CXPLAT_ECN_NON_ECT, 0);
        ASSERT_NE(nullptr, ClientSendData);
        auto ClientBuffer = CxPlatSendDataAllocBuffer(ClientSendData, ExpectedDataSize);
        ASSERT_NE(nullptr, ClientBuffer);
        memcpy(ClientBuffer->Buffer, ExpectedData, ExpectedDataSize);

        VERIFY_QUIC_SUCCESS(Client.Send(ClientSendData));
        ASSERT_TRUE(CxPlatEventWaitWithTimeout(RecvContext.ClientCompletion, 2000));
        CxPlatEventReset(RecvContext.ClientCompletion);
    }

    {
        CxPlatSocket Client(Datapath, nullptr, &RecvContext.DestinationAddress, &RecvContext);
        VERIFY_QUIC_SUCCESS(Client.GetInitStatus());
        ASSERT_NE(nullptr, Client.Socket);

        auto ClientSendData = CxPlatSendDataAlloc(Client, CXPLAT_ECN_NON_ECT, 0);
        ASSERT_NE(nullptr, ClientSendData);
        auto ClientBuffer = CxPlatSendDataAllocBuffer(ClientSendData, ExpectedDataSize);
        ASSERT_NE(nullptr, ClientBuffer);
        memcpy(ClientBuffer->Buffer, ExpectedData, ExpectedDataSize);

        VERIFY_QUIC_SUCCESS(Client.Send(ClientSendData));
        ASSERT_TRUE(CxPlatEventWaitWithTimeout(RecvContext.ClientCompletion, 2000));
    }
}

TEST_P(DataPathTest, UdpDataECT0)
{
    UdpRecvContext RecvContext;
    RecvContext.EcnType = CXPLAT_ECN_ECT_0;
    CxPlatDataPath Datapath(&UdpRecvCallbacks);
    VERIFY_QUIC_SUCCESS(Datapath.GetInitStatus());
    ASSERT_NE(nullptr, Datapath.Datapath);

    auto serverAddress = GetNewLocalAddr();
    CxPlatSocket Server(Datapath, &serverAddress.SockAddr, nullptr, &RecvContext);
    while (Server.GetInitStatus() == QUIC_STATUS_ADDRESS_IN_USE) {
        serverAddress.SockAddr.Ipv4.sin_port = GetNextPort();
        Server.CreateUdp(Datapath, &serverAddress.SockAddr, nullptr, &RecvContext);
    }
    VERIFY_QUIC_SUCCESS(Server.GetInitStatus());
    ASSERT_NE(nullptr, Server.Socket);
    RecvContext.DestinationAddress = Server.GetLocalAddress();
    ASSERT_NE(RecvContext.DestinationAddress.Ipv4.sin_port, (uint16_t)0);

    CxPlatSocket Client(Datapath, nullptr, &RecvContext.DestinationAddress, &RecvContext);
    VERIFY_QUIC_SUCCESS(Client.GetInitStatus());
    ASSERT_NE(nullptr, Client.Socket);

<<<<<<< HEAD
    VERIFY_QUIC_SUCCESS(
        CxPlatSocketCreateUdp(
            Datapath,
            nullptr,
            &serverAddress.SockAddr,
            &RecvContext,
            0,
            (uint16_t)CxPlatProcCurrentNumber(),
            &client));
    ASSERT_NE(nullptr, client);

    ClientSendData =
        CxPlatSendDataAlloc(client, CXPLAT_ECN_NON_ECT, 0);
=======
    auto ClientSendData = CxPlatSendDataAlloc(Client, CXPLAT_ECN_ECT_0, 0);
>>>>>>> 30a01b3e
    ASSERT_NE(nullptr, ClientSendData);
    auto ClientBuffer = CxPlatSendDataAllocBuffer(ClientSendData, ExpectedDataSize);
    ASSERT_NE(nullptr, ClientBuffer);
    memcpy(ClientBuffer->Buffer, ExpectedData, ExpectedDataSize);

    VERIFY_QUIC_SUCCESS(Client.Send(ClientSendData));
    ASSERT_TRUE(CxPlatEventWaitWithTimeout(RecvContext.ClientCompletion, 2000));
}

TEST_P(DataPathTest, UdpShareClientSocket)
{
    UdpRecvContext RecvContext;
    CxPlatDataPath Datapath(&UdpRecvCallbacks);
    VERIFY_QUIC_SUCCESS(Datapath.GetInitStatus());
    ASSERT_NE(nullptr, Datapath.Datapath);
    if (!(Datapath.GetSupportedFeatures() & CXPLAT_DATAPATH_FEATURE_LOCAL_PORT_SHARING)) {
        std::cout << "SKIP: Sharing Feature Unsupported" << std::endl;
        return;
    }

    auto serverAddress = GetNewLocalAddr();
    CxPlatSocket Server1(Datapath, &serverAddress.SockAddr, nullptr, &RecvContext);
    while (Server1.GetInitStatus() == QUIC_STATUS_ADDRESS_IN_USE) {
        serverAddress.SockAddr.Ipv4.sin_port = GetNextPort();
        Server1.CreateUdp(Datapath, &serverAddress.SockAddr, nullptr, &RecvContext);
    }
    VERIFY_QUIC_SUCCESS(Server1.GetInitStatus());

    serverAddress.SockAddr.Ipv4.sin_port = GetNextPort();
    CxPlatSocket Server2(Datapath, &serverAddress.SockAddr, nullptr, &RecvContext);
    while (Server2.GetInitStatus() == QUIC_STATUS_ADDRESS_IN_USE) {
        serverAddress.SockAddr.Ipv4.sin_port = GetNextPort();
<<<<<<< HEAD
        Status =
            CxPlatSocketCreateUdp(
                Datapath,
                &serverAddress.SockAddr,
                nullptr,
                &RecvContext,
                0,
                (uint16_t)CxPlatProcCurrentNumber(),
                &server);
#ifdef _WIN32
        if (Status == HRESULT_FROM_WIN32(WSAEACCES)) {
            Status = QUIC_STATUS_ADDRESS_IN_USE;
            std::cout << "Replacing EACCESS with ADDRINUSE for port: " <<
                htons(serverAddress.SockAddr.Ipv4.sin_port) << std::endl;
        }
#endif //_WIN32
=======
        Server2.CreateUdp(Datapath, &serverAddress.SockAddr, nullptr, &RecvContext);
>>>>>>> 30a01b3e
    }
    VERIFY_QUIC_SUCCESS(Server2.GetInitStatus());

<<<<<<< HEAD
    VERIFY_QUIC_SUCCESS(
        CxPlatSocketCreateUdp(
            Datapath,
            nullptr,
            &serverAddress.SockAddr,
            &RecvContext,
            0,
            (uint16_t)CxPlatProcCurrentNumber(),
            &client));
    ASSERT_NE(nullptr, client);

    auto ClientSendData =
        CxPlatSendDataAlloc(client, CXPLAT_ECN_ECT_0, 0);
    ASSERT_NE(nullptr, ClientSendData);
=======
    serverAddress.SockAddr = Server1.GetLocalAddress();
    CxPlatSocket Client1(Datapath, nullptr, &serverAddress.SockAddr, &RecvContext, CXPLAT_SOCKET_FLAG_SHARE);
    VERIFY_QUIC_SUCCESS(Client1.GetInitStatus());
>>>>>>> 30a01b3e

    auto clientAddress = Client1.GetLocalAddress();
    serverAddress.SockAddr = Server2.GetLocalAddress();
    CxPlatSocket Client2(Datapath, &clientAddress, &serverAddress.SockAddr, &RecvContext, CXPLAT_SOCKET_FLAG_SHARE);
    VERIFY_QUIC_SUCCESS(Client2.GetInitStatus());

    auto ClientSendData = CxPlatSendDataAlloc(Client1, CXPLAT_ECN_NON_ECT, 0);
    ASSERT_NE(nullptr, ClientSendData);
    auto ClientBuffer = CxPlatSendDataAllocBuffer(ClientSendData, ExpectedDataSize);
    ASSERT_NE(nullptr, ClientBuffer);
    memcpy(ClientBuffer->Buffer, ExpectedData, ExpectedDataSize);

    RecvContext.DestinationAddress = Server1.GetLocalAddress();
    VERIFY_QUIC_SUCCESS(Client1.Send(ClientSendData));
    ASSERT_TRUE(CxPlatEventWaitWithTimeout(RecvContext.ClientCompletion, 2000));
    CxPlatEventReset(RecvContext.ClientCompletion);

    ClientSendData = CxPlatSendDataAlloc(Client2, CXPLAT_ECN_NON_ECT, 0);
    ASSERT_NE(nullptr, ClientSendData);
    ClientBuffer = CxPlatSendDataAllocBuffer(ClientSendData, ExpectedDataSize);
    ASSERT_NE(nullptr, ClientBuffer);
    memcpy(ClientBuffer->Buffer, ExpectedData, ExpectedDataSize);

    RecvContext.DestinationAddress = Server2.GetLocalAddress();
    VERIFY_QUIC_SUCCESS(Client2.Send(ClientSendData));
    ASSERT_TRUE(CxPlatEventWaitWithTimeout(RecvContext.ClientCompletion, 2000));
    CxPlatEventReset(RecvContext.ClientCompletion);
}

#if WIN32
TEST_F(DataPathTest, TcpListener)
{
    CxPlatDataPath Datapath(nullptr, &EmptyTcpCallbacks);
    VERIFY_QUIC_SUCCESS(Datapath.GetInitStatus());
    ASSERT_NE(nullptr, Datapath.Datapath);

    TcpListenerContext ListenerContext;
    CxPlatSocket Listener; Listener.CreateTcpListener(Datapath, nullptr, &ListenerContext);
    VERIFY_QUIC_SUCCESS(Listener.GetInitStatus());
    ASSERT_NE(nullptr, Listener.Socket);
    ASSERT_NE(Listener.GetLocalAddress().Ipv4.sin_port, (uint16_t)0);
}

TEST_P(DataPathTest, TcpConnect)
{
    CxPlatDataPath Datapath(nullptr, &TcpRecvCallbacks);
    VERIFY_QUIC_SUCCESS(Datapath.GetInitStatus());
    ASSERT_NE(nullptr, Datapath.Datapath);

    TcpListenerContext ListenerContext;
    auto serverAddress = GetNewLocalAddr();
    CxPlatSocket Listener; Listener.CreateTcpListener(Datapath, &serverAddress.SockAddr, &ListenerContext);
    while (Listener.GetInitStatus() == QUIC_STATUS_ADDRESS_IN_USE) {
        serverAddress.SockAddr.Ipv4.sin_port = GetNextPort();
        Listener.CreateTcpListener(Datapath, &serverAddress.SockAddr, &ListenerContext);
    }
    VERIFY_QUIC_SUCCESS(Listener.GetInitStatus());
    ASSERT_NE(nullptr, Listener.Socket);
    serverAddress.SockAddr = Listener.GetLocalAddress();
    ASSERT_NE(serverAddress.SockAddr.Ipv4.sin_port, (uint16_t)0);

    TcpClientContext ClientContext;
    CxPlatSocket Client; Client.CreateTcp(Datapath, nullptr, &serverAddress.SockAddr, &ClientContext);
    VERIFY_QUIC_SUCCESS(Client.GetInitStatus());
    ASSERT_NE(nullptr, Client.Socket);
    ASSERT_NE(Client.GetLocalAddress().Ipv4.sin_port, (uint16_t)0);

    ASSERT_TRUE(CxPlatEventWaitWithTimeout(ClientContext.ConnectEvent, 100));
    ASSERT_TRUE(CxPlatEventWaitWithTimeout(ListenerContext.AcceptEvent, 100));
    ASSERT_NE(nullptr, ListenerContext.Server);

    ListenerContext.DeleteSocket();

    ASSERT_TRUE(CxPlatEventWaitWithTimeout(ClientContext.DisconnectEvent, 100));
}

TEST_P(DataPathTest, TcpDisconnect)
{
    CxPlatDataPath Datapath(nullptr, &TcpRecvCallbacks);
    VERIFY_QUIC_SUCCESS(Datapath.GetInitStatus());
    ASSERT_NE(nullptr, Datapath.Datapath);

    TcpListenerContext ListenerContext;
    auto serverAddress = GetNewLocalAddr();
    CxPlatSocket Listener; Listener.CreateTcpListener(Datapath, &serverAddress.SockAddr, &ListenerContext);
    while (Listener.GetInitStatus() == QUIC_STATUS_ADDRESS_IN_USE) {
        serverAddress.SockAddr.Ipv4.sin_port = GetNextPort();
        Listener.CreateTcpListener(Datapath, &serverAddress.SockAddr, &ListenerContext);
    }
    VERIFY_QUIC_SUCCESS(Listener.GetInitStatus());
    ASSERT_NE(nullptr, Listener.Socket);
    serverAddress.SockAddr = Listener.GetLocalAddress();
    ASSERT_NE(serverAddress.SockAddr.Ipv4.sin_port, (uint16_t)0);

    {
        TcpClientContext ClientContext;
        CxPlatSocket Client; Client.CreateTcp(Datapath, nullptr, &serverAddress.SockAddr, &ClientContext);
        VERIFY_QUIC_SUCCESS(Client.GetInitStatus());
        ASSERT_NE(nullptr, Client.Socket);
        ASSERT_NE(Client.GetLocalAddress().Ipv4.sin_port, (uint16_t)0);

        ASSERT_TRUE(CxPlatEventWaitWithTimeout(ClientContext.ConnectEvent, 100));
        ASSERT_TRUE(CxPlatEventWaitWithTimeout(ListenerContext.AcceptEvent, 100));
        ASSERT_NE(nullptr, ListenerContext.Server);
    }

    ASSERT_TRUE(CxPlatEventWaitWithTimeout(ListenerContext.ServerContext.DisconnectEvent, 100));
}

TEST_P(DataPathTest, TcpDataClient)
{
    CxPlatDataPath Datapath(nullptr, &TcpRecvCallbacks);
    VERIFY_QUIC_SUCCESS(Datapath.GetInitStatus());
    ASSERT_NE(nullptr, Datapath.Datapath);

    TcpListenerContext ListenerContext;
    auto serverAddress = GetNewLocalAddr();
    CxPlatSocket Listener; Listener.CreateTcpListener(Datapath, &serverAddress.SockAddr, &ListenerContext);
    while (Listener.GetInitStatus() == QUIC_STATUS_ADDRESS_IN_USE) {
        serverAddress.SockAddr.Ipv4.sin_port = GetNextPort();
        Listener.CreateTcpListener(Datapath, &serverAddress.SockAddr, &ListenerContext);
    }
    VERIFY_QUIC_SUCCESS(Listener.GetInitStatus());
    ASSERT_NE(nullptr, Listener.Socket);
    serverAddress.SockAddr = Listener.GetLocalAddress();
    ASSERT_NE(serverAddress.SockAddr.Ipv4.sin_port, (uint16_t)0);

    TcpClientContext ClientContext;
    CxPlatSocket Client; Client.CreateTcp(Datapath, nullptr, &serverAddress.SockAddr, &ClientContext);
    VERIFY_QUIC_SUCCESS(Client.GetInitStatus());
    ASSERT_NE(nullptr, Client.Socket);
    ASSERT_NE(Client.GetLocalAddress().Ipv4.sin_port, (uint16_t)0);

    ASSERT_TRUE(CxPlatEventWaitWithTimeout(ClientContext.ConnectEvent, 100));
    ASSERT_TRUE(CxPlatEventWaitWithTimeout(ListenerContext.AcceptEvent, 100));
    ASSERT_NE(nullptr, ListenerContext.Server);

    auto SendData = CxPlatSendDataAlloc(Client, CXPLAT_ECN_NON_ECT, 0);
    ASSERT_NE(nullptr, SendData);
    auto SendBuffer = CxPlatSendDataAllocBuffer(SendData, ExpectedDataSize);
    ASSERT_NE(nullptr, SendBuffer);
    memcpy(SendBuffer->Buffer, ExpectedData, ExpectedDataSize);

    VERIFY_QUIC_SUCCESS(Client.Send(SendData));
    ASSERT_TRUE(CxPlatEventWaitWithTimeout(ListenerContext.ServerContext.ReceiveEvent, 100));
}

TEST_P(DataPathTest, TcpDataServer)
{
    CxPlatDataPath Datapath(nullptr, &TcpRecvCallbacks);
    VERIFY_QUIC_SUCCESS(Datapath.GetInitStatus());
    ASSERT_NE(nullptr, Datapath.Datapath);

    TcpListenerContext ListenerContext;
    auto serverAddress = GetNewLocalAddr();
    CxPlatSocket Listener; Listener.CreateTcpListener(Datapath, &serverAddress.SockAddr, &ListenerContext);
    while (Listener.GetInitStatus() == QUIC_STATUS_ADDRESS_IN_USE) {
        serverAddress.SockAddr.Ipv4.sin_port = GetNextPort();
        Listener.CreateTcpListener(Datapath, &serverAddress.SockAddr, &ListenerContext);
    }
    VERIFY_QUIC_SUCCESS(Listener.GetInitStatus());
    ASSERT_NE(nullptr, Listener.Socket);
    serverAddress.SockAddr = Listener.GetLocalAddress();
    ASSERT_NE(serverAddress.SockAddr.Ipv4.sin_port, (uint16_t)0);

    TcpClientContext ClientContext;
    CxPlatSocket Client; Client.CreateTcp(Datapath, nullptr, &serverAddress.SockAddr, &ClientContext);
    VERIFY_QUIC_SUCCESS(Client.GetInitStatus());
    ASSERT_NE(nullptr, Client.Socket);
    ASSERT_NE(Client.GetLocalAddress().Ipv4.sin_port, (uint16_t)0);

    ASSERT_TRUE(CxPlatEventWaitWithTimeout(ClientContext.ConnectEvent, 100));
    ASSERT_TRUE(CxPlatEventWaitWithTimeout(ListenerContext.AcceptEvent, 100));
    ASSERT_NE(nullptr, ListenerContext.Server);

    auto SendData = CxPlatSendDataAlloc(ListenerContext.Server, CXPLAT_ECN_NON_ECT, 0);
    ASSERT_NE(nullptr, SendData);
    auto SendBuffer = CxPlatSendDataAllocBuffer(SendData, ExpectedDataSize);
    ASSERT_NE(nullptr, SendBuffer);
    memcpy(SendBuffer->Buffer, ExpectedData, ExpectedDataSize);

    QUIC_ADDR ServerAddress = Listener.GetLocalAddress();
    QUIC_ADDR ClientAddress = Client.GetLocalAddress();

    VERIFY_QUIC_SUCCESS(
        CxPlatSocketSend(
            ListenerContext.Server,
            &ServerAddress,
            &ClientAddress,
            SendData, 0));
    ASSERT_TRUE(CxPlatEventWaitWithTimeout(ClientContext.ReceiveEvent, 100));
}
#endif // WIN32

INSTANTIATE_TEST_SUITE_P(DataPathTest, DataPathTest, ::testing::Values(4, 6), testing::PrintToStringParamName());<|MERGE_RESOLUTION|>--- conflicted
+++ resolved
@@ -440,6 +440,7 @@
         UdpConfig.Flags = InternalFlags;
         UdpConfig.InterfaceIndex = 0;
         UdpConfig.CallbackContext = CallbackContext;
+        UdpConfig.IdealProcessor = 0;
         InitStatus =
             CxPlatSocketCreateUdp(
                 Datapath,
@@ -571,38 +572,6 @@
 
 TEST_F(DataPathTest, UdpBind)
 {
-<<<<<<< HEAD
-    CXPLAT_DATAPATH* Datapath = nullptr;
-    CXPLAT_SOCKET* Socket = nullptr;
-
-    VERIFY_QUIC_SUCCESS(
-        CxPlatDataPathInitialize(
-            0,
-            &EmptyUdpCallbacks,
-            nullptr,
-            &Datapath));
-    ASSERT_NE(Datapath, nullptr);
-
-    VERIFY_QUIC_SUCCESS(
-        CxPlatSocketCreateUdp(
-            Datapath,
-            nullptr,
-            nullptr,
-            nullptr,
-            0,
-            (uint16_t)CxPlatProcCurrentNumber(),
-            &Socket));
-    ASSERT_NE(nullptr, Socket);
-
-    QUIC_ADDR Address;
-    CxPlatSocketGetLocalAddress(Socket, &Address);
-    ASSERT_NE(Address.Ipv4.sin_port, (uint16_t)0);
-
-    CxPlatSocketDelete(Socket);
-
-    CxPlatDataPathUninitialize(
-        Datapath);
-=======
     CxPlatDataPath Datapath(&EmptyUdpCallbacks);
     VERIFY_QUIC_SUCCESS(Datapath.GetInitStatus());
     ASSERT_NE(nullptr, Datapath.Datapath);
@@ -611,60 +580,10 @@
     VERIFY_QUIC_SUCCESS(Socket.GetInitStatus());
     ASSERT_NE(nullptr, Socket.Socket);
     ASSERT_NE(Socket.GetLocalAddress().Ipv4.sin_port, (uint16_t)0);
->>>>>>> 30a01b3e
 }
 
 TEST_F(DataPathTest, UdpRebind)
 {
-<<<<<<< HEAD
-    CXPLAT_DATAPATH* Datapath = nullptr;
-    CXPLAT_SOCKET* binding1 = nullptr;
-    CXPLAT_SOCKET* binding2 = nullptr;
-
-    VERIFY_QUIC_SUCCESS(
-        CxPlatDataPathInitialize(
-            0,
-            &EmptyUdpCallbacks,
-            nullptr,
-            &Datapath));
-    ASSERT_NE(nullptr, Datapath);
-
-    VERIFY_QUIC_SUCCESS(
-        CxPlatSocketCreateUdp(
-            Datapath,
-            nullptr,
-            nullptr,
-            nullptr,
-            0,
-            (uint16_t)CxPlatProcCurrentNumber(),
-            &binding1));
-    ASSERT_NE(nullptr, binding1);
-
-    QUIC_ADDR Address1;
-    CxPlatSocketGetLocalAddress(binding1, &Address1);
-    ASSERT_NE(Address1.Ipv4.sin_port, (uint16_t)0);
-
-    VERIFY_QUIC_SUCCESS(
-        CxPlatSocketCreateUdp(
-            Datapath,
-            nullptr,
-            nullptr,
-            nullptr,
-            0,
-            (uint16_t)CxPlatProcCurrentNumber(),
-            &binding2));
-    ASSERT_NE(nullptr, binding2);
-
-    QUIC_ADDR Address2;
-    CxPlatSocketGetLocalAddress(binding2, &Address2);
-    ASSERT_NE(Address2.Ipv4.sin_port, (uint16_t)0);
-
-    CxPlatSocketDelete(binding1);
-    CxPlatSocketDelete(binding2);
-
-    CxPlatDataPathUninitialize(
-        Datapath);
-=======
     CxPlatDataPath Datapath(&EmptyUdpCallbacks);
     VERIFY_QUIC_SUCCESS(Datapath.GetInitStatus());
     ASSERT_NE(nullptr, Datapath.Datapath);
@@ -678,7 +597,6 @@
     VERIFY_QUIC_SUCCESS(Socket2.GetInitStatus());
     ASSERT_NE(nullptr, Socket2.Socket);
     ASSERT_NE(Socket2.GetLocalAddress().Ipv4.sin_port, (uint16_t)0);
->>>>>>> 30a01b3e
 }
 
 TEST_P(DataPathTest, UdpData)
@@ -692,52 +610,16 @@
     CxPlatSocket Server(Datapath, &serverAddress.SockAddr, nullptr, &RecvContext);
     while (Server.GetInitStatus() == QUIC_STATUS_ADDRESS_IN_USE) {
         serverAddress.SockAddr.Ipv4.sin_port = GetNextPort();
-<<<<<<< HEAD
-        Status =
-            CxPlatSocketCreateUdp(
-                Datapath,
-                &serverAddress.SockAddr,
-                nullptr,
-                &RecvContext,
-                0,
-                (uint16_t)CxPlatProcCurrentNumber(),
-                &server);
-#ifdef _WIN32
-        if (Status == HRESULT_FROM_WIN32(WSAEACCES)) {
-            Status = QUIC_STATUS_ADDRESS_IN_USE;
-            std::cout << "Replacing EACCESS with ADDRINUSE for port: " <<
-                htons(serverAddress.SockAddr.Ipv4.sin_port) << std::endl;
-        }
-#endif //_WIN32
-=======
         Server.CreateUdp(Datapath, &serverAddress.SockAddr, nullptr, &RecvContext);
->>>>>>> 30a01b3e
     }
     VERIFY_QUIC_SUCCESS(Server.GetInitStatus());
     ASSERT_NE(nullptr, Server.Socket);
     RecvContext.DestinationAddress = Server.GetLocalAddress();
     ASSERT_NE(RecvContext.DestinationAddress.Ipv4.sin_port, (uint16_t)0);
 
-<<<<<<< HEAD
-    VERIFY_QUIC_SUCCESS(
-        CxPlatSocketCreateUdp(
-            Datapath,
-            nullptr,
-            &serverAddress.SockAddr,
-            &RecvContext,
-            0,
-            (uint16_t)CxPlatProcCurrentNumber(),
-            &client));
-    ASSERT_NE(nullptr, client);
-
-    auto ClientSendData =
-        CxPlatSendDataAlloc(client, CXPLAT_ECN_NON_ECT, 0);
-    ASSERT_NE(nullptr, ClientSendData);
-=======
     CxPlatSocket Client(Datapath, nullptr, &RecvContext.DestinationAddress, &RecvContext);
     VERIFY_QUIC_SUCCESS(Client.GetInitStatus());
     ASSERT_NE(nullptr, Client.Socket);
->>>>>>> 30a01b3e
 
     auto ClientSendData = CxPlatSendDataAlloc(Client, CXPLAT_ECN_NON_ECT, 0);
     ASSERT_NE(nullptr, ClientSendData);
@@ -760,52 +642,12 @@
     CxPlatSocket Server(Datapath, &serverAddress.SockAddr, nullptr, &RecvContext);
     while (Server.GetInitStatus() == QUIC_STATUS_ADDRESS_IN_USE) {
         serverAddress.SockAddr.Ipv4.sin_port = GetNextPort();
-<<<<<<< HEAD
-        Status =
-            CxPlatSocketCreateUdp(
-                Datapath,
-                &serverAddress.SockAddr,
-                nullptr,
-                &RecvContext,
-                0,
-                (uint16_t)CxPlatProcCurrentNumber(),
-                &server);
-#ifdef _WIN32
-        if (Status == HRESULT_FROM_WIN32(WSAEACCES)) {
-            Status = QUIC_STATUS_ADDRESS_IN_USE;
-            std::cout << "Replacing EACCESS with ADDRINUSE for port: " <<
-                htons(serverAddress.SockAddr.Ipv4.sin_port) << std::endl;
-        }
-#endif //_WIN32
-    }
-    VERIFY_QUIC_SUCCESS(Status);
-    ASSERT_NE(nullptr, server);
-    CxPlatSocketGetLocalAddress(server, &RecvContext.ServerAddress);
-    ASSERT_NE(RecvContext.ServerAddress.Ipv4.sin_port, (uint16_t)0);
-    serverAddress.SetPort(RecvContext.ServerAddress.Ipv4.sin_port);
-
-    VERIFY_QUIC_SUCCESS(
-        CxPlatSocketCreateUdp(
-            Datapath,
-            nullptr,
-            &serverAddress.SockAddr,
-            &RecvContext,
-            0,
-            (uint16_t)CxPlatProcCurrentNumber(),
-            &client));
-    ASSERT_NE(nullptr, client);
-
-    auto ClientSendData =
-        CxPlatSendDataAlloc(client, CXPLAT_ECN_NON_ECT, 0);
-    ASSERT_NE(nullptr, ClientSendData);
-=======
         Server.CreateUdp(Datapath, &serverAddress.SockAddr, nullptr, &RecvContext);
     }
     VERIFY_QUIC_SUCCESS(Server.GetInitStatus());
     ASSERT_NE(nullptr, Server.Socket);
     RecvContext.DestinationAddress = Server.GetLocalAddress();
     ASSERT_NE(RecvContext.DestinationAddress.Ipv4.sin_port, (uint16_t)0);
->>>>>>> 30a01b3e
 
     {
         CxPlatSocket Client(Datapath, nullptr, &RecvContext.DestinationAddress, &RecvContext);
@@ -862,23 +704,7 @@
     VERIFY_QUIC_SUCCESS(Client.GetInitStatus());
     ASSERT_NE(nullptr, Client.Socket);
 
-<<<<<<< HEAD
-    VERIFY_QUIC_SUCCESS(
-        CxPlatSocketCreateUdp(
-            Datapath,
-            nullptr,
-            &serverAddress.SockAddr,
-            &RecvContext,
-            0,
-            (uint16_t)CxPlatProcCurrentNumber(),
-            &client));
-    ASSERT_NE(nullptr, client);
-
-    ClientSendData =
-        CxPlatSendDataAlloc(client, CXPLAT_ECN_NON_ECT, 0);
-=======
     auto ClientSendData = CxPlatSendDataAlloc(Client, CXPLAT_ECN_ECT_0, 0);
->>>>>>> 30a01b3e
     ASSERT_NE(nullptr, ClientSendData);
     auto ClientBuffer = CxPlatSendDataAllocBuffer(ClientSendData, ExpectedDataSize);
     ASSERT_NE(nullptr, ClientBuffer);
@@ -911,49 +737,13 @@
     CxPlatSocket Server2(Datapath, &serverAddress.SockAddr, nullptr, &RecvContext);
     while (Server2.GetInitStatus() == QUIC_STATUS_ADDRESS_IN_USE) {
         serverAddress.SockAddr.Ipv4.sin_port = GetNextPort();
-<<<<<<< HEAD
-        Status =
-            CxPlatSocketCreateUdp(
-                Datapath,
-                &serverAddress.SockAddr,
-                nullptr,
-                &RecvContext,
-                0,
-                (uint16_t)CxPlatProcCurrentNumber(),
-                &server);
-#ifdef _WIN32
-        if (Status == HRESULT_FROM_WIN32(WSAEACCES)) {
-            Status = QUIC_STATUS_ADDRESS_IN_USE;
-            std::cout << "Replacing EACCESS with ADDRINUSE for port: " <<
-                htons(serverAddress.SockAddr.Ipv4.sin_port) << std::endl;
-        }
-#endif //_WIN32
-=======
         Server2.CreateUdp(Datapath, &serverAddress.SockAddr, nullptr, &RecvContext);
->>>>>>> 30a01b3e
     }
     VERIFY_QUIC_SUCCESS(Server2.GetInitStatus());
 
-<<<<<<< HEAD
-    VERIFY_QUIC_SUCCESS(
-        CxPlatSocketCreateUdp(
-            Datapath,
-            nullptr,
-            &serverAddress.SockAddr,
-            &RecvContext,
-            0,
-            (uint16_t)CxPlatProcCurrentNumber(),
-            &client));
-    ASSERT_NE(nullptr, client);
-
-    auto ClientSendData =
-        CxPlatSendDataAlloc(client, CXPLAT_ECN_ECT_0, 0);
-    ASSERT_NE(nullptr, ClientSendData);
-=======
     serverAddress.SockAddr = Server1.GetLocalAddress();
     CxPlatSocket Client1(Datapath, nullptr, &serverAddress.SockAddr, &RecvContext, CXPLAT_SOCKET_FLAG_SHARE);
     VERIFY_QUIC_SUCCESS(Client1.GetInitStatus());
->>>>>>> 30a01b3e
 
     auto clientAddress = Client1.GetLocalAddress();
     serverAddress.SockAddr = Server2.GetLocalAddress();
