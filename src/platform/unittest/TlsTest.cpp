/*++

    Copyright (c) Microsoft Corporation.
    Licensed under the MIT License.

--*/

#include "main.h"
#include "msquic.h"
#include "quic_tls.h"
#ifdef _WIN32
#include <wincrypt.h>
#endif
#ifdef QUIC_CLOG
#include "TlsTest.cpp.clog.h"
#endif

<<<<<<< HEAD
const uint16_t BadCertError = 42;
const uint16_t UnknownCaError = 48;

=======
>>>>>>> 9d651e6f
const uint32_t DefaultFragmentSize = 1200;

const uint8_t Alpn[] = { 1, 'A' };
const uint8_t MultiAlpn[] = { 1, 'C', 1, 'A', 1, 'B' };

struct TlsTest : public ::testing::TestWithParam<bool>
{
protected:
    CXPLAT_SEC_CONFIG* ServerSecConfig {nullptr};
    CXPLAT_SEC_CONFIG* ClientSecConfig {nullptr};
    CXPLAT_SEC_CONFIG* ClientSecConfigDeferredCertValidation {nullptr};
<<<<<<< HEAD
=======
    CXPLAT_SEC_CONFIG* ClientSecConfigCustomCertValidation {nullptr};
>>>>>>> 9d651e6f
    CXPLAT_SEC_CONFIG* ClientSecConfigNoCertValidation {nullptr};
    static const QUIC_CREDENTIAL_CONFIG* SelfSignedCertParams;

    TlsTest() { }

    ~TlsTest()
    {
<<<<<<< HEAD
        if (ClientSecConfigNoCertValidation) {
            CxPlatTlsSecConfigDelete(ClientSecConfigNoCertValidation);
            ClientSecConfigNoCertValidation = nullptr;
        }
        if (ClientSecConfig) {
            CxPlatTlsSecConfigDelete(ClientSecConfig);
            ClientSecConfig = nullptr;
        }
        if (ClientSecConfigDeferredCertValidation) {
            CxPlatTlsSecConfigDelete(ClientSecConfigDeferredCertValidation);
            ClientSecConfigDeferredCertValidation = nullptr;
        }
        if (ServerSecConfig) {
            CxPlatTlsSecConfigDelete(ServerSecConfig);
            ServerSecConfig = nullptr;
        }
=======
        TearDown();
>>>>>>> 9d651e6f
    }

    _Function_class_(CXPLAT_SEC_CONFIG_CREATE_COMPLETE)
    static void
    QUIC_API
    OnSecConfigCreateComplete(
        _In_ const QUIC_CREDENTIAL_CONFIG* /* CredConfig */,
        _In_opt_ void* Context,
        _In_ QUIC_STATUS Status,
        _In_opt_ CXPLAT_SEC_CONFIG* SecConfig
        )
    {
        VERIFY_QUIC_SUCCESS(Status);
        ASSERT_NE(nullptr, SecConfig);
        *(CXPLAT_SEC_CONFIG**)Context = SecConfig;
    }

    static void SetUpTestSuite()
    {
        SelfSignedCertParams = CxPlatPlatGetSelfSignedCert(CXPLAT_SELF_SIGN_CERT_USER);
        ASSERT_NE(nullptr, SelfSignedCertParams);
    }

    static void TearDownTestSuite()
    {
        CxPlatPlatFreeSelfSignedCert(SelfSignedCertParams);
        SelfSignedCertParams = nullptr;
    }

    void SetUp() override
    {
        VERIFY_QUIC_SUCCESS(
            CxPlatTlsSecConfigCreate(
                SelfSignedCertParams,
                &TlsContext::TlsServerCallbacks,
                &ServerSecConfig,
                OnSecConfigCreateComplete));
        ASSERT_NE(nullptr, ServerSecConfig);

        QUIC_CREDENTIAL_CONFIG ClientCredConfig = {
            QUIC_CREDENTIAL_TYPE_NONE,
            QUIC_CREDENTIAL_FLAG_CLIENT,
            NULL,
            NULL
        };
        VERIFY_QUIC_SUCCESS(
            CxPlatTlsSecConfigCreate(
                &ClientCredConfig,
                &TlsContext::TlsClientCallbacks,
                &ClientSecConfig,
                OnSecConfigCreateComplete));
        ASSERT_NE(nullptr, ClientSecConfig);

        ClientCredConfig.Flags =
            QUIC_CREDENTIAL_FLAG_CLIENT | QUIC_CREDENTIAL_FLAG_DEFER_CERTIFICATE_VALIDATION;
        CxPlatTlsSecConfigCreate( // Don't assert as this is expected to fail on some platforms
            &ClientCredConfig,
            &TlsContext::TlsClientCallbacks,
            &ClientSecConfigDeferredCertValidation,
            OnSecConfigCreateComplete);

        ClientCredConfig.Flags =
<<<<<<< HEAD
=======
            QUIC_CREDENTIAL_FLAG_CLIENT | QUIC_CREDENTIAL_FLAG_CUSTOM_CERTIFICATE_VALIDATION;
        VERIFY_QUIC_SUCCESS(
            CxPlatTlsSecConfigCreate(
                &ClientCredConfig,
                &TlsContext::TlsClientCallbacks,
                &ClientSecConfigCustomCertValidation,
                OnSecConfigCreateComplete));
        ASSERT_NE(nullptr, ClientSecConfigCustomCertValidation);

        ClientCredConfig.Flags =
>>>>>>> 9d651e6f
            QUIC_CREDENTIAL_FLAG_CLIENT | QUIC_CREDENTIAL_FLAG_NO_CERTIFICATE_VALIDATION;
        VERIFY_QUIC_SUCCESS(
            CxPlatTlsSecConfigCreate(
                &ClientCredConfig,
                &TlsContext::TlsClientCallbacks,
                &ClientSecConfigNoCertValidation,
                OnSecConfigCreateComplete));
        ASSERT_NE(nullptr, ClientSecConfigNoCertValidation);
    }

    void TearDown() override
    {
        if (ClientSecConfigNoCertValidation) {
            CxPlatTlsSecConfigDelete(ClientSecConfigNoCertValidation);
            ClientSecConfigNoCertValidation = nullptr;
        }
        if (ClientSecConfigCustomCertValidation) {
            CxPlatTlsSecConfigDelete(ClientSecConfigCustomCertValidation);
            ClientSecConfigCustomCertValidation = nullptr;
        }
        if (ClientSecConfigDeferredCertValidation) {
            CxPlatTlsSecConfigDelete(ClientSecConfigDeferredCertValidation);
            ClientSecConfigDeferredCertValidation = nullptr;
        }
        if (ClientSecConfig) {
            CxPlatTlsSecConfigDelete(ClientSecConfig);
            ClientSecConfig = nullptr;
        }
        if (ServerSecConfig) {
            CxPlatTlsSecConfigDelete(ServerSecConfig);
            ServerSecConfig = nullptr;
        }
    }

    struct TlsContext
    {
        CXPLAT_TLS* Ptr;
        CXPLAT_SEC_CONFIG* SecConfig;
        CXPLAT_EVENT ProcessCompleteEvent;

        CXPLAT_TLS_PROCESS_STATE State;

        static const CXPLAT_TLS_CALLBACKS TlsServerCallbacks;
        static const CXPLAT_TLS_CALLBACKS TlsClientCallbacks;

        bool Connected;
        bool Key0RttReady;
        bool Key1RttReady;

        TlsContext() :
            Ptr(nullptr),
            SecConfig(nullptr),
            Connected(false) {
            CxPlatEventInitialize(&ProcessCompleteEvent, FALSE, FALSE);
            CxPlatZeroMemory(&State, sizeof(State));
            State.Buffer = (uint8_t*)CXPLAT_ALLOC_NONPAGED(8000, QUIC_POOL_TEST);
            State.BufferAllocLength = 8000;
        }

        ~TlsContext() {
            CxPlatTlsUninitialize(Ptr);
            CxPlatEventUninitialize(ProcessCompleteEvent);
            CXPLAT_FREE(State.Buffer, QUIC_POOL_TEST);
            for (uint8_t i = 0; i < QUIC_PACKET_KEY_COUNT; ++i) {
                QuicPacketKeyFree(State.ReadKeys[i]);
                QuicPacketKeyFree(State.WriteKeys[i]);
            }
            if (ResumptionTicket.Buffer) {
                CXPLAT_FREE(ResumptionTicket.Buffer, QUIC_POOL_CRYPTO_RESUMPTION_TICKET);
            }
        }

        void InitializeServer(
            const CXPLAT_SEC_CONFIG* SecConfiguration,
            bool MultipleAlpns = false,
            uint16_t TPLen = 64
            )
        {
            CXPLAT_TLS_CONFIG Config = {0};
            Config.IsServer = TRUE;
            Config.SecConfig = (CXPLAT_SEC_CONFIG*)SecConfiguration;
            UNREFERENCED_PARAMETER(MultipleAlpns); // The server must always send back the negotiated ALPN.
            Config.AlpnBuffer = Alpn;
            Config.AlpnBufferLength = sizeof(Alpn);
            Config.TPType = TLS_EXTENSION_TYPE_QUIC_TRANSPORT_PARAMETERS;
            Config.LocalTPBuffer =
                (uint8_t*)CXPLAT_ALLOC_NONPAGED(CxPlatTlsTPHeaderSize + TPLen, QUIC_POOL_TLS_TRANSPARAMS);
            Config.LocalTPLength = CxPlatTlsTPHeaderSize + TPLen;
            Config.Connection = (QUIC_CONNECTION*)this;
            State.NegotiatedAlpn = Alpn;

            VERIFY_QUIC_SUCCESS(
                CxPlatTlsInitialize(
                    &Config,
                    &State,
                    &Ptr));
        }

        void InitializeClient(
            CXPLAT_SEC_CONFIG* SecConfiguration,
            bool MultipleAlpns = false,
            uint16_t TPLen = 64,
            QUIC_BUFFER* Ticket = nullptr
            )
        {
            CXPLAT_TLS_CONFIG Config = {0};
            Config.IsServer = FALSE;
            Config.SecConfig = SecConfiguration;
            Config.AlpnBuffer = MultipleAlpns ? MultiAlpn : Alpn;
            Config.AlpnBufferLength = MultipleAlpns ? sizeof(MultiAlpn) : sizeof(Alpn);
            Config.TPType = TLS_EXTENSION_TYPE_QUIC_TRANSPORT_PARAMETERS;
            Config.LocalTPBuffer =
                (uint8_t*)CXPLAT_ALLOC_NONPAGED(CxPlatTlsTPHeaderSize + TPLen, QUIC_POOL_TLS_TRANSPARAMS);
            Config.LocalTPLength = CxPlatTlsTPHeaderSize + TPLen;
            Config.Connection = (QUIC_CONNECTION*)this;
            Config.ServerName = "localhost";
            if (Ticket) {
                Config.ResumptionTicketBuffer = Ticket->Buffer;
                Config.ResumptionTicketLength = Ticket->Length;
                Ticket->Buffer = nullptr;
            }

            VERIFY_QUIC_SUCCESS(
                CxPlatTlsInitialize(
                    &Config,
                    &State,
                    &Ptr));
        }

    private:

        static
        uint32_t
        TlsReadUint24(
            _In_reads_(3) const uint8_t* Buffer
            )
        {
            return
                (((uint32_t)Buffer[0] << 16) +
                ((uint32_t)Buffer[1] << 8) +
                (uint32_t)Buffer[2]);
        }

        static
        uint32_t
        GetCompleteTlsMessagesLength(
            _In_reads_(BufferLength)
                const uint8_t* Buffer,
            _In_ uint32_t BufferLength
            )
        {
            uint32_t MessagesLength = 0;
            do {
                if (BufferLength < 4) {
                    break;
                }
                uint32_t MessageLength = 4 + TlsReadUint24(Buffer + 1);
                if (BufferLength < MessageLength) {
                    break;
                }
                MessagesLength += MessageLength;
                Buffer += MessageLength;
                BufferLength -= MessageLength;
            } while (BufferLength > 0);
            return MessagesLength;
        }

        CXPLAT_TLS_RESULT_FLAGS
        ProcessData(
            _In_ QUIC_PACKET_KEY_TYPE BufferKey,
            _In_reads_bytes_(*BufferLength)
                const uint8_t * Buffer,
            _In_ uint32_t * BufferLength,
            _In_ bool ExpectError,
            _In_ CXPLAT_TLS_DATA_TYPE DataType
            )
        {
            CxPlatEventReset(ProcessCompleteEvent);

            EXPECT_TRUE(Buffer != nullptr || *BufferLength == 0);
            if (Buffer != nullptr) {
                EXPECT_EQ(BufferKey, State.ReadKey);
                if (DataType != CXPLAT_TLS_TICKET_DATA) {
                    *BufferLength = GetCompleteTlsMessagesLength(Buffer, *BufferLength);
                    if (*BufferLength == 0) return (CXPLAT_TLS_RESULT_FLAGS)0;
                }
            }

            //std::cout << "Processing " << *BufferLength << " bytes of type " << DataType << std::endl;

            auto Result =
                CxPlatTlsProcessData(
                    Ptr,
                    DataType,
                    Buffer,
                    BufferLength,
                    &State);
            if (Result & CXPLAT_TLS_RESULT_PENDING) {
                CxPlatEventWaitForever(ProcessCompleteEvent);
                Result = CxPlatTlsProcessDataComplete(Ptr, BufferLength);
            }

            if (!ExpectError) {
                EXPECT_TRUE((Result & CXPLAT_TLS_RESULT_ERROR) == 0);
            }

            return Result;
        }

        CXPLAT_TLS_RESULT_FLAGS
        ProcessFragmentedData(
            _In_ QUIC_PACKET_KEY_TYPE BufferKey,
            _In_reads_bytes_(BufferLength)
                const uint8_t * Buffer,
            _In_ uint32_t BufferLength,
            _In_ uint32_t FragmentSize,
            _In_ bool ExpectError,
            _In_ CXPLAT_TLS_DATA_TYPE DataType
            )
        {
            uint32_t Result = 0;
            uint32_t ConsumedBuffer = FragmentSize;
            uint32_t Count = 1;
            do {
                if (BufferLength < FragmentSize) {
                    FragmentSize = BufferLength;
                    ConsumedBuffer = FragmentSize;
                }

                //std::cout << "Processing fragment of " << FragmentSize << " bytes of type " << DataType << std::endl;

                Result |= (uint32_t)ProcessData(BufferKey, Buffer, &ConsumedBuffer, ExpectError, DataType);

                if (ConsumedBuffer > 0) {
                    Buffer += ConsumedBuffer;
                    BufferLength -= ConsumedBuffer;
                } else {
                    ConsumedBuffer = FragmentSize * ++Count;
                    ConsumedBuffer = min(ConsumedBuffer, BufferLength);
                }

            } while (BufferLength != 0 && !(Result & CXPLAT_TLS_RESULT_ERROR));

            return (CXPLAT_TLS_RESULT_FLAGS)Result;
        }

    public:

        QUIC_BUFFER ResumptionTicket {0, nullptr};

        uint32_t ExpectedErrorFlags {0};
        QUIC_STATUS ExpectedValidationStatus {QUIC_STATUS_SUCCESS};
<<<<<<< HEAD
=======
        BOOLEAN CustomCertValidationResult{FALSE};

        bool OnDeferredCertValidationCalled{false};
        bool OnPeerCertReceivedCalled{false};
>>>>>>> 9d651e6f

        CXPLAT_TLS_RESULT_FLAGS
        ProcessData(
            _Inout_ CXPLAT_TLS_PROCESS_STATE* PeerState,
            _In_ uint32_t FragmentSize = DefaultFragmentSize,
            _In_ bool ExpectError = false,
            _In_ CXPLAT_TLS_DATA_TYPE DataType = CXPLAT_TLS_CRYPTO_DATA
            )
        {
            if (PeerState == nullptr) {
                //
                // Special case for client hello/initial.
                //
                uint32_t Zero = 0;
                return ProcessData(QUIC_PACKET_KEY_INITIAL, nullptr, &Zero, ExpectError, DataType);
            }

            uint32_t Result = 0;

            do {
                uint16_t BufferLength;
                QUIC_PACKET_KEY_TYPE PeerWriteKey;

                uint32_t StartOffset = PeerState->BufferTotalLength - PeerState->BufferLength;
                if (PeerState->BufferOffset1Rtt != 0 && StartOffset >= PeerState->BufferOffset1Rtt) {
                    PeerWriteKey = QUIC_PACKET_KEY_1_RTT;
                    BufferLength = PeerState->BufferLength;

                } else if (PeerState->BufferOffsetHandshake != 0 && StartOffset >= PeerState->BufferOffsetHandshake) {
                    PeerWriteKey = QUIC_PACKET_KEY_HANDSHAKE;
                    if (PeerState->BufferOffset1Rtt != 0) {
                        BufferLength = (uint16_t)(PeerState->BufferOffset1Rtt - StartOffset);
                    } else {
                        BufferLength = PeerState->BufferLength;
                    }

                } else {
                    PeerWriteKey = QUIC_PACKET_KEY_INITIAL;
                    if (PeerState->BufferOffsetHandshake != 0) {
                        BufferLength = (uint16_t)(PeerState->BufferOffsetHandshake - StartOffset);
                    } else {
                        BufferLength = PeerState->BufferLength;
                    }
                }

                Result |=
                    (uint32_t)ProcessFragmentedData(
                        PeerWriteKey,
                        PeerState->Buffer,
                        BufferLength,
                        FragmentSize,
                        ExpectError,
                        DataType);

                PeerState->BufferLength -= BufferLength;
                CxPlatMoveMemory(
                    PeerState->Buffer,
                    PeerState->Buffer + BufferLength,
                    PeerState->BufferLength);

            } while (PeerState->BufferLength != 0 && !(Result & CXPLAT_TLS_RESULT_ERROR));

            return (CXPLAT_TLS_RESULT_FLAGS)Result;
        }

    private:

        static void
        OnProcessComplete(
            _In_ QUIC_CONNECTION* Connection
            )
        {
            CxPlatEventSet(((TlsContext*)Connection)->ProcessCompleteEvent);
        }

        static BOOLEAN
        OnRecvQuicTP(
            _In_ QUIC_CONNECTION* Connection,
            _In_ uint16_t TPLength,
            _In_reads_(TPLength) const uint8_t* TPBuffer
            )
        {
            UNREFERENCED_PARAMETER(Connection);
            UNREFERENCED_PARAMETER(TPLength);
            UNREFERENCED_PARAMETER(TPBuffer);
            return TRUE;
        }

        static BOOLEAN
        OnRecvTicketServer(
            _In_ QUIC_CONNECTION* Connection,
            _In_ uint32_t TicketLength,
            _In_reads_(TicketLength) const uint8_t* Ticket
            )
        {
            UNREFERENCED_PARAMETER(Connection);
            UNREFERENCED_PARAMETER(TicketLength);
            UNREFERENCED_PARAMETER(Ticket);
            return TRUE;
        }

        static BOOLEAN
        OnRecvTicketClient(
            _In_ QUIC_CONNECTION* Connection,
            _In_ uint32_t TicketLength,
            _In_reads_(TicketLength) const uint8_t* Ticket
            )
        {
            auto Context = (TlsContext*)Connection;
            if (Context->ResumptionTicket.Buffer == nullptr) {
                Context->ResumptionTicket.Buffer =
                    (uint8_t*)CXPLAT_ALLOC_NONPAGED(TicketLength, QUIC_POOL_CRYPTO_RESUMPTION_TICKET);
                CxPlatCopyMemory(
                    Context->ResumptionTicket.Buffer,
                    Ticket,
                    TicketLength);
            }
            return TRUE;
        }

        static BOOLEAN
        OnDeferredCertValidation(
            _In_ QUIC_CONNECTION* Connection,
            _In_ uint32_t ErrorFlags,
            _In_ QUIC_STATUS Status
            )
        {
            auto Context = (TlsContext*)Connection;
<<<<<<< HEAD
=======
            Context->OnDeferredCertValidationCalled = true;
>>>>>>> 9d651e6f
            if (Context->ExpectedErrorFlags != ErrorFlags) {
                std::cout << "Incorrect ErrorFlags: " << ErrorFlags << "\n";
                return FALSE;
            }
            if (Context->ExpectedValidationStatus != Status) {
                std::cout << "Incorrect validation Status: " << Status << "\n";
                return FALSE;
            }
            return TRUE;
        }
<<<<<<< HEAD
=======

        static BOOLEAN
        OnPeerCertReceived(
            _In_ QUIC_CONNECTION* Connection
            )
        {
            auto Context = (TlsContext*)Connection;
            Context->OnPeerCertReceivedCalled = true;
            return Context->CustomCertValidationResult;
        }
>>>>>>> 9d651e6f
    };

    struct PacketKey
    {
        QUIC_PACKET_KEY* Ptr;
        PacketKey(QUIC_PACKET_KEY* Key) : Ptr(Key) {
            EXPECT_NE(nullptr, Key);
        }

        uint16_t
        Overhead()
        {
            return CXPLAT_ENCRYPTION_OVERHEAD;
        }

        bool
        Encrypt(
            _In_ uint16_t HeaderLength,
            _In_reads_bytes_(HeaderLength)
                const uint8_t* const Header,
            _In_ uint64_t PacketNumber,
            _In_ uint16_t BufferLength,
            _Inout_updates_bytes_(BufferLength) uint8_t* Buffer
            )
        {
            uint8_t Iv[CXPLAT_IV_LENGTH];
            QuicCryptoCombineIvAndPacketNumber(Ptr->Iv, (uint8_t*) &PacketNumber, Iv);

            return
                QUIC_STATUS_SUCCESS ==
                CxPlatEncrypt(
                    Ptr->PacketKey,
                    Iv,
                    HeaderLength,
                    Header,
                    BufferLength,
                    Buffer);
        }

        bool
        Decrypt(
            _In_ uint16_t HeaderLength,
            _In_reads_bytes_(HeaderLength)
                const uint8_t* const Header,
            _In_ uint64_t PacketNumber,
            _In_ uint16_t BufferLength,
            _Inout_updates_bytes_(BufferLength) uint8_t* Buffer
            )
        {
            uint8_t Iv[CXPLAT_IV_LENGTH];
            QuicCryptoCombineIvAndPacketNumber(Ptr->Iv, (uint8_t*) &PacketNumber, Iv);

            return
                QUIC_STATUS_SUCCESS ==
                CxPlatDecrypt(
                    Ptr->PacketKey,
                    Iv,
                    HeaderLength,
                    Header,
                    BufferLength,
                    Buffer);
        }

        bool
        ComputeHpMask(
            _In_reads_bytes_(16)
                const uint8_t* const Cipher,
            _Out_writes_bytes_(16)
                uint8_t* Mask
            )
        {
            return
                QUIC_STATUS_SUCCESS ==
                CxPlatHpComputeMask(
                    Ptr->HeaderKey,
                    1,
                    Cipher,
                    Mask);
        }
    };

    static
    void
    DoHandshake(
        TlsContext& ServerContext,
        TlsContext& ClientContext,
        uint32_t FragmentSize = DefaultFragmentSize,
        bool SendResumptionTicket = false
        )
    {
        //std::cout << "==DoHandshake==" << std::endl;

        auto Result = ClientContext.ProcessData(nullptr);
        ASSERT_TRUE(Result & CXPLAT_TLS_RESULT_DATA);

        Result = ServerContext.ProcessData(&ClientContext.State, FragmentSize);
        ASSERT_TRUE(Result & CXPLAT_TLS_RESULT_DATA);
        ASSERT_NE(nullptr, ServerContext.State.WriteKeys[QUIC_PACKET_KEY_1_RTT]);

        Result = ClientContext.ProcessData(&ServerContext.State, FragmentSize);
        ASSERT_TRUE(Result & CXPLAT_TLS_RESULT_DATA);
        ASSERT_TRUE(Result & CXPLAT_TLS_RESULT_COMPLETE);
        ASSERT_NE(nullptr, ClientContext.State.WriteKeys[QUIC_PACKET_KEY_1_RTT]);

        Result = ServerContext.ProcessData(&ClientContext.State, FragmentSize);
        ASSERT_TRUE(Result & CXPLAT_TLS_RESULT_COMPLETE);

        if (SendResumptionTicket) {
            Result = ServerContext.ProcessData(&ClientContext.State, FragmentSize, false, CXPLAT_TLS_TICKET_DATA);
            ASSERT_TRUE(Result & CXPLAT_TLS_RESULT_DATA);

            Result = ClientContext.ProcessData(&ServerContext.State, FragmentSize);
        }
    }

    static CXPLAT_THREAD_CALLBACK(HandshakeAsync, Context)
    {
        TlsTest* This = (TlsTest*)Context;
        for (uint32_t i = 0; i < 100; ++i) {
            TlsContext ServerContext, ClientContext;
            ServerContext.InitializeServer(This->ServerSecConfig);
            ClientContext.InitializeClient(This->ClientSecConfigNoCertValidation);
            DoHandshake(ServerContext, ClientContext);
        }
        CXPLAT_THREAD_RETURN(0);
    }

    int64_t
    DoEncryption(
        PacketKey& Key,
        uint16_t BufferSize,
        uint64_t LoopCount
        )
    {
        uint8_t Header[32] = { 0 };
        uint8_t Buffer[(uint16_t)~0] = { 0 };
        uint16_t OverHead = Key.Overhead();

        uint64_t Start, End;
        Start = CxPlatTimeUs64();

        for (uint64_t j = 0; j < LoopCount; ++j) {
            Key.Encrypt(
                sizeof(Header),
                Header,
                j,
                BufferSize + OverHead,
                Buffer);
        }

        End = CxPlatTimeUs64();

        return End - Start;
    }

    int64_t
    DoEncryptionWithPNE(
        PacketKey& Key,
        uint16_t BufferSize,
        uint64_t LoopCount
        )
    {
        uint8_t Header[32] = { 0 };
        uint8_t Buffer[(uint16_t)~0] = { 0 };
        uint16_t OverHead = Key.Overhead();
        uint8_t Mask[16];

        uint64_t Start, End;
        Start = CxPlatTimeUs64();

        for (uint64_t j = 0; j < LoopCount; ++j) {
            Key.Encrypt(
                sizeof(Header),
                Header,
                j,
                BufferSize + OverHead,
                Buffer);
            Key.ComputeHpMask(Buffer, Mask);
            for (uint32_t i = 0; i < sizeof(Mask); i++) {
                Header[i] ^= Mask[i];
            }
        }

        End = CxPlatTimeUs64();

        return End - Start;
    }
};

const CXPLAT_TLS_CALLBACKS TlsTest::TlsContext::TlsServerCallbacks = {
    TlsTest::TlsContext::OnProcessComplete,
    TlsTest::TlsContext::OnRecvQuicTP,
    TlsTest::TlsContext::OnRecvTicketServer,
<<<<<<< HEAD
    TlsTest::TlsContext::OnDeferredCertValidation
=======
    TlsTest::TlsContext::OnDeferredCertValidation,
    TlsTest::TlsContext::OnPeerCertReceived
>>>>>>> 9d651e6f
};

const CXPLAT_TLS_CALLBACKS TlsTest::TlsContext::TlsClientCallbacks = {
    TlsTest::TlsContext::OnProcessComplete,
    TlsTest::TlsContext::OnRecvQuicTP,
    TlsTest::TlsContext::OnRecvTicketClient,
<<<<<<< HEAD
    TlsTest::TlsContext::OnDeferredCertValidation
=======
    TlsTest::TlsContext::OnDeferredCertValidation,
    TlsTest::TlsContext::OnPeerCertReceived
>>>>>>> 9d651e6f
};

const QUIC_CREDENTIAL_CONFIG* TlsTest::SelfSignedCertParams = nullptr;

TEST_F(TlsTest, Initialize)
{
    TlsContext ServerContext, ClientContext;
    ServerContext.InitializeServer(ServerSecConfig);
    ClientContext.InitializeClient(ClientSecConfigNoCertValidation);
}

TEST_F(TlsTest, Handshake)
{
    TlsContext ServerContext, ClientContext;
    ServerContext.InitializeServer(ServerSecConfig);
    ClientContext.InitializeClient(ClientSecConfigNoCertValidation);
    DoHandshake(ServerContext, ClientContext);
}

TEST_F(TlsTest, HandshakeParallel)
{
    CXPLAT_THREAD_CONFIG Config = {
        0,
        0,
        "TlsWorker",
        HandshakeAsync,
        this
    };

    CXPLAT_THREAD Threads[64];
    CxPlatZeroMemory(&Threads, sizeof(Threads));

    for (uint32_t i = 0; i < ARRAYSIZE(Threads); ++i) {
        VERIFY_QUIC_SUCCESS(CxPlatThreadCreate(&Config, &Threads[i]));
    }

    for (uint32_t i = 0; i < ARRAYSIZE(Threads); ++i) {
        CxPlatThreadWait(&Threads[i]);
        CxPlatThreadDelete(&Threads[i]);
    }
}

#ifndef QUIC_DISABLE_0RTT_TESTS
TEST_F(TlsTest, HandshakeResumption)
{
    TlsContext ServerContext, ClientContext;
    ServerContext.InitializeServer(ServerSecConfig);
    ClientContext.InitializeClient(ClientSecConfigNoCertValidation);
    DoHandshake(ServerContext, ClientContext, DefaultFragmentSize, true);

    ASSERT_NE(nullptr, ClientContext.ResumptionTicket.Buffer);

    TlsContext ServerContext2, ClientContext2;
    ServerContext2.InitializeServer(ServerSecConfig);
    ClientContext2.InitializeClient(ClientSecConfigNoCertValidation, false, 64, &ClientContext.ResumptionTicket);
    DoHandshake(ServerContext2, ClientContext2);
}
#endif

TEST_F(TlsTest, HandshakeMultiAlpnServer)
{
    TlsContext ServerContext, ClientContext;
    ServerContext.InitializeServer(ServerSecConfig, true);
    ClientContext.InitializeClient(ClientSecConfigNoCertValidation);
    DoHandshake(ServerContext, ClientContext);
}

TEST_F(TlsTest, HandshakeMultiAlpnClient)
{
    TlsContext ServerContext, ClientContext;
    ServerContext.InitializeServer(ServerSecConfig);
    ClientContext.InitializeClient(ClientSecConfigNoCertValidation, true);
    DoHandshake(ServerContext, ClientContext);
}

TEST_F(TlsTest, HandshakeMultiAlpnBoth)
{
    TlsContext ServerContext, ClientContext;
    ServerContext.InitializeServer(ServerSecConfig, true);
    ClientContext.InitializeClient(ClientSecConfigNoCertValidation, true);
    DoHandshake(ServerContext, ClientContext);
}

TEST_F(TlsTest, HandshakeFragmented)
{
    TlsContext ServerContext, ClientContext;
    ServerContext.InitializeServer(ServerSecConfig);
    ClientContext.InitializeClient(ClientSecConfigNoCertValidation);
    DoHandshake(ServerContext, ClientContext, 200);
}

TEST_F(TlsTest, HandshakesSerial)
{
    {
        TlsContext ServerContext, ClientContext1;
        ServerContext.InitializeServer(ServerSecConfig);
        ClientContext1.InitializeClient(ClientSecConfigNoCertValidation);
        DoHandshake(ServerContext, ClientContext1);
    }
    {
        TlsContext ServerContext, ClientContext2;
        ServerContext.InitializeServer(ServerSecConfig);
        ClientContext2.InitializeClient(ClientSecConfigNoCertValidation);
        DoHandshake(ServerContext, ClientContext2);
    }
}

TEST_F(TlsTest, HandshakesInterleaved)
{
    TlsContext ServerContext1, ServerContext2, ClientContext1, ClientContext2;
    ServerContext1.InitializeServer(ServerSecConfig);
    ClientContext1.InitializeClient(ClientSecConfigNoCertValidation);
    ServerContext2.InitializeServer(ServerSecConfig);
    ClientContext2.InitializeClient(ClientSecConfigNoCertValidation);

    auto Result = ClientContext1.ProcessData(nullptr);
    ASSERT_TRUE(Result & CXPLAT_TLS_RESULT_DATA);

    Result = ClientContext2.ProcessData(nullptr);
    ASSERT_TRUE(Result & CXPLAT_TLS_RESULT_DATA);

    Result = ServerContext1.ProcessData(&ClientContext1.State);
    ASSERT_TRUE(Result & CXPLAT_TLS_RESULT_DATA);
    ASSERT_NE(nullptr, ServerContext1.State.WriteKeys[QUIC_PACKET_KEY_1_RTT]);

    Result = ServerContext2.ProcessData(&ClientContext2.State);
    ASSERT_TRUE(Result & CXPLAT_TLS_RESULT_DATA);
    ASSERT_NE(nullptr, ServerContext2.State.WriteKeys[QUIC_PACKET_KEY_1_RTT]);

    Result = ClientContext1.ProcessData(&ServerContext1.State);
    ASSERT_TRUE(Result & CXPLAT_TLS_RESULT_DATA);
    ASSERT_TRUE(Result & CXPLAT_TLS_RESULT_COMPLETE);
    ASSERT_NE(nullptr, ClientContext1.State.WriteKeys[QUIC_PACKET_KEY_1_RTT]);

    Result = ClientContext2.ProcessData(&ServerContext2.State);
    ASSERT_TRUE(Result & CXPLAT_TLS_RESULT_DATA);
    ASSERT_TRUE(Result & CXPLAT_TLS_RESULT_COMPLETE);
    ASSERT_NE(nullptr, ClientContext2.State.WriteKeys[QUIC_PACKET_KEY_1_RTT]);

    Result = ServerContext1.ProcessData(&ClientContext1.State);
    ASSERT_TRUE(Result & CXPLAT_TLS_RESULT_COMPLETE);

    Result = ServerContext2.ProcessData(&ClientContext2.State);
    ASSERT_TRUE(Result & CXPLAT_TLS_RESULT_COMPLETE);
}

TEST_F(TlsTest, CertificateError)
{
    TlsContext ServerContext, ClientContext;
    ServerContext.InitializeServer(ServerSecConfig);
    ClientContext.InitializeClient(ClientSecConfig);
    {
        auto Result = ClientContext.ProcessData(nullptr);
        ASSERT_TRUE(Result & CXPLAT_TLS_RESULT_DATA);

        Result = ServerContext.ProcessData(&ClientContext.State);
        ASSERT_TRUE(Result & CXPLAT_TLS_RESULT_DATA);
        ASSERT_NE(nullptr, ServerContext.State.WriteKeys[QUIC_PACKET_KEY_1_RTT]);

        Result = ClientContext.ProcessData(&ServerContext.State, DefaultFragmentSize, true);
        ASSERT_TRUE(Result & CXPLAT_TLS_RESULT_ERROR);
        ASSERT_TRUE(
            (0xFF & ClientContext.State.AlertCode) == CXPLAT_TLS_ALERT_CODE_BAD_CERTIFICATE ||
            (0xFF & ClientContext.State.AlertCode) == CXPLAT_TLS_ALERT_CODE_UNKNOWN_CA);
    }
}

TEST_F(TlsTest, DeferredCertificateValidationAllow)
{
    if (!ClientSecConfigDeferredCertValidation) {
        std::cout << "WARNING: Test unsupported\n";
        return; // Unsupported by platform
    }

    TlsContext ServerContext, ClientContext;
    ServerContext.InitializeServer(ServerSecConfig);
    ClientContext.InitializeClient(ClientSecConfigDeferredCertValidation);
#ifdef _WIN32
    ClientContext.ExpectedErrorFlags = CERT_TRUST_IS_UNTRUSTED_ROOT;
    ClientContext.ExpectedValidationStatus = CERT_E_UNTRUSTEDROOT;
#else
    // TODO - Add platform specific values if support is added.
#endif
    {
        auto Result = ClientContext.ProcessData(nullptr);
        ASSERT_TRUE(Result & CXPLAT_TLS_RESULT_DATA);

        Result = ServerContext.ProcessData(&ClientContext.State);
        ASSERT_TRUE(Result & CXPLAT_TLS_RESULT_DATA);
        ASSERT_NE(nullptr, ServerContext.State.WriteKeys[QUIC_PACKET_KEY_1_RTT]);

        Result = ClientContext.ProcessData(&ServerContext.State, DefaultFragmentSize, true);
        ASSERT_TRUE(ClientContext.OnDeferredCertValidationCalled);
        ASSERT_TRUE(Result & CXPLAT_TLS_RESULT_COMPLETE);
    }
}

TEST_F(TlsTest, DeferredCertificateValidationReject)
{
    if (!ClientSecConfigDeferredCertValidation) {
        std::cout << "WARNING: Test unsupported\n";
        return; // Unsupported by platform
    }

    TlsContext ServerContext, ClientContext;
    ServerContext.InitializeServer(ServerSecConfig);
    ClientContext.InitializeClient(ClientSecConfigDeferredCertValidation);
    {
        auto Result = ClientContext.ProcessData(nullptr);
        ASSERT_TRUE(Result & CXPLAT_TLS_RESULT_DATA);

        Result = ServerContext.ProcessData(&ClientContext.State);
        ASSERT_TRUE(Result & CXPLAT_TLS_RESULT_DATA);
        ASSERT_NE(nullptr, ServerContext.State.WriteKeys[QUIC_PACKET_KEY_1_RTT]);

        Result = ClientContext.ProcessData(&ServerContext.State, DefaultFragmentSize, true);
        ASSERT_TRUE(ClientContext.OnDeferredCertValidationCalled);
        ASSERT_TRUE(Result & CXPLAT_TLS_RESULT_ERROR);
        ASSERT_EQ((0xFF & ClientContext.State.AlertCode), CXPLAT_TLS_ALERT_CODE_BAD_CERTIFICATE);
    }
}

TEST_F(TlsTest, CustomCertificateValidationAllow)
{
    TlsContext ServerContext, ClientContext;
    ServerContext.InitializeServer(ServerSecConfig);
    ClientContext.InitializeClient(ClientSecConfigCustomCertValidation);
    ClientContext.CustomCertValidationResult = TRUE;
    {
        auto Result = ClientContext.ProcessData(nullptr);
        ASSERT_TRUE(Result & CXPLAT_TLS_RESULT_DATA);

        Result = ServerContext.ProcessData(&ClientContext.State);
        ASSERT_TRUE(Result & CXPLAT_TLS_RESULT_DATA);
        ASSERT_NE(nullptr, ServerContext.State.WriteKeys[QUIC_PACKET_KEY_1_RTT]);

        Result = ClientContext.ProcessData(&ServerContext.State, DefaultFragmentSize, true);
        ASSERT_TRUE(ClientContext.OnPeerCertReceivedCalled);
        ASSERT_TRUE(Result & CXPLAT_TLS_RESULT_COMPLETE);
    }
}

TEST_F(TlsTest, CustomCertificateValidationReject)
{
    TlsContext ServerContext, ClientContext;
    ServerContext.InitializeServer(ServerSecConfig);
    ClientContext.InitializeClient(ClientSecConfigCustomCertValidation);
    ClientContext.CustomCertValidationResult = FALSE;
    {
        auto Result = ClientContext.ProcessData(nullptr);
        ASSERT_TRUE(Result & CXPLAT_TLS_RESULT_DATA);

        Result = ServerContext.ProcessData(&ClientContext.State);
        ASSERT_TRUE(Result & CXPLAT_TLS_RESULT_DATA);
        ASSERT_NE(nullptr, ServerContext.State.WriteKeys[QUIC_PACKET_KEY_1_RTT]);

        Result = ClientContext.ProcessData(&ServerContext.State, DefaultFragmentSize, true);
        ASSERT_TRUE(ClientContext.OnPeerCertReceivedCalled);
        ASSERT_TRUE(Result & CXPLAT_TLS_RESULT_ERROR);
        ASSERT_EQ((0xFF & ClientContext.State.AlertCode), CXPLAT_TLS_ALERT_CODE_BAD_CERTIFICATE);
    }
}

TEST_F(TlsTest, DeferredCertificateValidationAllow)
{
    if (!ClientSecConfigDeferredCertValidation) {
        std::cout << "WARNING: Test unsupported\n";
        return; // Unsupported by platform
    }

    TlsContext ServerContext, ClientContext;
    ServerContext.InitializeServer(ServerSecConfig);
    ClientContext.InitializeClient(ClientSecConfigDeferredCertValidation);
#ifdef _WIN32
    ClientContext.ExpectedErrorFlags = CERT_TRUST_IS_UNTRUSTED_ROOT;
    ClientContext.ExpectedValidationStatus = CERT_E_UNTRUSTEDROOT;
#else
    // TODO - Add platform specific values if support is added.
#endif
    {
        auto Result = ClientContext.ProcessData(nullptr);
        ASSERT_TRUE(Result & CXPLAT_TLS_RESULT_DATA);

        Result = ServerContext.ProcessData(&ClientContext.State);
        ASSERT_TRUE(Result & CXPLAT_TLS_RESULT_DATA);
        ASSERT_NE(nullptr, ServerContext.State.WriteKeys[QUIC_PACKET_KEY_1_RTT]);

        Result = ClientContext.ProcessData(&ServerContext.State, DefaultFragmentSize, true);
        ASSERT_TRUE(Result & CXPLAT_TLS_RESULT_COMPLETE);
    }
}

TEST_F(TlsTest, DeferredCertificateValidationReject)
{
    if (!ClientSecConfigDeferredCertValidation) {
        std::cout << "WARNING: Test unsupported\n";
        return; // Unsupported by platform
    }

    TlsContext ServerContext, ClientContext;
    ServerContext.InitializeServer(ServerSecConfig);
    ClientContext.InitializeClient(ClientSecConfigDeferredCertValidation);
    {
        auto Result = ClientContext.ProcessData(nullptr);
        ASSERT_TRUE(Result & CXPLAT_TLS_RESULT_DATA);

        Result = ServerContext.ProcessData(&ClientContext.State);
        ASSERT_TRUE(Result & CXPLAT_TLS_RESULT_DATA);
        ASSERT_NE(nullptr, ServerContext.State.WriteKeys[QUIC_PACKET_KEY_1_RTT]);

        Result = ClientContext.ProcessData(&ServerContext.State, DefaultFragmentSize, true);
        ASSERT_TRUE(Result & CXPLAT_TLS_RESULT_ERROR);
        ASSERT_EQ(ClientContext.State.AlertCode, BadCertError);
    }
}

TEST_P(TlsTest, One1RttKey)
{
    bool PNE = GetParam();

    TlsContext ServerContext, ClientContext;
    ServerContext.InitializeServer(ServerSecConfig);
    ClientContext.InitializeClient(ClientSecConfigNoCertValidation);
    DoHandshake(ServerContext, ClientContext);

    PacketKey ServerKey(ServerContext.State.WriteKeys[QUIC_PACKET_KEY_1_RTT]);
    PacketKey ClientKey(ClientContext.State.ReadKeys[QUIC_PACKET_KEY_1_RTT]);

    uint8_t Header[32] = { 1, 2, 3, 4 };
    uint64_t PacketNumber = 0;
    uint8_t Buffer[1000] = { 0 };

    ASSERT_TRUE(
        ServerKey.Encrypt(
            sizeof(Header),
            Header,
            PacketNumber,
            sizeof(Buffer),
            Buffer));

    if (PNE) {
        uint8_t Mask[16];

        ASSERT_TRUE(
            ServerKey.ComputeHpMask(
                Buffer,
                Mask));

        for (uint32_t i = 0; i < sizeof(Mask); i++) {
            Header[i] ^= Mask[i];
        }

        ASSERT_TRUE(
            ClientKey.ComputeHpMask(
                Buffer,
                Mask));

        for (uint32_t i = 0; i < sizeof(Mask); i++) {
            Header[i] ^= Mask[i];
        }
    }

    ASSERT_TRUE(
        ClientKey.Decrypt(
            sizeof(Header),
            Header,
            PacketNumber,
            sizeof(Buffer),
            Buffer));
}

TEST_P(TlsTest, KeyUpdate)
{
    bool PNE = GetParam();

    TlsContext ServerContext, ClientContext;
    ServerContext.InitializeServer(ServerSecConfig);
    ClientContext.InitializeClient(ClientSecConfigNoCertValidation);
    DoHandshake(ServerContext, ClientContext);

    QUIC_PACKET_KEY* UpdateWriteKey = nullptr, *UpdateReadKey = nullptr;

    VERIFY_QUIC_SUCCESS(
        QuicPacketKeyUpdate(
            ServerContext.State.WriteKeys[QUIC_PACKET_KEY_1_RTT],
            &UpdateWriteKey));
    VERIFY_QUIC_SUCCESS(
        QuicPacketKeyUpdate(
            ClientContext.State.ReadKeys[QUIC_PACKET_KEY_1_RTT],
            &UpdateReadKey));

    if (PNE) {
        //
        // If PNE is enabled, copy the header keys to the new packet
        // key structs.
        //
        UpdateWriteKey->HeaderKey = ServerContext.State.WriteKeys[QUIC_PACKET_KEY_1_RTT]->HeaderKey;
        ServerContext.State.WriteKeys[QUIC_PACKET_KEY_1_RTT]->HeaderKey = NULL;

        UpdateReadKey->HeaderKey = ClientContext.State.ReadKeys[QUIC_PACKET_KEY_1_RTT]->HeaderKey;
        ClientContext.State.ReadKeys[QUIC_PACKET_KEY_1_RTT]->HeaderKey = NULL;
    }

    PacketKey ServerKey(UpdateWriteKey);
    PacketKey ClientKey(UpdateReadKey);

    uint8_t Header[32] = { 1, 2, 3, 4 };
    uint64_t PacketNumber = 0;
    uint8_t Buffer[1000] = { 0 };

    ASSERT_TRUE(
        ServerKey.Encrypt(
            sizeof(Header),
            Header,
            PacketNumber,
            sizeof(Buffer),
            Buffer));

    if (PNE) {
        uint8_t Mask[16];

        ASSERT_TRUE(
            ServerKey.ComputeHpMask(
                Buffer,
                Mask));

        for (uint32_t i = 0; i < sizeof(Mask); i++) {
            Header[i] ^= Mask[i];
        }

        ASSERT_TRUE(
            ClientKey.ComputeHpMask(
                Buffer,
                Mask));

        for (uint32_t i = 0; i < sizeof(Mask); i++) {
            Header[i] ^= Mask[i];
        }
    }

    ASSERT_TRUE(
        ClientKey.Decrypt(
            sizeof(Header),
            Header,
            PacketNumber,
            sizeof(Buffer),
            Buffer));

    QuicPacketKeyFree(UpdateWriteKey);
    QuicPacketKeyFree(UpdateReadKey);
}


TEST_P(TlsTest, PacketEncryptionPerf)
{
    bool PNE = GetParam();

    TlsContext ServerContext, ClientContext;
    ServerContext.InitializeServer(ServerSecConfig);
    ClientContext.InitializeClient(ClientSecConfigNoCertValidation);
    DoHandshake(ServerContext, ClientContext);

    PacketKey ServerKey(ServerContext.State.WriteKeys[QUIC_PACKET_KEY_1_RTT]);

    const uint64_t LoopCount = 10000;
    uint16_t BufferSizes[] =
    {
        4,
        16,
        64,
        256,
        600,
        1000,
        1200,
        1450,
        //8000,
        //65000
    };

#ifdef _WIN32
    HANDLE CurrentThread = GetCurrentThread();
    DWORD ProcNumber = GetCurrentProcessorNumber();
    DWORD_PTR OldAffinityMask =
        SetThreadAffinityMask(CurrentThread, (DWORD_PTR)1 << (DWORD_PTR)ProcNumber);
    SetThreadPriority(CurrentThread, THREAD_PRIORITY_HIGHEST);
#endif

    for (uint8_t i = 0; i < ARRAYSIZE(BufferSizes); ++i) {
        int64_t elapsedMicroseconds =
            PNE == 0 ?
            DoEncryption(ServerKey, BufferSizes[i], LoopCount) :
            DoEncryptionWithPNE(ServerKey, BufferSizes[i], LoopCount);

        std::cout << elapsedMicroseconds / 1000 << "." << (int)(elapsedMicroseconds % 1000) <<
            " milliseconds elapsed encrypting "
            << BufferSizes[i] << " bytes " << LoopCount << " times" << std::endl;
    }

#ifdef _WIN32
    SetThreadPriority(CurrentThread, THREAD_PRIORITY_NORMAL);
    SetThreadAffinityMask(CurrentThread, OldAffinityMask);
#endif
}

uint64_t LockedCounter(
    const uint64_t LoopCount
    )
{
    uint64_t Start, End;
    CXPLAT_DISPATCH_LOCK Lock;
    uint64_t Counter = 0;

    CxPlatDispatchLockInitialize(&Lock);
    Start = CxPlatTimeUs64();
    for (uint64_t j = 0; j < LoopCount; ++j) {
        CxPlatDispatchLockAcquire(&Lock);
        Counter++;
        CxPlatDispatchLockRelease(&Lock);
    }
    End = CxPlatTimeUs64();

    CxPlatDispatchLockUninitialize(&Lock);

    CXPLAT_FRE_ASSERT(Counter == LoopCount);

    return End - Start;
}

uint64_t InterlockedCounter(
    const uint64_t LoopCount
    )
{
    uint64_t Start, End;
    int64_t Counter = 0;

    Start = CxPlatTimeUs64();
    for (uint64_t j = 0; j < LoopCount; ++j) {
        InterlockedIncrement64(&Counter);
    }
    End = CxPlatTimeUs64();

    CXPLAT_FRE_ASSERT((uint64_t)Counter == LoopCount);

    return End - Start;
}

uint64_t UnlockedCounter(
    const uint64_t LoopCount
    )
{
    uint64_t Start, End;
    uint64_t Counter = 0;
    Start = CxPlatTimeUs64();
    for (uint64_t j = 0; j < LoopCount; ++j) {
        Counter++;
    }
    End = CxPlatTimeUs64();

    CXPLAT_FRE_ASSERT(Counter == LoopCount);

    return End - Start;
}


TEST_F(TlsTest, LockPerfTest)
{
    uint64_t (*const TestFuncs[]) (uint64_t) = {LockedCounter, InterlockedCounter, UnlockedCounter};
    const char* const TestName[] = {"Locking/unlocking", "Interlocked incrementing", "Unlocked incrementing"};
    const uint64_t LoopCount = 100000;

#ifdef _WIN32
    HANDLE CurrentThread = GetCurrentThread();
    DWORD ProcNumber = GetCurrentProcessorNumber();
    DWORD_PTR OldAffinityMask =
        SetThreadAffinityMask(CurrentThread, (DWORD_PTR)1 << (DWORD_PTR)ProcNumber);
    SetThreadPriority(CurrentThread, THREAD_PRIORITY_HIGHEST);
#endif

    for (uint8_t i = 0; i < ARRAYSIZE(TestName); ++i) {

        const uint64_t elapsedMicroseconds = TestFuncs[i](LoopCount);

        std::cout << elapsedMicroseconds / 1000 << "." << (int)(elapsedMicroseconds % 1000) <<
            " milliseconds elapsed "
            << TestName[i] << " counter " << LoopCount << " times" << std::endl;
    }

#ifdef _WIN32
    SetThreadPriority(CurrentThread, THREAD_PRIORITY_NORMAL);
    SetThreadAffinityMask(CurrentThread, OldAffinityMask);
#endif
}

INSTANTIATE_TEST_SUITE_P(TlsTest, TlsTest, ::testing::Bool());<|MERGE_RESOLUTION|>--- conflicted
+++ resolved
@@ -15,12 +15,6 @@
 #include "TlsTest.cpp.clog.h"
 #endif
 
-<<<<<<< HEAD
-const uint16_t BadCertError = 42;
-const uint16_t UnknownCaError = 48;
-
-=======
->>>>>>> 9d651e6f
 const uint32_t DefaultFragmentSize = 1200;
 
 const uint8_t Alpn[] = { 1, 'A' };
@@ -32,10 +26,7 @@
     CXPLAT_SEC_CONFIG* ServerSecConfig {nullptr};
     CXPLAT_SEC_CONFIG* ClientSecConfig {nullptr};
     CXPLAT_SEC_CONFIG* ClientSecConfigDeferredCertValidation {nullptr};
-<<<<<<< HEAD
-=======
     CXPLAT_SEC_CONFIG* ClientSecConfigCustomCertValidation {nullptr};
->>>>>>> 9d651e6f
     CXPLAT_SEC_CONFIG* ClientSecConfigNoCertValidation {nullptr};
     static const QUIC_CREDENTIAL_CONFIG* SelfSignedCertParams;
 
@@ -43,26 +34,7 @@
 
     ~TlsTest()
     {
-<<<<<<< HEAD
-        if (ClientSecConfigNoCertValidation) {
-            CxPlatTlsSecConfigDelete(ClientSecConfigNoCertValidation);
-            ClientSecConfigNoCertValidation = nullptr;
-        }
-        if (ClientSecConfig) {
-            CxPlatTlsSecConfigDelete(ClientSecConfig);
-            ClientSecConfig = nullptr;
-        }
-        if (ClientSecConfigDeferredCertValidation) {
-            CxPlatTlsSecConfigDelete(ClientSecConfigDeferredCertValidation);
-            ClientSecConfigDeferredCertValidation = nullptr;
-        }
-        if (ServerSecConfig) {
-            CxPlatTlsSecConfigDelete(ServerSecConfig);
-            ServerSecConfig = nullptr;
-        }
-=======
         TearDown();
->>>>>>> 9d651e6f
     }
 
     _Function_class_(CXPLAT_SEC_CONFIG_CREATE_COMPLETE)
@@ -125,8 +97,6 @@
             OnSecConfigCreateComplete);
 
         ClientCredConfig.Flags =
-<<<<<<< HEAD
-=======
             QUIC_CREDENTIAL_FLAG_CLIENT | QUIC_CREDENTIAL_FLAG_CUSTOM_CERTIFICATE_VALIDATION;
         VERIFY_QUIC_SUCCESS(
             CxPlatTlsSecConfigCreate(
@@ -137,7 +107,6 @@
         ASSERT_NE(nullptr, ClientSecConfigCustomCertValidation);
 
         ClientCredConfig.Flags =
->>>>>>> 9d651e6f
             QUIC_CREDENTIAL_FLAG_CLIENT | QUIC_CREDENTIAL_FLAG_NO_CERTIFICATE_VALIDATION;
         VERIFY_QUIC_SUCCESS(
             CxPlatTlsSecConfigCreate(
@@ -390,13 +359,10 @@
 
         uint32_t ExpectedErrorFlags {0};
         QUIC_STATUS ExpectedValidationStatus {QUIC_STATUS_SUCCESS};
-<<<<<<< HEAD
-=======
         BOOLEAN CustomCertValidationResult{FALSE};
 
         bool OnDeferredCertValidationCalled{false};
         bool OnPeerCertReceivedCalled{false};
->>>>>>> 9d651e6f
 
         CXPLAT_TLS_RESULT_FLAGS
         ProcessData(
@@ -525,10 +491,7 @@
             )
         {
             auto Context = (TlsContext*)Connection;
-<<<<<<< HEAD
-=======
             Context->OnDeferredCertValidationCalled = true;
->>>>>>> 9d651e6f
             if (Context->ExpectedErrorFlags != ErrorFlags) {
                 std::cout << "Incorrect ErrorFlags: " << ErrorFlags << "\n";
                 return FALSE;
@@ -539,8 +502,6 @@
             }
             return TRUE;
         }
-<<<<<<< HEAD
-=======
 
         static BOOLEAN
         OnPeerCertReceived(
@@ -551,7 +512,6 @@
             Context->OnPeerCertReceivedCalled = true;
             return Context->CustomCertValidationResult;
         }
->>>>>>> 9d651e6f
     };
 
     struct PacketKey
@@ -745,24 +705,16 @@
     TlsTest::TlsContext::OnProcessComplete,
     TlsTest::TlsContext::OnRecvQuicTP,
     TlsTest::TlsContext::OnRecvTicketServer,
-<<<<<<< HEAD
-    TlsTest::TlsContext::OnDeferredCertValidation
-=======
     TlsTest::TlsContext::OnDeferredCertValidation,
     TlsTest::TlsContext::OnPeerCertReceived
->>>>>>> 9d651e6f
 };
 
 const CXPLAT_TLS_CALLBACKS TlsTest::TlsContext::TlsClientCallbacks = {
     TlsTest::TlsContext::OnProcessComplete,
     TlsTest::TlsContext::OnRecvQuicTP,
     TlsTest::TlsContext::OnRecvTicketClient,
-<<<<<<< HEAD
-    TlsTest::TlsContext::OnDeferredCertValidation
-=======
     TlsTest::TlsContext::OnDeferredCertValidation,
     TlsTest::TlsContext::OnPeerCertReceived
->>>>>>> 9d651e6f
 };
 
 const QUIC_CREDENTIAL_CONFIG* TlsTest::SelfSignedCertParams = nullptr;
