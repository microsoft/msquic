--- conflicted
+++ resolved
@@ -262,14 +262,8 @@
 void
 CxPlatFramingWriteHeaders(
     _In_ const CXPLAT_SOCKET* Socket,
-<<<<<<< HEAD
-    _In_ const QUIC_ADDR* LocalAddress,
-    _In_ const QUIC_ADDR* RemoteAddress,
+    _In_ const CXPLAT_ROUTE* Route,
     _Inout_ QUIC_BUFFER* Buffer,
     _In_ BOOLEAN SkipNetworkLayerXsum,
     _In_ BOOLEAN SkipTransportLayerXsum
-=======
-    _In_ const CXPLAT_ROUTE* Route,
-    _Inout_ QUIC_BUFFER* Buffer
->>>>>>> 81d1b4fb
     );