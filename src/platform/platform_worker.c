/*++

    Copyright (c) Microsoft Corporation.
    Licensed under the MIT License.

Abstract:

    Platform abstraction for generic, per-processor worker threads.

--*/

#include "platform_internal.h"

#ifdef QUIC_CLOG
#include "platform_worker.c.clog.h"
#endif

const uint32_t WorkerWakeEventPayload = CXPLAT_CQE_TYPE_WORKER_WAKE;
const uint32_t WorkerUpdatePollEventPayload = CXPLAT_CQE_TYPE_WORKER_UPDATE_POLL;

typedef struct QUIC_CACHEALIGN CXPLAT_WORKER {

    //
    // Thread used to drive the worker.
    //
    CXPLAT_THREAD Thread;

    //
    // Event queue to drive execution.
    //
    CXPLAT_EVENTQ EventQ;

#ifdef CXPLAT_SQE
    //
    // Submission queue entry for shutting down the worker thread.
    //
    CXPLAT_SQE ShutdownSqe;

    //
    // Submission queue entry for waking the thread to poll.
    //
    CXPLAT_SQE WakeSqe;

    //
    // Submission queue entry for update the polling set.
    //
    CXPLAT_SQE UpdatePollSqe;
#endif

    //
    // Serializes access to the execution contexts.
    //
    CXPLAT_LOCK ECLock;

    //
    // List of dynamic pools to manage.
    //
    CXPLAT_LIST_ENTRY DynamicPoolList;

    //
    // Execution contexts that are waiting to be added to CXPLAT_WORKER::ExecutionContexts.
    //
    CXPLAT_SLIST_ENTRY* PendingECs;

    //
    // The set of actively registered execution contexts.
    //
    CXPLAT_SLIST_ENTRY* ExecutionContexts;

#if DEBUG // Debug statistics
    uint64_t LoopCount;
    uint64_t EcPollCount;
    uint64_t EcRunCount;
    uint64_t CqeCount;
#endif

    //
    // The ideal processor for the worker thread.
    //
    uint16_t IdealProcessor;

    //
    // Flags to indicate what has been initialized.
    //
    BOOLEAN InitializedEventQ : 1;
#ifdef CXPLAT_SQE_INIT
    BOOLEAN InitializedShutdownSqe : 1;
    BOOLEAN InitializedWakeSqe : 1;
    BOOLEAN InitializedUpdatePollSqe : 1;
#endif
    BOOLEAN InitializedThread : 1;
    BOOLEAN InitializedECLock : 1;
    BOOLEAN StoppingThread : 1;
    BOOLEAN DestroyedThread : 1;
#if DEBUG // Debug flags - Must not be in the bitfield.
    BOOLEAN ThreadStarted;
    BOOLEAN ThreadFinished;
#endif

    //
    // Must not be bitfield.
    //
    BOOLEAN Running;

} CXPLAT_WORKER;

CXPLAT_THREAD_CALLBACK(CxPlatWorkerThread, Context);

void
CxPlatWorkerPoolInit(
    _In_ CXPLAT_WORKER_POOL* WorkerPool
    )
{
    CXPLAT_DBG_ASSERT(WorkerPool);
    CxPlatZeroMemory(WorkerPool, sizeof(*WorkerPool));
    CxPlatLockInitialize(&WorkerPool->WorkerLock);
}

#pragma warning(push)
#pragma warning(disable:6385)
#pragma warning(disable:6386) // SAL is confused about the worker size
BOOLEAN
CxPlatWorkerPoolLazyStart(
    _In_ CXPLAT_WORKER_POOL* WorkerPool,
    _In_opt_ QUIC_EXECUTION_CONFIG* Config
    )
{
    CXPLAT_DBG_ASSERT(WorkerPool);
    CxPlatLockAcquire(&WorkerPool->WorkerLock);
    if (WorkerPool->Workers != NULL) {
        CxPlatLockRelease(&WorkerPool->WorkerLock);
        return TRUE;
    }

    const uint16_t* ProcessorList;
    if (Config && Config->ProcessorCount) {
        WorkerPool->WorkerCount = Config->ProcessorCount;
        ProcessorList = Config->ProcessorList;
    } else {
        WorkerPool->WorkerCount = CxPlatProcCount();
        ProcessorList = NULL;
    }
    CXPLAT_DBG_ASSERT(WorkerPool->WorkerCount > 0 && WorkerPool->WorkerCount <= UINT16_MAX);

    const size_t WorkersSize = sizeof(CXPLAT_WORKER) * WorkerPool->WorkerCount;
    WorkerPool->Workers = (CXPLAT_WORKER*)CXPLAT_ALLOC_PAGED(WorkersSize, QUIC_POOL_PLATFORM_WORKER);
    if (WorkerPool->Workers == NULL) {
        QuicTraceEvent(
            AllocFailure,
            "Allocation of '%s' failed. (%llu bytes)",
            "CXPLAT_WORKER",
            WorkersSize);
        WorkerPool->WorkerCount = 0;
        goto Error;
    }

    BOOLEAN SetIdealProc = !Config || !(Config->Flags & QUIC_EXECUTION_CONFIG_FLAG_NO_IDEAL_PROC);

    CXPLAT_THREAD_CONFIG ThreadConfig = {
        SetIdealProc ?
            CXPLAT_THREAD_FLAG_SET_IDEAL_PROC :
            CXPLAT_THREAD_FLAG_NONE,
        0,
        "cxplat_worker",
        CxPlatWorkerThread,
        NULL
    };

<<<<<<< HEAD
    CxPlatZeroMemory(CxPlatWorkers, WorkersSize);
    for (uint32_t i = 0; i < CxPlatWorkerCount; ++i) {
        CxPlatLockInitialize(&CxPlatWorkers[i].ECLock);
        CxPlatListInitializeHead(&CxPlatWorkers[i].DynamicPoolList);
        CxPlatWorkers[i].InitializedECLock = TRUE;
        CxPlatWorkers[i].IdealProcessor = ProcessorList ? ProcessorList[i] : (uint16_t)i;
        CXPLAT_DBG_ASSERT(CxPlatWorkers[i].IdealProcessor < CxPlatProcCount());
        ThreadConfig.IdealProcessor = CxPlatWorkers[i].IdealProcessor;
        ThreadConfig.Context = &CxPlatWorkers[i];
        if (!CxPlatEventQInitialize(&CxPlatWorkers[i].EventQ)) {
=======
    CxPlatZeroMemory(WorkerPool->Workers, WorkersSize);
    for (uint32_t i = 0; i < WorkerPool->WorkerCount; ++i) {
        CxPlatLockInitialize(&WorkerPool->Workers[i].ECLock);
        WorkerPool->Workers[i].InitializedECLock = TRUE;
        WorkerPool->Workers[i].IdealProcessor = ProcessorList ? ProcessorList[i] : (uint16_t)i;
        CXPLAT_DBG_ASSERT(WorkerPool->Workers[i].IdealProcessor < CxPlatProcCount());
        ThreadConfig.IdealProcessor = WorkerPool->Workers[i].IdealProcessor;
        ThreadConfig.Context = &WorkerPool->Workers[i];
        if (!CxPlatEventQInitialize(&WorkerPool->Workers[i].EventQ)) {
>>>>>>> c0a739a9
            QuicTraceEvent(
                LibraryError,
                "[ lib] ERROR, %s.",
                "CxPlatEventQInitialize");
            goto Error;
        }
        WorkerPool->Workers[i].InitializedEventQ = TRUE;
#ifdef CXPLAT_SQE_INIT
        WorkerPool->Workers[i].ShutdownSqe = (CXPLAT_SQE)WorkerPool->Workers[i].EventQ;
        if (!CxPlatSqeInitialize(&WorkerPool->Workers[i].EventQ, &WorkerPool->Workers[i].ShutdownSqe, NULL)) {
            QuicTraceEvent(
                LibraryError,
                "[ lib] ERROR, %s.",
                "CxPlatSqeInitialize(shutdown)");
            goto Error;
        }
        WorkerPool->Workers[i].InitializedShutdownSqe = TRUE;
        WorkerPool->Workers[i].WakeSqe = (CXPLAT_SQE)WorkerWakeEventPayload;
        if (!CxPlatSqeInitialize(&WorkerPool->Workers[i].EventQ, &WorkerPool->Workers[i].WakeSqe, (void*)&WorkerWakeEventPayload)) {
            QuicTraceEvent(
                LibraryError,
                "[ lib] ERROR, %s.",
                "CxPlatSqeInitialize(wake)");
            goto Error;
        }
        WorkerPool->Workers[i].InitializedWakeSqe = TRUE;
        WorkerPool->Workers[i].UpdatePollSqe = (CXPLAT_SQE)WorkerUpdatePollEventPayload;
        if (!CxPlatSqeInitialize(&WorkerPool->Workers[i].EventQ, &WorkerPool->Workers[i].UpdatePollSqe, (void*)&WorkerUpdatePollEventPayload)) {
            QuicTraceEvent(
                LibraryError,
                "[ lib] ERROR, %s.",
                "CxPlatSqeInitialize(updatepoll)");
            goto Error;
        }
        WorkerPool->Workers[i].InitializedUpdatePollSqe = TRUE;
#endif
        if (QUIC_FAILED(
            CxPlatThreadCreate(&ThreadConfig, &WorkerPool->Workers[i].Thread))) {
            goto Error;
        }
        WorkerPool->Workers[i].InitializedThread = TRUE;
    }

    CxPlatRundownInitialize(&WorkerPool->Rundown);

    CxPlatLockRelease(&WorkerPool->WorkerLock);

    return TRUE;

Error:

    if (WorkerPool->Workers) {
        for (uint32_t i = 0; i < WorkerPool->WorkerCount; ++i) {
            if (WorkerPool->Workers[i].InitializedThread) {
                WorkerPool->Workers[i].StoppingThread = TRUE;
                CxPlatEventQEnqueue(
                    &WorkerPool->Workers[i].EventQ,
                    &WorkerPool->Workers[i].ShutdownSqe,
                    NULL);
                CxPlatThreadWait(&WorkerPool->Workers[i].Thread);
                CxPlatThreadDelete(&WorkerPool->Workers[i].Thread);
#if DEBUG
                CXPLAT_DBG_ASSERT(WorkerPool->Workers[i].ThreadStarted);
                CXPLAT_DBG_ASSERT(WorkerPool->Workers[i].ThreadFinished);
#endif
                WorkerPool->Workers[i].DestroyedThread = TRUE;
            }
#ifdef CXPLAT_SQE_INIT
            if (WorkerPool->Workers[i].InitializedUpdatePollSqe) {
                CxPlatSqeCleanup(&WorkerPool->Workers[i].EventQ, &WorkerPool->Workers[i].UpdatePollSqe);
            }
            if (WorkerPool->Workers[i].InitializedWakeSqe) {
                CxPlatSqeCleanup(&WorkerPool->Workers[i].EventQ, &WorkerPool->Workers[i].WakeSqe);
            }
            if (WorkerPool->Workers[i].InitializedShutdownSqe) {
                CxPlatSqeCleanup(&WorkerPool->Workers[i].EventQ, &WorkerPool->Workers[i].ShutdownSqe);
            }
#endif // CXPLAT_SQE_INIT
            if (WorkerPool->Workers[i].InitializedEventQ) {
                CxPlatEventQCleanup(&WorkerPool->Workers[i].EventQ);
            }
            if (WorkerPool->Workers[i].InitializedECLock) {
                CxPlatLockUninitialize(&WorkerPool->Workers[i].ECLock);
            }
        }

        CXPLAT_FREE(WorkerPool->Workers, QUIC_POOL_PLATFORM_WORKER);
        WorkerPool->Workers = NULL;
    }

    CxPlatLockRelease(&WorkerPool->WorkerLock);
    return FALSE;
}
#pragma warning(pop)

void
CxPlatWorkerPoolUninit(
    _In_ CXPLAT_WORKER_POOL* WorkerPool
    )
{
    CXPLAT_DBG_ASSERT(WorkerPool);
    if (WorkerPool->Workers != NULL) {
        CxPlatRundownReleaseAndWait(&WorkerPool->Rundown);

        for (uint32_t i = 0; i < WorkerPool->WorkerCount; ++i) {
            WorkerPool->Workers[i].StoppingThread = TRUE;
            CxPlatEventQEnqueue(
                &WorkerPool->Workers[i].EventQ,
                &WorkerPool->Workers[i].ShutdownSqe,
                NULL);
            CxPlatThreadWait(&WorkerPool->Workers[i].Thread);
            CxPlatThreadDelete(&WorkerPool->Workers[i].Thread);
#if DEBUG
            CXPLAT_DBG_ASSERT(WorkerPool->Workers[i].ThreadStarted);
            CXPLAT_DBG_ASSERT(WorkerPool->Workers[i].ThreadFinished);
#endif
            WorkerPool->Workers[i].DestroyedThread = TRUE;
#ifdef CXPLAT_SQE_INIT
            CxPlatSqeCleanup(&WorkerPool->Workers[i].EventQ, &WorkerPool->Workers[i].UpdatePollSqe);
            CxPlatSqeCleanup(&WorkerPool->Workers[i].EventQ, &WorkerPool->Workers[i].WakeSqe);
            CxPlatSqeCleanup(&WorkerPool->Workers[i].EventQ, &WorkerPool->Workers[i].ShutdownSqe);
#endif // CXPLAT_SQE_INIT
<<<<<<< HEAD
            CxPlatEventQCleanup(&CxPlatWorkers[i].EventQ);
            CXPLAT_DBG_ASSERT(CxPlatListIsEmpty(&CxPlatWorkers[i].DynamicPoolList));
            CxPlatLockUninitialize(&CxPlatWorkers[i].ECLock);
=======
            CxPlatEventQCleanup(&WorkerPool->Workers[i].EventQ);
            CxPlatLockUninitialize(&WorkerPool->Workers[i].ECLock);
>>>>>>> c0a739a9
        }

        CXPLAT_FREE(WorkerPool->Workers, QUIC_POOL_PLATFORM_WORKER);
        WorkerPool->Workers = NULL;

        CxPlatRundownUninitialize(&WorkerPool->Rundown);
    }

    CxPlatLockUninitialize(&WorkerPool->WorkerLock);
}

#define DYNAMIC_POOL_PROCESSING_PERIOD  1000000 // 1 second
#define DYNAMIC_POOL_PRUNE_COUNT        8

void
CxPlatAddDynamicPoolAllocator(
    _Inout_ CXPLAT_POOL_EX* Pool,
    _In_ uint16_t Index // Into the execution config processor array
    )
{
    CXPLAT_WORKER* Worker = &CxPlatWorkers[Index];
    Pool->Owner = Worker;
    CxPlatLockAcquire(&Worker->ECLock);
    CxPlatListInsertTail(&CxPlatWorkers[Index].DynamicPoolList, &Pool->Link);
    CxPlatLockRelease(&Worker->ECLock);
}

void
CxPlatRemoveDynamicPoolAllocator(
    _Inout_ CXPLAT_POOL_EX* Pool
    )
{
    CXPLAT_WORKER* Worker = (CXPLAT_WORKER*)Pool->Owner;
    CxPlatLockAcquire(&Worker->ECLock);
    CxPlatListEntryRemove(&Pool->Link);
    CxPlatLockRelease(&Worker->ECLock);
}

void
CxPlatProcessDynamicPoolAllocator(
    _Inout_ CXPLAT_POOL_EX* Pool
    )
{
    for (uint32_t i = 0; i < DYNAMIC_POOL_PRUNE_COUNT; ++i) {
        if (!CxPlatPoolPrune((CXPLAT_POOL*)Pool)) {
            return;
        }
    }
}

void
CxPlatProcessDynamicPoolAllocators(
    _In_ CXPLAT_WORKER* Worker
    )
{
    QuicTraceLogVerbose(
        PlatformWorkerProcessPools,
        "[ lib][%p] Processing pools",
        Worker);

    CxPlatLockAcquire(&Worker->ECLock);
    CXPLAT_LIST_ENTRY* Entry = Worker->DynamicPoolList.Flink;
    while (Entry != &Worker->DynamicPoolList) {
        CXPLAT_POOL_EX* Pool = CXPLAT_CONTAINING_RECORD(Entry, CXPLAT_POOL_EX, Link);
        Entry = Entry->Flink;
        CxPlatProcessDynamicPoolAllocator(Pool);
    }
    CxPlatLockRelease(&Worker->ECLock);
}

CXPLAT_EVENTQ*
CxPlatWorkerPoolGetEventQ(
    _In_ const CXPLAT_WORKER_POOL* WorkerPool,
    _In_ uint16_t Index
    )
{
    CXPLAT_DBG_ASSERT(WorkerPool);
    CXPLAT_FRE_ASSERT(Index < WorkerPool->WorkerCount);
    return &WorkerPool->Workers[Index].EventQ;
}

void
CxPlatAddExecutionContext(
    _In_ CXPLAT_WORKER_POOL* WorkerPool,
    _Inout_ CXPLAT_EXECUTION_CONTEXT* Context,
    _In_ uint16_t Index
    )
{
    CXPLAT_DBG_ASSERT(WorkerPool);
    CXPLAT_FRE_ASSERT(Index < WorkerPool->WorkerCount);
    CXPLAT_WORKER* Worker = &WorkerPool->Workers[Index];

    Context->CxPlatContext = Worker;
    CxPlatLockAcquire(&Worker->ECLock);
    const BOOLEAN QueueEvent = Worker->PendingECs == NULL;
    Context->Entry.Next = Worker->PendingECs;
    Worker->PendingECs = &Context->Entry;
    CxPlatLockRelease(&Worker->ECLock);

    if (QueueEvent) {
        CxPlatEventQEnqueue(
            &Worker->EventQ,
            &Worker->UpdatePollSqe,
            (void*)&WorkerUpdatePollEventPayload);
    }
}

void
CxPlatWakeExecutionContext(
    _In_ CXPLAT_EXECUTION_CONTEXT* Context
    )
{
    CXPLAT_WORKER* Worker = (CXPLAT_WORKER*)Context->CxPlatContext;
    if (!InterlockedFetchAndSetBoolean(&Worker->Running)) {
        CxPlatEventQEnqueue(&Worker->EventQ, &Worker->WakeSqe, (void*)&WorkerWakeEventPayload);
    }
}

void
CxPlatUpdateExecutionContexts(
    _In_ CXPLAT_WORKER* Worker
    )
{
    if (QuicReadPtrNoFence(&Worker->PendingECs)) {
        CxPlatLockAcquire(&Worker->ECLock);
        CXPLAT_SLIST_ENTRY* Head = Worker->PendingECs;
        Worker->PendingECs = NULL;
        CxPlatLockRelease(&Worker->ECLock);

        CXPLAT_SLIST_ENTRY** Tail = &Head;
        while (*Tail) {
            Tail = &(*Tail)->Next;
        }

        *Tail = Worker->ExecutionContexts;
        Worker->ExecutionContexts = Head;
    }
}

void
CxPlatRunExecutionContexts(
    _In_ CXPLAT_WORKER* Worker,
    _Inout_ CXPLAT_EXECUTION_STATE* State
    )
{
    if (Worker->ExecutionContexts == NULL) {
        State->WaitTime = UINT32_MAX;
        return;
    }

#if DEBUG // Debug statistics
    ++Worker->EcPollCount;
#endif

    uint64_t NextTime = UINT64_MAX;
    CXPLAT_SLIST_ENTRY** EC = &Worker->ExecutionContexts;
    do {
        CXPLAT_EXECUTION_CONTEXT* Context =
            CXPLAT_CONTAINING_RECORD(*EC, CXPLAT_EXECUTION_CONTEXT, Entry);
        BOOLEAN Ready = InterlockedFetchAndClearBoolean(&Context->Ready);
        if (Ready || Context->NextTimeUs <= State->TimeNow) {
#if DEBUG // Debug statistics
            ++Worker->EcRunCount;
#endif
            CXPLAT_SLIST_ENTRY* Next = Context->Entry.Next;
            if (!Context->Callback(Context->Context, State)) {
                *EC = Next; // Remove Context from the list.
                continue;
            }
            if (Context->Ready) {
                NextTime = 0;
            }
        }
        if (Context->NextTimeUs < NextTime) {
            NextTime = Context->NextTimeUs;
        }
        EC = &Context->Entry.Next;
    } while (*EC != NULL);

    if (NextTime == 0) {
        State->WaitTime = 0;
    } else if (NextTime != UINT64_MAX) {
        uint64_t Diff = NextTime - State->TimeNow;
        Diff = US_TO_MS(Diff);
        if (Diff == 0) {
            State->WaitTime = 1;
        } else if (Diff < UINT32_MAX) {
            State->WaitTime = (uint32_t)Diff;
        } else {
            State->WaitTime = UINT32_MAX-1;
        }
    } else {
        State->WaitTime = UINT32_MAX;
    }
}

BOOLEAN
CxPlatProcessEvents(
    _In_ CXPLAT_WORKER* Worker,
    _Inout_ CXPLAT_EXECUTION_STATE* State
    )
{
    CXPLAT_CQE Cqes[16];
    uint32_t CqeCount = CxPlatEventQDequeue(&Worker->EventQ, Cqes, ARRAYSIZE(Cqes), State->WaitTime);
    InterlockedFetchAndSetBoolean(&Worker->Running);
    if (CqeCount != 0) {
#if DEBUG // Debug statistics
        Worker->CqeCount += CqeCount;
#endif
        State->NoWorkCount = 0;
        for (uint32_t i = 0; i < CqeCount; ++i) {
            if (CxPlatCqeUserData(&Cqes[i]) == NULL) {
#if DEBUG
                CXPLAT_DBG_ASSERT(Worker->StoppingThread);
#endif
                return TRUE; // NULL user data means shutdown.
            }
            switch (CxPlatCqeType(&Cqes[i])) {
            case CXPLAT_CQE_TYPE_WORKER_WAKE:
                break; // No-op, just wake up to do polling stuff.
            case CXPLAT_CQE_TYPE_WORKER_UPDATE_POLL:
                CxPlatUpdateExecutionContexts(Worker);
                break;
            default: // Pass the rest to the datapath
                CxPlatDataPathProcessCqe(&Cqes[i]);
                break;
            }
        }
        CxPlatEventQReturn(&Worker->EventQ, CqeCount);
    }
    return FALSE;
}

//
// The number of iterations to run before yielding our thread to the scheduler.
//
#define CXPLAT_WORKER_IDLE_WORK_THRESHOLD_COUNT 10

CXPLAT_THREAD_CALLBACK(CxPlatWorkerThread, Context)
{
    CXPLAT_WORKER* Worker = (CXPLAT_WORKER*)Context;
    CXPLAT_DBG_ASSERT(Worker != NULL);

    QuicTraceLogInfo(
        PlatformWorkerThreadStart,
        "[ lib][%p] Worker start",
        Worker);
#if DEBUG
    Worker->ThreadStarted = TRUE;
#endif

    CXPLAT_EXECUTION_STATE State = { 0, 0, 0, UINT32_MAX, 0, CxPlatCurThreadID() };

    Worker->Running = TRUE;

    while (TRUE) {

        ++State.NoWorkCount;
#if DEBUG // Debug statistics
        ++Worker->LoopCount;
#endif
        State.TimeNow = CxPlatTimeUs64();

        CxPlatRunExecutionContexts(Worker, &State);
        if (State.WaitTime && InterlockedFetchAndClearBoolean(&Worker->Running)) {
            State.TimeNow = CxPlatTimeUs64();
            CxPlatRunExecutionContexts(Worker, &State); // Run once more to handle race conditions
        }

        if (CxPlatProcessEvents(Worker, &State)) {
            goto Shutdown;
        }

        if (State.NoWorkCount == 0) {
            State.LastWorkTime = State.TimeNow;
        } else if (State.NoWorkCount > CXPLAT_WORKER_IDLE_WORK_THRESHOLD_COUNT) {
            CxPlatSchedulerYield();
            State.NoWorkCount = 0;
        }

        if (State.TimeNow - State.LastPoolProcessTime > DYNAMIC_POOL_PROCESSING_PERIOD) {
            CxPlatProcessDynamicPoolAllocators(Worker);
            State.LastPoolProcessTime = State.TimeNow;
        }
    }

Shutdown:

    Worker->Running = FALSE;

#if DEBUG
    Worker->ThreadFinished = TRUE;
#endif

    QuicTraceLogInfo(
        PlatformWorkerThreadStop,
        "[ lib][%p] Worker stop",
        Worker);

    CXPLAT_THREAD_RETURN(0);
}<|MERGE_RESOLUTION|>--- conflicted
+++ resolved
@@ -166,28 +166,16 @@
         NULL
     };
 
-<<<<<<< HEAD
-    CxPlatZeroMemory(CxPlatWorkers, WorkersSize);
-    for (uint32_t i = 0; i < CxPlatWorkerCount; ++i) {
-        CxPlatLockInitialize(&CxPlatWorkers[i].ECLock);
-        CxPlatListInitializeHead(&CxPlatWorkers[i].DynamicPoolList);
-        CxPlatWorkers[i].InitializedECLock = TRUE;
-        CxPlatWorkers[i].IdealProcessor = ProcessorList ? ProcessorList[i] : (uint16_t)i;
-        CXPLAT_DBG_ASSERT(CxPlatWorkers[i].IdealProcessor < CxPlatProcCount());
-        ThreadConfig.IdealProcessor = CxPlatWorkers[i].IdealProcessor;
-        ThreadConfig.Context = &CxPlatWorkers[i];
-        if (!CxPlatEventQInitialize(&CxPlatWorkers[i].EventQ)) {
-=======
     CxPlatZeroMemory(WorkerPool->Workers, WorkersSize);
     for (uint32_t i = 0; i < WorkerPool->WorkerCount; ++i) {
         CxPlatLockInitialize(&WorkerPool->Workers[i].ECLock);
+        CxPlatListInitializeHead(&WorkerPool->Workers[i].DynamicPoolList);
         WorkerPool->Workers[i].InitializedECLock = TRUE;
         WorkerPool->Workers[i].IdealProcessor = ProcessorList ? ProcessorList[i] : (uint16_t)i;
         CXPLAT_DBG_ASSERT(WorkerPool->Workers[i].IdealProcessor < CxPlatProcCount());
         ThreadConfig.IdealProcessor = WorkerPool->Workers[i].IdealProcessor;
         ThreadConfig.Context = &WorkerPool->Workers[i];
         if (!CxPlatEventQInitialize(&WorkerPool->Workers[i].EventQ)) {
->>>>>>> c0a739a9
             QuicTraceEvent(
                 LibraryError,
                 "[ lib] ERROR, %s.",
@@ -310,14 +298,9 @@
             CxPlatSqeCleanup(&WorkerPool->Workers[i].EventQ, &WorkerPool->Workers[i].WakeSqe);
             CxPlatSqeCleanup(&WorkerPool->Workers[i].EventQ, &WorkerPool->Workers[i].ShutdownSqe);
 #endif // CXPLAT_SQE_INIT
-<<<<<<< HEAD
-            CxPlatEventQCleanup(&CxPlatWorkers[i].EventQ);
-            CXPLAT_DBG_ASSERT(CxPlatListIsEmpty(&CxPlatWorkers[i].DynamicPoolList));
-            CxPlatLockUninitialize(&CxPlatWorkers[i].ECLock);
-=======
             CxPlatEventQCleanup(&WorkerPool->Workers[i].EventQ);
+            CXPLAT_DBG_ASSERT(CxPlatListIsEmpty(&WorkerPool->Workers[i].DynamicPoolList));
             CxPlatLockUninitialize(&WorkerPool->Workers[i].ECLock);
->>>>>>> c0a739a9
         }
 
         CXPLAT_FREE(WorkerPool->Workers, QUIC_POOL_PLATFORM_WORKER);
