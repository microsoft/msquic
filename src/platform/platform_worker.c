/*++

    Copyright (c) Microsoft Corporation.
    Licensed under the MIT License.

Abstract:

    Platform abstraction for generic, per-processor worker threads.

--*/

#include "platform_internal.h"

#ifdef QUIC_CLOG
#include "platform_worker.c.clog.h"
#endif

typedef struct QUIC_CACHEALIGN CXPLAT_WORKER {

    //
    // Thread used to drive the worker.
    //
    CXPLAT_THREAD Thread;

    //
    // Event queue to drive execution.
    //
    CXPLAT_EVENTQ EventQ;

    //
    // Submission queue entry for shutting down the worker thread.
    //
    CXPLAT_SQE ShutdownSqe;

    //
    // Submission queue entry for waking the thread to poll.
    //
    CXPLAT_SQE WakeSqe;

    //
    // Submission queue entry for update the polling set.
    //
    CXPLAT_SQE UpdatePollSqe;

    //
    // Serializes access to the execution contexts.
    //
    CXPLAT_LOCK ECLock;

    //
    // List of dynamic pools to manage.
    //
    CXPLAT_LIST_ENTRY DynamicPoolList;

    //
    // Execution contexts that are waiting to be added to CXPLAT_WORKER::ExecutionContexts.
    //
    CXPLAT_SLIST_ENTRY* PendingECs;

    //
    // The set of actively registered execution contexts.
    //
    CXPLAT_SLIST_ENTRY* ExecutionContexts;

#if DEBUG // Debug statistics
    uint64_t LoopCount;
    uint64_t EcPollCount;
    uint64_t EcRunCount;
    uint64_t CqeCount;
#endif

    //
    // The ideal processor for the worker thread.
    //
    uint16_t IdealProcessor;

    //
    // Flags to indicate what has been initialized.
    //
    BOOLEAN InitializedEventQ : 1;
    BOOLEAN InitializedShutdownSqe : 1;
    BOOLEAN InitializedWakeSqe : 1;
    BOOLEAN InitializedUpdatePollSqe : 1;
    BOOLEAN InitializedThread : 1;
    BOOLEAN InitializedECLock : 1;
    BOOLEAN StoppingThread : 1;
    BOOLEAN StoppedThread : 1;
    BOOLEAN DestroyedThread : 1;
#if DEBUG // Debug flags - Must not be in the bitfield.
    BOOLEAN ThreadStarted;
    BOOLEAN ThreadFinished;
#endif

    //
    // Must not be bitfield.
    //
    BOOLEAN Running;

} CXPLAT_WORKER;

CXPLAT_THREAD_CALLBACK(CxPlatWorkerThread, Context);

<<<<<<< HEAD
=======
static void
ShutdownCompletion(
    _In_ CXPLAT_CQE* Cqe
    )
{
    CXPLAT_WORKER* Worker =
        CXPLAT_CONTAINING_RECORD(CxPlatCqeGetSqe(Cqe), CXPLAT_WORKER, ShutdownSqe);
    Worker->StoppedThread = TRUE;
}

static void
WakeCompletion(
    _In_ CXPLAT_CQE* Cqe
    )
{
    //
    // No-op as the goal is simply to wake the event queue thread
    //
    UNREFERENCED_PARAMETER(Cqe);
}

_IRQL_requires_max_(PASSIVE_LEVEL)
void
CxPlatUpdateExecutionContexts(
    _In_ CXPLAT_WORKER* Worker
    );

static void
UpdatePollCompletion(
    _In_ CXPLAT_CQE* Cqe
    )
{
    CXPLAT_WORKER* Worker =
        CXPLAT_CONTAINING_RECORD(CxPlatCqeGetSqe(Cqe), CXPLAT_WORKER, UpdatePollSqe);
    CxPlatUpdateExecutionContexts(Worker);
}

>>>>>>> b77cb3f8
_IRQL_requires_max_(PASSIVE_LEVEL)
void
CxPlatWorkerPoolInit(
    _In_ CXPLAT_WORKER_POOL* WorkerPool
    )
{
    CXPLAT_DBG_ASSERT(WorkerPool);
    CxPlatZeroMemory(WorkerPool, sizeof(*WorkerPool));
    CxPlatLockInitialize(&WorkerPool->WorkerLock);
}

#pragma warning(push)
#pragma warning(disable:6385)
#pragma warning(disable:6386) // SAL is confused about the worker size
_IRQL_requires_max_(PASSIVE_LEVEL)
BOOLEAN
CxPlatWorkerPoolLazyStart(
    _In_ CXPLAT_WORKER_POOL* WorkerPool,
    _In_opt_ QUIC_EXECUTION_CONFIG* Config
    )
{
    CXPLAT_DBG_ASSERT(WorkerPool);
    CxPlatLockAcquire(&WorkerPool->WorkerLock);
    if (WorkerPool->Workers != NULL) {
        CxPlatLockRelease(&WorkerPool->WorkerLock);
        return TRUE;
    }

    const uint16_t* ProcessorList;
    if (Config && Config->ProcessorCount) {
        WorkerPool->WorkerCount = Config->ProcessorCount;
        ProcessorList = Config->ProcessorList;
    } else {
        WorkerPool->WorkerCount = CxPlatProcCount();
        ProcessorList = NULL;
    }
    CXPLAT_DBG_ASSERT(WorkerPool->WorkerCount > 0 && WorkerPool->WorkerCount <= UINT16_MAX);

    const size_t WorkersSize = sizeof(CXPLAT_WORKER) * WorkerPool->WorkerCount;
    WorkerPool->Workers = (CXPLAT_WORKER*)CXPLAT_ALLOC_NONPAGED(WorkersSize, QUIC_POOL_PLATFORM_WORKER);
    if (WorkerPool->Workers == NULL) {
        QuicTraceEvent(
            AllocFailure,
            "Allocation of '%s' failed. (%llu bytes)",
            "CXPLAT_WORKER",
            WorkersSize);
        WorkerPool->WorkerCount = 0;
        goto Error;
    }

    uint16_t ThreadFlags = CXPLAT_THREAD_FLAG_SET_IDEAL_PROC;
    if (Config) {
        if (Config->Flags & QUIC_EXECUTION_CONFIG_FLAG_NO_IDEAL_PROC) {
            ThreadFlags &= ~CXPLAT_THREAD_FLAG_SET_IDEAL_PROC; // Remove the flag
        }
        if (Config->Flags & QUIC_EXECUTION_CONFIG_FLAG_HIGH_PRIORITY) {
            ThreadFlags |= CXPLAT_THREAD_FLAG_HIGH_PRIORITY;
        }
        if (Config->Flags & QUIC_EXECUTION_CONFIG_FLAG_AFFINITIZE) {
            ThreadFlags |= CXPLAT_THREAD_FLAG_SET_AFFINITIZE;
        }
    }

    CXPLAT_THREAD_CONFIG ThreadConfig = {
        ThreadFlags,
        0,
        "cxplat_worker",
        CxPlatWorkerThread,
        NULL
    };

    CxPlatZeroMemory(WorkerPool->Workers, WorkersSize);
    for (uint32_t i = 0; i < WorkerPool->WorkerCount; ++i) {
        CXPLAT_WORKER* Worker = &WorkerPool->Workers[i];
        CxPlatLockInitialize(&Worker->ECLock);
        CxPlatListInitializeHead(&Worker->DynamicPoolList);
        Worker->InitializedECLock = TRUE;
        Worker->IdealProcessor = ProcessorList ? ProcessorList[i] : (uint16_t)i;
        CXPLAT_DBG_ASSERT(Worker->IdealProcessor < CxPlatProcCount());
        ThreadConfig.IdealProcessor = Worker->IdealProcessor;
        ThreadConfig.Context = &WorkerPool->Workers[i];
        if (!CxPlatEventQInitialize(&Worker->EventQ)) {
            QuicTraceEvent(
                LibraryError,
                "[ lib] ERROR, %s.",
                "CxPlatEventQInitialize");
            goto Error;
        }
        Worker->InitializedEventQ = TRUE;
        if (!CxPlatSqeInitialize(&Worker->EventQ, ShutdownCompletion, &Worker->ShutdownSqe)) {
            QuicTraceEvent(
                LibraryError,
                "[ lib] ERROR, %s.",
                "CxPlatSqeInitialize(shutdown)");
            goto Error;
        }
        Worker->InitializedShutdownSqe = TRUE;
        if (!CxPlatSqeInitialize(&Worker->EventQ, WakeCompletion, &Worker->WakeSqe)) {
            QuicTraceEvent(
                LibraryError,
                "[ lib] ERROR, %s.",
                "CxPlatSqeInitialize(wake)");
            goto Error;
        }
        Worker->InitializedWakeSqe = TRUE;
        if (!CxPlatSqeInitialize(&Worker->EventQ, UpdatePollCompletion, &Worker->UpdatePollSqe)) {
            QuicTraceEvent(
                LibraryError,
                "[ lib] ERROR, %s.",
                "CxPlatSqeInitialize(updatepoll)");
            goto Error;
        }
        Worker->InitializedUpdatePollSqe = TRUE;
        if (QUIC_FAILED(
            CxPlatThreadCreate(&ThreadConfig, &Worker->Thread))) {
            goto Error;
        }
        Worker->InitializedThread = TRUE;
    }

    CxPlatRundownInitialize(&WorkerPool->Rundown);

    CxPlatLockRelease(&WorkerPool->WorkerLock);

    return TRUE;

Error:

    if (WorkerPool->Workers) {
        for (uint32_t i = 0; i < WorkerPool->WorkerCount; ++i) {
            CXPLAT_WORKER* Worker = &WorkerPool->Workers[i];
            if (Worker->InitializedThread) {
                Worker->StoppingThread = TRUE;
                CxPlatEventQEnqueue(&Worker->EventQ, &Worker->ShutdownSqe);
                CxPlatThreadWait(&Worker->Thread);
                CxPlatThreadDelete(&Worker->Thread);
#if DEBUG
                CXPLAT_DBG_ASSERT(Worker->ThreadStarted);
                CXPLAT_DBG_ASSERT(Worker->ThreadFinished);
#endif
                Worker->DestroyedThread = TRUE;
            }
            if (Worker->InitializedUpdatePollSqe) {
                CxPlatSqeCleanup(&Worker->EventQ, &Worker->UpdatePollSqe);
            }
            if (Worker->InitializedWakeSqe) {
                CxPlatSqeCleanup(&Worker->EventQ, &Worker->WakeSqe);
            }
            if (Worker->InitializedShutdownSqe) {
                CxPlatSqeCleanup(&Worker->EventQ, &Worker->ShutdownSqe);
            }
            if (Worker->InitializedEventQ) {
                CxPlatEventQCleanup(&Worker->EventQ);
            }
            if (Worker->InitializedECLock) {
                CxPlatLockUninitialize(&Worker->ECLock);
            }
        }

        CXPLAT_FREE(WorkerPool->Workers, QUIC_POOL_PLATFORM_WORKER);
        WorkerPool->Workers = NULL;
    }

    CxPlatLockRelease(&WorkerPool->WorkerLock);
    return FALSE;
}
#pragma warning(pop)

_IRQL_requires_max_(PASSIVE_LEVEL)
void
CxPlatWorkerPoolUninit(
    _In_ CXPLAT_WORKER_POOL* WorkerPool
    )
{
    CXPLAT_DBG_ASSERT(WorkerPool);
    if (WorkerPool->Workers != NULL) {
        CxPlatRundownReleaseAndWait(&WorkerPool->Rundown);

        for (uint32_t i = 0; i < WorkerPool->WorkerCount; ++i) {
            CXPLAT_WORKER* Worker = &WorkerPool->Workers[i];
            Worker->StoppingThread = TRUE;
            CxPlatEventQEnqueue(&Worker->EventQ, &Worker->ShutdownSqe);
            CxPlatThreadWait(&Worker->Thread);
            CxPlatThreadDelete(&Worker->Thread);
#if DEBUG
            CXPLAT_DBG_ASSERT(Worker->ThreadStarted);
            CXPLAT_DBG_ASSERT(Worker->ThreadFinished);
#endif
            Worker->DestroyedThread = TRUE;
            CxPlatSqeCleanup(&Worker->EventQ, &Worker->UpdatePollSqe);
            CxPlatSqeCleanup(&Worker->EventQ, &Worker->WakeSqe);
            CxPlatSqeCleanup(&Worker->EventQ, &Worker->ShutdownSqe);
            CxPlatEventQCleanup(&Worker->EventQ);
            CXPLAT_DBG_ASSERT(CxPlatListIsEmpty(&Worker->DynamicPoolList));
            CxPlatLockUninitialize(&Worker->ECLock);
        }

        CXPLAT_FREE(WorkerPool->Workers, QUIC_POOL_PLATFORM_WORKER);
        WorkerPool->Workers = NULL;

        CxPlatRundownUninitialize(&WorkerPool->Rundown);
    }

    CxPlatLockUninitialize(&WorkerPool->WorkerLock);
}

#ifndef _KERNEL_MODE // Not supported on kernel mode

#define DYNAMIC_POOL_PROCESSING_PERIOD  1000000 // 1 second
#define DYNAMIC_POOL_PRUNE_COUNT        8

void
CxPlatAddDynamicPoolAllocator(
    _In_ CXPLAT_WORKER_POOL* WorkerPool,
    _Inout_ CXPLAT_POOL_EX* Pool,
    _In_ uint16_t Index // Into the execution config processor array
    )
{
    CXPLAT_DBG_ASSERT(WorkerPool);
    CXPLAT_FRE_ASSERT(Index < WorkerPool->WorkerCount);
    CXPLAT_WORKER* Worker = &WorkerPool->Workers[Index];
    Pool->Owner = Worker;
    CxPlatLockAcquire(&Worker->ECLock);
    CxPlatListInsertTail(&Worker->DynamicPoolList, &Pool->Link);
    CxPlatLockRelease(&Worker->ECLock);
}

void
CxPlatRemoveDynamicPoolAllocator(
    _Inout_ CXPLAT_POOL_EX* Pool
    )
{
    CXPLAT_WORKER* Worker = (CXPLAT_WORKER*)Pool->Owner;
    CxPlatLockAcquire(&Worker->ECLock);
    CxPlatListEntryRemove(&Pool->Link);
    CxPlatLockRelease(&Worker->ECLock);
}

void
CxPlatProcessDynamicPoolAllocator(
    _Inout_ CXPLAT_POOL_EX* Pool
    )
{
    for (uint32_t i = 0; i < DYNAMIC_POOL_PRUNE_COUNT; ++i) {
        if (!CxPlatPoolPrune((CXPLAT_POOL*)Pool)) {
            return;
        }
    }
}

void
CxPlatProcessDynamicPoolAllocators(
    _In_ CXPLAT_WORKER* Worker
    )
{
    QuicTraceLogVerbose(
        PlatformWorkerProcessPools,
        "[ lib][%p] Processing pools",
        Worker);

    CxPlatLockAcquire(&Worker->ECLock);
    CXPLAT_LIST_ENTRY* Entry = Worker->DynamicPoolList.Flink;
    while (Entry != &Worker->DynamicPoolList) {
        CXPLAT_POOL_EX* Pool = CXPLAT_CONTAINING_RECORD(Entry, CXPLAT_POOL_EX, Link);
        Entry = Entry->Flink;
        CxPlatProcessDynamicPoolAllocator(Pool);
    }
    CxPlatLockRelease(&Worker->ECLock);
}

#endif // _KERNEL_MODE

CXPLAT_EVENTQ*
CxPlatWorkerPoolGetEventQ(
    _In_ const CXPLAT_WORKER_POOL* WorkerPool,
    _In_ uint16_t Index
    )
{
    CXPLAT_DBG_ASSERT(WorkerPool);
    CXPLAT_FRE_ASSERT(Index < WorkerPool->WorkerCount);
    return &WorkerPool->Workers[Index].EventQ;
}

_IRQL_requires_max_(PASSIVE_LEVEL)
void
CxPlatAddExecutionContext(
    _In_ CXPLAT_WORKER_POOL* WorkerPool,
    _Inout_ CXPLAT_EXECUTION_CONTEXT* Context,
    _In_ uint16_t Index
    )
{
    CXPLAT_DBG_ASSERT(WorkerPool);
    CXPLAT_FRE_ASSERT(Index < WorkerPool->WorkerCount);
    CXPLAT_WORKER* Worker = &WorkerPool->Workers[Index];

    Context->CxPlatContext = Worker;
    CxPlatLockAcquire(&Worker->ECLock);
    const BOOLEAN QueueEvent = Worker->PendingECs == NULL;
    Context->Entry.Next = Worker->PendingECs;
    Worker->PendingECs = &Context->Entry;
    CxPlatLockRelease(&Worker->ECLock);

    if (QueueEvent) {
        CxPlatEventQEnqueue(&Worker->EventQ, &Worker->UpdatePollSqe);
    }
}

_IRQL_requires_max_(PASSIVE_LEVEL)
void
CxPlatWakeExecutionContext(
    _In_ CXPLAT_EXECUTION_CONTEXT* Context
    )
{
    CXPLAT_WORKER* Worker = (CXPLAT_WORKER*)Context->CxPlatContext;
    if (!InterlockedFetchAndSetBoolean(&Worker->Running)) {
        CxPlatEventQEnqueue(&Worker->EventQ, &Worker->WakeSqe);
    }
}

_IRQL_requires_max_(PASSIVE_LEVEL)
void
CxPlatUpdateExecutionContexts(
    _In_ CXPLAT_WORKER* Worker
    )
{
    if (QuicReadPtrNoFence(&Worker->PendingECs)) {
        CxPlatLockAcquire(&Worker->ECLock);
        CXPLAT_SLIST_ENTRY* Head = Worker->PendingECs;
        Worker->PendingECs = NULL;
        CxPlatLockRelease(&Worker->ECLock);

        CXPLAT_SLIST_ENTRY** Tail = &Head;
        while (*Tail) {
            Tail = &(*Tail)->Next;
        }

        *Tail = Worker->ExecutionContexts;
        Worker->ExecutionContexts = Head;
    }
}

_IRQL_requires_max_(PASSIVE_LEVEL)
void
CxPlatRunExecutionContexts(
    _In_ CXPLAT_WORKER* Worker,
    _Inout_ CXPLAT_EXECUTION_STATE* State
    )
{
    if (Worker->ExecutionContexts == NULL) {
        State->WaitTime = UINT32_MAX;
        return;
    }

#if DEBUG // Debug statistics
    ++Worker->EcPollCount;
#endif

    uint64_t NextTime = UINT64_MAX;
    CXPLAT_SLIST_ENTRY** EC = &Worker->ExecutionContexts;
    do {
        CXPLAT_EXECUTION_CONTEXT* Context =
            CXPLAT_CONTAINING_RECORD(*EC, CXPLAT_EXECUTION_CONTEXT, Entry);
        BOOLEAN Ready = InterlockedFetchAndClearBoolean(&Context->Ready);
        if (Ready || Context->NextTimeUs <= State->TimeNow) {
#if DEBUG // Debug statistics
            ++Worker->EcRunCount;
#endif
            CXPLAT_SLIST_ENTRY* Next = Context->Entry.Next;
            if (!Context->Callback(Context->Context, State)) {
                *EC = Next; // Remove Context from the list.
                continue;
            }
            if (Context->Ready) {
                NextTime = 0;
            }
        }
        if (Context->NextTimeUs < NextTime) {
            NextTime = Context->NextTimeUs;
        }
        EC = &Context->Entry.Next;
    } while (*EC != NULL);

    if (NextTime == 0) {
        State->WaitTime = 0;
    } else if (NextTime != UINT64_MAX) {
        uint64_t Diff = NextTime - State->TimeNow;
        Diff = US_TO_MS(Diff);
        if (Diff == 0) {
            State->WaitTime = 1;
        } else if (Diff < UINT32_MAX) {
            State->WaitTime = (uint32_t)Diff;
        } else {
            State->WaitTime = UINT32_MAX-1;
        }
    } else {
        State->WaitTime = UINT32_MAX;
    }
}

_IRQL_requires_max_(PASSIVE_LEVEL)
<<<<<<< HEAD
BOOLEAN
=======
void
>>>>>>> b77cb3f8
CxPlatProcessEvents(
    _In_ CXPLAT_WORKER* Worker,
    _Inout_ CXPLAT_EXECUTION_STATE* State
    )
{
    CXPLAT_CQE Cqes[CXPLAT_EVENTQ_DEQUEUE_MAX];
    uint32_t CqeCount = CxPlatEventQDequeue(&Worker->EventQ, Cqes, ARRAYSIZE(Cqes), State->WaitTime);
    InterlockedFetchAndSetBoolean(&Worker->Running);
    if (CqeCount != 0) {
#if DEBUG // Debug statistics
        Worker->CqeCount += CqeCount;
#endif
        State->NoWorkCount = 0;
        for (uint32_t i = 0; i < CqeCount; ++i) {
            CXPLAT_SQE* Sqe = CxPlatCqeGetSqe(&Cqes[i]);
            Sqe->Completion(&Cqes[i]);
        }
        CxPlatEventQReturn(&Worker->EventQ, CqeCount);
    }
}

//
// The number of iterations to run before yielding our thread to the scheduler.
//
#define CXPLAT_WORKER_IDLE_WORK_THRESHOLD_COUNT 10

CXPLAT_THREAD_CALLBACK(CxPlatWorkerThread, Context)
{
    CXPLAT_WORKER* Worker = (CXPLAT_WORKER*)Context;
    CXPLAT_DBG_ASSERT(Worker != NULL);

    QuicTraceLogInfo(
        PlatformWorkerThreadStart,
        "[ lib][%p] Worker start",
        Worker);
#if DEBUG
    Worker->ThreadStarted = TRUE;
#endif

    CXPLAT_EXECUTION_STATE State = { 0, 0, 0, UINT32_MAX, 0, CxPlatCurThreadID() };

    Worker->Running = TRUE;

    while (!Worker->StoppedThread) {

        ++State.NoWorkCount;
#if DEBUG // Debug statistics
        ++Worker->LoopCount;
#endif
        State.TimeNow = CxPlatTimeUs64();

        CxPlatRunExecutionContexts(Worker, &State);
        if (State.WaitTime && InterlockedFetchAndClearBoolean(&Worker->Running)) {
            State.TimeNow = CxPlatTimeUs64();
            CxPlatRunExecutionContexts(Worker, &State); // Run once more to handle race conditions
        }

        CxPlatProcessEvents(Worker, &State);

        if (State.NoWorkCount == 0) {
            State.LastWorkTime = State.TimeNow;
        } else if (State.NoWorkCount > CXPLAT_WORKER_IDLE_WORK_THRESHOLD_COUNT) {
            CxPlatSchedulerYield();
            State.NoWorkCount = 0;
        }

#ifndef _KERNEL_MODE // Unnecessary on kernel mode
        if (State.TimeNow - State.LastPoolProcessTime > DYNAMIC_POOL_PROCESSING_PERIOD) {
            CxPlatProcessDynamicPoolAllocators(Worker);
            State.LastPoolProcessTime = State.TimeNow;
        }
#endif // _KERNEL_MODE
    }

    Worker->Running = FALSE;

#if DEBUG
    Worker->ThreadFinished = TRUE;
#endif

    QuicTraceLogInfo(
        PlatformWorkerThreadStop,
        "[ lib][%p] Worker stop",
        Worker);

    CXPLAT_THREAD_RETURN(0);
}<|MERGE_RESOLUTION|>--- conflicted
+++ resolved
@@ -100,8 +100,6 @@
 
 CXPLAT_THREAD_CALLBACK(CxPlatWorkerThread, Context);
 
-<<<<<<< HEAD
-=======
 static void
 ShutdownCompletion(
     _In_ CXPLAT_CQE* Cqe
@@ -139,7 +137,6 @@
     CxPlatUpdateExecutionContexts(Worker);
 }
 
->>>>>>> b77cb3f8
 _IRQL_requires_max_(PASSIVE_LEVEL)
 void
 CxPlatWorkerPoolInit(
@@ -540,11 +537,7 @@
 }
 
 _IRQL_requires_max_(PASSIVE_LEVEL)
-<<<<<<< HEAD
-BOOLEAN
-=======
-void
->>>>>>> b77cb3f8
+void
 CxPlatProcessEvents(
     _In_ CXPLAT_WORKER* Worker,
     _Inout_ CXPLAT_EXECUTION_STATE* State
