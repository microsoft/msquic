/*++

    Copyright (c) Microsoft Corporation.
    Licensed under the MIT License.

Abstract:

    Platform abstraction for generic, per-processor worker threads.

--*/

#include "platform_internal.h"

#ifdef QUIC_CLOG
#include "platform_worker.c.clog.h"
#endif

typedef struct QUIC_CACHEALIGN CXPLAT_WORKER {

    //
    // Thread used to drive the worker. Only set when the worker is created and
    // managed internally (default case).
    //
    CXPLAT_THREAD Thread;

    //
    // Event queue to drive execution.
    //
    CXPLAT_EVENTQ EventQ;

    //
    // Submission queue entry for shutting down the worker thread.
    //
    CXPLAT_SQE ShutdownSqe;

    //
    // Submission queue entry for waking the thread to poll.
    //
    CXPLAT_SQE WakeSqe;

    //
    // Submission queue entry for update the polling set.
    //
    CXPLAT_SQE UpdatePollSqe;

    //
    // Serializes access to the execution contexts.
    //
    CXPLAT_LOCK ECLock;

    //
    // The current execution state for the worker.
    //
    CXPLAT_EXECUTION_STATE State;

    //
    // List of dynamic pools to manage.
    //
    CXPLAT_LIST_ENTRY DynamicPoolList;

    //
    // Execution contexts that are waiting to be added to CXPLAT_WORKER::ExecutionContexts.
    //
    CXPLAT_SLIST_ENTRY* PendingECs;

    //
    // The set of actively registered execution contexts.
    //
    CXPLAT_SLIST_ENTRY* ExecutionContexts;

#if DEBUG // Debug statistics
    uint64_t LoopCount;
    uint64_t EcPollCount;
    uint64_t EcRunCount;
    uint64_t CqeCount;
#endif

    //
    // The ideal processor for the worker thread.
    //
    uint16_t IdealProcessor;

    //
    // Flags to indicate what has been initialized.
    //
    BOOLEAN InitializedEventQ : 1;
    BOOLEAN InitializedShutdownSqe : 1;
    BOOLEAN InitializedWakeSqe : 1;
    BOOLEAN InitializedUpdatePollSqe : 1;
    BOOLEAN InitializedThread : 1;
    BOOLEAN InitializedECLock : 1;
    BOOLEAN StoppingThread : 1;
    BOOLEAN StoppedThread : 1;
    BOOLEAN DestroyedThread : 1;
#if DEBUG // Debug flags - Must not be in the bitfield.
    BOOLEAN ThreadStarted;
    BOOLEAN ThreadFinished;
#endif

    //
    // Must not be bitfield.
    //
    BOOLEAN Running;

} CXPLAT_WORKER;

typedef struct CXPLAT_WORKER_POOL {

    CXPLAT_RUNDOWN_REF Rundown;
    uint32_t WorkerCount;
    CXPLAT_WORKER Workers[0];

} CXPLAT_WORKER_POOL;

CXPLAT_THREAD_CALLBACK(CxPlatWorkerThread, Context);

static void
ShutdownCompletion(
    _In_ CXPLAT_CQE* Cqe
    )
{
    CXPLAT_WORKER* Worker =
        CXPLAT_CONTAINING_RECORD(CxPlatCqeGetSqe(Cqe), CXPLAT_WORKER, ShutdownSqe);
    Worker->StoppedThread = TRUE;
}

static void
WakeCompletion(
    _In_ CXPLAT_CQE* Cqe
    )
{
    //
    // No-op as the goal is simply to wake the event queue thread
    //
    UNREFERENCED_PARAMETER(Cqe);
}

void
CxPlatUpdateExecutionContexts(
    _In_ CXPLAT_WORKER* Worker
    );

static void
UpdatePollCompletion(
    _In_ CXPLAT_CQE* Cqe
    )
{
    CXPLAT_WORKER* Worker =
        CXPLAT_CONTAINING_RECORD(CxPlatCqeGetSqe(Cqe), CXPLAT_WORKER, UpdatePollSqe);
    CxPlatUpdateExecutionContexts(Worker);
}

BOOLEAN
CxPlatWorkerPoolInitWorker(
    _Inout_ CXPLAT_WORKER* Worker,
    _In_ uint16_t IdealProcessor,
    _In_opt_ CXPLAT_EVENTQ* EventQ, // Only for external workers
    _In_opt_ CXPLAT_THREAD_CONFIG* ThreadConfig // Only for internal workers
    )
{
    CxPlatLockInitialize(&Worker->ECLock);
    CxPlatListInitializeHead(&Worker->DynamicPoolList);
    Worker->InitializedECLock = TRUE;
    Worker->IdealProcessor = IdealProcessor;
    Worker->State.WaitTime = UINT32_MAX;
    Worker->State.ThreadID = UINT32_MAX;

    if (EventQ != NULL) {
        Worker->EventQ = *EventQ;
    } else {
        if (!CxPlatEventQInitialize(&Worker->EventQ)) {
            QuicTraceEvent(
                LibraryError,
                "[ lib] ERROR, %s.",
                "CxPlatEventQInitialize");
            return FALSE;
        }
        Worker->InitializedEventQ = TRUE;
    }

    if (!CxPlatSqeInitialize(&Worker->EventQ, ShutdownCompletion, &Worker->ShutdownSqe)) {
        QuicTraceEvent(
            LibraryError,
            "[ lib] ERROR, %s.",
            "CxPlatSqeInitialize(shutdown)");
        return FALSE;
    }
    Worker->InitializedShutdownSqe = TRUE;

    if (!CxPlatSqeInitialize(&Worker->EventQ, WakeCompletion, &Worker->WakeSqe)) {
        QuicTraceEvent(
            LibraryError,
            "[ lib] ERROR, %s.",
            "CxPlatSqeInitialize(wake)");
        return FALSE;
    }
    Worker->InitializedWakeSqe = TRUE;

    if (!CxPlatSqeInitialize(&Worker->EventQ, UpdatePollCompletion, &Worker->UpdatePollSqe)) {
        QuicTraceEvent(
            LibraryError,
            "[ lib] ERROR, %s.",
            "CxPlatSqeInitialize(updatepoll)");
        return FALSE;
    }
    Worker->InitializedUpdatePollSqe = TRUE;

    if (ThreadConfig != NULL) {
        ThreadConfig->IdealProcessor = IdealProcessor;
        ThreadConfig->Context = Worker;
        if (QUIC_FAILED(
            CxPlatThreadCreate(ThreadConfig, &Worker->Thread))) {
            return FALSE;
        }
        Worker->InitializedThread = TRUE;
    }

    return TRUE;
}

void
CxPlatWorkerPoolDestroyWorker(
    _In_ CXPLAT_WORKER* Worker
    )
{
    if (Worker->InitializedThread) {
        Worker->StoppingThread = TRUE;
        CxPlatEventQEnqueue(&Worker->EventQ, &Worker->ShutdownSqe);
        CxPlatThreadWait(&Worker->Thread);
        CxPlatThreadDelete(&Worker->Thread);
#if DEBUG
        CXPLAT_DBG_ASSERT(Worker->ThreadStarted);
        CXPLAT_DBG_ASSERT(Worker->ThreadFinished);
#endif
        Worker->DestroyedThread = TRUE;
    } else {
        // TODO - Handle synchronized cleanup for external event queues?
    }
    if (Worker->InitializedUpdatePollSqe) {
        CxPlatSqeCleanup(&Worker->EventQ, &Worker->UpdatePollSqe);
    }
    if (Worker->InitializedWakeSqe) {
        CxPlatSqeCleanup(&Worker->EventQ, &Worker->WakeSqe);
    }
    if (Worker->InitializedShutdownSqe) {
        CxPlatSqeCleanup(&Worker->EventQ, &Worker->ShutdownSqe);
    }
    if (Worker->InitializedEventQ) {
        CxPlatEventQCleanup(&Worker->EventQ);
    }
    if (Worker->InitializedECLock) {
        CxPlatLockUninitialize(&Worker->ECLock);
    }
}

CXPLAT_WORKER_POOL*
CxPlatWorkerPoolCreate(
    _In_opt_ QUIC_GLOBAL_EXECUTION_CONFIG* Config
    )
{
    //
    // Build up the processor list either from the config or default to one per
    // system processor.
    //
    const uint16_t* ProcessorList;
    uint32_t ProcessorCount;
    if (Config && Config->ProcessorCount) {
        ProcessorCount = Config->ProcessorCount;
        ProcessorList = Config->ProcessorList;
    } else {
        ProcessorCount = CxPlatProcCount();
        ProcessorList = NULL;
    }
    CXPLAT_DBG_ASSERT(ProcessorCount > 0 && ProcessorCount <= UINT16_MAX);

    //
    // Allocate enough space for the pool and worker structs.
    //
    const size_t WorkerPoolSize =
        sizeof(CXPLAT_WORKER_POOL) +
        sizeof(CXPLAT_WORKER) * ProcessorCount;
    CXPLAT_WORKER_POOL* WorkerPool =
        CXPLAT_ALLOC_PAGED(WorkerPoolSize, QUIC_POOL_PLATFORM_WORKER);
    if (WorkerPool == NULL) {
        QuicTraceEvent(
            AllocFailure,
            "Allocation of '%s' failed. (%llu bytes)",
            "CXPLAT_WORKER_POOL",
            WorkerPoolSize);
        return NULL;
    }
    CxPlatZeroMemory(WorkerPool, WorkerPoolSize);
    WorkerPool->WorkerCount = ProcessorCount;

    //
    // Build up the configuration for creating the worker threads.
    //
    uint16_t ThreadFlags = CXPLAT_THREAD_FLAG_SET_IDEAL_PROC;
    if (Config) {
        if (Config->Flags & QUIC_GLOBAL_EXECUTION_CONFIG_FLAG_NO_IDEAL_PROC) {
            ThreadFlags &= ~CXPLAT_THREAD_FLAG_SET_IDEAL_PROC; // Remove the flag
        }
        if (Config->Flags & QUIC_GLOBAL_EXECUTION_CONFIG_FLAG_HIGH_PRIORITY) {
            ThreadFlags |= CXPLAT_THREAD_FLAG_HIGH_PRIORITY;
        }
        if (Config->Flags & QUIC_GLOBAL_EXECUTION_CONFIG_FLAG_AFFINITIZE) {
            ThreadFlags |= CXPLAT_THREAD_FLAG_SET_AFFINITIZE;
        }
    }

    CXPLAT_THREAD_CONFIG ThreadConfig = {
        ThreadFlags,
        0,
        "cxplat_worker",
        CxPlatWorkerThread,
        NULL
    };

    //
    // Set up each worker thread with the configuration initialized above. Also
    // creates the event queue and all the SQEs used to shutdown, wake and poll
    // the worker.
    //
    for (uint32_t i = 0; i < WorkerPool->WorkerCount; ++i) {
        const uint16_t IdealProcessor = ProcessorList ? ProcessorList[i] : (uint16_t)i;
        CXPLAT_DBG_ASSERT(IdealProcessor < CxPlatProcCount());

        CXPLAT_WORKER* Worker = &WorkerPool->Workers[i];
        if (!CxPlatWorkerPoolInitWorker(
                Worker, IdealProcessor, NULL, &ThreadConfig)) {
            goto Error;
        }
    }

    CxPlatRundownInitialize(&WorkerPool->Rundown);

    return WorkerPool;

Error:

    //
    // On failure, clean up all the workers that did get started.
    //
    for (uint32_t i = 0; i < WorkerPool->WorkerCount; ++i) {
        CXPLAT_WORKER* Worker = &WorkerPool->Workers[i];
        CxPlatWorkerPoolDestroyWorker(Worker);
    }

    CXPLAT_FREE(WorkerPool, QUIC_POOL_PLATFORM_WORKER);

    return NULL;
}

_Success_(return != NULL)
CXPLAT_WORKER_POOL*
CxPlatWorkerPoolCreateExternal(
    _In_ uint32_t Count,
    _In_reads_(Count) QUIC_EXECUTION_CONFIG* Configs,
    _Out_writes_(Count) QUIC_EXECUTION** Executions
    )
{
    CXPLAT_DBG_ASSERT(Count > 0 && Count <= UINT16_MAX);

    //
    // Allocate enough space for the pool and worker structs.
    //
    const size_t WorkerPoolSize =
        sizeof(CXPLAT_WORKER_POOL) + sizeof(CXPLAT_WORKER) * Count;
    CXPLAT_WORKER_POOL* WorkerPool =
        CXPLAT_ALLOC_PAGED(WorkerPoolSize, QUIC_POOL_PLATFORM_WORKER);
    if (WorkerPool == NULL) {
        QuicTraceEvent(
            AllocFailure,
            "Allocation of '%s' failed. (%llu bytes)",
            "CXPLAT_WORKER_POOL",
            WorkerPoolSize);
        return NULL;
    }
    CxPlatZeroMemory(WorkerPool, WorkerPoolSize);
    WorkerPool->WorkerCount = Count;

    //
    // Set up each worker thread with the configuration initialized above. Also
    // creates the event queue and all the SQEs used to shutdown, wake and poll
    // the worker.
    //
    for (uint32_t i = 0; i < Count; ++i) {
        const uint16_t IdealProcessor = (uint16_t)Configs[i].IdealProcessor;
        CXPLAT_DBG_ASSERT(IdealProcessor < CxPlatProcCount());

        CXPLAT_WORKER* Worker = &WorkerPool->Workers[i];
        if (!CxPlatWorkerPoolInitWorker(
                Worker, IdealProcessor, Configs[i].EventQ, NULL)) {
            goto Error;
        }
        Executions[i] = (QUIC_EXECUTION*)Worker;
    }

    CxPlatRundownInitialize(&WorkerPool->Rundown);

    return WorkerPool;

Error:

    //
    // On failure, clean up all the workers that did get started.
    //
    for (uint32_t i = 0; i < WorkerPool->WorkerCount; ++i) {
        CXPLAT_WORKER* Worker = &WorkerPool->Workers[i];
        CxPlatWorkerPoolDestroyWorker(Worker);
    }

    CXPLAT_FREE(WorkerPool, QUIC_POOL_PLATFORM_WORKER);

    return NULL;
}

void
CxPlatWorkerPoolDelete(
    _In_opt_ CXPLAT_WORKER_POOL* WorkerPool
    )
{
    if (WorkerPool != NULL) {
        CxPlatRundownReleaseAndWait(&WorkerPool->Rundown);

        for (uint32_t i = 0; i < WorkerPool->WorkerCount; ++i) {
            CXPLAT_WORKER* Worker = &WorkerPool->Workers[i];
            CxPlatWorkerPoolDestroyWorker(Worker);
        }

        CxPlatRundownUninitialize(&WorkerPool->Rundown);
        CXPLAT_FREE(WorkerPool, QUIC_POOL_PLATFORM_WORKER);
    }
}

uint32_t
CxPlatWorkerPoolGetCount(
    _In_ CXPLAT_WORKER_POOL* WorkerPool
    )
{
    return WorkerPool->WorkerCount;
}

BOOLEAN
CxPlatWorkerPoolAddRef(
    _In_ CXPLAT_WORKER_POOL* WorkerPool
    )
{
    return CxPlatRundownAcquire(&WorkerPool->Rundown);
}

void
CxPlatWorkerPoolRelease(
    _In_ CXPLAT_WORKER_POOL* WorkerPool
    )
{
    CxPlatRundownRelease(&WorkerPool->Rundown);
}

uint32_t
CxPlatWorkerPoolGetIdealProcessor(
    _In_ CXPLAT_WORKER_POOL* WorkerPool,
    _In_ uint32_t Index
    )
{
    CXPLAT_DBG_ASSERT(WorkerPool);
    CXPLAT_FRE_ASSERT(Index < WorkerPool->WorkerCount);
    return WorkerPool->Workers[Index].IdealProcessor;
}

CXPLAT_EVENTQ*
CxPlatWorkerPoolGetEventQ(
    _In_ CXPLAT_WORKER_POOL* WorkerPool,
    _In_ uint16_t Index
    )
{
    CXPLAT_DBG_ASSERT(WorkerPool);
    CXPLAT_FRE_ASSERT(Index < WorkerPool->WorkerCount);
    return &WorkerPool->Workers[Index].EventQ;
}

void
CxPlatWorkerPoolAddExecutionContext(
    _In_ CXPLAT_WORKER_POOL* WorkerPool,
    _Inout_ CXPLAT_EXECUTION_CONTEXT* Context,
    _In_ uint16_t Index
    )
{
    CXPLAT_DBG_ASSERT(WorkerPool);
    CXPLAT_FRE_ASSERT(Index < WorkerPool->WorkerCount);
    CXPLAT_WORKER* Worker = &WorkerPool->Workers[Index];

    Context->CxPlatContext = Worker;
    CxPlatLockAcquire(&Worker->ECLock);
    const BOOLEAN QueueEvent = Worker->PendingECs == NULL;
    Context->Entry.Next = Worker->PendingECs;
    Worker->PendingECs = &Context->Entry;
    CxPlatLockRelease(&Worker->ECLock);

    if (QueueEvent) {
        CxPlatEventQEnqueue(&Worker->EventQ, &Worker->UpdatePollSqe);
    }
}

void
CxPlatWakeExecutionContext(
    _In_ CXPLAT_EXECUTION_CONTEXT* Context
    )
{
    CXPLAT_WORKER* Worker = (CXPLAT_WORKER*)Context->CxPlatContext;
    if (!InterlockedFetchAndSetBoolean(&Worker->Running)) {
        CxPlatEventQEnqueue(&Worker->EventQ, &Worker->WakeSqe);
    }
}

void
CxPlatUpdateExecutionContexts(
    _In_ CXPLAT_WORKER* Worker
    )
{
    if (QuicReadPtrNoFence(&Worker->PendingECs)) {
        CxPlatLockAcquire(&Worker->ECLock);
        CXPLAT_SLIST_ENTRY* Head = Worker->PendingECs;
        Worker->PendingECs = NULL;
        CxPlatLockRelease(&Worker->ECLock);

        CXPLAT_SLIST_ENTRY** Tail = &Head;
        while (*Tail) {
            Tail = &(*Tail)->Next;
        }

        *Tail = Worker->ExecutionContexts;
        Worker->ExecutionContexts = Head;
    }
}

void
CxPlatRunExecutionContexts(
    _In_ CXPLAT_WORKER* Worker
    )
{
    if (Worker->ExecutionContexts == NULL) {
        Worker->State.WaitTime = UINT32_MAX;
        return;
    }

#if DEBUG // Debug statistics
    ++Worker->EcPollCount;
#endif

    uint64_t NextTime = UINT64_MAX;
    CXPLAT_SLIST_ENTRY** EC = &Worker->ExecutionContexts;
    do {
        CXPLAT_EXECUTION_CONTEXT* Context =
            CXPLAT_CONTAINING_RECORD(*EC, CXPLAT_EXECUTION_CONTEXT, Entry);
        BOOLEAN Ready = InterlockedFetchAndClearBoolean(&Context->Ready);
        if (Ready || Context->NextTimeUs <= Worker->State.TimeNow) {
#if DEBUG // Debug statistics
            ++Worker->EcRunCount;
#endif
            CXPLAT_SLIST_ENTRY* Next = Context->Entry.Next;
            if (!Context->Callback(Context->Context, &Worker->State)) {
                *EC = Next; // Remove Context from the list.
                continue;
            }
            if (Context->Ready) {
                NextTime = 0;
            }
        }
        if (Context->NextTimeUs < NextTime) {
            NextTime = Context->NextTimeUs;
        }
        EC = &Context->Entry.Next;
    } while (*EC != NULL);

    if (NextTime == 0) {
        Worker->State.WaitTime = 0;
    } else if (NextTime != UINT64_MAX) {
        uint64_t Diff = NextTime - Worker->State.TimeNow;
        Diff = US_TO_MS(Diff);
        if (Diff == 0) {
            Worker->State.WaitTime = 1;
        } else if (Diff < UINT32_MAX) {
            Worker->State.WaitTime = (uint32_t)Diff;
        } else {
            Worker->State.WaitTime = UINT32_MAX-1;
        }
    } else {
        Worker->State.WaitTime = UINT32_MAX;
    }
}

uint32_t
CxPlatWorkerPoolWorkerPoll(
    _In_ QUIC_EXECUTION* Execution
    )
{
    CXPLAT_WORKER* Worker = (CXPLAT_WORKER*)Execution;
    Worker->State.ThreadID = CxPlatCurThreadID();
    Worker->State.TimeNow = CxPlatTimeUs64();

    CxPlatRunExecutionContexts(Worker);
    if (Worker->State.WaitTime && InterlockedFetchAndClearBoolean(&Worker->Running)) {
        Worker->State.TimeNow = CxPlatTimeUs64();
        CxPlatRunExecutionContexts(Worker); // Run once more to handle race conditions
    }

    Worker->State.ThreadID = UINT32_MAX;

    return Worker->State.WaitTime;
}

#define DYNAMIC_POOL_PROCESSING_PERIOD  1000000 // 1 second
#define DYNAMIC_POOL_PRUNE_COUNT        8

void
CxPlatAddDynamicPoolAllocator(
    _In_ CXPLAT_WORKER_POOL* WorkerPool,
    _Inout_ CXPLAT_POOL_EX* Pool,
    _In_ uint16_t Index // Into the execution config processor array
    )
{
    CXPLAT_DBG_ASSERT(WorkerPool);
    CXPLAT_FRE_ASSERT(Index < WorkerPool->WorkerCount);
    CXPLAT_WORKER* Worker = &WorkerPool->Workers[Index];
    Pool->Owner = Worker;
    CxPlatLockAcquire(&Worker->ECLock);
    CxPlatListInsertTail(&Worker->DynamicPoolList, &Pool->Link);
    CxPlatLockRelease(&Worker->ECLock);
}

void
CxPlatRemoveDynamicPoolAllocator(
    _Inout_ CXPLAT_POOL_EX* Pool
    )
{
    CXPLAT_WORKER* Worker = (CXPLAT_WORKER*)Pool->Owner;
    CxPlatLockAcquire(&Worker->ECLock);
    CxPlatListEntryRemove(&Pool->Link);
    CxPlatLockRelease(&Worker->ECLock);
}

void
CxPlatProcessDynamicPoolAllocator(
    _Inout_ CXPLAT_POOL_EX* Pool
    )
{
    for (uint32_t i = 0; i < DYNAMIC_POOL_PRUNE_COUNT; ++i) {
        if (!CxPlatPoolPrune((CXPLAT_POOL*)Pool)) {
            return;
        }
    }
}

void
CxPlatProcessDynamicPoolAllocators(
    _In_ CXPLAT_WORKER* Worker
    )
{
    QuicTraceLogVerbose(
        PlatformWorkerProcessPools,
        "[ lib][%p] Processing pools",
        Worker);

    CxPlatLockAcquire(&Worker->ECLock);
    CXPLAT_LIST_ENTRY* Entry = Worker->DynamicPoolList.Flink;
    while (Entry != &Worker->DynamicPoolList) {
        CXPLAT_POOL_EX* Pool = CXPLAT_CONTAINING_RECORD(Entry, CXPLAT_POOL_EX, Link);
        Entry = Entry->Flink;
        CxPlatProcessDynamicPoolAllocator(Pool);
    }
    CxPlatLockRelease(&Worker->ECLock);
}

void
CxPlatProcessEvents(
    _In_ CXPLAT_WORKER* Worker
    )
{
    CXPLAT_CQE Cqes[16];
<<<<<<< HEAD
    CXPLAT_CQE* CurrentCqe = Cqes;
    uint32_t CqeCount = CxPlatEventQDequeue(&Worker->EventQ, Cqes, ARRAYSIZE(Cqes), State->WaitTime);
    uint32_t CurrentCqeCount = CqeCount;
=======
    uint32_t CqeCount =
        CxPlatEventQDequeue(
            &Worker->EventQ,
            Cqes,
            ARRAYSIZE(Cqes),
            Worker->State.WaitTime);
>>>>>>> 54ced5ef
    InterlockedFetchAndSetBoolean(&Worker->Running);
    if (CqeCount != 0) {
#if DEBUG // Debug statistics
        Worker->CqeCount += CqeCount;
#endif
<<<<<<< HEAD
        State->NoWorkCount = 0;
        while (CurrentCqeCount > 0) {
            CXPLAT_SQE* Sqe = CxPlatCqeGetSqe(CurrentCqe);
#ifdef CXPLAT_USE_EVENT_BATCH_COMPLETION
            Sqe->Completion(&CurrentCqe, &CurrentCqeCount);
#else
            Sqe->Completion(CurrentCqe);
            CurrentCqe++;
            CurrentCqeCount--;
#endif
=======
        Worker->State.NoWorkCount = 0;
        for (uint32_t i = 0; i < CqeCount; ++i) {
            CXPLAT_SQE* Sqe = CxPlatCqeGetSqe(&Cqes[i]);
            Sqe->Completion(&Cqes[i]);
>>>>>>> 54ced5ef
        }
        CxPlatEventQReturn(&Worker->EventQ, CqeCount);
    }
}

//
// The number of iterations to run before yielding our thread to the scheduler.
//
#define CXPLAT_WORKER_IDLE_WORK_THRESHOLD_COUNT 10

CXPLAT_THREAD_CALLBACK(CxPlatWorkerThread, Context)
{
    CXPLAT_WORKER* Worker = (CXPLAT_WORKER*)Context;
    CXPLAT_DBG_ASSERT(Worker != NULL);

    QuicTraceLogInfo(
        PlatformWorkerThreadStart,
        "[ lib][%p] Worker start",
        Worker);
#if DEBUG
    Worker->ThreadStarted = TRUE;
#endif

    Worker->State.ThreadID = CxPlatCurThreadID();
    Worker->Running = TRUE;

    while (!Worker->StoppedThread) {

        ++Worker->State.NoWorkCount;
#if DEBUG // Debug statistics
        ++Worker->LoopCount;
#endif
        Worker->State.TimeNow = CxPlatTimeUs64();

        CxPlatRunExecutionContexts(Worker);
        if (Worker->State.WaitTime && InterlockedFetchAndClearBoolean(&Worker->Running)) {
            Worker->State.TimeNow = CxPlatTimeUs64();
            CxPlatRunExecutionContexts(Worker); // Run once more to handle race conditions
        }

        CxPlatProcessEvents(Worker);

        if (Worker->State.NoWorkCount == 0) {
            Worker->State.LastWorkTime = Worker->State.TimeNow;
        } else if (Worker->State.NoWorkCount > CXPLAT_WORKER_IDLE_WORK_THRESHOLD_COUNT) {
            CxPlatSchedulerYield();
            Worker->State.NoWorkCount = 0;
        }

        if (Worker->State.TimeNow - Worker->State.LastPoolProcessTime > DYNAMIC_POOL_PROCESSING_PERIOD) {
            CxPlatProcessDynamicPoolAllocators(Worker);
            Worker->State.LastPoolProcessTime = Worker->State.TimeNow;
        }
    }

    Worker->Running = FALSE;

#if DEBUG
    Worker->ThreadFinished = TRUE;
#endif

    QuicTraceLogInfo(
        PlatformWorkerThreadStop,
        "[ lib][%p] Worker stop",
        Worker);

    CXPLAT_THREAD_RETURN(0);
}<|MERGE_RESOLUTION|>--- conflicted
+++ resolved
@@ -678,25 +678,21 @@
     )
 {
     CXPLAT_CQE Cqes[16];
-<<<<<<< HEAD
-    CXPLAT_CQE* CurrentCqe = Cqes;
-    uint32_t CqeCount = CxPlatEventQDequeue(&Worker->EventQ, Cqes, ARRAYSIZE(Cqes), State->WaitTime);
-    uint32_t CurrentCqeCount = CqeCount;
-=======
     uint32_t CqeCount =
         CxPlatEventQDequeue(
             &Worker->EventQ,
             Cqes,
             ARRAYSIZE(Cqes),
             Worker->State.WaitTime);
->>>>>>> 54ced5ef
+    uint32_t CurrentCqeCount = CqeCount;
+    CXPLAT_CQE* CurrentCqe = Cqes;
+
     InterlockedFetchAndSetBoolean(&Worker->Running);
     if (CqeCount != 0) {
 #if DEBUG // Debug statistics
         Worker->CqeCount += CqeCount;
 #endif
-<<<<<<< HEAD
-        State->NoWorkCount = 0;
+        Worker->State.NoWorkCount = 0;
         while (CurrentCqeCount > 0) {
             CXPLAT_SQE* Sqe = CxPlatCqeGetSqe(CurrentCqe);
 #ifdef CXPLAT_USE_EVENT_BATCH_COMPLETION
@@ -706,12 +702,6 @@
             CurrentCqe++;
             CurrentCqeCount--;
 #endif
-=======
-        Worker->State.NoWorkCount = 0;
-        for (uint32_t i = 0; i < CqeCount; ++i) {
-            CXPLAT_SQE* Sqe = CxPlatCqeGetSqe(&Cqes[i]);
-            Sqe->Completion(&Cqes[i]);
->>>>>>> 54ced5ef
         }
         CxPlatEventQReturn(&Worker->EventQ, CqeCount);
     }
