/*++

    Copyright (c) Microsoft Corporation.
    Licensed under the MIT License.

Abstract:

    Platform abstraction for generic, per-processor worker threads.

--*/

#include "platform_internal.h"

#ifdef QUIC_CLOG
#include "platform_worker.c.clog.h"
#endif

typedef struct QUIC_CACHEALIGN CXPLAT_WORKER {

    //
    // Thread used to drive the worker.
    //
    CXPLAT_THREAD Thread;

    //
    // Event queue to drive execution.
    //
    CXPLAT_EVENTQ EventQ;

    //
    // Submission queue entry for shutting down the worker thread.
    //
    CXPLAT_SQE ShutdownSqe;

    //
    // Submission queue entry for waking the thread to poll.
    //
    CXPLAT_SQE WakeSqe;

    //
    // Submission queue entry for update the polling set.
    //
    CXPLAT_SQE UpdatePollSqe;

    //
    // Serializes access to the execution contexts.
    //
    CXPLAT_LOCK ECLock;

    //
    // List of dynamic pools to manage.
    //
    CXPLAT_LIST_ENTRY DynamicPoolList;

    //
    // Execution contexts that are waiting to be added to CXPLAT_WORKER::ExecutionContexts.
    //
    CXPLAT_SLIST_ENTRY* PendingECs;

    //
    // The set of actively registered execution contexts.
    //
    CXPLAT_SLIST_ENTRY* ExecutionContexts;

#if DEBUG // Debug statistics
    uint64_t LoopCount;
    uint64_t EcPollCount;
    uint64_t EcRunCount;
    uint64_t CqeCount;
#endif

    //
    // The ideal processor for the worker thread.
    //
    uint16_t IdealProcessor;

    //
    // Flags to indicate what has been initialized.
    //
    BOOLEAN InitializedEventQ : 1;
    BOOLEAN InitializedShutdownSqe : 1;
    BOOLEAN InitializedWakeSqe : 1;
    BOOLEAN InitializedUpdatePollSqe : 1;
    BOOLEAN InitializedThread : 1;
    BOOLEAN InitializedECLock : 1;
    BOOLEAN StoppingThread : 1;
    BOOLEAN StoppedThread : 1;
    BOOLEAN DestroyedThread : 1;
#if DEBUG // Debug flags - Must not be in the bitfield.
    BOOLEAN ThreadStarted;
    BOOLEAN ThreadFinished;
#endif

    //
    // Must not be bitfield.
    //
    BOOLEAN Running;

} CXPLAT_WORKER;

CXPLAT_THREAD_CALLBACK(CxPlatWorkerThread, Context);

<<<<<<< HEAD
_IRQL_requires_max_(PASSIVE_LEVEL)
=======
static void
ShutdownCompletion(
    _In_ CXPLAT_CQE* Cqe
    )
{
    CXPLAT_WORKER* Worker =
        CXPLAT_CONTAINING_RECORD(CxPlatCqeGetSqe(Cqe), CXPLAT_WORKER, ShutdownSqe);
    Worker->StoppedThread = TRUE;
}

static void
WakeCompletion(
    _In_ CXPLAT_CQE* Cqe
    )
{
    //
    // No-op as the goal is simply to wake the event queue thread
    //
    UNREFERENCED_PARAMETER(Cqe);
}

void
CxPlatUpdateExecutionContexts(
    _In_ CXPLAT_WORKER* Worker
    );

static void
UpdatePollCompletion(
    _In_ CXPLAT_CQE* Cqe
    )
{
    CXPLAT_WORKER* Worker =
        CXPLAT_CONTAINING_RECORD(CxPlatCqeGetSqe(Cqe), CXPLAT_WORKER, UpdatePollSqe);
    CxPlatUpdateExecutionContexts(Worker);
}

>>>>>>> ba795e02
void
CxPlatWorkerPoolInit(
    _In_ CXPLAT_WORKER_POOL* WorkerPool
    )
{
    CXPLAT_DBG_ASSERT(WorkerPool);
    CxPlatZeroMemory(WorkerPool, sizeof(*WorkerPool));
    CxPlatLockInitialize(&WorkerPool->WorkerLock);
}

#pragma warning(push)
#pragma warning(disable:6385)
#pragma warning(disable:6386) // SAL is confused about the worker size
_IRQL_requires_max_(PASSIVE_LEVEL)
BOOLEAN
CxPlatWorkerPoolLazyStart(
    _In_ CXPLAT_WORKER_POOL* WorkerPool,
    _In_opt_ QUIC_EXECUTION_CONFIG* Config
    )
{
    CXPLAT_DBG_ASSERT(WorkerPool);
    CxPlatLockAcquire(&WorkerPool->WorkerLock);
    if (WorkerPool->Workers != NULL) {
        CxPlatLockRelease(&WorkerPool->WorkerLock);
        return TRUE;
    }

    const uint16_t* ProcessorList;
    if (Config && Config->ProcessorCount) {
        WorkerPool->WorkerCount = Config->ProcessorCount;
        ProcessorList = Config->ProcessorList;
    } else {
        WorkerPool->WorkerCount = CxPlatProcCount();
        ProcessorList = NULL;
    }
    CXPLAT_DBG_ASSERT(WorkerPool->WorkerCount > 0 && WorkerPool->WorkerCount <= UINT16_MAX);

    const size_t WorkersSize = sizeof(CXPLAT_WORKER) * WorkerPool->WorkerCount;
    WorkerPool->Workers = (CXPLAT_WORKER*)CXPLAT_ALLOC_NONPAGED(WorkersSize, QUIC_POOL_PLATFORM_WORKER);
    if (WorkerPool->Workers == NULL) {
        QuicTraceEvent(
            AllocFailure,
            "Allocation of '%s' failed. (%llu bytes)",
            "CXPLAT_WORKER",
            WorkersSize);
        WorkerPool->WorkerCount = 0;
        goto Error;
    }

    uint16_t ThreadFlags = CXPLAT_THREAD_FLAG_SET_IDEAL_PROC;
    if (Config) {
        if (Config->Flags & QUIC_EXECUTION_CONFIG_FLAG_NO_IDEAL_PROC) {
            ThreadFlags &= ~CXPLAT_THREAD_FLAG_SET_IDEAL_PROC; // Remove the flag
        }
        if (Config->Flags & QUIC_EXECUTION_CONFIG_FLAG_HIGH_PRIORITY) {
            ThreadFlags |= CXPLAT_THREAD_FLAG_HIGH_PRIORITY;
        }
        if (Config->Flags & QUIC_EXECUTION_CONFIG_FLAG_AFFINITIZE) {
            ThreadFlags |= CXPLAT_THREAD_FLAG_SET_AFFINITIZE;
        }
    }

    CXPLAT_THREAD_CONFIG ThreadConfig = {
        ThreadFlags,
        0,
        "cxplat_worker",
        CxPlatWorkerThread,
        NULL
    };

    CxPlatZeroMemory(WorkerPool->Workers, WorkersSize);
    for (uint32_t i = 0; i < WorkerPool->WorkerCount; ++i) {
        CXPLAT_WORKER* Worker = &WorkerPool->Workers[i];
        CxPlatLockInitialize(&Worker->ECLock);
        CxPlatListInitializeHead(&Worker->DynamicPoolList);
        Worker->InitializedECLock = TRUE;
        Worker->IdealProcessor = ProcessorList ? ProcessorList[i] : (uint16_t)i;
        CXPLAT_DBG_ASSERT(Worker->IdealProcessor < CxPlatProcCount());
        ThreadConfig.IdealProcessor = Worker->IdealProcessor;
        ThreadConfig.Context = &WorkerPool->Workers[i];
        if (!CxPlatEventQInitialize(&Worker->EventQ)) {
            QuicTraceEvent(
                LibraryError,
                "[ lib] ERROR, %s.",
                "CxPlatEventQInitialize");
            goto Error;
        }
        Worker->InitializedEventQ = TRUE;
        if (!CxPlatSqeInitialize(&Worker->EventQ, ShutdownCompletion, &Worker->ShutdownSqe)) {
            QuicTraceEvent(
                LibraryError,
                "[ lib] ERROR, %s.",
                "CxPlatSqeInitialize(shutdown)");
            goto Error;
        }
        Worker->InitializedShutdownSqe = TRUE;
        if (!CxPlatSqeInitialize(&Worker->EventQ, WakeCompletion, &Worker->WakeSqe)) {
            QuicTraceEvent(
                LibraryError,
                "[ lib] ERROR, %s.",
                "CxPlatSqeInitialize(wake)");
            goto Error;
        }
        Worker->InitializedWakeSqe = TRUE;
        if (!CxPlatSqeInitialize(&Worker->EventQ, UpdatePollCompletion, &Worker->UpdatePollSqe)) {
            QuicTraceEvent(
                LibraryError,
                "[ lib] ERROR, %s.",
                "CxPlatSqeInitialize(updatepoll)");
            goto Error;
        }
        Worker->InitializedUpdatePollSqe = TRUE;
        if (QUIC_FAILED(
            CxPlatThreadCreate(&ThreadConfig, &Worker->Thread))) {
            goto Error;
        }
        Worker->InitializedThread = TRUE;
    }

    CxPlatRundownInitialize(&WorkerPool->Rundown);

    CxPlatLockRelease(&WorkerPool->WorkerLock);

    return TRUE;

Error:

    if (WorkerPool->Workers) {
        for (uint32_t i = 0; i < WorkerPool->WorkerCount; ++i) {
            CXPLAT_WORKER* Worker = &WorkerPool->Workers[i];
            if (Worker->InitializedThread) {
                Worker->StoppingThread = TRUE;
                CxPlatEventQEnqueue(&Worker->EventQ, &Worker->ShutdownSqe);
                CxPlatThreadWait(&Worker->Thread);
                CxPlatThreadDelete(&Worker->Thread);
#if DEBUG
                CXPLAT_DBG_ASSERT(Worker->ThreadStarted);
                CXPLAT_DBG_ASSERT(Worker->ThreadFinished);
#endif
                Worker->DestroyedThread = TRUE;
            }
            if (Worker->InitializedUpdatePollSqe) {
                CxPlatSqeCleanup(&Worker->EventQ, &Worker->UpdatePollSqe);
            }
            if (Worker->InitializedWakeSqe) {
                CxPlatSqeCleanup(&Worker->EventQ, &Worker->WakeSqe);
            }
            if (Worker->InitializedShutdownSqe) {
                CxPlatSqeCleanup(&Worker->EventQ, &Worker->ShutdownSqe);
            }
            if (Worker->InitializedEventQ) {
                CxPlatEventQCleanup(&Worker->EventQ);
            }
            if (Worker->InitializedECLock) {
                CxPlatLockUninitialize(&Worker->ECLock);
            }
        }

        CXPLAT_FREE(WorkerPool->Workers, QUIC_POOL_PLATFORM_WORKER);
        WorkerPool->Workers = NULL;
    }

    CxPlatLockRelease(&WorkerPool->WorkerLock);
    return FALSE;
}
#pragma warning(pop)

_IRQL_requires_max_(PASSIVE_LEVEL)
void
CxPlatWorkerPoolUninit(
    _In_ CXPLAT_WORKER_POOL* WorkerPool
    )
{
    CXPLAT_DBG_ASSERT(WorkerPool);
    if (WorkerPool->Workers != NULL) {
        CxPlatRundownReleaseAndWait(&WorkerPool->Rundown);

        for (uint32_t i = 0; i < WorkerPool->WorkerCount; ++i) {
            CXPLAT_WORKER* Worker = &WorkerPool->Workers[i];
            Worker->StoppingThread = TRUE;
            CxPlatEventQEnqueue(&Worker->EventQ, &Worker->ShutdownSqe);
            CxPlatThreadWait(&Worker->Thread);
            CxPlatThreadDelete(&Worker->Thread);
#if DEBUG
            CXPLAT_DBG_ASSERT(Worker->ThreadStarted);
            CXPLAT_DBG_ASSERT(Worker->ThreadFinished);
#endif
            Worker->DestroyedThread = TRUE;
            CxPlatSqeCleanup(&Worker->EventQ, &Worker->UpdatePollSqe);
            CxPlatSqeCleanup(&Worker->EventQ, &Worker->WakeSqe);
            CxPlatSqeCleanup(&Worker->EventQ, &Worker->ShutdownSqe);
            CxPlatEventQCleanup(&Worker->EventQ);
            CXPLAT_DBG_ASSERT(CxPlatListIsEmpty(&Worker->DynamicPoolList));
            CxPlatLockUninitialize(&Worker->ECLock);
        }

        CXPLAT_FREE(WorkerPool->Workers, QUIC_POOL_PLATFORM_WORKER);
        WorkerPool->Workers = NULL;

        CxPlatRundownUninitialize(&WorkerPool->Rundown);
    }

    CxPlatLockUninitialize(&WorkerPool->WorkerLock);
}

#ifndef _KERNEL_MODE // Not supported on kernel mode

#define DYNAMIC_POOL_PROCESSING_PERIOD  1000000 // 1 second
#define DYNAMIC_POOL_PRUNE_COUNT        8

void
CxPlatAddDynamicPoolAllocator(
    _In_ CXPLAT_WORKER_POOL* WorkerPool,
    _Inout_ CXPLAT_POOL_EX* Pool,
    _In_ uint16_t Index // Into the execution config processor array
    )
{
    CXPLAT_DBG_ASSERT(WorkerPool);
    CXPLAT_FRE_ASSERT(Index < WorkerPool->WorkerCount);
    CXPLAT_WORKER* Worker = &WorkerPool->Workers[Index];
    Pool->Owner = Worker;
    CxPlatLockAcquire(&Worker->ECLock);
    CxPlatListInsertTail(&Worker->DynamicPoolList, &Pool->Link);
    CxPlatLockRelease(&Worker->ECLock);
}

void
CxPlatRemoveDynamicPoolAllocator(
    _Inout_ CXPLAT_POOL_EX* Pool
    )
{
    CXPLAT_WORKER* Worker = (CXPLAT_WORKER*)Pool->Owner;
    CxPlatLockAcquire(&Worker->ECLock);
    CxPlatListEntryRemove(&Pool->Link);
    CxPlatLockRelease(&Worker->ECLock);
}

void
CxPlatProcessDynamicPoolAllocator(
    _Inout_ CXPLAT_POOL_EX* Pool
    )
{
    for (uint32_t i = 0; i < DYNAMIC_POOL_PRUNE_COUNT; ++i) {
        if (!CxPlatPoolPrune((CXPLAT_POOL*)Pool)) {
            return;
        }
    }
}

void
CxPlatProcessDynamicPoolAllocators(
    _In_ CXPLAT_WORKER* Worker
    )
{
    QuicTraceLogVerbose(
        PlatformWorkerProcessPools,
        "[ lib][%p] Processing pools",
        Worker);

    CxPlatLockAcquire(&Worker->ECLock);
    CXPLAT_LIST_ENTRY* Entry = Worker->DynamicPoolList.Flink;
    while (Entry != &Worker->DynamicPoolList) {
        CXPLAT_POOL_EX* Pool = CXPLAT_CONTAINING_RECORD(Entry, CXPLAT_POOL_EX, Link);
        Entry = Entry->Flink;
        CxPlatProcessDynamicPoolAllocator(Pool);
    }
    CxPlatLockRelease(&Worker->ECLock);
}

#endif // _KERNEL_MODE

CXPLAT_EVENTQ*
CxPlatWorkerPoolGetEventQ(
    _In_ const CXPLAT_WORKER_POOL* WorkerPool,
    _In_ uint16_t Index
    )
{
    CXPLAT_DBG_ASSERT(WorkerPool);
    CXPLAT_FRE_ASSERT(Index < WorkerPool->WorkerCount);
    return &WorkerPool->Workers[Index].EventQ;
}

_IRQL_requires_max_(PASSIVE_LEVEL)
void
CxPlatAddExecutionContext(
    _In_ CXPLAT_WORKER_POOL* WorkerPool,
    _Inout_ CXPLAT_EXECUTION_CONTEXT* Context,
    _In_ uint16_t Index
    )
{
    CXPLAT_DBG_ASSERT(WorkerPool);
    CXPLAT_FRE_ASSERT(Index < WorkerPool->WorkerCount);
    CXPLAT_WORKER* Worker = &WorkerPool->Workers[Index];

    Context->CxPlatContext = Worker;
    CxPlatLockAcquire(&Worker->ECLock);
    const BOOLEAN QueueEvent = Worker->PendingECs == NULL;
    Context->Entry.Next = Worker->PendingECs;
    Worker->PendingECs = &Context->Entry;
    CxPlatLockRelease(&Worker->ECLock);

    if (QueueEvent) {
        CxPlatEventQEnqueue(&Worker->EventQ, &Worker->UpdatePollSqe);
    }
}

_IRQL_requires_max_(PASSIVE_LEVEL)
void
CxPlatWakeExecutionContext(
    _In_ CXPLAT_EXECUTION_CONTEXT* Context
    )
{
    CXPLAT_WORKER* Worker = (CXPLAT_WORKER*)Context->CxPlatContext;
    if (!InterlockedFetchAndSetBoolean(&Worker->Running)) {
        CxPlatEventQEnqueue(&Worker->EventQ, &Worker->WakeSqe);
    }
}

_IRQL_requires_max_(PASSIVE_LEVEL)
void
CxPlatUpdateExecutionContexts(
    _In_ CXPLAT_WORKER* Worker
    )
{
    if (QuicReadPtrNoFence(&Worker->PendingECs)) {
        CxPlatLockAcquire(&Worker->ECLock);
        CXPLAT_SLIST_ENTRY* Head = Worker->PendingECs;
        Worker->PendingECs = NULL;
        CxPlatLockRelease(&Worker->ECLock);

        CXPLAT_SLIST_ENTRY** Tail = &Head;
        while (*Tail) {
            Tail = &(*Tail)->Next;
        }

        *Tail = Worker->ExecutionContexts;
        Worker->ExecutionContexts = Head;
    }
}

_IRQL_requires_max_(PASSIVE_LEVEL)
void
CxPlatRunExecutionContexts(
    _In_ CXPLAT_WORKER* Worker,
    _Inout_ CXPLAT_EXECUTION_STATE* State
    )
{
    if (Worker->ExecutionContexts == NULL) {
        State->WaitTime = UINT32_MAX;
        return;
    }

#if DEBUG // Debug statistics
    ++Worker->EcPollCount;
#endif

    uint64_t NextTime = UINT64_MAX;
    CXPLAT_SLIST_ENTRY** EC = &Worker->ExecutionContexts;
    do {
        CXPLAT_EXECUTION_CONTEXT* Context =
            CXPLAT_CONTAINING_RECORD(*EC, CXPLAT_EXECUTION_CONTEXT, Entry);
        BOOLEAN Ready = InterlockedFetchAndClearBoolean(&Context->Ready);
        if (Ready || Context->NextTimeUs <= State->TimeNow) {
#if DEBUG // Debug statistics
            ++Worker->EcRunCount;
#endif
            CXPLAT_SLIST_ENTRY* Next = Context->Entry.Next;
            if (!Context->Callback(Context->Context, State)) {
                *EC = Next; // Remove Context from the list.
                continue;
            }
            if (Context->Ready) {
                NextTime = 0;
            }
        }
        if (Context->NextTimeUs < NextTime) {
            NextTime = Context->NextTimeUs;
        }
        EC = &Context->Entry.Next;
    } while (*EC != NULL);

    if (NextTime == 0) {
        State->WaitTime = 0;
    } else if (NextTime != UINT64_MAX) {
        uint64_t Diff = NextTime - State->TimeNow;
        Diff = US_TO_MS(Diff);
        if (Diff == 0) {
            State->WaitTime = 1;
        } else if (Diff < UINT32_MAX) {
            State->WaitTime = (uint32_t)Diff;
        } else {
            State->WaitTime = UINT32_MAX-1;
        }
    } else {
        State->WaitTime = UINT32_MAX;
    }
}

<<<<<<< HEAD
_IRQL_requires_max_(PASSIVE_LEVEL)
BOOLEAN
=======
void
>>>>>>> ba795e02
CxPlatProcessEvents(
    _In_ CXPLAT_WORKER* Worker,
    _Inout_ CXPLAT_EXECUTION_STATE* State
    )
{
    CXPLAT_CQE Cqes[16];
    uint32_t CqeCount = CxPlatEventQDequeue(&Worker->EventQ, Cqes, ARRAYSIZE(Cqes), State->WaitTime);
    InterlockedFetchAndSetBoolean(&Worker->Running);
    if (CqeCount != 0) {
#if DEBUG // Debug statistics
        Worker->CqeCount += CqeCount;
#endif
        State->NoWorkCount = 0;
        for (uint32_t i = 0; i < CqeCount; ++i) {
            CXPLAT_SQE* Sqe = CxPlatCqeGetSqe(&Cqes[i]);
            Sqe->Completion(&Cqes[i]);
        }
        CxPlatEventQReturn(&Worker->EventQ, CqeCount);
    }
}

//
// The number of iterations to run before yielding our thread to the scheduler.
//
#define CXPLAT_WORKER_IDLE_WORK_THRESHOLD_COUNT 10

CXPLAT_THREAD_CALLBACK(CxPlatWorkerThread, Context)
{
    CXPLAT_WORKER* Worker = (CXPLAT_WORKER*)Context;
    CXPLAT_DBG_ASSERT(Worker != NULL);

    QuicTraceLogInfo(
        PlatformWorkerThreadStart,
        "[ lib][%p] Worker start",
        Worker);
#if DEBUG
    Worker->ThreadStarted = TRUE;
#endif

    CXPLAT_EXECUTION_STATE State = { 0, 0, 0, UINT32_MAX, 0, CxPlatCurThreadID() };

    Worker->Running = TRUE;

    while (!Worker->StoppedThread) {

        ++State.NoWorkCount;
#if DEBUG // Debug statistics
        ++Worker->LoopCount;
#endif
        State.TimeNow = CxPlatTimeUs64();

        CxPlatRunExecutionContexts(Worker, &State);
        if (State.WaitTime && InterlockedFetchAndClearBoolean(&Worker->Running)) {
            State.TimeNow = CxPlatTimeUs64();
            CxPlatRunExecutionContexts(Worker, &State); // Run once more to handle race conditions
        }

        CxPlatProcessEvents(Worker, &State);

        if (State.NoWorkCount == 0) {
            State.LastWorkTime = State.TimeNow;
        } else if (State.NoWorkCount > CXPLAT_WORKER_IDLE_WORK_THRESHOLD_COUNT) {
            CxPlatSchedulerYield();
            State.NoWorkCount = 0;
        }

#ifndef _KERNEL_MODE // Unnecessary on kernel mode
        if (State.TimeNow - State.LastPoolProcessTime > DYNAMIC_POOL_PROCESSING_PERIOD) {
            CxPlatProcessDynamicPoolAllocators(Worker);
            State.LastPoolProcessTime = State.TimeNow;
        }
#endif // _KERNEL_MODE
    }

    Worker->Running = FALSE;

#if DEBUG
    Worker->ThreadFinished = TRUE;
#endif

    QuicTraceLogInfo(
        PlatformWorkerThreadStop,
        "[ lib][%p] Worker stop",
        Worker);

    CXPLAT_THREAD_RETURN(0);
}<|MERGE_RESOLUTION|>--- conflicted
+++ resolved
@@ -100,9 +100,6 @@
 
 CXPLAT_THREAD_CALLBACK(CxPlatWorkerThread, Context);
 
-<<<<<<< HEAD
-_IRQL_requires_max_(PASSIVE_LEVEL)
-=======
 static void
 ShutdownCompletion(
     _In_ CXPLAT_CQE* Cqe
@@ -139,7 +136,7 @@
     CxPlatUpdateExecutionContexts(Worker);
 }
 
->>>>>>> ba795e02
+_IRQL_requires_max_(PASSIVE_LEVEL)
 void
 CxPlatWorkerPoolInit(
     _In_ CXPLAT_WORKER_POOL* WorkerPool
@@ -538,12 +535,8 @@
     }
 }
 
-<<<<<<< HEAD
-_IRQL_requires_max_(PASSIVE_LEVEL)
-BOOLEAN
-=======
-void
->>>>>>> ba795e02
+_IRQL_requires_max_(PASSIVE_LEVEL)
+void
 CxPlatProcessEvents(
     _In_ CXPLAT_WORKER* Worker,
     _Inout_ CXPLAT_EXECUTION_STATE* State
