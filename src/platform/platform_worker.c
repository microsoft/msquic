--- conflicted
+++ resolved
@@ -149,13 +149,8 @@
 #pragma warning(push)
 #pragma warning(disable:6385)
 #pragma warning(disable:6386) // SAL is confused about the worker size
-<<<<<<< HEAD
-BOOLEAN
+BOOLEAN // Returns TRUE on successfully starting the worker pool
 CxPlatWorkerPoolStart(
-=======
-BOOLEAN // Returns TRUE on successfully starting the worker pool
-CxPlatWorkerPoolLazyStart(
->>>>>>> e2a994c9
     _In_ CXPLAT_WORKER_POOL* WorkerPool,
     _In_opt_ QUIC_EXECUTION_CONFIG* Config
     )
