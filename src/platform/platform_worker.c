/*++

    Copyright (c) Microsoft Corporation.
    Licensed under the MIT License.

Abstract:

    Platform abstraction for generic, per-processor worker threads.

--*/

#include "platform_internal.h"

#ifdef QUIC_CLOG
#include "platform_worker.c.clog.h"
#endif

typedef struct QUIC_CACHEALIGN CXPLAT_WORKER {

    //
    // Thread used to drive the worker. Only set when the worker is created and
    // managed internally (default case).
    //
    CXPLAT_THREAD Thread;

    //
    // Event queue to drive execution.
    //
    CXPLAT_EVENTQ EventQ;

    //
    // Submission queue entry for shutting down the worker thread.
    //
    CXPLAT_SQE ShutdownSqe;

    //
    // Submission queue entry for waking the thread to poll.
    //
    CXPLAT_SQE WakeSqe;

    //
    // Submission queue entry for update the polling set.
    //
    CXPLAT_SQE UpdatePollSqe;

    //
    // Serializes access to the execution contexts.
    //
    CXPLAT_LOCK ECLock;

    //
    // The current execution state for the worker.
    //
    CXPLAT_EXECUTION_STATE State;

    //
    // List of dynamic pools to manage.
    //
    CXPLAT_LIST_ENTRY DynamicPoolList;

    //
    // Execution contexts that are waiting to be added to CXPLAT_WORKER::ExecutionContexts.
    //
    CXPLAT_SLIST_ENTRY* PendingECs;

    //
    // The set of actively registered execution contexts.
    //
    CXPLAT_SLIST_ENTRY* ExecutionContexts;

#if DEBUG // Debug statistics
    uint64_t LoopCount;
    uint64_t EcPollCount;
    uint64_t EcRunCount;
    uint64_t CqeCount;
#endif

    //
    // The ideal processor for the worker thread.
    //
    uint16_t IdealProcessor;

    //
    // Flags to indicate what has been initialized.
    //
    BOOLEAN InitializedEventQ : 1;
    BOOLEAN InitializedShutdownSqe : 1;
    BOOLEAN InitializedWakeSqe : 1;
    BOOLEAN InitializedUpdatePollSqe : 1;
    BOOLEAN InitializedThread : 1;
    BOOLEAN InitializedECLock : 1;
    BOOLEAN StoppingThread : 1;
    BOOLEAN StoppedThread : 1;
    BOOLEAN DestroyedThread : 1;
#if DEBUG // Debug flags - Must not be in the bitfield.
    BOOLEAN ThreadStarted;
    BOOLEAN ThreadFinished;
#endif

    //
    // Must not be bitfield.
    //
    BOOLEAN Running;

} CXPLAT_WORKER;

typedef struct CXPLAT_WORKER_POOL {

    CXPLAT_RUNDOWN_REF Rundown;
    uint32_t WorkerCount;
    CXPLAT_WORKER Workers[0];

} CXPLAT_WORKER_POOL;

CXPLAT_THREAD_CALLBACK(CxPlatWorkerThread, Context);

static void
ShutdownCompletion(
    _In_ CXPLAT_CQE* Cqe
    )
{
    CXPLAT_WORKER* Worker =
        CXPLAT_CONTAINING_RECORD(CxPlatCqeGetSqe(Cqe), CXPLAT_WORKER, ShutdownSqe);
    Worker->StoppedThread = TRUE;
}

static void
WakeCompletion(
    _In_ CXPLAT_CQE* Cqe
    )
{
    //
    // No-op as the goal is simply to wake the event queue thread
    //
    UNREFERENCED_PARAMETER(Cqe);
}

_IRQL_requires_max_(PASSIVE_LEVEL)
void
CxPlatUpdateExecutionContexts(
    _In_ CXPLAT_WORKER* Worker
    );

static void
UpdatePollCompletion(
    _In_ CXPLAT_CQE* Cqe
    )
{
    CXPLAT_WORKER* Worker =
        CXPLAT_CONTAINING_RECORD(CxPlatCqeGetSqe(Cqe), CXPLAT_WORKER, UpdatePollSqe);
    CxPlatUpdateExecutionContexts(Worker);
}

<<<<<<< HEAD
_IRQL_requires_max_(PASSIVE_LEVEL)
void
CxPlatWorkerPoolInit(
    _In_ CXPLAT_WORKER_POOL* WorkerPool
=======
BOOLEAN
CxPlatWorkerPoolInitWorker(
    _Inout_ CXPLAT_WORKER* Worker,
    _In_ uint16_t IdealProcessor,
    _In_opt_ CXPLAT_EVENTQ* EventQ, // Only for external workers
    _In_opt_ CXPLAT_THREAD_CONFIG* ThreadConfig // Only for internal workers
>>>>>>> 2e4a9f04
    )
{
    CxPlatLockInitialize(&Worker->ECLock);
    CxPlatListInitializeHead(&Worker->DynamicPoolList);
    Worker->InitializedECLock = TRUE;
    Worker->IdealProcessor = IdealProcessor;
    Worker->State.WaitTime = UINT32_MAX;
    Worker->State.ThreadID = UINT32_MAX;

    if (EventQ != NULL) {
        Worker->EventQ = *EventQ;
    } else {
        if (!CxPlatEventQInitialize(&Worker->EventQ)) {
            QuicTraceEvent(
                LibraryError,
                "[ lib] ERROR, %s.",
                "CxPlatEventQInitialize");
            return FALSE;
        }
        Worker->InitializedEventQ = TRUE;
    }

    if (!CxPlatSqeInitialize(&Worker->EventQ, ShutdownCompletion, &Worker->ShutdownSqe)) {
        QuicTraceEvent(
            LibraryError,
            "[ lib] ERROR, %s.",
            "CxPlatSqeInitialize(shutdown)");
        return FALSE;
    }
    Worker->InitializedShutdownSqe = TRUE;

    if (!CxPlatSqeInitialize(&Worker->EventQ, WakeCompletion, &Worker->WakeSqe)) {
        QuicTraceEvent(
            LibraryError,
            "[ lib] ERROR, %s.",
            "CxPlatSqeInitialize(wake)");
        return FALSE;
    }
    Worker->InitializedWakeSqe = TRUE;

    if (!CxPlatSqeInitialize(&Worker->EventQ, UpdatePollCompletion, &Worker->UpdatePollSqe)) {
        QuicTraceEvent(
            LibraryError,
            "[ lib] ERROR, %s.",
            "CxPlatSqeInitialize(updatepoll)");
        return FALSE;
    }
    Worker->InitializedUpdatePollSqe = TRUE;

    if (ThreadConfig != NULL) {
        ThreadConfig->IdealProcessor = IdealProcessor;
        ThreadConfig->Context = Worker;
        if (QUIC_FAILED(
            CxPlatThreadCreate(ThreadConfig, &Worker->Thread))) {
            return FALSE;
        }
        Worker->InitializedThread = TRUE;
    }

    return TRUE;
}

<<<<<<< HEAD
#pragma warning(push)
#pragma warning(disable:6385)
#pragma warning(disable:6386) // SAL is confused about the worker size
_IRQL_requires_max_(PASSIVE_LEVEL)
BOOLEAN
CxPlatWorkerPoolLazyStart(
    _In_ CXPLAT_WORKER_POOL* WorkerPool,
    _In_opt_ QUIC_EXECUTION_CONFIG* Config
=======
void
CxPlatWorkerPoolDestroyWorker(
    _In_ CXPLAT_WORKER* Worker
>>>>>>> 2e4a9f04
    )
{
    if (Worker->InitializedThread) {
        Worker->StoppingThread = TRUE;
        CxPlatEventQEnqueue(&Worker->EventQ, &Worker->ShutdownSqe);
        CxPlatThreadWait(&Worker->Thread);
        CxPlatThreadDelete(&Worker->Thread);
#if DEBUG
        CXPLAT_DBG_ASSERT(Worker->ThreadStarted);
        CXPLAT_DBG_ASSERT(Worker->ThreadFinished);
#endif
        Worker->DestroyedThread = TRUE;
    } else {
        // TODO - Handle synchronized cleanup for external event queues?
    }
    if (Worker->InitializedUpdatePollSqe) {
        CxPlatSqeCleanup(&Worker->EventQ, &Worker->UpdatePollSqe);
    }
    if (Worker->InitializedWakeSqe) {
        CxPlatSqeCleanup(&Worker->EventQ, &Worker->WakeSqe);
    }
    if (Worker->InitializedShutdownSqe) {
        CxPlatSqeCleanup(&Worker->EventQ, &Worker->ShutdownSqe);
    }
    if (Worker->InitializedEventQ) {
        CxPlatEventQCleanup(&Worker->EventQ);
    }
    if (Worker->InitializedECLock) {
        CxPlatLockUninitialize(&Worker->ECLock);
    }
}

CXPLAT_WORKER_POOL*
CxPlatWorkerPoolCreate(
    _In_opt_ QUIC_GLOBAL_EXECUTION_CONFIG* Config
    )
{
    //
    // Build up the processor list either from the config or default to one per
    // system processor.
    //
    const uint16_t* ProcessorList;
    uint32_t ProcessorCount;
    if (Config && Config->ProcessorCount) {
        ProcessorCount = Config->ProcessorCount;
        ProcessorList = Config->ProcessorList;
    } else {
        ProcessorCount = CxPlatProcCount();
        ProcessorList = NULL;
    }
    CXPLAT_DBG_ASSERT(ProcessorCount > 0 && ProcessorCount <= UINT16_MAX);

<<<<<<< HEAD
    const size_t WorkersSize = sizeof(CXPLAT_WORKER) * WorkerPool->WorkerCount;
    WorkerPool->Workers = (CXPLAT_WORKER*)CXPLAT_ALLOC_NONPAGED(WorkersSize, QUIC_POOL_PLATFORM_WORKER);
    if (WorkerPool->Workers == NULL) {
=======
    //
    // Allocate enough space for the pool and worker structs.
    //
    const size_t WorkerPoolSize =
        sizeof(CXPLAT_WORKER_POOL) +
        sizeof(CXPLAT_WORKER) * ProcessorCount;
    CXPLAT_WORKER_POOL* WorkerPool =
        CXPLAT_ALLOC_PAGED(WorkerPoolSize, QUIC_POOL_PLATFORM_WORKER);
    if (WorkerPool == NULL) {
>>>>>>> 2e4a9f04
        QuicTraceEvent(
            AllocFailure,
            "Allocation of '%s' failed. (%llu bytes)",
            "CXPLAT_WORKER_POOL",
            WorkerPoolSize);
        return NULL;
    }
    CxPlatZeroMemory(WorkerPool, WorkerPoolSize);
    WorkerPool->WorkerCount = ProcessorCount;

    //
    // Build up the configuration for creating the worker threads.
    //
    uint16_t ThreadFlags = CXPLAT_THREAD_FLAG_SET_IDEAL_PROC;
    if (Config) {
        if (Config->Flags & QUIC_GLOBAL_EXECUTION_CONFIG_FLAG_NO_IDEAL_PROC) {
            ThreadFlags &= ~CXPLAT_THREAD_FLAG_SET_IDEAL_PROC; // Remove the flag
        }
        if (Config->Flags & QUIC_GLOBAL_EXECUTION_CONFIG_FLAG_HIGH_PRIORITY) {
            ThreadFlags |= CXPLAT_THREAD_FLAG_HIGH_PRIORITY;
        }
        if (Config->Flags & QUIC_GLOBAL_EXECUTION_CONFIG_FLAG_AFFINITIZE) {
            ThreadFlags |= CXPLAT_THREAD_FLAG_SET_AFFINITIZE;
        }
    }

    CXPLAT_THREAD_CONFIG ThreadConfig = {
        ThreadFlags,
        0,
        "cxplat_worker",
        CxPlatWorkerThread,
        NULL
    };

    //
    // Set up each worker thread with the configuration initialized above. Also
    // creates the event queue and all the SQEs used to shutdown, wake and poll
    // the worker.
    //
    for (uint32_t i = 0; i < WorkerPool->WorkerCount; ++i) {
        const uint16_t IdealProcessor = ProcessorList ? ProcessorList[i] : (uint16_t)i;
        CXPLAT_DBG_ASSERT(IdealProcessor < CxPlatProcCount());

        CXPLAT_WORKER* Worker = &WorkerPool->Workers[i];
        if (!CxPlatWorkerPoolInitWorker(
                Worker, IdealProcessor, NULL, &ThreadConfig)) {
            goto Error;
        }
    }

    CxPlatRundownInitialize(&WorkerPool->Rundown);

    return WorkerPool;

Error:

    //
    // On failure, clean up all the workers that did get started.
    //
    for (uint32_t i = 0; i < WorkerPool->WorkerCount; ++i) {
        CXPLAT_WORKER* Worker = &WorkerPool->Workers[i];
        CxPlatWorkerPoolDestroyWorker(Worker);
    }

    CXPLAT_FREE(WorkerPool, QUIC_POOL_PLATFORM_WORKER);

    return NULL;
}

_Success_(return != NULL)
CXPLAT_WORKER_POOL*
CxPlatWorkerPoolCreateExternal(
    _In_ uint32_t Count,
    _In_reads_(Count) QUIC_EXECUTION_CONFIG* Configs,
    _Out_writes_(Count) QUIC_EXECUTION** Executions
    )
{
    CXPLAT_DBG_ASSERT(Count > 0 && Count <= UINT16_MAX);

    //
    // Allocate enough space for the pool and worker structs.
    //
    const size_t WorkerPoolSize =
        sizeof(CXPLAT_WORKER_POOL) + sizeof(CXPLAT_WORKER) * Count;
    CXPLAT_WORKER_POOL* WorkerPool =
        CXPLAT_ALLOC_PAGED(WorkerPoolSize, QUIC_POOL_PLATFORM_WORKER);
    if (WorkerPool == NULL) {
        QuicTraceEvent(
            AllocFailure,
            "Allocation of '%s' failed. (%llu bytes)",
            "CXPLAT_WORKER_POOL",
            WorkerPoolSize);
        return NULL;
    }
    CxPlatZeroMemory(WorkerPool, WorkerPoolSize);
    WorkerPool->WorkerCount = Count;

    //
    // Set up each worker thread with the configuration initialized above. Also
    // creates the event queue and all the SQEs used to shutdown, wake and poll
    // the worker.
    //
    for (uint32_t i = 0; i < Count; ++i) {
        const uint16_t IdealProcessor = (uint16_t)Configs[i].IdealProcessor;
        CXPLAT_DBG_ASSERT(IdealProcessor < CxPlatProcCount());

        CXPLAT_WORKER* Worker = &WorkerPool->Workers[i];
        if (!CxPlatWorkerPoolInitWorker(
                Worker, IdealProcessor, Configs[i].EventQ, NULL)) {
            goto Error;
        }
        Executions[i] = (QUIC_EXECUTION*)Worker;
    }

    CxPlatRundownInitialize(&WorkerPool->Rundown);

    return WorkerPool;

Error:

    //
    // On failure, clean up all the workers that did get started.
    //
    for (uint32_t i = 0; i < WorkerPool->WorkerCount; ++i) {
        CXPLAT_WORKER* Worker = &WorkerPool->Workers[i];
        CxPlatWorkerPoolDestroyWorker(Worker);
    }

    CXPLAT_FREE(WorkerPool, QUIC_POOL_PLATFORM_WORKER);

    return NULL;
}

_IRQL_requires_max_(PASSIVE_LEVEL)
void
CxPlatWorkerPoolDelete(
    _In_opt_ CXPLAT_WORKER_POOL* WorkerPool
    )
{
    if (WorkerPool != NULL) {
        CxPlatRundownReleaseAndWait(&WorkerPool->Rundown);

        for (uint32_t i = 0; i < WorkerPool->WorkerCount; ++i) {
            CXPLAT_WORKER* Worker = &WorkerPool->Workers[i];
            CxPlatWorkerPoolDestroyWorker(Worker);
        }

        CxPlatRundownUninitialize(&WorkerPool->Rundown);
        CXPLAT_FREE(WorkerPool, QUIC_POOL_PLATFORM_WORKER);
    }
}

<<<<<<< HEAD
#ifndef _KERNEL_MODE // Not supported on kernel mode

#define DYNAMIC_POOL_PROCESSING_PERIOD  1000000 // 1 second
#define DYNAMIC_POOL_PRUNE_COUNT        8

void
CxPlatAddDynamicPoolAllocator(
    _In_ CXPLAT_WORKER_POOL* WorkerPool,
    _Inout_ CXPLAT_POOL_EX* Pool,
    _In_ uint16_t Index // Into the execution config processor array
=======
uint32_t
CxPlatWorkerPoolGetCount(
    _In_ CXPLAT_WORKER_POOL* WorkerPool
>>>>>>> 2e4a9f04
    )
{
    return WorkerPool->WorkerCount;
}

BOOLEAN
CxPlatWorkerPoolAddRef(
    _In_ CXPLAT_WORKER_POOL* WorkerPool
    )
{
    return CxPlatRundownAcquire(&WorkerPool->Rundown);
}

void
CxPlatWorkerPoolRelease(
    _In_ CXPLAT_WORKER_POOL* WorkerPool
    )
{
    CxPlatRundownRelease(&WorkerPool->Rundown);
}

uint32_t
CxPlatWorkerPoolGetIdealProcessor(
    _In_ CXPLAT_WORKER_POOL* WorkerPool,
    _In_ uint32_t Index
    )
{
    CXPLAT_DBG_ASSERT(WorkerPool);
    CXPLAT_FRE_ASSERT(Index < WorkerPool->WorkerCount);
    return WorkerPool->Workers[Index].IdealProcessor;
}

#endif // _KERNEL_MODE

CXPLAT_EVENTQ*
CxPlatWorkerPoolGetEventQ(
    _In_ CXPLAT_WORKER_POOL* WorkerPool,
    _In_ uint16_t Index
    )
{
    CXPLAT_DBG_ASSERT(WorkerPool);
    CXPLAT_FRE_ASSERT(Index < WorkerPool->WorkerCount);
    return &WorkerPool->Workers[Index].EventQ;
}

_IRQL_requires_max_(PASSIVE_LEVEL)
void
CxPlatWorkerPoolAddExecutionContext(
    _In_ CXPLAT_WORKER_POOL* WorkerPool,
    _Inout_ CXPLAT_EXECUTION_CONTEXT* Context,
    _In_ uint16_t Index
    )
{
    CXPLAT_DBG_ASSERT(WorkerPool);
    CXPLAT_FRE_ASSERT(Index < WorkerPool->WorkerCount);
    CXPLAT_WORKER* Worker = &WorkerPool->Workers[Index];

    Context->CxPlatContext = Worker;
    CxPlatLockAcquire(&Worker->ECLock);
    const BOOLEAN QueueEvent = Worker->PendingECs == NULL;
    Context->Entry.Next = Worker->PendingECs;
    Worker->PendingECs = &Context->Entry;
    CxPlatLockRelease(&Worker->ECLock);

    if (QueueEvent) {
        CxPlatEventQEnqueue(&Worker->EventQ, &Worker->UpdatePollSqe);
    }
}

_IRQL_requires_max_(PASSIVE_LEVEL)
void
CxPlatWakeExecutionContext(
    _In_ CXPLAT_EXECUTION_CONTEXT* Context
    )
{
    CXPLAT_WORKER* Worker = (CXPLAT_WORKER*)Context->CxPlatContext;
    if (!InterlockedFetchAndSetBoolean(&Worker->Running)) {
        CxPlatEventQEnqueue(&Worker->EventQ, &Worker->WakeSqe);
    }
}

_IRQL_requires_max_(PASSIVE_LEVEL)
void
CxPlatUpdateExecutionContexts(
    _In_ CXPLAT_WORKER* Worker
    )
{
    if (QuicReadPtrNoFence(&Worker->PendingECs)) {
        CxPlatLockAcquire(&Worker->ECLock);
        CXPLAT_SLIST_ENTRY* Head = Worker->PendingECs;
        Worker->PendingECs = NULL;
        CxPlatLockRelease(&Worker->ECLock);

        CXPLAT_SLIST_ENTRY** Tail = &Head;
        while (*Tail) {
            Tail = &(*Tail)->Next;
        }

        *Tail = Worker->ExecutionContexts;
        Worker->ExecutionContexts = Head;
    }
}

_IRQL_requires_max_(PASSIVE_LEVEL)
void
CxPlatRunExecutionContexts(
    _In_ CXPLAT_WORKER* Worker
    )
{
    if (Worker->ExecutionContexts == NULL) {
        Worker->State.WaitTime = UINT32_MAX;
        return;
    }

#if DEBUG // Debug statistics
    ++Worker->EcPollCount;
#endif

    uint64_t NextTime = UINT64_MAX;
    CXPLAT_SLIST_ENTRY** EC = &Worker->ExecutionContexts;
    do {
        CXPLAT_EXECUTION_CONTEXT* Context =
            CXPLAT_CONTAINING_RECORD(*EC, CXPLAT_EXECUTION_CONTEXT, Entry);
        BOOLEAN Ready = InterlockedFetchAndClearBoolean(&Context->Ready);
        if (Ready || Context->NextTimeUs <= Worker->State.TimeNow) {
#if DEBUG // Debug statistics
            ++Worker->EcRunCount;
#endif
            CXPLAT_SLIST_ENTRY* Next = Context->Entry.Next;
            if (!Context->Callback(Context->Context, &Worker->State)) {
                *EC = Next; // Remove Context from the list.
                continue;
            }
            if (Context->Ready) {
                NextTime = 0;
            }
        }
        if (Context->NextTimeUs < NextTime) {
            NextTime = Context->NextTimeUs;
        }
        EC = &Context->Entry.Next;
    } while (*EC != NULL);

    if (NextTime == 0) {
        Worker->State.WaitTime = 0;
    } else if (NextTime != UINT64_MAX) {
        uint64_t Diff = NextTime - Worker->State.TimeNow;
        Diff = US_TO_MS(Diff);
        if (Diff == 0) {
            Worker->State.WaitTime = 1;
        } else if (Diff < UINT32_MAX) {
            Worker->State.WaitTime = (uint32_t)Diff;
        } else {
            Worker->State.WaitTime = UINT32_MAX-1;
        }
    } else {
        Worker->State.WaitTime = UINT32_MAX;
    }
}

<<<<<<< HEAD
_IRQL_requires_max_(PASSIVE_LEVEL)
=======
uint32_t
CxPlatWorkerPoolWorkerPoll(
    _In_ QUIC_EXECUTION* Execution
    )
{
    CXPLAT_WORKER* Worker = (CXPLAT_WORKER*)Execution;
    Worker->State.ThreadID = CxPlatCurThreadID();
    Worker->State.TimeNow = CxPlatTimeUs64();

    CxPlatRunExecutionContexts(Worker);
    if (Worker->State.WaitTime && InterlockedFetchAndClearBoolean(&Worker->Running)) {
        Worker->State.TimeNow = CxPlatTimeUs64();
        CxPlatRunExecutionContexts(Worker); // Run once more to handle race conditions
    }

    Worker->State.ThreadID = UINT32_MAX;

    return Worker->State.WaitTime;
}

#define DYNAMIC_POOL_PROCESSING_PERIOD  1000000 // 1 second
#define DYNAMIC_POOL_PRUNE_COUNT        8

void
CxPlatAddDynamicPoolAllocator(
    _In_ CXPLAT_WORKER_POOL* WorkerPool,
    _Inout_ CXPLAT_POOL_EX* Pool,
    _In_ uint16_t Index // Into the execution config processor array
    )
{
    CXPLAT_DBG_ASSERT(WorkerPool);
    CXPLAT_FRE_ASSERT(Index < WorkerPool->WorkerCount);
    CXPLAT_WORKER* Worker = &WorkerPool->Workers[Index];
    Pool->Owner = Worker;
    CxPlatLockAcquire(&Worker->ECLock);
    CxPlatListInsertTail(&Worker->DynamicPoolList, &Pool->Link);
    CxPlatLockRelease(&Worker->ECLock);
}

void
CxPlatRemoveDynamicPoolAllocator(
    _Inout_ CXPLAT_POOL_EX* Pool
    )
{
    CXPLAT_WORKER* Worker = (CXPLAT_WORKER*)Pool->Owner;
    CxPlatLockAcquire(&Worker->ECLock);
    CxPlatListEntryRemove(&Pool->Link);
    CxPlatLockRelease(&Worker->ECLock);
}

void
CxPlatProcessDynamicPoolAllocator(
    _Inout_ CXPLAT_POOL_EX* Pool
    )
{
    for (uint32_t i = 0; i < DYNAMIC_POOL_PRUNE_COUNT; ++i) {
        if (!CxPlatPoolPrune((CXPLAT_POOL*)Pool)) {
            return;
        }
    }
}

void
CxPlatProcessDynamicPoolAllocators(
    _In_ CXPLAT_WORKER* Worker
    )
{
    QuicTraceLogVerbose(
        PlatformWorkerProcessPools,
        "[ lib][%p] Processing pools",
        Worker);

    CxPlatLockAcquire(&Worker->ECLock);
    CXPLAT_LIST_ENTRY* Entry = Worker->DynamicPoolList.Flink;
    while (Entry != &Worker->DynamicPoolList) {
        CXPLAT_POOL_EX* Pool = CXPLAT_CONTAINING_RECORD(Entry, CXPLAT_POOL_EX, Link);
        Entry = Entry->Flink;
        CxPlatProcessDynamicPoolAllocator(Pool);
    }
    CxPlatLockRelease(&Worker->ECLock);
}

>>>>>>> 2e4a9f04
void
CxPlatProcessEvents(
    _In_ CXPLAT_WORKER* Worker
    )
{
<<<<<<< HEAD
    CXPLAT_CQE Cqes[CXPLAT_EVENTQ_DEQUEUE_MAX];
    uint32_t CqeCount = CxPlatEventQDequeue(&Worker->EventQ, Cqes, ARRAYSIZE(Cqes), State->WaitTime);
=======
    CXPLAT_CQE Cqes[16];
    uint32_t CqeCount =
        CxPlatEventQDequeue(
            &Worker->EventQ,
            Cqes,
            ARRAYSIZE(Cqes),
            Worker->State.WaitTime);
>>>>>>> 2e4a9f04
    InterlockedFetchAndSetBoolean(&Worker->Running);
    if (CqeCount != 0) {
#if DEBUG // Debug statistics
        Worker->CqeCount += CqeCount;
#endif
        Worker->State.NoWorkCount = 0;
        for (uint32_t i = 0; i < CqeCount; ++i) {
            CXPLAT_SQE* Sqe = CxPlatCqeGetSqe(&Cqes[i]);
            Sqe->Completion(&Cqes[i]);
        }
        CxPlatEventQReturn(&Worker->EventQ, CqeCount);
    }
}

//
// The number of iterations to run before yielding our thread to the scheduler.
//
#define CXPLAT_WORKER_IDLE_WORK_THRESHOLD_COUNT 10

CXPLAT_THREAD_CALLBACK(CxPlatWorkerThread, Context)
{
    CXPLAT_WORKER* Worker = (CXPLAT_WORKER*)Context;
    CXPLAT_DBG_ASSERT(Worker != NULL);

    QuicTraceLogInfo(
        PlatformWorkerThreadStart,
        "[ lib][%p] Worker start",
        Worker);
#if DEBUG
    Worker->ThreadStarted = TRUE;
#endif

    Worker->State.ThreadID = CxPlatCurThreadID();
    Worker->Running = TRUE;

    while (!Worker->StoppedThread) {

        ++Worker->State.NoWorkCount;
#if DEBUG // Debug statistics
        ++Worker->LoopCount;
#endif
        Worker->State.TimeNow = CxPlatTimeUs64();

        CxPlatRunExecutionContexts(Worker);
        if (Worker->State.WaitTime && InterlockedFetchAndClearBoolean(&Worker->Running)) {
            Worker->State.TimeNow = CxPlatTimeUs64();
            CxPlatRunExecutionContexts(Worker); // Run once more to handle race conditions
        }

        CxPlatProcessEvents(Worker);

        if (Worker->State.NoWorkCount == 0) {
            Worker->State.LastWorkTime = Worker->State.TimeNow;
        } else if (Worker->State.NoWorkCount > CXPLAT_WORKER_IDLE_WORK_THRESHOLD_COUNT) {
            CxPlatSchedulerYield();
            Worker->State.NoWorkCount = 0;
        }

<<<<<<< HEAD
#ifndef _KERNEL_MODE // Unnecessary on kernel mode
        if (State.TimeNow - State.LastPoolProcessTime > DYNAMIC_POOL_PROCESSING_PERIOD) {
=======
        if (Worker->State.TimeNow - Worker->State.LastPoolProcessTime > DYNAMIC_POOL_PROCESSING_PERIOD) {
>>>>>>> 2e4a9f04
            CxPlatProcessDynamicPoolAllocators(Worker);
            Worker->State.LastPoolProcessTime = Worker->State.TimeNow;
        }
#endif // _KERNEL_MODE
    }

    Worker->Running = FALSE;

#if DEBUG
    Worker->ThreadFinished = TRUE;
#endif

    QuicTraceLogInfo(
        PlatformWorkerThreadStop,
        "[ lib][%p] Worker stop",
        Worker);

    CXPLAT_THREAD_RETURN(0);
}<|MERGE_RESOLUTION|>--- conflicted
+++ resolved
@@ -104,14 +104,6 @@
 
 } CXPLAT_WORKER;
 
-typedef struct CXPLAT_WORKER_POOL {
-
-    CXPLAT_RUNDOWN_REF Rundown;
-    uint32_t WorkerCount;
-    CXPLAT_WORKER Workers[0];
-
-} CXPLAT_WORKER_POOL;
-
 CXPLAT_THREAD_CALLBACK(CxPlatWorkerThread, Context);
 
 static void
@@ -151,19 +143,13 @@
     CxPlatUpdateExecutionContexts(Worker);
 }
 
-<<<<<<< HEAD
-_IRQL_requires_max_(PASSIVE_LEVEL)
-void
-CxPlatWorkerPoolInit(
-    _In_ CXPLAT_WORKER_POOL* WorkerPool
-=======
+_IRQL_requires_max_(PASSIVE_LEVEL)
 BOOLEAN
 CxPlatWorkerPoolInitWorker(
     _Inout_ CXPLAT_WORKER* Worker,
     _In_ uint16_t IdealProcessor,
     _In_opt_ CXPLAT_EVENTQ* EventQ, // Only for external workers
     _In_opt_ CXPLAT_THREAD_CONFIG* ThreadConfig // Only for internal workers
->>>>>>> 2e4a9f04
     )
 {
     CxPlatLockInitialize(&Worker->ECLock);
@@ -226,20 +212,10 @@
     return TRUE;
 }
 
-<<<<<<< HEAD
-#pragma warning(push)
-#pragma warning(disable:6385)
-#pragma warning(disable:6386) // SAL is confused about the worker size
-_IRQL_requires_max_(PASSIVE_LEVEL)
-BOOLEAN
-CxPlatWorkerPoolLazyStart(
-    _In_ CXPLAT_WORKER_POOL* WorkerPool,
-    _In_opt_ QUIC_EXECUTION_CONFIG* Config
-=======
+_IRQL_requires_max_(PASSIVE_LEVEL)
 void
 CxPlatWorkerPoolDestroyWorker(
     _In_ CXPLAT_WORKER* Worker
->>>>>>> 2e4a9f04
     )
 {
     if (Worker->InitializedThread) {
@@ -272,6 +248,7 @@
     }
 }
 
+_IRQL_requires_max_(PASSIVE_LEVEL)
 CXPLAT_WORKER_POOL*
 CxPlatWorkerPoolCreate(
     _In_opt_ QUIC_GLOBAL_EXECUTION_CONFIG* Config
@@ -292,11 +269,6 @@
     }
     CXPLAT_DBG_ASSERT(ProcessorCount > 0 && ProcessorCount <= UINT16_MAX);
 
-<<<<<<< HEAD
-    const size_t WorkersSize = sizeof(CXPLAT_WORKER) * WorkerPool->WorkerCount;
-    WorkerPool->Workers = (CXPLAT_WORKER*)CXPLAT_ALLOC_NONPAGED(WorkersSize, QUIC_POOL_PLATFORM_WORKER);
-    if (WorkerPool->Workers == NULL) {
-=======
     //
     // Allocate enough space for the pool and worker structs.
     //
@@ -304,9 +276,8 @@
         sizeof(CXPLAT_WORKER_POOL) +
         sizeof(CXPLAT_WORKER) * ProcessorCount;
     CXPLAT_WORKER_POOL* WorkerPool =
-        CXPLAT_ALLOC_PAGED(WorkerPoolSize, QUIC_POOL_PLATFORM_WORKER);
+        CXPLAT_ALLOC_NONPAGED(WorkerPoolSize, QUIC_POOL_PLATFORM_WORKER);
     if (WorkerPool == NULL) {
->>>>>>> 2e4a9f04
         QuicTraceEvent(
             AllocFailure,
             "Allocation of '%s' failed. (%llu bytes)",
@@ -377,6 +348,7 @@
 }
 
 _Success_(return != NULL)
+_IRQL_requires_max_(PASSIVE_LEVEL)
 CXPLAT_WORKER_POOL*
 CxPlatWorkerPoolCreateExternal(
     _In_ uint32_t Count,
@@ -459,27 +431,16 @@
     }
 }
 
-<<<<<<< HEAD
-#ifndef _KERNEL_MODE // Not supported on kernel mode
-
-#define DYNAMIC_POOL_PROCESSING_PERIOD  1000000 // 1 second
-#define DYNAMIC_POOL_PRUNE_COUNT        8
-
-void
-CxPlatAddDynamicPoolAllocator(
-    _In_ CXPLAT_WORKER_POOL* WorkerPool,
-    _Inout_ CXPLAT_POOL_EX* Pool,
-    _In_ uint16_t Index // Into the execution config processor array
-=======
+_IRQL_requires_max_(DISPATCH_LEVEL)
 uint32_t
 CxPlatWorkerPoolGetCount(
     _In_ CXPLAT_WORKER_POOL* WorkerPool
->>>>>>> 2e4a9f04
     )
 {
     return WorkerPool->WorkerCount;
 }
 
+_IRQL_requires_max_(DISPATCH_LEVEL)
 BOOLEAN
 CxPlatWorkerPoolAddRef(
     _In_ CXPLAT_WORKER_POOL* WorkerPool
@@ -488,6 +449,7 @@
     return CxPlatRundownAcquire(&WorkerPool->Rundown);
 }
 
+_IRQL_requires_max_(DISPATCH_LEVEL)
 void
 CxPlatWorkerPoolRelease(
     _In_ CXPLAT_WORKER_POOL* WorkerPool
@@ -496,6 +458,7 @@
     CxPlatRundownRelease(&WorkerPool->Rundown);
 }
 
+_IRQL_requires_max_(DISPATCH_LEVEL)
 uint32_t
 CxPlatWorkerPoolGetIdealProcessor(
     _In_ CXPLAT_WORKER_POOL* WorkerPool,
@@ -507,8 +470,7 @@
     return WorkerPool->Workers[Index].IdealProcessor;
 }
 
-#endif // _KERNEL_MODE
-
+_IRQL_requires_max_(DISPATCH_LEVEL)
 CXPLAT_EVENTQ*
 CxPlatWorkerPoolGetEventQ(
     _In_ CXPLAT_WORKER_POOL* WorkerPool,
@@ -635,9 +597,7 @@
     }
 }
 
-<<<<<<< HEAD
-_IRQL_requires_max_(PASSIVE_LEVEL)
-=======
+_IRQL_requires_max_(PASSIVE_LEVEL)
 uint32_t
 CxPlatWorkerPoolWorkerPoll(
     _In_ QUIC_EXECUTION* Execution
@@ -657,6 +617,8 @@
 
     return Worker->State.WaitTime;
 }
+
+#ifndef _KERNEL_MODE // Not supported on kernel mode
 
 #define DYNAMIC_POOL_PROCESSING_PERIOD  1000000 // 1 second
 #define DYNAMIC_POOL_PRUNE_COUNT        8
@@ -720,16 +682,14 @@
     CxPlatLockRelease(&Worker->ECLock);
 }
 
->>>>>>> 2e4a9f04
+#endif // _KERNEL_MODE
+
+_IRQL_requires_max_(PASSIVE_LEVEL)
 void
 CxPlatProcessEvents(
     _In_ CXPLAT_WORKER* Worker
     )
 {
-<<<<<<< HEAD
-    CXPLAT_CQE Cqes[CXPLAT_EVENTQ_DEQUEUE_MAX];
-    uint32_t CqeCount = CxPlatEventQDequeue(&Worker->EventQ, Cqes, ARRAYSIZE(Cqes), State->WaitTime);
-=======
     CXPLAT_CQE Cqes[16];
     uint32_t CqeCount =
         CxPlatEventQDequeue(
@@ -737,7 +697,6 @@
             Cqes,
             ARRAYSIZE(Cqes),
             Worker->State.WaitTime);
->>>>>>> 2e4a9f04
     InterlockedFetchAndSetBoolean(&Worker->Running);
     if (CqeCount != 0) {
 #if DEBUG // Debug statistics
@@ -796,12 +755,8 @@
             Worker->State.NoWorkCount = 0;
         }
 
-<<<<<<< HEAD
 #ifndef _KERNEL_MODE // Unnecessary on kernel mode
-        if (State.TimeNow - State.LastPoolProcessTime > DYNAMIC_POOL_PROCESSING_PERIOD) {
-=======
         if (Worker->State.TimeNow - Worker->State.LastPoolProcessTime > DYNAMIC_POOL_PROCESSING_PERIOD) {
->>>>>>> 2e4a9f04
             CxPlatProcessDynamicPoolAllocators(Worker);
             Worker->State.LastPoolProcessTime = Worker->State.TimeNow;
         }
