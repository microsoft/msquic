--- conflicted
+++ resolved
@@ -324,11 +324,7 @@
     CxPlatLockUninitialize(&WorkerPool->WorkerLock);
 }
 
-<<<<<<< HEAD
-#ifndef _KERNEL_MODE
-=======
 #ifndef _KERNEL_MODE // Not supported on kernel mode
->>>>>>> 35696722
 
 #define DYNAMIC_POOL_PROCESSING_PERIOD  1000000 // 1 second
 #define DYNAMIC_POOL_PRUNE_COUNT        8
@@ -392,11 +388,7 @@
     CxPlatLockRelease(&Worker->ECLock);
 }
 
-<<<<<<< HEAD
-#endif
-=======
 #endif // _KERNEL_MODE
->>>>>>> 35696722
 
 CXPLAT_EVENTQ*
 CxPlatWorkerPoolGetEventQ(
@@ -613,20 +605,12 @@
             State.NoWorkCount = 0;
         }
 
-<<<<<<< HEAD
-#ifndef _KERNEL_MODE
-=======
 #ifndef _KERNEL_MODE // Unnecessary on kernel mode
->>>>>>> 35696722
         if (State.TimeNow - State.LastPoolProcessTime > DYNAMIC_POOL_PROCESSING_PERIOD) {
             CxPlatProcessDynamicPoolAllocators(Worker);
             State.LastPoolProcessTime = State.TimeNow;
         }
-<<<<<<< HEAD
-#endif
-=======
 #endif // _KERNEL_MODE
->>>>>>> 35696722
     }
 
 Shutdown:
