/*++

    Copyright (c) Microsoft Corporation.
    Licensed under the MIT License.

Abstract:

    QUIC datapath Abstraction Layer.

Environment:

    Linux

--*/

#include "platform_internal.h"
#include <linux/filter.h>
#include <linux/in6.h>
#include <netinet/udp.h>

#ifdef QUIC_CLOG
#include "datapath_epoll.c.clog.h"
#endif

CXPLAT_STATIC_ASSERT((SIZEOF_STRUCT_MEMBER(QUIC_BUFFER, Length) <= sizeof(size_t)), "(sizeof(QUIC_BUFFER.Length) == sizeof(size_t) must be TRUE.");
CXPLAT_STATIC_ASSERT((SIZEOF_STRUCT_MEMBER(QUIC_BUFFER, Buffer) == sizeof(void*)), "(sizeof(QUIC_BUFFER.Buffer) == sizeof(void*) must be TRUE.");

//
// The maximum single buffer size for single packet/datagram IO payloads.
//
#define CXPLAT_SMALL_IO_BUFFER_SIZE         MAX_UDP_PAYLOAD_LENGTH

//
// The maximum single buffer size for coalesced IO payloads.
//
#define CXPLAT_LARGE_IO_BUFFER_SIZE         0xFFFF

//
// The maximum batch size of IOs in that can use a single coalesced IO buffer.
// This is calculated base on the number of the smallest possible single
// packet/datagram payloads (i.e. IPv6) that can fit in the large buffer.
//
const uint16_t CXPLAT_MAX_IO_BATCH_SIZE =
    (CXPLAT_LARGE_IO_BUFFER_SIZE / (CXPLAT_MAX_MTU - CXPLAT_MIN_IPV6_HEADER_SIZE - CXPLAT_UDP_HEADER_SIZE));

//
// Contains all the info for a single RX IO operation. Multiple RX packets may
// come from a single IO operation.
//
typedef struct DATAPATH_RX_IO_BLOCK {
    //
    // The pool owning this recv block.
    //
    CXPLAT_POOL* OwningPool;

    //
    // Represents the network route.
    //
    CXPLAT_ROUTE Route;

    //
    // Ref count of receive data/packets that are using this block.
    //
    long RefCount;

    //
    // An array of packets to represent the datagram and metadata returned to
    // the app.
    //
    //DATAPATH_RX_PACKET Packets[0];

    //
    // Buffer that actually stores the UDP payload.
    //
    //uint8_t Buffer[]; // CXPLAT_SMALL_IO_BUFFER_SIZE or CXPLAT_LARGE_IO_BUFFER_SIZE

} DATAPATH_RX_IO_BLOCK;

typedef struct DATAPATH_RX_PACKET {
    //
    // The IO block that owns the packet.
    //
    DATAPATH_RX_IO_BLOCK* IoBlock;

    //
    // Publicly visible receive data.
    //
    CXPLAT_RECV_DATA Data;

} DATAPATH_RX_PACKET;

//
// Send context.
//

typedef struct CXPLAT_SEND_DATA {
    //
    // The socket context owning this send.
    //
    struct CXPLAT_SOCKET_CONTEXT* SocketContext;

    //
    // Entry in the pending send list.
    //
    CXPLAT_LIST_ENTRY TxEntry;

    //
    // The local address to bind to.
    //
    QUIC_ADDR LocalAddress;

    //
    // The remote address to send to.
    //
    QUIC_ADDR RemoteAddress;

    //
    // The current QUIC_BUFFER returned to the client for segmented sends.
    //
    QUIC_BUFFER ClientBuffer;

    //
    // The total buffer size for iovecs.
    //
    uint32_t TotalSize;

    //
    // The send segmentation size the app asked for.
    //
    uint16_t SegmentSize;

    //
    // Total number of packet buffers allocated (and iovecs used if !GSO).
    //
    uint16_t BufferCount;

    //
    // The number of iovecs that have been sent out. Only relavent if not doing
    // GSO.
    //
    uint16_t AlreadySentCount;

    //
    // Length of the calculated ControlBuffer. Value is zero until the data is
    // computed.
    //
    uint8_t ControlBufferLength;

    //
    // The type of ECN markings needed for send.
    //
    uint8_t ECN; // CXPLAT_ECN_TYPE

    //
    // Set of flags set to configure the send behavior.
    //
    uint8_t Flags; // CXPLAT_SEND_FLAGS

    //
    // Indicates that send is on a connected socket.
    //
    uint8_t OnConnectedSocket : 1;

    //
    // Indicates that segmentation is supported for the send data.
    //
    uint8_t SegmentationSupported : 1;

    //
    // Space for ancillary control data.
    //
    alignas(8)
    char ControlBuffer[
        CMSG_SPACE(sizeof(int)) +               // IP_TOS || IPV6_TCLASS
        CMSG_SPACE(sizeof(struct in6_pktinfo))  // IP_PKTINFO || IPV6_PKTINFO
    #ifdef UDP_SEGMENT
        + CMSG_SPACE(sizeof(uint16_t))          // UDP_SEGMENT
    #endif
        ];
    CXPLAT_STATIC_ASSERT(
        CMSG_SPACE(sizeof(struct in6_pktinfo)) >= CMSG_SPACE(sizeof(struct in_pktinfo)),
        "sizeof(struct in6_pktinfo) >= sizeof(struct in_pktinfo) failed");

    //
    // Space for all the packet buffers.
    //
    uint8_t Buffer[CXPLAT_LARGE_IO_BUFFER_SIZE];

    //
    // IO vectors used for sends on the socket.
    //
    struct iovec Iovs[1]; // variable length, depends on if GSO is being used
                          //   if GSO is used, only 1 is needed
                          //   if GSO is not used, then N are needed

} CXPLAT_SEND_DATA;

typedef struct CXPLAT_RECV_MSG_CONTROL_BUFFER {
    char Data[CMSG_SPACE(sizeof(struct in6_pktinfo)) +
              2 * CMSG_SPACE(sizeof(int))];
} CXPLAT_RECV_MSG_CONTROL_BUFFER;

typedef struct CXPLAT_DATAPATH_PARTITION CXPLAT_DATAPATH_PARTITION;

//
// Socket context.
//
typedef struct QUIC_CACHEALIGN CXPLAT_SOCKET_CONTEXT {

    //
    // The datapath binding this socket context belongs to.
    //
    CXPLAT_SOCKET* Binding;

    //
    // The datapath proc context this socket belongs to.
    //
    CXPLAT_DATAPATH_PARTITION* DatapathPartition;

    //
    // The socket FD used by this socket context.
    //
    int SocketFd;

    //
    // The submission queue event for shutdown.
    //
    DATAPATH_SQE ShutdownSqe;

    //
    // The submission queue event for IO.
    //
    DATAPATH_SQE IoSqe;

    //
    // The submission queue event for flushing the send queue.
    //
    DATAPATH_SQE FlushTxSqe;

    //
    // The head of list containg all pending sends on this socket.
    //
    CXPLAT_LIST_ENTRY TxQueue;

    //
    // Lock around the PendingSendData list.
    //
    CXPLAT_LOCK TxQueueLock;

    //
    // Rundown for synchronizing clean up with upcalls.
    //
    CXPLAT_RUNDOWN_REF UpcallRundown;

    //
    // Inidicates the SQEs have been initialized.
    //
    BOOLEAN SqeInitialized : 1;

    //
    // Inidicates if the socket has started IO processing.
    //
    BOOLEAN IoStarted : 1;

#if DEBUG
    uint8_t Uninitialized : 1;
    uint8_t Freed : 1;
#endif

} CXPLAT_SOCKET_CONTEXT;

//
// Datapath binding.
//
typedef struct CXPLAT_SOCKET {

    //
    // A pointer to datapath object.
    //
    CXPLAT_DATAPATH* Datapath;

    //
    // The client context for this binding.
    //
    void *ClientContext;

    //
    // The local address for the binding.
    //
    QUIC_ADDR LocalAddress;

    //
    //  The remote address for the binding.
    //
    QUIC_ADDR RemoteAddress;

    //
    // Synchronization mechanism for cleanup.
    //
    CXPLAT_REF_COUNT RefCount;

    //
    // The MTU for this binding.
    //
    uint16_t Mtu;

    //
    // Indicates the binding connected to a remote IP address.
    //
    BOOLEAN Connected : 1;

    //
    // Flag indicates the socket has a default remote destination.
    //
    BOOLEAN HasFixedRemoteAddress : 1;

    //
    // Flag indicates the binding is being used for PCP.
    //
    BOOLEAN PcpBinding : 1;

#if DEBUG
    uint8_t Uninitialized : 1;
    uint8_t Freed : 1;
#endif

    //
    // Set of socket contexts one per proc.
    //
    CXPLAT_SOCKET_CONTEXT SocketContexts[];

} CXPLAT_SOCKET;

//
// A per processor datapath context.
//
typedef struct QUIC_CACHEALIGN CXPLAT_DATAPATH_PARTITION {

    //
    // A pointer to the datapath.
    //
    CXPLAT_DATAPATH* Datapath;

    //
    // The event queue for this proc context.
    //
    CXPLAT_EVENTQ* EventQ;

    //
    // Synchronization mechanism for cleanup.
    //
    CXPLAT_REF_COUNT RefCount;

    //
    // The ideal processor of the context.
    //
    uint16_t PartitionIndex;

#if DEBUG
    uint8_t Uninitialized : 1;
#endif

    //
    // Pool of receive packet contexts and buffers to be shared by all sockets
    // on this core.
    //
    CXPLAT_POOL RecvBlockPool;

    //
    // Pool of send packet contexts and buffers to be shared by all sockets
    // on this core.
    //
    CXPLAT_POOL SendBlockPool;

} CXPLAT_DATAPATH_PARTITION;

//
// Represents a datapath object.
//

typedef struct CXPLAT_DATAPATH {

    //
    // UDP handlers.
    //
    CXPLAT_UDP_DATAPATH_CALLBACKS UdpHandlers;

    //
    // Synchronization mechanism for cleanup.
    //
    CXPLAT_REF_COUNT RefCount;

    //
    // Set of supported features.
    //
    uint32_t Features;

    //
    // The proc count to create per proc datapath state.
    //
    uint32_t PartitionCount;

    //
    // The length of the CXPLAT_SEND_DATA. Calculated based on the support level
    // for GSO. No GSO support requires a larger send data to hold the extra
    // iovec structs.
    //
    uint32_t SendDataSize;

    //
    // When not using GSO, we preallocate multiple iovec structs to use with
    // sendmmsg (to simulate GSO).
    //
    uint32_t SendIoVecCount;

    //
    // The length of the CXPLAT_RECV_DATA and client data part of the
    // DATAPATH_RX_IO_BLOCK.
    //
    uint32_t RecvBlockStride;

    //
    // The offset of the raw buffer in the DATAPATH_RX_IO_BLOCK.
    //
    uint32_t RecvBlockBufferOffset;

    //
    // The total length of the DATAPATH_RX_IO_BLOCK. Calculated based on the
    // support level for GRO. No GRO only uses a single CXPLAT_RECV_DATA and
    // client data, while GRO allows for multiple.
    //
    uint32_t RecvBlockSize;

#if DEBUG
    uint8_t Uninitialized : 1;
    uint8_t Freed : 1;
#endif

    //
    // The per proc datapath contexts.
    //
    CXPLAT_DATAPATH_PARTITION Partitions[];

} CXPLAT_DATAPATH;

#ifdef DEBUG
#define CXPLAT_DBG_ASSERT_CMSG(CMsg, type) \
    if (CMsg->cmsg_len < CMSG_LEN(sizeof(type))) { \
        printf("%u: cmsg[%u:%u] len (%u) < exp_len (%u)\n", \
            (uint32_t)__LINE__, \
            (uint32_t)CMsg->cmsg_level, (uint32_t)CMsg->cmsg_type, \
            (uint32_t)CMsg->cmsg_len, (uint32_t)CMSG_LEN(sizeof(type))); \
    }
#else
#define CXPLAT_DBG_ASSERT_CMSG(CMsg, type)
#endif

void
CxPlatDataPathCalculateFeatureSupport(
    _Inout_ CXPLAT_DATAPATH* Datapath,
    _In_ uint32_t ClientRecvDataLength
    )
{
#ifdef UDP_SEGMENT
    //
    // Open up two sockets and send with GSO and receive with GRO, and make sure
    // everything **actually** works, so that we can be sure we can leverage
    // GRO.
    //
    int SendSocket = INVALID_SOCKET, RecvSocket = INVALID_SOCKET;
    struct sockaddr_in RecvAddr = {0}, RecvAddr2 = {0};
    socklen_t RecvAddrSize = sizeof(RecvAddr), RecvAddr2Size = sizeof(RecvAddr2);
    int PktInfoEnabled = 1, TosEnabled = 1, GroEnabled = 1;
    uint8_t Buffer[8 * 1476] = {0};
    struct iovec IoVec;
    IoVec.iov_base = Buffer;
    IoVec.iov_len = sizeof(Buffer);
    char SendControlBuffer[CMSG_SPACE(sizeof(int)) + CMSG_SPACE(sizeof(uint16_t))] = {0};
    struct msghdr SendMsg = {0};
    SendMsg.msg_name = &RecvAddr;
    SendMsg.msg_namelen = RecvAddrSize;
    SendMsg.msg_iov = &IoVec;
    SendMsg.msg_iovlen = 1;
    SendMsg.msg_control = SendControlBuffer;
    SendMsg.msg_controllen = sizeof(SendControlBuffer);
    struct cmsghdr *CMsg = CMSG_FIRSTHDR(&SendMsg);
    CMsg->cmsg_level = IPPROTO_IP;
    CMsg->cmsg_type = IP_TOS;
    CMsg->cmsg_len = CMSG_LEN(sizeof(int));
    *(int*)CMSG_DATA(CMsg) = 0x1;
    CMsg = CMSG_NXTHDR(&SendMsg, CMsg);
    CMsg->cmsg_level = SOL_UDP;
    CMsg->cmsg_type = UDP_SEGMENT;
    CMsg->cmsg_len = CMSG_LEN(sizeof(uint16_t));
    *((uint16_t*)CMSG_DATA(CMsg)) = 1476;
    RecvAddr.sin_family = AF_INET;
    RecvAddr.sin_addr.s_addr = inet_addr("127.0.0.1");
    char RecvControlBuffer[CMSG_SPACE(sizeof(int)) + CMSG_SPACE(sizeof(int)) + CMSG_SPACE(sizeof(struct in6_pktinfo))] = {0};
    struct msghdr RecvMsg = {0};
    RecvMsg.msg_name = &RecvAddr2;
    RecvMsg.msg_namelen = RecvAddr2Size;
    RecvMsg.msg_iov = &IoVec;
    RecvMsg.msg_iovlen = 1;
    RecvMsg.msg_control = RecvControlBuffer;
    RecvMsg.msg_controllen = sizeof(RecvControlBuffer);
#define VERIFY(X) if (!(X)) { goto Error; }
    SendSocket = socket(AF_INET, SOCK_DGRAM | SOCK_NONBLOCK, IPPROTO_UDP);
    VERIFY(SendSocket != INVALID_SOCKET)
    RecvSocket = socket(AF_INET, SOCK_DGRAM | SOCK_NONBLOCK, IPPROTO_UDP);
    VERIFY(RecvSocket != INVALID_SOCKET)
    VERIFY(setsockopt(SendSocket, IPPROTO_IP, IP_PKTINFO, &PktInfoEnabled, sizeof(PktInfoEnabled)) != SOCKET_ERROR)
    VERIFY(setsockopt(RecvSocket, IPPROTO_IP, IP_PKTINFO, &PktInfoEnabled, sizeof(PktInfoEnabled)) != SOCKET_ERROR)
    VERIFY(setsockopt(SendSocket, IPPROTO_IP, IP_RECVTOS, &TosEnabled, sizeof(TosEnabled)) != SOCKET_ERROR)
    VERIFY(setsockopt(RecvSocket, IPPROTO_IP, IP_RECVTOS, &TosEnabled, sizeof(TosEnabled)) != SOCKET_ERROR)
    VERIFY(bind(RecvSocket, (struct sockaddr*)&RecvAddr, RecvAddrSize) != SOCKET_ERROR)
#ifdef UDP_GRO
    VERIFY(setsockopt(RecvSocket, SOL_UDP, UDP_GRO, &GroEnabled, sizeof(GroEnabled)) != SOCKET_ERROR)
#endif
    VERIFY(getsockname(RecvSocket, (struct sockaddr*)&RecvAddr, &RecvAddrSize) != SOCKET_ERROR)
    VERIFY(connect(SendSocket, (struct sockaddr*)&RecvAddr, RecvAddrSize) != SOCKET_ERROR)
    VERIFY(sendmsg(SendSocket, &SendMsg, 0) == sizeof(Buffer))
    //
    // We were able to at least send successfully, so indicate the send
    // segmentation feature as available.
    //
    Datapath->Features |= CXPLAT_DATAPATH_FEATURE_SEND_SEGMENTATION;
#ifdef UDP_GRO
    VERIFY(recvmsg(RecvSocket, &RecvMsg, 0) == sizeof(Buffer))
    BOOLEAN FoundPKTINFO = FALSE, FoundTOS = FALSE, FoundGRO = FALSE;
    for (CMsg = CMSG_FIRSTHDR(&RecvMsg); CMsg != NULL; CMsg = CMSG_NXTHDR(&RecvMsg, CMsg)) {
        if (CMsg->cmsg_level == IPPROTO_IP) {
            if (CMsg->cmsg_type == IP_PKTINFO) {
                FoundPKTINFO = TRUE;
            } else if (CMsg->cmsg_type == IP_TOS) {
                CXPLAT_DBG_ASSERT_CMSG(CMsg, uint8_t);
                VERIFY(0x1 == *(uint8_t*)CMSG_DATA(CMsg))
                FoundTOS = TRUE;
            }
        } else if (CMsg->cmsg_level == IPPROTO_UDP) {
            if (CMsg->cmsg_type == UDP_GRO) {
                CXPLAT_DBG_ASSERT_CMSG(CMsg, uint16_t);
                VERIFY(1476 == *(uint16_t*)CMSG_DATA(CMsg))
                FoundGRO = TRUE;
            }
        }
    }
    VERIFY(FoundPKTINFO)
    VERIFY(FoundTOS)
    VERIFY(FoundGRO)
    //
    // We were able receive everything successfully so we can indicate the
    // receive coalescing feature as available.
    //
    Datapath->Features |= CXPLAT_DATAPATH_FEATURE_RECV_COALESCING;
#endif // UDP_GRO
Error:
    if (RecvSocket != INVALID_SOCKET) { close(RecvSocket); }
    if (SendSocket != INVALID_SOCKET) { close(SendSocket); }
#endif // UDP_SEGMENT

    if (Datapath->Features & CXPLAT_DATAPATH_FEATURE_SEND_SEGMENTATION) {
        Datapath->SendDataSize = sizeof(CXPLAT_SEND_DATA);
        Datapath->SendIoVecCount = 1;
    } else {
        const uint32_t SendDataSize =
            sizeof(CXPLAT_SEND_DATA) + (CXPLAT_MAX_IO_BATCH_SIZE - 1) * sizeof(struct iovec);
        Datapath->SendDataSize = SendDataSize;
        Datapath->SendIoVecCount = CXPLAT_MAX_IO_BATCH_SIZE;
    }

    Datapath->RecvBlockStride =
        sizeof(DATAPATH_RX_PACKET) + ClientRecvDataLength;
    if (Datapath->Features & CXPLAT_DATAPATH_FEATURE_RECV_COALESCING) {
        Datapath->RecvBlockBufferOffset =
            sizeof(DATAPATH_RX_IO_BLOCK) +
            CXPLAT_MAX_IO_BATCH_SIZE * Datapath->RecvBlockStride;
        Datapath->RecvBlockSize =
            Datapath->RecvBlockBufferOffset + CXPLAT_LARGE_IO_BUFFER_SIZE;
    } else {
        Datapath->RecvBlockBufferOffset =
            sizeof(DATAPATH_RX_IO_BLOCK) + Datapath->RecvBlockStride;
        Datapath->RecvBlockSize =
            Datapath->RecvBlockBufferOffset + CXPLAT_SMALL_IO_BUFFER_SIZE;
    }
}

void
CxPlatProcessorContextInitialize(
    _In_ CXPLAT_DATAPATH* Datapath,
    _In_ uint16_t PartitionIndex,
    _Out_ CXPLAT_DATAPATH_PARTITION* DatapathPartition
    )
{
    CXPLAT_DBG_ASSERT(Datapath != NULL);
    DatapathPartition->Datapath = Datapath;
    DatapathPartition->PartitionIndex = PartitionIndex;
    DatapathPartition->EventQ = CxPlatWorkerGetEventQ(PartitionIndex);
    CxPlatRefInitialize(&DatapathPartition->RefCount);
    CxPlatPoolInitialize(TRUE, Datapath->RecvBlockSize, QUIC_POOL_DATA, &DatapathPartition->RecvBlockPool);
    CxPlatPoolInitialize(TRUE, Datapath->SendDataSize, QUIC_POOL_DATA, &DatapathPartition->SendBlockPool);
}

QUIC_STATUS
CxPlatDataPathInitialize(
    _In_ uint32_t ClientRecvDataLength,
    _In_opt_ const CXPLAT_UDP_DATAPATH_CALLBACKS* UdpCallbacks,
    _In_opt_ const CXPLAT_TCP_DATAPATH_CALLBACKS* TcpCallbacks,
    _In_opt_ QUIC_EXECUTION_CONFIG* Config,
    _Out_ CXPLAT_DATAPATH** NewDataPath
    )
{
    UNREFERENCED_PARAMETER(TcpCallbacks);
    if (NewDataPath == NULL) {
        return QUIC_STATUS_INVALID_PARAMETER;
    }
    if (UdpCallbacks != NULL) {
        if (UdpCallbacks->Receive == NULL || UdpCallbacks->Unreachable == NULL) {
            return QUIC_STATUS_INVALID_PARAMETER;
        }
    }

    if (!CxPlatWorkersLazyStart(Config)) {
        return QUIC_STATUS_OUT_OF_MEMORY;
    }

    const uint32_t PartitionCount = (Config && Config->ProcessorCount)
        ? Config->ProcessorCount : CxPlatProcMaxCount();

    const size_t DatapathLength =
        sizeof(CXPLAT_DATAPATH) + PartitionCount * sizeof(CXPLAT_DATAPATH_PARTITION);

    CXPLAT_DATAPATH* Datapath =
        (CXPLAT_DATAPATH*)CXPLAT_ALLOC_PAGED(DatapathLength, QUIC_POOL_DATAPATH);
    if (Datapath == NULL) {
        QuicTraceEvent(
            AllocFailure,
            "Allocation of '%s' failed. (%llu bytes)",
            "CXPLAT_DATAPATH",
            DatapathLength);
        return QUIC_STATUS_OUT_OF_MEMORY;
    }

    CxPlatZeroMemory(Datapath, DatapathLength);
    if (UdpCallbacks) {
        Datapath->UdpHandlers = *UdpCallbacks;
    }
    Datapath->PartitionCount = PartitionCount;
    Datapath->Features = CXPLAT_DATAPATH_FEATURE_LOCAL_PORT_SHARING;
    CxPlatRefInitializeEx(&Datapath->RefCount, Datapath->PartitionCount);
    CxPlatDataPathCalculateFeatureSupport(Datapath, ClientRecvDataLength);

    //
    // Initialize the per processor contexts.
    //
    for (uint32_t i = 0; i < Datapath->PartitionCount; i++) {
        CxPlatProcessorContextInitialize(
            Datapath, i, &Datapath->Partitions[i]);
    }

    CXPLAT_FRE_ASSERT(CxPlatRundownAcquire(&CxPlatWorkerRundown));
    *NewDataPath = Datapath;

    return QUIC_STATUS_SUCCESS;
}

_IRQL_requires_max_(PASSIVE_LEVEL)
void
CxPlatDataPathRelease(
    _In_ CXPLAT_DATAPATH* Datapath
    )
{
    if (CxPlatRefDecrement(&Datapath->RefCount)) {
#if DEBUG
        CXPLAT_DBG_ASSERT(!Datapath->Freed);
        CXPLAT_DBG_ASSERT(Datapath->Uninitialized);
        Datapath->Freed = TRUE;
#endif
        CXPLAT_FREE(Datapath, QUIC_POOL_DATAPATH);
        CxPlatRundownRelease(&CxPlatWorkerRundown);
    }
}

_IRQL_requires_max_(PASSIVE_LEVEL)
void
CxPlatProcessorContextRelease(
    _In_ CXPLAT_DATAPATH_PARTITION* DatapathPartition
    )
{
    if (CxPlatRefDecrement(&DatapathPartition->RefCount)) {
#if DEBUG
        CXPLAT_DBG_ASSERT(!DatapathPartition->Uninitialized);
        DatapathPartition->Uninitialized = TRUE;
#endif
        CxPlatPoolUninitialize(&DatapathPartition->SendBlockPool);
        CxPlatPoolUninitialize(&DatapathPartition->RecvBlockPool);
        CxPlatDataPathRelease(DatapathPartition->Datapath);
    }
}

void
CxPlatDataPathUninitialize(
    _In_ CXPLAT_DATAPATH* Datapath
    )
{
    if (Datapath != NULL) {
#if DEBUG
        CXPLAT_DBG_ASSERT(!Datapath->Uninitialized);
        Datapath->Uninitialized = TRUE;
#endif
        const uint16_t PartitionCount = Datapath->PartitionCount;
        for (uint32_t i = 0; i < PartitionCount; i++) {
            CxPlatProcessorContextRelease(&Datapath->Partitions[i]);
        }
    }
}

_IRQL_requires_max_(PASSIVE_LEVEL)
void
CxPlatDataPathUpdateConfig(
    _In_ CXPLAT_DATAPATH* Datapath,
    _In_ QUIC_EXECUTION_CONFIG* Config
    )
{
    UNREFERENCED_PARAMETER(Datapath);
    UNREFERENCED_PARAMETER(Config);
}

_IRQL_requires_max_(DISPATCH_LEVEL)
uint32_t
CxPlatDataPathGetSupportedFeatures(
    _In_ CXPLAT_DATAPATH* Datapath
    )
{
    return Datapath->Features;
}

BOOLEAN
CxPlatDataPathIsPaddingPreferred(
    _In_ CXPLAT_DATAPATH* Datapath
    )
{
    return !!(Datapath->Features & CXPLAT_DATAPATH_FEATURE_SEND_SEGMENTATION);
}

void
CxPlatDataPathPopulateTargetAddress(
    _In_ QUIC_ADDRESS_FAMILY Family,
    _In_ ADDRINFO* AddrInfo,
    _Out_ QUIC_ADDR* Address
    )
{
    struct sockaddr_in6* SockAddrIn6 = NULL;
    struct sockaddr_in* SockAddrIn = NULL;

    CxPlatZeroMemory(Address, sizeof(QUIC_ADDR));

    if (AddrInfo->ai_addr->sa_family == AF_INET6) {
        CXPLAT_DBG_ASSERT(sizeof(struct sockaddr_in6) == AddrInfo->ai_addrlen);

        //
        // Is this a mapped ipv4 one?
        //

        SockAddrIn6 = (struct sockaddr_in6*)AddrInfo->ai_addr;

        if (Family == QUIC_ADDRESS_FAMILY_UNSPEC && IN6_IS_ADDR_V4MAPPED(&SockAddrIn6->sin6_addr)) {
            SockAddrIn = &Address->Ipv4;

            //
            // Get the ipv4 address from the mapped address.
            //

            SockAddrIn->sin_family = QUIC_ADDRESS_FAMILY_INET;
            memcpy(&SockAddrIn->sin_addr.s_addr, &SockAddrIn6->sin6_addr.s6_addr[12], 4);
            SockAddrIn->sin_port = SockAddrIn6->sin6_port;

            return;
        }
        Address->Ipv6 = *SockAddrIn6;
        Address->Ipv6.sin6_family = QUIC_ADDRESS_FAMILY_INET6;
        return;
    }

    if (AddrInfo->ai_addr->sa_family == AF_INET) {
        CXPLAT_DBG_ASSERT(sizeof(struct sockaddr_in) == AddrInfo->ai_addrlen);
        SockAddrIn = (struct sockaddr_in*)AddrInfo->ai_addr;
        Address->Ipv4 = *SockAddrIn;
        Address->Ipv4.sin_family = QUIC_ADDRESS_FAMILY_INET;
        return;
    }

    CXPLAT_FRE_ASSERT(FALSE);
}

_IRQL_requires_max_(PASSIVE_LEVEL)
_Success_(QUIC_SUCCEEDED(return))
QUIC_STATUS
CxPlatDataPathGetLocalAddresses(
    _In_ CXPLAT_DATAPATH* Datapath,
    _Outptr_ _At_(*Addresses, __drv_allocatesMem(Mem))
        CXPLAT_ADAPTER_ADDRESS** Addresses,
    _Out_ uint32_t* AddressesCount
    )
{
    UNREFERENCED_PARAMETER(Datapath);
    *Addresses = NULL;
    *AddressesCount = 0;
    return QUIC_STATUS_NOT_SUPPORTED;
}

QUIC_STATUS
CxPlatDataPathGetGatewayAddresses(
    _In_ CXPLAT_DATAPATH* Datapath,
    _Outptr_ _At_(*GatewayAddresses, __drv_allocatesMem(Mem))
        QUIC_ADDR** GatewayAddresses,
    _Out_ uint32_t* GatewayAddressesCount
    )
{
    UNREFERENCED_PARAMETER(Datapath);
    *GatewayAddresses = NULL;
    *GatewayAddressesCount = 0;
    return QUIC_STATUS_NOT_SUPPORTED;
}

QUIC_STATUS
CxPlatDataPathResolveAddress(
    _In_ CXPLAT_DATAPATH* Datapath,
    _In_z_ const char* HostName,
    _Inout_ QUIC_ADDR* Address
    )
{
    UNREFERENCED_PARAMETER(Datapath);
    QUIC_STATUS Status = QUIC_STATUS_SUCCESS;
    ADDRINFO Hints = {0};
    ADDRINFO* AddrInfo = NULL;
    int Result = 0;

    //
    // Prepopulate hint with input family. It might be unspecified.
    //
    Hints.ai_family = Address->Ip.sa_family;
    if (Hints.ai_family == QUIC_ADDRESS_FAMILY_INET6) {
        Hints.ai_family = AF_INET6;
    }

    //
    // Try numeric name first.
    //
    Hints.ai_flags = AI_NUMERICHOST;
    Result = getaddrinfo(HostName, NULL, &Hints, &AddrInfo);
    if (Result == 0) {
        CxPlatDataPathPopulateTargetAddress(Hints.ai_family, AddrInfo, Address);
        freeaddrinfo(AddrInfo);
        AddrInfo = NULL;
        goto Exit;
    }

    //
    // Try canonical host name.
    //
    Hints.ai_flags = AI_CANONNAME;
    Result = getaddrinfo(HostName, NULL, &Hints, &AddrInfo);
    if (Result == 0) {
        CxPlatDataPathPopulateTargetAddress(Hints.ai_family, AddrInfo, Address);
        freeaddrinfo(AddrInfo);
        AddrInfo = NULL;
        goto Exit;
    }

    QuicTraceEvent(
        LibraryErrorStatus,
        "[ lib] ERROR, %u, %s.",
        (uint32_t)Result,
        "Resolving hostname to IP");
    QuicTraceLogError(
        DatapathResolveHostNameFailed,
        "[%p] Couldn't resolve hostname '%s' to an IP address",
        Datapath,
        HostName);
    Status = (QUIC_STATUS)Result;

Exit:

    return Status;
}

QUIC_STATUS
CxPlatSocketConfigureRss(
    _In_ CXPLAT_SOCKET_CONTEXT* SocketContext,
    _In_ uint32_t SocketCount
    )
{
#ifdef SO_ATTACH_REUSEPORT_CBPF
    QUIC_STATUS Status = QUIC_STATUS_SUCCESS;
    int Result = 0;

    struct sock_filter BpfCode[] = {
        {BPF_LD | BPF_W | BPF_ABS, 0, 0, SKF_AD_OFF | SKF_AD_CPU},
        {BPF_ALU | BPF_MOD, 0, 0, SocketCount},
        {BPF_RET | BPF_A, 0, 0, 0}
    };

    struct sock_fprog BpfConfig = {0};
	BpfConfig.len = ARRAYSIZE(BpfCode);
    BpfConfig.filter = BpfCode;

    Result =
        setsockopt(
            SocketContext->SocketFd,
            SOL_SOCKET,
            SO_ATTACH_REUSEPORT_CBPF,
            (const void*)&BpfConfig,
            sizeof(BpfConfig));
    if (Result == SOCKET_ERROR) {
        Status = errno;
        QuicTraceEvent(
            DatapathErrorStatus,
            "[data][%p] ERROR, %u, %s.",
            SocketContext->Binding,
            Status,
            "setsockopt(SO_ATTACH_REUSEPORT_CBPF) failed");
    }

    return Status;
#else
    UNREFERENCED_PARAMETER(SocketContext);
    UNREFERENCED_PARAMETER(SocketCount);
    return QUIC_STATUS_NOT_SUPPORTED;
#endif
}

//
// Socket context interface. It abstracts a (generally per-processor) UDP socket
// and the corresponding logic/functionality like send and receive processing.
//

QUIC_STATUS
CxPlatSocketContextInitialize(
    _Inout_ CXPLAT_SOCKET_CONTEXT* SocketContext,
    _In_ const CXPLAT_UDP_CONFIG* Config,
    _In_ const uint16_t PartitionIndex
    )
{
    QUIC_STATUS Status = QUIC_STATUS_SUCCESS;
    int Result = 0;
    int Option = 0;
    QUIC_ADDR MappedAddress = {0};
    socklen_t AssignedLocalAddressLength = 0;
    BOOLEAN ShutdownSqeInitialized = FALSE;
    BOOLEAN IoSqeInitialized = FALSE;
    BOOLEAN FlushTxInitialized = FALSE;

    CXPLAT_SOCKET* Binding = SocketContext->Binding;
    CXPLAT_DATAPATH* Datapath = Binding->Datapath;

    CXPLAT_DBG_ASSERT(PartitionIndex < Datapath->PartitionCount);
    SocketContext->DatapathPartition = &Datapath->Partitions[PartitionIndex];
    CxPlatRefIncrement(&SocketContext->DatapathPartition->RefCount);

    if (!CxPlatSqeInitialize(
            SocketContext->DatapathPartition->EventQ,
            &SocketContext->ShutdownSqe.Sqe,
            &SocketContext->ShutdownSqe)) {
        Status = errno;
        QuicTraceEvent(
            DatapathErrorStatus,
            "[data][%p] ERROR, %u, %s.",
            Binding,
            Status,
            "CxPlatSqeInitialize failed");
        goto Exit;
    }
    ShutdownSqeInitialized = TRUE;

    if (!CxPlatSqeInitialize(
            SocketContext->DatapathPartition->EventQ,
            &SocketContext->IoSqe.Sqe,
            &SocketContext->IoSqe)) {
        Status = errno;
        QuicTraceEvent(
            DatapathErrorStatus,
            "[data][%p] ERROR, %u, %s.",
            Binding,
            Status,
            "CxPlatSqeInitialize failed");
        goto Exit;
    }
    IoSqeInitialized = TRUE;

    if (!CxPlatSqeInitialize(
            SocketContext->DatapathPartition->EventQ,
            &SocketContext->FlushTxSqe.Sqe,
            &SocketContext->FlushTxSqe)) {
        Status = errno;
        QuicTraceEvent(
            DatapathErrorStatus,
            "[data][%p] ERROR, %u, %s.",
            Binding,
            Status,
            "CxPlatSqeInitialize failed");
        goto Exit;
    }
    FlushTxInitialized = TRUE;

    //
    // Create datagram socket.
    //
    SocketContext->SocketFd =
        socket(
            AF_INET6,
            SOCK_DGRAM | SOCK_NONBLOCK | SOCK_CLOEXEC, // TODO check if SOCK_CLOEXEC is required?
            IPPROTO_UDP);
    if (SocketContext->SocketFd == INVALID_SOCKET) {
        Status = errno;
        QuicTraceEvent(
            DatapathErrorStatus,
            "[data][%p] ERROR, %u, %s.",
            Binding,
            Status,
            "socket failed");
        goto Exit;
    }

    //
    // Set dual (IPv4 & IPv6) socket mode.
    //
    Option = FALSE;
    Result =
        setsockopt(
            SocketContext->SocketFd,
            IPPROTO_IPV6,
            IPV6_V6ONLY,
            (const void*)&Option,
            sizeof(Option));
    if (Result == SOCKET_ERROR) {
        Status = errno;
        QuicTraceEvent(
            DatapathErrorStatus,
            "[data][%p] ERROR, %u, %s.",
            Binding,
            Status,
            "setsockopt(IPV6_V6ONLY) failed");
        goto Exit;
    }

    //
    // Set DON'T FRAG socket option.
    //

    //
    // Windows: setsockopt IPPROTO_IP IP_DONTFRAGMENT TRUE.
    // Linux: IP_DONTFRAGMENT option is not available. IP_MTU_DISCOVER/IPV6_MTU_DISCOVER
    // is the apparent alternative.
    //
    Option = IP_PMTUDISC_PROBE;
    Result =
        setsockopt(
            SocketContext->SocketFd,
            IPPROTO_IP,
            IP_MTU_DISCOVER,
            (const void*)&Option,
            sizeof(Option));
    if (Result == SOCKET_ERROR) {
        Status = errno;
        QuicTraceEvent(
            DatapathErrorStatus,
            "[data][%p] ERROR, %u, %s.",
            Binding,
            Status,
            "setsockopt(IP_MTU_DISCOVER) failed");
        goto Exit;
    }
    Result =
        setsockopt(
            SocketContext->SocketFd,
            IPPROTO_IPV6,
            IPV6_MTU_DISCOVER,
            (const void*)&Option,
            sizeof(Option));
    if (Result == SOCKET_ERROR) {
        Status = errno;
        QuicTraceEvent(
            DatapathErrorStatus,
            "[data][%p] ERROR, %u, %s.",
            Binding,
            Status,
            "setsockopt(IPV6_MTU_DISCOVER) failed");
        goto Exit;
    }

    Option = TRUE;
    Result =
        setsockopt(
            SocketContext->SocketFd,
            IPPROTO_IPV6,
            IPV6_DONTFRAG,
            (const void*)&Option,
            sizeof(Option));
    if (Result == SOCKET_ERROR) {
        Status = errno;
        QuicTraceEvent(
            DatapathErrorStatus,
            "[data][%p] ERROR, %u, %s.",
            Binding,
            Status,
            "setsockopt(IPV6_DONTFRAG) failed");
        goto Exit;
    }

    //
    // Set socket option to receive ancillary data about the incoming packets.
    //

    //
    // Windows: setsockopt IPPROTO_IPV6 IPV6_PKTINFO TRUE.
    // Android: Returns EINVAL. IPV6_PKTINFO option is not present in documentation.
    // IPV6_RECVPKTINFO seems like is the alternative.
    // TODO: Check if this works as expected?
    //
    Option = TRUE;
    Result =
        setsockopt(
            SocketContext->SocketFd,
            IPPROTO_IPV6,
            IPV6_RECVPKTINFO,
            (const void*)&Option,
            sizeof(Option));
    if (Result == SOCKET_ERROR) {
        Status = errno;
        QuicTraceEvent(
            DatapathErrorStatus,
            "[data][%p] ERROR, %u, %s.",
            Binding,
            Status,
            "setsockopt(IPV6_RECVPKTINFO) failed");
        goto Exit;
    }

    //
    // Set socket option to receive TOS (= DSCP + ECN) information from the
    // incoming packet.
    //
    Option = TRUE;
    Result =
        setsockopt(
            SocketContext->SocketFd,
            IPPROTO_IPV6,
            IPV6_RECVTCLASS,
            (const void*)&Option,
            sizeof(Option));
    if (Result == SOCKET_ERROR) {
        Status = errno;
        QuicTraceEvent(
            DatapathErrorStatus,
            "[data][%p] ERROR, %u, %s.",
            Binding,
            Status,
            "setsockopt(IPV6_RECVTCLASS) failed");
        goto Exit;
    }

    Option = TRUE;
    Result =
        setsockopt(
            SocketContext->SocketFd,
            IPPROTO_IP,
            IP_RECVTOS,
            (const void*)&Option,
            sizeof(Option));
    if (Result == SOCKET_ERROR) {
        Status = errno;
        QuicTraceEvent(
            DatapathErrorStatus,
            "[data][%p] ERROR, %u, %s.",
            Binding,
            Status,
            "setsockopt(IP_RECVTOS) failed");
        goto Exit;
    }

#ifdef UDP_GRO
    if (SocketContext->DatapathPartition->Datapath->Features & CXPLAT_DATAPATH_FEATURE_RECV_COALESCING) {
        Option = TRUE;
        Result =
            setsockopt(
                SocketContext->SocketFd,
                SOL_UDP,
                UDP_GRO,
                (const void*)&Option,
                sizeof(Option));
        if (Result == SOCKET_ERROR) {
            Status = errno;
            QuicTraceEvent(
                DatapathErrorStatus,
                "[data][%p] ERROR, %u, %s.",
                Binding,
                Status,
                "setsockopt(UDP_GRO) failed");
            goto Exit;
        }
    }
#endif

    //
    // The socket is shared by multiple QUIC endpoints, so increase the receive
    // buffer size.
    //
    Option = INT32_MAX;
    Result =
        setsockopt(
            SocketContext->SocketFd,
            SOL_SOCKET,
            SO_RCVBUF,
            (const void*)&Option,
            sizeof(Option));
    if (Result == SOCKET_ERROR) {
        Status = errno;
        QuicTraceEvent(
            DatapathErrorStatus,
            "[data][%p] ERROR, %u, %s.",
            Binding,
            Status,
            "setsockopt(SO_RCVBUF) failed");
        goto Exit;
    }

    //
    // Only set SO_REUSEPORT on a server socket, otherwise the client could be
    // assigned a server port (unless it's forcing sharing).
    //
    if (Config->Flags & CXPLAT_SOCKET_FLAG_SHARE || Config->RemoteAddress == NULL) {
        //
        // The port is shared across processors.
        //
        Option = TRUE;
        Result =
            setsockopt(
                SocketContext->SocketFd,
                SOL_SOCKET,
                SO_REUSEPORT,
                (const void*)&Option,
                sizeof(Option));
        if (Result == SOCKET_ERROR) {
            Status = errno;
            QuicTraceEvent(
                DatapathErrorStatus,
                "[data][%p] ERROR, %u, %s.",
                Binding,
                Status,
                "setsockopt(SO_REUSEPORT) failed");
            goto Exit;
        }
    }

    CxPlatCopyMemory(&MappedAddress, &Binding->LocalAddress, sizeof(MappedAddress));
    if (MappedAddress.Ipv6.sin6_family == QUIC_ADDRESS_FAMILY_INET6) {
        MappedAddress.Ipv6.sin6_family = AF_INET6;
    }

    Result =
        bind(
            SocketContext->SocketFd,
            &MappedAddress.Ip,
            sizeof(MappedAddress));
    if (Result == SOCKET_ERROR) {
        Status = errno;
        QuicTraceEvent(
            DatapathErrorStatus,
            "[data][%p] ERROR, %u, %s.",
            Binding,
            Status,
            "bind failed");
        goto Exit;
    }

    if (Config->RemoteAddress != NULL) {
        CxPlatZeroMemory(&MappedAddress, sizeof(MappedAddress));
        CxPlatConvertToMappedV6(Config->RemoteAddress, &MappedAddress);

        if (MappedAddress.Ipv6.sin6_family == QUIC_ADDRESS_FAMILY_INET6) {
            MappedAddress.Ipv6.sin6_family = AF_INET6;
        }

        Result =
            connect(
                SocketContext->SocketFd,
                &MappedAddress.Ip,
                sizeof(MappedAddress));
        if (Result == SOCKET_ERROR) {
            Status = errno;
            QuicTraceEvent(
                DatapathErrorStatus,
                "[data][%p] ERROR, %u, %s.",
                Binding,
                Status,
                "connect failed");
            goto Exit;
        }
        Binding->Connected = TRUE;
    }

    //
    // If no specific local port was indicated, then the stack just
    // assigned this socket a port. We need to query it and use it for
    // all the other sockets we are going to create.
    //
    AssignedLocalAddressLength = sizeof(Binding->LocalAddress);
    Result =
        getsockname(
            SocketContext->SocketFd,
            (struct sockaddr *)&Binding->LocalAddress,
            &AssignedLocalAddressLength);
    if (Result == SOCKET_ERROR) {
        Status = errno;
        QuicTraceEvent(
            DatapathErrorStatus,
            "[data][%p] ERROR, %u, %s.",
            Binding,
            Status,
            "getsockname failed");
        goto Exit;
    }

#if DEBUG
    if (Config->LocalAddress && Config->LocalAddress->Ipv4.sin_port != 0) {
        CXPLAT_DBG_ASSERT(Config->LocalAddress->Ipv4.sin_port == Binding->LocalAddress.Ipv4.sin_port);
    } else if (Config->RemoteAddress && Config->LocalAddress && Config->LocalAddress->Ipv4.sin_port == 0) {
        //
        // A client socket being assigned the same port as a remote socket causes issues later
        // in the datapath and binding paths. Check to make sure this case was not given to us.
        //
        CXPLAT_DBG_ASSERT(Binding->LocalAddress.Ipv4.sin_port != Config->RemoteAddress->Ipv4.sin_port);
    }
#endif

    if (Binding->LocalAddress.Ipv6.sin6_family == AF_INET6) {
        Binding->LocalAddress.Ipv6.sin6_family = QUIC_ADDRESS_FAMILY_INET6;
    }

    SocketContext->SqeInitialized = TRUE;

Exit:

    if (QUIC_FAILED(Status)) {
        close(SocketContext->SocketFd);
        SocketContext->SocketFd = INVALID_SOCKET;
        if (ShutdownSqeInitialized) {
            CxPlatSqeCleanup(SocketContext->DatapathPartition->EventQ, &SocketContext->ShutdownSqe.Sqe);
        }
        if (IoSqeInitialized) {
            CxPlatSqeCleanup(SocketContext->DatapathPartition->EventQ, &SocketContext->IoSqe.Sqe);
        }
        if (FlushTxInitialized) {
            CxPlatSqeCleanup(SocketContext->DatapathPartition->EventQ, &SocketContext->FlushTxSqe.Sqe);
        }
    }

    return Status;
}

_IRQL_requires_max_(PASSIVE_LEVEL)
void
CxPlatSocketRelease(
    _In_ CXPLAT_SOCKET* Socket
    )
{
    if (CxPlatRefDecrement(&Socket->RefCount)) {
#if DEBUG
        CXPLAT_DBG_ASSERT(!Socket->Freed);
        CXPLAT_DBG_ASSERT(Socket->Uninitialized);
        Socket->Freed = TRUE;
#endif
        CXPLAT_FREE(Socket, QUIC_POOL_SOCKET);
    }
}

void
CxPlatSocketContextUninitializeComplete(
    _In_ CXPLAT_SOCKET_CONTEXT* SocketContext
    )
{
#if DEBUG
    CXPLAT_DBG_ASSERT(!SocketContext->Freed);
    SocketContext->Freed = TRUE;
#endif

    while (!CxPlatListIsEmpty(&SocketContext->TxQueue)) {
        CxPlatSendDataFree(
            CXPLAT_CONTAINING_RECORD(
                CxPlatListRemoveHead(&SocketContext->TxQueue),
                CXPLAT_SEND_DATA,
                TxEntry));
    }

    if (SocketContext->SocketFd != INVALID_SOCKET) {
        epoll_ctl(*SocketContext->DatapathPartition->EventQ, EPOLL_CTL_DEL, SocketContext->SocketFd, NULL);
        close(SocketContext->SocketFd);
    }

    if (SocketContext->SqeInitialized) {
        CxPlatSqeCleanup(SocketContext->DatapathPartition->EventQ, &SocketContext->ShutdownSqe.Sqe);
        CxPlatSqeCleanup(SocketContext->DatapathPartition->EventQ, &SocketContext->IoSqe.Sqe);
        CxPlatSqeCleanup(SocketContext->DatapathPartition->EventQ, &SocketContext->FlushTxSqe.Sqe);
    }

    CxPlatLockUninitialize(&SocketContext->TxQueueLock);
    CxPlatRundownUninitialize(&SocketContext->UpcallRundown);

    if (SocketContext->DatapathPartition) {
        CxPlatProcessorContextRelease(SocketContext->DatapathPartition);
    }
    CxPlatSocketRelease(SocketContext->Binding);
}

void
CxPlatSocketContextUninitialize(
    _In_ CXPLAT_SOCKET_CONTEXT* SocketContext
    )
{
#if DEBUG
    CXPLAT_DBG_ASSERT(!SocketContext->Uninitialized);
    SocketContext->Uninitialized = TRUE;
#endif

    if (!SocketContext->IoStarted) {
        CxPlatSocketContextUninitializeComplete(SocketContext);
    } else {
        CxPlatRundownReleaseAndWait(&SocketContext->UpcallRundown); // Block until all upcalls complete.

        //
        // Cancel and clean up any pending IO.
        //
        epoll_ctl(*SocketContext->DatapathPartition->EventQ, EPOLL_CTL_DEL, SocketContext->SocketFd, NULL);

        CXPLAT_FRE_ASSERT(
            CxPlatEventQEnqueue(
                SocketContext->DatapathPartition->EventQ,
                &SocketContext->ShutdownSqe.Sqe,
                &SocketContext->ShutdownSqe));
    }
}

void
CxPlatSocketContextSetEvents(
    _In_ CXPLAT_SOCKET_CONTEXT* SocketContext,
    _In_ int Operation,
    _In_ uint32_t Events
    )
{
    struct epoll_event SockFdEpEvt = {
        .events = Events, .data = { .ptr = &SocketContext->IoSqe, } };

    int Ret =
        epoll_ctl(
            *SocketContext->DatapathPartition->EventQ,
            Operation,
            SocketContext->SocketFd,
            &SockFdEpEvt);
    if (Ret != 0) {
        QuicTraceEvent(
            DatapathErrorStatus,
            "[data][%p] ERROR, %u, %s.",
            SocketContext->Binding,
            errno,
            "epoll_ctl failed");
    }
}

//
// Datapath binding interface.
//

QUIC_STATUS
CxPlatSocketCreateUdp(
    _In_ CXPLAT_DATAPATH* Datapath,
    _In_ const CXPLAT_UDP_CONFIG* Config,
    _Out_ CXPLAT_SOCKET** NewBinding
    )
{
    QUIC_STATUS Status = QUIC_STATUS_SUCCESS;
    BOOLEAN IsServerSocket = Config->RemoteAddress == NULL;
    uint16_t SocketCount = IsServerSocket ? (uint16_t)CxPlatProcMaxCount() : 1;

    CXPLAT_DBG_ASSERT(Datapath->UdpHandlers.Receive != NULL || Config->Flags & CXPLAT_SOCKET_FLAG_PCP);

    const size_t BindingLength =
        sizeof(CXPLAT_SOCKET) + SocketCount * sizeof(CXPLAT_SOCKET_CONTEXT);
    CXPLAT_SOCKET* Binding =
        (CXPLAT_SOCKET*)CXPLAT_ALLOC_PAGED(BindingLength, QUIC_POOL_SOCKET);
    if (Binding == NULL) {
        Status = QUIC_STATUS_OUT_OF_MEMORY;
        QuicTraceEvent(
            AllocFailure,
            "Allocation of '%s' failed. (%llu bytes)",
            "CXPLAT_SOCKET",
            BindingLength);
        goto Exit;
    }

    QuicTraceEvent(
        DatapathCreated,
        "[data][%p] Created, local=%!ADDR!, remote=%!ADDR!",
        Binding,
        CASTED_CLOG_BYTEARRAY(Config->LocalAddress ? sizeof(*Config->LocalAddress) : 0, Config->LocalAddress),
        CASTED_CLOG_BYTEARRAY(Config->RemoteAddress ? sizeof(*Config->RemoteAddress) : 0, Config->RemoteAddress));

    CxPlatZeroMemory(Binding, BindingLength);
    Binding->Datapath = Datapath;
    Binding->ClientContext = Config->CallbackContext;
    Binding->HasFixedRemoteAddress = (Config->RemoteAddress != NULL);
    Binding->Mtu = CXPLAT_MAX_MTU;
    CxPlatRefInitializeEx(&Binding->RefCount, SocketCount);
    if (Config->LocalAddress) {
        CxPlatConvertToMappedV6(Config->LocalAddress, &Binding->LocalAddress);
    } else {
        Binding->LocalAddress.Ip.sa_family = QUIC_ADDRESS_FAMILY_INET6;
    }
    if (Config->Flags & CXPLAT_SOCKET_FLAG_PCP) {
        Binding->PcpBinding = TRUE;
    }

    for (uint32_t i = 0; i < SocketCount; i++) {
        Binding->SocketContexts[i].Binding = Binding;
        Binding->SocketContexts[i].SocketFd = INVALID_SOCKET;
        Binding->SocketContexts[i].ShutdownSqe.CqeType = CXPLAT_CQE_TYPE_SOCKET_SHUTDOWN;
        Binding->SocketContexts[i].IoSqe.CqeType = CXPLAT_CQE_TYPE_SOCKET_IO;
        Binding->SocketContexts[i].FlushTxSqe.CqeType = CXPLAT_CQE_TYPE_SOCKET_FLUSH_TX;
        CxPlatListInitializeHead(&Binding->SocketContexts[i].TxQueue);
        CxPlatLockInitialize(&Binding->SocketContexts[i].TxQueueLock);
        CxPlatRundownInitialize(&Binding->SocketContexts[i].UpcallRundown);
    }

    for (uint32_t i = 0; i < SocketCount; i++) {
        Status =
            CxPlatSocketContextInitialize(
                &Binding->SocketContexts[i],
                Config,
                Config->RemoteAddress ? Config->PartitionIndex : (i % Datapath->PartitionCount));
        if (QUIC_FAILED(Status)) {
            goto Exit;
        }
    }

    if (IsServerSocket) {
        //
        // The return value is being ignored here, as if a system does not support
        // bpf we still want the server to work. If this happens, the sockets will
        // round robin, but each flow will be sent to the same socket, just not
        // based on RSS.
        //
        (void)CxPlatSocketConfigureRss(&Binding->SocketContexts[0], SocketCount);
    }

    CxPlatConvertFromMappedV6(&Binding->LocalAddress, &Binding->LocalAddress);
    Binding->LocalAddress.Ipv6.sin6_scope_id = 0;

    if (Config->RemoteAddress != NULL) {
        Binding->RemoteAddress = *Config->RemoteAddress;
    } else {
        Binding->RemoteAddress.Ipv4.sin_port = 0;
    }

    //
    // Must set output pointer before starting receive path, as the receive path
    // will try to use the output.
    //
    *NewBinding = Binding;

    for (uint32_t i = 0; i < SocketCount; i++) {
        CxPlatSocketContextSetEvents(&Binding->SocketContexts[i], EPOLL_CTL_ADD, EPOLLIN);
        Binding->SocketContexts[i].IoStarted = TRUE;
    }

    Binding = NULL;

Exit:

    if (Binding != NULL) {
        CxPlatSocketDelete(Binding);
    }

    return Status;
}

_IRQL_requires_max_(PASSIVE_LEVEL)
QUIC_STATUS
CxPlatSocketCreateTcp(
    _In_ CXPLAT_DATAPATH* Datapath,
    _In_opt_ const QUIC_ADDR* LocalAddress,
    _In_ const QUIC_ADDR* RemoteAddress,
    _In_opt_ void* CallbackContext,
    _Out_ CXPLAT_SOCKET** Socket
    )
{
    UNREFERENCED_PARAMETER(Datapath);
    UNREFERENCED_PARAMETER(LocalAddress);
    UNREFERENCED_PARAMETER(RemoteAddress);
    UNREFERENCED_PARAMETER(CallbackContext);
    UNREFERENCED_PARAMETER(Socket);
    return QUIC_STATUS_NOT_SUPPORTED;
}

_IRQL_requires_max_(PASSIVE_LEVEL)
QUIC_STATUS
CxPlatSocketCreateTcpListener(
    _In_ CXPLAT_DATAPATH* Datapath,
    _In_opt_ const QUIC_ADDR* LocalAddress,
    _In_opt_ void* CallbackContext,
    _Out_ CXPLAT_SOCKET** Socket
    )
{
    UNREFERENCED_PARAMETER(Datapath);
    UNREFERENCED_PARAMETER(LocalAddress);
    UNREFERENCED_PARAMETER(CallbackContext);
    UNREFERENCED_PARAMETER(Socket);
    return QUIC_STATUS_NOT_SUPPORTED;
}

void
CxPlatSocketDelete(
    _Inout_ CXPLAT_SOCKET* Socket
    )
{
    CXPLAT_DBG_ASSERT(Socket != NULL);
    QuicTraceEvent(
        DatapathDestroyed,
        "[data][%p] Destroyed",
        Socket);

#if DEBUG
    CXPLAT_DBG_ASSERT(!Socket->Uninitialized);
    Socket->Uninitialized = TRUE;
#endif

    const uint32_t SocketCount =
        Socket->HasFixedRemoteAddress ? 1 : Socket->Datapath->PartitionCount;

    for (uint32_t i = 0; i < SocketCount; ++i) {
        CxPlatSocketContextUninitialize(&Socket->SocketContexts[i]);
    }
}

_IRQL_requires_max_(PASSIVE_LEVEL)
QUIC_STATUS
CxPlatSocketUpdateQeo(
    _In_ CXPLAT_SOCKET* Socket,
    _In_reads_(OffloadCount)
        const CXPLAT_QEO_CONNECTION* Offloads,
    _In_ uint32_t OffloadCount
    )
{
    UNREFERENCED_PARAMETER(Socket);
    UNREFERENCED_PARAMETER(Offloads);
    UNREFERENCED_PARAMETER(OffloadCount);
    return QUIC_STATUS_NOT_SUPPORTED;
}

uint16_t
CxPlatSocketGetLocalMtu(
    _In_ CXPLAT_SOCKET* Socket
    )
{
    CXPLAT_DBG_ASSERT(Socket != NULL);
    return Socket->Mtu;
}

void
CxPlatSocketGetLocalAddress(
    _In_ CXPLAT_SOCKET* Socket,
    _Out_ QUIC_ADDR* Address
    )
{
    CXPLAT_DBG_ASSERT(Socket != NULL);
    *Address = Socket->LocalAddress;
}

void
CxPlatSocketGetRemoteAddress(
    _In_ CXPLAT_SOCKET* Socket,
    _Out_ QUIC_ADDR* Address
    )
{
    CXPLAT_DBG_ASSERT(Socket != NULL);
    *Address = Socket->RemoteAddress;
}

//
// Receive Path
//

<<<<<<< HEAD
CXPLAT_RECV_DATA*
CxPlatDataPathRecvPacketToRecvData(
    _In_ const CXPLAT_RECV_PACKET* const Packet,
    _In_ uint16_t BufferFrom
    )
{
    UNREFERENCED_PARAMETER(BufferFrom);
    return (CXPLAT_RECV_DATA*)((char *)Packet - sizeof(CXPLAT_RECV_DATA));
}

CXPLAT_RECV_PACKET*
CxPlatDataPathRecvDataToRecvPacket(
    _In_ const CXPLAT_RECV_DATA* const RecvData
    )
{
    return (CXPLAT_RECV_PACKET*)(RecvData + 1);
}

=======
>>>>>>> 972e6773
void
CxPlatSocketHandleErrors(
    _In_ CXPLAT_SOCKET_CONTEXT* SocketContext
    )
{
    int ErrNum = 0;
    socklen_t OptLen = sizeof(ErrNum);
    ssize_t Ret =
        getsockopt(
            SocketContext->SocketFd,
            SOL_SOCKET,
            SO_ERROR,
            &ErrNum,
            &OptLen);
    if (Ret < 0) {
        QuicTraceEvent(
            DatapathErrorStatus,
            "[data][%p] ERROR, %u, %s.",
            SocketContext->Binding,
            errno,
            "getsockopt(SO_ERROR) failed");
    } else {
        QuicTraceEvent(
            DatapathErrorStatus,
            "[data][%p] ERROR, %u, %s.",
            SocketContext->Binding,
            ErrNum,
            "Socket error event");

        //
        // Send unreachable notification to MsQuic if any related
        // errors were received.
        //
        if (ErrNum == ECONNREFUSED ||
            ErrNum == EHOSTUNREACH ||
            ErrNum == ENETUNREACH) {
            if (!SocketContext->Binding->PcpBinding) {
                SocketContext->Binding->Datapath->UdpHandlers.Unreachable(
                    SocketContext->Binding,
                    SocketContext->Binding->ClientContext,
                    &SocketContext->Binding->RemoteAddress);
            }
        }
    }
}

void
CxPlatSocketContextRecvComplete(
    _In_ CXPLAT_SOCKET_CONTEXT* SocketContext,
    _Inout_ DATAPATH_RX_IO_BLOCK** IoBlocks,
    _In_ struct mmsghdr* RecvMsgHdr,
    _In_ int MessagesReceived
    )
{
    CXPLAT_DBG_ASSERT(SocketContext->Binding->Datapath == SocketContext->DatapathPartition->Datapath);

    uint32_t BytesTransferred = 0;
    CXPLAT_RECV_DATA* DatagramHead = NULL;
    CXPLAT_RECV_DATA** DatagramTail = &DatagramHead;
    for (int CurrentMessage = 0; CurrentMessage < MessagesReceived; CurrentMessage++) {
        DATAPATH_RX_IO_BLOCK* IoBlock = IoBlocks[CurrentMessage];
        IoBlocks[CurrentMessage] = NULL;
        BytesTransferred += RecvMsgHdr[CurrentMessage].msg_len;

        uint8_t TOS = 0;
        uint16_t SegmentLength = 0;
        BOOLEAN FoundLocalAddr = FALSE, FoundTOS = FALSE;
        QUIC_ADDR* LocalAddr = &IoBlock->Route.LocalAddress;
        QUIC_ADDR* RemoteAddr = &IoBlock->Route.RemoteAddress;
        CxPlatConvertFromMappedV6(RemoteAddr, RemoteAddr);
        IoBlock->Route.Queue = SocketContext;

        //
        // Process the ancillary control messages to get the local address,
        // type of service and possibly the GRO segmentation length.
        //
        struct msghdr* Msg = &RecvMsgHdr[CurrentMessage].msg_hdr;
        for (struct cmsghdr *CMsg = CMSG_FIRSTHDR(Msg); CMsg != NULL; CMsg = CMSG_NXTHDR(Msg, CMsg)) {
            if (CMsg->cmsg_level == IPPROTO_IPV6) {
                if (CMsg->cmsg_type == IPV6_PKTINFO) {
                    struct in6_pktinfo* PktInfo6 = (struct in6_pktinfo*)CMSG_DATA(CMsg);
                    LocalAddr->Ip.sa_family = QUIC_ADDRESS_FAMILY_INET6;
                    LocalAddr->Ipv6.sin6_addr = PktInfo6->ipi6_addr;
                    LocalAddr->Ipv6.sin6_port = SocketContext->Binding->LocalAddress.Ipv6.sin6_port;
                    CxPlatConvertFromMappedV6(LocalAddr, LocalAddr);
                    LocalAddr->Ipv6.sin6_scope_id = PktInfo6->ipi6_ifindex;
                    FoundLocalAddr = TRUE;
                } else if (CMsg->cmsg_type == IPV6_TCLASS) {
                    CXPLAT_DBG_ASSERT_CMSG(CMsg, uint8_t);
                    TOS = *(uint8_t*)CMSG_DATA(CMsg);
                    FoundTOS = TRUE;
                } else {
                    CXPLAT_DBG_ASSERT(FALSE);
                }
            } else if (CMsg->cmsg_level == IPPROTO_IP) {
                if (CMsg->cmsg_type == IP_TOS) {
                    CXPLAT_DBG_ASSERT_CMSG(CMsg, uint8_t);
                    TOS = *(uint8_t*)CMSG_DATA(CMsg);
                    FoundTOS = TRUE;
                } else {
                    CXPLAT_DBG_ASSERT(FALSE);
                }
            } else if (CMsg->cmsg_level == IPPROTO_UDP) {
#ifdef UDP_GRO
                if (CMsg->cmsg_type == UDP_GRO) {
                    CXPLAT_DBG_ASSERT_CMSG(CMsg, uint16_t);
                    SegmentLength = *(uint16_t*)CMSG_DATA(CMsg);
                }
#endif
            } else {
                CXPLAT_DBG_ASSERT(FALSE);
            }
        }

        CXPLAT_FRE_ASSERT(FoundLocalAddr);
        CXPLAT_FRE_ASSERT(FoundTOS);

        QuicTraceEvent(
            DatapathRecv,
            "[data][%p] Recv %u bytes (segment=%hu) Src=%!ADDR! Dst=%!ADDR!",
            SocketContext->Binding,
            RecvMsgHdr[CurrentMessage].msg_len,
            SegmentLength,
            CASTED_CLOG_BYTEARRAY(sizeof(*LocalAddr), LocalAddr),
            CASTED_CLOG_BYTEARRAY(sizeof(*RemoteAddr), RemoteAddr));

        if (SegmentLength == 0) {
            SegmentLength = RecvMsgHdr[CurrentMessage].msg_len;
        }

        DATAPATH_RX_PACKET* Datagram = (DATAPATH_RX_PACKET*)(IoBlock + 1);
        uint8_t* RecvBuffer =
            (uint8_t*)IoBlock + SocketContext->DatapathPartition->Datapath->RecvBlockBufferOffset;
        IoBlock->RefCount = 0;

        //
        // Build up the chain of receive packets to indicate up to the app.
        //
        uint32_t Offset = 0;
        while (Offset < RecvMsgHdr[CurrentMessage].msg_len &&
               IoBlock->RefCount < CXPLAT_MAX_IO_BATCH_SIZE) {
            IoBlock->RefCount++;
            Datagram->IoBlock = IoBlock;

            CXPLAT_RECV_DATA* RecvData = &Datagram->Data;
            RecvData->Next = NULL;
            RecvData->Route = &IoBlock->Route;
            RecvData->Buffer = RecvBuffer + Offset;
            if (RecvMsgHdr[CurrentMessage].msg_len - Offset < SegmentLength) {
                RecvData->BufferLength = (uint16_t)(RecvMsgHdr[CurrentMessage].msg_len - Offset);
            } else {
                RecvData->BufferLength = SegmentLength;
            }
            RecvData->PartitionIndex = SocketContext->DatapathPartition->PartitionIndex;
            RecvData->TypeOfService = TOS;
            RecvData->Allocated = TRUE;
            RecvData->QueuedOnConnection = FALSE;
            RecvData->Reserved = FALSE;

            *DatagramTail = RecvData;
            DatagramTail = &RecvData->Next;

            Offset += RecvData->BufferLength;
            Datagram = (DATAPATH_RX_PACKET*)
                ((char*)Datagram + SocketContext->DatapathPartition->Datapath->RecvBlockStride);
        }
    }

    if (BytesTransferred == 0 || DatagramHead == NULL) {
        QuicTraceLogWarning(
            DatapathRecvEmpty,
            "[data][%p] Dropping datagram with empty payload.",
            SocketContext->Binding);
        return;
    }

    if (!SocketContext->Binding->PcpBinding) {
        CXPLAT_DBG_ASSERT(SocketContext->Binding->Datapath->UdpHandlers.Receive);
        SocketContext->Binding->Datapath->UdpHandlers.Receive(
            SocketContext->Binding,
            SocketContext->Binding->ClientContext,
            DatagramHead);
    } else{
        CxPlatPcpRecvCallback(
            SocketContext->Binding,
            SocketContext->Binding->ClientContext,
            DatagramHead);
    }
}

void
CxPlatSocketReceiveCoalesced(
    _In_ CXPLAT_SOCKET_CONTEXT* SocketContext
    )
{
    CXPLAT_DATAPATH_PARTITION* DatapathPartition = SocketContext->DatapathPartition;
    DATAPATH_RX_IO_BLOCK* IoBlock = NULL;
    struct mmsghdr RecvMsgHdr;
    CXPLAT_RECV_MSG_CONTROL_BUFFER RecvMsgControl;
    struct iovec RecvIov;

    do {
        uint32_t RetryCount = 0;
        do {
            IoBlock = CxPlatPoolAlloc(&DatapathPartition->RecvBlockPool);
        } while (IoBlock == NULL && ++RetryCount < 10);
        if (IoBlock == NULL) {
            QuicTraceEvent(
                AllocFailure,
                "Allocation of '%s' failed. (%llu bytes)",
                "DATAPATH_RX_IO_BLOCK",
                0);
            goto Exit;
        }

        IoBlock->OwningPool = &DatapathPartition->RecvBlockPool;
        IoBlock->Route.State = RouteResolved;

        struct msghdr* MsgHdr = &RecvMsgHdr.msg_hdr;
        MsgHdr->msg_name = &IoBlock->Route.RemoteAddress;
        MsgHdr->msg_namelen = sizeof(IoBlock->Route.RemoteAddress);
        MsgHdr->msg_iov = &RecvIov;
        MsgHdr->msg_iovlen = 1;
        MsgHdr->msg_control = &RecvMsgControl.Data;
        MsgHdr->msg_controllen = sizeof(RecvMsgControl.Data);
        MsgHdr->msg_flags = 0;
        RecvIov.iov_base = (char*)IoBlock + DatapathPartition->Datapath->RecvBlockBufferOffset;
        RecvIov.iov_len = CXPLAT_LARGE_IO_BUFFER_SIZE;

        int Ret =
            recvmmsg(
                SocketContext->SocketFd,
                &RecvMsgHdr,
                1,
                0,
                NULL);
        if (Ret < 0) {
            if (errno != EAGAIN && errno != EWOULDBLOCK) {
                QuicTraceEvent(
                    DatapathErrorStatus,
                    "[data][%p] ERROR, %u, %s.",
                    SocketContext->Binding,
                    errno,
                    "recvmmsg failed");
            }
            break;
        }

        CXPLAT_DBG_ASSERT(Ret == 1);
        CxPlatSocketContextRecvComplete(SocketContext, &IoBlock, &RecvMsgHdr, Ret);

    } while (TRUE);

Exit:

    if (IoBlock) {
        CxPlatPoolFree(&DatapathPartition->RecvBlockPool, IoBlock);
    }
}

void
CxPlatSocketReceiveMessages(
    _In_ CXPLAT_SOCKET_CONTEXT* SocketContext
    )
{
    CXPLAT_DATAPATH_PARTITION* DatapathPartition = SocketContext->DatapathPartition;
    DATAPATH_RX_IO_BLOCK* IoBlocks[CXPLAT_MAX_IO_BATCH_SIZE];
    struct mmsghdr RecvMsgHdr[CXPLAT_MAX_IO_BATCH_SIZE];
    CXPLAT_RECV_MSG_CONTROL_BUFFER RecvMsgControl[CXPLAT_MAX_IO_BATCH_SIZE];
    struct iovec RecvIov[CXPLAT_MAX_IO_BATCH_SIZE];
    CxPlatZeroMemory(IoBlocks, sizeof(IoBlocks));

    do {
        uint32_t RetryCount = 0;
        for (uint32_t i = 0; i < CXPLAT_MAX_IO_BATCH_SIZE && IoBlocks[i] == NULL; ++i) {

            DATAPATH_RX_IO_BLOCK* IoBlock;
            do {
                IoBlock = CxPlatPoolAlloc(&DatapathPartition->RecvBlockPool);
            } while (IoBlock == NULL && ++RetryCount < 10);
            if (IoBlock == NULL) {
                QuicTraceEvent(
                    AllocFailure,
                    "Allocation of '%s' failed. (%llu bytes)",
                    "DATAPATH_RX_IO_BLOCK",
                    0);
                goto Exit;
            }

            IoBlocks[i] = IoBlock;
            IoBlock->OwningPool = &DatapathPartition->RecvBlockPool;
            IoBlock->Route.State = RouteResolved;

            struct msghdr* MsgHdr = &RecvMsgHdr[i].msg_hdr;
            MsgHdr->msg_name = &IoBlock->Route.RemoteAddress;
            MsgHdr->msg_namelen = sizeof(IoBlock->Route.RemoteAddress);
            MsgHdr->msg_iov = &RecvIov[i];
            MsgHdr->msg_iovlen = 1;
            MsgHdr->msg_control = &RecvMsgControl[i].Data;
            MsgHdr->msg_controllen = sizeof(RecvMsgControl[i].Data);
            MsgHdr->msg_flags = 0;
            RecvIov[i].iov_base = (char*)IoBlock + DatapathPartition->Datapath->RecvBlockBufferOffset;
            RecvIov[i].iov_len = CXPLAT_SMALL_IO_BUFFER_SIZE;
        }

        int Ret =
            recvmmsg(
                SocketContext->SocketFd,
                RecvMsgHdr,
                (int)CXPLAT_MAX_IO_BATCH_SIZE,
                0,
                NULL);
        if (Ret < 0) {
            if (errno != EAGAIN && errno != EWOULDBLOCK) {
                QuicTraceEvent(
                    DatapathErrorStatus,
                    "[data][%p] ERROR, %u, %s.",
                    SocketContext->Binding,
                    errno,
                    "recvmmsg failed");
            }
            break;
        }

        CXPLAT_DBG_ASSERT(Ret <= CXPLAT_MAX_IO_BATCH_SIZE);
        CxPlatSocketContextRecvComplete(SocketContext, IoBlocks, RecvMsgHdr, Ret);

    } while (TRUE);

Exit:

    for (uint32_t i = 0; i < CXPLAT_MAX_IO_BATCH_SIZE; ++i) {
        if (IoBlocks[i]) {
            CxPlatPoolFree(&DatapathPartition->RecvBlockPool, IoBlocks[i]);
        }
    }
}

void
CxPlatSocketReceive(
    _In_ CXPLAT_SOCKET_CONTEXT* SocketContext
    )
{
    if (SocketContext->DatapathPartition->Datapath->Features & CXPLAT_DATAPATH_FEATURE_RECV_COALESCING) {
        CxPlatSocketReceiveCoalesced(SocketContext);
    } else {
        CxPlatSocketReceiveMessages(SocketContext);
    }
}

void
CxPlatRecvDataReturn(
    _In_opt_ CXPLAT_RECV_DATA* RecvDataChain
    )
{
    CXPLAT_RECV_DATA* Datagram;
    while ((Datagram = RecvDataChain) != NULL) {
        RecvDataChain = RecvDataChain->Next;
        DATAPATH_RX_PACKET* Packet =
            CXPLAT_CONTAINING_RECORD(Datagram, DATAPATH_RX_PACKET, Data);
        if (InterlockedDecrement(&Packet->IoBlock->RefCount) == 0) {
            CxPlatPoolFree(Packet->IoBlock->OwningPool, Packet->IoBlock);
        }
    }
}

//
// Send Path
//

_IRQL_requires_max_(DISPATCH_LEVEL)
_Success_(return != NULL)
CXPLAT_SEND_DATA*
CxPlatSendDataAlloc(
    _In_ CXPLAT_SOCKET* Socket,
    _Inout_ CXPLAT_SEND_CONFIG* Config
    )
{
    CXPLAT_DBG_ASSERT(Socket != NULL);
    CXPLAT_DBG_ASSERT(Config->MaxPacketSize <= MAX_UDP_PAYLOAD_LENGTH);
    if (Config->Route->Queue == NULL) {
        Config->Route->Queue = &Socket->SocketContexts[0];
    }

    CXPLAT_SOCKET_CONTEXT* SocketContext = Config->Route->Queue;
    CXPLAT_DBG_ASSERT(SocketContext->Binding == Socket);
    CXPLAT_DBG_ASSERT(SocketContext->Binding->Datapath == SocketContext->DatapathPartition->Datapath);
    CXPLAT_SEND_DATA* SendData = CxPlatPoolAlloc(&SocketContext->DatapathPartition->SendBlockPool);
    if (SendData != NULL) {
        SendData->SocketContext = SocketContext;
        SendData->ClientBuffer.Buffer = SendData->Buffer;
        SendData->ClientBuffer.Length = 0;
        SendData->TotalSize = 0;
        SendData->SegmentSize = Config->MaxPacketSize;
        SendData->BufferCount = 0;
        SendData->AlreadySentCount = 0;
        SendData->ControlBufferLength = 0;
        SendData->ECN = Config->ECN;
        SendData->Flags = Config->Flags;
        SendData->OnConnectedSocket = Socket->Connected;
        SendData->SegmentationSupported =
            !!(Socket->Datapath->Features & CXPLAT_DATAPATH_FEATURE_SEND_SEGMENTATION);
        SendData->Iovs[0].iov_len = 0;
        SendData->Iovs[0].iov_base = SendData->Buffer;
    }

    return SendData;
}

_IRQL_requires_max_(DISPATCH_LEVEL)
void
CxPlatSendDataFree(
    _In_ CXPLAT_SEND_DATA* SendData
    )
{
    CxPlatPoolFree(&SendData->SocketContext->DatapathPartition->SendBlockPool, SendData);
}

static
void
CxPlatSendDataFinalizeSendBuffer(
    _In_ CXPLAT_SEND_DATA* SendData
    )
{
    if (SendData->ClientBuffer.Length == 0) { // No buffer to finalize.
        return;
    }

    CXPLAT_DBG_ASSERT(SendData->SegmentSize == 0 || SendData->ClientBuffer.Length <= SendData->SegmentSize);
    CXPLAT_DBG_ASSERT(SendData->TotalSize + SendData->ClientBuffer.Length <= sizeof(SendData->Buffer));

    SendData->BufferCount++;
    SendData->TotalSize += SendData->ClientBuffer.Length;
    if (SendData->SegmentationSupported) {
        SendData->Iovs[0].iov_len += SendData->ClientBuffer.Length;
        if (SendData->SegmentSize == 0 ||
            SendData->ClientBuffer.Length < SendData->SegmentSize ||
            SendData->TotalSize + SendData->SegmentSize > sizeof(SendData->Buffer)) {
            SendData->ClientBuffer.Buffer = NULL;
        } else {
            SendData->ClientBuffer.Buffer += SendData->SegmentSize;
        }
    } else {
        struct iovec* IoVec = &SendData->Iovs[SendData->BufferCount - 1];
        IoVec->iov_base = SendData->ClientBuffer.Buffer;
        IoVec->iov_len = SendData->ClientBuffer.Length;
        if (SendData->TotalSize + SendData->SegmentSize > sizeof(SendData->Buffer) ||
            SendData->BufferCount == SendData->SocketContext->DatapathPartition->Datapath->SendIoVecCount) {
            SendData->ClientBuffer.Buffer = NULL;
        } else {
            SendData->ClientBuffer.Buffer += SendData->ClientBuffer.Length;
        }
    }
    SendData->ClientBuffer.Length = 0;
}

_IRQL_requires_max_(DISPATCH_LEVEL)
_Success_(return != NULL)
QUIC_BUFFER*
CxPlatSendDataAllocBuffer(
    _In_ CXPLAT_SEND_DATA* SendData,
    _In_ uint16_t MaxBufferLength
    )
{
    CXPLAT_DBG_ASSERT(SendData != NULL);
    CXPLAT_DBG_ASSERT(MaxBufferLength > 0);
    CxPlatSendDataFinalizeSendBuffer(SendData);
    CXPLAT_DBG_ASSERT(SendData->SegmentSize == 0 || SendData->SegmentSize >= MaxBufferLength);
    CXPLAT_DBG_ASSERT(SendData->TotalSize + MaxBufferLength <= sizeof(SendData->Buffer));
    CXPLAT_DBG_ASSERT(
        SendData->SegmentationSupported ||
        SendData->BufferCount < SendData->SocketContext->DatapathPartition->Datapath->SendIoVecCount);
    UNREFERENCED_PARAMETER(MaxBufferLength);
    if (SendData->ClientBuffer.Buffer == NULL) {
        return NULL;
    }
    SendData->ClientBuffer.Length = MaxBufferLength;
    return &SendData->ClientBuffer;
}

_IRQL_requires_max_(DISPATCH_LEVEL)
void
CxPlatSendDataFreeBuffer(
    _In_ CXPLAT_SEND_DATA* SendData,
    _In_ QUIC_BUFFER* Buffer
    )
{
    //
    // This must be the final send buffer; intermediate Iovs cannot be freed.
    //
    CXPLAT_DBG_ASSERT(Buffer == &SendData->ClientBuffer);
    Buffer->Length = 0;
    UNREFERENCED_PARAMETER(SendData);
}

_IRQL_requires_max_(DISPATCH_LEVEL)
BOOLEAN
CxPlatSendDataIsFull(
    _In_ CXPLAT_SEND_DATA* SendData
    )
{
    CxPlatSendDataFinalizeSendBuffer(SendData);
    return SendData->ClientBuffer.Buffer == NULL;
}

QUIC_STATUS
CxPlatSendDataSend(
    _In_ CXPLAT_SEND_DATA* SendData
    );

QUIC_STATUS
CxPlatSocketSend(
    _In_ CXPLAT_SOCKET* Socket,
    _In_ const CXPLAT_ROUTE* Route,
    _In_ CXPLAT_SEND_DATA* SendData
    )
{
    UNREFERENCED_PARAMETER(Socket);

    //
    // Finalize the state of the send data and log the send.
    //
    CxPlatSendDataFinalizeSendBuffer(SendData);
    QuicTraceEvent(
        DatapathSend,
        "[data][%p] Send %u bytes in %hhu buffers (segment=%hu) Dst=%!ADDR!, Src=%!ADDR!",
        Socket,
        SendData->TotalSize,
        SendData->BufferCount,
        SendData->SegmentSize,
        CASTED_CLOG_BYTEARRAY(sizeof(Route->RemoteAddress), &Route->RemoteAddress),
        CASTED_CLOG_BYTEARRAY(sizeof(Route->LocalAddress), &Route->LocalAddress));

    //
    // Cache the address, mapping the remote address as necessary.
    //
    CxPlatConvertToMappedV6(&Route->RemoteAddress, &SendData->RemoteAddress);
    SendData->LocalAddress = Route->LocalAddress;

    //
    // Check to see if we need to pend because there's already queue.
    //
    BOOLEAN SendPending = FALSE, FlushTxQueue = FALSE;
    CXPLAT_SOCKET_CONTEXT* SocketContext = SendData->SocketContext;
    CxPlatLockAcquire(&SocketContext->TxQueueLock);
    if (/*SendData->Flags & CXPLAT_SEND_FLAGS_MAX_THROUGHPUT ||*/
        !CxPlatListIsEmpty(&SocketContext->TxQueue)) {
        FlushTxQueue = CxPlatListIsEmpty(&SocketContext->TxQueue);
        CxPlatListInsertTail(&SocketContext->TxQueue, &SendData->TxEntry);
        SendPending = TRUE;
    }
    CxPlatLockRelease(&SocketContext->TxQueueLock);
    if (SendPending) {
        if (FlushTxQueue) {
            CXPLAT_FRE_ASSERT(
                CxPlatEventQEnqueue(
                    SocketContext->DatapathPartition->EventQ,
                    &SocketContext->FlushTxSqe.Sqe,
                    &SocketContext->FlushTxSqe));
        }
        return QUIC_STATUS_SUCCESS;
    }

    //
    // Go ahead and try to send on the socket.
    //
    QUIC_STATUS Status = CxPlatSendDataSend(SendData);
    if (Status == QUIC_STATUS_PENDING) {
        //
        // Couldn't send right now, so queue up the send and wait for send
        // (EPOLLOUT) to be ready.
        //
        CxPlatLockAcquire(&SocketContext->TxQueueLock);
        CxPlatListInsertTail(&SocketContext->TxQueue, &SendData->TxEntry);
        CxPlatLockRelease(&SocketContext->TxQueueLock);
        CxPlatSocketContextSetEvents(SocketContext, EPOLL_CTL_MOD, EPOLLIN | EPOLLOUT);
        Status = QUIC_STATUS_SUCCESS;
    } else {
        CxPlatSendDataFree(SendData);
    }

    return Status;
}

//
// This is defined and used instead of CMSG_NXTHDR because (1) we've already
// done the work to ensure the necessary space is available and (2) CMSG_NXTHDR
// apparently not only checks there is enough space to move to the next pointer
// but somehow assumes the next pointer has been writen already (?!) and tries
// to validate its length as well. That would work if you're reading an already
// populated buffer, but not if you're building one up (unless you've zero-init
// the entire buffer).
//
#define CXPLAT_CMSG_NXTHDR(cmsg) \
    (struct cmsghdr*)((uint8_t*)cmsg + CMSG_ALIGN(cmsg->cmsg_len))

void
CxPlatSendDataPopulateAncillaryData(
    _In_ CXPLAT_SEND_DATA* SendData,
    _Inout_ struct msghdr* Mhdr
    )
{
    Mhdr->msg_controllen = CMSG_SPACE(sizeof(int));
    struct cmsghdr *CMsg = CMSG_FIRSTHDR(Mhdr);
    CMsg->cmsg_level = SendData->LocalAddress.Ip.sa_family == AF_INET ? IPPROTO_IP : IPPROTO_IPV6;
    CMsg->cmsg_type = SendData->LocalAddress.Ip.sa_family == AF_INET ? IP_TOS : IPV6_TCLASS;
    CMsg->cmsg_len = CMSG_LEN(sizeof(int));
    *(int*)CMSG_DATA(CMsg) = SendData->ECN;

    if (!SendData->OnConnectedSocket) {
        if (SendData->LocalAddress.Ip.sa_family == AF_INET) {
            Mhdr->msg_controllen += CMSG_SPACE(sizeof(struct in_pktinfo));
            CMsg = CXPLAT_CMSG_NXTHDR(CMsg);
            CMsg->cmsg_level = IPPROTO_IP;
            CMsg->cmsg_type = IP_PKTINFO;
            CMsg->cmsg_len = CMSG_LEN(sizeof(struct in_pktinfo));
            struct in_pktinfo *PktInfo = (struct in_pktinfo*)CMSG_DATA(CMsg);
            PktInfo->ipi_ifindex = SendData->LocalAddress.Ipv6.sin6_scope_id;
            PktInfo->ipi_spec_dst.s_addr = 0;
            PktInfo->ipi_addr = SendData->LocalAddress.Ipv4.sin_addr;
        } else {
            Mhdr->msg_controllen += CMSG_SPACE(sizeof(struct in6_pktinfo));
            CMsg = CXPLAT_CMSG_NXTHDR(CMsg);
            CMsg->cmsg_level = IPPROTO_IPV6;
            CMsg->cmsg_type = IPV6_PKTINFO;
            CMsg->cmsg_len = CMSG_LEN(sizeof(struct in6_pktinfo));
            struct in6_pktinfo *PktInfo6 = (struct in6_pktinfo*)CMSG_DATA(CMsg);
            PktInfo6->ipi6_ifindex = SendData->LocalAddress.Ipv6.sin6_scope_id;
            PktInfo6->ipi6_addr = SendData->LocalAddress.Ipv6.sin6_addr;
        }
    }

#ifdef UDP_SEGMENT
    if (SendData->SegmentationSupported && SendData->SegmentSize > 0) {
        Mhdr->msg_controllen += CMSG_SPACE(sizeof(uint16_t));
        CMsg = CXPLAT_CMSG_NXTHDR(CMsg);
        CMsg->cmsg_level = SOL_UDP;
        CMsg->cmsg_type = UDP_SEGMENT;
        CMsg->cmsg_len = CMSG_LEN(sizeof(uint16_t));
        *((uint16_t*)CMSG_DATA(CMsg)) = SendData->SegmentSize;
    }
#endif

    CXPLAT_DBG_ASSERT(Mhdr->msg_controllen <= sizeof(SendData->ControlBuffer));
    SendData->ControlBufferLength = (uint8_t)Mhdr->msg_controllen;
}

BOOLEAN
CxPlatSendDataSendSegmented(
    _In_ CXPLAT_SEND_DATA* SendData
    )
{
    struct msghdr msghdr;
    msghdr.msg_name = (void*)&SendData->RemoteAddress;
    msghdr.msg_namelen = sizeof(SendData->RemoteAddress);
    msghdr.msg_iov = SendData->Iovs;
    msghdr.msg_iovlen = 1;
    msghdr.msg_flags = 0;
    msghdr.msg_control = SendData->ControlBuffer;
    msghdr.msg_controllen = SendData->ControlBufferLength;
    if (SendData->ControlBufferLength == 0) {
        CxPlatSendDataPopulateAncillaryData(SendData, &msghdr);
    } else {
        msghdr.msg_controllen = SendData->ControlBufferLength;
    }

    if (sendmsg(SendData->SocketContext->SocketFd, &msghdr, 0) < 0) {
        return FALSE;
    }

    return TRUE;
}

#ifdef HAS_SENDMMSG
#define cxplat_sendmmsg sendmmsg
#else
static
int
cxplat_sendmmsg_shim(
    int fd,
    struct mmsghdr* Messages,
    unsigned int MessageLen,
    int Flags
    )
{
    unsigned int SuccessCount = 0;
    while (SuccessCount < MessageLen) {
        int Result = sendmsg(fd, &Messages[SuccessCount].msg_hdr, Flags);
        if (Result < 0) {
            return SuccessCount == 0 ? Result : (int)SuccessCount;
        }
        Messages[SuccessCount].msg_len = Result;
        SuccessCount++;
    }
    return SuccessCount;
}
#define cxplat_sendmmsg cxplat_sendmmsg_shim
#endif

BOOLEAN
CxPlatSendDataSendMessages(
    _In_ CXPLAT_SEND_DATA* SendData
    )
{
    struct mmsghdr Mhdrs[CXPLAT_MAX_IO_BATCH_SIZE];
    for (uint16_t i = SendData->AlreadySentCount; i < SendData->BufferCount; ++i) {
        struct msghdr* Mhdr = &Mhdrs[i].msg_hdr;
        Mhdrs[i].msg_len = 0;
        Mhdr->msg_name = (void*)&SendData->RemoteAddress;
        Mhdr->msg_namelen = sizeof(SendData->RemoteAddress);
        Mhdr->msg_iov = SendData->Iovs + i;
        Mhdr->msg_iovlen = 1;
        Mhdr->msg_flags = 0;
        Mhdr->msg_control = SendData->ControlBuffer;
        Mhdr->msg_controllen = SendData->ControlBufferLength;

        if (SendData->ControlBufferLength == 0) {
            CxPlatSendDataPopulateAncillaryData(SendData, Mhdr);
        } else {
            Mhdr->msg_controllen = SendData->ControlBufferLength;
        }
    }

    while (SendData->AlreadySentCount < SendData->BufferCount) {
        int SuccessfullySentMessages =
            cxplat_sendmmsg(
                SendData->SocketContext->SocketFd,
                Mhdrs + SendData->AlreadySentCount,
                (unsigned int)(SendData->BufferCount - SendData->AlreadySentCount),
                0);
        CXPLAT_FRE_ASSERT(SuccessfullySentMessages != 0);
        if (SuccessfullySentMessages < 0) {
            return FALSE;
        }

        SendData->AlreadySentCount += SuccessfullySentMessages;
    }

    return TRUE;
}

QUIC_STATUS
CxPlatSendDataSend(
    _In_ CXPLAT_SEND_DATA* SendData
    )
{
    CXPLAT_DBG_ASSERT(SendData != NULL);
    CXPLAT_DBG_ASSERT(SendData->AlreadySentCount < CXPLAT_MAX_IO_BATCH_SIZE);

    QUIC_STATUS Status = QUIC_STATUS_SUCCESS;
    CXPLAT_SOCKET_CONTEXT* SocketContext = SendData->SocketContext;
    BOOLEAN Success =
#ifdef UDP_SEGMENT
        SendData->SegmentationSupported ?
            CxPlatSendDataSendSegmented(SendData) :
#endif
            CxPlatSendDataSendMessages(SendData);
    if (!Success) {
        if (errno == EAGAIN || errno == EWOULDBLOCK) {
            Status = QUIC_STATUS_PENDING;
        } else {
            Status = errno;
            QuicTraceEvent(
                DatapathErrorStatus,
                "[data][%p] ERROR, %u, %s.",
                SocketContext->Binding,
                Status,
                "sendmmsg failed");

            //
            // Unreachable events can sometimes come synchronously.
            // Send unreachable notification to MsQuic if any related
            // errors were received.
            //
            if (Status == ECONNREFUSED ||
                Status == EHOSTUNREACH ||
                Status == ENETUNREACH) {
                if (!SocketContext->Binding->PcpBinding) {
                    SocketContext->Binding->Datapath->UdpHandlers.Unreachable(
                        SocketContext->Binding,
                        SocketContext->Binding->ClientContext,
                        &SocketContext->Binding->RemoteAddress);
                }
            }
        }
    }

    return Status;
}

//
// Returns TRUE if the queue was completely drained, and FALSE if there are
// still pending sends.
//
void
CxPlatSocketContextFlushTxQueue(
    _In_ CXPLAT_SOCKET_CONTEXT* SocketContext,
    _In_ BOOLEAN SendAlreadyPending
    )
{
    CXPLAT_SEND_DATA* SendData = NULL;
    CxPlatLockAcquire(&SocketContext->TxQueueLock);
    if (!CxPlatListIsEmpty(&SocketContext->TxQueue)) {
        SendData =
            CXPLAT_CONTAINING_RECORD(
                SocketContext->TxQueue.Flink,
                CXPLAT_SEND_DATA,
                TxEntry);
    }
    CxPlatLockRelease(&SocketContext->TxQueueLock);

    while (SendData != NULL) {
        if (CxPlatSendDataSend(SendData) == QUIC_STATUS_PENDING) {
            if (!SendAlreadyPending) {
                //
                // Add the EPOLLOUT event since we have more pending sends.
                //
                CxPlatSocketContextSetEvents(SocketContext, EPOLL_CTL_MOD, EPOLLIN | EPOLLOUT);
            }
            return;
        }

        CxPlatLockAcquire(&SocketContext->TxQueueLock);
        CxPlatListRemoveHead(&SocketContext->TxQueue);
        CxPlatSendDataFree(SendData);
        if (!CxPlatListIsEmpty(&SocketContext->TxQueue)) {
            SendData =
                CXPLAT_CONTAINING_RECORD(
                    SocketContext->TxQueue.Flink,
                    CXPLAT_SEND_DATA,
                    TxEntry);
        } else {
            SendData = NULL;
        }
        CxPlatLockRelease(&SocketContext->TxQueueLock);
    }

    if (SendAlreadyPending) {
        //
        // Remove the EPOLLOUT event since we don't have any more pending sends.
        //
        CxPlatSocketContextSetEvents(SocketContext, EPOLL_CTL_MOD, EPOLLIN);
    }
}

void
CxPlatDataPathSocketProcessIoCompletion(
    _In_ CXPLAT_SOCKET_CONTEXT* SocketContext,
    _In_ CXPLAT_CQE* Cqe
    )
{
    if (CxPlatRundownAcquire(&SocketContext->UpcallRundown)) {
        if (EPOLLERR & Cqe->events) {
            CxPlatSocketHandleErrors(SocketContext);
        }
        if (EPOLLIN & Cqe->events) {
            CxPlatSocketReceive(SocketContext);
        }
        if (EPOLLOUT & Cqe->events) {
            CxPlatSocketContextFlushTxQueue(SocketContext, TRUE);
        }
        CxPlatRundownRelease(&SocketContext->UpcallRundown);
    }
}

void
CxPlatDataPathProcessCqe(
    _In_ CXPLAT_CQE* Cqe
    )
{
    switch (CxPlatCqeType(Cqe)) {
    case CXPLAT_CQE_TYPE_SOCKET_SHUTDOWN: {
        CXPLAT_SOCKET_CONTEXT* SocketContext =
            CXPLAT_CONTAINING_RECORD(CxPlatCqeUserData(Cqe), CXPLAT_SOCKET_CONTEXT, ShutdownSqe);
        CxPlatSocketContextUninitializeComplete(SocketContext);
        break;
    }
    case CXPLAT_CQE_TYPE_SOCKET_IO: {
        CXPLAT_SOCKET_CONTEXT* SocketContext =
            CXPLAT_CONTAINING_RECORD(CxPlatCqeUserData(Cqe), CXPLAT_SOCKET_CONTEXT, IoSqe);
        CxPlatDataPathSocketProcessIoCompletion(SocketContext, Cqe);
        break;
    }
    case CXPLAT_CQE_TYPE_SOCKET_FLUSH_TX: {
        CXPLAT_SOCKET_CONTEXT* SocketContext =
            CXPLAT_CONTAINING_RECORD(CxPlatCqeUserData(Cqe), CXPLAT_SOCKET_CONTEXT, FlushTxSqe);
        CxPlatSocketContextFlushTxQueue(SocketContext, FALSE);
        break;
    }
    }
}


_IRQL_requires_max_(PASSIVE_LEVEL)
void
QuicCopyRouteInfo(
    _Inout_ CXPLAT_ROUTE* DstRoute,
    _In_ CXPLAT_ROUTE* SrcRoute
    )
{
    *DstRoute = *SrcRoute;
}

void
CxPlatResolveRouteComplete(
    _In_ void* Context,
    _Inout_ CXPLAT_ROUTE* Route,
    _In_reads_bytes_(6) const uint8_t* PhysicalAddress,
    _In_ uint8_t PathId
    )
{
    UNREFERENCED_PARAMETER(Context);
    UNREFERENCED_PARAMETER(Route);
    UNREFERENCED_PARAMETER(PhysicalAddress);
    UNREFERENCED_PARAMETER(PathId);
}

_IRQL_requires_max_(PASSIVE_LEVEL)
QUIC_STATUS
CxPlatResolveRoute(
    _In_ CXPLAT_SOCKET* Socket,
    _Inout_ CXPLAT_ROUTE* Route,
    _In_ uint8_t PathId,
    _In_ void* Context,
    _In_ CXPLAT_ROUTE_RESOLUTION_CALLBACK_HANDLER Callback
    )
{
    UNREFERENCED_PARAMETER(Socket);
    UNREFERENCED_PARAMETER(PathId);
    UNREFERENCED_PARAMETER(Context);
    UNREFERENCED_PARAMETER(Callback);
    Route->State = RouteResolved;
    return QUIC_STATUS_SUCCESS;
}

_IRQL_requires_max_(PASSIVE_LEVEL)
void
CxPlatUpdateRoute(
    _Inout_ CXPLAT_ROUTE* DstRoute,
    _In_ CXPLAT_ROUTE* SrcRoute
    )
{
    UNREFERENCED_PARAMETER(DstRoute);
    UNREFERENCED_PARAMETER(SrcRoute);
}<|MERGE_RESOLUTION|>--- conflicted
+++ resolved
@@ -1688,27 +1688,6 @@
 // Receive Path
 //
 
-<<<<<<< HEAD
-CXPLAT_RECV_DATA*
-CxPlatDataPathRecvPacketToRecvData(
-    _In_ const CXPLAT_RECV_PACKET* const Packet,
-    _In_ uint16_t BufferFrom
-    )
-{
-    UNREFERENCED_PARAMETER(BufferFrom);
-    return (CXPLAT_RECV_DATA*)((char *)Packet - sizeof(CXPLAT_RECV_DATA));
-}
-
-CXPLAT_RECV_PACKET*
-CxPlatDataPathRecvDataToRecvPacket(
-    _In_ const CXPLAT_RECV_DATA* const RecvData
-    )
-{
-    return (CXPLAT_RECV_PACKET*)(RecvData + 1);
-}
-
-=======
->>>>>>> 972e6773
 void
 CxPlatSocketHandleErrors(
     _In_ CXPLAT_SOCKET_CONTEXT* SocketContext
