--- conflicted
+++ resolved
@@ -1792,15 +1792,7 @@
 QUIC_STATUS
 CxPlatSocketCreateUdp(
     _In_ CXPLAT_DATAPATH* Datapath,
-<<<<<<< HEAD
-    _In_opt_ const QUIC_ADDR* LocalAddress,
-    _In_opt_ const QUIC_ADDR* RemoteAddress,
-    _In_opt_ void* RecvCallbackContext,
-    _In_ uint32_t InternalFlags,
-    _In_ uint16_t IdealProcessor,
-=======
     _In_ const CXPLAT_UDP_CONFIG* Config,
->>>>>>> 30a01b3e
     _Out_ CXPLAT_SOCKET** NewBinding
     )
 {
@@ -1811,7 +1803,7 @@
     CXPLAT_DBG_ASSERT(Datapath->UdpHandlers.Receive != NULL || Config->Flags & CXPLAT_SOCKET_FLAG_PCP);
 
     uint32_t SocketCount = IsServerSocket ? Datapath->ProcCount : 1;
-    uint32_t CurrentProc = IdealProcessor % Datapath->ProcCount;
+    uint32_t CurrentProc = Config->IdealProcessor % Datapath->ProcCount;
     CXPLAT_FRE_ASSERT(SocketCount > 0);
     size_t BindingLength =
         sizeof(CXPLAT_SOCKET) +
