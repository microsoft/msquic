/*++

    Copyright (c) Microsoft Corporation.
    Licensed under the MIT License.

Abstract:

    QUIC datapath Abstraction Layer.

Environment:

    Linux

--*/

#include "platform_internal.h"
#include "datapath_linux.h"

#ifdef QUIC_CLOG
#include "datapath_epoll.c.clog.h"
#endif

CXPLAT_STATIC_ASSERT((SIZEOF_STRUCT_MEMBER(QUIC_BUFFER, Length) <= sizeof(size_t)), "(sizeof(QUIC_BUFFER.Length) == sizeof(size_t) must be TRUE.");
CXPLAT_STATIC_ASSERT((SIZEOF_STRUCT_MEMBER(QUIC_BUFFER, Buffer) == sizeof(void*)), "(sizeof(QUIC_BUFFER.Buffer) == sizeof(void*) must be TRUE.");

//
// Contains all the info for a single RX IO operation. Multiple RX packets may
// come from a single IO operation.
//
typedef struct __attribute__((aligned(16))) DATAPATH_RX_IO_BLOCK {
    //
    // Represents the network route.
    //
    CXPLAT_ROUTE Route;

    //
    // Ref count of receive data/packets that are using this block.
    //
    long RefCount;

    //
    // An array of packets to represent the datagram and metadata returned to
    // the app.
    //
    //DATAPATH_RX_PACKET Packets[0];

    //
    // Buffer that actually stores the UDP payload.
    //
    //uint8_t Buffer[]; // CXPLAT_SMALL_IO_BUFFER_SIZE or CXPLAT_LARGE_IO_BUFFER_SIZE

} DATAPATH_RX_IO_BLOCK;

typedef struct __attribute__((aligned(16))) DATAPATH_RX_PACKET {
    //
    // The IO block that owns the packet.
    //
    DATAPATH_RX_IO_BLOCK* IoBlock;

    //
    // Publicly visible receive data.
    //
    CXPLAT_RECV_DATA Data;

} DATAPATH_RX_PACKET;

//
// Send context.
//

typedef struct CXPLAT_SEND_DATA {
    CXPLAT_SEND_DATA_COMMON;
    //
    // The socket context owning this send.
    //
    struct CXPLAT_SOCKET_CONTEXT* SocketContext;

    //
    // Entry in the pending send list.
    //
    CXPLAT_LIST_ENTRY TxEntry;

    //
    // The local address to bind to.
    //
    QUIC_ADDR LocalAddress;

    //
    // The remote address to send to.
    //
    QUIC_ADDR RemoteAddress;

    //
    // The current QUIC_BUFFER returned to the client for segmented sends.
    //
    QUIC_BUFFER ClientBuffer;

    //
    // Total number of packet buffers allocated (and iovecs used if !GSO).
    //
    uint16_t BufferCount;

    //
    // The number of iovecs that have been sent out. Only relavent if not doing
    // GSO.
    //
    uint16_t AlreadySentCount;

    //
    // Length of the calculated ControlBuffer. Value is zero until the data is
    // computed.
    //
    uint8_t ControlBufferLength;

    //
    // Set of flags set to configure the send behavior.
    //
    uint8_t Flags; // CXPLAT_SEND_FLAGS

    //
    // Indicates that send is on a connected socket.
    //
    uint8_t OnConnectedSocket : 1;

    //
    // Indicates that segmentation is supported for the send data.
    //
    uint8_t SegmentationSupported : 1;

    //
    // Space for ancillary control data.
    //
    alignas(8)
    char ControlBuffer[
        CMSG_SPACE(sizeof(int)) +               // IP_TOS || IPV6_TCLASS
        CMSG_SPACE(sizeof(struct in6_pktinfo))  // IP_PKTINFO || IPV6_PKTINFO
    #ifdef UDP_SEGMENT
        + CMSG_SPACE(sizeof(uint16_t))          // UDP_SEGMENT
    #endif
        ];
    CXPLAT_STATIC_ASSERT(
        CMSG_SPACE(sizeof(struct in6_pktinfo)) >= CMSG_SPACE(sizeof(struct in_pktinfo)),
        "sizeof(struct in6_pktinfo) >= sizeof(struct in_pktinfo) failed");

    //
    // Space for all the packet buffers.
    //
    uint8_t Buffer[CXPLAT_LARGE_IO_BUFFER_SIZE];

    //
    // The total number of bytes buffer sent (only used for TCP).
    //
    uint32_t TotalBytesSent;

    //
    // IO vectors used for sends on the socket.
    //
    struct iovec Iovs[1]; // variable length, depends on if GSO is being used
                          //   if GSO is used, only 1 is needed
                          //   if GSO is not used, then N are needed

} CXPLAT_SEND_DATA;

typedef struct CXPLAT_RECV_MSG_CONTROL_BUFFER {
    char Data[CMSG_SPACE(sizeof(struct in6_pktinfo)) + // IP_PKTINFO
              3 * CMSG_SPACE(sizeof(int))]; // TOS + IP_TTL

} CXPLAT_RECV_MSG_CONTROL_BUFFER;

CXPLAT_EVENT_COMPLETION CxPlatSocketContextUninitializeEventComplete;
CXPLAT_EVENT_COMPLETION CxPlatSocketContextFlushTxEventComplete;
CXPLAT_EVENT_COMPLETION CxPlatSocketContextIoEventComplete;

void
CxPlatProcessorContextInitialize(
    _In_ CXPLAT_DATAPATH* Datapath,
    _In_ uint16_t PartitionIndex,
    _Out_ CXPLAT_DATAPATH_PARTITION* DatapathPartition
    )
{
    CXPLAT_DBG_ASSERT(Datapath != NULL);
    DatapathPartition->Datapath = Datapath;
    DatapathPartition->PartitionIndex = PartitionIndex;
    DatapathPartition->EventQ = CxPlatWorkerPoolGetEventQ(Datapath->WorkerPool, PartitionIndex);
    CxPlatRefInitialize(&DatapathPartition->RefCount);
    CxPlatPoolInitialize(TRUE, Datapath->RecvBlockSize, QUIC_POOL_DATA, &DatapathPartition->RecvBlockPool);
    CxPlatPoolInitialize(TRUE, Datapath->SendDataSize, QUIC_POOL_DATA, &DatapathPartition->SendBlockPool);
}

QUIC_STATUS
DataPathInitialize(
    _In_ uint32_t ClientRecvDataLength,
    _In_opt_ const CXPLAT_UDP_DATAPATH_CALLBACKS* UdpCallbacks,
    _In_opt_ const CXPLAT_TCP_DATAPATH_CALLBACKS* TcpCallbacks,
    _In_ CXPLAT_WORKER_POOL* WorkerPool,
    _In_opt_ QUIC_GLOBAL_EXECUTION_CONFIG* Config,
    _Out_ CXPLAT_DATAPATH** NewDatapath
    )
{
    UNREFERENCED_PARAMETER(TcpCallbacks);
    UNREFERENCED_PARAMETER(Config);

    if (NewDatapath == NULL) {
        return QUIC_STATUS_INVALID_PARAMETER;
    }
    if (UdpCallbacks != NULL) {
        if (UdpCallbacks->Receive == NULL || UdpCallbacks->Unreachable == NULL) {
            return QUIC_STATUS_INVALID_PARAMETER;
        }
    }
    if (TcpCallbacks != NULL) {
        if (TcpCallbacks->Accept == NULL ||
            TcpCallbacks->Connect == NULL ||
            TcpCallbacks->Receive == NULL ||
            TcpCallbacks->SendComplete == NULL) {
            return QUIC_STATUS_INVALID_PARAMETER;
        }
    }
    if (WorkerPool == NULL) {
        return QUIC_STATUS_INVALID_PARAMETER;
    }

    const size_t DatapathLength =
        sizeof(CXPLAT_DATAPATH) +
        CxPlatWorkerPoolGetCount(WorkerPool) * sizeof(CXPLAT_DATAPATH_PARTITION);

    CXPLAT_DATAPATH* Datapath =
        (CXPLAT_DATAPATH*)CXPLAT_ALLOC_PAGED(DatapathLength, QUIC_POOL_DATAPATH);
    if (Datapath == NULL) {
        QuicTraceEvent(
            AllocFailure,
            "Allocation of '%s' failed. (%llu bytes)",
            "CXPLAT_DATAPATH",
            DatapathLength);
        return QUIC_STATUS_OUT_OF_MEMORY;
    }

    CxPlatZeroMemory(Datapath, DatapathLength);
    if (UdpCallbacks) {
        Datapath->UdpHandlers = *UdpCallbacks;
    }
    if (TcpCallbacks) {
        Datapath->TcpHandlers = *TcpCallbacks;
    }
    Datapath->WorkerPool = WorkerPool;

    Datapath->PartitionCount = (uint16_t)CxPlatWorkerPoolGetCount(WorkerPool);
    Datapath->Features = CXPLAT_DATAPATH_FEATURE_LOCAL_PORT_SHARING;
    CxPlatRefInitializeEx(&Datapath->RefCount, Datapath->PartitionCount);
    CxPlatDataPathCalculateFeatureSupport(Datapath);

    if (Datapath->Features & CXPLAT_DATAPATH_FEATURE_SEND_SEGMENTATION) {
        Datapath->SendDataSize = sizeof(CXPLAT_SEND_DATA);
        Datapath->SendIoVecCount = 1;
    } else {
        const uint32_t SendDataSize =
            sizeof(CXPLAT_SEND_DATA) + (CXPLAT_MAX_IO_BATCH_SIZE - 1) * sizeof(struct iovec);
        Datapath->SendDataSize = SendDataSize;
        Datapath->SendIoVecCount = CXPLAT_MAX_IO_BATCH_SIZE;
    }

    Datapath->RecvBlockStride =
        sizeof(DATAPATH_RX_PACKET) + ClientRecvDataLength;
    if (Datapath->Features & CXPLAT_DATAPATH_FEATURE_RECV_COALESCING) {
        Datapath->RecvBlockBufferOffset =
            sizeof(DATAPATH_RX_IO_BLOCK) +
            CXPLAT_MAX_IO_BATCH_SIZE * Datapath->RecvBlockStride;
        Datapath->RecvBlockSize =
            Datapath->RecvBlockBufferOffset + CXPLAT_LARGE_IO_BUFFER_SIZE;
    } else {
        Datapath->RecvBlockBufferOffset =
            sizeof(DATAPATH_RX_IO_BLOCK) + Datapath->RecvBlockStride;
        Datapath->RecvBlockSize =
            Datapath->RecvBlockBufferOffset + CXPLAT_SMALL_IO_BUFFER_SIZE;
    }

    //
    // Initialize the per processor contexts.
    //
    for (uint32_t i = 0; i < Datapath->PartitionCount; i++) {
        CxPlatProcessorContextInitialize(
            Datapath, i, &Datapath->Partitions[i]);
    }

    CXPLAT_FRE_ASSERT(CxPlatWorkerPoolAddRef(WorkerPool));
    *NewDatapath = Datapath;

    return QUIC_STATUS_SUCCESS;
}

_IRQL_requires_max_(PASSIVE_LEVEL)
void
CxPlatDataPathRelease(
    _In_ CXPLAT_DATAPATH* Datapath
    )
{
    if (CxPlatRefDecrement(&Datapath->RefCount)) {
#if DEBUG
        CXPLAT_DBG_ASSERT(!Datapath->Freed);
        CXPLAT_DBG_ASSERT(Datapath->Uninitialized);
        Datapath->Freed = TRUE;
#endif
        CxPlatWorkerPoolRelease(Datapath->WorkerPool);
        CXPLAT_FREE(Datapath, QUIC_POOL_DATAPATH);
    }
}

_IRQL_requires_max_(PASSIVE_LEVEL)
void
CxPlatProcessorContextRelease(
    _In_ CXPLAT_DATAPATH_PARTITION* DatapathPartition
    )
{
    if (CxPlatRefDecrement(&DatapathPartition->RefCount)) {
#if DEBUG
        CXPLAT_DBG_ASSERT(!DatapathPartition->Uninitialized);
        DatapathPartition->Uninitialized = TRUE;
#endif
        CxPlatPoolUninitialize(&DatapathPartition->SendBlockPool);
        CxPlatPoolUninitialize(&DatapathPartition->RecvBlockPool);
        CxPlatDataPathRelease(DatapathPartition->Datapath);
    }
}

void
DataPathUninitialize(
    _In_ CXPLAT_DATAPATH* Datapath
    )
{
    if (Datapath != NULL) {
#if DEBUG
        CXPLAT_DBG_ASSERT(!Datapath->Uninitialized);
        Datapath->Uninitialized = TRUE;
#endif
        const uint16_t PartitionCount = Datapath->PartitionCount;
        for (uint32_t i = 0; i < PartitionCount; i++) {
            CxPlatProcessorContextRelease(&Datapath->Partitions[i]);
        }
    }
}

<<<<<<< HEAD
=======
_IRQL_requires_max_(PASSIVE_LEVEL)
void
DataPathUpdateConfig(
    _In_ CXPLAT_DATAPATH* Datapath,
    _In_ QUIC_GLOBAL_EXECUTION_CONFIG* Config
    )
{
    UNREFERENCED_PARAMETER(Datapath);
    UNREFERENCED_PARAMETER(Config);
}

_IRQL_requires_max_(DISPATCH_LEVEL)
uint32_t
DataPathGetSupportedFeatures(
    _In_ CXPLAT_DATAPATH* Datapath
    )
{
    return Datapath->Features;
}

BOOLEAN
DataPathIsPaddingPreferred(
    _In_ CXPLAT_DATAPATH* Datapath
    )
{
    return !!(Datapath->Features & CXPLAT_DATAPATH_FEATURE_SEND_SEGMENTATION);
}

QUIC_STATUS
CxPlatSocketConfigureRss(
    _In_ CXPLAT_SOCKET_CONTEXT* SocketContext,
    _In_ uint32_t SocketCount
    )
{
#ifdef SO_ATTACH_REUSEPORT_CBPF
    QUIC_STATUS Status = QUIC_STATUS_SUCCESS;
    int Result = 0;

    struct sock_filter BpfCode[] = {
        {BPF_LD | BPF_W | BPF_ABS, 0, 0, SKF_AD_OFF | SKF_AD_CPU}, // Load CPU number
        {BPF_ALU | BPF_MOD, 0, 0, SocketCount}, // MOD by SocketCount
        {BPF_RET | BPF_A, 0, 0, 0} // Return
    };

    struct sock_fprog BpfConfig = {0};
	BpfConfig.len = ARRAYSIZE(BpfCode);
    BpfConfig.filter = BpfCode;

    Result =
        setsockopt(
            SocketContext->SocketFd,
            SOL_SOCKET,
            SO_ATTACH_REUSEPORT_CBPF,
            (const void*)&BpfConfig,
            sizeof(BpfConfig));
    if (Result == SOCKET_ERROR) {
        Status = errno;
        QuicTraceEvent(
            DatapathErrorStatus,
            "[data][%p] ERROR, %u, %s.",
            SocketContext->Binding,
            Status,
            "setsockopt(SO_ATTACH_REUSEPORT_CBPF) failed");
    }

    return Status;
#else
    UNREFERENCED_PARAMETER(SocketContext);
    UNREFERENCED_PARAMETER(SocketCount);
    return QUIC_STATUS_NOT_SUPPORTED;
#endif
}

>>>>>>> ff2c13d0
QUIC_STATUS
CxPlatSocketContextSqeInitialize(
    _Inout_ CXPLAT_SOCKET_CONTEXT* SocketContext
    )
{
    QUIC_STATUS Status = QUIC_STATUS_SUCCESS;
    CXPLAT_SOCKET* Binding = SocketContext->Binding;
    BOOLEAN ShutdownSqeInitialized = FALSE;
    BOOLEAN IoSqeInitialized = FALSE;

    if (!CxPlatSqeInitialize(
            SocketContext->DatapathPartition->EventQ,
            CxPlatSocketContextUninitializeEventComplete,
            &SocketContext->ShutdownSqe)) {
        Status = errno;
        QuicTraceEvent(
            DatapathErrorStatus,
            "[data][%p] ERROR, %u, %s.",
            Binding,
            Status,
            "CxPlatSqeInitialize failed");
        goto Exit;
    }
    ShutdownSqeInitialized = TRUE;

    if (!CxPlatSqeInitialize(
            SocketContext->DatapathPartition->EventQ,
            CxPlatSocketContextIoEventComplete,
            &SocketContext->IoSqe)) {
        Status = errno;
        QuicTraceEvent(
            DatapathErrorStatus,
            "[data][%p] ERROR, %u, %s.",
            Binding,
            Status,
            "CxPlatSqeInitialize failed");
        goto Exit;
    }
    IoSqeInitialized = TRUE;

    if (!CxPlatSqeInitialize(
            SocketContext->DatapathPartition->EventQ,
            CxPlatSocketContextFlushTxEventComplete,
            &SocketContext->FlushTxSqe)) {
        Status = errno;
        QuicTraceEvent(
            DatapathErrorStatus,
            "[data][%p] ERROR, %u, %s.",
            Binding,
            Status,
            "CxPlatSqeInitialize failed");
        goto Exit;
    }

    SocketContext->SqeInitialized = TRUE;
    return QUIC_STATUS_SUCCESS;

Exit:

    if (ShutdownSqeInitialized) {
        CxPlatSqeCleanup(SocketContext->DatapathPartition->EventQ, &SocketContext->ShutdownSqe);
    }
    if (IoSqeInitialized) {
        CxPlatSqeCleanup(SocketContext->DatapathPartition->EventQ, &SocketContext->IoSqe);
    }

    return Status;
}

//
// Socket context interface. It abstracts a (generally per-processor) UDP socket
// and the corresponding logic/functionality like send and receive processing.
//
QUIC_STATUS
CxPlatSocketContextInitialize(
    _Inout_ CXPLAT_SOCKET_CONTEXT* SocketContext,
    _In_ const CXPLAT_UDP_CONFIG* Config,
    _In_ const uint16_t PartitionIndex,
    _In_ CXPLAT_SOCKET_TYPE SocketType
    )
{
    QUIC_STATUS Status = QUIC_STATUS_SUCCESS;
    int Result = 0;
    int Option = 0;
    QUIC_ADDR MappedAddress = {0};
    socklen_t AssignedLocalAddressLength = 0;

    CXPLAT_SOCKET* Binding = SocketContext->Binding;
    CXPLAT_DATAPATH* Datapath = Binding->Datapath;

    CXPLAT_DBG_ASSERT(PartitionIndex < Datapath->PartitionCount);
    SocketContext->DatapathPartition = &Datapath->Partitions[PartitionIndex];
    CxPlatRefIncrement(&SocketContext->DatapathPartition->RefCount);

    Status = CxPlatSocketContextSqeInitialize(SocketContext);
    if (QUIC_FAILED(Status) || SocketType == CXPLAT_SOCKET_TCP_SERVER) {
        goto Exit;
    }

    //
    // Create datagram socket.
    //
    SocketContext->SocketFd =
        socket(
            AF_INET6,
            (SocketType == CXPLAT_SOCKET_UDP ? SOCK_DGRAM : SOCK_STREAM) |
                SOCK_NONBLOCK,
            SocketType == CXPLAT_SOCKET_UDP ? IPPROTO_UDP : IPPROTO_TCP);
    if (SocketContext->SocketFd == INVALID_SOCKET) {
        Status = errno;
        QuicTraceEvent(
            DatapathErrorStatus,
            "[data][%p] ERROR, %u, %s.",
            Binding,
            Status,
            "socket failed");
        goto Exit;
    }
    //
    // Set dual (IPv4 & IPv6) socket mode.
    //
    Option = FALSE;
    Result =
        setsockopt(
            SocketContext->SocketFd,
            IPPROTO_IPV6,
            IPV6_V6ONLY,
            (const void*)&Option,
            sizeof(Option));
    if (Result == SOCKET_ERROR) {
        Status = errno;
        QuicTraceEvent(
            DatapathErrorStatus,
            "[data][%p] ERROR, %u, %s.",
            Binding,
            Status,
            "setsockopt(IPV6_V6ONLY) failed");
        goto Exit;
    }

    if (SocketType == CXPLAT_SOCKET_UDP) {
        //
        // Set DON'T FRAG socket option.
        //

        //
        // Windows: setsockopt IPPROTO_IP IP_DONTFRAGMENT TRUE.
        // Linux: IP_DONTFRAGMENT option is not available. IP_MTU_DISCOVER/IPV6_MTU_DISCOVER
        // is the apparent alternative.
        //
        Option = IP_PMTUDISC_PROBE;
        Result =
            setsockopt(
                SocketContext->SocketFd,
                IPPROTO_IP,
                IP_MTU_DISCOVER,
                (const void*)&Option,
                sizeof(Option));
        if (Result == SOCKET_ERROR) {
            Status = errno;
            QuicTraceEvent(
                DatapathErrorStatus,
                "[data][%p] ERROR, %u, %s.",
                Binding,
                Status,
                "setsockopt(IP_MTU_DISCOVER) failed");
            goto Exit;
        }
        Result =
            setsockopt(
                SocketContext->SocketFd,
                IPPROTO_IPV6,
                IPV6_MTU_DISCOVER,
                (const void*)&Option,
                sizeof(Option));
        if (Result == SOCKET_ERROR) {
            Status = errno;
            QuicTraceEvent(
                DatapathErrorStatus,
                "[data][%p] ERROR, %u, %s.",
                Binding,
                Status,
                "setsockopt(IPV6_MTU_DISCOVER) failed");
            goto Exit;
        }

        Option = TRUE;
        Result =
            setsockopt(
                SocketContext->SocketFd,
                IPPROTO_IPV6,
                IPV6_DONTFRAG,
                (const void*)&Option,
                sizeof(Option));
        if (Result == SOCKET_ERROR) {
            Status = errno;
            QuicTraceEvent(
                DatapathErrorStatus,
                "[data][%p] ERROR, %u, %s.",
                Binding,
                Status,
                "setsockopt(IPV6_DONTFRAG) failed");
            goto Exit;
        }

        //
        // Set socket option to receive ancillary data about the incoming packets.
        //

        //
        // Windows: setsockopt IPPROTO_IPV6 IPV6_PKTINFO TRUE.
        // Android: Returns EINVAL. IPV6_PKTINFO option is not present in documentation.
        // IPV6_RECVPKTINFO seems like is the alternative.
        // TODO: Check if this works as expected?
        //
        Option = TRUE;
        Result =
            setsockopt(
                SocketContext->SocketFd,
                IPPROTO_IPV6,
                IPV6_RECVPKTINFO,
                (const void*)&Option,
                sizeof(Option));
        if (Result == SOCKET_ERROR) {
            Status = errno;
            QuicTraceEvent(
                DatapathErrorStatus,
                "[data][%p] ERROR, %u, %s.",
                Binding,
                Status,
                "setsockopt(IPV6_RECVPKTINFO) failed");
            goto Exit;
        }

        //
        // Set socket option to receive TOS (= DSCP + ECN) information from the
        // incoming packet.
        //
        Option = TRUE;
        Result =
            setsockopt(
                SocketContext->SocketFd,
                IPPROTO_IPV6,
                IPV6_RECVTCLASS,
                (const void*)&Option,
                sizeof(Option));
        if (Result == SOCKET_ERROR) {
            Status = errno;
            QuicTraceEvent(
                DatapathErrorStatus,
                "[data][%p] ERROR, %u, %s.",
                Binding,
                Status,
                "setsockopt(IPV6_RECVTCLASS) failed");
            goto Exit;
        }

        Option = TRUE;
        Result =
            setsockopt(
                SocketContext->SocketFd,
                IPPROTO_IP,
                IP_RECVTOS,
                (const void*)&Option,
                sizeof(Option));
        if (Result == SOCKET_ERROR) {
            Status = errno;
            QuicTraceEvent(
                DatapathErrorStatus,
                "[data][%p] ERROR, %u, %s.",
                Binding,
                Status,
                "setsockopt(IP_RECVTOS) failed");
            goto Exit;
        }

        //
        // On Linux, IP_HOPLIMIT does not exist. So we will use IP_RECVTTL, IPV6_RECVHOPLIMIT instead.
        //
        Option = TRUE;
        Result =
            setsockopt(
                SocketContext->SocketFd,
                IPPROTO_IP,
                IP_RECVTTL,
                (const void*)&Option,
                sizeof(Option));
        if (Result == SOCKET_ERROR) {
            Status = errno;
            QuicTraceEvent(
                DatapathErrorStatus,
                "[data][%p] ERROR, %u, %s.",
                Binding,
                Status,
                "setsockopt(IP_RECVTTL) failed");
            goto Exit;
        }

        Option = TRUE;
        Result =
            setsockopt(
                SocketContext->SocketFd,
                IPPROTO_IPV6,
                IPV6_RECVHOPLIMIT,
                (const void*)&Option,
                sizeof(Option));
        if (Result == SOCKET_ERROR) {
            Status = errno;
            QuicTraceEvent(
                DatapathErrorStatus,
                "[data][%p] ERROR, %u, %s.",
                Binding,
                Status,
                "setsockopt(IPV6_RECVHOPLIMIT) failed");
            goto Exit;
        }

    #ifdef UDP_GRO
        if (SocketContext->DatapathPartition->Datapath->Features & CXPLAT_DATAPATH_FEATURE_RECV_COALESCING) {
            Option = TRUE;
            Result =
                setsockopt(
                    SocketContext->SocketFd,
                    SOL_UDP,
                    UDP_GRO,
                    (const void*)&Option,
                    sizeof(Option));
            if (Result == SOCKET_ERROR) {
                Status = errno;
                QuicTraceEvent(
                    DatapathErrorStatus,
                    "[data][%p] ERROR, %u, %s.",
                    Binding,
                    Status,
                    "setsockopt(UDP_GRO) failed");
                goto Exit;
            }
        }
    #endif

        //
        // The socket is shared by multiple QUIC endpoints, so increase the receive
        // buffer size.
        //
        Option = INT32_MAX;
        Result =
            setsockopt(
                SocketContext->SocketFd,
                SOL_SOCKET,
                SO_RCVBUF,
                (const void*)&Option,
                sizeof(Option));
        if (Result == SOCKET_ERROR) {
            Status = errno;
            QuicTraceEvent(
                DatapathErrorStatus,
                "[data][%p] ERROR, %u, %s.",
                Binding,
                Status,
                "setsockopt(SO_RCVBUF) failed");
            goto Exit;
        }

        //
        // Only set SO_REUSEPORT on a server socket, otherwise the client could be
        // assigned a server port (unless it's forcing sharing).
        //
        if ((Config->Flags & CXPLAT_SOCKET_FLAG_SHARE || Config->RemoteAddress == NULL) &&
            SocketContext->Binding->Datapath->PartitionCount > 1) {
            //
            // The port is shared across processors.
            //
            Option = TRUE;
            Result =
                setsockopt(
                    SocketContext->SocketFd,
                    SOL_SOCKET,
                    SO_REUSEPORT,
                    (const void*)&Option,
                    sizeof(Option));
            if (Result == SOCKET_ERROR) {
                Status = errno;
                QuicTraceEvent(
                    DatapathErrorStatus,
                    "[data][%p] ERROR, %u, %s.",
                    Binding,
                    Status,
                    "setsockopt(SO_REUSEPORT) failed");
                goto Exit;
            }
        }
    } else if (SocketType == CXPLAT_SOCKET_TCP_LISTENER) {
        //
        // Set SO_REUSEPORT to allow multiple TCP listeners to
        // bind to the same port and load balance the connections across them.
        // Meanwhile, it allows us to bind to the port that's held by
        // passive connections.
        //
        Option = TRUE;
        Result =
            setsockopt(
                SocketContext->SocketFd,
                SOL_SOCKET,
                SO_REUSEPORT,
                (const void*)&Option,
                sizeof(Option));
        if (Result == SOCKET_ERROR) {
            Status = errno;
            QuicTraceEvent(
                DatapathErrorStatus,
                "[data][%p] ERROR, %u, %s.",
                Binding,
                Status,
                "setsockopt(SO_REUSEPORT) failed");
            goto Exit;
        }

        //
        // Prevent the socket from entering TIME_WAIT state when closed.
        //
        struct linger LingerOpt;
        LingerOpt.l_onoff = TRUE;   // Enable linger
        LingerOpt.l_linger = 0;     // Linger time of 0 seconds (immediate reset)
        Result = setsockopt(SocketContext->SocketFd, SOL_SOCKET, SO_LINGER, &LingerOpt, sizeof(LingerOpt));
        if (Result == SOCKET_ERROR) {
            Status = errno;
            QuicTraceEvent(
                DatapathErrorStatus,
                "[data][%p] ERROR, %u, %s.",
                Binding,
                Status,
                "setsockopt(SO_LINGER) failed");
            goto Exit;
        }
    } else if (SocketType == CXPLAT_SOCKET_TCP) {
        //
        // Prevent the socket from entering TIME_WAIT state when closed.
        //
        struct linger LingerOpt;
        LingerOpt.l_onoff = TRUE;   // Enable linger
        LingerOpt.l_linger = 0;     // Linger time of 0 seconds (immediate reset)
        Result = setsockopt(SocketContext->SocketFd, SOL_SOCKET, SO_LINGER, &LingerOpt, sizeof(LingerOpt));
        if (Result == SOCKET_ERROR) {
            Status = errno;
            QuicTraceEvent(
                DatapathErrorStatus,
                "[data][%p] ERROR, %u, %s.",
                Binding,
                Status,
                "setsockopt(SO_LINGER) failed");
            goto Exit;
        }
    }

    CxPlatCopyMemory(&MappedAddress, &Binding->LocalAddress, sizeof(MappedAddress));
    if (MappedAddress.Ipv6.sin6_family == QUIC_ADDRESS_FAMILY_INET6) {
        MappedAddress.Ipv6.sin6_family = AF_INET6;
    }

    Result =
        bind(
            SocketContext->SocketFd,
            &MappedAddress.Ip,
            sizeof(MappedAddress));
    if (Result == SOCKET_ERROR) {
        Status = errno;
        QuicTraceEvent(
            DatapathErrorStatus,
            "[data][%p] ERROR, %u, %s.",
            Binding,
            Status,
            "bind failed");
        goto Exit;
    }

    QUIC_ADDR_STR LocalAddressStr;
    QUIC_ADDR_STR RemoteAddressStr;
    QuicAddrToString(&MappedAddress, &LocalAddressStr);

    if (Config->RemoteAddress != NULL) {
        CxPlatZeroMemory(&MappedAddress, sizeof(MappedAddress));
        CxPlatConvertToMappedV6(Config->RemoteAddress, &MappedAddress);

        if (MappedAddress.Ipv6.sin6_family == QUIC_ADDRESS_FAMILY_INET6) {
            MappedAddress.Ipv6.sin6_family = AF_INET6;
        }
        QuicAddrToString(&MappedAddress, &RemoteAddressStr);
        Result =
            connect(
                SocketContext->SocketFd,
                &MappedAddress.Ip,
                sizeof(MappedAddress));
        if (Result == SOCKET_ERROR && errno != EINPROGRESS) {
            Status = errno;
            QuicTraceEvent(
                DatapathErrorStatus,
                "[data][%p] ERROR, %u, %s.",
                Binding,
                Status,
                "connect failed");
            goto Exit;
        }
        Binding->Connected = SocketType != CXPLAT_SOCKET_TCP;
    }

    //
    // If no specific local port was indicated, then the stack just
    // assigned this socket a port. We need to query it and use it for
    // all the other sockets we are going to create.
    //
    AssignedLocalAddressLength = sizeof(Binding->LocalAddress);
    Result =
        getsockname(
            SocketContext->SocketFd,
            (struct sockaddr *)&Binding->LocalAddress,
            &AssignedLocalAddressLength);
    if (Result == SOCKET_ERROR) {
        Status = errno;
        QuicTraceEvent(
            DatapathErrorStatus,
            "[data][%p] ERROR, %u, %s.",
            Binding,
            Status,
            "getsockname failed");
        goto Exit;
    }

#if DEBUG
    if (Config->LocalAddress && Config->LocalAddress->Ipv4.sin_port != 0) {
        CXPLAT_DBG_ASSERT(Config->LocalAddress->Ipv4.sin_port == Binding->LocalAddress.Ipv4.sin_port);
    } else if (Config->RemoteAddress && Config->LocalAddress && Config->LocalAddress->Ipv4.sin_port == 0) {
        //
        // A client socket being assigned the same port as a remote socket causes issues later
        // in the datapath and binding paths. Check to make sure this case was not given to us.
        //
        CXPLAT_DBG_ASSERT(Binding->LocalAddress.Ipv4.sin_port != Config->RemoteAddress->Ipv4.sin_port);
    }
#endif

    if (Binding->LocalAddress.Ipv6.sin6_family == AF_INET6) {
        Binding->LocalAddress.Ipv6.sin6_family = QUIC_ADDRESS_FAMILY_INET6;
    }

    if (SocketType == CXPLAT_SOCKET_TCP_LISTENER) {
        Result =
            listen(
                SocketContext->SocketFd,
                100);
        if (Result == SOCKET_ERROR) {
            int error = errno;
            QuicTraceEvent(
                DatapathErrorStatus,
                "[data][%p] ERROR, %u, %s.",
                Binding,
                error,
                "listen");
            goto Exit;
        }
    }

Exit:

    if (QUIC_FAILED(Status)) {
        close(SocketContext->SocketFd);
        SocketContext->SocketFd = INVALID_SOCKET;
    }

    return Status;
}

_IRQL_requires_max_(PASSIVE_LEVEL)
void
CxPlatSocketRelease(
    _In_ CXPLAT_SOCKET* Socket
    )
{
    if (CxPlatRefDecrement(&Socket->RefCount)) {
#if DEBUG
        CXPLAT_DBG_ASSERT(!Socket->Freed);
        CXPLAT_DBG_ASSERT(Socket->Uninitialized);
        Socket->Freed = TRUE;
#endif
        CXPLAT_FREE(CxPlatSocketToRaw(Socket), QUIC_POOL_SOCKET);
    }
}

void
CxPlatSocketContextUninitializeComplete(
    _In_ CXPLAT_SOCKET_CONTEXT* SocketContext
    )
{
#if DEBUG
    CXPLAT_DBG_ASSERT(!SocketContext->Freed);
    SocketContext->Freed = TRUE;
#endif

    while (!CxPlatListIsEmpty(&SocketContext->TxQueue)) {
        CxPlatSendDataFree(
            CXPLAT_CONTAINING_RECORD(
                CxPlatListRemoveHead(&SocketContext->TxQueue),
                CXPLAT_SEND_DATA,
                TxEntry));
    }

    CXPLAT_DBG_ASSERT(SocketContext->AcceptSocket == NULL);

    if (SocketContext->SocketFd != INVALID_SOCKET) {
        epoll_ctl(*SocketContext->DatapathPartition->EventQ, EPOLL_CTL_DEL, SocketContext->SocketFd, NULL);
        close(SocketContext->SocketFd);
    }

    if (SocketContext->SqeInitialized) {
        CxPlatSqeCleanup(SocketContext->DatapathPartition->EventQ, &SocketContext->ShutdownSqe);
        CxPlatSqeCleanup(SocketContext->DatapathPartition->EventQ, &SocketContext->IoSqe);
        CxPlatSqeCleanup(SocketContext->DatapathPartition->EventQ, &SocketContext->FlushTxSqe);
    }

    CxPlatLockUninitialize(&SocketContext->TxQueueLock);
    CxPlatRundownUninitialize(&SocketContext->UpcallRundown);

    if (SocketContext->DatapathPartition) {
        CxPlatProcessorContextRelease(SocketContext->DatapathPartition);
    }
    CxPlatSocketRelease(SocketContext->Binding);
}

void
CxPlatSocketContextUninitializeEventComplete(
    _In_ CXPLAT_CQE* Cqe
    )
{
    CXPLAT_SOCKET_CONTEXT* SocketContext =
        CXPLAT_CONTAINING_RECORD(CxPlatCqeGetSqe(Cqe), CXPLAT_SOCKET_CONTEXT, ShutdownSqe);
    CxPlatSocketContextUninitializeComplete(SocketContext);
}

void
CxPlatSocketContextUninitialize(
    _In_ CXPLAT_SOCKET_CONTEXT* SocketContext
    )
{
#if DEBUG
    CXPLAT_DBG_ASSERT(!SocketContext->Uninitialized);
    SocketContext->Uninitialized = TRUE;
#endif

    if (!SocketContext->IoStarted) {
        CxPlatSocketContextUninitializeComplete(SocketContext);
    } else {
        if (SocketContext->Binding->Type == CXPLAT_SOCKET_TCP ||
            SocketContext->Binding->Type == CXPLAT_SOCKET_TCP_SERVER) {
            //
            // For TCP sockets, we should shutdown the socket before closing it.
            //
            SocketContext->Binding->DisconnectIndicated = TRUE;
            if (shutdown(SocketContext->SocketFd, SHUT_RDWR) != 0) {
                int Errno = errno;
                if (Errno != ENOTCONN) {
                    QuicTraceEvent(
                        DatapathErrorStatus,
                        "[data][%p] ERROR, %u, %s.",
                        SocketContext->Binding,
                        Errno,
                        "shutdown");
                }
            }
        }

        CxPlatRundownReleaseAndWait(&SocketContext->UpcallRundown); // Block until all upcalls complete.

        //
        // Cancel and clean up any pending IO.
        //
        epoll_ctl(*SocketContext->DatapathPartition->EventQ, EPOLL_CTL_DEL, SocketContext->SocketFd, NULL);

        CXPLAT_FRE_ASSERT(
            CxPlatEventQEnqueue(
                SocketContext->DatapathPartition->EventQ,
                &SocketContext->ShutdownSqe));
    }
}

void
CxPlatSocketContextSetEvents(
    _In_ CXPLAT_SOCKET_CONTEXT* SocketContext,
    _In_ int Operation,
    _In_ uint32_t Events
    )
{
    struct epoll_event SockFdEpEvt = {
        .events = Events, .data = { .ptr = &SocketContext->IoSqe, } };

    int Ret =
        epoll_ctl(
            *SocketContext->DatapathPartition->EventQ,
            Operation,
            SocketContext->SocketFd,
            &SockFdEpEvt);
    if (Ret != 0) {
        QuicTraceEvent(
            DatapathErrorStatus,
            "[data][%p] ERROR, %u, %s.",
            SocketContext->Binding,
            errno,
            "epoll_ctl failed");
    }
}

//
// Datapath binding interface.
//

QUIC_STATUS
SocketCreateUdp(
    _In_ CXPLAT_DATAPATH* Datapath,
    _In_ const CXPLAT_UDP_CONFIG* Config,
    _Out_ CXPLAT_SOCKET** NewBinding
    )
{
    QUIC_STATUS Status = QUIC_STATUS_SUCCESS;
    const BOOLEAN IsServerSocket = Config->RemoteAddress == NULL;
    const BOOLEAN NumPerProcessorSockets = IsServerSocket && Datapath->PartitionCount > 1;
    const uint16_t SocketCount = NumPerProcessorSockets ? (uint16_t)CxPlatProcCount() : 1;

    CXPLAT_DBG_ASSERT(Datapath->UdpHandlers.Receive != NULL || Config->Flags & CXPLAT_SOCKET_FLAG_PCP);

    const size_t RawBindingLength =
        CxPlatGetRawSocketSize() + SocketCount * sizeof(CXPLAT_SOCKET_CONTEXT);
    CXPLAT_SOCKET_RAW* RawBinding =
        (CXPLAT_SOCKET_RAW*)CXPLAT_ALLOC_PAGED(RawBindingLength, QUIC_POOL_SOCKET);
    if (RawBinding == NULL) {
        Status = QUIC_STATUS_OUT_OF_MEMORY;
        QuicTraceEvent(
            AllocFailure,
            "Allocation of '%s' failed. (%llu bytes)",
            "CXPLAT_SOCKET",
            RawBindingLength);
        goto Exit;
    }
    CXPLAT_SOCKET* Binding = CxPlatRawToSocket(RawBinding);

    QuicTraceEvent(
        DatapathCreated,
        "[data][%p] Created, local=%!ADDR!, remote=%!ADDR!",
        Binding,
        CASTED_CLOG_BYTEARRAY(Config->LocalAddress ? sizeof(*Config->LocalAddress) : 0, Config->LocalAddress),
        CASTED_CLOG_BYTEARRAY(Config->RemoteAddress ? sizeof(*Config->RemoteAddress) : 0, Config->RemoteAddress));

    CxPlatZeroMemory(RawBinding, RawBindingLength);
    Binding->Datapath = Datapath;
    Binding->ClientContext = Config->CallbackContext;
    Binding->NumPerProcessorSockets = NumPerProcessorSockets;
    Binding->HasFixedRemoteAddress = (Config->RemoteAddress != NULL);
    Binding->Mtu = CXPLAT_MAX_MTU;
    Binding->Type = CXPLAT_SOCKET_UDP;
    CxPlatRefInitializeEx(&Binding->RefCount, SocketCount);
    if (Config->LocalAddress) {
        CxPlatConvertToMappedV6(Config->LocalAddress, &Binding->LocalAddress);
    } else {
        Binding->LocalAddress.Ip.sa_family = QUIC_ADDRESS_FAMILY_INET6;
    }
    if (Config->Flags & CXPLAT_SOCKET_FLAG_PCP) {
        Binding->PcpBinding = TRUE;
    }

    for (uint32_t i = 0; i < SocketCount; i++) {
        Binding->SocketContexts[i].Binding = Binding;
        Binding->SocketContexts[i].SocketFd = INVALID_SOCKET;
        CxPlatListInitializeHead(&Binding->SocketContexts[i].TxQueue);
        CxPlatLockInitialize(&Binding->SocketContexts[i].TxQueueLock);
        CxPlatRundownInitialize(&Binding->SocketContexts[i].UpcallRundown);
    }

    for (uint32_t i = 0; i < SocketCount; i++) {
        Status =
            CxPlatSocketContextInitialize(
                &Binding->SocketContexts[i],
                Config,
                Config->RemoteAddress ? Config->PartitionIndex : (i % Datapath->PartitionCount),
                Binding->Type);
        if (QUIC_FAILED(Status)) {
            goto Exit;
        }
    }

    if (IsServerSocket) {
        //
        // The return value is being ignored here, as if a system does not support
        // bpf we still want the server to work. If this happens, the sockets will
        // round robin, but each flow will be sent to the same socket, just not
        // based on RSS.
        //
        (void)CxPlatSocketConfigureRss(&Binding->SocketContexts[0], SocketCount);
    }

    CxPlatConvertFromMappedV6(&Binding->LocalAddress, &Binding->LocalAddress);
    Binding->LocalAddress.Ipv6.sin6_scope_id = 0;

    if (Config->RemoteAddress != NULL) {
        Binding->RemoteAddress = *Config->RemoteAddress;
    } else {
        Binding->RemoteAddress.Ipv4.sin_port = 0;
    }

    //
    // Must set output pointer before starting receive path, as the receive path
    // will try to use the output.
    //
    *NewBinding = Binding;

    for (uint32_t i = 0; i < SocketCount; i++) {
        CxPlatSocketContextSetEvents(&Binding->SocketContexts[i], EPOLL_CTL_ADD, EPOLLIN);
        Binding->SocketContexts[i].IoStarted = TRUE;
    }

    Binding = NULL;
    RawBinding = NULL;

Exit:

    if (RawBinding != NULL) {
        SocketDelete(CxPlatRawToSocket(RawBinding));
    }

    return Status;
}


_IRQL_requires_max_(PASSIVE_LEVEL)
QUIC_STATUS
CxPlatSocketCreateTcpInternal(
    _In_ CXPLAT_DATAPATH* Datapath,
    _In_ CXPLAT_SOCKET_TYPE Type,
    _In_opt_ const QUIC_ADDR* LocalAddress,
    _In_opt_ const QUIC_ADDR* RemoteAddress,
    _In_opt_ void* RecvCallbackContext,
    _In_opt_ CXPLAT_SOCKET_CONTEXT* ListenerSocketContext,
    _Out_ CXPLAT_SOCKET** NewBinding
    )
{
    QUIC_STATUS Status;
    uint16_t PartitionIndex;
    uint32_t EpollEvents = ListenerSocketContext ? EPOLLIN : EPOLLOUT | EPOLLIN;

    CXPLAT_DBG_ASSERT(Datapath->TcpHandlers.Receive != NULL);

    CXPLAT_SOCKET_CONTEXT* SocketContext = NULL;
    uint32_t RawSocketLength = CxPlatGetRawSocketSize() + sizeof(CXPLAT_SOCKET_CONTEXT);
    CXPLAT_SOCKET_RAW* RawBinding = CXPLAT_ALLOC_PAGED(RawSocketLength, QUIC_POOL_SOCKET);
    if (RawBinding == NULL) {
        QuicTraceEvent(
            AllocFailure,
            "Allocation of '%s' failed. (%llu bytes)",
            "CXPLAT_SOCKET",
            RawSocketLength);
        Status = QUIC_STATUS_OUT_OF_MEMORY;
        goto Exit;
    }
    CXPLAT_SOCKET* Binding = CxPlatRawToSocket(RawBinding);

    QuicTraceEvent(
        DatapathCreated,
        "[data][%p] Created, local=%!ADDR!, remote=%!ADDR!",
        Binding,
        CASTED_CLOG_BYTEARRAY(LocalAddress ? sizeof(*LocalAddress) : 0, LocalAddress),
        CASTED_CLOG_BYTEARRAY(RemoteAddress ? sizeof(*RemoteAddress) : 0, RemoteAddress));

    CxPlatZeroMemory(RawBinding, RawSocketLength);
    Binding->Datapath = Datapath;
    Binding->ClientContext = RecvCallbackContext;
    Binding->HasFixedRemoteAddress = TRUE;
    Binding->Mtu = CXPLAT_MAX_MTU;
    Binding->Type = Type;
    if (LocalAddress) {
        CxPlatConvertToMappedV6(LocalAddress, &Binding->LocalAddress);
    } else {
        Binding->LocalAddress.Ip.sa_family = QUIC_ADDRESS_FAMILY_INET6;
    }

    Binding->RecvBufLen = Datapath->RecvBlockSize - Datapath->RecvBlockBufferOffset;
    if (Type == CXPLAT_SOCKET_TCP_SERVER) {
        //
        // The accepted socket must be assigned to the same partition as the listener
        // to prevent race conditions, e.g. accept handler racing with receive handler.
        // Also, it distributes the load across the partitions.
        //
        PartitionIndex = ListenerSocketContext->DatapathPartition->PartitionIndex;
    } else {
        PartitionIndex =
            RemoteAddress ?
                ((uint16_t)(CxPlatProcCurrentNumber() % Datapath->PartitionCount)) : 0;
    }

    CxPlatRefInitializeEx(&Binding->RefCount, 1);

    SocketContext = &Binding->SocketContexts[0];
    SocketContext->Binding = Binding;
    SocketContext->SocketFd = INVALID_SOCKET;
    CxPlatListInitializeHead(&SocketContext->TxQueue);
    CxPlatLockInitialize(&SocketContext->TxQueueLock);
    CxPlatRundownInitialize(&SocketContext->UpcallRundown);

    CXPLAT_UDP_CONFIG Config = {
        .LocalAddress = LocalAddress,
        .RemoteAddress = RemoteAddress
    };
    Status =
        CxPlatSocketContextInitialize(
            SocketContext,
            &Config,
            PartitionIndex,
            Binding->Type);
    if (QUIC_FAILED(Status)) {
        goto Exit;
    }

    if (Type == CXPLAT_SOCKET_TCP_SERVER) {
        socklen_t AssignedRemoteAddressLength = sizeof(Binding->RemoteAddress);
        SocketContext->SocketFd =
            accept4(
                ListenerSocketContext->SocketFd,
                (struct sockaddr*)&Binding->RemoteAddress,
                &AssignedRemoteAddressLength, SOCK_NONBLOCK);
        if (SocketContext->SocketFd == INVALID_SOCKET) {
            Status = errno;
            QuicTraceEvent(
                DatapathErrorStatus,
                "[data][%p] ERROR, %u, %s.",
                Binding,
                Status,
                "accept failed");
            goto Exit;
        }

        socklen_t AssignedLocalAddressLength = sizeof(Binding->LocalAddress);
        int Result =
            getsockname(
                SocketContext->SocketFd,
                (struct sockaddr*)&Binding->LocalAddress,
                &AssignedLocalAddressLength);
        if (Result == SOCKET_ERROR) {
            QuicTraceEvent(
                DatapathErrorStatus,
                "[data][%p] ERROR, %u, %s.",
                Binding,
                Status,
                "getsockname failed");
            goto Exit;
        }
    }

    CxPlatConvertFromMappedV6(&Binding->LocalAddress, &Binding->LocalAddress);
    Binding->LocalAddress.Ipv6.sin6_scope_id = 0;

    if (RemoteAddress != NULL) {
        Binding->RemoteAddress = *RemoteAddress;
    } else {
        if (Binding->Type == CXPLAT_SOCKET_TCP_SERVER) {
            CxPlatConvertFromMappedV6(&Binding->RemoteAddress, &Binding->RemoteAddress);
        } else {
            Binding->RemoteAddress.Ipv4.sin_port = 0;
        }
    }

    //
    // Must set output pointer before starting receive path, as the receive path
    // will try to use the output.
    //
    *NewBinding = Binding;

    CxPlatSocketContextSetEvents(SocketContext, EPOLL_CTL_ADD, EpollEvents);
    SocketContext->IoStarted = TRUE;

    Binding = NULL;
    RawBinding = NULL;

Exit:

    if (RawBinding != NULL) {
        SocketDelete(CxPlatRawToSocket(RawBinding));
    }

    return Status;
}

_IRQL_requires_max_(PASSIVE_LEVEL)
QUIC_STATUS
SocketCreateTcp(
    _In_ CXPLAT_DATAPATH* Datapath,
    _In_opt_ const QUIC_ADDR* LocalAddress,
    _In_ const QUIC_ADDR* RemoteAddress,
    _In_opt_ void* CallbackContext,
    _Out_ CXPLAT_SOCKET** Socket
    )
{
    return
        CxPlatSocketCreateTcpInternal(
            Datapath,
            CXPLAT_SOCKET_TCP,
            LocalAddress,
            RemoteAddress,
            CallbackContext,
            NULL,
            Socket);
}

_IRQL_requires_max_(PASSIVE_LEVEL)
QUIC_STATUS
SocketCreateTcpListener(
    _In_ CXPLAT_DATAPATH* Datapath,
    _In_opt_ const QUIC_ADDR* LocalAddress,
    _In_opt_ void* CallbackContext,
    _Out_ CXPLAT_SOCKET** Socket
    )
{
    QUIC_STATUS Status;

    CXPLAT_DBG_ASSERT(Datapath->TcpHandlers.Receive != NULL);
    const uint16_t SocketCount = Datapath->PartitionCount > 1 ? (uint16_t)CxPlatProcCount() : 1;
    uint32_t RawSocketLength = CxPlatGetRawSocketSize() + SocketCount * sizeof(CXPLAT_SOCKET_CONTEXT);
    CXPLAT_SOCKET_RAW* RawBinding = CXPLAT_ALLOC_PAGED(RawSocketLength, QUIC_POOL_SOCKET);
    if (RawBinding == NULL) {
        QuicTraceEvent(
            AllocFailure,
            "Allocation of '%s' failed. (%llu bytes)",
            "CXPLAT_SOCKET",
            RawSocketLength);
        Status = QUIC_STATUS_OUT_OF_MEMORY;
        goto Exit;
    }
    CXPLAT_SOCKET* Binding = CxPlatRawToSocket(RawBinding);

    QuicTraceEvent(
        DatapathCreated,
        "[data][%p] Created, local=%!ADDR!, remote=%!ADDR!",
        Binding,
        CASTED_CLOG_BYTEARRAY(LocalAddress ? sizeof(*LocalAddress) : 0, LocalAddress),
        CASTED_CLOG_BYTEARRAY(0, NULL));

    CxPlatZeroMemory(RawBinding, RawSocketLength);
    Binding->Datapath = Datapath;
    Binding->ClientContext = CallbackContext;
    Binding->HasFixedRemoteAddress = FALSE;
    Binding->NumPerProcessorSockets = Datapath->PartitionCount > 1;
    Binding->Mtu = CXPLAT_MAX_MTU;
    Binding->Type = CXPLAT_SOCKET_TCP_LISTENER;
    if (LocalAddress) {
        CxPlatConvertToMappedV6(LocalAddress, &Binding->LocalAddress);
        if (Binding->LocalAddress.Ip.sa_family == AF_UNSPEC) {
            Binding->LocalAddress.Ip.sa_family = QUIC_ADDRESS_FAMILY_INET6;
        }
    } else {
        Binding->LocalAddress.Ip.sa_family = QUIC_ADDRESS_FAMILY_INET6;
    }
    CxPlatRefInitializeEx(&Binding->RefCount, SocketCount);

    CXPLAT_UDP_CONFIG Config = {
        .LocalAddress = LocalAddress,
        .RemoteAddress = NULL
    };

    for (uint32_t i = 0; i < SocketCount; i++) {
        Binding->SocketContexts[i].Binding = Binding;
        Binding->SocketContexts[i].SocketFd = INVALID_SOCKET;
        CxPlatListInitializeHead(&Binding->SocketContexts[i].TxQueue);
        CxPlatLockInitialize(&Binding->SocketContexts[i].TxQueueLock);
        CxPlatRundownInitialize(&Binding->SocketContexts[i].UpcallRundown);
    }

    for (uint32_t i = 0; i < SocketCount; i++) {
        Status =
            CxPlatSocketContextInitialize(
                &Binding->SocketContexts[i],
                &Config,
                i % Datapath->PartitionCount,
                Binding->Type);
        if (QUIC_FAILED(Status)) {
            goto Exit;
        }
    }

    *Socket = Binding;

    //
    // RSS based load balancing for listeners. This is not necessarily better
    // than the default round-robin strategy, but it's good to keep TCP behavior
    // consistent with UDP.
    //
    (void)CxPlatSocketConfigureRss(&Binding->SocketContexts[0], SocketCount);

    for (uint32_t i = 0; i < SocketCount; i++) {
        CxPlatSocketContextSetEvents(&Binding->SocketContexts[i], EPOLL_CTL_ADD, EPOLLIN);
        Binding->SocketContexts[i].IoStarted = TRUE;
    }

    Binding = NULL;
    RawBinding = NULL;
    Status = QUIC_STATUS_SUCCESS;

Exit:

    if (RawBinding != NULL) {
        SocketDelete(CxPlatRawToSocket(RawBinding));
    }

    return Status;
}

void
CxPlatSocketContextAcceptCompletion(
    _In_ CXPLAT_SOCKET_CONTEXT* SocketContext,
    _In_ CXPLAT_CQE* Cqe
    )
{
    UNREFERENCED_PARAMETER(Cqe);
    CXPLAT_DATAPATH* Datapath = SocketContext->Binding->Datapath;
    CXPLAT_SOCKET* AcceptSocket = NULL;

    QUIC_STATUS Status =
        CxPlatSocketCreateTcpInternal(
            Datapath,
            CXPLAT_SOCKET_TCP_SERVER,
            NULL,
            NULL,
            NULL,
            SocketContext,
            (CXPLAT_SOCKET**)&AcceptSocket);
    if (QUIC_FAILED(Status)) {
        goto Error;
    }

    Status =
        Datapath->TcpHandlers.Accept(
            SocketContext->Binding,
            SocketContext->Binding->ClientContext,
            AcceptSocket,
            &AcceptSocket->ClientContext);
    if (QUIC_FAILED(Status)) {
        goto Error;
    }

    AcceptSocket = NULL;

Error:

    if (AcceptSocket != NULL) {
        SocketDelete(AcceptSocket);
        AcceptSocket = NULL;
    }
}

void
CxPlatSocketContextConnectCompletion(
    _In_ CXPLAT_SOCKET_CONTEXT* SocketContext,
    _In_ CXPLAT_CQE* Cqe
    )
{
    UNREFERENCED_PARAMETER(Cqe);
    CXPLAT_DATAPATH* Datapath = SocketContext->Binding->Datapath;

    Datapath->TcpHandlers.Connect(
        SocketContext->Binding,
        SocketContext->Binding->ClientContext,
        TRUE);
}

void
SocketDelete(
    _In_ CXPLAT_SOCKET* Socket
    )
{
    CXPLAT_DBG_ASSERT(Socket != NULL);
    QuicTraceEvent(
        DatapathDestroyed,
        "[data][%p] Destroyed",
        Socket);

#if DEBUG
    CXPLAT_DBG_ASSERT(!Socket->Uninitialized);
    Socket->Uninitialized = TRUE;
#endif

    const uint16_t SocketCount =
        Socket->NumPerProcessorSockets ? (uint16_t)CxPlatProcCount() : 1;

    for (uint32_t i = 0; i < SocketCount; ++i) {
        CxPlatSocketContextUninitialize(&Socket->SocketContexts[i]);
    }
}

//
// Receive Path
//

void
CxPlatSocketHandleErrors(
    _In_ CXPLAT_SOCKET_CONTEXT* SocketContext
    )
{
    int ErrNum = 0;
    socklen_t OptLen = sizeof(ErrNum);
    ssize_t Ret =
        getsockopt(
            SocketContext->SocketFd,
            SOL_SOCKET,
            SO_ERROR,
            &ErrNum,
            &OptLen);
    if (Ret < 0) {
        QuicTraceEvent(
            DatapathErrorStatus,
            "[data][%p] ERROR, %u, %s.",
            SocketContext->Binding,
            errno,
            "getsockopt(SO_ERROR) failed");
    } else if (ErrNum != 0) {
        QuicTraceEvent(
            DatapathErrorStatus,
            "[data][%p] ERROR, %u, %s.",
            SocketContext->Binding,
            ErrNum,
            "Socket error event");

        if (SocketContext->Binding->Type == CXPLAT_SOCKET_UDP) {
            //
            // Send unreachable notification to MsQuic if any related
            // errors were received.
            //
            if (ErrNum == ECONNREFUSED ||
                ErrNum == EHOSTUNREACH ||
                ErrNum == ENETUNREACH) {
                if (!SocketContext->Binding->PcpBinding) {
                    SocketContext->Binding->Datapath->UdpHandlers.Unreachable(
                        SocketContext->Binding,
                        SocketContext->Binding->ClientContext,
                        &SocketContext->Binding->RemoteAddress);
                }
            }
        } else {
            if (!SocketContext->Binding->DisconnectIndicated) {
                SocketContext->Binding->DisconnectIndicated = TRUE;
                SocketContext->Binding->Datapath->TcpHandlers.Connect(
                    SocketContext->Binding,
                    SocketContext->Binding->ClientContext,
                    FALSE);
            }
        }
    }
}

void
CxPlatSocketContextRecvComplete(
    _In_ CXPLAT_SOCKET_CONTEXT* SocketContext,
    _Inout_ DATAPATH_RX_IO_BLOCK** IoBlocks,
    _In_ struct mmsghdr* RecvMsgHdr,
    _In_ int MessagesReceived
    )
{
    CXPLAT_DBG_ASSERT(SocketContext->Binding->Datapath == SocketContext->DatapathPartition->Datapath);

    uint32_t BytesTransferred = 0;
    CXPLAT_RECV_DATA* DatagramHead = NULL;
    CXPLAT_RECV_DATA** DatagramTail = &DatagramHead;
    for (int CurrentMessage = 0; CurrentMessage < MessagesReceived; CurrentMessage++) {
        DATAPATH_RX_IO_BLOCK* IoBlock = IoBlocks[CurrentMessage];
        IoBlocks[CurrentMessage] = NULL;
        BytesTransferred += RecvMsgHdr[CurrentMessage].msg_len;

        uint8_t TOS = 0;
        int HopLimitTTL = 0;
        uint16_t SegmentLength = 0;
        BOOLEAN FoundLocalAddr = FALSE, FoundTOS = FALSE, FoundTTL = FALSE;
        QUIC_ADDR* LocalAddr = &IoBlock->Route.LocalAddress;
        QUIC_ADDR* RemoteAddr = &IoBlock->Route.RemoteAddress;
        CxPlatConvertFromMappedV6(RemoteAddr, RemoteAddr);
        IoBlock->Route.Queue = SocketContext;

        //
        // Process the ancillary control messages to get the local address,
        // type of service and possibly the GRO segmentation length.
        //
        struct msghdr* Msg = &RecvMsgHdr[CurrentMessage].msg_hdr;
        for (struct cmsghdr *CMsg = CMSG_FIRSTHDR(Msg); CMsg != NULL; CMsg = CMSG_NXTHDR(Msg, CMsg)) {
            if (CMsg->cmsg_level == IPPROTO_IPV6) {
                if (CMsg->cmsg_type == IPV6_PKTINFO) {
                    struct in6_pktinfo* PktInfo6 = (struct in6_pktinfo*)CMSG_DATA(CMsg);
                    LocalAddr->Ip.sa_family = QUIC_ADDRESS_FAMILY_INET6;
                    LocalAddr->Ipv6.sin6_addr = PktInfo6->ipi6_addr;
                    LocalAddr->Ipv6.sin6_port = SocketContext->Binding->LocalAddress.Ipv6.sin6_port;
                    CxPlatConvertFromMappedV6(LocalAddr, LocalAddr);
                    LocalAddr->Ipv6.sin6_scope_id = PktInfo6->ipi6_ifindex;
                    FoundLocalAddr = TRUE;
                } else if (CMsg->cmsg_type == IPV6_TCLASS) {
                    CXPLAT_DBG_ASSERT_CMSG(CMsg, uint8_t);
                    TOS = *(uint8_t*)CMSG_DATA(CMsg);
                    FoundTOS = TRUE;
                } else if (CMsg->cmsg_type == IPV6_HOPLIMIT) {
                    HopLimitTTL = *CMSG_DATA(CMsg);
                    CXPLAT_DBG_ASSERT(HopLimitTTL < 256);
                    CXPLAT_DBG_ASSERT(HopLimitTTL > 0);
                    FoundTTL = TRUE;
                } else {
                    CXPLAT_DBG_ASSERT(FALSE);
                }
            } else if (CMsg->cmsg_level == IPPROTO_IP) {
                if (CMsg->cmsg_type == IP_TOS) {
                    CXPLAT_DBG_ASSERT_CMSG(CMsg, uint8_t);
                    TOS = *(uint8_t*)CMSG_DATA(CMsg);
                    FoundTOS = TRUE;
                } else if (CMsg->cmsg_type == IP_TTL) {
                    HopLimitTTL = *CMSG_DATA(CMsg);
                    CXPLAT_DBG_ASSERT(HopLimitTTL < 256);
                    CXPLAT_DBG_ASSERT(HopLimitTTL > 0);
                    FoundTTL = TRUE;
                } else {
                    CXPLAT_DBG_ASSERT(FALSE);
                }
            } else if (CMsg->cmsg_level == IPPROTO_UDP) {
#ifdef UDP_GRO
                if (CMsg->cmsg_type == UDP_GRO) {
                    CXPLAT_DBG_ASSERT_CMSG(CMsg, uint16_t);
                    SegmentLength = *(uint16_t*)CMSG_DATA(CMsg);
                }
#endif
            } else {
                CXPLAT_DBG_ASSERT(FALSE);
            }
        }

        CXPLAT_FRE_ASSERT(FoundLocalAddr);
        CXPLAT_FRE_ASSERT(FoundTOS);
        CXPLAT_FRE_ASSERT(FoundTTL);

        QuicTraceEvent(
            DatapathRecv,
            "[data][%p] Recv %u bytes (segment=%hu) Src=%!ADDR! Dst=%!ADDR!",
            SocketContext->Binding,
            RecvMsgHdr[CurrentMessage].msg_len,
            SegmentLength,
            CASTED_CLOG_BYTEARRAY(sizeof(*LocalAddr), LocalAddr),
            CASTED_CLOG_BYTEARRAY(sizeof(*RemoteAddr), RemoteAddr));

        if (SegmentLength == 0) {
            SegmentLength = RecvMsgHdr[CurrentMessage].msg_len;
        }

        DATAPATH_RX_PACKET* Datagram = (DATAPATH_RX_PACKET*)(IoBlock + 1);
        uint8_t* RecvBuffer =
            (uint8_t*)IoBlock + SocketContext->DatapathPartition->Datapath->RecvBlockBufferOffset;
        IoBlock->RefCount = 0;

        //
        // Build up the chain of receive packets to indicate up to the app.
        //
        uint32_t Offset = 0;
        while (Offset < RecvMsgHdr[CurrentMessage].msg_len &&
               IoBlock->RefCount < CXPLAT_MAX_IO_BATCH_SIZE) {
            IoBlock->RefCount++;
            Datagram->IoBlock = IoBlock;

            CXPLAT_RECV_DATA* RecvData = &Datagram->Data;
            RecvData->Next = NULL;
            RecvData->Route = &IoBlock->Route;
            RecvData->Buffer = RecvBuffer + Offset;
            if (RecvMsgHdr[CurrentMessage].msg_len - Offset < SegmentLength) {
                RecvData->BufferLength = (uint16_t)(RecvMsgHdr[CurrentMessage].msg_len - Offset);
            } else {
                RecvData->BufferLength = SegmentLength;
            }
            RecvData->PartitionIndex = SocketContext->DatapathPartition->PartitionIndex;
            RecvData->TypeOfService = TOS;
            RecvData->HopLimitTTL = (uint8_t)HopLimitTTL;
            RecvData->Allocated = TRUE;
            RecvData->Route->DatapathType = RecvData->DatapathType = CXPLAT_DATAPATH_TYPE_NORMAL;
            RecvData->QueuedOnConnection = FALSE;
            RecvData->Reserved = FALSE;

            *DatagramTail = RecvData;
            DatagramTail = &RecvData->Next;

            Offset += RecvData->BufferLength;
            Datagram = (DATAPATH_RX_PACKET*)
                ((char*)Datagram + SocketContext->DatapathPartition->Datapath->RecvBlockStride);
        }
    }

    if (BytesTransferred == 0 || DatagramHead == NULL) {
        QuicTraceLogWarning(
            DatapathRecvEmpty,
            "[data][%p] Dropping datagram with empty payload.",
            SocketContext->Binding);
        return;
    }

    if (!SocketContext->Binding->PcpBinding) {
        CXPLAT_DBG_ASSERT(SocketContext->Binding->Datapath->UdpHandlers.Receive);
        SocketContext->Binding->Datapath->UdpHandlers.Receive(
            SocketContext->Binding,
            SocketContext->Binding->ClientContext,
            DatagramHead);
    } else{
        CxPlatPcpRecvCallback(
            SocketContext->Binding,
            SocketContext->Binding->ClientContext,
            DatagramHead);
    }
}

void
CxPlatSocketReceiveCoalesced(
    _In_ CXPLAT_SOCKET_CONTEXT* SocketContext
    )
{
    CXPLAT_DATAPATH_PARTITION* DatapathPartition = SocketContext->DatapathPartition;
    DATAPATH_RX_IO_BLOCK* IoBlock = NULL;
    struct mmsghdr RecvMsgHdr;
    CXPLAT_RECV_MSG_CONTROL_BUFFER RecvMsgControl;
    struct iovec RecvIov;

    do {
        uint32_t RetryCount = 0;
        do {
            IoBlock = CxPlatPoolAlloc(&DatapathPartition->RecvBlockPool);
        } while (IoBlock == NULL && ++RetryCount < 10);
        if (IoBlock == NULL) {
            QuicTraceEvent(
                AllocFailure,
                "Allocation of '%s' failed. (%llu bytes)",
                "DATAPATH_RX_IO_BLOCK",
                0);
            goto Exit;
        }

        IoBlock->Route.State = RouteResolved;

        struct msghdr* MsgHdr = &RecvMsgHdr.msg_hdr;
        MsgHdr->msg_name = &IoBlock->Route.RemoteAddress;
        MsgHdr->msg_namelen = sizeof(IoBlock->Route.RemoteAddress);
        MsgHdr->msg_iov = &RecvIov;
        MsgHdr->msg_iovlen = 1;
        MsgHdr->msg_control = &RecvMsgControl.Data;
        MsgHdr->msg_controllen = sizeof(RecvMsgControl.Data);
        MsgHdr->msg_flags = 0;
        RecvIov.iov_base = (char*)IoBlock + DatapathPartition->Datapath->RecvBlockBufferOffset;
        RecvIov.iov_len = CXPLAT_LARGE_IO_BUFFER_SIZE;

        int Ret =
            recvmmsg(
                SocketContext->SocketFd,
                &RecvMsgHdr,
                1,
                0,
                NULL);
        if (Ret < 0) {
            if (errno != EAGAIN && errno != EWOULDBLOCK) {
                QuicTraceEvent(
                    DatapathErrorStatus,
                    "[data][%p] ERROR, %u, %s.",
                    SocketContext->Binding,
                    errno,
                    "recvmmsg failed");
            }
            break;
        }

        CXPLAT_DBG_ASSERT(Ret == 1);
        CxPlatSocketContextRecvComplete(SocketContext, &IoBlock, &RecvMsgHdr, Ret);

    } while (TRUE);

Exit:

    if (IoBlock) {
        CxPlatPoolFree(IoBlock);
    }
}

void
CxPlatSocketReceiveMessages(
    _In_ CXPLAT_SOCKET_CONTEXT* SocketContext
    )
{
    CXPLAT_DATAPATH_PARTITION* DatapathPartition = SocketContext->DatapathPartition;
    DATAPATH_RX_IO_BLOCK* IoBlocks[CXPLAT_MAX_IO_BATCH_SIZE];
    struct mmsghdr RecvMsgHdr[CXPLAT_MAX_IO_BATCH_SIZE];
    CXPLAT_RECV_MSG_CONTROL_BUFFER RecvMsgControl[CXPLAT_MAX_IO_BATCH_SIZE];
    struct iovec RecvIov[CXPLAT_MAX_IO_BATCH_SIZE];
    CxPlatZeroMemory(IoBlocks, sizeof(IoBlocks));

    do {
        uint32_t RetryCount = 0;
        for (uint32_t i = 0; i < CXPLAT_MAX_IO_BATCH_SIZE && IoBlocks[i] == NULL; ++i) {

            DATAPATH_RX_IO_BLOCK* IoBlock;
            do {
                IoBlock = CxPlatPoolAlloc(&DatapathPartition->RecvBlockPool);
            } while (IoBlock == NULL && ++RetryCount < 10);
            if (IoBlock == NULL) {
                QuicTraceEvent(
                    AllocFailure,
                    "Allocation of '%s' failed. (%llu bytes)",
                    "DATAPATH_RX_IO_BLOCK",
                    0);
                goto Exit;
            }

            IoBlocks[i] = IoBlock;
            IoBlock->Route.State = RouteResolved;

            struct msghdr* MsgHdr = &RecvMsgHdr[i].msg_hdr;
            MsgHdr->msg_name = &IoBlock->Route.RemoteAddress;
            MsgHdr->msg_namelen = sizeof(IoBlock->Route.RemoteAddress);
            MsgHdr->msg_iov = &RecvIov[i];
            MsgHdr->msg_iovlen = 1;
            MsgHdr->msg_control = &RecvMsgControl[i].Data;
            MsgHdr->msg_controllen = sizeof(RecvMsgControl[i].Data);
            MsgHdr->msg_flags = 0;
            RecvIov[i].iov_base = (char*)IoBlock + DatapathPartition->Datapath->RecvBlockBufferOffset;
            RecvIov[i].iov_len = CXPLAT_SMALL_IO_BUFFER_SIZE;
        }

        int Ret =
            recvmmsg(
                SocketContext->SocketFd,
                RecvMsgHdr,
                (int)CXPLAT_MAX_IO_BATCH_SIZE,
                0,
                NULL);
        if (Ret < 0) {
            if (errno != EAGAIN && errno != EWOULDBLOCK) {
                QuicTraceEvent(
                    DatapathErrorStatus,
                    "[data][%p] ERROR, %u, %s.",
                    SocketContext->Binding,
                    errno,
                    "recvmmsg failed");
            }
            break;
        }

        CXPLAT_DBG_ASSERT(Ret <= CXPLAT_MAX_IO_BATCH_SIZE);
        CxPlatSocketContextRecvComplete(SocketContext, IoBlocks, RecvMsgHdr, Ret);

    } while (TRUE);

Exit:

    for (uint32_t i = 0; i < CXPLAT_MAX_IO_BATCH_SIZE; ++i) {
        if (IoBlocks[i]) {
            CxPlatPoolFree(IoBlocks[i]);
        }
    }
}

void
CxPlatSocketReceiveTcpData(
    _In_ CXPLAT_SOCKET_CONTEXT* SocketContext
    )
{
    CXPLAT_DATAPATH_PARTITION* DatapathPartition = SocketContext->DatapathPartition;
    DATAPATH_RX_IO_BLOCK* IoBlock = NULL;

    //
    // Read in a loop until the blocking error is encountered unless EOF or other failures
    // are met.
    //
    do {
        uint32_t RetryCount = 0;
        do {
            IoBlock = CxPlatPoolAlloc(&DatapathPartition->RecvBlockPool);
        } while (IoBlock == NULL && ++RetryCount < 10);
        if (IoBlock == NULL) {
            QuicTraceEvent(
                AllocFailure,
                "Allocation of '%s' failed. (%llu bytes)",
                "DATAPATH_RX_IO_BLOCK",
                0);
            goto Exit;
        }

        IoBlock->Route.State = RouteResolved;
        IoBlock->Route.Queue = SocketContext;
        IoBlock->RefCount = 0;

        uint8_t* Buffer = (uint8_t*)IoBlock + DatapathPartition->Datapath->RecvBlockBufferOffset;
        int NumberOfBytesTransferred = read(SocketContext->SocketFd, Buffer, SocketContext->Binding->RecvBufLen);

        if (NumberOfBytesTransferred == 0) {
            if (!SocketContext->Binding->DisconnectIndicated) {
                SocketContext->Binding->DisconnectIndicated = TRUE;
                SocketContext->Binding->Datapath->TcpHandlers.Connect(
                    SocketContext->Binding,
                    SocketContext->Binding->ClientContext,
                    FALSE);
            }
            goto Exit;
        } else if (NumberOfBytesTransferred < 0) {
            if (errno != EAGAIN && errno != EWOULDBLOCK) {
                QuicTraceEvent(
                    DatapathErrorStatus,
                    "[data][%p] ERROR, %u, %s.",
                    SocketContext->Binding,
                    errno,
                    "read failed");
            }
            goto Exit;
        } else {
            DATAPATH_RX_PACKET* Datagram = (DATAPATH_RX_PACKET*)(IoBlock + 1);
            Datagram->IoBlock = IoBlock;
            CXPLAT_RECV_DATA* Data = &Datagram->Data;

            Data->Next = NULL;
            Data->Buffer = Buffer;
            Data->BufferLength = NumberOfBytesTransferred;
            Data->Route = &IoBlock->Route;
            Data->PartitionIndex = SocketContext->DatapathPartition->PartitionIndex;
            Data->TypeOfService = 0;
            Data->Allocated = TRUE;
            Data->Route->DatapathType = Data->DatapathType = CXPLAT_DATAPATH_TYPE_NORMAL;
            Data->QueuedOnConnection = FALSE;
            IoBlock->RefCount++;
            IoBlock = NULL;

            SocketContext->Binding->Datapath->TcpHandlers.Receive(
                SocketContext->Binding,
                SocketContext->Binding->ClientContext,
                Data);
        }
    } while (TRUE);

Exit:
    if (IoBlock) {
        CxPlatPoolFree(IoBlock);
    }
}

void
CxPlatSocketReceive(
    _In_ CXPLAT_SOCKET_CONTEXT* SocketContext
    )
{
    if (SocketContext->Binding->Type == CXPLAT_SOCKET_UDP) {
        if (SocketContext->DatapathPartition->Datapath->Features & CXPLAT_DATAPATH_FEATURE_RECV_COALESCING) {
            CxPlatSocketReceiveCoalesced(SocketContext);
        } else {
            CxPlatSocketReceiveMessages(SocketContext);
        }
    } else {
        CxPlatSocketReceiveTcpData(SocketContext);
    }
}

void
RecvDataReturn(
    _In_ CXPLAT_RECV_DATA* RecvDataChain
    )
{
    CXPLAT_RECV_DATA* Datagram;
    while ((Datagram = RecvDataChain) != NULL) {
        RecvDataChain = RecvDataChain->Next;
        DATAPATH_RX_PACKET* Packet =
            CXPLAT_CONTAINING_RECORD(Datagram, DATAPATH_RX_PACKET, Data);
        if (InterlockedDecrement(&Packet->IoBlock->RefCount) == 0) {
            CxPlatPoolFree(Packet->IoBlock);
        }
    }
}

//
// Send Path
//

_IRQL_requires_max_(DISPATCH_LEVEL)
_Success_(return != NULL)
CXPLAT_SEND_DATA*
SendDataAlloc(
    _In_ CXPLAT_SOCKET* Socket,
    _Inout_ CXPLAT_SEND_CONFIG* Config
    )
{
    CXPLAT_DBG_ASSERT(Socket != NULL);
    CXPLAT_DBG_ASSERT(Socket->Type != CXPLAT_SOCKET_UDP || Config->MaxPacketSize <= MAX_UDP_PAYLOAD_LENGTH);
    if (Config->Route->Queue == NULL) {
        Config->Route->Queue = &Socket->SocketContexts[0];
    }

    CXPLAT_SOCKET_CONTEXT* SocketContext = Config->Route->Queue;
    CXPLAT_DBG_ASSERT(SocketContext->Binding == Socket);
    CXPLAT_DBG_ASSERT(SocketContext->Binding->Datapath == SocketContext->DatapathPartition->Datapath);
    CXPLAT_SEND_DATA* SendData = CxPlatPoolAlloc(&SocketContext->DatapathPartition->SendBlockPool);
    if (SendData != NULL) {
        SendData->SocketContext = SocketContext;
        SendData->ClientBuffer.Buffer = SendData->Buffer;
        SendData->ClientBuffer.Length = 0;
        SendData->TotalSize = 0;
        SendData->TotalBytesSent = 0;
        SendData->SegmentSize =
            (Socket->Type != CXPLAT_SOCKET_UDP ||
             Socket->Datapath->Features & CXPLAT_DATAPATH_FEATURE_SEND_SEGMENTATION)
                ? Config->MaxPacketSize : 0;
        SendData->BufferCount = 0;
        SendData->AlreadySentCount = 0;
        SendData->ControlBufferLength = 0;
        SendData->ECN = Config->ECN;
        SendData->DSCP = Config->DSCP;
        SendData->Flags = Config->Flags;
        SendData->OnConnectedSocket = Socket->Connected;
        SendData->SegmentationSupported =
            !!(Socket->Datapath->Features & CXPLAT_DATAPATH_FEATURE_SEND_SEGMENTATION);
        SendData->Iovs[0].iov_len = 0;
        SendData->Iovs[0].iov_base = SendData->Buffer;
        SendData->DatapathType = Config->Route->DatapathType = CXPLAT_DATAPATH_TYPE_NORMAL;
    }

    return SendData;
}

_IRQL_requires_max_(DISPATCH_LEVEL)
void
SendDataFree(
    _In_ CXPLAT_SEND_DATA* SendData
    )
{
    CxPlatPoolFree(SendData);
}

static
void
CxPlatSendDataFinalizeSendBuffer(
    _In_ CXPLAT_SEND_DATA* SendData
    )
{
    if (SendData->ClientBuffer.Length == 0) { // No buffer to finalize.
        return;
    }

    CXPLAT_DBG_ASSERT(SendData->SegmentSize == 0 || SendData->ClientBuffer.Length <= SendData->SegmentSize);
    CXPLAT_DBG_ASSERT(SendData->TotalSize + SendData->ClientBuffer.Length <= sizeof(SendData->Buffer));

    SendData->BufferCount++;
    SendData->TotalSize += SendData->ClientBuffer.Length;
    if (SendData->SegmentationSupported) {
        SendData->Iovs[0].iov_len += SendData->ClientBuffer.Length;
        if (SendData->SegmentSize == 0 ||
            SendData->ClientBuffer.Length < SendData->SegmentSize ||
            SendData->TotalSize + SendData->SegmentSize > sizeof(SendData->Buffer)) {
            SendData->ClientBuffer.Buffer = NULL;
        } else {
            SendData->ClientBuffer.Buffer += SendData->SegmentSize;
        }
    } else {
        struct iovec* IoVec = &SendData->Iovs[SendData->BufferCount - 1];
        IoVec->iov_base = SendData->ClientBuffer.Buffer;
        IoVec->iov_len = SendData->ClientBuffer.Length;
        if (SendData->TotalSize + SendData->SegmentSize > sizeof(SendData->Buffer) ||
            SendData->TotalSize + SendData->ClientBuffer.Length > sizeof(SendData->Buffer) ||
            SendData->BufferCount == SendData->SocketContext->DatapathPartition->Datapath->SendIoVecCount) {
            SendData->ClientBuffer.Buffer = NULL;
        } else {
            SendData->ClientBuffer.Buffer += SendData->ClientBuffer.Length;
        }
    }
    SendData->ClientBuffer.Length = 0;
}

_IRQL_requires_max_(DISPATCH_LEVEL)
_Success_(return != NULL)
QUIC_BUFFER*
SendDataAllocBuffer(
    _In_ CXPLAT_SEND_DATA* SendData,
    _In_ uint16_t MaxBufferLength
    )
{
    CXPLAT_DBG_ASSERT(SendData != NULL);
    CXPLAT_DBG_ASSERT(MaxBufferLength > 0);
    CxPlatSendDataFinalizeSendBuffer(SendData);
    CXPLAT_DBG_ASSERT(SendData->SegmentSize == 0 || SendData->SegmentSize >= MaxBufferLength);
    CXPLAT_DBG_ASSERT(SendData->TotalSize + MaxBufferLength <= sizeof(SendData->Buffer));
    CXPLAT_DBG_ASSERT(
        SendData->SegmentationSupported ||
        SendData->BufferCount < SendData->SocketContext->DatapathPartition->Datapath->SendIoVecCount);
    UNREFERENCED_PARAMETER(MaxBufferLength);
    if (SendData->ClientBuffer.Buffer == NULL) {
        return NULL;
    }
    SendData->ClientBuffer.Length = MaxBufferLength;
    return &SendData->ClientBuffer;
}

_IRQL_requires_max_(DISPATCH_LEVEL)
void
SendDataFreeBuffer(
    _In_ CXPLAT_SEND_DATA* SendData,
    _In_ QUIC_BUFFER* Buffer
    )
{
    //
    // This must be the final send buffer; intermediate Iovs cannot be freed.
    //
    CXPLAT_DBG_ASSERT(Buffer == &SendData->ClientBuffer);
    Buffer->Length = 0;
    UNREFERENCED_PARAMETER(SendData);
}

_IRQL_requires_max_(DISPATCH_LEVEL)
BOOLEAN
SendDataIsFull(
    _In_ CXPLAT_SEND_DATA* SendData
    )
{
    CxPlatSendDataFinalizeSendBuffer(SendData);
    return SendData->ClientBuffer.Buffer == NULL;
}

QUIC_STATUS
CxPlatSendDataSend(
    _In_ CXPLAT_SEND_DATA* SendData
    );

void
SocketSend(
    _In_ CXPLAT_SOCKET* Socket,
    _In_ const CXPLAT_ROUTE* Route,
    _In_ CXPLAT_SEND_DATA* SendData
    )
{
    UNREFERENCED_PARAMETER(Socket);

    //
    // Finalize the state of the send data and log the send.
    //
    CxPlatSendDataFinalizeSendBuffer(SendData);
    QuicTraceEvent(
        DatapathSend,
        "[data][%p] Send %u bytes in %hhu buffers (segment=%hu) Dst=%!ADDR!, Src=%!ADDR!",
        Socket,
        SendData->TotalSize,
        SendData->BufferCount,
        SendData->SegmentSize,
        CASTED_CLOG_BYTEARRAY(sizeof(Route->RemoteAddress), &Route->RemoteAddress),
        CASTED_CLOG_BYTEARRAY(sizeof(Route->LocalAddress), &Route->LocalAddress));

    //
    // Cache the address, mapping the remote address as necessary.
    //
    CxPlatConvertToMappedV6(&Route->RemoteAddress, &SendData->RemoteAddress);
    SendData->LocalAddress = Route->LocalAddress;

    //
    // Check to see if we need to pend because there's already queue.
    //
    BOOLEAN SendPending = FALSE, FlushTxQueue = FALSE;
    CXPLAT_SOCKET_CONTEXT* SocketContext = SendData->SocketContext;
    CxPlatLockAcquire(&SocketContext->TxQueueLock);
    if (/*SendData->Flags & CXPLAT_SEND_FLAGS_MAX_THROUGHPUT ||*/
        !CxPlatListIsEmpty(&SocketContext->TxQueue)) {
        FlushTxQueue = CxPlatListIsEmpty(&SocketContext->TxQueue);
        CxPlatListInsertTail(&SocketContext->TxQueue, &SendData->TxEntry);
        SendPending = TRUE;
    }
    CxPlatLockRelease(&SocketContext->TxQueueLock);
    if (SendPending) {
        if (FlushTxQueue) {
            CXPLAT_FRE_ASSERT(
                CxPlatEventQEnqueue(
                    SocketContext->DatapathPartition->EventQ,
                    &SocketContext->FlushTxSqe));
        }
        return;
    }

    //
    // Go ahead and try to send on the socket.
    //
    QUIC_STATUS Status = CxPlatSendDataSend(SendData);
    if (Status == QUIC_STATUS_PENDING) {
        //
        // Couldn't send right now, so queue up the send and wait for send
        // (EPOLLOUT) to be ready.
        //
        CxPlatLockAcquire(&SocketContext->TxQueueLock);
        CxPlatListInsertTail(&SocketContext->TxQueue, &SendData->TxEntry);
        CxPlatLockRelease(&SocketContext->TxQueueLock);
        CxPlatSocketContextSetEvents(SocketContext, EPOLL_CTL_MOD, EPOLLIN | EPOLLOUT);
    } else {
        if (Socket->Type != CXPLAT_SOCKET_UDP) {
            SocketContext->Binding->Datapath->TcpHandlers.SendComplete(
                SocketContext->Binding,
                SocketContext->Binding->ClientContext,
                Status,
                SendData->TotalSize);
        }
        CxPlatSendDataFree(SendData);
    }
}

//
// This is defined and used instead of CMSG_NXTHDR because (1) we've already
// done the work to ensure the necessary space is available and (2) CMSG_NXTHDR
// apparently not only checks there is enough space to move to the next pointer
// but somehow assumes the next pointer has been writen already (?!) and tries
// to validate its length as well. That would work if you're reading an already
// populated buffer, but not if you're building one up (unless you've zero-init
// the entire buffer).
//
#define CXPLAT_CMSG_NXTHDR(cmsg) \
    (struct cmsghdr*)((uint8_t*)cmsg + CMSG_ALIGN(cmsg->cmsg_len))

void
CxPlatSendDataPopulateAncillaryData(
    _In_ CXPLAT_SEND_DATA* SendData,
    _Inout_ struct msghdr* Mhdr
    )
{
    Mhdr->msg_controllen = CMSG_SPACE(sizeof(int));
    struct cmsghdr *CMsg = CMSG_FIRSTHDR(Mhdr);
    CMsg->cmsg_level = SendData->LocalAddress.Ip.sa_family == AF_INET ? IPPROTO_IP : IPPROTO_IPV6;
    CMsg->cmsg_type = SendData->LocalAddress.Ip.sa_family == AF_INET ? IP_TOS : IPV6_TCLASS;
    CMsg->cmsg_len = CMSG_LEN(sizeof(int));
    *(int*)CMSG_DATA(CMsg) = SendData->ECN | (SendData->DSCP << 2);

    if (!SendData->OnConnectedSocket) {
        if (SendData->LocalAddress.Ip.sa_family == AF_INET) {
            Mhdr->msg_controllen += CMSG_SPACE(sizeof(struct in_pktinfo));
            CMsg = CXPLAT_CMSG_NXTHDR(CMsg);
            CMsg->cmsg_level = IPPROTO_IP;
            CMsg->cmsg_type = IP_PKTINFO;
            CMsg->cmsg_len = CMSG_LEN(sizeof(struct in_pktinfo));
            struct in_pktinfo *PktInfo = (struct in_pktinfo*)CMSG_DATA(CMsg);
            PktInfo->ipi_ifindex = SendData->LocalAddress.Ipv6.sin6_scope_id;
            PktInfo->ipi_spec_dst = SendData->LocalAddress.Ipv4.sin_addr;
            PktInfo->ipi_addr = SendData->LocalAddress.Ipv4.sin_addr;
        } else {
            Mhdr->msg_controllen += CMSG_SPACE(sizeof(struct in6_pktinfo));
            CMsg = CXPLAT_CMSG_NXTHDR(CMsg);
            CMsg->cmsg_level = IPPROTO_IPV6;
            CMsg->cmsg_type = IPV6_PKTINFO;
            CMsg->cmsg_len = CMSG_LEN(sizeof(struct in6_pktinfo));
            struct in6_pktinfo *PktInfo6 = (struct in6_pktinfo*)CMSG_DATA(CMsg);
            PktInfo6->ipi6_ifindex = SendData->LocalAddress.Ipv6.sin6_scope_id;
            PktInfo6->ipi6_addr = SendData->LocalAddress.Ipv6.sin6_addr;
        }
    }

#ifdef UDP_SEGMENT
    if (SendData->SegmentationSupported && SendData->SegmentSize > 0 && Mhdr->msg_iov->iov_len > SendData->SegmentSize) {
        Mhdr->msg_controllen += CMSG_SPACE(sizeof(uint16_t));
        CMsg = CXPLAT_CMSG_NXTHDR(CMsg);
        CMsg->cmsg_level = SOL_UDP;
        CMsg->cmsg_type = UDP_SEGMENT;
        CMsg->cmsg_len = CMSG_LEN(sizeof(uint16_t));
        *((uint16_t*)CMSG_DATA(CMsg)) = SendData->SegmentSize;
    }
#endif

    CXPLAT_DBG_ASSERT(Mhdr->msg_controllen <= sizeof(SendData->ControlBuffer));
    SendData->ControlBufferLength = (uint8_t)Mhdr->msg_controllen;
}

BOOLEAN
CxPlatSendDataSendSegmented(
    _In_ CXPLAT_SEND_DATA* SendData
    )
{
    struct msghdr msghdr;
    msghdr.msg_name = (void*)&SendData->RemoteAddress;
    msghdr.msg_namelen = sizeof(SendData->RemoteAddress);
    msghdr.msg_iov = SendData->Iovs;
    msghdr.msg_iovlen = 1;
    msghdr.msg_flags = 0;
    msghdr.msg_control = SendData->ControlBuffer;
    msghdr.msg_controllen = SendData->ControlBufferLength;
    if (SendData->ControlBufferLength == 0) {
        CxPlatSendDataPopulateAncillaryData(SendData, &msghdr);
    } else {
        msghdr.msg_controllen = SendData->ControlBufferLength;
    }

    if (sendmsg(SendData->SocketContext->SocketFd, &msghdr, 0) < 0) {
        return FALSE;
    }

    return TRUE;
}

#ifdef HAS_SENDMMSG
#define cxplat_sendmmsg sendmmsg
#else
static
int
cxplat_sendmmsg_shim(
    int fd,
    struct mmsghdr* Messages,
    unsigned int MessageLen,
    int Flags
    )
{
    unsigned int SuccessCount = 0;
    while (SuccessCount < MessageLen) {
        int Result = sendmsg(fd, &Messages[SuccessCount].msg_hdr, Flags);
        if (Result < 0) {
            return SuccessCount == 0 ? Result : (int)SuccessCount;
        }
        Messages[SuccessCount].msg_len = Result;
        SuccessCount++;
    }
    return SuccessCount;
}
#define cxplat_sendmmsg cxplat_sendmmsg_shim
#endif

BOOLEAN
CxPlatSendDataSendMessages(
    _In_ CXPLAT_SEND_DATA* SendData
    )
{
    struct mmsghdr Mhdrs[CXPLAT_MAX_IO_BATCH_SIZE];
    for (uint16_t i = SendData->AlreadySentCount; i < SendData->BufferCount; ++i) {
        struct msghdr* Mhdr = &Mhdrs[i].msg_hdr;
        Mhdrs[i].msg_len = 0;
        Mhdr->msg_name = (void*)&SendData->RemoteAddress;
        Mhdr->msg_namelen = sizeof(SendData->RemoteAddress);
        Mhdr->msg_iov = SendData->Iovs + i;
        Mhdr->msg_iovlen = 1;
        Mhdr->msg_flags = 0;
        Mhdr->msg_control = SendData->ControlBuffer;
        Mhdr->msg_controllen = SendData->ControlBufferLength;

        if (SendData->ControlBufferLength == 0) {
            CxPlatSendDataPopulateAncillaryData(SendData, Mhdr);
        } else {
            Mhdr->msg_controllen = SendData->ControlBufferLength;
        }
    }

    while (SendData->AlreadySentCount < SendData->BufferCount) {
        int SuccessfullySentMessages =
            cxplat_sendmmsg(
                SendData->SocketContext->SocketFd,
                Mhdrs + SendData->AlreadySentCount,
                (unsigned int)(SendData->BufferCount - SendData->AlreadySentCount),
                0);
        CXPLAT_FRE_ASSERT(SuccessfullySentMessages != 0);
        if (SuccessfullySentMessages < 0) {
            return FALSE;
        }

        SendData->AlreadySentCount += SuccessfullySentMessages;
    }

    return TRUE;
}

BOOLEAN
CxPlatSendDataSendTcp(
    _In_ CXPLAT_SEND_DATA* SendData
    )
{
    while (SendData->TotalSize > SendData->TotalBytesSent) {
        int BytesSent =
            send(
                SendData->SocketContext->SocketFd,
                SendData->Buffer + SendData->TotalBytesSent,
                SendData->TotalSize - SendData->TotalBytesSent,
                MSG_NOSIGNAL);
        if (BytesSent < 0) {
            return FALSE;
        }
        SendData->TotalBytesSent += BytesSent;
    }

    return TRUE;
}

QUIC_STATUS
CxPlatSendDataSend(
    _In_ CXPLAT_SEND_DATA* SendData
    )
{
    CXPLAT_DBG_ASSERT(SendData != NULL);
    CXPLAT_DBG_ASSERT(SendData->AlreadySentCount < CXPLAT_MAX_IO_BATCH_SIZE);
    CXPLAT_SOCKET_TYPE SocketType = SendData->SocketContext->Binding->Type;

    QUIC_STATUS Status = QUIC_STATUS_SUCCESS;
    CXPLAT_SOCKET_CONTEXT* SocketContext = SendData->SocketContext;
    BOOLEAN Success;

    if (SocketType == CXPLAT_SOCKET_UDP) {
        Success =
#ifdef UDP_SEGMENT
            SendData->SegmentationSupported ?
                CxPlatSendDataSendSegmented(SendData) : CxPlatSendDataSendMessages(SendData);
#else
            CxPlatSendDataSendMessages(SendData);
#endif
    } else {
        Success = CxPlatSendDataSendTcp(SendData);
    }

    if (!Success) {
        if (errno == EAGAIN || errno == EWOULDBLOCK) {
            Status = QUIC_STATUS_PENDING;
        } else {
            Status = errno;
            if (SocketType == CXPLAT_SOCKET_UDP) {
#ifdef UDP_SEGMENT
                QuicTraceEvent(
                    DatapathErrorStatus,
                    "[data][%p] ERROR, %u, %s.",
                    SocketContext->Binding,
                    Status,
                    "sendmsg (GSO) failed");
#else
                QuicTraceEvent(
                    DatapathErrorStatus,
                    "[data][%p] ERROR, %u, %s.",
                    SocketContext->Binding,
                    Status,
                    "sendmmsg failed");
#endif
            } else {
                QuicTraceEvent(
                    DatapathErrorStatus,
                    "[data][%p] ERROR, %u, %s.",
                    SocketContext->Binding,
                    Status,
                    "send failed");
            }

            if (Status == EIO &&
                SocketContext->Binding->Datapath->Features & CXPLAT_DATAPATH_FEATURE_SEND_SEGMENTATION) {
                //
                // EIO generally indicates the GSO isn't supported by the NIC,
                // so disable segmentation on the datapath globally.
                //
                QuicTraceEvent(
                    LibraryError,
                    "[ lib] ERROR, %s.",
                    "Disabling segmentation support globally");
                SocketContext->Binding->Datapath->Features &=
                    ~CXPLAT_DATAPATH_FEATURE_SEND_SEGMENTATION;
            }

            //
            // Unreachable events can sometimes come synchronously.
            // Send unreachable notification to MsQuic if any related
            // errors were received.
            //
            if (Status == ECONNREFUSED ||
                Status == EHOSTUNREACH ||
                Status == ENETUNREACH) {
                if (!SocketContext->Binding->PcpBinding) {
                    SocketContext->Binding->Datapath->UdpHandlers.Unreachable(
                        SocketContext->Binding,
                        SocketContext->Binding->ClientContext,
                        &SocketContext->Binding->RemoteAddress);
                }
            }
        }
    }

    return Status;
}

//
// Returns TRUE if the queue was completely drained, and FALSE if there are
// still pending sends.
//
void
CxPlatSocketContextFlushTxQueue(
    _In_ CXPLAT_SOCKET_CONTEXT* SocketContext,
    _In_ BOOLEAN SendAlreadyPending
    )
{
    CXPLAT_SEND_DATA* SendData = NULL;
    CxPlatLockAcquire(&SocketContext->TxQueueLock);
    if (!CxPlatListIsEmpty(&SocketContext->TxQueue)) {
        SendData =
            CXPLAT_CONTAINING_RECORD(
                SocketContext->TxQueue.Flink,
                CXPLAT_SEND_DATA,
                TxEntry);
    }
    CxPlatLockRelease(&SocketContext->TxQueueLock);

    while (SendData != NULL) {
        QUIC_STATUS Status = CxPlatSendDataSend(SendData);
        if (Status == QUIC_STATUS_PENDING) {
            if (!SendAlreadyPending) {
                //
                // Add the EPOLLOUT event since we have more pending sends.
                //
                CxPlatSocketContextSetEvents(SocketContext, EPOLL_CTL_MOD, EPOLLIN | EPOLLOUT);
            }
            return;
        }

        CxPlatLockAcquire(&SocketContext->TxQueueLock);
        CxPlatListRemoveHead(&SocketContext->TxQueue);
        if (SocketContext->Binding->Type != CXPLAT_SOCKET_UDP) {
            SocketContext->Binding->Datapath->TcpHandlers.SendComplete(
                SocketContext->Binding,
                SocketContext->Binding->ClientContext,
                Status,
                SendData->TotalSize);
        }
        CxPlatSendDataFree(SendData);
        if (!CxPlatListIsEmpty(&SocketContext->TxQueue)) {
            SendData =
                CXPLAT_CONTAINING_RECORD(
                    SocketContext->TxQueue.Flink,
                    CXPLAT_SEND_DATA,
                    TxEntry);
        } else {
            SendData = NULL;
        }
        CxPlatLockRelease(&SocketContext->TxQueueLock);
    }

    if (SendAlreadyPending) {
        //
        // Remove the EPOLLOUT event since we don't have any more pending sends.
        //
        CxPlatSocketContextSetEvents(SocketContext, EPOLL_CTL_MOD, EPOLLIN);
    }
}

void
CxPlatSocketContextFlushTxEventComplete(
    _In_ CXPLAT_CQE* Cqe
    )
{
    CXPLAT_SOCKET_CONTEXT* SocketContext =
        CXPLAT_CONTAINING_RECORD(CxPlatCqeGetSqe(Cqe), CXPLAT_SOCKET_CONTEXT, FlushTxSqe);
    CxPlatSocketContextFlushTxQueue(SocketContext, FALSE);
}

_IRQL_requires_max_(DISPATCH_LEVEL)
QUIC_STATUS
CxPlatSocketGetTcpStatistics(
    _In_ CXPLAT_SOCKET* Socket,
    _Out_ CXPLAT_TCP_STATISTICS* Statistics
    )
{
    UNREFERENCED_PARAMETER(Socket);
    UNREFERENCED_PARAMETER(Statistics);
    return QUIC_STATUS_NOT_SUPPORTED;
}

void
CxPlatSocketContextIoEventComplete(
    _In_ CXPLAT_CQE* Cqe
    )
{
    CXPLAT_SOCKET_CONTEXT* SocketContext =
        CXPLAT_CONTAINING_RECORD(CxPlatCqeGetSqe(Cqe), CXPLAT_SOCKET_CONTEXT, IoSqe);

    if (CxPlatRundownAcquire(&SocketContext->UpcallRundown)) {
        if (EPOLLERR & Cqe->events) {
            CxPlatSocketHandleErrors(SocketContext);
        }
        if (EPOLLIN & Cqe->events) {
            if (SocketContext->Binding->Type == CXPLAT_SOCKET_TCP_LISTENER) {
                CxPlatSocketContextAcceptCompletion(SocketContext, Cqe);
            } else {
                CxPlatSocketReceive(SocketContext);
            }
        }
        if (EPOLLOUT & Cqe->events) {
            if (SocketContext->Binding->Type == CXPLAT_SOCKET_TCP && !SocketContext->Binding->Connected) {
                CxPlatSocketContextConnectCompletion(SocketContext, Cqe);
                SocketContext->Binding->Connected = TRUE;
            } else {
                CxPlatSocketContextFlushTxQueue(SocketContext, TRUE);
            }
        }
        CxPlatRundownRelease(&SocketContext->UpcallRundown);
    }
}<|MERGE_RESOLUTION|>--- conflicted
+++ resolved
@@ -339,82 +339,6 @@
     }
 }
 
-<<<<<<< HEAD
-=======
-_IRQL_requires_max_(PASSIVE_LEVEL)
-void
-DataPathUpdateConfig(
-    _In_ CXPLAT_DATAPATH* Datapath,
-    _In_ QUIC_GLOBAL_EXECUTION_CONFIG* Config
-    )
-{
-    UNREFERENCED_PARAMETER(Datapath);
-    UNREFERENCED_PARAMETER(Config);
-}
-
-_IRQL_requires_max_(DISPATCH_LEVEL)
-uint32_t
-DataPathGetSupportedFeatures(
-    _In_ CXPLAT_DATAPATH* Datapath
-    )
-{
-    return Datapath->Features;
-}
-
-BOOLEAN
-DataPathIsPaddingPreferred(
-    _In_ CXPLAT_DATAPATH* Datapath
-    )
-{
-    return !!(Datapath->Features & CXPLAT_DATAPATH_FEATURE_SEND_SEGMENTATION);
-}
-
-QUIC_STATUS
-CxPlatSocketConfigureRss(
-    _In_ CXPLAT_SOCKET_CONTEXT* SocketContext,
-    _In_ uint32_t SocketCount
-    )
-{
-#ifdef SO_ATTACH_REUSEPORT_CBPF
-    QUIC_STATUS Status = QUIC_STATUS_SUCCESS;
-    int Result = 0;
-
-    struct sock_filter BpfCode[] = {
-        {BPF_LD | BPF_W | BPF_ABS, 0, 0, SKF_AD_OFF | SKF_AD_CPU}, // Load CPU number
-        {BPF_ALU | BPF_MOD, 0, 0, SocketCount}, // MOD by SocketCount
-        {BPF_RET | BPF_A, 0, 0, 0} // Return
-    };
-
-    struct sock_fprog BpfConfig = {0};
-	BpfConfig.len = ARRAYSIZE(BpfCode);
-    BpfConfig.filter = BpfCode;
-
-    Result =
-        setsockopt(
-            SocketContext->SocketFd,
-            SOL_SOCKET,
-            SO_ATTACH_REUSEPORT_CBPF,
-            (const void*)&BpfConfig,
-            sizeof(BpfConfig));
-    if (Result == SOCKET_ERROR) {
-        Status = errno;
-        QuicTraceEvent(
-            DatapathErrorStatus,
-            "[data][%p] ERROR, %u, %s.",
-            SocketContext->Binding,
-            Status,
-            "setsockopt(SO_ATTACH_REUSEPORT_CBPF) failed");
-    }
-
-    return Status;
-#else
-    UNREFERENCED_PARAMETER(SocketContext);
-    UNREFERENCED_PARAMETER(SocketCount);
-    return QUIC_STATUS_NOT_SUPPORTED;
-#endif
-}
-
->>>>>>> ff2c13d0
 QUIC_STATUS
 CxPlatSocketContextSqeInitialize(
     _Inout_ CXPLAT_SOCKET_CONTEXT* SocketContext
