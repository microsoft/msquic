/*++

    Copyright (c) Microsoft Corporation.
    Licensed under the MIT License.

Abstract:

    QUIC datapath Abstraction Layer.

Environment:

    Linux

--*/

#include "platform_internal.h"
#include "quic_platform_dispatch.h"
#include <arpa/inet.h>
#include <inttypes.h>
#include <linux/filter.h>
#include <linux/in6.h>
#include <sys/epoll.h>
#include <sys/eventfd.h>
#ifdef QUIC_CLOG
#include "datapath_epoll.c.clog.h"
#endif

CXPLAT_STATIC_ASSERT((SIZEOF_STRUCT_MEMBER(QUIC_BUFFER, Length) <= sizeof(size_t)), "(sizeof(QUIC_BUFFER.Length) == sizeof(size_t) must be TRUE.");
CXPLAT_STATIC_ASSERT((SIZEOF_STRUCT_MEMBER(QUIC_BUFFER, Buffer) == sizeof(void*)), "(sizeof(QUIC_BUFFER.Buffer) == sizeof(void*) must be TRUE.");

<<<<<<< HEAD
//
// TODO: Support batching.
//
#define CXPLAT_MAX_BATCH_SEND 7
#define CXPLAT_MAX_BATCH_RECIEVE 1
=======
#define CXPLAT_MAX_BATCH_SEND 7
>>>>>>> 11be0b29

//
// A receive block to receive a UDP packet over the sockets.
//
typedef struct CXPLAT_DATAPATH_RECV_BLOCK {
    //
    // The pool owning this recv block.
    //
    CXPLAT_POOL* OwningPool;

    //
    // The recv buffer used by MsQuic.
    //
    CXPLAT_RECV_DATA RecvPacket;

    //
    // Represents the address (source and destination) information of the
    // packet.
    //
    CXPLAT_TUPLE Tuple;

    //
    // Buffer that actually stores the UDP payload.
    //
    uint8_t Buffer[MAX_UDP_PAYLOAD_LENGTH];

} CXPLAT_DATAPATH_RECV_BLOCK;

//
// Send context.
//

typedef struct CXPLAT_SEND_DATA {
    //
    // Indicates if the send should be bound to a local address.
    //
    BOOLEAN Bind;

    //
    // The local address to bind to.
    //
    QUIC_ADDR LocalAddress;

    //
    // The remote address to send to.
    //
    QUIC_ADDR RemoteAddress;

    //
    // Linkage to pending send list.
    //
    CXPLAT_LIST_ENTRY PendingSendLinkage;

    //
    // The type of ECN markings needed for send.
    //
    CXPLAT_ECN_TYPE ECN;

    //
    // The proc context owning this send context.
    //
    struct CXPLAT_DATAPATH_PROC_CONTEXT *Owner;

    //
    // The number of messages of this buffer that have been sent.
    //
    size_t SentMessagesCount;

    //
    // BufferCount - The buffer count in use.
    //
    // CurrentIndex - The current index of the Buffers to be sent.
    //
    // Buffers - Send buffers.
    //
    // Iovs - IO vectors used for doing sends on the socket.
    //
    // TODO: Better way to reconcile layout difference
    // between QUIC_BUFFER and struct iovec?
    //
    size_t BufferCount;
    size_t CurrentIndex;
    QUIC_BUFFER Buffers[CXPLAT_MAX_BATCH_SEND];
    struct iovec Iovs[CXPLAT_MAX_BATCH_SEND];

} CXPLAT_SEND_DATA;

typedef struct CXPLAT_RECV_MSG_CONTROL_BUFFER {
    char Data[CMSG_SPACE(sizeof(struct in6_pktinfo)) +
              CMSG_SPACE(sizeof(struct in_pktinfo)) +
              2 * CMSG_SPACE(sizeof(int))];
} CXPLAT_RECV_MSG_CONTROL_BUFFER;

//
// Socket context.
//
typedef struct CXPLAT_SOCKET_CONTEXT {

    //
    // The datapath binding this socket context belongs to.
    //
    CXPLAT_SOCKET* Binding;

    //
    // The socket FD used by this socket context.
    //
    int SocketFd;

    //
    // The cleanup event FD used by this socket context.
    //
    int CleanupFd;

    //
    // Used to register different event FD with epoll.
    //
#define QUIC_SOCK_EVENT_CLEANUP 0
#define QUIC_SOCK_EVENT_SOCKET  1
    uint8_t EventContexts[2];

    //
    // The I/O vector for receive datagrams.
    //
    struct iovec RecvIov[CXPLAT_MAX_BATCH_RECIEVE];

    //
    // The control buffer used in RecvMsgHdr.
    //
    CXPLAT_RECV_MSG_CONTROL_BUFFER RecvMsgControl[CXPLAT_MAX_BATCH_RECIEVE];

    //
    // The buffer used to receive msg headers on socket.
    //
    struct mmsghdr RecvMsgHdr[CXPLAT_MAX_BATCH_RECIEVE];

    //
    // The receive block currently being used for receives on this socket.
    //
    CXPLAT_DATAPATH_RECV_BLOCK* CurrentRecvBlock;

    //
    // The head of list containg all pending sends on this socket.
    //
    CXPLAT_LIST_ENTRY PendingSendContextHead;

    //
    // Lock around the PendingSendContext list.
    //
    CXPLAT_LOCK PendingSendContextLock;

} CXPLAT_SOCKET_CONTEXT;

//
// Datapath binding.
//
typedef struct CXPLAT_SOCKET {

    //
    // A pointer to datapath object.
    //
    CXPLAT_DATAPATH* Datapath;

    //
    // The client context for this binding.
    //
    void *ClientContext;

    //
    // The local address for the binding.
    //
    QUIC_ADDR LocalAddress;

    //
    //  The remote address for the binding.
    //
    QUIC_ADDR RemoteAddress;

    //
    // Synchronization mechanism for cleanup.
    //
    CXPLAT_RUNDOWN_REF Rundown;

    //
    // Indicates the binding connected to a remote IP address.
    //
    BOOLEAN Connected : 1;

    //
    // Indicates the binding is shut down.
    //
    BOOLEAN Shutdown : 1;

    //
    // Flag indicates the socket has a default remote destination.
    //
    BOOLEAN HasFixedRemoteAddress : 1;

    //
    // The MTU for this binding.
    //
    uint16_t Mtu;

    //
    // Set of socket contexts one per proc.
    //
    CXPLAT_SOCKET_CONTEXT SocketContexts[];

} CXPLAT_SOCKET;

//
// A per processor datapath context.
//
typedef struct CXPLAT_DATAPATH_PROC_CONTEXT {

    //
    // A pointer to the datapath.
    //
    CXPLAT_DATAPATH* Datapath;

    //
    // The Epoll FD for this proc context.
    //
    int EpollFd;

    //
    // The event FD for this proc context.
    //
    int EventFd;

    //
    // The index of the context in the datapath's array.
    //
    uint32_t Index;

    //
    // The epoll wait thread.
    //
    CXPLAT_THREAD EpollWaitThread;

    //
    // Pool of receive packet contexts and buffers to be shared by all sockets
    // on this core.
    //
    CXPLAT_POOL RecvBlockPool;

    //
    // Pool of send buffers to be shared by all sockets on this core.
    //
    CXPLAT_POOL SendBufferPool;

    //
    // Pool of send contexts to be shared by all sockets on this core.
    //
    CXPLAT_POOL SendContextPool;

} CXPLAT_DATAPATH_PROC_CONTEXT;

//
// Represents a datapath object.
//

typedef struct CXPLAT_DATAPATH {
    //
    // If datapath is shutting down.
    //
    BOOLEAN volatile Shutdown;

    //
    // The max send batch size.
    // TODO: See how send batching can be enabled.
    //
    uint8_t MaxSendBatchSize;

    //
    // A reference rundown on the datapath binding.
    //
    CXPLAT_RUNDOWN_REF BindingsRundown;

    //
    // UDP handlers.
    //
    CXPLAT_UDP_DATAPATH_CALLBACKS UdpHandlers;

    //
    // The length of recv context used by MsQuic.
    //
    size_t ClientRecvContextLength;

    //
    // The proc count to create per proc datapath state.
    //
    uint32_t ProcCount;

    //
    // The per proc datapath contexts.
    //
    CXPLAT_DATAPATH_PROC_CONTEXT ProcContexts[];

} CXPLAT_DATAPATH;

void*
CxPlatDataPathWorkerThread(
    _In_ void* Context
    );

QUIC_STATUS
CxPlatSocketSendInternal(
    _In_ CXPLAT_SOCKET* Socket,
    _In_ const QUIC_ADDR* LocalAddress,
    _In_ const QUIC_ADDR* RemoteAddress,
    _In_ CXPLAT_SEND_DATA* SendData,
    _In_ BOOLEAN IsPendedSend
    );

QUIC_STATUS
CxPlatProcessorContextInitialize(
    _In_ CXPLAT_DATAPATH* Datapath,
    _In_ uint32_t Index,
    _Out_ CXPLAT_DATAPATH_PROC_CONTEXT* ProcContext
    )
{
    QUIC_STATUS Status = QUIC_STATUS_SUCCESS;
    int EpollFd = INVALID_SOCKET;
    int EventFd = INVALID_SOCKET;
    int Ret = 0;
    uint32_t RecvPacketLength = 0;
    BOOLEAN EventFdAdded = FALSE;

    CXPLAT_DBG_ASSERT(Datapath != NULL);

    RecvPacketLength =
        (sizeof(CXPLAT_DATAPATH_RECV_BLOCK) + Datapath->ClientRecvContextLength)
        * CXPLAT_MAX_BATCH_RECIEVE;

    ProcContext->Index = Index;
    CxPlatPoolInitialize(
        TRUE,
        RecvPacketLength,
        QUIC_POOL_DATA,
        &ProcContext->RecvBlockPool);
    CxPlatPoolInitialize(
        TRUE,
        MAX_UDP_PAYLOAD_LENGTH,
        QUIC_POOL_DATA,
        &ProcContext->SendBufferPool);
    CxPlatPoolInitialize(
        TRUE,
        sizeof(CXPLAT_SEND_DATA),
        QUIC_POOL_PLATFORM_SENDCTX,
        &ProcContext->SendContextPool);

    EpollFd = epoll_create1(EPOLL_CLOEXEC);
    if (EpollFd == INVALID_SOCKET) {
        Status = errno;
        QuicTraceEvent(
            LibraryErrorStatus,
            "[ lib] ERROR, %u, %s.",
            Status,
            "epoll_create1(EPOLL_CLOEXEC) failed");
        goto Exit;
    }

    EventFd = eventfd(0, EFD_CLOEXEC);
    if (EventFd == INVALID_SOCKET) {
        Status = errno;
        QuicTraceEvent(
            LibraryErrorStatus,
            "[ lib] ERROR, %u, %s.",
            Status,
            "eventfd failed");
        goto Exit;
    }

    struct epoll_event EvtFdEpEvt = {
        .events = EPOLLIN,
        .data = {
            .ptr = NULL
        }
    };

    Ret = epoll_ctl(EpollFd, EPOLL_CTL_ADD, EventFd, &EvtFdEpEvt);
    if (Ret != 0) {
        Status = errno;
        QuicTraceEvent(
            LibraryErrorStatus,
            "[ lib] ERROR, %u, %s.",
            Status,
            "epoll_ctl(EPOLL_CTL_ADD) failed");
        goto Exit;
    }

    EventFdAdded = TRUE;

    ProcContext->Datapath = Datapath;
    ProcContext->EpollFd = EpollFd;
    ProcContext->EventFd = EventFd;

    //
    // Starting the thread must be done after the rest of the ProcContext
    // members have been initialized. Because the thread start routine accesses
    // ProcContext members.
    //

    CXPLAT_THREAD_CONFIG ThreadConfig = {
        CXPLAT_THREAD_FLAG_SET_AFFINITIZE,
        (uint16_t)Index,
        NULL,
        CxPlatDataPathWorkerThread,
        ProcContext
    };

    Status = CxPlatThreadCreate(&ThreadConfig, &ProcContext->EpollWaitThread);
    if (QUIC_FAILED(Status)) {
        QuicTraceEvent(
            LibraryErrorStatus,
            "[ lib] ERROR, %u, %s.",
            Status,
            "CxPlatThreadCreate failed");
        goto Exit;
    }

Exit:

    if (QUIC_FAILED(Status)) {
        if (EventFdAdded) {
            epoll_ctl(EpollFd, EPOLL_CTL_DEL, EventFd, NULL);
        }
        if (EventFd != INVALID_SOCKET) {
            close(EventFd);
        }
        if (EpollFd != INVALID_SOCKET) {
            close(EpollFd);
        }
        CxPlatPoolUninitialize(&ProcContext->RecvBlockPool);
        CxPlatPoolUninitialize(&ProcContext->SendBufferPool);
        CxPlatPoolUninitialize(&ProcContext->SendContextPool);
    }

    return Status;
}

void
CxPlatProcessorContextUninitialize(
    _In_ CXPLAT_DATAPATH_PROC_CONTEXT* ProcContext
    )
{
    const eventfd_t Value = 1;
    eventfd_write(ProcContext->EventFd, Value);
    CxPlatThreadWait(&ProcContext->EpollWaitThread);
    CxPlatThreadDelete(&ProcContext->EpollWaitThread);

    epoll_ctl(ProcContext->EpollFd, EPOLL_CTL_DEL, ProcContext->EventFd, NULL);
    close(ProcContext->EventFd);
    close(ProcContext->EpollFd);

    CxPlatPoolUninitialize(&ProcContext->RecvBlockPool);
    CxPlatPoolUninitialize(&ProcContext->SendBufferPool);
    CxPlatPoolUninitialize(&ProcContext->SendContextPool);
}

QUIC_STATUS
CxPlatDataPathInitialize(
    _In_ uint32_t ClientRecvContextLength,
    _In_opt_ const CXPLAT_UDP_DATAPATH_CALLBACKS* UdpCallbacks,
    _In_opt_ const CXPLAT_TCP_DATAPATH_CALLBACKS* TcpCallbacks,
    _Out_ CXPLAT_DATAPATH** NewDataPath
    )
{
    UNREFERENCED_PARAMETER(TcpCallbacks);
#ifdef CX_PLATFORM_DISPATCH_TABLE
    return
        PlatDispatch->DatapathInitialize(
            ClientRecvContextLength,
            UdpCallbacks,
            NewDataPath);
#else
    if (NewDataPath == NULL) {
        return QUIC_STATUS_INVALID_PARAMETER;
    }
    if (UdpCallbacks != NULL) {
        if (UdpCallbacks->Receive == NULL || UdpCallbacks->Unreachable == NULL) {
            return QUIC_STATUS_INVALID_PARAMETER;
        }
    }

    QUIC_STATUS Status = QUIC_STATUS_SUCCESS;

    size_t DatapathLength =
        sizeof(CXPLAT_DATAPATH) +
            CxPlatProcMaxCount() * sizeof(CXPLAT_DATAPATH_PROC_CONTEXT);

    CXPLAT_DATAPATH* Datapath = (CXPLAT_DATAPATH*)CXPLAT_ALLOC_PAGED(DatapathLength, QUIC_POOL_DATAPATH);
    if (Datapath == NULL) {
        QuicTraceEvent(
            AllocFailure,
            "Allocation of '%s' failed. (%llu bytes)",
            "CXPLAT_DATAPATH",
            DatapathLength);
        Status = QUIC_STATUS_OUT_OF_MEMORY;
        goto Exit;
    }

    CxPlatZeroMemory(Datapath, DatapathLength);
    if (UdpCallbacks) {
        Datapath->UdpHandlers = *UdpCallbacks;
    }
    Datapath->ClientRecvContextLength = ClientRecvContextLength;
    Datapath->ProcCount = CxPlatProcMaxCount();
    Datapath->MaxSendBatchSize = CXPLAT_MAX_BATCH_SEND;
    CxPlatRundownInitialize(&Datapath->BindingsRundown);

    //
    // Initialize the per processor contexts.
    //
    for (uint32_t i = 0; i < Datapath->ProcCount; i++) {
        Status = CxPlatProcessorContextInitialize(Datapath, i, &Datapath->ProcContexts[i]);
        if (QUIC_FAILED(Status)) {
            Datapath->Shutdown = TRUE;
            for (uint32_t j = 0; j < i; j++) {
                CxPlatProcessorContextUninitialize(&Datapath->ProcContexts[j]);
            }
            goto Exit;
        }
    }

    *NewDataPath = Datapath;
    Datapath = NULL;

Exit:

    if (Datapath != NULL) {
        CxPlatRundownUninitialize(&Datapath->BindingsRundown);
        CXPLAT_FREE(Datapath, QUIC_POOL_DATAPATH);
    }

    return Status;
#endif
}

void
CxPlatDataPathUninitialize(
    _In_ CXPLAT_DATAPATH* Datapath
    )
{
    if (Datapath == NULL) {
        return;
    }

#ifdef CX_PLATFORM_DISPATCH_TABLE
    PlatDispatch->DatapathUninitialize(Datapath);
#else
    CxPlatRundownReleaseAndWait(&Datapath->BindingsRundown);

    Datapath->Shutdown = TRUE;
    for (uint32_t i = 0; i < Datapath->ProcCount; i++) {
        CxPlatProcessorContextUninitialize(&Datapath->ProcContexts[i]);
    }

    CxPlatRundownUninitialize(&Datapath->BindingsRundown);
    CXPLAT_FREE(Datapath, QUIC_POOL_DATAPATH);
#endif
}

_IRQL_requires_max_(DISPATCH_LEVEL)
uint32_t
CxPlatDataPathGetSupportedFeatures(
    _In_ CXPLAT_DATAPATH* Datapath
    )
{
    UNREFERENCED_PARAMETER(Datapath);
    return 0;
}

BOOLEAN
CxPlatDataPathIsPaddingPreferred(
    _In_ CXPLAT_DATAPATH* Datapath
    )
{
#ifdef CX_PLATFORM_DISPATCH_TABLE
    return PlatDispatch->DatapathIsPaddingPreferred(Datapath);
#else
    UNREFERENCED_PARAMETER(Datapath);
    //
    // The windows implementation returns TRUE only if GSO is supported and
    // this DAL implementation doesn't support GSO currently.
    //
    return FALSE;
#endif
}

CXPLAT_DATAPATH_RECV_BLOCK*
CxPlatDataPathAllocRecvBlock(
    _In_ CXPLAT_DATAPATH* Datapath,
    _In_ uint32_t ProcIndex
    )
{
    CXPLAT_DATAPATH_RECV_BLOCK* RecvBlock =
        CxPlatPoolAlloc(&Datapath->ProcContexts[ProcIndex].RecvBlockPool);
    if (RecvBlock == NULL) {
        QuicTraceEvent(
            AllocFailure,
            "Allocation of '%s' failed. (%llu bytes)",
            "CXPLAT_DATAPATH_RECV_BLOCK",
            0);
    } else {
        CxPlatZeroMemory(RecvBlock, sizeof(*RecvBlock));
        RecvBlock->OwningPool = &Datapath->ProcContexts[ProcIndex].RecvBlockPool;
        RecvBlock->RecvPacket.Buffer = RecvBlock->Buffer;
        RecvBlock->RecvPacket.Allocated = TRUE;
    }
    return RecvBlock;
}

void
CxPlatDataPathPopulateTargetAddress(
    _In_ QUIC_ADDRESS_FAMILY Family,
    _In_ ADDRINFO* AddrInfo,
    _Out_ QUIC_ADDR* Address
    )
{
    struct sockaddr_in6* SockAddrIn6 = NULL;
    struct sockaddr_in* SockAddrIn = NULL;

    CxPlatZeroMemory(Address, sizeof(QUIC_ADDR));

    if (AddrInfo->ai_addr->sa_family == AF_INET6) {
        CXPLAT_DBG_ASSERT(sizeof(struct sockaddr_in6) == AddrInfo->ai_addrlen);

        //
        // Is this a mapped ipv4 one?
        //

        SockAddrIn6 = (struct sockaddr_in6*)AddrInfo->ai_addr;

        if (Family == QUIC_ADDRESS_FAMILY_UNSPEC && IN6_IS_ADDR_V4MAPPED(&SockAddrIn6->sin6_addr)) {
            SockAddrIn = &Address->Ipv4;

            //
            // Get the ipv4 address from the mapped address.
            //

            SockAddrIn->sin_family = QUIC_ADDRESS_FAMILY_INET;
            memcpy(&SockAddrIn->sin_addr.s_addr, &SockAddrIn6->sin6_addr.s6_addr[12], 4);
            SockAddrIn->sin_port = SockAddrIn6->sin6_port;

            return;
        }
        Address->Ipv6 = *SockAddrIn6;
        Address->Ipv6.sin6_family = QUIC_ADDRESS_FAMILY_INET6;
        return;
    }

    if (AddrInfo->ai_addr->sa_family == AF_INET) {
        CXPLAT_DBG_ASSERT(sizeof(struct sockaddr_in) == AddrInfo->ai_addrlen);
        SockAddrIn = (struct sockaddr_in*)AddrInfo->ai_addr;
        Address->Ipv4 = *SockAddrIn;
        Address->Ipv4.sin_family = QUIC_ADDRESS_FAMILY_INET;
        return;
    }

    CXPLAT_FRE_ASSERT(FALSE);
}

QUIC_STATUS
CxPlatDataPathResolveAddress(
    _In_ CXPLAT_DATAPATH* Datapath,
    _In_z_ const char* HostName,
    _Inout_ QUIC_ADDR* Address
    )
{
#ifdef CX_PLATFORM_DISPATCH_TABLE
    return PlatDispatch->DatapathResolveAddress(Datapath, HostName, Address);
#else
    UNREFERENCED_PARAMETER(Datapath);
    QUIC_STATUS Status = QUIC_STATUS_SUCCESS;
    ADDRINFO Hints = {0};
    ADDRINFO* AddrInfo = NULL;
    int Result = 0;

    //
    // Prepopulate hint with input family. It might be unspecified.
    //
    Hints.ai_family = Address->Ip.sa_family;
    if (Hints.ai_family == QUIC_ADDRESS_FAMILY_INET6) {
        Hints.ai_family = AF_INET6;
    }

    //
    // Try numeric name first.
    //
    Hints.ai_flags = AI_NUMERICHOST;
    Result = getaddrinfo(HostName, NULL, &Hints, &AddrInfo);
    if (Result == 0) {
        CxPlatDataPathPopulateTargetAddress(Hints.ai_family, AddrInfo, Address);
        freeaddrinfo(AddrInfo);
        AddrInfo = NULL;
        goto Exit;
    }

    //
    // Try canonical host name.
    //
    Hints.ai_flags = AI_CANONNAME;
    Result = getaddrinfo(HostName, NULL, &Hints, &AddrInfo);
    if (Result == 0) {
        CxPlatDataPathPopulateTargetAddress(Hints.ai_family, AddrInfo, Address);
        freeaddrinfo(AddrInfo);
        AddrInfo = NULL;
        goto Exit;
    }

    QuicTraceEvent(
        LibraryError,
        "[ lib] ERROR, %s.",
        "Resolving hostname to IP");
    QuicTraceLogError(
        DatapathResolveHostNameFailed,
        "[%p] Couldn't resolve hostname '%s' to an IP address",
        Datapath,
        HostName);
    Status = QUIC_STATUS_DNS_RESOLUTION_ERROR;

Exit:

    return Status;
#endif
}

QUIC_STATUS
CxPlatSocketConfigureRss(
    _In_ CXPLAT_SOCKET_CONTEXT* SocketContext,
    _In_ uint32_t SocketCount
    )
{
    QUIC_STATUS Status = QUIC_STATUS_SUCCESS;
    int Result = 0;

    struct sock_filter BpfCode[] = {
        {BPF_LD | BPF_W | BPF_ABS, 0, 0, SKF_AD_OFF | SKF_AD_CPU},
        {BPF_ALU | BPF_MOD, 0, 0, SocketCount},
        {BPF_RET | BPF_A, 0, 0, 0}
    };

    struct sock_fprog BpfConfig = {
        .len = ARRAYSIZE(BpfCode),
        .filter = BpfCode
    };

    Result =
        setsockopt(
            SocketContext->SocketFd,
            SOL_SOCKET,
            SO_ATTACH_REUSEPORT_CBPF,
            (const void*)&BpfConfig,
            sizeof(BpfConfig));
    if (Result == SOCKET_ERROR) {
        Status = errno;
        QuicTraceEvent(
            DatapathErrorStatus,
            "[data][%p] ERROR, %u, %s.",
            SocketContext->Binding,
            Status,
            "setsockopt(SO_ATTACH_REUSEPORT_CBPF) failed");
    }

    return Status;
}

//
// Socket context interface. It abstracts a (generally per-processor) UDP socket
// and the corresponding logic/functionality like send and receive processing.
//

QUIC_STATUS
CxPlatSocketContextInitialize(
    _Inout_ CXPLAT_SOCKET_CONTEXT* SocketContext,
    _In_ CXPLAT_DATAPATH_PROC_CONTEXT* ProcContext,
    _In_ const QUIC_ADDR* LocalAddress,
    _In_ const QUIC_ADDR* RemoteAddress
    )
{
    QUIC_STATUS Status = QUIC_STATUS_SUCCESS;
    int Result = 0;
    int Option = 0;
    QUIC_ADDR MappedAddress = {0};
    socklen_t AssignedLocalAddressLength = 0;

    CXPLAT_SOCKET* Binding = SocketContext->Binding;

    for (uint32_t i = 0; i < ARRAYSIZE(SocketContext->EventContexts); ++i) {
        SocketContext->EventContexts[i] = i;
    }

    SocketContext->CleanupFd = eventfd(0, EFD_CLOEXEC);
    if (SocketContext->CleanupFd == INVALID_SOCKET) {
        Status = errno;
        QuicTraceEvent(
            DatapathErrorStatus,
            "[data][%p] ERROR, %u, %s.",
            Binding,
            Status,
            "eventfd failed");
        goto Exit;
    }

    struct epoll_event EvtFdEpEvt = {
        .events = EPOLLIN,
        .data = {
            .ptr = &SocketContext->EventContexts[QUIC_SOCK_EVENT_CLEANUP]
        }
    };

    if (epoll_ctl(
            ProcContext->EpollFd,
            EPOLL_CTL_ADD,
            SocketContext->CleanupFd,
            &EvtFdEpEvt) != 0) {
        Status = errno;
        QuicTraceEvent(
            DatapathErrorStatus,
            "[data][%p] ERROR, %u, %s.",
            Binding,
            Status,
            "epoll_ctl(EPOLL_CTL_ADD) failed");
        goto Exit;
    }

    //
    // Create datagram socket.
    //
    SocketContext->SocketFd =
        socket(
            AF_INET6,
            SOCK_DGRAM | SOCK_NONBLOCK | SOCK_CLOEXEC, // TODO check if SOCK_CLOEXEC is required?
            IPPROTO_UDP);
    if (SocketContext->SocketFd == INVALID_SOCKET) {
        Status = errno;
        QuicTraceEvent(
            DatapathErrorStatus,
            "[data][%p] ERROR, %u, %s.",
            Binding,
            Status,
            "socket failed");
        goto Exit;
    }

    //
    // Set dual (IPv4 & IPv6) socket mode.
    //
    Option = FALSE;
    Result =
        setsockopt(
            SocketContext->SocketFd,
            IPPROTO_IPV6,
            IPV6_V6ONLY,
            (const void*)&Option,
            sizeof(Option));
    if (Result == SOCKET_ERROR) {
        Status = errno;
        QuicTraceEvent(
            DatapathErrorStatus,
            "[data][%p] ERROR, %u, %s.",
            Binding,
            Status,
            "setsockopt(IPV6_V6ONLY) failed");
        goto Exit;
    }

    //
    // Set DON'T FRAG socket option.
    //

    //
    // Windows: setsockopt IPPROTO_IP IP_DONTFRAGMENT TRUE.
    // Linux: IP_DONTFRAGMENT option is not available. IPV6_MTU_DISCOVER is the
    // apparent alternative.
    // TODO: Verify this.
    //
    Option = IP_PMTUDISC_DO;
    Result =
        setsockopt(
            SocketContext->SocketFd,
            IPPROTO_IP,
            IP_MTU_DISCOVER,
            (const void*)&Option,
            sizeof(Option));
    if (Result == SOCKET_ERROR) {
        Status = errno;
        QuicTraceEvent(
            DatapathErrorStatus,
            "[data][%p] ERROR, %u, %s.",
            Binding,
            Status,
            "setsockopt(IP_MTU_DISCOVER) failed");
        goto Exit;
    }

    Option = TRUE;
    Result =
        setsockopt(
            SocketContext->SocketFd,
            IPPROTO_IPV6,
            IPV6_DONTFRAG,
            (const void*)&Option,
            sizeof(Option));
    if (Result == SOCKET_ERROR) {
        Status = errno;
        QuicTraceEvent(
            DatapathErrorStatus,
            "[data][%p] ERROR, %u, %s.",
            Binding,
            Status,
            "setsockopt(IPV6_DONTFRAG) failed");
        goto Exit;
    }

    //
    // Set socket option to receive ancillary data about the incoming packets.
    //

    //
    // Windows: setsockopt IPPROTO_IPV6 IPV6_PKTINFO TRUE.
    // Android: Returns EINVAL. IPV6_PKTINFO option is not present in documentation.
    // IPV6_RECVPKTINFO seems like is the alternative.
    // TODO: Check if this works as expected?
    //
    Option = TRUE;
    Result =
        setsockopt(
            SocketContext->SocketFd,
            IPPROTO_IPV6,
            IPV6_RECVPKTINFO,
            (const void*)&Option,
            sizeof(Option));
    if (Result == SOCKET_ERROR) {
        Status = errno;
        QuicTraceEvent(
            DatapathErrorStatus,
            "[data][%p] ERROR, %u, %s.",
            Binding,
            Status,
            "setsockopt(IPV6_RECVPKTINFO) failed");
        goto Exit;
    }

    Option = TRUE;
    Result =
        setsockopt(
            SocketContext->SocketFd,
            IPPROTO_IP,
            IP_PKTINFO,
            (const void*)&Option,
            sizeof(Option));
    if (Result == SOCKET_ERROR) {
        Status = errno;
        QuicTraceEvent(
            DatapathErrorStatus,
            "[data][%p] ERROR, %u, %s.",
            Binding,
            Status,
            "setsockopt(IP_PKTINFO) failed");
        goto Exit;
    }

    //
    // Set socket option to receive TOS (= DSCP + ECN) information from the
    // incoming packet.
    //
    Option = TRUE;
    Result =
        setsockopt(
            SocketContext->SocketFd,
            IPPROTO_IPV6,
            IPV6_RECVTCLASS,
            (const void*)&Option,
            sizeof(Option));
    if (Result == SOCKET_ERROR) {
        Status = errno;
        QuicTraceEvent(
            DatapathErrorStatus,
            "[data][%p] ERROR, %u, %s.",
            Binding,
            Status,
            "setsockopt(IPV6_RECVTCLASS) failed");
        goto Exit;
    }

    Option = TRUE;
    Result =
        setsockopt(
            SocketContext->SocketFd,
            IPPROTO_IP,
            IP_RECVTOS,
            (const void*)&Option,
            sizeof(Option));
    if (Result == SOCKET_ERROR) {
        Status = errno;
        QuicTraceEvent(
            DatapathErrorStatus,
            "[data][%p] ERROR, %u, %s.",
            Binding,
            Status,
            "setsockopt(IP_RECVTOS) failed");
        goto Exit;
    }

    //
    // The socket is shared by multiple QUIC endpoints, so increase the receive
    // buffer size.
    //
    Option = INT32_MAX;
    Result =
        setsockopt(
            SocketContext->SocketFd,
            SOL_SOCKET,
            SO_RCVBUF,
            (const void*)&Option,
            sizeof(Option));
    if (Result == SOCKET_ERROR) {
        Status = errno;
        QuicTraceEvent(
            DatapathErrorStatus,
            "[data][%p] ERROR, %u, %s.",
            Binding,
            Status,
            "setsockopt(SO_RCVBUF) failed");
        goto Exit;
    }

    //
    // The port is shared across processors.
    //
    Option = TRUE;
    Result =
        setsockopt(
            SocketContext->SocketFd,
            SOL_SOCKET,
            SO_REUSEPORT,
            (const void*)&Option,
            sizeof(Option));
    if (Result == SOCKET_ERROR) {
        Status = errno;
        QuicTraceEvent(
            DatapathErrorStatus,
            "[data][%p] ERROR, %u, %s.",
            Binding,
            Status,
            "setsockopt(SO_REUSEPORT) failed");
        goto Exit;
    }

    CxPlatCopyMemory(&MappedAddress, &Binding->LocalAddress, sizeof(MappedAddress));
    if (MappedAddress.Ipv6.sin6_family == QUIC_ADDRESS_FAMILY_INET6) {
        MappedAddress.Ipv6.sin6_family = AF_INET6;
    }

    Result =
        bind(
            SocketContext->SocketFd,
            &MappedAddress.Ip,
            sizeof(MappedAddress));
    if (Result == SOCKET_ERROR) {
        Status = errno;
        QuicTraceEvent(
            DatapathErrorStatus,
            "[data][%p] ERROR, %u, %s.",
            Binding,
            Status,
            "bind failed");
        goto Exit;
    }

    if (RemoteAddress != NULL) {
        CxPlatZeroMemory(&MappedAddress, sizeof(MappedAddress));
        CxPlatConvertToMappedV6(RemoteAddress, &MappedAddress);

        if (MappedAddress.Ipv6.sin6_family == QUIC_ADDRESS_FAMILY_INET6) {
            MappedAddress.Ipv6.sin6_family = AF_INET6;
        }

        Result =
            connect(
                SocketContext->SocketFd,
                &MappedAddress.Ip,
                sizeof(MappedAddress));

        if (Result == SOCKET_ERROR) {
            Status = errno;
            QuicTraceEvent(
                DatapathErrorStatus,
                "[data][%p] ERROR, %u, %s.",
                Binding,
                Status,
                "connect failed");
            goto Exit;
        }
        Binding->Connected = TRUE;
    }

    //
    // If no specific local port was indicated, then the stack just
    // assigned this socket a port. We need to query it and use it for
    // all the other sockets we are going to create.
    //
    AssignedLocalAddressLength = sizeof(Binding->LocalAddress);
    Result =
        getsockname(
            SocketContext->SocketFd,
            (struct sockaddr *)&Binding->LocalAddress,
            &AssignedLocalAddressLength);
    if (Result == SOCKET_ERROR) {
        Status = errno;
        QuicTraceEvent(
            DatapathErrorStatus,
            "[data][%p] ERROR, %u, %s.",
            Binding,
            Status,
            "getsockname failed");
        goto Exit;
    }

    if (LocalAddress && LocalAddress->Ipv4.sin_port != 0) {
        CXPLAT_DBG_ASSERT(LocalAddress->Ipv4.sin_port == Binding->LocalAddress.Ipv4.sin_port);
    }

    if (Binding->LocalAddress.Ipv6.sin6_family == AF_INET6) {
        Binding->LocalAddress.Ipv6.sin6_family = QUIC_ADDRESS_FAMILY_INET6;
    }

Exit:

    if (QUIC_FAILED(Status)) {
        close(SocketContext->SocketFd);
        SocketContext->SocketFd = INVALID_SOCKET;
    }

    return Status;
}

void
CxPlatSocketContextUninitialize(
    _In_ CXPLAT_SOCKET_CONTEXT* SocketContext,
    _In_ CXPLAT_DATAPATH_PROC_CONTEXT* ProcContext
    )
{
    epoll_ctl(ProcContext->EpollFd, EPOLL_CTL_DEL, SocketContext->SocketFd, NULL);

    const eventfd_t Value = 1;
    eventfd_write(SocketContext->CleanupFd, Value);
}

void
CxPlatSocketContextUninitializeComplete(
    _In_ CXPLAT_SOCKET_CONTEXT* SocketContext,
    _In_ CXPLAT_DATAPATH_PROC_CONTEXT* ProcContext
    )
{
    if (SocketContext->CurrentRecvBlock != NULL) {
        CxPlatRecvDataReturn(&SocketContext->CurrentRecvBlock->RecvPacket);
    }

    while (!CxPlatListIsEmpty(&SocketContext->PendingSendContextHead)) {
        CxPlatSendDataFree(
            CXPLAT_CONTAINING_RECORD(
                CxPlatListRemoveHead(&SocketContext->PendingSendContextHead),
                CXPLAT_SEND_DATA,
                PendingSendLinkage));
    }

    epoll_ctl(ProcContext->EpollFd, EPOLL_CTL_DEL, SocketContext->SocketFd, NULL);
    epoll_ctl(ProcContext->EpollFd, EPOLL_CTL_DEL, SocketContext->CleanupFd, NULL);
    close(SocketContext->CleanupFd);
    close(SocketContext->SocketFd);

    CxPlatRundownRelease(&SocketContext->Binding->Rundown);
}

QUIC_STATUS
CxPlatSocketContextPrepareReceive(
    _In_ CXPLAT_SOCKET_CONTEXT* SocketContext
    )
{
    if (SocketContext->CurrentRecvBlock == NULL) {
        SocketContext->CurrentRecvBlock =
            CxPlatDataPathAllocRecvBlock(
                SocketContext->Binding->Datapath,
                CxPlatProcCurrentNumber() % SocketContext->Binding->Datapath->ProcCount);
        if (SocketContext->CurrentRecvBlock == NULL) {
            QuicTraceEvent(
                AllocFailure,
                "Allocation of '%s' failed. (%llu bytes)",
                "CXPLAT_DATAPATH_RECV_BLOCK",
                0);
            return QUIC_STATUS_OUT_OF_MEMORY;
        }
    }

    CxPlatZeroMemory(&SocketContext->RecvMsgHdr, sizeof(SocketContext->RecvMsgHdr));
    CxPlatZeroMemory(&SocketContext->RecvMsgControl, sizeof(SocketContext->RecvMsgControl));

    size_t BlockOffset =
        sizeof(CXPLAT_DATAPATH_RECV_BLOCK)
        + SocketContext->Binding->Datapath->ClientRecvContextLength;
    uint8_t* BaseBlock = (uint8_t*)SocketContext->CurrentRecvBlock;

    for (int i = 0; i < CXPLAT_MAX_BATCH_RECIEVE; i++) {
        CXPLAT_DATAPATH_RECV_BLOCK* CurrentBlock = (CXPLAT_DATAPATH_RECV_BLOCK*)(BaseBlock + BlockOffset * i);

        SocketContext->RecvIov[i].iov_base = CurrentBlock->RecvPacket.Buffer;
        CurrentBlock->RecvPacket.BufferLength = SocketContext->RecvIov[i].iov_len;
        CurrentBlock->RecvPacket.Tuple = &CurrentBlock->Tuple;

        struct msghdr* MsgHdr = &SocketContext->RecvMsgHdr[i].msg_hdr;

        MsgHdr->msg_name = &CurrentBlock->RecvPacket.Tuple->RemoteAddress;
        MsgHdr->msg_namelen = sizeof(CurrentBlock->RecvPacket.Tuple->RemoteAddress);
        MsgHdr->msg_iov = &SocketContext->RecvIov[i];
        MsgHdr->msg_iovlen = 1;
        MsgHdr->msg_control = &SocketContext->RecvMsgControl[i].Data;
        MsgHdr->msg_controllen = sizeof(SocketContext->RecvMsgControl[i].Data);
        MsgHdr->msg_flags = 0;
    }

    return QUIC_STATUS_SUCCESS;
}

QUIC_STATUS
CxPlatSocketContextStartReceive(
    _In_ CXPLAT_SOCKET_CONTEXT* SocketContext,
    _In_ int EpollFd
    )
{
    QUIC_STATUS Status = CxPlatSocketContextPrepareReceive(SocketContext);
    if (QUIC_FAILED(Status)) {
        goto Error;
    }

    struct epoll_event SockFdEpEvt = {
        .events = EPOLLIN | EPOLLET,
        .data = {
            .ptr = &SocketContext->EventContexts[QUIC_SOCK_EVENT_SOCKET]
        }
    };

    int Ret =
        epoll_ctl(
            EpollFd,
            EPOLL_CTL_ADD,
            SocketContext->SocketFd,
            &SockFdEpEvt);
    if (Ret != 0) {
        Status = Ret;
        QuicTraceEvent(
            DatapathErrorStatus,
            "[data][%p] ERROR, %u, %s.",
            SocketContext->Binding,
            Status,
            "epoll_ctl failed");
        goto Error;
    }

Error:

    if (QUIC_FAILED(Status)) {
        close(SocketContext->SocketFd);
        SocketContext->SocketFd = INVALID_SOCKET;
    }

    return Status;
}

void
CxPlatSocketContextRecvComplete(
    _In_ CXPLAT_SOCKET_CONTEXT* SocketContext,
    _In_ CXPLAT_DATAPATH_PROC_CONTEXT* ProcContext,
    _In_ int MessagesReceived
    )
{
    QUIC_STATUS Status = QUIC_STATUS_SUCCESS;
    uint32_t BytesTransferred = 0;

    CXPLAT_FRE_ASSERT(MessagesReceived <= CXPLAT_MAX_BATCH_RECIEVE);

    CXPLAT_DBG_ASSERT(SocketContext->CurrentRecvBlock != NULL);
    CXPLAT_DATAPATH_RECV_BLOCK* Head = SocketContext->CurrentRecvBlock;
    SocketContext->CurrentRecvBlock = NULL;
    CXPLAT_RECV_DATA* RecvPacket = &Head[0].RecvPacket;
    // TODO handle no messages received

    for (int CurrentMessage = 0; CurrentMessage < MessagesReceived; CurrentMessage++) {
        // Configure the next
        if (CurrentMessage + 1 < MessagesReceived) {
            RecvPacket->Next = &Head[CurrentMessage + 1].RecvPacket;
        } else {
            RecvPacket->Next = NULL;
        }

        BOOLEAN FoundLocalAddr = FALSE;
        BOOLEAN FoundTOS = FALSE;
        QUIC_ADDR* LocalAddr = &RecvPacket->Tuple->LocalAddress;
        if (LocalAddr->Ipv6.sin6_family == AF_INET6) {
            LocalAddr->Ipv6.sin6_family = QUIC_ADDRESS_FAMILY_INET6;
        }
        QUIC_ADDR* RemoteAddr = &RecvPacket->Tuple->RemoteAddress;
        if (RemoteAddr->Ipv6.sin6_family == AF_INET6) {
            RemoteAddr->Ipv6.sin6_family = QUIC_ADDRESS_FAMILY_INET6;
        }
        CxPlatConvertFromMappedV6(RemoteAddr, RemoteAddr);

        RecvPacket->BufferLength = SocketContext->RecvMsgHdr[CurrentMessage].msg_len;
        BytesTransferred += RecvPacket->BufferLength;

        RecvPacket->TypeOfService = 0;

        struct cmsghdr *CMsg;
        struct msghdr* Msg = &SocketContext->RecvMsgHdr[CurrentMessage].msg_hdr;
        for (CMsg = CMSG_FIRSTHDR(Msg);
            CMsg != NULL;
            CMsg = CMSG_NXTHDR(Msg, CMsg)) {

            if (CMsg->cmsg_level == IPPROTO_IPV6) {
                if (CMsg->cmsg_type == IPV6_PKTINFO) {
                    struct in6_pktinfo* PktInfo6 = (struct in6_pktinfo*) CMSG_DATA(CMsg);
                    LocalAddr->Ip.sa_family = QUIC_ADDRESS_FAMILY_INET6;
                    LocalAddr->Ipv6.sin6_addr = PktInfo6->ipi6_addr;
                    LocalAddr->Ipv6.sin6_port = SocketContext->Binding->LocalAddress.Ipv6.sin6_port;
                    CxPlatConvertFromMappedV6(LocalAddr, LocalAddr);

                    LocalAddr->Ipv6.sin6_scope_id = PktInfo6->ipi6_ifindex;
                    FoundLocalAddr = TRUE;
                } else if (CMsg->cmsg_type == IPV6_TCLASS) {
                    RecvPacket->TypeOfService = *(uint8_t *)CMSG_DATA(CMsg);
                    FoundTOS = TRUE;
                }
            } else if (CMsg->cmsg_level == IPPROTO_IP) {
                if (CMsg->cmsg_type == IP_PKTINFO) {
                    struct in_pktinfo* PktInfo = (struct in_pktinfo*)CMSG_DATA(CMsg);
                    LocalAddr->Ip.sa_family = QUIC_ADDRESS_FAMILY_INET;
                    LocalAddr->Ipv4.sin_addr = PktInfo->ipi_addr;
                    LocalAddr->Ipv4.sin_port = SocketContext->Binding->LocalAddress.Ipv6.sin6_port;
                    LocalAddr->Ipv6.sin6_scope_id = PktInfo->ipi_ifindex;
                    FoundLocalAddr = TRUE;
                } else if (CMsg->cmsg_type == IP_TOS) {
                    RecvPacket->TypeOfService = *(uint8_t *)CMSG_DATA(CMsg);
                    FoundTOS = TRUE;
                }
            }
        }

        CXPLAT_FRE_ASSERT(FoundLocalAddr);
        CXPLAT_FRE_ASSERT(FoundTOS);

        RecvPacket->PartitionIndex = ProcContext->Index;
        RecvPacket = RecvPacket->Next;
    }

    RecvPacket = &Head[0].RecvPacket;

    QuicTraceEvent(
        DatapathRecv,
        "[data][%p] Recv %u bytes (segment=%hu) Src=%!ADDR! Dst=%!ADDR!",
        SocketContext->Binding,
        (uint32_t)BytesTransferred,
        (uint32_t)RecvPacket->BufferLength,
        CLOG_BYTEARRAY(0, NULL), // TODO
        CLOG_BYTEARRAY(0, NULL));

    CXPLAT_DBG_ASSERT(SocketContext->Binding->Datapath->UdpHandlers.Receive);
    SocketContext->Binding->Datapath->UdpHandlers.Receive(
        SocketContext->Binding,
        SocketContext->Binding->ClientContext,
        RecvPacket);

    Status = CxPlatSocketContextPrepareReceive(SocketContext);

    //
    // Prepare can only fail under low memory condition. Treat it as a fatal
    // error.
    //
    CXPLAT_FRE_ASSERT(QUIC_SUCCEEDED(Status));
}

//
// N.B Requires SocketContext->PendingSendContextLock to be locked.
//
void
CxPlatSocketContextPendSend(
    _In_ CXPLAT_SOCKET_CONTEXT* SocketContext,
    _In_ CXPLAT_SEND_DATA* SendContext,
    _In_opt_ const QUIC_ADDR* LocalAddress,
    _In_ const QUIC_ADDR* RemoteAddress
    )
{
    if (LocalAddress != NULL) {
        CxPlatCopyMemory(
            &SendContext->LocalAddress,
            LocalAddress,
            sizeof(*LocalAddress));
        SendContext->Bind = TRUE;
    }

    CxPlatCopyMemory(
        &SendContext->RemoteAddress,
        RemoteAddress,
        sizeof(*RemoteAddress));

    //
    // This is a new send that wasn't previously pended. Add it to the end
    // of the queue.
    //
    CxPlatListInsertTail(
        &SocketContext->PendingSendContextHead,
        &SendContext->PendingSendLinkage);
}

QUIC_STATUS
CxPlatSocketContextSendComplete(
    _In_ CXPLAT_SOCKET_CONTEXT* SocketContext,
    _In_ CXPLAT_DATAPATH_PROC_CONTEXT* ProcContext
    )
{
    QUIC_STATUS Status = QUIC_STATUS_SUCCESS;
    CXPLAT_SEND_DATA* SendContext = NULL;

    struct epoll_event SockFdEpEvt = {
        .events = EPOLLIN | EPOLLET,
        .data = {
            .ptr = &SocketContext->EventContexts[QUIC_SOCK_EVENT_SOCKET]
        }
    };

    int Ret =
        epoll_ctl(
            ProcContext->EpollFd,
            EPOLL_CTL_MOD,
            SocketContext->SocketFd,
            &SockFdEpEvt);
    if (Ret != 0) {
        Status = Ret;
        QuicTraceEvent(
            DatapathErrorStatus,
            "[data][%p] ERROR, %u, %s.",
            SocketContext->Binding,
            Status,
            "epoll_ctl failed");
        return Status;
    }

    CxPlatLockAcquire(&SocketContext->PendingSendContextLock);
    if (!CxPlatListIsEmpty(&SocketContext->PendingSendContextHead)) {
        SendContext =
            CXPLAT_CONTAINING_RECORD(
                SocketContext->PendingSendContextHead.Flink,
                CXPLAT_SEND_DATA,
                PendingSendLinkage);
    }
    CxPlatLockRelease(&SocketContext->PendingSendContextLock);
    if (SendContext == NULL) {
        return Status;
    }

    do {
        Status =
            CxPlatSocketSendInternal(
                SocketContext->Binding,
                SendContext->Bind ? &SendContext->LocalAddress : NULL,
                &SendContext->RemoteAddress,
                SendContext,
                TRUE);
        CxPlatLockAcquire(&SocketContext->PendingSendContextLock);
        if (Status != QUIC_STATUS_PENDING) {
            CxPlatListRemoveHead(&SocketContext->PendingSendContextHead);
            CxPlatSendDataFree(SendContext);
            if (!CxPlatListIsEmpty(&SocketContext->PendingSendContextHead)) {
                SendContext =
                    CXPLAT_CONTAINING_RECORD(
                        SocketContext->PendingSendContextHead.Flink,
                        CXPLAT_SEND_DATA,
                        PendingSendLinkage);
            } else {
                SendContext = NULL;
            }
        }
        CxPlatLockRelease(&SocketContext->PendingSendContextLock);
    } while (Status == QUIC_STATUS_SUCCESS && SendContext != NULL);

    return Status;
}

void
CxPlatSocketContextProcessEvents(
    _In_ void* EventPtr,
    _In_ CXPLAT_DATAPATH_PROC_CONTEXT* ProcContext,
    _In_ int Events
    )
{
    uint8_t EventType = *(uint8_t*)EventPtr;
    CXPLAT_SOCKET_CONTEXT* SocketContext =
        (CXPLAT_SOCKET_CONTEXT*)(
            (uint8_t*)CXPLAT_CONTAINING_RECORD(EventPtr, CXPLAT_SOCKET_CONTEXT, EventContexts) -
            EventType);

    if (EventType == QUIC_SOCK_EVENT_CLEANUP) {
        CXPLAT_DBG_ASSERT(SocketContext->Binding->Shutdown);
        CxPlatSocketContextUninitializeComplete(SocketContext, ProcContext);
        return;
    }

    CXPLAT_DBG_ASSERT(EventType == QUIC_SOCK_EVENT_SOCKET);

    if (EPOLLERR & Events) {
        int ErrNum = 0;
        socklen_t OptLen = sizeof(ErrNum);
        ssize_t Ret =
            getsockopt(
                SocketContext->SocketFd,
                SOL_SOCKET,
                SO_ERROR,
                &ErrNum,
                &OptLen);
        if (Ret < 0) {
            QuicTraceEvent(
                DatapathErrorStatus,
                "[data][%p] ERROR, %u, %s.",
                SocketContext->Binding,
                errno,
                "getsockopt(SO_ERROR) failed");
        } else {
            QuicTraceEvent(
                DatapathErrorStatus,
                "[data][%p] ERROR, %u, %s.",
                SocketContext->Binding,
                ErrNum,
                "Socket error event");

            //
            // Send unreachable notification to MsQuic if any related
            // errors were received.
            //
            if (ErrNum == ECONNREFUSED ||
                ErrNum == EHOSTUNREACH ||
                ErrNum == ENETUNREACH) {
                SocketContext->Binding->Datapath->UdpHandlers.Unreachable(
                    SocketContext->Binding,
                    SocketContext->Binding->ClientContext,
                    &SocketContext->Binding->RemoteAddress);
            }
        }
    }

    if (EPOLLIN & Events) {
        while (TRUE) {
            CXPLAT_DBG_ASSERT(SocketContext->CurrentRecvBlock != NULL);

            int Ret =
                recvmmsg(
                    SocketContext->SocketFd,
                    SocketContext->RecvMsgHdr,
                    CXPLAT_MAX_BATCH_RECIEVE,
                    0,
                    NULL);
            if (Ret < 0) {
                if (errno != EAGAIN && errno != EWOULDBLOCK) {
                    QuicTraceEvent(
                        DatapathErrorStatus,
                        "[data][%p] ERROR, %u, %s.",
                        SocketContext->Binding,
                        errno,
                        "recvmmsg failed");
                }
                break;
            }
            CxPlatSocketContextRecvComplete(SocketContext, ProcContext, Ret);
        }
    }

    if (EPOLLOUT & Events) {
        CxPlatSocketContextSendComplete(SocketContext, ProcContext);
    }
}

//
// Datapath binding interface.
//

QUIC_STATUS
CxPlatSocketCreateUdp(
    _In_ CXPLAT_DATAPATH* Datapath,
    _In_opt_ const QUIC_ADDR* LocalAddress,
    _In_opt_ const QUIC_ADDR* RemoteAddress,
    _In_opt_ void* RecvCallbackContext,
    _Out_ CXPLAT_SOCKET** NewBinding
    )
{
#ifdef CX_PLATFORM_DISPATCH_TABLE
    return
        PlatDispatch->SocketCreate(
            Datapath,
            Type,
            LocalAddress,
            RemoteAddress,
            RecvCallbackContext,
            NewBinding);
#else
    QUIC_STATUS Status = QUIC_STATUS_SUCCESS;
    BOOLEAN IsServerSocket = RemoteAddress == NULL;

    CXPLAT_DBG_ASSERT(Datapath->UdpHandlers.Receive != NULL);

    uint32_t SocketCount = IsServerSocket ? Datapath->ProcCount : 1;
    CXPLAT_FRE_ASSERT(SocketCount > 0);
    size_t BindingLength =
        sizeof(CXPLAT_SOCKET) +
        SocketCount * sizeof(CXPLAT_SOCKET_CONTEXT);

    CXPLAT_SOCKET* Binding =
        (CXPLAT_SOCKET*)CXPLAT_ALLOC_PAGED(BindingLength, QUIC_POOL_SOCKET);
    if (Binding == NULL) {
        Status = QUIC_STATUS_OUT_OF_MEMORY;
        QuicTraceEvent(
            AllocFailure,
            "Allocation of '%s' failed. (%llu bytes)",
            "CXPLAT_SOCKET",
            BindingLength);
        goto Exit;
    }

    QuicTraceEvent(
        DatapathCreated,
        "[data][%p] Created, local=%!ADDR!, remote=%!ADDR!",
        Binding,
        CLOG_BYTEARRAY(LocalAddress ? sizeof(*LocalAddress) : 0, LocalAddress),
        CLOG_BYTEARRAY(RemoteAddress ? sizeof(*RemoteAddress) : 0, RemoteAddress));

    CxPlatZeroMemory(Binding, BindingLength);
    Binding->Datapath = Datapath;
    Binding->ClientContext = RecvCallbackContext;
    Binding->HasFixedRemoteAddress = (RemoteAddress != NULL);
    Binding->Mtu = CXPLAT_MAX_MTU;
    CxPlatRundownInitialize(&Binding->Rundown);
    if (LocalAddress) {
        CxPlatConvertToMappedV6(LocalAddress, &Binding->LocalAddress);
    } else {
        Binding->LocalAddress.Ip.sa_family = QUIC_ADDRESS_FAMILY_INET6;
    }
    for (uint32_t i = 0; i < SocketCount; i++) {
        Binding->SocketContexts[i].Binding = Binding;
        Binding->SocketContexts[i].SocketFd = INVALID_SOCKET;
        for (int j = 0; j < CXPLAT_MAX_BATCH_RECIEVE; j++) {
            Binding->SocketContexts[i].RecvIov[j].iov_len =
                Binding->Mtu - CXPLAT_MIN_IPV4_HEADER_SIZE - CXPLAT_UDP_HEADER_SIZE;
        }
        CxPlatListInitializeHead(&Binding->SocketContexts[i].PendingSendContextHead);
        CxPlatLockInitialize(&Binding->SocketContexts[i].PendingSendContextLock);
        CxPlatRundownAcquire(&Binding->Rundown);
    }

    CxPlatRundownAcquire(&Datapath->BindingsRundown);

    for (uint32_t i = 0; i < SocketCount; i++) {
        Status =
            CxPlatSocketContextInitialize(
                &Binding->SocketContexts[i],
                &Datapath->ProcContexts[i],
                LocalAddress,
                RemoteAddress);
        if (QUIC_FAILED(Status)) {
            goto Exit;
        }
    }

    if (IsServerSocket) {
        //
        // The return value is being ignored here, as if a system does not support
        // bpf we still want the server to work. If this happens, the sockets will
        // round robin, but each flow will be sent to the same socket, just not
        // based on RSS.
        //
        (void)CxPlatSocketConfigureRss(&Binding->SocketContexts[0], SocketCount);
    }

    CxPlatConvertFromMappedV6(&Binding->LocalAddress, &Binding->LocalAddress);
    Binding->LocalAddress.Ipv6.sin6_scope_id = 0;

    if (RemoteAddress != NULL) {
        Binding->RemoteAddress = *RemoteAddress;
    } else {
        Binding->RemoteAddress.Ipv4.sin_port = 0;
    }

    //
    // Must set output pointer before starting receive path, as the receive path
    // will try to use the output.
    //
    *NewBinding = Binding;

    for (uint32_t i = 0; i < SocketCount; i++) {
        Status =
            CxPlatSocketContextStartReceive(
                &Binding->SocketContexts[i],
                Datapath->ProcContexts[i].EpollFd);
        if (QUIC_FAILED(Status)) {
            goto Exit;
        }
    }

    Status = QUIC_STATUS_SUCCESS;

Exit:

    if (QUIC_FAILED(Status)) {
        if (Binding != NULL) {
            QuicTraceEvent(
                DatapathDestroyed,
                "[data][%p] Destroyed",
                Binding);
            // TODO - Clean up socket contexts
            CxPlatRundownRelease(&Datapath->BindingsRundown);
            CxPlatRundownUninitialize(&Binding->Rundown);
            for (uint32_t i = 0; i < SocketCount; i++) {
                CxPlatLockUninitialize(&Binding->SocketContexts[i].PendingSendContextLock);
            }
            CXPLAT_FREE(Binding, QUIC_POOL_SOCKET);
            Binding = NULL;
        }
    }

    return Status;
#endif
}

_IRQL_requires_max_(PASSIVE_LEVEL)
QUIC_STATUS
CxPlatSocketCreateTcp(
    _In_ CXPLAT_DATAPATH* Datapath,
    _In_opt_ const QUIC_ADDR* LocalAddress,
    _In_ const QUIC_ADDR* RemoteAddress,
    _In_opt_ void* CallbackContext,
    _Out_ CXPLAT_SOCKET** Socket
    )
{
    UNREFERENCED_PARAMETER(Datapath);
    UNREFERENCED_PARAMETER(LocalAddress);
    UNREFERENCED_PARAMETER(RemoteAddress);
    UNREFERENCED_PARAMETER(CallbackContext);
    UNREFERENCED_PARAMETER(Socket);
    return QUIC_STATUS_NOT_SUPPORTED;
}

_IRQL_requires_max_(PASSIVE_LEVEL)
QUIC_STATUS
CxPlatSocketCreateTcpListener(
    _In_ CXPLAT_DATAPATH* Datapath,
    _In_opt_ const QUIC_ADDR* LocalAddress,
    _In_opt_ void* CallbackContext,
    _Out_ CXPLAT_SOCKET** Socket
    )
{
    UNREFERENCED_PARAMETER(Datapath);
    UNREFERENCED_PARAMETER(LocalAddress);
    UNREFERENCED_PARAMETER(CallbackContext);
    UNREFERENCED_PARAMETER(Socket);
    return QUIC_STATUS_NOT_SUPPORTED;
}

void
CxPlatSocketDelete(
    _Inout_ CXPLAT_SOCKET* Socket
    )
{
#ifdef CX_PLATFORM_DISPATCH_TABLE
    return PlatDispatch->SocketDelete(Socket);
#else
    CXPLAT_DBG_ASSERT(Socket != NULL);
    QuicTraceEvent(
        DatapathDestroyed,
        "[data][%p] Destroyed",
        Socket);

    //
    // The function is called by the upper layer when it is completely done
    // with the UDP binding. It expects that after this call returns there will
    // be no additional upcalls related to this binding, and all outstanding
    // upcalls on different threads will be completed.
    //

    Socket->Shutdown = TRUE;
    uint32_t SocketCount = Socket->HasFixedRemoteAddress ? 1 : Socket->Datapath->ProcCount;
    for (uint32_t i = 0; i < SocketCount; ++i) {
        CxPlatSocketContextUninitialize(
            &Socket->SocketContexts[i],
            &Socket->Datapath->ProcContexts[i]);
    }

    CxPlatRundownReleaseAndWait(&Socket->Rundown);
    CxPlatRundownRelease(&Socket->Datapath->BindingsRundown);

    CxPlatRundownUninitialize(&Socket->Rundown);
    for (uint32_t i = 0; i < SocketCount; i++) {
        CxPlatLockUninitialize(&Socket->SocketContexts[i].PendingSendContextLock);
    }
    CXPLAT_FREE(Socket, QUIC_POOL_SOCKET);
#endif
}

void
CxPlatSocketGetLocalAddress(
    _In_ CXPLAT_SOCKET* Socket,
    _Out_ QUIC_ADDR* Address
    )
{
#ifdef CX_PLATFORM_DISPATCH_TABLE
    PlatDispatch->SocketGetLocalAddress(Socket, Address);
#else
    CXPLAT_DBG_ASSERT(Socket != NULL);
    *Address = Socket->LocalAddress;
#endif
}

void
CxPlatSocketGetRemoteAddress(
    _In_ CXPLAT_SOCKET* Socket,
    _Out_ QUIC_ADDR* Address
    )
{
#ifdef CX_PLATFORM_DISPATCH_TABLE
    PlatDispatch->SocketGetRemoteAddress(Socket, Address);
#else
    CXPLAT_DBG_ASSERT(Socket != NULL);
    *Address = Socket->RemoteAddress;
#endif
}

QUIC_STATUS
CxPlatSocketSetParam(
    _In_ CXPLAT_SOCKET* Socket,
    _In_ uint32_t Param,
    _In_ uint32_t BufferLength,
    _In_reads_bytes_(BufferLength) const uint8_t * Buffer
    )
{
#ifdef CX_PLATFORM_DISPATCH_TABLE
    return
        PlatDispatch->SocketSetParam(
            Socket,
            Param,
            BufferLength,
            Buffer);
#else
    UNREFERENCED_PARAMETER(Socket);
    UNREFERENCED_PARAMETER(Param);
    UNREFERENCED_PARAMETER(BufferLength);
    UNREFERENCED_PARAMETER(Buffer);
    return QUIC_STATUS_NOT_SUPPORTED;
#endif
}

QUIC_STATUS
CxPlatSocketGetParam(
    _In_ CXPLAT_SOCKET* Socket,
    _In_ uint32_t Param,
    _Inout_ uint32_t* BufferLength,
    _Out_writes_bytes_opt_(*BufferLength) uint8_t * Buffer
    )
{
#ifdef CX_PLATFORM_DISPATCH_TABLE
    return
        PlatDispatch->SocketGetParam(
            Socket,
            Param,
            BufferLength,
            Buffer);
#else
    UNREFERENCED_PARAMETER(Socket);
    UNREFERENCED_PARAMETER(Param);
    UNREFERENCED_PARAMETER(BufferLength);
    UNREFERENCED_PARAMETER(Buffer);
    return QUIC_STATUS_NOT_SUPPORTED;
#endif
}

CXPLAT_RECV_DATA*
CxPlatDataPathRecvPacketToRecvData(
    _In_ const CXPLAT_RECV_PACKET* const Packet
    )
{
#ifdef CX_PLATFORM_DISPATCH_TABLE
    return PlatDispatch->DatapathRecvContextToRecvPacket(Packet);
#else
    CXPLAT_DATAPATH_RECV_BLOCK* RecvBlock =
        (CXPLAT_DATAPATH_RECV_BLOCK*)
            ((char *)Packet - sizeof(CXPLAT_DATAPATH_RECV_BLOCK));

    return &RecvBlock->RecvPacket;
#endif
}

CXPLAT_RECV_PACKET*
CxPlatDataPathRecvDataToRecvPacket(
    _In_ const CXPLAT_RECV_DATA* const RecvData
    )
{
#ifdef CX_PLATFORM_DISPATCH_TABLE
    return PlatDispatch->DatapathRecvPacketToRecvContext(RecvData);
#else
    CXPLAT_DATAPATH_RECV_BLOCK* RecvBlock =
        CXPLAT_CONTAINING_RECORD(RecvData, CXPLAT_DATAPATH_RECV_BLOCK, RecvPacket);

    return (CXPLAT_RECV_PACKET*)(RecvBlock + 1);
#endif
}

void
CxPlatRecvDataReturn(
    _In_opt_ CXPLAT_RECV_DATA* RecvDataChain
    )
{
#ifdef CX_PLATFORM_DISPATCH_TABLE
    if (RecvDataChain != NULL) {
        PlatDispatch->SocketReturnRecvPacket(RecvDataChain);
    }
#else
    CXPLAT_RECV_DATA* Datagram;
    while ((Datagram = RecvDataChain) != NULL) {
        RecvDataChain = RecvDataChain->Next;
        CXPLAT_DATAPATH_RECV_BLOCK* RecvBlock =
            CXPLAT_CONTAINING_RECORD(Datagram, CXPLAT_DATAPATH_RECV_BLOCK, RecvPacket);
        CxPlatPoolFree(RecvBlock->OwningPool, RecvBlock);
    }
#endif
}

CXPLAT_SEND_DATA*
CxPlatSendDataAlloc(
    _In_ CXPLAT_SOCKET* Socket,
    _In_ CXPLAT_ECN_TYPE ECN,
    _In_ uint16_t MaxPacketSize
    )
{
#ifdef CX_PLATFORM_DISPATCH_TABLE
    return
        PlatDispatch->SendDataAlloc(
            Socket,
            ECN,
            MaxPacketSize);
#else
    UNREFERENCED_PARAMETER(MaxPacketSize);
    CXPLAT_DBG_ASSERT(Socket != NULL);

    CXPLAT_DATAPATH_PROC_CONTEXT* ProcContext =
        &Socket->Datapath->ProcContexts[CxPlatProcCurrentNumber() % Socket->Datapath->ProcCount];
    CXPLAT_SEND_DATA* SendContext =
        CxPlatPoolAlloc(&ProcContext->SendContextPool);
    if (SendContext == NULL) {
        QuicTraceEvent(
            AllocFailure,
            "Allocation of '%s' failed. (%llu bytes)",
            "CXPLAT_SEND_DATA",
            0);
        goto Exit;
    }

    CxPlatZeroMemory(SendContext, sizeof(*SendContext));
    SendContext->Owner = ProcContext;
    SendContext->ECN = ECN;

Exit:

    return SendContext;
#endif
}

void
CxPlatSendDataFree(
    _In_ CXPLAT_SEND_DATA* SendData
    )
{
#ifdef CX_PLATFORM_DISPATCH_TABLE
    PlatDispatch->SendDataFree(SendData);
#else
    size_t i = 0;
    for (i = 0; i < SendData->BufferCount; ++i) {
        CxPlatPoolFree(
            &SendData->Owner->SendBufferPool,
            SendData->Buffers[i].Buffer);
        SendData->Buffers[i].Buffer = NULL;
    }

    CxPlatPoolFree(&SendData->Owner->SendContextPool, SendData);
#endif
}

QUIC_BUFFER*
CxPlatSendDataAllocBuffer(
    _In_ CXPLAT_SEND_DATA* SendData,
    _In_ uint16_t MaxBufferLength
    )
{
#ifdef CX_PLATFORM_DISPATCH_TABLE
    return
        PlatDispatch->SendDataAllocBuffer(
            SendData,
            MaxBufferLength);
#else
    QUIC_BUFFER* Buffer = NULL;

    CXPLAT_DBG_ASSERT(SendData != NULL);
    CXPLAT_DBG_ASSERT(MaxBufferLength <= CXPLAT_MAX_MTU - CXPLAT_MIN_IPV4_HEADER_SIZE - CXPLAT_UDP_HEADER_SIZE);

    if (SendData->BufferCount ==
            SendData->Owner->Datapath->MaxSendBatchSize) {
        QuicTraceEvent(
            LibraryError,
            "[ lib] ERROR, %s.",
            "Max batch size limit hit");
        goto Exit;
    }

    Buffer = &SendData->Buffers[SendData->BufferCount];
    CxPlatZeroMemory(Buffer, sizeof(*Buffer));

    Buffer->Buffer = CxPlatPoolAlloc(&SendData->Owner->SendBufferPool);
    if (Buffer->Buffer == NULL) {
        QuicTraceEvent(
            AllocFailure,
            "Allocation of '%s' failed. (%llu bytes)",
            "Send Buffer",
            0);
        Buffer = NULL;
        goto Exit;
    }

    Buffer->Length = MaxBufferLength;

    SendData->Iovs[SendData->BufferCount].iov_base = Buffer->Buffer;
    SendData->Iovs[SendData->BufferCount].iov_len = Buffer->Length;

    ++SendData->BufferCount;

Exit:

    return Buffer;
#endif
}

void
CxPlatSendDataFreeBuffer(
    _In_ CXPLAT_SEND_DATA* SendData,
    _In_ QUIC_BUFFER* Buffer
    )
{
#ifdef CX_PLATFORM_DISPATCH_TABLE
    PlatDispatch->SendDataFreeBuffer(SendData, Buffer);
#else
    CxPlatPoolFree(&SendData->Owner->SendBufferPool, Buffer->Buffer);
    Buffer->Buffer = NULL;

    CXPLAT_DBG_ASSERT(Buffer == &SendData->Buffers[SendData->BufferCount - 1]);

    --SendData->BufferCount;
#endif
}

QUIC_STATUS
CxPlatSocketSendInternal(
    _In_ CXPLAT_SOCKET* Socket,
    _In_ const QUIC_ADDR* LocalAddress,
    _In_ const QUIC_ADDR* RemoteAddress,
    _In_ CXPLAT_SEND_DATA* SendData,
    _In_ BOOLEAN IsPendedSend
    )
{
    QUIC_STATUS Status = QUIC_STATUS_SUCCESS;
    CXPLAT_SOCKET_CONTEXT* SocketContext = NULL;
    CXPLAT_DATAPATH_PROC_CONTEXT* ProcContext = NULL;
    QUIC_ADDR MappedRemoteAddress = {0};
    struct cmsghdr *CMsg = NULL;
    struct in_pktinfo *PktInfo = NULL;
    struct in6_pktinfo *PktInfo6 = NULL;
    BOOLEAN SendPending = FALSE;
    uint32_t ProcNumber;
<<<<<<< HEAD
    size_t SendCount;
=======
    size_t TotalMessagesCount;

    CXPLAT_DBG_ASSERT(Socket != NULL && RemoteAddress != NULL && SendData != NULL);
    CXPLAT_DBG_ASSERT(SendData->SentMessagesCount < CXPLAT_MAX_BATCH_SEND);
    CXPLAT_DBG_ASSERT(IsPendedSend || SendData->SentMessagesCount == 0);
>>>>>>> 11be0b29

    static_assert(CMSG_SPACE(sizeof(struct in6_pktinfo)) >= CMSG_SPACE(sizeof(struct in_pktinfo)), "sizeof(struct in6_pktinfo) >= sizeof(struct in_pktinfo) failed");
    char ControlBuffer[CMSG_SPACE(sizeof(struct in6_pktinfo)) + CMSG_SPACE(sizeof(int))] = {0};

    ProcNumber = CxPlatProcCurrentNumber() % Socket->Datapath->ProcCount;
    SocketContext = &Socket->SocketContexts[Socket->HasFixedRemoteAddress ? 0 : ProcNumber];

    ProcContext = &Socket->Datapath->ProcContexts[ProcNumber];

    uint32_t TotalSize = 0;
    for (size_t i = SendData->SentMessagesCount; i < SendData->BufferCount; ++i) {
        SendData->Iovs[i].iov_base = SendData->Buffers[i].Buffer;
        SendData->Iovs[i].iov_len = SendData->Buffers[i].Length;
        TotalSize += SendData->Buffers[i].Length;
    }

<<<<<<< HEAD
    QuicTraceEvent(
        DatapathSend,
        "[data][%p] Send %u bytes in %hhu buffers (segment=%hu) Dst=%!ADDR!, Src=%!ADDR!",
        Socket,
        TotalSize,
        SendData->BufferCount,
        SendData->Buffers[0].Length,
        CLOG_BYTEARRAY(sizeof(*RemoteAddress), RemoteAddress),
        CLOG_BYTEARRAY(sizeof(*LocalAddress), LocalAddress));

    //
    // Map V4 address to dual-stack socket format.
    //
    CxPlatConvertToMappedV6(RemoteAddress, &MappedRemoteAddress);

    if (MappedRemoteAddress.Ipv6.sin6_family == QUIC_ADDRESS_FAMILY_INET6) {
        MappedRemoteAddress.Ipv6.sin6_family = AF_INET6;
    }

    struct mmsghdr Mhdrs[CXPLAT_MAX_BATCH_SEND];


    for (SendCount = 0; SendCount < SendData->BufferCount; SendCount++) {
        struct msghdr TempMhdr = {
            .msg_name = &MappedRemoteAddress,
            .msg_namelen = sizeof(MappedRemoteAddress),
            .msg_iov = SendData->Iovs + SendCount,
            .msg_iovlen = 1, // 1 until we support GSO
            .msg_control = ControlBuffer,
            .msg_controllen = CMSG_SPACE(sizeof(int)),
            .msg_flags = 0
        };

        Mhdrs[SendCount].msg_hdr = TempMhdr;

        struct msghdr* Mhdr = &Mhdrs[SendCount].msg_hdr;
        Mhdrs[SendCount].msg_len = 0;

        CMsg = CMSG_FIRSTHDR(Mhdr);
        CMsg->cmsg_level = RemoteAddress->Ip.sa_family == QUIC_ADDRESS_FAMILY_INET ? IPPROTO_IP : IPPROTO_IPV6;
        CMsg->cmsg_type = RemoteAddress->Ip.sa_family == QUIC_ADDRESS_FAMILY_INET ? IP_TOS : IPV6_TCLASS;
        CMsg->cmsg_len = CMSG_LEN(sizeof(int));
        *(int *)CMSG_DATA(CMsg) = SendData->ECN;

        if (!Socket->Connected) {
            Mhdr->msg_controllen += CMSG_SPACE(sizeof(struct in6_pktinfo));
            CMsg = CMSG_NXTHDR(Mhdr, CMsg);
            CXPLAT_DBG_ASSERT(LocalAddress != NULL);
            CXPLAT_DBG_ASSERT(CMsg != NULL);
            if (RemoteAddress->Ip.sa_family == QUIC_ADDRESS_FAMILY_INET) {
                CMsg->cmsg_level = IPPROTO_IP;
                CMsg->cmsg_type = IP_PKTINFO;
                CMsg->cmsg_len = CMSG_LEN(sizeof(struct in_pktinfo));
                PktInfo = (struct in_pktinfo*) CMSG_DATA(CMsg);
                // TODO: Use Ipv4 instead of Ipv6.
                PktInfo->ipi_ifindex = LocalAddress->Ipv6.sin6_scope_id;
                PktInfo->ipi_addr = LocalAddress->Ipv4.sin_addr;
            } else {
                CMsg->cmsg_level = IPPROTO_IPV6;
                CMsg->cmsg_type = IPV6_PKTINFO;
                CMsg->cmsg_len = CMSG_LEN(sizeof(struct in6_pktinfo));
                PktInfo6 = (struct in6_pktinfo*) CMSG_DATA(CMsg);
                PktInfo6->ipi6_ifindex = LocalAddress->Ipv6.sin6_scope_id;
                PktInfo6->ipi6_addr = LocalAddress->Ipv6.sin6_addr;
            }
        }
=======
    if (!IsPendedSend) {
        QuicTraceEvent(
            DatapathSend,
            "[data][%p] Send %u bytes in %hhu buffers (segment=%hu) Dst=%!ADDR!, Src=%!ADDR!",
            Socket,
            TotalSize,
            SendData->BufferCount,
            SendData->Buffers[SendData->SentMessagesCount].Length,
            CLOG_BYTEARRAY(sizeof(*RemoteAddress), RemoteAddress),
            CLOG_BYTEARRAY(sizeof(*LocalAddress), LocalAddress));
>>>>>>> 11be0b29
    }

    //
    // Check to see if we need to pend.
    //
    if (!IsPendedSend) {
        CxPlatLockAcquire(&SocketContext->PendingSendContextLock);
        if (!CxPlatListIsEmpty(&SocketContext->PendingSendContextHead)) {
            CxPlatSocketContextPendSend(
                SocketContext,
                SendData,
                LocalAddress,
                RemoteAddress);
            SendPending = TRUE;
        }
        CxPlatLockRelease(&SocketContext->PendingSendContextLock);
        if (SendPending) {
            Status = QUIC_STATUS_PENDING;
            goto Exit;
        }
    }

<<<<<<< HEAD
    SentByteCount = sendmmsg(SocketContext->SocketFd, Mhdrs, (unsigned int)SendCount, 0);
=======
    //
    // Map V4 address to dual-stack socket format.
    //
    CxPlatConvertToMappedV6(RemoteAddress, &MappedRemoteAddress);

    if (MappedRemoteAddress.Ipv6.sin6_family == QUIC_ADDRESS_FAMILY_INET6) {
        MappedRemoteAddress.Ipv6.sin6_family = AF_INET6;
    }
>>>>>>> 11be0b29

    struct mmsghdr Mhdrs[CXPLAT_MAX_BATCH_SEND];
    for (TotalMessagesCount = SendData->SentMessagesCount; TotalMessagesCount < SendData->BufferCount; TotalMessagesCount++) {
        struct msghdr TempMhdr = {
            .msg_name = &MappedRemoteAddress,
            .msg_namelen = sizeof(MappedRemoteAddress),
            .msg_iov = SendData->Iovs + TotalMessagesCount,
            .msg_iovlen = 1, // 1 until we support GSO
            .msg_control = ControlBuffer,
            .msg_controllen = CMSG_SPACE(sizeof(int)),
            .msg_flags = 0
        };

        Mhdrs[TotalMessagesCount].msg_hdr = TempMhdr;

        struct msghdr* Mhdr = &Mhdrs[TotalMessagesCount].msg_hdr;
        Mhdrs[TotalMessagesCount].msg_len = 0;

        CMsg = CMSG_FIRSTHDR(Mhdr);
        CMsg->cmsg_level = RemoteAddress->Ip.sa_family == QUIC_ADDRESS_FAMILY_INET ? IPPROTO_IP : IPPROTO_IPV6;
        CMsg->cmsg_type = RemoteAddress->Ip.sa_family == QUIC_ADDRESS_FAMILY_INET ? IP_TOS : IPV6_TCLASS;
        CMsg->cmsg_len = CMSG_LEN(sizeof(int));
        *(int *)CMSG_DATA(CMsg) = SendData->ECN;

        if (!Socket->Connected) {
            Mhdr->msg_controllen += CMSG_SPACE(sizeof(struct in6_pktinfo));
            CMsg = CMSG_NXTHDR(Mhdr, CMsg);
            CXPLAT_DBG_ASSERT(LocalAddress != NULL);
            CXPLAT_DBG_ASSERT(CMsg != NULL);
            if (RemoteAddress->Ip.sa_family == QUIC_ADDRESS_FAMILY_INET) {
                CMsg->cmsg_level = IPPROTO_IP;
                CMsg->cmsg_type = IP_PKTINFO;
                CMsg->cmsg_len = CMSG_LEN(sizeof(struct in_pktinfo));
                PktInfo = (struct in_pktinfo*) CMSG_DATA(CMsg);
                // TODO: Use Ipv4 instead of Ipv6.
                PktInfo->ipi_ifindex = LocalAddress->Ipv6.sin6_scope_id;
                PktInfo->ipi_addr = LocalAddress->Ipv4.sin_addr;
            } else {
                CMsg->cmsg_level = IPPROTO_IPV6;
                CMsg->cmsg_type = IPV6_PKTINFO;
                CMsg->cmsg_len = CMSG_LEN(sizeof(struct in6_pktinfo));
                PktInfo6 = (struct in6_pktinfo*) CMSG_DATA(CMsg);
                PktInfo6->ipi6_ifindex = LocalAddress->Ipv6.sin6_scope_id;
                PktInfo6->ipi6_addr = LocalAddress->Ipv6.sin6_addr;
            }
        }
    }

    while (SendData->SentMessagesCount < TotalMessagesCount) {

        int SuccessfullySentMessages =
            sendmmsg(
                SocketContext->SocketFd,
                Mhdrs + SendData->SentMessagesCount,
                (unsigned int)(TotalMessagesCount - SendData->SentMessagesCount),
                0);

        CXPLAT_FRE_ASSERT(SuccessfullySentMessages != 0);

        if (SuccessfullySentMessages < 0) {
            if (errno == EAGAIN || errno == EWOULDBLOCK) {
                if (!IsPendedSend) {
                    CxPlatLockAcquire(&SocketContext->PendingSendContextLock);
                    CxPlatSocketContextPendSend(
                        SocketContext,
                        SendData,
                        LocalAddress,
                        RemoteAddress);
                    CxPlatLockRelease(&SocketContext->PendingSendContextLock);
                }
                SendPending = TRUE;
                struct epoll_event SockFdEpEvt = {
                    .events = EPOLLIN | EPOLLOUT | EPOLLET,
                    .data = {
                        .ptr = &SocketContext->EventContexts[QUIC_SOCK_EVENT_SOCKET]
                    }
                };

                int Ret =
                    epoll_ctl(
                        ProcContext->EpollFd,
                        EPOLL_CTL_MOD,
                        SocketContext->SocketFd,
                        &SockFdEpEvt);
                if (Ret != 0) {
                    QuicTraceEvent(
                        DatapathErrorStatus,
                        "[data][%p] ERROR, %u, %s.",
                        SocketContext->Binding,
                        errno,
                        "epoll_ctl failed");
                    Status = errno;
                    goto Exit;
                }
                Status = QUIC_STATUS_PENDING;
                goto Exit;
            } else {
                Status = errno;
                QuicTraceEvent(
                    DatapathErrorStatus,
                    "[data][%p] ERROR, %u, %s.",
                    SocketContext->Binding,
                    Status,
                    "sendmmsg failed");

                //
                // Unreachable events can sometimes come synchronously.
                // Send unreachable notification to MsQuic if any related
                // errors were received.
                //
                if (Status == ECONNREFUSED ||
                    Status == EHOSTUNREACH ||
                    Status == ENETUNREACH) {
                    SocketContext->Binding->Datapath->UdpHandlers.Unreachable(
                        SocketContext->Binding,
                        SocketContext->Binding->ClientContext,
                        &SocketContext->Binding->RemoteAddress);
                }
                goto Exit;
            }
        } else {
<<<<<<< HEAD
            Status = errno;
            QuicTraceEvent(
                DatapathErrorStatus,
                "[data][%p] ERROR, %u, %s.",
                SocketContext->Binding,
                Status,
                "sendmmsg failed");

            //
            // Unreachable events can sometimes come synchronously.
            // Send unreachable notification to MsQuic if any related
            // errors were received.
            //
            if (Status == ECONNREFUSED ||
                Status == EHOSTUNREACH ||
                Status == ENETUNREACH) {
                SocketContext->Binding->Datapath->UdpHandlers.Unreachable(
                    SocketContext->Binding,
                    SocketContext->Binding->ClientContext,
                    &SocketContext->Binding->RemoteAddress);
            }
            goto Exit;
=======
            SendData->SentMessagesCount += SuccessfullySentMessages;
>>>>>>> 11be0b29
        }
    }

    Status = QUIC_STATUS_SUCCESS;

Exit:

    if (!SendPending && !IsPendedSend) {
        CxPlatSendDataFree(SendData);
    }

    return Status;
}

QUIC_STATUS
CxPlatSocketSend(
    _In_ CXPLAT_SOCKET* Socket,
    _In_ const QUIC_ADDR* LocalAddress,
    _In_ const QUIC_ADDR* RemoteAddress,
    _In_ CXPLAT_SEND_DATA* SendData
    )
{
#ifdef CX_PLATFORM_DISPATCH_TABLE
    return
        PlatDispatch->SocketSend(
            Socket,
            LocalAddress,
            RemoteAddress,
            SendData);
#else
    QUIC_STATUS Status =
        CxPlatSocketSendInternal(
            Socket,
            LocalAddress,
            RemoteAddress,
            SendData,
            FALSE);
    if (Status == QUIC_STATUS_PENDING) {
        Status = QUIC_STATUS_SUCCESS;
    }
    return Status;
#endif // CX_PLATFORM_DISPATCH_TABLE
}

uint16_t
CxPlatSocketGetLocalMtu(
    _In_ CXPLAT_SOCKET* Socket
    )
{
#ifdef CX_PLATFORM_DISPATCH_TABLE
    return PlatDispatch->SocketGetLocalMtu(Socket);
#else
    CXPLAT_DBG_ASSERT(Socket != NULL);
    return Socket->Mtu;
#endif
}

#ifndef TEMP_FAILURE_RETRY
#define TEMP_FAILURE_RETRY(expression)                              \
    ({                                                              \
        long int FailureRetryResult = 0;                            \
        do {                                                        \
            FailureRetryResult = (long int)(expression);            \
        } while ((FailureRetryResult == -1L) && (errno == EINTR));  \
        FailureRetryResult;                                         \
    })
#endif

void*
CxPlatDataPathWorkerThread(
    _In_ void* Context
    )
{
    CXPLAT_DATAPATH_PROC_CONTEXT* ProcContext = (CXPLAT_DATAPATH_PROC_CONTEXT*)Context;
    CXPLAT_DBG_ASSERT(ProcContext != NULL && ProcContext->Datapath != NULL);

    QuicTraceLogInfo(
        DatapathWorkerThreadStart,
        "[data][%p] Worker start",
        ProcContext);

    const size_t EpollEventCtMax = 16; // TODO: Experiment.
    struct epoll_event EpollEvents[EpollEventCtMax];

    while (!ProcContext->Datapath->Shutdown) {
        int ReadyEventCount =
            TEMP_FAILURE_RETRY(
                epoll_wait(
                    ProcContext->EpollFd,
                    EpollEvents,
                    EpollEventCtMax,
                    -1));

        CXPLAT_FRE_ASSERT(ReadyEventCount >= 0);
        for (int i = 0; i < ReadyEventCount; i++) {
            if (EpollEvents[i].data.ptr == NULL) {
                //
                // The processor context is shutting down and the worker thread
                // needs to clean up.
                //
                CXPLAT_DBG_ASSERT(ProcContext->Datapath->Shutdown);
                break;
            }

            CxPlatSocketContextProcessEvents(
                EpollEvents[i].data.ptr,
                ProcContext,
                EpollEvents[i].events);
        }
    }

    QuicTraceLogInfo(
        DatapathWorkerThreadStop,
        "[data][%p] Worker stop",
        ProcContext);

    return NO_ERROR;
}

BOOLEAN
CxPlatSendDataIsFull(
    _In_ CXPLAT_SEND_DATA* SendData
    )
{
#ifdef CX_PLATFORM_DISPATCH_TABLE
    return PlatDispatch->SendDataIsFull(SendData);
#else
    return SendData->BufferCount == SendData->Owner->Datapath->MaxSendBatchSize;
#endif
}<|MERGE_RESOLUTION|>--- conflicted
+++ resolved
@@ -28,15 +28,11 @@
 CXPLAT_STATIC_ASSERT((SIZEOF_STRUCT_MEMBER(QUIC_BUFFER, Length) <= sizeof(size_t)), "(sizeof(QUIC_BUFFER.Length) == sizeof(size_t) must be TRUE.");
 CXPLAT_STATIC_ASSERT((SIZEOF_STRUCT_MEMBER(QUIC_BUFFER, Buffer) == sizeof(void*)), "(sizeof(QUIC_BUFFER.Buffer) == sizeof(void*) must be TRUE.");
 
-<<<<<<< HEAD
 //
 // TODO: Support batching.
 //
 #define CXPLAT_MAX_BATCH_SEND 7
 #define CXPLAT_MAX_BATCH_RECIEVE 1
-=======
-#define CXPLAT_MAX_BATCH_SEND 7
->>>>>>> 11be0b29
 
 //
 // A receive block to receive a UDP packet over the sockets.
@@ -2118,15 +2114,11 @@
     struct in6_pktinfo *PktInfo6 = NULL;
     BOOLEAN SendPending = FALSE;
     uint32_t ProcNumber;
-<<<<<<< HEAD
-    size_t SendCount;
-=======
     size_t TotalMessagesCount;
 
     CXPLAT_DBG_ASSERT(Socket != NULL && RemoteAddress != NULL && SendData != NULL);
     CXPLAT_DBG_ASSERT(SendData->SentMessagesCount < CXPLAT_MAX_BATCH_SEND);
     CXPLAT_DBG_ASSERT(IsPendedSend || SendData->SentMessagesCount == 0);
->>>>>>> 11be0b29
 
     static_assert(CMSG_SPACE(sizeof(struct in6_pktinfo)) >= CMSG_SPACE(sizeof(struct in_pktinfo)), "sizeof(struct in6_pktinfo) >= sizeof(struct in_pktinfo) failed");
     char ControlBuffer[CMSG_SPACE(sizeof(struct in6_pktinfo)) + CMSG_SPACE(sizeof(int))] = {0};
@@ -2143,74 +2135,6 @@
         TotalSize += SendData->Buffers[i].Length;
     }
 
-<<<<<<< HEAD
-    QuicTraceEvent(
-        DatapathSend,
-        "[data][%p] Send %u bytes in %hhu buffers (segment=%hu) Dst=%!ADDR!, Src=%!ADDR!",
-        Socket,
-        TotalSize,
-        SendData->BufferCount,
-        SendData->Buffers[0].Length,
-        CLOG_BYTEARRAY(sizeof(*RemoteAddress), RemoteAddress),
-        CLOG_BYTEARRAY(sizeof(*LocalAddress), LocalAddress));
-
-    //
-    // Map V4 address to dual-stack socket format.
-    //
-    CxPlatConvertToMappedV6(RemoteAddress, &MappedRemoteAddress);
-
-    if (MappedRemoteAddress.Ipv6.sin6_family == QUIC_ADDRESS_FAMILY_INET6) {
-        MappedRemoteAddress.Ipv6.sin6_family = AF_INET6;
-    }
-
-    struct mmsghdr Mhdrs[CXPLAT_MAX_BATCH_SEND];
-
-
-    for (SendCount = 0; SendCount < SendData->BufferCount; SendCount++) {
-        struct msghdr TempMhdr = {
-            .msg_name = &MappedRemoteAddress,
-            .msg_namelen = sizeof(MappedRemoteAddress),
-            .msg_iov = SendData->Iovs + SendCount,
-            .msg_iovlen = 1, // 1 until we support GSO
-            .msg_control = ControlBuffer,
-            .msg_controllen = CMSG_SPACE(sizeof(int)),
-            .msg_flags = 0
-        };
-
-        Mhdrs[SendCount].msg_hdr = TempMhdr;
-
-        struct msghdr* Mhdr = &Mhdrs[SendCount].msg_hdr;
-        Mhdrs[SendCount].msg_len = 0;
-
-        CMsg = CMSG_FIRSTHDR(Mhdr);
-        CMsg->cmsg_level = RemoteAddress->Ip.sa_family == QUIC_ADDRESS_FAMILY_INET ? IPPROTO_IP : IPPROTO_IPV6;
-        CMsg->cmsg_type = RemoteAddress->Ip.sa_family == QUIC_ADDRESS_FAMILY_INET ? IP_TOS : IPV6_TCLASS;
-        CMsg->cmsg_len = CMSG_LEN(sizeof(int));
-        *(int *)CMSG_DATA(CMsg) = SendData->ECN;
-
-        if (!Socket->Connected) {
-            Mhdr->msg_controllen += CMSG_SPACE(sizeof(struct in6_pktinfo));
-            CMsg = CMSG_NXTHDR(Mhdr, CMsg);
-            CXPLAT_DBG_ASSERT(LocalAddress != NULL);
-            CXPLAT_DBG_ASSERT(CMsg != NULL);
-            if (RemoteAddress->Ip.sa_family == QUIC_ADDRESS_FAMILY_INET) {
-                CMsg->cmsg_level = IPPROTO_IP;
-                CMsg->cmsg_type = IP_PKTINFO;
-                CMsg->cmsg_len = CMSG_LEN(sizeof(struct in_pktinfo));
-                PktInfo = (struct in_pktinfo*) CMSG_DATA(CMsg);
-                // TODO: Use Ipv4 instead of Ipv6.
-                PktInfo->ipi_ifindex = LocalAddress->Ipv6.sin6_scope_id;
-                PktInfo->ipi_addr = LocalAddress->Ipv4.sin_addr;
-            } else {
-                CMsg->cmsg_level = IPPROTO_IPV6;
-                CMsg->cmsg_type = IPV6_PKTINFO;
-                CMsg->cmsg_len = CMSG_LEN(sizeof(struct in6_pktinfo));
-                PktInfo6 = (struct in6_pktinfo*) CMSG_DATA(CMsg);
-                PktInfo6->ipi6_ifindex = LocalAddress->Ipv6.sin6_scope_id;
-                PktInfo6->ipi6_addr = LocalAddress->Ipv6.sin6_addr;
-            }
-        }
-=======
     if (!IsPendedSend) {
         QuicTraceEvent(
             DatapathSend,
@@ -2221,7 +2145,6 @@
             SendData->Buffers[SendData->SentMessagesCount].Length,
             CLOG_BYTEARRAY(sizeof(*RemoteAddress), RemoteAddress),
             CLOG_BYTEARRAY(sizeof(*LocalAddress), LocalAddress));
->>>>>>> 11be0b29
     }
 
     //
@@ -2244,9 +2167,6 @@
         }
     }
 
-<<<<<<< HEAD
-    SentByteCount = sendmmsg(SocketContext->SocketFd, Mhdrs, (unsigned int)SendCount, 0);
-=======
     //
     // Map V4 address to dual-stack socket format.
     //
@@ -2255,7 +2175,6 @@
     if (MappedRemoteAddress.Ipv6.sin6_family == QUIC_ADDRESS_FAMILY_INET6) {
         MappedRemoteAddress.Ipv6.sin6_family = AF_INET6;
     }
->>>>>>> 11be0b29
 
     struct mmsghdr Mhdrs[CXPLAT_MAX_BATCH_SEND];
     for (TotalMessagesCount = SendData->SentMessagesCount; TotalMessagesCount < SendData->BufferCount; TotalMessagesCount++) {
@@ -2377,32 +2296,7 @@
                 goto Exit;
             }
         } else {
-<<<<<<< HEAD
-            Status = errno;
-            QuicTraceEvent(
-                DatapathErrorStatus,
-                "[data][%p] ERROR, %u, %s.",
-                SocketContext->Binding,
-                Status,
-                "sendmmsg failed");
-
-            //
-            // Unreachable events can sometimes come synchronously.
-            // Send unreachable notification to MsQuic if any related
-            // errors were received.
-            //
-            if (Status == ECONNREFUSED ||
-                Status == EHOSTUNREACH ||
-                Status == ENETUNREACH) {
-                SocketContext->Binding->Datapath->UdpHandlers.Unreachable(
-                    SocketContext->Binding,
-                    SocketContext->Binding->ClientContext,
-                    &SocketContext->Binding->RemoteAddress);
-            }
-            goto Exit;
-=======
             SendData->SentMessagesCount += SuccessfullySentMessages;
->>>>>>> 11be0b29
         }
     }
 
