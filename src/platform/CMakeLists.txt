--- conflicted
+++ resolved
@@ -24,14 +24,9 @@
             datapath_epoll.c
             hashtable.c
             inline.c
-<<<<<<< HEAD
             pcp.c
-            platform_linux.c
-            storage_linux.c
-=======
             platform_posix.c
             storage_posix.c
->>>>>>> 8f2b62c0
             toeplitz.c
         )
     else()
@@ -39,14 +34,9 @@
             datapath_kqueue.c
             hashtable.c
             inline.c
-<<<<<<< HEAD
             pcp.c
-            platform_darwin.c
-            storage_darwin.c
-=======
             platform_posix.c
             storage_posix.c
->>>>>>> 8f2b62c0
             toeplitz.c
         )
     endif()
