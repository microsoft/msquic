/*++

    Copyright (c) Microsoft Corporation.
    Licensed under the MIT License.

--*/

#pragma once

#pragma warning(disable:28922) // Redundant Pointer Test
#pragma warning(disable:26451) // Arithmetic overflow: Using operator '+' on a 4 byte value and then casting the result to a 8 byte value.

#define QUIC_API_ENABLE_PREVIEW_FEATURES 1

#include "quic_platform.h"
#include "quic_datapath.h"
#include "quic_pcp.h"
#include "quic_storage.h"
#include "quic_tls.h"
#include "quic_versions.h"
#include "quic_trace.h"

#include "msquic.h"
#include "msquicp.h"

// Must be included after msquic.h for QUIC_CERTIFICATE_FLAGS
#include "quic_cert.h"

#ifdef QUIC_FUZZER
#include "msquic_fuzz.h"

#define QUIC_DISABLED_BY_FUZZER_START if (!MsQuicFuzzerContext.RedirectDataPath) {
#define QUIC_DISABLED_BY_FUZZER_END }

#else

#define QUIC_DISABLED_BY_FUZZER_START
#define QUIC_DISABLED_BY_FUZZER_END

#endif

typedef struct CXPLAT_DATAPATH_COMMON {
    //
    // The UDP callback function pointers.
    //
    CXPLAT_UDP_DATAPATH_CALLBACKS UdpHandlers;

    //
    // The TCP callback function pointers.
    //
    CXPLAT_TCP_DATAPATH_CALLBACKS TcpHandlers;

    //
    // The Worker WorkerPool
    //
    CXPLAT_WORKER_POOL* WorkerPool;

    //
    // Set of supported features.
    //
    CXPLAT_DATAPATH_FEATURES Features;

    CXPLAT_DATAPATH_RAW* RawDataPath;
} CXPLAT_DATAPATH_COMMON;

typedef struct CXPLAT_SOCKET_COMMON {
    //
    // The local address and port.
    //
    QUIC_ADDR LocalAddress;

    //
    // The remote address and port.
    //
    QUIC_ADDR RemoteAddress;

    //
    // Parent datapath.
    //
    CXPLAT_DATAPATH* Datapath;

    //
    // The client context for this binding.
    //
    void *ClientContext;

    //
    // The local interface's MTU.
    //
    uint16_t Mtu;
} CXPLAT_SOCKET_COMMON;

typedef struct CXPLAT_SEND_DATA_COMMON {
    uint16_t DatapathType; // CXPLAT_DATAPATH_TYPE

    //
    // The type of ECN markings needed for send.
    //
    uint8_t ECN; // CXPLAT_ECN_TYPE

    //
    // The DSCP value to use for this send.
    //
    uint8_t DSCP;

    //
    // The total buffer size for WsaBuffers.
    //
    uint32_t TotalSize;

    //
    // The send segmentation size; zero if segmentation is not performed.
    //
    uint16_t SegmentSize;
} CXPLAT_SEND_DATA_COMMON;

typedef enum CXPLAT_DATAPATH_TYPE {
    CXPLAT_DATAPATH_TYPE_UNKNOWN = 0,
    CXPLAT_DATAPATH_TYPE_NORMAL,
    CXPLAT_DATAPATH_TYPE_RAW, // currently raw == xdp
} CXPLAT_DATAPATH_TYPE;

typedef enum CXPLAT_SOCKET_TYPE {
    CXPLAT_SOCKET_UDP             = 0,
    CXPLAT_SOCKET_TCP_LISTENER    = 1,
    CXPLAT_SOCKET_TCP             = 2,
    CXPLAT_SOCKET_TCP_SERVER      = 3
} CXPLAT_SOCKET_TYPE;

#define DatapathType(SendData) ((CXPLAT_SEND_DATA_COMMON*)(SendData))->DatapathType

#ifdef _KERNEL_MODE

#define CXPLAT_BASE_REG_PATH L"\\Registry\\Machine\\System\\CurrentControlSet\\Services\\MsQuic\\Parameters\\"

#define SOCKET PWSK_SOCKET
#define INVALID_SOCKET NULL

typedef struct CX_PLATFORM {

    //
    // Random number algorithm loaded for DISPATCH_LEVEL usage.
    //
    BCRYPT_ALG_HANDLE RngAlgorithm;

    //
    // Current Windows build number
    //
    DWORD dwBuildNumber;

#ifdef DEBUG
    //
    // 1/Denominator of allocations to fail.
    // Negative is Nth allocation to fail.
    //
    int32_t AllocFailDenominator;

    //
    // Count of allocations.
    //
    long AllocCounter;
#endif

} CX_PLATFORM;

typedef struct _WSK_DATAGRAM_SOCKET {
    const WSK_PROVIDER_DATAGRAM_DISPATCH* Dispatch;
} WSK_DATAGRAM_SOCKET, * PWSK_DATAGRAM_SOCKET;

//
// Per-port state.
//
typedef struct CXPLAT_SOCKET {
    CXPLAT_SOCKET_COMMON;

    //
    // Flag indicates the binding has a default remote destination.
    //
    BOOLEAN Connected : 1;

    //
    // Flag indicates the binding is being used for PCP.
    //
    BOOLEAN PcpBinding : 1;

    //
    // UDP socket used for sending/receiving datagrams.
    //
    union {
        PWSK_SOCKET Socket;
        PWSK_DATAGRAM_SOCKET DgrmSocket;
    };

    //
    // Event used to wait for completion of socket functions.
    //
    CXPLAT_EVENT WskCompletionEvent;

    //
    // IRP used for socket functions.
    //
    union {
        IRP Irp;
        UCHAR IrpBuffer[sizeof(IRP) + sizeof(IO_STACK_LOCATION)];
    };

    uint8_t ReserveAuxTcpSock : 1; // always false?

    //
    // Flag indicates the socket has a default remote destination.
    //
    uint8_t HasFixedRemoteAddress : 1;
    uint8_t RawSocketAvailable : 1;

    CXPLAT_RUNDOWN_REF Rundown[0]; // Per-proc

} CXPLAT_SOCKET;

//
// Represents the per-processor state of the datapath context.
//
typedef struct CXPLAT_DATAPATH_PROC_CONTEXT {

    //
    // Pool of send contexts to be shared by all sockets on this core.
    //
    CXPLAT_POOL SendDataPool;

    //
    // Pool of send buffers to be shared by all sockets on this core.
    //
    CXPLAT_POOL SendBufferPool;

    //
    // Pool of large segmented send buffers to be shared by all sockets on this
    // core.
    //
    CXPLAT_POOL LargeSendBufferPool;

    //
    // Pool of receive datagram contexts and buffers to be shared by all sockets
    // on this core. Index 0 is regular, Index 1 is URO.
    //
    //
    CXPLAT_POOL RecvDatagramPools[2];

    //
    // Pool of receive data buffers. Index 0 is 4096, Index 1 is 65536.
    //
    CXPLAT_POOL RecvBufferPools[2];

    int64_t OutstandingPendingBytes;

} CXPLAT_DATAPATH_PROC_CONTEXT;

//
// Structure that maintains all the internal state for the
// CxPlatDataPath interface.
//
typedef struct CXPLAT_DATAPATH {
    CXPLAT_DATAPATH_COMMON;

    //
    // The registration with WinSock Kernel.
    //
    WSK_REGISTRATION WskRegistration;
    WSK_PROVIDER_NPI WskProviderNpi;
    WSK_CLIENT_DATAGRAM_DISPATCH WskDispatch;

    //
    // The size of the buffer to allocate for client's receive context structure.
    //
    uint32_t ClientRecvDataLength;

    //
    // The size of each receive datagram array element, including client context,
    // internal context, and padding.
    //
    uint32_t DatagramStride;

    //
    // The number of processors.
    //
    uint32_t ProcCount;

    uint8_t ReserveAuxTcpSock : 1; // Not supported. always false

    //
    // Per-processor completion contexts.
    //
    CXPLAT_DATAPATH_PROC_CONTEXT ProcContexts[0];

} CXPLAT_DATAPATH;

#ifndef htonl
#define htonl _byteswap_ulong
#endif

#elif _WIN32

#pragma warning(push)
#pragma warning(disable:6385) // Invalid data: accessing [buffer-name], the readable size is size1 bytes but size2 bytes may be read
#pragma warning(disable:6101) // Returning uninitialized memory
#include <ws2tcpip.h>
#include <mstcpip.h>
#pragma warning(pop)

#include <mswsock.h>

#if DEBUG
#include <crtdbg.h>
#endif

#define CXPLAT_BASE_REG_PATH "System\\CurrentControlSet\\Services\\MsQuic\\Parameters\\"

typedef struct CX_PLATFORM {

    //
    // Heap used for all allocations.
    //
    HANDLE Heap;

    //
    // Current Windows build number
    //
    DWORD dwBuildNumber;

#ifdef DEBUG
    //
    // 1/Denominator of allocations to fail.
    // Negative is Nth allocation to fail.
    //
    int32_t AllocFailDenominator;

    //
    // Count of allocations.
    //
    long AllocCounter;
#endif

} CX_PLATFORM;

//
// Represents a single IO completion port and thread for processing work that is
// completed on a single processor.
//
typedef struct QUIC_CACHEALIGN CXPLAT_DATAPATH_PROC {

    //
    // Parent datapath.
    //
    CXPLAT_DATAPATH* Datapath;

    //
    // Event queue used for processing work.
    //
    CXPLAT_EVENTQ* EventQ;

    //
    // Used to synchronize clean up.
    //
    CXPLAT_REF_COUNT RefCount;

    //
    // The index into the execution config processor array.
    //
    uint16_t PartitionIndex;

    //
    // Debug flags
    //
    uint8_t Uninitialized : 1;

    //
    // Pool of send contexts to be shared by all sockets on this core.
    //
    CXPLAT_POOL SendDataPool;

    //
    // Pool of send contexts to be shared by all RIO sockets on this core.
    //
    CXPLAT_POOL RioSendDataPool;

    //
    // Pool of send buffers to be shared by all sockets on this core.
    //
    CXPLAT_POOL SendBufferPool;

    //
    // Pool of large segmented send buffers to be shared by all sockets on this
    // core.
    //
    CXPLAT_POOL LargeSendBufferPool;

    //
    // Pool of send buffers to be shared by all RIO sockets on this core.
    //
    CXPLAT_POOL RioSendBufferPool;

    //
    // Pool of large segmented send buffers to be shared by all RIO sockets on
    // this core.
    //
    CXPLAT_POOL RioLargeSendBufferPool;

    //
    // Pool of receive datagram contexts and buffers to be shared by all sockets
    // on this core.
    //
    CXPLAT_POOL_EX RecvDatagramPool;

    //
    // Pool of RIO receive datagram contexts and buffers to be shared by all
    // RIO sockets on this core.
    //
    CXPLAT_POOL RioRecvPool;

} CXPLAT_DATAPATH_PARTITION;

//
// Per-processor socket state.
//
typedef struct QUIC_CACHEALIGN CXPLAT_SOCKET_PROC {
    //
    // Used to synchronize clean up.
    //
    CXPLAT_REF_COUNT RefCount;

    //
    // Submission queue event for IO completion
    //
    CXPLAT_SQE IoSqe;

    //
    // Submission queue event for RIO IO completion
    //
    CXPLAT_SQE RioSqe;

    //
    // The datapath per-processor context.
    //
    CXPLAT_DATAPATH_PARTITION* DatapathProc;

    //
    // Parent CXPLAT_SOCKET.
    //
    CXPLAT_SOCKET* Parent;

    //
    // Socket handle to the networking stack.
    //
    SOCKET Socket;

    //
    // Rundown for synchronizing upcalls to the app and downcalls on the Socket.
    //
    CXPLAT_RUNDOWN_REF RundownRef;

    //
    // Flag indicates the socket started processing IO.
    //
    BOOLEAN IoStarted : 1;

    //
    // Flag indicates a persistent out-of-memory failure for the receive path.
    //
    BOOLEAN RecvFailure : 1;

    //
    // Debug Flags
    //
    uint8_t Uninitialized : 1;
    uint8_t Freed : 1;

    //
    // The set of parameters/state passed to WsaRecvMsg for the IP stack to
    // populate to indicate the result of the receive.
    //

    union {
    //
    // Normal TCP/UDP socket data
    //
    struct {
    RIO_CQ RioCq;
    RIO_RQ RioRq;
    ULONG RioRecvCount;
    ULONG RioSendCount;
    CXPLAT_LIST_ENTRY RioSendOverflow;
    BOOLEAN RioNotifyArmed;
    };
    //
    // TCP Listener socket data
    //
    struct {
    CXPLAT_SOCKET* AcceptSocket;
    char AcceptAddrSpace[
        sizeof(SOCKADDR_INET) + 16 +
        sizeof(SOCKADDR_INET) + 16
        ];
    };
    };
} CXPLAT_SOCKET_PROC;

//
// Main structure for tracking all UDP abstractions.
//
typedef struct CXPLAT_DATAPATH {
    CXPLAT_DATAPATH_COMMON;

    //
    // Function pointer to AcceptEx.
    //
    LPFN_ACCEPTEX AcceptEx;

    //
    // Function pointer to ConnectEx.
    //
    LPFN_CONNECTEX ConnectEx;

    //
    // Function pointer to WSASendMsg.
    //
    LPFN_WSASENDMSG WSASendMsg;

    //
    // Function pointer to WSARecvMsg.
    //
    LPFN_WSARECVMSG WSARecvMsg;

    //
    // Function pointer table for RIO.
    //
    RIO_EXTENSION_FUNCTION_TABLE RioDispatch;

    //
    // Used to synchronize clean up.
    //
    CXPLAT_REF_COUNT RefCount;

    //
    // The size of each receive datagram array element, including client context,
    // internal context, and padding.
    //
    uint32_t DatagramStride;

    //
    // The offset of the receive payload buffer from the start of the receive
    // context.
    //
    uint32_t RecvPayloadOffset;

    //
    // The number of processors.
    //
    uint16_t PartitionCount;

    //
    // Maximum batch sizes supported for send.
    //
    uint8_t MaxSendBatchSize;

    //
    // Debug flags
    //
    uint8_t Uninitialized : 1;
    uint8_t Freed : 1;

    uint8_t ReserveAuxTcpSock : 1;

    //
    // Per-processor completion contexts.
    //
    CXPLAT_DATAPATH_PARTITION Partitions[0];

} CXPLAT_DATAPATH;

//
// Per-port state. Multiple sockets are created on each port.
//
typedef struct CXPLAT_SOCKET {
    CXPLAT_SOCKET_COMMON;

    //
    // Synchronization mechanism for cleanup.
    //
    CXPLAT_REF_COUNT RefCount;

    //
    // The size of a receive buffer's payload.
    //
    uint32_t RecvBufLen;

    //
    // Indicates the binding connected to a remote IP address.
    //
    BOOLEAN Connected : 1;

    //
    // Socket type.
    //
    uint8_t Type : 2; // CXPLAT_SOCKET_TYPE

    //
    // Flag indicates the socket has more than one socket, affinitized to all
    // the processors.
    //
    uint16_t NumPerProcessorSockets : 1;

    //
    // Flag indicates the socket has a default remote destination.
    //
    uint8_t HasFixedRemoteAddress : 1;

    //
    // Flag indicates the socket indicated a disconnect event.
    //
    uint8_t DisconnectIndicated : 1;

    //
    // Flag indicates the binding is being used for PCP.
    //
    uint8_t PcpBinding : 1;

    //
    // Flag indicates the socket is using RIO instead of traditional Winsock.
    //
    uint8_t UseRio : 1;

    //
    // Debug flags.
    //
    uint8_t Uninitialized : 1;
    uint8_t Freed : 1;

    //
    // This flag determines whether or not we instantiate an auxiliary TCP
    // socket in XDP mode. For clients, we either only create an auxiliary
    // TCP socket, or per-proc UDP sockets. For servers, we always create
    // per-proc UDP sockets, and optionally create an auxiliary TCP socket.
    //
    uint8_t ReserveAuxTcpSock : 1;

    uint8_t RawSocketAvailable : 1;

    //
    // Per-processor socket contexts.
    //
    CXPLAT_SOCKET_PROC PerProcSockets[0];

} CXPLAT_SOCKET;

#elif defined(CX_PLATFORM_LINUX) || defined(CX_PLATFORM_DARWIN)

typedef struct CX_PLATFORM {

    void* Reserved; // Nothing right now.

#ifdef DEBUG
    //
    // 1/Denominator of allocations to fail.
    // Negative is Nth allocation to fail.
    //
    int32_t AllocFailDenominator;

    //
    // Count of allocations.
    //
    long AllocCounter;
#endif

} CX_PLATFORM;

#define IS_LOOPBACK(Address) ((Address.Ip.sa_family == QUIC_ADDRESS_FAMILY_INET &&        \
                               Address.Ipv4.sin_addr.s_addr == htonl(INADDR_LOOPBACK)) || \
                              (Address.Ip.sa_family == QUIC_ADDRESS_FAMILY_INET6 &&       \
                               IN6_IS_ADDR_LOOPBACK(&Address.Ipv6.sin6_addr)))

#else

#error "Unsupported Platform"

#endif

#pragma warning(disable:4204)  // nonstandard extension used: non-constant aggregate initializer
#pragma warning(disable:4200)  // nonstandard extension used: zero-sized array in struct/union

//
// Global Platform variables/state.
//
extern CX_PLATFORM CxPlatform;

//
// PCP Receive Callback
//
CXPLAT_DATAPATH_RECEIVE_CALLBACK CxPlatPcpRecvCallback;

#if _WIN32 // Some Windows Helpers

//
// Converts IPv6 or IPV4 address to a (possibly mapped) IPv6.
//
QUIC_INLINE
void
CxPlatConvertToMappedV6(
    _In_ const QUIC_ADDR* InAddr,
    _Out_ QUIC_ADDR* OutAddr
    )
{
    if (InAddr->si_family == QUIC_ADDRESS_FAMILY_INET) {
        SCOPE_ID unspecified_scope = {0};
        IN6ADDR_SETV4MAPPED(
            &OutAddr->Ipv6,
            &InAddr->Ipv4.sin_addr,
            unspecified_scope,
            InAddr->Ipv4.sin_port);
    } else {
        *OutAddr = *InAddr;
    }
}

//
// Converts (possibly mapped) IPv6 address to a IPv6 or IPV4 address. Does
// support InAdrr == OutAddr.
//
#pragma warning(push)
#pragma warning(disable: 6101) // Intentially don't overwrite output if unable to convert
QUIC_INLINE
void
CxPlatConvertFromMappedV6(
    _In_ const QUIC_ADDR* InAddr,
    _Out_ QUIC_ADDR* OutAddr
    )
{
    CXPLAT_DBG_ASSERT(InAddr->si_family == QUIC_ADDRESS_FAMILY_INET6);
    if (IN6_IS_ADDR_V4MAPPED(&InAddr->Ipv6.sin6_addr)) {
        OutAddr->si_family = QUIC_ADDRESS_FAMILY_INET;
        OutAddr->Ipv4.sin_port = InAddr->Ipv6.sin6_port;
        OutAddr->Ipv4.sin_addr =
            *(IN_ADDR UNALIGNED *)
            IN6_GET_ADDR_V4MAPPED(&InAddr->Ipv6.sin6_addr);
    } else if (OutAddr != InAddr) {
        *OutAddr = *InAddr;
    }
}
#pragma warning(pop)

#define IS_LOOPBACK(Address) ((Address.si_family == QUIC_ADDRESS_FAMILY_INET &&                \
                               IN4_IS_ADDR_LOOPBACK(&Address.Ipv4.sin_addr)) ||                \
                              (Address.si_family == QUIC_ADDRESS_FAMILY_INET6 &&               \
                               IN6_IS_ADDR_LOOPBACK(&Address.Ipv6.sin6_addr)))

#endif // _WIN32

//
// Crypt Initialization
//

QUIC_STATUS
CxPlatCryptInitialize(
    void
    );

void
CxPlatCryptUninitialize(
    void
    );

//
<<<<<<< HEAD
// Platform Worker APIs
//

_IRQL_requires_max_(PASSIVE_LEVEL)
BOOLEAN
CxPlatWorkerPoolLazyStart(
    _In_ CXPLAT_WORKER_POOL* WorkerPool,
    _In_opt_ QUIC_EXECUTION_CONFIG* Config
    );

CXPLAT_EVENTQ*
CxPlatWorkerPoolGetEventQ(
    _In_ const CXPLAT_WORKER_POOL* WorkerPool,
    _In_ uint16_t Index // Into the config processor array
    );

BOOLEAN // Returns FALSE no work was done.
CxPlatDataPathPoll(
    _In_ void* Context,
    _Out_ BOOLEAN* RemoveFromPolling
    );

//
=======
>>>>>>> 2e4a9f04
// Queries the raw datapath stack for the total size needed to allocate the
// datapath structure.
//
_IRQL_requires_max_(PASSIVE_LEVEL)
size_t
CxPlatDpRawGetDatapathSize(
    _In_ CXPLAT_WORKER_POOL* WorkerPool
    );

#if defined(CX_PLATFORM_LINUX)

typedef struct CXPLAT_DATAPATH_PARTITION CXPLAT_DATAPATH_PARTITION;

//
// Socket context.
//
typedef struct QUIC_CACHEALIGN CXPLAT_SOCKET_CONTEXT {

    //
    // The datapath binding this socket context belongs to.
    //
    CXPLAT_SOCKET* Binding;

    //
    // The datapath proc context this socket belongs to.
    //
    CXPLAT_DATAPATH_PARTITION* DatapathPartition;

    //
    // The socket FD used by this socket context.
    //
    int SocketFd;

    //
    // The submission queue event for shutdown.
    //
    CXPLAT_SQE ShutdownSqe;

    //
    // The submission queue event for IO.
    //
    CXPLAT_SQE IoSqe;

    //
    // The submission queue event for flushing the send queue.
    //
    CXPLAT_SQE FlushTxSqe;

    //
    // The head of list containg all pending sends on this socket.
    //
    CXPLAT_LIST_ENTRY TxQueue;

    //
    // Lock around the PendingSendData list.
    //
    CXPLAT_LOCK TxQueueLock;

    //
    // Rundown for synchronizing clean up with upcalls.
    //
    CXPLAT_RUNDOWN_REF UpcallRundown;

    //
    // Inidicates the SQEs have been initialized.
    //
    BOOLEAN SqeInitialized : 1;

    //
    // Inidicates if the socket has started IO processing.
    //
    BOOLEAN IoStarted : 1;

#if DEBUG
    uint8_t Uninitialized : 1;
    uint8_t Freed : 1;
#endif

    CXPLAT_SOCKET* AcceptSocket;

} CXPLAT_SOCKET_CONTEXT;

//
// Datapath binding.
//
typedef struct CXPLAT_SOCKET {
    CXPLAT_SOCKET_COMMON;

    //
    // Synchronization mechanism for cleanup.
    //
    CXPLAT_REF_COUNT RefCount;

    //
    // The size of a receive buffer's payload.
    //
    uint32_t RecvBufLen;

    //
    // Indicates the binding connected to a remote IP address.
    //
    BOOLEAN Connected : 1;

    //
    // Socket type.
    //
    uint8_t Type : 2; // CXPLAT_SOCKET_TYPE

    //
    // Flag indicates the socket has more than one socket, affinitized to all
    // the processors.
    //
    uint8_t NumPerProcessorSockets : 1;

    //
    // Flag indicates the socket has a default remote destination.
    //
    BOOLEAN HasFixedRemoteAddress : 1;

    //
    // Flag indicates the socket indicated a disconnect event.
    //
    uint8_t DisconnectIndicated : 1;

    //
    // Flag indicates the binding is being used for PCP.
    //
    BOOLEAN PcpBinding : 1;

#if DEBUG
    uint8_t Uninitialized : 1;
    uint8_t Freed : 1;
#endif

    uint8_t ReserveAuxTcpSock : 1;                  // Quic over TCP

    uint8_t RawSocketAvailable : 1;

    //
    // Set of socket contexts one per proc.
    //
    CXPLAT_SOCKET_CONTEXT SocketContexts[];

} CXPLAT_SOCKET;

//
// A per processor datapath context.
//
typedef struct QUIC_CACHEALIGN CXPLAT_DATAPATH_PARTITION {

    //
    // A pointer to the datapath.
    //
    CXPLAT_DATAPATH* Datapath;

    //
    // The event queue for this proc context.
    //
    CXPLAT_EVENTQ* EventQ;

    //
    // Synchronization mechanism for cleanup.
    //
    CXPLAT_REF_COUNT RefCount;

    //
    // The ideal processor of the context.
    //
    uint16_t PartitionIndex;

#if DEBUG
    uint8_t Uninitialized : 1;
#endif

    //
    // Pool of receive packet contexts and buffers to be shared by all sockets
    // on this core.
    //
    CXPLAT_POOL RecvBlockPool;

    //
    // Pool of send packet contexts and buffers to be shared by all sockets
    // on this core.
    //
    CXPLAT_POOL SendBlockPool;

} CXPLAT_DATAPATH_PARTITION;

//
// Represents a datapath object.
//

typedef struct CXPLAT_DATAPATH {
    CXPLAT_DATAPATH_COMMON;

    //
    // Synchronization mechanism for cleanup.
    //
    CXPLAT_REF_COUNT RefCount;

    //
    // The proc count to create per proc datapath state.
    //
    uint32_t PartitionCount;

    //
    // The length of the CXPLAT_SEND_DATA. Calculated based on the support level
    // for GSO. No GSO support requires a larger send data to hold the extra
    // iovec structs.
    //
    uint32_t SendDataSize;

    //
    // When not using GSO, we preallocate multiple iovec structs to use with
    // sendmmsg (to simulate GSO).
    //
    uint32_t SendIoVecCount;

    //
    // The length of the CXPLAT_RECV_DATA and client data part of the
    // DATAPATH_RX_IO_BLOCK.
    //
    uint32_t RecvBlockStride;

    //
    // The offset of the raw buffer in the DATAPATH_RX_IO_BLOCK.
    //
    uint32_t RecvBlockBufferOffset;

    //
    // The total length of the DATAPATH_RX_IO_BLOCK. Calculated based on the
    // support level for GRO. No GRO only uses a single CXPLAT_RECV_DATA and
    // client data, while GRO allows for multiple.
    //
    uint32_t RecvBlockSize;

#if DEBUG
    uint8_t Uninitialized : 1;
    uint8_t Freed : 1;
#endif

    uint8_t ReserveAuxTcpSock : 1;

    //
    // The per proc datapath contexts.
    //
    CXPLAT_DATAPATH_PARTITION Partitions[];

} CXPLAT_DATAPATH;

#endif // CX_PLATFORM_LINUX

#if defined(CX_PLATFORM_LINUX) || _WIN32

typedef struct CXPLAT_SOCKET_RAW CXPLAT_SOCKET_RAW;

_IRQL_requires_max_(PASSIVE_LEVEL)
QUIC_STATUS
SocketCreateUdp(
    _In_ CXPLAT_DATAPATH* DataPath,
    _In_ const CXPLAT_UDP_CONFIG* Config,
    _Out_ CXPLAT_SOCKET** NewSocket
    );

_IRQL_requires_max_(PASSIVE_LEVEL)
QUIC_STATUS
SocketCreateTcp(
    _In_ CXPLAT_DATAPATH* Datapath,
    _In_opt_ const QUIC_ADDR* LocalAddress,
    _In_ const QUIC_ADDR* RemoteAddress,
    _In_opt_ void* CallbackContext,
    _Out_ CXPLAT_SOCKET** Socket
    );

_IRQL_requires_max_(PASSIVE_LEVEL)
QUIC_STATUS
SocketCreateTcpListener(
    _In_ CXPLAT_DATAPATH* Datapath,
    _In_opt_ const QUIC_ADDR* LocalAddress,
    _In_opt_ void* RecvCallbackContext,
    _Out_ CXPLAT_SOCKET** NewSocket
    );

_IRQL_requires_max_(PASSIVE_LEVEL)
void
SocketDelete(
    _In_ CXPLAT_SOCKET* Socket
    );

_IRQL_requires_max_(PASSIVE_LEVEL)
QUIC_STATUS
DataPathInitialize(
    _In_ uint32_t ClientRecvDataLength,
    _In_opt_ const CXPLAT_UDP_DATAPATH_CALLBACKS* UdpCallbacks,
    _In_opt_ const CXPLAT_TCP_DATAPATH_CALLBACKS* TcpCallbacks,
    _In_ CXPLAT_WORKER_POOL* WorkerPool,
    _Out_ CXPLAT_DATAPATH** NewDatapath
    );

_IRQL_requires_max_(PASSIVE_LEVEL)
void
DataPathUninitialize(
    _In_ CXPLAT_DATAPATH* Datapath
    );

_IRQL_requires_max_(PASSIVE_LEVEL)
void
DataPathUpdatePollingIdleTimeout(
    _In_ CXPLAT_DATAPATH* Datapath,
    _In_ uint32_t PollingIdleTimeoutUs
    );

_IRQL_requires_max_(DISPATCH_LEVEL)
CXPLAT_DATAPATH_FEATURES
DataPathGetSupportedFeatures(
    _In_ CXPLAT_DATAPATH* Datapath
    );

_IRQL_requires_max_(DISPATCH_LEVEL)
BOOLEAN
DataPathIsPaddingPreferred(
    _In_ CXPLAT_DATAPATH* Datapath
    );

_IRQL_requires_max_(DISPATCH_LEVEL)
void
RecvDataReturn(
    _In_ CXPLAT_RECV_DATA* RecvDataChain
    );

_IRQL_requires_max_(DISPATCH_LEVEL)
_Success_(return != NULL)
CXPLAT_SEND_DATA*
SendDataAlloc(
    _In_ CXPLAT_SOCKET* Socket,
    _Inout_ CXPLAT_SEND_CONFIG* Config
    );

_IRQL_requires_max_(DISPATCH_LEVEL)
void
SendDataFree(
    _In_ CXPLAT_SEND_DATA* SendData
    );

_IRQL_requires_max_(DISPATCH_LEVEL)
_Success_(return != NULL)
QUIC_BUFFER*
SendDataAllocBuffer(
    _In_ CXPLAT_SEND_DATA* SendData,
    _In_ uint16_t MaxBufferLength
    );

_IRQL_requires_max_(DISPATCH_LEVEL)
void
SendDataFreeBuffer(
    _In_ CXPLAT_SEND_DATA* SendData,
    _In_ QUIC_BUFFER* Buffer
    );

_IRQL_requires_max_(DISPATCH_LEVEL)
BOOLEAN
SendDataIsFull(
    _In_ CXPLAT_SEND_DATA* SendData
    );

_IRQL_requires_max_(DISPATCH_LEVEL)
void
SocketSend(
    _In_ CXPLAT_SOCKET* Socket,
    _In_ const CXPLAT_ROUTE* Route,
    _In_ CXPLAT_SEND_DATA* SendData
    );

CXPLAT_SOCKET*
CxPlatRawToSocket(
    _In_ CXPLAT_SOCKET_RAW* Socket
    );

CXPLAT_SOCKET_RAW*
CxPlatSocketToRaw(
    _In_ CXPLAT_SOCKET* Socketh
    );

uint32_t
CxPlatGetRawSocketSize(void);

_IRQL_requires_max_(PASSIVE_LEVEL)
QUIC_STATUS
RawSocketCreateUdp(
    _In_ CXPLAT_DATAPATH_RAW* DataPath,
    _In_ const CXPLAT_UDP_CONFIG* Config,
    _Inout_ CXPLAT_SOCKET_RAW* NewSocket
    );

_IRQL_requires_max_(PASSIVE_LEVEL)
void
RawSocketDelete(
    _In_ CXPLAT_SOCKET_RAW* Socket
    );

_IRQL_requires_max_(PASSIVE_LEVEL)
void
RawDataPathInitialize(
    _In_ uint32_t ClientRecvContextLength,
    _In_opt_ const CXPLAT_DATAPATH* ParentDataPath,
    _In_ CXPLAT_WORKER_POOL* WorkerPool,
    _Outptr_result_maybenull_ CXPLAT_DATAPATH_RAW** DataPath
    );

_IRQL_requires_max_(PASSIVE_LEVEL)
void
RawDataPathUninitialize(
    _In_ CXPLAT_DATAPATH_RAW* Datapath
    );

_IRQL_requires_max_(PASSIVE_LEVEL)
void
RawDataPathUpdatePollingIdleTimeout(
    _In_ CXPLAT_DATAPATH_RAW* Datapath,
    _In_ uint32_t PollingIdleTimeoutUs
    );

_IRQL_requires_max_(DISPATCH_LEVEL)
CXPLAT_DATAPATH_FEATURES
RawDataPathGetSupportedFeatures(
    _In_ CXPLAT_DATAPATH_RAW* Datapath
    );

_IRQL_requires_max_(DISPATCH_LEVEL)
BOOLEAN
RawDataPathIsPaddingPreferred(
    _In_ CXPLAT_DATAPATH* Datapath
    );

_IRQL_requires_max_(PASSIVE_LEVEL)
QUIC_STATUS
RawSocketUpdateQeo(
    _In_ CXPLAT_SOCKET_RAW* Socket,
    _In_reads_(OffloadCount)
        const CXPLAT_QEO_CONNECTION* Offloads,
    _In_ uint32_t OffloadCount
    );

_IRQL_requires_max_(DISPATCH_LEVEL)
uint16_t
RawSocketGetLocalMtu(
    _In_ CXPLAT_ROUTE* Route
    );

_IRQL_requires_max_(DISPATCH_LEVEL)
void
RawRecvDataReturn(
    _In_ CXPLAT_RECV_DATA* RecvDataChain
    );

_IRQL_requires_max_(DISPATCH_LEVEL)
_Success_(return != NULL)
CXPLAT_SEND_DATA*
RawSendDataAlloc(
    _Inout_ CXPLAT_SEND_CONFIG* Config
    );

_IRQL_requires_max_(DISPATCH_LEVEL)
void
RawSendDataFree(
    _In_ CXPLAT_SEND_DATA* SendData
    );

_IRQL_requires_max_(DISPATCH_LEVEL)
_Success_(return != NULL)
QUIC_BUFFER*
RawSendDataAllocBuffer(
    _In_ CXPLAT_SEND_DATA* SendData,
    _In_ uint16_t MaxBufferLength
    );

_IRQL_requires_max_(DISPATCH_LEVEL)
void
RawSendDataFreeBuffer(
    _In_ CXPLAT_SEND_DATA* SendData,
    _In_ QUIC_BUFFER* Buffer
    );

_IRQL_requires_max_(DISPATCH_LEVEL)
BOOLEAN
RawSendDataIsFull(
    _In_ CXPLAT_SEND_DATA* SendData
    );

_IRQL_requires_max_(DISPATCH_LEVEL)
QUIC_STATUS
RawSocketSend(
    _In_ CXPLAT_SOCKET_RAW* Socket,
    _In_ const CXPLAT_ROUTE* Route,
    _In_ CXPLAT_SEND_DATA* SendData
    );

void
RawResolveRouteComplete(
    _In_ void* Context,
    _Inout_ CXPLAT_ROUTE* Route,
    _In_reads_bytes_(6) const uint8_t* PhysicalAddress,
    _In_ uint8_t PathId
    );

_IRQL_requires_max_(PASSIVE_LEVEL)
QUIC_STATUS
RawResolveRoute(
    _In_ CXPLAT_SOCKET_RAW* Sock,
    _Inout_ CXPLAT_ROUTE* Route,
    _In_ uint8_t PathId,
    _In_ void* Context,
    _In_ CXPLAT_ROUTE_RESOLUTION_CALLBACK_HANDLER Callback
    );

_IRQL_requires_max_(PASSIVE_LEVEL)
void
RawUpdateRoute(
    _Inout_ CXPLAT_ROUTE* DstRoute,
    _In_ CXPLAT_ROUTE* SrcRoute
    );

#endif // CX_PLATFORM_LINUX || _WIN32<|MERGE_RESOLUTION|>--- conflicted
+++ resolved
@@ -767,32 +767,6 @@
     );
 
 //
-<<<<<<< HEAD
-// Platform Worker APIs
-//
-
-_IRQL_requires_max_(PASSIVE_LEVEL)
-BOOLEAN
-CxPlatWorkerPoolLazyStart(
-    _In_ CXPLAT_WORKER_POOL* WorkerPool,
-    _In_opt_ QUIC_EXECUTION_CONFIG* Config
-    );
-
-CXPLAT_EVENTQ*
-CxPlatWorkerPoolGetEventQ(
-    _In_ const CXPLAT_WORKER_POOL* WorkerPool,
-    _In_ uint16_t Index // Into the config processor array
-    );
-
-BOOLEAN // Returns FALSE no work was done.
-CxPlatDataPathPoll(
-    _In_ void* Context,
-    _Out_ BOOLEAN* RemoveFromPolling
-    );
-
-//
-=======
->>>>>>> 2e4a9f04
 // Queries the raw datapath stack for the total size needed to allocate the
 // datapath structure.
 //
