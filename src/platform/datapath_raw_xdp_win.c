/*++

    Copyright (c) Microsoft Corporation.
    Licensed under the MIT License.

Abstract:

    QUIC XDP Datapath Implementation (User Mode)

--*/

#define _CRT_SECURE_NO_WARNINGS 1 // TODO - Remove
#define XDP_API_VERSION 3
#define XDP_INCLUDE_WINCOMMON

#include <xdp/wincommon.h>
#include "datapath_raw_win.h"
#include "datapath_raw_xdp.h"
#include <wbemidl.h>
#include <afxdp_helper.h>
#include <xdpapi.h>
#include <xdpapi_experimental.h>
#include <stdio.h>

#ifdef QUIC_CLOG
#include "datapath_raw_xdp_win.c.clog.h"
#endif

#define XDP_MAX_SYNC_WAIT_TIMEOUT_MS 1000 // Used for querying XDP RSS capabilities.

typedef struct XDP_DATAPATH {
    CXPLAT_DATAPATH_RAW;
    DECLSPEC_CACHEALIGN

    //
    // Currently, all XDP interfaces share the same config.
    //
    CXPLAT_REF_COUNT RefCount;
    uint32_t PartitionCount;
    uint32_t RxBufferCount;
    uint32_t RxRingSize;
    uint32_t TxBufferCount;
    uint32_t TxRingSize;
    uint32_t PollingIdleTimeoutUs;
    BOOLEAN TxAlwaysPoke;
    BOOLEAN SkipXsum;
    BOOLEAN Running;        // Signal to stop partitions.

    XDP_PARTITION Partitions[0];
} XDP_DATAPATH;

typedef struct XDP_INTERFACE {
    XDP_INTERFACE_COMMON;
    HANDLE XdpHandle;
    uint8_t RuleCount;
    CXPLAT_LOCK RuleLock;
    XDP_RULE* Rules;
} XDP_INTERFACE;

typedef struct XDP_QUEUE {
    XDP_QUEUE_COMMON;
    uint16_t RssProcessor;
    uint8_t* RxBuffers;
    HANDLE RxXsk;
    DATAPATH_XDP_IO_SQE RxIoSqe;
    XSK_RING RxFillRing;
    XSK_RING RxRing;
    HANDLE RxProgram;
    uint8_t* TxBuffers;
    HANDLE TxXsk;
    DATAPATH_XDP_IO_SQE TxIoSqe;
    XSK_RING TxRing;
    XSK_RING TxCompletionRing;

    CXPLAT_LIST_ENTRY PartitionTxQueue;
    CXPLAT_SLIST_ENTRY PartitionRxPool;

    // Move contended buffer pools to their own cache lines.
    // TODO: Use better (more scalable) buffer algorithms.
    DECLSPEC_CACHEALIGN SLIST_HEADER RxPool;
    DECLSPEC_CACHEALIGN SLIST_HEADER TxPool;

    // Move TX queue to its own cache line.
    DECLSPEC_CACHEALIGN
    CXPLAT_LOCK TxLock;
    CXPLAT_LIST_ENTRY TxQueue;
} XDP_QUEUE;

typedef struct DECLSPEC_ALIGN(MEMORY_ALLOCATION_ALIGNMENT) XDP_RX_PACKET {
    // N.B. This struct is also put in a SLIST, so it must be aligned.
    XDP_QUEUE* Queue;
    CXPLAT_ROUTE RouteStorage;
    CXPLAT_RECV_DATA RecvData;
    // Followed by:
    // uint8_t ClientContext[...];
    // uint8_t FrameBuffer[MAX_ETH_FRAME_SIZE];
} XDP_RX_PACKET;

typedef struct DECLSPEC_ALIGN(MEMORY_ALLOCATION_ALIGNMENT) XDP_TX_PACKET {
    CXPLAT_SEND_DATA;
    XDP_QUEUE* Queue;
    CXPLAT_LIST_ENTRY Link;
    uint8_t FrameBuffer[MAX_ETH_FRAME_SIZE];
} XDP_TX_PACKET;

_IRQL_requires_max_(PASSIVE_LEVEL)
BOOLEAN
CxPlatXdpExecute(
    _Inout_ void* Context,
    _Inout_ CXPLAT_EXECUTION_STATE* State
    );

void
CreateNoOpEthernetPacket(
    _Inout_ XDP_TX_PACKET* Packet
    )
{
    ETHERNET_HEADER* Ethernet = (ETHERNET_HEADER*)Packet->FrameBuffer;
    IPV4_HEADER* IPv4 = (IPV4_HEADER*)(Ethernet + 1);
    UDP_HEADER* UDP = (UDP_HEADER*)(IPv4 + 1);

    // Set Ethernet header
    memset(Ethernet->Destination, 0xFF, sizeof(Ethernet->Destination)); // Broadcast address
    memset(Ethernet->Source, 0x00, sizeof(Ethernet->Source)); // Source MAC address
    Ethernet->Type = htons(0x0800); // IPv4

    // Set IPv4 header
    IPv4->VersionAndHeaderLength = 0x45; // Version 4, Header length 20 bytes
    IPv4->TypeOfService = 0;
    IPv4->TotalLength = htons(sizeof(IPV4_HEADER) + sizeof(UDP_HEADER));
    IPv4->Identification = 0;
    IPv4->FlagsAndFragmentOffset = 0;
    IPv4->TimeToLive = 64;
    IPv4->Protocol = 17; // UDP
    IPv4->HeaderChecksum = 0; // Will be calculated later
    *(uint32_t*)IPv4->Source = htonl(0xC0A80001); // 192.168.0.1
    *(uint32_t*)IPv4->Destination = htonl(0xC0A80002); // 192.168.0.2

    // Set UDP header
    UDP->SourcePort = htons(12345);
    UDP->DestinationPort = htons(80);
    UDP->Length = htons(sizeof(UDP_HEADER));
    UDP->Checksum = 0; // Optional for IPv4

    // Calculate IPv4 header checksum
    uint32_t sum = 0;
    uint16_t* header = (uint16_t*)IPv4;
    for (int i = 0; i < sizeof(IPV4_HEADER) / 2; ++i) {
        sum += header[i];
    }
    while (sum >> 16) {
        sum = (sum & 0xFFFF) + (sum >> 16);
    }
    IPv4->HeaderChecksum = (uint16_t)~sum;

    // Set packet length
    Packet->Buffer.Length = sizeof(ETHERNET_HEADER) + sizeof(IPV4_HEADER) + sizeof(UDP_HEADER);
}

QUIC_STATUS
CxPlatGetRssQueueProcessors(
    _In_ uint32_t InterfaceIndex,
    _Inout_ uint16_t* Count,
    _Out_writes_to_(*Count, *Count) uint32_t* Queues
    )
{
    uint32_t TxRingSize = 1;
    XDP_TX_PACKET TxPacket = { 0 };
    CreateNoOpEthernetPacket(&TxPacket);

    for (uint16_t i = 0; i < *Count; ++i) {
        HANDLE TxXsk = NULL;
        QUIC_STATUS Status = XskCreate(&TxXsk);
        if (QUIC_FAILED(Status)) { return Status; }

        XSK_UMEM_REG TxUmem = {0};
        UINT32 EnableAffinity = TRUE;
        TxUmem.Address = &TxPacket;
        TxUmem.ChunkSize = sizeof(XDP_TX_PACKET);
        TxUmem.Headroom = FIELD_OFFSET(XDP_TX_PACKET, FrameBuffer);
        TxUmem.TotalSize = sizeof(XDP_TX_PACKET);

        Status = XskSetSockopt(TxXsk, XSK_SOCKOPT_UMEM_REG, &TxUmem, sizeof(TxUmem));
        if (QUIC_FAILED(Status)) { CloseHandle(TxXsk); return Status; }

        Status = XskSetSockopt(TxXsk, XSK_SOCKOPT_TX_RING_SIZE, &TxRingSize, sizeof(TxRingSize));
        if (QUIC_FAILED(Status)) { CloseHandle(TxXsk); return Status; }

        Status = XskSetSockopt(TxXsk, XSK_SOCKOPT_TX_COMPLETION_RING_SIZE, &TxRingSize, sizeof(TxRingSize));
        if (QUIC_FAILED(Status)) { CloseHandle(TxXsk); return Status; }

        // ignore error as newer API requires this, but older API does not.
        Status = XskSetSockopt(TxXsk, XSK_SOCKOPT_TX_PROCESSOR_AFFINITY, &EnableAffinity, sizeof(EnableAffinity));

        uint32_t Flags = XSK_BIND_FLAG_TX;
        Status = XskBind(TxXsk, InterfaceIndex, i, Flags);
        if (QUIC_FAILED(Status)) {
            CloseHandle(TxXsk);
            if (Status == E_INVALIDARG) { // No more queues. Break out.
                *Count = i;
                break; // Expected failure if there is no more queue.
            }
            QuicTraceEvent(
                LibraryErrorStatus,
                "[ lib] ERROR, %u, %s.",
                Status,
                "XskBind (GetRssQueueProcessors)");
            return Status;
        }

        Status = XskActivate(TxXsk, 0);
        if (QUIC_FAILED(Status)) {
            QuicTraceEvent(
                LibraryErrorStatus,
                "[ lib] ERROR, %u, %s.",
                Status,
                "XskActivate (GetRssQueueProcessors)");
            CloseHandle(TxXsk);
            return Status;
        }

        XSK_RING_INFO_SET TxRingInfo;
        uint32_t TxRingInfoSize = sizeof(TxRingInfo);
        Status = XskGetSockopt(TxXsk, XSK_SOCKOPT_RING_INFO, &TxRingInfo, &TxRingInfoSize);
        if (QUIC_FAILED(Status)) { CloseHandle(TxXsk); return Status; }

        XSK_RING TxRing, TxCompletionRing;
        XskRingInitialize(&TxRing, &TxRingInfo.Tx);
        XskRingInitialize(&TxCompletionRing, &TxRingInfo.Completion);

        uint32_t TxIndex;
        XskRingProducerReserve(&TxRing, MAXUINT32, &TxIndex);

        XSK_BUFFER_DESCRIPTOR* Buffer = XskRingGetElement(&TxRing, TxIndex++);
        Buffer->Address.BaseAddress = 0;
        Buffer->Address.Offset = FIELD_OFFSET(XDP_TX_PACKET, FrameBuffer);
        Buffer->Length = TxPacket.Buffer.Length;
        XskRingProducerSubmit(&TxRing, 1);

        XSK_NOTIFY_RESULT_FLAGS OutFlags;
        Status = XskNotifySocket(TxXsk, XSK_NOTIFY_FLAG_POKE_TX|XSK_NOTIFY_FLAG_WAIT_TX, XDP_MAX_SYNC_WAIT_TIMEOUT_MS, &OutFlags);
        if (QUIC_FAILED(Status)) { CloseHandle(TxXsk); return Status; }

        uint32_t CompIndex;
        if (XskRingConsumerReserve(&TxCompletionRing, MAXUINT32, &CompIndex) == 0) {
            CloseHandle(TxXsk);
            return E_ABORT;
        }
        XskRingConsumerRelease(&TxCompletionRing, 1);

        PROCESSOR_NUMBER ProcNumber;
        uint32_t ProcNumberSize = sizeof(PROCESSOR_NUMBER);
        Status = XskGetSockopt(TxXsk, XSK_SOCKOPT_TX_PROCESSOR_AFFINITY, &ProcNumber, &ProcNumberSize);
        if (QUIC_FAILED(Status)) { CloseHandle(TxXsk); return Status; }

        const CXPLAT_PROCESSOR_GROUP_INFO* Group = &CxPlatProcessorGroupInfo[ProcNumber.Group];
        Queues[i] = Group->Offset + (ProcNumber.Number % Group->Count);

        CloseHandle(TxXsk);
    }

    return QUIC_STATUS_SUCCESS;
}

_IRQL_requires_max_(PASSIVE_LEVEL)
void
CxPlatXdpReadConfig(
    _Inout_ XDP_DATAPATH* Xdp
    )
{
    //
    // Default config.
    //
    Xdp->RxBufferCount = 8192;
    Xdp->RxRingSize = 256;
    Xdp->TxBufferCount = 8192;
    Xdp->TxRingSize = 256;
    Xdp->TxAlwaysPoke = FALSE;

    //
    // Read config from config file.
    //
    FILE *File = fopen("xdp.ini", "r");
    if (File == NULL) {
        return;
    }

    char Line[256];
    while (fgets(Line, sizeof(Line), File) != NULL) {
        char* Value = strchr(Line, '=');
        if (Value == NULL) {
            continue;
        }
        *Value++ = '\0';
        if (Value[strlen(Value) - 1] == '\n') {
            Value[strlen(Value) - 1] = '\0';
        }

        if (strcmp(Line, "RxBufferCount") == 0) {
             Xdp->RxBufferCount = strtoul(Value, NULL, 10);
        } else if (strcmp(Line, "RxRingSize") == 0) {
             Xdp->RxRingSize = strtoul(Value, NULL, 10);
        } else if (strcmp(Line, "TxBufferCount") == 0) {
             Xdp->TxBufferCount = strtoul(Value, NULL, 10);
        } else if (strcmp(Line, "TxRingSize") == 0) {
             Xdp->TxRingSize = strtoul(Value, NULL, 10);
        } else if (strcmp(Line, "TxAlwaysPoke") == 0) {
             Xdp->TxAlwaysPoke = !!strtoul(Value, NULL, 10);
        } else if (strcmp(Line, "SkipXsum") == 0) {
            BOOLEAN State = !!strtoul(Value, NULL, 10);
            Xdp->SkipXsum = State;
            printf("SkipXsum: %u\n", State);
        }
    }

    fclose(File);
}

_IRQL_requires_max_(PASSIVE_LEVEL)
void
CxPlatDpRawInterfaceUninitialize(
    _Inout_ XDP_INTERFACE* Interface
    )
{
    #pragma warning(push)
    #pragma warning(disable:6001) // Using uninitialized memory

    for (uint32_t i = 0; Interface->Queues != NULL && i < Interface->QueueCount; i++) {
        XDP_QUEUE *Queue = &Interface->Queues[i];

        if (Queue->TxXsk != NULL) {
            CloseHandle(Queue->TxXsk);
        }

        if (Queue->TxBuffers != NULL) {
            CxPlatFree(Queue->TxBuffers, TX_BUFFER_TAG);
        }

        if (Queue->RxProgram != NULL) {
            CloseHandle(Queue->RxProgram);
        }

        if (Queue->RxXsk != NULL) {
            CloseHandle(Queue->RxXsk);
        }

        if (Queue->RxBuffers != NULL) {
            CxPlatFree(Queue->RxBuffers, RX_BUFFER_TAG);
        }

        CxPlatLockUninitialize(&Queue->TxLock);
    }

    if (Interface->Queues != NULL) {
        CxPlatFree(Interface->Queues, QUEUE_TAG);
    }

    if (Interface->Rules != NULL) {
        for (uint8_t i = 0; i < Interface->RuleCount; ++i) {
            if (Interface->Rules[i].Pattern.IpPortSet.PortSet.PortSet) {
                CxPlatFree(
                    (uint8_t*)Interface->Rules[i].Pattern.IpPortSet.PortSet.PortSet, PORT_SET_TAG);
            }
        }
        CxPlatFree(Interface->Rules, RULE_TAG);
    }

    if (Interface->XdpHandle) {
        CloseHandle(Interface->XdpHandle);
    }

    CxPlatLockUninitialize(&Interface->RuleLock);

    #pragma warning(pop)
}

_IRQL_requires_max_(PASSIVE_LEVEL)
QUIC_STATUS
CxPlatDpRawInterfaceInitialize(
    _In_ XDP_DATAPATH* Xdp,
    _Inout_ XDP_INTERFACE* Interface,
    _In_ uint32_t ClientRecvContextLength
    )
{
    const uint32_t RxHeadroom = sizeof(XDP_RX_PACKET) + ALIGN_UP(ClientRecvContextLength, uint32_t);
    const uint32_t RxPacketSize = ALIGN_UP(RxHeadroom + MAX_ETH_FRAME_SIZE, XDP_RX_PACKET);
    QUIC_STATUS Status;

    CxPlatLockInitialize(&Interface->RuleLock);
    Interface->OffloadStatus.Receive.NetworkLayerXsum = Xdp->SkipXsum;
    Interface->OffloadStatus.Receive.TransportLayerXsum = Xdp->SkipXsum;
    Interface->OffloadStatus.Transmit.NetworkLayerXsum = Xdp->SkipXsum;
    Interface->OffloadStatus.Transmit.NetworkLayerXsum = Xdp->SkipXsum;
    Interface->Xdp = Xdp;

    Interface->QueueCount = (uint16_t)CxPlatProcCount();
    uint32_t* Processors =
        CXPLAT_ALLOC_NONPAGED(
            Interface->QueueCount * sizeof(uint32_t),
            QUIC_POOL_PLATFORM_TMP_ALLOC);
    if (Processors == NULL) {
        Status = QUIC_STATUS_OUT_OF_MEMORY;
        goto Error;
    }

    Status = XdpInterfaceOpen(Interface->ActualIfIndex, &Interface->XdpHandle);
    if (QUIC_FAILED(Status)) {
        QuicTraceEvent(
            LibraryErrorStatus,
            "[ lib] ERROR, %u, %s.",
            Status,
            "XdpInterfaceOpen");
        goto Error;
    }

    Status = CxPlatGetRssQueueProcessors(Interface->ActualIfIndex, &Interface->QueueCount, Processors);
    if (QUIC_FAILED(Status)) {
        QuicTraceEvent(
            LibraryErrorStatus,
            "[ lib] ERROR, %u, %s.",
            Status,
            "CxPlatGetRssQueueProcessors");
        goto Error;
    }

    if (Interface->QueueCount == 0) {
        Status = QUIC_STATUS_INVALID_STATE;
        QuicTraceEvent(
            LibraryErrorStatus,
            "[ lib] ERROR, %u, %s.",
            Status,
            "CxPlatGetRssQueueProcessors");
        goto Error;
    }

    QuicTraceLogVerbose(
        XdpInterfaceQueues,
        "[ixdp][%p] Initializing %u queues on interface",
        Interface,
        Interface->QueueCount);

    Interface->Queues = CXPLAT_ALLOC_NONPAGED(Interface->QueueCount * sizeof(*Interface->Queues), QUEUE_TAG);
    if (Interface->Queues == NULL) {
        QuicTraceEvent(
            AllocFailure,
            "Allocation of '%s' failed. (%llu bytes)",
            "XDP Queues",
            Interface->QueueCount * sizeof(*Interface->Queues));
        Status = QUIC_STATUS_OUT_OF_MEMORY;
        goto Error;
    }

    CxPlatZeroMemory(Interface->Queues, Interface->QueueCount * sizeof(*Interface->Queues));

    for (uint8_t i = 0; i < Interface->QueueCount; i++) {
        XDP_QUEUE* Queue = &Interface->Queues[i];

        Queue->RssProcessor = (uint16_t)Processors[i]; // TODO - Should memory be aligned with this?
        Queue->Interface = Interface;
        InitializeSListHead(&Queue->RxPool);
        InitializeSListHead(&Queue->TxPool);
        CxPlatLockInitialize(&Queue->TxLock);
        CxPlatListInitializeHead(&Queue->TxQueue);
        CxPlatListInitializeHead(&Queue->PartitionTxQueue);
        CxPlatDatapathSqeInitialize(&Queue->RxIoSqe.DatapathSqe, CXPLAT_CQE_TYPE_SOCKET_IO);
        Queue->RxIoSqe.IoType = DATAPATH_XDP_IO_RECV;
        CxPlatDatapathSqeInitialize(&Queue->TxIoSqe.DatapathSqe, CXPLAT_CQE_TYPE_SOCKET_IO);
        Queue->TxIoSqe.IoType = DATAPATH_XDP_IO_SEND;

        //
        // RX datapath.
        //

        Queue->RxBuffers = CXPLAT_ALLOC_NONPAGED(Xdp->RxBufferCount * RxPacketSize, RX_BUFFER_TAG);
        if (Queue->RxBuffers == NULL) {
            QuicTraceEvent(
                AllocFailure,
                "Allocation of '%s' failed. (%llu bytes)",
                "XDP RX Buffers",
                Xdp->RxBufferCount * RxPacketSize);
            Status = QUIC_STATUS_OUT_OF_MEMORY;
            goto Error;
        }

        Status = XskCreate(&Queue->RxXsk);
        if (QUIC_FAILED(Status)) {
            QuicTraceEvent(
                LibraryErrorStatus,
                "[ lib] ERROR, %u, %s.",
                Status,
                "XskCreate");
            goto Error;
        }

        XSK_UMEM_REG RxUmem = {0};
        RxUmem.Address = Queue->RxBuffers;
        RxUmem.ChunkSize = RxPacketSize;
        RxUmem.Headroom = RxHeadroom;
        RxUmem.TotalSize = Xdp->RxBufferCount * RxPacketSize;

        Status = XskSetSockopt(Queue->RxXsk, XSK_SOCKOPT_UMEM_REG, &RxUmem, sizeof(RxUmem));
        if (QUIC_FAILED(Status)) {
            QuicTraceEvent(
                LibraryErrorStatus,
                "[ lib] ERROR, %u, %s.",
                Status,
                "XskSetSockopt(XSK_SOCKOPT_UMEM_REG)");
            goto Error;
        }

        Status =
            XskSetSockopt(
                Queue->RxXsk, XSK_SOCKOPT_RX_FILL_RING_SIZE, &Xdp->RxRingSize,
                sizeof(Xdp->RxRingSize));
        if (QUIC_FAILED(Status)) {
            QuicTraceEvent(
                LibraryErrorStatus,
                "[ lib] ERROR, %u, %s.",
                Status,
                "XskSetSockopt(XSK_SOCKOPT_RX_FILL_RING_SIZE)");
            goto Error;
        }

        Status =
            XskSetSockopt(
                Queue->RxXsk, XSK_SOCKOPT_RX_RING_SIZE, &Xdp->RxRingSize, sizeof(Xdp->RxRingSize));
        if (QUIC_FAILED(Status)) {
            QuicTraceEvent(
                LibraryErrorStatus,
                "[ lib] ERROR, %u, %s.",
                Status,
                "XskSetSockopt(XSK_SOCKOPT_RX_RING_SIZE)");
            goto Error;
        }

        uint32_t Flags = XSK_BIND_FLAG_RX;
        Status = XskBind(Queue->RxXsk, Interface->ActualIfIndex, i, Flags);
        if (QUIC_FAILED(Status)) {
            QuicTraceEvent(
                LibraryErrorStatus,
                "[ lib] ERROR, %u, %s.",
                Status,
                "XskBind");
            goto Error;
        }

        Status = XskActivate(Queue->RxXsk, 0);
        if (QUIC_FAILED(Status)) {
            QuicTraceEvent(
                LibraryErrorStatus,
                "[ lib] ERROR, %u, %s.",
                Status,
                "XskActivate");
            goto Error;
        }

        XSK_RING_INFO_SET RxRingInfo;
        uint32_t RxRingInfoSize = sizeof(RxRingInfo);
        Status = XskGetSockopt(Queue->RxXsk, XSK_SOCKOPT_RING_INFO, &RxRingInfo, &RxRingInfoSize);
        if (QUIC_FAILED(Status)) {
            QuicTraceEvent(
                LibraryErrorStatus,
                "[ lib] ERROR, %u, %s.",
                Status,
                "XskGetSockopt(XSK_SOCKOPT_RING_INFO)");
            goto Error;
        }

        XskRingInitialize(&Queue->RxFillRing, &RxRingInfo.Fill);
        XskRingInitialize(&Queue->RxRing, &RxRingInfo.Rx);

        for (uint32_t j = 0; j < Xdp->RxBufferCount; j++) {
            InterlockedPushEntrySList(
                &Queue->RxPool, (PSLIST_ENTRY)&Queue->RxBuffers[j * RxPacketSize]);
        }

        //
        // Disable automatic IO completions being queued if the call completes
        // synchronously.
        //
        if (!SetFileCompletionNotificationModes(
                (HANDLE)Queue->RxXsk,
                FILE_SKIP_COMPLETION_PORT_ON_SUCCESS | FILE_SKIP_SET_EVENT_ON_HANDLE)) {
            QuicTraceEvent(
                LibraryErrorStatus,
                "[ lib] ERROR, %u, %s.",
                Status,
                "SetFileCompletionNotificationModes");
            goto Error;
        }

        //
        // TX datapath.
        //

        Queue->TxBuffers = CXPLAT_ALLOC_NONPAGED(Xdp->TxBufferCount * sizeof(XDP_TX_PACKET), TX_BUFFER_TAG);
        if (Queue->TxBuffers == NULL) {
            QuicTraceEvent(
                AllocFailure,
                "Allocation of '%s' failed. (%llu bytes)",
                "XDP TX Buffers",
                Xdp->TxBufferCount * sizeof(XDP_TX_PACKET));
            Status = QUIC_STATUS_OUT_OF_MEMORY;
            goto Error;
        }

        Status = XskCreate(&Queue->TxXsk);
        if (QUIC_FAILED(Status)) {
            QuicTraceEvent(
                LibraryErrorStatus,
                "[ lib] ERROR, %u, %s.",
                Status,
                "XskCreate");
            goto Error;
        }

        XSK_UMEM_REG TxUmem = {0};
        TxUmem.Address = Queue->TxBuffers;
        TxUmem.ChunkSize = sizeof(XDP_TX_PACKET);
        TxUmem.Headroom = FIELD_OFFSET(XDP_TX_PACKET, FrameBuffer);
        TxUmem.TotalSize = Xdp->TxBufferCount * sizeof(XDP_TX_PACKET);

        Status = XskSetSockopt(Queue->TxXsk, XSK_SOCKOPT_UMEM_REG, &TxUmem, sizeof(TxUmem));
        if (QUIC_FAILED(Status)) {
            QuicTraceEvent(
                LibraryErrorStatus,
                "[ lib] ERROR, %u, %s.",
                Status,
                "XskSetSockopt(XSK_SOCKOPT_UMEM_REG)");
            goto Error;
        }

        Status =
            XskSetSockopt(
                Queue->TxXsk, XSK_SOCKOPT_TX_RING_SIZE, &Xdp->TxRingSize, sizeof(Xdp->TxRingSize));
        if (QUIC_FAILED(Status)) {
            QuicTraceEvent(
                LibraryErrorStatus,
                "[ lib] ERROR, %u, %s.",
                Status,
                "XskSetSockopt(XSK_SOCKOPT_TX_RING_SIZE)");
            goto Error;
        }

        Status =
            XskSetSockopt(
                Queue->TxXsk, XSK_SOCKOPT_TX_COMPLETION_RING_SIZE, &Xdp->TxRingSize,
                sizeof(Xdp->TxRingSize));
        if (QUIC_FAILED(Status)) {
            QuicTraceEvent(
                LibraryErrorStatus,
                "[ lib] ERROR, %u, %s.",
                Status,
                "XskSetSockopt(XSK_SOCKOPT_TX_COMPLETION_RING_SIZE)");
            goto Error;
        }

        Flags = XSK_BIND_FLAG_TX; // TODO: support native/generic forced flags.
        Status = XskBind(Queue->TxXsk, Interface->ActualIfIndex, i, Flags);
        if (QUIC_FAILED(Status)) {
            QuicTraceEvent(
                LibraryErrorStatus,
                "[ lib] ERROR, %u, %s.",
                Status,
                "XskBind");
            goto Error;
        }

        Status = XskActivate(Queue->TxXsk, 0);
        if (QUIC_FAILED(Status)) {
            QuicTraceEvent(
                LibraryErrorStatus,
                "[ lib] ERROR, %u, %s.",
                Status,
                "XskActivate");
            goto Error;
        }

        XSK_RING_INFO_SET TxRingInfo;
        uint32_t TxRingInfoSize = sizeof(TxRingInfo);
        Status = XskGetSockopt(Queue->TxXsk, XSK_SOCKOPT_RING_INFO, &TxRingInfo, &TxRingInfoSize);
        if (QUIC_FAILED(Status)) {
            QuicTraceEvent(
                LibraryErrorStatus,
                "[ lib] ERROR, %u, %s.",
                Status,
                "XskGetSockopt(XSK_SOCKOPT_RING_INFO)");
            goto Error;
        }

        XskRingInitialize(&Queue->TxRing, &TxRingInfo.Tx);
        XskRingInitialize(&Queue->TxCompletionRing, &TxRingInfo.Completion);

        for (uint32_t j = 0; j < Xdp->TxBufferCount; j++) {
            InterlockedPushEntrySList(
                &Queue->TxPool, (PSLIST_ENTRY)&Queue->TxBuffers[j * sizeof(XDP_TX_PACKET)]);
        }

        //
        // Disable automatic IO completions being queued if the call completes
        // synchronously.
        //
        if (!SetFileCompletionNotificationModes(
                (HANDLE)Queue->TxXsk,
                FILE_SKIP_COMPLETION_PORT_ON_SUCCESS | FILE_SKIP_SET_EVENT_ON_HANDLE)) {
            QuicTraceEvent(
                LibraryErrorStatus,
                "[ lib] ERROR, %u, %s.",
                Status,
                "SetFileCompletionNotificationModes");
            goto Error;
        }
    }

    //
    // Add each queue to the correct partition.
    //
    uint16_t RoundRobinIndex = 0;
    for (uint16_t i = 0; i < Interface->QueueCount; i++) {
        BOOLEAN Found = FALSE;
        for (uint16_t j = 0; j < Xdp->PartitionCount; j++) {
            if (Xdp->Partitions[j].Processor == Interface->Queues[i].RssProcessor) {
                XdpWorkerAddQueue(&Xdp->Partitions[j], &Interface->Queues[i]);
                Found = TRUE;
                break;
            }
        }
        if (!Found) {
            //
            // Assign leftovers based on round robin.
            //
            XdpWorkerAddQueue(
                &Xdp->Partitions[RoundRobinIndex++ % Xdp->PartitionCount],
                &Interface->Queues[i]);
        }
    }

Error:
    if (QUIC_FAILED(Status)) {
        CxPlatDpRawInterfaceUninitialize(Interface);
    }
    if (Processors != NULL) {
        CXPLAT_FREE(Processors, QUIC_POOL_PLATFORM_TMP_ALLOC);
    }

    return Status;
}

_IRQL_requires_max_(PASSIVE_LEVEL)
_Requires_lock_held_(Interface->RuleLock)
void
CxPlatDpRawInterfaceUpdateRules(
    _In_ XDP_INTERFACE* Interface
    )
{
    static const XDP_HOOK_ID RxHook = {
        .Layer = XDP_HOOK_L2,
        .Direction = XDP_HOOK_RX,
        .SubLayer = XDP_HOOK_INSPECT,
    };

    for (uint32_t i = 0; i < Interface->QueueCount; i++) {

        XDP_QUEUE* Queue = &Interface->Queues[i];
        for (uint8_t j = 0; j < Interface->RuleCount; j++) {
            Interface->Rules[j].Redirect.Target = Queue->RxXsk;
        }

        HANDLE NewRxProgram;
        QUIC_STATUS Status =
            XdpCreateProgram(
                Interface->ActualIfIndex,
                &RxHook,
                i,
                0,
                Interface->Rules,
                Interface->RuleCount,
                &NewRxProgram);
        if (QUIC_FAILED(Status)) {
            //
            // TODO - Figure out how to better handle failure and revert changes.
            // This will likely require working with XDP to get an improved API;
            // possibly to update all queues at once.
            //
            QuicTraceEvent(
                LibraryErrorStatus,
                "[ lib] ERROR, %u, %s.",
                Status,
                "XdpCreateProgram");
            continue;
        }

        if (Queue->RxProgram != NULL) {
            CloseHandle(Queue->RxProgram);
        }

        Queue->RxProgram = NewRxProgram;
    }
}

_IRQL_requires_max_(PASSIVE_LEVEL)
void
CxPlatDpRawInterfaceAddRules(
    _In_ XDP_INTERFACE* Interface,
    _In_reads_(Count) const XDP_RULE* Rules,
    _In_ uint8_t Count
    )
{
#pragma warning(push)
#pragma warning(disable:6386) // Buffer overrun while writing to 'NewRules' - FALSE POSITIVE

    CxPlatLockAcquire(&Interface->RuleLock);
    // TODO - Don't always allocate a new array?

    if ((uint32_t)Interface->RuleCount + (uint32_t)Count > UINT8_MAX) {
        QuicTraceEvent(
            LibraryError,
            "[ lib] ERROR, %s.",
            "No more room for rules");
        CxPlatLockRelease(&Interface->RuleLock);
        return;
    }

    const size_t OldSize = sizeof(XDP_RULE) * (size_t)Interface->RuleCount;
    const size_t NewSize = sizeof(XDP_RULE) * ((size_t)Interface->RuleCount + Count);

    XDP_RULE* NewRules = CXPLAT_ALLOC_NONPAGED(NewSize, RULE_TAG);
    if (NewRules == NULL) {
        QuicTraceEvent(
            AllocFailure,
            "Allocation of '%s' failed. (%llu bytes)",
            "XDP_RULE",
            NewSize);
        CxPlatLockRelease(&Interface->RuleLock);
        return;
    }

    if (Interface->RuleCount > 0) {
        memcpy(NewRules, Interface->Rules, OldSize);
    }
    for (uint8_t i = 0; i < Count; i++) {
        NewRules[Interface->RuleCount++] = Rules[i];
    }

    if (Interface->Rules != NULL) {
        CxPlatFree(Interface->Rules, RULE_TAG);
    }
    Interface->Rules = NewRules;

    CxPlatDpRawInterfaceUpdateRules(Interface);

    CxPlatLockRelease(&Interface->RuleLock);

#pragma warning(pop)
}

_IRQL_requires_max_(PASSIVE_LEVEL)
void
CxPlatDpRawInterfaceRemoveRules(
    _In_ XDP_INTERFACE* Interface,
    _In_reads_(Count) const XDP_RULE* Rules,
    _In_ uint8_t Count
    )
{
    CxPlatLockAcquire(&Interface->RuleLock);

    BOOLEAN UpdateRules = FALSE;

    for (uint8_t j = 0; j < Count; j++) {
        for (uint8_t i = 0; i < Interface->RuleCount; i++) {
            if (Interface->Rules[i].Match != Rules[j].Match) {
                continue;
            }

            if (Rules[j].Match == XDP_MATCH_UDP_DST || Rules[j].Match == XDP_MATCH_TCP_CONTROL_DST || Rules[j].Match == XDP_MATCH_TCP_DST) {
                if (Rules[j].Pattern.Port != Interface->Rules[i].Pattern.Port) {
                    continue;
                }
            } else if (Rules[j].Match == XDP_MATCH_QUIC_FLOW_SRC_CID || Rules[j].Match == XDP_MATCH_QUIC_FLOW_DST_CID ||
                       Rules[j].Match == XDP_MATCH_TCP_QUIC_FLOW_SRC_CID || Rules[j].Match == XDP_MATCH_TCP_QUIC_FLOW_DST_CID) {
                if (Rules[j].Pattern.QuicFlow.UdpPort != Interface->Rules[i].Pattern.QuicFlow.UdpPort ||
                    Rules[j].Pattern.QuicFlow.CidLength != Interface->Rules[i].Pattern.QuicFlow.CidLength ||
                    Rules[j].Pattern.QuicFlow.CidOffset != Interface->Rules[i].Pattern.QuicFlow.CidOffset ||
                    memcmp(Rules[j].Pattern.QuicFlow.CidData, Interface->Rules[i].Pattern.QuicFlow.CidData, Rules[j].Pattern.QuicFlow.CidLength) != 0) {
                    continue;
                }
            } else if (Rules[j].Match == XDP_MATCH_IPV4_UDP_TUPLE) {
                if (Rules[j].Pattern.Tuple.DestinationPort != Interface->Rules[i].Pattern.Tuple.DestinationPort ||
                    Rules[j].Pattern.Tuple.SourcePort != Interface->Rules[i].Pattern.Tuple.SourcePort ||
                    memcmp(&Rules[j].Pattern.Tuple.DestinationAddress.Ipv4, &Interface->Rules[i].Pattern.Tuple.DestinationAddress.Ipv4, sizeof(IN_ADDR)) != 0 ||
                    memcmp(&Rules[j].Pattern.Tuple.SourceAddress.Ipv4, &Interface->Rules[i].Pattern.Tuple.SourceAddress.Ipv4, sizeof(IN_ADDR)) != 0) {
                    continue;
                }
            } else if (Rules[j].Match == XDP_MATCH_IPV6_UDP_TUPLE) {
                if (Rules[j].Pattern.Tuple.DestinationPort != Interface->Rules[i].Pattern.Tuple.DestinationPort ||
                    Rules[j].Pattern.Tuple.SourcePort != Interface->Rules[i].Pattern.Tuple.SourcePort ||
                    memcmp(&Rules[j].Pattern.Tuple.DestinationAddress.Ipv6, &Interface->Rules[i].Pattern.Tuple.DestinationAddress.Ipv6, sizeof(IN6_ADDR)) != 0 ||
                    memcmp(&Rules[j].Pattern.Tuple.SourceAddress.Ipv6, &Interface->Rules[i].Pattern.Tuple.SourceAddress.Ipv6, sizeof(IN6_ADDR)) != 0) {
                    continue;
                }
            } else {
                CXPLAT_FRE_ASSERT(FALSE); // Should not be possible!
            }

            if (i < Interface->RuleCount - 1) {
                memmove(&Interface->Rules[i], &Interface->Rules[i + 1], sizeof(XDP_RULE) * (Interface->RuleCount - i - 1));
            }
            Interface->RuleCount--;
            UpdateRules = TRUE;
            break;
        }
    }

    if (UpdateRules) {
        CxPlatDpRawInterfaceUpdateRules(Interface);
    }

    CxPlatLockRelease(&Interface->RuleLock);
}

_IRQL_requires_max_(PASSIVE_LEVEL)
size_t
CxPlatDpRawGetDatapathSize(
    _In_opt_ const QUIC_EXECUTION_CONFIG* Config
    )
{
    const uint32_t PartitionCount =
        (Config && Config->ProcessorCount) ? Config->ProcessorCount : CxPlatProcCount();
    return sizeof(XDP_DATAPATH) + (PartitionCount * sizeof(XDP_PARTITION));
}

_IRQL_requires_max_(PASSIVE_LEVEL)
QUIC_STATUS
CxPlatDpRawInitialize(
    _Inout_ CXPLAT_DATAPATH_RAW* Datapath,
    _In_ uint32_t ClientRecvContextLength,
    _In_ CXPLAT_WORKER_POOL* WorkerPool,
    _In_opt_ const QUIC_EXECUTION_CONFIG* Config
    )
{
    XDP_DATAPATH* Xdp = (XDP_DATAPATH*)Datapath;
    PMIB_IF_TABLE2 pIfTable = NULL;
    QUIC_STATUS Status;

    if (WorkerPool == NULL) {
        return QUIC_STATUS_INVALID_PARAMETER;
    }

    CxPlatListInitializeHead(&Xdp->Interfaces);

    CxPlatXdpReadConfig(Xdp);
    Xdp->PollingIdleTimeoutUs = Config ? Config->PollingIdleTimeoutUs : 0;

    if (Config && Config->ProcessorCount) {
        Xdp->PartitionCount = Config->ProcessorCount;
        for (uint32_t i = 0; i < Xdp->PartitionCount; i++) {
            Xdp->Partitions[i].Processor = Config->ProcessorList[i];
        }
    } else {
        Xdp->PartitionCount = CxPlatProcCount();
        for (uint32_t i = 0; i < Xdp->PartitionCount; i++) {
            Xdp->Partitions[i].Processor = (uint16_t)i;
        }
    }

<<<<<<< HEAD
    PMIB_IF_TABLE2 pIfTable;
=======
    QuicTraceLogVerbose(
        XdpInitialize,
        "[ xdp][%p] XDP initialized, %u procs",
        Xdp,
        Xdp->PartitionCount);

>>>>>>> c73f75a4
    if (GetIfTable2(&pIfTable) != NO_ERROR) {
        Status = QUIC_STATUS_INTERNAL_ERROR;
        goto Error;
    }

    PIP_ADAPTER_ADDRESSES Adapters = NULL;
    ULONG Error;
    ULONG AdaptersBufferSize = 15000; // 15 KB buffer for GAA to start with.
    ULONG Iterations = 0;
    ULONG flags = // skip info that we don't need.
        GAA_FLAG_INCLUDE_PREFIX |
        GAA_FLAG_SKIP_UNICAST |
        GAA_FLAG_SKIP_ANYCAST |
        GAA_FLAG_SKIP_MULTICAST |
        GAA_FLAG_SKIP_DNS_SERVER |
        GAA_FLAG_SKIP_DNS_INFO;

    do {
        Adapters = (IP_ADAPTER_ADDRESSES*)CXPLAT_ALLOC_NONPAGED(AdaptersBufferSize, ADAPTER_TAG);
        if (Adapters == NULL) {
            QuicTraceEvent(
                AllocFailure,
                "Allocation of '%s' failed. (%llu bytes)",
                "XDP interface",
                AdaptersBufferSize);
            Status = QUIC_STATUS_OUT_OF_MEMORY;
            goto Error;
        }

        Error =
            GetAdaptersAddresses(AF_UNSPEC, flags, NULL, Adapters, &AdaptersBufferSize);
        if (Error == ERROR_BUFFER_OVERFLOW) {
            CxPlatFree(Adapters, ADAPTER_TAG);
            Adapters = NULL;
        } else {
            break;
        }

        Iterations++;
    } while ((Error == ERROR_BUFFER_OVERFLOW) && (Iterations < 3)); // retry up to 3 times.

    if (Error == NO_ERROR) {
        for (PIP_ADAPTER_ADDRESSES Adapter = Adapters; Adapter != NULL; Adapter = Adapter->Next) {
            if (Adapter->IfType == IF_TYPE_ETHERNET_CSMACD &&
                Adapter->OperStatus == IfOperStatusUp &&
                Adapter->PhysicalAddressLength == ETH_MAC_ADDR_LEN) {
                XDP_INTERFACE* Interface = CXPLAT_ALLOC_NONPAGED(sizeof(XDP_INTERFACE), IF_TAG);
                if (Interface == NULL) {
                    QuicTraceEvent(
                        AllocFailure,
                        "Allocation of '%s' failed. (%llu bytes)",
                        "XDP interface",
                        sizeof(*Interface));
                    Status = QUIC_STATUS_OUT_OF_MEMORY;
                    goto Error;
                }
                CxPlatZeroMemory(Interface, sizeof(*Interface));
                Interface->ActualIfIndex = Interface->IfIndex = Adapter->IfIndex;
                memcpy(
                    Interface->PhysicalAddress, Adapter->PhysicalAddress,
                    sizeof(Interface->PhysicalAddress));

                // Look for VF which associated with Adapter
                // It has same MAC address. and empirically these flags
                /* TODO - Currently causes issues some times
                for (int i = 0; i < (int) pIfTable->NumEntries; i++) {
                    MIB_IF_ROW2* pIfRow = &pIfTable->Table[i];
                    if (!pIfRow->InterfaceAndOperStatusFlags.FilterInterface &&
                         pIfRow->InterfaceAndOperStatusFlags.HardwareInterface &&
                         pIfRow->InterfaceAndOperStatusFlags.ConnectorPresent &&
                         pIfRow->PhysicalMediumType == NdisPhysicalMedium802_3 &&
                         memcmp(&pIfRow->PhysicalAddress, &Adapter->PhysicalAddress,
                                Adapter->PhysicalAddressLength) == 0) {
                        Interface->ActualIfIndex = pIfRow->InterfaceIndex;
                        QuicTraceLogInfo(
                            FoundVF,
                            "[ xdp][%p] Found NetSvc-VF interfaces. NetSvc IfIdx:%lu, VF IfIdx:%lu",
                            Xdp,
                            Interface->IfIndex,
                            Interface->ActualIfIndex);
                        break; // assuming there is 1:1 matching
                    }
                }*/

                QuicTraceLogVerbose(
                    XdpInterfaceInitialize,
                    "[ixdp][%p] Initializing interface %u",
                    Interface,
                    Interface->ActualIfIndex);

                Status =
                    CxPlatDpRawInterfaceInitialize(
                        Xdp, Interface, ClientRecvContextLength);
                if (Status == QUIC_STATUS_NOT_FOUND && CxPlatListIsEmpty(&Xdp->Interfaces)) {
                    // NOT_FOUND from first interface means that XDP is not available on this system
                    Status = QUIC_STATUS_NOT_SUPPORTED;
                    break;
                } else if (QUIC_FAILED(Status)) {
                    QuicTraceEvent(
                        LibraryErrorStatus,
                        "[ lib] ERROR, %u, %s.",
                        Status,
                        "CxPlatDpRawInterfaceInitialize");
                    CxPlatFree(Interface, IF_TAG);
                    continue;
                }
                CxPlatListInsertTail(&Xdp->Interfaces, &Interface->Link);
            }
        }
    } else {
        Status = HRESULT_FROM_WIN32(Error);
        QuicTraceEvent(
            LibraryErrorStatus,
            "[ lib] ERROR, %u, %s.",
            Status,
            "CxPlatThreadCreate");
        goto Error;
    }

    if (CxPlatListIsEmpty(&Xdp->Interfaces)) {
        if (Status == QUIC_STATUS_NOT_SUPPORTED) {
            QuicTraceEvent(
                LibraryError,
                "[ lib] ERROR, %s.",
                "XDP is not supported on this system");
        } else {
            QuicTraceEvent(
                LibraryError,
                "[ lib] ERROR, %s.",
                "no XDP capable interface");
            Status = QUIC_STATUS_NOT_FOUND;
        }
        goto Error;
    }

    Xdp->Running = TRUE;
    CxPlatRefInitialize(&Xdp->RefCount);
    for (uint32_t i = 0; i < Xdp->PartitionCount; i++) {

        XDP_PARTITION* Partition = &Xdp->Partitions[i];
        if (Partition->Queues == NULL) { continue; } // No RSS queues for this partition.

        Partition->Xdp = Xdp;
        Partition->PartitionIndex = (uint16_t)i;
        Partition->Ec.Ready = TRUE;
        Partition->Ec.NextTimeUs = UINT64_MAX;
        Partition->Ec.Callback = CxPlatXdpExecute;
        Partition->Ec.Context = &Xdp->Partitions[i];
        Partition->ShutdownSqe.CqeType = CXPLAT_CQE_TYPE_SOCKET_SHUTDOWN;
        CxPlatRefIncrement(&Xdp->RefCount);
        Partition->EventQ = CxPlatWorkerPoolGetEventQ(WorkerPool, (uint16_t)i);

        uint32_t QueueCount = 0;
        XDP_QUEUE* Queue = Partition->Queues;
        while (Queue) {
            if (!CxPlatEventQAssociateHandle(Partition->EventQ, Queue->RxXsk)) {
                QuicTraceEvent(
                    LibraryErrorStatus,
                    "[ lib] ERROR, %u, %s.",
                    GetLastError(),
                    "CreateIoCompletionPort(RX)");
            }
            if (!CxPlatEventQAssociateHandle(Partition->EventQ, Queue->TxXsk)) {
                QuicTraceEvent(
                    LibraryErrorStatus,
                    "[ lib] ERROR, %u, %s.",
                    GetLastError(),
                    "CreateIoCompletionPort(TX)");
            }
            QuicTraceLogVerbose(
                XdpQueueStart,
                "[ xdp][%p] XDP queue start on partition %p",
                Queue,
                Partition);
            ++QueueCount;
            Queue = Queue->Next;
        }

        QuicTraceLogVerbose(
            XdpWorkerStart,
            "[ xdp][%p] XDP partition start, %u queues",
            Partition,
            QueueCount);
        UNREFERENCED_PARAMETER(QueueCount);

        CxPlatAddExecutionContext(WorkerPool, &Partition->Ec, Partition->PartitionIndex);
    }
    Status = QUIC_STATUS_SUCCESS;

    QuicTraceLogVerbose(
        XdpInitialize,
        "[ xdp][%p] XDP initialized, %u procs",
        Xdp,
        Xdp->PartitionCount);

Error:
    if (pIfTable != NULL) {
        FreeMibTable(pIfTable);
    }

    if (QUIC_FAILED(Status)) {
        while (!CxPlatListIsEmpty(&Xdp->Interfaces)) {
            XDP_INTERFACE* Interface =
                CONTAINING_RECORD(CxPlatListRemoveHead(&Xdp->Interfaces), XDP_INTERFACE, Link);
            CxPlatDpRawInterfaceUninitialize(Interface);
            CxPlatFree(Interface, IF_TAG);
        }
    }

    return Status;
}

_IRQL_requires_max_(PASSIVE_LEVEL)
void
CxPlatDpRawRelease(
    _In_ XDP_DATAPATH* Xdp
    )
{
    QuicTraceLogVerbose(
        XdpRelease,
        "[ xdp][%p] XDP release",
        Xdp);
    if (CxPlatRefDecrement(&Xdp->RefCount)) {
        QuicTraceLogVerbose(
            XdpUninitializeComplete,
            "[ xdp][%p] XDP uninitialize complete",
            Xdp);
        while (!CxPlatListIsEmpty(&Xdp->Interfaces)) {
            XDP_INTERFACE* Interface =
                CONTAINING_RECORD(CxPlatListRemoveHead(&Xdp->Interfaces), XDP_INTERFACE, Link);
            CxPlatDpRawInterfaceUninitialize(Interface);
            CxPlatFree(Interface, IF_TAG);
        }
        CxPlatDataPathUninitializeComplete((CXPLAT_DATAPATH_RAW*)Xdp);
    }
}

_IRQL_requires_max_(PASSIVE_LEVEL)
void
CxPlatDpRawUninitialize(
    _In_ CXPLAT_DATAPATH_RAW* Datapath
    )
{
    XDP_DATAPATH* Xdp = (XDP_DATAPATH*)Datapath;
    QuicTraceLogVerbose(
        XdpUninitialize,
        "[ xdp][%p] XDP uninitialize",
        Xdp);
    Xdp->Running = FALSE;
    for (uint32_t i = 0; i < Xdp->PartitionCount; i++) {
        if (Xdp->Partitions[i].Queues != NULL) {
            Xdp->Partitions[i].Ec.Ready = TRUE;
            CxPlatWakeExecutionContext(&Xdp->Partitions[i].Ec);
        }
    }
    CxPlatDpRawRelease(Xdp);
}

_IRQL_requires_max_(PASSIVE_LEVEL)
void
CxPlatDpRawUpdateConfig(
    _In_ CXPLAT_DATAPATH_RAW* Datapath,
    _In_ QUIC_EXECUTION_CONFIG* Config
    )
{
    XDP_DATAPATH* Xdp = (XDP_DATAPATH*)Datapath;
    Xdp->PollingIdleTimeoutUs = Config->PollingIdleTimeoutUs;
}

_IRQL_requires_max_(PASSIVE_LEVEL)
QUIC_STATUS
RawSocketUpdateQeo(
    _In_ CXPLAT_SOCKET_RAW* Socket,
    _In_reads_(OffloadCount)
        const CXPLAT_QEO_CONNECTION* Offloads,
    _In_ uint32_t OffloadCount
    )
{
    XDP_DATAPATH* Xdp = (XDP_DATAPATH*)Socket->RawDatapath;

    XDP_QUIC_CONNECTION Connections[2];
    CXPLAT_FRE_ASSERT(OffloadCount == 2); // TODO - Refactor so upper layer struct matches XDP struct
                                          // so we don't need to copy to a different struct.

    QUIC_STATUS Status = QUIC_STATUS_SUCCESS;
    for (uint32_t i = 0; i < OffloadCount; i++) {
        XdpInitializeQuicConnection(&Connections[i], sizeof(Connections[i]));
        Connections[i].Operation = Offloads[i].Operation;
        Connections[i].Direction = Offloads[i].Direction;
        Connections[i].DecryptFailureAction = Offloads[i].DecryptFailureAction;
        Connections[i].KeyPhase = Offloads[i].KeyPhase;
        Connections[i].RESERVED = Offloads[i].RESERVED;
        Connections[i].CipherType = Offloads[i].CipherType;
        Connections[i].NextPacketNumber = Offloads[i].NextPacketNumber;
        if (Offloads[i].Address.si_family == AF_INET) {
            Connections[i].AddressFamily = XDP_QUIC_ADDRESS_FAMILY_INET4;
            memcpy(Connections[i].Address, &Offloads[i].Address.Ipv4.sin_addr, sizeof(IN_ADDR));
        } else if (Offloads[i].Address.si_family == AF_INET6) {
            Connections[i].AddressFamily = XDP_QUIC_ADDRESS_FAMILY_INET6;
            memcpy(Connections[i].Address, &Offloads[i].Address.Ipv6.sin6_addr, sizeof(IN6_ADDR));
        } else {
            CXPLAT_FRE_ASSERT(FALSE); // Should NEVER happen!
        }
        Connections[i].UdpPort = Offloads[i].Address.Ipv4.sin_port;
        Connections[i].ConnectionIdLength = Offloads[i].ConnectionIdLength;
        memcpy(Connections[i].ConnectionId, Offloads[i].ConnectionId, Offloads[i].ConnectionIdLength);
        memcpy(Connections[i].PayloadKey, Offloads[i].PayloadKey, sizeof(Connections[i].PayloadKey));
        memcpy(Connections[i].HeaderKey, Offloads[i].HeaderKey, sizeof(Connections[i].HeaderKey));
        memcpy(Connections[i].PayloadIv, Offloads[i].PayloadIv, sizeof(Connections[i].PayloadIv));
        Connections[i].Status = 0;
    }

    //
    // The following logic just tries all interfaces and if it's able to offload
    // to any of them, it considers it a success. Long term though, this should
    // only offload to the interface that the socket is bound to.
    //

    BOOLEAN AtLeastOneSucceeded = FALSE;
    for (CXPLAT_LIST_ENTRY* Entry = Xdp->Interfaces.Flink; Entry != &Xdp->Interfaces; Entry = Entry->Flink) {
        Status =
            XdpQeoSet(
                CONTAINING_RECORD(Entry, XDP_INTERFACE, Link)->XdpHandle,
                Connections,
                sizeof(Connections));
        if (QUIC_FAILED(Status)) {
            QuicTraceEvent(
                LibraryErrorStatus,
                "[ lib] ERROR, %u, %s.",
                Status,
                "XdpQeoSet");
        } else {
            AtLeastOneSucceeded = TRUE; // TODO - Check individual connection status too.
        }
    }

    return AtLeastOneSucceeded ? QUIC_STATUS_SUCCESS : QUIC_STATUS_NOT_SUPPORTED;
}

_IRQL_requires_max_(PASSIVE_LEVEL)
VOID
CxPlatDpRawSetPortBit(
    _Inout_ uint8_t *BitMap,
    _In_ uint16_t Port
    )
{
    BitMap[Port >> 3] |= (1 << (Port & 0x7));
}

_IRQL_requires_max_(PASSIVE_LEVEL)
VOID
CxPlatDpRawClearPortBit(
    _Inout_ uint8_t *BitMap,
    _In_ uint16_t Port
    )
{
    BitMap[Port >> 3] &= (uint8_t)~(1 << (Port & 0x7));
}

_IRQL_requires_max_(PASSIVE_LEVEL)
void
CxPlatDpRawPlumbRulesOnSocket(
    _In_ CXPLAT_SOCKET_RAW* Socket,
    _In_ BOOLEAN IsCreated
    )
{
    XDP_DATAPATH* Xdp = (XDP_DATAPATH*)Socket->RawDatapath;
    if (Socket->Wildcard) {
        XDP_RULE Rules[3] = {0};
        uint8_t RulesSize = 0;
        if (Socket->CibirIdLength) {
            Rules[0].Match = Socket->UseTcp ? XDP_MATCH_TCP_QUIC_FLOW_SRC_CID : XDP_MATCH_QUIC_FLOW_SRC_CID;
            Rules[0].Pattern.QuicFlow.UdpPort = Socket->LocalAddress.Ipv4.sin_port;
            Rules[0].Pattern.QuicFlow.CidLength = Socket->CibirIdLength;
            Rules[0].Pattern.QuicFlow.CidOffset = Socket->CibirIdOffsetSrc;
            Rules[0].Action = XDP_PROGRAM_ACTION_REDIRECT;
            Rules[0].Redirect.TargetType = XDP_REDIRECT_TARGET_TYPE_XSK;
            Rules[0].Redirect.Target = NULL;

            Rules[1].Match = Socket->UseTcp ? XDP_MATCH_TCP_QUIC_FLOW_DST_CID : XDP_MATCH_QUIC_FLOW_DST_CID;
            Rules[1].Pattern.QuicFlow.UdpPort = Socket->LocalAddress.Ipv4.sin_port;
            Rules[1].Pattern.QuicFlow.CidLength = Socket->CibirIdLength;
            Rules[1].Pattern.QuicFlow.CidOffset = Socket->CibirIdOffsetDst;
            Rules[1].Action = XDP_PROGRAM_ACTION_REDIRECT;
            Rules[1].Redirect.TargetType = XDP_REDIRECT_TARGET_TYPE_XSK;
            Rules[1].Redirect.Target = NULL;

            memcpy(Rules[0].Pattern.QuicFlow.CidData, Socket->CibirId, Socket->CibirIdLength);
            memcpy(Rules[1].Pattern.QuicFlow.CidData, Socket->CibirId, Socket->CibirIdLength);

            RulesSize = 2;
            if (Socket->UseTcp) {
                Rules[2].Match = XDP_MATCH_TCP_CONTROL_DST;
                Rules[2].Pattern.Port = Socket->LocalAddress.Ipv4.sin_port;
                Rules[2].Action = XDP_PROGRAM_ACTION_REDIRECT;
                Rules[2].Redirect.TargetType = XDP_REDIRECT_TARGET_TYPE_XSK;
                Rules[2].Redirect.Target = NULL;
                ++RulesSize;
            }
            CXPLAT_DBG_ASSERT(RulesSize <= RTL_NUMBER_OF(Rules));
        } else {
            Rules[0].Match = Socket->UseTcp ? XDP_MATCH_TCP_DST : XDP_MATCH_UDP_DST;
            Rules[0].Pattern.Port = Socket->LocalAddress.Ipv4.sin_port;
            Rules[0].Action = XDP_PROGRAM_ACTION_REDIRECT;
            Rules[0].Redirect.TargetType = XDP_REDIRECT_TARGET_TYPE_XSK;
            Rules[0].Redirect.Target = NULL;

            RulesSize = 1;
        }

        CXPLAT_LIST_ENTRY* Entry;
        for (Entry = Xdp->Interfaces.Flink; Entry != &Xdp->Interfaces; Entry = Entry->Flink) {
            XDP_INTERFACE* Interface = CONTAINING_RECORD(Entry, XDP_INTERFACE, Link);
            if (IsCreated) {
                CxPlatDpRawInterfaceAddRules(Interface, Rules, RulesSize);
            } else {
                CxPlatDpRawInterfaceRemoveRules(Interface, Rules, RulesSize);
            }
        }
    } else {

        //
        // TODO - Optimization: apply only to the correct interface.
        //
        CXPLAT_LIST_ENTRY* Entry;
        XDP_MATCH_TYPE MatchType;
        uint8_t* IpAddress;
        size_t IpAddressSize;
        if (Socket->LocalAddress.si_family == QUIC_ADDRESS_FAMILY_INET) {
            MatchType = Socket->UseTcp ? XDP_MATCH_IPV4_TCP_PORT_SET : XDP_MATCH_IPV4_UDP_PORT_SET;
            IpAddress = (uint8_t*)&Socket->LocalAddress.Ipv4.sin_addr;
            IpAddressSize = sizeof(IN_ADDR);
        } else {
            MatchType = Socket->UseTcp ? XDP_MATCH_IPV6_TCP_PORT_SET : XDP_MATCH_IPV6_UDP_PORT_SET;
            IpAddress = (uint8_t*)&Socket->LocalAddress.Ipv6.sin6_addr;
            IpAddressSize = sizeof(IN6_ADDR);
        }
        for (Entry = Xdp->Interfaces.Flink; Entry != &Xdp->Interfaces; Entry = Entry->Flink) {
            XDP_INTERFACE* Interface = CONTAINING_RECORD(Entry, XDP_INTERFACE, Link);
            XDP_RULE* Rule = NULL;
            CxPlatLockAcquire(&Interface->RuleLock);
            for (uint8_t i = 0; i < Interface->RuleCount; ++i) {
                if (Interface->Rules[i].Match == MatchType &&
                    memcmp(
                        &Interface->Rules[i].Pattern.IpPortSet.Address,
                        IpAddress,
                        IpAddressSize) == 0) {
                    Rule = &Interface->Rules[i];
                    break;
                }
            }
            if (IsCreated) {
                if (Rule) {
                    CxPlatDpRawSetPortBit(
                        (uint8_t*)Rule->Pattern.IpPortSet.PortSet.PortSet,
                        Socket->LocalAddress.Ipv4.sin_port);
                    CxPlatLockRelease(&Interface->RuleLock);
                } else {
                    CxPlatLockRelease(&Interface->RuleLock);
                    XDP_RULE NewRule = {
                        .Match = MatchType,
                        .Pattern.IpPortSet.PortSet.PortSet = CXPLAT_ALLOC_NONPAGED(XDP_PORT_SET_BUFFER_SIZE, PORT_SET_TAG),
                        .Action = XDP_PROGRAM_ACTION_REDIRECT,
                        .Redirect.TargetType = XDP_REDIRECT_TARGET_TYPE_XSK,
                        .Redirect.Target = NULL,
                    };
                    if (NewRule.Pattern.IpPortSet.PortSet.PortSet) {
                        CxPlatZeroMemory(
                            (uint8_t*)NewRule.Pattern.IpPortSet.PortSet.PortSet,
                            XDP_PORT_SET_BUFFER_SIZE);
                    } else {
                        QuicTraceEvent(
                            AllocFailure,
                            "Allocation of '%s' failed. (%llu bytes)",
                            "PortSet",
                            XDP_PORT_SET_BUFFER_SIZE);
                        return;
                    }
                    CxPlatDpRawSetPortBit(
                        (uint8_t*)NewRule.Pattern.IpPortSet.PortSet.PortSet,
                        Socket->LocalAddress.Ipv4.sin_port);
                    memcpy(
                        &NewRule.Pattern.IpPortSet.Address, IpAddress, IpAddressSize);
                    CxPlatDpRawInterfaceAddRules(Interface, &NewRule, 1);
                }
            } else {
                //
                // Due to memory allocation failures, we might not have this rule programmed on the interface.
                //
                if (Rule) {
                    CxPlatDpRawClearPortBit(
                        (uint8_t*)Rule->Pattern.IpPortSet.PortSet.PortSet,
                        Socket->LocalAddress.Ipv4.sin_port);
                }
                CxPlatLockRelease(&Interface->RuleLock);
            }
        }
    }
}

static
BOOLEAN // Did work?
CxPlatXdpRx(
    _In_ const XDP_DATAPATH* Xdp,
    _In_ XDP_QUEUE* Queue,
    _In_ uint16_t PartitionIndex
    )
{
    CXPLAT_RECV_DATA* Buffers[RX_BATCH_SIZE];
    uint32_t RxIndex;
    uint32_t FillIndex;
    uint32_t ProdCount = 0;
    uint32_t PacketCount = 0;
    const uint32_t BuffersCount = XskRingConsumerReserve(&Queue->RxRing, RX_BATCH_SIZE, &RxIndex);

    for (uint32_t i = 0; i < BuffersCount; i++) {
        XSK_BUFFER_DESCRIPTOR* Buffer = XskRingGetElement(&Queue->RxRing, RxIndex++);
        XDP_RX_PACKET* Packet =
            (XDP_RX_PACKET*)(Queue->RxBuffers + Buffer->Address.BaseAddress);
        uint8_t* FrameBuffer = (uint8_t*)Packet + Buffer->Address.Offset;

        CxPlatZeroMemory(Packet, sizeof(XDP_RX_PACKET));
        Packet->Queue = Queue;
        Packet->RouteStorage.Queue = Queue;
        Packet->RecvData.Route = &Packet->RouteStorage;
        Packet->RecvData.Route->DatapathType = Packet->RecvData.DatapathType = CXPLAT_DATAPATH_TYPE_RAW;
        Packet->RecvData.PartitionIndex = PartitionIndex;

        CxPlatDpRawParseEthernet(
            (CXPLAT_DATAPATH*)Xdp,
            &Packet->RecvData,
            FrameBuffer,
            (uint16_t)Buffer->Length);

        //
        // The route has been filled in with the packet's src/dst IP and ETH addresses, so
        // mark it resolved. This allows stateless sends to be issued without performing
        // a route lookup.
        //
        Packet->RecvData.Route->State = RouteResolved;

        if (Packet->RecvData.Buffer) {
            Packet->RecvData.Allocated = TRUE;
            Buffers[PacketCount++] = &Packet->RecvData;
        } else {
            CxPlatListPushEntry(&Queue->PartitionRxPool, (CXPLAT_SLIST_ENTRY*)Packet);
        }
    }

    if (BuffersCount > 0) {
        XskRingConsumerRelease(&Queue->RxRing, BuffersCount);
    }

    uint32_t FillAvailable = XskRingProducerReserve(&Queue->RxFillRing, MAXUINT32, &FillIndex);
    while (FillAvailable-- > 0) {
        if (Queue->PartitionRxPool.Next == NULL) {
            Queue->PartitionRxPool.Next = (CXPLAT_SLIST_ENTRY*)InterlockedFlushSList(&Queue->RxPool);
        }

        XDP_RX_PACKET* Packet = (XDP_RX_PACKET*)CxPlatListPopEntry(&Queue->PartitionRxPool);
        if (Packet == NULL) {
            break;
        }

        uint64_t* FillDesc = XskRingGetElement(&Queue->RxFillRing, FillIndex++);
        *FillDesc = (uint8_t*)Packet - Queue->RxBuffers;
        ProdCount++;
    }

    if (ProdCount > 0) {
        XskRingProducerSubmit(&Queue->RxFillRing, ProdCount);
    }

    if (PacketCount > 0) {
        CxPlatDpRawRxEthernet((CXPLAT_DATAPATH_RAW*)Xdp, Buffers, (uint16_t)PacketCount);
    }

    if (XskRingError(&Queue->RxRing) && !Queue->Error) {
        XSK_ERROR ErrorStatus;
        QUIC_STATUS XskStatus;
        uint32_t ErrorSize = sizeof(ErrorStatus);
        XskStatus = XskGetSockopt(Queue->RxXsk, XSK_SOCKOPT_RX_ERROR, &ErrorStatus, &ErrorSize);
        QuicTraceEvent(
            LibraryErrorStatus,
            "[ lib] ERROR, %u, %s.",
            SUCCEEDED(XskStatus) ? ErrorStatus : XskStatus,
            "XSK_SOCKOPT_RX_ERROR");
        Queue->Error = TRUE;
    }

    return ProdCount > 0 || PacketCount > 0;
}

_IRQL_requires_max_(DISPATCH_LEVEL)
void
CxPlatDpRawRxFree(
    _In_opt_ const CXPLAT_RECV_DATA* PacketChain
    )
{
    uint32_t Count = 0;
    SLIST_ENTRY* Head = NULL;
    SLIST_ENTRY** Tail = &Head;
    SLIST_HEADER* Pool = NULL;

    while (PacketChain) {
        const XDP_RX_PACKET* Packet =
            CXPLAT_CONTAINING_RECORD(PacketChain, XDP_RX_PACKET, RecvData);
        PacketChain = PacketChain->Next;
        // Packet->Allocated = FALSE; (other data paths don't clear this flag?)

        if (Pool != &Packet->Queue->RxPool) {
            if (Count > 0) {
                InterlockedPushListSList(
                    Pool, Head, CONTAINING_RECORD(Tail, SLIST_ENTRY, Next), Count);
                Head = NULL;
                Tail = &Head;
                Count = 0;
            }

            Pool = &Packet->Queue->RxPool;
        }

        *Tail = (SLIST_ENTRY*)Packet;
        Tail = &((SLIST_ENTRY*)Packet)->Next;
        Count++;
    }

    if (Count > 0) {
        InterlockedPushListSList(Pool, Head, CONTAINING_RECORD(Tail, SLIST_ENTRY, Next), Count);
    }
}

_IRQL_requires_max_(DISPATCH_LEVEL)
CXPLAT_SEND_DATA*
CxPlatDpRawTxAlloc(
    _In_ CXPLAT_SOCKET_RAW* Socket,
    _Inout_ CXPLAT_SEND_CONFIG* Config
    )
{
    QUIC_ADDRESS_FAMILY Family = QuicAddrGetFamily(&Config->Route->RemoteAddress);
    XDP_QUEUE* Queue = Config->Route->Queue;
    CXPLAT_DBG_ASSERT(Queue != NULL);
    CXPLAT_DBG_ASSERT(&Queue->TxPool != NULL);
    XDP_TX_PACKET* Packet = (XDP_TX_PACKET*)InterlockedPopEntrySList(&Queue->TxPool);

    if (Packet) {
        HEADER_BACKFILL HeaderBackfill = CxPlatDpRawCalculateHeaderBackFill(Family, Socket->UseTcp); // TODO - Cache in Route?
        CXPLAT_DBG_ASSERT(Config->MaxPacketSize <= sizeof(Packet->FrameBuffer) - HeaderBackfill.AllLayer);
        Packet->Queue = Queue;
        Packet->Buffer.Length = Config->MaxPacketSize;
        Packet->Buffer.Buffer = &Packet->FrameBuffer[HeaderBackfill.AllLayer];
        Packet->ECN = Config->ECN;
        Packet->DatapathType = Config->Route->DatapathType = CXPLAT_DATAPATH_TYPE_RAW;
    }

    return (CXPLAT_SEND_DATA*)Packet;
}

_IRQL_requires_max_(DISPATCH_LEVEL)
void
CxPlatDpRawTxFree(
    _In_ CXPLAT_SEND_DATA* SendData
    )
{
    XDP_TX_PACKET* Packet = (XDP_TX_PACKET*)SendData;
    InterlockedPushEntrySList(&Packet->Queue->TxPool, (PSLIST_ENTRY)Packet);
}

_IRQL_requires_max_(DISPATCH_LEVEL)
void
CxPlatDpRawTxEnqueue(
    _In_ CXPLAT_SEND_DATA* SendData
    )
{
    XDP_TX_PACKET* Packet = (XDP_TX_PACKET*)SendData;
    XDP_PARTITION* Partition = Packet->Queue->Partition;

    CxPlatLockAcquire(&Packet->Queue->TxLock);
    CxPlatListInsertTail(&Packet->Queue->TxQueue, &Packet->Link);
    CxPlatLockRelease(&Packet->Queue->TxLock);

    Partition->Ec.Ready = TRUE;
    CxPlatWakeExecutionContext(&Partition->Ec);
}

static
BOOLEAN // Did work?
CxPlatXdpTx(
    _In_ const XDP_DATAPATH* Xdp,
    _In_ XDP_QUEUE* Queue
    )
{
    uint32_t ProdCount = 0;
    uint32_t CompCount = 0;
    SLIST_ENTRY* TxCompleteHead = NULL;
    SLIST_ENTRY** TxCompleteTail = &TxCompleteHead;

    if (CxPlatListIsEmpty(&Queue->PartitionTxQueue) &&
        ReadPointerNoFence(&Queue->TxQueue.Flink) != &Queue->TxQueue) {
        CxPlatLockAcquire(&Queue->TxLock);
        CxPlatListMoveItems(&Queue->TxQueue, &Queue->PartitionTxQueue);
        CxPlatLockRelease(&Queue->TxLock);
    }

    uint32_t CompIndex;
    uint32_t CompAvailable =
        XskRingConsumerReserve(&Queue->TxCompletionRing, MAXUINT32, &CompIndex);
    while (CompAvailable-- > 0) {
        uint64_t* CompDesc = XskRingGetElement(&Queue->TxCompletionRing, CompIndex++);
        XDP_TX_PACKET* Packet = (XDP_TX_PACKET*)(Queue->TxBuffers + *CompDesc);
        *TxCompleteTail = (PSLIST_ENTRY)Packet;
        TxCompleteTail = &((PSLIST_ENTRY)Packet)->Next;
        CompCount++;
    }

    if (CompCount > 0) {
        XskRingConsumerRelease(&Queue->TxCompletionRing, CompCount);
        InterlockedPushListSList(
            &Queue->TxPool, TxCompleteHead, CONTAINING_RECORD(TxCompleteTail, SLIST_ENTRY, Next),
            CompCount);
    }

    uint32_t TxIndex;
    uint32_t TxAvailable = XskRingProducerReserve(&Queue->TxRing, MAXUINT32, &TxIndex);
    while (TxAvailable-- > 0 && !CxPlatListIsEmpty(&Queue->PartitionTxQueue)) {
        XSK_BUFFER_DESCRIPTOR* Buffer = XskRingGetElement(&Queue->TxRing, TxIndex++);
        CXPLAT_LIST_ENTRY* Entry = CxPlatListRemoveHead(&Queue->PartitionTxQueue);
        XDP_TX_PACKET* Packet = CONTAINING_RECORD(Entry, XDP_TX_PACKET, Link);

        Buffer->Address.BaseAddress = (uint8_t*)Packet - Queue->TxBuffers;
        Buffer->Address.Offset = FIELD_OFFSET(XDP_TX_PACKET, FrameBuffer);
        Buffer->Length = Packet->Buffer.Length;
        ProdCount++;
    }

    if ((ProdCount > 0 && (XskRingProducerSubmit(&Queue->TxRing, ProdCount), TRUE)) ||
        (CompCount > 0 && XskRingProducerReserve(&Queue->TxRing, MAXUINT32, &TxIndex) != Queue->TxRing.Size)) {
        MemoryBarrier();
        if (Xdp->TxAlwaysPoke || XskRingProducerNeedPoke(&Queue->TxRing)) {
            XSK_NOTIFY_RESULT_FLAGS OutFlags;
            QUIC_STATUS Status = XskNotifySocket(Queue->TxXsk, XSK_NOTIFY_FLAG_POKE_TX, 0, &OutFlags);
            CXPLAT_DBG_ASSERT(QUIC_SUCCEEDED(Status));
            UNREFERENCED_PARAMETER(Status);
        }
    }

    if (XskRingError(&Queue->TxRing) && !Queue->Error) {
        XSK_ERROR ErrorStatus;
        QUIC_STATUS XskStatus;
        uint32_t ErrorSize = sizeof(ErrorStatus);
        XskStatus = XskGetSockopt(Queue->TxXsk, XSK_SOCKOPT_TX_ERROR, &ErrorStatus, &ErrorSize);
        QuicTraceEvent(
            LibraryErrorStatus,
            "[ lib] ERROR, %u, %s.",
            SUCCEEDED(XskStatus) ? ErrorStatus : XskStatus,
            "XSK_SOCKOPT_TX_ERROR");
        Queue->Error = TRUE;
    }

    return ProdCount > 0 || CompCount > 0;
}

_IRQL_requires_max_(PASSIVE_LEVEL)
BOOLEAN
CxPlatXdpExecute(
    _Inout_ void* Context,
    _Inout_ CXPLAT_EXECUTION_STATE* State
    )
{
    XDP_PARTITION* Partition = (XDP_PARTITION*)Context;
    const XDP_DATAPATH* Xdp = Partition->Xdp;

    if (!Xdp->Running) {
        QuicTraceLogVerbose(
            XdpPartitionShutdown,
            "[ xdp][%p] XDP partition shutdown",
            Partition);
        XDP_QUEUE* Queue = Partition->Queues;
        while (Queue) {
            CancelIoEx(Queue->RxXsk, NULL);
            CloseHandle(Queue->RxXsk);
            Queue->RxXsk = NULL;
            CancelIoEx(Queue->TxXsk, NULL);
            CloseHandle(Queue->TxXsk);
            Queue->TxXsk = NULL;
            Queue = Queue->Next;
        }
        CxPlatEventQEnqueue(Partition->EventQ, &Partition->ShutdownSqe.Sqe, &Partition->ShutdownSqe);
        return FALSE;
    }

    const BOOLEAN PollingExpired =
        CxPlatTimeDiff64(State->LastWorkTime, State->TimeNow) >= Xdp->PollingIdleTimeoutUs;

    BOOLEAN DidWork = FALSE;
    XDP_QUEUE* Queue = Partition->Queues;
    while (Queue) {
        DidWork |= CxPlatXdpRx(Xdp, Queue, Partition->PartitionIndex);
        DidWork |= CxPlatXdpTx(Xdp, Queue);
        Queue = Queue->Next;
    }

    if (DidWork) {
        Partition->Ec.Ready = TRUE;
        State->NoWorkCount = 0;
    } else if (!PollingExpired) {
        Partition->Ec.Ready = TRUE;
    } else {
        Queue = Partition->Queues;
        while (Queue) {
            if (!Queue->RxQueued) {
                QuicTraceLogVerbose(
                    XdpQueueAsyncIoRx,
                    "[ xdp][%p] XDP async IO start (RX)",
                    Queue);
                CxPlatZeroMemory(
                    &Queue->RxIoSqe.DatapathSqe.Sqe.Overlapped,
                    sizeof(Queue->RxIoSqe.DatapathSqe.Sqe.Overlapped));
                HRESULT hr =
                    XskNotifyAsync(
                        Queue->RxXsk, XSK_NOTIFY_FLAG_WAIT_RX,
                        &Queue->RxIoSqe.DatapathSqe.Sqe.Overlapped);
                if (hr == HRESULT_FROM_WIN32(ERROR_IO_PENDING)) {
                    Queue->RxQueued = TRUE;
                } else if (hr == S_OK) {
                    Partition->Ec.Ready = TRUE;
                } else {
                    QuicTraceEvent(
                        LibraryErrorStatus,
                        "[ lib] ERROR, %u, %s.",
                        hr,
                        "XskNotifyAsync(RX)");
                }
            }
            if (!Queue->TxQueued) {
                QuicTraceLogVerbose(
                    XdpQueueAsyncIoTx,
                    "[ xdp][%p] XDP async IO start (TX)",
                    Queue);
                CxPlatZeroMemory(
                    &Queue->TxIoSqe.DatapathSqe.Sqe.Overlapped,
                    sizeof(Queue->TxIoSqe.DatapathSqe.Sqe.Overlapped));
                HRESULT hr =
                    XskNotifyAsync(
                        Queue->TxXsk, XSK_NOTIFY_FLAG_WAIT_TX,
                        &Queue->TxIoSqe.DatapathSqe.Sqe.Overlapped);
                if (hr == HRESULT_FROM_WIN32(ERROR_IO_PENDING)) {
                    Queue->TxQueued = TRUE;
                } else if (hr == S_OK) {
                    Partition->Ec.Ready = TRUE;
                } else {
                    QuicTraceEvent(
                        LibraryErrorStatus,
                        "[ lib] ERROR, %u, %s.",
                        hr,
                        "XskNotifyAsync(TX)");
                }
            }
            Queue = Queue->Next;
        }
    }

    return TRUE;
}

void
RawDataPathProcessCqe(
    _In_ CXPLAT_CQE* Cqe
    )
{
    if (CxPlatCqeType(Cqe) == CXPLAT_CQE_TYPE_SOCKET_IO) {
        DATAPATH_XDP_IO_SQE* Sqe =
            CONTAINING_RECORD(CxPlatCqeUserData(Cqe), DATAPATH_XDP_IO_SQE, DatapathSqe);
        XDP_QUEUE* Queue;

        if (Sqe->IoType == DATAPATH_XDP_IO_RECV) {
            Queue = CONTAINING_RECORD(Sqe, XDP_QUEUE, RxIoSqe);
            QuicTraceLogVerbose(
                XdpQueueAsyncIoRxComplete,
                "[ xdp][%p] XDP async IO complete (RX)",
                Queue);
            Queue->RxQueued = FALSE;
        } else {
            CXPLAT_DBG_ASSERT(Sqe->IoType == DATAPATH_XDP_IO_SEND);
            Queue = CONTAINING_RECORD(Sqe, XDP_QUEUE, TxIoSqe);
            QuicTraceLogVerbose(
                XdpQueueAsyncIoTxComplete,
                "[ xdp][%p] XDP async IO complete (TX)",
                Queue);
            Queue->TxQueued = FALSE;
        }
        Queue->Partition->Ec.Ready = TRUE;
    } else if (CxPlatCqeType(Cqe) == CXPLAT_CQE_TYPE_SOCKET_SHUTDOWN) {
        XDP_PARTITION* Partition =
            CONTAINING_RECORD(CxPlatCqeUserData(Cqe), XDP_PARTITION, ShutdownSqe);
        QuicTraceLogVerbose(
            XdpPartitionShutdownComplete,
            "[ xdp][%p] XDP partition shutdown complete",
            Partition);
        CxPlatDpRawRelease((XDP_DATAPATH*)Partition->Xdp);
    }
}<|MERGE_RESOLUTION|>--- conflicted
+++ resolved
@@ -963,16 +963,6 @@
         }
     }
 
-<<<<<<< HEAD
-    PMIB_IF_TABLE2 pIfTable;
-=======
-    QuicTraceLogVerbose(
-        XdpInitialize,
-        "[ xdp][%p] XDP initialized, %u procs",
-        Xdp,
-        Xdp->PartitionCount);
-
->>>>>>> c73f75a4
     if (GetIfTable2(&pIfTable) != NO_ERROR) {
         Status = QUIC_STATUS_INTERNAL_ERROR;
         goto Error;
