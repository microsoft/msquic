--- conflicted
+++ resolved
@@ -125,25 +125,6 @@
     _Inout_ CXPLAT_EXECUTION_STATE* State
     );
 
-<<<<<<< HEAD
-CXPLAT_RECV_DATA*
-MANGLE(CxPlatDataPathRecvPacketToRecvData)(
-    _In_ const CXPLAT_RECV_PACKET* const Context
-    )
-{
-    return (CXPLAT_RECV_DATA*)(((uint8_t*)Context) - sizeof(XDP_RX_PACKET));
-}
-
-CXPLAT_RECV_PACKET*
-MANGLE(CxPlatDataPathRecvDataToRecvPacket)(
-    _In_ const CXPLAT_RECV_DATA* const Datagram
-    )
-{
-    return (CXPLAT_RECV_PACKET*)(((uint8_t*)Datagram) + sizeof(XDP_RX_PACKET));
-}
-
-=======
->>>>>>> 972e6773
 QUIC_STATUS
 CxPlatGetInterfaceRssQueueCount(
     _In_ uint32_t InterfaceIndex,
@@ -1601,17 +1582,10 @@
         //
         Packet->RecvData.Route->State = RouteResolved;
 
-<<<<<<< HEAD
-        if (Packet->Buffer) {
-            Packet->Allocated = TRUE;
-            Packet->Queue = Queue;
-            Packet->BufferFrom = CXPLAT_BUFFER_FROM_XDP;
-            Buffers[PacketCount++] = (CXPLAT_RECV_DATA*)Packet;
-=======
         if (Packet->RecvData.Buffer) {
             Packet->RecvData.Allocated = TRUE;
+            Packet->BufferFrom = CXPLAT_BUFFER_FROM_XDP;
             Buffers[PacketCount++] = &Packet->RecvData;
->>>>>>> 972e6773
         } else {
             CxPlatListPushEntry(&Queue->PartitionRxPool, (CXPLAT_SLIST_ENTRY*)Packet);
         }
