--- conflicted
+++ resolved
@@ -684,9 +684,8 @@
 }
 
 QUIC_STATUS
-<<<<<<< HEAD
-QuicDataPathGetGatewayAddresses(
-    _In_ QUIC_DATAPATH* Datapath,
+CxPlatDataPathGetGatewayAddresses(
+    _In_ CXPLAT_DATAPATH* Datapath,
     _Out_ QUIC_ADDR** GatewayAddresses,
     _Out_ uint32_t* GatewayAddressesCount
     )
@@ -698,12 +697,8 @@
 }
 
 QUIC_STATUS
-QuicDataPathResolveAddress(
-    _In_ QUIC_DATAPATH* Datapath,
-=======
 CxPlatDataPathResolveAddress(
     _In_ CXPLAT_DATAPATH* Datapath,
->>>>>>> 8d595dcd
     _In_z_ const char* HostName,
     _Inout_ QUIC_ADDR* Address
     )
@@ -1333,26 +1328,18 @@
 
     RecvPacket->PartitionIndex = ProcContext->Index;
 
-<<<<<<< HEAD
     if (!SocketContext->Binding->PcpBinding) {
-        QUIC_DBG_ASSERT(SocketContext->Binding->Datapath->RecvHandler);
-        SocketContext->Binding->Datapath->RecvHandler(
+        CXPLAT_DBG_ASSERT(SocketContext->Binding->Datapath->UdpHandlers.Receive);
+        SocketContext->Binding->Datapath->UdpHandlers.Receive(
             SocketContext->Binding,
             SocketContext->Binding->ClientContext,
             RecvPacket);
     } else{
-        QuicPcpRecvCallback(
+        CxPlatPcpRecvCallback(
             SocketContext->Binding,
             SocketContext->Binding->ClientContext,
             RecvPacket);
     }
-=======
-    CXPLAT_DBG_ASSERT(SocketContext->Binding->Datapath->UdpHandlers.Receive);
-    SocketContext->Binding->Datapath->UdpHandlers.Receive(
-        SocketContext->Binding,
-        SocketContext->Binding->ClientContext,
-        RecvPacket);
->>>>>>> 8d595dcd
 
     Status = CxPlatSocketContextPrepareReceive(SocketContext);
 
@@ -1552,19 +1539,12 @@
             if (ErrNum == ECONNREFUSED ||
                 ErrNum == EHOSTUNREACH ||
                 ErrNum == ENETUNREACH) {
-<<<<<<< HEAD
                 if (!SocketContext->Binding->PcpBinding) {
-                    SocketContext->Binding->Datapath->UnreachHandler(
+                    SocketContext->Binding->Datapath->UdpHandlers.Unreachable(
                         SocketContext->Binding,
                         SocketContext->Binding->ClientContext,
                         &SocketContext->Binding->RemoteAddress);
                 }
-=======
-                SocketContext->Binding->Datapath->UdpHandlers.Unreachable(
-                    SocketContext->Binding,
-                    SocketContext->Binding->ClientContext,
-                    &SocketContext->Binding->RemoteAddress);
->>>>>>> 8d595dcd
             }
         }
     }
@@ -1608,12 +1588,8 @@
     _In_opt_ const QUIC_ADDR* LocalAddress,
     _In_opt_ const QUIC_ADDR* RemoteAddress,
     _In_opt_ void* RecvCallbackContext,
-<<<<<<< HEAD
     _In_ uint32_t InternalFlags,
-    _Out_ QUIC_DATAPATH_BINDING** NewBinding
-=======
     _Out_ CXPLAT_SOCKET** NewBinding
->>>>>>> 8d595dcd
     )
 {
 #ifdef CX_PLATFORM_DISPATCH_TABLE
@@ -1672,15 +1648,11 @@
         CxPlatListInitializeHead(&Binding->SocketContexts[i].PendingSendContextHead);
         CxPlatRundownAcquire(&Binding->Rundown);
     }
-<<<<<<< HEAD
-    QuicRundownAcquire(&Datapath->BindingsRundown);
-    if (InternalFlags & QUIC_DATAPATH_BINDING_FLAG_PCP) {
+
+    CxPlatRundownAcquire(&Datapath->BindingsRundown);
+    if (InternalFlags & CXPLAT_SOCKET_FLAG_PCP) {
         Binding->PcpBinding = TRUE;
     }
-=======
-
-    CxPlatRundownAcquire(&Datapath->BindingsRundown);
->>>>>>> 8d595dcd
 
     for (uint32_t i = 0; i < SocketCount; i++) {
         Status =
