--- conflicted
+++ resolved
@@ -1763,21 +1763,14 @@
             &Socket->Datapath->ProcContexts[i]);
     }
 
-<<<<<<< HEAD
-    CxPlatRundownReleaseAndWait(&Binding->Rundown);
-    CxPlatRundownRelease(&Binding->Datapath->BindingsRundown);
-    CxPlatRundownUninitialize(&Binding->Rundown);
-    for (uint32_t i = 0; i < Binding->Datapath->ProcCount; i++) {
-        CxPlatLockUninitialize(&Binding->SocketContexts[i].PendingSendContextLock);
-    }
-    CXPLAT_FREE(Binding, QUIC_POOL_SOCKET);
-=======
     CxPlatRundownReleaseAndWait(&Socket->Rundown);
     CxPlatRundownRelease(&Socket->Datapath->BindingsRundown);
 
     CxPlatRundownUninitialize(&Socket->Rundown);
+    for (uint32_t i = 0; i < Socket->Datapath->ProcCount; i++) {
+        CxPlatLockUninitialize(&Socket->SocketContexts[i].PendingSendContextLock);
+    }
     CXPLAT_FREE(Socket, QUIC_POOL_SOCKET);
->>>>>>> 9d7cada9
 #endif
 }
 
