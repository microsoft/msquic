--- conflicted
+++ resolved
@@ -21,10 +21,7 @@
 #include <linux/in6.h>
 #include <arpa/inet.h>
 #include "quic_platform_dispatch.h"
-<<<<<<< HEAD
 #include "datapath_linux.c.clog.h"
-=======
->>>>>>> 3fa74d4a
 
 QUIC_STATIC_ASSERT((SIZEOF_STRUCT_MEMBER(QUIC_BUFFER, Length) <= sizeof(size_t)), "(sizeof(QUIC_BUFFER.Length) == sizeof(size_t) must be TRUE.");
 QUIC_STATIC_ASSERT((SIZEOF_STRUCT_MEMBER(QUIC_BUFFER, Buffer) == sizeof(void*)), "(sizeof(QUIC_BUFFER.Buffer) == sizeof(void*) must be TRUE.");
@@ -370,30 +367,22 @@
     EpollFd = epoll_create1(EPOLL_CLOEXEC);
     if (EpollFd == INVALID_SOCKET_FD) {
         Status = errno;
-<<<<<<< HEAD
-        QuicTraceEvent(LibraryErrorStatus, "[ lib] ERROR, %d, %s.", Status, "epoll_create1(EPOLL_CLOEXEC) failed");
-=======
         QuicTraceEvent(
             LibraryErrorStatus,
             "[ lib] ERROR, %u, %s.",
             Status,
             "epoll_create1(EPOLL_CLOEXEC) failed");
->>>>>>> 3fa74d4a
         goto Exit;
     }
 
     EventFd = eventfd(0, EFD_CLOEXEC);
     if (EventFd == INVALID_SOCKET_FD) {
         Status = errno;
-<<<<<<< HEAD
-        QuicTraceEvent(LibraryErrorStatus, "[ lib] ERROR, %d, %s.", Status, "eventfd failed");
-=======
         QuicTraceEvent(
             LibraryErrorStatus,
             "[ lib] ERROR, %u, %s.",
             Status,
             "eventfd failed");
->>>>>>> 3fa74d4a
         goto Exit;
     }
 
@@ -407,15 +396,11 @@
     Ret = epoll_ctl(EpollFd, EPOLL_CTL_ADD, EventFd, &EvtFdEpEvt);
     if (Ret != 0) {
         Status = errno;
-<<<<<<< HEAD
-        QuicTraceEvent(LibraryErrorStatus, "[ lib] ERROR, %d, %s.", Status, "epoll_ctl(EPOLL_CTL_ADD) failed");
-=======
         QuicTraceEvent(
             LibraryErrorStatus,
             "[ lib] ERROR, %u, %s.",
             Status,
             "epoll_ctl(EPOLL_CTL_ADD) failed");
->>>>>>> 3fa74d4a
         goto Exit;
     }
 
@@ -441,15 +426,11 @@
 
     Status = QuicThreadCreate(&ThreadConfig, &ProcContext->EpollWaitThread);
     if (QUIC_FAILED(Status)) {
-<<<<<<< HEAD
-        QuicTraceEvent(LibraryErrorStatus, "[ lib] ERROR, %d, %s.", Status, "QuicThreadCreate failed");
-=======
         QuicTraceEvent(
             LibraryErrorStatus,
             "[ lib] ERROR, %u, %s.",
             Status,
             "QuicThreadCreate failed");
->>>>>>> 3fa74d4a
         goto Exit;
     }
 
@@ -522,15 +503,11 @@
 
     QUIC_DATAPATH* Datapath = (QUIC_DATAPATH*)QUIC_ALLOC_PAGED(DatapathLength);
     if (Datapath == NULL) {
-<<<<<<< HEAD
-        QuicTraceEvent(AllocFailure, "Allocation of '%s' failed. (%llu bytes)", "QUIC_DATAPATH", DatapathLength);
-=======
         QuicTraceEvent(
             AllocFailure,
             "Allocation of '%s' failed. (%llu bytes)",
             "QUIC_DATAPATH",
             DatapathLength);
->>>>>>> 3fa74d4a
         Status = QUIC_STATUS_OUT_OF_MEMORY;
         goto Exit;
     }
@@ -631,15 +608,11 @@
     QUIC_DATAPATH_RECV_BLOCK* RecvBlock =
         QuicPoolAlloc(&Datapath->ProcContexts[ProcIndex].RecvBlockPool);
     if (RecvBlock == NULL) {
-<<<<<<< HEAD
-        QuicTraceEvent(AllocFailure, "Allocation of '%s' failed. (%llu bytes)", "QUIC_DATAPATH_RECV_BLOCK", 0);
-=======
         QuicTraceEvent(
             AllocFailure,
             "Allocation of '%s' failed. (%llu bytes)",
             "QUIC_DATAPATH_RECV_BLOCK",
             0);
->>>>>>> 3fa74d4a
     } else {
         QuicZeroMemory(RecvBlock, sizeof(*RecvBlock));
         RecvBlock->OwningPool = &Datapath->ProcContexts[ProcIndex].RecvBlockPool;
@@ -741,14 +714,10 @@
         goto Exit;
     }
 
-<<<<<<< HEAD
-    QuicTraceEvent(LibraryError, "[ lib] ERROR, %s.", "Resolving hostname to IP");
-=======
     QuicTraceEvent(
         LibraryError,
         "[ lib] ERROR, %s.",
         "Resolving hostname to IP");
->>>>>>> 3fa74d4a
     QuicTraceLogError(
         DatapathResolveHostNameFailed,
         "[%p] Couldn't resolve hostname '%s' to an IP address",
@@ -790,16 +759,12 @@
     SocketContext->CleanupFd = eventfd(0, EFD_CLOEXEC);
     if (SocketContext->CleanupFd == INVALID_SOCKET_FD) {
         Status = errno;
-<<<<<<< HEAD
-        QuicTraceEvent(DatapathErrorStatus, "[ udp][%p] ERROR, %d, %s.",Binding, Status, "eventfd failed");
-=======
         QuicTraceEvent(
             DatapathErrorStatus,
             "[ udp][%p] ERROR, %u, %s.",
             Binding,
             Status,
             "eventfd failed");
->>>>>>> 3fa74d4a
         goto Exit;
     }
 
@@ -816,16 +781,12 @@
             SocketContext->CleanupFd,
             &EvtFdEpEvt) != 0) {
         Status = errno;
-<<<<<<< HEAD
-        QuicTraceEvent(DatapathErrorStatus, "[ udp][%p] ERROR, %d, %s.",Binding, Status, "epoll_ctl(EPOLL_CTL_ADD) failed");
-=======
         QuicTraceEvent(
             DatapathErrorStatus,
             "[ udp][%p] ERROR, %u, %s.",
             Binding,
             Status,
             "epoll_ctl(EPOLL_CTL_ADD) failed");
->>>>>>> 3fa74d4a
         goto Exit;
     }
 
@@ -839,16 +800,12 @@
             IPPROTO_UDP);
     if (SocketContext->SocketFd == INVALID_SOCKET_FD) {
         Status = errno;
-<<<<<<< HEAD
-        QuicTraceEvent(DatapathErrorStatus, "[ udp][%p] ERROR, %d, %s.",Binding, Status, "socket failed");
-=======
         QuicTraceEvent(
             DatapathErrorStatus,
             "[ udp][%p] ERROR, %u, %s.",
             Binding,
             Status,
             "socket failed");
->>>>>>> 3fa74d4a
         goto Exit;
     }
 
@@ -865,16 +822,12 @@
             sizeof(Option));
     if (Result == SOCKET_ERROR) {
         Status = errno;
-<<<<<<< HEAD
-        QuicTraceEvent(DatapathErrorStatus, "[ udp][%p] ERROR, %d, %s.",Binding, Status, "setsockopt(IPV6_V6ONLY) failed");
-=======
         QuicTraceEvent(
             DatapathErrorStatus,
             "[ udp][%p] ERROR, %u, %s.",
             Binding,
             Status,
             "setsockopt(IPV6_V6ONLY) failed");
->>>>>>> 3fa74d4a
         goto Exit;
     }
 
@@ -898,16 +851,12 @@
             sizeof(Option));
     if (Result == SOCKET_ERROR) {
         Status = errno;
-<<<<<<< HEAD
-        QuicTraceEvent(DatapathErrorStatus, "[ udp][%p] ERROR, %d, %s.",Binding, Status, "setsockopt(IP_MTU_DISCOVER) failed");
-=======
         QuicTraceEvent(
             DatapathErrorStatus,
             "[ udp][%p] ERROR, %u, %s.",
             Binding,
             Status,
             "setsockopt(IP_MTU_DISCOVER) failed");
->>>>>>> 3fa74d4a
         goto Exit;
     }
 
@@ -921,16 +870,12 @@
             sizeof(Option));
     if (Result == SOCKET_ERROR) {
         Status = errno;
-<<<<<<< HEAD
-        QuicTraceEvent(DatapathErrorStatus, "[ udp][%p] ERROR, %d, %s.",Binding, Status, "setsockopt(IPV6_DONTFRAG) failed");
-=======
         QuicTraceEvent(
             DatapathErrorStatus,
             "[ udp][%p] ERROR, %u, %s.",
             Binding,
             Status,
             "setsockopt(IPV6_DONTFRAG) failed");
->>>>>>> 3fa74d4a
         goto Exit;
     }
 
@@ -954,16 +899,12 @@
             sizeof(Option));
     if (Result == SOCKET_ERROR) {
         Status = errno;
-<<<<<<< HEAD
-        QuicTraceEvent(DatapathErrorStatus, "[ udp][%p] ERROR, %d, %s.",Binding, Status, "setsockopt(IPV6_RECVPKTINFO) failed");
-=======
         QuicTraceEvent(
             DatapathErrorStatus,
             "[ udp][%p] ERROR, %u, %s.",
             Binding,
             Status,
             "setsockopt(IPV6_RECVPKTINFO) failed");
->>>>>>> 3fa74d4a
         goto Exit;
     }
 
@@ -977,16 +918,12 @@
             sizeof(Option));
     if (Result == SOCKET_ERROR) {
         Status = errno;
-<<<<<<< HEAD
-        QuicTraceEvent(DatapathErrorStatus, "[ udp][%p] ERROR, %d, %s.",Binding, Status, "setsockopt(IP_PKTINFO) failed");
-=======
         QuicTraceEvent(
             DatapathErrorStatus,
             "[ udp][%p] ERROR, %u, %s.",
             Binding,
             Status,
             "setsockopt(IP_PKTINFO) failed");
->>>>>>> 3fa74d4a
         goto Exit;
     }
 
@@ -1004,16 +941,12 @@
             sizeof(Option));
     if (Result == SOCKET_ERROR) {
         Status = errno;
-<<<<<<< HEAD
-        QuicTraceEvent(DatapathErrorStatus, "[ udp][%p] ERROR, %d, %s.",Binding, Status, "setsockopt(SO_RCVBUF) failed");
-=======
         QuicTraceEvent(
             DatapathErrorStatus,
             "[ udp][%p] ERROR, %u, %s.",
             Binding,
             Status,
             "setsockopt(SO_RCVBUF) failed");
->>>>>>> 3fa74d4a
         goto Exit;
     }
 
@@ -1030,16 +963,12 @@
             sizeof(Option));
     if (Result == SOCKET_ERROR) {
         Status = errno;
-<<<<<<< HEAD
-        QuicTraceEvent(DatapathErrorStatus, "[ udp][%p] ERROR, %d, %s.",Binding, Status, "setsockopt(SO_REUSEADDR) failed");
-=======
         QuicTraceEvent(
             DatapathErrorStatus,
             "[ udp][%p] ERROR, %u, %s.",
             Binding,
             Status,
             "setsockopt(SO_REUSEADDR) failed");
->>>>>>> 3fa74d4a
         goto Exit;
     }
 
@@ -1050,16 +979,12 @@
             sizeof(Binding->LocalAddress));
     if (Result == SOCKET_ERROR) {
         Status = errno;
-<<<<<<< HEAD
-        QuicTraceEvent(DatapathErrorStatus, "[ udp][%p] ERROR, %d, %s.",Binding, Status, "bind failed");
-=======
         QuicTraceEvent(
             DatapathErrorStatus,
             "[ udp][%p] ERROR, %u, %s.",
             Binding,
             Status,
             "bind failed");
->>>>>>> 3fa74d4a
         goto Exit;
     }
 
@@ -1075,16 +1000,12 @@
 
         if (Result == SOCKET_ERROR) {
             Status = errno;
-<<<<<<< HEAD
-            QuicTraceEvent(DatapathErrorStatus, "[ udp][%p] ERROR, %d, %s.",Binding, Status, "connect failed");
-=======
             QuicTraceEvent(
                 DatapathErrorStatus,
                 "[ udp][%p] ERROR, %u, %s.",
                 Binding,
                 Status,
                 "connect failed");
->>>>>>> 3fa74d4a
             goto Exit;
         }
     }
@@ -1102,16 +1023,12 @@
             &AssignedLocalAddressLength);
     if (Result == SOCKET_ERROR) {
         Status = errno;
-<<<<<<< HEAD
-        QuicTraceEvent(DatapathErrorStatus, "[ udp][%p] ERROR, %d, %s.",Binding, Status, "getsockname failed");
-=======
         QuicTraceEvent(
             DatapathErrorStatus,
             "[ udp][%p] ERROR, %u, %s.",
             Binding,
             Status,
             "getsockname failed");
->>>>>>> 3fa74d4a
         goto Exit;
     }
 
@@ -1178,15 +1095,11 @@
                 SocketContext->Binding->Datapath,
                 QuicProcCurrentNumber());
         if (SocketContext->CurrentRecvBlock == NULL) {
-<<<<<<< HEAD
-            QuicTraceEvent(AllocFailure, "Allocation of '%s' failed. (%llu bytes)", "QUIC_DATAPATH_RECV_BLOCK", 0);
-=======
             QuicTraceEvent(
                 AllocFailure,
                 "Allocation of '%s' failed. (%llu bytes)",
                 "QUIC_DATAPATH_RECV_BLOCK",
                 0);
->>>>>>> 3fa74d4a
             return QUIC_STATUS_OUT_OF_MEMORY;
         }
     }
@@ -1235,16 +1148,12 @@
             &SockFdEpEvt);
     if (Ret != 0) {
         Status = Ret;
-<<<<<<< HEAD
-        QuicTraceEvent(DatapathErrorStatus, "[ udp][%p] ERROR, %d, %s.",SocketContext->Binding, Status, "epoll_ctl failed");
-=======
         QuicTraceEvent(
             DatapathErrorStatus,
             "[ udp][%p] ERROR, %u, %s.",
             SocketContext->Binding,
             Status,
             "epoll_ctl failed");
->>>>>>> 3fa74d4a
         goto Error;
     }
 
@@ -1308,23 +1217,13 @@
     QUIC_FRE_ASSERT(FoundLocalAddr);
 
     QuicTraceEvent(
-<<<<<<< HEAD
-        DatapathRecv, "[ udp][%p] Recv %d bytes (segment=%hd) Src=%!SOCKADDR! Dst=%!SOCKADDR!",
-        SocketContext->Binding,
-        (uint32_t)BytesTransferred,
-        (uint32_t)BytesTransferred,
-        CLOG_BYTEARRAY(LOG_ADDR_LEN(*LocalAddr), (const uint8_t*)LocalAddr), CLOG_BYTEARRAY(LOG_ADDR_LEN(*RemoteAddr), (const uint8_t*)RemoteAddr));
-=======
         DatapathRecv,
         "[ udp][%p] Recv %u bytes (segment=%hu) Src=%!SOCKADDR! Dst=%!SOCKADDR!",
         SocketContext->Binding,
         (uint32_t)BytesTransferred,
         (uint32_t)BytesTransferred,
-        LOG_ADDR_LEN(*LocalAddr),
-        LOG_ADDR_LEN(*RemoteAddr),
-        (uint8_t*)LocalAddr,
-        (uint8_t*)RemoteAddr);
->>>>>>> 3fa74d4a
+        CLOG_BYTEARRAY(LOG_ADDR_LEN(*LocalAddr), (const uint8_t*)LocalAddr),
+        CLOG_BYTEARRAY(LOG_ADDR_LEN(*RemoteAddr), (const uint8_t*)RemoteAddr));
 
     QUIC_DBG_ASSERT(BytesTransferred <= RecvPacket->BufferLength);
     RecvPacket->BufferLength = BytesTransferred;
@@ -1371,16 +1270,12 @@
                 SocketContext->SocketFd,
                 &SockFdEpEvt);
         if (Ret != 0) {
-<<<<<<< HEAD
-            QuicTraceEvent(DatapathErrorStatus, "[ udp][%p] ERROR, %d, %s.",SocketContext->Binding, errno, "epoll_ctl failed");
-=======
             QuicTraceEvent(
                 DatapathErrorStatus,
                 "[ udp][%p] ERROR, %u, %s.",
                 SocketContext->Binding,
                 errno,
                 "epoll_ctl failed");
->>>>>>> 3fa74d4a
             return errno;
         }
 
@@ -1447,16 +1342,12 @@
                 &SockFdEpEvt);
         if (Ret != 0) {
             Status = Ret;
-<<<<<<< HEAD
-            QuicTraceEvent(DatapathErrorStatus, "[ udp][%p] ERROR, %d, %s.",SocketContext->Binding, Status, "epoll_ctl failed");
-=======
             QuicTraceEvent(
                 DatapathErrorStatus,
                 "[ udp][%p] ERROR, %u, %s.",
                 SocketContext->Binding,
                 Status,
                 "epoll_ctl failed");
->>>>>>> 3fa74d4a
             goto Exit;
         }
 
@@ -1523,11 +1414,6 @@
                 &ErrNum,
                 &OptLen);
         if (Ret < 0) {
-<<<<<<< HEAD
-            QuicTraceEvent(DatapathErrorStatus, "[ udp][%p] ERROR, %d, %s.",SocketContext->Binding, errno, "getsockopt(SO_ERROR) failed");
-        } else {
-            QuicTraceEvent(DatapathErrorStatus, "[ udp][%p] ERROR, %d, %s.",SocketContext->Binding, ErrNum, "Socket error event");
-=======
             QuicTraceEvent(
                 DatapathErrorStatus,
                 "[ udp][%p] ERROR, %u, %s.",
@@ -1541,7 +1427,6 @@
                 SocketContext->Binding,
                 ErrNum,
                 "Socket error event");
->>>>>>> 3fa74d4a
 
             //
             // Send unreachable notification to MsQuic if any related
@@ -1569,16 +1454,12 @@
                     0);
             if (Ret < 0) {
                 if (errno != EAGAIN && errno != EWOULDBLOCK) {
-<<<<<<< HEAD
-                    QuicTraceEvent(LibraryErrorStatus, "[ lib] ERROR, %d, %s.", errno, "recvmsg failed");
-=======
                     QuicTraceEvent(
                         DatapathErrorStatus,
                         "[ udp][%p] ERROR, %u, %s.",
                         SocketContext->Binding,
                         errno,
                         "recvmsg failed");
->>>>>>> 3fa74d4a
                 }
                 break;
             } else {
@@ -1625,15 +1506,11 @@
         (QUIC_DATAPATH_BINDING*)QUIC_ALLOC_PAGED(BindingLength);
     if (Binding == NULL) {
         Status = QUIC_STATUS_OUT_OF_MEMORY;
-<<<<<<< HEAD
-        QuicTraceEvent(AllocFailure, "Allocation of '%s' failed. (%llu bytes)", "QUIC_DATAPATH_BINDING", BindingLength);
-=======
         QuicTraceEvent(
             AllocFailure,
             "Allocation of '%s' failed. (%llu bytes)",
             "QUIC_DATAPATH_BINDING",
             BindingLength);
->>>>>>> 3fa74d4a
         goto Exit;
     }
 
@@ -1901,15 +1778,11 @@
     QUIC_DATAPATH_SEND_CONTEXT* SendContext =
         QuicPoolAlloc(&ProcContext->SendContextPool);
     if (SendContext == NULL) {
-<<<<<<< HEAD
-        QuicTraceEvent(AllocFailure, "Allocation of '%s' failed. (%llu bytes)", "QUIC_DATAPATH_SEND_CONTEXT", 0);
-=======
         QuicTraceEvent(
             AllocFailure,
             "Allocation of '%s' failed. (%llu bytes)",
             "QUIC_DATAPATH_SEND_CONTEXT",
             0);
->>>>>>> 3fa74d4a
         goto Exit;
     }
 
@@ -1961,14 +1834,10 @@
 
     if (SendContext->BufferCount ==
             SendContext->Owner->Datapath->MaxSendBatchSize) {
-<<<<<<< HEAD
-        QuicTraceEvent(LibraryError, "[ lib] ERROR, %s.", "Max batch size limit hit");
-=======
         QuicTraceEvent(
             LibraryError,
             "[ lib] ERROR, %s.",
             "Max batch size limit hit");
->>>>>>> 3fa74d4a
         goto Exit;
     }
 
@@ -1977,15 +1846,11 @@
 
     Buffer->Buffer = QuicPoolAlloc(&SendContext->Owner->SendBufferPool);
     if (Buffer->Buffer == NULL) {
-<<<<<<< HEAD
-        QuicTraceEvent(AllocFailure, "Allocation of '%s' failed. (%llu bytes)", "Send Buffer", 0);
-=======
         QuicTraceEvent(
             AllocFailure,
             "Allocation of '%s' failed. (%llu bytes)",
             "Send Buffer",
             0);
->>>>>>> 3fa74d4a
         goto Exit;
     }
 
@@ -2061,21 +1926,12 @@
 
             QuicTraceEvent(
                 DatapathSendTo,
-<<<<<<< HEAD
-                "[ udp][%p] Send %d bytes in %c buffers (segment=%hd) Dst=%!SOCKADDR!",
-=======
                 "[ udp][%p] Send %u bytes in %hhu buffers (segment=%hu) Dst=%!SOCKADDR!",
->>>>>>> 3fa74d4a
                 Binding,
                 SendContext->Buffers[i].Length,
                 1,
                 SendContext->Buffers[i].Length,
-<<<<<<< HEAD
                 CLOG_BYTEARRAY(LOG_ADDR_LEN(*RemoteAddress), (const uint8_t*)RemoteAddress));
-=======
-                LOG_ADDR_LEN(*RemoteAddress),
-                (uint8_t*)RemoteAddress);
->>>>>>> 3fa74d4a
 
             SentByteCount =
                 sendto(
@@ -2107,16 +1963,12 @@
                     //
 
                     Status = errno;
-<<<<<<< HEAD
-                    QuicTraceEvent(DatapathErrorStatus, "[ udp][%p] ERROR, %d, %s.",SocketContext->Binding, Status, "sendto failed");
-=======
                     QuicTraceEvent(
                         DatapathErrorStatus,
                         "[ udp][%p] ERROR, %u, %s.",
                         SocketContext->Binding,
                         Status,
                         "sendto failed");
->>>>>>> 3fa74d4a
                     goto Exit;
                 }
             } else {
@@ -2141,23 +1993,13 @@
 
         QuicTraceEvent(
             DatapathSendFromTo,
-<<<<<<< HEAD
-            "[ udp][%p] Send %d bytes in %c buffers (segment=%hd) Dst=%!SOCKADDR!, Src=%!SOCKADDR!",
-=======
             "[ udp][%p] Send %u bytes in %hhu buffers (segment=%hu) Dst=%!SOCKADDR!, Src=%!SOCKADDR!",
->>>>>>> 3fa74d4a
             Binding,
             TotalSize,
             SendContext->BufferCount,
             SendContext->Buffers[0].Length,
-<<<<<<< HEAD
-            CLOG_BYTEARRAY(LOG_ADDR_LEN(*RemoteAddress), (const uint8_t*)RemoteAddress), CLOG_BYTEARRAY(LOG_ADDR_LEN(*LocalAddress), (const uint8_t*)LocalAddress));
-=======
-            LOG_ADDR_LEN(*RemoteAddress),
-            LOG_ADDR_LEN(*LocalAddress),
-            (uint8_t*)RemoteAddress,
-            (uint8_t*)LocalAddress);
->>>>>>> 3fa74d4a
+            CLOG_BYTEARRAY(LOG_ADDR_LEN(*RemoteAddress), (const uint8_t*)RemoteAddress),
+            CLOG_BYTEARRAY(LOG_ADDR_LEN(*LocalAddress), (const uint8_t*)LocalAddress));
 
         //
         // Map V4 address to dual-stack socket format.
@@ -2220,16 +2062,12 @@
                 goto Exit;
             } else {
                 Status = errno;
-<<<<<<< HEAD
-                QuicTraceEvent(DatapathErrorStatus, "[ udp][%p] ERROR, %d, %s.",SocketContext->Binding, Status, "sendmsg failed");
-=======
                 QuicTraceEvent(
                     DatapathErrorStatus,
                     "[ udp][%p] ERROR, %u, %s.",
                     SocketContext->Binding,
                     Status,
                     "sendmsg failed");
->>>>>>> 3fa74d4a
                 goto Exit;
             }
         } else {
