--- conflicted
+++ resolved
@@ -925,26 +925,13 @@
                     break;
                 }
 
-<<<<<<< HEAD
                 if (TlsContext->SecConfig->Flags & QUIC_CREDENTIAL_FLAG_CUSTOM_CERTIFICATE_VALIDATION) {
                     // TODO - Upcall
-                    *ResultFlags |= QUIC_TLS_RESULT_ERROR;
-=======
-                if (!CxPlatCertValidateChain(
-                        ServerCert,
-                        TlsContext->SNI,
-                        TlsContext->SecConfig->Flags)) {
-                    QuicTraceEvent(
-                        TlsError,
-                        "[ tls][%p] ERROR, %s.",
-                        TlsContext->Connection,
-                        "CxPlatCertValidateChain Mismatch");
                     *ResultFlags |= CXPLAT_TLS_RESULT_ERROR;
->>>>>>> 2226775d
                     break;
                 } else {
 
-                    if (!QuicCertValidateChain(
+                    if (!CxPlatCertValidateChain(
                             ServerCert,
                             TlsContext->SNI,
                             TlsContext->SecConfig->Flags)) {
@@ -952,8 +939,8 @@
                             TlsError,
                             "[ tls][%p] ERROR, %s.",
                             TlsContext->Connection,
-                            "QuicCertValidateChain Mismatch");
-                        *ResultFlags |= QUIC_TLS_RESULT_ERROR;
+                            "CxPlatCertValidateChain Mismatch");
+                        *ResultFlags |= CXPLAT_TLS_RESULT_ERROR;
                         break;
                     }
                 }
