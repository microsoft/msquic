/*++

    Copyright (c) Microsoft Corporation.
    Licensed under the MIT License.

Abstract:

    SCHANNEL TLS Implementation for QUIC

Environment:

    Windows user mode or kernel mode

--*/

#ifdef QUIC_UWP_BUILD
#undef WINAPI_FAMILY
#define WINAPI_FAMILY WINAPI_FAMILY_DESKTOP_APP
#endif

#include "platform_internal.h"
#include <security.h>
#ifdef QUIC_CLOG
#include "tls_schannel.c.clog.h"
#endif

#ifdef _KERNEL_MODE

#include <winerror.h>

typedef enum _SEC_APPLICATION_PROTOCOL_NEGOTIATION_STATUS
{
    SecApplicationProtocolNegotiationStatus_None,
    SecApplicationProtocolNegotiationStatus_Success,
    SecApplicationProtocolNegotiationStatus_SelectedClientOnly
} SEC_APPLICATION_PROTOCOL_NEGOTIATION_STATUS, *PSEC_APPLICATION_PROTOCOL_NEGOTIATION_STATUS;

#define MAX_PROTOCOL_ID_SIZE 0xff

typedef struct _SecPkgContext_ApplicationProtocol
{
    SEC_APPLICATION_PROTOCOL_NEGOTIATION_STATUS ProtoNegoStatus; // Application  protocol negotiation status
    SEC_APPLICATION_PROTOCOL_NEGOTIATION_EXT ProtoNegoExt;       // Protocol negotiation extension type corresponding to this protocol ID
    unsigned char ProtocolIdSize;                                // Size in bytes of the application protocol ID
    unsigned char ProtocolId[MAX_PROTOCOL_ID_SIZE];              // Byte string representing the negotiated application protocol ID
} SecPkgContext_ApplicationProtocol, *PSecPkgContext_ApplicationProtocol;

typedef struct _SecPkgContext_CertificateValidationResult
{
    DWORD dwChainErrorStatus;    // Contains chain build error flags set by CertGetCertificateChain.
    HRESULT hrVerifyChainStatus; // Certificate validation policy error returned by CertVerifyCertificateChainPolicy.
} SecPkgContext_CertificateValidationResult, *PSecPkgContext_CertificateValidationResult;

// Session ticket protection version definitions.
#define SESSION_TICKET_INFO_V0 0
#define SESSION_TICKET_INFO_VERSION SESSION_TICKET_INFO_V0

typedef struct _SecPkgCred_SessionTicketKey
{
    DWORD   TicketInfoVersion;      // Set to SESSION_TICKET_INFO_VERSION for the current session ticket protection method.
    BYTE    KeyId[16];              // Uniquely identifies each session ticket key issued by a TLS server.
    BYTE    KeyingMaterial[64];     // Must be generated using a cryptographic RNG.
    BYTE    KeyingMaterialSize;     // Size in bytes of the keying material in the KeyingMaterial array. Must be between 32 and 64.
} SecPkgCred_SessionTicketKey, *PSecPkgCred_SessionTicketKey;

typedef struct _SecPkgCred_SessionTicketKeys
{
    DWORD                           cSessionTicketKeys; // Up to 16 keys.
    PSecPkgCred_SessionTicketKey    pSessionTicketKeys;
} SecPkgCred_SessionTicketKeys, *PSecPkgCred_SessionTicketKeys;

typedef struct _SEND_GENERIC_TLS_EXTENSION
{
    WORD  ExtensionType;            // Code point of extension.
    WORD  HandshakeType;            // Message type used to transport extension.
    DWORD Flags;                    // Flags used to modify behavior. Must be zero.
    WORD  BufferSize;               // Size in bytes of the extension data.
    UCHAR Buffer[ANYSIZE_ARRAY];    // Extension data.
} SEND_GENERIC_TLS_EXTENSION, * PSEND_GENERIC_TLS_EXTENSION;

//
// This property returns the raw binary certificates that were received
// from the remote party. The format of the buffer that's returned is as
// follows.
//
//     <4 bytes> length of certificate #1
//     <n bytes> certificate #1
//     <4 bytes> length of certificate #2
//     <n bytes> certificate #2
//     ...
//
typedef struct _SecPkgContext_Certificates
{
    DWORD   cCertificates;
    DWORD   cbCertificateChain;
    PBYTE   pbCertificateChain;
} SecPkgContext_Certificates, *PSecPkgContext_Certificates;

typedef struct _SecPkgCred_ClientCertPolicy
{
    DWORD   dwFlags;
    GUID    guidPolicyId;
    DWORD   dwCertFlags;
    DWORD   dwUrlRetrievalTimeout;
    BOOL    fCheckRevocationFreshnessTime;
    DWORD   dwRevocationFreshnessTime;
    BOOL    fOmitUsageCheck;
    LPWSTR  pwszSslCtlStoreName;
    LPWSTR  pwszSslCtlIdentifier;
} SecPkgCred_ClientCertPolicy, *PSecPkgCred_ClientCertPolicy;

// CERT_CHAIN_CACHE_END_CERT can be used here as well
// Revocation flags are in the high nibble
#define CERT_CHAIN_REVOCATION_CHECK_END_CERT           0x10000000
#define CERT_CHAIN_REVOCATION_CHECK_CHAIN              0x20000000
#define CERT_CHAIN_REVOCATION_CHECK_CHAIN_EXCLUDE_ROOT 0x40000000

#define SECPKG_ATTR_REMOTE_CERTIFICATES  0x5F   // returns SecPkgContext_Certificates

#define SP_PROT_TLS1_3_SERVER           0x00001000
#define SP_PROT_TLS1_3_CLIENT           0x00002000
#define SP_PROT_TLS1_3                  (SP_PROT_TLS1_3_SERVER | \
                                         SP_PROT_TLS1_3_CLIENT)

#define SCH_CRED_NO_SYSTEM_MAPPER                    0x00000002
#define SCH_CRED_NO_SERVERNAME_CHECK                 0x00000004
#define SCH_CRED_MANUAL_CRED_VALIDATION              0x00000008
#define SCH_CRED_NO_DEFAULT_CREDS                    0x00000010
#define SCH_CRED_AUTO_CRED_VALIDATION                0x00000020
#define SCH_CRED_USE_DEFAULT_CREDS                   0x00000040
#define SCH_CRED_DISABLE_RECONNECTS                  0x00000080

#define SCH_CRED_REVOCATION_CHECK_END_CERT           0x00000100
#define SCH_CRED_REVOCATION_CHECK_CHAIN              0x00000200
#define SCH_CRED_REVOCATION_CHECK_CHAIN_EXCLUDE_ROOT 0x00000400
#define SCH_CRED_IGNORE_NO_REVOCATION_CHECK          0x00000800
#define SCH_CRED_IGNORE_REVOCATION_OFFLINE           0x00001000

#define SCH_CRED_RESTRICTED_ROOTS                    0x00002000
#define SCH_CRED_REVOCATION_CHECK_CACHE_ONLY         0x00004000
#define SCH_CRED_CACHE_ONLY_URL_RETRIEVAL            0x00008000

#define SCH_CRED_MEMORY_STORE_CERT                   0x00010000

#define SCH_CRED_CACHE_ONLY_URL_RETRIEVAL_ON_CREATE  0x00020000

#define SCH_SEND_ROOT_CERT                           0x00040000
#define SCH_CRED_SNI_CREDENTIAL                      0x00080000
#define SCH_CRED_SNI_ENABLE_OCSP                     0x00100000
#define SCH_SEND_AUX_RECORD                          0x00200000
#define SCH_USE_STRONG_CRYPTO                        0x00400000
#define SCH_USE_PRESHAREDKEY_ONLY                    0x00800000
#define SCH_USE_DTLS_ONLY                            0x01000000
#define SCH_ALLOW_NULL_ENCRYPTION                    0x02000000
#define SCH_CRED_DEFERRED_CRED_VALIDATION            0x04000000

// Values for SCHANNEL_CRED dwCredFormat field.
#define SCH_CRED_FORMAT_CERT_CONTEXT    0x00000000
#define SCH_CRED_FORMAT_CERT_HASH       0x00000001
#define SCH_CRED_FORMAT_CERT_HASH_STORE 0x00000002

#define SCH_CRED_MAX_STORE_NAME_SIZE    128
#define SCH_CRED_MAX_SUPPORTED_ALGS     256
#define SCH_CRED_MAX_SUPPORTED_CERTS    100

typedef ULONG_PTR HCRYPTPROV;

typedef struct _SCHANNEL_CERT_HASH
{
    DWORD           dwLength;
    DWORD           dwFlags;
    HCRYPTPROV      hProv;
    BYTE            ShaHash[20];
} SCHANNEL_CERT_HASH, * PSCHANNEL_CERT_HASH;

typedef struct _SCHANNEL_CERT_HASH_STORE
{
    DWORD           dwLength;
    DWORD           dwFlags;
    HCRYPTPROV      hProv;
    BYTE            ShaHash[20];
    WCHAR           pwszStoreName[SCH_CRED_MAX_STORE_NAME_SIZE];
} SCHANNEL_CERT_HASH_STORE, * PSCHANNEL_CERT_HASH_STORE;

// Values for SCHANNEL_CERT_HASH dwFlags field.
#define SCH_MACHINE_CERT_HASH           0x00000001

//
// Schannel credentials data structure.
//

#define SCH_CRED_V1              0x00000001
#define SCH_CRED_V2              0x00000002  // for legacy code
#define SCH_CRED_VERSION         0x00000002  // for legacy code
#define SCH_CRED_V3              0x00000003  // for legacy code
#define SCHANNEL_CRED_VERSION    0x00000004  // for legacy code
#define SCH_CREDENTIALS_VERSION  0x00000005

struct _HMAPPER;

typedef const struct _CERT_CONTEXT* PCCERT_CONTEXT;

typedef void* HCERTSTORE;

typedef enum _eTlsAlgorithmUsage
{
    TlsParametersCngAlgUsageKeyExchange,          // Key exchange algorithm. RSA, ECHDE, DHE, etc.
    TlsParametersCngAlgUsageSignature,            // Signature algorithm. RSA, DSA, ECDSA, etc.
    TlsParametersCngAlgUsageCipher,               // Encryption algorithm. AES, DES, RC4, etc.
    TlsParametersCngAlgUsageDigest,               // Digest of cipher suite. SHA1, SHA256, SHA384, etc.
    TlsParametersCngAlgUsageCertSig               // Signature and/or hash used to sign certificate. RSA, DSA, ECDSA, SHA1, SHA256, etc.
} eTlsAlgorithmUsage;

//
// SCH_CREDENTIALS structures
//
typedef struct _CRYPTO_SETTINGS
{
    eTlsAlgorithmUsage  eAlgorithmUsage;         // How this algorithm is being used.
    UNICODE_STRING      strCngAlgId;             // CNG algorithm identifier.
    DWORD               cChainingModes;          // Set to 0 if CNG algorithm does not have a chaining mode.
    PUNICODE_STRING     rgstrChainingModes;      // Set to NULL if CNG algorithm does not have a chaining mode.
    DWORD               dwMinBitLength;          // Blacklist key sizes less than this. Set to 0 if not defined or CNG algorithm implies bit length.
    DWORD               dwMaxBitLength;          // Blacklist key sizes greater than this. Set to 0 if not defined or CNG algorithm implies bit length.
} CRYPTO_SETTINGS, * PCRYPTO_SETTINGS;

typedef struct _TLS_PARAMETERS
{
    DWORD               cAlpnIds;                // Valid for server applications only. Must be zero otherwise. Number of ALPN IDs in rgstrAlpnIds; set to 0 if applies to all.
    PUNICODE_STRING     rgstrAlpnIds;            // Valid for server applications only. Must be NULL otherwise. Array of ALPN IDs that the following settings apply to; set to NULL if applies to all.
    DWORD               grbitDisabledProtocols;  // List protocols you DO NOT want negotiated.
    DWORD               cDisabledCrypto;         // Number of CRYPTO_SETTINGS structures; set to 0 if there are none.
    PCRYPTO_SETTINGS    pDisabledCrypto;         // Array of CRYPTO_SETTINGS structures; set to NULL if there are none;
    DWORD               dwFlags;                 // Optional flags to pass; set to 0 if there are none.
} TLS_PARAMETERS, * PTLS_PARAMETERS;

typedef struct _SCH_CREDENTIALS
{
    DWORD               dwVersion;               // Always SCH_CREDENTIALS_VERSION.
    DWORD               dwCredFormat;
    DWORD               cCreds;
    PCCERT_CONTEXT*     paCred;
    HCERTSTORE          hRootStore;

    DWORD               cMappers;
    struct _HMAPPER** aphMappers;

    DWORD               dwSessionLifespan;
    DWORD               dwFlags;
    DWORD               cTlsParameters;
    PTLS_PARAMETERS     pTlsParameters;
} SCH_CREDENTIALS, * PSCH_CREDENTIALS;

typedef struct _TLS_EXTENSION_SUBSCRIPTION
{
    WORD ExtensionType; // Code point of extension.
    WORD HandshakeType; // Message type used to transport extension.
} TLS_EXTENSION_SUBSCRIPTION, * PTLS_EXTENSION_SUBSCRIPTION;

typedef struct _SUBSCRIBE_GENERIC_TLS_EXTENSION
{
    DWORD Flags;                                                // Flags used to modify behavior. Must be zero.
    DWORD SubscriptionsCount;                                   // Number of elements in the Subscriptions array.
    TLS_EXTENSION_SUBSCRIPTION Subscriptions[ANYSIZE_ARRAY];    // Array of TLS_EXTENSION_SUBSCRIPTION structures.
} SUBSCRIBE_GENERIC_TLS_EXTENSION, * PSUBSCRIBE_GENERIC_TLS_EXTENSION;

// Flag values for SecPkgContext_SessionInfo
#define SSL_SESSION_RECONNECT   1

typedef struct _SecPkgContext_SessionInfo
{
    DWORD dwFlags;
    DWORD cbSessionId;
    BYTE  rgbSessionId[32];
} SecPkgContext_SessionInfo, * PSecPkgContext_SessionInfo;

#define SECPKG_ATTR_SESSION_INFO         0x5d   // returns SecPkgContext_SessionInfo
#define SECPKG_ATTR_CERT_CHECK_RESULT_INPROC 0x72 // returns SecPkgContext_CertificateValidationResult, use only after SSPI handshake loop
#define SECPKG_ATTR_SESSION_TICKET_KEYS      0x73 // sets    SecPkgCred_SessionTicketKeys

typedef unsigned int ALG_ID;

typedef struct _SecPkgContext_CipherInfo
{
    DWORD dwVersion;
    DWORD dwProtocol;
    DWORD dwCipherSuite;
    DWORD dwBaseCipherSuite;
    WCHAR szCipherSuite[SZ_ALG_MAX_SIZE];
    WCHAR szCipher[SZ_ALG_MAX_SIZE];
    DWORD dwCipherLen;
    DWORD dwCipherBlockLen;    // in bytes
    WCHAR szHash[SZ_ALG_MAX_SIZE];
    DWORD dwHashLen;
    WCHAR szExchange[SZ_ALG_MAX_SIZE];
    DWORD dwMinExchangeLen;
    DWORD dwMaxExchangeLen;
    WCHAR szCertificate[SZ_ALG_MAX_SIZE];
    DWORD dwKeyType;
} SecPkgContext_CipherInfo, * PSecPkgContext_CipherInfo;

typedef struct _SecPkgContext_ConnectionInfo
{
    DWORD   dwProtocol;
    ALG_ID  aiCipher;
    DWORD   dwCipherStrength;
    ALG_ID  aiHash;
    DWORD   dwHashStrength;
    ALG_ID  aiExch;
    DWORD   dwExchStrength;
} SecPkgContext_ConnectionInfo, * PSecPkgContext_ConnectionInfo;

#define SECPKG_ATTR_CIPHER_INFO          0x64   // returns new CNG SecPkgContext_CipherInfo
#define SECPKG_ATTR_CONNECTION_INFO      0x5a   // returns SecPkgContext_ConnectionInfo

#else

#define SCHANNEL_USE_BLACKLISTS

#if (defined(QUIC_GAMECORE_BUILD))
#include <sdkddkver.h>
#ifdef NTDDI_WIN10_CO
typedef struct _UNICODE_STRING {
    USHORT Length;
    USHORT MaximumLength;
    PWSTR Buffer;
} UNICODE_STRING, *PUNICODE_STRING;
#endif
#endif

#include <schannel.h>

#ifndef SCH_CRED_DEFERRED_CRED_VALIDATION
#define SCH_CRED_DEFERRED_CRED_VALIDATION            0x04000000
typedef struct _SecPkgContext_CertificateValidationResult
{
    DWORD dwChainErrorStatus;    // Contains chain build error flags set by CertGetCertificateChain.
    HRESULT hrVerifyChainStatus; // Certificate validation policy error returned by CertVerifyCertificateChainPolicy.
} SecPkgContext_CertificateValidationResult, *PSecPkgContext_CertificateValidationResult;
#define SECPKG_ATTR_CERT_CHECK_RESULT_INPROC 0x72 // returns SecPkgContext_CertificateValidationResult, use only after SSPI handshake loop
#endif // SCH_CRED_DEFERRED_CRED_VALIDATION

#ifndef SECPKG_ATTR_SESSION_TICKET_KEYS
#define SECPKG_ATTR_SESSION_TICKET_KEYS      0x73 // sets    SecPkgCred_SessionTicketKeys
// Session ticket protection version definitions.
#define SESSION_TICKET_INFO_V0 0
#define SESSION_TICKET_INFO_VERSION SESSION_TICKET_INFO_V0
typedef struct _SecPkgCred_SessionTicketKey
{
    DWORD   TicketInfoVersion;      // Set to SESSION_TICKET_INFO_VERSION for the current session ticket protection method.
    BYTE    KeyId[16];              // Uniquely identifies each session ticket key issued by a TLS server.
    BYTE    KeyingMaterial[64];     // Must be generated using a cryptographic RNG.
    BYTE    KeyingMaterialSize;     // Size in bytes of the keying material in the KeyingMaterial array. Must be between 32 and 64.
} SecPkgCred_SessionTicketKey, *PSecPkgCred_SessionTicketKey;
typedef struct _SecPkgCred_SessionTicketKeys
{
    DWORD                           cSessionTicketKeys; // Up to 16 keys.
    PSecPkgCred_SessionTicketKey    pSessionTicketKeys;
} SecPkgCred_SessionTicketKeys, *PSecPkgCred_SessionTicketKeys;
#endif // SECPKG_ATTR_SESSION_TICKET_KEYS

#endif

#ifndef SECPKG_ATTR_CLIENT_CERT_POLICY
#define SECPKG_ATTR_CLIENT_CERT_POLICY   0x60   // sets    SecPkgCred_ClientCertCtlPolicy
#endif

//
// Defines until BCrypt.h updates
//
#ifndef BCRYPT_CHACHA20_POLY1305_ALGORITHM
#define BCRYPT_CHACHA20_POLY1305_ALGORITHM L"CHACHA20_POLY1305"
#endif

extern BCRYPT_ALG_HANDLE CXPLAT_CHACHA20_POLY1305_ALG_HANDLE;

uint16_t CxPlatTlsTPHeaderSize = FIELD_OFFSET(SEND_GENERIC_TLS_EXTENSION, Buffer);

#define SecTrafficSecret_ClientEarlyData (SecTrafficSecret_Server + 1) // Hack to have my layer support 0-RTT

#define SEC_TRAFFIC_SECRETS_COUNT       4
#define MAX_SEC_TRAFFIC_SECRET_SIZE     0x40 // Fits all known current and future algorithms

#define MAX_SEC_TRAFFIC_SECRETS_SIZE \
    (sizeof(SEC_TRAFFIC_SECRETS) + MAX_SEC_TRAFFIC_SECRET_SIZE)

const WORD TlsHandshake_ClientHello = 0x01;
const WORD TlsHandshake_EncryptedExtensions = 0x08;

// {791A59D6-34C8-4ADE-9B53-D13EEA4E9F0B}
static const GUID CxPlatTlsClientCertPolicyGuid =
{
    0x791a59d6,
    0x34c8,
    0x4ade,
    { 0x9b, 0x53, 0xd1, 0x3e, 0xea, 0x4e, 0x9f, 0xb }
};

#ifndef TLS1_ALERT_CLOSE_NOTIFY
#define TLS1_ALERT_CLOSE_NOTIFY 0
#endif

#ifndef TLS1_ALERT_CERTIFICATE_REQUIRED
#define TLS1_ALERT_CERTIFICATE_REQUIRED 116
#endif

typedef struct CXPLAT_SEC_CONFIG {

    //
    // Acquired credential handle.
    //
    CredHandle CredentialHandle;

    //
    // Credential flags used to acquire the handle.
    //
    QUIC_CREDENTIAL_FLAGS Flags;

    //
    // Callbacks for TLS.
    //
    CXPLAT_TLS_CALLBACKS Callbacks;

#ifdef _KERNEL_MODE
    //
    // Impersonation token from the original call to initialize.
    //
    PACCESS_TOKEN ImpersonationToken;
    BOOLEAN IsPrimaryToken;
    BOOLEAN CopyOnOpen;
    BOOLEAN EffectiveOnly;
    SECURITY_IMPERSONATION_LEVEL ImpersonationLevel;
#endif // _KERNEL_MODE

} CXPLAT_SEC_CONFIG;

typedef struct QUIC_ACH_CONTEXT {

    //
    // Credential flags used to acquire the handle.
    //
    QUIC_CREDENTIAL_CONFIG CredConfig;

    //
    // Context for the completion callback.
    //
    void* CompletionContext;

    //
    // Caller-registered callback to signal credential acquisition is complete.
    //
    CXPLAT_SEC_CONFIG_CREATE_COMPLETE_HANDLER CompletionCallback;

#ifdef _KERNEL_MODE
    //
    // Async call context.
    //
    SspiAsyncContext* SspiContext;

    //
    // Principal string, stored here to ensure it's alive as long as the async
    // call needs it.
    //
    UNICODE_STRING Principal;

    //
    // Used to wait on the async callback, when in synchronous mode.
    //
    KEVENT CompletionEvent;

    //
    // The status received from the completion callback.
    //
    NTSTATUS CompletionStatus;
#endif

    //
    // CredConfig certificate hash used to find the server certificate.
    //
    SCHANNEL_CERT_HASH_STORE CertHash;

    //
    // Security config to pass back to the caller.
    //
    CXPLAT_SEC_CONFIG* SecConfig;

    //
    // Holds the credentials configuration for the lifetime of the ACH call.
    //
    SCH_CREDENTIALS Credentials;

    //
    // Holds TLS configuration for the lifetime of the ACH call.
    //
    TLS_PARAMETERS TlsParameters;

    //
    // Holds the blocked algorithms for the lifetime of the ACH call.
    //
    CRYPTO_SETTINGS CryptoSettings[4];

    //
    // Holds the list of blocked chaining modes for the lifetime of the ACH call.
    //
    UNICODE_STRING BlockedChainingModes[1];

} QUIC_ACH_CONTEXT;

typedef struct _SEC_BUFFER_WORKSPACE {

    //
    // Used to pass additional flags to Schannel.
    //
    SEC_FLAGS InSecFlags;

    //
    // Space for the output traffic secrets generated by Schannel.
    //
    uint8_t OutTrafSecBuf[SEC_TRAFFIC_SECRETS_COUNT*MAX_SEC_TRAFFIC_SECRETS_SIZE];

    //
    // Input sec buffers to pass to Schannel.
    //
    SecBuffer InSecBuffers[7];

    //
    // Output sec buffers to get data produced by Schannel.
    //
    SecBuffer OutSecBuffers[7];

} SEC_BUFFER_WORKSPACE;

typedef struct CXPLAT_TLS {

    BOOLEAN IsServer : 1;
    BOOLEAN GeneratedFirstPayload : 1;
    BOOLEAN PeerTransportParamsReceived : 1;
    BOOLEAN HandshakeKeyRead : 1;
    BOOLEAN ApplicationKeyRead : 1;

    //
    // The TLS extension type for the QUIC transport parameters.
    //
    uint16_t QuicTpExtType;

    //
    // Cached server name indication.
    //
    const char* SNI;

    //
    // Schannel-allocated context for use between calls.
    //
    CtxtHandle SchannelContext;

    //
    // SecurityConfig information for this TLS stream.
    //
    CXPLAT_SEC_CONFIG* SecConfig;

    SEC_APPLICATION_PROTOCOLS* ApplicationProtocols;

    ULONG AppProtocolsSize;

    //
    // Schannel encoded TLS extension buffer for QUIC TP.
    //
    SEND_GENERIC_TLS_EXTENSION* TransportParams;

    //
    // Callback context and handler for QUIC TP.
    //
    QUIC_CONNECTION* Connection;

    //
    // Workspace for sec buffers pass into ISC/ASC.
    //
    SEC_BUFFER_WORKSPACE Workspace;

    //
    // Peer Transport parameters length.
    //
    uint32_t PeerTransportParamsLength;

    //
    // Peer transport parameters for when heavy fragmentation doesn't
    // provide enough storage for the peer transport parameters.
    //
    uint8_t* PeerTransportParams;

#ifdef CXPLAT_TLS_SECRETS_SUPPORT
    //
    // Optional struct to log TLS traffic secrets.
    // Only non-null when the connection is configured to log these.
    //
    CXPLAT_TLS_SECRETS* TlsSecrets;
#endif

} CXPLAT_TLS;

_Success_(return==TRUE)
BOOLEAN
QuicPacketKeyCreate(
    _Inout_ CXPLAT_TLS* TlsContext,
    _In_ QUIC_PACKET_KEY_TYPE KeyType,
    _In_z_ const char* const SecretName,
    _In_ const SEC_TRAFFIC_SECRETS* TrafficSecrets,
    _Out_ QUIC_PACKET_KEY** Key
    );

#define SecStatusToQuicStatus(x) (QUIC_STATUS)(x)

#ifdef _KERNEL_MODE

_IRQL_requires_max_(PASSIVE_LEVEL)
QUIC_STATUS
CxPlatTlsUtf8ToUnicodeString(
    _In_z_ const char* Input,
    _Inout_ PUNICODE_STRING Output,
    _In_ uint32_t Tag
    )
{
    CXPLAT_DBG_ASSERT(Input != NULL);
    CXPLAT_DBG_ASSERT(Output != NULL);

    QUIC_STATUS Status;
    ULONG RequiredSize = 0;
    PWSTR UnicodeString = NULL;

    size_t InputLength = strnlen_s(Input, QUIC_MAX_SNI_LENGTH + 1);
    if (InputLength == QUIC_MAX_SNI_LENGTH + 1) {
        Status = QUIC_STATUS_INVALID_PARAMETER;
        goto Error;
    }
    InputLength++;

    Status =
        RtlUTF8ToUnicodeN(
            UnicodeString,
            RequiredSize,
            &RequiredSize,
            Input,
            (ULONG) InputLength);
    if (!NT_SUCCESS(Status)) {
        QuicTraceEvent(
            LibraryErrorStatus,
            "[ lib] ERROR, %u, %s.",
            Status,
            "Get unicode string size");
        goto Error;
    }

    UnicodeString = CXPLAT_ALLOC_NONPAGED(RequiredSize, Tag);
    if (UnicodeString == NULL) {
        QuicTraceEvent(
            AllocFailure,
            "Allocation of '%s' failed. (%llu bytes)",
            "unicode string",
            RequiredSize);
        Status = QUIC_STATUS_OUT_OF_MEMORY;
        goto Error;
    }

    Status =
        RtlUTF8ToUnicodeN(
            UnicodeString,
            RequiredSize,
            &RequiredSize,
            Input,
            (ULONG) InputLength);
    if (!NT_SUCCESS(Status)) {
        QuicTraceEvent(
            LibraryErrorStatus,
            "[ lib] ERROR, %u, %s.",
            Status,
            "Convert string to unicode");
        goto Error;
    }

    CXPLAT_DBG_ASSERT(Output->Buffer == NULL);
    Output->Buffer = UnicodeString;
    UnicodeString = NULL;

    Output->MaximumLength = (USHORT)RequiredSize;
    Output->Length = Output->MaximumLength - sizeof(WCHAR);

Error:
    if (UnicodeString != NULL) {
        CXPLAT_FREE(UnicodeString, Tag);
        UnicodeString = NULL;
    }
    return Status;
}

#endif

_IRQL_requires_max_(PASSIVE_LEVEL)
QUIC_STATUS
CxPlatTlsSetClientCertPolicy(
    _In_ CXPLAT_SEC_CONFIG* SecConfig
    )
{
    SECURITY_STATUS SecStatus = SEC_E_OK;
    SecPkgCred_ClientCertPolicy ClientCertPolicy;
    CXPLAT_DBG_ASSERT(!(SecConfig->Flags & QUIC_CREDENTIAL_FLAG_CLIENT));

    CxPlatZeroMemory(&ClientCertPolicy, sizeof(ClientCertPolicy));

    ClientCertPolicy.guidPolicyId = CxPlatTlsClientCertPolicyGuid;

    if (SecConfig->Flags & QUIC_CREDENTIAL_FLAG_REVOCATION_CHECK_END_CERT) {
        ClientCertPolicy.dwCertFlags |= CERT_CHAIN_REVOCATION_CHECK_END_CERT;
    }
    if (SecConfig->Flags & QUIC_CREDENTIAL_FLAG_REVOCATION_CHECK_CHAIN) {
        ClientCertPolicy.dwCertFlags |= CERT_CHAIN_REVOCATION_CHECK_CHAIN;
    }
    if (SecConfig->Flags & QUIC_CREDENTIAL_FLAG_REVOCATION_CHECK_CHAIN_EXCLUDE_ROOT) {
        ClientCertPolicy.dwCertFlags |= CERT_CHAIN_REVOCATION_CHECK_CHAIN_EXCLUDE_ROOT;
    }

    SecStatus =
        SetCredentialsAttributesW(
            &SecConfig->CredentialHandle,
            SECPKG_ATTR_CLIENT_CERT_POLICY,
            &ClientCertPolicy,
            sizeof(ClientCertPolicy));

    if (SecStatus != SEC_E_OK) {
        QuicTraceEvent(
            LibraryErrorStatus,
            "[ lib] ERROR, %u, %s.",
            SecStatus,
            "SetCredentialsAttributesW(SECPKG_ATTR_CLIENT_CERT_POLICY) failed");
    }

    return SecStatusToQuicStatus(SecStatus);
}

_IRQL_requires_max_(DISPATCH_LEVEL)
__drv_allocatesMem(Mem)
_Must_inspect_result_
_Success_(return != NULL)
QUIC_ACH_CONTEXT*
CxPlatTlsAllocateAchContext(
    _In_ const QUIC_CREDENTIAL_CONFIG* CredConfig,
    _In_opt_ void* Context,
    _In_ CXPLAT_SEC_CONFIG_CREATE_COMPLETE_HANDLER Callback
    )
{
    QUIC_ACH_CONTEXT* AchContext = CXPLAT_ALLOC_NONPAGED(sizeof(QUIC_ACH_CONTEXT), QUIC_POOL_TLS_ACHCTX);
    if (AchContext == NULL) {
        QuicTraceEvent(
            AllocFailure,
            "Allocation of '%s' failed. (%llu bytes)",
            "QUIC_ACH_CONTEXT",
            sizeof(QUIC_ACH_CONTEXT));
    } else {
        RtlZeroMemory(AchContext, sizeof(*AchContext));
        AchContext->CredConfig = *CredConfig;
        AchContext->CompletionContext = Context;
        AchContext->CompletionCallback = Callback;
        AchContext->TlsParameters.pDisabledCrypto = AchContext->CryptoSettings;
        AchContext->TlsParameters.cDisabledCrypto = 2; // initialized to the basic blocked cipher suites.
        AchContext->Credentials.pTlsParameters = &AchContext->TlsParameters;
        AchContext->Credentials.cTlsParameters = 1;
#ifdef _KERNEL_MODE
        if (!(AchContext->CredConfig.Flags & QUIC_CREDENTIAL_FLAG_LOAD_ASYNCHRONOUS)) {
            KeInitializeEvent(&AchContext->CompletionEvent, NotificationEvent, FALSE);
        }
#endif
    }

    return AchContext;
}

void
CxPlatTlsFreeAchContext(
    _In_ QUIC_ACH_CONTEXT* AchContext
    )
{
#ifdef _KERNEL_MODE
    if (AchContext->Principal.Buffer != NULL) {
        CXPLAT_FREE(AchContext->Principal.Buffer, QUIC_POOL_TLS_PRINCIPAL);
        RtlZeroMemory(&AchContext->Principal, sizeof(AchContext->Principal));
    }
    if (AchContext->SspiContext != NULL) {
        SspiFreeAsyncContext(AchContext->SspiContext);
    }
#endif
    if (AchContext->SecConfig != NULL) {
        CxPlatTlsSecConfigDelete(AchContext->SecConfig);
    }
    CXPLAT_FREE(AchContext, QUIC_POOL_TLS_ACHCTX);
}

#ifdef _KERNEL_MODE

void
CxPlatTlsSspiNotifyCallback(
    _In_ SspiAsyncContext* Handle,
    _In_opt_ void* CallbackData
    )
{
    if (CallbackData == NULL) {
        QuicTraceEvent(
            LibraryError,
            "[ lib] ERROR, %s.",
            "NULL CallbackData to CxPlatTlsSspiNotifyCallback");
        return;
    }
    QUIC_ACH_CONTEXT* AchContext = CallbackData;
    BOOLEAN IsAsync = !!(AchContext->CredConfig.Flags & QUIC_CREDENTIAL_FLAG_LOAD_ASYNCHRONOUS);
    CXPLAT_SEC_CONFIG_CREATE_COMPLETE_HANDLER CompletionCallback = AchContext->CompletionCallback;
    void* CompletionContext = AchContext->CompletionContext;
    CXPLAT_SEC_CONFIG* SecConfig = AchContext->SecConfig;
    AchContext->SecConfig = NULL;
    SECURITY_STATUS Status = SspiGetAsyncCallStatus(Handle);
    AchContext->CompletionStatus = SecStatusToQuicStatus(Status);
    QUIC_CREDENTIAL_CONFIG CredConfig = AchContext->CredConfig;
    if (IsAsync) {
        CxPlatTlsFreeAchContext(AchContext);
    }
    if (Status != SEC_E_OK) {
        QuicTraceEvent(
            LibraryErrorStatus,
            "[ lib] ERROR, %u, %s.",
            Status,
            "Completion for SspiAcquireCredentialsHandleAsyncW");
        CompletionCallback(&CredConfig, CompletionContext, SecStatusToQuicStatus(Status), NULL);
        CxPlatTlsSecConfigDelete(SecConfig); // *MUST* be last call to prevent crash in platform cleanup.
    } else {
        Status = (SECURITY_STATUS)QUIC_STATUS_SUCCESS;
        if (SecConfig->Flags & QUIC_CREDENTIAL_FLAG_REQUIRE_CLIENT_AUTHENTICATION) {
            Status = (SECURITY_STATUS)CxPlatTlsSetClientCertPolicy(SecConfig);
        }
        CompletionCallback(&CredConfig, CompletionContext, (QUIC_STATUS)Status, SecConfig);
    }
    if (!IsAsync) {
        KeSetEvent(&AchContext->CompletionEvent, IO_NO_INCREMENT, FALSE);
    }
}

const static UNICODE_STRING CxPlatTlsPackageName = RTL_CONSTANT_STRING(L"Schannel");

typedef struct TLS_WORKER_CONTEXT {
    NTSTATUS CompletionStatus;
    QUIC_ACH_CONTEXT* AchContext;
} TLS_WORKER_CONTEXT;

_IRQL_requires_same_
void
CxPlatTlsAchHelper(
    _In_ TLS_WORKER_CONTEXT* ThreadContext
    )
{
    QUIC_ACH_CONTEXT* AchContext = ThreadContext->AchContext;
    BOOLEAN IsClient = !!(AchContext->CredConfig.Flags & QUIC_CREDENTIAL_FLAG_CLIENT);
    BOOLEAN IsAsync = !!(AchContext->CredConfig.Flags & QUIC_CREDENTIAL_FLAG_LOAD_ASYNCHRONOUS);

    QuicTraceLogVerbose(
        SchannelAchAsync,
        "[ tls] Calling SspiAcquireCredentialsHandleAsyncW");

    SECURITY_STATUS SecStatus =
        SspiAcquireCredentialsHandleAsyncW(
            AchContext->SspiContext,
            IsClient ? NULL : &AchContext->Principal,
            (PSECURITY_STRING)&CxPlatTlsPackageName,
            IsClient ? SECPKG_CRED_OUTBOUND : SECPKG_CRED_INBOUND,
            NULL,
            &AchContext->Credentials,
            NULL,
            NULL,
            &AchContext->SecConfig->CredentialHandle,
            NULL);
    if (SecStatus != SEC_E_OK) {
        QuicTraceEvent(
            LibraryErrorStatus,
            "[ lib] ERROR, %u, %s.",
            SecStatus,
            "SspiAcquireCredentialsHandleAsyncW");
        ThreadContext->CompletionStatus = SecStatusToQuicStatus(SecStatus);

    } else {
        if (IsAsync) {
            ThreadContext->CompletionStatus = QUIC_STATUS_PENDING;
            ThreadContext->AchContext = NULL;
        } else {
            KeWaitForSingleObject(&AchContext->CompletionEvent, Executive, KernelMode, FALSE, NULL);
            ThreadContext->CompletionStatus = AchContext->CompletionStatus;
        }
    }
}

_Function_class_(KSTART_ROUTINE)
_IRQL_requires_same_
void
CxPlatTlsAchWorker(
    _In_ void* Context
    )
{
    TLS_WORKER_CONTEXT* ThreadContext = Context;
    CxPlatTlsAchHelper(ThreadContext);
    PsTerminateSystemThread(STATUS_SUCCESS);
}

#endif

_IRQL_requires_max_(PASSIVE_LEVEL)
QUIC_STATUS
CxPlatTlsSecConfigCreate(
    _In_ const QUIC_CREDENTIAL_CONFIG* CredConfig,
    _In_ CXPLAT_TLS_CREDENTIAL_FLAGS TlsCredFlags,
    _In_ const CXPLAT_TLS_CALLBACKS* TlsCallbacks,
    _In_opt_ void* Context,
    _In_ CXPLAT_SEC_CONFIG_CREATE_COMPLETE_HANDLER CompletionHandler
    )
{
    CXPLAT_DBG_ASSERT(CredConfig && CompletionHandler);

    SECURITY_STATUS SecStatus;
    QUIC_STATUS Status = QUIC_STATUS_SUCCESS;
    BOOLEAN IsClient = !!(CredConfig->Flags & QUIC_CREDENTIAL_FLAG_CLIENT);

    if (CredConfig->Reserved != NULL) {
        return QUIC_STATUS_INVALID_PARAMETER; // Not currently used and should be NULL.
    }

#ifndef _KERNEL_MODE
    PCERT_CONTEXT CertContext = NULL;

    if (CredConfig->Flags & QUIC_CREDENTIAL_FLAG_LOAD_ASYNCHRONOUS) {
        return QUIC_STATUS_NOT_SUPPORTED;
    }
#endif

    if ((CredConfig->Flags & QUIC_CREDENTIAL_FLAG_DEFER_CERTIFICATE_VALIDATION) &&
        !(CredConfig->Flags & QUIC_CREDENTIAL_FLAG_INDICATE_CERTIFICATE_RECEIVED)) {
        return QUIC_STATUS_INVALID_PARAMETER; // Defer validation without indication doesn't make sense.
    }

    if ((CredConfig->Flags & QUIC_CREDENTIAL_FLAG_REQUIRE_CLIENT_AUTHENTICATION) && IsClient) {
        return QUIC_STATUS_INVALID_PARAMETER; // Client authentication is a server-only flag.
    }

    if (CredConfig->Flags & QUIC_CREDENTIAL_FLAG_USE_TLS_BUILTIN_CERTIFICATE_VALIDATION) {
        return QUIC_STATUS_INVALID_PARAMETER;
    }

#ifdef _KERNEL_MODE
    if (CredConfig->Flags & QUIC_CREDENTIAL_FLAGS_USE_PORTABLE_CERTIFICATES) {
       return QUIC_STATUS_NOT_SUPPORTED;    // Not supported in kernel mode.
    }
#endif

    switch (CredConfig->Type) {
    case QUIC_CREDENTIAL_TYPE_NONE:
        if (!IsClient) {
            return QUIC_STATUS_INVALID_PARAMETER; // Server requires a certificate.
        }
        break;
    case QUIC_CREDENTIAL_TYPE_CERTIFICATE_HASH:
    case QUIC_CREDENTIAL_TYPE_CERTIFICATE_HASH_STORE:
#ifndef _KERNEL_MODE
    case QUIC_CREDENTIAL_TYPE_CERTIFICATE_CONTEXT:
#endif
        if (CredConfig->CertificateContext == NULL && CredConfig->Principal == NULL) {
            return QUIC_STATUS_INVALID_PARAMETER;
        }
        break;
#ifdef _KERNEL_MODE
    case QUIC_CREDENTIAL_TYPE_CERTIFICATE_CONTEXT:
#endif
    case QUIC_CREDENTIAL_TYPE_CERTIFICATE_FILE:
    default:
        return QUIC_STATUS_NOT_SUPPORTED;
    }

    if (CredConfig->Flags & QUIC_CREDENTIAL_FLAG_SET_ALLOWED_CIPHER_SUITES &&
        ((CredConfig->AllowedCipherSuites &
            (QUIC_ALLOWED_CIPHER_SUITE_AES_128_GCM_SHA256 |
            QUIC_ALLOWED_CIPHER_SUITE_AES_256_GCM_SHA384)) == 0 ||
        (CredConfig->AllowedCipherSuites & QUIC_ALLOWED_CIPHER_SUITE_CHACHA20_POLY1305_SHA256))) {
        QuicTraceEvent(
            LibraryErrorStatus,
            "[ lib] ERROR, %u, %s.",
            CredConfig->AllowedCipherSuites,
            "No valid cipher suites presented");
        return QUIC_STATUS_INVALID_PARAMETER;
    }

    QUIC_ACH_CONTEXT* AchContext =
        CxPlatTlsAllocateAchContext(
            CredConfig,
            Context,
            CompletionHandler);
    if (AchContext == NULL) {
        return QUIC_STATUS_OUT_OF_MEMORY;
    }

#pragma prefast(suppress: __WARNING_6014, "Memory is correctly freed (CxPlatTlsSecConfigDelete)")
    AchContext->SecConfig = CXPLAT_ALLOC_NONPAGED(sizeof(CXPLAT_SEC_CONFIG), QUIC_POOL_TLS_SECCONF);
    if (AchContext->SecConfig == NULL) {
        QuicTraceEvent(
            AllocFailure,
            "Allocation of '%s' failed. (%llu bytes)",
            "CXPLAT_SEC_CONFIG",
            sizeof(CXPLAT_SEC_CONFIG));
        Status = QUIC_STATUS_OUT_OF_MEMORY;
        goto Error;
    }

    RtlZeroMemory(AchContext->SecConfig, sizeof(CXPLAT_SEC_CONFIG));
    SecInvalidateHandle(&AchContext->SecConfig->CredentialHandle);
    AchContext->SecConfig->Flags = CredConfig->Flags;
    AchContext->SecConfig->Callbacks = *TlsCallbacks;

    PSCH_CREDENTIALS Credentials = &AchContext->Credentials;

    Credentials->dwVersion = SCH_CREDENTIALS_VERSION;
    Credentials->dwFlags |= SCH_USE_STRONG_CRYPTO;
    if (CredConfig->Flags & (QUIC_CREDENTIAL_FLAG_NO_CERTIFICATE_VALIDATION)) {
        Credentials->dwFlags |= SCH_CRED_MANUAL_CRED_VALIDATION;
    }
    if (CredConfig->Flags & QUIC_CREDENTIAL_FLAG_ENABLE_OCSP) {
        Credentials->dwFlags |= SCH_CRED_SNI_ENABLE_OCSP;
    }
    if (CredConfig->Flags & QUIC_CREDENTIAL_FLAG_DEFER_CERTIFICATE_VALIDATION && IsClient) {
        Credentials->dwFlags |= SCH_CRED_DEFERRED_CRED_VALIDATION;
    }
    if (CredConfig->Flags & QUIC_CREDENTIAL_FLAG_REVOCATION_CHECK_END_CERT) {
        Credentials->dwFlags |= SCH_CRED_REVOCATION_CHECK_END_CERT;
    }
    if (CredConfig->Flags & QUIC_CREDENTIAL_FLAG_REVOCATION_CHECK_CHAIN) {
        Credentials->dwFlags |= SCH_CRED_REVOCATION_CHECK_CHAIN;
    }
    if (CredConfig->Flags & QUIC_CREDENTIAL_FLAG_REVOCATION_CHECK_CHAIN_EXCLUDE_ROOT) {
        Credentials->dwFlags |= SCH_CRED_REVOCATION_CHECK_CHAIN_EXCLUDE_ROOT;
    }
    if (CredConfig->Flags & QUIC_CREDENTIAL_FLAG_IGNORE_NO_REVOCATION_CHECK) {
        Credentials->dwFlags |= SCH_CRED_IGNORE_NO_REVOCATION_CHECK;
    }
    if (CredConfig->Flags & QUIC_CREDENTIAL_FLAG_IGNORE_REVOCATION_OFFLINE) {
        Credentials->dwFlags |= SCH_CRED_IGNORE_REVOCATION_OFFLINE;
    }
    if (IsClient) {
        Credentials->dwFlags |= SCH_CRED_NO_DEFAULT_CREDS;
        Credentials->pTlsParameters->grbitDisabledProtocols = (DWORD)~SP_PROT_TLS1_3_CLIENT;
    } else {
        Credentials->dwFlags |= SCH_CRED_NO_SYSTEM_MAPPER;
        Credentials->pTlsParameters->grbitDisabledProtocols = (DWORD)~SP_PROT_TLS1_3_SERVER;
        if (TlsCredFlags & CXPLAT_TLS_CREDENTIAL_FLAG_DISABLE_RESUMPTION) {
            Credentials->dwFlags |= SCH_CRED_DISABLE_RECONNECTS;
        }
    }
    //
    //  Disallow ChaCha20-Poly1305 until full support is possible.
    //
    uint8_t CryptoSettingsIdx = 0;
    AchContext->CryptoSettings[CryptoSettingsIdx].eAlgorithmUsage = TlsParametersCngAlgUsageCipher;
    AchContext->CryptoSettings[CryptoSettingsIdx].strCngAlgId = (UNICODE_STRING){
        sizeof(BCRYPT_CHACHA20_POLY1305_ALGORITHM),
        sizeof(BCRYPT_CHACHA20_POLY1305_ALGORITHM),
        BCRYPT_CHACHA20_POLY1305_ALGORITHM};
    CryptoSettingsIdx++;

    //
    // Disallow AES_CCM algorithm, since there's no support for it yet.
    // and also disallows AES_CCM_8, which is undefined per QUIC spec.
    //
    AchContext->BlockedChainingModes[0] = (UNICODE_STRING){
        sizeof(BCRYPT_CHAIN_MODE_CCM),
        sizeof(BCRYPT_CHAIN_MODE_CCM),
        BCRYPT_CHAIN_MODE_CCM};

    AchContext->CryptoSettings[CryptoSettingsIdx].eAlgorithmUsage = TlsParametersCngAlgUsageCipher;
    AchContext->CryptoSettings[CryptoSettingsIdx].rgstrChainingModes = AchContext->BlockedChainingModes;
    AchContext->CryptoSettings[CryptoSettingsIdx].cChainingModes = ARRAYSIZE(AchContext->BlockedChainingModes);
    AchContext->CryptoSettings[CryptoSettingsIdx].strCngAlgId = (UNICODE_STRING){
        sizeof(BCRYPT_AES_ALGORITHM),
        sizeof(BCRYPT_AES_ALGORITHM),
        BCRYPT_AES_ALGORITHM};
    CryptoSettingsIdx++;

    if (CredConfig->Flags & QUIC_CREDENTIAL_FLAG_SET_ALLOWED_CIPHER_SUITES) {
        QUIC_ALLOWED_CIPHER_SUITE_FLAGS DisallowedCipherSuites = ~CredConfig->AllowedCipherSuites;

        if (DisallowedCipherSuites & QUIC_ALLOWED_CIPHER_SUITE_AES_256_GCM_SHA384 &&
            DisallowedCipherSuites & QUIC_ALLOWED_CIPHER_SUITE_AES_128_GCM_SHA256) {
            QuicTraceEvent(
                LibraryError,
                "[ lib] ERROR, %s.",
                "No Allowed TLS Cipher Suites");
            Status = QUIC_STATUS_INVALID_PARAMETER;
            goto Error;
        }

        if (DisallowedCipherSuites & QUIC_ALLOWED_CIPHER_SUITE_AES_256_GCM_SHA384) {
            AchContext->CryptoSettings[CryptoSettingsIdx].eAlgorithmUsage = TlsParametersCngAlgUsageCipher;
            AchContext->CryptoSettings[CryptoSettingsIdx].strCngAlgId = (UNICODE_STRING){
                sizeof(BCRYPT_AES_ALGORITHM),
                sizeof(BCRYPT_AES_ALGORITHM),
                BCRYPT_AES_ALGORITHM};
            AchContext->CryptoSettings[CryptoSettingsIdx].dwMaxBitLength = 128;
            AchContext->CryptoSettings[CryptoSettingsIdx].dwMinBitLength = 128;
            CryptoSettingsIdx++;

            AchContext->CryptoSettings[CryptoSettingsIdx].eAlgorithmUsage = TlsParametersCngAlgUsageDigest;
            AchContext->CryptoSettings[CryptoSettingsIdx].strCngAlgId = (UNICODE_STRING){
                sizeof(BCRYPT_SHA384_ALGORITHM),
                sizeof(BCRYPT_SHA384_ALGORITHM),
                BCRYPT_SHA384_ALGORITHM};
            CryptoSettingsIdx++;
        }
        if (DisallowedCipherSuites & QUIC_ALLOWED_CIPHER_SUITE_AES_128_GCM_SHA256) {
            AchContext->CryptoSettings[CryptoSettingsIdx].eAlgorithmUsage = TlsParametersCngAlgUsageCipher;
            AchContext->CryptoSettings[CryptoSettingsIdx].strCngAlgId = (UNICODE_STRING){
                sizeof(BCRYPT_AES_ALGORITHM),
                sizeof(BCRYPT_AES_ALGORITHM),
                BCRYPT_AES_ALGORITHM};
            AchContext->CryptoSettings[CryptoSettingsIdx].dwMaxBitLength = 256;
            AchContext->CryptoSettings[CryptoSettingsIdx].dwMinBitLength = 256;
            CryptoSettingsIdx++;

            AchContext->CryptoSettings[CryptoSettingsIdx].eAlgorithmUsage = TlsParametersCngAlgUsageDigest;
            AchContext->CryptoSettings[CryptoSettingsIdx].strCngAlgId = (UNICODE_STRING){
                sizeof(BCRYPT_SHA256_ALGORITHM),
                sizeof(BCRYPT_SHA256_ALGORITHM),
                BCRYPT_SHA256_ALGORITHM};
            CryptoSettingsIdx++;
        }
    }

    AchContext->TlsParameters.cDisabledCrypto = CryptoSettingsIdx;


#ifdef _KERNEL_MODE
    if (IsClient && CredConfig->Type == QUIC_CREDENTIAL_TYPE_NONE) {
        //
        // Plain client with no certificate.
        //

    } else if (CredConfig->Type == QUIC_CREDENTIAL_TYPE_CERTIFICATE_HASH) {
        CXPLAT_DBG_ASSERT(CredConfig->CertificateHash != NULL);

        QUIC_CERTIFICATE_HASH* CertHash = CredConfig->CertificateHash;
        AchContext->CertHash.dwLength = sizeof(AchContext->CertHash);
        AchContext->CertHash.dwFlags |= SCH_MACHINE_CERT_HASH;
        AchContext->CertHash.hProv = 0;

        RtlCopyMemory(
            AchContext->CertHash.ShaHash,
            CertHash->ShaHash,
            sizeof(AchContext->CertHash.ShaHash));

        //
        // Assume the Machine MY store if unspecified.
        //
        RtlCopyMemory(AchContext->CertHash.pwszStoreName, L"MY", sizeof(L"MY"));

        Credentials->cCreds = 1;
        Credentials->paCred = (PVOID)&AchContext->CertHash;
        Credentials->dwCredFormat = SCH_CRED_FORMAT_CERT_HASH_STORE;
        Credentials->dwFlags |= SCH_MACHINE_CERT_HASH;

    } else if (CredConfig->Type == QUIC_CREDENTIAL_TYPE_CERTIFICATE_HASH_STORE) {
        CXPLAT_DBG_ASSERT(CredConfig->CertificateHashStore != NULL);

        QUIC_CERTIFICATE_HASH_STORE* CertHashStore = CredConfig->CertificateHashStore;
        AchContext->CertHash.dwLength = sizeof(AchContext->CertHash);
        if (CertHashStore->Flags & QUIC_CERTIFICATE_HASH_STORE_FLAG_MACHINE_STORE) {
            AchContext->CertHash.dwFlags |= SCH_MACHINE_CERT_HASH;
        }
        RtlCopyMemory(
            AchContext->CertHash.ShaHash,
            &(CertHashStore->ShaHash),
            sizeof(AchContext->CertHash.ShaHash));

#pragma warning(push)
#pragma warning(disable:6387) // Parameter 3 is allowed to be NULL when the value isn't wanted.
#pragma warning(disable:6385) // SAL ignores the annotations on strnlen_s because of the (ULONG) cast. Probably.
        Status =
            RtlUTF8ToUnicodeN(
                AchContext->CertHash.pwszStoreName,
                sizeof(AchContext->CertHash.pwszStoreName),
                NULL,
                CertHashStore->StoreName,
                (ULONG)strnlen_s(
                    CertHashStore->StoreName,
                    sizeof(CertHashStore->StoreName)));
#pragma warning(pop)
        if (!NT_SUCCESS(Status)) {
            QuicTraceEvent(
                LibraryErrorStatus,
                "[ lib] ERROR, %u, %s.",
                Status,
                "Convert cert store name to unicode");
            goto Error;
        }

        Credentials->cCreds = 1;
        Credentials->paCred = (PVOID)&AchContext->CertHash;
        Credentials->dwCredFormat = SCH_CRED_FORMAT_CERT_HASH_STORE;
        Credentials->dwFlags |= SCH_MACHINE_CERT_HASH;

    } else if (CredConfig->Principal != NULL) {
        //
        // No certificate hashes present, only use Principal.
        //

    } else {
        Status = QUIC_STATUS_INVALID_PARAMETER;
        QuicTraceEvent(
            LibraryError,
            "[ lib] ERROR, %s.",
            "Invalid flags passed in to CxPlatTlsSecConfigCreate");
        goto Error;
    }

    if (CredConfig->Principal != NULL) {

        Status = CxPlatTlsUtf8ToUnicodeString(CredConfig->Principal, &AchContext->Principal, QUIC_POOL_TLS_PRINCIPAL);
        if (!NT_SUCCESS(Status)) {
            QuicTraceEvent(
                LibraryErrorStatus,
                "[ lib] ERROR, %u, %s.",
                Status,
                "Convert principal to unicode");
            goto Error;
        }

        Credentials->dwFlags |= SCH_CRED_SNI_CREDENTIAL;
    }
#else

    if (CredConfig->Type != QUIC_CREDENTIAL_TYPE_NONE) {
        Status = CxPlatCertCreate(CredConfig, &CertContext);
        if (QUIC_FAILED(Status)) {
            QuicTraceEvent(
                LibraryErrorStatus,
                "[ lib] ERROR, %u, %s.",
                Status,
                "CxPlatCertCreate");
            goto Error;
        }

        Credentials->cCreds = 1;
        Credentials->paCred = &CertContext;

    } else {
        CXPLAT_DBG_ASSERT(IsClient);
        Credentials->cCreds = 0;
        Credentials->paCred = NULL;
    }
#endif

#ifdef _KERNEL_MODE

    //
    // Kernel-mode only code path.
    //

    AchContext->SspiContext = SspiCreateAsyncContext();
    if (AchContext->SspiContext == NULL) {
        QuicTraceEvent(
            LibraryError,
            "[ lib] ERROR, %s.",
            "SspiCreateAsyncContext");
        Status = QUIC_STATUS_OUT_OF_MEMORY;
        goto Error;
    }

    SecStatus =
        SspiSetAsyncNotifyCallback(
            AchContext->SspiContext,
            CxPlatTlsSspiNotifyCallback,
            AchContext);
    if (SecStatus != SEC_E_OK) {
        QuicTraceEvent(
            LibraryErrorStatus,
            "[ lib] ERROR, %u, %s.",
            SecStatus,
            "SspiSetAsyncNotifyCallback");
        Status = SecStatusToQuicStatus(SecStatus);
        goto Error;
    }

    CXPLAT_DBG_ASSERT(AchContext->SecConfig != NULL);
    AchContext->SecConfig->ImpersonationToken =
        PsReferenceImpersonationToken(
            PsGetCurrentThread(),
            &AchContext->SecConfig->CopyOnOpen,
            &AchContext->SecConfig->EffectiveOnly,
            &AchContext->SecConfig->ImpersonationLevel);

    if (AchContext->SecConfig->ImpersonationToken == NULL) {
        AchContext->SecConfig->ImpersonationToken =
            PsReferencePrimaryToken(
                PsGetCurrentProcess());
        AchContext->SecConfig->IsPrimaryToken = TRUE;
    }

    QuicTraceLogVerbose(
        SchannelAchWorkerStart,
        "[ tls] Starting ACH worker");

    TLS_WORKER_CONTEXT ThreadContext = { STATUS_SUCCESS, AchContext };
    CxPlatTlsAchHelper(&ThreadContext);

    Status = ThreadContext.CompletionStatus;
    AchContext = ThreadContext.AchContext;

#else // !_KERNEL_MODE

    QuicTraceLogVerbose(
        SchannelAch,
        "[ tls] Calling AcquireCredentialsHandleW");

    SecStatus =
        AcquireCredentialsHandleW(
            NULL,
            UNISP_NAME_W,
            IsClient ? SECPKG_CRED_OUTBOUND : SECPKG_CRED_INBOUND,
            NULL,
            Credentials,
            NULL,
            NULL,
            &AchContext->SecConfig->CredentialHandle,
            NULL);
    if (SecStatus != SEC_E_OK) {
        QuicTraceEvent(
            LibraryErrorStatus,
            "[ lib] ERROR, %u, %s.",
            SecStatus,
            "AcquireCredentialsHandleW");
        Status = SecStatusToQuicStatus(SecStatus);
        goto Error;
    }

    if (CredConfig->Flags & QUIC_CREDENTIAL_FLAG_REQUIRE_CLIENT_AUTHENTICATION) {
        Status = CxPlatTlsSetClientCertPolicy(AchContext->SecConfig);
    }

    QuicTraceLogVerbose(
        SchannelAchCompleteInline,
        "[ tls] Invoking security config completion callback inline, 0x%x",
        Status);

    CompletionHandler(
        CredConfig,
        Context,
        Status,
        AchContext->SecConfig);
    if (CredConfig->Flags & QUIC_CREDENTIAL_FLAG_LOAD_ASYNCHRONOUS) {
        Status = QUIC_STATUS_PENDING;
    } else {
        Status = QUIC_STATUS_SUCCESS;
    }
    AchContext->SecConfig = NULL;

#endif // _KERNEL_MODE

Error:

#ifndef _KERNEL_MODE
    if (CertContext != NULL && CertContext != CredConfig->CertificateContext) {
        CertFreeCertificateContext(CertContext);
    }
#endif

    if (AchContext != NULL) {
        CxPlatTlsFreeAchContext(AchContext);
    }

    return Status;
}

_IRQL_requires_max_(PASSIVE_LEVEL)
void
CxPlatTlsSecConfigDelete(
    __drv_freesMem(ServerConfig) _Frees_ptr_ _In_ CXPLAT_SEC_CONFIG* ServerConfig
    )
{
    if (SecIsValidHandle(&ServerConfig->CredentialHandle)) {
        FreeCredentialsHandle(&ServerConfig->CredentialHandle);
    }

#ifdef _KERNEL_MODE
    if (ServerConfig->ImpersonationToken) {
        if (ServerConfig->IsPrimaryToken) {
            PsDereferencePrimaryToken(ServerConfig->ImpersonationToken);
        } else {
            PsDereferenceImpersonationToken(ServerConfig->ImpersonationToken);
        }
    }
#endif

    CXPLAT_FREE(ServerConfig, QUIC_POOL_TLS_SECCONF);
}

_IRQL_requires_max_(PASSIVE_LEVEL)
QUIC_STATUS
CxPlatTlsSecConfigSetTicketKeys(
    _In_ CXPLAT_SEC_CONFIG* SecurityConfig,
    _In_reads_(KeyCount) QUIC_TICKET_KEY_CONFIG* KeyConfig,
    _In_ uint8_t KeyCount
    )
{
    if (KeyCount > QUIC_MAX_TICKET_KEY_COUNT) {
        return QUIC_STATUS_INVALID_PARAMETER;
    }

    SecPkgCred_SessionTicketKey Key[QUIC_MAX_TICKET_KEY_COUNT];
    for (uint8_t i = 0; i < KeyCount; ++i) {
        if (KeyConfig[i].MaterialLength > sizeof(Key[i].KeyingMaterial)) {
            return QUIC_STATUS_INVALID_PARAMETER;
        }
        Key[i].TicketInfoVersion = SESSION_TICKET_INFO_V0;
        Key[i].KeyingMaterialSize = KeyConfig[i].MaterialLength;
        CxPlatCopyMemory(Key[i].KeyingMaterial, KeyConfig[i].Material, KeyConfig[i].MaterialLength);
        CxPlatCopyMemory(Key[i].KeyId, KeyConfig[i].Id, sizeof(KeyConfig[i].Id));
    }

    SecPkgCred_SessionTicketKeys Keys;
    Keys.cSessionTicketKeys = KeyCount;
    Keys.pSessionTicketKeys = Key;
    SECURITY_STATUS SecStatus =
        SetCredentialsAttributesW(
            &SecurityConfig->CredentialHandle,
            SECPKG_ATTR_SESSION_TICKET_KEYS,
            &Keys,
            sizeof(Keys));
    if (SecStatus != SEC_E_OK) {
        QuicTraceEvent(
            LibraryErrorStatus,
            "[ lib] ERROR, %u, %s.",
            SecStatus,
            "SetCredentialsAttributesW(SESSION_TICKET_KEYS)");
        return SecStatusToQuicStatus(SecStatus);
    }

    return QUIC_STATUS_SUCCESS;
}

_IRQL_requires_max_(PASSIVE_LEVEL)
QUIC_STATUS
CxPlatTlsInitialize(
    _In_ const CXPLAT_TLS_CONFIG* Config,
    _Inout_ CXPLAT_TLS_PROCESS_STATE* State,
    _Out_ CXPLAT_TLS** NewTlsContext
    )
{
    UNREFERENCED_PARAMETER(Config->Connection);

    const ULONG AppProtocolsSize =
        (ULONG)(Config->AlpnBufferLength +
            FIELD_OFFSET(SEC_APPLICATION_PROTOCOLS, ProtocolLists) +
            FIELD_OFFSET(SEC_APPLICATION_PROTOCOL_LIST, ProtocolList));
    const size_t TlsSize = sizeof(CXPLAT_TLS) + (size_t)AppProtocolsSize;

    QUIC_STATUS Status = QUIC_STATUS_SUCCESS;
    CXPLAT_TLS* TlsContext = NULL;

    if (Config->IsServer != !(Config->SecConfig->Flags & QUIC_CREDENTIAL_FLAG_CLIENT)) {
        QuicTraceEvent(
            TlsError,
            "[ tls][%p] ERROR, %s.",
            Config->Connection,
            "Mismatched SEC_CONFIG IsServer state");
        Status = QUIC_STATUS_INVALID_PARAMETER;
        goto Error;
    }

    TlsContext = CXPLAT_ALLOC_NONPAGED(TlsSize, QUIC_POOL_TLS_CTX);
    if (TlsContext == NULL) {
        QuicTraceEvent(
            AllocFailure,
            "Allocation of '%s' failed. (%llu bytes)",
            "CXPLAT_TLS",
            sizeof(CXPLAT_TLS));
        Status = QUIC_STATUS_OUT_OF_MEMORY;
        goto Error;
    }

    CXPLAT_ANALYSIS_ASSUME(sizeof(*TlsContext) < TlsSize); // This should not be necessary.
    RtlZeroMemory(TlsContext, sizeof(*TlsContext));
    SecInvalidateHandle(&TlsContext->SchannelContext);

    TlsContext->IsServer = Config->IsServer;
    TlsContext->Connection = Config->Connection;
    TlsContext->QuicTpExtType = Config->TPType;
    TlsContext->SNI = Config->ServerName;
    TlsContext->SecConfig = Config->SecConfig;
#ifdef CXPLAT_TLS_SECRETS_SUPPORT
    TlsContext->TlsSecrets = Config->TlsSecrets;
#endif

    QuicTraceLogConnVerbose(
        SchannelContextCreated,
        TlsContext->Connection,
        "TLS context Created");

    TlsContext->AppProtocolsSize = AppProtocolsSize;
    TlsContext->ApplicationProtocols = (SEC_APPLICATION_PROTOCOLS*)(TlsContext + 1);
    TlsContext->ApplicationProtocols->ProtocolListsSize =
        (ULONG)(FIELD_OFFSET(SEC_APPLICATION_PROTOCOL_LIST, ProtocolList) + Config->AlpnBufferLength);

    SEC_APPLICATION_PROTOCOL_LIST* AlpnList = &TlsContext->ApplicationProtocols->ProtocolLists[0];
    AlpnList->ProtoNegoExt = SecApplicationProtocolNegotiationExt_ALPN;
    AlpnList->ProtocolListSize = Config->AlpnBufferLength;
    memcpy(&AlpnList->ProtocolList, Config->AlpnBuffer, Config->AlpnBufferLength);

    TlsContext->TransportParams = (SEND_GENERIC_TLS_EXTENSION*)Config->LocalTPBuffer;
    TlsContext->TransportParams->ExtensionType = Config->TPType;
    TlsContext->TransportParams->HandshakeType =
        Config->IsServer ? TlsHandshake_EncryptedExtensions : TlsHandshake_ClientHello;
    TlsContext->TransportParams->Flags = 0;
    TlsContext->TransportParams->BufferSize =
        (uint16_t)(Config->LocalTPLength - FIELD_OFFSET(SEND_GENERIC_TLS_EXTENSION, Buffer));

    State->EarlyDataState = CXPLAT_TLS_EARLY_DATA_UNSUPPORTED; // 0-RTT not currently supported.
    if (Config->ResumptionTicketBuffer != NULL) {
        CXPLAT_FREE(Config->ResumptionTicketBuffer, QUIC_POOL_CRYPTO_RESUMPTION_TICKET);
    }

    Status = QUIC_STATUS_SUCCESS;
    *NewTlsContext = TlsContext;
    TlsContext = NULL;

Error:
    if (TlsContext) {
        CXPLAT_FREE(TlsContext, QUIC_POOL_TLS_CTX);
    }
    return Status;
}

_IRQL_requires_max_(PASSIVE_LEVEL)
inline
static
void
CxPlatTlsResetSchannel(
    _In_ CXPLAT_TLS* TlsContext
    )
{
    if (SecIsValidHandle(&TlsContext->SchannelContext)) {
#ifdef _KERNEL_MODE
        SspiAsyncContext* DscContext = SspiCreateAsyncContext();
        if (DscContext != NULL) {
            SspiDeleteSecurityContextAsync(DscContext, &TlsContext->SchannelContext);
            SecInvalidateHandle(&TlsContext->SchannelContext);

            //
            // No callback was registered, so free this immediately.
            //
            SspiFreeAsyncContext(DscContext);
            DscContext = NULL;
        }
#else
        DeleteSecurityContext(&TlsContext->SchannelContext);
#endif
        SecInvalidateHandle(&TlsContext->SchannelContext);
        CxPlatZeroMemory(&TlsContext->Workspace, sizeof(TlsContext->Workspace));
    }
}

_IRQL_requires_max_(PASSIVE_LEVEL)
void
CxPlatTlsUninitialize(
    _In_opt_ CXPLAT_TLS* TlsContext
    )
{
    if (TlsContext != NULL) {
        QuicTraceLogConnVerbose(
            SchannelContextCleaningUp,
            TlsContext->Connection,
            "Cleaning up");

        CxPlatTlsResetSchannel(TlsContext);
        if (TlsContext->TransportParams != NULL) {
            CXPLAT_FREE(TlsContext->TransportParams, QUIC_POOL_TLS_TRANSPARAMS);
        }
        if (TlsContext->PeerTransportParams) {
            CXPLAT_FREE(TlsContext->PeerTransportParams, QUIC_POOL_TLS_TMP_TP);
            TlsContext->PeerTransportParams = NULL;
            TlsContext->PeerTransportParamsLength = 0;
        }
        CXPLAT_FREE(TlsContext, QUIC_POOL_TLS_CTX);
    }
}

_IRQL_requires_max_(PASSIVE_LEVEL)
CXPLAT_TLS_RESULT_FLAGS
CxPlatTlsIndicateCertificateReceived(
    _In_ CXPLAT_TLS* TlsContext,
    _In_ CXPLAT_TLS_PROCESS_STATE* State,
    _In_ SecPkgContext_CertificateValidationResult* CertValidationResult
    )
{
    SECURITY_STATUS SecStatus;
    CXPLAT_TLS_RESULT_FLAGS Result = 0;
    QUIC_CERTIFICATE* Certificate = NULL;
    QUIC_CERTIFICATE_CHAIN* CertificateChain = NULL;

#ifdef _KERNEL_MODE
    SecPkgContext_Certificates PeerCert;
    CxPlatZeroMemory(&PeerCert, sizeof(PeerCert));
    SecStatus =
        QueryContextAttributesW(
            &TlsContext->SchannelContext,
            SECPKG_ATTR_REMOTE_CERTIFICATES,
            (PVOID)&PeerCert);
#else
    PCCERT_CONTEXT PeerCert = NULL;
    SecStatus =
        QueryContextAttributesW(
            &TlsContext->SchannelContext,
            SECPKG_ATTR_REMOTE_CERT_CONTEXT,
            (PVOID)&PeerCert);
#endif
    if (SecStatus != SEC_E_OK) {
        QuicTraceEvent(
            TlsErrorStatus,
            "[ tls][%p] ERROR, %u, %s.",
            TlsContext->Connection,
            SecStatus,
            "Query peer cert");
    } else {
#ifdef _KERNEL_MODE
        Certificate = (QUIC_CERTIFICATE*)&PeerCert;
        CertificateChain = (QUIC_CERTIFICATE_CHAIN*)&PeerCert;
#else
        CXPLAT_DBG_ASSERT(PeerCert != NULL);
        Certificate = (QUIC_CERTIFICATE*)PeerCert;
        CertificateChain = (QUIC_CERTIFICATE_CHAIN*)(PeerCert->hCertStore);
#endif
    }
    if (!TlsContext->SecConfig->Callbacks.CertificateReceived(
            TlsContext->Connection,
            Certificate,
            CertificateChain,
            CertValidationResult->dwChainErrorStatus,
            (QUIC_STATUS)CertValidationResult->hrVerifyChainStatus)) {
        QuicTraceEvent(
            TlsError,
            "[ tls][%p] ERROR, %s.",
            TlsContext->Connection,
            "Indicate certificate received failed");
        Result |= CXPLAT_TLS_RESULT_ERROR;
        State->AlertCode = CXPLAT_TLS_ALERT_CODE_BAD_CERTIFICATE;
        goto Exit;
    }

Exit:

#ifdef _KERNEL_MODE
    if (PeerCert.pbCertificateChain != NULL) {
        FreeContextBuffer(PeerCert.pbCertificateChain);
    }
#else
    if (PeerCert != NULL) {
        CertFreeCertificateContext(PeerCert);
    }
#endif

    return Result;
}

_IRQL_requires_max_(PASSIVE_LEVEL)
CXPLAT_TLS_RESULT_FLAGS
CxPlatTlsWriteDataToSchannel(
    _In_ CXPLAT_TLS* TlsContext,
    _In_reads_(*InBufferLength)
        const uint8_t* InBuffer,
    _Inout_ uint32_t* InBufferLength,
    _Inout_ CXPLAT_TLS_PROCESS_STATE* State
    )
{
#ifdef _KERNEL_MODE
    SECURITY_STRING ServerName = { 0 };
    PSECURITY_STRING TargetServerName = NULL;
#else
    SEC_WCHAR* TargetServerName = NULL;
#endif

    SecBuffer* InSecBuffers = TlsContext->Workspace.InSecBuffers;
    SecBuffer* OutSecBuffers = TlsContext->Workspace.OutSecBuffers;

    SecBufferDesc InSecBufferDesc;
    InSecBufferDesc.ulVersion = SECBUFFER_VERSION;
    InSecBufferDesc.pBuffers = InSecBuffers;
    InSecBufferDesc.cBuffers = 0;

    SecBufferDesc OutSecBufferDesc;
    OutSecBufferDesc.ulVersion = SECBUFFER_VERSION;
    OutSecBufferDesc.pBuffers = OutSecBuffers;
    OutSecBufferDesc.cBuffers = 0;

    uint8_t AlertBufferRaw[2];

    if (*InBufferLength == 0) {

        //
        // If the input length is zero, then we are initializing the client
        // side, and have a few special differences in this code path.
        //
        CXPLAT_DBG_ASSERT(TlsContext->IsServer == FALSE);

        if (TlsContext->SNI != NULL) {
#ifdef _KERNEL_MODE
            TargetServerName = &ServerName;
            QUIC_STATUS Status = CxPlatTlsUtf8ToUnicodeString(TlsContext->SNI, TargetServerName, QUIC_POOL_TLS_SNI);
#else
            QUIC_STATUS Status = CxPlatUtf8ToWideChar(TlsContext->SNI, QUIC_POOL_TLS_SNI, &TargetServerName);
#endif
            if (QUIC_FAILED(Status)) {
                QuicTraceEvent(
                    TlsErrorStatus,
                    "[ tls][%p] ERROR, %u, %s.",
                    TlsContext->Connection,
                    Status,
                    "Convert SNI to unicode");
                return CXPLAT_TLS_RESULT_ERROR;
            }
        }

        //
        // The first (input) secbuffer holds the ALPN for client initials.
        //
        InSecBuffers[InSecBufferDesc.cBuffers].BufferType = SECBUFFER_APPLICATION_PROTOCOLS;
        InSecBuffers[InSecBufferDesc.cBuffers].cbBuffer = TlsContext->AppProtocolsSize;
        InSecBuffers[InSecBufferDesc.cBuffers].pvBuffer = TlsContext->ApplicationProtocols;
        InSecBufferDesc.cBuffers++;

    } else {

        //
        // The first (input) secbuffer holds the received TLS data.
        //
        InSecBuffers[InSecBufferDesc.cBuffers].BufferType = SECBUFFER_TOKEN;
        InSecBuffers[InSecBufferDesc.cBuffers].cbBuffer = *InBufferLength;
        InSecBuffers[InSecBufferDesc.cBuffers].pvBuffer = (void*)InBuffer;
        InSecBufferDesc.cBuffers++;
    }

    //
    // More (input) secbuffers to allow Schannel to signal to if any data is
    // extra or missing.
    // N.B. These must always immediately follow the SECBUFFER_TOKEN. Nothing
    // is allowed to be before them.
    //
    InSecBuffers[InSecBufferDesc.cBuffers].BufferType = SECBUFFER_EMPTY;
    InSecBuffers[InSecBufferDesc.cBuffers].cbBuffer = 0;
    InSecBuffers[InSecBufferDesc.cBuffers].pvBuffer = NULL;
    InSecBufferDesc.cBuffers++;
    InSecBuffers[InSecBufferDesc.cBuffers].BufferType = SECBUFFER_EMPTY;
    InSecBuffers[InSecBufferDesc.cBuffers].cbBuffer = 0;
    InSecBuffers[InSecBufferDesc.cBuffers].pvBuffer = NULL;
    InSecBufferDesc.cBuffers++;

    //
    // Another (input) secbuffer to configure Schannel to use disable the TLS
    // record layer.
    //
    CXPLAT_STATIC_ASSERT(
        ISC_REQ_MESSAGES == ASC_REQ_MESSAGES,
        "To simplify the code, we use the same value for both ISC and ASC");
    TlsContext->Workspace.InSecFlags.Flags = ISC_REQ_MESSAGES;
    InSecBuffers[InSecBufferDesc.cBuffers].BufferType = SECBUFFER_FLAGS;
    InSecBuffers[InSecBufferDesc.cBuffers].cbBuffer = sizeof(TlsContext->Workspace.InSecFlags);
    InSecBuffers[InSecBufferDesc.cBuffers].pvBuffer = &TlsContext->Workspace.InSecFlags;
    InSecBufferDesc.cBuffers++;

    //
    // If this is the first server call to ASC, populate the ALPN extension.
    //
    if (TlsContext->IsServer && !TlsContext->GeneratedFirstPayload) {
        //
        // The last (input) secbuffer contains the ALPN on server.
        //
        InSecBuffers[InSecBufferDesc.cBuffers].BufferType = SECBUFFER_APPLICATION_PROTOCOLS;
        InSecBuffers[InSecBufferDesc.cBuffers].cbBuffer = TlsContext->AppProtocolsSize;
        InSecBuffers[InSecBufferDesc.cBuffers].pvBuffer = TlsContext->ApplicationProtocols;
        InSecBufferDesc.cBuffers++;
    }

    //
    // The first (output) secbuffer is the buffer for Schannel to write any
    // TLS payload to send back out.
    //
    OutSecBuffers[OutSecBufferDesc.cBuffers].BufferType = SECBUFFER_TOKEN;
    OutSecBuffers[OutSecBufferDesc.cBuffers].cbBuffer = State->BufferAllocLength - State->BufferLength;
    OutSecBuffers[OutSecBufferDesc.cBuffers].pvBuffer = State->Buffer + State->BufferLength;
    OutSecBufferDesc.cBuffers++;

    //
    // Another (output) secbuffer is for any TLS alerts.
    //
    OutSecBuffers[OutSecBufferDesc.cBuffers].BufferType = SECBUFFER_ALERT;
    OutSecBuffers[OutSecBufferDesc.cBuffers].cbBuffer = sizeof(AlertBufferRaw);
    OutSecBuffers[OutSecBufferDesc.cBuffers].pvBuffer = AlertBufferRaw;
    OutSecBufferDesc.cBuffers++;

    if (TlsContext->TransportParams != NULL) {
        //
        // If we still have transport parameters to write, we need to add them
        // to the input buffer.
        //
        InSecBuffers[InSecBufferDesc.cBuffers].BufferType = SECBUFFER_SEND_GENERIC_TLS_EXTENSION;
        InSecBuffers[InSecBufferDesc.cBuffers].cbBuffer =
            FIELD_OFFSET(SEND_GENERIC_TLS_EXTENSION, Buffer) +
            TlsContext->TransportParams->BufferSize;
        InSecBuffers[InSecBufferDesc.cBuffers].pvBuffer = TlsContext->TransportParams;
        InSecBufferDesc.cBuffers++;
    }

    SUBSCRIBE_GENERIC_TLS_EXTENSION SubscribeExt;
    if (*InBufferLength != 0 &&
        !TlsContext->IsServer &&
        !TlsContext->PeerTransportParamsReceived) {
        //
        // Subscribe to get the peer's transport parameters, if available.
        //
        SubscribeExt.Flags = 0;
        SubscribeExt.SubscriptionsCount = 1;
        SubscribeExt.Subscriptions[0].ExtensionType = TlsContext->QuicTpExtType;
        SubscribeExt.Subscriptions[0].HandshakeType =
            TlsContext->IsServer ? TlsHandshake_ClientHello : TlsHandshake_EncryptedExtensions;

        InSecBuffers[InSecBufferDesc.cBuffers].BufferType = SECBUFFER_SUBSCRIBE_GENERIC_TLS_EXTENSION;
        InSecBuffers[InSecBufferDesc.cBuffers].cbBuffer = sizeof(SubscribeExt);
        InSecBuffers[InSecBufferDesc.cBuffers].pvBuffer = &SubscribeExt;
        InSecBufferDesc.cBuffers++;

        //
        // Another (output) secbuffer for the result of the subscription.
        //
        OutSecBuffers[OutSecBufferDesc.cBuffers].BufferType = SECBUFFER_SUBSCRIBE_GENERIC_TLS_EXTENSION;
        if (TlsContext->PeerTransportParams != NULL) {
            OutSecBuffers[OutSecBufferDesc.cBuffers].cbBuffer = TlsContext->PeerTransportParamsLength;
            OutSecBuffers[OutSecBufferDesc.cBuffers].pvBuffer = (void*)TlsContext->PeerTransportParams;
        } else {
            OutSecBuffers[OutSecBufferDesc.cBuffers].cbBuffer = *InBufferLength;
            OutSecBuffers[OutSecBufferDesc.cBuffers].pvBuffer = (void*)InBuffer; // Overwrite the input buffer with the extension.
        }
        OutSecBufferDesc.cBuffers++;
    }

    //
    // Four more output secbuffers for any traffic secrets generated.
    //
    for (uint8_t i = 0; i < SEC_TRAFFIC_SECRETS_COUNT; ++i) {
        OutSecBuffers[OutSecBufferDesc.cBuffers].BufferType = SECBUFFER_TRAFFIC_SECRETS;
        OutSecBuffers[OutSecBufferDesc.cBuffers].cbBuffer = MAX_SEC_TRAFFIC_SECRETS_SIZE;
        OutSecBuffers[OutSecBufferDesc.cBuffers].pvBuffer =
            TlsContext->Workspace.OutTrafSecBuf + i * MAX_SEC_TRAFFIC_SECRETS_SIZE;
        OutSecBufferDesc.cBuffers++;
    }

    ULONG ContextReq =
        ISC_REQ_SEQUENCE_DETECT |
        ISC_REQ_CONFIDENTIALITY |
        ISC_RET_EXTENDED_ERROR |
        ISC_REQ_STREAM;
    if (TlsContext->IsServer) {
        ContextReq |= ASC_REQ_SESSION_TICKET; // Always use session tickets for resumption
        if (TlsContext->SecConfig->Flags & QUIC_CREDENTIAL_FLAG_REQUIRE_CLIENT_AUTHENTICATION) {
            ContextReq |= ASC_REQ_MUTUAL_AUTH;
        }
    }
    ULONG ContextAttr;
    SECURITY_STATUS SecStatus;

#ifdef _KERNEL_MODE
    if (TlsContext->SecConfig->ImpersonationToken) {
        NTSTATUS Status;
        if (TlsContext->SecConfig->IsPrimaryToken) {
            Status =
                PsImpersonateClient(
                    PsGetCurrentThread(),
                    TlsContext->SecConfig->ImpersonationToken,
                    FALSE,
                    FALSE,
                    SecurityImpersonation);
        } else {
            Status =
                PsImpersonateClient(
                    PsGetCurrentThread(),
                    TlsContext->SecConfig->ImpersonationToken,
                    TlsContext->SecConfig->CopyOnOpen,
                    TlsContext->SecConfig->EffectiveOnly,
                    TlsContext->SecConfig->ImpersonationLevel);
        }
        if (!NT_SUCCESS(Status)) {
            QuicTraceEvent(
                TlsErrorStatus,
                "[ tls][%p] ERROR, %u, %s.",
                TlsContext->Connection,
                Status,
                "PsImpersonateClient failed");
        }
    }
#endif

    if (TlsContext->IsServer) {
        CXPLAT_DBG_ASSERT(!(TlsContext->SecConfig->Flags & QUIC_CREDENTIAL_FLAG_CLIENT));

        SecStatus =
            AcceptSecurityContext(
                &TlsContext->SecConfig->CredentialHandle,
                SecIsValidHandle(&TlsContext->SchannelContext) ? &TlsContext->SchannelContext : NULL,
                &InSecBufferDesc,
                ContextReq,
                0,
                &(TlsContext->SchannelContext),
                &OutSecBufferDesc,
                &ContextAttr,
                NULL); // FYI, used for client authentication certificate.

    } else {
        CXPLAT_DBG_ASSERT(TlsContext->SecConfig->Flags & QUIC_CREDENTIAL_FLAG_CLIENT);

        SecStatus =
            InitializeSecurityContextW(
                &TlsContext->SecConfig->CredentialHandle,
                SecIsValidHandle(&TlsContext->SchannelContext) ? &TlsContext->SchannelContext : NULL,
                TargetServerName, // Only set to non-null on client initial.
                ContextReq,
                0,
                SECURITY_NATIVE_DREP,
                &InSecBufferDesc,
                0,
                &TlsContext->SchannelContext,
                &OutSecBufferDesc,
                &ContextAttr,
                NULL);
    }

#ifdef _KERNEL_MODE
    if (TlsContext->SecConfig->ImpersonationToken) {
        //
        // This must only be called on a worker thread.
        // Otherwise, this might ruin existing impersonation.
        //
        PsRevertToSelf();
    }
#endif

    CXPLAT_TLS_RESULT_FLAGS Result = 0;

    SecBuffer* ExtraBuffer = NULL;
    SecBuffer* MissingBuffer = NULL;
    for (uint32_t i = 0; i < InSecBufferDesc.cBuffers; ++i) {
        if (ExtraBuffer == NULL &&
            InSecBufferDesc.pBuffers[i].BufferType == SECBUFFER_EXTRA) {
            ExtraBuffer = &InSecBufferDesc.pBuffers[i];
        } else if (MissingBuffer == NULL &&
            InSecBufferDesc.pBuffers[i].BufferType == SECBUFFER_MISSING) {
            MissingBuffer = &InSecBufferDesc.pBuffers[i];
        }
    }

    SecBuffer* OutputTokenBuffer = NULL;
    SecBuffer* AlertBuffer = NULL;
    SecBuffer* TlsExtensionBuffer = NULL;
    SEC_TRAFFIC_SECRETS* NewPeerTrafficSecrets[2] = {0};
    SEC_TRAFFIC_SECRETS* NewOwnTrafficSecrets[2] = {0};
    uint8_t NewPeerTrafficSecretsCount = 0;
    uint8_t NewOwnTrafficSecretsCount = 0;

    for (uint32_t i = 0; i < OutSecBufferDesc.cBuffers; ++i) {
        if (OutputTokenBuffer == NULL &&
            OutSecBufferDesc.pBuffers[i].BufferType == SECBUFFER_TOKEN) {
            OutputTokenBuffer = &OutSecBufferDesc.pBuffers[i];
        } else if (AlertBuffer == NULL &&
            OutSecBufferDesc.pBuffers[i].BufferType == SECBUFFER_ALERT &&
            OutSecBufferDesc.pBuffers[i].cbBuffer > 0) {
            AlertBuffer = &OutSecBufferDesc.pBuffers[i];
        } else if (TlsExtensionBuffer == NULL &&
            OutSecBufferDesc.pBuffers[i].BufferType == SECBUFFER_SUBSCRIBE_GENERIC_TLS_EXTENSION) {
            TlsExtensionBuffer = &OutSecBufferDesc.pBuffers[i];
        } else if (OutSecBufferDesc.pBuffers[i].BufferType == SECBUFFER_TRAFFIC_SECRETS) {
            SEC_TRAFFIC_SECRETS* TrafficSecret =
                (SEC_TRAFFIC_SECRETS*)OutSecBufferDesc.pBuffers[i].pvBuffer;
            if (TrafficSecret->TrafficSecretType == SecTrafficSecret_None) {
                continue;
            }
            QuicTraceLogConnVerbose(
                SchannelKeyReady,
                TlsContext->Connection,
                "Key Ready Type, %u [%hu to %hu]",
                (uint32_t)TrafficSecret->TrafficSecretType,
                TrafficSecret->MsgSequenceStart,
                TrafficSecret->MsgSequenceEnd);
            if (TlsContext->IsServer) {
                if (TrafficSecret->TrafficSecretType == SecTrafficSecret_Server) {
                    NewOwnTrafficSecrets[NewOwnTrafficSecretsCount++] = TrafficSecret;
                } else {
                    NewPeerTrafficSecrets[NewPeerTrafficSecretsCount++] = TrafficSecret;
                }
            } else {
                if (TrafficSecret->TrafficSecretType == SecTrafficSecret_Server) {
                    NewPeerTrafficSecrets[NewPeerTrafficSecretsCount++] = TrafficSecret;
                } else {
                    NewOwnTrafficSecrets[NewOwnTrafficSecretsCount++] = TrafficSecret;
                }
            }
        }
    }

    switch (SecStatus) {
    case SEC_E_OK:

        //
        // The handshake has completed. This may or may not result in more data
        // that needs to be sent back in response (depending on client/server).
        //
        if (!TlsContext->IsServer && !TlsContext->PeerTransportParamsReceived) {
            QuicTraceEvent(
                TlsError,
                "[ tls][%p] ERROR, %s.",
                TlsContext->Connection,
                "No QUIC TP received");
            Result |= CXPLAT_TLS_RESULT_ERROR;
            break;
        }

        if (TlsContext->TransportParams != NULL) {
            //
            // Done with the transport parameters. Clear them out so we don't
            // try to send them again.
            //
            CXPLAT_FREE(TlsContext->TransportParams, QUIC_POOL_TLS_TRANSPARAMS);
            TlsContext->TransportParams = NULL;
        }

        if (!State->HandshakeComplete) {
            if (!TlsContext->IsServer) {
                SecPkgContext_ApplicationProtocol NegotiatedAlpn;
                SecStatus =
                    QueryContextAttributesW(
                        &TlsContext->SchannelContext,
                        SECPKG_ATTR_APPLICATION_PROTOCOL,
                        &NegotiatedAlpn);
                if (SecStatus != SEC_E_OK) {
                    QuicTraceEvent(
                        TlsErrorStatus,
                        "[ tls][%p] ERROR, %u, %s.",
                        TlsContext->Connection,
                        SecStatus,
                        "query negotiated ALPN");
                    Result |= CXPLAT_TLS_RESULT_ERROR;
                    break;
                }
                if (NegotiatedAlpn.ProtoNegoStatus != SecApplicationProtocolNegotiationStatus_Success) {
                    QuicTraceEvent(
                        TlsErrorStatus,
                        "[ tls][%p] ERROR, %u, %s.",
                        TlsContext->Connection,
                        NegotiatedAlpn.ProtoNegoStatus,
                        "ALPN negotiation status");
                    Result |= CXPLAT_TLS_RESULT_ERROR;
                    break;
                }
                const SEC_APPLICATION_PROTOCOL_LIST* AlpnList =
                    &TlsContext->ApplicationProtocols->ProtocolLists[0];
                State->NegotiatedAlpn =
                    CxPlatTlsAlpnFindInList(
                        AlpnList->ProtocolListSize,
                        AlpnList->ProtocolList,
                        NegotiatedAlpn.ProtocolIdSize,
                        NegotiatedAlpn.ProtocolId);
                if (State->NegotiatedAlpn == NULL) {
                    QuicTraceEvent(
                        TlsError,
                        "[ tls][%p] ERROR, %s.",
                        TlsContext->Connection,
                        "ALPN Mismatch");
                    Result |= CXPLAT_TLS_RESULT_ERROR;
                    break;
                }
            }
            SecPkgContext_CertificateValidationResult CertValidationResult = {0,0};
            if (!(TlsContext->SecConfig->Flags & QUIC_CREDENTIAL_FLAG_NO_CERTIFICATE_VALIDATION) &&
                (TlsContext->SecConfig->Flags & QUIC_CREDENTIAL_FLAG_REQUIRE_CLIENT_AUTHENTICATION ||
                TlsContext->SecConfig->Flags & QUIC_CREDENTIAL_FLAG_DEFER_CERTIFICATE_VALIDATION)) {
                //
                // Collect the client cert validation result
                //
                SecStatus =
                    QueryContextAttributesW(
                        &TlsContext->SchannelContext,
                        SECPKG_ATTR_CERT_CHECK_RESULT_INPROC,
                        &CertValidationResult);
                if (SecStatus != SEC_E_OK) {
                    QuicTraceEvent(
                        TlsErrorStatus,
                        "[ tls][%p] ERROR, %u, %s.",
                        TlsContext->Connection,
                        SecStatus,
                        "query cert validation result");
                    Result |= CXPLAT_TLS_RESULT_ERROR;
                    break;
                }
            }

            SecPkgContext_SessionInfo SessionInfo;
            SecStatus =
                QueryContextAttributesW(
                    &TlsContext->SchannelContext,
                    SECPKG_ATTR_SESSION_INFO,
                    &SessionInfo);
            if (SecStatus != SEC_E_OK) {
                QuicTraceEvent(
                    TlsErrorStatus,
                    "[ tls][%p] ERROR, %u, %s.",
                    TlsContext->Connection,
                    SecStatus,
                    "query session info");
                Result |= CXPLAT_TLS_RESULT_ERROR;
                break;
            }
            if (SessionInfo.dwFlags & SSL_SESSION_RECONNECT) {
                State->SessionResumed = TRUE;
            }

            if (TlsContext->SecConfig->Flags & QUIC_CREDENTIAL_FLAG_INDICATE_CERTIFICATE_RECEIVED) {
<<<<<<< HEAD

#ifdef _KERNEL_MODE
                SecPkgContext_Certificates PeerCert;
                CxPlatZeroMemory(&PeerCert, sizeof(PeerCert));
                SecStatus =
                    QueryContextAttributesW(
                        &TlsContext->SchannelContext,
                        SECPKG_ATTR_REMOTE_CERTIFICATES,
                        (PVOID)&PeerCert);
#else
                PCCERT_CONTEXT PeerCert = NULL;
                SecStatus =
                    QueryContextAttributesW(
                        &TlsContext->SchannelContext,
                        SECPKG_ATTR_REMOTE_CERT_CONTEXT,
                        (PVOID)&PeerCert);
#endif
                if (SecStatus != SEC_E_OK) {
                    QuicTraceEvent(
                        TlsErrorStatus,
                        "[ tls][%p] ERROR, %u, %s.",
                        TlsContext->Connection,
                        SecStatus,
                        "Query peer cert");
                }
#ifndef _KERNEL_MODE
                CXPLAT_DBG_ASSERT(PeerCert != NULL);
                QUIC_BUFFER PortableCertificate = {0};
                QUIC_BUFFER PortableChain = {0};

                if (TlsContext->SecConfig->Flags & QUIC_CREDENTIAL_FLAGS_USE_PORTABLE_CERTIFICATES) {
                    QUIC_STATUS Status =
                        CxPlatGetPortableCertificate(
                            (QUIC_CERTIFICATE*)PeerCert,
                            &PortableCertificate,
                            &PortableChain);
                    if (QUIC_FAILED(Status)) {
                        Result |= CXPLAT_TLS_RESULT_ERROR;
                        State->AlertCode = CXPLAT_TLS_ALERT_CODE_BAD_CERTIFICATE;
                        break;
                    }
                }

#endif
                if (!TlsContext->SecConfig->Callbacks.CertificateReceived(
                        TlsContext->Connection,
#ifdef _KERNEL_MODE
                        (QUIC_CERTIFICATE*)&PeerCert,
                        (QUIC_CERTIFICATE_CHAIN*)&PeerCert,
#else
                        (TlsContext->SecConfig->Flags & QUIC_CREDENTIAL_FLAGS_USE_PORTABLE_CERTIFICATES) ? (QUIC_CERTIFICATE*)&PortableCertificate : (QUIC_CERTIFICATE*)PeerCert,
                        (TlsContext->SecConfig->Flags & QUIC_CREDENTIAL_FLAGS_USE_PORTABLE_CERTIFICATES) ? (QUIC_CERTIFICATE_CHAIN*)&PortableChain : (QUIC_CERTIFICATE_CHAIN*)PeerCert->hCertStore,
#endif
                        CertValidationResult.dwChainErrorStatus,
                        (QUIC_STATUS)CertValidationResult.hrVerifyChainStatus)) {
                    QuicTraceEvent(
                        TlsError,
                        "[ tls][%p] ERROR, %s.",
                        TlsContext->Connection,
                        "Indicate certificate received failed");
                    Result |= CXPLAT_TLS_RESULT_ERROR;
                    State->AlertCode = CXPLAT_TLS_ALERT_CODE_BAD_CERTIFICATE;
                    }
                    break;
                }

#ifdef _KERNEL_MODE
                if (PeerCert.pbCertificateChain != NULL) {
                    FreeContextBuffer(PeerCert.pbCertificateChain);
                }
#else
                CxPlatFreePortableCertificate(&PortableCertificate, &PortableChain);
                if (PeerCert != NULL) {
                    CertFreeCertificateContext(PeerCert);
                }
#endif
=======
                Result |=
                     CxPlatTlsIndicateCertificateReceived(
                        TlsContext,
                        State,
                        &CertValidationResult);
                if ((Result & CXPLAT_TLS_RESULT_ERROR) != 0) {
                    break;
                }
>>>>>>> 89a9af90
            }

            if (!(TlsContext->SecConfig->Flags & QUIC_CREDENTIAL_FLAG_DEFER_CERTIFICATE_VALIDATION) &&
                CertValidationResult.hrVerifyChainStatus != QUIC_STATUS_SUCCESS) {
                //
                // If the server has configured client authentication but not deferred validation,
                // fail the handshake if the client cert doesn't pass validation
                //
                QuicTraceEvent(
                    TlsErrorStatus,
                    "[ tls][%p] ERROR, %u, %s.",
                    TlsContext->Connection,
                    CertValidationResult.hrVerifyChainStatus,
                    "Certificate validation failed");
                Result |= CXPLAT_TLS_RESULT_ERROR;
                State->AlertCode = CXPLAT_TLS_ALERT_CODE_BAD_CERTIFICATE;
                break;
            }

            QuicTraceLogConnInfo(
                SchannelHandshakeComplete,
                TlsContext->Connection,
                "Handshake complete (resume=%hu)",
                State->SessionResumed);
            State->HandshakeComplete = TRUE;
            Result |= CXPLAT_TLS_RESULT_HANDSHAKE_COMPLETE;
        }

        __fallthrough;

    case SEC_I_CONTINUE_NEEDED:
    case SEC_I_CONTINUE_NEEDED_MESSAGE_OK:

        if (AlertBuffer != NULL) {
            if (AlertBuffer->cbBuffer < 2) {
                QuicTraceEvent(
                    TlsError,
                    "[ tls][%p] ERROR, %s.",
                    TlsContext->Connection,
                    "TLS alert message received (invalid)");
            } else {
                State->AlertCode = ((uint8_t*)AlertBuffer->pvBuffer)[1];
                QuicTraceEvent(
                    TlsErrorStatus,
                    "[ tls][%p] ERROR, %u, %s.",
                    TlsContext->Connection,
                    State->AlertCode,
                    "TLS alert message received");
            }
            Result |= CXPLAT_TLS_RESULT_ERROR;
            break;
        }

        //
        // Some or all of the input data was processed. There may or may not be
        // corresponding output data to send in response.
        //

        if (ExtraBuffer != NULL && ExtraBuffer->cbBuffer > 0) {
            //
            // Not all the input buffer was consumed. There is some 'extra' left over.
            //
            CXPLAT_DBG_ASSERT(InSecBuffers[1].cbBuffer <= *InBufferLength);
            *InBufferLength -= InSecBuffers[1].cbBuffer;
        }

        QuicTraceLogConnInfo(
            SchannelConsumedBytes,
            TlsContext->Connection,
            "Consumed %u bytes",
            *InBufferLength);

        //
        // Update our "read" key state based on any new peer keys being available.
        //
        for (uint8_t i = 0; i < NewPeerTrafficSecretsCount; ++i) {
            Result |= CXPLAT_TLS_RESULT_READ_KEY_UPDATED;
            if (NewPeerTrafficSecrets[i]->TrafficSecretType == SecTrafficSecret_ClientEarlyData) {
                CXPLAT_FRE_ASSERT(FALSE); // TODO - Finish the 0-RTT logic.
            } else {
                if (State->ReadKey == QUIC_PACKET_KEY_INITIAL) {
                    if (!QuicPacketKeyCreate(
                            TlsContext,
                            QUIC_PACKET_KEY_HANDSHAKE,
                            "peer handshake traffic secret",
                            NewPeerTrafficSecrets[i],
                            &State->ReadKeys[QUIC_PACKET_KEY_HANDSHAKE])) {
                        Result |= CXPLAT_TLS_RESULT_ERROR;
                        break;
                    }
                    State->ReadKey = QUIC_PACKET_KEY_HANDSHAKE;
                    QuicTraceLogConnInfo(
                        SchannelReadHandshakeStart,
                        TlsContext->Connection,
                        "Reading Handshake data starts now");
#ifdef CXPLAT_TLS_SECRETS_SUPPORT
                    if (TlsContext->TlsSecrets != NULL) {
                        TlsContext->TlsSecrets->SecretLength = (uint8_t)NewPeerTrafficSecrets[i]->TrafficSecretSize;
                        if (TlsContext->IsServer) {
                            memcpy(
                                TlsContext->TlsSecrets->ClientHandshakeTrafficSecret,
                                NewPeerTrafficSecrets[i]->TrafficSecret,
                                NewPeerTrafficSecrets[i]->TrafficSecretSize);
                            TlsContext->TlsSecrets->IsSet.ClientHandshakeTrafficSecret = TRUE;
                        } else {
                            memcpy(
                                TlsContext->TlsSecrets->ServerHandshakeTrafficSecret,
                                NewPeerTrafficSecrets[i]->TrafficSecret,
                                NewPeerTrafficSecrets[i]->TrafficSecretSize);
                            TlsContext->TlsSecrets->IsSet.ServerHandshakeTrafficSecret = TRUE;
                        }
                    }
#endif
                } else if (State->ReadKey == QUIC_PACKET_KEY_HANDSHAKE) {
                    if (!QuicPacketKeyCreate(
                            TlsContext,
                            QUIC_PACKET_KEY_1_RTT,
                            "peer application traffic secret",
                            NewPeerTrafficSecrets[i],
                            &State->ReadKeys[QUIC_PACKET_KEY_1_RTT])) {
                        Result |= CXPLAT_TLS_RESULT_ERROR;
                        break;
                    }
                    State->ReadKey = QUIC_PACKET_KEY_1_RTT;
                    QuicTraceLogConnInfo(
                        SchannelRead1RttStart,
                        TlsContext->Connection,
                        "Reading 1-RTT data starts now");
#ifdef CXPLAT_TLS_SECRETS_SUPPORT
                    if (TlsContext->TlsSecrets != NULL) {
                        TlsContext->TlsSecrets->SecretLength = (uint8_t)NewPeerTrafficSecrets[i]->TrafficSecretSize;
                        if (TlsContext->IsServer) {
                            memcpy(
                                TlsContext->TlsSecrets->ClientTrafficSecret0,
                                NewPeerTrafficSecrets[i]->TrafficSecret,
                                NewPeerTrafficSecrets[i]->TrafficSecretSize);
                            TlsContext->TlsSecrets->IsSet.ClientTrafficSecret0 = TRUE;
                        } else {
                            memcpy(
                                TlsContext->TlsSecrets->ServerTrafficSecret0,
                                NewPeerTrafficSecrets[i]->TrafficSecret,
                                NewPeerTrafficSecrets[i]->TrafficSecretSize);
                            TlsContext->TlsSecrets->IsSet.ServerTrafficSecret0 = TRUE;
                        }
                    }
#endif
                }
            }
        }

        //
        // Update our "write" state based on any of our own keys being available
        //
        for (uint8_t i = 0; i < NewOwnTrafficSecretsCount; ++i) {
            Result |= CXPLAT_TLS_RESULT_WRITE_KEY_UPDATED;
            if (NewOwnTrafficSecrets[i]->TrafficSecretType == SecTrafficSecret_ClientEarlyData) {
                CXPLAT_FRE_ASSERT(FALSE); // TODO - Finish the 0-RTT logic.
#ifdef CXPLAT_TLS_SECRETS_SUPPORT
                CXPLAT_FRE_ASSERT(!TlsContext->IsServer);
                if (TlsContext->TlsSecrets != NULL) {
                    TlsContext->TlsSecrets->SecretLength = (uint8_t)NewOwnTrafficSecrets[i]->TrafficSecretSize;
                    memcpy(
                        TlsContext->TlsSecrets->ClientEarlyTrafficSecret,
                        NewOwnTrafficSecrets[i]->TrafficSecret,
                        NewOwnTrafficSecrets[i]->TrafficSecretSize);
                    TlsContext->TlsSecrets->IsSet.ClientEarlyTrafficSecret = TRUE;
                }
#endif
            } else {
                if (State->WriteKey == QUIC_PACKET_KEY_INITIAL) {
                    if (!QuicPacketKeyCreate(
                            TlsContext,
                            QUIC_PACKET_KEY_HANDSHAKE,
                            "own handshake traffic secret",
                            NewOwnTrafficSecrets[i],
                            &State->WriteKeys[QUIC_PACKET_KEY_HANDSHAKE])) {
                        Result |= CXPLAT_TLS_RESULT_ERROR;
                        break;
                    }
                    State->BufferOffsetHandshake =
                        State->BufferTotalLength + NewOwnTrafficSecrets[i]->MsgSequenceStart;
                    State->BufferOffset1Rtt = // HACK - Currently Schannel has weird output for 1-RTT start
                        State->BufferTotalLength + NewOwnTrafficSecrets[i]->MsgSequenceEnd;
                    State->WriteKey = QUIC_PACKET_KEY_HANDSHAKE;
                    QuicTraceLogConnInfo(
                        SchannelWriteHandshakeStart,
                        TlsContext->Connection,
                        "Writing Handshake data starts at %u",
                        State->BufferOffsetHandshake);
#ifdef CXPLAT_TLS_SECRETS_SUPPORT
                    if (TlsContext->TlsSecrets != NULL) {
                        TlsContext->TlsSecrets->SecretLength = (uint8_t)NewOwnTrafficSecrets[i]->TrafficSecretSize;
                        if (TlsContext->IsServer) {
                            memcpy(
                                TlsContext->TlsSecrets->ServerHandshakeTrafficSecret,
                                NewOwnTrafficSecrets[i]->TrafficSecret,
                                NewOwnTrafficSecrets[i]->TrafficSecretSize);
                            TlsContext->TlsSecrets->IsSet.ServerHandshakeTrafficSecret = TRUE;
                        } else {
                            memcpy(
                                TlsContext->TlsSecrets->ClientHandshakeTrafficSecret,
                                NewOwnTrafficSecrets[i]->TrafficSecret,
                                NewOwnTrafficSecrets[i]->TrafficSecretSize);
                            TlsContext->TlsSecrets->IsSet.ClientHandshakeTrafficSecret = TRUE;
                        }
                    }
#endif
                } else if (State->WriteKey == QUIC_PACKET_KEY_HANDSHAKE) {
                    if (!TlsContext->IsServer && State->BufferOffsetHandshake == State->BufferOffset1Rtt) {
                        State->BufferOffset1Rtt = // HACK - Currently Schannel has weird output for 1-RTT start
                            State->BufferTotalLength + NewOwnTrafficSecrets[i]->MsgSequenceEnd;
                    } else {
                        if (!QuicPacketKeyCreate(
                                TlsContext,
                                QUIC_PACKET_KEY_1_RTT,
                                "own application traffic secret",
                                NewOwnTrafficSecrets[i],
                                &State->WriteKeys[QUIC_PACKET_KEY_1_RTT])) {
                            Result |= CXPLAT_TLS_RESULT_ERROR;
                            break;
                        }
                        //State->BufferOffset1Rtt = // Currently have to get the offset from the Handshake "end"
                        //    State->BufferTotalLength + NewOwnTrafficSecrets[i]->MsgSequenceStart;
                        State->WriteKey = QUIC_PACKET_KEY_1_RTT;
                        QuicTraceLogConnInfo(
                            SchannelWrite1RttStart,
                            TlsContext->Connection,
                            "Writing 1-RTT data starts at %u",
                            State->BufferOffset1Rtt);
#ifdef CXPLAT_TLS_SECRETS_SUPPORT
                        if (TlsContext->TlsSecrets != NULL) {
                            TlsContext->TlsSecrets->SecretLength = (uint8_t)NewOwnTrafficSecrets[i]->TrafficSecretSize;
                            if (TlsContext->IsServer) {
                                memcpy(
                                    TlsContext->TlsSecrets->ServerTrafficSecret0,
                                    NewOwnTrafficSecrets[i]->TrafficSecret,
                                    NewOwnTrafficSecrets[i]->TrafficSecretSize);
                                TlsContext->TlsSecrets->IsSet.ServerTrafficSecret0 = TRUE;
                            } else {
                                memcpy(
                                    TlsContext->TlsSecrets->ClientTrafficSecret0,
                                    NewOwnTrafficSecrets[i]->TrafficSecret,
                                    NewOwnTrafficSecrets[i]->TrafficSecretSize);
                                TlsContext->TlsSecrets->IsSet.ClientTrafficSecret0 = TRUE;
                            }
                        }
#endif
                    }
                }
            }
        }

#ifdef CXPLAT_TLS_SECRETS_SUPPORT
        if (SecStatus == SEC_E_OK) {
            //
            // We're done with the TlsSecrets.
            //
            TlsContext->TlsSecrets = NULL;
        }
#endif

        if (OutputTokenBuffer != NULL && OutputTokenBuffer->cbBuffer > 0) {
            //
            // There is output data to send back.
            //
            Result |= CXPLAT_TLS_RESULT_DATA;
            TlsContext->GeneratedFirstPayload = TRUE;

            CXPLAT_FRE_ASSERT(OutputTokenBuffer->cbBuffer <= 0xFFFF);
            CXPLAT_DBG_ASSERT((uint16_t)OutputTokenBuffer->cbBuffer <= (State->BufferAllocLength - State->BufferLength));
            State->BufferLength += (uint16_t)OutputTokenBuffer->cbBuffer;
            State->BufferTotalLength += OutputTokenBuffer->cbBuffer;

            QuicTraceLogConnInfo(
                SchannelProducedData,
                TlsContext->Connection,
                "Produced %u bytes",
                OutputTokenBuffer->cbBuffer);
        }

        break;

    case SEC_I_GENERIC_EXTENSION_RECEIVED:

        if (TlsExtensionBuffer == NULL) {
            QuicTraceEvent(
                TlsError,
                "[ tls][%p] ERROR, %s.",
                TlsContext->Connection,
                "QUIC TP wasn't present");
            Result |= CXPLAT_TLS_RESULT_ERROR;
            break;
        }

        //
        // We received the peer's transport parameters and need to decode
        // them.
        //
        if (!TlsContext->SecConfig->Callbacks.ReceiveTP(
                TlsContext->Connection,
                (uint16_t)(TlsExtensionBuffer->cbBuffer - 4),
                ((uint8_t*)TlsExtensionBuffer->pvBuffer) + 4)) {
            QuicTraceEvent(
                TlsError,
                "[ tls][%p] ERROR, %s.",
                TlsContext->Connection,
                "Process QUIC TP");
            Result |= CXPLAT_TLS_RESULT_ERROR;
            break;
        }

        TlsContext->PeerTransportParamsReceived = TRUE;
        Result |= CXPLAT_TLS_RESULT_CONTINUE;
        if (TlsContext->PeerTransportParams != NULL) {
            CXPLAT_FREE(TlsContext->PeerTransportParams, QUIC_POOL_TLS_TMP_TP);
            TlsContext->PeerTransportParams = NULL;
            TlsContext->PeerTransportParamsLength = 0;
        }

        break;

    case SEC_E_INCOMPLETE_MESSAGE:

        //
        // None of the input buffer was consumed. There wasn't a complete TLS
        // record for Schannel to process. Check to see if Schannel indicated
        // how much more data they expect.
        //
        *InBufferLength = 0;

        if (MissingBuffer != NULL && MissingBuffer->cbBuffer != 0) {
            QuicTraceLogConnInfo(
                SchannelMissingData,
                TlsContext->Connection,
                "TLS message missing %u bytes of data",
                MissingBuffer->cbBuffer);
        }

        break;

    case SEC_E_EXT_BUFFER_TOO_SMALL:
        if (*InBufferLength != 0 &&
            !TlsContext->IsServer &&
            !TlsContext->PeerTransportParamsReceived) {

            for (uint32_t i = 0; i < OutSecBufferDesc.cBuffers; ++i) {
                if (OutSecBufferDesc.pBuffers[i].BufferType == SECBUFFER_SUBSCRIBE_GENERIC_TLS_EXTENSION) {

                    CXPLAT_DBG_ASSERT(OutSecBufferDesc.pBuffers[i].cbBuffer > *InBufferLength);

                    QuicTraceLogConnInfo(
                        SchannelTransParamsBufferTooSmall,
                        TlsContext->Connection,
                        "Peer TP too large for available buffer (%u vs. %u)",
                        OutSecBufferDesc.pBuffers[i].cbBuffer,
                        (TlsContext->PeerTransportParams != NULL) ?
                            TlsContext->PeerTransportParamsLength :
                            *InBufferLength);

                    if (TlsContext->PeerTransportParams != NULL) {
                        CXPLAT_FREE(TlsContext->PeerTransportParams, QUIC_POOL_TLS_TMP_TP);
                    }

                    TlsContext->PeerTransportParams =
                        CXPLAT_ALLOC_NONPAGED(
                            OutSecBufferDesc.pBuffers[i].cbBuffer,
                            QUIC_POOL_TLS_TMP_TP);
                    if (TlsContext->PeerTransportParams == NULL) {
                        QuicTraceEvent(
                            AllocFailure,
                            "Allocation of '%s' failed. (%llu bytes)",
                            "Temporary Peer Transport Params",
                            OutSecBufferDesc.pBuffers[i].cbBuffer);
                        Result |= CXPLAT_TLS_RESULT_ERROR;
                        break;
                    }
                    TlsContext->PeerTransportParamsLength = OutSecBufferDesc.pBuffers[i].cbBuffer;
                    Result |= CXPLAT_TLS_RESULT_CONTINUE;
                    break;
                }
            }
            if (TlsContext->PeerTransportParams != NULL) {
                break;
            }
        }
        //
        // Fall through here in other cases when we don't expect this.
        //
        __fallthrough;

    default:
        //
        // Some other error occurred and we should indicate no data could be
        // processed successfully.
        //
        if (AlertBuffer != NULL) {
            if (AlertBuffer->cbBuffer < 2) {
                QuicTraceEvent(
                    TlsError,
                    "[ tls][%p] ERROR, %s.",
                    TlsContext->Connection,
                    "TLS alert message received (invalid)");
            } else {
                State->AlertCode = ((uint8_t*)AlertBuffer->pvBuffer)[1];
                QuicTraceEvent(
                    TlsErrorStatus,
                    "[ tls][%p] ERROR, %u, %s.",
                    TlsContext->Connection,
                    State->AlertCode,
                    "TLS alert message received");
            }
            Result |= CXPLAT_TLS_RESULT_ERROR;
        }
        if (SecStatus == SEC_I_INCOMPLETE_CREDENTIALS &&
            State->AlertCode == TLS1_ALERT_CLOSE_NOTIFY) {
            //
            // Work-around for Schannel sending the wrong TLS alert.
            //
            State->AlertCode = TLS1_ALERT_CERTIFICATE_REQUIRED;
        }
        *InBufferLength = 0;
        QuicTraceEvent(
            TlsErrorStatus,
            "[ tls][%p] ERROR, %u, %s.",
            TlsContext->Connection,
            SecStatus,
            "Accept/InitializeSecurityContext");
        Result |= CXPLAT_TLS_RESULT_ERROR;
        break;
    }

#ifdef _KERNEL_MODE
    if (ServerName.Buffer != NULL) {
        CXPLAT_FREE(ServerName.Buffer, QUIC_POOL_TLS_SNI);
    }
#else
    if (TargetServerName != NULL) {
        CXPLAT_FREE(TargetServerName, QUIC_POOL_TLS_SNI);
    }
#endif

    return Result;
}


_IRQL_requires_max_(PASSIVE_LEVEL)
CXPLAT_TLS_RESULT_FLAGS
CxPlatTlsProcessData(
    _In_ CXPLAT_TLS* TlsContext,
    _In_ CXPLAT_TLS_DATA_TYPE DataType,
    _In_reads_bytes_(*BufferLength)
        const uint8_t * Buffer,
    _Inout_ uint32_t * BufferLength,
    _Inout_ CXPLAT_TLS_PROCESS_STATE* State
    )
{
    CXPLAT_TLS_RESULT_FLAGS Result = 0;
    if (DataType == CXPLAT_TLS_TICKET_DATA) {
        Result = CXPLAT_TLS_RESULT_ERROR;

        QuicTraceLogConnVerbose(
            SchannelIgnoringTicket,
            TlsContext->Connection,
            "Ignoring %u ticket bytes",
            *BufferLength);
        goto Error;
    }

    if (!TlsContext->IsServer && State->BufferOffset1Rtt > 0 &&
        State->HandshakeComplete) {
        //
        // Schannel currently sends the NST after receiving client finished.
        // We need to wait for the handshake to be complete before setting
        // the flag, since we don't know if we've received the ticket yet.
        //
        (void)TlsContext->SecConfig->Callbacks.ReceiveTicket(
            TlsContext->Connection,
            0,
            NULL);
    }

    QuicTraceLogConnVerbose(
        SchannelProcessingData,
        TlsContext->Connection,
        "Processing %u received bytes",
        *BufferLength);

    Result =
        CxPlatTlsWriteDataToSchannel(
            TlsContext,
            Buffer,
            BufferLength,
            State);
    if ((Result & CXPLAT_TLS_RESULT_ERROR) != 0) {
        goto Error;
    }

    while (Result & CXPLAT_TLS_RESULT_CONTINUE) {
        Result &= ~CXPLAT_TLS_RESULT_CONTINUE;
        Result |=
            CxPlatTlsWriteDataToSchannel(
                TlsContext,
                Buffer,
                BufferLength,
                State);
        if ((Result & CXPLAT_TLS_RESULT_ERROR) != 0) {
            goto Error;
        }
    }

Error:

    return Result;
}

_IRQL_requires_max_(PASSIVE_LEVEL)
QUIC_STATUS
CxPlatTlsParamSet(
    _In_ CXPLAT_TLS* TlsContext,
    _In_ uint32_t Param,
    _In_ uint32_t BufferLength,
    _In_reads_bytes_(BufferLength)
        const void* Buffer
    )
{
    UNREFERENCED_PARAMETER(TlsContext);
    UNREFERENCED_PARAMETER(Param);
    UNREFERENCED_PARAMETER(BufferLength);
    UNREFERENCED_PARAMETER(Buffer);
    return QUIC_STATUS_NOT_SUPPORTED;
}

_IRQL_requires_max_(PASSIVE_LEVEL)
QUIC_STATUS
CxPlatTlsParamGet(
    _In_ CXPLAT_TLS* TlsContext,
    _In_ uint32_t Param,
    _Inout_ uint32_t* BufferLength,
    _Inout_updates_bytes_opt_(*BufferLength)
        void* Buffer
    )
{
    QUIC_STATUS Status;

    switch (Param) {

        case QUIC_PARAM_TLS_SCHANNEL_CONTEXT_ATTRIBUTE_W: {
            if (*BufferLength < sizeof(QUIC_SCHANNEL_CONTEXT_ATTRIBUTE_W)) {
                *BufferLength = sizeof(QUIC_SCHANNEL_CONTEXT_ATTRIBUTE_W);
                Status = QUIC_STATUS_BUFFER_TOO_SMALL;
                break;
            }

            if (Buffer == NULL) {
                Status = QUIC_STATUS_INVALID_PARAMETER;
                break;
            }

            QUIC_SCHANNEL_CONTEXT_ATTRIBUTE_W *ContextAttribute =
                (QUIC_SCHANNEL_CONTEXT_ATTRIBUTE_W*)Buffer;

            Status =
                SecStatusToQuicStatus(
                QueryContextAttributesW(
                    &TlsContext->SchannelContext,
                    ContextAttribute->Attribute,
                    ContextAttribute->Buffer));
            break;
        }

        case QUIC_PARAM_TLS_HANDSHAKE_INFO: {
            if (*BufferLength < sizeof(QUIC_HANDSHAKE_INFO)) {
                *BufferLength = sizeof(QUIC_HANDSHAKE_INFO);
                Status = QUIC_STATUS_BUFFER_TOO_SMALL;
                break;
            }

            if (Buffer == NULL) {
                Status = QUIC_STATUS_INVALID_PARAMETER;
                break;
            }

            SecPkgContext_ConnectionInfo ConnInfo;
            CxPlatZeroMemory(&ConnInfo, sizeof(ConnInfo));

            Status =
                SecStatusToQuicStatus(
                    QueryContextAttributesW(
                        &TlsContext->SchannelContext,
                        SECPKG_ATTR_CONNECTION_INFO,
                        &ConnInfo));
            if (QUIC_FAILED(Status)) {
                QuicTraceEvent(
                    TlsErrorStatus,
                    "[ tls][%p] ERROR, %u, %s.",
                    TlsContext->Connection,
                    Status,
                    "Query Connection Info");
                break;
            }

            SecPkgContext_CipherInfo CipherInfo;
            CxPlatZeroMemory(&CipherInfo, sizeof(CipherInfo));

            Status =
                SecStatusToQuicStatus(
                    QueryContextAttributesW(
                        &TlsContext->SchannelContext,
                        SECPKG_ATTR_CIPHER_INFO,
                        &CipherInfo));
            if (QUIC_FAILED(Status)) {
                QuicTraceEvent(
                    TlsErrorStatus,
                    "[ tls][%p] ERROR, %u, %s.",
                    TlsContext->Connection,
                    Status,
                    "Query Cipher Info");
                break;
            }

            QUIC_HANDSHAKE_INFO* HandshakeInfo = (QUIC_HANDSHAKE_INFO*)Buffer;
            if ((ConnInfo.dwProtocol & SP_PROT_TLS1_3) != 0) {
                HandshakeInfo->TlsProtocolVersion = QUIC_TLS_PROTOCOL_1_3;
            } else {
                HandshakeInfo->TlsProtocolVersion = QUIC_TLS_PROTOCOL_UNKNOWN;
            }

            HandshakeInfo->CipherAlgorithm = ConnInfo.aiCipher;
            HandshakeInfo->CipherStrength = ConnInfo.dwCipherStrength;
            HandshakeInfo->Hash = ConnInfo.aiHash;
            HandshakeInfo->HashStrength = ConnInfo.dwHashStrength;
            HandshakeInfo->KeyExchangeAlgorithm = ConnInfo.aiExch;
            HandshakeInfo->KeyExchangeStrength = ConnInfo.dwExchStrength;
            HandshakeInfo->CipherSuite = CipherInfo.dwCipherSuite;
            break;
        }

        default:
            Status = QUIC_STATUS_NOT_SUPPORTED;
            break;

        case QUIC_PARAM_TLS_NEGOTIATED_ALPN: {
            if (Buffer == NULL) {
                Status = QUIC_STATUS_INVALID_PARAMETER;
                break;
            }

            SecPkgContext_ApplicationProtocol NegotiatedAlpn;
            CxPlatZeroMemory(&NegotiatedAlpn, sizeof(NegotiatedAlpn));

            Status =
                SecStatusToQuicStatus(
                    QueryContextAttributesW(
                        &TlsContext->SchannelContext,
                        SECPKG_ATTR_APPLICATION_PROTOCOL,
                        &NegotiatedAlpn));
            if (QUIC_FAILED(Status)) {
                QuicTraceEvent(
                    TlsErrorStatus,
                    "[ tls][%p] ERROR, %u, %s.",
                    TlsContext->Connection,
                    Status,
                    "Query Application Protocol");
                break;
            }
            if (NegotiatedAlpn.ProtoNegoStatus != SecApplicationProtocolNegotiationStatus_Success) {
                QuicTraceEvent(
                    TlsErrorStatus,
                    "[ tls][%p] ERROR, %u, %s.",
                    TlsContext->Connection,
                    NegotiatedAlpn.ProtoNegoStatus,
                    "ALPN negotiation status");
                Status = QUIC_STATUS_INVALID_STATE;
                break;
            }
            if (*BufferLength < NegotiatedAlpn.ProtocolIdSize) {
                *BufferLength = NegotiatedAlpn.ProtocolIdSize;
                Status = QUIC_STATUS_BUFFER_TOO_SMALL;
                break;
            }
            *BufferLength = NegotiatedAlpn.ProtocolIdSize;
            CxPlatCopyMemory(Buffer, NegotiatedAlpn.ProtocolId, NegotiatedAlpn.ProtocolIdSize);
            break;
        }
    }

    return Status;
}

_Success_(return != FALSE)
BOOLEAN
CxPlatParseTrafficSecrets(
    _In_ const CXPLAT_TLS* TlsContext,
    _In_ const SEC_TRAFFIC_SECRETS* TrafficSecrets,
    _Out_ CXPLAT_SECRET* Secret
    )
{
    UNREFERENCED_PARAMETER(TlsContext);

    if (wcscmp(TrafficSecrets->SymmetricAlgId, BCRYPT_AES_ALGORITHM) == 0) {
        if (wcscmp(TrafficSecrets->ChainingMode, BCRYPT_CHAIN_MODE_GCM) != 0) {
            QuicTraceEvent(
                TlsError,
                "[ tls][%p] ERROR, %s.",
                TlsContext->Connection,
                "Unsupported chaining mode");
            return FALSE;
        }
        switch (TrafficSecrets->KeySize) {
        case 16:
            Secret->Aead = CXPLAT_AEAD_AES_128_GCM;
            break;
        case 32:
            Secret->Aead = CXPLAT_AEAD_AES_256_GCM;
            break;
        default:
            QuicTraceEvent(
                TlsError,
                "[ tls][%p] ERROR, %s.",
                TlsContext->Connection,
                "Unsupported AES key size");
            return FALSE;
        }
    } else if (wcscmp(TrafficSecrets->SymmetricAlgId, BCRYPT_CHACHA20_POLY1305_ALGORITHM) == 0) {
        if (CXPLAT_CHACHA20_POLY1305_ALG_HANDLE == NULL) {
            QuicTraceEvent(
                TlsError,
                "[ tls][%p] ERROR, %s.",
                TlsContext->Connection,
                "Algorithm unsupported by TLS: ChaCha20-Poly1305");
            return FALSE;
        }
        switch (TrafficSecrets->KeySize) {
        case 32:
            Secret->Aead = CXPLAT_AEAD_CHACHA20_POLY1305;
            break;
        default:
            QuicTraceEvent(
                TlsError,
                "[ tls][%p] ERROR, %s.",
                TlsContext->Connection,
                "Unsupported ChaCha key size");
            return FALSE;
        }
    } else {
        QuicTraceEvent(
            TlsError,
            "[ tls][%p] ERROR, %s.",
            TlsContext->Connection,
            "Unsupported symmetric algorithm");
        return FALSE;
    }

    if (wcscmp(TrafficSecrets->HashAlgId, BCRYPT_SHA256_ALGORITHM) == 0) {
        Secret->Hash = CXPLAT_HASH_SHA256;
    } else if (wcscmp(TrafficSecrets->HashAlgId, BCRYPT_SHA384_ALGORITHM) == 0) {
        Secret->Hash = CXPLAT_HASH_SHA384;
    } else if (wcscmp(TrafficSecrets->HashAlgId, BCRYPT_SHA512_ALGORITHM) == 0) {
        Secret->Hash = CXPLAT_HASH_SHA512;
    } else {
        QuicTraceEvent(
            TlsError,
            "[ tls][%p] ERROR, %s.",
            TlsContext->Connection,
            "Unsupported hash algorithm");
        return FALSE;
    }

    CXPLAT_DBG_ASSERT(TrafficSecrets->TrafficSecretSize <= sizeof(Secret->Secret));
    CXPLAT_DBG_ASSERT(TrafficSecrets->IvSize == CXPLAT_IV_LENGTH);

    memcpy(Secret->Secret, TrafficSecrets->TrafficSecret, TrafficSecrets->TrafficSecretSize);

    return TRUE;
}

_Success_(return==TRUE)
BOOLEAN
QuicPacketKeyCreate(
    _Inout_ CXPLAT_TLS* TlsContext,
    _In_ QUIC_PACKET_KEY_TYPE KeyType,
    _In_z_ const char* const SecretName,
    _In_ const SEC_TRAFFIC_SECRETS* TrafficSecrets,
    _Out_ QUIC_PACKET_KEY** Key
    )
{
    QUIC_STATUS Status;
    CXPLAT_SECRET Secret;

    if (!CxPlatParseTrafficSecrets(TlsContext, TrafficSecrets, &Secret)) {
        Status = QUIC_STATUS_INVALID_PARAMETER;
        goto Error;
    }

    Status =
        QuicPacketKeyDerive(
            KeyType,
            &Secret,
            SecretName,
            TRUE,
            Key);
    if (!QUIC_SUCCEEDED(Status)) {
        QuicTraceEvent(
            TlsErrorStatus,
            "[ tls][%p] ERROR, %u, %s.",
            TlsContext->Connection,
            Status,
            "QuicPacketKeyDerive");
        goto Error;
    }

Error:

    return QUIC_SUCCEEDED(Status);
}<|MERGE_RESOLUTION|>--- conflicted
+++ resolved
@@ -1600,6 +1600,10 @@
     CXPLAT_TLS_RESULT_FLAGS Result = 0;
     QUIC_CERTIFICATE* Certificate = NULL;
     QUIC_CERTIFICATE_CHAIN* CertificateChain = NULL;
+#ifndef _KERNEL_MODE
+    QUIC_BUFFER PortableCertificate = {0};
+    QUIC_BUFFER PortableChain = {0};
+#endif
 
 #ifdef _KERNEL_MODE
     SecPkgContext_Certificates PeerCert;
@@ -1630,8 +1634,24 @@
         CertificateChain = (QUIC_CERTIFICATE_CHAIN*)&PeerCert;
 #else
         CXPLAT_DBG_ASSERT(PeerCert != NULL);
-        Certificate = (QUIC_CERTIFICATE*)PeerCert;
-        CertificateChain = (QUIC_CERTIFICATE_CHAIN*)(PeerCert->hCertStore);
+
+        if (TlsContext->SecConfig->Flags & QUIC_CREDENTIAL_FLAGS_USE_PORTABLE_CERTIFICATES) {
+            QUIC_STATUS Status =
+                CxPlatGetPortableCertificate(
+                    (QUIC_CERTIFICATE*)PeerCert,
+                    &PortableCertificate,
+                    &PortableChain);
+            if (QUIC_FAILED(Status)) {
+                Result |= CXPLAT_TLS_RESULT_ERROR;
+                State->AlertCode = CXPLAT_TLS_ALERT_CODE_INTERNAL_ERROR;
+                goto Exit;
+            }
+            Certificate = (QUIC_CERTIFICATE*)&PortableCertificate;
+            CertificateChain = (QUIC_CERTIFICATE_CHAIN*)&PortableChain;
+        } else {
+            Certificate = (QUIC_CERTIFICATE*)PeerCert;
+            CertificateChain = (QUIC_CERTIFICATE_CHAIN*)(PeerCert->hCertStore);
+        }
 #endif
     }
     if (!TlsContext->SecConfig->Callbacks.CertificateReceived(
@@ -1657,6 +1677,9 @@
         FreeContextBuffer(PeerCert.pbCertificateChain);
     }
 #else
+
+    CxPlatFreePortableCertificate(&PortableCertificate, &PortableChain);
+
     if (PeerCert != NULL) {
         CertFreeCertificateContext(PeerCert);
     }
@@ -2124,84 +2147,6 @@
             }
 
             if (TlsContext->SecConfig->Flags & QUIC_CREDENTIAL_FLAG_INDICATE_CERTIFICATE_RECEIVED) {
-<<<<<<< HEAD
-
-#ifdef _KERNEL_MODE
-                SecPkgContext_Certificates PeerCert;
-                CxPlatZeroMemory(&PeerCert, sizeof(PeerCert));
-                SecStatus =
-                    QueryContextAttributesW(
-                        &TlsContext->SchannelContext,
-                        SECPKG_ATTR_REMOTE_CERTIFICATES,
-                        (PVOID)&PeerCert);
-#else
-                PCCERT_CONTEXT PeerCert = NULL;
-                SecStatus =
-                    QueryContextAttributesW(
-                        &TlsContext->SchannelContext,
-                        SECPKG_ATTR_REMOTE_CERT_CONTEXT,
-                        (PVOID)&PeerCert);
-#endif
-                if (SecStatus != SEC_E_OK) {
-                    QuicTraceEvent(
-                        TlsErrorStatus,
-                        "[ tls][%p] ERROR, %u, %s.",
-                        TlsContext->Connection,
-                        SecStatus,
-                        "Query peer cert");
-                }
-#ifndef _KERNEL_MODE
-                CXPLAT_DBG_ASSERT(PeerCert != NULL);
-                QUIC_BUFFER PortableCertificate = {0};
-                QUIC_BUFFER PortableChain = {0};
-
-                if (TlsContext->SecConfig->Flags & QUIC_CREDENTIAL_FLAGS_USE_PORTABLE_CERTIFICATES) {
-                    QUIC_STATUS Status =
-                        CxPlatGetPortableCertificate(
-                            (QUIC_CERTIFICATE*)PeerCert,
-                            &PortableCertificate,
-                            &PortableChain);
-                    if (QUIC_FAILED(Status)) {
-                        Result |= CXPLAT_TLS_RESULT_ERROR;
-                        State->AlertCode = CXPLAT_TLS_ALERT_CODE_BAD_CERTIFICATE;
-                        break;
-                    }
-                }
-
-#endif
-                if (!TlsContext->SecConfig->Callbacks.CertificateReceived(
-                        TlsContext->Connection,
-#ifdef _KERNEL_MODE
-                        (QUIC_CERTIFICATE*)&PeerCert,
-                        (QUIC_CERTIFICATE_CHAIN*)&PeerCert,
-#else
-                        (TlsContext->SecConfig->Flags & QUIC_CREDENTIAL_FLAGS_USE_PORTABLE_CERTIFICATES) ? (QUIC_CERTIFICATE*)&PortableCertificate : (QUIC_CERTIFICATE*)PeerCert,
-                        (TlsContext->SecConfig->Flags & QUIC_CREDENTIAL_FLAGS_USE_PORTABLE_CERTIFICATES) ? (QUIC_CERTIFICATE_CHAIN*)&PortableChain : (QUIC_CERTIFICATE_CHAIN*)PeerCert->hCertStore,
-#endif
-                        CertValidationResult.dwChainErrorStatus,
-                        (QUIC_STATUS)CertValidationResult.hrVerifyChainStatus)) {
-                    QuicTraceEvent(
-                        TlsError,
-                        "[ tls][%p] ERROR, %s.",
-                        TlsContext->Connection,
-                        "Indicate certificate received failed");
-                    Result |= CXPLAT_TLS_RESULT_ERROR;
-                    State->AlertCode = CXPLAT_TLS_ALERT_CODE_BAD_CERTIFICATE;
-                    }
-                    break;
-                }
-
-#ifdef _KERNEL_MODE
-                if (PeerCert.pbCertificateChain != NULL) {
-                    FreeContextBuffer(PeerCert.pbCertificateChain);
-                }
-#else
-                CxPlatFreePortableCertificate(&PortableCertificate, &PortableChain);
-                if (PeerCert != NULL) {
-                    CertFreeCertificateContext(PeerCert);
-                }
-#endif
-=======
                 Result |=
                      CxPlatTlsIndicateCertificateReceived(
                         TlsContext,
@@ -2210,7 +2155,6 @@
                 if ((Result & CXPLAT_TLS_RESULT_ERROR) != 0) {
                     break;
                 }
->>>>>>> 89a9af90
             }
 
             if (!(TlsContext->SecConfig->Flags & QUIC_CREDENTIAL_FLAG_DEFER_CERTIFICATE_VALIDATION) &&
