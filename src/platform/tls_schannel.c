--- conflicted
+++ resolved
@@ -1,3456 +1,3249 @@
-/*++
-
-    Copyright (c) Microsoft Corporation.
-    Licensed under the MIT License.
-
-Abstract:
-
-    SCHANNEL TLS Implementation for QUIC
-
-Environment:
-
-    Windows user mode or kernel mode
-
---*/
-
-#include "platform_internal.h"
-#include <security.h>
-#include "tls_schannel.c.clog.h"
-
-#ifdef _KERNEL_MODE
-
-#include <winerror.h>
-
-typedef enum _SEC_APPLICATION_PROTOCOL_NEGOTIATION_STATUS
-{
-    SecApplicationProtocolNegotiationStatus_None,
-    SecApplicationProtocolNegotiationStatus_Success,
-    SecApplicationProtocolNegotiationStatus_SelectedClientOnly
-} SEC_APPLICATION_PROTOCOL_NEGOTIATION_STATUS, *PSEC_APPLICATION_PROTOCOL_NEGOTIATION_STATUS;
-
-#define MAX_PROTOCOL_ID_SIZE 0xff
-
-typedef struct _SecPkgContext_ApplicationProtocol
-{
-    SEC_APPLICATION_PROTOCOL_NEGOTIATION_STATUS ProtoNegoStatus; // Application  protocol negotiation status
-    SEC_APPLICATION_PROTOCOL_NEGOTIATION_EXT ProtoNegoExt;       // Protocol negotiation extension type corresponding to this protocol ID
-    unsigned char ProtocolIdSize;                                // Size in bytes of the application protocol ID
-    unsigned char ProtocolId[MAX_PROTOCOL_ID_SIZE];              // Byte string representing the negotiated application protocol ID
-} SecPkgContext_ApplicationProtocol, *PSecPkgContext_ApplicationProtocol;
-
-typedef struct _SEND_GENERIC_TLS_EXTENSION
-{
-    WORD  ExtensionType;            // Code point of extension.
-    WORD  HandshakeType;            // Message type used to transport extension.
-    DWORD Flags;                    // Flags used to modify behavior. Must be zero.
-    WORD  BufferSize;               // Size in bytes of the extension data.
-    UCHAR Buffer[ANYSIZE_ARRAY];    // Extension data.
-} SEND_GENERIC_TLS_EXTENSION, * PSEND_GENERIC_TLS_EXTENSION;
-
-#define SP_PROT_TLS1_3_SERVER           0x00001000
-#define SP_PROT_TLS1_3_CLIENT           0x00002000
-#define SP_PROT_TLS1_3                  (SP_PROT_TLS1_3_SERVER | \
-                                         SP_PROT_TLS1_3_CLIENT)
-
-#define SCH_CRED_NO_SYSTEM_MAPPER                    0x00000002
-#define SCH_CRED_NO_SERVERNAME_CHECK                 0x00000004
-#define SCH_CRED_MANUAL_CRED_VALIDATION              0x00000008
-#define SCH_CRED_NO_DEFAULT_CREDS                    0x00000010
-#define SCH_CRED_AUTO_CRED_VALIDATION                0x00000020
-#define SCH_CRED_USE_DEFAULT_CREDS                   0x00000040
-#define SCH_CRED_DISABLE_RECONNECTS                  0x00000080
-
-#define SCH_CRED_REVOCATION_CHECK_END_CERT           0x00000100
-#define SCH_CRED_REVOCATION_CHECK_CHAIN              0x00000200
-#define SCH_CRED_REVOCATION_CHECK_CHAIN_EXCLUDE_ROOT 0x00000400
-#define SCH_CRED_IGNORE_NO_REVOCATION_CHECK          0x00000800
-#define SCH_CRED_IGNORE_REVOCATION_OFFLINE           0x00001000
-
-#define SCH_CRED_RESTRICTED_ROOTS                    0x00002000
-#define SCH_CRED_REVOCATION_CHECK_CACHE_ONLY         0x00004000
-#define SCH_CRED_CACHE_ONLY_URL_RETRIEVAL            0x00008000
-
-#define SCH_CRED_MEMORY_STORE_CERT                   0x00010000
-
-#define SCH_CRED_CACHE_ONLY_URL_RETRIEVAL_ON_CREATE  0x00020000
-
-#define SCH_SEND_ROOT_CERT                           0x00040000
-#define SCH_CRED_SNI_CREDENTIAL                      0x00080000
-#define SCH_CRED_SNI_ENABLE_OCSP                     0x00100000
-#define SCH_SEND_AUX_RECORD                          0x00200000
-#define SCH_USE_STRONG_CRYPTO                        0x00400000
-#define SCH_USE_PRESHAREDKEY_ONLY                    0x00800000
-#define SCH_USE_DTLS_ONLY                            0x01000000
-#define SCH_ALLOW_NULL_ENCRYPTION                    0x02000000
-
-// Values for SCHANNEL_CRED dwCredFormat field.
-#define SCH_CRED_FORMAT_CERT_CONTEXT    0x00000000
-#define SCH_CRED_FORMAT_CERT_HASH       0x00000001
-#define SCH_CRED_FORMAT_CERT_HASH_STORE 0x00000002
-
-#define SCH_CRED_MAX_STORE_NAME_SIZE    128
-#define SCH_CRED_MAX_SUPPORTED_ALGS     256
-#define SCH_CRED_MAX_SUPPORTED_CERTS    100
-
-typedef ULONG_PTR HCRYPTPROV;
-
-typedef struct _SCHANNEL_CERT_HASH
-{
-    DWORD           dwLength;
-    DWORD           dwFlags;
-    HCRYPTPROV      hProv;
-    BYTE            ShaHash[20];
-} SCHANNEL_CERT_HASH, * PSCHANNEL_CERT_HASH;
-
-typedef struct _SCHANNEL_CERT_HASH_STORE
-{
-    DWORD           dwLength;
-    DWORD           dwFlags;
-    HCRYPTPROV      hProv;
-    BYTE            ShaHash[20];
-    WCHAR           pwszStoreName[SCH_CRED_MAX_STORE_NAME_SIZE];
-} SCHANNEL_CERT_HASH_STORE, * PSCHANNEL_CERT_HASH_STORE;
-
-// Values for SCHANNEL_CERT_HASH dwFlags field.
-#define SCH_MACHINE_CERT_HASH           0x00000001
-
-//
-// Schannel credentials data structure.
-//
-
-#define SCH_CRED_V1              0x00000001
-#define SCH_CRED_V2              0x00000002  // for legacy code
-#define SCH_CRED_VERSION         0x00000002  // for legacy code
-#define SCH_CRED_V3              0x00000003  // for legacy code
-#define SCHANNEL_CRED_VERSION    0x00000004  // for legacy code
-#define SCH_CREDENTIALS_VERSION  0x00000005
-
-struct _HMAPPER;
-
-typedef const struct _CERT_CONTEXT* PCCERT_CONTEXT;
-
-typedef void* HCERTSTORE;
-
-typedef enum _eTlsAlgorithmUsage
-{
-    TlsParametersCngAlgUsageKeyExchange,          // Key exchange algorithm. RSA, ECHDE, DHE, etc.
-    TlsParametersCngAlgUsageSignature,            // Signature algorithm. RSA, DSA, ECDSA, etc.
-    TlsParametersCngAlgUsageCipher,               // Encryption algorithm. AES, DES, RC4, etc.
-    TlsParametersCngAlgUsageDigest,               // Digest of cipher suite. SHA1, SHA256, SHA384, etc.
-    TlsParametersCngAlgUsageCertSig               // Signature and/or hash used to sign certificate. RSA, DSA, ECDSA, SHA1, SHA256, etc.
-} eTlsAlgorithmUsage;
-
-//
-// SCH_CREDENTIALS structures
-//
-typedef struct _CRYPTO_SETTINGS
-{
-    eTlsAlgorithmUsage  eAlgorithmUsage;         // How this algorithm is being used.
-    UNICODE_STRING      strCngAlgId;             // CNG algorithm identifier.
-    DWORD               cChainingModes;          // Set to 0 if CNG algorithm does not have a chaining mode.
-    PUNICODE_STRING     rgstrChainingModes;      // Set to NULL if CNG algorithm does not have a chaining mode.
-    DWORD               dwMinBitLength;          // Blacklist key sizes less than this. Set to 0 if not defined or CNG algorithm implies bit length.
-    DWORD               dwMaxBitLength;          // Blacklist key sizes greater than this. Set to 0 if not defined or CNG algorithm implies bit length.
-} CRYPTO_SETTINGS, * PCRYPTO_SETTINGS;
-
-typedef struct _TLS_PARAMETERS
-{
-    DWORD               cAlpnIds;                // Valid for server applications only. Must be zero otherwise. Number of ALPN IDs in rgstrAlpnIds; set to 0 if applies to all.
-    PUNICODE_STRING     rgstrAlpnIds;            // Valid for server applications only. Must be NULL otherwise. Array of ALPN IDs that the following settings apply to; set to NULL if applies to all.
-    DWORD               grbitDisabledProtocols;  // List protocols you DO NOT want negotiated.
-    DWORD               cDisabledCrypto;         // Number of CRYPTO_SETTINGS structures; set to 0 if there are none.
-    PCRYPTO_SETTINGS    pDisabledCrypto;         // Array of CRYPTO_SETTINGS structures; set to NULL if there are none;
-    DWORD               dwFlags;                 // Optional flags to pass; set to 0 if there are none.
-} TLS_PARAMETERS, * PTLS_PARAMETERS;
-
-typedef struct _SCH_CREDENTIALS
-{
-    DWORD               dwVersion;               // Always SCH_CREDENTIALS_VERSION.
-    DWORD               dwCredFormat;
-    DWORD               cCreds;
-    PCCERT_CONTEXT*     paCred;
-    HCERTSTORE          hRootStore;
-
-    DWORD               cMappers;
-    struct _HMAPPER** aphMappers;
-
-    DWORD               dwSessionLifespan;
-    DWORD               dwFlags;
-    DWORD               cTlsParameters;
-    PTLS_PARAMETERS     pTlsParameters;
-} SCH_CREDENTIALS, * PSCH_CREDENTIALS;
-
-typedef struct _TLS_EXTENSION_SUBSCRIPTION
-{
-    WORD ExtensionType; // Code point of extension.
-    WORD HandshakeType; // Message type used to transport extension.
-} TLS_EXTENSION_SUBSCRIPTION, * PTLS_EXTENSION_SUBSCRIPTION;
-
-typedef struct _SUBSCRIBE_GENERIC_TLS_EXTENSION
-{
-    DWORD Flags;                                                // Flags used to modify behavior. Must be zero.
-    DWORD SubscriptionsCount;                                   // Number of elements in the Subscriptions array.
-    TLS_EXTENSION_SUBSCRIPTION Subscriptions[ANYSIZE_ARRAY];    // Array of TLS_EXTENSION_SUBSCRIPTION structures.
-} SUBSCRIBE_GENERIC_TLS_EXTENSION, * PSUBSCRIBE_GENERIC_TLS_EXTENSION;
-
-// Flag values for SecPkgContext_SessionInfo
-#define SSL_SESSION_RECONNECT   1
-
-typedef struct _SecPkgContext_SessionInfo
-{
-    DWORD dwFlags;
-    DWORD cbSessionId;
-    BYTE  rgbSessionId[32];
-} SecPkgContext_SessionInfo, * PSecPkgContext_SessionInfo;
-
-#define SECPKG_ATTR_SESSION_INFO         0x5d   // returns SecPkgContext_SessionInfo
-
-#else
-
-#define SCHANNEL_USE_BLACKLISTS
-#include <schannel.h>
-
-#endif
-
-uint16_t QuicTlsTPHeaderSize = FIELD_OFFSET(SEND_GENERIC_TLS_EXTENSION, Buffer);
-
-#define SecTrafficSecret_ClientEarlyData (SecTrafficSecret_Server + 1) // Hack to have my layer support 0-RTT
-
-#define SEC_TRAFFIC_SECRETS_COUNT       4
-#define MAX_SEC_TRAFFIC_SECRET_SIZE     0x40 // Fits all known current and future algorithms
-
-#define MAX_SEC_TRAFFIC_SECRETS_SIZE \
-    (sizeof(SEC_TRAFFIC_SECRETS) + MAX_SEC_TRAFFIC_SECRET_SIZE)
-
-const WORD TlsHandshake_ClientHello = 0x01;
-const WORD TlsHandshake_EncryptedExtensions = 0x08;
-
-typedef struct QUIC_SEC_CONFIG {
-    BOOLEAN IsServer : 1;
-    LONG RefCount;
-} QUIC_SEC_CONFIG;
-
-typedef struct QUIC_SERVER_SEC_CONFIG {
-    QUIC_SEC_CONFIG;
-    QUIC_RUNDOWN_REF* CleanupRundown;
-#ifdef _KERNEL_MODE
-    //
-    // Async call context.
-    //
-    SspiAsyncContext* SspiContext;
-#endif
-    //
-    // Acquired credential handle.
-    //
-    CredHandle CertificateHandle;
-} QUIC_SERVER_SEC_CONFIG;
-
-// allocate this internally and cast to the sec_config type
-typedef struct QUIC_CLIENT_SEC_CONFIG {
-    QUIC_SEC_CONFIG;
-
-    //
-    // Credential handle as obtained from AcquireCredentialsHandle.
-    //
-    CredHandle SchannelHandle;
-} QUIC_CLIENT_SEC_CONFIG;
-
-#ifdef _KERNEL_MODE
-typedef struct QUIC_ACHA_CONTEXT {
-    //
-    // Context for the completion callback.
-    //
-    void* CompletionContext;
-
-    //
-    // Caller-registered callback to signal credential acquisition is complete.
-    //
-    QUIC_SEC_CONFIG_CREATE_COMPLETE_HANDLER CompletionCallback;
-
-    //
-    // Principal string, stored here to ensure it's alive as long as the async
-    // call needs it.
-    //
-    UNICODE_STRING Principal;
-
-    //
-    // Certificate hash used to find the server certificate.
-    //
-    SCHANNEL_CERT_HASH_STORE CertHash;
-
-    //
-    // Security config to pass back to the caller.
-    //
-    QUIC_SERVER_SEC_CONFIG* SecConfig;
-
-    //
-    // Holds the credentials configuration for the lifetime of the async call.
-    //
-    SCH_CREDENTIALS Credentials;
-
-    //
-    // Holds TLS configuration for the lifetime of the async call.
-    //
-    TLS_PARAMETERS TlsParameters;
-
-} QUIC_ACHA_CONTEXT;
-#endif
-
-typedef struct QUIC_TLS_SESSION {
-
-    uint32_t Reserved;
-
-} QUIC_TLS_SESSION;
-
-typedef struct _SEC_BUFFER_WORKSPACE {
-
-    //
-    // Used to pass additional flags to Schannel.
-    //
-    SEC_FLAGS InSecFlags;
-
-    //
-    // Space for the output traffic secrets generated by Schannel.
-    //
-    uint8_t OutTrafSecBuf[SEC_TRAFFIC_SECRETS_COUNT*MAX_SEC_TRAFFIC_SECRETS_SIZE];
-
-    //
-    // Input sec buffers to pass to Schannel.
-    //
-    SecBuffer InSecBuffers[7];
-
-    //
-    // Output sec buffers to get data produced by Schannel.
-    //
-    SecBuffer OutSecBuffers[7];
-
-} SEC_BUFFER_WORKSPACE;
-
-typedef struct QUIC_TLS {
-
-    BOOLEAN IsServer : 1;
-    BOOLEAN GeneratedFirstPayload : 1;
-    BOOLEAN PeerTransportParamsReceived : 1;
-    BOOLEAN HandshakeKeyRead : 1;
-    BOOLEAN ApplicationKeyRead : 1;
-
-    QUIC_TLS_SESSION* TlsSession;
-
-    //
-    // Cached server name indication.
-    //
-    const char* SNI;
-
-    //
-    // Schannel-allocated context for use between calls.
-    //
-    CtxtHandle SchannelContext;
-
-    //
-    // SecurityConfig information for this TLS stream.
-    //
-    QUIC_SEC_CONFIG* SecConfig;
-
-    SEC_APPLICATION_PROTOCOLS* ApplicationProtocols;
-
-    ULONG AppProtocolsSize;
-
-    //
-    // Schannel encoded TLS extension buffer for QUIC TP.
-    //
-    SEND_GENERIC_TLS_EXTENSION* TransportParams;
-
-    //
-    // Callback context and handler for QUIC TP.
-    //
-    QUIC_CONNECTION* Connection;
-    QUIC_TLS_RECEIVE_TP_CALLBACK_HANDLER ReceiveTPCallback;
-
-    //
-    // Workspace for sec buffers pass into ISC/ASC.
-    //
-    SEC_BUFFER_WORKSPACE Workspace;
-
-} QUIC_TLS;
-
-_Success_(return==TRUE)
-BOOLEAN
-QuicPacketKeyCreate(
-    _Inout_ QUIC_TLS* TlsContext,
-    _In_ QUIC_PACKET_KEY_TYPE KeyType,
-    _In_z_ const char* const SecretName,
-    _In_ const SEC_TRAFFIC_SECRETS* TrafficSecrets,
-    _Out_ QUIC_PACKET_KEY** Key
-    );
-
-#define SecStatusToQuicStatus(x) (QUIC_STATUS)(x)
-
-#ifdef _KERNEL_MODE
-#define NtStatusToQuicStatus(x) (x)
-#else
-#define NtStatusToQuicStatus(x) HRESULT_FROM_WIN32(RtlNtStatusToDosError(x))
-#endif
-
-#ifdef _KERNEL_MODE
-BCRYPT_ALG_HANDLE QUIC_HMAC_SHA256_ALG_HANDLE;
-BCRYPT_ALG_HANDLE QUIC_HMAC_SHA384_ALG_HANDLE;
-BCRYPT_ALG_HANDLE QUIC_HMAC_SHA512_ALG_HANDLE;
-BCRYPT_ALG_HANDLE QUIC_AES_ECB_ALG_HANDLE;
-BCRYPT_ALG_HANDLE QUIC_AES_GCM_ALG_HANDLE;
-#else
-BCRYPT_ALG_HANDLE QUIC_HMAC_SHA256_ALG_HANDLE = BCRYPT_HMAC_SHA256_ALG_HANDLE;
-BCRYPT_ALG_HANDLE QUIC_HMAC_SHA384_ALG_HANDLE = BCRYPT_HMAC_SHA384_ALG_HANDLE;
-BCRYPT_ALG_HANDLE QUIC_HMAC_SHA512_ALG_HANDLE = BCRYPT_HMAC_SHA512_ALG_HANDLE;
-BCRYPT_ALG_HANDLE QUIC_AES_ECB_ALG_HANDLE = BCRYPT_AES_ECB_ALG_HANDLE;
-BCRYPT_ALG_HANDLE QUIC_AES_GCM_ALG_HANDLE = BCRYPT_AES_GCM_ALG_HANDLE;
-#endif
-
-QUIC_STATUS
-QuicTlsLibraryInitialize(
-    void
-    )
-{
-#ifdef _KERNEL_MODE
-    ULONG Flags = BCRYPT_ALG_HANDLE_HMAC_FLAG | BCRYPT_PROV_DISPATCH;
-    NTSTATUS Status =
-        BCryptOpenAlgorithmProvider(
-            &QUIC_HMAC_SHA256_ALG_HANDLE,
-            BCRYPT_SHA256_ALGORITHM,
-            MS_PRIMITIVE_PROVIDER,
-            Flags);
-    if (!NT_SUCCESS(Status)) {
-<<<<<<< HEAD
-        QuicTraceEvent(LibraryErrorStatus, "[ lib] ERROR, %d, %s.", Status, "Open HMAC_SHA256 algorithm");
-=======
-        QuicTraceEvent(
-            LibraryErrorStatus,
-            "[ lib] ERROR, %u, %s.",
-            Status,
-            "Open HMAC_SHA256 algorithm");
->>>>>>> 3fa74d4a
-        goto Error;
-    }
-
-    Status =
-        BCryptOpenAlgorithmProvider(
-            &QUIC_HMAC_SHA384_ALG_HANDLE,
-            BCRYPT_SHA384_ALGORITHM,
-            MS_PRIMITIVE_PROVIDER,
-            Flags);
-    if (!NT_SUCCESS(Status)) {
-<<<<<<< HEAD
-        QuicTraceEvent(LibraryErrorStatus, "[ lib] ERROR, %d, %s.", Status, "Open HMAC_SHA384 algorithm");
-=======
-        QuicTraceEvent(
-            LibraryErrorStatus,
-            "[ lib] ERROR, %u, %s.",
-            Status,
-            "Open HMAC_SHA384 algorithm");
->>>>>>> 3fa74d4a
-        goto Error;
-    }
-
-    Status =
-        BCryptOpenAlgorithmProvider(
-            &QUIC_HMAC_SHA512_ALG_HANDLE,
-            BCRYPT_SHA512_ALGORITHM,
-            MS_PRIMITIVE_PROVIDER,
-            Flags);
-    if (!NT_SUCCESS(Status)) {
-<<<<<<< HEAD
-        QuicTraceEvent(LibraryErrorStatus, "[ lib] ERROR, %d, %s.", Status, "Open HMAC_SHA512 algorithm");
-=======
-        QuicTraceEvent(
-            LibraryErrorStatus,
-            "[ lib] ERROR, %u, %s.",
-            Status,
-            "Open HMAC_SHA512 algorithm");
->>>>>>> 3fa74d4a
-        goto Error;
-    }
-
-    Status =
-        BCryptOpenAlgorithmProvider(
-            &QUIC_AES_ECB_ALG_HANDLE,
-            BCRYPT_AES_ALGORITHM,
-            MS_PRIMITIVE_PROVIDER,
-            BCRYPT_PROV_DISPATCH);
-    if (!NT_SUCCESS(Status)) {
-<<<<<<< HEAD
-        QuicTraceEvent(LibraryErrorStatus, "[ lib] ERROR, %d, %s.", Status, "Open AES algorithm");
-=======
-        QuicTraceEvent(
-            LibraryErrorStatus,
-            "[ lib] ERROR, %u, %s.",
-            Status,
-            "Open AES algorithm");
->>>>>>> 3fa74d4a
-        goto Error;
-    }
-
-    Status =
-        BCryptSetProperty(
-            QUIC_AES_ECB_ALG_HANDLE,
-            BCRYPT_CHAINING_MODE,
-            (PBYTE)BCRYPT_CHAIN_MODE_ECB,
-            sizeof(BCRYPT_CHAIN_MODE_ECB),
-            0);
-    if (!NT_SUCCESS(Status)) {
-<<<<<<< HEAD
-        QuicTraceEvent(LibraryErrorStatus, "[ lib] ERROR, %d, %s.", Status, "Set ECB chaining mode");
-=======
-        QuicTraceEvent(
-            LibraryErrorStatus,
-            "[ lib] ERROR, %u, %s.",
-            Status,
-            "Set ECB chaining mode");
->>>>>>> 3fa74d4a
-        goto Error;
-    }
-
-    Status =
-        BCryptOpenAlgorithmProvider(
-            &QUIC_AES_GCM_ALG_HANDLE,
-            BCRYPT_AES_ALGORITHM,
-            MS_PRIMITIVE_PROVIDER,
-            BCRYPT_PROV_DISPATCH);
-    if (!NT_SUCCESS(Status)) {
-<<<<<<< HEAD
-        QuicTraceEvent(LibraryErrorStatus, "[ lib] ERROR, %d, %s.", Status, "Open AES algorithm");
-=======
-        QuicTraceEvent(
-            LibraryErrorStatus,
-            "[ lib] ERROR, %u, %s.",
-            Status,
-            "Open AES algorithm");
->>>>>>> 3fa74d4a
-        goto Error;
-    }
-
-    Status =
-        BCryptSetProperty(
-            QUIC_AES_GCM_ALG_HANDLE,
-            BCRYPT_CHAINING_MODE,
-            (PBYTE)BCRYPT_CHAIN_MODE_GCM,
-            sizeof(BCRYPT_CHAIN_MODE_GCM),
-            0);
-    if (!NT_SUCCESS(Status)) {
-<<<<<<< HEAD
-        QuicTraceEvent(LibraryErrorStatus, "[ lib] ERROR, %d, %s.", Status, "Set GCM chaining mode");
-=======
-        QuicTraceEvent(
-            LibraryErrorStatus,
-            "[ lib] ERROR, %u, %s.",
-            Status,
-            "Set GCM chaining mode");
->>>>>>> 3fa74d4a
-        goto Error;
-    }
-
-    QuicTraceLogVerbose(
-        SchannelInitialized,
-        "[ tls] Library initialized");
-
-Error:
-
-    if (!NT_SUCCESS(Status)) {
-        if (QUIC_HMAC_SHA256_ALG_HANDLE) {
-            BCryptCloseAlgorithmProvider(QUIC_HMAC_SHA256_ALG_HANDLE, 0);
-            QUIC_HMAC_SHA256_ALG_HANDLE = NULL;
-        }
-        if (QUIC_HMAC_SHA384_ALG_HANDLE) {
-            BCryptCloseAlgorithmProvider(QUIC_HMAC_SHA384_ALG_HANDLE, 0);
-            QUIC_HMAC_SHA384_ALG_HANDLE = NULL;
-        }
-        if (QUIC_HMAC_SHA512_ALG_HANDLE) {
-            BCryptCloseAlgorithmProvider(QUIC_HMAC_SHA512_ALG_HANDLE, 0);
-            QUIC_HMAC_SHA512_ALG_HANDLE = NULL;
-        }
-        if (QUIC_AES_ECB_ALG_HANDLE) {
-            BCryptCloseAlgorithmProvider(QUIC_AES_ECB_ALG_HANDLE, 0);
-            QUIC_AES_ECB_ALG_HANDLE = NULL;
-        }
-        if (QUIC_AES_GCM_ALG_HANDLE) {
-            BCryptCloseAlgorithmProvider(QUIC_AES_GCM_ALG_HANDLE, 0);
-            QUIC_AES_GCM_ALG_HANDLE = NULL;
-        }
-    }
-
-    return NtStatusToQuicStatus(Status);
-#else
-    QuicTraceLogVerbose(
-        SchannelInitialized,
-        "[ tls] Library initialized");
-    return QUIC_STATUS_SUCCESS;
-#endif
-}
-
-void
-QuicTlsLibraryUninitialize(
-    void
-    )
-{
-#ifdef _KERNEL_MODE
-    BCryptCloseAlgorithmProvider(QUIC_HMAC_SHA256_ALG_HANDLE, 0);
-    BCryptCloseAlgorithmProvider(QUIC_HMAC_SHA384_ALG_HANDLE, 0);
-    BCryptCloseAlgorithmProvider(QUIC_HMAC_SHA512_ALG_HANDLE, 0);
-    BCryptCloseAlgorithmProvider(QUIC_AES_ECB_ALG_HANDLE, 0);
-    BCryptCloseAlgorithmProvider(QUIC_AES_GCM_ALG_HANDLE, 0);
-    QUIC_HMAC_SHA256_ALG_HANDLE = NULL;
-    QUIC_HMAC_SHA384_ALG_HANDLE = NULL;
-    QUIC_HMAC_SHA512_ALG_HANDLE = NULL;
-    QUIC_AES_ECB_ALG_HANDLE = NULL;
-    QUIC_AES_GCM_ALG_HANDLE = NULL;
-#endif
-    QuicTraceLogVerbose(
-        SchannelUninitialized,
-        "[ tls] Library uninitialized");
-}
-
-#ifndef _KERNEL_MODE
-QUIC_STATUS
-QuicTlsUtf8ToWideChar(
-    _In_z_ const char* const Input,
-    _Outptr_result_z_ PWSTR* Output
-    )
-{
-    QUIC_DBG_ASSERT(Input != NULL);
-    QUIC_DBG_ASSERT(Output != NULL);
-
-    DWORD Error = NO_ERROR;
-    PWSTR Buffer = NULL;
-    int Size =
-        MultiByteToWideChar(
-            CP_UTF8,
-            MB_ERR_INVALID_CHARS,
-            Input,
-            -1,
-            NULL,
-            0);
-    if (Size == 0) {
-        Error = GetLastError();
-<<<<<<< HEAD
-        QuicTraceEvent(LibraryErrorStatus, "[ lib] ERROR, %d, %s.", Error, "Get wchar string size");
-=======
-        QuicTraceEvent(
-            LibraryErrorStatus,
-            "[ lib] ERROR, %u, %s.",
-            Error,
-            "Get wchar string size");
->>>>>>> 3fa74d4a
-        goto Error;
-    }
-
-    Buffer = QUIC_ALLOC_NONPAGED(sizeof(WCHAR) * Size);
-    if (Buffer == NULL) {
-        Error = ERROR_NOT_ENOUGH_MEMORY;
-<<<<<<< HEAD
-        QuicTraceEvent(AllocFailure, "Allocation of '%s' failed. (%llu bytes)", "wchar string", sizeof(WCHAR) * Size);
-=======
-        QuicTraceEvent(
-            AllocFailure,
-            "Allocation of '%s' failed. (%llu bytes)",
-            "wchar string",
-            sizeof(WCHAR) * Size);
->>>>>>> 3fa74d4a
-        goto Error;
-    }
-
-    Size =
-        MultiByteToWideChar(
-            CP_UTF8,
-            MB_ERR_INVALID_CHARS,
-            Input,
-            -1,
-            Buffer,
-            Size);
-    if (Size == 0) {
-        Error = GetLastError();
-<<<<<<< HEAD
-        QuicTraceEvent(LibraryErrorStatus, "[ lib] ERROR, %d, %s.", Error, "Convert string to wchar");
-=======
-        QuicTraceEvent(
-            LibraryErrorStatus,
-            "[ lib] ERROR, %u, %s.",
-            Error,
-            "Convert string to wchar");
->>>>>>> 3fa74d4a
-        goto Error;
-    }
-
-    *Output = Buffer;
-    Buffer = NULL;
-
-Error:
-
-    if (Buffer != NULL) {
-        QUIC_FREE(Buffer);
-    }
-
-    return HRESULT_FROM_WIN32(Error);
-}
-#endif
-
-#ifdef _KERNEL_MODE
-
-_IRQL_requires_max_(PASSIVE_LEVEL)
-QUIC_STATUS
-QuicTlsUtf8ToUnicodeString(
-    _In_z_ const char* Input,
-    _Inout_ PUNICODE_STRING Output
-    )
-{
-    QUIC_DBG_ASSERT(Input != NULL);
-    QUIC_DBG_ASSERT(Output != NULL);
-
-    QUIC_STATUS Status;
-    ULONG RequiredSize = 0;
-    PWSTR UnicodeString = NULL;
-
-    size_t InputLength = strnlen_s(Input, QUIC_MAX_SNI_LENGTH + 1);
-    if (InputLength == QUIC_MAX_SNI_LENGTH + 1) {
-        Status = QUIC_STATUS_INVALID_PARAMETER;
-        goto Error;
-    }
-    InputLength++;
-
-    Status =
-        RtlUTF8ToUnicodeN(
-            UnicodeString,
-            RequiredSize,
-            &RequiredSize,
-            Input,
-            (ULONG) InputLength);
-    if (!NT_SUCCESS(Status)) {
-<<<<<<< HEAD
-        QuicTraceEvent(LibraryErrorStatus, "[ lib] ERROR, %d, %s.", Status, "Get unicode string size");
-=======
-        QuicTraceEvent(
-            LibraryErrorStatus,
-            "[ lib] ERROR, %u, %s.",
-            Status,
-            "Get unicode string size");
->>>>>>> 3fa74d4a
-        goto Error;
-    }
-
-    UnicodeString = QUIC_ALLOC_NONPAGED(RequiredSize);
-    if (UnicodeString == NULL) {
-<<<<<<< HEAD
-        QuicTraceEvent(AllocFailure, "Allocation of '%s' failed. (%llu bytes)", "unicode string", RequiredSize);
-=======
-        QuicTraceEvent(
-            AllocFailure,
-            "Allocation of '%s' failed. (%llu bytes)",
-            "unicode string",
-            RequiredSize);
->>>>>>> 3fa74d4a
-        Status = QUIC_STATUS_OUT_OF_MEMORY;
-        goto Error;
-    }
-
-    Status =
-        RtlUTF8ToUnicodeN(
-            UnicodeString,
-            RequiredSize,
-            &RequiredSize,
-            Input,
-            (ULONG) InputLength);
-    if (!NT_SUCCESS(Status)) {
-<<<<<<< HEAD
-        QuicTraceEvent(LibraryErrorStatus, "[ lib] ERROR, %d, %s.", Status, "Convert string to unicode");
-=======
-        QuicTraceEvent(
-            LibraryErrorStatus,
-            "[ lib] ERROR, %u, %s.",
-            Status,
-            "Convert string to unicode");
->>>>>>> 3fa74d4a
-        goto Error;
-    }
-
-    QUIC_DBG_ASSERT(Output->Buffer == NULL);
-    Output->Buffer = UnicodeString;
-    UnicodeString = NULL;
-
-    Output->MaximumLength = (USHORT)RequiredSize;
-    Output->Length = Output->MaximumLength - sizeof(WCHAR);
-
-Error:
-    if (UnicodeString != NULL) {
-        QUIC_FREE(UnicodeString);
-        UnicodeString = NULL;
-    }
-    return Status;
-}
-
-_IRQL_requires_max_(DISPATCH_LEVEL)
-QUIC_STATUS
-QuicTlsAllocateAchaContext(
-    _In_ void* Context,
-    _In_ QUIC_SEC_CONFIG_CREATE_COMPLETE_HANDLER Callback,
-    _In_ QUIC_SERVER_SEC_CONFIG* Config,
-    _Out_ QUIC_ACHA_CONTEXT** AchaContext
-    )
-{
-    QUIC_DBG_ASSERT(AchaContext != NULL);
-
-    QUIC_ACHA_CONTEXT* NewAchaContext = QUIC_ALLOC_NONPAGED(sizeof(QUIC_ACHA_CONTEXT));
-    if (NewAchaContext == NULL) {
-<<<<<<< HEAD
-        QuicTraceEvent(AllocFailure, "Allocation of '%s' failed. (%llu bytes)", "QUIC_ACHA_CONTEXT", sizeof(QUIC_ACHA_CONTEXT));
-=======
-        QuicTraceEvent(
-            AllocFailure,
-            "Allocation of '%s' failed. (%llu bytes)",
-            "QUIC_ACHA_CONTEXT",
-            sizeof(QUIC_ACHA_CONTEXT));
->>>>>>> 3fa74d4a
-        return QUIC_STATUS_OUT_OF_MEMORY;
-    }
-
-    RtlZeroMemory(NewAchaContext, sizeof(*NewAchaContext));
-    NewAchaContext->CompletionContext = Context;
-    NewAchaContext->CompletionCallback = Callback;
-    NewAchaContext->SecConfig = Config;
-    *AchaContext = NewAchaContext;
-
-    return QUIC_STATUS_SUCCESS;
-}
-
-void
-QuicTlsFreeAchaContext(
-    _In_ QUIC_ACHA_CONTEXT* AchaContext
-    )
-{
-    if (AchaContext->Principal.Buffer != NULL) {
-        QUIC_FREE(AchaContext->Principal.Buffer);
-        RtlZeroMemory(&AchaContext->Principal, sizeof(AchaContext->Principal));
-    }
-    QUIC_FREE(AchaContext);
-}
-
-void
-QuicTlsSspiNotifyCallback(
-    _In_     SspiAsyncContext* Handle,
-    _In_opt_ void*  CallbackData
-    )
-{
-    if (CallbackData == NULL) {
-<<<<<<< HEAD
-        QuicTraceEvent(LibraryError, "[ lib] ERROR, %s.", "NULL CallbackData to QuicTlsSspiNotifyCallback");
-=======
-        QuicTraceEvent(
-            LibraryError,
-            "[ lib] ERROR, %s.",
-            "NULL CallbackData to QuicTlsSspiNotifyCallback");
->>>>>>> 3fa74d4a
-        return;
-    }
-    QUIC_ACHA_CONTEXT* Context = CallbackData;
-    QUIC_SEC_CONFIG_CREATE_COMPLETE_HANDLER CompletionCallback = Context->CompletionCallback;
-    void* CompletionContext = Context->CompletionContext;
-    QUIC_SEC_CONFIG* SecConfig = (QUIC_SEC_CONFIG*)Context->SecConfig;
-    SECURITY_STATUS Status = SspiGetAsyncCallStatus(Handle);
-    QuicTlsFreeAchaContext(Context);
-    if (Status != SEC_E_OK) {
-<<<<<<< HEAD
-        QuicTraceEvent(LibraryErrorStatus, "[ lib] ERROR, %d, %s.", Status, "Completion for SspiAcquireCredentialsHandleAsyncW");
-=======
-        QuicTraceEvent(
-            LibraryErrorStatus,
-            "[ lib] ERROR, %u, %s.",
-            Status,
-            "Completion for SspiAcquireCredentialsHandleAsyncW");
->>>>>>> 3fa74d4a
-        CompletionCallback(CompletionContext, SecStatusToQuicStatus(Status), NULL);
-        QuicTlsSecConfigRelease(SecConfig); // *MUST* be last call to prevent crash in platform cleanup.
-    } else {
-        CompletionCallback(CompletionContext, QUIC_STATUS_SUCCESS, SecConfig);
-    }
-}
-
-//
-// Used by QuicTlsServerSecConfigCreate and QuicTlsInitialize
-//
-const static UNICODE_STRING QuicTlsPackageName = RTL_CONSTANT_STRING(L"Schannel");
-
-#endif
-
-_IRQL_requires_max_(PASSIVE_LEVEL)
-void
-QuicTlsServerSecConfigDelete(
-    __drv_freesMem(ServerConfig) _Frees_ptr_ _In_ QUIC_SERVER_SEC_CONFIG* ServerConfig
-    )
-{
-    QUIC_DBG_ASSERT(ServerConfig->IsServer == TRUE);
-#ifdef _KERNEL_MODE
-    if (ServerConfig->SspiContext != NULL) {
-        SspiFreeAsyncContext(ServerConfig->SspiContext);
-    }
-    if (SecIsValidHandle(&ServerConfig->CertificateHandle)) {
-        FreeCredentialsHandle(&ServerConfig->CertificateHandle);
-    }
-#endif
-
-    QUIC_RUNDOWN_REF* Rundown = ServerConfig->CleanupRundown;
-    QUIC_DBG_ASSERT(Rundown != NULL);
-    QUIC_FREE(ServerConfig);
-    QuicRundownRelease(Rundown);
-}
-
-_IRQL_requires_max_(PASSIVE_LEVEL)
-QUIC_STATUS
-QuicTlsServerSecConfigCreate(
-    _Inout_ QUIC_RUNDOWN_REF* Rundown,
-    _In_ QUIC_SEC_CONFIG_FLAGS Flags,
-    _When_(Flags & QUIC_SEC_CONFIG_FLAG_CERTIFICATE_HASH, _In_)
-    _When_(Flags & QUIC_SEC_CONFIG_FLAG_CERTIFICATE_HASH_STORE, _In_)
-    _When_(Flags & QUIC_SEC_CONFIG_FLAG_CERTIFICATE_CONTEXT, _In_)
-    _When_(Flags & QUIC_SEC_CONFIG_FLAG_CERTIFICATE_NONE, _In_opt_)
-        void* Certificate,
-    _When_(Flags& QUIC_SEC_CONFIG_FLAG_CERTIFICATE_HASH, _In_opt_z_)
-    _When_(Flags& QUIC_SEC_CONFIG_FLAG_CERTIFICATE_HASH_STORE, _In_opt_z_)
-    _When_(Flags& QUIC_SEC_CONFIG_FLAG_CERTIFICATE_CONTEXT, _In_opt_z_)
-    _When_(Flags & QUIC_SEC_CONFIG_FLAG_CERTIFICATE_NONE, _In_z_)
-        const char* Principal,
-    _In_opt_ void* Context,
-    _In_ QUIC_SEC_CONFIG_CREATE_COMPLETE_HANDLER CompletionHandler
-    )
-{
-    SECURITY_STATUS SecStatus;
-    QUIC_STATUS Status = QUIC_STATUS_SUCCESS;
-
-    if (CompletionHandler == NULL) {
-        return QUIC_STATUS_INVALID_PARAMETER;
-    }
-
-    if (Flags & QUIC_SEC_CONFIG_FLAG_CERTIFICATE_CONTEXT) {
-        if (Certificate == NULL) {
-            return QUIC_STATUS_INVALID_PARAMETER;
-        }
-    } else if ((Flags & (QUIC_SEC_CONFIG_FLAG_CERTIFICATE_HASH | QUIC_SEC_CONFIG_FLAG_CERTIFICATE_HASH_STORE)) == 0) {
-        if (Principal == NULL) {
-            return QUIC_STATUS_INVALID_PARAMETER;
-        }
-    }
-
-    if (Flags & QUIC_SEC_CONFIG_FLAG_CERTIFICATE_FILE) {
-        return QUIC_STATUS_INVALID_PARAMETER;
-    }
-
-    if (Certificate == NULL && Principal == NULL) {
-        return QUIC_STATUS_INVALID_PARAMETER;
-    }
-
-    QUIC_DBG_ASSERT(Rundown != NULL);
-    if (!QuicRundownAcquire(Rundown)) {
-<<<<<<< HEAD
-        QuicTraceEvent(LibraryError, "[ lib] ERROR, %s.", "Acquire SecConfig rundown");
-=======
-        QuicTraceEvent(
-            LibraryError,
-            "[ lib] ERROR, %s.",
-            "Acquire SecConfig rundown");
->>>>>>> 3fa74d4a
-        return QUIC_STATUS_INVALID_STATE;
-    }
-
-#pragma prefast(suppress: __WARNING_6014, "Memory is correctly freed (QuicTlsSecConfigDelete)")
-    QUIC_SERVER_SEC_CONFIG* Config = QUIC_ALLOC_NONPAGED(sizeof(QUIC_SERVER_SEC_CONFIG));
-    if (Config == NULL) {
-        QuicRundownRelease(Rundown);
-<<<<<<< HEAD
-        QuicTraceEvent(AllocFailure, "Allocation of '%s' failed. (%llu bytes)", "QUIC_SERVER_SEC_CONFIG", sizeof(QUIC_SERVER_SEC_CONFIG));
-=======
-        QuicTraceEvent(
-            AllocFailure,
-            "Allocation of '%s' failed. (%llu bytes)",
-            "QUIC_SERVER_SEC_CONFIG",
-            sizeof(QUIC_SERVER_SEC_CONFIG));
->>>>>>> 3fa74d4a
-        return QUIC_STATUS_OUT_OF_MEMORY;
-    }
-
-    RtlZeroMemory(Config, sizeof(QUIC_SERVER_SEC_CONFIG));
-    SecInvalidateHandle(&Config->CertificateHandle);
-    Config->CleanupRundown = Rundown;
-    Config->RefCount = 1;
-    Config->IsServer = TRUE;
-
-#ifdef _KERNEL_MODE
-    QUIC_ACHA_CONTEXT* AchaContext = NULL;
-    Status = QuicTlsAllocateAchaContext(Context, CompletionHandler, Config, &AchaContext);
-    if (QUIC_FAILED(Status)) {
-        goto Error;
-    }
-
-    PSCH_CREDENTIALS Credentials = &AchaContext->Credentials;
-    Credentials->pTlsParameters = &AchaContext->TlsParameters;
-    Credentials->cTlsParameters = 1;
-#else
-    SCH_CREDENTIALS LocalCredentials = { 0 };
-    TLS_PARAMETERS LocalTlsParameters = { 0 };
-    PSCH_CREDENTIALS Credentials = &LocalCredentials;
-    Credentials->pTlsParameters = &LocalTlsParameters;
-    Credentials->cTlsParameters = 1;
-#endif
-
-    //
-    // Initialize user/kernel-common configuration.
-    //
-    Credentials->dwVersion = SCH_CREDENTIALS_VERSION;
-    Credentials->pTlsParameters->grbitDisabledProtocols = (DWORD) ~SP_PROT_TLS1_3_SERVER;
-    Credentials->pTlsParameters->cAlpnIds = 0;
-    Credentials->pTlsParameters->rgstrAlpnIds = NULL; // QUIC manages all the ALPN matching.
-    Credentials->pTlsParameters->cDisabledCrypto = 0;
-    //
-    // TODO: Disallow AES_CCM_8 algorithm, which are undefined in the QUIC-TLS spec.
-    //
-    Credentials->pTlsParameters->pDisabledCrypto = NULL;
-    Credentials->dwFlags |= SCH_CRED_NO_SYSTEM_MAPPER;
-
-    //
-    // This flag disables known-weak crypto algorithms.
-    //
-    Credentials->dwFlags |= SCH_USE_STRONG_CRYPTO;
-
-    if (Flags & QUIC_SEC_CONFIG_FLAG_ENABLE_OCSP) {
-        Credentials->dwFlags |= SCH_CRED_SNI_ENABLE_OCSP;
-    }
-
-    //
-    // Kernel mode-only APIs and configuration.
-    //
-#ifdef _KERNEL_MODE
-
-    Config->SspiContext = SspiCreateAsyncContext();
-    if (Config->SspiContext == NULL) {
-<<<<<<< HEAD
-        QuicTraceEvent(LibraryError, "[ lib] ERROR, %s.", "SspiCreateAsyncContext");
-=======
-        QuicTraceEvent(
-            LibraryError,
-            "[ lib] ERROR, %s.",
-            "SspiCreateAsyncContext");
->>>>>>> 3fa74d4a
-        Status = QUIC_STATUS_OUT_OF_MEMORY;
-        goto Error;
-    }
-
-    SecStatus =
-        SspiSetAsyncNotifyCallback(
-            Config->SspiContext,
-            QuicTlsSspiNotifyCallback,
-            AchaContext);
-    if (SecStatus != SEC_E_OK) {
-<<<<<<< HEAD
-        QuicTraceEvent(LibraryErrorStatus, "[ lib] ERROR, %d, %s.", SecStatus, "SspiSetAsyncNotifyCallback");
-=======
-        QuicTraceEvent(
-            LibraryErrorStatus,
-            "[ lib] ERROR, %u, %s.",
-            SecStatus,
-            "SspiSetAsyncNotifyCallback");
->>>>>>> 3fa74d4a
-        Status = SecStatusToQuicStatus(SecStatus);
-        goto Error;
-    }
-
-    //
-    // Set the parameters and then call ACHA.
-    //
-    if (Flags & QUIC_SEC_CONFIG_FLAG_CERTIFICATE_HASH) {
-        if (Certificate == NULL) {
-            Status = QUIC_STATUS_INVALID_PARAMETER;
-            goto Error;
-        }
-        QUIC_CERTIFICATE_HASH* CertHash = Certificate;
-        AchaContext->CertHash.dwLength = sizeof(AchaContext->CertHash);
-        AchaContext->CertHash.dwFlags |= SCH_MACHINE_CERT_HASH;
-        AchaContext->CertHash.hProv = 0;
-
-        RtlCopyMemory(
-            AchaContext->CertHash.ShaHash,
-            CertHash->ShaHash,
-            sizeof(AchaContext->CertHash.ShaHash));
-
-        //
-        // Assume the Machine MY store if unspecified.
-        //
-        RtlCopyMemory(AchaContext->CertHash.pwszStoreName, L"MY", sizeof(L"MY"));
-
-        Credentials->cCreds = 1;
-        Credentials->paCred = (PVOID)&AchaContext->CertHash;
-        Credentials->dwCredFormat = SCH_CRED_FORMAT_CERT_HASH_STORE;
-        Credentials->dwFlags |= SCH_MACHINE_CERT_HASH;
-
-    } else if (Flags & QUIC_SEC_CONFIG_FLAG_CERTIFICATE_HASH_STORE) {
-        if (Certificate == NULL) {
-            Status = QUIC_STATUS_INVALID_PARAMETER;
-            goto Error;
-        }
-        QUIC_CERTIFICATE_HASH_STORE* CertHashStore = Certificate;
-
-        AchaContext->CertHash.dwLength = sizeof(AchaContext->CertHash);
-        AchaContext->CertHash.dwFlags |= CertHashStore->Flags;
-        AchaContext->CertHash.hProv = 0;
-
-        RtlCopyMemory(
-            AchaContext->CertHash.ShaHash,
-            &(CertHashStore->ShaHash),
-            sizeof(AchaContext->CertHash.ShaHash));
-
-#pragma warning(push)
-#pragma warning(disable:6387) // Parameter 3 is allowed to be NULL when the value isn't wanted.
-#pragma warning(disable:6385) // SAL ignores the annotations on strnlen_s because of the (ULONG) cast. Probably.
-        Status =
-            RtlUTF8ToUnicodeN(
-                AchaContext->CertHash.pwszStoreName,
-                sizeof(AchaContext->CertHash.pwszStoreName),
-                NULL,
-                CertHashStore->StoreName,
-                (ULONG) strnlen_s(
-                    CertHashStore->StoreName,
-                    sizeof(CertHashStore->StoreName)));
-#pragma warning(pop)
-        if (!NT_SUCCESS(Status)) {
-<<<<<<< HEAD
-            QuicTraceEvent(LibraryErrorStatus, "[ lib] ERROR, %d, %s.", Status, "Convert cert store name to unicode");
-=======
-            QuicTraceEvent(
-            LibraryErrorStatus,
-            "[ lib] ERROR, %u, %s.",
-            Status,
-            "Convert cert store name to unicode");
->>>>>>> 3fa74d4a
-            goto Error;
-        }
-
-        Credentials->cCreds = 1;
-        Credentials->paCred = (PVOID)&AchaContext->CertHash;
-        Credentials->dwCredFormat = SCH_CRED_FORMAT_CERT_HASH_STORE;
-        Credentials->dwFlags |= SCH_MACHINE_CERT_HASH;
-
-    } else if (Principal != NULL) {
-        //
-        // No certificate hashes present, only use Principal.
-        //
-        Credentials->cCreds = 0;
-        Credentials->paCred = NULL;
-    } else {
-        Status = QUIC_STATUS_INVALID_PARAMETER;
-<<<<<<< HEAD
-        QuicTraceEvent(LibraryError, "[ lib] ERROR, %s.", "Invalid flags passed in to QuicTlsSecConfigCreate");
-=======
-        QuicTraceEvent(
-            LibraryError,
-            "[ lib] ERROR, %s.",
-            "Invalid flags passed in to QuicTlsSecConfigCreate");
->>>>>>> 3fa74d4a
-        goto Error;
-    }
-
-    if (Principal != NULL) {
-
-        Status = QuicTlsUtf8ToUnicodeString(Principal, &AchaContext->Principal);
-        if (!NT_SUCCESS(Status)) {
-<<<<<<< HEAD
-            QuicTraceEvent(LibraryErrorStatus, "[ lib] ERROR, %d, %s.", Status, "Convert principal to unicode");
-=======
-            QuicTraceEvent(
-                LibraryErrorStatus,
-                "[ lib] ERROR, %u, %s.",
-                Status,
-                "Convert principal to unicode");
->>>>>>> 3fa74d4a
-            goto Error;
-        }
-
-        Credentials->dwFlags |= SCH_CRED_SNI_CREDENTIAL;
-    }
-
-    SecStatus =
-        SspiAcquireCredentialsHandleAsyncW(
-            Config->SspiContext,
-            &AchaContext->Principal,
-            (PUNICODE_STRING) &QuicTlsPackageName,
-            SECPKG_CRED_INBOUND,
-            NULL,
-            &AchaContext->Credentials,
-            NULL,
-            NULL,
-            &Config->CertificateHandle,
-            NULL);
-    if (SecStatus != SEC_E_OK) {
-<<<<<<< HEAD
-        QuicTraceEvent(LibraryErrorStatus, "[ lib] ERROR, %d, %s.", SecStatus, "SspiAcquireCredentialsHandleAsyncW");
-=======
-        QuicTraceEvent(
-            LibraryErrorStatus,
-            "[ lib] ERROR, %u, %s.",
-            SecStatus,
-            "SspiAcquireCredentialsHandleAsyncW");
->>>>>>> 3fa74d4a
-        Status = SecStatusToQuicStatus(SecStatus);
-        goto Error;
-    }
-
-    Status = QUIC_STATUS_PENDING;
-    AchaContext = NULL;
-#else
-    //
-    // User mode-only APIs and configuration.
-    //
-
-    TimeStamp CredExpiration;
-    PCERT_CONTEXT CertContext = NULL;
-
-    if (Flags & QUIC_SEC_CONFIG_FLAG_CERTIFICATE_CONTEXT) {
-        CertContext = (PCERT_CONTEXT) Certificate;
-    } else {
-        Status =
-            QuicCertCreate(
-                Flags,
-                Certificate,
-                Principal,
-                &CertContext);
-        if (QUIC_FAILED(Status)) {
-<<<<<<< HEAD
-            QuicTraceEvent(LibraryErrorStatus, "[ lib] ERROR, %d, %s.", Status, "QuicCertCreate");
-=======
-            QuicTraceEvent(
-                LibraryErrorStatus,
-                "[ lib] ERROR, %u, %s.",
-                Status,
-                "QuicCertCreate");
->>>>>>> 3fa74d4a
-            goto Error;
-        }
-    }
-
-    Credentials->cCreds = 1;
-    Credentials->paCred = &CertContext;
-
-    QuicTraceLogVerbose(
-        SchannelAch,
-        "[ tls] Calling ACH to create server security config");
-
-    SecStatus =
-        AcquireCredentialsHandleW(
-            NULL,
-            UNISP_NAME_W,
-            SECPKG_CRED_INBOUND,
-            NULL,
-            Credentials,
-            NULL,
-            NULL,
-            &Config->CertificateHandle,
-            &CredExpiration);
-    if (SecStatus != SEC_E_OK) {
-<<<<<<< HEAD
-        QuicTraceEvent(LibraryErrorStatus, "[ lib] ERROR, %d, %s.", SecStatus, "AcquireCredentialsHandleW");
-=======
-        QuicTraceEvent(
-            LibraryErrorStatus,
-            "[ lib] ERROR, %u, %s.",
-            SecStatus,
-            "AcquireCredentialsHandleW");
->>>>>>> 3fa74d4a
-        Status = SecStatusToQuicStatus(SecStatus);
-        goto Error;
-    }
-
-    //
-    // In user mode, call the completion in-line.
-    //
-    QuicTraceLogVerbose(
-        SchannelAchCompleteInline,
-        "[ tls] Invoking security config completion callback, 0x%x",
-        SecStatus);
-    CompletionHandler(Context, SecStatusToQuicStatus(SecStatus), (QUIC_SEC_CONFIG*)Config);
-    Status = QUIC_STATUS_PENDING;
-#endif
-
-    //
-    // The completion handler will return the context to caller, so we can clear it here.
-    //
-    Config = NULL;
-
-Error:
-
-    if (Config != NULL) {
-        QuicTlsServerSecConfigDelete(Config);
-        Config = NULL;
-    }
-
-#ifdef _KERNEL_MODE
-    if (AchaContext != NULL) {
-        QuicTlsFreeAchaContext(AchaContext);
-    }
-#else
-    if (CertContext != NULL && CertContext != Certificate) {
-         CertFreeCertificateContext(CertContext);
-    }
-#endif
-
-    return Status;
-}
-
-_IRQL_requires_max_(PASSIVE_LEVEL)
-void
-QuicTlsClientSecConfigDelete(
-    __drv_freesMem(ClientConfig) _Frees_ptr_ _In_ QUIC_CLIENT_SEC_CONFIG* ClientConfig
-    )
-{
-    QUIC_DBG_ASSERT(ClientConfig->IsServer == FALSE);
-
-    if (SecIsValidHandle(&ClientConfig->SchannelHandle)) {
-        FreeCredentialsHandle(&ClientConfig->SchannelHandle);
-        SecInvalidateHandle(&ClientConfig->SchannelHandle);
-    }
-
-    QUIC_FREE(ClientConfig);
-}
-
-_IRQL_requires_max_(PASSIVE_LEVEL)
-QUIC_STATUS
-QuicTlsClientSecConfigCreate(
-    _In_ uint32_t Flags,
-    _Outptr_ QUIC_SEC_CONFIG** ClientConfig
-    )
-{
-    TimeStamp CredExpiration;
-    TLS_PARAMETERS TlsParameters = { 0 };
-    SCH_CREDENTIALS SchannelCred = { 0 };
-    SECURITY_STATUS SecStatus;
-    QUIC_STATUS Status = QUIC_STATUS_SUCCESS;
-
-    if (ClientConfig == NULL) {
-        return QUIC_STATUS_INVALID_PARAMETER;
-    }
-
-    QUIC_CLIENT_SEC_CONFIG* Config = QUIC_ALLOC_PAGED(sizeof(QUIC_CLIENT_SEC_CONFIG));
-    if (Config == NULL) {
-<<<<<<< HEAD
-        QuicTraceEvent(AllocFailure, "Allocation of '%s' failed. (%llu bytes)", "QUIC_CLIENT_SEC_CONFIG", sizeof(QUIC_CLIENT_SEC_CONFIG));
-=======
-        QuicTraceEvent(
-            AllocFailure,
-            "Allocation of '%s' failed. (%llu bytes)",
-            "QUIC_CLIENT_SEC_CONFIG", sizeof(QUIC_CLIENT_SEC_CONFIG));
->>>>>>> 3fa74d4a
-        return QUIC_STATUS_OUT_OF_MEMORY;
-    }
-
-    SecInvalidateHandle(&Config->SchannelHandle);
-    Config->IsServer = FALSE;
-    Config->RefCount = 1;
-
-    SchannelCred.dwFlags = SCH_CRED_NO_DEFAULT_CREDS;
-    SchannelCred.dwFlags |= SCH_USE_STRONG_CRYPTO;
-    if (Flags & QUIC_CERTIFICATE_FLAG_DISABLE_CERT_VALIDATION) {
-        SchannelCred.dwFlags |= SCH_CRED_MANUAL_CRED_VALIDATION;
-    } else if (Flags != 0) {
-        //
-        // TODO - Schannel support for direct passthrough for certificate ignore
-        // flags (Flags variable).
-        //
-        SchannelCred.dwFlags |= SCH_CRED_MANUAL_CRED_VALIDATION;
-    }
-
-    TlsParameters.grbitDisabledProtocols = (DWORD) ~SP_PROT_TLS1_3_CLIENT;
-    TlsParameters.cAlpnIds = 0;
-    TlsParameters.rgstrAlpnIds = NULL; // Only used on server.
-    TlsParameters.cDisabledCrypto = 0;
-    //
-    // TODO: Disallow AES_CCM_8 algorithm, which are undefined in the QUIC-TLS spec.
-    //
-    TlsParameters.pDisabledCrypto = NULL;
-    SchannelCred.cTlsParameters = 1;
-    SchannelCred.pTlsParameters = &TlsParameters;
-    SchannelCred.dwVersion = SCH_CREDENTIALS_VERSION;
-#ifdef _KERNEL_MODE
-    PSECURITY_STRING PackageName = (PSECURITY_STRING) &QuicTlsPackageName;
-#else
-    WCHAR* PackageName = UNISP_NAME_W;
-#endif
-    SecStatus =
-        AcquireCredentialsHandleW(
-            NULL,
-            PackageName,
-            SECPKG_CRED_OUTBOUND,
-            NULL,
-            &SchannelCred,
-            NULL,
-            NULL,
-            &Config->SchannelHandle,
-            &CredExpiration);
-    if (SecStatus != SEC_E_OK) {
-<<<<<<< HEAD
-        QuicTraceEvent(LibraryErrorStatus, "[ lib] ERROR, %d, %s.", SecStatus, "AcquireCredentialsHandleW");
-=======
-        QuicTraceEvent(
-            LibraryErrorStatus,
-            "[ lib] ERROR, %u, %s.",
-            SecStatus,
-            "AcquireCredentialsHandleW");
->>>>>>> 3fa74d4a
-        Status = SecStatusToQuicStatus(SecStatus);
-        QUIC_DBG_ASSERT(QUIC_FAILED(Status));
-        goto Error;
-    }
-
-    *ClientConfig = (QUIC_SEC_CONFIG*)Config;
-    Config = NULL;
-    Status = QUIC_STATUS_SUCCESS;
-
-Error:
-    if (Config != NULL) {
-        QuicTlsClientSecConfigDelete(Config);
-    }
-
-    return Status;
-}
-
-_IRQL_requires_max_(PASSIVE_LEVEL)
-QUIC_SEC_CONFIG*
-QuicTlsSecConfigAddRef(
-    _In_ QUIC_SEC_CONFIG* SecurityConfig
-    )
-{
-    InterlockedIncrement(&SecurityConfig->RefCount);
-    return SecurityConfig;
-}
-
-_IRQL_requires_max_(PASSIVE_LEVEL)
-void
-QUIC_API
-QuicTlsSecConfigRelease(
-    _In_ QUIC_SEC_CONFIG* SecurityConfig
-    )
-{
-    if (InterlockedDecrement(&SecurityConfig->RefCount) == 0) {
-
-        if (SecurityConfig->IsServer) {
-            QuicTlsServerSecConfigDelete((QUIC_SERVER_SEC_CONFIG*)SecurityConfig);
-        } else {
-            QuicTlsClientSecConfigDelete((QUIC_CLIENT_SEC_CONFIG*)SecurityConfig);
-        }
-    }
-}
-
-_IRQL_requires_max_(PASSIVE_LEVEL)
-QUIC_STATUS
-QuicTlsSessionInitialize(
-    _Out_ QUIC_TLS_SESSION** NewTlsSession
-    )
-{
-    *NewTlsSession = QUIC_ALLOC_NONPAGED(sizeof(QUIC_TLS_SESSION));
-    if (*NewTlsSession == NULL) {
-<<<<<<< HEAD
-        QuicTraceEvent(AllocFailure, "Allocation of '%s' failed. (%llu bytes)", "QUIC_TLS_SESSION", sizeof(QUIC_TLS_SESSION));
-=======
-        QuicTraceEvent(
-            AllocFailure,
-            "Allocation of '%s' failed. (%llu bytes)",
-            "QUIC_TLS_SESSION",
-            sizeof(QUIC_TLS_SESSION));
->>>>>>> 3fa74d4a
-        return QUIC_STATUS_OUT_OF_MEMORY;
-    }
-    return QUIC_STATUS_SUCCESS;
-}
-
-_IRQL_requires_max_(PASSIVE_LEVEL)
-void
-QuicTlsSessionUninitialize(
-    _In_opt_ QUIC_TLS_SESSION* TlsSession
-    )
-{
-    if (TlsSession != NULL) {
-        QUIC_FREE(TlsSession);
-    }
-}
-
-_IRQL_requires_max_(PASSIVE_LEVEL)
-QUIC_STATUS
-QuicTlsSessionSetTicketKey(
-    _In_ QUIC_TLS_SESSION* TlsSession,
-    _In_reads_bytes_(44)
-        const void* Buffer
-    )
-{
-    UNREFERENCED_PARAMETER(TlsSession);
-    UNREFERENCED_PARAMETER(Buffer);
-    return QUIC_STATUS_NOT_SUPPORTED;
-}
-
-_IRQL_requires_max_(PASSIVE_LEVEL)
-QUIC_STATUS
-QuicTlsSessionAddTicket(
-    _In_ QUIC_TLS_SESSION* TlsSession,
-    _In_ uint32_t BufferLength,
-    _In_reads_bytes_(BufferLength)
-        const uint8_t * const Buffer
-    )
-{
-    UNREFERENCED_PARAMETER(TlsSession);
-    UNREFERENCED_PARAMETER(BufferLength);
-    UNREFERENCED_PARAMETER(Buffer);
-    return QUIC_STATUS_NOT_SUPPORTED;
-}
-
-_IRQL_requires_max_(PASSIVE_LEVEL)
-QUIC_STATUS
-QuicTlsInitialize(
-    _In_ const QUIC_TLS_CONFIG* Config,
-    _Inout_ QUIC_TLS_PROCESS_STATE* State,
-    _Out_ QUIC_TLS** NewTlsContext
-    )
-{
-    UNREFERENCED_PARAMETER(Config->Connection);
-
-    const ULONG AppProtocolsSize =
-        (ULONG)(Config->AlpnBufferLength +
-            FIELD_OFFSET(SEC_APPLICATION_PROTOCOLS, ProtocolLists) +
-            FIELD_OFFSET(SEC_APPLICATION_PROTOCOL_LIST, ProtocolList));
-    const size_t TlsSize = sizeof(QUIC_TLS) + (size_t)AppProtocolsSize;
-
-    QUIC_STATUS Status = QUIC_STATUS_SUCCESS;
-    QUIC_TLS* TlsContext = QUIC_ALLOC_NONPAGED(TlsSize);
-    if (TlsContext == NULL) {
-<<<<<<< HEAD
-        QuicTraceEvent(AllocFailure, "Allocation of '%s' failed. (%llu bytes)", "QUIC_TLS", sizeof(QUIC_TLS));
-=======
-        QuicTraceEvent(
-            AllocFailure,
-            "Allocation of '%s' failed. (%llu bytes)",
-            "QUIC_TLS",
-            sizeof(QUIC_TLS));
->>>>>>> 3fa74d4a
-        Status = QUIC_STATUS_OUT_OF_MEMORY;
-        goto Error;
-    }
-
-    QUIC_ANALYSIS_ASSUME(sizeof(*TlsContext) < TlsSize); // This should not be necessary.
-    RtlZeroMemory(TlsContext, sizeof(*TlsContext));
-    SecInvalidateHandle(&TlsContext->SchannelContext);
-
-    TlsContext->IsServer = Config->IsServer;
-    TlsContext->TlsSession = Config->TlsSession;
-
-    QuicTraceLogConnVerbose(
-        SchannelContextCreated,
-        TlsContext->Connection,
-        "Created");
-
-    TlsContext->AppProtocolsSize = AppProtocolsSize;
-    TlsContext->ApplicationProtocols = (SEC_APPLICATION_PROTOCOLS*)(TlsContext + 1);
-    TlsContext->ApplicationProtocols->ProtocolListsSize =
-        (ULONG)(FIELD_OFFSET(SEC_APPLICATION_PROTOCOL_LIST, ProtocolList) + Config->AlpnBufferLength);
-
-    SEC_APPLICATION_PROTOCOL_LIST* AlpnList = &TlsContext->ApplicationProtocols->ProtocolLists[0];
-    AlpnList->ProtoNegoExt = SecApplicationProtocolNegotiationExt_ALPN;
-    AlpnList->ProtocolListSize = Config->AlpnBufferLength;
-    memcpy(&AlpnList->ProtocolList, Config->AlpnBuffer, Config->AlpnBufferLength);
-
-    TlsContext->TransportParams = (SEND_GENERIC_TLS_EXTENSION*)Config->LocalTPBuffer;
-    TlsContext->TransportParams->ExtensionType = TLS_EXTENSION_TYPE_QUIC_TRANSPORT_PARAMETERS;
-    TlsContext->TransportParams->HandshakeType =
-        Config->IsServer ? TlsHandshake_EncryptedExtensions : TlsHandshake_ClientHello;
-    TlsContext->TransportParams->Flags = 0;
-    TlsContext->TransportParams->BufferSize =
-        (uint16_t)(Config->LocalTPLength - FIELD_OFFSET(SEND_GENERIC_TLS_EXTENSION, Buffer));
-
-    //
-    // Associate the existing security config with this TLS context.
-    //
-    TlsContext->SecConfig = QuicTlsSecConfigAddRef(Config->SecConfig);
-    TlsContext->Connection = Config->Connection;
-    TlsContext->ReceiveTPCallback = Config->ReceiveTPCallback;
-    TlsContext->SNI = Config->ServerName;
-
-    State->EarlyDataState = QUIC_TLS_EARLY_DATA_UNSUPPORTED; // 0-RTT not currently supported.
-
-    Status = QUIC_STATUS_SUCCESS;
-    *NewTlsContext = TlsContext;
-    TlsContext = NULL;
-
-Error:
-    if (TlsContext) {
-        if (TlsContext->SecConfig != NULL) {
-            QuicTlsSecConfigRelease(TlsContext->SecConfig);
-        }
-        QUIC_FREE(TlsContext);
-    }
-    return Status;
-}
-
-_IRQL_requires_max_(PASSIVE_LEVEL)
-inline
-static
-void
-QuicTlsResetSchannel(
-    _In_ QUIC_TLS* TlsContext
-    )
-{
-    if (SecIsValidHandle(&TlsContext->SchannelContext)) {
-#ifdef _KERNEL_MODE
-        SspiAsyncContext* DscContext = SspiCreateAsyncContext();
-        if (DscContext != NULL) {
-            SspiDeleteSecurityContextAsync(DscContext, &TlsContext->SchannelContext);
-            SecInvalidateHandle(&TlsContext->SchannelContext);
-
-            //
-            // No callback was registered, so free this immediately.
-            //
-            SspiFreeAsyncContext(DscContext);
-            DscContext = NULL;
-        }
-#else
-        DeleteSecurityContext(&TlsContext->SchannelContext);
-#endif
-        SecInvalidateHandle(&TlsContext->SchannelContext);
-        QuicZeroMemory(&TlsContext->Workspace, sizeof(TlsContext->Workspace));
-    }
-}
-
-_IRQL_requires_max_(PASSIVE_LEVEL)
-void
-QuicTlsUninitialize(
-    _In_opt_ QUIC_TLS* TlsContext
-    )
-{
-    if (TlsContext != NULL) {
-        QuicTraceLogConnVerbose(
-            SchannelContextCleaningUp,
-            TlsContext->Connection,
-            "Cleaning up");
-
-        QuicTlsResetSchannel(TlsContext);
-        if (TlsContext->SecConfig != NULL) {
-            QuicTlsSecConfigRelease(TlsContext->SecConfig);
-        }
-        if (TlsContext->TransportParams != NULL) {
-            QUIC_FREE(TlsContext->TransportParams);
-        }
-        QUIC_FREE(TlsContext);
-    }
-}
-
-_IRQL_requires_max_(PASSIVE_LEVEL)
-void
-QuicTlsReset(
-    _In_ QUIC_TLS* TlsContext
-    )
-{
-    QuicTraceLogConnInfo(
-        SchannelContextReset,
-        TlsContext->Connection,
-        "Resetting TLS state");
-
-    //
-    // Clean up and then re-create Schannel state.
-    //
-    QuicTlsResetSchannel(TlsContext);
-}
-
-_IRQL_requires_max_(PASSIVE_LEVEL)
-QUIC_SEC_CONFIG*
-QuicTlsGetSecConfig(
-    _In_ QUIC_TLS* TlsContext
-    )
-{
-    return QuicTlsSecConfigAddRef(TlsContext->SecConfig);
-}
-
-_IRQL_requires_max_(PASSIVE_LEVEL)
-QUIC_TLS_RESULT_FLAGS
-QuicTlsWriteDataToSchannel(
-    _In_ QUIC_TLS* TlsContext,
-    _In_reads_(*InBufferLength)
-        const uint8_t* InBuffer,
-    _Inout_ uint32_t* InBufferLength,
-    _Inout_ QUIC_TLS_PROCESS_STATE* State
-    )
-{
-#ifdef _KERNEL_MODE
-    SECURITY_STRING ServerName = { 0 };
-    PSECURITY_STRING TargetServerName = NULL;
-#else
-    SEC_WCHAR* TargetServerName = NULL;
-#endif
-
-    SecBuffer* InSecBuffers = TlsContext->Workspace.InSecBuffers;
-    SecBuffer* OutSecBuffers = TlsContext->Workspace.OutSecBuffers;
-
-    SecBufferDesc InSecBufferDesc;
-    InSecBufferDesc.ulVersion = SECBUFFER_VERSION;
-    InSecBufferDesc.pBuffers = InSecBuffers;
-    InSecBufferDesc.cBuffers = 0;
-
-    SecBufferDesc OutSecBufferDesc;
-    OutSecBufferDesc.ulVersion = SECBUFFER_VERSION;
-    OutSecBufferDesc.pBuffers = OutSecBuffers;
-    OutSecBufferDesc.cBuffers = 0;
-
-    uint8_t AlertBufferRaw[2];
-
-    if (*InBufferLength == 0) {
-
-        //
-        // If the input length is zero, then we are initializing the client
-        // side, and have a few special differences in this code path.
-        //
-        QUIC_DBG_ASSERT(TlsContext->IsServer == FALSE);
-
-        if (TlsContext->SNI != NULL) {
-#ifdef _KERNEL_MODE
-            TargetServerName = &ServerName;
-            QUIC_STATUS Status = QuicTlsUtf8ToUnicodeString(TlsContext->SNI, TargetServerName);
-#else
-            QUIC_STATUS Status = QuicTlsUtf8ToWideChar(TlsContext->SNI, &TargetServerName);
-#endif
-            if (QUIC_FAILED(Status)) {
-<<<<<<< HEAD
-                QuicTraceEvent(TlsErrorStatus, "[ tls][%p] ERROR, %d, %s.", TlsContext->Connection, Status, "Convert SNI to unicode");
-=======
-                QuicTraceEvent(
-                    TlsErrorStatus,
-                    "[ tls][%p] ERROR, %u, %s.",
-                    TlsContext->Connection,
-                    Status,
-                    "Convert SNI to unicode");
->>>>>>> 3fa74d4a
-                return QUIC_TLS_RESULT_ERROR;
-            }
-        }
-
-        //
-        // The first (input) secbuffer holds the ALPN for client initials.
-        //
-        InSecBuffers[InSecBufferDesc.cBuffers].BufferType = SECBUFFER_APPLICATION_PROTOCOLS;
-        InSecBuffers[InSecBufferDesc.cBuffers].cbBuffer = TlsContext->AppProtocolsSize;
-        InSecBuffers[InSecBufferDesc.cBuffers].pvBuffer = TlsContext->ApplicationProtocols;
-        InSecBufferDesc.cBuffers++;
-
-    } else {
-
-        //
-        // The first (input) secbuffer holds the received TLS data.
-        //
-        InSecBuffers[InSecBufferDesc.cBuffers].BufferType = SECBUFFER_TOKEN;
-        InSecBuffers[InSecBufferDesc.cBuffers].cbBuffer = *InBufferLength;
-        InSecBuffers[InSecBufferDesc.cBuffers].pvBuffer = (void*)InBuffer;
-        InSecBufferDesc.cBuffers++;
-    }
-
-    //
-    // More (input) secbuffers to allow Schannel to signal to if any data is
-    // extra or missing.
-    // N.B. These must always immediately follow the SECBUFFER_TOKEN. Nothing
-    // is allowed to be before them.
-    //
-    InSecBuffers[InSecBufferDesc.cBuffers].BufferType = SECBUFFER_EMPTY;
-    InSecBuffers[InSecBufferDesc.cBuffers].cbBuffer = 0;
-    InSecBuffers[InSecBufferDesc.cBuffers].pvBuffer = NULL;
-    InSecBufferDesc.cBuffers++;
-    InSecBuffers[InSecBufferDesc.cBuffers].BufferType = SECBUFFER_EMPTY;
-    InSecBuffers[InSecBufferDesc.cBuffers].cbBuffer = 0;
-    InSecBuffers[InSecBufferDesc.cBuffers].pvBuffer = NULL;
-    InSecBufferDesc.cBuffers++;
-
-    //
-    // Another (input) secbuffer to configure Schannel to use disable the TLS
-    // record layer.
-    //
-    static_assert(
-        ISC_REQ_MESSAGES == ASC_REQ_MESSAGES,
-        "To simplify the code, we use the same value for both ISC and ASC");
-    TlsContext->Workspace.InSecFlags.Flags = ISC_REQ_MESSAGES;
-    InSecBuffers[InSecBufferDesc.cBuffers].BufferType = SECBUFFER_FLAGS;
-    InSecBuffers[InSecBufferDesc.cBuffers].cbBuffer = sizeof(TlsContext->Workspace.InSecFlags);
-    InSecBuffers[InSecBufferDesc.cBuffers].pvBuffer = &TlsContext->Workspace.InSecFlags;
-    InSecBufferDesc.cBuffers++;
-
-    //
-    // If this is the first server call to ASC, populate the ALPN extension.
-    //
-    if (TlsContext->IsServer && !TlsContext->GeneratedFirstPayload) {
-        //
-        // The last (input) secbuffer contains the ALPN on server.
-        //
-        InSecBuffers[InSecBufferDesc.cBuffers].BufferType = SECBUFFER_APPLICATION_PROTOCOLS;
-        InSecBuffers[InSecBufferDesc.cBuffers].cbBuffer = TlsContext->AppProtocolsSize;
-        InSecBuffers[InSecBufferDesc.cBuffers].pvBuffer = TlsContext->ApplicationProtocols;
-        InSecBufferDesc.cBuffers++;
-    }
-
-    //
-    // The first (output) secbuffer is the buffer for Schannel to write any
-    // TLS payload to send back out.
-    //
-    OutSecBuffers[OutSecBufferDesc.cBuffers].BufferType = SECBUFFER_TOKEN;
-    OutSecBuffers[OutSecBufferDesc.cBuffers].cbBuffer = State->BufferAllocLength - State->BufferLength;
-    OutSecBuffers[OutSecBufferDesc.cBuffers].pvBuffer = State->Buffer + State->BufferLength;
-    OutSecBufferDesc.cBuffers++;
-
-    //
-    // Another (output) secbuffer is for any TLS alerts.
-    //
-    OutSecBuffers[OutSecBufferDesc.cBuffers].BufferType = SECBUFFER_EMPTY;
-    OutSecBuffers[OutSecBufferDesc.cBuffers].cbBuffer = sizeof(AlertBufferRaw);
-    OutSecBuffers[OutSecBufferDesc.cBuffers].pvBuffer = &AlertBufferRaw;
-    OutSecBufferDesc.cBuffers++;
-
-    if (TlsContext->TransportParams != NULL) {
-        //
-        // If we still have transport parameters to write, we need to add them
-        // to the input buffer.
-        //
-        InSecBuffers[InSecBufferDesc.cBuffers].BufferType = SECBUFFER_SEND_GENERIC_TLS_EXTENSION;
-        InSecBuffers[InSecBufferDesc.cBuffers].cbBuffer =
-            FIELD_OFFSET(SEND_GENERIC_TLS_EXTENSION, Buffer) +
-            TlsContext->TransportParams->BufferSize;
-        InSecBuffers[InSecBufferDesc.cBuffers].pvBuffer = TlsContext->TransportParams;
-        InSecBufferDesc.cBuffers++;
-    }
-
-    SUBSCRIBE_GENERIC_TLS_EXTENSION SubscribeExt;
-    if (*InBufferLength != 0 && !TlsContext->PeerTransportParamsReceived) {
-        //
-        // Subscribe to get the peer's transport parameters, if available.
-        //
-        SubscribeExt.Flags = 0;
-        SubscribeExt.SubscriptionsCount = 1;
-        SubscribeExt.Subscriptions[0].ExtensionType =
-            TLS_EXTENSION_TYPE_QUIC_TRANSPORT_PARAMETERS;
-        SubscribeExt.Subscriptions[0].HandshakeType =
-            TlsContext->IsServer ? TlsHandshake_ClientHello : TlsHandshake_EncryptedExtensions;
-
-        InSecBuffers[InSecBufferDesc.cBuffers].BufferType = SECBUFFER_SUBSCRIBE_GENERIC_TLS_EXTENSION;
-        InSecBuffers[InSecBufferDesc.cBuffers].cbBuffer = sizeof(SubscribeExt);
-        InSecBuffers[InSecBufferDesc.cBuffers].pvBuffer = &SubscribeExt;
-        InSecBufferDesc.cBuffers++;
-
-        //
-        // Another (output) secbuffer for the result of the subscription.
-        //
-        OutSecBuffers[OutSecBufferDesc.cBuffers].BufferType = SECBUFFER_SUBSCRIBE_GENERIC_TLS_EXTENSION;
-        OutSecBuffers[OutSecBufferDesc.cBuffers].cbBuffer = *InBufferLength;
-        OutSecBuffers[OutSecBufferDesc.cBuffers].pvBuffer = (void*)InBuffer; // Overwrite the input buffer with the extension.
-        OutSecBufferDesc.cBuffers++;
-    }
-
-    //
-    // Four more output secbuffers for any traffic secrets generated.
-    //
-    for (uint8_t i = 0; i < SEC_TRAFFIC_SECRETS_COUNT; ++i) {
-        OutSecBuffers[OutSecBufferDesc.cBuffers].BufferType = SECBUFFER_TRAFFIC_SECRETS;
-        OutSecBuffers[OutSecBufferDesc.cBuffers].cbBuffer = MAX_SEC_TRAFFIC_SECRETS_SIZE;
-        OutSecBuffers[OutSecBufferDesc.cBuffers].pvBuffer =
-            TlsContext->Workspace.OutTrafSecBuf + i * MAX_SEC_TRAFFIC_SECRETS_SIZE;
-        OutSecBufferDesc.cBuffers++;
-    }
-
-    ULONG ContextReq =
-        ISC_REQ_SEQUENCE_DETECT |
-        ISC_REQ_CONFIDENTIALITY |
-        ISC_RET_EXTENDED_ERROR |
-        ISC_REQ_STREAM;
-    ULONG ContextAttr;
-    SECURITY_STATUS SecStatus;
-
-    if (TlsContext->IsServer) {
-        QUIC_SERVER_SEC_CONFIG* SecConfig = (QUIC_SERVER_SEC_CONFIG*)TlsContext->SecConfig;
-        QUIC_DBG_ASSERT(SecConfig->IsServer == TRUE);
-
-        SecStatus =
-            AcceptSecurityContext(
-                &SecConfig->CertificateHandle,
-                SecIsValidHandle(&TlsContext->SchannelContext) ? &TlsContext->SchannelContext : NULL,
-                &InSecBufferDesc,
-                ContextReq,
-                0,
-                &(TlsContext->SchannelContext),
-                &OutSecBufferDesc,
-                &ContextAttr,
-                NULL); // FYI, used for client authentication certificate.
-
-    } else {
-        QUIC_CLIENT_SEC_CONFIG* SecConfig = (QUIC_CLIENT_SEC_CONFIG*)TlsContext->SecConfig;
-        QUIC_DBG_ASSERT(SecConfig->IsServer == FALSE);
-
-        SecStatus =
-            InitializeSecurityContextW(
-                &SecConfig->SchannelHandle,
-                SecIsValidHandle(&TlsContext->SchannelContext) ? &TlsContext->SchannelContext : NULL,
-                TargetServerName, // Only set to non-null on client initial.
-                ContextReq,
-                0,
-                SECURITY_NATIVE_DREP,
-                &InSecBufferDesc,
-                0,
-                &TlsContext->SchannelContext,
-                &OutSecBufferDesc,
-                &ContextAttr,
-                NULL);
-    }
-
-    QUIC_TLS_RESULT_FLAGS Result = 0;
-
-    SecBuffer* ExtraBuffer = NULL;
-    SecBuffer* MissingBuffer = NULL;
-    for (uint32_t i = 0; i < InSecBufferDesc.cBuffers; ++i) {
-        if (ExtraBuffer == NULL &&
-            InSecBufferDesc.pBuffers[i].BufferType == SECBUFFER_EXTRA) {
-            ExtraBuffer = &InSecBufferDesc.pBuffers[i];
-        } else if (MissingBuffer == NULL &&
-            InSecBufferDesc.pBuffers[i].BufferType == SECBUFFER_MISSING) {
-            MissingBuffer = &InSecBufferDesc.pBuffers[i];
-        }
-    }
-
-    SecBuffer* OutputTokenBuffer = NULL;
-    SecBuffer* AlertBuffer = NULL;
-    SecBuffer* TlsExtensionBuffer = NULL;
-    SEC_TRAFFIC_SECRETS* NewPeerTrafficSecrets[2] = {0};
-    SEC_TRAFFIC_SECRETS* NewOwnTrafficSecrets[2] = {0};
-    uint8_t NewPeerTrafficSecretsCount = 0;
-    uint8_t NewOwnTrafficSecretsCount = 0;
-
-    for (uint32_t i = 0; i < OutSecBufferDesc.cBuffers; ++i) {
-        if (OutputTokenBuffer == NULL &&
-            OutSecBufferDesc.pBuffers[i].BufferType == SECBUFFER_TOKEN) {
-            OutputTokenBuffer = &OutSecBufferDesc.pBuffers[i];
-        } else if (AlertBuffer == NULL &&
-            OutSecBufferDesc.pBuffers[i].BufferType == SECBUFFER_ALERT) {
-            AlertBuffer = &OutSecBufferDesc.pBuffers[i];
-        } else if (TlsExtensionBuffer == NULL &&
-            OutSecBufferDesc.pBuffers[i].BufferType == SECBUFFER_SUBSCRIBE_GENERIC_TLS_EXTENSION) {
-            TlsExtensionBuffer = &OutSecBufferDesc.pBuffers[i];
-        } else if (OutSecBufferDesc.pBuffers[i].BufferType == SECBUFFER_TRAFFIC_SECRETS) {
-            SEC_TRAFFIC_SECRETS* TrafficSecret =
-                (SEC_TRAFFIC_SECRETS*)OutSecBufferDesc.pBuffers[i].pvBuffer;
-            if (TrafficSecret->TrafficSecretType == SecTrafficSecret_None) {
-                continue;
-            }
-            QuicTraceLogConnVerbose(
-                SchannelKeyReady,
-                TlsContext->Connection,
-                "Key Ready Type, %u [%hu to %hu]",
-                TrafficSecret->TrafficSecretType,
-                TrafficSecret->MsgSequenceStart,
-                TrafficSecret->MsgSequenceEnd);
-            if (TlsContext->IsServer) {
-                if (TrafficSecret->TrafficSecretType == SecTrafficSecret_Server) {
-                    NewOwnTrafficSecrets[NewOwnTrafficSecretsCount++] = TrafficSecret;
-                } else {
-                    NewPeerTrafficSecrets[NewPeerTrafficSecretsCount++] = TrafficSecret;
-                }
-            } else {
-                if (TrafficSecret->TrafficSecretType == SecTrafficSecret_Server) {
-                    NewPeerTrafficSecrets[NewPeerTrafficSecretsCount++] = TrafficSecret;
-                } else {
-                    NewOwnTrafficSecrets[NewOwnTrafficSecretsCount++] = TrafficSecret;
-                }
-            }
-        }
-    }
-
-    switch (SecStatus) {
-    case SEC_E_OK:
-
-        //
-        // The handshake has completed. This may or may not result in more data
-        // that needs to be sent back in response (depending on client/server).
-        //
-        if (!TlsContext->PeerTransportParamsReceived) {
-<<<<<<< HEAD
-            QuicTraceEvent(TlsError, "[ tls][%p] ERROR, %s.", TlsContext->Connection, "No QUIC TP received");
-=======
-            QuicTraceEvent(
-                TlsError,
-                "[ tls][%p] ERROR, %s.",
-                TlsContext->Connection,
-                "No QUIC TP received");
->>>>>>> 3fa74d4a
-            Result |= QUIC_TLS_RESULT_ERROR;
-            break;
-        }
-
-        if (TlsContext->TransportParams != NULL) {
-            //
-            // Done with the transport parameters. Clear them out so we don't
-            // try to send them again.
-            //
-            QUIC_FREE(TlsContext->TransportParams);
-            TlsContext->TransportParams = NULL;
-        }
-
-        if (!State->HandshakeComplete) {
-            if (!TlsContext->IsServer) {
-                SecPkgContext_ApplicationProtocol NegotiatedAlpn;
-                SecStatus =
-                    QueryContextAttributesW(
-                        &TlsContext->SchannelContext,
-                        SECPKG_ATTR_APPLICATION_PROTOCOL,
-                        &NegotiatedAlpn);
-                if (SecStatus != SEC_E_OK) {
-<<<<<<< HEAD
-                    QuicTraceEvent(TlsErrorStatus, "[ tls][%p] ERROR, %d, %s.", TlsContext->Connection, SecStatus, "query negotiated ALPN");
-=======
-                    QuicTraceEvent(
-                        TlsErrorStatus,
-                        "[ tls][%p] ERROR, %u, %s.",
-                        TlsContext->Connection,
-                        SecStatus,
-                        "query negotiated ALPN");
->>>>>>> 3fa74d4a
-                    Result |= QUIC_TLS_RESULT_ERROR;
-                    break;
-                }
-                if (NegotiatedAlpn.ProtoNegoStatus != SecApplicationProtocolNegotiationStatus_Success) {
-<<<<<<< HEAD
-                    QuicTraceEvent(TlsErrorStatus, "[ tls][%p] ERROR, %d, %s.", TlsContext->Connection, NegotiatedAlpn.ProtoNegoStatus, "ALPN negotiation status");
-=======
-                    QuicTraceEvent(
-                        TlsErrorStatus,
-                        "[ tls][%p] ERROR, %u, %s.",
-                        TlsContext->Connection,
-                        NegotiatedAlpn.ProtoNegoStatus,
-                        "ALPN negotiation status");
->>>>>>> 3fa74d4a
-                    Result |= QUIC_TLS_RESULT_ERROR;
-                    break;
-                }
-                const SEC_APPLICATION_PROTOCOL_LIST* AlpnList =
-                    &TlsContext->ApplicationProtocols->ProtocolLists[0];
-                State->NegotiatedAlpn =
-                    QuicTlsAlpnFindInList(
-                        AlpnList->ProtocolListSize,
-                        AlpnList->ProtocolList,
-                        NegotiatedAlpn.ProtocolIdSize,
-                        NegotiatedAlpn.ProtocolId);
-                if (State->NegotiatedAlpn == NULL) {
-<<<<<<< HEAD
-                    QuicTraceEvent(TlsError, "[ tls][%p] ERROR, %s.", TlsContext->Connection, "ALPN Mismatch");
-=======
-                    QuicTraceEvent(
-                        TlsError,
-                        "[ tls][%p] ERROR, %s.",
-                        TlsContext->Connection,
-                        "ALPN Mismatch");
->>>>>>> 3fa74d4a
-                    Result |= QUIC_TLS_RESULT_ERROR;
-                    break;
-                }
-            }
-
-            SecPkgContext_SessionInfo SessionInfo;
-            SecStatus =
-                QueryContextAttributesW(
-                    &TlsContext->SchannelContext,
-                    SECPKG_ATTR_SESSION_INFO,
-                    &SessionInfo);
-            if (SecStatus != SEC_E_OK) {
-<<<<<<< HEAD
-                QuicTraceEvent(TlsErrorStatus, "[ tls][%p] ERROR, %d, %s.", TlsContext->Connection, SecStatus, "query session info");
-=======
-                QuicTraceEvent(
-                    TlsErrorStatus,
-                    "[ tls][%p] ERROR, %u, %s.",
-                    TlsContext->Connection,
-                    SecStatus,
-                    "query session info");
->>>>>>> 3fa74d4a
-                Result |= QUIC_TLS_RESULT_ERROR;
-                break;
-            }
-            if (SessionInfo.dwFlags & SSL_SESSION_RECONNECT) {
-                State->SessionResumed = TRUE;
-            }
-
-            QuicTraceLogConnInfo(
-                SchannelHandshakeComplete,
-                TlsContext->Connection,
-                "Handshake complete (resume=%hu)",
-                State->SessionResumed);
-            State->HandshakeComplete = TRUE;
-            Result |= QUIC_TLS_RESULT_COMPLETE;
-        }
-
-        __fallthrough;
-
-    case SEC_I_CONTINUE_NEEDED:
-    case SEC_I_CONTINUE_NEEDED_MESSAGE_OK:
-
-        if (AlertBuffer != NULL) {
-            if (AlertBuffer->cbBuffer < 2) {
-<<<<<<< HEAD
-                QuicTraceEvent(TlsError, "[ tls][%p] ERROR, %s.", TlsContext->Connection, "TLS alert message received (invalid)");
-            } else {
-                State->AlertCode = ((uint8_t*)AlertBuffer->pvBuffer)[1];
-                QuicTraceEvent(TlsErrorStatus, "[ tls][%p] ERROR, %d, %s.", TlsContext->Connection, State->AlertCode, "TLS alert message received");
-=======
-                QuicTraceEvent(
-                    TlsError,
-                    "[ tls][%p] ERROR, %s.",
-                    TlsContext->Connection,
-                    "TLS alert message received (invalid)");
-            } else {
-                State->AlertCode = ((uint8_t*)AlertBuffer->pvBuffer)[1];
-                QuicTraceEvent(
-                    TlsErrorStatus,
-                    "[ tls][%p] ERROR, %u, %s.",
-                    TlsContext->Connection,
-                    State->AlertCode,
-                    "TLS alert message received");
->>>>>>> 3fa74d4a
-            }
-            Result |= QUIC_TLS_RESULT_ERROR;
-            break;
-        }
-
-        //
-        // Some or all of the input data was processed. There may or may not be
-        // corresponding output data to send in response.
-        //
-
-        if (ExtraBuffer != NULL && ExtraBuffer->cbBuffer > 0) {
-            //
-            // Not all the input buffer was consumed. There is some 'extra' left over.
-            //
-            QUIC_DBG_ASSERT(InSecBuffers[1].cbBuffer <= *InBufferLength);
-            *InBufferLength -= InSecBuffers[1].cbBuffer;
-        }
-
-        QuicTraceLogConnInfo(
-            SchannelConsumedBytes,
-            TlsContext->Connection,
-            "Consumed %u bytes",
-            *InBufferLength);
-
-        //
-        // Update our "read" key state based on any new peer keys being available.
-        //
-        for (uint8_t i = 0; i < NewPeerTrafficSecretsCount; ++i) {
-            Result |= QUIC_TLS_RESULT_READ_KEY_UPDATED;
-            if (NewPeerTrafficSecrets[i]->TrafficSecretType == SecTrafficSecret_ClientEarlyData) {
-                QUIC_FRE_ASSERT(FALSE); // TODO - Finish the 0-RTT logic.
-            } else {
-                if (State->ReadKey == QUIC_PACKET_KEY_INITIAL) {
-                    if (!QuicPacketKeyCreate(
-                            TlsContext,
-                            QUIC_PACKET_KEY_HANDSHAKE,
-                            "peer handshake traffic secret",
-                            NewPeerTrafficSecrets[i],
-                            &State->ReadKeys[QUIC_PACKET_KEY_HANDSHAKE])) {
-                        Result |= QUIC_TLS_RESULT_ERROR;
-                        break;
-                    }
-                    State->ReadKey = QUIC_PACKET_KEY_HANDSHAKE;
-                    QuicTraceLogConnInfo(
-                        SchannelReadHandshakeStart,
-                        TlsContext->Connection,
-                        "Reading Handshake data starts now");
-                } else if (State->ReadKey == QUIC_PACKET_KEY_HANDSHAKE) {
-                    if (!QuicPacketKeyCreate(
-                            TlsContext,
-                            QUIC_PACKET_KEY_1_RTT,
-                            "peer application traffic secret",
-                            NewPeerTrafficSecrets[i],
-                            &State->ReadKeys[QUIC_PACKET_KEY_1_RTT])) {
-                        Result |= QUIC_TLS_RESULT_ERROR;
-                        break;
-                    }
-                    State->ReadKey = QUIC_PACKET_KEY_1_RTT;
-                    QuicTraceLogConnInfo(
-                        SchannelRead1RttStart,
-                        TlsContext->Connection,
-                        "Reading 1-RTT data starts now");
-                }
-            }
-        }
-
-        //
-        // Update our "write" state based on any of our own keys being available
-        //
-        for (uint8_t i = 0; i < NewOwnTrafficSecretsCount; ++i) {
-            Result |= QUIC_TLS_RESULT_WRITE_KEY_UPDATED;
-            if (NewOwnTrafficSecrets[i]->TrafficSecretType == SecTrafficSecret_ClientEarlyData) {
-                QUIC_FRE_ASSERT(FALSE); // TODO - Finish the 0-RTT logic.
-            } else {
-                if (State->WriteKey == QUIC_PACKET_KEY_INITIAL) {
-                    if (!QuicPacketKeyCreate(
-                            TlsContext,
-                            QUIC_PACKET_KEY_HANDSHAKE,
-                            "own handshake traffic secret",
-                            NewOwnTrafficSecrets[i],
-                            &State->WriteKeys[QUIC_PACKET_KEY_HANDSHAKE])) {
-                        Result |= QUIC_TLS_RESULT_ERROR;
-                        break;
-                    }
-                    State->BufferOffsetHandshake =
-                        State->BufferTotalLength + NewOwnTrafficSecrets[i]->MsgSequenceStart;
-                    State->BufferOffset1Rtt = // HACK - Currently Schannel has weird output for 1-RTT start
-                        State->BufferTotalLength + NewOwnTrafficSecrets[i]->MsgSequenceEnd;
-                    State->WriteKey = QUIC_PACKET_KEY_HANDSHAKE;
-                    QuicTraceLogConnInfo(
-                        SchannelWriteHandshakeStart,
-                        TlsContext->Connection,
-                        "Writing Handshake data starts at %u",
-                        State->BufferOffsetHandshake);
-                } else if (State->WriteKey == QUIC_PACKET_KEY_HANDSHAKE) {
-                    if (!TlsContext->IsServer && State->BufferOffsetHandshake == State->BufferOffset1Rtt) {
-                        State->BufferOffset1Rtt = // HACK - Currently Schannel has weird output for 1-RTT start
-                            State->BufferTotalLength + NewOwnTrafficSecrets[i]->MsgSequenceEnd;
-                    } else {
-                        if (!QuicPacketKeyCreate(
-                                TlsContext,
-                                QUIC_PACKET_KEY_1_RTT,
-                                "own application traffic secret",
-                                NewOwnTrafficSecrets[i],
-                                &State->WriteKeys[QUIC_PACKET_KEY_1_RTT])) {
-                            Result |= QUIC_TLS_RESULT_ERROR;
-                            break;
-                        }
-                        //State->BufferOffset1Rtt = // Currently have to get the offset from the Handshake "end"
-                        //    State->BufferTotalLength + NewOwnTrafficSecrets[i]->MsgSequenceStart;
-                        State->WriteKey = QUIC_PACKET_KEY_1_RTT;
-                        QuicTraceLogConnInfo(
-                            SchannelWrite1RttStart,
-                            TlsContext->Connection,
-                            "Writing 1-RTT data starts at %u",
-                            State->BufferOffset1Rtt);
-                    }
-                }
-            }
-        }
-
-        if (OutputTokenBuffer != NULL && OutputTokenBuffer->cbBuffer > 0) {
-            //
-            // There is output data to send back.
-            //
-            Result |= QUIC_TLS_RESULT_DATA;
-            TlsContext->GeneratedFirstPayload = TRUE;
-
-            QUIC_FRE_ASSERT(OutputTokenBuffer->cbBuffer <= 0xFFFF);
-            QUIC_DBG_ASSERT((uint16_t)OutputTokenBuffer->cbBuffer <= (State->BufferAllocLength - State->BufferLength));
-            State->BufferLength += (uint16_t)OutputTokenBuffer->cbBuffer;
-            State->BufferTotalLength += OutputTokenBuffer->cbBuffer;
-
-            QuicTraceLogConnInfo(
-                SchannelProducedData,
-                TlsContext->Connection,
-                "Produced %u bytes",
-                OutputTokenBuffer->cbBuffer);
-        }
-
-        break;
-
-    case SEC_I_GENERIC_EXTENSION_RECEIVED:
-
-        if (TlsExtensionBuffer == NULL) {
-<<<<<<< HEAD
-            QuicTraceEvent(TlsError, "[ tls][%p] ERROR, %s.", TlsContext->Connection, "QUIC TP wasn't present");
-=======
-            QuicTraceEvent(
-                TlsError,
-                "[ tls][%p] ERROR, %s.",
-                TlsContext->Connection,
-                "QUIC TP wasn't present");
->>>>>>> 3fa74d4a
-            Result |= QUIC_TLS_RESULT_ERROR;
-            break;
-        }
-
-        //
-        // We received the peer's transport parameters and need to decode
-        // them.
-        //
-        if (!TlsContext->ReceiveTPCallback(
-                TlsContext->Connection,
-                (uint16_t)(TlsExtensionBuffer->cbBuffer - 4),
-                ((uint8_t*)TlsExtensionBuffer->pvBuffer) + 4)) {
-<<<<<<< HEAD
-            QuicTraceEvent(TlsError, "[ tls][%p] ERROR, %s.", TlsContext->Connection, "Process QUIC TP");
-=======
-            QuicTraceEvent(
-                TlsError,
-                "[ tls][%p] ERROR, %s.",
-                TlsContext->Connection,
-                "Process QUIC TP");
->>>>>>> 3fa74d4a
-            Result |= QUIC_TLS_RESULT_ERROR;
-            break;
-        }
-
-        TlsContext->PeerTransportParamsReceived = TRUE;
-        Result |= QUIC_TLS_RESULT_CONTINUE;
-
-        break;
-
-    case SEC_E_INCOMPLETE_MESSAGE:
-
-        //
-        // None of the input buffer was consumed. There wasn't a complete TLS
-        // record for Schannel to process. Check to see if Schannel indicated
-        // how much more data they expect.
-        //
-        *InBufferLength = 0;
-
-        if (MissingBuffer != NULL && MissingBuffer->cbBuffer != 0) {
-            QuicTraceLogConnInfo(
-                SchannelMissingData,
-                TlsContext->Connection,
-                "TLS message missing %u bytes of data",
-                MissingBuffer->cbBuffer);
-        }
-
-        break;
-
-    default:
-        //
-        // Some other error occurred and we should indicate no data could be
-        // processed successfully.
-        //
-        *InBufferLength = 0;
-<<<<<<< HEAD
-        QuicTraceEvent(TlsErrorStatus, "[ tls][%p] ERROR, %d, %s.", TlsContext->Connection, SecStatus, "Accept/InitializeSecurityContext");
-=======
-        QuicTraceEvent(
-            TlsErrorStatus,
-            "[ tls][%p] ERROR, %u, %s.",
-            TlsContext->Connection,
-            SecStatus,
-            "Accept/InitializeSecurityContext");
->>>>>>> 3fa74d4a
-        Result |= QUIC_TLS_RESULT_ERROR;
-        break;
-    }
-
-#ifdef _KERNEL_MODE
-    if (ServerName.Buffer != NULL) {
-        QUIC_FREE(ServerName.Buffer);
-    }
-#else
-    if (TargetServerName != NULL) {
-        QUIC_FREE(TargetServerName);
-    }
-#endif
-
-    return Result;
-}
-
-
-_IRQL_requires_max_(PASSIVE_LEVEL)
-QUIC_TLS_RESULT_FLAGS
-QuicTlsProcessData(
-    _In_ QUIC_TLS* TlsContext,
-    _In_reads_bytes_(*BufferLength)
-        const uint8_t * Buffer,
-    _Inout_ uint32_t * BufferLength,
-    _Inout_ QUIC_TLS_PROCESS_STATE* State
-    )
-{
-    QUIC_TLS_RESULT_FLAGS Result = 0;
-
-    QuicTraceLogConnVerbose(
-        SchannelProcessingData,
-        TlsContext->Connection,
-        "Processing %u received bytes",
-        *BufferLength);
-
-    Result =
-        QuicTlsWriteDataToSchannel(
-            TlsContext,
-            Buffer,
-            BufferLength,
-            State);
-    if ((Result & QUIC_TLS_RESULT_ERROR) != 0) {
-        goto Error;
-    }
-
-    if (Result & QUIC_TLS_RESULT_CONTINUE) {
-        Result &= ~QUIC_TLS_RESULT_CONTINUE;
-        Result |=
-            QuicTlsWriteDataToSchannel(
-                TlsContext,
-                Buffer,
-                BufferLength,
-                State);
-        if ((Result & QUIC_TLS_RESULT_ERROR) != 0) {
-            goto Error;
-        }
-    }
-
-Error:
-
-    return Result;
-}
-
-_IRQL_requires_max_(PASSIVE_LEVEL)
-QUIC_TLS_RESULT_FLAGS
-QuicTlsProcessDataComplete(
-    _In_ QUIC_TLS* TlsContext,
-    _Out_ uint32_t * BufferConsumed
-    )
-{
-    UNREFERENCED_PARAMETER(TlsContext);
-    *BufferConsumed = 0;
-    return QUIC_TLS_RESULT_ERROR;
-}
-
-_IRQL_requires_max_(PASSIVE_LEVEL)
-QUIC_STATUS
-QuicTlsReadTicket(
-    _In_ QUIC_TLS* TlsContext,
-    _Inout_ uint32_t* BufferLength,
-    _Out_writes_bytes_opt_(*BufferLength)
-        uint8_t* Buffer
-    )
-{
-    UNREFERENCED_PARAMETER(TlsContext);
-    UNREFERENCED_PARAMETER(BufferLength);
-    UNREFERENCED_PARAMETER(Buffer);
-    return QUIC_STATUS_INVALID_STATE;
-}
-
-_IRQL_requires_max_(PASSIVE_LEVEL)
-QUIC_STATUS
-QuicTlsParamSet(
-    _In_ QUIC_TLS* TlsContext,
-    _In_ uint32_t Param,
-    _In_ uint32_t BufferLength,
-    _In_reads_bytes_(BufferLength)
-        const void* Buffer
-    )
-{
-    UNREFERENCED_PARAMETER(TlsContext);
-    UNREFERENCED_PARAMETER(Param);
-    UNREFERENCED_PARAMETER(BufferLength);
-    UNREFERENCED_PARAMETER(Buffer);
-    return QUIC_STATUS_NOT_SUPPORTED;
-}
-
-_IRQL_requires_max_(PASSIVE_LEVEL)
-QUIC_STATUS
-QuicTlsParamGet(
-    _In_ QUIC_TLS* TlsContext,
-    _In_ uint32_t Param,
-    _Inout_ uint32_t* BufferLength,
-    _Inout_updates_bytes_opt_(*BufferLength)
-        void* Buffer
-    )
-{
-    QUIC_STATUS Status;
-
-    switch (Param) {
-
-        case QUIC_PARAM_TLS_SCHANNEL_CONTEXT_ATTRIBUTE_W: {
-            if (*BufferLength < sizeof(QUIC_SCHANNEL_CONTEXT_ATTRIBUTE_W)) {
-                *BufferLength = sizeof(QUIC_SCHANNEL_CONTEXT_ATTRIBUTE_W);
-                Status = QUIC_STATUS_BUFFER_TOO_SMALL;
-                break;
-            }
-
-            if (Buffer == NULL) {
-                Status = QUIC_STATUS_INVALID_PARAMETER;
-                break;
-            }
-
-            QUIC_SCHANNEL_CONTEXT_ATTRIBUTE_W *ContextAttribute =
-                (QUIC_SCHANNEL_CONTEXT_ATTRIBUTE_W*)Buffer;
-
-            Status =
-                SecStatusToQuicStatus(
-                QueryContextAttributesW(
-                    &TlsContext->SchannelContext,
-                    ContextAttribute->Attribute,
-                    ContextAttribute->Buffer));
-            break;
-        }
-
-        default:
-            Status = QUIC_STATUS_NOT_SUPPORTED;
-            break;
-    }
-
-    return Status;
-}
-
-//
-// Key Encryption Functions
-//
-
-#ifdef DEBUG
-void
-QuicTlsLogSecret(
-    _In_z_ const char* const Prefix,
-    _In_reads_(Length)
-        const uint8_t* const Secret,
-    _In_ uint32_t Length
-    )
-{
-    #define HEX_TO_CHAR(x) ((x) > 9 ? ('a' + ((x) - 10)) : '0' + (x))
-    char SecretStr[256 + 1] = {0};
-    QUIC_DBG_ASSERT(Length * 2 < sizeof(SecretStr));
-    for (uint8_t i = 0; i < Length; i++) {
-        SecretStr[i*2]     = HEX_TO_CHAR(Secret[i] >> 4);
-        SecretStr[i*2 + 1] = HEX_TO_CHAR(Secret[i] & 0xf);
-    }
-    QuicTraceLogVerbose(
-        SchannelLogSecret,
-        "[ tls] %s[%u]: %s",
-        Prefix,
-        Length,
-        SecretStr);
-}
-#else
-#define QuicTlsLogSecret(Prefix, Secret, Length) UNREFERENCED_PARAMETER(Prefix);
-#endif
-
-_IRQL_requires_max_(PASSIVE_LEVEL)
-void
-QuicHkdfFormatLabel(
-    _In_z_ const char* const Label,
-    _In_ uint16_t HashLength,
-    _Out_writes_all_(5 + QUIC_HKDF_PREFIX_LEN + strlen(Label))
-        uint8_t* const Data,
-    _Inout_ uint32_t* const DataLength
-    )
-{
-    QUIC_DBG_ASSERT(strlen(Label) <= UINT8_MAX - QUIC_HKDF_PREFIX_LEN);
-    uint8_t LabelLength = (uint8_t)strlen(Label);
-
-    Data[0] = HashLength >> 8;
-    Data[1] = HashLength & 0xff;
-    Data[2] = QUIC_HKDF_PREFIX_LEN + LabelLength;
-    memcpy(Data + 3, QUIC_HKDF_PREFIX, QUIC_HKDF_PREFIX_LEN);
-    memcpy(Data + 3 + QUIC_HKDF_PREFIX_LEN, Label, LabelLength);
-    Data[3 + QUIC_HKDF_PREFIX_LEN + LabelLength] = 0;
-    *DataLength = 3 + QUIC_HKDF_PREFIX_LEN + LabelLength + 1;
-
-    Data[*DataLength] = 0x1;
-    *DataLength += 1;
-}
-
-_IRQL_requires_max_(PASSIVE_LEVEL)
-QUIC_STATUS
-QuicHkdfExpandLabel(
-    _In_ QUIC_HASH* Hash,
-    _In_z_ const char* const Label,
-    _In_ uint16_t KeyLength,
-    _In_ uint32_t OutputLength, // Writes QuicHashLength(HashType) bytes.
-    _Out_writes_all_(OutputLength)
-        uint8_t* const Output
-    )
-{
-    uint8_t LabelBuffer[64];
-    uint32_t LabelLength = sizeof(LabelBuffer);
-
-    _Analysis_assume_(strlen(Label) <= 23);
-    QuicHkdfFormatLabel(Label, KeyLength, LabelBuffer, &LabelLength);
-
-    return
-        QuicHashCompute(
-            Hash,
-            LabelBuffer,
-            LabelLength,
-            OutputLength,
-            Output);
-}
-
-_IRQL_requires_max_(PASSIVE_LEVEL)
-QUIC_STATUS
-QuicTlsDeriveInitialSecrets(
-    _In_reads_(QUIC_VERSION_SALT_LENGTH)
-        const uint8_t* const Salt,
-    _In_reads_(CIDLength)
-        const uint8_t* const CID,
-    _In_ uint8_t CIDLength,
-    _Out_ QUIC_SECRET *ClientInitial,
-    _Out_ QUIC_SECRET *ServerInitial
-    )
-{
-    QUIC_STATUS Status;
-    QUIC_HASH* InitialHash = NULL;
-    QUIC_HASH* DerivedHash = NULL;
-    uint8_t InitialSecret[QUIC_HASH_SHA256_SIZE];
-
-    QuicTlsLogSecret("init cid", CID, CIDLength);
-
-    Status =
-        QuicHashCreate(
-            QUIC_HASH_SHA256,
-            Salt,
-            QUIC_VERSION_SALT_LENGTH,
-            &InitialHash);
-    if (QUIC_FAILED(Status)) {
-        goto Error;
-    }
-
-    //
-    // Extract secret for client and server secret expansion.
-    //
-    Status =
-        QuicHashCompute(
-            InitialHash,
-            CID,
-            CIDLength,
-            sizeof(InitialSecret),
-            InitialSecret);
-    if (QUIC_FAILED(Status)) {
-        goto Error;
-    }
-
-    QuicTlsLogSecret("init secret", InitialSecret, sizeof(InitialSecret));
-
-    //
-    // Create hash for client and server secret expansion.
-    //
-    Status =
-        QuicHashCreate(
-            QUIC_HASH_SHA256,
-            InitialSecret,
-            sizeof(InitialSecret),
-            &DerivedHash);
-    if (QUIC_FAILED(Status)) {
-        goto Error;
-    }
-
-    //
-    // Expand client secret.
-    //
-    ClientInitial->Hash = QUIC_HASH_SHA256;
-    ClientInitial->Aead = QUIC_AEAD_AES_128_GCM;
-    Status =
-        QuicHkdfExpandLabel(
-            DerivedHash,
-            "client in",
-            sizeof(InitialSecret),
-            QUIC_HASH_SHA256_SIZE,
-            ClientInitial->Secret);
-    if (QUIC_FAILED(Status)) {
-        goto Error;
-    }
-
-    //
-    // Expand server secret.
-    //
-    ServerInitial->Hash = QUIC_HASH_SHA256;
-    ServerInitial->Aead = QUIC_AEAD_AES_128_GCM;
-    Status =
-        QuicHkdfExpandLabel(
-            DerivedHash,
-            "server in",
-            sizeof(InitialSecret),
-            QUIC_HASH_SHA256_SIZE,
-            ServerInitial->Secret);
-    if (QUIC_FAILED(Status)) {
-        goto Error;
-    }
-
-Error:
-
-    QuicHashFree(InitialHash);
-    QuicHashFree(DerivedHash);
-
-    RtlSecureZeroMemory(InitialSecret, sizeof(InitialSecret));
-
-    return Status;
-}
-
-_IRQL_requires_max_(PASSIVE_LEVEL)
-QUIC_STATUS
-QuicPacketKeyDerive(
-    _In_ QUIC_PACKET_KEY_TYPE KeyType,
-    _In_ const QUIC_SECRET* const Secret,
-    _In_z_ const char* const SecretName,
-    _In_ BOOLEAN CreateHpKey,
-    _Out_ QUIC_PACKET_KEY **NewKey
-    )
-{
-    const uint16_t SecretLength = QuicHashLength(Secret->Hash);
-    const uint16_t KeyLength = QuicKeyLength(Secret->Aead);
-
-    QUIC_DBG_ASSERT(SecretLength >= KeyLength);
-    QUIC_DBG_ASSERT(SecretLength >= QUIC_IV_LENGTH);
-    QUIC_DBG_ASSERT(SecretLength <= QUIC_HASH_MAX_SIZE);
-
-    QuicTlsLogSecret(SecretName, Secret->Secret, SecretLength);
-
-    const uint16_t PacketKeyLength =
-        sizeof(QUIC_PACKET_KEY) +
-        (KeyType == QUIC_PACKET_KEY_1_RTT ? sizeof(QUIC_SECRET) : 0);
-    QUIC_PACKET_KEY *Key = QUIC_ALLOC_NONPAGED(PacketKeyLength);
-    if (Key == NULL) {
-<<<<<<< HEAD
-        QuicTraceEvent(AllocFailure, "Allocation of '%s' failed. (%llu bytes)", "QUIC_PACKET_KEY", PacketKeyLength);
-=======
-        QuicTraceEvent(
-            AllocFailure,
-            "Allocation of '%s' failed. (%llu bytes)",
-            "QUIC_PACKET_KEY",
-            PacketKeyLength);
->>>>>>> 3fa74d4a
-        return QUIC_STATUS_OUT_OF_MEMORY;
-    }
-    QuicZeroMemory(Key, sizeof(QUIC_PACKET_KEY));
-    Key->Type = KeyType;
-
-    QUIC_HASH* Hash = NULL;
-    uint8_t Temp[QUIC_HASH_MAX_SIZE];
-
-    QUIC_STATUS Status =
-        QuicHashCreate(
-            Secret->Hash,
-            Secret->Secret,
-            SecretLength,
-            &Hash);
-    if (QUIC_FAILED(Status)) {
-        goto Error;
-    }
-
-    Status =
-        QuicHkdfExpandLabel(
-            Hash,
-            "quic iv",
-            QUIC_IV_LENGTH,
-            SecretLength,
-            Temp);
-    if (QUIC_FAILED(Status)) {
-        goto Error;
-    }
-
-    memcpy(Key->Iv, Temp, QUIC_IV_LENGTH);
-    QuicTlsLogSecret("static iv", Key->Iv, QUIC_IV_LENGTH);
-
-    Status =
-        QuicHkdfExpandLabel(
-            Hash,
-            "quic key",
-            KeyLength,
-            SecretLength,
-            Temp);
-    if (QUIC_FAILED(Status)) {
-        goto Error;
-    }
-
-    QuicTlsLogSecret("key", Temp, KeyLength);
-
-    Status =
-        QuicKeyCreate(
-            Secret->Aead,
-            Temp,
-            &Key->PacketKey);
-    if (QUIC_FAILED(Status)) {
-        goto Error;
-    }
-
-    if (CreateHpKey) {
-        Status =
-            QuicHkdfExpandLabel(
-                Hash,
-                "quic hp",
-                KeyLength,
-                SecretLength,
-                Temp);
-        if (QUIC_FAILED(Status)) {
-            goto Error;
-        }
-
-        QuicTlsLogSecret("hp", Temp, KeyLength);
-
-        Status =
-            QuicHpKeyCreate(
-                Secret->Aead,
-                Temp,
-                &Key->HeaderKey);
-        if (QUIC_FAILED(Status)) {
-            goto Error;
-        }
-    }
-
-    if (KeyType == QUIC_PACKET_KEY_1_RTT) {
-        QuicCopyMemory(Key->TrafficSecret, Secret, sizeof(QUIC_SECRET));
-    }
-
-    *NewKey = Key;
-    Key = NULL;
-
-Error:
-
-    QuicPacketKeyFree(Key);
-    QuicHashFree(Hash);
-
-    RtlSecureZeroMemory(Temp, sizeof(Temp));
-
-    return Status;
-}
-
-_IRQL_requires_max_(PASSIVE_LEVEL)
-_When_(NewReadKey != NULL, _At_(*NewReadKey, __drv_allocatesMem(Mem)))
-_When_(NewWriteKey != NULL, _At_(*NewWriteKey, __drv_allocatesMem(Mem)))
-QUIC_STATUS
-QuicPacketKeyCreateInitial(
-    _In_ BOOLEAN IsServer,
-    _In_reads_(QUIC_VERSION_SALT_LENGTH)
-        const uint8_t* const Salt,  // Version Specific
-    _In_ uint8_t CIDLength,
-    _In_reads_(CIDLength)
-        const uint8_t* const CID,
-    _Out_opt_ QUIC_PACKET_KEY** NewReadKey,
-    _Out_opt_ QUIC_PACKET_KEY** NewWriteKey
-    )
-{
-    QUIC_STATUS Status;
-    QUIC_SECRET ClientInitial, ServerInitial;
-    QUIC_PACKET_KEY* ReadKey = NULL, *WriteKey = NULL;
-
-    Status =
-        QuicTlsDeriveInitialSecrets(
-            Salt,
-            CID,
-            CIDLength,
-            &ClientInitial,
-            &ServerInitial);
-    if (QUIC_FAILED(Status)) {
-        goto Error;
-    }
-
-    if (NewWriteKey != NULL) {
-        Status =
-            QuicPacketKeyDerive(
-                QUIC_PACKET_KEY_INITIAL,
-                IsServer ? &ServerInitial : &ClientInitial,
-                IsServer ? "srv secret" : "cli secret",
-                TRUE,
-                &WriteKey);
-        if (QUIC_FAILED(Status)) {
-            goto Error;
-        }
-    }
-
-    if (NewReadKey != NULL) {
-        Status =
-            QuicPacketKeyDerive(
-                QUIC_PACKET_KEY_INITIAL,
-                IsServer ? &ClientInitial : &ServerInitial,
-                IsServer ? "cli secret" : "srv secret",
-                TRUE,
-                &ReadKey);
-        if (QUIC_FAILED(Status)) {
-            goto Error;
-        }
-    }
-
-    if (NewWriteKey != NULL) {
-        *NewWriteKey = WriteKey;
-        WriteKey = NULL;
-    }
-
-    if (NewReadKey != NULL) {
-        *NewReadKey = ReadKey;
-        ReadKey = NULL;
-    }
-
-Error:
-
-    QuicPacketKeyFree(ReadKey);
-    QuicPacketKeyFree(WriteKey);
-
-    RtlSecureZeroMemory(ClientInitial.Secret, sizeof(ClientInitial.Secret));
-    RtlSecureZeroMemory(ServerInitial.Secret, sizeof(ServerInitial.Secret));
-
-    return Status;
-}
-
-_Success_(return != FALSE)
-BOOLEAN
-QuicParseTrafficSecrets(
-    _In_ const QUIC_TLS* TlsContext,
-    _In_ const SEC_TRAFFIC_SECRETS* TrafficSecrets,
-    _Out_ QUIC_SECRET* Secret
-    )
-{
-    UNREFERENCED_PARAMETER(TlsContext);
-
-    if (wcscmp(TrafficSecrets->SymmetricAlgId, BCRYPT_AES_ALGORITHM) != 0) {
-<<<<<<< HEAD
-        QuicTraceEvent(TlsError, "[ tls][%p] ERROR, %s.", TlsContext->Connection, "Unsupported symmetric algorithm");
-=======
-        QuicTraceEvent(
-            TlsError,
-            "[ tls][%p] ERROR, %s.",
-            TlsContext->Connection,
-            "Unsupported symmetric algorithm");
->>>>>>> 3fa74d4a
-        return FALSE;
-    }
-
-    if (wcscmp(TrafficSecrets->ChainingMode, BCRYPT_CHAIN_MODE_GCM) != 0) {
-<<<<<<< HEAD
-        QuicTraceEvent(TlsError, "[ tls][%p] ERROR, %s.", TlsContext->Connection, "Unsupported chaining mode");
-=======
-        QuicTraceEvent(
-            TlsError,
-            "[ tls][%p] ERROR, %s.",
-            TlsContext->Connection,
-            "Unsupported chaining mode");
->>>>>>> 3fa74d4a
-        return FALSE;
-    }
-
-    switch (TrafficSecrets->KeySize) {
-    case 16:
-        Secret->Aead = QUIC_AEAD_AES_128_GCM;
-        break;
-    case 32:
-        Secret->Aead = QUIC_AEAD_AES_256_GCM;
-        break;
-    default:
-<<<<<<< HEAD
-        QuicTraceEvent(TlsError, "[ tls][%p] ERROR, %s.", TlsContext->Connection, "Unsupported key size");
-=======
-        QuicTraceEvent(
-            TlsError,
-            "[ tls][%p] ERROR, %s.",
-            TlsContext->Connection,
-            "Unsupported key size");
->>>>>>> 3fa74d4a
-        return FALSE;
-    }
-
-    if (wcscmp(TrafficSecrets->HashAlgId, BCRYPT_SHA256_ALGORITHM) == 0) {
-        Secret->Hash = QUIC_HASH_SHA256;
-    } else if (wcscmp(TrafficSecrets->HashAlgId, BCRYPT_SHA384_ALGORITHM) == 0) {
-        Secret->Hash = QUIC_HASH_SHA384;
-    } else if (wcscmp(TrafficSecrets->HashAlgId, BCRYPT_SHA512_ALGORITHM) == 0) {
-        Secret->Hash = QUIC_HASH_SHA512;
-    } else {
-<<<<<<< HEAD
-        QuicTraceEvent(TlsError, "[ tls][%p] ERROR, %s.", TlsContext->Connection, "Unsupported hash algorithm");
-=======
-        QuicTraceEvent(
-            TlsError,
-            "[ tls][%p] ERROR, %s.",
-            TlsContext->Connection,
-            "Unsupported hash algorithm");
->>>>>>> 3fa74d4a
-        return FALSE;
-    }
-
-    QUIC_DBG_ASSERT(TrafficSecrets->TrafficSecretSize <= sizeof(Secret->Secret));
-    QUIC_DBG_ASSERT(TrafficSecrets->IvSize == QUIC_IV_LENGTH);
-
-    memcpy(Secret->Secret, TrafficSecrets->TrafficSecret, TrafficSecrets->TrafficSecretSize);
-
-    return TRUE;
-}
-
-_Success_(return==TRUE)
-BOOLEAN
-QuicPacketKeyCreate(
-    _Inout_ QUIC_TLS* TlsContext,
-    _In_ QUIC_PACKET_KEY_TYPE KeyType,
-    _In_z_ const char* const SecretName,
-    _In_ const SEC_TRAFFIC_SECRETS* TrafficSecrets,
-    _Out_ QUIC_PACKET_KEY** Key
-    )
-{
-    NTSTATUS Status;
-    QUIC_SECRET Secret;
-
-    if (!QuicParseTrafficSecrets(TlsContext, TrafficSecrets, &Secret)) {
-        Status = QUIC_STATUS_INVALID_PARAMETER;
-        goto Error;
-    }
-
-    Status =
-        QuicPacketKeyDerive(
-            KeyType,
-            &Secret,
-            SecretName,
-            TRUE,
-            Key);
-    if (!NT_SUCCESS(Status)) {
-<<<<<<< HEAD
-        QuicTraceEvent(TlsErrorStatus, "[ tls][%p] ERROR, %d, %s.", TlsContext->Connection, Status, "QuicPacketKeyDerive");
-=======
-        QuicTraceEvent(
-            TlsErrorStatus,
-            "[ tls][%p] ERROR, %u, %s.",
-            TlsContext->Connection,
-            Status,
-            "QuicPacketKeyDerive");
->>>>>>> 3fa74d4a
-        goto Error;
-    }
-
-Error:
-
-    return NT_SUCCESS(Status);
-}
-
-_IRQL_requires_max_(DISPATCH_LEVEL)
-void
-QuicPacketKeyFree(
-    _In_opt_ __drv_freesMem(Mem) QUIC_PACKET_KEY* Key
-    )
-{
-    if (Key != NULL) {
-        QuicKeyFree(Key->PacketKey);
-        QuicHpKeyFree(Key->HeaderKey);
-        if (Key->Type >= QUIC_PACKET_KEY_1_RTT) {
-            RtlSecureZeroMemory(Key->TrafficSecret, sizeof(QUIC_SECRET));
-        }
-        QUIC_FREE(Key);
-    }
-}
-
-_IRQL_requires_max_(PASSIVE_LEVEL)
-_At_(*NewKey, __drv_allocatesMem(Mem))
-QUIC_STATUS
-QuicPacketKeyUpdate(
-    _In_ QUIC_PACKET_KEY* OldKey,
-    _Out_ QUIC_PACKET_KEY** NewKey
-    )
-{
-    if (OldKey->Type != QUIC_PACKET_KEY_1_RTT) {
-        return QUIC_STATUS_INVALID_STATE;
-    }
-
-    QUIC_HASH* Hash = NULL;
-    QUIC_SECRET NewTrafficSecret;
-    const uint16_t SecretLength = QuicHashLength(OldKey->TrafficSecret->Hash);
-
-    QUIC_STATUS Status =
-        QuicHashCreate(
-            OldKey->TrafficSecret->Hash,
-            OldKey->TrafficSecret->Secret,
-            SecretLength,
-            &Hash);
-    if (QUIC_FAILED(Status)) {
-        goto Error;
-    }
-
-    Status =
-        QuicHkdfExpandLabel(
-            Hash,
-            "quic ku",
-            SecretLength,
-            SecretLength,
-            NewTrafficSecret.Secret);
-    if (QUIC_FAILED(Status)) {
-        goto Error;
-    }
-
-    NewTrafficSecret.Hash = OldKey->TrafficSecret->Hash;
-    NewTrafficSecret.Aead = OldKey->TrafficSecret->Aead;
-
-    Status =
-        QuicPacketKeyDerive(
-            QUIC_PACKET_KEY_1_RTT,
-            &NewTrafficSecret,
-            "update traffic secret",
-            FALSE,
-            NewKey);
-
-    RtlSecureZeroMemory(&NewTrafficSecret, sizeof(QUIC_SECRET));
-    RtlSecureZeroMemory(OldKey->TrafficSecret, sizeof(QUIC_SECRET));
-
-Error:
-
-    QuicHashFree(Hash);
-
-    return Status;
-}
-
-_IRQL_requires_max_(PASSIVE_LEVEL)
-QUIC_STATUS
-QuicKeyCreate(
-    _In_ QUIC_AEAD_TYPE AeadType,
-    _When_(AeadType == QUIC_AEAD_AES_128_GCM, _In_reads_(16))
-    _When_(AeadType == QUIC_AEAD_AES_256_GCM, _In_reads_(32))
-    _When_(AeadType == QUIC_AEAD_CHACHA20_POLY1305, _In_reads_(32))
-        const uint8_t* const RawKey,
-    _Out_ QUIC_KEY** NewKey
-    )
-{
-    uint8_t KeyLength;
-    BCRYPT_ALG_HANDLE KeyAlgHandle;
-
-    switch (AeadType) {
-    case QUIC_AEAD_AES_128_GCM:
-        KeyLength = 16;
-        KeyAlgHandle = QUIC_AES_GCM_ALG_HANDLE;
-        break;
-    case QUIC_AEAD_AES_256_GCM:
-        KeyLength = 32;
-        KeyAlgHandle = QUIC_AES_GCM_ALG_HANDLE;
-        break;
-    case QUIC_AEAD_CHACHA20_POLY1305:
-    default:
-        return QUIC_STATUS_NOT_SUPPORTED;
-    }
-
-    NTSTATUS Status =
-        BCryptGenerateSymmetricKey(
-            KeyAlgHandle,
-            (BCRYPT_KEY_HANDLE*)NewKey,
-            NULL, // Let BCrypt manage the memory for this key.
-            0,
-            (uint8_t*)RawKey,
-            KeyLength,
-            0);
-    if (!NT_SUCCESS(Status)) {
-<<<<<<< HEAD
-        QuicTraceEvent(LibraryErrorStatus, "[ lib] ERROR, %d, %s.", Status, "BCryptGenerateSymmetricKey");
-=======
-        QuicTraceEvent(
-            LibraryErrorStatus,
-            "[ lib] ERROR, %u, %s.",
-            Status,
-            "BCryptGenerateSymmetricKey");
->>>>>>> 3fa74d4a
-        goto Error;
-    }
-
-Error:
-
-    return NtStatusToQuicStatus(Status);
-}
-
-_IRQL_requires_max_(DISPATCH_LEVEL)
-void
-QuicKeyFree(
-    _In_opt_ QUIC_KEY* Key
-    )
-{
-    if (Key) {
-        BCryptDestroyKey((BCRYPT_KEY_HANDLE)Key);
-    }
-}
-
-_IRQL_requires_max_(DISPATCH_LEVEL)
-QUIC_STATUS
-QuicEncrypt(
-    _In_ QUIC_KEY* _Key,
-    _In_reads_bytes_(QUIC_IV_LENGTH)
-        const uint8_t* const Iv,
-    _In_ uint16_t AuthDataLength,
-    _In_reads_bytes_opt_(AuthDataLength)
-        const uint8_t* const AuthData,
-    _In_ uint16_t BufferLength,
-    _When_(BufferLength > QUIC_ENCRYPTION_OVERHEAD, _Inout_updates_bytes_(BufferLength))
-    _When_(BufferLength <= QUIC_ENCRYPTION_OVERHEAD, _Out_writes_bytes_(BufferLength))
-        uint8_t* Buffer
-    )
-{
-    NTSTATUS Status;
-    ULONG CipherTextSize;
-    BCRYPT_AUTHENTICATED_CIPHER_MODE_INFO Info;
-    BCRYPT_KEY_HANDLE Key = (BCRYPT_KEY_HANDLE)_Key;
-
-    QUIC_DBG_ASSERT(QUIC_ENCRYPTION_OVERHEAD <= BufferLength);
-
-#ifdef QUIC_FUZZER
-    if (MsQuicFuzzerContext.EncryptCallback) {
-#pragma prefast(suppress: __WARNING_26000, "Auth Data and Buffer are always contiguous")
-        MsQuicFuzzerContext.EncryptCallback(
-            MsQuicFuzzerContext.CallbackContext,
-            (uint8_t*)AuthData,
-            AuthDataLength + BufferLength
-        );
-    }
-#endif
-
-    BCRYPT_INIT_AUTH_MODE_INFO(Info);
-    Info.pbAuthData = (uint8_t*)AuthData;
-    Info.cbAuthData = AuthDataLength;
-    Info.pbTag = Buffer + (BufferLength - QUIC_ENCRYPTION_OVERHEAD);
-    Info.cbTag = QUIC_ENCRYPTION_OVERHEAD;
-    Info.pbNonce = (uint8_t*)Iv;
-    Info.cbNonce = QUIC_IV_LENGTH;
-
-    Status =
-        BCryptEncrypt(
-            Key,
-            Buffer,
-            BufferLength - QUIC_ENCRYPTION_OVERHEAD,
-            &Info,
-            (uint8_t*)Iv,
-            QUIC_IV_LENGTH,
-            Buffer,
-            BufferLength,
-            &CipherTextSize,
-            0);
-
-    QUIC_DBG_ASSERT(CipherTextSize == (ULONG)(BufferLength - QUIC_ENCRYPTION_OVERHEAD));
-
-    return NtStatusToQuicStatus(Status);
-}
-
-_IRQL_requires_max_(DISPATCH_LEVEL)
-QUIC_STATUS
-QuicDecrypt(
-    _In_ QUIC_KEY* _Key,
-    _In_reads_bytes_(QUIC_IV_LENGTH)
-        const uint8_t* const Iv,
-    _In_ uint16_t AuthDataLength,
-    _In_reads_bytes_opt_(AuthDataLength)
-        const uint8_t* const AuthData,
-    _In_ uint16_t BufferLength,
-    _Inout_updates_bytes_(BufferLength)
-        uint8_t* Buffer
-    )
-{
-    NTSTATUS Status;
-    ULONG PlainTextSize;
-    BCRYPT_AUTHENTICATED_CIPHER_MODE_INFO Info;
-    BCRYPT_KEY_HANDLE Key = (BCRYPT_KEY_HANDLE)_Key;
-
-    QUIC_DBG_ASSERT(QUIC_ENCRYPTION_OVERHEAD <= BufferLength);
-
-    BCRYPT_INIT_AUTH_MODE_INFO(Info);
-    Info.pbAuthData = (uint8_t*)AuthData;
-    Info.cbAuthData = AuthDataLength;
-    Info.pbTag = Buffer + (BufferLength - QUIC_ENCRYPTION_OVERHEAD);
-    Info.cbTag = QUIC_ENCRYPTION_OVERHEAD;
-    Info.pbNonce = (uint8_t*)Iv;
-    Info.cbNonce = QUIC_IV_LENGTH;
-
-    Status =
-        BCryptDecrypt(
-            Key,
-            Buffer,
-            BufferLength - QUIC_ENCRYPTION_OVERHEAD,
-            &Info,
-            (uint8_t*)Iv,
-            QUIC_IV_LENGTH,
-            Buffer,
-            BufferLength - QUIC_ENCRYPTION_OVERHEAD,
-            &PlainTextSize,
-            0);
-
-    QUIC_DBG_ASSERT(PlainTextSize == (ULONG)(BufferLength - QUIC_ENCRYPTION_OVERHEAD));
-
-    return NtStatusToQuicStatus(Status);
-}
-
-_IRQL_requires_max_(PASSIVE_LEVEL)
-QUIC_STATUS
-QuicHpKeyCreate(
-    _In_ QUIC_AEAD_TYPE AeadType,
-    _When_(AeadType == QUIC_AEAD_AES_128_GCM, _In_reads_(16))
-    _When_(AeadType == QUIC_AEAD_AES_256_GCM, _In_reads_(32))
-    _When_(AeadType == QUIC_AEAD_CHACHA20_POLY1305, _In_reads_(32))
-        const uint8_t* const RawKey,
-    _Out_ QUIC_HP_KEY** NewKey
-    )
-{
-    uint8_t KeyLength;
-
-    switch (AeadType) {
-    case QUIC_AEAD_AES_128_GCM:
-        KeyLength = 16;
-        break;
-    case QUIC_AEAD_AES_256_GCM:
-        KeyLength = 32;
-        break;
-    case QUIC_AEAD_CHACHA20_POLY1305:
-    default:
-        return QUIC_STATUS_NOT_SUPPORTED;
-    }
-
-    NTSTATUS Status =
-        BCryptGenerateSymmetricKey(
-            QUIC_AES_ECB_ALG_HANDLE,
-            (BCRYPT_KEY_HANDLE*)NewKey,
-            NULL, // Let BCrypt manage the memory for this key.
-            0,
-            (uint8_t*)RawKey,
-            KeyLength,
-            0);
-    if (!NT_SUCCESS(Status)) {
-<<<<<<< HEAD
-        QuicTraceEvent(LibraryErrorStatus, "[ lib] ERROR, %d, %s.", Status, "BCryptGenerateSymmetricKey (ECB)");
-=======
-        QuicTraceEvent(
-            LibraryErrorStatus,
-            "[ lib] ERROR, %u, %s.",
-            Status,
-            "BCryptGenerateSymmetricKey (ECB)");
->>>>>>> 3fa74d4a
-        goto Error;
-    }
-
-Error:
-
-    return NtStatusToQuicStatus(Status);
-}
-
-_IRQL_requires_max_(DISPATCH_LEVEL)
-void
-QuicHpKeyFree(
-    _In_opt_ QUIC_HP_KEY* Key
-    )
-{
-    if (Key) {
-        BCryptDestroyKey((BCRYPT_KEY_HANDLE)Key);
-    }
-}
-
-_IRQL_requires_max_(DISPATCH_LEVEL)
-QUIC_STATUS
-QuicHpComputeMask(
-    _In_ QUIC_HP_KEY* Key,
-    _In_ uint8_t BatchSize,
-    _In_reads_bytes_(QUIC_HP_SAMPLE_LENGTH * BatchSize)
-        const uint8_t* const Cipher,
-    _Out_writes_bytes_(QUIC_HP_SAMPLE_LENGTH * BatchSize)
-        uint8_t* Mask
-    )
-{
-    ULONG TempSize = 0;
-    QUIC_STATUS Status =
-        NtStatusToQuicStatus(
-        BCryptEncrypt(
-            (BCRYPT_KEY_HANDLE)Key,
-            (uint8_t*)Cipher,
-            QUIC_HP_SAMPLE_LENGTH * BatchSize,
-            NULL,
-            NULL,
-            0,
-            Mask,
-            QUIC_HP_SAMPLE_LENGTH * BatchSize,
-            &TempSize,
-            0));
-    QuicTlsLogSecret("Cipher", Cipher, QUIC_HP_SAMPLE_LENGTH * BatchSize);
-    QuicTlsLogSecret("HpMask", Mask, QUIC_HP_SAMPLE_LENGTH * BatchSize);
-    return Status;
-}
-
-_IRQL_requires_max_(PASSIVE_LEVEL)
-QUIC_STATUS
-QuicHashCreate(
-    _In_ QUIC_HASH_TYPE HashType,
-    _In_reads_(SaltLength)
-        const uint8_t* const Salt,
-    _In_ uint32_t SaltLength,
-    _Out_ QUIC_HASH** Hash
-    )
-{
-    BCRYPT_ALG_HANDLE HashAlgHandle;
-
-    switch (HashType) {
-    case QUIC_HASH_SHA256:
-        HashAlgHandle = QUIC_HMAC_SHA256_ALG_HANDLE;
-        break;
-    case QUIC_HASH_SHA384:
-        HashAlgHandle = QUIC_HMAC_SHA384_ALG_HANDLE;
-        break;
-    case QUIC_HASH_SHA512:
-        HashAlgHandle = QUIC_HMAC_SHA512_ALG_HANDLE;
-        break;
-    default:
-        return QUIC_STATUS_NOT_SUPPORTED;
-    }
-
-    NTSTATUS Status =
-        BCryptCreateHash(
-            HashAlgHandle,
-            (BCRYPT_HASH_HANDLE*)Hash,
-            NULL, // Let BCrypt manage the memory for this hash object.
-            0,
-            (uint8_t*)Salt,
-            (ULONG)SaltLength,
-            BCRYPT_HASH_REUSABLE_FLAG);
-    if (!NT_SUCCESS(Status)) {
-<<<<<<< HEAD
-        QuicTraceEvent(LibraryErrorStatus, "[ lib] ERROR, %d, %s.", Status, "BCryptCreateHash");
-=======
-        QuicTraceEvent(
-            LibraryErrorStatus,
-            "[ lib] ERROR, %u, %s.",
-            Status,
-            "BCryptCreateHash");
->>>>>>> 3fa74d4a
-        goto Error;
-    }
-
-Error:
-
-    return NtStatusToQuicStatus(Status);
-}
-
-_IRQL_requires_max_(DISPATCH_LEVEL)
-void
-QuicHashFree(
-    _In_opt_ QUIC_HASH* Hash
-    )
-{
-    if (Hash) {
-        BCryptDestroyHash((BCRYPT_HASH_HANDLE)Hash);
-    }
-}
-
-_IRQL_requires_max_(DISPATCH_LEVEL)
-QUIC_STATUS
-QuicHashCompute(
-    _In_ QUIC_HASH* Hash,
-    _In_reads_(InputLength)
-        const uint8_t* const Input,
-    _In_ uint32_t InputLength,
-    _In_ uint32_t OutputLength,
-    _Out_writes_all_(OutputLength)
-        uint8_t* const Output
-    )
-{
-    BCRYPT_HASH_HANDLE HashHandle = (BCRYPT_HASH_HANDLE)Hash;
-
-    NTSTATUS Status =
-        BCryptHashData(
-            HashHandle,
-            (uint8_t*)Input,
-            InputLength,
-            0);
-    if (!NT_SUCCESS(Status)) {
-<<<<<<< HEAD
-        QuicTraceEvent(LibraryErrorStatus, "[ lib] ERROR, %d, %s.", Status, "BCryptHashData");
-=======
-        QuicTraceEvent(
-            LibraryErrorStatus,
-            "[ lib] ERROR, %u, %s.",
-            Status,
-            "BCryptHashData");
->>>>>>> 3fa74d4a
-        goto Error;
-    }
-
-    Status =
-        BCryptFinishHash(
-            HashHandle,
-            Output,
-            OutputLength,
-            0);
-    if (!NT_SUCCESS(Status)) {
-<<<<<<< HEAD
-        QuicTraceEvent(LibraryErrorStatus, "[ lib] ERROR, %d, %s.", Status, "BCryptFinishHash");
-=======
-        QuicTraceEvent(
-            LibraryErrorStatus,
-            "[ lib] ERROR, %u, %s.",
-            Status,
-            "BCryptFinishHash");
->>>>>>> 3fa74d4a
-        goto Error;
-    }
-
-Error:
-
-    return NtStatusToQuicStatus(Status);
-}
+/*++
+
+    Copyright (c) Microsoft Corporation.
+    Licensed under the MIT License.
+
+Abstract:
+
+    SCHANNEL TLS Implementation for QUIC
+
+Environment:
+
+    Windows user mode or kernel mode
+
+--*/
+
+#include "platform_internal.h"
+#include <security.h>
+#include "tls_schannel.c.clog.h"
+
+#ifdef _KERNEL_MODE
+
+#include <winerror.h>
+
+typedef enum _SEC_APPLICATION_PROTOCOL_NEGOTIATION_STATUS
+{
+    SecApplicationProtocolNegotiationStatus_None,
+    SecApplicationProtocolNegotiationStatus_Success,
+    SecApplicationProtocolNegotiationStatus_SelectedClientOnly
+} SEC_APPLICATION_PROTOCOL_NEGOTIATION_STATUS, *PSEC_APPLICATION_PROTOCOL_NEGOTIATION_STATUS;
+
+#define MAX_PROTOCOL_ID_SIZE 0xff
+
+typedef struct _SecPkgContext_ApplicationProtocol
+{
+    SEC_APPLICATION_PROTOCOL_NEGOTIATION_STATUS ProtoNegoStatus; // Application  protocol negotiation status
+    SEC_APPLICATION_PROTOCOL_NEGOTIATION_EXT ProtoNegoExt;       // Protocol negotiation extension type corresponding to this protocol ID
+    unsigned char ProtocolIdSize;                                // Size in bytes of the application protocol ID
+    unsigned char ProtocolId[MAX_PROTOCOL_ID_SIZE];              // Byte string representing the negotiated application protocol ID
+} SecPkgContext_ApplicationProtocol, *PSecPkgContext_ApplicationProtocol;
+
+typedef struct _SEND_GENERIC_TLS_EXTENSION
+{
+    WORD  ExtensionType;            // Code point of extension.
+    WORD  HandshakeType;            // Message type used to transport extension.
+    DWORD Flags;                    // Flags used to modify behavior. Must be zero.
+    WORD  BufferSize;               // Size in bytes of the extension data.
+    UCHAR Buffer[ANYSIZE_ARRAY];    // Extension data.
+} SEND_GENERIC_TLS_EXTENSION, * PSEND_GENERIC_TLS_EXTENSION;
+
+#define SP_PROT_TLS1_3_SERVER           0x00001000
+#define SP_PROT_TLS1_3_CLIENT           0x00002000
+#define SP_PROT_TLS1_3                  (SP_PROT_TLS1_3_SERVER | \
+                                         SP_PROT_TLS1_3_CLIENT)
+
+#define SCH_CRED_NO_SYSTEM_MAPPER                    0x00000002
+#define SCH_CRED_NO_SERVERNAME_CHECK                 0x00000004
+#define SCH_CRED_MANUAL_CRED_VALIDATION              0x00000008
+#define SCH_CRED_NO_DEFAULT_CREDS                    0x00000010
+#define SCH_CRED_AUTO_CRED_VALIDATION                0x00000020
+#define SCH_CRED_USE_DEFAULT_CREDS                   0x00000040
+#define SCH_CRED_DISABLE_RECONNECTS                  0x00000080
+
+#define SCH_CRED_REVOCATION_CHECK_END_CERT           0x00000100
+#define SCH_CRED_REVOCATION_CHECK_CHAIN              0x00000200
+#define SCH_CRED_REVOCATION_CHECK_CHAIN_EXCLUDE_ROOT 0x00000400
+#define SCH_CRED_IGNORE_NO_REVOCATION_CHECK          0x00000800
+#define SCH_CRED_IGNORE_REVOCATION_OFFLINE           0x00001000
+
+#define SCH_CRED_RESTRICTED_ROOTS                    0x00002000
+#define SCH_CRED_REVOCATION_CHECK_CACHE_ONLY         0x00004000
+#define SCH_CRED_CACHE_ONLY_URL_RETRIEVAL            0x00008000
+
+#define SCH_CRED_MEMORY_STORE_CERT                   0x00010000
+
+#define SCH_CRED_CACHE_ONLY_URL_RETRIEVAL_ON_CREATE  0x00020000
+
+#define SCH_SEND_ROOT_CERT                           0x00040000
+#define SCH_CRED_SNI_CREDENTIAL                      0x00080000
+#define SCH_CRED_SNI_ENABLE_OCSP                     0x00100000
+#define SCH_SEND_AUX_RECORD                          0x00200000
+#define SCH_USE_STRONG_CRYPTO                        0x00400000
+#define SCH_USE_PRESHAREDKEY_ONLY                    0x00800000
+#define SCH_USE_DTLS_ONLY                            0x01000000
+#define SCH_ALLOW_NULL_ENCRYPTION                    0x02000000
+
+// Values for SCHANNEL_CRED dwCredFormat field.
+#define SCH_CRED_FORMAT_CERT_CONTEXT    0x00000000
+#define SCH_CRED_FORMAT_CERT_HASH       0x00000001
+#define SCH_CRED_FORMAT_CERT_HASH_STORE 0x00000002
+
+#define SCH_CRED_MAX_STORE_NAME_SIZE    128
+#define SCH_CRED_MAX_SUPPORTED_ALGS     256
+#define SCH_CRED_MAX_SUPPORTED_CERTS    100
+
+typedef ULONG_PTR HCRYPTPROV;
+
+typedef struct _SCHANNEL_CERT_HASH
+{
+    DWORD           dwLength;
+    DWORD           dwFlags;
+    HCRYPTPROV      hProv;
+    BYTE            ShaHash[20];
+} SCHANNEL_CERT_HASH, * PSCHANNEL_CERT_HASH;
+
+typedef struct _SCHANNEL_CERT_HASH_STORE
+{
+    DWORD           dwLength;
+    DWORD           dwFlags;
+    HCRYPTPROV      hProv;
+    BYTE            ShaHash[20];
+    WCHAR           pwszStoreName[SCH_CRED_MAX_STORE_NAME_SIZE];
+} SCHANNEL_CERT_HASH_STORE, * PSCHANNEL_CERT_HASH_STORE;
+
+// Values for SCHANNEL_CERT_HASH dwFlags field.
+#define SCH_MACHINE_CERT_HASH           0x00000001
+
+//
+// Schannel credentials data structure.
+//
+
+#define SCH_CRED_V1              0x00000001
+#define SCH_CRED_V2              0x00000002  // for legacy code
+#define SCH_CRED_VERSION         0x00000002  // for legacy code
+#define SCH_CRED_V3              0x00000003  // for legacy code
+#define SCHANNEL_CRED_VERSION    0x00000004  // for legacy code
+#define SCH_CREDENTIALS_VERSION  0x00000005
+
+struct _HMAPPER;
+
+typedef const struct _CERT_CONTEXT* PCCERT_CONTEXT;
+
+typedef void* HCERTSTORE;
+
+typedef enum _eTlsAlgorithmUsage
+{
+    TlsParametersCngAlgUsageKeyExchange,          // Key exchange algorithm. RSA, ECHDE, DHE, etc.
+    TlsParametersCngAlgUsageSignature,            // Signature algorithm. RSA, DSA, ECDSA, etc.
+    TlsParametersCngAlgUsageCipher,               // Encryption algorithm. AES, DES, RC4, etc.
+    TlsParametersCngAlgUsageDigest,               // Digest of cipher suite. SHA1, SHA256, SHA384, etc.
+    TlsParametersCngAlgUsageCertSig               // Signature and/or hash used to sign certificate. RSA, DSA, ECDSA, SHA1, SHA256, etc.
+} eTlsAlgorithmUsage;
+
+//
+// SCH_CREDENTIALS structures
+//
+typedef struct _CRYPTO_SETTINGS
+{
+    eTlsAlgorithmUsage  eAlgorithmUsage;         // How this algorithm is being used.
+    UNICODE_STRING      strCngAlgId;             // CNG algorithm identifier.
+    DWORD               cChainingModes;          // Set to 0 if CNG algorithm does not have a chaining mode.
+    PUNICODE_STRING     rgstrChainingModes;      // Set to NULL if CNG algorithm does not have a chaining mode.
+    DWORD               dwMinBitLength;          // Blacklist key sizes less than this. Set to 0 if not defined or CNG algorithm implies bit length.
+    DWORD               dwMaxBitLength;          // Blacklist key sizes greater than this. Set to 0 if not defined or CNG algorithm implies bit length.
+} CRYPTO_SETTINGS, * PCRYPTO_SETTINGS;
+
+typedef struct _TLS_PARAMETERS
+{
+    DWORD               cAlpnIds;                // Valid for server applications only. Must be zero otherwise. Number of ALPN IDs in rgstrAlpnIds; set to 0 if applies to all.
+    PUNICODE_STRING     rgstrAlpnIds;            // Valid for server applications only. Must be NULL otherwise. Array of ALPN IDs that the following settings apply to; set to NULL if applies to all.
+    DWORD               grbitDisabledProtocols;  // List protocols you DO NOT want negotiated.
+    DWORD               cDisabledCrypto;         // Number of CRYPTO_SETTINGS structures; set to 0 if there are none.
+    PCRYPTO_SETTINGS    pDisabledCrypto;         // Array of CRYPTO_SETTINGS structures; set to NULL if there are none;
+    DWORD               dwFlags;                 // Optional flags to pass; set to 0 if there are none.
+} TLS_PARAMETERS, * PTLS_PARAMETERS;
+
+typedef struct _SCH_CREDENTIALS
+{
+    DWORD               dwVersion;               // Always SCH_CREDENTIALS_VERSION.
+    DWORD               dwCredFormat;
+    DWORD               cCreds;
+    PCCERT_CONTEXT*     paCred;
+    HCERTSTORE          hRootStore;
+
+    DWORD               cMappers;
+    struct _HMAPPER** aphMappers;
+
+    DWORD               dwSessionLifespan;
+    DWORD               dwFlags;
+    DWORD               cTlsParameters;
+    PTLS_PARAMETERS     pTlsParameters;
+} SCH_CREDENTIALS, * PSCH_CREDENTIALS;
+
+typedef struct _TLS_EXTENSION_SUBSCRIPTION
+{
+    WORD ExtensionType; // Code point of extension.
+    WORD HandshakeType; // Message type used to transport extension.
+} TLS_EXTENSION_SUBSCRIPTION, * PTLS_EXTENSION_SUBSCRIPTION;
+
+typedef struct _SUBSCRIBE_GENERIC_TLS_EXTENSION
+{
+    DWORD Flags;                                                // Flags used to modify behavior. Must be zero.
+    DWORD SubscriptionsCount;                                   // Number of elements in the Subscriptions array.
+    TLS_EXTENSION_SUBSCRIPTION Subscriptions[ANYSIZE_ARRAY];    // Array of TLS_EXTENSION_SUBSCRIPTION structures.
+} SUBSCRIBE_GENERIC_TLS_EXTENSION, * PSUBSCRIBE_GENERIC_TLS_EXTENSION;
+
+// Flag values for SecPkgContext_SessionInfo
+#define SSL_SESSION_RECONNECT   1
+
+typedef struct _SecPkgContext_SessionInfo
+{
+    DWORD dwFlags;
+    DWORD cbSessionId;
+    BYTE  rgbSessionId[32];
+} SecPkgContext_SessionInfo, * PSecPkgContext_SessionInfo;
+
+#define SECPKG_ATTR_SESSION_INFO         0x5d   // returns SecPkgContext_SessionInfo
+
+#else
+
+#define SCHANNEL_USE_BLACKLISTS
+#include <schannel.h>
+
+#endif
+
+uint16_t QuicTlsTPHeaderSize = FIELD_OFFSET(SEND_GENERIC_TLS_EXTENSION, Buffer);
+
+#define SecTrafficSecret_ClientEarlyData (SecTrafficSecret_Server + 1) // Hack to have my layer support 0-RTT
+
+#define SEC_TRAFFIC_SECRETS_COUNT       4
+#define MAX_SEC_TRAFFIC_SECRET_SIZE     0x40 // Fits all known current and future algorithms
+
+#define MAX_SEC_TRAFFIC_SECRETS_SIZE \
+    (sizeof(SEC_TRAFFIC_SECRETS) + MAX_SEC_TRAFFIC_SECRET_SIZE)
+
+const WORD TlsHandshake_ClientHello = 0x01;
+const WORD TlsHandshake_EncryptedExtensions = 0x08;
+
+typedef struct QUIC_SEC_CONFIG {
+    BOOLEAN IsServer : 1;
+    LONG RefCount;
+} QUIC_SEC_CONFIG;
+
+typedef struct QUIC_SERVER_SEC_CONFIG {
+    QUIC_SEC_CONFIG;
+    QUIC_RUNDOWN_REF* CleanupRundown;
+#ifdef _KERNEL_MODE
+    //
+    // Async call context.
+    //
+    SspiAsyncContext* SspiContext;
+#endif
+    //
+    // Acquired credential handle.
+    //
+    CredHandle CertificateHandle;
+} QUIC_SERVER_SEC_CONFIG;
+
+// allocate this internally and cast to the sec_config type
+typedef struct QUIC_CLIENT_SEC_CONFIG {
+    QUIC_SEC_CONFIG;
+
+    //
+    // Credential handle as obtained from AcquireCredentialsHandle.
+    //
+    CredHandle SchannelHandle;
+} QUIC_CLIENT_SEC_CONFIG;
+
+#ifdef _KERNEL_MODE
+typedef struct QUIC_ACHA_CONTEXT {
+    //
+    // Context for the completion callback.
+    //
+    void* CompletionContext;
+
+    //
+    // Caller-registered callback to signal credential acquisition is complete.
+    //
+    QUIC_SEC_CONFIG_CREATE_COMPLETE_HANDLER CompletionCallback;
+
+    //
+    // Principal string, stored here to ensure it's alive as long as the async
+    // call needs it.
+    //
+    UNICODE_STRING Principal;
+
+    //
+    // Certificate hash used to find the server certificate.
+    //
+    SCHANNEL_CERT_HASH_STORE CertHash;
+
+    //
+    // Security config to pass back to the caller.
+    //
+    QUIC_SERVER_SEC_CONFIG* SecConfig;
+
+    //
+    // Holds the credentials configuration for the lifetime of the async call.
+    //
+    SCH_CREDENTIALS Credentials;
+
+    //
+    // Holds TLS configuration for the lifetime of the async call.
+    //
+    TLS_PARAMETERS TlsParameters;
+
+} QUIC_ACHA_CONTEXT;
+#endif
+
+typedef struct QUIC_TLS_SESSION {
+
+    uint32_t Reserved;
+
+} QUIC_TLS_SESSION;
+
+typedef struct _SEC_BUFFER_WORKSPACE {
+
+    //
+    // Used to pass additional flags to Schannel.
+    //
+    SEC_FLAGS InSecFlags;
+
+    //
+    // Space for the output traffic secrets generated by Schannel.
+    //
+    uint8_t OutTrafSecBuf[SEC_TRAFFIC_SECRETS_COUNT*MAX_SEC_TRAFFIC_SECRETS_SIZE];
+
+    //
+    // Input sec buffers to pass to Schannel.
+    //
+    SecBuffer InSecBuffers[7];
+
+    //
+    // Output sec buffers to get data produced by Schannel.
+    //
+    SecBuffer OutSecBuffers[7];
+
+} SEC_BUFFER_WORKSPACE;
+
+typedef struct QUIC_TLS {
+
+    BOOLEAN IsServer : 1;
+    BOOLEAN GeneratedFirstPayload : 1;
+    BOOLEAN PeerTransportParamsReceived : 1;
+    BOOLEAN HandshakeKeyRead : 1;
+    BOOLEAN ApplicationKeyRead : 1;
+
+    QUIC_TLS_SESSION* TlsSession;
+
+    //
+    // Cached server name indication.
+    //
+    const char* SNI;
+
+    //
+    // Schannel-allocated context for use between calls.
+    //
+    CtxtHandle SchannelContext;
+
+    //
+    // SecurityConfig information for this TLS stream.
+    //
+    QUIC_SEC_CONFIG* SecConfig;
+
+    SEC_APPLICATION_PROTOCOLS* ApplicationProtocols;
+
+    ULONG AppProtocolsSize;
+
+    //
+    // Schannel encoded TLS extension buffer for QUIC TP.
+    //
+    SEND_GENERIC_TLS_EXTENSION* TransportParams;
+
+    //
+    // Callback context and handler for QUIC TP.
+    //
+    QUIC_CONNECTION* Connection;
+    QUIC_TLS_RECEIVE_TP_CALLBACK_HANDLER ReceiveTPCallback;
+
+    //
+    // Workspace for sec buffers pass into ISC/ASC.
+    //
+    SEC_BUFFER_WORKSPACE Workspace;
+
+} QUIC_TLS;
+
+_Success_(return==TRUE)
+BOOLEAN
+QuicPacketKeyCreate(
+    _Inout_ QUIC_TLS* TlsContext,
+    _In_ QUIC_PACKET_KEY_TYPE KeyType,
+    _In_z_ const char* const SecretName,
+    _In_ const SEC_TRAFFIC_SECRETS* TrafficSecrets,
+    _Out_ QUIC_PACKET_KEY** Key
+    );
+
+#define SecStatusToQuicStatus(x) (QUIC_STATUS)(x)
+
+#ifdef _KERNEL_MODE
+#define NtStatusToQuicStatus(x) (x)
+#else
+#define NtStatusToQuicStatus(x) HRESULT_FROM_WIN32(RtlNtStatusToDosError(x))
+#endif
+
+#ifdef _KERNEL_MODE
+BCRYPT_ALG_HANDLE QUIC_HMAC_SHA256_ALG_HANDLE;
+BCRYPT_ALG_HANDLE QUIC_HMAC_SHA384_ALG_HANDLE;
+BCRYPT_ALG_HANDLE QUIC_HMAC_SHA512_ALG_HANDLE;
+BCRYPT_ALG_HANDLE QUIC_AES_ECB_ALG_HANDLE;
+BCRYPT_ALG_HANDLE QUIC_AES_GCM_ALG_HANDLE;
+#else
+BCRYPT_ALG_HANDLE QUIC_HMAC_SHA256_ALG_HANDLE = BCRYPT_HMAC_SHA256_ALG_HANDLE;
+BCRYPT_ALG_HANDLE QUIC_HMAC_SHA384_ALG_HANDLE = BCRYPT_HMAC_SHA384_ALG_HANDLE;
+BCRYPT_ALG_HANDLE QUIC_HMAC_SHA512_ALG_HANDLE = BCRYPT_HMAC_SHA512_ALG_HANDLE;
+BCRYPT_ALG_HANDLE QUIC_AES_ECB_ALG_HANDLE = BCRYPT_AES_ECB_ALG_HANDLE;
+BCRYPT_ALG_HANDLE QUIC_AES_GCM_ALG_HANDLE = BCRYPT_AES_GCM_ALG_HANDLE;
+#endif
+
+QUIC_STATUS
+QuicTlsLibraryInitialize(
+    void
+    )
+{
+#ifdef _KERNEL_MODE
+    ULONG Flags = BCRYPT_ALG_HANDLE_HMAC_FLAG | BCRYPT_PROV_DISPATCH;
+    NTSTATUS Status =
+        BCryptOpenAlgorithmProvider(
+            &QUIC_HMAC_SHA256_ALG_HANDLE,
+            BCRYPT_SHA256_ALGORITHM,
+            MS_PRIMITIVE_PROVIDER,
+            Flags);
+    if (!NT_SUCCESS(Status)) {
+        QuicTraceEvent(
+            LibraryErrorStatus,
+            "[ lib] ERROR, %u, %s.",
+            Status,
+            "Open HMAC_SHA256 algorithm");
+        goto Error;
+    }
+
+    Status =
+        BCryptOpenAlgorithmProvider(
+            &QUIC_HMAC_SHA384_ALG_HANDLE,
+            BCRYPT_SHA384_ALGORITHM,
+            MS_PRIMITIVE_PROVIDER,
+            Flags);
+    if (!NT_SUCCESS(Status)) {
+        QuicTraceEvent(
+            LibraryErrorStatus,
+            "[ lib] ERROR, %u, %s.",
+            Status,
+            "Open HMAC_SHA384 algorithm");
+        goto Error;
+    }
+
+    Status =
+        BCryptOpenAlgorithmProvider(
+            &QUIC_HMAC_SHA512_ALG_HANDLE,
+            BCRYPT_SHA512_ALGORITHM,
+            MS_PRIMITIVE_PROVIDER,
+            Flags);
+    if (!NT_SUCCESS(Status)) {
+        QuicTraceEvent(
+            LibraryErrorStatus,
+            "[ lib] ERROR, %u, %s.",
+            Status,
+            "Open HMAC_SHA512 algorithm");
+        goto Error;
+    }
+
+    Status =
+        BCryptOpenAlgorithmProvider(
+            &QUIC_AES_ECB_ALG_HANDLE,
+            BCRYPT_AES_ALGORITHM,
+            MS_PRIMITIVE_PROVIDER,
+            BCRYPT_PROV_DISPATCH);
+    if (!NT_SUCCESS(Status)) {
+        QuicTraceEvent(
+            LibraryErrorStatus,
+            "[ lib] ERROR, %u, %s.",
+            Status,
+            "Open AES algorithm");
+        goto Error;
+    }
+
+    Status =
+        BCryptSetProperty(
+            QUIC_AES_ECB_ALG_HANDLE,
+            BCRYPT_CHAINING_MODE,
+            (PBYTE)BCRYPT_CHAIN_MODE_ECB,
+            sizeof(BCRYPT_CHAIN_MODE_ECB),
+            0);
+    if (!NT_SUCCESS(Status)) {
+        QuicTraceEvent(
+            LibraryErrorStatus,
+            "[ lib] ERROR, %u, %s.",
+            Status,
+            "Set ECB chaining mode");
+        goto Error;
+    }
+
+    Status =
+        BCryptOpenAlgorithmProvider(
+            &QUIC_AES_GCM_ALG_HANDLE,
+            BCRYPT_AES_ALGORITHM,
+            MS_PRIMITIVE_PROVIDER,
+            BCRYPT_PROV_DISPATCH);
+    if (!NT_SUCCESS(Status)) {
+        QuicTraceEvent(
+            LibraryErrorStatus,
+            "[ lib] ERROR, %u, %s.",
+            Status,
+            "Open AES algorithm");
+        goto Error;
+    }
+
+    Status =
+        BCryptSetProperty(
+            QUIC_AES_GCM_ALG_HANDLE,
+            BCRYPT_CHAINING_MODE,
+            (PBYTE)BCRYPT_CHAIN_MODE_GCM,
+            sizeof(BCRYPT_CHAIN_MODE_GCM),
+            0);
+    if (!NT_SUCCESS(Status)) {
+        QuicTraceEvent(
+            LibraryErrorStatus,
+            "[ lib] ERROR, %u, %s.",
+            Status,
+            "Set GCM chaining mode");
+        goto Error;
+    }
+
+    QuicTraceLogVerbose(
+        SchannelInitialized,
+        "[ tls] Library initialized");
+
+Error:
+
+    if (!NT_SUCCESS(Status)) {
+        if (QUIC_HMAC_SHA256_ALG_HANDLE) {
+            BCryptCloseAlgorithmProvider(QUIC_HMAC_SHA256_ALG_HANDLE, 0);
+            QUIC_HMAC_SHA256_ALG_HANDLE = NULL;
+        }
+        if (QUIC_HMAC_SHA384_ALG_HANDLE) {
+            BCryptCloseAlgorithmProvider(QUIC_HMAC_SHA384_ALG_HANDLE, 0);
+            QUIC_HMAC_SHA384_ALG_HANDLE = NULL;
+        }
+        if (QUIC_HMAC_SHA512_ALG_HANDLE) {
+            BCryptCloseAlgorithmProvider(QUIC_HMAC_SHA512_ALG_HANDLE, 0);
+            QUIC_HMAC_SHA512_ALG_HANDLE = NULL;
+        }
+        if (QUIC_AES_ECB_ALG_HANDLE) {
+            BCryptCloseAlgorithmProvider(QUIC_AES_ECB_ALG_HANDLE, 0);
+            QUIC_AES_ECB_ALG_HANDLE = NULL;
+        }
+        if (QUIC_AES_GCM_ALG_HANDLE) {
+            BCryptCloseAlgorithmProvider(QUIC_AES_GCM_ALG_HANDLE, 0);
+            QUIC_AES_GCM_ALG_HANDLE = NULL;
+        }
+    }
+
+    return NtStatusToQuicStatus(Status);
+#else
+    QuicTraceLogVerbose(
+        SchannelInitialized,
+        "[ tls] Library initialized");
+    return QUIC_STATUS_SUCCESS;
+#endif
+}
+
+void
+QuicTlsLibraryUninitialize(
+    void
+    )
+{
+#ifdef _KERNEL_MODE
+    BCryptCloseAlgorithmProvider(QUIC_HMAC_SHA256_ALG_HANDLE, 0);
+    BCryptCloseAlgorithmProvider(QUIC_HMAC_SHA384_ALG_HANDLE, 0);
+    BCryptCloseAlgorithmProvider(QUIC_HMAC_SHA512_ALG_HANDLE, 0);
+    BCryptCloseAlgorithmProvider(QUIC_AES_ECB_ALG_HANDLE, 0);
+    BCryptCloseAlgorithmProvider(QUIC_AES_GCM_ALG_HANDLE, 0);
+    QUIC_HMAC_SHA256_ALG_HANDLE = NULL;
+    QUIC_HMAC_SHA384_ALG_HANDLE = NULL;
+    QUIC_HMAC_SHA512_ALG_HANDLE = NULL;
+    QUIC_AES_ECB_ALG_HANDLE = NULL;
+    QUIC_AES_GCM_ALG_HANDLE = NULL;
+#endif
+    QuicTraceLogVerbose(
+        SchannelUninitialized,
+        "[ tls] Library uninitialized");
+}
+
+#ifndef _KERNEL_MODE
+QUIC_STATUS
+QuicTlsUtf8ToWideChar(
+    _In_z_ const char* const Input,
+    _Outptr_result_z_ PWSTR* Output
+    )
+{
+    QUIC_DBG_ASSERT(Input != NULL);
+    QUIC_DBG_ASSERT(Output != NULL);
+
+    DWORD Error = NO_ERROR;
+    PWSTR Buffer = NULL;
+    int Size =
+        MultiByteToWideChar(
+            CP_UTF8,
+            MB_ERR_INVALID_CHARS,
+            Input,
+            -1,
+            NULL,
+            0);
+    if (Size == 0) {
+        Error = GetLastError();
+        QuicTraceEvent(
+            LibraryErrorStatus,
+            "[ lib] ERROR, %u, %s.",
+            Error,
+            "Get wchar string size");
+        goto Error;
+    }
+
+    Buffer = QUIC_ALLOC_NONPAGED(sizeof(WCHAR) * Size);
+    if (Buffer == NULL) {
+        Error = ERROR_NOT_ENOUGH_MEMORY;
+        QuicTraceEvent(
+            AllocFailure,
+            "Allocation of '%s' failed. (%llu bytes)",
+            "wchar string",
+            sizeof(WCHAR) * Size);
+        goto Error;
+    }
+
+    Size =
+        MultiByteToWideChar(
+            CP_UTF8,
+            MB_ERR_INVALID_CHARS,
+            Input,
+            -1,
+            Buffer,
+            Size);
+    if (Size == 0) {
+        Error = GetLastError();
+        QuicTraceEvent(
+            LibraryErrorStatus,
+            "[ lib] ERROR, %u, %s.",
+            Error,
+            "Convert string to wchar");
+        goto Error;
+    }
+
+    *Output = Buffer;
+    Buffer = NULL;
+
+Error:
+
+    if (Buffer != NULL) {
+        QUIC_FREE(Buffer);
+    }
+
+    return HRESULT_FROM_WIN32(Error);
+}
+#endif
+
+#ifdef _KERNEL_MODE
+
+_IRQL_requires_max_(PASSIVE_LEVEL)
+QUIC_STATUS
+QuicTlsUtf8ToUnicodeString(
+    _In_z_ const char* Input,
+    _Inout_ PUNICODE_STRING Output
+    )
+{
+    QUIC_DBG_ASSERT(Input != NULL);
+    QUIC_DBG_ASSERT(Output != NULL);
+
+    QUIC_STATUS Status;
+    ULONG RequiredSize = 0;
+    PWSTR UnicodeString = NULL;
+
+    size_t InputLength = strnlen_s(Input, QUIC_MAX_SNI_LENGTH + 1);
+    if (InputLength == QUIC_MAX_SNI_LENGTH + 1) {
+        Status = QUIC_STATUS_INVALID_PARAMETER;
+        goto Error;
+    }
+    InputLength++;
+
+    Status =
+        RtlUTF8ToUnicodeN(
+            UnicodeString,
+            RequiredSize,
+            &RequiredSize,
+            Input,
+            (ULONG) InputLength);
+    if (!NT_SUCCESS(Status)) {
+        QuicTraceEvent(
+            LibraryErrorStatus,
+            "[ lib] ERROR, %u, %s.",
+            Status,
+            "Get unicode string size");
+        goto Error;
+    }
+
+    UnicodeString = QUIC_ALLOC_NONPAGED(RequiredSize);
+    if (UnicodeString == NULL) {
+        QuicTraceEvent(
+            AllocFailure,
+            "Allocation of '%s' failed. (%llu bytes)",
+            "unicode string",
+            RequiredSize);
+        Status = QUIC_STATUS_OUT_OF_MEMORY;
+        goto Error;
+    }
+
+    Status =
+        RtlUTF8ToUnicodeN(
+            UnicodeString,
+            RequiredSize,
+            &RequiredSize,
+            Input,
+            (ULONG) InputLength);
+    if (!NT_SUCCESS(Status)) {
+        QuicTraceEvent(
+            LibraryErrorStatus,
+            "[ lib] ERROR, %u, %s.",
+            Status,
+            "Convert string to unicode");
+        goto Error;
+    }
+
+    QUIC_DBG_ASSERT(Output->Buffer == NULL);
+    Output->Buffer = UnicodeString;
+    UnicodeString = NULL;
+
+    Output->MaximumLength = (USHORT)RequiredSize;
+    Output->Length = Output->MaximumLength - sizeof(WCHAR);
+
+Error:
+    if (UnicodeString != NULL) {
+        QUIC_FREE(UnicodeString);
+        UnicodeString = NULL;
+    }
+    return Status;
+}
+
+_IRQL_requires_max_(DISPATCH_LEVEL)
+QUIC_STATUS
+QuicTlsAllocateAchaContext(
+    _In_ void* Context,
+    _In_ QUIC_SEC_CONFIG_CREATE_COMPLETE_HANDLER Callback,
+    _In_ QUIC_SERVER_SEC_CONFIG* Config,
+    _Out_ QUIC_ACHA_CONTEXT** AchaContext
+    )
+{
+    QUIC_DBG_ASSERT(AchaContext != NULL);
+
+    QUIC_ACHA_CONTEXT* NewAchaContext = QUIC_ALLOC_NONPAGED(sizeof(QUIC_ACHA_CONTEXT));
+    if (NewAchaContext == NULL) {
+        QuicTraceEvent(
+            AllocFailure,
+            "Allocation of '%s' failed. (%llu bytes)",
+            "QUIC_ACHA_CONTEXT",
+            sizeof(QUIC_ACHA_CONTEXT));
+        return QUIC_STATUS_OUT_OF_MEMORY;
+    }
+
+    RtlZeroMemory(NewAchaContext, sizeof(*NewAchaContext));
+    NewAchaContext->CompletionContext = Context;
+    NewAchaContext->CompletionCallback = Callback;
+    NewAchaContext->SecConfig = Config;
+    *AchaContext = NewAchaContext;
+
+    return QUIC_STATUS_SUCCESS;
+}
+
+void
+QuicTlsFreeAchaContext(
+    _In_ QUIC_ACHA_CONTEXT* AchaContext
+    )
+{
+    if (AchaContext->Principal.Buffer != NULL) {
+        QUIC_FREE(AchaContext->Principal.Buffer);
+        RtlZeroMemory(&AchaContext->Principal, sizeof(AchaContext->Principal));
+    }
+    QUIC_FREE(AchaContext);
+}
+
+void
+QuicTlsSspiNotifyCallback(
+    _In_     SspiAsyncContext* Handle,
+    _In_opt_ void*  CallbackData
+    )
+{
+    if (CallbackData == NULL) {
+        QuicTraceEvent(
+            LibraryError,
+            "[ lib] ERROR, %s.",
+            "NULL CallbackData to QuicTlsSspiNotifyCallback");
+        return;
+    }
+    QUIC_ACHA_CONTEXT* Context = CallbackData;
+    QUIC_SEC_CONFIG_CREATE_COMPLETE_HANDLER CompletionCallback = Context->CompletionCallback;
+    void* CompletionContext = Context->CompletionContext;
+    QUIC_SEC_CONFIG* SecConfig = (QUIC_SEC_CONFIG*)Context->SecConfig;
+    SECURITY_STATUS Status = SspiGetAsyncCallStatus(Handle);
+    QuicTlsFreeAchaContext(Context);
+    if (Status != SEC_E_OK) {
+        QuicTraceEvent(
+            LibraryErrorStatus,
+            "[ lib] ERROR, %u, %s.",
+            Status,
+            "Completion for SspiAcquireCredentialsHandleAsyncW");
+        CompletionCallback(CompletionContext, SecStatusToQuicStatus(Status), NULL);
+        QuicTlsSecConfigRelease(SecConfig); // *MUST* be last call to prevent crash in platform cleanup.
+    } else {
+        CompletionCallback(CompletionContext, QUIC_STATUS_SUCCESS, SecConfig);
+    }
+}
+
+//
+// Used by QuicTlsServerSecConfigCreate and QuicTlsInitialize
+//
+const static UNICODE_STRING QuicTlsPackageName = RTL_CONSTANT_STRING(L"Schannel");
+
+#endif
+
+_IRQL_requires_max_(PASSIVE_LEVEL)
+void
+QuicTlsServerSecConfigDelete(
+    __drv_freesMem(ServerConfig) _Frees_ptr_ _In_ QUIC_SERVER_SEC_CONFIG* ServerConfig
+    )
+{
+    QUIC_DBG_ASSERT(ServerConfig->IsServer == TRUE);
+#ifdef _KERNEL_MODE
+    if (ServerConfig->SspiContext != NULL) {
+        SspiFreeAsyncContext(ServerConfig->SspiContext);
+    }
+    if (SecIsValidHandle(&ServerConfig->CertificateHandle)) {
+        FreeCredentialsHandle(&ServerConfig->CertificateHandle);
+    }
+#endif
+
+    QUIC_RUNDOWN_REF* Rundown = ServerConfig->CleanupRundown;
+    QUIC_DBG_ASSERT(Rundown != NULL);
+    QUIC_FREE(ServerConfig);
+    QuicRundownRelease(Rundown);
+}
+
+_IRQL_requires_max_(PASSIVE_LEVEL)
+QUIC_STATUS
+QuicTlsServerSecConfigCreate(
+    _Inout_ QUIC_RUNDOWN_REF* Rundown,
+    _In_ QUIC_SEC_CONFIG_FLAGS Flags,
+    _When_(Flags & QUIC_SEC_CONFIG_FLAG_CERTIFICATE_HASH, _In_)
+    _When_(Flags & QUIC_SEC_CONFIG_FLAG_CERTIFICATE_HASH_STORE, _In_)
+    _When_(Flags & QUIC_SEC_CONFIG_FLAG_CERTIFICATE_CONTEXT, _In_)
+    _When_(Flags & QUIC_SEC_CONFIG_FLAG_CERTIFICATE_NONE, _In_opt_)
+        void* Certificate,
+    _When_(Flags& QUIC_SEC_CONFIG_FLAG_CERTIFICATE_HASH, _In_opt_z_)
+    _When_(Flags& QUIC_SEC_CONFIG_FLAG_CERTIFICATE_HASH_STORE, _In_opt_z_)
+    _When_(Flags& QUIC_SEC_CONFIG_FLAG_CERTIFICATE_CONTEXT, _In_opt_z_)
+    _When_(Flags & QUIC_SEC_CONFIG_FLAG_CERTIFICATE_NONE, _In_z_)
+        const char* Principal,
+    _In_opt_ void* Context,
+    _In_ QUIC_SEC_CONFIG_CREATE_COMPLETE_HANDLER CompletionHandler
+    )
+{
+    SECURITY_STATUS SecStatus;
+    QUIC_STATUS Status = QUIC_STATUS_SUCCESS;
+
+    if (CompletionHandler == NULL) {
+        return QUIC_STATUS_INVALID_PARAMETER;
+    }
+
+    if (Flags & QUIC_SEC_CONFIG_FLAG_CERTIFICATE_CONTEXT) {
+        if (Certificate == NULL) {
+            return QUIC_STATUS_INVALID_PARAMETER;
+        }
+    } else if ((Flags & (QUIC_SEC_CONFIG_FLAG_CERTIFICATE_HASH | QUIC_SEC_CONFIG_FLAG_CERTIFICATE_HASH_STORE)) == 0) {
+        if (Principal == NULL) {
+            return QUIC_STATUS_INVALID_PARAMETER;
+        }
+    }
+
+    if (Flags & QUIC_SEC_CONFIG_FLAG_CERTIFICATE_FILE) {
+        return QUIC_STATUS_INVALID_PARAMETER;
+    }
+
+    if (Certificate == NULL && Principal == NULL) {
+        return QUIC_STATUS_INVALID_PARAMETER;
+    }
+
+    QUIC_DBG_ASSERT(Rundown != NULL);
+    if (!QuicRundownAcquire(Rundown)) {
+        QuicTraceEvent(
+            LibraryError,
+            "[ lib] ERROR, %s.",
+            "Acquire SecConfig rundown");
+        return QUIC_STATUS_INVALID_STATE;
+    }
+
+#pragma prefast(suppress: __WARNING_6014, "Memory is correctly freed (QuicTlsSecConfigDelete)")
+    QUIC_SERVER_SEC_CONFIG* Config = QUIC_ALLOC_NONPAGED(sizeof(QUIC_SERVER_SEC_CONFIG));
+    if (Config == NULL) {
+        QuicRundownRelease(Rundown);
+        QuicTraceEvent(
+            AllocFailure,
+            "Allocation of '%s' failed. (%llu bytes)",
+            "QUIC_SERVER_SEC_CONFIG",
+            sizeof(QUIC_SERVER_SEC_CONFIG));
+        return QUIC_STATUS_OUT_OF_MEMORY;
+    }
+
+    RtlZeroMemory(Config, sizeof(QUIC_SERVER_SEC_CONFIG));
+    SecInvalidateHandle(&Config->CertificateHandle);
+    Config->CleanupRundown = Rundown;
+    Config->RefCount = 1;
+    Config->IsServer = TRUE;
+
+#ifdef _KERNEL_MODE
+    QUIC_ACHA_CONTEXT* AchaContext = NULL;
+    Status = QuicTlsAllocateAchaContext(Context, CompletionHandler, Config, &AchaContext);
+    if (QUIC_FAILED(Status)) {
+        goto Error;
+    }
+
+    PSCH_CREDENTIALS Credentials = &AchaContext->Credentials;
+    Credentials->pTlsParameters = &AchaContext->TlsParameters;
+    Credentials->cTlsParameters = 1;
+#else
+    SCH_CREDENTIALS LocalCredentials = { 0 };
+    TLS_PARAMETERS LocalTlsParameters = { 0 };
+    PSCH_CREDENTIALS Credentials = &LocalCredentials;
+    Credentials->pTlsParameters = &LocalTlsParameters;
+    Credentials->cTlsParameters = 1;
+#endif
+
+    //
+    // Initialize user/kernel-common configuration.
+    //
+    Credentials->dwVersion = SCH_CREDENTIALS_VERSION;
+    Credentials->pTlsParameters->grbitDisabledProtocols = (DWORD) ~SP_PROT_TLS1_3_SERVER;
+    Credentials->pTlsParameters->cAlpnIds = 0;
+    Credentials->pTlsParameters->rgstrAlpnIds = NULL; // QUIC manages all the ALPN matching.
+    Credentials->pTlsParameters->cDisabledCrypto = 0;
+    //
+    // TODO: Disallow AES_CCM_8 algorithm, which are undefined in the QUIC-TLS spec.
+    //
+    Credentials->pTlsParameters->pDisabledCrypto = NULL;
+    Credentials->dwFlags |= SCH_CRED_NO_SYSTEM_MAPPER;
+
+    //
+    // This flag disables known-weak crypto algorithms.
+    //
+    Credentials->dwFlags |= SCH_USE_STRONG_CRYPTO;
+
+    if (Flags & QUIC_SEC_CONFIG_FLAG_ENABLE_OCSP) {
+        Credentials->dwFlags |= SCH_CRED_SNI_ENABLE_OCSP;
+    }
+
+    //
+    // Kernel mode-only APIs and configuration.
+    //
+#ifdef _KERNEL_MODE
+
+    Config->SspiContext = SspiCreateAsyncContext();
+    if (Config->SspiContext == NULL) {
+        QuicTraceEvent(
+            LibraryError,
+            "[ lib] ERROR, %s.",
+            "SspiCreateAsyncContext");
+        Status = QUIC_STATUS_OUT_OF_MEMORY;
+        goto Error;
+    }
+
+    SecStatus =
+        SspiSetAsyncNotifyCallback(
+            Config->SspiContext,
+            QuicTlsSspiNotifyCallback,
+            AchaContext);
+    if (SecStatus != SEC_E_OK) {
+        QuicTraceEvent(
+            LibraryErrorStatus,
+            "[ lib] ERROR, %u, %s.",
+            SecStatus,
+            "SspiSetAsyncNotifyCallback");
+        Status = SecStatusToQuicStatus(SecStatus);
+        goto Error;
+    }
+
+    //
+    // Set the parameters and then call ACHA.
+    //
+    if (Flags & QUIC_SEC_CONFIG_FLAG_CERTIFICATE_HASH) {
+        if (Certificate == NULL) {
+            Status = QUIC_STATUS_INVALID_PARAMETER;
+            goto Error;
+        }
+        QUIC_CERTIFICATE_HASH* CertHash = Certificate;
+        AchaContext->CertHash.dwLength = sizeof(AchaContext->CertHash);
+        AchaContext->CertHash.dwFlags |= SCH_MACHINE_CERT_HASH;
+        AchaContext->CertHash.hProv = 0;
+
+        RtlCopyMemory(
+            AchaContext->CertHash.ShaHash,
+            CertHash->ShaHash,
+            sizeof(AchaContext->CertHash.ShaHash));
+
+        //
+        // Assume the Machine MY store if unspecified.
+        //
+        RtlCopyMemory(AchaContext->CertHash.pwszStoreName, L"MY", sizeof(L"MY"));
+
+        Credentials->cCreds = 1;
+        Credentials->paCred = (PVOID)&AchaContext->CertHash;
+        Credentials->dwCredFormat = SCH_CRED_FORMAT_CERT_HASH_STORE;
+        Credentials->dwFlags |= SCH_MACHINE_CERT_HASH;
+
+    } else if (Flags & QUIC_SEC_CONFIG_FLAG_CERTIFICATE_HASH_STORE) {
+        if (Certificate == NULL) {
+            Status = QUIC_STATUS_INVALID_PARAMETER;
+            goto Error;
+        }
+        QUIC_CERTIFICATE_HASH_STORE* CertHashStore = Certificate;
+
+        AchaContext->CertHash.dwLength = sizeof(AchaContext->CertHash);
+        AchaContext->CertHash.dwFlags |= CertHashStore->Flags;
+        AchaContext->CertHash.hProv = 0;
+
+        RtlCopyMemory(
+            AchaContext->CertHash.ShaHash,
+            &(CertHashStore->ShaHash),
+            sizeof(AchaContext->CertHash.ShaHash));
+
+#pragma warning(push)
+#pragma warning(disable:6387) // Parameter 3 is allowed to be NULL when the value isn't wanted.
+#pragma warning(disable:6385) // SAL ignores the annotations on strnlen_s because of the (ULONG) cast. Probably.
+        Status =
+            RtlUTF8ToUnicodeN(
+                AchaContext->CertHash.pwszStoreName,
+                sizeof(AchaContext->CertHash.pwszStoreName),
+                NULL,
+                CertHashStore->StoreName,
+                (ULONG) strnlen_s(
+                    CertHashStore->StoreName,
+                    sizeof(CertHashStore->StoreName)));
+#pragma warning(pop)
+        if (!NT_SUCCESS(Status)) {
+            QuicTraceEvent(
+            LibraryErrorStatus,
+            "[ lib] ERROR, %u, %s.",
+            Status,
+            "Convert cert store name to unicode");
+            goto Error;
+        }
+
+        Credentials->cCreds = 1;
+        Credentials->paCred = (PVOID)&AchaContext->CertHash;
+        Credentials->dwCredFormat = SCH_CRED_FORMAT_CERT_HASH_STORE;
+        Credentials->dwFlags |= SCH_MACHINE_CERT_HASH;
+
+    } else if (Principal != NULL) {
+        //
+        // No certificate hashes present, only use Principal.
+        //
+        Credentials->cCreds = 0;
+        Credentials->paCred = NULL;
+    } else {
+        Status = QUIC_STATUS_INVALID_PARAMETER;
+        QuicTraceEvent(
+            LibraryError,
+            "[ lib] ERROR, %s.",
+            "Invalid flags passed in to QuicTlsSecConfigCreate");
+        goto Error;
+    }
+
+    if (Principal != NULL) {
+
+        Status = QuicTlsUtf8ToUnicodeString(Principal, &AchaContext->Principal);
+        if (!NT_SUCCESS(Status)) {
+            QuicTraceEvent(
+                LibraryErrorStatus,
+                "[ lib] ERROR, %u, %s.",
+                Status,
+                "Convert principal to unicode");
+            goto Error;
+        }
+
+        Credentials->dwFlags |= SCH_CRED_SNI_CREDENTIAL;
+    }
+
+    SecStatus =
+        SspiAcquireCredentialsHandleAsyncW(
+            Config->SspiContext,
+            &AchaContext->Principal,
+            (PUNICODE_STRING) &QuicTlsPackageName,
+            SECPKG_CRED_INBOUND,
+            NULL,
+            &AchaContext->Credentials,
+            NULL,
+            NULL,
+            &Config->CertificateHandle,
+            NULL);
+    if (SecStatus != SEC_E_OK) {
+        QuicTraceEvent(
+            LibraryErrorStatus,
+            "[ lib] ERROR, %u, %s.",
+            SecStatus,
+            "SspiAcquireCredentialsHandleAsyncW");
+        Status = SecStatusToQuicStatus(SecStatus);
+        goto Error;
+    }
+
+    Status = QUIC_STATUS_PENDING;
+    AchaContext = NULL;
+#else
+    //
+    // User mode-only APIs and configuration.
+    //
+
+    TimeStamp CredExpiration;
+    PCERT_CONTEXT CertContext = NULL;
+
+    if (Flags & QUIC_SEC_CONFIG_FLAG_CERTIFICATE_CONTEXT) {
+        CertContext = (PCERT_CONTEXT) Certificate;
+    } else {
+        Status =
+            QuicCertCreate(
+                Flags,
+                Certificate,
+                Principal,
+                &CertContext);
+        if (QUIC_FAILED(Status)) {
+            QuicTraceEvent(
+                LibraryErrorStatus,
+                "[ lib] ERROR, %u, %s.",
+                Status,
+                "QuicCertCreate");
+            goto Error;
+        }
+    }
+
+    Credentials->cCreds = 1;
+    Credentials->paCred = &CertContext;
+
+    QuicTraceLogVerbose(
+        SchannelAch,
+        "[ tls] Calling ACH to create server security config");
+
+    SecStatus =
+        AcquireCredentialsHandleW(
+            NULL,
+            UNISP_NAME_W,
+            SECPKG_CRED_INBOUND,
+            NULL,
+            Credentials,
+            NULL,
+            NULL,
+            &Config->CertificateHandle,
+            &CredExpiration);
+    if (SecStatus != SEC_E_OK) {
+        QuicTraceEvent(
+            LibraryErrorStatus,
+            "[ lib] ERROR, %u, %s.",
+            SecStatus,
+            "AcquireCredentialsHandleW");
+        Status = SecStatusToQuicStatus(SecStatus);
+        goto Error;
+    }
+
+    //
+    // In user mode, call the completion in-line.
+    //
+    QuicTraceLogVerbose(
+        SchannelAchCompleteInline,
+        "[ tls] Invoking security config completion callback, 0x%x",
+        SecStatus);
+    CompletionHandler(Context, SecStatusToQuicStatus(SecStatus), (QUIC_SEC_CONFIG*)Config);
+    Status = QUIC_STATUS_PENDING;
+#endif
+
+    //
+    // The completion handler will return the context to caller, so we can clear it here.
+    //
+    Config = NULL;
+
+Error:
+
+    if (Config != NULL) {
+        QuicTlsServerSecConfigDelete(Config);
+        Config = NULL;
+    }
+
+#ifdef _KERNEL_MODE
+    if (AchaContext != NULL) {
+        QuicTlsFreeAchaContext(AchaContext);
+    }
+#else
+    if (CertContext != NULL && CertContext != Certificate) {
+         CertFreeCertificateContext(CertContext);
+    }
+#endif
+
+    return Status;
+}
+
+_IRQL_requires_max_(PASSIVE_LEVEL)
+void
+QuicTlsClientSecConfigDelete(
+    __drv_freesMem(ClientConfig) _Frees_ptr_ _In_ QUIC_CLIENT_SEC_CONFIG* ClientConfig
+    )
+{
+    QUIC_DBG_ASSERT(ClientConfig->IsServer == FALSE);
+
+    if (SecIsValidHandle(&ClientConfig->SchannelHandle)) {
+        FreeCredentialsHandle(&ClientConfig->SchannelHandle);
+        SecInvalidateHandle(&ClientConfig->SchannelHandle);
+    }
+
+    QUIC_FREE(ClientConfig);
+}
+
+_IRQL_requires_max_(PASSIVE_LEVEL)
+QUIC_STATUS
+QuicTlsClientSecConfigCreate(
+    _In_ uint32_t Flags,
+    _Outptr_ QUIC_SEC_CONFIG** ClientConfig
+    )
+{
+    TimeStamp CredExpiration;
+    TLS_PARAMETERS TlsParameters = { 0 };
+    SCH_CREDENTIALS SchannelCred = { 0 };
+    SECURITY_STATUS SecStatus;
+    QUIC_STATUS Status = QUIC_STATUS_SUCCESS;
+
+    if (ClientConfig == NULL) {
+        return QUIC_STATUS_INVALID_PARAMETER;
+    }
+
+    QUIC_CLIENT_SEC_CONFIG* Config = QUIC_ALLOC_PAGED(sizeof(QUIC_CLIENT_SEC_CONFIG));
+    if (Config == NULL) {
+        QuicTraceEvent(
+            AllocFailure,
+            "Allocation of '%s' failed. (%llu bytes)",
+            "QUIC_CLIENT_SEC_CONFIG", sizeof(QUIC_CLIENT_SEC_CONFIG));
+        return QUIC_STATUS_OUT_OF_MEMORY;
+    }
+
+    SecInvalidateHandle(&Config->SchannelHandle);
+    Config->IsServer = FALSE;
+    Config->RefCount = 1;
+
+    SchannelCred.dwFlags = SCH_CRED_NO_DEFAULT_CREDS;
+    SchannelCred.dwFlags |= SCH_USE_STRONG_CRYPTO;
+    if (Flags & QUIC_CERTIFICATE_FLAG_DISABLE_CERT_VALIDATION) {
+        SchannelCred.dwFlags |= SCH_CRED_MANUAL_CRED_VALIDATION;
+    } else if (Flags != 0) {
+        //
+        // TODO - Schannel support for direct passthrough for certificate ignore
+        // flags (Flags variable).
+        //
+        SchannelCred.dwFlags |= SCH_CRED_MANUAL_CRED_VALIDATION;
+    }
+
+    TlsParameters.grbitDisabledProtocols = (DWORD) ~SP_PROT_TLS1_3_CLIENT;
+    TlsParameters.cAlpnIds = 0;
+    TlsParameters.rgstrAlpnIds = NULL; // Only used on server.
+    TlsParameters.cDisabledCrypto = 0;
+    //
+    // TODO: Disallow AES_CCM_8 algorithm, which are undefined in the QUIC-TLS spec.
+    //
+    TlsParameters.pDisabledCrypto = NULL;
+    SchannelCred.cTlsParameters = 1;
+    SchannelCred.pTlsParameters = &TlsParameters;
+    SchannelCred.dwVersion = SCH_CREDENTIALS_VERSION;
+#ifdef _KERNEL_MODE
+    PSECURITY_STRING PackageName = (PSECURITY_STRING) &QuicTlsPackageName;
+#else
+    WCHAR* PackageName = UNISP_NAME_W;
+#endif
+    SecStatus =
+        AcquireCredentialsHandleW(
+            NULL,
+            PackageName,
+            SECPKG_CRED_OUTBOUND,
+            NULL,
+            &SchannelCred,
+            NULL,
+            NULL,
+            &Config->SchannelHandle,
+            &CredExpiration);
+    if (SecStatus != SEC_E_OK) {
+        QuicTraceEvent(
+            LibraryErrorStatus,
+            "[ lib] ERROR, %u, %s.",
+            SecStatus,
+            "AcquireCredentialsHandleW");
+        Status = SecStatusToQuicStatus(SecStatus);
+        QUIC_DBG_ASSERT(QUIC_FAILED(Status));
+        goto Error;
+    }
+
+    *ClientConfig = (QUIC_SEC_CONFIG*)Config;
+    Config = NULL;
+    Status = QUIC_STATUS_SUCCESS;
+
+Error:
+    if (Config != NULL) {
+        QuicTlsClientSecConfigDelete(Config);
+    }
+
+    return Status;
+}
+
+_IRQL_requires_max_(PASSIVE_LEVEL)
+QUIC_SEC_CONFIG*
+QuicTlsSecConfigAddRef(
+    _In_ QUIC_SEC_CONFIG* SecurityConfig
+    )
+{
+    InterlockedIncrement(&SecurityConfig->RefCount);
+    return SecurityConfig;
+}
+
+_IRQL_requires_max_(PASSIVE_LEVEL)
+void
+QUIC_API
+QuicTlsSecConfigRelease(
+    _In_ QUIC_SEC_CONFIG* SecurityConfig
+    )
+{
+    if (InterlockedDecrement(&SecurityConfig->RefCount) == 0) {
+
+        if (SecurityConfig->IsServer) {
+            QuicTlsServerSecConfigDelete((QUIC_SERVER_SEC_CONFIG*)SecurityConfig);
+        } else {
+            QuicTlsClientSecConfigDelete((QUIC_CLIENT_SEC_CONFIG*)SecurityConfig);
+        }
+    }
+}
+
+_IRQL_requires_max_(PASSIVE_LEVEL)
+QUIC_STATUS
+QuicTlsSessionInitialize(
+    _Out_ QUIC_TLS_SESSION** NewTlsSession
+    )
+{
+    *NewTlsSession = QUIC_ALLOC_NONPAGED(sizeof(QUIC_TLS_SESSION));
+    if (*NewTlsSession == NULL) {
+        QuicTraceEvent(
+            AllocFailure,
+            "Allocation of '%s' failed. (%llu bytes)",
+            "QUIC_TLS_SESSION",
+            sizeof(QUIC_TLS_SESSION));
+        return QUIC_STATUS_OUT_OF_MEMORY;
+    }
+    return QUIC_STATUS_SUCCESS;
+}
+
+_IRQL_requires_max_(PASSIVE_LEVEL)
+void
+QuicTlsSessionUninitialize(
+    _In_opt_ QUIC_TLS_SESSION* TlsSession
+    )
+{
+    if (TlsSession != NULL) {
+        QUIC_FREE(TlsSession);
+    }
+}
+
+_IRQL_requires_max_(PASSIVE_LEVEL)
+QUIC_STATUS
+QuicTlsSessionSetTicketKey(
+    _In_ QUIC_TLS_SESSION* TlsSession,
+    _In_reads_bytes_(44)
+        const void* Buffer
+    )
+{
+    UNREFERENCED_PARAMETER(TlsSession);
+    UNREFERENCED_PARAMETER(Buffer);
+    return QUIC_STATUS_NOT_SUPPORTED;
+}
+
+_IRQL_requires_max_(PASSIVE_LEVEL)
+QUIC_STATUS
+QuicTlsSessionAddTicket(
+    _In_ QUIC_TLS_SESSION* TlsSession,
+    _In_ uint32_t BufferLength,
+    _In_reads_bytes_(BufferLength)
+        const uint8_t * const Buffer
+    )
+{
+    UNREFERENCED_PARAMETER(TlsSession);
+    UNREFERENCED_PARAMETER(BufferLength);
+    UNREFERENCED_PARAMETER(Buffer);
+    return QUIC_STATUS_NOT_SUPPORTED;
+}
+
+_IRQL_requires_max_(PASSIVE_LEVEL)
+QUIC_STATUS
+QuicTlsInitialize(
+    _In_ const QUIC_TLS_CONFIG* Config,
+    _Inout_ QUIC_TLS_PROCESS_STATE* State,
+    _Out_ QUIC_TLS** NewTlsContext
+    )
+{
+    UNREFERENCED_PARAMETER(Config->Connection);
+
+    const ULONG AppProtocolsSize =
+        (ULONG)(Config->AlpnBufferLength +
+            FIELD_OFFSET(SEC_APPLICATION_PROTOCOLS, ProtocolLists) +
+            FIELD_OFFSET(SEC_APPLICATION_PROTOCOL_LIST, ProtocolList));
+    const size_t TlsSize = sizeof(QUIC_TLS) + (size_t)AppProtocolsSize;
+
+    QUIC_STATUS Status = QUIC_STATUS_SUCCESS;
+    QUIC_TLS* TlsContext = QUIC_ALLOC_NONPAGED(TlsSize);
+    if (TlsContext == NULL) {
+        QuicTraceEvent(
+            AllocFailure,
+            "Allocation of '%s' failed. (%llu bytes)",
+            "QUIC_TLS",
+            sizeof(QUIC_TLS));
+        Status = QUIC_STATUS_OUT_OF_MEMORY;
+        goto Error;
+    }
+
+    QUIC_ANALYSIS_ASSUME(sizeof(*TlsContext) < TlsSize); // This should not be necessary.
+    RtlZeroMemory(TlsContext, sizeof(*TlsContext));
+    SecInvalidateHandle(&TlsContext->SchannelContext);
+
+    TlsContext->IsServer = Config->IsServer;
+    TlsContext->TlsSession = Config->TlsSession;
+
+    QuicTraceLogConnVerbose(
+        SchannelContextCreated,
+        TlsContext->Connection,
+        "Created");
+
+    TlsContext->AppProtocolsSize = AppProtocolsSize;
+    TlsContext->ApplicationProtocols = (SEC_APPLICATION_PROTOCOLS*)(TlsContext + 1);
+    TlsContext->ApplicationProtocols->ProtocolListsSize =
+        (ULONG)(FIELD_OFFSET(SEC_APPLICATION_PROTOCOL_LIST, ProtocolList) + Config->AlpnBufferLength);
+
+    SEC_APPLICATION_PROTOCOL_LIST* AlpnList = &TlsContext->ApplicationProtocols->ProtocolLists[0];
+    AlpnList->ProtoNegoExt = SecApplicationProtocolNegotiationExt_ALPN;
+    AlpnList->ProtocolListSize = Config->AlpnBufferLength;
+    memcpy(&AlpnList->ProtocolList, Config->AlpnBuffer, Config->AlpnBufferLength);
+
+    TlsContext->TransportParams = (SEND_GENERIC_TLS_EXTENSION*)Config->LocalTPBuffer;
+    TlsContext->TransportParams->ExtensionType = TLS_EXTENSION_TYPE_QUIC_TRANSPORT_PARAMETERS;
+    TlsContext->TransportParams->HandshakeType =
+        Config->IsServer ? TlsHandshake_EncryptedExtensions : TlsHandshake_ClientHello;
+    TlsContext->TransportParams->Flags = 0;
+    TlsContext->TransportParams->BufferSize =
+        (uint16_t)(Config->LocalTPLength - FIELD_OFFSET(SEND_GENERIC_TLS_EXTENSION, Buffer));
+
+    //
+    // Associate the existing security config with this TLS context.
+    //
+    TlsContext->SecConfig = QuicTlsSecConfigAddRef(Config->SecConfig);
+    TlsContext->Connection = Config->Connection;
+    TlsContext->ReceiveTPCallback = Config->ReceiveTPCallback;
+    TlsContext->SNI = Config->ServerName;
+
+    State->EarlyDataState = QUIC_TLS_EARLY_DATA_UNSUPPORTED; // 0-RTT not currently supported.
+
+    Status = QUIC_STATUS_SUCCESS;
+    *NewTlsContext = TlsContext;
+    TlsContext = NULL;
+
+Error:
+    if (TlsContext) {
+        if (TlsContext->SecConfig != NULL) {
+            QuicTlsSecConfigRelease(TlsContext->SecConfig);
+        }
+        QUIC_FREE(TlsContext);
+    }
+    return Status;
+}
+
+_IRQL_requires_max_(PASSIVE_LEVEL)
+inline
+static
+void
+QuicTlsResetSchannel(
+    _In_ QUIC_TLS* TlsContext
+    )
+{
+    if (SecIsValidHandle(&TlsContext->SchannelContext)) {
+#ifdef _KERNEL_MODE
+        SspiAsyncContext* DscContext = SspiCreateAsyncContext();
+        if (DscContext != NULL) {
+            SspiDeleteSecurityContextAsync(DscContext, &TlsContext->SchannelContext);
+            SecInvalidateHandle(&TlsContext->SchannelContext);
+
+            //
+            // No callback was registered, so free this immediately.
+            //
+            SspiFreeAsyncContext(DscContext);
+            DscContext = NULL;
+        }
+#else
+        DeleteSecurityContext(&TlsContext->SchannelContext);
+#endif
+        SecInvalidateHandle(&TlsContext->SchannelContext);
+        QuicZeroMemory(&TlsContext->Workspace, sizeof(TlsContext->Workspace));
+    }
+}
+
+_IRQL_requires_max_(PASSIVE_LEVEL)
+void
+QuicTlsUninitialize(
+    _In_opt_ QUIC_TLS* TlsContext
+    )
+{
+    if (TlsContext != NULL) {
+        QuicTraceLogConnVerbose(
+            SchannelContextCleaningUp,
+            TlsContext->Connection,
+            "Cleaning up");
+
+        QuicTlsResetSchannel(TlsContext);
+        if (TlsContext->SecConfig != NULL) {
+            QuicTlsSecConfigRelease(TlsContext->SecConfig);
+        }
+        if (TlsContext->TransportParams != NULL) {
+            QUIC_FREE(TlsContext->TransportParams);
+        }
+        QUIC_FREE(TlsContext);
+    }
+}
+
+_IRQL_requires_max_(PASSIVE_LEVEL)
+void
+QuicTlsReset(
+    _In_ QUIC_TLS* TlsContext
+    )
+{
+    QuicTraceLogConnInfo(
+        SchannelContextReset,
+        TlsContext->Connection,
+        "Resetting TLS state");
+
+    //
+    // Clean up and then re-create Schannel state.
+    //
+    QuicTlsResetSchannel(TlsContext);
+}
+
+_IRQL_requires_max_(PASSIVE_LEVEL)
+QUIC_SEC_CONFIG*
+QuicTlsGetSecConfig(
+    _In_ QUIC_TLS* TlsContext
+    )
+{
+    return QuicTlsSecConfigAddRef(TlsContext->SecConfig);
+}
+
+_IRQL_requires_max_(PASSIVE_LEVEL)
+QUIC_TLS_RESULT_FLAGS
+QuicTlsWriteDataToSchannel(
+    _In_ QUIC_TLS* TlsContext,
+    _In_reads_(*InBufferLength)
+        const uint8_t* InBuffer,
+    _Inout_ uint32_t* InBufferLength,
+    _Inout_ QUIC_TLS_PROCESS_STATE* State
+    )
+{
+#ifdef _KERNEL_MODE
+    SECURITY_STRING ServerName = { 0 };
+    PSECURITY_STRING TargetServerName = NULL;
+#else
+    SEC_WCHAR* TargetServerName = NULL;
+#endif
+
+    SecBuffer* InSecBuffers = TlsContext->Workspace.InSecBuffers;
+    SecBuffer* OutSecBuffers = TlsContext->Workspace.OutSecBuffers;
+
+    SecBufferDesc InSecBufferDesc;
+    InSecBufferDesc.ulVersion = SECBUFFER_VERSION;
+    InSecBufferDesc.pBuffers = InSecBuffers;
+    InSecBufferDesc.cBuffers = 0;
+
+    SecBufferDesc OutSecBufferDesc;
+    OutSecBufferDesc.ulVersion = SECBUFFER_VERSION;
+    OutSecBufferDesc.pBuffers = OutSecBuffers;
+    OutSecBufferDesc.cBuffers = 0;
+
+    uint8_t AlertBufferRaw[2];
+
+    if (*InBufferLength == 0) {
+
+        //
+        // If the input length is zero, then we are initializing the client
+        // side, and have a few special differences in this code path.
+        //
+        QUIC_DBG_ASSERT(TlsContext->IsServer == FALSE);
+
+        if (TlsContext->SNI != NULL) {
+#ifdef _KERNEL_MODE
+            TargetServerName = &ServerName;
+            QUIC_STATUS Status = QuicTlsUtf8ToUnicodeString(TlsContext->SNI, TargetServerName);
+#else
+            QUIC_STATUS Status = QuicTlsUtf8ToWideChar(TlsContext->SNI, &TargetServerName);
+#endif
+            if (QUIC_FAILED(Status)) {
+                QuicTraceEvent(
+                    TlsErrorStatus,
+                    "[ tls][%p] ERROR, %u, %s.",
+                    TlsContext->Connection,
+                    Status,
+                    "Convert SNI to unicode");
+                return QUIC_TLS_RESULT_ERROR;
+            }
+        }
+
+        //
+        // The first (input) secbuffer holds the ALPN for client initials.
+        //
+        InSecBuffers[InSecBufferDesc.cBuffers].BufferType = SECBUFFER_APPLICATION_PROTOCOLS;
+        InSecBuffers[InSecBufferDesc.cBuffers].cbBuffer = TlsContext->AppProtocolsSize;
+        InSecBuffers[InSecBufferDesc.cBuffers].pvBuffer = TlsContext->ApplicationProtocols;
+        InSecBufferDesc.cBuffers++;
+
+    } else {
+
+        //
+        // The first (input) secbuffer holds the received TLS data.
+        //
+        InSecBuffers[InSecBufferDesc.cBuffers].BufferType = SECBUFFER_TOKEN;
+        InSecBuffers[InSecBufferDesc.cBuffers].cbBuffer = *InBufferLength;
+        InSecBuffers[InSecBufferDesc.cBuffers].pvBuffer = (void*)InBuffer;
+        InSecBufferDesc.cBuffers++;
+    }
+
+    //
+    // More (input) secbuffers to allow Schannel to signal to if any data is
+    // extra or missing.
+    // N.B. These must always immediately follow the SECBUFFER_TOKEN. Nothing
+    // is allowed to be before them.
+    //
+    InSecBuffers[InSecBufferDesc.cBuffers].BufferType = SECBUFFER_EMPTY;
+    InSecBuffers[InSecBufferDesc.cBuffers].cbBuffer = 0;
+    InSecBuffers[InSecBufferDesc.cBuffers].pvBuffer = NULL;
+    InSecBufferDesc.cBuffers++;
+    InSecBuffers[InSecBufferDesc.cBuffers].BufferType = SECBUFFER_EMPTY;
+    InSecBuffers[InSecBufferDesc.cBuffers].cbBuffer = 0;
+    InSecBuffers[InSecBufferDesc.cBuffers].pvBuffer = NULL;
+    InSecBufferDesc.cBuffers++;
+
+    //
+    // Another (input) secbuffer to configure Schannel to use disable the TLS
+    // record layer.
+    //
+    static_assert(
+        ISC_REQ_MESSAGES == ASC_REQ_MESSAGES,
+        "To simplify the code, we use the same value for both ISC and ASC");
+    TlsContext->Workspace.InSecFlags.Flags = ISC_REQ_MESSAGES;
+    InSecBuffers[InSecBufferDesc.cBuffers].BufferType = SECBUFFER_FLAGS;
+    InSecBuffers[InSecBufferDesc.cBuffers].cbBuffer = sizeof(TlsContext->Workspace.InSecFlags);
+    InSecBuffers[InSecBufferDesc.cBuffers].pvBuffer = &TlsContext->Workspace.InSecFlags;
+    InSecBufferDesc.cBuffers++;
+
+    //
+    // If this is the first server call to ASC, populate the ALPN extension.
+    //
+    if (TlsContext->IsServer && !TlsContext->GeneratedFirstPayload) {
+        //
+        // The last (input) secbuffer contains the ALPN on server.
+        //
+        InSecBuffers[InSecBufferDesc.cBuffers].BufferType = SECBUFFER_APPLICATION_PROTOCOLS;
+        InSecBuffers[InSecBufferDesc.cBuffers].cbBuffer = TlsContext->AppProtocolsSize;
+        InSecBuffers[InSecBufferDesc.cBuffers].pvBuffer = TlsContext->ApplicationProtocols;
+        InSecBufferDesc.cBuffers++;
+    }
+
+    //
+    // The first (output) secbuffer is the buffer for Schannel to write any
+    // TLS payload to send back out.
+    //
+    OutSecBuffers[OutSecBufferDesc.cBuffers].BufferType = SECBUFFER_TOKEN;
+    OutSecBuffers[OutSecBufferDesc.cBuffers].cbBuffer = State->BufferAllocLength - State->BufferLength;
+    OutSecBuffers[OutSecBufferDesc.cBuffers].pvBuffer = State->Buffer + State->BufferLength;
+    OutSecBufferDesc.cBuffers++;
+
+    //
+    // Another (output) secbuffer is for any TLS alerts.
+    //
+    OutSecBuffers[OutSecBufferDesc.cBuffers].BufferType = SECBUFFER_EMPTY;
+    OutSecBuffers[OutSecBufferDesc.cBuffers].cbBuffer = sizeof(AlertBufferRaw);
+    OutSecBuffers[OutSecBufferDesc.cBuffers].pvBuffer = &AlertBufferRaw;
+    OutSecBufferDesc.cBuffers++;
+
+    if (TlsContext->TransportParams != NULL) {
+        //
+        // If we still have transport parameters to write, we need to add them
+        // to the input buffer.
+        //
+        InSecBuffers[InSecBufferDesc.cBuffers].BufferType = SECBUFFER_SEND_GENERIC_TLS_EXTENSION;
+        InSecBuffers[InSecBufferDesc.cBuffers].cbBuffer =
+            FIELD_OFFSET(SEND_GENERIC_TLS_EXTENSION, Buffer) +
+            TlsContext->TransportParams->BufferSize;
+        InSecBuffers[InSecBufferDesc.cBuffers].pvBuffer = TlsContext->TransportParams;
+        InSecBufferDesc.cBuffers++;
+    }
+
+    SUBSCRIBE_GENERIC_TLS_EXTENSION SubscribeExt;
+    if (*InBufferLength != 0 && !TlsContext->PeerTransportParamsReceived) {
+        //
+        // Subscribe to get the peer's transport parameters, if available.
+        //
+        SubscribeExt.Flags = 0;
+        SubscribeExt.SubscriptionsCount = 1;
+        SubscribeExt.Subscriptions[0].ExtensionType =
+            TLS_EXTENSION_TYPE_QUIC_TRANSPORT_PARAMETERS;
+        SubscribeExt.Subscriptions[0].HandshakeType =
+            TlsContext->IsServer ? TlsHandshake_ClientHello : TlsHandshake_EncryptedExtensions;
+
+        InSecBuffers[InSecBufferDesc.cBuffers].BufferType = SECBUFFER_SUBSCRIBE_GENERIC_TLS_EXTENSION;
+        InSecBuffers[InSecBufferDesc.cBuffers].cbBuffer = sizeof(SubscribeExt);
+        InSecBuffers[InSecBufferDesc.cBuffers].pvBuffer = &SubscribeExt;
+        InSecBufferDesc.cBuffers++;
+
+        //
+        // Another (output) secbuffer for the result of the subscription.
+        //
+        OutSecBuffers[OutSecBufferDesc.cBuffers].BufferType = SECBUFFER_SUBSCRIBE_GENERIC_TLS_EXTENSION;
+        OutSecBuffers[OutSecBufferDesc.cBuffers].cbBuffer = *InBufferLength;
+        OutSecBuffers[OutSecBufferDesc.cBuffers].pvBuffer = (void*)InBuffer; // Overwrite the input buffer with the extension.
+        OutSecBufferDesc.cBuffers++;
+    }
+
+    //
+    // Four more output secbuffers for any traffic secrets generated.
+    //
+    for (uint8_t i = 0; i < SEC_TRAFFIC_SECRETS_COUNT; ++i) {
+        OutSecBuffers[OutSecBufferDesc.cBuffers].BufferType = SECBUFFER_TRAFFIC_SECRETS;
+        OutSecBuffers[OutSecBufferDesc.cBuffers].cbBuffer = MAX_SEC_TRAFFIC_SECRETS_SIZE;
+        OutSecBuffers[OutSecBufferDesc.cBuffers].pvBuffer =
+            TlsContext->Workspace.OutTrafSecBuf + i * MAX_SEC_TRAFFIC_SECRETS_SIZE;
+        OutSecBufferDesc.cBuffers++;
+    }
+
+    ULONG ContextReq =
+        ISC_REQ_SEQUENCE_DETECT |
+        ISC_REQ_CONFIDENTIALITY |
+        ISC_RET_EXTENDED_ERROR |
+        ISC_REQ_STREAM;
+    ULONG ContextAttr;
+    SECURITY_STATUS SecStatus;
+
+    if (TlsContext->IsServer) {
+        QUIC_SERVER_SEC_CONFIG* SecConfig = (QUIC_SERVER_SEC_CONFIG*)TlsContext->SecConfig;
+        QUIC_DBG_ASSERT(SecConfig->IsServer == TRUE);
+
+        SecStatus =
+            AcceptSecurityContext(
+                &SecConfig->CertificateHandle,
+                SecIsValidHandle(&TlsContext->SchannelContext) ? &TlsContext->SchannelContext : NULL,
+                &InSecBufferDesc,
+                ContextReq,
+                0,
+                &(TlsContext->SchannelContext),
+                &OutSecBufferDesc,
+                &ContextAttr,
+                NULL); // FYI, used for client authentication certificate.
+
+    } else {
+        QUIC_CLIENT_SEC_CONFIG* SecConfig = (QUIC_CLIENT_SEC_CONFIG*)TlsContext->SecConfig;
+        QUIC_DBG_ASSERT(SecConfig->IsServer == FALSE);
+
+        SecStatus =
+            InitializeSecurityContextW(
+                &SecConfig->SchannelHandle,
+                SecIsValidHandle(&TlsContext->SchannelContext) ? &TlsContext->SchannelContext : NULL,
+                TargetServerName, // Only set to non-null on client initial.
+                ContextReq,
+                0,
+                SECURITY_NATIVE_DREP,
+                &InSecBufferDesc,
+                0,
+                &TlsContext->SchannelContext,
+                &OutSecBufferDesc,
+                &ContextAttr,
+                NULL);
+    }
+
+    QUIC_TLS_RESULT_FLAGS Result = 0;
+
+    SecBuffer* ExtraBuffer = NULL;
+    SecBuffer* MissingBuffer = NULL;
+    for (uint32_t i = 0; i < InSecBufferDesc.cBuffers; ++i) {
+        if (ExtraBuffer == NULL &&
+            InSecBufferDesc.pBuffers[i].BufferType == SECBUFFER_EXTRA) {
+            ExtraBuffer = &InSecBufferDesc.pBuffers[i];
+        } else if (MissingBuffer == NULL &&
+            InSecBufferDesc.pBuffers[i].BufferType == SECBUFFER_MISSING) {
+            MissingBuffer = &InSecBufferDesc.pBuffers[i];
+        }
+    }
+
+    SecBuffer* OutputTokenBuffer = NULL;
+    SecBuffer* AlertBuffer = NULL;
+    SecBuffer* TlsExtensionBuffer = NULL;
+    SEC_TRAFFIC_SECRETS* NewPeerTrafficSecrets[2] = {0};
+    SEC_TRAFFIC_SECRETS* NewOwnTrafficSecrets[2] = {0};
+    uint8_t NewPeerTrafficSecretsCount = 0;
+    uint8_t NewOwnTrafficSecretsCount = 0;
+
+    for (uint32_t i = 0; i < OutSecBufferDesc.cBuffers; ++i) {
+        if (OutputTokenBuffer == NULL &&
+            OutSecBufferDesc.pBuffers[i].BufferType == SECBUFFER_TOKEN) {
+            OutputTokenBuffer = &OutSecBufferDesc.pBuffers[i];
+        } else if (AlertBuffer == NULL &&
+            OutSecBufferDesc.pBuffers[i].BufferType == SECBUFFER_ALERT) {
+            AlertBuffer = &OutSecBufferDesc.pBuffers[i];
+        } else if (TlsExtensionBuffer == NULL &&
+            OutSecBufferDesc.pBuffers[i].BufferType == SECBUFFER_SUBSCRIBE_GENERIC_TLS_EXTENSION) {
+            TlsExtensionBuffer = &OutSecBufferDesc.pBuffers[i];
+        } else if (OutSecBufferDesc.pBuffers[i].BufferType == SECBUFFER_TRAFFIC_SECRETS) {
+            SEC_TRAFFIC_SECRETS* TrafficSecret =
+                (SEC_TRAFFIC_SECRETS*)OutSecBufferDesc.pBuffers[i].pvBuffer;
+            if (TrafficSecret->TrafficSecretType == SecTrafficSecret_None) {
+                continue;
+            }
+            QuicTraceLogConnVerbose(
+                SchannelKeyReady,
+                TlsContext->Connection,
+                "Key Ready Type, %u [%hu to %hu]",
+                TrafficSecret->TrafficSecretType,
+                TrafficSecret->MsgSequenceStart,
+                TrafficSecret->MsgSequenceEnd);
+            if (TlsContext->IsServer) {
+                if (TrafficSecret->TrafficSecretType == SecTrafficSecret_Server) {
+                    NewOwnTrafficSecrets[NewOwnTrafficSecretsCount++] = TrafficSecret;
+                } else {
+                    NewPeerTrafficSecrets[NewPeerTrafficSecretsCount++] = TrafficSecret;
+                }
+            } else {
+                if (TrafficSecret->TrafficSecretType == SecTrafficSecret_Server) {
+                    NewPeerTrafficSecrets[NewPeerTrafficSecretsCount++] = TrafficSecret;
+                } else {
+                    NewOwnTrafficSecrets[NewOwnTrafficSecretsCount++] = TrafficSecret;
+                }
+            }
+        }
+    }
+
+    switch (SecStatus) {
+    case SEC_E_OK:
+
+        //
+        // The handshake has completed. This may or may not result in more data
+        // that needs to be sent back in response (depending on client/server).
+        //
+        if (!TlsContext->PeerTransportParamsReceived) {
+            QuicTraceEvent(
+                TlsError,
+                "[ tls][%p] ERROR, %s.",
+                TlsContext->Connection,
+                "No QUIC TP received");
+            Result |= QUIC_TLS_RESULT_ERROR;
+            break;
+        }
+
+        if (TlsContext->TransportParams != NULL) {
+            //
+            // Done with the transport parameters. Clear them out so we don't
+            // try to send them again.
+            //
+            QUIC_FREE(TlsContext->TransportParams);
+            TlsContext->TransportParams = NULL;
+        }
+
+        if (!State->HandshakeComplete) {
+            if (!TlsContext->IsServer) {
+                SecPkgContext_ApplicationProtocol NegotiatedAlpn;
+                SecStatus =
+                    QueryContextAttributesW(
+                        &TlsContext->SchannelContext,
+                        SECPKG_ATTR_APPLICATION_PROTOCOL,
+                        &NegotiatedAlpn);
+                if (SecStatus != SEC_E_OK) {
+                    QuicTraceEvent(
+                        TlsErrorStatus,
+                        "[ tls][%p] ERROR, %u, %s.",
+                        TlsContext->Connection,
+                        SecStatus,
+                        "query negotiated ALPN");
+                    Result |= QUIC_TLS_RESULT_ERROR;
+                    break;
+                }
+                if (NegotiatedAlpn.ProtoNegoStatus != SecApplicationProtocolNegotiationStatus_Success) {
+                    QuicTraceEvent(
+                        TlsErrorStatus,
+                        "[ tls][%p] ERROR, %u, %s.",
+                        TlsContext->Connection,
+                        NegotiatedAlpn.ProtoNegoStatus,
+                        "ALPN negotiation status");
+                    Result |= QUIC_TLS_RESULT_ERROR;
+                    break;
+                }
+                const SEC_APPLICATION_PROTOCOL_LIST* AlpnList =
+                    &TlsContext->ApplicationProtocols->ProtocolLists[0];
+                State->NegotiatedAlpn =
+                    QuicTlsAlpnFindInList(
+                        AlpnList->ProtocolListSize,
+                        AlpnList->ProtocolList,
+                        NegotiatedAlpn.ProtocolIdSize,
+                        NegotiatedAlpn.ProtocolId);
+                if (State->NegotiatedAlpn == NULL) {
+                    QuicTraceEvent(
+                        TlsError,
+                        "[ tls][%p] ERROR, %s.",
+                        TlsContext->Connection,
+                        "ALPN Mismatch");
+                    Result |= QUIC_TLS_RESULT_ERROR;
+                    break;
+                }
+            }
+
+            SecPkgContext_SessionInfo SessionInfo;
+            SecStatus =
+                QueryContextAttributesW(
+                    &TlsContext->SchannelContext,
+                    SECPKG_ATTR_SESSION_INFO,
+                    &SessionInfo);
+            if (SecStatus != SEC_E_OK) {
+                QuicTraceEvent(
+                    TlsErrorStatus,
+                    "[ tls][%p] ERROR, %u, %s.",
+                    TlsContext->Connection,
+                    SecStatus,
+                    "query session info");
+                Result |= QUIC_TLS_RESULT_ERROR;
+                break;
+            }
+            if (SessionInfo.dwFlags & SSL_SESSION_RECONNECT) {
+                State->SessionResumed = TRUE;
+            }
+
+            QuicTraceLogConnInfo(
+                SchannelHandshakeComplete,
+                TlsContext->Connection,
+                "Handshake complete (resume=%hu)",
+                State->SessionResumed);
+            State->HandshakeComplete = TRUE;
+            Result |= QUIC_TLS_RESULT_COMPLETE;
+        }
+
+        __fallthrough;
+
+    case SEC_I_CONTINUE_NEEDED:
+    case SEC_I_CONTINUE_NEEDED_MESSAGE_OK:
+
+        if (AlertBuffer != NULL) {
+            if (AlertBuffer->cbBuffer < 2) {
+                QuicTraceEvent(
+                    TlsError,
+                    "[ tls][%p] ERROR, %s.",
+                    TlsContext->Connection,
+                    "TLS alert message received (invalid)");
+            } else {
+                State->AlertCode = ((uint8_t*)AlertBuffer->pvBuffer)[1];
+                QuicTraceEvent(
+                    TlsErrorStatus,
+                    "[ tls][%p] ERROR, %u, %s.",
+                    TlsContext->Connection,
+                    State->AlertCode,
+                    "TLS alert message received");
+            }
+            Result |= QUIC_TLS_RESULT_ERROR;
+            break;
+        }
+
+        //
+        // Some or all of the input data was processed. There may or may not be
+        // corresponding output data to send in response.
+        //
+
+        if (ExtraBuffer != NULL && ExtraBuffer->cbBuffer > 0) {
+            //
+            // Not all the input buffer was consumed. There is some 'extra' left over.
+            //
+            QUIC_DBG_ASSERT(InSecBuffers[1].cbBuffer <= *InBufferLength);
+            *InBufferLength -= InSecBuffers[1].cbBuffer;
+        }
+
+        QuicTraceLogConnInfo(
+            SchannelConsumedBytes,
+            TlsContext->Connection,
+            "Consumed %u bytes",
+            *InBufferLength);
+
+        //
+        // Update our "read" key state based on any new peer keys being available.
+        //
+        for (uint8_t i = 0; i < NewPeerTrafficSecretsCount; ++i) {
+            Result |= QUIC_TLS_RESULT_READ_KEY_UPDATED;
+            if (NewPeerTrafficSecrets[i]->TrafficSecretType == SecTrafficSecret_ClientEarlyData) {
+                QUIC_FRE_ASSERT(FALSE); // TODO - Finish the 0-RTT logic.
+            } else {
+                if (State->ReadKey == QUIC_PACKET_KEY_INITIAL) {
+                    if (!QuicPacketKeyCreate(
+                            TlsContext,
+                            QUIC_PACKET_KEY_HANDSHAKE,
+                            "peer handshake traffic secret",
+                            NewPeerTrafficSecrets[i],
+                            &State->ReadKeys[QUIC_PACKET_KEY_HANDSHAKE])) {
+                        Result |= QUIC_TLS_RESULT_ERROR;
+                        break;
+                    }
+                    State->ReadKey = QUIC_PACKET_KEY_HANDSHAKE;
+                    QuicTraceLogConnInfo(
+                        SchannelReadHandshakeStart,
+                        TlsContext->Connection,
+                        "Reading Handshake data starts now");
+                } else if (State->ReadKey == QUIC_PACKET_KEY_HANDSHAKE) {
+                    if (!QuicPacketKeyCreate(
+                            TlsContext,
+                            QUIC_PACKET_KEY_1_RTT,
+                            "peer application traffic secret",
+                            NewPeerTrafficSecrets[i],
+                            &State->ReadKeys[QUIC_PACKET_KEY_1_RTT])) {
+                        Result |= QUIC_TLS_RESULT_ERROR;
+                        break;
+                    }
+                    State->ReadKey = QUIC_PACKET_KEY_1_RTT;
+                    QuicTraceLogConnInfo(
+                        SchannelRead1RttStart,
+                        TlsContext->Connection,
+                        "Reading 1-RTT data starts now");
+                }
+            }
+        }
+
+        //
+        // Update our "write" state based on any of our own keys being available
+        //
+        for (uint8_t i = 0; i < NewOwnTrafficSecretsCount; ++i) {
+            Result |= QUIC_TLS_RESULT_WRITE_KEY_UPDATED;
+            if (NewOwnTrafficSecrets[i]->TrafficSecretType == SecTrafficSecret_ClientEarlyData) {
+                QUIC_FRE_ASSERT(FALSE); // TODO - Finish the 0-RTT logic.
+            } else {
+                if (State->WriteKey == QUIC_PACKET_KEY_INITIAL) {
+                    if (!QuicPacketKeyCreate(
+                            TlsContext,
+                            QUIC_PACKET_KEY_HANDSHAKE,
+                            "own handshake traffic secret",
+                            NewOwnTrafficSecrets[i],
+                            &State->WriteKeys[QUIC_PACKET_KEY_HANDSHAKE])) {
+                        Result |= QUIC_TLS_RESULT_ERROR;
+                        break;
+                    }
+                    State->BufferOffsetHandshake =
+                        State->BufferTotalLength + NewOwnTrafficSecrets[i]->MsgSequenceStart;
+                    State->BufferOffset1Rtt = // HACK - Currently Schannel has weird output for 1-RTT start
+                        State->BufferTotalLength + NewOwnTrafficSecrets[i]->MsgSequenceEnd;
+                    State->WriteKey = QUIC_PACKET_KEY_HANDSHAKE;
+                    QuicTraceLogConnInfo(
+                        SchannelWriteHandshakeStart,
+                        TlsContext->Connection,
+                        "Writing Handshake data starts at %u",
+                        State->BufferOffsetHandshake);
+                } else if (State->WriteKey == QUIC_PACKET_KEY_HANDSHAKE) {
+                    if (!TlsContext->IsServer && State->BufferOffsetHandshake == State->BufferOffset1Rtt) {
+                        State->BufferOffset1Rtt = // HACK - Currently Schannel has weird output for 1-RTT start
+                            State->BufferTotalLength + NewOwnTrafficSecrets[i]->MsgSequenceEnd;
+                    } else {
+                        if (!QuicPacketKeyCreate(
+                                TlsContext,
+                                QUIC_PACKET_KEY_1_RTT,
+                                "own application traffic secret",
+                                NewOwnTrafficSecrets[i],
+                                &State->WriteKeys[QUIC_PACKET_KEY_1_RTT])) {
+                            Result |= QUIC_TLS_RESULT_ERROR;
+                            break;
+                        }
+                        //State->BufferOffset1Rtt = // Currently have to get the offset from the Handshake "end"
+                        //    State->BufferTotalLength + NewOwnTrafficSecrets[i]->MsgSequenceStart;
+                        State->WriteKey = QUIC_PACKET_KEY_1_RTT;
+                        QuicTraceLogConnInfo(
+                            SchannelWrite1RttStart,
+                            TlsContext->Connection,
+                            "Writing 1-RTT data starts at %u",
+                            State->BufferOffset1Rtt);
+                    }
+                }
+            }
+        }
+
+        if (OutputTokenBuffer != NULL && OutputTokenBuffer->cbBuffer > 0) {
+            //
+            // There is output data to send back.
+            //
+            Result |= QUIC_TLS_RESULT_DATA;
+            TlsContext->GeneratedFirstPayload = TRUE;
+
+            QUIC_FRE_ASSERT(OutputTokenBuffer->cbBuffer <= 0xFFFF);
+            QUIC_DBG_ASSERT((uint16_t)OutputTokenBuffer->cbBuffer <= (State->BufferAllocLength - State->BufferLength));
+            State->BufferLength += (uint16_t)OutputTokenBuffer->cbBuffer;
+            State->BufferTotalLength += OutputTokenBuffer->cbBuffer;
+
+            QuicTraceLogConnInfo(
+                SchannelProducedData,
+                TlsContext->Connection,
+                "Produced %u bytes",
+                OutputTokenBuffer->cbBuffer);
+        }
+
+        break;
+
+    case SEC_I_GENERIC_EXTENSION_RECEIVED:
+
+        if (TlsExtensionBuffer == NULL) {
+            QuicTraceEvent(
+                TlsError,
+                "[ tls][%p] ERROR, %s.",
+                TlsContext->Connection,
+                "QUIC TP wasn't present");
+            Result |= QUIC_TLS_RESULT_ERROR;
+            break;
+        }
+
+        //
+        // We received the peer's transport parameters and need to decode
+        // them.
+        //
+        if (!TlsContext->ReceiveTPCallback(
+                TlsContext->Connection,
+                (uint16_t)(TlsExtensionBuffer->cbBuffer - 4),
+                ((uint8_t*)TlsExtensionBuffer->pvBuffer) + 4)) {
+            QuicTraceEvent(
+                TlsError,
+                "[ tls][%p] ERROR, %s.",
+                TlsContext->Connection,
+                "Process QUIC TP");
+            Result |= QUIC_TLS_RESULT_ERROR;
+            break;
+        }
+
+        TlsContext->PeerTransportParamsReceived = TRUE;
+        Result |= QUIC_TLS_RESULT_CONTINUE;
+
+        break;
+
+    case SEC_E_INCOMPLETE_MESSAGE:
+
+        //
+        // None of the input buffer was consumed. There wasn't a complete TLS
+        // record for Schannel to process. Check to see if Schannel indicated
+        // how much more data they expect.
+        //
+        *InBufferLength = 0;
+
+        if (MissingBuffer != NULL && MissingBuffer->cbBuffer != 0) {
+            QuicTraceLogConnInfo(
+                SchannelMissingData,
+                TlsContext->Connection,
+                "TLS message missing %u bytes of data",
+                MissingBuffer->cbBuffer);
+        }
+
+        break;
+
+    default:
+        //
+        // Some other error occurred and we should indicate no data could be
+        // processed successfully.
+        //
+        *InBufferLength = 0;
+        QuicTraceEvent(
+            TlsErrorStatus,
+            "[ tls][%p] ERROR, %u, %s.",
+            TlsContext->Connection,
+            SecStatus,
+            "Accept/InitializeSecurityContext");
+        Result |= QUIC_TLS_RESULT_ERROR;
+        break;
+    }
+
+#ifdef _KERNEL_MODE
+    if (ServerName.Buffer != NULL) {
+        QUIC_FREE(ServerName.Buffer);
+    }
+#else
+    if (TargetServerName != NULL) {
+        QUIC_FREE(TargetServerName);
+    }
+#endif
+
+    return Result;
+}
+
+
+_IRQL_requires_max_(PASSIVE_LEVEL)
+QUIC_TLS_RESULT_FLAGS
+QuicTlsProcessData(
+    _In_ QUIC_TLS* TlsContext,
+    _In_reads_bytes_(*BufferLength)
+        const uint8_t * Buffer,
+    _Inout_ uint32_t * BufferLength,
+    _Inout_ QUIC_TLS_PROCESS_STATE* State
+    )
+{
+    QUIC_TLS_RESULT_FLAGS Result = 0;
+
+    QuicTraceLogConnVerbose(
+        SchannelProcessingData,
+        TlsContext->Connection,
+        "Processing %u received bytes",
+        *BufferLength);
+
+    Result =
+        QuicTlsWriteDataToSchannel(
+            TlsContext,
+            Buffer,
+            BufferLength,
+            State);
+    if ((Result & QUIC_TLS_RESULT_ERROR) != 0) {
+        goto Error;
+    }
+
+    if (Result & QUIC_TLS_RESULT_CONTINUE) {
+        Result &= ~QUIC_TLS_RESULT_CONTINUE;
+        Result |=
+            QuicTlsWriteDataToSchannel(
+                TlsContext,
+                Buffer,
+                BufferLength,
+                State);
+        if ((Result & QUIC_TLS_RESULT_ERROR) != 0) {
+            goto Error;
+        }
+    }
+
+Error:
+
+    return Result;
+}
+
+_IRQL_requires_max_(PASSIVE_LEVEL)
+QUIC_TLS_RESULT_FLAGS
+QuicTlsProcessDataComplete(
+    _In_ QUIC_TLS* TlsContext,
+    _Out_ uint32_t * BufferConsumed
+    )
+{
+    UNREFERENCED_PARAMETER(TlsContext);
+    *BufferConsumed = 0;
+    return QUIC_TLS_RESULT_ERROR;
+}
+
+_IRQL_requires_max_(PASSIVE_LEVEL)
+QUIC_STATUS
+QuicTlsReadTicket(
+    _In_ QUIC_TLS* TlsContext,
+    _Inout_ uint32_t* BufferLength,
+    _Out_writes_bytes_opt_(*BufferLength)
+        uint8_t* Buffer
+    )
+{
+    UNREFERENCED_PARAMETER(TlsContext);
+    UNREFERENCED_PARAMETER(BufferLength);
+    UNREFERENCED_PARAMETER(Buffer);
+    return QUIC_STATUS_INVALID_STATE;
+}
+
+_IRQL_requires_max_(PASSIVE_LEVEL)
+QUIC_STATUS
+QuicTlsParamSet(
+    _In_ QUIC_TLS* TlsContext,
+    _In_ uint32_t Param,
+    _In_ uint32_t BufferLength,
+    _In_reads_bytes_(BufferLength)
+        const void* Buffer
+    )
+{
+    UNREFERENCED_PARAMETER(TlsContext);
+    UNREFERENCED_PARAMETER(Param);
+    UNREFERENCED_PARAMETER(BufferLength);
+    UNREFERENCED_PARAMETER(Buffer);
+    return QUIC_STATUS_NOT_SUPPORTED;
+}
+
+_IRQL_requires_max_(PASSIVE_LEVEL)
+QUIC_STATUS
+QuicTlsParamGet(
+    _In_ QUIC_TLS* TlsContext,
+    _In_ uint32_t Param,
+    _Inout_ uint32_t* BufferLength,
+    _Inout_updates_bytes_opt_(*BufferLength)
+        void* Buffer
+    )
+{
+    QUIC_STATUS Status;
+
+    switch (Param) {
+
+        case QUIC_PARAM_TLS_SCHANNEL_CONTEXT_ATTRIBUTE_W: {
+            if (*BufferLength < sizeof(QUIC_SCHANNEL_CONTEXT_ATTRIBUTE_W)) {
+                *BufferLength = sizeof(QUIC_SCHANNEL_CONTEXT_ATTRIBUTE_W);
+                Status = QUIC_STATUS_BUFFER_TOO_SMALL;
+                break;
+            }
+
+            if (Buffer == NULL) {
+                Status = QUIC_STATUS_INVALID_PARAMETER;
+                break;
+            }
+
+            QUIC_SCHANNEL_CONTEXT_ATTRIBUTE_W *ContextAttribute =
+                (QUIC_SCHANNEL_CONTEXT_ATTRIBUTE_W*)Buffer;
+
+            Status =
+                SecStatusToQuicStatus(
+                QueryContextAttributesW(
+                    &TlsContext->SchannelContext,
+                    ContextAttribute->Attribute,
+                    ContextAttribute->Buffer));
+            break;
+        }
+
+        default:
+            Status = QUIC_STATUS_NOT_SUPPORTED;
+            break;
+    }
+
+    return Status;
+}
+
+//
+// Key Encryption Functions
+//
+
+#ifdef DEBUG
+void
+QuicTlsLogSecret(
+    _In_z_ const char* const Prefix,
+    _In_reads_(Length)
+        const uint8_t* const Secret,
+    _In_ uint32_t Length
+    )
+{
+    #define HEX_TO_CHAR(x) ((x) > 9 ? ('a' + ((x) - 10)) : '0' + (x))
+    char SecretStr[256 + 1] = {0};
+    QUIC_DBG_ASSERT(Length * 2 < sizeof(SecretStr));
+    for (uint8_t i = 0; i < Length; i++) {
+        SecretStr[i*2]     = HEX_TO_CHAR(Secret[i] >> 4);
+        SecretStr[i*2 + 1] = HEX_TO_CHAR(Secret[i] & 0xf);
+    }
+    QuicTraceLogVerbose(
+        SchannelLogSecret,
+        "[ tls] %s[%u]: %s",
+        Prefix,
+        Length,
+        SecretStr);
+}
+#else
+#define QuicTlsLogSecret(Prefix, Secret, Length) UNREFERENCED_PARAMETER(Prefix);
+#endif
+
+_IRQL_requires_max_(PASSIVE_LEVEL)
+void
+QuicHkdfFormatLabel(
+    _In_z_ const char* const Label,
+    _In_ uint16_t HashLength,
+    _Out_writes_all_(5 + QUIC_HKDF_PREFIX_LEN + strlen(Label))
+        uint8_t* const Data,
+    _Inout_ uint32_t* const DataLength
+    )
+{
+    QUIC_DBG_ASSERT(strlen(Label) <= UINT8_MAX - QUIC_HKDF_PREFIX_LEN);
+    uint8_t LabelLength = (uint8_t)strlen(Label);
+
+    Data[0] = HashLength >> 8;
+    Data[1] = HashLength & 0xff;
+    Data[2] = QUIC_HKDF_PREFIX_LEN + LabelLength;
+    memcpy(Data + 3, QUIC_HKDF_PREFIX, QUIC_HKDF_PREFIX_LEN);
+    memcpy(Data + 3 + QUIC_HKDF_PREFIX_LEN, Label, LabelLength);
+    Data[3 + QUIC_HKDF_PREFIX_LEN + LabelLength] = 0;
+    *DataLength = 3 + QUIC_HKDF_PREFIX_LEN + LabelLength + 1;
+
+    Data[*DataLength] = 0x1;
+    *DataLength += 1;
+}
+
+_IRQL_requires_max_(PASSIVE_LEVEL)
+QUIC_STATUS
+QuicHkdfExpandLabel(
+    _In_ QUIC_HASH* Hash,
+    _In_z_ const char* const Label,
+    _In_ uint16_t KeyLength,
+    _In_ uint32_t OutputLength, // Writes QuicHashLength(HashType) bytes.
+    _Out_writes_all_(OutputLength)
+        uint8_t* const Output
+    )
+{
+    uint8_t LabelBuffer[64];
+    uint32_t LabelLength = sizeof(LabelBuffer);
+
+    _Analysis_assume_(strlen(Label) <= 23);
+    QuicHkdfFormatLabel(Label, KeyLength, LabelBuffer, &LabelLength);
+
+    return
+        QuicHashCompute(
+            Hash,
+            LabelBuffer,
+            LabelLength,
+            OutputLength,
+            Output);
+}
+
+_IRQL_requires_max_(PASSIVE_LEVEL)
+QUIC_STATUS
+QuicTlsDeriveInitialSecrets(
+    _In_reads_(QUIC_VERSION_SALT_LENGTH)
+        const uint8_t* const Salt,
+    _In_reads_(CIDLength)
+        const uint8_t* const CID,
+    _In_ uint8_t CIDLength,
+    _Out_ QUIC_SECRET *ClientInitial,
+    _Out_ QUIC_SECRET *ServerInitial
+    )
+{
+    QUIC_STATUS Status;
+    QUIC_HASH* InitialHash = NULL;
+    QUIC_HASH* DerivedHash = NULL;
+    uint8_t InitialSecret[QUIC_HASH_SHA256_SIZE];
+
+    QuicTlsLogSecret("init cid", CID, CIDLength);
+
+    Status =
+        QuicHashCreate(
+            QUIC_HASH_SHA256,
+            Salt,
+            QUIC_VERSION_SALT_LENGTH,
+            &InitialHash);
+    if (QUIC_FAILED(Status)) {
+        goto Error;
+    }
+
+    //
+    // Extract secret for client and server secret expansion.
+    //
+    Status =
+        QuicHashCompute(
+            InitialHash,
+            CID,
+            CIDLength,
+            sizeof(InitialSecret),
+            InitialSecret);
+    if (QUIC_FAILED(Status)) {
+        goto Error;
+    }
+
+    QuicTlsLogSecret("init secret", InitialSecret, sizeof(InitialSecret));
+
+    //
+    // Create hash for client and server secret expansion.
+    //
+    Status =
+        QuicHashCreate(
+            QUIC_HASH_SHA256,
+            InitialSecret,
+            sizeof(InitialSecret),
+            &DerivedHash);
+    if (QUIC_FAILED(Status)) {
+        goto Error;
+    }
+
+    //
+    // Expand client secret.
+    //
+    ClientInitial->Hash = QUIC_HASH_SHA256;
+    ClientInitial->Aead = QUIC_AEAD_AES_128_GCM;
+    Status =
+        QuicHkdfExpandLabel(
+            DerivedHash,
+            "client in",
+            sizeof(InitialSecret),
+            QUIC_HASH_SHA256_SIZE,
+            ClientInitial->Secret);
+    if (QUIC_FAILED(Status)) {
+        goto Error;
+    }
+
+    //
+    // Expand server secret.
+    //
+    ServerInitial->Hash = QUIC_HASH_SHA256;
+    ServerInitial->Aead = QUIC_AEAD_AES_128_GCM;
+    Status =
+        QuicHkdfExpandLabel(
+            DerivedHash,
+            "server in",
+            sizeof(InitialSecret),
+            QUIC_HASH_SHA256_SIZE,
+            ServerInitial->Secret);
+    if (QUIC_FAILED(Status)) {
+        goto Error;
+    }
+
+Error:
+
+    QuicHashFree(InitialHash);
+    QuicHashFree(DerivedHash);
+
+    RtlSecureZeroMemory(InitialSecret, sizeof(InitialSecret));
+
+    return Status;
+}
+
+_IRQL_requires_max_(PASSIVE_LEVEL)
+QUIC_STATUS
+QuicPacketKeyDerive(
+    _In_ QUIC_PACKET_KEY_TYPE KeyType,
+    _In_ const QUIC_SECRET* const Secret,
+    _In_z_ const char* const SecretName,
+    _In_ BOOLEAN CreateHpKey,
+    _Out_ QUIC_PACKET_KEY **NewKey
+    )
+{
+    const uint16_t SecretLength = QuicHashLength(Secret->Hash);
+    const uint16_t KeyLength = QuicKeyLength(Secret->Aead);
+
+    QUIC_DBG_ASSERT(SecretLength >= KeyLength);
+    QUIC_DBG_ASSERT(SecretLength >= QUIC_IV_LENGTH);
+    QUIC_DBG_ASSERT(SecretLength <= QUIC_HASH_MAX_SIZE);
+
+    QuicTlsLogSecret(SecretName, Secret->Secret, SecretLength);
+
+    const uint16_t PacketKeyLength =
+        sizeof(QUIC_PACKET_KEY) +
+        (KeyType == QUIC_PACKET_KEY_1_RTT ? sizeof(QUIC_SECRET) : 0);
+    QUIC_PACKET_KEY *Key = QUIC_ALLOC_NONPAGED(PacketKeyLength);
+    if (Key == NULL) {
+        QuicTraceEvent(
+            AllocFailure,
+            "Allocation of '%s' failed. (%llu bytes)",
+            "QUIC_PACKET_KEY",
+            PacketKeyLength);
+        return QUIC_STATUS_OUT_OF_MEMORY;
+    }
+    QuicZeroMemory(Key, sizeof(QUIC_PACKET_KEY));
+    Key->Type = KeyType;
+
+    QUIC_HASH* Hash = NULL;
+    uint8_t Temp[QUIC_HASH_MAX_SIZE];
+
+    QUIC_STATUS Status =
+        QuicHashCreate(
+            Secret->Hash,
+            Secret->Secret,
+            SecretLength,
+            &Hash);
+    if (QUIC_FAILED(Status)) {
+        goto Error;
+    }
+
+    Status =
+        QuicHkdfExpandLabel(
+            Hash,
+            "quic iv",
+            QUIC_IV_LENGTH,
+            SecretLength,
+            Temp);
+    if (QUIC_FAILED(Status)) {
+        goto Error;
+    }
+
+    memcpy(Key->Iv, Temp, QUIC_IV_LENGTH);
+    QuicTlsLogSecret("static iv", Key->Iv, QUIC_IV_LENGTH);
+
+    Status =
+        QuicHkdfExpandLabel(
+            Hash,
+            "quic key",
+            KeyLength,
+            SecretLength,
+            Temp);
+    if (QUIC_FAILED(Status)) {
+        goto Error;
+    }
+
+    QuicTlsLogSecret("key", Temp, KeyLength);
+
+    Status =
+        QuicKeyCreate(
+            Secret->Aead,
+            Temp,
+            &Key->PacketKey);
+    if (QUIC_FAILED(Status)) {
+        goto Error;
+    }
+
+    if (CreateHpKey) {
+        Status =
+            QuicHkdfExpandLabel(
+                Hash,
+                "quic hp",
+                KeyLength,
+                SecretLength,
+                Temp);
+        if (QUIC_FAILED(Status)) {
+            goto Error;
+        }
+
+        QuicTlsLogSecret("hp", Temp, KeyLength);
+
+        Status =
+            QuicHpKeyCreate(
+                Secret->Aead,
+                Temp,
+                &Key->HeaderKey);
+        if (QUIC_FAILED(Status)) {
+            goto Error;
+        }
+    }
+
+    if (KeyType == QUIC_PACKET_KEY_1_RTT) {
+        QuicCopyMemory(Key->TrafficSecret, Secret, sizeof(QUIC_SECRET));
+    }
+
+    *NewKey = Key;
+    Key = NULL;
+
+Error:
+
+    QuicPacketKeyFree(Key);
+    QuicHashFree(Hash);
+
+    RtlSecureZeroMemory(Temp, sizeof(Temp));
+
+    return Status;
+}
+
+_IRQL_requires_max_(PASSIVE_LEVEL)
+_When_(NewReadKey != NULL, _At_(*NewReadKey, __drv_allocatesMem(Mem)))
+_When_(NewWriteKey != NULL, _At_(*NewWriteKey, __drv_allocatesMem(Mem)))
+QUIC_STATUS
+QuicPacketKeyCreateInitial(
+    _In_ BOOLEAN IsServer,
+    _In_reads_(QUIC_VERSION_SALT_LENGTH)
+        const uint8_t* const Salt,  // Version Specific
+    _In_ uint8_t CIDLength,
+    _In_reads_(CIDLength)
+        const uint8_t* const CID,
+    _Out_opt_ QUIC_PACKET_KEY** NewReadKey,
+    _Out_opt_ QUIC_PACKET_KEY** NewWriteKey
+    )
+{
+    QUIC_STATUS Status;
+    QUIC_SECRET ClientInitial, ServerInitial;
+    QUIC_PACKET_KEY* ReadKey = NULL, *WriteKey = NULL;
+
+    Status =
+        QuicTlsDeriveInitialSecrets(
+            Salt,
+            CID,
+            CIDLength,
+            &ClientInitial,
+            &ServerInitial);
+    if (QUIC_FAILED(Status)) {
+        goto Error;
+    }
+
+    if (NewWriteKey != NULL) {
+        Status =
+            QuicPacketKeyDerive(
+                QUIC_PACKET_KEY_INITIAL,
+                IsServer ? &ServerInitial : &ClientInitial,
+                IsServer ? "srv secret" : "cli secret",
+                TRUE,
+                &WriteKey);
+        if (QUIC_FAILED(Status)) {
+            goto Error;
+        }
+    }
+
+    if (NewReadKey != NULL) {
+        Status =
+            QuicPacketKeyDerive(
+                QUIC_PACKET_KEY_INITIAL,
+                IsServer ? &ClientInitial : &ServerInitial,
+                IsServer ? "cli secret" : "srv secret",
+                TRUE,
+                &ReadKey);
+        if (QUIC_FAILED(Status)) {
+            goto Error;
+        }
+    }
+
+    if (NewWriteKey != NULL) {
+        *NewWriteKey = WriteKey;
+        WriteKey = NULL;
+    }
+
+    if (NewReadKey != NULL) {
+        *NewReadKey = ReadKey;
+        ReadKey = NULL;
+    }
+
+Error:
+
+    QuicPacketKeyFree(ReadKey);
+    QuicPacketKeyFree(WriteKey);
+
+    RtlSecureZeroMemory(ClientInitial.Secret, sizeof(ClientInitial.Secret));
+    RtlSecureZeroMemory(ServerInitial.Secret, sizeof(ServerInitial.Secret));
+
+    return Status;
+}
+
+_Success_(return != FALSE)
+BOOLEAN
+QuicParseTrafficSecrets(
+    _In_ const QUIC_TLS* TlsContext,
+    _In_ const SEC_TRAFFIC_SECRETS* TrafficSecrets,
+    _Out_ QUIC_SECRET* Secret
+    )
+{
+    UNREFERENCED_PARAMETER(TlsContext);
+
+    if (wcscmp(TrafficSecrets->SymmetricAlgId, BCRYPT_AES_ALGORITHM) != 0) {
+        QuicTraceEvent(
+            TlsError,
+            "[ tls][%p] ERROR, %s.",
+            TlsContext->Connection,
+            "Unsupported symmetric algorithm");
+        return FALSE;
+    }
+
+    if (wcscmp(TrafficSecrets->ChainingMode, BCRYPT_CHAIN_MODE_GCM) != 0) {
+        QuicTraceEvent(
+            TlsError,
+            "[ tls][%p] ERROR, %s.",
+            TlsContext->Connection,
+            "Unsupported chaining mode");
+        return FALSE;
+    }
+
+    switch (TrafficSecrets->KeySize) {
+    case 16:
+        Secret->Aead = QUIC_AEAD_AES_128_GCM;
+        break;
+    case 32:
+        Secret->Aead = QUIC_AEAD_AES_256_GCM;
+        break;
+    default:
+        QuicTraceEvent(
+            TlsError,
+            "[ tls][%p] ERROR, %s.",
+            TlsContext->Connection,
+            "Unsupported key size");
+        return FALSE;
+    }
+
+    if (wcscmp(TrafficSecrets->HashAlgId, BCRYPT_SHA256_ALGORITHM) == 0) {
+        Secret->Hash = QUIC_HASH_SHA256;
+    } else if (wcscmp(TrafficSecrets->HashAlgId, BCRYPT_SHA384_ALGORITHM) == 0) {
+        Secret->Hash = QUIC_HASH_SHA384;
+    } else if (wcscmp(TrafficSecrets->HashAlgId, BCRYPT_SHA512_ALGORITHM) == 0) {
+        Secret->Hash = QUIC_HASH_SHA512;
+    } else {
+        QuicTraceEvent(
+            TlsError,
+            "[ tls][%p] ERROR, %s.",
+            TlsContext->Connection,
+            "Unsupported hash algorithm");
+        return FALSE;
+    }
+
+    QUIC_DBG_ASSERT(TrafficSecrets->TrafficSecretSize <= sizeof(Secret->Secret));
+    QUIC_DBG_ASSERT(TrafficSecrets->IvSize == QUIC_IV_LENGTH);
+
+    memcpy(Secret->Secret, TrafficSecrets->TrafficSecret, TrafficSecrets->TrafficSecretSize);
+
+    return TRUE;
+}
+
+_Success_(return==TRUE)
+BOOLEAN
+QuicPacketKeyCreate(
+    _Inout_ QUIC_TLS* TlsContext,
+    _In_ QUIC_PACKET_KEY_TYPE KeyType,
+    _In_z_ const char* const SecretName,
+    _In_ const SEC_TRAFFIC_SECRETS* TrafficSecrets,
+    _Out_ QUIC_PACKET_KEY** Key
+    )
+{
+    NTSTATUS Status;
+    QUIC_SECRET Secret;
+
+    if (!QuicParseTrafficSecrets(TlsContext, TrafficSecrets, &Secret)) {
+        Status = QUIC_STATUS_INVALID_PARAMETER;
+        goto Error;
+    }
+
+    Status =
+        QuicPacketKeyDerive(
+            KeyType,
+            &Secret,
+            SecretName,
+            TRUE,
+            Key);
+    if (!NT_SUCCESS(Status)) {
+        QuicTraceEvent(
+            TlsErrorStatus,
+            "[ tls][%p] ERROR, %u, %s.",
+            TlsContext->Connection,
+            Status,
+            "QuicPacketKeyDerive");
+        goto Error;
+    }
+
+Error:
+
+    return NT_SUCCESS(Status);
+}
+
+_IRQL_requires_max_(DISPATCH_LEVEL)
+void
+QuicPacketKeyFree(
+    _In_opt_ __drv_freesMem(Mem) QUIC_PACKET_KEY* Key
+    )
+{
+    if (Key != NULL) {
+        QuicKeyFree(Key->PacketKey);
+        QuicHpKeyFree(Key->HeaderKey);
+        if (Key->Type >= QUIC_PACKET_KEY_1_RTT) {
+            RtlSecureZeroMemory(Key->TrafficSecret, sizeof(QUIC_SECRET));
+        }
+        QUIC_FREE(Key);
+    }
+}
+
+_IRQL_requires_max_(PASSIVE_LEVEL)
+_At_(*NewKey, __drv_allocatesMem(Mem))
+QUIC_STATUS
+QuicPacketKeyUpdate(
+    _In_ QUIC_PACKET_KEY* OldKey,
+    _Out_ QUIC_PACKET_KEY** NewKey
+    )
+{
+    if (OldKey->Type != QUIC_PACKET_KEY_1_RTT) {
+        return QUIC_STATUS_INVALID_STATE;
+    }
+
+    QUIC_HASH* Hash = NULL;
+    QUIC_SECRET NewTrafficSecret;
+    const uint16_t SecretLength = QuicHashLength(OldKey->TrafficSecret->Hash);
+
+    QUIC_STATUS Status =
+        QuicHashCreate(
+            OldKey->TrafficSecret->Hash,
+            OldKey->TrafficSecret->Secret,
+            SecretLength,
+            &Hash);
+    if (QUIC_FAILED(Status)) {
+        goto Error;
+    }
+
+    Status =
+        QuicHkdfExpandLabel(
+            Hash,
+            "quic ku",
+            SecretLength,
+            SecretLength,
+            NewTrafficSecret.Secret);
+    if (QUIC_FAILED(Status)) {
+        goto Error;
+    }
+
+    NewTrafficSecret.Hash = OldKey->TrafficSecret->Hash;
+    NewTrafficSecret.Aead = OldKey->TrafficSecret->Aead;
+
+    Status =
+        QuicPacketKeyDerive(
+            QUIC_PACKET_KEY_1_RTT,
+            &NewTrafficSecret,
+            "update traffic secret",
+            FALSE,
+            NewKey);
+
+    RtlSecureZeroMemory(&NewTrafficSecret, sizeof(QUIC_SECRET));
+    RtlSecureZeroMemory(OldKey->TrafficSecret, sizeof(QUIC_SECRET));
+
+Error:
+
+    QuicHashFree(Hash);
+
+    return Status;
+}
+
+_IRQL_requires_max_(PASSIVE_LEVEL)
+QUIC_STATUS
+QuicKeyCreate(
+    _In_ QUIC_AEAD_TYPE AeadType,
+    _When_(AeadType == QUIC_AEAD_AES_128_GCM, _In_reads_(16))
+    _When_(AeadType == QUIC_AEAD_AES_256_GCM, _In_reads_(32))
+    _When_(AeadType == QUIC_AEAD_CHACHA20_POLY1305, _In_reads_(32))
+        const uint8_t* const RawKey,
+    _Out_ QUIC_KEY** NewKey
+    )
+{
+    uint8_t KeyLength;
+    BCRYPT_ALG_HANDLE KeyAlgHandle;
+
+    switch (AeadType) {
+    case QUIC_AEAD_AES_128_GCM:
+        KeyLength = 16;
+        KeyAlgHandle = QUIC_AES_GCM_ALG_HANDLE;
+        break;
+    case QUIC_AEAD_AES_256_GCM:
+        KeyLength = 32;
+        KeyAlgHandle = QUIC_AES_GCM_ALG_HANDLE;
+        break;
+    case QUIC_AEAD_CHACHA20_POLY1305:
+    default:
+        return QUIC_STATUS_NOT_SUPPORTED;
+    }
+
+    NTSTATUS Status =
+        BCryptGenerateSymmetricKey(
+            KeyAlgHandle,
+            (BCRYPT_KEY_HANDLE*)NewKey,
+            NULL, // Let BCrypt manage the memory for this key.
+            0,
+            (uint8_t*)RawKey,
+            KeyLength,
+            0);
+    if (!NT_SUCCESS(Status)) {
+        QuicTraceEvent(
+            LibraryErrorStatus,
+            "[ lib] ERROR, %u, %s.",
+            Status,
+            "BCryptGenerateSymmetricKey");
+        goto Error;
+    }
+
+Error:
+
+    return NtStatusToQuicStatus(Status);
+}
+
+_IRQL_requires_max_(DISPATCH_LEVEL)
+void
+QuicKeyFree(
+    _In_opt_ QUIC_KEY* Key
+    )
+{
+    if (Key) {
+        BCryptDestroyKey((BCRYPT_KEY_HANDLE)Key);
+    }
+}
+
+_IRQL_requires_max_(DISPATCH_LEVEL)
+QUIC_STATUS
+QuicEncrypt(
+    _In_ QUIC_KEY* _Key,
+    _In_reads_bytes_(QUIC_IV_LENGTH)
+        const uint8_t* const Iv,
+    _In_ uint16_t AuthDataLength,
+    _In_reads_bytes_opt_(AuthDataLength)
+        const uint8_t* const AuthData,
+    _In_ uint16_t BufferLength,
+    _When_(BufferLength > QUIC_ENCRYPTION_OVERHEAD, _Inout_updates_bytes_(BufferLength))
+    _When_(BufferLength <= QUIC_ENCRYPTION_OVERHEAD, _Out_writes_bytes_(BufferLength))
+        uint8_t* Buffer
+    )
+{
+    NTSTATUS Status;
+    ULONG CipherTextSize;
+    BCRYPT_AUTHENTICATED_CIPHER_MODE_INFO Info;
+    BCRYPT_KEY_HANDLE Key = (BCRYPT_KEY_HANDLE)_Key;
+
+    QUIC_DBG_ASSERT(QUIC_ENCRYPTION_OVERHEAD <= BufferLength);
+
+#ifdef QUIC_FUZZER
+    if (MsQuicFuzzerContext.EncryptCallback) {
+#pragma prefast(suppress: __WARNING_26000, "Auth Data and Buffer are always contiguous")
+        MsQuicFuzzerContext.EncryptCallback(
+            MsQuicFuzzerContext.CallbackContext,
+            (uint8_t*)AuthData,
+            AuthDataLength + BufferLength
+        );
+    }
+#endif
+
+    BCRYPT_INIT_AUTH_MODE_INFO(Info);
+    Info.pbAuthData = (uint8_t*)AuthData;
+    Info.cbAuthData = AuthDataLength;
+    Info.pbTag = Buffer + (BufferLength - QUIC_ENCRYPTION_OVERHEAD);
+    Info.cbTag = QUIC_ENCRYPTION_OVERHEAD;
+    Info.pbNonce = (uint8_t*)Iv;
+    Info.cbNonce = QUIC_IV_LENGTH;
+
+    Status =
+        BCryptEncrypt(
+            Key,
+            Buffer,
+            BufferLength - QUIC_ENCRYPTION_OVERHEAD,
+            &Info,
+            (uint8_t*)Iv,
+            QUIC_IV_LENGTH,
+            Buffer,
+            BufferLength,
+            &CipherTextSize,
+            0);
+
+    QUIC_DBG_ASSERT(CipherTextSize == (ULONG)(BufferLength - QUIC_ENCRYPTION_OVERHEAD));
+
+    return NtStatusToQuicStatus(Status);
+}
+
+_IRQL_requires_max_(DISPATCH_LEVEL)
+QUIC_STATUS
+QuicDecrypt(
+    _In_ QUIC_KEY* _Key,
+    _In_reads_bytes_(QUIC_IV_LENGTH)
+        const uint8_t* const Iv,
+    _In_ uint16_t AuthDataLength,
+    _In_reads_bytes_opt_(AuthDataLength)
+        const uint8_t* const AuthData,
+    _In_ uint16_t BufferLength,
+    _Inout_updates_bytes_(BufferLength)
+        uint8_t* Buffer
+    )
+{
+    NTSTATUS Status;
+    ULONG PlainTextSize;
+    BCRYPT_AUTHENTICATED_CIPHER_MODE_INFO Info;
+    BCRYPT_KEY_HANDLE Key = (BCRYPT_KEY_HANDLE)_Key;
+
+    QUIC_DBG_ASSERT(QUIC_ENCRYPTION_OVERHEAD <= BufferLength);
+
+    BCRYPT_INIT_AUTH_MODE_INFO(Info);
+    Info.pbAuthData = (uint8_t*)AuthData;
+    Info.cbAuthData = AuthDataLength;
+    Info.pbTag = Buffer + (BufferLength - QUIC_ENCRYPTION_OVERHEAD);
+    Info.cbTag = QUIC_ENCRYPTION_OVERHEAD;
+    Info.pbNonce = (uint8_t*)Iv;
+    Info.cbNonce = QUIC_IV_LENGTH;
+
+    Status =
+        BCryptDecrypt(
+            Key,
+            Buffer,
+            BufferLength - QUIC_ENCRYPTION_OVERHEAD,
+            &Info,
+            (uint8_t*)Iv,
+            QUIC_IV_LENGTH,
+            Buffer,
+            BufferLength - QUIC_ENCRYPTION_OVERHEAD,
+            &PlainTextSize,
+            0);
+
+    QUIC_DBG_ASSERT(PlainTextSize == (ULONG)(BufferLength - QUIC_ENCRYPTION_OVERHEAD));
+
+    return NtStatusToQuicStatus(Status);
+}
+
+_IRQL_requires_max_(PASSIVE_LEVEL)
+QUIC_STATUS
+QuicHpKeyCreate(
+    _In_ QUIC_AEAD_TYPE AeadType,
+    _When_(AeadType == QUIC_AEAD_AES_128_GCM, _In_reads_(16))
+    _When_(AeadType == QUIC_AEAD_AES_256_GCM, _In_reads_(32))
+    _When_(AeadType == QUIC_AEAD_CHACHA20_POLY1305, _In_reads_(32))
+        const uint8_t* const RawKey,
+    _Out_ QUIC_HP_KEY** NewKey
+    )
+{
+    uint8_t KeyLength;
+
+    switch (AeadType) {
+    case QUIC_AEAD_AES_128_GCM:
+        KeyLength = 16;
+        break;
+    case QUIC_AEAD_AES_256_GCM:
+        KeyLength = 32;
+        break;
+    case QUIC_AEAD_CHACHA20_POLY1305:
+    default:
+        return QUIC_STATUS_NOT_SUPPORTED;
+    }
+
+    NTSTATUS Status =
+        BCryptGenerateSymmetricKey(
+            QUIC_AES_ECB_ALG_HANDLE,
+            (BCRYPT_KEY_HANDLE*)NewKey,
+            NULL, // Let BCrypt manage the memory for this key.
+            0,
+            (uint8_t*)RawKey,
+            KeyLength,
+            0);
+    if (!NT_SUCCESS(Status)) {
+        QuicTraceEvent(
+            LibraryErrorStatus,
+            "[ lib] ERROR, %u, %s.",
+            Status,
+            "BCryptGenerateSymmetricKey (ECB)");
+        goto Error;
+    }
+
+Error:
+
+    return NtStatusToQuicStatus(Status);
+}
+
+_IRQL_requires_max_(DISPATCH_LEVEL)
+void
+QuicHpKeyFree(
+    _In_opt_ QUIC_HP_KEY* Key
+    )
+{
+    if (Key) {
+        BCryptDestroyKey((BCRYPT_KEY_HANDLE)Key);
+    }
+}
+
+_IRQL_requires_max_(DISPATCH_LEVEL)
+QUIC_STATUS
+QuicHpComputeMask(
+    _In_ QUIC_HP_KEY* Key,
+    _In_ uint8_t BatchSize,
+    _In_reads_bytes_(QUIC_HP_SAMPLE_LENGTH * BatchSize)
+        const uint8_t* const Cipher,
+    _Out_writes_bytes_(QUIC_HP_SAMPLE_LENGTH * BatchSize)
+        uint8_t* Mask
+    )
+{
+    ULONG TempSize = 0;
+    QUIC_STATUS Status =
+        NtStatusToQuicStatus(
+        BCryptEncrypt(
+            (BCRYPT_KEY_HANDLE)Key,
+            (uint8_t*)Cipher,
+            QUIC_HP_SAMPLE_LENGTH * BatchSize,
+            NULL,
+            NULL,
+            0,
+            Mask,
+            QUIC_HP_SAMPLE_LENGTH * BatchSize,
+            &TempSize,
+            0));
+    QuicTlsLogSecret("Cipher", Cipher, QUIC_HP_SAMPLE_LENGTH * BatchSize);
+    QuicTlsLogSecret("HpMask", Mask, QUIC_HP_SAMPLE_LENGTH * BatchSize);
+    return Status;
+}
+
+_IRQL_requires_max_(PASSIVE_LEVEL)
+QUIC_STATUS
+QuicHashCreate(
+    _In_ QUIC_HASH_TYPE HashType,
+    _In_reads_(SaltLength)
+        const uint8_t* const Salt,
+    _In_ uint32_t SaltLength,
+    _Out_ QUIC_HASH** Hash
+    )
+{
+    BCRYPT_ALG_HANDLE HashAlgHandle;
+
+    switch (HashType) {
+    case QUIC_HASH_SHA256:
+        HashAlgHandle = QUIC_HMAC_SHA256_ALG_HANDLE;
+        break;
+    case QUIC_HASH_SHA384:
+        HashAlgHandle = QUIC_HMAC_SHA384_ALG_HANDLE;
+        break;
+    case QUIC_HASH_SHA512:
+        HashAlgHandle = QUIC_HMAC_SHA512_ALG_HANDLE;
+        break;
+    default:
+        return QUIC_STATUS_NOT_SUPPORTED;
+    }
+
+    NTSTATUS Status =
+        BCryptCreateHash(
+            HashAlgHandle,
+            (BCRYPT_HASH_HANDLE*)Hash,
+            NULL, // Let BCrypt manage the memory for this hash object.
+            0,
+            (uint8_t*)Salt,
+            (ULONG)SaltLength,
+            BCRYPT_HASH_REUSABLE_FLAG);
+    if (!NT_SUCCESS(Status)) {
+        QuicTraceEvent(
+            LibraryErrorStatus,
+            "[ lib] ERROR, %u, %s.",
+            Status,
+            "BCryptCreateHash");
+        goto Error;
+    }
+
+Error:
+
+    return NtStatusToQuicStatus(Status);
+}
+
+_IRQL_requires_max_(DISPATCH_LEVEL)
+void
+QuicHashFree(
+    _In_opt_ QUIC_HASH* Hash
+    )
+{
+    if (Hash) {
+        BCryptDestroyHash((BCRYPT_HASH_HANDLE)Hash);
+    }
+}
+
+_IRQL_requires_max_(DISPATCH_LEVEL)
+QUIC_STATUS
+QuicHashCompute(
+    _In_ QUIC_HASH* Hash,
+    _In_reads_(InputLength)
+        const uint8_t* const Input,
+    _In_ uint32_t InputLength,
+    _In_ uint32_t OutputLength,
+    _Out_writes_all_(OutputLength)
+        uint8_t* const Output
+    )
+{
+    BCRYPT_HASH_HANDLE HashHandle = (BCRYPT_HASH_HANDLE)Hash;
+
+    NTSTATUS Status =
+        BCryptHashData(
+            HashHandle,
+            (uint8_t*)Input,
+            InputLength,
+            0);
+    if (!NT_SUCCESS(Status)) {
+        QuicTraceEvent(
+            LibraryErrorStatus,
+            "[ lib] ERROR, %u, %s.",
+            Status,
+            "BCryptHashData");
+        goto Error;
+    }
+
+    Status =
+        BCryptFinishHash(
+            HashHandle,
+            Output,
+            OutputLength,
+            0);
+    if (!NT_SUCCESS(Status)) {
+        QuicTraceEvent(
+            LibraryErrorStatus,
+            "[ lib] ERROR, %u, %s.",
+            Status,
+            "BCryptFinishHash");
+        goto Error;
+    }
+
+Error:
+
+    return NtStatusToQuicStatus(Status);
+}