--- conflicted
+++ resolved
@@ -2007,9 +2007,6 @@
                         TlsContext->Connection,
                         "Rejected deferred cert validation");
                     Result |= CXPLAT_TLS_RESULT_ERROR;
-<<<<<<< HEAD
-                    State->AlertCode = 42; // bad_certificate
-=======
                     State->AlertCode = CXPLAT_TLS_ALERT_CODE_BAD_CERTIFICATE;
                     break;
                 }
@@ -2025,7 +2022,6 @@
                         "Custom certificate validation failed");
                     Result |= CXPLAT_TLS_RESULT_ERROR;
                     State->AlertCode = CXPLAT_TLS_ALERT_CODE_BAD_CERTIFICATE;
->>>>>>> 9d651e6f
                     break;
                 }
             }
