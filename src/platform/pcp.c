--- conflicted
+++ resolved
@@ -390,11 +390,7 @@
     CxPlatConvertToMappedV6(&Route.LocalAddress, &LocalMappedAddress);
 
     CXPLAT_SEND_DATA* SendData =
-<<<<<<< HEAD
-        CxPlatSendDataAlloc(Socket, CXPLAT_ECN_NON_ECT, PCP_MAP_REQUEST_SIZE, QuicAddrGetFamily(&Route.RemoteAddress));
-=======
         CxPlatSendDataAlloc(Socket, CXPLAT_ECN_NON_ECT, PCP_MAP_REQUEST_SIZE, &Route);
->>>>>>> 651aff22
     if (SendData == NULL) {
         return QUIC_STATUS_OUT_OF_MEMORY;
     }
@@ -494,11 +490,7 @@
     CxPlatConvertToMappedV6(RemotePeerAddress, &RemotePeerMappedAddress);
 
     CXPLAT_SEND_DATA* SendData =
-<<<<<<< HEAD
-        CxPlatSendDataAlloc(Socket, CXPLAT_ECN_NON_ECT, PCP_PEER_REQUEST_SIZE, QuicAddrGetFamily(&RemoteAddress));
-=======
         CxPlatSendDataAlloc(Socket, CXPLAT_ECN_NON_ECT, PCP_PEER_REQUEST_SIZE, &Route);
->>>>>>> 651aff22
     if (SendData == NULL) {
         return QUIC_STATUS_OUT_OF_MEMORY;
     }
