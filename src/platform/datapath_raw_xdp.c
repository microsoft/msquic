--- conflicted
+++ resolved
@@ -203,11 +203,8 @@
             Xdp->OffloadStatus.Receive.NetworkLayerXsum = State;
             Xdp->OffloadStatus.Receive.TransportLayerXsum = State;
             printf("SkipXsum: %u\n", State);
-<<<<<<< HEAD
         } else if (strcmp(Line, "ExtraThreads") == 0) {
             Xdp->ExtraThreads = strtoul(Value, NULL, 10);
-=======
->>>>>>> f5c01c58
         }
     }
 
