--- conflicted
+++ resolved
@@ -688,18 +688,13 @@
     )
 {
     XDP_DATAPATH* Xdp = (XDP_DATAPATH*)Datapath;
-<<<<<<< HEAD
-    XDP_TX_PACKET* Packet = (XDP_TX_PACKET*)InterlockedPopEntrySList(&Xdp->TxPool);
-    uint16_t HeaderBackfill = CxPlatDpRawParseCalculateHeaderBackFill(Family);
-=======
-    const uint16_t HeaderBackfill = 42; // Ethernet,IPv4,UDP
->>>>>>> 6aa5fd6b
 
     //
     // TODO: TX spreading.
     //
     XDP_QUEUE* Queue = &Xdp->Queues[0];
     XDP_TX_PACKET* Packet = (XDP_TX_PACKET*)InterlockedPopEntrySList(&Queue->TxPool);
+    uint16_t HeaderBackfill = CxPlatDpRawParseCalculateHeaderBackFill(Family);
 
     UNREFERENCED_PARAMETER(ECN);
 
