--- conflicted
+++ resolved
@@ -117,37 +117,8 @@
 } CXPLAT_SOCKET_TYPE;
 
 //
-<<<<<<< HEAD
-// Internal receive context.
-=======
-// Type of IO.
-//
-typedef enum DATAPATH_IO_TYPE {
-    DATAPATH_IO_SIGNATURE         = 'WINU',
-    DATAPATH_IO_RECV              = DATAPATH_IO_SIGNATURE + 1,
-    DATAPATH_IO_SEND              = DATAPATH_IO_SIGNATURE + 2,
-    DATAPATH_IO_QUEUE_SEND        = DATAPATH_IO_SIGNATURE + 3,
-    DATAPATH_IO_ACCEPTEX          = DATAPATH_IO_SIGNATURE + 4,
-    DATAPATH_IO_CONNECTEX         = DATAPATH_IO_SIGNATURE + 5,
-    DATAPATH_IO_RIO_NOTIFY        = DATAPATH_IO_SIGNATURE + 6,
-    DATAPATH_IO_RIO_RECV          = DATAPATH_IO_SIGNATURE + 7,
-    DATAPATH_IO_RIO_SEND          = DATAPATH_IO_SIGNATURE + 8,
-    DATAPATH_IO_RECV_FAILURE      = DATAPATH_IO_SIGNATURE + 9,
-    DATAPATH_IO_MAX
-} DATAPATH_IO_TYPE;
-
-//
-// IO header for SQE->CQE based completions.
-//
-typedef struct DATAPATH_IO_SQE {
-    DATAPATH_IO_TYPE IoType;
-    DATAPATH_SQE DatapathSqe;
-} DATAPATH_IO_SQE;
-
-//
 // Contains all the info for a single RX IO operation. Multiple RX packets may
 // come from a single IO operation.
->>>>>>> 972e6773
 //
 typedef struct DATAPATH_RX_IO_BLOCK {
     //
@@ -794,40 +765,6 @@
     CxPlatStopDatapathIo(Sqe);
 }
 
-<<<<<<< HEAD
-CXPLAT_RECV_DATA*
-MANGLE(CxPlatDataPathRecvPacketToRecvData)(
-    _In_ const CXPLAT_RECV_PACKET* const Context
-    )
-{
-    return (CXPLAT_RECV_DATA*)
-        (((PUCHAR)Context) -
-            sizeof(CXPLAT_DATAPATH_INTERNAL_RECV_BUFFER_CONTEXT) -
-            sizeof(CXPLAT_RECV_DATA));
-}
-
-CXPLAT_RECV_PACKET*
-MANGLE(CxPlatDataPathRecvDataToRecvPacket)(
-    _In_ const CXPLAT_RECV_DATA* const Datagram
-    )
-{
-    return (CXPLAT_RECV_PACKET*)
-        (((PUCHAR)Datagram) +
-            sizeof(CXPLAT_RECV_DATA) +
-            sizeof(CXPLAT_DATAPATH_INTERNAL_RECV_BUFFER_CONTEXT));
-}
-
-CXPLAT_DATAPATH_INTERNAL_RECV_BUFFER_CONTEXT*
-CxPlatDataPathDatagramToInternalDatagramContext(
-    _In_ CXPLAT_RECV_DATA* Datagram
-    )
-{
-    return (CXPLAT_DATAPATH_INTERNAL_RECV_BUFFER_CONTEXT*)
-        (((PUCHAR)Datagram) + sizeof(CXPLAT_RECV_DATA));
-}
-
-=======
->>>>>>> 972e6773
 void
 CxPlatDataPathStartReceiveAsync(
     _In_ CXPLAT_SOCKET_PROC* SocketProc
@@ -1163,15 +1100,8 @@
 
 _IRQL_requires_max_(PASSIVE_LEVEL)
 QUIC_STATUS
-<<<<<<< HEAD
 MANGLE(CxPlatDataPathInitialize)(
-    _In_ uint32_t ClientRecvContextLength,
-=======
-CxPlatDataPathInitialize(
     _In_ uint32_t ClientRecvDataLength,
-    _In_opt_ const CXPLAT_UDP_DATAPATH_CALLBACKS* UdpCallbacks,
-    _In_opt_ const CXPLAT_TCP_DATAPATH_CALLBACKS* TcpCallbacks,
->>>>>>> 972e6773
     _In_opt_ QUIC_EXECUTION_CONFIG* Config,
     _Out_ CXPLAT_DATAPATH* Datapath
     )
@@ -3683,11 +3613,7 @@
         CXPLAT_RECV_DATA** DatagramChainTail = &RecvDataChain;
 
         CXPLAT_RECV_DATA* Datagram;
-<<<<<<< HEAD
-        PUCHAR RecvPayload = ((PUCHAR)RecvContext) + SocketProc->Parent->Datapath->RecvPayloadOffset;
-=======
         PUCHAR RecvPayload = ((PUCHAR)IoBlock) + Datapath->RecvPayloadOffset;
->>>>>>> 972e6773
 
         BOOLEAN FoundLocalAddr = FALSE;
         UINT16 MessageLength = NumberOfBytesTransferred;
@@ -4033,21 +3959,13 @@
 
         CXPLAT_DBG_ASSERT(NumberOfBytesTransferred <= SocketProc->Parent->RecvBufLen);
 
-<<<<<<< HEAD
-        CXPLAT_RECV_DATA* Data = (CXPLAT_RECV_DATA*)(RecvContext + 1);
-=======
         CXPLAT_DATAPATH* Datapath = SocketProc->Parent->Datapath;
         CXPLAT_RECV_DATA* Data = (CXPLAT_RECV_DATA*)(IoBlock + 1);
->>>>>>> 972e6773
 
         CXPLAT_CONTAINING_RECORD(Data, DATAPATH_RX_PACKET, Data)->IoBlock = IoBlock;
 
         Data->Next = NULL;
-<<<<<<< HEAD
-        Data->Buffer = ((PUCHAR)RecvContext) + SocketProc->Parent->Datapath->RecvPayloadOffset;
-=======
         Data->Buffer = ((PUCHAR)IoBlock) + Datapath->RecvPayloadOffset;
->>>>>>> 972e6773
         Data->BufferLength = NumberOfBytesTransferred;
         Data->Route = &IoBlock->Route;
         Data->PartitionIndex = SocketProc->DatapathProc->PartitionIndex;
