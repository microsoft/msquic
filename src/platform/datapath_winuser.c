--- conflicted
+++ resolved
@@ -4622,7 +4622,59 @@
     }
 }
 
-<<<<<<< HEAD
+_IRQL_requires_max_(PASSIVE_LEVEL)
+void
+QuicCopyRouteInfo(
+    _Inout_ CXPLAT_ROUTE* DstRoute,
+    _In_ CXPLAT_ROUTE* SrcRoute
+    )
+{
+    *DstRoute = *SrcRoute;
+}
+
+void
+CxPlatResolveRouteComplete(
+    _In_ void* Context,
+    _Inout_ CXPLAT_ROUTE* Route,
+    _In_reads_bytes_(6) const uint8_t* PhysicalAddress,
+    _In_ uint8_t PathId
+    )
+{
+    UNREFERENCED_PARAMETER(Context);
+    UNREFERENCED_PARAMETER(Route);
+    UNREFERENCED_PARAMETER(PhysicalAddress);
+    UNREFERENCED_PARAMETER(PathId);
+}
+
+_IRQL_requires_max_(PASSIVE_LEVEL)
+QUIC_STATUS
+CxPlatResolveRoute(
+    _In_ CXPLAT_SOCKET* Socket,
+    _Inout_ CXPLAT_ROUTE* Route,
+    _In_ uint8_t PathId,
+    _In_ void* Context,
+    _In_ CXPLAT_ROUTE_RESOLUTION_CALLBACK_HANDLER Callback
+    )
+{
+    UNREFERENCED_PARAMETER(Socket);
+    UNREFERENCED_PARAMETER(PathId);
+    UNREFERENCED_PARAMETER(Context);
+    UNREFERENCED_PARAMETER(Callback);
+    Route->State = RouteResolved;
+    return QUIC_STATUS_SUCCESS;
+}
+
+_IRQL_requires_max_(PASSIVE_LEVEL)
+void
+CxPlatUpdateRoute(
+    _Inout_ CXPLAT_ROUTE* DstRoute,
+    _In_ CXPLAT_ROUTE* SrcRoute
+    )
+{
+    UNREFERENCED_PARAMETER(DstRoute);
+    UNREFERENCED_PARAMETER(SrcRoute);
+}
+
 const struct CXPLAT_DATAPATH_FUNCTIONS DataPathUserFuncs = {
         MANGLE(CxPlatDataPathRecvPacketToRecvData),
         MANGLE(CxPlatDataPathRecvDataToRecvPacket),
@@ -4650,58 +4702,4 @@
         MANGLE(CxPlatSendDataIsFull),
         MANGLE(CxPlatSocketSend),
         MANGLE(CxPlatDataPathProcessCqe)
-    };
-=======
-_IRQL_requires_max_(PASSIVE_LEVEL)
-void
-QuicCopyRouteInfo(
-    _Inout_ CXPLAT_ROUTE* DstRoute,
-    _In_ CXPLAT_ROUTE* SrcRoute
-    )
-{
-    *DstRoute = *SrcRoute;
-}
-
-void
-CxPlatResolveRouteComplete(
-    _In_ void* Context,
-    _Inout_ CXPLAT_ROUTE* Route,
-    _In_reads_bytes_(6) const uint8_t* PhysicalAddress,
-    _In_ uint8_t PathId
-    )
-{
-    UNREFERENCED_PARAMETER(Context);
-    UNREFERENCED_PARAMETER(Route);
-    UNREFERENCED_PARAMETER(PhysicalAddress);
-    UNREFERENCED_PARAMETER(PathId);
-}
-
-_IRQL_requires_max_(PASSIVE_LEVEL)
-QUIC_STATUS
-CxPlatResolveRoute(
-    _In_ CXPLAT_SOCKET* Socket,
-    _Inout_ CXPLAT_ROUTE* Route,
-    _In_ uint8_t PathId,
-    _In_ void* Context,
-    _In_ CXPLAT_ROUTE_RESOLUTION_CALLBACK_HANDLER Callback
-    )
-{
-    UNREFERENCED_PARAMETER(Socket);
-    UNREFERENCED_PARAMETER(PathId);
-    UNREFERENCED_PARAMETER(Context);
-    UNREFERENCED_PARAMETER(Callback);
-    Route->State = RouteResolved;
-    return QUIC_STATUS_SUCCESS;
-}
-
-_IRQL_requires_max_(PASSIVE_LEVEL)
-void
-CxPlatUpdateRoute(
-    _Inout_ CXPLAT_ROUTE* DstRoute,
-    _In_ CXPLAT_ROUTE* SrcRoute
-    )
-{
-    UNREFERENCED_PARAMETER(DstRoute);
-    UNREFERENCED_PARAMETER(SrcRoute);
-}
->>>>>>> 7a3114dd
+    };