/*++

    Copyright (c) Microsoft Corporation.
    Licensed under the MIT License.

Abstract:

    QUIC Datapath Implementation (User Mode)

--*/

#include "platform_internal.h"
#ifdef QUIC_CLOG
#include "datapath_winuser.c.clog.h"
#endif

#ifdef QUIC_FUZZER

int
CxPlatFuzzerSendMsg(
    _In_ SOCKET s,
    _In_ LPWSAMSG lpMsg,
    _In_ DWORD dwFlags,
    _Out_ LPDWORD lpNumberOfBytesSent,
    _In_ LPWSAOVERLAPPED lpOverlapped,
    _In_ LPWSAOVERLAPPED_COMPLETION_ROUTINE lpCompletionRoutine
    );

int
CxPlatFuzzerRecvMsg(
    _In_ SOCKET s,
    _Inout_ LPWSAMSG lpMsg,
    _Out_ LPDWORD lpdwNumberOfBytesRecvd,
    _In_ LPWSAOVERLAPPED lpOverlapped,
    _In_ LPWSAOVERLAPPED_COMPLETION_ROUTINE lpCompletionRoutine
    );

#endif

#pragma warning(disable:4116) // unnamed type definition in parentheses

//
// If set, CXPLAT_DATAPATH_QUEUE_SENDS enables logic to queue the UDP send
// to the datapath worker thread instead of inline execution.
//
//#define CXPLAT_DATAPATH_QUEUE_SENDS 1

//
// This IOCTL allows for creating per-processor sockets for the same UDP port.
// This is used to get better parallelization to improve performance.
//
#ifndef SIO_CPU_AFFINITY
#define SIO_CPU_AFFINITY  _WSAIOW(IOC_VENDOR,21)
#endif

//
// Not yet available in the SDK. When available this code can be removed.
//
#if 1
#define UDP_SEND_MSG_SIZE           2
#define UDP_RECV_MAX_COALESCED_SIZE 3
#define UDP_COALESCED_INFO          3
#endif

//
// The maximum number of UDP datagrams that can be sent with one call.
//
#define CXPLAT_MAX_BATCH_SEND                 1

//
// The maximum UDP receive coalescing payload.
//
#define MAX_URO_PAYLOAD_LENGTH              (UINT16_MAX - CXPLAT_UDP_HEADER_SIZE)

//
// The maximum single buffer size for sending coalesced payloads.
//
#define CXPLAT_LARGE_SEND_BUFFER_SIZE         0xFFFF

//
// The maximum number of UDP datagrams to preallocate for URO.
//
#define URO_MAX_DATAGRAMS_PER_INDICATION    64

CXPLAT_STATIC_ASSERT(
    sizeof(QUIC_BUFFER) == sizeof(WSABUF),
    "WSABUF is assumed to be interchangeable for QUIC_BUFFER");
CXPLAT_STATIC_ASSERT(
    FIELD_OFFSET(QUIC_BUFFER, Length) == FIELD_OFFSET(WSABUF, len),
    "WSABUF is assumed to be interchangeable for QUIC_BUFFER");
CXPLAT_STATIC_ASSERT(
    FIELD_OFFSET(QUIC_BUFFER, Buffer) == FIELD_OFFSET(WSABUF, buf),
    "WSABUF is assumed to be interchangeable for QUIC_BUFFER");

#define IsUnreachableErrorCode(ErrorCode) \
( \
    ErrorCode == ERROR_NETWORK_UNREACHABLE || \
    ErrorCode == ERROR_HOST_UNREACHABLE || \
    ErrorCode == ERROR_PROTOCOL_UNREACHABLE || \
    ErrorCode == ERROR_PORT_UNREACHABLE \
)

typedef struct CXPLAT_DATAPATH_PROC CXPLAT_DATAPATH_PROC;   // Per-processor datapath state.
typedef struct CXPLAT_SOCKET_PROC CXPLAT_SOCKET_PROC;       // Per-processor socket state.

typedef enum CXPLAT_SOCKET_TYPE {
    CXPLAT_SOCKET_UDP             = 0,
    CXPLAT_SOCKET_TCP_LISTENER    = 1,
    CXPLAT_SOCKET_TCP             = 2,
    CXPLAT_SOCKET_TCP_SERVER      = 3
} CXPLAT_SOCKET_TYPE;

//
// Internal receive context.
//
typedef struct CXPLAT_DATAPATH_INTERNAL_RECV_CONTEXT {

    //
    // The owning datagram pool.
    //
    CXPLAT_POOL* OwningPool;

    //
    // The reference count of the receive buffer.
    //
    ULONG ReferenceCount;

    //
    // Contains the 4 tuple.
    //
    CXPLAT_TUPLE Tuple;

} CXPLAT_DATAPATH_INTERNAL_RECV_CONTEXT;

//
// Internal receive context.
//
typedef struct CXPLAT_DATAPATH_INTERNAL_RECV_BUFFER_CONTEXT {

    //
    // The owning allocation.
    //
    CXPLAT_DATAPATH_INTERNAL_RECV_CONTEXT* RecvContext;

} CXPLAT_DATAPATH_INTERNAL_RECV_BUFFER_CONTEXT;

//
// Send context.
//
typedef struct CXPLAT_SEND_DATA {

    //
    // The Overlapped structure for I/O completion.
    //
    OVERLAPPED Overlapped;

    //
    // The owning processor context.
    //
    CXPLAT_DATAPATH_PROC* Owner;

    //
    // The total buffer size for WsaBuffers.
    //
    uint32_t TotalSize;

    //
    // The send segmentation size; zero if segmentation is not performed.
    //
    UINT16 SegmentSize;

    //
    // The type of ECN markings needed for send.
    //
    CXPLAT_ECN_TYPE ECN;

    //
    // The current number of WsaBuffers used.
    //
    UINT8 WsaBufferCount;

    //
    // Contains all the datagram buffers to pass to the socket.
    //
    WSABUF WsaBuffers[CXPLAT_MAX_BATCH_SEND];

    //
    // The WSABUF returned to the client for segmented sends.
    //
    WSABUF ClientBuffer;

#ifdef CXPLAT_DATAPATH_QUEUE_SENDS
    //
    // The local address to bind to.
    //
    QUIC_ADDR LocalAddress;

    //
    // The remote address to send to.
    //
    QUIC_ADDR RemoteAddress;
#endif

} CXPLAT_SEND_DATA;

//
// Per-processor socket state.
//
typedef struct CXPLAT_SOCKET_PROC {

    //
    // Parent CXPLAT_SOCKET.
    //
    CXPLAT_SOCKET* Parent;

    //
    // Socket handle to the networking stack.
    //
    SOCKET Socket;

    //
    // Rundown for synchronizing clean up with upcalls.
    //
    CXPLAT_RUNDOWN_REF UpcallRundown;

    //
    // The set of parameters/state passed to WsaRecvMsg for the IP stack to
    // populate to indicate the result of the receive.
    //

    union {
    //
    // Normal TCP/UDP socket data
    //
    struct {
    WSABUF RecvWsaBuf;
    char RecvWsaMsgControlBuf[
        WSA_CMSG_SPACE(sizeof(IN6_PKTINFO)) +   // IP_PKTINFO
        WSA_CMSG_SPACE(sizeof(DWORD)) +         // UDP_COALESCED_INFO
        WSA_CMSG_SPACE(sizeof(INT))             // IP_ECN
        ];
    WSAMSG RecvWsaMsgHdr;
    CXPLAT_DATAPATH_INTERNAL_RECV_CONTEXT* CurrentRecvContext;
    };
    //
    // TCP Listener socket data
    //
    struct {
    CXPLAT_SOCKET* AcceptSocket;
    char AcceptAddrSpace[
        sizeof(SOCKADDR_INET) + 16 +
        sizeof(SOCKADDR_INET) + 16
        ];
    };
    };
    OVERLAPPED Overlapped;

} CXPLAT_SOCKET_PROC;

//
// Per-port state. Multiple sockets are created on each port.
//
typedef struct CXPLAT_SOCKET {

    //
    // Socket type.
    //
    uint8_t Type : 2; // CXPLAT_SOCKET_TYPE

    //
    // Flag indicates the socket has a default remote destination.
    //
    uint8_t HasFixedRemoteAddress : 1;

    //
    // Flag indicates the socket successfully connected.
    //
    uint8_t ConnectComplete : 1;

    //
    // Flag indicates the socket indicated a disconnect event.
    //
    uint8_t DisconnectIndicated : 1;

    //
    // Flag indicates the socket has not been exposed externally yet.
    //
    uint8_t Internal : 1;

    //
    // Flag indicates the binding is being used for PCP.
    //
    uint8_t PcpBinding : 1;

    //
    // The index of the affinitized receive processor for a connected socket.
    //
    uint16_t ProcessorAffinity;

    //
    // Parent datapath.
    //
    CXPLAT_DATAPATH* Datapath;

    //
    // The local address and port.
    //
    SOCKADDR_INET LocalAddress;

    //
    // The remote address and port.
    //
    SOCKADDR_INET RemoteAddress;

    //
    // The local interface's MTU.
    //
    UINT16 Mtu;

    //
    // The number of per-processor socket contexts that still need to be cleaned up.
    //
    short volatile ProcsOutstanding;

    //
    // Client context pointer.
    //
    void *ClientContext;

    //
    // Per-processor socket contexts.
    //
    CXPLAT_SOCKET_PROC Processors[0];

} CXPLAT_SOCKET;

//
// Represents a single IO completion port and thread for processing work that
// is completed on a single processor.
//
typedef struct CXPLAT_DATAPATH_PROC {

    //
    // Parent datapath.
    //
    CXPLAT_DATAPATH* Datapath;

    //
    // IO Completion Socket used for the processing completions on the socket.
    //
    HANDLE IOCP;

    //
    // Thread used for handling IOCP completions.
    //
    HANDLE CompletionThread;

    //
    // The ID of the CompletionThread.
    //
    uint32_t ThreadId;

    //
    // The index of the context in the datapath's array.
    //
    uint16_t Index;

    //
    // Pool of send contexts to be shared by all sockets on this core.
    //
    CXPLAT_POOL SendDataPool;

    //
    // Pool of send buffers to be shared by all sockets on this core.
    //
    CXPLAT_POOL SendBufferPool;

    //
    // Pool of large segmented send buffers to be shared by all sockets on this
    // core.
    //
    CXPLAT_POOL LargeSendBufferPool;

    //
    // Pool of receive datagram contexts and buffers to be shared by all sockets
    // on this core.
    //
    CXPLAT_POOL RecvDatagramPool;

} CXPLAT_DATAPATH_PROC;

//
// Main structure for tracking all UDP abstractions.
//
typedef struct CXPLAT_DATAPATH {

    //
    // Set of supported features.
    //
    uint32_t Features;

    //
    // Flag used to shutdown the completion thread.
    //
    BOOLEAN Shutdown;

    //
    // Maximum batch sizes supported for send.
    //
    UINT8 MaxSendBatchSize;

    //
    // Function pointer to AcceptEx.
    //
    LPFN_ACCEPTEX AcceptEx;

    //
    // Function pointer to ConnectEx.
    //
    LPFN_CONNECTEX ConnectEx;

    //
    // Function pointer to WSASendMsg.
    //
    LPFN_WSASENDMSG WSASendMsg;

    //
    // Function pointer to WSARecvMsg.
    //
    LPFN_WSARECVMSG WSARecvMsg;

    //
    // Rundown for waiting on binding cleanup.
    //
    CXPLAT_RUNDOWN_REF SocketsRundown;

    //
    // The UDP callback function pointers.
    //
    CXPLAT_UDP_DATAPATH_CALLBACKS UdpHandlers;

    //
    // The TCP callback function pointers.
    //
    CXPLAT_TCP_DATAPATH_CALLBACKS TcpHandlers;

    //
    // Size of the client's CXPLAT_RECV_PACKET.
    //
    uint32_t ClientRecvContextLength;

    //
    // The size of each receive datagram array element, including client context,
    // internal context, and padding.
    //
    uint32_t DatagramStride;

    //
    // The offset of the receive payload buffer from the start of the receive
    // context.
    //
    uint32_t RecvPayloadOffset;

    //
    // The number of processors.
    //
    uint16_t ProcCount;

    //
    // Per-processor completion contexts.
    //
    CXPLAT_DATAPATH_PROC Processors[0];

} CXPLAT_DATAPATH;

CXPLAT_RECV_DATA*
CxPlatDataPathRecvPacketToRecvData(
    _In_ const CXPLAT_RECV_PACKET* const Context
    )
{
    return (CXPLAT_RECV_DATA*)
        (((PUCHAR)Context) -
            sizeof(CXPLAT_DATAPATH_INTERNAL_RECV_BUFFER_CONTEXT) -
            sizeof(CXPLAT_RECV_DATA));
}

CXPLAT_RECV_PACKET*
CxPlatDataPathRecvDataToRecvPacket(
    _In_ const CXPLAT_RECV_DATA* const Datagram
    )
{
    return (CXPLAT_RECV_PACKET*)
        (((PUCHAR)Datagram) +
            sizeof(CXPLAT_RECV_DATA) +
            sizeof(CXPLAT_DATAPATH_INTERNAL_RECV_BUFFER_CONTEXT));
}

CXPLAT_DATAPATH_INTERNAL_RECV_BUFFER_CONTEXT*
CxPlatDataPathDatagramToInternalDatagramContext(
    _In_ CXPLAT_RECV_DATA* Datagram
    )
{
    return (CXPLAT_DATAPATH_INTERNAL_RECV_BUFFER_CONTEXT*)
        (((PUCHAR)Datagram) + sizeof(CXPLAT_RECV_DATA));
}

QUIC_STATUS
CxPlatSocketStartReceive(
    _In_ CXPLAT_SOCKET_PROC* SocketProc,
    _In_ CXPLAT_DATAPATH_PROC* DatapathProc
    );

QUIC_STATUS
CxPlatSocketStartAccept(
    _In_ CXPLAT_SOCKET_PROC* SocketProc,
    _In_ CXPLAT_DATAPATH_PROC* DatapathProc
    );

//
// Callback function for IOCP Worker Thread.
//
DWORD
WINAPI
CxPlatDataPathWorkerThread(
    _In_ void* Context
    );

void
CxPlatDataPathQueryRssScalabilityInfo(
    _Inout_ CXPLAT_DATAPATH* Datapath
    )
{
    int Result;
    DWORD BytesReturned;
    RSS_SCALABILITY_INFO RssInfo = { 0 };

    SOCKET RssSocket = socket(AF_INET6, SOCK_STREAM, IPPROTO_TCP);
    if (RssSocket == INVALID_SOCKET) {
        int WsaError = WSAGetLastError();
        QuicTraceLogWarning(
            DatapathOpenTcpSocketFailed,
            "[data] RSS helper socket failed to open, 0x%x",
            WsaError);
        goto Error;
    }

    Result =
        WSAIoctl(
            RssSocket,
            SIO_QUERY_RSS_SCALABILITY_INFO,
            NULL,
            0,
            &RssInfo,
            sizeof(RssInfo),
            &BytesReturned,
            NULL,
            NULL);
    if (Result != NO_ERROR) {
        int WsaError = WSAGetLastError();
        QuicTraceLogWarning(
            DatapathQueryRssProcessorInfoFailed,
            "[data] Query for SIO_QUERY_RSS_SCALABILITY_INFO failed, 0x%x",
            WsaError);
        goto Error;
    }

    if (RssInfo.RssEnabled) {
        Datapath->Features |= CXPLAT_DATAPATH_FEATURE_RECV_SIDE_SCALING;
    }

Error:

    if (RssSocket != INVALID_SOCKET) {
        closesocket(RssSocket);
    }
}

QUIC_STATUS
CxPlatDataPathQuerySockoptSupport(
    _Inout_ CXPLAT_DATAPATH* Datapath
    )
{
    int Result;
    int OptionLength;
    DWORD BytesReturned;
    GUID AcceptExGuid = WSAID_ACCEPTEX;
    GUID ConnectExGuid = WSAID_CONNECTEX;
    GUID WSASendMsgGuid = WSAID_WSASENDMSG;
    GUID WSARecvMsgGuid = WSAID_WSARECVMSG;
    QUIC_STATUS Status = QUIC_STATUS_SUCCESS;

    SOCKET UdpSocket = socket(AF_INET, SOCK_DGRAM, IPPROTO_UDP);
    if (UdpSocket == INVALID_SOCKET) {
        int WsaError = WSAGetLastError();
        QuicTraceLogWarning(
            DatapathOpenUdpSocketFailed,
            "[data] UDP send segmentation helper socket failed to open, 0x%x",
            WsaError);
        goto Error;
    }

    Result =
        WSAIoctl(
            UdpSocket,
            SIO_GET_EXTENSION_FUNCTION_POINTER,
            &AcceptExGuid,
            sizeof(AcceptExGuid),
            &Datapath->AcceptEx,
            sizeof(Datapath->AcceptEx),
            &BytesReturned,
            NULL,
            NULL);
    if (Result != NO_ERROR) {
        int WsaError = WSAGetLastError();
        QuicTraceEvent(
            LibraryErrorStatus,
            "[ lib] ERROR, %u, %s.",
            WsaError,
            "SIO_GET_EXTENSION_FUNCTION_POINTER (AcceptEx)");
        Status = HRESULT_FROM_WIN32(WsaError);
        goto Error;
    }

    Result =
        WSAIoctl(
            UdpSocket,
            SIO_GET_EXTENSION_FUNCTION_POINTER,
            &ConnectExGuid,
            sizeof(ConnectExGuid),
            &Datapath->ConnectEx,
            sizeof(Datapath->ConnectEx),
            &BytesReturned,
            NULL,
            NULL);
    if (Result != NO_ERROR) {
        int WsaError = WSAGetLastError();
        QuicTraceEvent(
            LibraryErrorStatus,
            "[ lib] ERROR, %u, %s.",
            WsaError,
            "SIO_GET_EXTENSION_FUNCTION_POINTER (ConnectEx)");
        Status = HRESULT_FROM_WIN32(WsaError);
        goto Error;
    }

    Result =
        WSAIoctl(
            UdpSocket,
            SIO_GET_EXTENSION_FUNCTION_POINTER,
            &WSASendMsgGuid,
            sizeof(WSASendMsgGuid),
            &Datapath->WSASendMsg,
            sizeof(Datapath->WSASendMsg),
            &BytesReturned,
            NULL,
            NULL);
    if (Result != NO_ERROR) {
        int WsaError = WSAGetLastError();
        QuicTraceEvent(
            LibraryErrorStatus,
            "[ lib] ERROR, %u, %s.",
            WsaError,
            "SIO_GET_EXTENSION_FUNCTION_POINTER (WSASendMsg)");
        Status = HRESULT_FROM_WIN32(WsaError);
        goto Error;
    }

    Result =
        WSAIoctl(
            UdpSocket,
            SIO_GET_EXTENSION_FUNCTION_POINTER,
            &WSARecvMsgGuid,
            sizeof(WSARecvMsgGuid),
            &Datapath->WSARecvMsg,
            sizeof(Datapath->WSARecvMsg),
            &BytesReturned,
            NULL,
            NULL);
    if (Result != NO_ERROR) {
        int WsaError = WSAGetLastError();
        QuicTraceEvent(
            LibraryErrorStatus,
            "[ lib] ERROR, %u, %s.",
            WsaError,
            "SIO_GET_EXTENSION_FUNCTION_POINTER (WSARecvMsg)");
        Status = HRESULT_FROM_WIN32(WsaError);
        goto Error;
    }

#ifdef QUIC_FUZZER
    MsQuicFuzzerContext.RealSendMsg = (PVOID)Datapath->WSASendMsg;
    MsQuicFuzzerContext.RealRecvMsg = (PVOID)Datapath->WSARecvMsg;
    Datapath->WSASendMsg = QuicFuzzerSendMsg;
    Datapath->WSARecvMsg = QuicFuzzerRecvMsg;
#endif

#ifdef UDP_SEND_MSG_SIZE
{
    DWORD SegmentSize;
    OptionLength = sizeof(SegmentSize);
    Result =
        getsockopt(
            UdpSocket,
            IPPROTO_UDP,
            UDP_SEND_MSG_SIZE,
            (char*)&SegmentSize,
            &OptionLength);
    if (Result != NO_ERROR) {
        int WsaError = WSAGetLastError();
        QuicTraceLogWarning(
            DatapathQueryUdpSendMsgFailed,
            "[data] Query for UDP_SEND_MSG_SIZE failed, 0x%x",
            WsaError);
    } else {
        Datapath->Features |= CXPLAT_DATAPATH_FEATURE_SEND_SEGMENTATION;
    }
}
#endif

#ifdef UDP_RECV_MAX_COALESCED_SIZE
{
    DWORD UroMaxCoalescedMsgSize = TRUE;
    OptionLength = sizeof(UroMaxCoalescedMsgSize);
    Result =
        getsockopt(
            UdpSocket,
            IPPROTO_UDP,
            UDP_RECV_MAX_COALESCED_SIZE,
            (char*)&UroMaxCoalescedMsgSize,
            &OptionLength);
    if (Result != NO_ERROR) {
        int WsaError = WSAGetLastError();
        QuicTraceLogWarning(
            DatapathQueryRecvMaxCoalescedSizeFailed,
            "[data] Query for UDP_RECV_MAX_COALESCED_SIZE failed, 0x%x",
            WsaError);
    } else {
        Datapath->Features |= CXPLAT_DATAPATH_FEATURE_RECV_COALESCING;
    }
}
#endif

Error:

    if (UdpSocket != INVALID_SOCKET) {
        closesocket(UdpSocket);
    }

    return Status;
}

_IRQL_requires_max_(PASSIVE_LEVEL)
QUIC_STATUS
CxPlatDataPathInitialize(
    _In_ uint32_t ClientRecvContextLength,
    _In_opt_ const CXPLAT_UDP_DATAPATH_CALLBACKS* UdpCallbacks,
    _In_opt_ const CXPLAT_TCP_DATAPATH_CALLBACKS* TcpCallbacks,
    _Out_ CXPLAT_DATAPATH** NewDataPath
    )
{
    int WsaError;
    QUIC_STATUS Status;
    WSADATA WsaData;
    CXPLAT_DATAPATH* Datapath;
    uint32_t DatapathLength;

    uint32_t MaxProcCount = CxPlatProcActiveCount();
    CXPLAT_DBG_ASSERT(MaxProcCount <= UINT16_MAX - 1);
    if (MaxProcCount >= UINT16_MAX) {
        MaxProcCount = UINT16_MAX - 1;
    }

    if (NewDataPath == NULL) {
        Status = QUIC_STATUS_INVALID_PARAMETER;
        Datapath = NULL;
        goto Exit;
    }
    if (UdpCallbacks != NULL) {
        if (UdpCallbacks->Receive == NULL || UdpCallbacks->Unreachable == NULL) {
            Status = QUIC_STATUS_INVALID_PARAMETER;
            Datapath = NULL;
            goto Exit;
        }
    }
    if (TcpCallbacks != NULL) {
        if (TcpCallbacks->Accept == NULL ||
            TcpCallbacks->Connect == NULL ||
            TcpCallbacks->Receive == NULL ||
            TcpCallbacks->SendComplete == NULL) {
            Status = QUIC_STATUS_INVALID_PARAMETER;
            Datapath = NULL;
            goto Exit;
        }
    }

    if ((WsaError = WSAStartup(MAKEWORD(2, 2), &WsaData)) != 0) {
        QuicTraceEvent(
            LibraryErrorStatus,
            "[ lib] ERROR, %u, %s.",
            WsaError,
            "WSAStartup");
        Status = HRESULT_FROM_WIN32(WsaError);
        Datapath = NULL;
        goto Exit;
    }

    DatapathLength =
        sizeof(CXPLAT_DATAPATH) +
        MaxProcCount * sizeof(CXPLAT_DATAPATH_PROC);

    Datapath = (CXPLAT_DATAPATH*)CXPLAT_ALLOC_PAGED(DatapathLength, QUIC_POOL_DATAPATH);
    if (Datapath == NULL) {
        QuicTraceEvent(
            AllocFailure,
            "Allocation of '%s' failed. (%llu bytes)",
            "CXPLAT_DATAPATH",
            DatapathLength);
        Status = QUIC_STATUS_OUT_OF_MEMORY;
        goto Error;
    }

    RtlZeroMemory(Datapath, DatapathLength);
    if (UdpCallbacks) {
        Datapath->UdpHandlers = *UdpCallbacks;
    }
    if (TcpCallbacks) {
        Datapath->TcpHandlers = *TcpCallbacks;
    }
    Datapath->ClientRecvContextLength = ClientRecvContextLength;
    Datapath->ProcCount = (uint16_t)MaxProcCount;
    CxPlatRundownInitialize(&Datapath->SocketsRundown);

    CxPlatDataPathQueryRssScalabilityInfo(Datapath);
    Status = CxPlatDataPathQuerySockoptSupport(Datapath);
    if (QUIC_FAILED(Status)) {
        goto Error;
    }

    if (Datapath->Features & CXPLAT_DATAPATH_FEATURE_SEND_SEGMENTATION) {
        //
        // UDP send batching is actually supported on even earlier Windows
        // versions than USO, but we have no good way to dynamically query
        // support level. So we just couple the two features' support level
        // together, since send batching is guaranteed to be supported if USO
        // is.
        //
        Datapath->MaxSendBatchSize = CXPLAT_MAX_BATCH_SEND;
    } else {
        Datapath->MaxSendBatchSize = 1;
    }

    uint32_t MessageCount =
        (Datapath->Features & CXPLAT_DATAPATH_FEATURE_RECV_COALESCING)
            ? URO_MAX_DATAGRAMS_PER_INDICATION : 1;

    Datapath->DatagramStride =
        ALIGN_UP(
            sizeof(CXPLAT_RECV_DATA) +
            sizeof(CXPLAT_DATAPATH_INTERNAL_RECV_BUFFER_CONTEXT) +
            ClientRecvContextLength,
            PVOID);
    Datapath->RecvPayloadOffset =
        sizeof(CXPLAT_DATAPATH_INTERNAL_RECV_CONTEXT) +
        MessageCount * Datapath->DatagramStride;

    uint32_t RecvDatagramLength =
        Datapath->RecvPayloadOffset + MAX_URO_PAYLOAD_LENGTH;

    for (uint16_t i = 0; i < Datapath->ProcCount; i++) {

        //
        // This creates a per processor IO completion port and thread. It
        // explicitly affinitizes the thread to a processor. This is so that
        // our per UDP socket receives maintain their RSS core all the way up.
        //

        Datapath->Processors[i].Datapath = Datapath;
        Datapath->Processors[i].Index = i;

        CxPlatPoolInitialize(
            FALSE,
            sizeof(CXPLAT_SEND_DATA),
            QUIC_POOL_PLATFORM_SENDCTX,
            &Datapath->Processors[i].SendDataPool);

        CxPlatPoolInitialize(
            FALSE,
            MAX_UDP_PAYLOAD_LENGTH,
            QUIC_POOL_DATA,
            &Datapath->Processors[i].SendBufferPool);

        CxPlatPoolInitialize(
            FALSE,
            CXPLAT_LARGE_SEND_BUFFER_SIZE,
            QUIC_POOL_DATA,
            &Datapath->Processors[i].LargeSendBufferPool);

        CxPlatPoolInitialize(
            FALSE,
            RecvDatagramLength,
            QUIC_POOL_DATA,
            &Datapath->Processors[i].RecvDatagramPool);

        Datapath->Processors[i].IOCP =
            CreateIoCompletionPort(
                INVALID_HANDLE_VALUE,
                NULL,
                0,
                1);
        if (Datapath->Processors[i].IOCP == NULL) {
            DWORD LastError = GetLastError();
            QuicTraceEvent(
                LibraryErrorStatus,
                "[ lib] ERROR, %u, %s.",
                LastError,
                "CreateIoCompletionPort");
            Status = HRESULT_FROM_WIN32(LastError);
            goto Error;
        }

        Datapath->Processors[i].CompletionThread =
            CreateThread(
                NULL,
                0,
                CxPlatDataPathWorkerThread,
                &Datapath->Processors[i],
                0,
                NULL);
        if (Datapath->Processors[i].CompletionThread == NULL) {
            DWORD LastError = GetLastError();
            QuicTraceEvent(
                LibraryErrorStatus,
                "[ lib] ERROR, %u, %s.",
                LastError,
                "CreateThread");
            Status = HRESULT_FROM_WIN32(LastError);
            goto Error;
        }

        const CXPLAT_PROCESSOR_INFO* ProcInfo = &CxPlatProcessorInfo[i];
        GROUP_AFFINITY Group = {0};
        Group.Mask = (KAFFINITY)(1llu << ProcInfo->Index);
        Group.Group = ProcInfo->Group;
        if (!SetThreadGroupAffinity(
                Datapath->Processors[i].CompletionThread,
                &Group,
                NULL)) {
            DWORD LastError = GetLastError();
            QuicTraceEvent(
                LibraryErrorStatus,
                "[ lib] ERROR, %u, %s.",
                LastError,
                "SetThreadGroupAffinity");
            Status = HRESULT_FROM_WIN32(LastError);
            goto Error;
        }

#ifdef QUIC_UWP_BUILD
        SetThreadDescription(Datapath->Processors[i].CompletionThread, L"cxplat_datapath");
#else
        THREAD_NAME_INFORMATION_PRIVATE ThreadNameInfo;
        RtlInitUnicodeString(&ThreadNameInfo.ThreadName, L"cxplat_datapath");
        NTSTATUS NtStatus =
            NtSetInformationThread(
                Datapath->Processors[i].CompletionThread,
                ThreadNameInformationPrivate,
                &ThreadNameInfo,
                sizeof(ThreadNameInfo));
        if (!NT_SUCCESS(NtStatus)) {
            QuicTraceEvent(
                LibraryErrorStatus,
                "[ lib] ERROR, %u, %s.",
                NtStatus,
                "NtSetInformationThread(name)");
        }
#endif
    }

    *NewDataPath = Datapath;
    Status = QUIC_STATUS_SUCCESS;

Error:

    if (QUIC_FAILED(Status)) {
        if (Datapath != NULL) {
            for (uint16_t i = 0; i < Datapath->ProcCount; i++) {
                if (Datapath->Processors[i].IOCP) {
                    CxPlatCloseHandle(Datapath->Processors[i].IOCP);
                }
                if (Datapath->Processors[i].CompletionThread) {
                    CxPlatCloseHandle(Datapath->Processors[i].CompletionThread);
                }
                CxPlatPoolUninitialize(&Datapath->Processors[i].SendDataPool);
                CxPlatPoolUninitialize(&Datapath->Processors[i].SendBufferPool);
                CxPlatPoolUninitialize(&Datapath->Processors[i].LargeSendBufferPool);
                CxPlatPoolUninitialize(&Datapath->Processors[i].RecvDatagramPool);
            }
            CxPlatRundownUninitialize(&Datapath->SocketsRundown);
            CXPLAT_FREE(Datapath, QUIC_POOL_DATAPATH);
        }
        (void)WSACleanup();
    }

Exit:

    return Status;
}

_IRQL_requires_max_(PASSIVE_LEVEL)
void
CxPlatDataPathUninitialize(
    _In_ CXPLAT_DATAPATH* Datapath
    )
{
    if (Datapath == NULL) {
        return;
    }

    //
    // Wait for all outstanding binding to clean up.
    //
    CxPlatRundownReleaseAndWait(&Datapath->SocketsRundown);

    //
    // Disable processing on the completion threads and kick the IOCPs to make
    // sure the threads knows they are disabled.
    //
    Datapath->Shutdown = TRUE;
    for (uint16_t i = 0; i < Datapath->ProcCount; i++) {
        PostQueuedCompletionStatus(
            Datapath->Processors[i].IOCP, 0, (ULONG_PTR)NULL, NULL);
    }

    //
    // Wait for the worker threads to finish up. Then clean it up.
    //
    for (uint16_t i = 0; i < Datapath->ProcCount; i++) {
        WaitForSingleObject(Datapath->Processors[i].CompletionThread, INFINITE);
        CxPlatCloseHandle(Datapath->Processors[i].CompletionThread);
    }

    for (uint16_t i = 0; i < Datapath->ProcCount; i++) {
        CxPlatCloseHandle(Datapath->Processors[i].IOCP);
        CxPlatPoolUninitialize(&Datapath->Processors[i].SendDataPool);
        CxPlatPoolUninitialize(&Datapath->Processors[i].SendBufferPool);
        CxPlatPoolUninitialize(&Datapath->Processors[i].LargeSendBufferPool);
        CxPlatPoolUninitialize(&Datapath->Processors[i].RecvDatagramPool);
    }

    CxPlatRundownUninitialize(&Datapath->SocketsRundown);
    CXPLAT_FREE(Datapath, QUIC_POOL_DATAPATH);

    WSACleanup();
}

_IRQL_requires_max_(DISPATCH_LEVEL)
uint32_t
CxPlatDataPathGetSupportedFeatures(
    _In_ CXPLAT_DATAPATH* Datapath
    )
{
    return Datapath->Features;
}

_IRQL_requires_max_(DISPATCH_LEVEL)
BOOLEAN
CxPlatDataPathIsPaddingPreferred(
    _In_ CXPLAT_DATAPATH* Datapath
    )
{
    return !!(Datapath->Features & CXPLAT_DATAPATH_FEATURE_SEND_SEGMENTATION);
}

_IRQL_requires_max_(PASSIVE_LEVEL)
_Success_(QUIC_SUCCEEDED(return))
QUIC_STATUS
CxPlatDataPathGetLocalAddresses(
    _In_ CXPLAT_DATAPATH* Datapath,
    _Outptr_ _At_(*Addresses, __drv_allocatesMem(Mem))
        CXPLAT_ADAPTER_ADDRESS** Addresses,
    _Out_ uint32_t* AddressesCount
    )
{
    const ULONG Flags =
        GAA_FLAG_INCLUDE_ALL_INTERFACES |
        GAA_FLAG_SKIP_ANYCAST |
        GAA_FLAG_SKIP_MULTICAST |
        GAA_FLAG_SKIP_DNS_SERVER |
        GAA_FLAG_SKIP_FRIENDLY_NAME |
        GAA_FLAG_SKIP_DNS_INFO;

    UNREFERENCED_PARAMETER(Datapath);

    ULONG AdapterAddressesSize = 0;
    PIP_ADAPTER_ADDRESSES AdapterAddresses = NULL;
    uint32_t Index = 0;

    QUIC_STATUS Status = QUIC_STATUS_SUCCESS;
    ULONG Error;
    do {
        Error =
            GetAdaptersAddresses(
                AF_UNSPEC,
                Flags,
                NULL,
                AdapterAddresses,
                &AdapterAddressesSize);
        if (Error == ERROR_BUFFER_OVERFLOW) {
            if (AdapterAddresses) {
                CXPLAT_FREE(AdapterAddresses, QUIC_POOL_DATAPATH_ADDRESSES);
            }
            AdapterAddresses = CXPLAT_ALLOC_NONPAGED(AdapterAddressesSize, QUIC_POOL_DATAPATH_ADDRESSES);
            if (!AdapterAddresses) {
                Error = ERROR_NOT_ENOUGH_MEMORY;
                QuicTraceEvent(
                    AllocFailure,
                    "Allocation of '%s' failed. (%llu bytes)",
                    "PIP_ADAPTER_ADDRESSES",
                    AdapterAddressesSize);
            }
        }
    } while (Error == ERROR_BUFFER_OVERFLOW);

    if (Error != ERROR_SUCCESS) {
        QuicTraceEvent(
            LibraryErrorStatus,
            "[ lib] ERROR, %u, %s.",
            Error,
            "GetAdaptersAddresses");
        Status = HRESULT_FROM_WIN32(Error);
        goto Exit;
    }

    for (PIP_ADAPTER_ADDRESSES Iter = AdapterAddresses; Iter != NULL; Iter = Iter->Next) {
        for (PIP_ADAPTER_UNICAST_ADDRESS_LH Iter2 = Iter->FirstUnicastAddress; Iter2 != NULL; Iter2 = Iter2->Next) {
            Index++;
        }
    }

    if (Index == 0) {
        QuicTraceEvent(
            LibraryError,
            "[ lib] ERROR, %s.",
            "No local unicast addresses found");
        Status = QUIC_STATUS_NOT_FOUND;
        goto Exit;
    }

    *Addresses = CXPLAT_ALLOC_NONPAGED(Index * sizeof(CXPLAT_ADAPTER_ADDRESS), QUIC_POOL_DATAPATH_ADDRESSES);
    if (*Addresses == NULL) {
        Status = QUIC_STATUS_OUT_OF_MEMORY;
        QuicTraceEvent(
            AllocFailure,
            "Allocation of '%s' failed. (%llu bytes)",
            "Addresses",
            Index * sizeof(CXPLAT_ADAPTER_ADDRESS));
        goto Exit;
    }

    CxPlatZeroMemory(*Addresses, Index * sizeof(CXPLAT_ADAPTER_ADDRESS));
    *AddressesCount = Index;
    Index = 0;

    for (PIP_ADAPTER_ADDRESSES Iter = AdapterAddresses; Iter != NULL; Iter = Iter->Next) {
        for (PIP_ADAPTER_UNICAST_ADDRESS_LH Iter2 = Iter->FirstUnicastAddress; Iter2 != NULL; Iter2 = Iter2->Next) {
            CxPlatCopyMemory(
                &(*Addresses)[Index].Address,
                Iter2->Address.lpSockaddr,
                sizeof(QUIC_ADDR));
            (*Addresses)[Index].InterfaceIndex =
                Iter2->Address.lpSockaddr->sa_family == AF_INET ?
                    (uint32_t)Iter->IfIndex : (uint32_t)Iter->Ipv6IfIndex;
            (*Addresses)[Index].InterfaceType = (uint16_t)Iter->IfType;
            (*Addresses)[Index].OperationStatus = (CXPLAT_OPERATION_STATUS)Iter->OperStatus;
            Index++;
        }
    }

Exit:

    if (AdapterAddresses) {
        CXPLAT_FREE(AdapterAddresses, QUIC_POOL_DATAPATH_ADDRESSES);
    }

    return Status;
}

_IRQL_requires_max_(PASSIVE_LEVEL)
_Success_(QUIC_SUCCEEDED(return))
QUIC_STATUS
CxPlatDataPathGetGatewayAddresses(
    _In_ CXPLAT_DATAPATH* Datapath,
    _Outptr_ _At_(*GatewayAddresses, __drv_allocatesMem(Mem))
        QUIC_ADDR** GatewayAddresses,
    _Out_ uint32_t* GatewayAddressesCount
    )
{
    const ULONG Flags =
        GAA_FLAG_INCLUDE_GATEWAYS |
        GAA_FLAG_INCLUDE_ALL_INTERFACES |
        GAA_FLAG_SKIP_DNS_SERVER |
        GAA_FLAG_SKIP_MULTICAST;

    UNREFERENCED_PARAMETER(Datapath);

    ULONG AdapterAddressesSize = 0;
    PIP_ADAPTER_ADDRESSES AdapterAddresses = NULL;
    uint32_t Index = 0;

    QUIC_STATUS Status = QUIC_STATUS_SUCCESS;
    ULONG Error;
    do {
        Error =
            GetAdaptersAddresses(
                AF_UNSPEC,
                Flags,
                NULL,
                AdapterAddresses,
                &AdapterAddressesSize);
        if (Error == ERROR_BUFFER_OVERFLOW) {
            if (AdapterAddresses) {
                CXPLAT_FREE(AdapterAddresses, QUIC_POOL_DATAPATH_ADDRESSES);
            }
            AdapterAddresses = CXPLAT_ALLOC_NONPAGED(AdapterAddressesSize, QUIC_POOL_DATAPATH_ADDRESSES);
            if (!AdapterAddresses) {
                Error = ERROR_NOT_ENOUGH_MEMORY;
                QuicTraceEvent(
                    AllocFailure,
                    "Allocation of '%s' failed. (%llu bytes)",
                    "PIP_ADAPTER_ADDRESSES",
                    AdapterAddressesSize);
            }
        }
    } while (Error == ERROR_BUFFER_OVERFLOW);

    if (Error != ERROR_SUCCESS) {
        QuicTraceEvent(
            LibraryErrorStatus,
            "[ lib] ERROR, %u, %s.",
            Error,
            "GetAdaptersAddresses");
        Status = HRESULT_FROM_WIN32(Error);
        goto Exit;
    }

    for (PIP_ADAPTER_ADDRESSES Iter = AdapterAddresses; Iter != NULL; Iter = Iter->Next) {
        for (PIP_ADAPTER_GATEWAY_ADDRESS_LH Iter2 = Iter->FirstGatewayAddress; Iter2 != NULL; Iter2 = Iter2->Next) {
            Index++;
        }
    }

    if (Index == 0) {
        QuicTraceEvent(
            LibraryError,
            "[ lib] ERROR, %s.",
            "No gateway server addresses found");
        Status = QUIC_STATUS_NOT_FOUND;
        goto Exit;
    }

    *GatewayAddresses = CXPLAT_ALLOC_NONPAGED(Index * sizeof(QUIC_ADDR), QUIC_POOL_DATAPATH_ADDRESSES);
    if (*GatewayAddresses == NULL) {
        Status = QUIC_STATUS_OUT_OF_MEMORY;
        QuicTraceEvent(
            AllocFailure,
            "Allocation of '%s' failed. (%llu bytes)",
            "GatewayAddresses",
            Index * sizeof(QUIC_ADDR));
        goto Exit;
    }

    CxPlatZeroMemory(*GatewayAddresses, Index * sizeof(QUIC_ADDR));
    *GatewayAddressesCount = Index;
    Index = 0;

    for (PIP_ADAPTER_ADDRESSES Iter = AdapterAddresses; Iter != NULL; Iter = Iter->Next) {
        for (PIP_ADAPTER_GATEWAY_ADDRESS_LH Iter2 = Iter->FirstGatewayAddress; Iter2 != NULL; Iter2 = Iter2->Next) {
            CxPlatCopyMemory(
                &(*GatewayAddresses)[Index],
                Iter2->Address.lpSockaddr,
                sizeof(QUIC_ADDR));
            Index++;
        }
    }

Exit:

    if (AdapterAddresses) {
        CXPLAT_FREE(AdapterAddresses, QUIC_POOL_DATAPATH_ADDRESSES);
    }

    return Status;
}

void
CxPlatDataPathPopulateTargetAddress(
    _In_ ADDRESS_FAMILY Family,
    _In_ ADDRINFOW *Ai,
    _Out_ SOCKADDR_INET* Address
    )
{
    if (Ai->ai_addr->sa_family == QUIC_ADDRESS_FAMILY_INET6) {
        //
        // Is this a mapped ipv4 one?
        //
        PSOCKADDR_IN6 SockAddr6 = (PSOCKADDR_IN6)Ai->ai_addr;

        if (Family == QUIC_ADDRESS_FAMILY_UNSPEC && IN6ADDR_ISV4MAPPED(SockAddr6))
        {
            PSOCKADDR_IN SockAddr4 = &Address->Ipv4;
            //
            // Get the ipv4 address from the mapped address.
            //
            SockAddr4->sin_family = QUIC_ADDRESS_FAMILY_INET;
            SockAddr4->sin_addr =
                *(IN_ADDR UNALIGNED *)
                    IN6_GET_ADDR_V4MAPPED(&SockAddr6->sin6_addr);
            SockAddr4->sin_port = SockAddr6->sin6_port;
            return;
        }
    }

    CxPlatCopyMemory(Address, Ai->ai_addr, Ai->ai_addrlen);
}

_IRQL_requires_max_(PASSIVE_LEVEL)
QUIC_STATUS
CxPlatDataPathResolveAddress(
    _In_ CXPLAT_DATAPATH* Datapath,
    _In_z_ const char* HostName,
    _Inout_ QUIC_ADDR* Address
    )
{
    QUIC_STATUS Status;
    PWSTR HostNameW = NULL;
    ADDRINFOW Hints = { 0 };
    ADDRINFOW *Ai;

    Status =
        CxPlatUtf8ToWideChar(
            HostName,
            QUIC_POOL_PLATFORM_TMP_ALLOC,
            &HostNameW);
    if (QUIC_FAILED(Status)) {
        QuicTraceEvent(
            LibraryErrorStatus,
            "[ lib] ERROR, %u, %s.",
            Status,
            "Convert HostName to unicode");
        goto Exit;
    }

    //
    // Prepopulate hint with input family. It might be unspecified.
    //
    Hints.ai_family = Address->si_family;

    //
    // Try numeric name first.
    //
    Hints.ai_flags = AI_NUMERICHOST;
    if (GetAddrInfoW(HostNameW, NULL, &Hints, &Ai) == 0) {
        CxPlatDataPathPopulateTargetAddress((ADDRESS_FAMILY)Hints.ai_family, Ai, Address);
        FreeAddrInfoW(Ai);
        Status = QUIC_STATUS_SUCCESS;
        goto Exit;
    }

    //
    // Try canonical host name.
    //
    Hints.ai_flags = AI_CANONNAME;
    if (GetAddrInfoW(HostNameW, NULL, &Hints, &Ai) == 0) {
        CxPlatDataPathPopulateTargetAddress((ADDRESS_FAMILY)Hints.ai_family, Ai, Address);
        FreeAddrInfoW(Ai);
        Status = QUIC_STATUS_SUCCESS;
        goto Exit;
    }

    QuicTraceEvent(
        LibraryError,
        "[ lib] ERROR, %s.",
        "Resolving hostname to IP");
    QuicTraceLogError(
        DatapathResolveHostNameFailed,
        "[%p] Couldn't resolve hostname '%s' to an IP address",
        Datapath,
        HostName);
    Status = HRESULT_FROM_WIN32(WSAHOST_NOT_FOUND);

Exit:

    if (HostNameW != NULL) {
        CXPLAT_FREE(HostNameW, QUIC_POOL_PLATFORM_TMP_ALLOC);
    }

    return Status;
}

_IRQL_requires_max_(PASSIVE_LEVEL)
QUIC_STATUS
CxPlatSocketCreateUdp(
    _In_ CXPLAT_DATAPATH* Datapath,
<<<<<<< HEAD
    _In_opt_ const QUIC_ADDR* LocalAddress,
    _In_opt_ const QUIC_ADDR* RemoteAddress,
    _In_opt_ void* RecvCallbackContext,
    _In_ uint32_t InternalFlags,
    _In_ uint16_t IdealProcessor,
=======
    _In_ const CXPLAT_UDP_CONFIG* Config,
>>>>>>> 30a01b3e
    _Out_ CXPLAT_SOCKET** NewSocket
    )
{
    QUIC_STATUS Status;
    int Result;
    int Option;
    BOOLEAN IsServerSocket = Config->RemoteAddress == NULL;
    uint16_t SocketCount = IsServerSocket ? Datapath->ProcCount : 1;

    CXPLAT_DBG_ASSERT(Datapath->UdpHandlers.Receive != NULL || Config->Flags & CXPLAT_SOCKET_FLAG_PCP);

    uint32_t SocketLength =
        sizeof(CXPLAT_SOCKET) + SocketCount * sizeof(CXPLAT_SOCKET_PROC);
    CXPLAT_SOCKET* Socket = CXPLAT_ALLOC_PAGED(SocketLength, QUIC_POOL_SOCKET);
    if (Socket == NULL) {
        QuicTraceEvent(
            AllocFailure,
            "Allocation of '%s' failed. (%llu bytes)",
            "CXPLAT_SOCKET",
            SocketLength);
        Status = QUIC_STATUS_OUT_OF_MEMORY;
        goto Error;
    }

    QuicTraceEvent(
        DatapathCreated,
        "[data][%p] Created, local=%!ADDR!, remote=%!ADDR!",
        Socket,
        CASTED_CLOG_BYTEARRAY(Config->LocalAddress ? sizeof(*Config->LocalAddress) : 0, Config->LocalAddress),
        CASTED_CLOG_BYTEARRAY(Config->RemoteAddress ? sizeof(*Config->RemoteAddress) : 0, Config->RemoteAddress));

    ZeroMemory(Socket, SocketLength);
    Socket->Datapath = Datapath;
    Socket->ClientContext = Config->CallbackContext;
    Socket->HasFixedRemoteAddress = (Config->RemoteAddress != NULL);
    Socket->Internal = FALSE;
    Socket->Type = CXPLAT_SOCKET_UDP;
    if (Config->LocalAddress) {
        CxPlatConvertToMappedV6(Config->LocalAddress, &Socket->LocalAddress);
    } else {
        Socket->LocalAddress.si_family = QUIC_ADDRESS_FAMILY_INET6;
    }
    Socket->Mtu = CXPLAT_MAX_MTU;
    CxPlatRundownAcquire(&Datapath->SocketsRundown);
    if (Config->Flags & CXPLAT_SOCKET_FLAG_PCP) {
        Socket->PcpBinding = TRUE;
    }

    for (uint16_t i = 0; i < SocketCount; i++) {
        Socket->Processors[i].Parent = Socket;
        Socket->Processors[i].Socket = INVALID_SOCKET;
        Socket->Processors[i].RecvWsaBuf.len =
            (Datapath->Features & CXPLAT_DATAPATH_FEATURE_RECV_COALESCING) ?
                MAX_URO_PAYLOAD_LENGTH :
                Socket->Mtu - CXPLAT_MIN_IPV4_HEADER_SIZE - CXPLAT_UDP_HEADER_SIZE;
        CxPlatRundownInitialize(&Socket->Processors[i].UpcallRundown);
    }

    for (uint16_t i = 0; i < SocketCount; i++) {

        CXPLAT_SOCKET_PROC* SocketProc = &Socket->Processors[i];
        uint16_t AffinitizedProcessor = (uint16_t)i;
        DWORD BytesReturned;

        SocketProc->Socket =
            WSASocketW(
                AF_INET6,
                SOCK_DGRAM,
                IPPROTO_UDP,
                NULL,
                0,
                WSA_FLAG_OVERLAPPED);
        if (SocketProc->Socket == INVALID_SOCKET) {
            int WsaError = WSAGetLastError();
            QuicTraceEvent(
                DatapathErrorStatus,
                "[data][%p] ERROR, %u, %s.",
                Socket,
                WsaError,
                "WSASocketW");
            Status = HRESULT_FROM_WIN32(WsaError);
            goto Error;
        }

#ifdef QUIC_FUZZER
        MsQuicFuzzerContext.Socket = SocketProc->Socket;
#endif

        Option = FALSE;
        Result =
            setsockopt(
                SocketProc->Socket,
                IPPROTO_IPV6,
                IPV6_V6ONLY,
                (char*)&Option,
                sizeof(Option));
        if (Result == SOCKET_ERROR) {
            int WsaError = WSAGetLastError();
            QuicTraceEvent(
                DatapathErrorStatus,
                "[data][%p] ERROR, %u, %s.",
                Socket,
                WsaError,
                "Set IPV6_V6ONLY");
            Status = HRESULT_FROM_WIN32(WsaError);
            goto Error;
        }

        if (Config->RemoteAddress == NULL) {
            uint16_t Processor = i; // API only supports 16-bit proc index.
            Result =
                WSAIoctl(
                    SocketProc->Socket,
                    SIO_CPU_AFFINITY,
                    &Processor,
                    sizeof(Processor),
                    NULL,
                    0,
                    &BytesReturned,
                    NULL,
                    NULL);
            if (Result != NO_ERROR) {
                int WsaError = WSAGetLastError();
                QuicTraceEvent(
                    DatapathErrorStatus,
                    "[data][%p] ERROR, %u, %s.",
                    Socket,
                    WsaError,
                    "SIO_CPU_AFFINITY");
                Status = HRESULT_FROM_WIN32(WsaError);
                goto Error;
            }
        }

        Option = TRUE;
        Result =
            setsockopt(
                SocketProc->Socket,
                IPPROTO_IP,
                IP_DONTFRAGMENT,
                (char*)&Option,
                sizeof(Option));
        if (Result == SOCKET_ERROR) {
            int WsaError = WSAGetLastError();
            QuicTraceEvent(
                DatapathErrorStatus,
                "[data][%p] ERROR, %u, %s.",
                Socket,
                WsaError,
                "Set IP_DONTFRAGMENT");
            Status = HRESULT_FROM_WIN32(WsaError);
            goto Error;
        }

        Option = TRUE;
        Result =
            setsockopt(
                SocketProc->Socket,
                IPPROTO_IPV6,
                IPV6_DONTFRAG,
                (char*)&Option,
                sizeof(Option));
        if (Result == SOCKET_ERROR) {
            int WsaError = WSAGetLastError();
            QuicTraceEvent(
                DatapathErrorStatus,
                "[data][%p] ERROR, %u, %s.",
                Socket,
                WsaError,
                "Set IPV6_DONTFRAG");
            Status = HRESULT_FROM_WIN32(WsaError);
            goto Error;
        }

        Option = TRUE;
        Result =
            setsockopt(
                SocketProc->Socket,
                IPPROTO_IPV6,
                IPV6_PKTINFO,
                (char*)&Option,
                sizeof(Option));
        if (Result == SOCKET_ERROR) {
            int WsaError = WSAGetLastError();
            QuicTraceEvent(
                DatapathErrorStatus,
                "[data][%p] ERROR, %u, %s.",
                Socket,
                WsaError,
                "Set IPV6_PKTINFO");
            Status = HRESULT_FROM_WIN32(WsaError);
            goto Error;
        }

        Option = TRUE;
        Result =
            setsockopt(
                SocketProc->Socket,
                IPPROTO_IP,
                IP_PKTINFO,
                (char*)&Option,
                sizeof(Option));
        if (Result == SOCKET_ERROR) {
            int WsaError = WSAGetLastError();
            QuicTraceEvent(
                DatapathErrorStatus,
                "[data][%p] ERROR, %u, %s.",
                Socket,
                WsaError,
                "Set IP_PKTINFO");
            Status = HRESULT_FROM_WIN32(WsaError);
            goto Error;
        }

        Option = TRUE;
        Result =
            setsockopt(
                SocketProc->Socket,
                IPPROTO_IPV6,
                IPV6_ECN,
                (char*)&Option,
                sizeof(Option));
        if (Result == SOCKET_ERROR) {
            int WsaError = WSAGetLastError();
            QuicTraceEvent(
                DatapathErrorStatus,
                "[data][%p] ERROR, %u, %s.",
                Socket,
                WsaError,
                "Set IPV6_ECN");
            Status = HRESULT_FROM_WIN32(WsaError);
            goto Error;
        }

        Option = TRUE;
        Result =
            setsockopt(
                SocketProc->Socket,
                IPPROTO_IP,
                IP_ECN,
                (char*)&Option,
                sizeof(Option));
        if (Result == SOCKET_ERROR) {
            int WsaError = WSAGetLastError();
            QuicTraceEvent(
                DatapathErrorStatus,
                "[data][%p] ERROR, %u, %s.",
                Socket,
                WsaError,
                "Set IP_ECN");
            Status = HRESULT_FROM_WIN32(WsaError);
            goto Error;
        }

        //
        // The socket is shared by multiple endpoints, so increase the receive
        // buffer size.
        //
        Option = MAXINT32;
        Result =
            setsockopt(
                SocketProc->Socket,
                SOL_SOCKET,
                SO_RCVBUF,
                (char*)&Option,
                sizeof(Option));
        if (Result == SOCKET_ERROR) {
            int WsaError = WSAGetLastError();
            QuicTraceEvent(
                DatapathErrorStatus,
                "[data][%p] ERROR, %u, %s.",
                Socket,
                WsaError,
                "Set SO_RCVBUF");
            Status = HRESULT_FROM_WIN32(WsaError);
            goto Error;
        }

#ifdef UDP_RECV_MAX_COALESCED_SIZE
        if (Datapath->Features & CXPLAT_DATAPATH_FEATURE_RECV_COALESCING) {
            Option = MAX_URO_PAYLOAD_LENGTH;
            Result =
                setsockopt(
                    SocketProc->Socket,
                    IPPROTO_UDP,
                    UDP_RECV_MAX_COALESCED_SIZE,
                    (char*)&Option,
                    sizeof(Option));
            if (Result == SOCKET_ERROR) {
                int WsaError = WSAGetLastError();
                QuicTraceEvent(
                    DatapathErrorStatus,
                    "[data][%p] ERROR, %u, %s.",
                    Socket,
                    WsaError,
                    "Set UDP_RECV_MAX_COALESCED_SIZE");
                Status = HRESULT_FROM_WIN32(WsaError);
                goto Error;
            }
        }
#endif

        //
        // Disable automatic IO completions being queued if the call completes
        // synchronously. This is because we want to be able to complete sends
        // inline, if possible.
        //
        if (!SetFileCompletionNotificationModes(
                (HANDLE)SocketProc->Socket,
                FILE_SKIP_COMPLETION_PORT_ON_SUCCESS | FILE_SKIP_SET_EVENT_ON_HANDLE)) {
            DWORD LastError = GetLastError();
            QuicTraceEvent(
                DatapathErrorStatus,
                "[data][%p] ERROR, %u, %s.",
                Socket,
                LastError,
                "SetFileCompletionNotificationModes");
            Status = HRESULT_FROM_WIN32(LastError);
            goto Error;
        }

        if (Config->RemoteAddress != NULL) {
            AffinitizedProcessor =
                IdealProcessor % Datapath->ProcCount;
            Socket->ProcessorAffinity = AffinitizedProcessor;
        }

QUIC_DISABLED_BY_FUZZER_START;

        if (Datapath->Processors[AffinitizedProcessor].IOCP !=
            CreateIoCompletionPort(
                (HANDLE)SocketProc->Socket,
                Datapath->Processors[AffinitizedProcessor].IOCP,
                (ULONG_PTR)SocketProc,
                0)) {
            DWORD LastError = GetLastError();
            QuicTraceEvent(
                DatapathErrorStatus,
                "[data][%p] ERROR, %u, %s.",
                Socket,
                LastError,
                "CreateIoCompletionPort");
            Status = HRESULT_FROM_WIN32(LastError);
            goto Error;
        }

        if (Config->InterfaceIndex != 0) {
            Option = (int)Config->InterfaceIndex;
            Result =
                setsockopt(
                    SocketProc->Socket,
                    IPPROTO_IPV6,
                    IPV6_UNICAST_IF,
                    (char*)&Option,
                    sizeof(Option));
            if (Result == SOCKET_ERROR) {
                int WsaError = WSAGetLastError();
                QuicTraceEvent(
                    DatapathErrorStatus,
                    "[data][%p] ERROR, %u, %s.",
                    Socket,
                    WsaError,
                    "Set IPV6_UNICAST_IF");
                Status = HRESULT_FROM_WIN32(WsaError);
                goto Error;
            }
            Option = (int)htonl(Config->InterfaceIndex);
            Result =
                setsockopt(
                    SocketProc->Socket,
                    IPPROTO_IP,
                    IP_UNICAST_IF,
                    (char*)&Option,
                    sizeof(Option));
            if (Result == SOCKET_ERROR) {
                int WsaError = WSAGetLastError();
                QuicTraceEvent(
                    DatapathErrorStatus,
                    "[data][%p] ERROR, %u, %s.",
                    Socket,
                    WsaError,
                    "Set IP_UNICAST_IF");
                Status = HRESULT_FROM_WIN32(WsaError);
                goto Error;
            }
        }

        Result =
            bind(
                SocketProc->Socket,
                (PSOCKADDR)&Socket->LocalAddress,
                sizeof(Socket->LocalAddress));
        if (Result == SOCKET_ERROR) {
            int WsaError = WSAGetLastError();
            QuicTraceEvent(
                DatapathErrorStatus,
                "[data][%p] ERROR, %u, %s.",
                Socket,
                WsaError,
                "bind");
            Status = HRESULT_FROM_WIN32(WsaError);
            goto Error;
        }

        if (Config->RemoteAddress != NULL) {
            SOCKADDR_INET MappedRemoteAddress = { 0 };
            CxPlatConvertToMappedV6(Config->RemoteAddress, &MappedRemoteAddress);

            Result =
                connect(
                    SocketProc->Socket,
                    (PSOCKADDR)&MappedRemoteAddress,
                    sizeof(MappedRemoteAddress));
            if (Result == SOCKET_ERROR) {
                int WsaError = WSAGetLastError();
                QuicTraceEvent(
                    DatapathErrorStatus,
                    "[data][%p] ERROR, %u, %s.",
                    Socket,
                    WsaError,
                    "connect");
                Status = HRESULT_FROM_WIN32(WsaError);
                goto Error;
            }
        }

        if (i == 0) {

            //
            // If no specific local port was indicated, then the stack just
            // assigned this socket a port. We need to query it and use it for
            // all the other sockets we are going to create.
            //

            int AssignedLocalAddressLength = sizeof(Socket->LocalAddress);
            Result =
                getsockname(
                    SocketProc->Socket,
                    (PSOCKADDR)&Socket->LocalAddress,
                    &AssignedLocalAddressLength);
            if (Result == SOCKET_ERROR) {
                int WsaError = WSAGetLastError();
                QuicTraceEvent(
                    DatapathErrorStatus,
                    "[data][%p] ERROR, %u, %s.",
                    Socket,
                    WsaError,
                    "getsockaddress");
                Status = HRESULT_FROM_WIN32(WsaError);
                goto Error;
            }

            if (Config->LocalAddress && Config->LocalAddress->Ipv4.sin_port != 0) {
                CXPLAT_DBG_ASSERT(Config->LocalAddress->Ipv4.sin_port == Socket->LocalAddress.Ipv4.sin_port);
            }
        }

QUIC_DISABLED_BY_FUZZER_END;
    }

    CxPlatConvertFromMappedV6(&Socket->LocalAddress, &Socket->LocalAddress);

    if (Config->RemoteAddress != NULL) {
        Socket->RemoteAddress = *Config->RemoteAddress;
    } else {
        Socket->RemoteAddress.Ipv4.sin_port = 0;
    }

    Socket->ConnectComplete = TRUE;

    //
    // Must set output pointer before starting receive path, as the receive path
    // will try to use the output.
    //
    *NewSocket = Socket;

    Socket->ProcsOutstanding = (short)SocketCount;
    for (uint16_t i = 0; i < SocketCount; i++) {
        uint16_t Processor =
            Socket->HasFixedRemoteAddress ? Socket->ProcessorAffinity : i;

        Status =
            CxPlatSocketStartReceive(
                &Socket->Processors[i],
                &Datapath->Processors[Processor]);
        if (QUIC_FAILED(Status)) {
            goto Error;
        }
    }

    Status = QUIC_STATUS_SUCCESS;

Error:

    if (QUIC_FAILED(Status)) {
        if (Socket != NULL) {
            if (Socket->ProcsOutstanding != 0) {
                CxPlatSocketDelete(Socket);
            } else {
                QuicTraceEvent(
                    DatapathDestroyed,
                    "[data][%p] Destroyed",
                    Socket);
                for (uint16_t i = 0; i < SocketCount; i++) {
                    CXPLAT_SOCKET_PROC* SocketProc = &Socket->Processors[i];

QUIC_DISABLED_BY_FUZZER_START;

                    if (SocketProc->Socket != INVALID_SOCKET) {
                        closesocket(SocketProc->Socket);
                    }

QUIC_DISABLED_BY_FUZZER_END;

                    CxPlatRundownUninitialize(&SocketProc->UpcallRundown);
                }
                CxPlatRundownRelease(&Datapath->SocketsRundown);
                CXPLAT_FREE(Socket, QUIC_POOL_SOCKET);
            }
        }
    }

    return Status;
}

_IRQL_requires_max_(PASSIVE_LEVEL)
QUIC_STATUS
CxPlatSocketCreateTcpInternal(
    _In_ CXPLAT_DATAPATH* Datapath,
    _In_ CXPLAT_SOCKET_TYPE Type,
    _In_opt_ const QUIC_ADDR* LocalAddress,
    _In_opt_ const QUIC_ADDR* RemoteAddress,
    _In_opt_ void* RecvCallbackContext,
    _Out_ CXPLAT_SOCKET** NewSocket
    )
{
    QUIC_STATUS Status;
    int Result;
    int Option;
    DWORD BytesReturned;

    CXPLAT_DBG_ASSERT(Datapath->TcpHandlers.Receive != NULL);

    CXPLAT_SOCKET_PROC* SocketProc = NULL;
    uint32_t SocketLength = sizeof(CXPLAT_SOCKET) + sizeof(CXPLAT_SOCKET_PROC);
    CXPLAT_SOCKET* Socket = CXPLAT_ALLOC_PAGED(SocketLength, QUIC_POOL_SOCKET);
    if (Socket == NULL) {
        QuicTraceEvent(
            AllocFailure,
            "Allocation of '%s' failed. (%llu bytes)",
            "CXPLAT_SOCKET",
            SocketLength);
        Status = QUIC_STATUS_OUT_OF_MEMORY;
        goto Error;
    }

    QuicTraceEvent(
        DatapathCreated,
        "[data][%p] Created, local=%!ADDR!, remote=%!ADDR!",
        Socket,
        CASTED_CLOG_BYTEARRAY(LocalAddress ? sizeof(*LocalAddress) : 0, LocalAddress),
        CASTED_CLOG_BYTEARRAY(RemoteAddress ? sizeof(*RemoteAddress) : 0, RemoteAddress));

    ZeroMemory(Socket, SocketLength);
    Socket->Datapath = Datapath;
    Socket->ClientContext = RecvCallbackContext;
    Socket->HasFixedRemoteAddress = TRUE;
    Socket->Internal = (Type == CXPLAT_SOCKET_TCP_SERVER);
    Socket->Type = Type;
    if (LocalAddress) {
        CxPlatConvertToMappedV6(LocalAddress, &Socket->LocalAddress);
    } else {
        Socket->LocalAddress.si_family = QUIC_ADDRESS_FAMILY_INET6;
    }
    if (RemoteAddress) {
        Socket->ProcessorAffinity =
            ((uint16_t)CxPlatProcCurrentNumber()) % Datapath->ProcCount;
    }
    Socket->Mtu = CXPLAT_MAX_MTU;
    CxPlatRundownAcquire(&Datapath->SocketsRundown);

    SocketProc = &Socket->Processors[0];
    SocketProc->Parent = Socket;
    SocketProc->Socket = INVALID_SOCKET;
    SocketProc->RecvWsaBuf.len = MAX_URO_PAYLOAD_LENGTH;
    CxPlatRundownInitialize(&SocketProc->UpcallRundown);

    SocketProc->Socket =
        WSASocketW(
            AF_INET6,
            SOCK_STREAM,
            IPPROTO_TCP,
            NULL,
            0,
            WSA_FLAG_OVERLAPPED);
    if (SocketProc->Socket == INVALID_SOCKET) {
        int WsaError = WSAGetLastError();
        QuicTraceEvent(
            DatapathErrorStatus,
            "[data][%p] ERROR, %u, %s.",
            Socket,
            WsaError,
            "WSASocketW");
        Status = HRESULT_FROM_WIN32(WsaError);
        goto Error;
    }

    Option = FALSE;
    Result =
        setsockopt(
            SocketProc->Socket,
            IPPROTO_IPV6,
            IPV6_V6ONLY,
            (char*)&Option,
            sizeof(Option));
    if (Result == SOCKET_ERROR) {
        int WsaError = WSAGetLastError();
        QuicTraceEvent(
            DatapathErrorStatus,
            "[data][%p] ERROR, %u, %s.",
            Socket,
            WsaError,
            "Set IPV6_V6ONLY");
        Status = HRESULT_FROM_WIN32(WsaError);
        goto Error;
    }

    //
    // Disable automatic IO completions being queued if the call completes
    // synchronously. This is because we want to be able to complete sends
    // inline, if possible.
    //
    if (!SetFileCompletionNotificationModes(
            (HANDLE)SocketProc->Socket,
            FILE_SKIP_COMPLETION_PORT_ON_SUCCESS | FILE_SKIP_SET_EVENT_ON_HANDLE)) {
        DWORD LastError = GetLastError();
        QuicTraceEvent(
            DatapathErrorStatus,
            "[data][%p] ERROR, %u, %s.",
            Socket,
            LastError,
            "SetFileCompletionNotificationModes");
        Status = HRESULT_FROM_WIN32(LastError);
        goto Error;
    }

    if (Type != CXPLAT_SOCKET_TCP_SERVER) {

        if (Datapath->Processors[Socket->ProcessorAffinity].IOCP !=
            CreateIoCompletionPort(
                (HANDLE)SocketProc->Socket,
                Datapath->Processors[Socket->ProcessorAffinity].IOCP,
                (ULONG_PTR)SocketProc,
                0)) {
            DWORD LastError = GetLastError();
            QuicTraceEvent(
                DatapathErrorStatus,
                "[data][%p] ERROR, %u, %s.",
                Socket,
                LastError,
                "CreateIoCompletionPort");
            Status = HRESULT_FROM_WIN32(LastError);
            goto Error;
        }

        Result =
            bind(
                SocketProc->Socket,
                (PSOCKADDR)&Socket->LocalAddress,
                sizeof(Socket->LocalAddress));
        if (Result == SOCKET_ERROR) {
            int WsaError = WSAGetLastError();
            QuicTraceEvent(
                DatapathErrorStatus,
                "[data][%p] ERROR, %u, %s.",
                Socket,
                WsaError,
                "bind");
            Status = HRESULT_FROM_WIN32(WsaError);
            goto Error;
        }

        if (RemoteAddress != NULL) {
            SOCKADDR_INET MappedRemoteAddress = { 0 };
            CxPlatConvertToMappedV6(RemoteAddress, &MappedRemoteAddress);

            Result =
                Datapath->ConnectEx(
                    SocketProc->Socket,
                    (PSOCKADDR)&MappedRemoteAddress,
                    sizeof(MappedRemoteAddress),
                    NULL,
                    0,
                    &BytesReturned,
                    &SocketProc->Overlapped);
            if (Result == FALSE) {
                int WsaError = WSAGetLastError();
                if (WsaError != WSA_IO_PENDING) {
                    QuicTraceEvent(
                        DatapathErrorStatus,
                        "[data][%p] ERROR, %u, %s.",
                        Socket,
                        WsaError,
                        "AcceptEx");
                    Status = HRESULT_FROM_WIN32(WsaError);
                    goto Error;
                }
            } else {
                //
                // Manually post IO completion if connect completed synchronously.
                //
                if (!PostQueuedCompletionStatus(
                        Datapath->Processors[Socket->ProcessorAffinity].IOCP,
                        BytesReturned,
                        (ULONG_PTR)SocketProc,
                        &SocketProc->Overlapped)) {
                    DWORD LastError = GetLastError();
                    QuicTraceEvent(
                        DatapathErrorStatus,
                        "[data][%p] ERROR, %u, %s.",
                        Socket,
                        LastError,
                        "PostQueuedCompletionStatus");
                    Status = HRESULT_FROM_WIN32(LastError);
                    goto Error;
                }
            }
        }

        //
        // If no specific local port was indicated, then the stack just
        // assigned this socket a port. We need to query it and use it for
        // all the other sockets we are going to create.
        //

        int AssignedLocalAddressLength = sizeof(Socket->LocalAddress);
        Result =
            getsockname(
                SocketProc->Socket,
                (PSOCKADDR)&Socket->LocalAddress,
                &AssignedLocalAddressLength);
        if (Result == SOCKET_ERROR) {
            int WsaError = WSAGetLastError();
            QuicTraceEvent(
                DatapathErrorStatus,
                "[data][%p] ERROR, %u, %s.",
                Socket,
                WsaError,
                "getsockaddress");
            Status = HRESULT_FROM_WIN32(WsaError);
            goto Error;
        }

        if (LocalAddress && LocalAddress->Ipv4.sin_port != 0) {
            CXPLAT_DBG_ASSERT(LocalAddress->Ipv4.sin_port == Socket->LocalAddress.Ipv4.sin_port);
        }
    }

    CxPlatConvertFromMappedV6(&Socket->LocalAddress, &Socket->LocalAddress);

    if (RemoteAddress != NULL) {
        Socket->RemoteAddress = *RemoteAddress;
    } else {
        Socket->RemoteAddress.Ipv4.sin_port = 0;
    }

    Socket->ProcsOutstanding = 1;

    *NewSocket = Socket;

    Status = QUIC_STATUS_SUCCESS;

Error:

    if (QUIC_FAILED(Status)) {
        if (Socket != NULL) {
            QuicTraceEvent(
                DatapathDestroyed,
                "[data][%p] Destroyed",
                Socket);
            if (Socket->ProcsOutstanding != 0) {

                CancelIo((HANDLE)SocketProc->Socket);
                closesocket(SocketProc->Socket);

                //
                // Queue a completion to clean up the socket context.
                //
                PostQueuedCompletionStatus(
                    Socket->Datapath->Processors[Socket->ProcessorAffinity].IOCP,
                    UINT32_MAX,
                    (ULONG_PTR)SocketProc,
                    &SocketProc->Overlapped);
            } else {

                if (SocketProc->Socket != INVALID_SOCKET) {
                    closesocket(SocketProc->Socket);
                }
                CxPlatRundownUninitialize(&SocketProc->UpcallRundown);

                CxPlatRundownRelease(&Datapath->SocketsRundown);
                CXPLAT_FREE(Socket, QUIC_POOL_SOCKET);
            }
        }
    }

    return Status;
}

_IRQL_requires_max_(PASSIVE_LEVEL)
QUIC_STATUS
CxPlatSocketCreateTcp(
    _In_ CXPLAT_DATAPATH* Datapath,
    _In_opt_ const QUIC_ADDR* LocalAddress,
    _In_ const QUIC_ADDR* RemoteAddress,
    _In_opt_ void* CallbackContext,
    _Out_ CXPLAT_SOCKET** Socket
    )
{
    return
        CxPlatSocketCreateTcpInternal(
            Datapath,
            CXPLAT_SOCKET_TCP,
            LocalAddress,
            RemoteAddress,
            CallbackContext,
            Socket);
}

_IRQL_requires_max_(PASSIVE_LEVEL)
QUIC_STATUS
CxPlatSocketCreateTcpListener(
    _In_ CXPLAT_DATAPATH* Datapath,
    _In_opt_ const QUIC_ADDR* LocalAddress,
    _In_opt_ void* RecvCallbackContext,
    _Out_ CXPLAT_SOCKET** NewSocket
    )
{
    QUIC_STATUS Status;
    int Result;
    int Option;

    CXPLAT_DBG_ASSERT(Datapath->TcpHandlers.Receive != NULL);

    CXPLAT_SOCKET_PROC* SocketProc = NULL;
    uint32_t SocketLength = sizeof(CXPLAT_SOCKET) + sizeof(CXPLAT_SOCKET_PROC);
    CXPLAT_SOCKET* Socket = CXPLAT_ALLOC_PAGED(SocketLength, QUIC_POOL_SOCKET);
    if (Socket == NULL) {
        QuicTraceEvent(
            AllocFailure,
            "Allocation of '%s' failed. (%llu bytes)",
            "CXPLAT_SOCKET",
            SocketLength);
        Status = QUIC_STATUS_OUT_OF_MEMORY;
        goto Error;
    }

    QuicTraceEvent(
        DatapathCreated,
        "[data][%p] Created, local=%!ADDR!, remote=%!ADDR!",
        Socket,
        CASTED_CLOG_BYTEARRAY(LocalAddress ? sizeof(*LocalAddress) : 0, LocalAddress),
        CASTED_CLOG_BYTEARRAY(0, NULL));

    ZeroMemory(Socket, SocketLength);
    Socket->Datapath = Datapath;
    Socket->ClientContext = RecvCallbackContext;
    Socket->HasFixedRemoteAddress = FALSE;
    Socket->Internal = FALSE;
    Socket->Type = CXPLAT_SOCKET_TCP_LISTENER;
    if (LocalAddress) {
        CxPlatConvertToMappedV6(LocalAddress, &Socket->LocalAddress);
        if (Socket->LocalAddress.si_family == AF_UNSPEC) {
            Socket->LocalAddress.si_family = QUIC_ADDRESS_FAMILY_INET6;
        }
    } else {
        Socket->LocalAddress.si_family = QUIC_ADDRESS_FAMILY_INET6;
    }
    Socket->Mtu = CXPLAT_MAX_MTU;
    CxPlatRundownAcquire(&Datapath->SocketsRundown);

    SocketProc = &Socket->Processors[0];
    SocketProc->Parent = Socket;
    SocketProc->Socket = INVALID_SOCKET;
    CxPlatRundownInitialize(&SocketProc->UpcallRundown);

    SocketProc->Socket =
        WSASocketW(
            AF_INET6,
            SOCK_STREAM,
            IPPROTO_TCP,
            NULL,
            0,
            WSA_FLAG_OVERLAPPED);
    if (SocketProc->Socket == INVALID_SOCKET) {
        int WsaError = WSAGetLastError();
        QuicTraceEvent(
            DatapathErrorStatus,
            "[data][%p] ERROR, %u, %s.",
            Socket,
            WsaError,
            "WSASocketW");
        Status = HRESULT_FROM_WIN32(WsaError);
        goto Error;
    }

    Option = FALSE;
    Result =
        setsockopt(
            SocketProc->Socket,
            IPPROTO_IPV6,
            IPV6_V6ONLY,
            (char*)&Option,
            sizeof(Option));
    if (Result == SOCKET_ERROR) {
        int WsaError = WSAGetLastError();
        QuicTraceEvent(
            DatapathErrorStatus,
            "[data][%p] ERROR, %u, %s.",
            Socket,
            WsaError,
            "Set IPV6_V6ONLY");
        Status = HRESULT_FROM_WIN32(WsaError);
        goto Error;
    }

    //
    // Disable automatic IO completions being queued if the call completes
    // synchronously. This is because we want to be able to complete sends
    // inline, if possible.
    //
    if (!SetFileCompletionNotificationModes(
            (HANDLE)SocketProc->Socket,
            FILE_SKIP_COMPLETION_PORT_ON_SUCCESS | FILE_SKIP_SET_EVENT_ON_HANDLE)) {
        DWORD LastError = GetLastError();
        QuicTraceEvent(
            DatapathErrorStatus,
            "[data][%p] ERROR, %u, %s.",
            Socket,
            LastError,
            "SetFileCompletionNotificationModes");
        Status = HRESULT_FROM_WIN32(LastError);
        goto Error;
    }

    if (Datapath->Processors[Socket->ProcessorAffinity].IOCP !=
        CreateIoCompletionPort(
            (HANDLE)SocketProc->Socket,
            Datapath->Processors[Socket->ProcessorAffinity].IOCP,
            (ULONG_PTR)SocketProc,
            0)) {
        DWORD LastError = GetLastError();
        QuicTraceEvent(
            DatapathErrorStatus,
            "[data][%p] ERROR, %u, %s.",
            Socket,
            LastError,
            "CreateIoCompletionPort");
        Status = HRESULT_FROM_WIN32(LastError);
        goto Error;
    }

    Result =
        bind(
            SocketProc->Socket,
            (PSOCKADDR)&Socket->LocalAddress,
            sizeof(Socket->LocalAddress));
    if (Result == SOCKET_ERROR) {
        int WsaError = WSAGetLastError();
        QuicTraceEvent(
            DatapathErrorStatus,
            "[data][%p] ERROR, %u, %s.",
            Socket,
            WsaError,
            "bind");
        Status = HRESULT_FROM_WIN32(WsaError);
        goto Error;
    }

    //
    // If no specific local port was indicated, then the stack just
    // assigned this socket a port. We need to query it and use it for
    // all the other sockets we are going to create.
    //

    int AssignedLocalAddressLength = sizeof(Socket->LocalAddress);
    Result =
        getsockname(
            SocketProc->Socket,
            (PSOCKADDR)&Socket->LocalAddress,
            &AssignedLocalAddressLength);
    if (Result == SOCKET_ERROR) {
        int WsaError = WSAGetLastError();
        QuicTraceEvent(
            DatapathErrorStatus,
            "[data][%p] ERROR, %u, %s.",
            Socket,
            WsaError,
            "getsockaddress");
        Status = HRESULT_FROM_WIN32(WsaError);
        goto Error;
    }

    if (LocalAddress && LocalAddress->Ipv4.sin_port != 0) {
        CXPLAT_DBG_ASSERT(LocalAddress->Ipv4.sin_port == Socket->LocalAddress.Ipv4.sin_port);
    }

    CxPlatConvertFromMappedV6(&Socket->LocalAddress, &Socket->LocalAddress);

    Result =
        listen(
            SocketProc->Socket,
            100);
    if (Result == SOCKET_ERROR) {
        int WsaError = WSAGetLastError();
        QuicTraceEvent(
            DatapathErrorStatus,
            "[data][%p] ERROR, %u, %s.",
            Socket,
            WsaError,
            "listen");
        Status = HRESULT_FROM_WIN32(WsaError);
        goto Error;
    }

    Socket->ProcsOutstanding = 1;

    Status =
        CxPlatSocketStartAccept(
            SocketProc,
            &Datapath->Processors[Socket->ProcessorAffinity]);
    if (QUIC_FAILED(Status)) {
        goto Error;
    }

    *NewSocket = Socket;
    Status = QUIC_STATUS_SUCCESS;

Error:

    if (QUIC_FAILED(Status)) {
        if (Socket != NULL) {
            QuicTraceEvent(
                DatapathDestroyed,
                "[data][%p] Destroyed",
                Socket);
            if (Socket->ProcsOutstanding != 0) {
                CancelIo((HANDLE)SocketProc->Socket);
                closesocket(SocketProc->Socket);

                //
                // Queue a completion to clean up the socket context.
                //
                PostQueuedCompletionStatus(
                    Datapath->Processors[Socket->ProcessorAffinity].IOCP,
                    UINT32_MAX,
                    (ULONG_PTR)SocketProc,
                    &SocketProc->Overlapped);
            } else {

                if (SocketProc->Socket != INVALID_SOCKET) {
                    closesocket(SocketProc->Socket);
                }
                CxPlatRundownUninitialize(&SocketProc->UpcallRundown);

                CxPlatRundownRelease(&Datapath->SocketsRundown);
                CXPLAT_FREE(Socket, QUIC_POOL_SOCKET);
            }
        }
    }

    return Status;
}

_IRQL_requires_max_(PASSIVE_LEVEL)
void
CxPlatDataPathSocketContextShutdown(
    _In_ CXPLAT_SOCKET_PROC* SocketProc
    );

_IRQL_requires_max_(PASSIVE_LEVEL)
void
CxPlatSocketDelete(
    _In_ CXPLAT_SOCKET* Socket
    )
{
    CXPLAT_DBG_ASSERT(Socket != NULL);
    QuicTraceEvent(
        DatapathDestroyed,
        "[data][%p] Destroyed",
        Socket);

    //
    // The function is called by the upper layer when it is completely done
    // with the UDP binding. It expects that after this call returns there will
    // be no additional upcalls related to this binding, and all outstanding
    // upcalls on different threads will be completed.
    //

    CXPLAT_DATAPATH* Datapath = Socket->Datapath;

    if (Socket->Internal) {
        CXPLAT_SOCKET_PROC* SocketProc = &Socket->Processors[0];
        if (closesocket(SocketProc->Socket) == SOCKET_ERROR) {
            int WsaError = WSAGetLastError();
            QuicTraceEvent(
                DatapathErrorStatus,
                "[data][%p] ERROR, %u, %s.",
                Socket,
                WsaError,
                "closesocket");
        }
        CxPlatDataPathSocketContextShutdown(&Socket->Processors[0]);

    } else if (Socket->HasFixedRemoteAddress || Socket->Type != CXPLAT_SOCKET_UDP) {
        CXPLAT_SOCKET_PROC* SocketProc = &Socket->Processors[0];
        uint32_t Processor = Socket->ProcessorAffinity;
        CXPLAT_DBG_ASSERT(
            Datapath->Processors[Processor].ThreadId != GetCurrentThreadId());
        if (Socket->Type == CXPLAT_SOCKET_TCP ||
            Socket->Type == CXPLAT_SOCKET_TCP_SERVER) {
            SocketProc->Parent->DisconnectIndicated = TRUE;
            if (shutdown(SocketProc->Socket, SD_BOTH) == SOCKET_ERROR) {
                int WsaError = WSAGetLastError();
                if (WsaError != WSAENOTCONN) {
                    QuicTraceEvent(
                        DatapathErrorStatus,
                        "[data][%p] ERROR, %u, %s.",
                        Socket,
                        WsaError,
                        "shutdown");
                }
            }
        }
        CxPlatRundownReleaseAndWait(&SocketProc->UpcallRundown);

QUIC_DISABLED_BY_FUZZER_START;

        if (Socket->Type == CXPLAT_SOCKET_UDP) {
            CancelIoEx((HANDLE)SocketProc->Socket, NULL);
        } else {
            CancelIo((HANDLE)SocketProc->Socket);
        }
        if (closesocket(SocketProc->Socket) == SOCKET_ERROR) {
            int WsaError = WSAGetLastError();
            QuicTraceEvent(
                DatapathErrorStatus,
                "[data][%p] ERROR, %u, %s.",
                Socket,
                WsaError,
                "closesocket");
        }

QUIC_DISABLED_BY_FUZZER_END;

        PostQueuedCompletionStatus(
            Datapath->Processors[Processor].IOCP,
            UINT32_MAX,
            (ULONG_PTR)SocketProc,
            &SocketProc->Overlapped);

    } else {
        for (uint32_t i = 0; i < Datapath->ProcCount; ++i) {
            CXPLAT_SOCKET_PROC* SocketProc = &Socket->Processors[i];
            CXPLAT_DBG_ASSERT(
                Datapath->Processors[i].ThreadId != GetCurrentThreadId());
            CxPlatRundownReleaseAndWait(&SocketProc->UpcallRundown);
        }
        for (uint32_t i = 0; i < Datapath->ProcCount; ++i) {
            CXPLAT_SOCKET_PROC* SocketProc = &Socket->Processors[i];
            uint32_t Processor = i;

QUIC_DISABLED_BY_FUZZER_START;

            if (Socket->Type == CXPLAT_SOCKET_UDP) {
                CancelIoEx((HANDLE)SocketProc->Socket, NULL);
            } else {
                CancelIo((HANDLE)SocketProc->Socket);
            }
            closesocket(SocketProc->Socket);

QUIC_DISABLED_BY_FUZZER_END;

            PostQueuedCompletionStatus(
                Datapath->Processors[Processor].IOCP,
                UINT32_MAX,
                (ULONG_PTR)SocketProc,
                &SocketProc->Overlapped);
        }
    }

    QuicTraceLogVerbose(
        DatapathShutDownReturn,
        "[data][%p] Shut down (return)",
        Socket);
}

_IRQL_requires_max_(PASSIVE_LEVEL)
void
CxPlatDataPathSocketContextShutdown(
    _In_ CXPLAT_SOCKET_PROC* SocketProc
    )
{
    if (SocketProc->Parent->Type == CXPLAT_SOCKET_TCP_LISTENER) {
        if (SocketProc->AcceptSocket != NULL) {
            CxPlatSocketDelete(SocketProc->AcceptSocket);
            SocketProc->AcceptSocket = NULL;
        }

    } else if (SocketProc->CurrentRecvContext != NULL) {
        CxPlatPoolFree(
            SocketProc->CurrentRecvContext->OwningPool,
            SocketProc->CurrentRecvContext);
        SocketProc->CurrentRecvContext = NULL;
    }

    CxPlatRundownUninitialize(&SocketProc->UpcallRundown);

    if (InterlockedDecrement16(
            &SocketProc->Parent->ProcsOutstanding) == 0) {
        //
        // Last socket context cleaned up, so now the binding can be freed.
        //
        CxPlatRundownRelease(&SocketProc->Parent->Datapath->SocketsRundown);
        QuicTraceLogVerbose(
            DatapathShutDownComplete,
            "[data][%p] Shut down (complete)",
            SocketProc->Parent);
        CXPLAT_FREE(SocketProc->Parent, QUIC_POOL_SOCKET);
    }
}

_IRQL_requires_max_(DISPATCH_LEVEL)
UINT16
CxPlatSocketGetLocalMtu(
    _In_ CXPLAT_SOCKET* Socket
    )
{
    CXPLAT_DBG_ASSERT(Socket != NULL);
    return Socket->Mtu;
}

_IRQL_requires_max_(DISPATCH_LEVEL)
void
CxPlatSocketGetLocalAddress(
    _In_ CXPLAT_SOCKET* Socket,
    _Out_ QUIC_ADDR* Address
    )
{
    CXPLAT_DBG_ASSERT(Socket != NULL);
    *Address = Socket->LocalAddress;
}

_IRQL_requires_max_(DISPATCH_LEVEL)
void
CxPlatSocketGetRemoteAddress(
    _In_ CXPLAT_SOCKET* Socket,
    _Out_ QUIC_ADDR* Address
    )
{
    CXPLAT_DBG_ASSERT(Socket != NULL);
    *Address = Socket->RemoteAddress;
}

CXPLAT_DATAPATH_INTERNAL_RECV_CONTEXT*
CxPlatSocketAllocRecvContext(
    _In_ CXPLAT_DATAPATH* Datapath,
    _In_ UINT16 ProcIndex
    )
{
    CXPLAT_DATAPATH_INTERNAL_RECV_CONTEXT* RecvContext =
        CxPlatPoolAlloc(&Datapath->Processors[ProcIndex].RecvDatagramPool);

    if (RecvContext != NULL) {
        RecvContext->OwningPool =
            &Datapath->Processors[ProcIndex].RecvDatagramPool;
        RecvContext->ReferenceCount = 0;
    }

    return RecvContext;
}

QUIC_STATUS
CxPlatSocketStartAccept(
    _In_ CXPLAT_SOCKET_PROC* ListenerSocketProc,
    _In_ CXPLAT_DATAPATH_PROC* DatapathProc
    )
{
    QUIC_STATUS Status;
    CXPLAT_DATAPATH* Datapath = ListenerSocketProc->Parent->Datapath;
    DWORD BytesRecv = 0;
    int Result;

    //
    // Initialize a server socket to accept.
    //
    if (ListenerSocketProc->AcceptSocket == NULL) {
        Status =
            CxPlatSocketCreateTcpInternal(
                Datapath,
                CXPLAT_SOCKET_TCP_SERVER,
                NULL,
                NULL,
                NULL,
                &ListenerSocketProc->AcceptSocket);
        if (QUIC_FAILED(Status)) {
            goto Error;
        }
    }

    RtlZeroMemory(
        &ListenerSocketProc->Overlapped,
        sizeof(ListenerSocketProc->Overlapped));

    Result =
        Datapath->AcceptEx(
            ListenerSocketProc->Socket,
            ListenerSocketProc->AcceptSocket->Processors[0].Socket,
            &ListenerSocketProc->AcceptAddrSpace,
            0,                          // dwReceiveDataLength
            sizeof(SOCKADDR_INET)+16,   // dwLocalAddressLength
            sizeof(SOCKADDR_INET)+16,   // dwRemoteAddressLength
            &BytesRecv,
            &ListenerSocketProc->Overlapped);
    if (Result == FALSE) {
        int WsaError = WSAGetLastError();
        if (WsaError != WSA_IO_PENDING) {
            QuicTraceEvent(
                DatapathErrorStatus,
                "[data][%p] ERROR, %u, %s.",
                ListenerSocketProc->Parent,
                WsaError,
                "AcceptEx");
            Status = HRESULT_FROM_WIN32(WsaError);
            goto Error;
        }
    } else {
        //
        // Manually post IO completion if accept completed synchronously.
        //
        if (!PostQueuedCompletionStatus(
                DatapathProc->IOCP,
                BytesRecv,
                (ULONG_PTR)ListenerSocketProc,
                &ListenerSocketProc->Overlapped)) {
            DWORD LastError = GetLastError();
            QuicTraceEvent(
                DatapathErrorStatus,
                "[data][%p] ERROR, %u, %s.",
                ListenerSocketProc->Parent,
                LastError,
                "PostQueuedCompletionStatus");
            Status = HRESULT_FROM_WIN32(LastError);
            goto Error;
        }
    }

    Status = QUIC_STATUS_SUCCESS;

Error:

    return Status;
}

void
CxPlatDataPathAcceptComplete(
    _In_ CXPLAT_DATAPATH_PROC* ListenerDatapathProc,
    _In_ CXPLAT_SOCKET_PROC* ListenerSocketProc,
    _In_ ULONG IoResult
    )
{
    if (IoResult == WSAENOTSOCK || IoResult == WSA_OPERATION_ABORTED) {
        //
        // Error from shutdown, silently ignore. Return immediately so the
        // receive doesn't get reposted.
        //
        return;
    }

    if (IoResult == QUIC_STATUS_SUCCESS) {
        CXPLAT_DBG_ASSERT(ListenerSocketProc->AcceptSocket != NULL);
        CXPLAT_SOCKET_PROC* AcceptSocketProc = &ListenerSocketProc->AcceptSocket->Processors[0];
        CXPLAT_DBG_ASSERT(ListenerSocketProc->AcceptSocket == AcceptSocketProc->Parent);
        DWORD BytesReturned;
        SOCKET_PROCESSOR_AFFINITY RssAffinity = { 0 };
        CXPLAT_DATAPATH_PROC* DatapathProc;

        AcceptSocketProc->Parent->ConnectComplete = TRUE;
        AcceptSocketProc->Parent->ProcessorAffinity = 0;

        QuicTraceEvent(
            DatapathErrorStatus,
            "[data][%p] ERROR, %u, %s.",
            ListenerSocketProc->Parent,
            0,
            "AcceptEx Completed!");

        int Result =
            setsockopt(
                AcceptSocketProc->Socket,
                SOL_SOCKET,
                SO_UPDATE_ACCEPT_CONTEXT,
                (char*)&ListenerSocketProc->Socket,
                sizeof(ListenerSocketProc->Socket));
        if (Result == SOCKET_ERROR) {
            int WsaError = WSAGetLastError();
            QuicTraceEvent(
                DatapathErrorStatus,
                "[data][%p] ERROR, %u, %s.",
                ListenerSocketProc->AcceptSocket,
                WsaError,
                "Set UPDATE_ACCEPT_CONTEXT");
            goto Error;
        }

        Result =
            WSAIoctl(
                AcceptSocketProc->Socket,
                SIO_QUERY_RSS_PROCESSOR_INFO,
                NULL,
                0,
                &RssAffinity,
                sizeof(RssAffinity),
                &BytesReturned,
                NULL,
                NULL);
        if (Result == NO_ERROR) {
            AcceptSocketProc->Parent->ProcessorAffinity =
                (uint16_t)CxPlatProcessorGroupOffsets[RssAffinity.Processor.Group] +
                (uint16_t)RssAffinity.Processor.Number;
        }

        DatapathProc =
            &ListenerSocketProc->Parent->Datapath->Processors[
                AcceptSocketProc->Parent->ProcessorAffinity];

        if (DatapathProc->IOCP !=
            CreateIoCompletionPort(
                (HANDLE)AcceptSocketProc->Socket,
                DatapathProc->IOCP,
                (ULONG_PTR)AcceptSocketProc,
                0)) {
            DWORD LastError = GetLastError();
            QuicTraceEvent(
                DatapathErrorStatus,
                "[data][%p] ERROR, %u, %s.",
                ListenerSocketProc->AcceptSocket,
                LastError,
                "CreateIoCompletionPort (accepted)");
            goto Error;
        }

        if (QUIC_FAILED(
            CxPlatSocketStartReceive(
                AcceptSocketProc,
                DatapathProc))) {
            goto Error;
        }

        AcceptSocketProc->Parent->Internal = FALSE;
        ListenerSocketProc->Parent->Datapath->TcpHandlers.Accept(
            ListenerSocketProc->Parent,
            ListenerSocketProc->Parent->ClientContext,
            ListenerSocketProc->AcceptSocket,
            &ListenerSocketProc->AcceptSocket->ClientContext);
        ListenerSocketProc->AcceptSocket = NULL;

    } else {
        QuicTraceEvent(
            DatapathErrorStatus,
            "[data][%p] ERROR, %u, %s.",
            ListenerSocketProc->Parent,
            IoResult,
            "AcceptEx completion");
    }

Error:

    if (ListenerSocketProc->AcceptSocket != NULL) {
        CxPlatSocketDelete(ListenerSocketProc->AcceptSocket);
        ListenerSocketProc->AcceptSocket = NULL;
    }

    //
    // Try to start a new accept.
    //
    (void)CxPlatSocketStartAccept(ListenerSocketProc, ListenerDatapathProc);
}

void
CxPlatDataPathConnectComplete(
    _In_ CXPLAT_DATAPATH_PROC* DatapathProc,
    _In_ CXPLAT_SOCKET_PROC* SocketProc,
    _In_ ULONG IoResult
    )
{
    if (IoResult == WSAENOTSOCK || IoResult == WSA_OPERATION_ABORTED) {
        //
        // Error from shutdown, silently ignore. Return immediately so the
        // receive doesn't get reposted.
        //
        return;
    }

    // TODO - Upcall to the app

    if (IoResult == QUIC_STATUS_SUCCESS) {

        QuicTraceEvent(
            DatapathErrorStatus,
            "[data][%p] ERROR, %u, %s.",
            SocketProc->Parent,
            0,
            "ConnectEx Completed!");

        SocketProc->Parent->ConnectComplete = TRUE;
        SocketProc->Parent->Datapath->TcpHandlers.Connect(
            SocketProc->Parent,
            SocketProc->Parent->ClientContext,
            TRUE);

        //
        // Try to start a new receive.
        //
        (void)CxPlatSocketStartReceive(SocketProc, DatapathProc);

    } else {
        QuicTraceEvent(
            DatapathErrorStatus,
            "[data][%p] ERROR, %u, %s.",
            SocketProc->Parent,
            IoResult,
            "ConnectEx completion");

        SocketProc->Parent->Datapath->TcpHandlers.Connect(
            SocketProc->Parent,
            SocketProc->Parent->ClientContext,
            FALSE);
    }
}

void
CxPlatSocketHandleUnreachableError(
    _In_ CXPLAT_SOCKET_PROC* SocketProc,
    _In_ ULONG ErrorCode
    )
{
    PSOCKADDR_INET RemoteAddr =
        &SocketProc->CurrentRecvContext->Tuple.RemoteAddress;
    UNREFERENCED_PARAMETER(ErrorCode);

    CxPlatConvertFromMappedV6(RemoteAddr, RemoteAddr);

#if QUIC_CLOG
    QuicTraceLogVerbose(
        DatapathUnreachableWithError,
        "[data][%p] Received unreachable error (0x%x) from %!ADDR!",
        SocketProc->Parent,
        ErrorCode,
        CASTED_CLOG_BYTEARRAY(sizeof(*RemoteAddr), RemoteAddr));
#endif

    SocketProc->Parent->Datapath->UdpHandlers.Unreachable(
        SocketProc->Parent,
        SocketProc->Parent->ClientContext,
        RemoteAddr);
}

QUIC_STATUS
CxPlatSocketStartReceive(
    _In_ CXPLAT_SOCKET_PROC* SocketProc,
    _In_ CXPLAT_DATAPATH_PROC* DatapathProc
    )
{
    QUIC_STATUS Status;
    CXPLAT_DATAPATH* Datapath = SocketProc->Parent->Datapath;
    int Result;
    DWORD BytesRecv = 0;

    CXPLAT_DBG_ASSERT(SocketProc->Parent->Type != CXPLAT_SOCKET_TCP_LISTENER);

    //
    // Get a receive buffer we can pass to WinSock.
    //
    if (SocketProc->CurrentRecvContext == NULL) {
        SocketProc->CurrentRecvContext =
            CxPlatSocketAllocRecvContext(
                Datapath,
                DatapathProc->Index);
        if (SocketProc->CurrentRecvContext == NULL) {
            Status = QUIC_STATUS_OUT_OF_MEMORY;
            QuicTraceEvent(
                AllocFailure,
                "Allocation of '%s' failed. (%llu bytes)",
                "Socket Receive Buffer",
                SocketProc->Parent->Datapath->RecvPayloadOffset + MAX_URO_PAYLOAD_LENGTH);
            goto Error;
        }
    }

    RtlZeroMemory(
        &SocketProc->Overlapped,
        sizeof(SocketProc->Overlapped));

    SocketProc->RecvWsaBuf.buf =
        ((CHAR*)SocketProc->CurrentRecvContext) + Datapath->RecvPayloadOffset;

    RtlZeroMemory(
        &SocketProc->RecvWsaMsgHdr,
        sizeof(SocketProc->RecvWsaMsgHdr));

    SocketProc->RecvWsaMsgHdr.name =
        (PSOCKADDR)&SocketProc->CurrentRecvContext->Tuple.RemoteAddress;
    SocketProc->RecvWsaMsgHdr.namelen =
        sizeof(SocketProc->CurrentRecvContext->Tuple.RemoteAddress);

    SocketProc->RecvWsaMsgHdr.lpBuffers = &SocketProc->RecvWsaBuf;
    SocketProc->RecvWsaMsgHdr.dwBufferCount = 1;

    SocketProc->RecvWsaMsgHdr.Control.buf = SocketProc->RecvWsaMsgControlBuf;
    SocketProc->RecvWsaMsgHdr.Control.len = sizeof(SocketProc->RecvWsaMsgControlBuf);

Retry_recv:

    if (SocketProc->Parent->Type == CXPLAT_SOCKET_UDP) {
        Result =
            SocketProc->Parent->Datapath->WSARecvMsg(
                SocketProc->Socket,
                &SocketProc->RecvWsaMsgHdr,
                &BytesRecv,
                &SocketProc->Overlapped,
                NULL);
    } else {
        DWORD Flags = 0;
        Result =
            WSARecv(
                SocketProc->Socket,
                &SocketProc->RecvWsaBuf,
                1,
                &BytesRecv,
                &Flags,
                &SocketProc->Overlapped,
                NULL);
    }
    if (Result == SOCKET_ERROR) {
        int WsaError = WSAGetLastError();
        if (WsaError != WSA_IO_PENDING) {
            if (SocketProc->Parent->Type == CXPLAT_SOCKET_UDP &&
                WsaError == WSAECONNRESET) {
                CxPlatSocketHandleUnreachableError(SocketProc, (ULONG)WsaError);
                goto Retry_recv;
            } else {
                QuicTraceEvent(
                    DatapathErrorStatus,
                    "[data][%p] ERROR, %u, %s.",
                    SocketProc->Parent,
                    WsaError,
                    "WSARecvMsg");
                Status = HRESULT_FROM_WIN32(WsaError);
                goto Error;
            }
        }
    } else {
        //
        // Manually post IO completion if receive completed synchronously.
        //
        if (!PostQueuedCompletionStatus(
                DatapathProc->IOCP,
                BytesRecv,
                (ULONG_PTR)SocketProc,
                &SocketProc->Overlapped)) {
            DWORD LastError = GetLastError();
            QuicTraceEvent(
                DatapathErrorStatus,
                "[data][%p] ERROR, %u, %s.",
                SocketProc->Parent,
                LastError,
                "PostQueuedCompletionStatus");
            Status = HRESULT_FROM_WIN32(LastError);
            goto Error;
        }
    }

    Status = QUIC_STATUS_SUCCESS;

Error:

    return Status;
}

void
CxPlatDataPathUdpRecvComplete(
    _In_ CXPLAT_DATAPATH_PROC* DatapathProc,
    _In_ CXPLAT_SOCKET_PROC* SocketProc,
    _In_ ULONG IoResult,
    _In_ UINT16 NumberOfBytesTransferred
    )
{
    //
    // Copy the current receive buffer locally. On error cases, we leave the
    // buffer set as the current receive buffer because we are only using it
    // inline. Otherwise, we remove it as the current because we are giving
    // it to the client.
    //
    CXPLAT_DBG_ASSERT(SocketProc->CurrentRecvContext != NULL);
    CXPLAT_DATAPATH_INTERNAL_RECV_CONTEXT* RecvContext = SocketProc->CurrentRecvContext;
    if (IoResult == NO_ERROR) {
        SocketProc->CurrentRecvContext = NULL;
    }

    PSOCKADDR_INET RemoteAddr = &RecvContext->Tuple.RemoteAddress;
    PSOCKADDR_INET LocalAddr = &RecvContext->Tuple.LocalAddress;

    if (IoResult == WSAENOTSOCK || IoResult == WSA_OPERATION_ABORTED) {
        //
        // Error from shutdown, silently ignore. Return immediately so the
        // receive doesn't get reposted.
        //
        return;

    } else if (IsUnreachableErrorCode(IoResult)) {

        if (!SocketProc->Parent->PcpBinding) {
            CxPlatSocketHandleUnreachableError(SocketProc, IoResult);
        }

    } else if (IoResult == ERROR_MORE_DATA ||
        (IoResult == NO_ERROR && SocketProc->RecvWsaBuf.len < NumberOfBytesTransferred)) {

        CxPlatConvertFromMappedV6(RemoteAddr, RemoteAddr);

#if QUIC_CLOG
        QuicTraceLogVerbose(
            DatapathTooLarge,
            "[data][%p] Received larger than expected datagram from %!ADDR!",
            SocketProc->Parent,
            CASTED_CLOG_BYTEARRAY(sizeof(*RemoteAddr), RemoteAddr));
#endif

        //
        // TODO - Indicate to Core library.
        //

    } else if (IoResult == QUIC_STATUS_SUCCESS) {

        CXPLAT_RECV_DATA* RecvDataChain = NULL;
        CXPLAT_RECV_DATA** DatagramChainTail = &RecvDataChain;

        CXPLAT_DATAPATH* Datapath = SocketProc->Parent->Datapath;
        CXPLAT_RECV_DATA* Datagram;
        PUCHAR RecvPayload = ((PUCHAR)RecvContext) + Datapath->RecvPayloadOffset;

        BOOLEAN FoundLocalAddr = FALSE;
        UINT16 MessageLength = NumberOfBytesTransferred;
        ULONG MessageCount = 0;
        BOOLEAN IsCoalesced = FALSE;
        INT ECN = 0;

        for (WSACMSGHDR *CMsg = WSA_CMSG_FIRSTHDR(&SocketProc->RecvWsaMsgHdr);
            CMsg != NULL;
            CMsg = WSA_CMSG_NXTHDR(&SocketProc->RecvWsaMsgHdr, CMsg)) {

            if (CMsg->cmsg_level == IPPROTO_IPV6) {
                if (CMsg->cmsg_type == IPV6_PKTINFO) {
                    PIN6_PKTINFO PktInfo6 = (PIN6_PKTINFO)WSA_CMSG_DATA(CMsg);
                    LocalAddr->si_family = QUIC_ADDRESS_FAMILY_INET6;
                    LocalAddr->Ipv6.sin6_addr = PktInfo6->ipi6_addr;
                    LocalAddr->Ipv6.sin6_port = SocketProc->Parent->LocalAddress.Ipv6.sin6_port;
                    CxPlatConvertFromMappedV6(LocalAddr, LocalAddr);
                    LocalAddr->Ipv6.sin6_scope_id = PktInfo6->ipi6_ifindex;
                    FoundLocalAddr = TRUE;
                } else if (CMsg->cmsg_type == IPV6_ECN) {
                    ECN = *(PINT)WSA_CMSG_DATA(CMsg);
                    CXPLAT_DBG_ASSERT(ECN < UINT8_MAX);
                }
            } else if (CMsg->cmsg_level == IPPROTO_IP) {
                if (CMsg->cmsg_type == IP_PKTINFO) {
                    PIN_PKTINFO PktInfo = (PIN_PKTINFO)WSA_CMSG_DATA(CMsg);
                    LocalAddr->si_family = QUIC_ADDRESS_FAMILY_INET;
                    LocalAddr->Ipv4.sin_addr = PktInfo->ipi_addr;
                    LocalAddr->Ipv4.sin_port = SocketProc->Parent->LocalAddress.Ipv6.sin6_port;
                    LocalAddr->Ipv6.sin6_scope_id = PktInfo->ipi_ifindex;
                    FoundLocalAddr = TRUE;
                } else if (CMsg->cmsg_type == IP_ECN) {
                    ECN = *(PINT)WSA_CMSG_DATA(CMsg);
                    CXPLAT_DBG_ASSERT(ECN < UINT8_MAX);
                }
#ifdef UDP_RECV_MAX_COALESCED_SIZE
            } else if (CMsg->cmsg_level == IPPROTO_UDP) {
                if (CMsg->cmsg_type == UDP_COALESCED_INFO) {
                    CXPLAT_DBG_ASSERT(*(PDWORD)WSA_CMSG_DATA(CMsg) <= MAX_URO_PAYLOAD_LENGTH);
                    MessageLength = (UINT16)*(PDWORD)WSA_CMSG_DATA(CMsg);
                    IsCoalesced = TRUE;
                }
#endif
            }
        }

        if (!FoundLocalAddr) {
            //
            // The underlying data path does not guarantee ancillary data for
            // enabled socket options when the system is under memory pressure.
            //
            QuicTraceLogWarning(
                DatapathMissingInfo,
                "[data][%p] WSARecvMsg completion is missing IP_PKTINFO",
                SocketProc->Parent);
            goto Drop;
        }

        if (NumberOfBytesTransferred == 0) {
            QuicTraceLogWarning(
                DatapathRecvEmpty,
                "[data][%p] Dropping datagram with empty payload.",
                SocketProc->Parent);
            goto Drop;
        }

        CxPlatConvertFromMappedV6(RemoteAddr, RemoteAddr);

        QuicTraceEvent(
            DatapathRecv,
            "[data][%p] Recv %u bytes (segment=%hu) Src=%!ADDR! Dst=%!ADDR!",
            SocketProc->Parent,
            NumberOfBytesTransferred,
            MessageLength,
            CASTED_CLOG_BYTEARRAY(sizeof(*LocalAddr), LocalAddr),
            CASTED_CLOG_BYTEARRAY(sizeof(*RemoteAddr), RemoteAddr));

        CXPLAT_DBG_ASSERT(NumberOfBytesTransferred <= SocketProc->RecvWsaBuf.len);

        Datagram = (CXPLAT_RECV_DATA*)(RecvContext + 1);

        for ( ;
            NumberOfBytesTransferred != 0;
            NumberOfBytesTransferred -= MessageLength) {

            CXPLAT_DATAPATH_INTERNAL_RECV_BUFFER_CONTEXT* InternalDatagramContext =
                CxPlatDataPathDatagramToInternalDatagramContext(Datagram);
            InternalDatagramContext->RecvContext = RecvContext;

            if (MessageLength > NumberOfBytesTransferred) {
                //
                // The last message is smaller than all the rest.
                //
                MessageLength = NumberOfBytesTransferred;
            }

            Datagram->Next = NULL;
            Datagram->Buffer = RecvPayload;
            Datagram->BufferLength = MessageLength;
            Datagram->Tuple = &RecvContext->Tuple;
            Datagram->PartitionIndex = DatapathProc->Index;
            Datagram->TypeOfService = (uint8_t)ECN;
            Datagram->Allocated = TRUE;
            Datagram->QueuedOnConnection = FALSE;

            RecvPayload += MessageLength;

            //
            // Add the datagram to the end of the current chain.
            //
            *DatagramChainTail = Datagram;
            DatagramChainTail = &Datagram->Next;
            RecvContext->ReferenceCount++;

            Datagram = (CXPLAT_RECV_DATA*)
                (((PUCHAR)Datagram) +
                    SocketProc->Parent->Datapath->DatagramStride);

            if (IsCoalesced && ++MessageCount == URO_MAX_DATAGRAMS_PER_INDICATION) {
                QuicTraceLogWarning(
                    DatapathUroPreallocExceeded,
                    "[data][%p] Exceeded URO preallocation capacity.",
                    SocketProc->Parent);
                break;
            }
        }

        CXPLAT_DBG_ASSERT(RecvDataChain);

#ifdef QUIC_FUZZER
        if (MsQuicFuzzerContext.RecvCallback) {
            CXPLAT_RECV_DATA *_DatagramIter = RecvDataChain;

            while (_DatagramIter) {
                MsQuicFuzzerContext.RecvCallback(
                    MsQuicFuzzerContext.CallbackContext,
                    _DatagramIter->Buffer,
                    _DatagramIter->BufferLength);
                _DatagramIter = _DatagramIter->Next;
            }
        }
#endif

        if (!SocketProc->Parent->PcpBinding) {
            SocketProc->Parent->Datapath->UdpHandlers.Receive(
                SocketProc->Parent,
                SocketProc->Parent->ClientContext,
                RecvDataChain);
        } else {
            CxPlatPcpRecvCallback(
                SocketProc->Parent,
                SocketProc->Parent->ClientContext,
                RecvDataChain);
        }

    } else {
        QuicTraceEvent(
            DatapathErrorStatus,
            "[data][%p] ERROR, %u, %s.",
            SocketProc->Parent,
            IoResult,
            "WSARecvMsg completion");
    }

Drop:
    //
    // Try to start a new receive.
    //
    int32_t RetryCount = 0;
    QUIC_STATUS Status;
    do {
        Status = CxPlatSocketStartReceive(SocketProc, DatapathProc);
    } while (!QUIC_SUCCEEDED(Status) && RetryCount < 10);

    if (!QUIC_SUCCEEDED(Status)) {
        QuicTraceEvent(
            DatapathErrorStatus,
            "[data][%p] ERROR, %u, %s.",
            SocketProc->Parent,
            Status,
            "CxPlatSocketStartReceive failed multiple times. Receive will no longer work.");
    }

}

void
CxPlatDataPathTcpRecvComplete(
    _In_ CXPLAT_DATAPATH_PROC* DatapathProc,
    _In_ CXPLAT_SOCKET_PROC* SocketProc,
    _In_ ULONG IoResult,
    _In_ UINT16 NumberOfBytesTransferred
    )
{
    //
    // Copy the current receive buffer locally. On error cases, we leave the
    // buffer set as the current receive buffer because we are only using it
    // inline. Otherwise, we remove it as the current because we are giving
    // it to the client.
    //
    CXPLAT_DBG_ASSERT(SocketProc->CurrentRecvContext != NULL);
    CXPLAT_DATAPATH_INTERNAL_RECV_CONTEXT* RecvContext = SocketProc->CurrentRecvContext;
    if (IoResult == NO_ERROR) {
        SocketProc->CurrentRecvContext = NULL;
    }

    PSOCKADDR_INET RemoteAddr = &RecvContext->Tuple.RemoteAddress;
    PSOCKADDR_INET LocalAddr = &RecvContext->Tuple.LocalAddress;

    if (IoResult == WSAENOTSOCK ||
        IoResult == WSA_OPERATION_ABORTED ||
        IoResult == ERROR_NETNAME_DELETED ||
        IoResult == WSAECONNRESET) {
        //
        // Error from shutdown, silently ignore. Return immediately so the
        // receive doesn't get reposted.
        //
        if (!SocketProc->Parent->DisconnectIndicated) {
            SocketProc->Parent->DisconnectIndicated = TRUE;
            SocketProc->Parent->Datapath->TcpHandlers.Connect(
                SocketProc->Parent,
                SocketProc->Parent->ClientContext,
                FALSE);
        }
        return;

    } else if (IoResult == QUIC_STATUS_SUCCESS) {

        if (NumberOfBytesTransferred == 0) {
            if (!SocketProc->Parent->DisconnectIndicated) {
                SocketProc->Parent->DisconnectIndicated = TRUE;
                SocketProc->Parent->Datapath->TcpHandlers.Connect(
                    SocketProc->Parent,
                    SocketProc->Parent->ClientContext,
                    FALSE);
            }
            goto Drop;
        }

        QuicTraceEvent(
            DatapathRecv,
            "[data][%p] Recv %u bytes (segment=%hu) Src=%!ADDR! Dst=%!ADDR!",
            SocketProc->Parent,
            NumberOfBytesTransferred,
            NumberOfBytesTransferred,
            CASTED_CLOG_BYTEARRAY(sizeof(*LocalAddr), LocalAddr),
            CASTED_CLOG_BYTEARRAY(sizeof(*RemoteAddr), RemoteAddr));

        CXPLAT_DBG_ASSERT(NumberOfBytesTransferred <= SocketProc->RecvWsaBuf.len);

        CXPLAT_DATAPATH* Datapath = SocketProc->Parent->Datapath;
        CXPLAT_RECV_DATA* Data = (CXPLAT_RECV_DATA*)(RecvContext + 1);

        CXPLAT_DATAPATH_INTERNAL_RECV_BUFFER_CONTEXT* InternalDatagramContext =
            CxPlatDataPathDatagramToInternalDatagramContext(Data);
        InternalDatagramContext->RecvContext = RecvContext;

        Data->Next = NULL;
        Data->Buffer = ((PUCHAR)RecvContext) + Datapath->RecvPayloadOffset;
        Data->BufferLength = NumberOfBytesTransferred;
        Data->Tuple = &RecvContext->Tuple;
        Data->PartitionIndex = DatapathProc->Index;
        Data->TypeOfService = 0;
        Data->Allocated = TRUE;
        Data->QueuedOnConnection = FALSE;
        RecvContext->ReferenceCount++;

        SocketProc->Parent->Datapath->TcpHandlers.Receive(
            SocketProc->Parent,
            SocketProc->Parent->ClientContext,
            Data);

    } else {
        QuicTraceEvent(
            DatapathErrorStatus,
            "[data][%p] ERROR, %u, %s.",
            SocketProc->Parent,
            IoResult,
            "WSARecv completion");
    }

Drop:
    //
    // Try to start a new receive.
    //
    (void)CxPlatSocketStartReceive(SocketProc, DatapathProc);
}

_IRQL_requires_max_(DISPATCH_LEVEL)
void
CxPlatRecvDataReturn(
    _In_opt_ CXPLAT_RECV_DATA* RecvDataChain
    )
{
    CXPLAT_RECV_DATA* Datagram;

    LONG BatchedBufferCount = 0;
    CXPLAT_DATAPATH_INTERNAL_RECV_CONTEXT* BatchedInternalContext = NULL;

    while ((Datagram = RecvDataChain) != NULL) {
        RecvDataChain = RecvDataChain->Next;

        CXPLAT_DATAPATH_INTERNAL_RECV_BUFFER_CONTEXT* InternalBufferContext =
            CxPlatDataPathDatagramToInternalDatagramContext(Datagram);
        CXPLAT_DATAPATH_INTERNAL_RECV_CONTEXT* InternalContext =
            InternalBufferContext->RecvContext;

        if (BatchedInternalContext == InternalContext) {
            BatchedBufferCount++;
        } else {
            if (BatchedInternalContext != NULL &&
                InterlockedAdd(
                    (PLONG)&BatchedInternalContext->ReferenceCount,
                    -BatchedBufferCount) == 0) {
                //
                // Clean up the data indication.
                //
                CxPlatPoolFree(
                    BatchedInternalContext->OwningPool,
                    BatchedInternalContext);
            }

            BatchedInternalContext = InternalContext;
            BatchedBufferCount = 1;
        }
    }

    if (BatchedInternalContext != NULL &&
        InterlockedAdd(
            (PLONG)&BatchedInternalContext->ReferenceCount,
            -BatchedBufferCount) == 0) {
        //
        // Clean up the data indication.
        //
        CxPlatPoolFree(
            BatchedInternalContext->OwningPool,
            BatchedInternalContext);
    }
}

_IRQL_requires_max_(DISPATCH_LEVEL)
_Success_(return != NULL)
CXPLAT_SEND_DATA*
CxPlatSendDataAlloc(
    _In_ CXPLAT_SOCKET* Socket,
    _In_ CXPLAT_ECN_TYPE ECN,
    _In_ uint16_t MaxPacketSize
    )
{
    CXPLAT_DBG_ASSERT(Socket != NULL);

    CXPLAT_DATAPATH_PROC* DatapathProc =
        &Socket->Datapath->Processors[GetCurrentProcessorNumber()];

    CXPLAT_SEND_DATA* SendData =
        CxPlatPoolAlloc(&DatapathProc->SendDataPool);

    if (SendData != NULL) {
        SendData->Owner = DatapathProc;
        SendData->ECN = ECN;
        SendData->SegmentSize =
            (Socket->Type != CXPLAT_SOCKET_UDP ||
             Socket->Datapath->Features & CXPLAT_DATAPATH_FEATURE_SEND_SEGMENTATION)
                ? MaxPacketSize : 0;
        SendData->TotalSize = 0;
        SendData->WsaBufferCount = 0;
        SendData->ClientBuffer.len = 0;
        SendData->ClientBuffer.buf = NULL;
    }

    return SendData;
}

_IRQL_requires_max_(DISPATCH_LEVEL)
void
CxPlatSendDataFree(
    _In_ CXPLAT_SEND_DATA* SendData
    )
{
    CXPLAT_DATAPATH_PROC* DatapathProc = SendData->Owner;
    CXPLAT_POOL* BufferPool =
        SendData->SegmentSize > 0 ?
            &DatapathProc->LargeSendBufferPool : &DatapathProc->SendBufferPool;

    for (UINT8 i = 0; i < SendData->WsaBufferCount; ++i) {
        CxPlatPoolFree(BufferPool, SendData->WsaBuffers[i].buf);
    }

    CxPlatPoolFree(&DatapathProc->SendDataPool, SendData);
}

static
BOOLEAN
CxPlatSendDataCanAllocSendSegment(
    _In_ CXPLAT_SEND_DATA* SendData,
    _In_ UINT16 MaxBufferLength
    )
{
    if (!SendData->ClientBuffer.buf) {
        return FALSE;
    }

    CXPLAT_DBG_ASSERT(SendData->SegmentSize > 0);
    CXPLAT_DBG_ASSERT(SendData->WsaBufferCount > 0);

    ULONG BytesAvailable =
        CXPLAT_LARGE_SEND_BUFFER_SIZE -
            SendData->WsaBuffers[SendData->WsaBufferCount - 1].len -
            SendData->ClientBuffer.len;

    return MaxBufferLength <= BytesAvailable;
}

static
BOOLEAN
CxPlatSendDataCanAllocSend(
    _In_ CXPLAT_SEND_DATA* SendData,
    _In_ UINT16 MaxBufferLength
    )
{
    return
        (SendData->WsaBufferCount < SendData->Owner->Datapath->MaxSendBatchSize) ||
        ((SendData->SegmentSize > 0) &&
            CxPlatSendDataCanAllocSendSegment(SendData, MaxBufferLength));
}

static
void
CxPlatSendDataFinalizeSendBuffer(
    _In_ CXPLAT_SEND_DATA* SendData
    )
{
    if (SendData->ClientBuffer.len == 0) {
        //
        // There is no buffer segment outstanding at the client.
        //
        if (SendData->WsaBufferCount > 0) {
            CXPLAT_DBG_ASSERT(SendData->WsaBuffers[SendData->WsaBufferCount - 1].len < UINT16_MAX);
            SendData->TotalSize +=
                SendData->WsaBuffers[SendData->WsaBufferCount - 1].len;
        }
        return;
    }

    CXPLAT_DBG_ASSERT(SendData->SegmentSize > 0 && SendData->WsaBufferCount > 0);
    CXPLAT_DBG_ASSERT(SendData->ClientBuffer.len > 0 && SendData->ClientBuffer.len <= SendData->SegmentSize);
    CXPLAT_DBG_ASSERT(CxPlatSendDataCanAllocSendSegment(SendData, 0));

    //
    // Append the client's buffer segment to our internal send buffer.
    //
    SendData->WsaBuffers[SendData->WsaBufferCount - 1].len +=
        SendData->ClientBuffer.len;
    SendData->TotalSize += SendData->ClientBuffer.len;

    if (SendData->ClientBuffer.len == SendData->SegmentSize) {
        SendData->ClientBuffer.buf += SendData->SegmentSize;
        SendData->ClientBuffer.len = 0;
    } else {
        //
        // The next segment allocation must create a new backing buffer.
        //
        SendData->ClientBuffer.buf = NULL;
        SendData->ClientBuffer.len = 0;
    }
}

_Success_(return != NULL)
static
WSABUF*
CxPlatSendDataAllocDataBuffer(
    _In_ CXPLAT_SEND_DATA* SendData,
    _In_ CXPLAT_POOL* BufferPool
    )
{
    CXPLAT_DBG_ASSERT(SendData->WsaBufferCount < SendData->Owner->Datapath->MaxSendBatchSize);

    WSABUF* WsaBuffer = &SendData->WsaBuffers[SendData->WsaBufferCount];
    WsaBuffer->buf = CxPlatPoolAlloc(BufferPool);
    if (WsaBuffer->buf == NULL) {
        return NULL;
    }
    ++SendData->WsaBufferCount;

    return WsaBuffer;
}

_Success_(return != NULL)
static
QUIC_BUFFER*
CxPlatSendDataAllocPacketBuffer(
    _In_ CXPLAT_SEND_DATA* SendData,
    _In_ UINT16 MaxBufferLength
    )
{
    WSABUF* WsaBuffer =
        CxPlatSendDataAllocDataBuffer(SendData, &SendData->Owner->SendBufferPool);
    if (WsaBuffer != NULL) {
        WsaBuffer->len = MaxBufferLength;
    }
    return (QUIC_BUFFER*)WsaBuffer;
}

_Success_(return != NULL)
static
QUIC_BUFFER*
CxPlatSendDataAllocSegmentBuffer(
    _In_ CXPLAT_SEND_DATA* SendData,
    _In_ UINT16 MaxBufferLength
    )
{
    CXPLAT_DBG_ASSERT(SendData->SegmentSize > 0);
    CXPLAT_DBG_ASSERT(MaxBufferLength <= SendData->SegmentSize);

    if (CxPlatSendDataCanAllocSendSegment(SendData, MaxBufferLength)) {
        //
        // All clear to return the next segment of our contiguous buffer.
        //
        SendData->ClientBuffer.len = MaxBufferLength;
        return (QUIC_BUFFER*)&SendData->ClientBuffer;
    }

    WSABUF* WsaBuffer = CxPlatSendDataAllocDataBuffer(SendData, &SendData->Owner->LargeSendBufferPool);
    if (WsaBuffer == NULL) {
        return NULL;
    }

    //
    // Provide a virtual WSABUF to the client. Once the client has committed
    // to a final send size, we'll append it to our internal backing buffer.
    //
    WsaBuffer->len = 0;
    SendData->ClientBuffer.buf = WsaBuffer->buf;
    SendData->ClientBuffer.len = MaxBufferLength;

    return (QUIC_BUFFER*)&SendData->ClientBuffer;
}

_IRQL_requires_max_(DISPATCH_LEVEL)
_Success_(return != NULL)
QUIC_BUFFER*
CxPlatSendDataAllocBuffer(
    _In_ CXPLAT_SEND_DATA* SendData,
    _In_ uint16_t MaxBufferLength
    )
{
    CXPLAT_DBG_ASSERT(SendData != NULL);
    CXPLAT_DBG_ASSERT(MaxBufferLength > 0);

    CxPlatSendDataFinalizeSendBuffer(SendData);

    if (!CxPlatSendDataCanAllocSend(SendData, MaxBufferLength)) {
        return NULL;
    }

    if (SendData->SegmentSize == 0) {
        return CxPlatSendDataAllocPacketBuffer(SendData, MaxBufferLength);
    } else {
        return CxPlatSendDataAllocSegmentBuffer(SendData, MaxBufferLength);
    }
}

_IRQL_requires_max_(DISPATCH_LEVEL)
void
CxPlatSendDataFreeBuffer(
    _In_ CXPLAT_SEND_DATA* SendData,
    _In_ QUIC_BUFFER* Buffer
    )
{
    //
    // This must be the final send buffer; intermediate buffers cannot be freed.
    //
    CXPLAT_DATAPATH_PROC* DatapathProc = SendData->Owner;
    PCHAR TailBuffer = SendData->WsaBuffers[SendData->WsaBufferCount - 1].buf;

    if (SendData->SegmentSize == 0) {
        CXPLAT_DBG_ASSERT(Buffer->Buffer == (uint8_t*)TailBuffer);

        CxPlatPoolFree(&DatapathProc->SendBufferPool, Buffer->Buffer);
        --SendData->WsaBufferCount;
    } else {
        TailBuffer += SendData->WsaBuffers[SendData->WsaBufferCount - 1].len;
        CXPLAT_DBG_ASSERT(Buffer->Buffer == (uint8_t*)TailBuffer);

        if (SendData->WsaBuffers[SendData->WsaBufferCount - 1].len == 0) {
            CxPlatPoolFree(&DatapathProc->LargeSendBufferPool, Buffer->Buffer);
            --SendData->WsaBufferCount;
        }

        SendData->ClientBuffer.buf = NULL;
        SendData->ClientBuffer.len = 0;
    }
}

_IRQL_requires_max_(DISPATCH_LEVEL)
BOOLEAN
CxPlatSendDataIsFull(
    _In_ CXPLAT_SEND_DATA* SendData
    )
{
    return !CxPlatSendDataCanAllocSend(SendData, SendData->SegmentSize);
}

void
CxPlatSendDataComplete(
    _In_ CXPLAT_SOCKET_PROC* SocketProc,
    _In_ CXPLAT_SEND_DATA* SendData,
    _In_ ULONG IoResult
    )
{
    if (IoResult != QUIC_STATUS_SUCCESS) {
        QuicTraceEvent(
            DatapathErrorStatus,
            "[data][%p] ERROR, %u, %s.",
            SocketProc->Parent,
            IoResult,
            "WSASendMsg completion");
    }

    if (SocketProc->Parent->Type != CXPLAT_SOCKET_UDP) {
        SocketProc->Parent->Datapath->TcpHandlers.SendComplete(
            SocketProc->Parent,
            SocketProc->Parent->ClientContext,
            IoResult,
            SendData->TotalSize);
    }

    CxPlatSendDataFree(SendData);
}

_IRQL_requires_max_(DISPATCH_LEVEL)
QUIC_STATUS
CxPlatSocketSendInline(
    _In_ CXPLAT_SOCKET_PROC* SocketProc,
    _In_ const QUIC_ADDR* LocalAddress,
    _In_ const QUIC_ADDR* RemoteAddress,
    _In_ CXPLAT_SEND_DATA* SendData
    )
{
    QUIC_STATUS Status;
    CXPLAT_DATAPATH* Datapath;
    CXPLAT_SOCKET* Socket;
    int Result;
    DWORD BytesSent;

    Datapath = SocketProc->Parent->Datapath;
    Socket = SocketProc->Parent;

    QuicTraceEvent(
        DatapathSend,
        "[data][%p] Send %u bytes in %hhu buffers (segment=%hu) Dst=%!ADDR!, Src=%!ADDR!",
        Socket,
        SendData->TotalSize,
        SendData->WsaBufferCount,
        SendData->SegmentSize,
        CASTED_CLOG_BYTEARRAY(sizeof(*RemoteAddress), RemoteAddress),
        CASTED_CLOG_BYTEARRAY(sizeof(*LocalAddress), LocalAddress));

    //
    // Map V4 address to dual-stack socket format.
    //
    SOCKADDR_INET MappedRemoteAddress = { 0 };
    CxPlatConvertToMappedV6(RemoteAddress, &MappedRemoteAddress);

    BYTE CtrlBuf[
        WSA_CMSG_SPACE(sizeof(IN6_PKTINFO)) +   // IP_PKTINFO
        WSA_CMSG_SPACE(sizeof(INT)) +           // IP_ECN
#ifdef UDP_SEND_MSG_SIZE
        WSA_CMSG_SPACE(sizeof(DWORD))           // UDP_SEND_MSG_SIZE
#endif
        ];

    WSAMSG WSAMhdr;
    WSAMhdr.dwFlags = 0;
    if (Socket->HasFixedRemoteAddress) {
        WSAMhdr.name = NULL;
        WSAMhdr.namelen = 0;
    } else {
        WSAMhdr.name = (LPSOCKADDR)&MappedRemoteAddress;
        WSAMhdr.namelen = sizeof(MappedRemoteAddress);
    }
    WSAMhdr.lpBuffers = SendData->WsaBuffers;
    WSAMhdr.dwBufferCount = SendData->WsaBufferCount;
    WSAMhdr.Control.buf = (PCHAR)CtrlBuf;
    WSAMhdr.Control.len = 0;

    PWSACMSGHDR CMsg = NULL;
    if (LocalAddress->si_family == QUIC_ADDRESS_FAMILY_INET) {

        if (!Socket->HasFixedRemoteAddress) {
            WSAMhdr.Control.len += WSA_CMSG_SPACE(sizeof(IN_PKTINFO));
            CMsg = WSA_CMSG_FIRSTHDR(&WSAMhdr);
            CMsg->cmsg_level = IPPROTO_IP;
            CMsg->cmsg_type = IP_PKTINFO;
            CMsg->cmsg_len = WSA_CMSG_LEN(sizeof(IN_PKTINFO));
            PIN_PKTINFO PktInfo = (PIN_PKTINFO)WSA_CMSG_DATA(CMsg);
            PktInfo->ipi_ifindex = LocalAddress->Ipv6.sin6_scope_id;
            PktInfo->ipi_addr = LocalAddress->Ipv4.sin_addr;
        }

        WSAMhdr.Control.len += WSA_CMSG_SPACE(sizeof(INT));
        CMsg = WSA_CMSG_NXTHDR(&WSAMhdr, CMsg);
        CXPLAT_DBG_ASSERT(CMsg != NULL);
        CMsg->cmsg_level = IPPROTO_IP;
        CMsg->cmsg_type = IP_ECN;
        CMsg->cmsg_len = WSA_CMSG_LEN(sizeof(INT));
        *(PINT)WSA_CMSG_DATA(CMsg) = SendData->ECN;

    } else {

        if (!Socket->HasFixedRemoteAddress) {
            WSAMhdr.Control.len += WSA_CMSG_SPACE(sizeof(IN6_PKTINFO));
            CMsg = WSA_CMSG_FIRSTHDR(&WSAMhdr);
            CMsg->cmsg_level = IPPROTO_IPV6;
            CMsg->cmsg_type = IPV6_PKTINFO;
            CMsg->cmsg_len = WSA_CMSG_LEN(sizeof(IN6_PKTINFO));
            PIN6_PKTINFO PktInfo6 = (PIN6_PKTINFO)WSA_CMSG_DATA(CMsg);
            PktInfo6->ipi6_ifindex = LocalAddress->Ipv6.sin6_scope_id;
            PktInfo6->ipi6_addr = LocalAddress->Ipv6.sin6_addr;
        }

        WSAMhdr.Control.len += WSA_CMSG_SPACE(sizeof(INT));
        CMsg = WSA_CMSG_NXTHDR(&WSAMhdr, CMsg);
        CXPLAT_DBG_ASSERT(CMsg != NULL);
        CMsg->cmsg_level = IPPROTO_IPV6;
        CMsg->cmsg_type = IPV6_ECN;
        CMsg->cmsg_len = WSA_CMSG_LEN(sizeof(INT));
        *(PINT)WSA_CMSG_DATA(CMsg) = SendData->ECN;
    }

#ifdef UDP_SEND_MSG_SIZE
    if (SendData->SegmentSize > 0) {
        WSAMhdr.Control.len += WSA_CMSG_SPACE(sizeof(DWORD));
        CMsg = WSA_CMSG_NXTHDR(&WSAMhdr, CMsg);
        CXPLAT_DBG_ASSERT(CMsg != NULL);
        CMsg->cmsg_level = IPPROTO_UDP;
        CMsg->cmsg_type = UDP_SEND_MSG_SIZE;
        CMsg->cmsg_len = WSA_CMSG_LEN(sizeof(DWORD));
        *(PDWORD)WSA_CMSG_DATA(CMsg) = SendData->SegmentSize;
    }
#endif

    //
    // Start the async send.
    //
    RtlZeroMemory(&SendData->Overlapped, sizeof(OVERLAPPED));
    if (Socket->Type == CXPLAT_SOCKET_UDP) {
        Result =
            Datapath->WSASendMsg(
                SocketProc->Socket,
                &WSAMhdr,
                0,
                &BytesSent,
                &SendData->Overlapped,
                NULL);
    } else {
        Result =
            WSASend(
                SocketProc->Socket,
                SendData->WsaBuffers,
                SendData->WsaBufferCount,
                &BytesSent,
                0,
                &SendData->Overlapped,
                NULL);
    }

    if (Result == SOCKET_ERROR) {
        int WsaError = WSAGetLastError();
        if (WsaError != WSA_IO_PENDING) {
            QuicTraceEvent(
                DatapathErrorStatus,
                "[data][%p] ERROR, %u, %s.",
                SocketProc->Parent,
                WsaError,
                "WSASendMsg");
            Status = HRESULT_FROM_WIN32(WsaError);
            goto Exit;
        }
    } else {
        //
        // Completed synchronously.
        //
        CxPlatSendDataComplete(
            SocketProc,
            SendData,
            QUIC_STATUS_SUCCESS);
    }

    Status = QUIC_STATUS_SUCCESS;

Exit:

    if (QUIC_FAILED(Status)) {
        CxPlatSendDataFree(SendData);
    }

    return Status;
}

_IRQL_requires_max_(DISPATCH_LEVEL)
QUIC_STATUS
CxPlatSocketSend(
    _In_ CXPLAT_SOCKET* Socket,
    _In_ const QUIC_ADDR* LocalAddress,
    _In_ const QUIC_ADDR* RemoteAddress,
    _In_ CXPLAT_SEND_DATA* SendData,
    _In_ uint16_t IdealProcessor
    )
{
    CXPLAT_DBG_ASSERT(
        Socket != NULL && LocalAddress != NULL &&
        RemoteAddress != NULL && SendData != NULL &&
        SendData->WsaBufferCount != 0);

    CXPLAT_DATAPATH* Datapath = Socket->Datapath;
    CXPLAT_SOCKET_PROC* SocketProc =
        &Socket->Processors[Socket->HasFixedRemoteAddress ? 0 : IdealProcessor % Datapath->ProcCount];

    CxPlatSendDataFinalizeSendBuffer(SendData);

#ifdef CXPLAT_DATAPATH_QUEUE_SENDS
    uint16_t Processor =
        Socket->HasFixedRemoteAddress ?
            Socket->ProcessorAffinity :
            IdealProcessor % Datapath->ProcCount;

    if ((Socket->Type != CXPLAT_SOCKET_UDP)) {
        //
        // Currently TCP always sends inline.
        //
        return
            CxPlatSocketSendInline(
                SocketProc,
                LocalAddress,
                RemoteAddress,
                SendData);
    }

    CxPlatCopyMemory(
        &SendData->LocalAddress,
        LocalAddress,
        sizeof(*LocalAddress));

    CxPlatCopyMemory(
        &SendData->RemoteAddress,
        RemoteAddress,
        sizeof(*RemoteAddress));

    RtlZeroMemory(&SendData->Overlapped, sizeof(OVERLAPPED));
    BOOL Result =
        PostQueuedCompletionStatus(
            Datapath->Processors[Processor].IOCP,
            UINT32_MAX,
            (ULONG_PTR)SocketProc,
            &SendData->Overlapped);
    if (!Result) {
        int LastError = GetLastError();
        QuicTraceEvent(
            DatapathErrorStatus,
            "[data][%p] ERROR, %u, %s.",
            SocketProc->Parent,
            LastError,
            "PostQueuedCompletionStatus");
        CxPlatSendDataFree(SendData);
        return HRESULT_FROM_WIN32(LastError);
    }

    return QUIC_STATUS_SUCCESS;

#else // CXPLAT_DATAPATH_QUEUE_SENDS

    return
        CxPlatSocketSendInline(
            SocketProc,
            LocalAddress,
            RemoteAddress,
            SendData);

#endif // CXPLAT_DATAPATH_QUEUE_SENDS
}

DWORD
WINAPI
CxPlatDataPathWorkerThread(
    _In_ void* CompletionContext
    )
{
    CXPLAT_DATAPATH_PROC* DatapathProc = (CXPLAT_DATAPATH_PROC*)CompletionContext;

    QuicTraceLogInfo(
        DatapathWorkerThreadStart,
        "[data][%p] Worker start",
        DatapathProc);

    CXPLAT_DBG_ASSERT(DatapathProc != NULL);
    CXPLAT_DBG_ASSERT(DatapathProc->Datapath != NULL);

    CXPLAT_SOCKET_PROC* SocketProc;
    LPOVERLAPPED Overlapped;
    DWORD NumberOfBytesTransferred;
    ULONG IoResult;

    DatapathProc->ThreadId = GetCurrentThreadId();

    while (TRUE) {

        BOOL Result =
            GetQueuedCompletionStatus(
                DatapathProc->IOCP,
                &NumberOfBytesTransferred,
                (PULONG_PTR)&SocketProc,
                &Overlapped,
                INFINITE);

        if (DatapathProc->Datapath->Shutdown) {
            break;
        }

        CXPLAT_DBG_ASSERT(Overlapped != NULL);
        CXPLAT_DBG_ASSERT(SocketProc != NULL);

        IoResult = Result ? NO_ERROR : GetLastError();

        //
        // Overlapped either points to the socket's overlapped or a send
        // overlapped struct.
        //
        if (Overlapped == &SocketProc->Overlapped) {

            /*QuicTraceEvent(
                DatapathErrorStatus,
                "[data][%p] ERROR, %u, %s.",
                SocketProc->Parent,
                IoResult,
                "Overlapped Complete");*/

            if (NumberOfBytesTransferred == UINT32_MAX) {
                //
                // The socket context is being shutdown. Run the clean up logic.
                //
                CxPlatDataPathSocketContextShutdown(SocketProc);

            } else if (CxPlatRundownAcquire(&SocketProc->UpcallRundown)) {

                if (SocketProc->Parent->Type == CXPLAT_SOCKET_UDP) {
                    //
                    // We only allow for receiving UINT16 worth of bytes at a time,
                    // which should be plenty for an IPv4 or IPv6 UDP datagram.
                    //
                    CXPLAT_DBG_ASSERT(NumberOfBytesTransferred <= 0xFFFF); // TODO - Not true for TCP
                    if (NumberOfBytesTransferred > 0xFFFF &&
                        IoResult == NO_ERROR) {
                        IoResult = ERROR_INVALID_PARAMETER;
                    }

                    //
                    // Handle the receive indication and queue a new receive.
                    //
                    CxPlatDataPathUdpRecvComplete(
                        DatapathProc,
                        SocketProc,
                        IoResult,
                        (UINT16)NumberOfBytesTransferred);

                } else if (SocketProc->Parent->Type == CXPLAT_SOCKET_TCP_LISTENER) {
                    //
                    // Handle the accept indication and queue a new accept.
                    //
                    CxPlatDataPathAcceptComplete(
                        DatapathProc,
                        SocketProc,
                        IoResult);

                } else if (!SocketProc->Parent->ConnectComplete) {

                    //
                    // Handle the accept indication and queue a new accept.
                    //
                    CxPlatDataPathConnectComplete(
                        DatapathProc,
                        SocketProc,
                        IoResult);
                } else {

                    //
                    // Handle the receive indication and queue a new receive.
                    //
                    CxPlatDataPathTcpRecvComplete(
                        DatapathProc,
                        SocketProc,
                        IoResult,
                        (UINT16)NumberOfBytesTransferred);
                }

                CxPlatRundownRelease(&SocketProc->UpcallRundown);
            }

        } else {

            /*QuicTraceEvent(
                DatapathErrorStatus,
                "[data][%p] ERROR, %u, %s.",
                SocketProc->Parent,
                IoResult,
                "Overlapped Complete (send)");*/

            CXPLAT_SEND_DATA* SendData =
                CONTAINING_RECORD(
                    Overlapped,
                    CXPLAT_SEND_DATA,
                    Overlapped);

#ifdef CXPLAT_DATAPATH_QUEUE_SENDS
            if (NumberOfBytesTransferred == UINT32_MAX &&
                CxPlatRundownAcquire(&SocketProc->UpcallRundown)) {
                CxPlatSocketSendInline(
                    SocketProc,
                    &SendData->LocalAddress,
                    &SendData->RemoteAddress,
                    SendData);
                CxPlatRundownRelease(&SocketProc->UpcallRundown);
            } else
#endif // CXPLAT_DATAPATH_QUEUE_SENDS
            {
                CxPlatSendDataComplete(
                    SocketProc,
                    SendData,
                    IoResult);
            }
        }
    }

    QuicTraceLogInfo(
        DatapathWorkerThreadStop,
        "[data][%p] Worker stop",
        DatapathProc);

    return NO_ERROR;
}

_IRQL_requires_max_(PASSIVE_LEVEL)
QUIC_STATUS
CxPlatSocketSetParam(
    _In_ CXPLAT_SOCKET* Socket,
    _In_ uint32_t Param,
    _In_ uint32_t BufferLength,
    _In_reads_bytes_(BufferLength) const UINT8 * Buffer
    )
{
    UNREFERENCED_PARAMETER(Socket);
    UNREFERENCED_PARAMETER(Param);
    UNREFERENCED_PARAMETER(BufferLength);
    UNREFERENCED_PARAMETER(Buffer);
    return QUIC_STATUS_NOT_SUPPORTED;
}

_IRQL_requires_max_(PASSIVE_LEVEL)
QUIC_STATUS
CxPlatSocketGetParam(
    _In_ CXPLAT_SOCKET* Socket,
    _In_ uint32_t Param,
    _Inout_ PUINT32 BufferLength,
    _Out_writes_bytes_opt_(*BufferLength) UINT8 * Buffer
    )
{
    UNREFERENCED_PARAMETER(Socket);
    UNREFERENCED_PARAMETER(Param);
    UNREFERENCED_PARAMETER(BufferLength);
    UNREFERENCED_PARAMETER(Buffer);
    return QUIC_STATUS_NOT_SUPPORTED;
}

#ifdef QUIC_FUZZER

__declspec(noinline)
void
CxPlatFuzzerReceiveInject(
    _In_ const QUIC_ADDR *SourceAddress,
    _In_reads_(PacketLength) uint8_t *PacketData,
    _In_ uint16_t PacketLength
    )
{
    if (PacketLength > QUIC_FUZZ_BUFFER_MAX) {
        return;
    }

    CXPLAT_SOCKET_PROC* Socket = (CXPLAT_SOCKET_PROC*)MsQuicFuzzerContext.Socket;

    if (!Socket) {
        return;
    }

    CXPLAT_DATAPATH_INTERNAL_RECV_CONTEXT* RecvContext =
        CxPlatSocketAllocRecvContext(
            Socket->Socket->Datapath,
            (UINT16)GetCurrentProcessorNumber());

    if (!RecvContext) {
        return;
    }

    RecvContext->Tuple.RemoteAddress = *SourceAddress;

    CXPLAT_RECV_DATA* Datagram = (CXPLAT_RECV_DATA*)(RecvContext + 1);

    Datagram->Next = NULL;
    Datagram->BufferLength = PacketLength;
    Datagram->Tuple = &RecvContext->Tuple;
    Datagram->Allocated = TRUE;
    Datagram->QueuedOnConnection = FALSE;
    Datagram->Buffer = ((PUCHAR)RecvContext) + Socket->Socket->Datapath->RecvPayloadOffset;

    memcpy(Datagram->Buffer, PacketData, Datagram->BufferLength);

    if (MsQuicFuzzerContext.RecvCallback) {
        MsQuicFuzzerContext.RecvCallback(
            MsQuicFuzzerContext.CallbackContext,
            Datagram->Buffer,
            Datagram->BufferLength);
    }

    Socket->Socket->Datapath->RecvHandler(
            Socket->Socket,
            Socket->Socket->ClientContext,
            Datagram);
}

int
CxPlatFuzzerRecvMsg(
    _In_ SOCKET s,
    _Inout_ LPWSAMSG lpMsg,
    _Out_ LPDWORD lpdwNumberOfBytesRecvd,
    _In_ LPWSAOVERLAPPED lpOverlapped,
    _In_ LPWSAOVERLAPPED_COMPLETION_ROUTINE lpCompletionRoutine
    )
{
    if (!MsQuicFuzzerContext.RedirectDataPath) {
        CXPLAT_DBG_ASSERT(MsQuicFuzzerContext.RealRecvMsg);

        return ((LPFN_WSARECVMSG)MsQuicFuzzerContext.RealRecvMsg)(
            s,
            lpMsg,
            lpdwNumberOfBytesRecvd,
            lpOverlapped,
            lpCompletionRoutine);
    }

    *lpdwNumberOfBytesRecvd = 0;

    WSASetLastError(WSA_IO_PENDING);

    return SOCKET_ERROR;
}

int
CxPlatFuzzerSendMsg(
    _In_ SOCKET s,
    _In_ LPWSAMSG lpMsg,
    _In_ DWORD dwFlags,
    _Out_ LPDWORD lpNumberOfBytesSent,
    _In_ LPWSAOVERLAPPED lpOverlapped,
    _In_ LPWSAOVERLAPPED_COMPLETION_ROUTINE lpCompletionRoutine
    )
{
    if (MsQuicFuzzerContext.SendCallback) {
        for (DWORD i = 0; i < lpMsg->dwBufferCount; i++) {
            MsQuicFuzzerContext.SendCallback(
                MsQuicFuzzerContext.CallbackContext,
                (uint8_t*)lpMsg->lpBuffers[i].buf,
                lpMsg->lpBuffers[i].len);
        }
    }

    if (!MsQuicFuzzerContext.RedirectDataPath) {
        CXPLAT_DBG_ASSERT(MsQuicFuzzerContext.RealSendMsg);

        return ((LPFN_WSASENDMSG)MsQuicFuzzerContext.RealSendMsg)(
            s,
            lpMsg,
            dwFlags,
            lpNumberOfBytesSent,
            lpOverlapped,
            lpCompletionRoutine);
    }

    return 0;
}

#endif // QUIC_FUZZER<|MERGE_RESOLUTION|>--- conflicted
+++ resolved
@@ -1401,15 +1401,7 @@
 QUIC_STATUS
 CxPlatSocketCreateUdp(
     _In_ CXPLAT_DATAPATH* Datapath,
-<<<<<<< HEAD
-    _In_opt_ const QUIC_ADDR* LocalAddress,
-    _In_opt_ const QUIC_ADDR* RemoteAddress,
-    _In_opt_ void* RecvCallbackContext,
-    _In_ uint32_t InternalFlags,
-    _In_ uint16_t IdealProcessor,
-=======
     _In_ const CXPLAT_UDP_CONFIG* Config,
->>>>>>> 30a01b3e
     _Out_ CXPLAT_SOCKET** NewSocket
     )
 {
@@ -1733,7 +1725,7 @@
 
         if (Config->RemoteAddress != NULL) {
             AffinitizedProcessor =
-                IdealProcessor % Datapath->ProcCount;
+                Config->IdealProcessor % Datapath->ProcCount;
             Socket->ProcessorAffinity = AffinitizedProcessor;
         }
 
