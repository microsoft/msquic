--- conflicted
+++ resolved
@@ -179,15 +179,14 @@
     CXPLAT_DATAPATH_PROC* Owner;
 
     //
-<<<<<<< HEAD
+    // The per-processor socket for this send IO.
+    //
+    CXPLAT_SOCKET_PROC* SocketProc;
+
+    //
     // Semi-unique identifier to allow for correlation across layers.
     //
     uint64_t CorrelationID;
-=======
-    // The per-processor socket for this send IO.
-    //
-    CXPLAT_SOCKET_PROC* SocketProc;
->>>>>>> b5864dfa
 
     //
     // The total buffer size for WsaBuffers.
@@ -3655,15 +3654,12 @@
         SendData->WsaBufferCount = 0;
         SendData->ClientBuffer.len = 0;
         SendData->ClientBuffer.buf = NULL;
-<<<<<<< HEAD
         SendData->CorrelationID =
             (((uint64_t)SocketProc->DatapathProc->IdealProcessor + 1)) << 40 |
             InterlockedIncrement64((int64_t*)&SocketProc->DatapathProc->SendDataCorrelationID);
-=======
 #if DEBUG
         SendData->Sqe.IoType = 0;
 #endif
->>>>>>> b5864dfa
     }
 
     return SendData;
