/*++

    Copyright (c) Microsoft Corporation.
    Licensed under the MIT License.

Abstract:

    QUIC Datapath Implementation (User Mode)

--*/

#include "platform_internal.h"
#ifdef QUIC_CLOG
#include "datapath_winuser.c.clog.h"
#endif

#ifdef QUIC_FUZZER

int
CxPlatFuzzerSendMsg(
    _In_ SOCKET s,
    _In_ LPWSAMSG lpMsg,
    _In_ DWORD dwFlags,
    _Out_ LPDWORD lpNumberOfBytesSent,
    _In_ LPWSAOVERLAPPED lpOverlapped,
    _In_ LPWSAOVERLAPPED_COMPLETION_ROUTINE lpCompletionRoutine
    );

int
CxPlatFuzzerRecvMsg(
    _In_ SOCKET s,
    _Inout_ LPWSAMSG lpMsg,
    _Out_ LPDWORD lpdwNumberOfBytesRecvd,
    _In_ LPWSAOVERLAPPED lpOverlapped,
    _In_ LPWSAOVERLAPPED_COMPLETION_ROUTINE lpCompletionRoutine
    );

#endif

#pragma warning(disable:4116) // unnamed type definition in parentheses

//
// This IOCTL allows for creating per-processor sockets for the same UDP port.
// This is used to get better parallelization to improve performance.
//
#ifndef SIO_CPU_AFFINITY
#define SIO_CPU_AFFINITY  _WSAIOW(IOC_VENDOR,21)
#endif

//
// Not yet available in the SDK. When available this code can be removed.
//
#if 1
#define UDP_SEND_MSG_SIZE           2
#define UDP_RECV_MAX_COALESCED_SIZE 3
#define UDP_COALESCED_INFO          3
#endif

//
// The maximum number of UDP datagrams that can be sent with one call.
//
#define CXPLAT_MAX_BATCH_SEND                 7

//
// The maximum UDP receive coalescing payload.
//
#define MAX_URO_PAYLOAD_LENGTH              (UINT16_MAX - CXPLAT_UDP_HEADER_SIZE)

//
// The maximum single buffer size for sending coalesced payloads.
//
#define CXPLAT_LARGE_SEND_BUFFER_SIZE         0xFFFF

//
// The maximum number of UDP datagrams to preallocate for URO.
//
#define URO_MAX_DATAGRAMS_PER_INDICATION    64

static_assert(
    sizeof(QUIC_BUFFER) == sizeof(WSABUF),
    "WSABUF is assumed to be interchangeable for QUIC_BUFFER");
static_assert(
    FIELD_OFFSET(QUIC_BUFFER, Length) == FIELD_OFFSET(WSABUF, len),
    "WSABUF is assumed to be interchangeable for QUIC_BUFFER");
static_assert(
    FIELD_OFFSET(QUIC_BUFFER, Buffer) == FIELD_OFFSET(WSABUF, buf),
    "WSABUF is assumed to be interchangeable for QUIC_BUFFER");

#define IsUnreachableErrorCode(ErrorCode) \
( \
    ErrorCode == ERROR_NETWORK_UNREACHABLE || \
    ErrorCode == ERROR_HOST_UNREACHABLE || \
    ErrorCode == ERROR_PROTOCOL_UNREACHABLE || \
    ErrorCode == ERROR_PORT_UNREACHABLE \
)

typedef struct CXPLAT_DATAPATH_PROC CXPLAT_DATAPATH_PROC;   // Per-processor datapath state.
typedef struct CXPLAT_SOCKET_PROC CXPLAT_SOCKET_PROC;       // Per-processor socket state.

typedef enum CXPLAT_SOCKET_TYPE {
    CXPLAT_SOCKET_UDP             = 0,
    CXPLAT_SOCKET_TCP_LISTENER    = 1,
    CXPLAT_SOCKET_TCP             = 2,
    CXPLAT_SOCKET_TCP_SERVER      = 3
} CXPLAT_SOCKET_TYPE;

//
// Internal receive context.
//
typedef struct CXPLAT_DATAPATH_INTERNAL_RECV_CONTEXT {

    //
    // The owning datagram pool.
    //
    CXPLAT_POOL* OwningPool;

    //
    // The reference count of the receive buffer.
    //
    ULONG ReferenceCount;

    //
    // Contains the 4 tuple.
    //
    CXPLAT_TUPLE Tuple;

} CXPLAT_DATAPATH_INTERNAL_RECV_CONTEXT;

//
// Internal receive context.
//
typedef struct CXPLAT_DATAPATH_INTERNAL_RECV_BUFFER_CONTEXT {

    //
    // The owning allocation.
    //
    CXPLAT_DATAPATH_INTERNAL_RECV_CONTEXT* RecvContext;

} CXPLAT_DATAPATH_INTERNAL_RECV_BUFFER_CONTEXT;

//
// Send context.
//
typedef struct CXPLAT_SEND_DATA {

    //
    // The Overlapped structure for I/O completion.
    //
    OVERLAPPED Overlapped;

    //
    // The owning processor context.
    //
    CXPLAT_DATAPATH_PROC* Owner;

    //
    // The total buffer size for WsaBuffers.
    //
    uint32_t TotalSize;

    //
    // The send segmentation size; zero if segmentation is not performed.
    //
    UINT16 SegmentSize;

    //
    // The type of ECN markings needed for send.
    //
    CXPLAT_ECN_TYPE ECN;

    //
    // The current number of WsaBuffers used.
    //
    UINT8 WsaBufferCount;

    //
    // Contains all the datagram buffers to pass to the socket.
    //
    WSABUF WsaBuffers[CXPLAT_MAX_BATCH_SEND];

    //
    // The WSABUF returned to the client for segmented sends.
    //
    WSABUF ClientBuffer;

} CXPLAT_SEND_DATA;

//
// Per-processor socket state.
//
typedef struct CXPLAT_SOCKET_PROC {

    //
    // Parent CXPLAT_SOCKET.
    //
    CXPLAT_SOCKET* Parent;

    //
    // Socket handle to the networking stack.
    //
    SOCKET Socket;

    //
    // Rundown for synchronizing clean up with upcalls.
    //
    CXPLAT_RUNDOWN_REF UpcallRundown;

    //
    // The set of parameters/state passed to WsaRecvMsg for the IP stack to
    // populate to indicate the result of the receive.
    //

    union {
    //
    // Normal TCP/UDP socket data
    //
    struct {
    WSABUF RecvWsaBuf;
    char RecvWsaMsgControlBuf[
        WSA_CMSG_SPACE(sizeof(IN6_PKTINFO)) +   // IP_PKTINFO
        WSA_CMSG_SPACE(sizeof(DWORD)) +         // UDP_COALESCED_INFO
        WSA_CMSG_SPACE(sizeof(INT))             // IP_ECN
        ];
    WSAMSG RecvWsaMsgHdr;
    CXPLAT_DATAPATH_INTERNAL_RECV_CONTEXT* CurrentRecvContext;
    };
    //
    // TCP Listener socket data
    //
    struct {
    CXPLAT_SOCKET* AcceptSocket;
    char AcceptAddrSpace[
        sizeof(SOCKADDR_INET) + 16 +
        sizeof(SOCKADDR_INET) + 16
        ];
    };
    };
    OVERLAPPED Overlapped;

} CXPLAT_SOCKET_PROC;

//
// Per-port state. Multiple sockets are created on each port.
//
typedef struct CXPLAT_SOCKET {

    //
    // Socket type.
    //
    uint8_t Type : 2; // CXPLAT_SOCKET_TYPE

    //
    // Flag indicates the socket has a default remote destination.
    //
    uint8_t HasFixedRemoteAddress : 1;

    //
    // Flag indicates the socket successfully connected.
    //
    uint8_t ConnectComplete : 1;

    //
    // Flag indicates the socket indicated a disconnect event.
    //
    uint8_t DisconnectIndicated : 1;

    //
    // Flag indicates the socket has not been exposed externally yet.
    //
    uint8_t Internal : 1;

    //
    // Flag indicates the binding is being used for PCP.
    //
    BOOLEAN PcpBinding : 1;

    //
    // The index of the affinitized receive processor for a connected socket.
    //
    uint16_t ProcessorAffinity;

    //
    // Parent datapath.
    //
    CXPLAT_DATAPATH* Datapath;

    //
    // The local address and port.
    //
    SOCKADDR_INET LocalAddress;

    //
    // The remote address and port.
    //
    SOCKADDR_INET RemoteAddress;

    //
    // The local interface's MTU.
    //
    UINT16 Mtu;

    //
    // The number of per-processor socket contexts that still need to be cleaned up.
    //
    short volatile ProcsOutstanding;

    //
    // Client context pointer.
    //
    void *ClientContext;

    //
    // Per-processor socket contexts.
    //
    CXPLAT_SOCKET_PROC Processors[0];

} CXPLAT_SOCKET;

//
// Represents a single IO completion port and thread for processing work that
// is completed on a single processor.
//
typedef struct CXPLAT_DATAPATH_PROC {

    //
    // Parent datapath.
    //
    CXPLAT_DATAPATH* Datapath;

    //
    // IO Completion Socket used for the processing completions on the socket.
    //
    HANDLE IOCP;

    //
    // Thread used for handling IOCP completions.
    //
    HANDLE CompletionThread;

    //
    // The ID of the CompletionThread.
    //
    uint32_t ThreadId;

    //
    // The index of the context in the datapath's array.
    //
    uint16_t Index;

    //
    // Pool of send contexts to be shared by all sockets on this core.
    //
    CXPLAT_POOL SendContextPool;

    //
    // Pool of send buffers to be shared by all sockets on this core.
    //
    CXPLAT_POOL SendBufferPool;

    //
    // Pool of large segmented send buffers to be shared by all sockets on this
    // core.
    //
    CXPLAT_POOL LargeSendBufferPool;

    //
    // Pool of receive datagram contexts and buffers to be shared by all sockets
    // on this core.
    //
    CXPLAT_POOL RecvDatagramPool;

} CXPLAT_DATAPATH_PROC;

//
// Main structure for tracking all UDP abstractions.
//
typedef struct CXPLAT_DATAPATH {

    //
    // Set of supported features.
    //
    uint32_t Features;

    //
    // Flag used to shutdown the completion thread.
    //
    BOOLEAN Shutdown;

    //
    // Maximum batch sizes supported for send.
    //
    UINT8 MaxSendBatchSize;

    //
    // Function pointer to AcceptEx.
    //
    LPFN_ACCEPTEX AcceptEx;

    //
    // Function pointer to ConnectEx.
    //
    LPFN_CONNECTEX ConnectEx;

    //
    // Function pointer to WSASendMsg.
    //
    LPFN_WSASENDMSG WSASendMsg;

    //
    // Function pointer to WSARecvMsg.
    //
    LPFN_WSARECVMSG WSARecvMsg;

    //
    // Rundown for waiting on binding cleanup.
    //
    CXPLAT_RUNDOWN_REF SocketsRundown;

    //
    // The UDP callback function pointers.
    //
    CXPLAT_UDP_DATAPATH_CALLBACKS UdpHandlers;

    //
    // The TCP callback function pointers.
    //
    CXPLAT_TCP_DATAPATH_CALLBACKS TcpHandlers;

    //
    // Size of the client's CXPLAT_RECV_PACKET.
    //
    uint32_t ClientRecvContextLength;

    //
    // The size of each receive datagram array element, including client context,
    // internal context, and padding.
    //
    uint32_t DatagramStride;

    //
    // The offset of the receive payload buffer from the start of the receive
    // context.
    //
    uint32_t RecvPayloadOffset;

    //
    // The number of processors.
    //
    uint16_t ProcCount;

    //
    // Per-processor completion contexts.
    //
    CXPLAT_DATAPATH_PROC Processors[0];

} CXPLAT_DATAPATH;

CXPLAT_RECV_DATA*
CxPlatDataPathRecvPacketToRecvData(
    _In_ const CXPLAT_RECV_PACKET* const Context
    )
{
    return (CXPLAT_RECV_DATA*)
        (((PUCHAR)Context) -
            sizeof(CXPLAT_DATAPATH_INTERNAL_RECV_BUFFER_CONTEXT) -
            sizeof(CXPLAT_RECV_DATA));
}

CXPLAT_RECV_PACKET*
CxPlatDataPathRecvDataToRecvPacket(
    _In_ const CXPLAT_RECV_DATA* const Datagram
    )
{
    return (CXPLAT_RECV_PACKET*)
        (((PUCHAR)Datagram) +
            sizeof(CXPLAT_RECV_DATA) +
            sizeof(CXPLAT_DATAPATH_INTERNAL_RECV_BUFFER_CONTEXT));
}

CXPLAT_DATAPATH_INTERNAL_RECV_BUFFER_CONTEXT*
CxPlatDataPathDatagramToInternalDatagramContext(
    _In_ CXPLAT_RECV_DATA* Datagram
    )
{
    return (CXPLAT_DATAPATH_INTERNAL_RECV_BUFFER_CONTEXT*)
        (((PUCHAR)Datagram) + sizeof(CXPLAT_RECV_DATA));
}

QUIC_STATUS
CxPlatSocketStartReceive(
    _In_ CXPLAT_SOCKET_PROC* SocketProc,
    _In_ CXPLAT_DATAPATH_PROC* DatapathProc
    );

QUIC_STATUS
CxPlatSocketStartAccept(
    _In_ CXPLAT_SOCKET_PROC* SocketProc,
    _In_ CXPLAT_DATAPATH_PROC* DatapathProc
    );

//
// Callback function for IOCP Worker Thread.
//
DWORD
WINAPI
CxPlatDataPathWorkerThread(
    _In_ void* Context
    );

void
CxPlatDataPathQueryRssScalabilityInfo(
    _Inout_ CXPLAT_DATAPATH* Datapath
    )
{
    int Result;
    DWORD BytesReturned;
    RSS_SCALABILITY_INFO RssInfo = { 0 };

    SOCKET RssSocket = socket(AF_INET6, SOCK_STREAM, IPPROTO_TCP);
    if (RssSocket == INVALID_SOCKET) {
        int WsaError = WSAGetLastError();
        QuicTraceLogWarning(
            DatapathOpenTcpSocketFailed,
            "[data] RSS helper socket failed to open, 0x%x",
            WsaError);
        goto Error;
    }

    Result =
        WSAIoctl(
            RssSocket,
            SIO_QUERY_RSS_SCALABILITY_INFO,
            NULL,
            0,
            &RssInfo,
            sizeof(RssInfo),
            &BytesReturned,
            NULL,
            NULL);
    if (Result != NO_ERROR) {
        int WsaError = WSAGetLastError();
        QuicTraceLogWarning(
            DatapathQueryRssProcessorInfoFailed,
            "[data] Query for SIO_QUERY_RSS_SCALABILITY_INFO failed, 0x%x",
            WsaError);
        goto Error;
    }

    if (RssInfo.RssEnabled) {
        Datapath->Features |= CXPLAT_DATAPATH_FEATURE_RECV_SIDE_SCALING;
    }

Error:

    if (RssSocket != INVALID_SOCKET) {
        closesocket(RssSocket);
    }
}

QUIC_STATUS
CxPlatDataPathQuerySockoptSupport(
    _Inout_ CXPLAT_DATAPATH* Datapath
    )
{
    int Result;
    int OptionLength;
    DWORD BytesReturned;
    GUID AcceptExGuid = WSAID_ACCEPTEX;
    GUID ConnectExGuid = WSAID_CONNECTEX;
    GUID WSASendMsgGuid = WSAID_WSASENDMSG;
    GUID WSARecvMsgGuid = WSAID_WSARECVMSG;
    QUIC_STATUS Status = QUIC_STATUS_SUCCESS;

    SOCKET UdpSocket = socket(AF_INET, SOCK_DGRAM, IPPROTO_UDP);
    if (UdpSocket == INVALID_SOCKET) {
        int WsaError = WSAGetLastError();
        QuicTraceLogWarning(
            DatapathOpenUdpSocketFailed,
            "[data] UDP send segmentation helper socket failed to open, 0x%x",
            WsaError);
        goto Error;
    }

    Result =
        WSAIoctl(
            UdpSocket,
            SIO_GET_EXTENSION_FUNCTION_POINTER,
            &AcceptExGuid,
            sizeof(AcceptExGuid),
            &Datapath->AcceptEx,
            sizeof(Datapath->AcceptEx),
            &BytesReturned,
            NULL,
            NULL);
    if (Result != NO_ERROR) {
        int WsaError = WSAGetLastError();
        QuicTraceEvent(
            LibraryErrorStatus,
            "[ lib] ERROR, %u, %s.",
            WsaError,
            "SIO_GET_EXTENSION_FUNCTION_POINTER (AcceptEx)");
        Status = HRESULT_FROM_WIN32(WsaError);
        goto Error;
    }

    Result =
        WSAIoctl(
            UdpSocket,
            SIO_GET_EXTENSION_FUNCTION_POINTER,
            &ConnectExGuid,
            sizeof(ConnectExGuid),
            &Datapath->ConnectEx,
            sizeof(Datapath->ConnectEx),
            &BytesReturned,
            NULL,
            NULL);
    if (Result != NO_ERROR) {
        int WsaError = WSAGetLastError();
        QuicTraceEvent(
            LibraryErrorStatus,
            "[ lib] ERROR, %u, %s.",
            WsaError,
            "SIO_GET_EXTENSION_FUNCTION_POINTER (ConnectEx)");
        Status = HRESULT_FROM_WIN32(WsaError);
        goto Error;
    }

    Result =
        WSAIoctl(
            UdpSocket,
            SIO_GET_EXTENSION_FUNCTION_POINTER,
            &WSASendMsgGuid,
            sizeof(WSASendMsgGuid),
            &Datapath->WSASendMsg,
            sizeof(Datapath->WSASendMsg),
            &BytesReturned,
            NULL,
            NULL);
    if (Result != NO_ERROR) {
        int WsaError = WSAGetLastError();
        QuicTraceEvent(
            LibraryErrorStatus,
            "[ lib] ERROR, %u, %s.",
            WsaError,
            "SIO_GET_EXTENSION_FUNCTION_POINTER (WSASendMsg)");
        Status = HRESULT_FROM_WIN32(WsaError);
        goto Error;
    }

    Result =
        WSAIoctl(
            UdpSocket,
            SIO_GET_EXTENSION_FUNCTION_POINTER,
            &WSARecvMsgGuid,
            sizeof(WSARecvMsgGuid),
            &Datapath->WSARecvMsg,
            sizeof(Datapath->WSARecvMsg),
            &BytesReturned,
            NULL,
            NULL);
    if (Result != NO_ERROR) {
        int WsaError = WSAGetLastError();
        QuicTraceEvent(
            LibraryErrorStatus,
            "[ lib] ERROR, %u, %s.",
            WsaError,
            "SIO_GET_EXTENSION_FUNCTION_POINTER (WSARecvMsg)");
        Status = HRESULT_FROM_WIN32(WsaError);
        goto Error;
    }

#ifdef QUIC_FUZZER
    MsQuicFuzzerContext.RealSendMsg = (PVOID)Datapath->WSASendMsg;
    MsQuicFuzzerContext.RealRecvMsg = (PVOID)Datapath->WSARecvMsg;
    Datapath->WSASendMsg = QuicFuzzerSendMsg;
    Datapath->WSARecvMsg = QuicFuzzerRecvMsg;
#endif

#ifdef UDP_SEND_MSG_SIZE
{
    DWORD SegmentSize;
    OptionLength = sizeof(SegmentSize);
    Result =
        getsockopt(
            UdpSocket,
            IPPROTO_UDP,
            UDP_SEND_MSG_SIZE,
            (char*)&SegmentSize,
            &OptionLength);
    if (Result != NO_ERROR) {
        int WsaError = WSAGetLastError();
        QuicTraceLogWarning(
            DatapathQueryUdpSendMsgFailed,
            "[data] Query for UDP_SEND_MSG_SIZE failed, 0x%x",
            WsaError);
    } else {
        Datapath->Features |= CXPLAT_DATAPATH_FEATURE_SEND_SEGMENTATION;
    }
}
#endif

#ifdef UDP_RECV_MAX_COALESCED_SIZE
{
    DWORD UroMaxCoalescedMsgSize = TRUE;
    OptionLength = sizeof(UroMaxCoalescedMsgSize);
    Result =
        getsockopt(
            UdpSocket,
            IPPROTO_UDP,
            UDP_RECV_MAX_COALESCED_SIZE,
            (char*)&UroMaxCoalescedMsgSize,
            &OptionLength);
    if (Result != NO_ERROR) {
        int WsaError = WSAGetLastError();
        QuicTraceLogWarning(
            DatapathQueryRecvMaxCoalescedSizeFailed,
            "[data] Query for UDP_RECV_MAX_COALESCED_SIZE failed, 0x%x",
            WsaError);
    } else {
        Datapath->Features |= CXPLAT_DATAPATH_FEATURE_RECV_COALESCING;
    }
}
#endif

Error:

    if (UdpSocket != INVALID_SOCKET) {
        closesocket(UdpSocket);
    }

    return Status;
}

_IRQL_requires_max_(PASSIVE_LEVEL)
QUIC_STATUS
CxPlatDataPathInitialize(
    _In_ uint32_t ClientRecvContextLength,
    _In_opt_ const CXPLAT_UDP_DATAPATH_CALLBACKS* UdpCallbacks,
    _In_opt_ const CXPLAT_TCP_DATAPATH_CALLBACKS* TcpCallbacks,
    _Out_ CXPLAT_DATAPATH** NewDataPath
    )
{
    int WsaError;
    QUIC_STATUS Status;
    WSADATA WsaData;
    CXPLAT_DATAPATH* Datapath;
    uint32_t DatapathLength;

    uint32_t MaxProcCount = CxPlatProcActiveCount();
    CXPLAT_DBG_ASSERT(MaxProcCount <= UINT16_MAX - 1);
    if (MaxProcCount >= UINT16_MAX) {
        MaxProcCount = UINT16_MAX - 1;
    }

    if (NewDataPath == NULL) {
        Status = QUIC_STATUS_INVALID_PARAMETER;
        Datapath = NULL;
        goto Exit;
    }
    if (UdpCallbacks != NULL) {
        if (UdpCallbacks->Receive == NULL || UdpCallbacks->Unreachable == NULL) {
            Status = QUIC_STATUS_INVALID_PARAMETER;
            Datapath = NULL;
            goto Exit;
        }
    }
    if (TcpCallbacks != NULL) {
        if (TcpCallbacks->Accept == NULL ||
            TcpCallbacks->Connect == NULL ||
            TcpCallbacks->Receive == NULL) {
            Status = QUIC_STATUS_INVALID_PARAMETER;
            Datapath = NULL;
            goto Exit;
        }
    }

    if ((WsaError = WSAStartup(MAKEWORD(2, 2), &WsaData)) != 0) {
        QuicTraceEvent(
            LibraryErrorStatus,
            "[ lib] ERROR, %u, %s.",
            WsaError,
            "WSAStartup");
        Status = HRESULT_FROM_WIN32(WsaError);
        Datapath = NULL;
        goto Exit;
    }

    DatapathLength =
        sizeof(CXPLAT_DATAPATH) +
        MaxProcCount * sizeof(CXPLAT_DATAPATH_PROC);

    Datapath = (CXPLAT_DATAPATH*)CXPLAT_ALLOC_PAGED(DatapathLength, QUIC_POOL_DATAPATH);
    if (Datapath == NULL) {
        QuicTraceEvent(
            AllocFailure,
            "Allocation of '%s' failed. (%llu bytes)",
            "CXPLAT_DATAPATH",
            DatapathLength);
        Status = QUIC_STATUS_OUT_OF_MEMORY;
        goto Error;
    }

    RtlZeroMemory(Datapath, DatapathLength);
    if (UdpCallbacks) {
        Datapath->UdpHandlers = *UdpCallbacks;
    }
    if (TcpCallbacks) {
        Datapath->TcpHandlers = *TcpCallbacks;
    }
    Datapath->ClientRecvContextLength = ClientRecvContextLength;
    Datapath->ProcCount = (uint16_t)MaxProcCount;
    CxPlatRundownInitialize(&Datapath->SocketsRundown);

    CxPlatDataPathQueryRssScalabilityInfo(Datapath);
    Status = CxPlatDataPathQuerySockoptSupport(Datapath);
    if (QUIC_FAILED(Status)) {
        goto Error;
    }

    if (Datapath->Features & CXPLAT_DATAPATH_FEATURE_SEND_SEGMENTATION) {
        //
        // UDP send batching is actually supported on even earlier Windows
        // versions than USO, but we have no good way to dynamically query
        // support level. So we just couple the two features' support level
        // together, since send batching is guaranteed to be supported if USO
        // is.
        //
        Datapath->MaxSendBatchSize = CXPLAT_MAX_BATCH_SEND;
    } else {
        Datapath->MaxSendBatchSize = 1;
    }

    uint32_t MessageCount =
        (Datapath->Features & CXPLAT_DATAPATH_FEATURE_RECV_COALESCING)
            ? URO_MAX_DATAGRAMS_PER_INDICATION : 1;

    Datapath->DatagramStride =
        ALIGN_UP(
            sizeof(CXPLAT_RECV_DATA) +
            sizeof(CXPLAT_DATAPATH_INTERNAL_RECV_BUFFER_CONTEXT) +
            ClientRecvContextLength,
            PVOID);
    Datapath->RecvPayloadOffset =
        sizeof(CXPLAT_DATAPATH_INTERNAL_RECV_CONTEXT) +
        MessageCount * Datapath->DatagramStride;

    uint32_t RecvDatagramLength =
        Datapath->RecvPayloadOffset + MAX_URO_PAYLOAD_LENGTH;

    for (uint16_t i = 0; i < Datapath->ProcCount; i++) {

        //
        // This creates a per processor IO completion port and thread. It
        // explicitly affinitizes the thread to a processor. This is so that
        // our per UDP socket receives maintain their RSS core all the way up.
        //

        Datapath->Processors[i].Datapath = Datapath;
        Datapath->Processors[i].Index = i;

        CxPlatPoolInitialize(
            FALSE,
            sizeof(CXPLAT_SEND_DATA),
            QUIC_POOL_PLATFORM_SENDCTX,
            &Datapath->Processors[i].SendContextPool);

        CxPlatPoolInitialize(
            FALSE,
            MAX_UDP_PAYLOAD_LENGTH,
            QUIC_POOL_DATA,
            &Datapath->Processors[i].SendBufferPool);

        CxPlatPoolInitialize(
            FALSE,
            CXPLAT_LARGE_SEND_BUFFER_SIZE,
            QUIC_POOL_DATA,
            &Datapath->Processors[i].LargeSendBufferPool);

        CxPlatPoolInitialize(
            FALSE,
            RecvDatagramLength,
            QUIC_POOL_DATA,
            &Datapath->Processors[i].RecvDatagramPool);

        Datapath->Processors[i].IOCP =
            CreateIoCompletionPort(
                INVALID_HANDLE_VALUE,
                NULL,
                0,
                1);
        if (Datapath->Processors[i].IOCP == NULL) {
            DWORD LastError = GetLastError();
            QuicTraceEvent(
                LibraryErrorStatus,
                "[ lib] ERROR, %u, %s.",
                LastError,
                "CreateIoCompletionPort");
            Status = HRESULT_FROM_WIN32(LastError);
            goto Error;
        }

        Datapath->Processors[i].CompletionThread =
            CreateThread(
                NULL,
                0,
                CxPlatDataPathWorkerThread,
                &Datapath->Processors[i],
                0,
                NULL);
        if (Datapath->Processors[i].CompletionThread == NULL) {
            DWORD LastError = GetLastError();
            QuicTraceEvent(
                LibraryErrorStatus,
                "[ lib] ERROR, %u, %s.",
                LastError,
                "CreateThread");
            Status = HRESULT_FROM_WIN32(LastError);
            goto Error;
        }

        const CXPLAT_PROCESSOR_INFO* ProcInfo = &CxPlatProcessorInfo[i];
        GROUP_AFFINITY Group = {0};
        Group.Mask = (KAFFINITY)(1llu << ProcInfo->Index);
        Group.Group = ProcInfo->Group;
        if (!SetThreadGroupAffinity(
                Datapath->Processors[i].CompletionThread,
                &Group,
                NULL)) {
            DWORD LastError = GetLastError();
            QuicTraceEvent(
                LibraryErrorStatus,
                "[ lib] ERROR, %u, %s.",
                LastError,
                "SetThreadGroupAffinity");
            Status = HRESULT_FROM_WIN32(LastError);
            goto Error;
        }

#ifdef QUIC_UWP_BUILD
        SetThreadDescription(Datapath->Processors[i].CompletionThread, L"CXPLAT_DATAPATH");
#else
        THREAD_NAME_INFORMATION ThreadNameInfo;
        RtlInitUnicodeString(&ThreadNameInfo.ThreadName, L"CXPLAT_DATAPATH");
        NTSTATUS NtStatus =
            NtSetInformationThread(
                Datapath->Processors[i].CompletionThread,
                ThreadNameInformation,
                &ThreadNameInfo,
                sizeof(ThreadNameInfo));
        if (!NT_SUCCESS(NtStatus)) {
            QuicTraceEvent(
                LibraryErrorStatus,
                "[ lib] ERROR, %u, %s.",
                NtStatus,
                "NtSetInformationThread(name)");
        }
#endif
    }

    *NewDataPath = Datapath;
    Status = QUIC_STATUS_SUCCESS;

Error:

    if (QUIC_FAILED(Status)) {
        if (Datapath != NULL) {
            for (uint16_t i = 0; i < Datapath->ProcCount; i++) {
                if (Datapath->Processors[i].IOCP) {
                    CloseHandle(Datapath->Processors[i].IOCP);
                }
                if (Datapath->Processors[i].CompletionThread) {
                    CloseHandle(Datapath->Processors[i].CompletionThread);
                }
                CxPlatPoolUninitialize(&Datapath->Processors[i].SendContextPool);
                CxPlatPoolUninitialize(&Datapath->Processors[i].SendBufferPool);
                CxPlatPoolUninitialize(&Datapath->Processors[i].LargeSendBufferPool);
                CxPlatPoolUninitialize(&Datapath->Processors[i].RecvDatagramPool);
            }
            CxPlatRundownUninitialize(&Datapath->SocketsRundown);
            CXPLAT_FREE(Datapath, QUIC_POOL_DATAPATH);
        }
        (void)WSACleanup();
    }

Exit:

    return Status;
}

_IRQL_requires_max_(PASSIVE_LEVEL)
void
CxPlatDataPathUninitialize(
    _In_ CXPLAT_DATAPATH* Datapath
    )
{
    if (Datapath == NULL) {
        return;
    }

    //
    // Wait for all outstanding binding to clean up.
    //
    CxPlatRundownReleaseAndWait(&Datapath->SocketsRundown);

    //
    // Disable processing on the completion threads and kick the IOCPs to make
    // sure the threads knows they are disabled.
    //
    Datapath->Shutdown = TRUE;
    for (uint16_t i = 0; i < Datapath->ProcCount; i++) {
        PostQueuedCompletionStatus(
            Datapath->Processors[i].IOCP, 0, (ULONG_PTR)NULL, NULL);
    }

    //
    // Wait for the worker threads to finish up. Then clean it up.
    //
    for (uint16_t i = 0; i < Datapath->ProcCount; i++) {
        WaitForSingleObject(Datapath->Processors[i].CompletionThread, INFINITE);
        CloseHandle(Datapath->Processors[i].CompletionThread);
    }

    for (uint16_t i = 0; i < Datapath->ProcCount; i++) {
        CloseHandle(Datapath->Processors[i].IOCP);
        CxPlatPoolUninitialize(&Datapath->Processors[i].SendContextPool);
        CxPlatPoolUninitialize(&Datapath->Processors[i].SendBufferPool);
        CxPlatPoolUninitialize(&Datapath->Processors[i].LargeSendBufferPool);
        CxPlatPoolUninitialize(&Datapath->Processors[i].RecvDatagramPool);
    }

    CxPlatRundownUninitialize(&Datapath->SocketsRundown);
    CXPLAT_FREE(Datapath, QUIC_POOL_DATAPATH);

    WSACleanup();
}

_IRQL_requires_max_(DISPATCH_LEVEL)
uint32_t
CxPlatDataPathGetSupportedFeatures(
    _In_ CXPLAT_DATAPATH* Datapath
    )
{
    return Datapath->Features;
}

_IRQL_requires_max_(DISPATCH_LEVEL)
BOOLEAN
CxPlatDataPathIsPaddingPreferred(
    _In_ CXPLAT_DATAPATH* Datapath
    )
{
    return !!(Datapath->Features & CXPLAT_DATAPATH_FEATURE_SEND_SEGMENTATION);
}

_IRQL_requires_max_(PASSIVE_LEVEL)
_Success_(QUIC_SUCCEEDED(return))
QUIC_STATUS
QuicDataPathGetGatewayAddresses(
    _In_ QUIC_DATAPATH* Datapath,
    _Out_ QUIC_ADDR** GatewayAddresses,
    _Out_ uint32_t* GatewayAddressesCount
    )
{
    const ULONG Flags =
        GAA_FLAG_INCLUDE_GATEWAYS |
        GAA_FLAG_INCLUDE_ALL_INTERFACES |
        GAA_FLAG_SKIP_DNS_SERVER |
        GAA_FLAG_SKIP_MULTICAST;

    UNREFERENCED_PARAMETER(Datapath);

    ULONG AdapterAddressesSize = 0;
    PIP_ADAPTER_ADDRESSES AdapterAddresses = NULL;
    uint32_t Index = 0;

    QUIC_STATUS Status = QUIC_STATUS_SUCCESS;
    ULONG Error;
    do {
        Error =
            GetAdaptersAddresses(
                AF_UNSPEC,
                Flags,
                NULL,
                AdapterAddresses,
                &AdapterAddressesSize);
        if (Error == ERROR_BUFFER_OVERFLOW) {
            free(AdapterAddresses);
            AdapterAddresses = QUIC_ALLOC_NONPAGED(AdapterAddressesSize, QUIC_POOL_DATAPATH_ADDRESSES);
            if (!AdapterAddresses) {
                Error = ERROR_NOT_ENOUGH_MEMORY;
                QuicTraceEvent(
                    AllocFailure,
                    "Allocation of '%s' failed. (%llu bytes)",
                    "PIP_ADAPTER_ADDRESSES",
                    AdapterAddressesSize);
            }
        }
    } while (Error == ERROR_BUFFER_OVERFLOW);

    if (Error != ERROR_SUCCESS) {
        QuicTraceEvent(
            LibraryErrorStatus,
            "[ lib] ERROR, %u, %s.",
            Error,
            "GetAdaptersAddresses");
        Status = HRESULT_FROM_WIN32(Error);
        goto Exit;
    }

    for (PIP_ADAPTER_ADDRESSES Iter = AdapterAddresses; Iter != NULL; Iter = Iter->Next) {
        for (PIP_ADAPTER_GATEWAY_ADDRESS_LH Iter2 = Iter->FirstGatewayAddress; Iter2 != NULL; Iter2 = Iter2->Next) {
            Index++;
        }
    }

    if (Index == 0) {
        QuicTraceEvent(
            LibraryError,
            "[ lib] ERROR, %s.",
            "No gateway server addresses found");
        Status = QUIC_STATUS_NOT_FOUND;
        goto Exit;
    }

    *GatewayAddresses = QUIC_ALLOC_NONPAGED(Index * sizeof(QUIC_ADDR), QUIC_POOL_DATAPATH_ADDRESSES);
    if (*GatewayAddresses == NULL) {
        Status = QUIC_STATUS_OUT_OF_MEMORY;
        QuicTraceEvent(
            AllocFailure,
            "Allocation of '%s' failed. (%llu bytes)",
            "GatewayAddresses",
            Index * sizeof(QUIC_ADDR));
        goto Exit;
    }

    QuicZeroMemory(*GatewayAddresses, Index * sizeof(QUIC_ADDR));
    *GatewayAddressesCount = Index;
    Index = 0;

    for (PIP_ADAPTER_ADDRESSES Iter = AdapterAddresses; Iter != NULL; Iter = Iter->Next) {
        for (PIP_ADAPTER_GATEWAY_ADDRESS_LH Iter2 = Iter->FirstGatewayAddress; Iter2 != NULL; Iter2 = Iter2->Next) {
            memcpy(&(*GatewayAddresses)[Index], Iter2->Address.lpSockaddr, sizeof(QUIC_ADDR));
            Index++;
        }
    }

Exit:

    QUIC_FREE(AdapterAddresses, QUIC_POOL_DATAPATH_ADDRESSES);

    return Status;
}

void
CxPlatDataPathPopulateTargetAddress(
    _In_ ADDRESS_FAMILY Family,
    _In_ ADDRINFOW *Ai,
    _Out_ SOCKADDR_INET* Address
    )
{
    if (Ai->ai_addr->sa_family == QUIC_ADDRESS_FAMILY_INET6) {
        //
        // Is this a mapped ipv4 one?
        //
        PSOCKADDR_IN6 SockAddr6 = (PSOCKADDR_IN6)Ai->ai_addr;

        if (Family == QUIC_ADDRESS_FAMILY_UNSPEC && IN6ADDR_ISV4MAPPED(SockAddr6))
        {
            PSOCKADDR_IN SockAddr4 = &Address->Ipv4;
            //
            // Get the ipv4 address from the mapped address.
            //
            SockAddr4->sin_family = QUIC_ADDRESS_FAMILY_INET;
            SockAddr4->sin_addr =
                *(IN_ADDR UNALIGNED *)
                    IN6_GET_ADDR_V4MAPPED(&SockAddr6->sin6_addr);
            SockAddr4->sin_port = SockAddr6->sin6_port;
            return;
        }
    }

    memcpy(Address, Ai->ai_addr, Ai->ai_addrlen);
}

_IRQL_requires_max_(PASSIVE_LEVEL)
QUIC_STATUS
CxPlatDataPathResolveAddress(
    _In_ CXPLAT_DATAPATH* Datapath,
    _In_z_ const char* HostName,
    _Inout_ QUIC_ADDR* Address
    )
{
    QUIC_STATUS Status;
    PWSTR HostNameW = NULL;
    ADDRINFOW Hints = { 0 };
    ADDRINFOW *Ai;

    int Result =
        MultiByteToWideChar(
            CP_UTF8,
            MB_ERR_INVALID_CHARS,
            HostName,
            -1,
            NULL,
            0);
    if (Result == 0) {
        DWORD LastError = GetLastError();
        QuicTraceEvent(
            LibraryErrorStatus,
            "[ lib] ERROR, %u, %s.",
            LastError,
            "Calculate hostname wchar length");
        Status = HRESULT_FROM_WIN32(LastError);
        goto Exit;
    }

    HostNameW = CXPLAT_ALLOC_PAGED(sizeof(WCHAR) * Result, QUIC_POOL_PLATFORM_TMP_ALLOC);
    if (HostNameW == NULL) {
        Status = QUIC_STATUS_OUT_OF_MEMORY;
        QuicTraceEvent(
            AllocFailure,
            "Allocation of '%s' failed. (%llu bytes)",
            "Wchar hostname",
            sizeof(WCHAR) * Result);
        goto Exit;
    }

    Result =
        MultiByteToWideChar(
            CP_UTF8,
            MB_ERR_INVALID_CHARS,
            HostName,
            -1,
            HostNameW,
            Result);
    if (Result == 0) {
        DWORD LastError = GetLastError();
        QuicTraceEvent(
            LibraryErrorStatus,
            "[ lib] ERROR, %u, %s.",
            LastError,
            "Convert hostname to wchar");
        Status = HRESULT_FROM_WIN32(LastError);
        goto Exit;
    }

    //
    // Prepopulate hint with input family. It might be unspecified.
    //
    Hints.ai_family = Address->si_family;

    //
    // Try numeric name first.
    //
    Hints.ai_flags = AI_NUMERICHOST;
    if (GetAddrInfoW(HostNameW, NULL, &Hints, &Ai) == 0) {
        CxPlatDataPathPopulateTargetAddress((ADDRESS_FAMILY)Hints.ai_family, Ai, Address);
        FreeAddrInfoW(Ai);
        Status = QUIC_STATUS_SUCCESS;
        goto Exit;
    }

    //
    // Try canonical host name.
    //
    Hints.ai_flags = AI_CANONNAME;
    if (GetAddrInfoW(HostNameW, NULL, &Hints, &Ai) == 0) {
        CxPlatDataPathPopulateTargetAddress((ADDRESS_FAMILY)Hints.ai_family, Ai, Address);
        FreeAddrInfoW(Ai);
        Status = QUIC_STATUS_SUCCESS;
        goto Exit;
    }

    QuicTraceEvent(
        LibraryError,
        "[ lib] ERROR, %s.",
        "Resolving hostname to IP");
    QuicTraceLogError(
        DatapathResolveHostNameFailed,
        "[%p] Couldn't resolve hostname '%s' to an IP address",
        Datapath,
        HostName);
    Status = HRESULT_FROM_WIN32(WSAHOST_NOT_FOUND);

Exit:

    if (HostNameW != NULL) {
        CXPLAT_FREE(HostNameW, QUIC_POOL_PLATFORM_TMP_ALLOC);
    }

    return Status;
}

_IRQL_requires_max_(PASSIVE_LEVEL)
QUIC_STATUS
CxPlatSocketCreateUdp(
    _In_ CXPLAT_DATAPATH* Datapath,
    _In_opt_ const QUIC_ADDR* LocalAddress,
    _In_opt_ const QUIC_ADDR* RemoteAddress,
    _In_opt_ void* RecvCallbackContext,
<<<<<<< HEAD
    _In_ uint32_t InternalFlags,
    _Out_ QUIC_DATAPATH_BINDING** NewBinding
=======
    _Out_ CXPLAT_SOCKET** NewSocket
>>>>>>> 8d595dcd
    )
{
    QUIC_STATUS Status;
    int Result;
    int Option;
    BOOLEAN IsServerSocket = RemoteAddress == NULL;
    uint16_t SocketCount = IsServerSocket ? Datapath->ProcCount : 1;

    CXPLAT_DBG_ASSERT(Datapath->UdpHandlers.Receive != NULL);

    uint32_t SocketLength =
        sizeof(CXPLAT_SOCKET) + SocketCount * sizeof(CXPLAT_SOCKET_PROC);
    CXPLAT_SOCKET* Socket = CXPLAT_ALLOC_PAGED(SocketLength, QUIC_POOL_SOCKET);
    if (Socket == NULL) {
        QuicTraceEvent(
            AllocFailure,
            "Allocation of '%s' failed. (%llu bytes)",
            "CXPLAT_SOCKET",
            SocketLength);
        Status = QUIC_STATUS_OUT_OF_MEMORY;
        goto Error;
    }

    QuicTraceEvent(
        DatapathCreated,
        "[data][%p] Created, local=%!ADDR!, remote=%!ADDR!",
        Socket,
        CLOG_BYTEARRAY(LocalAddress ? sizeof(*LocalAddress) : 0, LocalAddress),
        CLOG_BYTEARRAY(RemoteAddress ? sizeof(*RemoteAddress) : 0, RemoteAddress));

    ZeroMemory(Socket, SocketLength);
    Socket->Datapath = Datapath;
    Socket->ClientContext = RecvCallbackContext;
    Socket->HasFixedRemoteAddress = (RemoteAddress != NULL);
    Socket->Internal = FALSE;
    Socket->Type = CXPLAT_SOCKET_UDP;
    if (LocalAddress) {
        CxPlatConvertToMappedV6(LocalAddress, &Socket->LocalAddress);
    } else {
        Socket->LocalAddress.si_family = QUIC_ADDRESS_FAMILY_INET6;
    }
<<<<<<< HEAD
    Binding->Mtu = QUIC_MAX_MTU;
    QuicRundownAcquire(&Datapath->BindingsRundown);
    if (InternalFlags & QUIC_DATAPATH_BINDING_FLAG_PCP) {
        Binding->PcpBinding = TRUE;
    }
=======
    Socket->Mtu = CXPLAT_MAX_MTU;
    CxPlatRundownAcquire(&Datapath->SocketsRundown);
>>>>>>> 8d595dcd

    for (uint16_t i = 0; i < SocketCount; i++) {
        Socket->Processors[i].Parent = Socket;
        Socket->Processors[i].Socket = INVALID_SOCKET;
        Socket->Processors[i].RecvWsaBuf.len =
            (Datapath->Features & CXPLAT_DATAPATH_FEATURE_RECV_COALESCING) ?
                MAX_URO_PAYLOAD_LENGTH :
                Socket->Mtu - CXPLAT_MIN_IPV4_HEADER_SIZE - CXPLAT_UDP_HEADER_SIZE;
        CxPlatRundownInitialize(&Socket->Processors[i].UpcallRundown);
    }

    for (uint16_t i = 0; i < SocketCount; i++) {

        CXPLAT_SOCKET_PROC* SocketProc = &Socket->Processors[i];
        uint16_t AffinitizedProcessor = (uint16_t)i;
        DWORD BytesReturned;

        SocketProc->Socket =
            WSASocketW(
                AF_INET6,
                SOCK_DGRAM,
                IPPROTO_UDP,
                NULL,
                0,
                WSA_FLAG_OVERLAPPED);
        if (SocketProc->Socket == INVALID_SOCKET) {
            int WsaError = WSAGetLastError();
            QuicTraceEvent(
                DatapathErrorStatus,
                "[data][%p] ERROR, %u, %s.",
                Socket,
                WsaError,
                "WSASocketW");
            Status = HRESULT_FROM_WIN32(WsaError);
            goto Error;
        }

#ifdef QUIC_FUZZER
        MsQuicFuzzerContext.Socket = SocketProc->Socket;
#endif

        Option = FALSE;
        Result =
            setsockopt(
                SocketProc->Socket,
                IPPROTO_IPV6,
                IPV6_V6ONLY,
                (char*)&Option,
                sizeof(Option));
        if (Result == SOCKET_ERROR) {
            int WsaError = WSAGetLastError();
            QuicTraceEvent(
                DatapathErrorStatus,
                "[data][%p] ERROR, %u, %s.",
                Socket,
                WsaError,
                "Set IPV6_V6ONLY");
            Status = HRESULT_FROM_WIN32(WsaError);
            goto Error;
        }

        if (RemoteAddress == NULL) {
            uint16_t Processor = i; // API only supports 16-bit proc index.
            Result =
                WSAIoctl(
                    SocketProc->Socket,
                    SIO_CPU_AFFINITY,
                    &Processor,
                    sizeof(Processor),
                    NULL,
                    0,
                    &BytesReturned,
                    NULL,
                    NULL);
            if (Result != NO_ERROR) {
                int WsaError = WSAGetLastError();
                QuicTraceEvent(
                    DatapathErrorStatus,
                    "[data][%p] ERROR, %u, %s.",
                    Socket,
                    WsaError,
                    "SIO_CPU_AFFINITY");
                Status = HRESULT_FROM_WIN32(WsaError);
                goto Error;
            }
        }

        Option = TRUE;
        Result =
            setsockopt(
                SocketProc->Socket,
                IPPROTO_IP,
                IP_DONTFRAGMENT,
                (char*)&Option,
                sizeof(Option));
        if (Result == SOCKET_ERROR) {
            int WsaError = WSAGetLastError();
            QuicTraceEvent(
                DatapathErrorStatus,
                "[data][%p] ERROR, %u, %s.",
                Socket,
                WsaError,
                "Set IP_DONTFRAGMENT");
            Status = HRESULT_FROM_WIN32(WsaError);
            goto Error;
        }

        Option = TRUE;
        Result =
            setsockopt(
                SocketProc->Socket,
                IPPROTO_IPV6,
                IPV6_DONTFRAG,
                (char*)&Option,
                sizeof(Option));
        if (Result == SOCKET_ERROR) {
            int WsaError = WSAGetLastError();
            QuicTraceEvent(
                DatapathErrorStatus,
                "[data][%p] ERROR, %u, %s.",
                Socket,
                WsaError,
                "Set IPV6_DONTFRAG");
            Status = HRESULT_FROM_WIN32(WsaError);
            goto Error;
        }

        Option = TRUE;
        Result =
            setsockopt(
                SocketProc->Socket,
                IPPROTO_IPV6,
                IPV6_PKTINFO,
                (char*)&Option,
                sizeof(Option));
        if (Result == SOCKET_ERROR) {
            int WsaError = WSAGetLastError();
            QuicTraceEvent(
                DatapathErrorStatus,
                "[data][%p] ERROR, %u, %s.",
                Socket,
                WsaError,
                "Set IPV6_PKTINFO");
            Status = HRESULT_FROM_WIN32(WsaError);
            goto Error;
        }

        Option = TRUE;
        Result =
            setsockopt(
                SocketProc->Socket,
                IPPROTO_IP,
                IP_PKTINFO,
                (char*)&Option,
                sizeof(Option));
        if (Result == SOCKET_ERROR) {
            int WsaError = WSAGetLastError();
            QuicTraceEvent(
                DatapathErrorStatus,
                "[data][%p] ERROR, %u, %s.",
                Socket,
                WsaError,
                "Set IP_PKTINFO");
            Status = HRESULT_FROM_WIN32(WsaError);
            goto Error;
        }

        Option = TRUE;
        Result =
            setsockopt(
                SocketProc->Socket,
                IPPROTO_IPV6,
                IPV6_ECN,
                (char*)&Option,
                sizeof(Option));
        if (Result == SOCKET_ERROR) {
            int WsaError = WSAGetLastError();
            QuicTraceEvent(
                DatapathErrorStatus,
                "[data][%p] ERROR, %u, %s.",
                Socket,
                WsaError,
                "Set IPV6_ECN");
            Status = HRESULT_FROM_WIN32(WsaError);
            goto Error;
        }

        Option = TRUE;
        Result =
            setsockopt(
                SocketProc->Socket,
                IPPROTO_IP,
                IP_ECN,
                (char*)&Option,
                sizeof(Option));
        if (Result == SOCKET_ERROR) {
            int WsaError = WSAGetLastError();
            QuicTraceEvent(
                DatapathErrorStatus,
                "[data][%p] ERROR, %u, %s.",
                Socket,
                WsaError,
                "Set IP_ECN");
            Status = HRESULT_FROM_WIN32(WsaError);
            goto Error;
        }

        //
        // The socket is shared by multiple endpoints, so increase the receive
        // buffer size.
        //
        Option = MAXINT32;
        Result =
            setsockopt(
                SocketProc->Socket,
                SOL_SOCKET,
                SO_RCVBUF,
                (char*)&Option,
                sizeof(Option));
        if (Result == SOCKET_ERROR) {
            int WsaError = WSAGetLastError();
            QuicTraceEvent(
                DatapathErrorStatus,
                "[data][%p] ERROR, %u, %s.",
                Socket,
                WsaError,
                "Set SO_RCVBUF");
            Status = HRESULT_FROM_WIN32(WsaError);
            goto Error;
        }

#ifdef UDP_RECV_MAX_COALESCED_SIZE
        if (Datapath->Features & CXPLAT_DATAPATH_FEATURE_RECV_COALESCING) {
            Option = MAX_URO_PAYLOAD_LENGTH;
            Result =
                setsockopt(
                    SocketProc->Socket,
                    IPPROTO_UDP,
                    UDP_RECV_MAX_COALESCED_SIZE,
                    (char*)&Option,
                    sizeof(Option));
            if (Result == SOCKET_ERROR) {
                int WsaError = WSAGetLastError();
                QuicTraceEvent(
                    DatapathErrorStatus,
                    "[data][%p] ERROR, %u, %s.",
                    Socket,
                    WsaError,
                    "Set UDP_RECV_MAX_COALESCED_SIZE");
                Status = HRESULT_FROM_WIN32(WsaError);
                goto Error;
            }
        }
#endif

        //
        // Disable automatic IO completions being queued if the call completes
        // synchronously. This is because we want to be able to complete sends
        // inline, if possible.
        //
        if (!SetFileCompletionNotificationModes(
                (HANDLE)SocketProc->Socket,
                FILE_SKIP_COMPLETION_PORT_ON_SUCCESS | FILE_SKIP_SET_EVENT_ON_HANDLE)) {
            DWORD LastError = GetLastError();
            QuicTraceEvent(
                DatapathErrorStatus,
                "[data][%p] ERROR, %u, %s.",
                Socket,
                LastError,
                "SetFileCompletionNotificationModes");
            Status = HRESULT_FROM_WIN32(LastError);
            goto Error;
        }

        if (RemoteAddress != NULL) {
            AffinitizedProcessor =
                ((uint16_t)CxPlatProcCurrentNumber()) % Datapath->ProcCount;
            Socket->ProcessorAffinity = AffinitizedProcessor;
        }

QUIC_DISABLED_BY_FUZZER_START;

        if (Datapath->Processors[AffinitizedProcessor].IOCP !=
            CreateIoCompletionPort(
                (HANDLE)SocketProc->Socket,
                Datapath->Processors[AffinitizedProcessor].IOCP,
                (ULONG_PTR)SocketProc,
                0)) {
            DWORD LastError = GetLastError();
            QuicTraceEvent(
                DatapathErrorStatus,
                "[data][%p] ERROR, %u, %s.",
                Socket,
                LastError,
                "CreateIoCompletionPort");
            Status = HRESULT_FROM_WIN32(LastError);
            goto Error;
        }

        Result =
            bind(
                SocketProc->Socket,
                (PSOCKADDR)&Socket->LocalAddress,
                sizeof(Socket->LocalAddress));
        if (Result == SOCKET_ERROR) {
            int WsaError = WSAGetLastError();
            QuicTraceEvent(
                DatapathErrorStatus,
                "[data][%p] ERROR, %u, %s.",
                Socket,
                WsaError,
                "bind");
            Status = HRESULT_FROM_WIN32(WsaError);
            goto Error;
        }

        if (RemoteAddress != NULL) {
            SOCKADDR_INET MappedRemoteAddress = { 0 };
            CxPlatConvertToMappedV6(RemoteAddress, &MappedRemoteAddress);

            Result =
                connect(
                    SocketProc->Socket,
                    (PSOCKADDR)&MappedRemoteAddress,
                    sizeof(MappedRemoteAddress));
            if (Result == SOCKET_ERROR) {
                int WsaError = WSAGetLastError();
                QuicTraceEvent(
                    DatapathErrorStatus,
                    "[data][%p] ERROR, %u, %s.",
                    Socket,
                    WsaError,
                    "connect");
                Status = HRESULT_FROM_WIN32(WsaError);
                goto Error;
            }
        }

        if (i == 0) {

            //
            // If no specific local port was indicated, then the stack just
            // assigned this socket a port. We need to query it and use it for
            // all the other sockets we are going to create.
            //

            int AssignedLocalAddressLength = sizeof(Socket->LocalAddress);
            Result =
                getsockname(
                    SocketProc->Socket,
                    (PSOCKADDR)&Socket->LocalAddress,
                    &AssignedLocalAddressLength);
            if (Result == SOCKET_ERROR) {
                int WsaError = WSAGetLastError();
                QuicTraceEvent(
                    DatapathErrorStatus,
                    "[data][%p] ERROR, %u, %s.",
                    Socket,
                    WsaError,
                    "getsockaddress");
                Status = HRESULT_FROM_WIN32(WsaError);
                goto Error;
            }

            if (LocalAddress && LocalAddress->Ipv4.sin_port != 0) {
                CXPLAT_DBG_ASSERT(LocalAddress->Ipv4.sin_port == Socket->LocalAddress.Ipv4.sin_port);
            }
        }

QUIC_DISABLED_BY_FUZZER_END;
    }

    CxPlatConvertFromMappedV6(&Socket->LocalAddress, &Socket->LocalAddress);

    if (RemoteAddress != NULL) {
        Socket->RemoteAddress = *RemoteAddress;
    } else {
        Socket->RemoteAddress.Ipv4.sin_port = 0;
    }

    Socket->ConnectComplete = TRUE;

    //
    // Must set output pointer before starting receive path, as the receive path
    // will try to use the output.
    //
    *NewSocket = Socket;

    Socket->ProcsOutstanding = (short)SocketCount;
    for (uint16_t i = 0; i < SocketCount; i++) {
        uint16_t Processor =
            Socket->HasFixedRemoteAddress ? Socket->ProcessorAffinity : i;

        Status =
            CxPlatSocketStartReceive(
                &Socket->Processors[i],
                &Datapath->Processors[Processor]);
        if (QUIC_FAILED(Status)) {
            goto Error;
        }
    }

    Status = QUIC_STATUS_SUCCESS;

Error:

    if (QUIC_FAILED(Status)) {
        if (Socket != NULL) {
            QuicTraceEvent(
                DatapathDestroyed,
                "[data][%p] Destroyed",
                Socket);
            if (Socket->ProcsOutstanding != 0) {
                for (uint16_t i = 0; i < SocketCount; i++) {
                    CXPLAT_SOCKET_PROC* SocketProc = &Socket->Processors[i];
                    uint16_t Processor =
                         Socket->HasFixedRemoteAddress ? Socket->ProcessorAffinity : i;

QUIC_DISABLED_BY_FUZZER_START;

                    CancelIo((HANDLE)SocketProc->Socket);
                    closesocket(SocketProc->Socket);

QUIC_DISABLED_BY_FUZZER_END;

                    //
                    // Queue a completion to clean up the socket context.
                    //
                    PostQueuedCompletionStatus(
                        Socket->Datapath->Processors[Processor].IOCP,
                        UINT32_MAX,
                        (ULONG_PTR)SocketProc,
                        &SocketProc->Overlapped);
                }
            } else {
                for (uint16_t i = 0; i < SocketCount; i++) {
                    CXPLAT_SOCKET_PROC* SocketProc = &Socket->Processors[i];

QUIC_DISABLED_BY_FUZZER_START;

                    if (SocketProc->Socket != INVALID_SOCKET) {
                        closesocket(SocketProc->Socket);
                    }

QUIC_DISABLED_BY_FUZZER_END;

                    CxPlatRundownUninitialize(&SocketProc->UpcallRundown);
                }
                CxPlatRundownRelease(&Datapath->SocketsRundown);
                CXPLAT_FREE(Socket, QUIC_POOL_SOCKET);
            }
        }
    }

    return Status;
}

_IRQL_requires_max_(PASSIVE_LEVEL)
QUIC_STATUS
CxPlatSocketCreateTcpInternal(
    _In_ CXPLAT_DATAPATH* Datapath,
    _In_ CXPLAT_SOCKET_TYPE Type,
    _In_opt_ const QUIC_ADDR* LocalAddress,
    _In_opt_ const QUIC_ADDR* RemoteAddress,
    _In_opt_ void* RecvCallbackContext,
    _Out_ CXPLAT_SOCKET** NewSocket
    )
{
    QUIC_STATUS Status;
    int Result;
    int Option;
    DWORD BytesReturned;

    CXPLAT_DBG_ASSERT(Datapath->TcpHandlers.Receive != NULL);

    CXPLAT_SOCKET_PROC* SocketProc = NULL;
    uint32_t SocketLength = sizeof(CXPLAT_SOCKET) + sizeof(CXPLAT_SOCKET_PROC);
    CXPLAT_SOCKET* Socket = CXPLAT_ALLOC_PAGED(SocketLength, QUIC_POOL_SOCKET);
    if (Socket == NULL) {
        QuicTraceEvent(
            AllocFailure,
            "Allocation of '%s' failed. (%llu bytes)",
            "CXPLAT_SOCKET",
            SocketLength);
        Status = QUIC_STATUS_OUT_OF_MEMORY;
        goto Error;
    }

    QuicTraceEvent(
        DatapathCreated,
        "[data][%p] Created, local=%!ADDR!, remote=%!ADDR!",
        Socket,
        CLOG_BYTEARRAY(LocalAddress ? sizeof(*LocalAddress) : 0, LocalAddress),
        CLOG_BYTEARRAY(RemoteAddress ? sizeof(*RemoteAddress) : 0, RemoteAddress));

    ZeroMemory(Socket, SocketLength);
    Socket->Datapath = Datapath;
    Socket->ClientContext = RecvCallbackContext;
    Socket->HasFixedRemoteAddress = TRUE;
    Socket->Internal = (Type == CXPLAT_SOCKET_TCP_SERVER);
    Socket->Type = Type;
    if (LocalAddress) {
        CxPlatConvertToMappedV6(LocalAddress, &Socket->LocalAddress);
    } else {
        Socket->LocalAddress.si_family = QUIC_ADDRESS_FAMILY_INET6;
    }
    if (RemoteAddress) {
        Socket->ProcessorAffinity =
            ((uint16_t)CxPlatProcCurrentNumber()) % Datapath->ProcCount;
    }
    Socket->Mtu = CXPLAT_MAX_MTU;
    CxPlatRundownAcquire(&Datapath->SocketsRundown);

    SocketProc = &Socket->Processors[0];
    SocketProc->Parent = Socket;
    SocketProc->Socket = INVALID_SOCKET;
    SocketProc->RecvWsaBuf.len = MAX_URO_PAYLOAD_LENGTH;
    CxPlatRundownInitialize(&SocketProc->UpcallRundown);

    SocketProc->Socket =
        WSASocketW(
            AF_INET6,
            SOCK_STREAM,
            IPPROTO_TCP,
            NULL,
            0,
            WSA_FLAG_OVERLAPPED);
    if (SocketProc->Socket == INVALID_SOCKET) {
        int WsaError = WSAGetLastError();
        QuicTraceEvent(
            DatapathErrorStatus,
            "[data][%p] ERROR, %u, %s.",
            Socket,
            WsaError,
            "WSASocketW");
        Status = HRESULT_FROM_WIN32(WsaError);
        goto Error;
    }

    Option = FALSE;
    Result =
        setsockopt(
            SocketProc->Socket,
            IPPROTO_IPV6,
            IPV6_V6ONLY,
            (char*)&Option,
            sizeof(Option));
    if (Result == SOCKET_ERROR) {
        int WsaError = WSAGetLastError();
        QuicTraceEvent(
            DatapathErrorStatus,
            "[data][%p] ERROR, %u, %s.",
            Socket,
            WsaError,
            "Set IPV6_V6ONLY");
        Status = HRESULT_FROM_WIN32(WsaError);
        goto Error;
    }

    //
    // Disable automatic IO completions being queued if the call completes
    // synchronously. This is because we want to be able to complete sends
    // inline, if possible.
    //
    if (!SetFileCompletionNotificationModes(
            (HANDLE)SocketProc->Socket,
            FILE_SKIP_COMPLETION_PORT_ON_SUCCESS | FILE_SKIP_SET_EVENT_ON_HANDLE)) {
        DWORD LastError = GetLastError();
        QuicTraceEvent(
            DatapathErrorStatus,
            "[data][%p] ERROR, %u, %s.",
            Socket,
            LastError,
            "SetFileCompletionNotificationModes");
        Status = HRESULT_FROM_WIN32(LastError);
        goto Error;
    }

    if (Type != CXPLAT_SOCKET_TCP_SERVER) {

        if (Datapath->Processors[Socket->ProcessorAffinity].IOCP !=
            CreateIoCompletionPort(
                (HANDLE)SocketProc->Socket,
                Datapath->Processors[Socket->ProcessorAffinity].IOCP,
                (ULONG_PTR)SocketProc,
                0)) {
            DWORD LastError = GetLastError();
            QuicTraceEvent(
                DatapathErrorStatus,
                "[data][%p] ERROR, %u, %s.",
                Socket,
                LastError,
                "CreateIoCompletionPort");
            Status = HRESULT_FROM_WIN32(LastError);
            goto Error;
        }

        Result =
            bind(
                SocketProc->Socket,
                (PSOCKADDR)&Socket->LocalAddress,
                sizeof(Socket->LocalAddress));
        if (Result == SOCKET_ERROR) {
            int WsaError = WSAGetLastError();
            QuicTraceEvent(
                DatapathErrorStatus,
                "[data][%p] ERROR, %u, %s.",
                Socket,
                WsaError,
                "bind");
            Status = HRESULT_FROM_WIN32(WsaError);
            goto Error;
        }

        if (RemoteAddress != NULL) {
            SOCKADDR_INET MappedRemoteAddress = { 0 };
            CxPlatConvertToMappedV6(RemoteAddress, &MappedRemoteAddress);

            Result =
                Datapath->ConnectEx(
                    SocketProc->Socket,
                    (PSOCKADDR)&MappedRemoteAddress,
                    sizeof(MappedRemoteAddress),
                    NULL,
                    0,
                    &BytesReturned,
                    &SocketProc->Overlapped);
            if (Result == FALSE) {
                int WsaError = WSAGetLastError();
                if (WsaError != WSA_IO_PENDING) {
                    QuicTraceEvent(
                        DatapathErrorStatus,
                        "[data][%p] ERROR, %u, %s.",
                        Socket,
                        WsaError,
                        "AcceptEx");
                    Status = HRESULT_FROM_WIN32(WsaError);
                    goto Error;
                }
            } else {
                //
                // Manually post IO completion if connect completed synchronously.
                //
                if (!PostQueuedCompletionStatus(
                        Datapath->Processors[Socket->ProcessorAffinity].IOCP,
                        BytesReturned,
                        (ULONG_PTR)SocketProc,
                        &SocketProc->Overlapped)) {
                    DWORD LastError = GetLastError();
                    QuicTraceEvent(
                        DatapathErrorStatus,
                        "[data][%p] ERROR, %u, %s.",
                        Socket,
                        LastError,
                        "PostQueuedCompletionStatus");
                    Status = HRESULT_FROM_WIN32(LastError);
                    goto Error;
                }
            }
        }

        //
        // If no specific local port was indicated, then the stack just
        // assigned this socket a port. We need to query it and use it for
        // all the other sockets we are going to create.
        //

        int AssignedLocalAddressLength = sizeof(Socket->LocalAddress);
        Result =
            getsockname(
                SocketProc->Socket,
                (PSOCKADDR)&Socket->LocalAddress,
                &AssignedLocalAddressLength);
        if (Result == SOCKET_ERROR) {
            int WsaError = WSAGetLastError();
            QuicTraceEvent(
                DatapathErrorStatus,
                "[data][%p] ERROR, %u, %s.",
                Socket,
                WsaError,
                "getsockaddress");
            Status = HRESULT_FROM_WIN32(WsaError);
            goto Error;
        }

        if (LocalAddress && LocalAddress->Ipv4.sin_port != 0) {
            CXPLAT_DBG_ASSERT(LocalAddress->Ipv4.sin_port == Socket->LocalAddress.Ipv4.sin_port);
        }
    }

    CxPlatConvertFromMappedV6(&Socket->LocalAddress, &Socket->LocalAddress);

    if (RemoteAddress != NULL) {
        Socket->RemoteAddress = *RemoteAddress;
    } else {
        Socket->RemoteAddress.Ipv4.sin_port = 0;
    }

    Socket->ProcsOutstanding = 1;

    *NewSocket = Socket;

    Status = QUIC_STATUS_SUCCESS;

Error:

    if (QUIC_FAILED(Status)) {
        if (Socket != NULL) {
            QuicTraceEvent(
                DatapathDestroyed,
                "[data][%p] Destroyed",
                Socket);
            if (Socket->ProcsOutstanding != 0) {

                CancelIo((HANDLE)SocketProc->Socket);
                closesocket(SocketProc->Socket);

                //
                // Queue a completion to clean up the socket context.
                //
                PostQueuedCompletionStatus(
                    Socket->Datapath->Processors[Socket->ProcessorAffinity].IOCP,
                    UINT32_MAX,
                    (ULONG_PTR)SocketProc,
                    &SocketProc->Overlapped);
            } else {

                if (SocketProc->Socket != INVALID_SOCKET) {
                    closesocket(SocketProc->Socket);
                }
                CxPlatRundownUninitialize(&SocketProc->UpcallRundown);

                CxPlatRundownRelease(&Datapath->SocketsRundown);
                CXPLAT_FREE(Socket, QUIC_POOL_SOCKET);
            }
        }
    }

    return Status;
}

_IRQL_requires_max_(PASSIVE_LEVEL)
QUIC_STATUS
CxPlatSocketCreateTcp(
    _In_ CXPLAT_DATAPATH* Datapath,
    _In_opt_ const QUIC_ADDR* LocalAddress,
    _In_ const QUIC_ADDR* RemoteAddress,
    _In_opt_ void* CallbackContext,
    _Out_ CXPLAT_SOCKET** Socket
    )
{
    return
        CxPlatSocketCreateTcpInternal(
            Datapath,
            CXPLAT_SOCKET_TCP,
            LocalAddress,
            RemoteAddress,
            CallbackContext,
            Socket);
}

_IRQL_requires_max_(PASSIVE_LEVEL)
QUIC_STATUS
CxPlatSocketCreateTcpListener(
    _In_ CXPLAT_DATAPATH* Datapath,
    _In_opt_ const QUIC_ADDR* LocalAddress,
    _In_opt_ void* RecvCallbackContext,
    _Out_ CXPLAT_SOCKET** NewSocket
    )
{
    QUIC_STATUS Status;
    int Result;
    int Option;

    CXPLAT_DBG_ASSERT(Datapath->TcpHandlers.Receive != NULL);

    CXPLAT_SOCKET_PROC* SocketProc = NULL;
    uint32_t SocketLength = sizeof(CXPLAT_SOCKET) + sizeof(CXPLAT_SOCKET_PROC);
    CXPLAT_SOCKET* Socket = CXPLAT_ALLOC_PAGED(SocketLength, QUIC_POOL_SOCKET);
    if (Socket == NULL) {
        QuicTraceEvent(
            AllocFailure,
            "Allocation of '%s' failed. (%llu bytes)",
            "CXPLAT_SOCKET",
            SocketLength);
        Status = QUIC_STATUS_OUT_OF_MEMORY;
        goto Error;
    }

    QuicTraceEvent(
        DatapathCreated,
        "[data][%p] Created, local=%!ADDR!, remote=%!ADDR!",
        Socket,
        CLOG_BYTEARRAY(LocalAddress ? sizeof(*LocalAddress) : 0, LocalAddress),
        CLOG_BYTEARRAY(0, NULL));

    ZeroMemory(Socket, SocketLength);
    Socket->Datapath = Datapath;
    Socket->ClientContext = RecvCallbackContext;
    Socket->HasFixedRemoteAddress = FALSE;
    Socket->Internal = FALSE;
    Socket->Type = CXPLAT_SOCKET_TCP_LISTENER;
    if (LocalAddress) {
        CxPlatConvertToMappedV6(LocalAddress, &Socket->LocalAddress);
    } else {
        Socket->LocalAddress.si_family = QUIC_ADDRESS_FAMILY_INET6;
    }
    Socket->Mtu = CXPLAT_MAX_MTU;
    CxPlatRundownAcquire(&Datapath->SocketsRundown);

    SocketProc = &Socket->Processors[0];
    SocketProc->Parent = Socket;
    SocketProc->Socket = INVALID_SOCKET;
    CxPlatRundownInitialize(&SocketProc->UpcallRundown);

    SocketProc->Socket =
        WSASocketW(
            AF_INET6,
            SOCK_STREAM,
            IPPROTO_TCP,
            NULL,
            0,
            WSA_FLAG_OVERLAPPED);
    if (SocketProc->Socket == INVALID_SOCKET) {
        int WsaError = WSAGetLastError();
        QuicTraceEvent(
            DatapathErrorStatus,
            "[data][%p] ERROR, %u, %s.",
            Socket,
            WsaError,
            "WSASocketW");
        Status = HRESULT_FROM_WIN32(WsaError);
        goto Error;
    }

    Option = FALSE;
    Result =
        setsockopt(
            SocketProc->Socket,
            IPPROTO_IPV6,
            IPV6_V6ONLY,
            (char*)&Option,
            sizeof(Option));
    if (Result == SOCKET_ERROR) {
        int WsaError = WSAGetLastError();
        QuicTraceEvent(
            DatapathErrorStatus,
            "[data][%p] ERROR, %u, %s.",
            Socket,
            WsaError,
            "Set IPV6_V6ONLY");
        Status = HRESULT_FROM_WIN32(WsaError);
        goto Error;
    }

    //
    // Disable automatic IO completions being queued if the call completes
    // synchronously. This is because we want to be able to complete sends
    // inline, if possible.
    //
    if (!SetFileCompletionNotificationModes(
            (HANDLE)SocketProc->Socket,
            FILE_SKIP_COMPLETION_PORT_ON_SUCCESS | FILE_SKIP_SET_EVENT_ON_HANDLE)) {
        DWORD LastError = GetLastError();
        QuicTraceEvent(
            DatapathErrorStatus,
            "[data][%p] ERROR, %u, %s.",
            Socket,
            LastError,
            "SetFileCompletionNotificationModes");
        Status = HRESULT_FROM_WIN32(LastError);
        goto Error;
    }

    if (Datapath->Processors[Socket->ProcessorAffinity].IOCP !=
        CreateIoCompletionPort(
            (HANDLE)SocketProc->Socket,
            Datapath->Processors[Socket->ProcessorAffinity].IOCP,
            (ULONG_PTR)SocketProc,
            0)) {
        DWORD LastError = GetLastError();
        QuicTraceEvent(
            DatapathErrorStatus,
            "[data][%p] ERROR, %u, %s.",
            Socket,
            LastError,
            "CreateIoCompletionPort");
        Status = HRESULT_FROM_WIN32(LastError);
        goto Error;
    }

    Result =
        bind(
            SocketProc->Socket,
            (PSOCKADDR)&Socket->LocalAddress,
            sizeof(Socket->LocalAddress));
    if (Result == SOCKET_ERROR) {
        int WsaError = WSAGetLastError();
        QuicTraceEvent(
            DatapathErrorStatus,
            "[data][%p] ERROR, %u, %s.",
            Socket,
            WsaError,
            "bind");
        Status = HRESULT_FROM_WIN32(WsaError);
        goto Error;
    }

    //
    // If no specific local port was indicated, then the stack just
    // assigned this socket a port. We need to query it and use it for
    // all the other sockets we are going to create.
    //

    int AssignedLocalAddressLength = sizeof(Socket->LocalAddress);
    Result =
        getsockname(
            SocketProc->Socket,
            (PSOCKADDR)&Socket->LocalAddress,
            &AssignedLocalAddressLength);
    if (Result == SOCKET_ERROR) {
        int WsaError = WSAGetLastError();
        QuicTraceEvent(
            DatapathErrorStatus,
            "[data][%p] ERROR, %u, %s.",
            Socket,
            WsaError,
            "getsockaddress");
        Status = HRESULT_FROM_WIN32(WsaError);
        goto Error;
    }

    if (LocalAddress && LocalAddress->Ipv4.sin_port != 0) {
        CXPLAT_DBG_ASSERT(LocalAddress->Ipv4.sin_port == Socket->LocalAddress.Ipv4.sin_port);
    }

    CxPlatConvertFromMappedV6(&Socket->LocalAddress, &Socket->LocalAddress);

    Result =
        listen(
            SocketProc->Socket,
            100);
    if (Result == SOCKET_ERROR) {
        int WsaError = WSAGetLastError();
        QuicTraceEvent(
            DatapathErrorStatus,
            "[data][%p] ERROR, %u, %s.",
            Socket,
            WsaError,
            "listen");
        Status = HRESULT_FROM_WIN32(WsaError);
        goto Error;
    }

    Socket->ProcsOutstanding = 1;

    Status =
        CxPlatSocketStartAccept(
            SocketProc,
            &Datapath->Processors[Socket->ProcessorAffinity]);
    if (QUIC_FAILED(Status)) {
        goto Error;
    }

    *NewSocket = Socket;
    Status = QUIC_STATUS_SUCCESS;

Error:

    if (QUIC_FAILED(Status)) {
        if (Socket != NULL) {
            QuicTraceEvent(
                DatapathDestroyed,
                "[data][%p] Destroyed",
                Socket);
            if (Socket->ProcsOutstanding != 0) {
                CancelIo((HANDLE)SocketProc->Socket);
                closesocket(SocketProc->Socket);

                //
                // Queue a completion to clean up the socket context.
                //
                PostQueuedCompletionStatus(
                    Datapath->Processors[Socket->ProcessorAffinity].IOCP,
                    UINT32_MAX,
                    (ULONG_PTR)SocketProc,
                    &SocketProc->Overlapped);
            } else {

                if (SocketProc->Socket != INVALID_SOCKET) {
                    closesocket(SocketProc->Socket);
                }
                CxPlatRundownUninitialize(&SocketProc->UpcallRundown);

                CxPlatRundownRelease(&Datapath->SocketsRundown);
                CXPLAT_FREE(Socket, QUIC_POOL_SOCKET);
            }
        }
    }

    return Status;
}

_IRQL_requires_max_(PASSIVE_LEVEL)
void
CxPlatDataPathSocketContextShutdown(
    _In_ CXPLAT_SOCKET_PROC* SocketProc
    );

_IRQL_requires_max_(PASSIVE_LEVEL)
void
CxPlatSocketDelete(
    _In_ CXPLAT_SOCKET* Socket
    )
{
    CXPLAT_DBG_ASSERT(Socket != NULL);
    QuicTraceEvent(
        DatapathDestroyed,
        "[data][%p] Destroyed",
        Socket);

    //
    // The function is called by the upper layer when it is completely done
    // with the UDP binding. It expects that after this call returns there will
    // be no additional upcalls related to this binding, and all outstanding
    // upcalls on different threads will be completed.
    //

    CXPLAT_DATAPATH* Datapath = Socket->Datapath;

    if (Socket->Internal) {
        CXPLAT_SOCKET_PROC* SocketProc = &Socket->Processors[0];
        if (closesocket(SocketProc->Socket) == SOCKET_ERROR) {
            int WsaError = WSAGetLastError();
            QuicTraceEvent(
                DatapathErrorStatus,
                "[data][%p] ERROR, %u, %s.",
                Socket,
                WsaError,
                "closesocket");
        }
        CxPlatDataPathSocketContextShutdown(&Socket->Processors[0]);

    } else if (Socket->HasFixedRemoteAddress || Socket->Type != CXPLAT_SOCKET_UDP) {
        CXPLAT_SOCKET_PROC* SocketProc = &Socket->Processors[0];
        uint32_t Processor = Socket->ProcessorAffinity;
        CXPLAT_DBG_ASSERT(
            Datapath->Processors[Processor].ThreadId != GetCurrentThreadId());
        if (Socket->Type == CXPLAT_SOCKET_TCP ||
            Socket->Type == CXPLAT_SOCKET_TCP_SERVER) {
            SocketProc->Parent->DisconnectIndicated = TRUE;
            if (shutdown(SocketProc->Socket, SD_BOTH) == SOCKET_ERROR) {
                int WsaError = WSAGetLastError();
                if (WsaError != WSAENOTCONN) {
                    QuicTraceEvent(
                        DatapathErrorStatus,
                        "[data][%p] ERROR, %u, %s.",
                        Socket,
                        WsaError,
                        "shutdown");
                }
            }
        }
        CxPlatRundownReleaseAndWait(&SocketProc->UpcallRundown);

QUIC_DISABLED_BY_FUZZER_START;

        CancelIo((HANDLE)SocketProc->Socket);
        if (closesocket(SocketProc->Socket) == SOCKET_ERROR) {
            int WsaError = WSAGetLastError();
            QuicTraceEvent(
                DatapathErrorStatus,
                "[data][%p] ERROR, %u, %s.",
                Socket,
                WsaError,
                "closesocket");
        }

QUIC_DISABLED_BY_FUZZER_END;

        PostQueuedCompletionStatus(
            Datapath->Processors[Processor].IOCP,
            UINT32_MAX,
            (ULONG_PTR)SocketProc,
            &SocketProc->Overlapped);

    } else {
        for (uint32_t i = 0; i < Datapath->ProcCount; ++i) {
            CXPLAT_SOCKET_PROC* SocketProc = &Socket->Processors[i];
            CXPLAT_DBG_ASSERT(
                Datapath->Processors[i].ThreadId != GetCurrentThreadId());
            CxPlatRundownReleaseAndWait(&SocketProc->UpcallRundown);
        }
        for (uint32_t i = 0; i < Datapath->ProcCount; ++i) {
            CXPLAT_SOCKET_PROC* SocketProc = &Socket->Processors[i];
            uint32_t Processor = i;

QUIC_DISABLED_BY_FUZZER_START;

            CancelIo((HANDLE)SocketProc->Socket);
            closesocket(SocketProc->Socket);

QUIC_DISABLED_BY_FUZZER_END;

            PostQueuedCompletionStatus(
                Datapath->Processors[Processor].IOCP,
                UINT32_MAX,
                (ULONG_PTR)SocketProc,
                &SocketProc->Overlapped);
        }
    }

    QuicTraceLogVerbose(
        DatapathShutDownReturn,
        "[data][%p] Shut down (return)",
        Socket);
}

_IRQL_requires_max_(PASSIVE_LEVEL)
void
CxPlatDataPathSocketContextShutdown(
    _In_ CXPLAT_SOCKET_PROC* SocketProc
    )
{
    if (SocketProc->Parent->Type == CXPLAT_SOCKET_TCP_LISTENER) {
        if (SocketProc->AcceptSocket != NULL) {
            CxPlatSocketDelete(SocketProc->AcceptSocket);
            SocketProc->AcceptSocket = NULL;
        }

    } else if (SocketProc->CurrentRecvContext != NULL) {
        CxPlatPoolFree(
            SocketProc->CurrentRecvContext->OwningPool,
            SocketProc->CurrentRecvContext);
        SocketProc->CurrentRecvContext = NULL;
    }

    CxPlatRundownUninitialize(&SocketProc->UpcallRundown);

    if (InterlockedDecrement16(
            &SocketProc->Parent->ProcsOutstanding) == 0) {
        //
        // Last socket context cleaned up, so now the binding can be freed.
        //
        CxPlatRundownRelease(&SocketProc->Parent->Datapath->SocketsRundown);
        QuicTraceLogVerbose(
            DatapathShutDownComplete,
            "[data][%p] Shut down (complete)",
            SocketProc->Parent);
        CXPLAT_FREE(SocketProc->Parent, QUIC_POOL_SOCKET);
    }
}

_IRQL_requires_max_(DISPATCH_LEVEL)
UINT16
CxPlatSocketGetLocalMtu(
    _In_ CXPLAT_SOCKET* Socket
    )
{
    CXPLAT_DBG_ASSERT(Socket != NULL);
    return Socket->Mtu;
}

_IRQL_requires_max_(DISPATCH_LEVEL)
void
CxPlatSocketGetLocalAddress(
    _In_ CXPLAT_SOCKET* Socket,
    _Out_ QUIC_ADDR* Address
    )
{
    CXPLAT_DBG_ASSERT(Socket != NULL);
    *Address = Socket->LocalAddress;
}

_IRQL_requires_max_(DISPATCH_LEVEL)
void
CxPlatSocketGetRemoteAddress(
    _In_ CXPLAT_SOCKET* Socket,
    _Out_ QUIC_ADDR* Address
    )
{
    CXPLAT_DBG_ASSERT(Socket != NULL);
    *Address = Socket->RemoteAddress;
}

CXPLAT_DATAPATH_INTERNAL_RECV_CONTEXT*
CxPlatSocketAllocRecvContext(
    _In_ CXPLAT_DATAPATH* Datapath,
    _In_ UINT16 ProcIndex
    )
{
    CXPLAT_DATAPATH_INTERNAL_RECV_CONTEXT* RecvContext =
        CxPlatPoolAlloc(&Datapath->Processors[ProcIndex].RecvDatagramPool);

    if (RecvContext != NULL) {
        RecvContext->OwningPool =
            &Datapath->Processors[ProcIndex].RecvDatagramPool;
        RecvContext->ReferenceCount = 0;
    }

    return RecvContext;
}

QUIC_STATUS
CxPlatSocketStartAccept(
    _In_ CXPLAT_SOCKET_PROC* ListenerSocketProc,
    _In_ CXPLAT_DATAPATH_PROC* DatapathProc
    )
{
    QUIC_STATUS Status;
    CXPLAT_DATAPATH* Datapath = ListenerSocketProc->Parent->Datapath;
    DWORD BytesRecv = 0;
    int Result;

    //
    // Initialize a server socket to accept.
    //
    if (ListenerSocketProc->AcceptSocket == NULL) {
        Status =
            CxPlatSocketCreateTcpInternal(
                Datapath,
                CXPLAT_SOCKET_TCP_SERVER,
                NULL,
                NULL,
                NULL,
                &ListenerSocketProc->AcceptSocket);
        if (QUIC_FAILED(Status)) {
            goto Error;
        }
    }

    RtlZeroMemory(
        &ListenerSocketProc->Overlapped,
        sizeof(ListenerSocketProc->Overlapped));

    Result =
        Datapath->AcceptEx(
            ListenerSocketProc->Socket,
            ListenerSocketProc->AcceptSocket->Processors[0].Socket,
            &ListenerSocketProc->AcceptAddrSpace,
            0,                          // dwReceiveDataLength
            sizeof(SOCKADDR_INET)+16,   // dwLocalAddressLength
            sizeof(SOCKADDR_INET)+16,   // dwRemoteAddressLength
            &BytesRecv,
            &ListenerSocketProc->Overlapped);
    if (Result == FALSE) {
        int WsaError = WSAGetLastError();
        if (WsaError != WSA_IO_PENDING) {
            QuicTraceEvent(
                DatapathErrorStatus,
                "[data][%p] ERROR, %u, %s.",
                ListenerSocketProc->Parent,
                WsaError,
                "AcceptEx");
            Status = HRESULT_FROM_WIN32(WsaError);
            goto Error;
        }
    } else {
        //
        // Manually post IO completion if accept completed synchronously.
        //
        if (!PostQueuedCompletionStatus(
                DatapathProc->IOCP,
                BytesRecv,
                (ULONG_PTR)ListenerSocketProc,
                &ListenerSocketProc->Overlapped)) {
            DWORD LastError = GetLastError();
            QuicTraceEvent(
                DatapathErrorStatus,
                "[data][%p] ERROR, %u, %s.",
                ListenerSocketProc->Parent,
                LastError,
                "PostQueuedCompletionStatus");
            Status = HRESULT_FROM_WIN32(LastError);
            goto Error;
        }
    }

    Status = QUIC_STATUS_SUCCESS;

Error:

    return Status;
}

void
CxPlatDataPathAcceptComplete(
    _In_ CXPLAT_DATAPATH_PROC* DatapathProc,
    _In_ CXPLAT_SOCKET_PROC* ListenerSocketProc,
    _In_ ULONG IoResult
    )
{
    if (IoResult == WSAENOTSOCK || IoResult == WSA_OPERATION_ABORTED) {
        //
        // Error from shutdown, silently ignore. Return immediately so the
        // receive doesn't get reposted.
        //
        return;
    }

    if (IoResult == QUIC_STATUS_SUCCESS) {
        CXPLAT_DBG_ASSERT(ListenerSocketProc->AcceptSocket != NULL);
        CXPLAT_SOCKET_PROC* AcceptSocketProc = &ListenerSocketProc->AcceptSocket->Processors[0];
        CXPLAT_DBG_ASSERT(ListenerSocketProc->AcceptSocket == AcceptSocketProc->Parent);

        AcceptSocketProc->Parent->ConnectComplete = TRUE;
        AcceptSocketProc->Parent->ProcessorAffinity = 0;
        // TODO - Query for RSS info

        QuicTraceEvent(
            DatapathErrorStatus,
            "[data][%p] ERROR, %u, %s.",
            ListenerSocketProc->Parent,
            0,
            "AcceptEx Completed!");

        int Result =
            setsockopt(
                AcceptSocketProc->Socket,
                SOL_SOCKET,
                SO_UPDATE_ACCEPT_CONTEXT,
                (char*)&ListenerSocketProc->Socket,
                sizeof(ListenerSocketProc->Socket));
        if (Result == SOCKET_ERROR) {
            int WsaError = WSAGetLastError();
            QuicTraceEvent(
                DatapathErrorStatus,
                "[data][%p] ERROR, %u, %s.",
                ListenerSocketProc->AcceptSocket,
                WsaError,
                "Set UPDATE_ACCEPT_CONTEXT");
            goto Error;
        }

        if (DatapathProc->IOCP !=
            CreateIoCompletionPort(
                (HANDLE)AcceptSocketProc->Socket,
                DatapathProc->IOCP,
                (ULONG_PTR)AcceptSocketProc,
                0)) {
            DWORD LastError = GetLastError();
            QuicTraceEvent(
                DatapathErrorStatus,
                "[data][%p] ERROR, %u, %s.",
                ListenerSocketProc->AcceptSocket,
                LastError,
                "CreateIoCompletionPort (accepted)");
            goto Error;
        }

        if (QUIC_FAILED(
            CxPlatSocketStartReceive(
                AcceptSocketProc,
                DatapathProc))) {
            goto Error;
        }

        AcceptSocketProc->Parent->Internal = FALSE;
        ListenerSocketProc->Parent->Datapath->TcpHandlers.Accept(
            ListenerSocketProc->Parent,
            ListenerSocketProc->Parent->ClientContext,
            ListenerSocketProc->AcceptSocket,
            &ListenerSocketProc->AcceptSocket->ClientContext);
        ListenerSocketProc->AcceptSocket = NULL;

    } else {
        QuicTraceEvent(
            DatapathErrorStatus,
            "[data][%p] ERROR, %u, %s.",
            ListenerSocketProc->Parent,
            IoResult,
            "AcceptEx completion");
    }

Error:

    if (ListenerSocketProc->AcceptSocket != NULL) {
        CxPlatSocketDelete(ListenerSocketProc->AcceptSocket);
        ListenerSocketProc->AcceptSocket = NULL;
    }

    //
    // Try to start a new accept.
    //
    (void)CxPlatSocketStartAccept(ListenerSocketProc, DatapathProc);
}

void
CxPlatDataPathConnectComplete(
    _In_ CXPLAT_DATAPATH_PROC* DatapathProc,
    _In_ CXPLAT_SOCKET_PROC* SocketProc,
    _In_ ULONG IoResult
    )
{
    if (IoResult == WSAENOTSOCK || IoResult == WSA_OPERATION_ABORTED) {
        //
        // Error from shutdown, silently ignore. Return immediately so the
        // receive doesn't get reposted.
        //
        return;
    }

    // TODO - Upcall to the app

    if (IoResult == QUIC_STATUS_SUCCESS) {

        QuicTraceEvent(
            DatapathErrorStatus,
            "[data][%p] ERROR, %u, %s.",
            SocketProc->Parent,
            0,
            "ConnectEx Completed!");

        SocketProc->Parent->ConnectComplete = TRUE;
        SocketProc->Parent->Datapath->TcpHandlers.Connect(
            SocketProc->Parent,
            SocketProc->Parent->ClientContext,
            TRUE);

        //
        // Try to start a new receive.
        //
        (void)CxPlatSocketStartReceive(SocketProc, DatapathProc);

    } else {
        QuicTraceEvent(
            DatapathErrorStatus,
            "[data][%p] ERROR, %u, %s.",
            SocketProc->Parent,
            IoResult,
            "ConnectEx completion");

        SocketProc->Parent->Datapath->TcpHandlers.Connect(
            SocketProc->Parent,
            SocketProc->Parent->ClientContext,
            FALSE);
    }
}

void
CxPlatSocketHandleUnreachableError(
    _In_ CXPLAT_SOCKET_PROC* SocketProc,
    _In_ ULONG ErrorCode
    )
{
    PSOCKADDR_INET RemoteAddr =
        &SocketProc->CurrentRecvContext->Tuple.RemoteAddress;
    UNREFERENCED_PARAMETER(ErrorCode);

    CxPlatConvertFromMappedV6(RemoteAddr, RemoteAddr);

#if QUIC_CLOG
    QuicTraceLogVerbose(
        DatapathUnreachableWithError,
        "[data][%p] Received unreachable error (0x%x) from %!ADDR!",
        SocketProc->Parent,
        ErrorCode,
        CLOG_BYTEARRAY(sizeof(*RemoteAddr), RemoteAddr));
#endif

    SocketProc->Parent->Datapath->UdpHandlers.Unreachable(
        SocketProc->Parent,
        SocketProc->Parent->ClientContext,
        RemoteAddr);
}

QUIC_STATUS
CxPlatSocketStartReceive(
    _In_ CXPLAT_SOCKET_PROC* SocketProc,
    _In_ CXPLAT_DATAPATH_PROC* DatapathProc
    )
{
    QUIC_STATUS Status;
    CXPLAT_DATAPATH* Datapath = SocketProc->Parent->Datapath;
    int Result;
    DWORD BytesRecv = 0;

    CXPLAT_DBG_ASSERT(SocketProc->Parent->Type != CXPLAT_SOCKET_TCP_LISTENER);

    //
    // Get a receive buffer we can pass to WinSock.
    //
    if (SocketProc->CurrentRecvContext == NULL) {
        SocketProc->CurrentRecvContext =
            CxPlatSocketAllocRecvContext(
                Datapath,
                DatapathProc->Index);
        if (SocketProc->CurrentRecvContext == NULL) {
            Status = QUIC_STATUS_OUT_OF_MEMORY;
            goto Error;
        }
    }

    RtlZeroMemory(
        &SocketProc->Overlapped,
        sizeof(SocketProc->Overlapped));

    SocketProc->RecvWsaBuf.buf =
        ((CHAR*)SocketProc->CurrentRecvContext) + Datapath->RecvPayloadOffset;

    RtlZeroMemory(
        &SocketProc->RecvWsaMsgHdr,
        sizeof(SocketProc->RecvWsaMsgHdr));

    SocketProc->RecvWsaMsgHdr.name =
        (PSOCKADDR)&SocketProc->CurrentRecvContext->Tuple.RemoteAddress;
    SocketProc->RecvWsaMsgHdr.namelen =
        sizeof(SocketProc->CurrentRecvContext->Tuple.RemoteAddress);

    SocketProc->RecvWsaMsgHdr.lpBuffers = &SocketProc->RecvWsaBuf;
    SocketProc->RecvWsaMsgHdr.dwBufferCount = 1;

    SocketProc->RecvWsaMsgHdr.Control.buf = SocketProc->RecvWsaMsgControlBuf;
    SocketProc->RecvWsaMsgHdr.Control.len = sizeof(SocketProc->RecvWsaMsgControlBuf);

Retry_recv:

    if (SocketProc->Parent->Type == CXPLAT_SOCKET_UDP) {
        Result =
            SocketProc->Parent->Datapath->WSARecvMsg(
                SocketProc->Socket,
                &SocketProc->RecvWsaMsgHdr,
                &BytesRecv,
                &SocketProc->Overlapped,
                NULL);
    } else {
        DWORD Flags = 0;
        Result =
            WSARecv(
                SocketProc->Socket,
                &SocketProc->RecvWsaBuf,
                1,
                &BytesRecv,
                &Flags,
                &SocketProc->Overlapped,
                NULL);
    }
    if (Result == SOCKET_ERROR) {
        int WsaError = WSAGetLastError();
        if (WsaError != WSA_IO_PENDING) {
            if (SocketProc->Parent->Type == CXPLAT_SOCKET_UDP &&
                WsaError == WSAECONNRESET) {
                CxPlatSocketHandleUnreachableError(SocketProc, (ULONG)WsaError);
                goto Retry_recv;
            } else {
                QuicTraceEvent(
                    DatapathErrorStatus,
                    "[data][%p] ERROR, %u, %s.",
                    SocketProc->Parent,
                    WsaError,
                    "WSARecvMsg");
                Status = HRESULT_FROM_WIN32(WsaError);
                goto Error;
            }
        }
    } else {
        //
        // Manually post IO completion if receive completed synchronously.
        //
        if (!PostQueuedCompletionStatus(
                DatapathProc->IOCP,
                BytesRecv,
                (ULONG_PTR)SocketProc,
                &SocketProc->Overlapped)) {
            DWORD LastError = GetLastError();
            QuicTraceEvent(
                DatapathErrorStatus,
                "[data][%p] ERROR, %u, %s.",
                SocketProc->Parent,
                LastError,
                "PostQueuedCompletionStatus");
            Status = HRESULT_FROM_WIN32(LastError);
            goto Error;
        }
    }

    Status = QUIC_STATUS_SUCCESS;

Error:

    return Status;
}

void
CxPlatDataPathUdpRecvComplete(
    _In_ CXPLAT_DATAPATH_PROC* DatapathProc,
    _In_ CXPLAT_SOCKET_PROC* SocketProc,
    _In_ ULONG IoResult,
    _In_ UINT16 NumberOfBytesTransferred
    )
{
    //
    // Copy the current receive buffer locally. On error cases, we leave the
    // buffer set as the current receive buffer because we are only using it
    // inline. Otherwise, we remove it as the current because we are giving
    // it to the client.
    //
    CXPLAT_DBG_ASSERT(SocketProc->CurrentRecvContext != NULL);
    CXPLAT_DATAPATH_INTERNAL_RECV_CONTEXT* RecvContext = SocketProc->CurrentRecvContext;
    if (IoResult == NO_ERROR) {
        SocketProc->CurrentRecvContext = NULL;
    }

    PSOCKADDR_INET RemoteAddr = &RecvContext->Tuple.RemoteAddress;
    PSOCKADDR_INET LocalAddr = &RecvContext->Tuple.LocalAddress;

    if (IoResult == WSAENOTSOCK || IoResult == WSA_OPERATION_ABORTED) {
        //
        // Error from shutdown, silently ignore. Return immediately so the
        // receive doesn't get reposted.
        //
        return;

    } else if (IsUnreachableErrorCode(IoResult)) {

<<<<<<< HEAD
        if (!SocketContext->Binding->PcpBinding) {
            QuicDataPathBindingHandleUnreachableError(SocketContext, IoResult);
        }
=======
        CxPlatSocketHandleUnreachableError(SocketProc, IoResult);
>>>>>>> 8d595dcd

    } else if (IoResult == ERROR_MORE_DATA ||
        (IoResult == NO_ERROR && SocketProc->RecvWsaBuf.len < NumberOfBytesTransferred)) {

        CxPlatConvertFromMappedV6(RemoteAddr, RemoteAddr);

#if QUIC_CLOG
        QuicTraceLogVerbose(
            DatapathTooLarge,
            "[data][%p] Received larger than expected datagram from %!ADDR!",
            SocketProc->Parent,
            CLOG_BYTEARRAY(sizeof(*RemoteAddr), RemoteAddr));
#endif

        //
        // TODO - Indicate to Core library.
        //

    } else if (IoResult == QUIC_STATUS_SUCCESS) {

        CXPLAT_RECV_DATA* RecvDataChain = NULL;
        CXPLAT_RECV_DATA** DatagramChainTail = &RecvDataChain;

        CXPLAT_DATAPATH* Datapath = SocketProc->Parent->Datapath;
        CXPLAT_RECV_DATA* Datagram;
        PUCHAR RecvPayload = ((PUCHAR)RecvContext) + Datapath->RecvPayloadOffset;

        BOOLEAN FoundLocalAddr = FALSE;
        UINT16 MessageLength = NumberOfBytesTransferred;
        ULONG MessageCount = 0;
        BOOLEAN IsCoalesced = FALSE;
        INT ECN = 0;

        for (WSACMSGHDR *CMsg = WSA_CMSG_FIRSTHDR(&SocketProc->RecvWsaMsgHdr);
            CMsg != NULL;
            CMsg = WSA_CMSG_NXTHDR(&SocketProc->RecvWsaMsgHdr, CMsg)) {

            if (CMsg->cmsg_level == IPPROTO_IPV6) {
                if (CMsg->cmsg_type == IPV6_PKTINFO) {
                    PIN6_PKTINFO PktInfo6 = (PIN6_PKTINFO)WSA_CMSG_DATA(CMsg);
                    LocalAddr->si_family = QUIC_ADDRESS_FAMILY_INET6;
                    LocalAddr->Ipv6.sin6_addr = PktInfo6->ipi6_addr;
                    LocalAddr->Ipv6.sin6_port = SocketProc->Parent->LocalAddress.Ipv6.sin6_port;
                    CxPlatConvertFromMappedV6(LocalAddr, LocalAddr);
                    LocalAddr->Ipv6.sin6_scope_id = PktInfo6->ipi6_ifindex;
                    FoundLocalAddr = TRUE;
                } else if (CMsg->cmsg_type == IPV6_ECN) {
                    ECN = *(PINT)WSA_CMSG_DATA(CMsg);
                    CXPLAT_DBG_ASSERT(ECN < UINT8_MAX);
                }
            } else if (CMsg->cmsg_level == IPPROTO_IP) {
                if (CMsg->cmsg_type == IP_PKTINFO) {
                    PIN_PKTINFO PktInfo = (PIN_PKTINFO)WSA_CMSG_DATA(CMsg);
                    LocalAddr->si_family = QUIC_ADDRESS_FAMILY_INET;
                    LocalAddr->Ipv4.sin_addr = PktInfo->ipi_addr;
                    LocalAddr->Ipv4.sin_port = SocketProc->Parent->LocalAddress.Ipv6.sin6_port;
                    LocalAddr->Ipv6.sin6_scope_id = PktInfo->ipi_ifindex;
                    FoundLocalAddr = TRUE;
                } else if (CMsg->cmsg_type == IP_ECN) {
                    ECN = *(PINT)WSA_CMSG_DATA(CMsg);
                    CXPLAT_DBG_ASSERT(ECN < UINT8_MAX);
                }
#ifdef UDP_RECV_MAX_COALESCED_SIZE
            } else if (CMsg->cmsg_level == IPPROTO_UDP) {
                if (CMsg->cmsg_type == UDP_COALESCED_INFO) {
                    CXPLAT_DBG_ASSERT(*(PDWORD)WSA_CMSG_DATA(CMsg) <= MAX_URO_PAYLOAD_LENGTH);
                    MessageLength = (UINT16)*(PDWORD)WSA_CMSG_DATA(CMsg);
                    IsCoalesced = TRUE;
                }
#endif
            }
        }

        if (!FoundLocalAddr) {
            //
            // The underlying data path does not guarantee ancillary data for
            // enabled socket options when the system is under memory pressure.
            //
            QuicTraceLogWarning(
                DatapathMissingInfo,
                "[data][%p] WSARecvMsg completion is missing IP_PKTINFO",
                SocketProc->Parent);
            goto Drop;
        }

        if (NumberOfBytesTransferred == 0) {
            QuicTraceLogWarning(
                DatapathRecvEmpty,
                "[data][%p] Dropping datagram with empty payload.",
                SocketProc->Parent);
            goto Drop;
        }

        CxPlatConvertFromMappedV6(RemoteAddr, RemoteAddr);

        QuicTraceEvent(
            DatapathRecv,
            "[data][%p] Recv %u bytes (segment=%hu) Src=%!ADDR! Dst=%!ADDR!",
            SocketProc->Parent,
            NumberOfBytesTransferred,
            MessageLength,
            CLOG_BYTEARRAY(sizeof(*LocalAddr), LocalAddr),
            CLOG_BYTEARRAY(sizeof(*RemoteAddr), RemoteAddr));

        CXPLAT_DBG_ASSERT(NumberOfBytesTransferred <= SocketProc->RecvWsaBuf.len);

        Datagram = (CXPLAT_RECV_DATA*)(RecvContext + 1);

        for ( ;
            NumberOfBytesTransferred != 0;
            NumberOfBytesTransferred -= MessageLength) {

            CXPLAT_DATAPATH_INTERNAL_RECV_BUFFER_CONTEXT* InternalDatagramContext =
                CxPlatDataPathDatagramToInternalDatagramContext(Datagram);
            InternalDatagramContext->RecvContext = RecvContext;

            if (MessageLength > NumberOfBytesTransferred) {
                //
                // The last message is smaller than all the rest.
                //
                MessageLength = NumberOfBytesTransferred;
            }

            Datagram->Next = NULL;
            Datagram->Buffer = RecvPayload;
            Datagram->BufferLength = MessageLength;
            Datagram->Tuple = &RecvContext->Tuple;
            Datagram->PartitionIndex = DatapathProc->Index;
            Datagram->TypeOfService = (uint8_t)ECN;
            Datagram->Allocated = TRUE;
            Datagram->QueuedOnConnection = FALSE;

            RecvPayload += MessageLength;

            //
            // Add the datagram to the end of the current chain.
            //
            *DatagramChainTail = Datagram;
            DatagramChainTail = &Datagram->Next;
            RecvContext->ReferenceCount++;

            Datagram = (CXPLAT_RECV_DATA*)
                (((PUCHAR)Datagram) +
                    SocketProc->Parent->Datapath->DatagramStride);

            if (IsCoalesced && ++MessageCount == URO_MAX_DATAGRAMS_PER_INDICATION) {
                QuicTraceLogWarning(
                    DatapathUroPreallocExceeded,
                    "[data][%p] Exceeded URO preallocation capacity.",
                    SocketProc->Parent);
                break;
            }
        }

        CXPLAT_DBG_ASSERT(RecvDataChain);

#ifdef QUIC_FUZZER
        if (MsQuicFuzzerContext.RecvCallback) {
            CXPLAT_RECV_DATA *_DatagramIter = RecvDataChain;

            while (_DatagramIter) {
                MsQuicFuzzerContext.RecvCallback(
                    MsQuicFuzzerContext.CallbackContext,
                    _DatagramIter->Buffer,
                    _DatagramIter->BufferLength);
                _DatagramIter = _DatagramIter->Next;
            }
        }
#endif

<<<<<<< HEAD
        if (!SocketContext->Binding->PcpBinding) {
            SocketContext->Binding->Datapath->RecvHandler(
                SocketContext->Binding,
                SocketContext->Binding->ClientContext,
                DatagramChain);
        } else {
            QuicPcpRecvCallback(
                SocketContext->Binding,
                SocketContext->Binding->ClientContext,
                DatagramChain);
        }
=======
        SocketProc->Parent->Datapath->UdpHandlers.Receive(
            SocketProc->Parent,
            SocketProc->Parent->ClientContext,
            RecvDataChain);
>>>>>>> 8d595dcd

    } else {
        QuicTraceEvent(
            DatapathErrorStatus,
            "[data][%p] ERROR, %u, %s.",
            SocketProc->Parent,
            IoResult,
            "WSARecvMsg completion");
    }

Drop:
    //
    // Try to start a new receive.
    //
    (void)CxPlatSocketStartReceive(SocketProc, DatapathProc);
}

void
CxPlatDataPathTcpRecvComplete(
    _In_ CXPLAT_DATAPATH_PROC* DatapathProc,
    _In_ CXPLAT_SOCKET_PROC* SocketProc,
    _In_ ULONG IoResult,
    _In_ UINT16 NumberOfBytesTransferred
    )
{
    //
    // Copy the current receive buffer locally. On error cases, we leave the
    // buffer set as the current receive buffer because we are only using it
    // inline. Otherwise, we remove it as the current because we are giving
    // it to the client.
    //
    CXPLAT_DBG_ASSERT(SocketProc->CurrentRecvContext != NULL);
    CXPLAT_DATAPATH_INTERNAL_RECV_CONTEXT* RecvContext = SocketProc->CurrentRecvContext;
    if (IoResult == NO_ERROR) {
        SocketProc->CurrentRecvContext = NULL;
    }

    PSOCKADDR_INET RemoteAddr = &RecvContext->Tuple.RemoteAddress;
    PSOCKADDR_INET LocalAddr = &RecvContext->Tuple.LocalAddress;

    if (IoResult == WSAENOTSOCK ||
        IoResult == WSA_OPERATION_ABORTED ||
        IoResult == ERROR_NETNAME_DELETED) {
        //
        // Error from shutdown, silently ignore. Return immediately so the
        // receive doesn't get reposted.
        //
        if (!SocketProc->Parent->DisconnectIndicated) {
            SocketProc->Parent->DisconnectIndicated = TRUE;
            SocketProc->Parent->Datapath->TcpHandlers.Connect(
                SocketProc->Parent,
                SocketProc->Parent->ClientContext,
                FALSE);
        }
        return;

    } else if (IoResult == QUIC_STATUS_SUCCESS) {

        if (NumberOfBytesTransferred == 0) {
            if (!SocketProc->Parent->DisconnectIndicated) {
                SocketProc->Parent->DisconnectIndicated = TRUE;
                SocketProc->Parent->Datapath->TcpHandlers.Connect(
                    SocketProc->Parent,
                    SocketProc->Parent->ClientContext,
                    FALSE);
            }
            goto Drop;
        }

        QuicTraceEvent(
            DatapathRecv,
            "[data][%p] Recv %u bytes (segment=%hu) Src=%!ADDR! Dst=%!ADDR!",
            SocketProc->Parent,
            NumberOfBytesTransferred,
            NumberOfBytesTransferred,
            CLOG_BYTEARRAY(sizeof(*LocalAddr), LocalAddr),
            CLOG_BYTEARRAY(sizeof(*RemoteAddr), RemoteAddr));

        CXPLAT_DBG_ASSERT(NumberOfBytesTransferred <= SocketProc->RecvWsaBuf.len);

        CXPLAT_DATAPATH* Datapath = SocketProc->Parent->Datapath;
        CXPLAT_RECV_DATA* Data = (CXPLAT_RECV_DATA*)(RecvContext + 1);

        CXPLAT_DATAPATH_INTERNAL_RECV_BUFFER_CONTEXT* InternalDatagramContext =
            CxPlatDataPathDatagramToInternalDatagramContext(Data);
        InternalDatagramContext->RecvContext = RecvContext;

        Data->Next = NULL;
        Data->Buffer = ((PUCHAR)RecvContext) + Datapath->RecvPayloadOffset;
        Data->BufferLength = NumberOfBytesTransferred;
        Data->Tuple = &RecvContext->Tuple;
        Data->PartitionIndex = DatapathProc->Index;
        Data->TypeOfService = 0;
        Data->Allocated = TRUE;
        Data->QueuedOnConnection = FALSE;
        RecvContext->ReferenceCount++;

        SocketProc->Parent->Datapath->TcpHandlers.Receive(
            SocketProc->Parent,
            SocketProc->Parent->ClientContext,
            Data);

    } else {
        QuicTraceEvent(
            DatapathErrorStatus,
            "[data][%p] ERROR, %u, %s.",
            SocketProc->Parent,
            IoResult,
            "WSARecv completion");
    }

Drop:
    //
    // Try to start a new receive.
    //
    (void)CxPlatSocketStartReceive(SocketProc, DatapathProc);
}

_IRQL_requires_max_(DISPATCH_LEVEL)
void
CxPlatRecvDataReturn(
    _In_opt_ CXPLAT_RECV_DATA* RecvDataChain
    )
{
    CXPLAT_RECV_DATA* Datagram;

    LONG BatchedBufferCount = 0;
    CXPLAT_DATAPATH_INTERNAL_RECV_CONTEXT* BatchedInternalContext = NULL;

    while ((Datagram = RecvDataChain) != NULL) {
        RecvDataChain = RecvDataChain->Next;

        CXPLAT_DATAPATH_INTERNAL_RECV_BUFFER_CONTEXT* InternalBufferContext =
            CxPlatDataPathDatagramToInternalDatagramContext(Datagram);
        CXPLAT_DATAPATH_INTERNAL_RECV_CONTEXT* InternalContext =
            InternalBufferContext->RecvContext;

        if (BatchedInternalContext == InternalContext) {
            BatchedBufferCount++;
        } else {
            if (BatchedInternalContext != NULL &&
                InterlockedAdd(
                    (PLONG)&BatchedInternalContext->ReferenceCount,
                    -BatchedBufferCount) == 0) {
                //
                // Clean up the data indication.
                //
                CxPlatPoolFree(
                    BatchedInternalContext->OwningPool,
                    BatchedInternalContext);
            }

            BatchedInternalContext = InternalContext;
            BatchedBufferCount = 1;
        }
    }

    if (BatchedInternalContext != NULL &&
        InterlockedAdd(
            (PLONG)&BatchedInternalContext->ReferenceCount,
            -BatchedBufferCount) == 0) {
        //
        // Clean up the data indication.
        //
        CxPlatPoolFree(
            BatchedInternalContext->OwningPool,
            BatchedInternalContext);
    }
}

_IRQL_requires_max_(DISPATCH_LEVEL)
_Success_(return != NULL)
CXPLAT_SEND_DATA*
CxPlatSendDataAlloc(
    _In_ CXPLAT_SOCKET* Socket,
    _In_ CXPLAT_ECN_TYPE ECN,
    _In_ uint16_t MaxPacketSize
    )
{
    CXPLAT_DBG_ASSERT(Socket != NULL);

    CXPLAT_DATAPATH_PROC* DatapathProc =
        &Socket->Datapath->Processors[GetCurrentProcessorNumber()];

    CXPLAT_SEND_DATA* SendContext =
        CxPlatPoolAlloc(&DatapathProc->SendContextPool);

    if (SendContext != NULL) {
        SendContext->Owner = DatapathProc;
        SendContext->ECN = ECN;
        SendContext->SegmentSize =
            (Socket->Datapath->Features & CXPLAT_DATAPATH_FEATURE_SEND_SEGMENTATION)
                ? MaxPacketSize : 0;
        SendContext->TotalSize = 0;
        SendContext->WsaBufferCount = 0;
        SendContext->ClientBuffer.len = 0;
        SendContext->ClientBuffer.buf = NULL;
    }

    return SendContext;
}

_IRQL_requires_max_(DISPATCH_LEVEL)
void
CxPlatSendDataFree(
    _In_ CXPLAT_SEND_DATA* SendContext
    )
{
    CXPLAT_DATAPATH_PROC* DatapathProc = SendContext->Owner;
    CXPLAT_POOL* BufferPool =
        SendContext->SegmentSize > 0 ?
            &DatapathProc->LargeSendBufferPool : &DatapathProc->SendBufferPool;

    for (UINT8 i = 0; i < SendContext->WsaBufferCount; ++i) {
        CxPlatPoolFree(BufferPool, SendContext->WsaBuffers[i].buf);
    }

    CxPlatPoolFree(&DatapathProc->SendContextPool, SendContext);
}

static
BOOLEAN
CxPlatSendContextCanAllocSendSegment(
    _In_ CXPLAT_SEND_DATA* SendContext,
    _In_ UINT16 MaxBufferLength
    )
{
    CXPLAT_DBG_ASSERT(SendContext->SegmentSize > 0);
    CXPLAT_DBG_ASSERT(SendContext->WsaBufferCount > 0);
    CXPLAT_DBG_ASSERT(SendContext->WsaBufferCount <= SendContext->Owner->Datapath->MaxSendBatchSize);

    ULONG BytesAvailable =
        CXPLAT_LARGE_SEND_BUFFER_SIZE -
            SendContext->WsaBuffers[SendContext->WsaBufferCount - 1].len -
            SendContext->ClientBuffer.len;

    return MaxBufferLength <= BytesAvailable;
}

static
BOOLEAN
CxPlatSendContextCanAllocSend(
    _In_ CXPLAT_SEND_DATA* SendContext,
    _In_ UINT16 MaxBufferLength
    )
{
    return
        (SendContext->WsaBufferCount < SendContext->Owner->Datapath->MaxSendBatchSize) ||
        ((SendContext->SegmentSize > 0) &&
            CxPlatSendContextCanAllocSendSegment(SendContext, MaxBufferLength));
}

static
void
CxPlatSendContextFinalizeSendBuffer(
    _In_ CXPLAT_SEND_DATA* SendContext,
    _In_ BOOLEAN IsSendingImmediately
    )
{
    if (SendContext->ClientBuffer.len == 0) {
        //
        // There is no buffer segment outstanding at the client.
        //
        if (SendContext->WsaBufferCount > 0) {
            CXPLAT_DBG_ASSERT(SendContext->WsaBuffers[SendContext->WsaBufferCount - 1].len < UINT16_MAX);
            SendContext->TotalSize +=
                SendContext->WsaBuffers[SendContext->WsaBufferCount - 1].len;
        }
        return;
    }

    CXPLAT_DBG_ASSERT(SendContext->SegmentSize > 0 && SendContext->WsaBufferCount > 0);
    CXPLAT_DBG_ASSERT(SendContext->ClientBuffer.len > 0 && SendContext->ClientBuffer.len <= SendContext->SegmentSize);
    CXPLAT_DBG_ASSERT(CxPlatSendContextCanAllocSendSegment(SendContext, 0));

    //
    // Append the client's buffer segment to our internal send buffer.
    //
    SendContext->WsaBuffers[SendContext->WsaBufferCount - 1].len +=
        SendContext->ClientBuffer.len;
    SendContext->TotalSize += SendContext->ClientBuffer.len;

    if (SendContext->ClientBuffer.len == SendContext->SegmentSize) {
        SendContext->ClientBuffer.buf += SendContext->SegmentSize;
        SendContext->ClientBuffer.len = 0;
    } else {
        //
        // The next segment allocation must create a new backing buffer.
        //
        CXPLAT_DBG_ASSERT(IsSendingImmediately); // Future: Refactor so it's impossible to hit this.
        UNREFERENCED_PARAMETER(IsSendingImmediately);
        SendContext->ClientBuffer.buf = NULL;
        SendContext->ClientBuffer.len = 0;
    }
}

_Success_(return != NULL)
static
WSABUF*
CxPlatSendContextAllocBuffer(
    _In_ CXPLAT_SEND_DATA* SendContext,
    _In_ CXPLAT_POOL* BufferPool
    )
{
    CXPLAT_DBG_ASSERT(SendContext->WsaBufferCount < SendContext->Owner->Datapath->MaxSendBatchSize);

    WSABUF* WsaBuffer = &SendContext->WsaBuffers[SendContext->WsaBufferCount];
    WsaBuffer->buf = CxPlatPoolAlloc(BufferPool);
    if (WsaBuffer->buf == NULL) {
        return NULL;
    }
    ++SendContext->WsaBufferCount;

    return WsaBuffer;
}

_Success_(return != NULL)
static
QUIC_BUFFER*
CxPlatSendContextAllocPacketBuffer(
    _In_ CXPLAT_SEND_DATA* SendContext,
    _In_ UINT16 MaxBufferLength
    )
{
    WSABUF* WsaBuffer =
        CxPlatSendContextAllocBuffer(SendContext, &SendContext->Owner->SendBufferPool);
    if (WsaBuffer != NULL) {
        WsaBuffer->len = MaxBufferLength;
    }
    return (QUIC_BUFFER*)WsaBuffer;
}

_Success_(return != NULL)
static
QUIC_BUFFER*
CxPlatSendContextAllocSegmentBuffer(
    _In_ CXPLAT_SEND_DATA* SendContext,
    _In_ UINT16 MaxBufferLength
    )
{
    CXPLAT_DBG_ASSERT(SendContext->SegmentSize > 0);
    CXPLAT_DBG_ASSERT(MaxBufferLength <= SendContext->SegmentSize);

    CXPLAT_DATAPATH_PROC* DatapathProc = SendContext->Owner;
    WSABUF* WsaBuffer;

    if (SendContext->ClientBuffer.buf != NULL &&
        CxPlatSendContextCanAllocSendSegment(SendContext, MaxBufferLength)) {

        //
        // All clear to return the next segment of our contiguous buffer.
        //
        SendContext->ClientBuffer.len = MaxBufferLength;
        return (QUIC_BUFFER*)&SendContext->ClientBuffer;
    }

    WsaBuffer = CxPlatSendContextAllocBuffer(SendContext, &DatapathProc->LargeSendBufferPool);
    if (WsaBuffer == NULL) {
        return NULL;
    }

    //
    // Provide a virtual WSABUF to the client. Once the client has committed
    // to a final send size, we'll append it to our internal backing buffer.
    //
    WsaBuffer->len = 0;
    SendContext->ClientBuffer.buf = WsaBuffer->buf;
    SendContext->ClientBuffer.len = MaxBufferLength;

    return (QUIC_BUFFER*)&SendContext->ClientBuffer;
}

_IRQL_requires_max_(DISPATCH_LEVEL)
_Success_(return != NULL)
QUIC_BUFFER*
CxPlatSendDataAllocBuffer(
    _In_ CXPLAT_SEND_DATA* SendContext,
    _In_ UINT16 MaxBufferLength
    )
{
    CXPLAT_DBG_ASSERT(SendContext != NULL);
    CXPLAT_DBG_ASSERT(MaxBufferLength > 0);
    CXPLAT_DBG_ASSERT(MaxBufferLength <= CXPLAT_MAX_MTU - CXPLAT_MIN_IPV4_HEADER_SIZE - CXPLAT_UDP_HEADER_SIZE);

    CxPlatSendContextFinalizeSendBuffer(SendContext, FALSE);

    if (!CxPlatSendContextCanAllocSend(SendContext, MaxBufferLength)) {
        return NULL;
    }

    if (SendContext->SegmentSize == 0) {
        return CxPlatSendContextAllocPacketBuffer(SendContext, MaxBufferLength);
    } else {
        return CxPlatSendContextAllocSegmentBuffer(SendContext, MaxBufferLength);
    }
}

_IRQL_requires_max_(DISPATCH_LEVEL)
void
CxPlatSendDataFreeBuffer(
    _In_ CXPLAT_SEND_DATA* SendContext,
    _In_ QUIC_BUFFER* Datagram
    )
{
    //
    // This must be the final send buffer; intermediate buffers cannot be freed.
    //
    CXPLAT_DATAPATH_PROC* DatapathProc = SendContext->Owner;
    PCHAR TailBuffer = SendContext->WsaBuffers[SendContext->WsaBufferCount - 1].buf;

    if (SendContext->SegmentSize == 0) {
        CXPLAT_DBG_ASSERT(Datagram->Buffer == (uint8_t*)TailBuffer);

        CxPlatPoolFree(&DatapathProc->SendBufferPool, Datagram->Buffer);
        --SendContext->WsaBufferCount;
    } else {
        TailBuffer += SendContext->WsaBuffers[SendContext->WsaBufferCount - 1].len;
        CXPLAT_DBG_ASSERT(Datagram->Buffer == (uint8_t*)TailBuffer);

        if (SendContext->WsaBuffers[SendContext->WsaBufferCount - 1].len == 0) {
            CxPlatPoolFree(&DatapathProc->LargeSendBufferPool, Datagram->Buffer);
            --SendContext->WsaBufferCount;
        }

        SendContext->ClientBuffer.buf = NULL;
        SendContext->ClientBuffer.len = 0;
    }
}

_IRQL_requires_max_(DISPATCH_LEVEL)
BOOLEAN
CxPlatSendDataIsFull(
    _In_ CXPLAT_SEND_DATA* SendContext
    )
{
    return !CxPlatSendContextCanAllocSend(SendContext, SendContext->SegmentSize);
}

void
CxPlatSendContextComplete(
    _In_ CXPLAT_SOCKET_PROC* SocketProc,
    _In_ CXPLAT_SEND_DATA* SendContext,
    _In_ ULONG IoResult
    )
{
    UNREFERENCED_PARAMETER(SocketProc);
    if (IoResult != QUIC_STATUS_SUCCESS) {
        QuicTraceEvent(
            DatapathErrorStatus,
            "[data][%p] ERROR, %u, %s.",
            SocketProc->Parent,
            IoResult,
            "WSASendMsg completion");
    }

    CxPlatSendDataFree(SendContext);
}

_IRQL_requires_max_(DISPATCH_LEVEL)
QUIC_STATUS
CxPlatSocketSend(
    _In_ CXPLAT_SOCKET* Socket,
    _In_ const QUIC_ADDR* LocalAddress,
    _In_ const QUIC_ADDR* RemoteAddress,
    _In_ CXPLAT_SEND_DATA* SendContext
    )
{
    QUIC_STATUS Status;
    CXPLAT_DATAPATH* Datapath;
    CXPLAT_SOCKET_PROC* SocketProc;
    int Result;
    DWORD BytesSent;

    CXPLAT_DBG_ASSERT(
        Socket != NULL && LocalAddress != NULL &&
        RemoteAddress != NULL && SendContext != NULL);

    if (SendContext->WsaBufferCount == 0) {
        Status = QUIC_STATUS_INVALID_PARAMETER;
        goto Exit;
    }

    CxPlatSendContextFinalizeSendBuffer(SendContext, TRUE);

    Datapath = Socket->Datapath;
    SocketProc = &Socket->Processors[Socket->HasFixedRemoteAddress ? 0 : GetCurrentProcessorNumber()];

    QuicTraceEvent(
        DatapathSend,
        "[data][%p] Send %u bytes in %hhu buffers (segment=%hu) Dst=%!ADDR!, Src=%!ADDR!",
        Socket,
        SendContext->TotalSize,
        SendContext->WsaBufferCount,
        SendContext->SegmentSize,
        CLOG_BYTEARRAY(sizeof(*RemoteAddress), RemoteAddress),
        CLOG_BYTEARRAY(sizeof(*LocalAddress), LocalAddress));

    //
    // Map V4 address to dual-stack socket format.
    //
    SOCKADDR_INET MappedRemoteAddress = { 0 };
    CxPlatConvertToMappedV6(RemoteAddress, &MappedRemoteAddress);

    BYTE CtrlBuf[
        WSA_CMSG_SPACE(sizeof(IN6_PKTINFO)) +   // IP_PKTINFO
        WSA_CMSG_SPACE(sizeof(INT)) +           // IP_ECN
#ifdef UDP_SEND_MSG_SIZE
        WSA_CMSG_SPACE(sizeof(DWORD))           // UDP_SEND_MSG_SIZE
#endif
        ];

    WSAMSG WSAMhdr;
    WSAMhdr.dwFlags = 0;
    if (Socket->HasFixedRemoteAddress) {
        WSAMhdr.name = NULL;
        WSAMhdr.namelen = 0;
    } else {
        WSAMhdr.name = (LPSOCKADDR)&MappedRemoteAddress;
        WSAMhdr.namelen = sizeof(MappedRemoteAddress);
    }
    WSAMhdr.lpBuffers = SendContext->WsaBuffers;
    WSAMhdr.dwBufferCount = SendContext->WsaBufferCount;
    WSAMhdr.Control.buf = (PCHAR)CtrlBuf;
    WSAMhdr.Control.len = 0;

    PWSACMSGHDR CMsg = NULL;
    if (LocalAddress->si_family == QUIC_ADDRESS_FAMILY_INET) {

        if (!Socket->HasFixedRemoteAddress) {
            WSAMhdr.Control.len += WSA_CMSG_SPACE(sizeof(IN_PKTINFO));
            CMsg = WSA_CMSG_FIRSTHDR(&WSAMhdr);
            CMsg->cmsg_level = IPPROTO_IP;
            CMsg->cmsg_type = IP_PKTINFO;
            CMsg->cmsg_len = WSA_CMSG_LEN(sizeof(IN_PKTINFO));
            PIN_PKTINFO PktInfo = (PIN_PKTINFO)WSA_CMSG_DATA(CMsg);
            PktInfo->ipi_ifindex = LocalAddress->Ipv6.sin6_scope_id;
            PktInfo->ipi_addr = LocalAddress->Ipv4.sin_addr;
        }

        WSAMhdr.Control.len += WSA_CMSG_SPACE(sizeof(INT));
        CMsg = WSA_CMSG_NXTHDR(&WSAMhdr, CMsg);
        CXPLAT_DBG_ASSERT(CMsg != NULL);
        CMsg->cmsg_level = IPPROTO_IP;
        CMsg->cmsg_type = IP_ECN;
        CMsg->cmsg_len = WSA_CMSG_LEN(sizeof(INT));
        *(PINT)WSA_CMSG_DATA(CMsg) = SendContext->ECN;

    } else {

        if (!Socket->HasFixedRemoteAddress) {
            WSAMhdr.Control.len += WSA_CMSG_SPACE(sizeof(IN6_PKTINFO));
            CMsg = WSA_CMSG_FIRSTHDR(&WSAMhdr);
            CMsg->cmsg_level = IPPROTO_IPV6;
            CMsg->cmsg_type = IPV6_PKTINFO;
            CMsg->cmsg_len = WSA_CMSG_LEN(sizeof(IN6_PKTINFO));
            PIN6_PKTINFO PktInfo6 = (PIN6_PKTINFO)WSA_CMSG_DATA(CMsg);
            PktInfo6->ipi6_ifindex = LocalAddress->Ipv6.sin6_scope_id;
            PktInfo6->ipi6_addr = LocalAddress->Ipv6.sin6_addr;
        }

        WSAMhdr.Control.len += WSA_CMSG_SPACE(sizeof(INT));
        CMsg = WSA_CMSG_NXTHDR(&WSAMhdr, CMsg);
        CXPLAT_DBG_ASSERT(CMsg != NULL);
        CMsg->cmsg_level = IPPROTO_IPV6;
        CMsg->cmsg_type = IPV6_ECN;
        CMsg->cmsg_len = WSA_CMSG_LEN(sizeof(INT));
        *(PINT)WSA_CMSG_DATA(CMsg) = SendContext->ECN;
    }

#ifdef UDP_SEND_MSG_SIZE
    if (SendContext->SegmentSize > 0) {
        WSAMhdr.Control.len += WSA_CMSG_SPACE(sizeof(DWORD));
        CMsg = WSA_CMSG_NXTHDR(&WSAMhdr, CMsg);
        CXPLAT_DBG_ASSERT(CMsg != NULL);
        CMsg->cmsg_level = IPPROTO_UDP;
        CMsg->cmsg_type = UDP_SEND_MSG_SIZE;
        CMsg->cmsg_len = WSA_CMSG_LEN(sizeof(DWORD));
        *(PDWORD)WSA_CMSG_DATA(CMsg) = SendContext->SegmentSize;
    }
#endif

    //
    // Start the async send.
    //
    RtlZeroMemory(&SendContext->Overlapped, sizeof(OVERLAPPED));
    if (Socket->Type == CXPLAT_SOCKET_UDP) {
        Result =
            Datapath->WSASendMsg(
                SocketProc->Socket,
                &WSAMhdr,
                0,
                &BytesSent,
                &SendContext->Overlapped,
                NULL);
    } else {
        Result =
            WSASend(
                SocketProc->Socket,
                SendContext->WsaBuffers,
                SendContext->WsaBufferCount,
                &BytesSent,
                0,
                &SendContext->Overlapped,
                NULL);
    }

    if (Result == SOCKET_ERROR) {
        int WsaError = WSAGetLastError();
        if (WsaError != WSA_IO_PENDING) {
            QuicTraceEvent(
                DatapathErrorStatus,
                "[data][%p] ERROR, %u, %s.",
                SocketProc->Parent,
                WsaError,
                "WSASendMsg");
            Status = HRESULT_FROM_WIN32(WsaError);
            goto Exit;
        }
    } else {
        //
        // Completed synchronously.
        //
        CxPlatSendContextComplete(
            SocketProc,
            SendContext,
            QUIC_STATUS_SUCCESS);
    }

    Status = QUIC_STATUS_SUCCESS;

Exit:

    if (QUIC_FAILED(Status)) {
        CxPlatSendDataFree(SendContext);
    }

    return Status;
}

DWORD
WINAPI
CxPlatDataPathWorkerThread(
    _In_ void* CompletionContext
    )
{
    CXPLAT_DATAPATH_PROC* DatapathProc = (CXPLAT_DATAPATH_PROC*)CompletionContext;

    QuicTraceLogInfo(
        DatapathWorkerThreadStart,
        "[data][%p] Worker start",
        DatapathProc);

    CXPLAT_DBG_ASSERT(DatapathProc != NULL);
    CXPLAT_DBG_ASSERT(DatapathProc->Datapath != NULL);

    CXPLAT_SOCKET_PROC* SocketProc;
    LPOVERLAPPED Overlapped;
    DWORD NumberOfBytesTransferred;
    ULONG IoResult;

    DatapathProc->ThreadId = GetCurrentThreadId();

    while (TRUE) {

        BOOL Result =
            GetQueuedCompletionStatus(
                DatapathProc->IOCP,
                &NumberOfBytesTransferred,
                (PULONG_PTR)&SocketProc,
                &Overlapped,
                INFINITE);

        if (DatapathProc->Datapath->Shutdown) {
            break;
        }

        CXPLAT_DBG_ASSERT(Overlapped != NULL);
        CXPLAT_DBG_ASSERT(SocketProc != NULL);

        IoResult = Result ? NO_ERROR : GetLastError();

        //
        // Overlapped either points to the socket's overlapped or a send
        // overlapped struct.
        //
        if (Overlapped == &SocketProc->Overlapped) {

            /*QuicTraceEvent(
                DatapathErrorStatus,
                "[data][%p] ERROR, %u, %s.",
                SocketProc->Parent,
                IoResult,
                "Overlapped Complete");*/

            if (NumberOfBytesTransferred == UINT32_MAX) {
                //
                // The socket context is being shutdown. Run the clean up logic.
                //
                CxPlatDataPathSocketContextShutdown(SocketProc);

            } else if (CxPlatRundownAcquire(&SocketProc->UpcallRundown)) {

                if (SocketProc->Parent->Type == CXPLAT_SOCKET_UDP) {
                    //
                    // We only allow for receiving UINT16 worth of bytes at a time,
                    // which should be plenty for an IPv4 or IPv6 UDP datagram.
                    //
                    CXPLAT_DBG_ASSERT(NumberOfBytesTransferred <= 0xFFFF); // TODO - Not true for TCP
                    if (NumberOfBytesTransferred > 0xFFFF &&
                        IoResult == NO_ERROR) {
                        IoResult = ERROR_INVALID_PARAMETER;
                    }

                    //
                    // Handle the receive indication and queue a new receive.
                    //
                    CxPlatDataPathUdpRecvComplete(
                        DatapathProc,
                        SocketProc,
                        IoResult,
                        (UINT16)NumberOfBytesTransferred);

                } else if (SocketProc->Parent->Type == CXPLAT_SOCKET_TCP_LISTENER) {
                    //
                    // Handle the accept indication and queue a new accept.
                    //
                    CxPlatDataPathAcceptComplete(
                        DatapathProc,
                        SocketProc,
                        IoResult);

                } else if (!SocketProc->Parent->ConnectComplete) {

                    //
                    // Handle the accept indication and queue a new accept.
                    //
                    CxPlatDataPathConnectComplete(
                        DatapathProc,
                        SocketProc,
                        IoResult);
                } else {

                    //
                    // Handle the receive indication and queue a new receive.
                    //
                    CxPlatDataPathTcpRecvComplete(
                        DatapathProc,
                        SocketProc,
                        IoResult,
                        (UINT16)NumberOfBytesTransferred);
                }

                CxPlatRundownRelease(&SocketProc->UpcallRundown);
            }

        } else {

            /*QuicTraceEvent(
                DatapathErrorStatus,
                "[data][%p] ERROR, %u, %s.",
                SocketProc->Parent,
                IoResult,
                "Overlapped Complete (send)");*/

            CXPLAT_SEND_DATA* SendContext =
                CONTAINING_RECORD(
                    Overlapped,
                    CXPLAT_SEND_DATA,
                    Overlapped);

            CxPlatSendContextComplete(
                SocketProc,
                SendContext,
                IoResult);
        }
    }

    QuicTraceLogInfo(
        DatapathWorkerThreadStop,
        "[data][%p] Worker stop",
        DatapathProc);

    return NO_ERROR;
}

_IRQL_requires_max_(PASSIVE_LEVEL)
QUIC_STATUS
CxPlatSocketSetParam(
    _In_ CXPLAT_SOCKET* Socket,
    _In_ uint32_t Param,
    _In_ uint32_t BufferLength,
    _In_reads_bytes_(BufferLength) const UINT8 * Buffer
    )
{
    UNREFERENCED_PARAMETER(Socket);
    UNREFERENCED_PARAMETER(Param);
    UNREFERENCED_PARAMETER(BufferLength);
    UNREFERENCED_PARAMETER(Buffer);
    return QUIC_STATUS_NOT_SUPPORTED;
}

_IRQL_requires_max_(PASSIVE_LEVEL)
QUIC_STATUS
CxPlatSocketGetParam(
    _In_ CXPLAT_SOCKET* Socket,
    _In_ uint32_t Param,
    _Inout_ PUINT32 BufferLength,
    _Out_writes_bytes_opt_(*BufferLength) UINT8 * Buffer
    )
{
    UNREFERENCED_PARAMETER(Socket);
    UNREFERENCED_PARAMETER(Param);
    UNREFERENCED_PARAMETER(BufferLength);
    UNREFERENCED_PARAMETER(Buffer);
    return QUIC_STATUS_NOT_SUPPORTED;
}

#ifdef QUIC_FUZZER

__declspec(noinline)
void
CxPlatFuzzerReceiveInject(
    _In_ const QUIC_ADDR *SourceAddress,
    _In_reads_(PacketLength) uint8_t *PacketData,
    _In_ uint16_t PacketLength
    )
{
    if (PacketLength > QUIC_FUZZ_BUFFER_MAX) {
        return;
    }

    CXPLAT_SOCKET_PROC* Socket = (CXPLAT_SOCKET_PROC*)MsQuicFuzzerContext.Socket;

    if (!Socket) {
        return;
    }

    CXPLAT_DATAPATH_INTERNAL_RECV_CONTEXT* RecvContext =
        CxPlatSocketAllocRecvContext(
            Socket->Socket->Datapath,
            (UINT16)GetCurrentProcessorNumber());

    if (!RecvContext) {
        return;
    }

    RecvContext->Tuple.RemoteAddress = *SourceAddress;

    CXPLAT_RECV_DATA* Datagram = (CXPLAT_RECV_DATA*)(RecvContext + 1);

    Datagram->Next = NULL;
    Datagram->BufferLength = PacketLength;
    Datagram->Tuple = &RecvContext->Tuple;
    Datagram->Allocated = TRUE;
    Datagram->QueuedOnConnection = FALSE;
    Datagram->Buffer = ((PUCHAR)RecvContext) + Socket->Socket->Datapath->RecvPayloadOffset;

    memcpy(Datagram->Buffer, PacketData, Datagram->BufferLength);

    if (MsQuicFuzzerContext.RecvCallback) {
        MsQuicFuzzerContext.RecvCallback(
            MsQuicFuzzerContext.CallbackContext,
            Datagram->Buffer,
            Datagram->BufferLength);
    }

    Socket->Socket->Datapath->RecvHandler(
            Socket->Socket,
            Socket->Socket->ClientContext,
            Datagram);
}

int
CxPlatFuzzerRecvMsg(
    _In_ SOCKET s,
    _Inout_ LPWSAMSG lpMsg,
    _Out_ LPDWORD lpdwNumberOfBytesRecvd,
    _In_ LPWSAOVERLAPPED lpOverlapped,
    _In_ LPWSAOVERLAPPED_COMPLETION_ROUTINE lpCompletionRoutine
    )
{
    if (!MsQuicFuzzerContext.RedirectDataPath) {
        CXPLAT_DBG_ASSERT(MsQuicFuzzerContext.RealRecvMsg);

        return ((LPFN_WSARECVMSG)MsQuicFuzzerContext.RealRecvMsg)(
            s,
            lpMsg,
            lpdwNumberOfBytesRecvd,
            lpOverlapped,
            lpCompletionRoutine);
    }

    *lpdwNumberOfBytesRecvd = 0;

    WSASetLastError(WSA_IO_PENDING);

    return SOCKET_ERROR;
}

int
CxPlatFuzzerSendMsg(
    _In_ SOCKET s,
    _In_ LPWSAMSG lpMsg,
    _In_ DWORD dwFlags,
    _Out_ LPDWORD lpNumberOfBytesSent,
    _In_ LPWSAOVERLAPPED lpOverlapped,
    _In_ LPWSAOVERLAPPED_COMPLETION_ROUTINE lpCompletionRoutine
    )
{
    if (MsQuicFuzzerContext.SendCallback) {
        for (DWORD i = 0; i < lpMsg->dwBufferCount; i++) {
            MsQuicFuzzerContext.SendCallback(
                MsQuicFuzzerContext.CallbackContext,
                (uint8_t*)lpMsg->lpBuffers[i].buf,
                lpMsg->lpBuffers[i].len);
        }
    }

    if (!MsQuicFuzzerContext.RedirectDataPath) {
        CXPLAT_DBG_ASSERT(MsQuicFuzzerContext.RealSendMsg);

        return ((LPFN_WSASENDMSG)MsQuicFuzzerContext.RealSendMsg)(
            s,
            lpMsg,
            dwFlags,
            lpNumberOfBytesSent,
            lpOverlapped,
            lpCompletionRoutine);
    }

    return 0;
}

#endif // QUIC_FUZZER<|MERGE_RESOLUTION|>--- conflicted
+++ resolved
@@ -1055,8 +1055,8 @@
 _IRQL_requires_max_(PASSIVE_LEVEL)
 _Success_(QUIC_SUCCEEDED(return))
 QUIC_STATUS
-QuicDataPathGetGatewayAddresses(
-    _In_ QUIC_DATAPATH* Datapath,
+CxPlatDataPathGetGatewayAddresses(
+    _In_ CXPLAT_DATAPATH* Datapath,
     _Out_ QUIC_ADDR** GatewayAddresses,
     _Out_ uint32_t* GatewayAddressesCount
     )
@@ -1298,12 +1298,8 @@
     _In_opt_ const QUIC_ADDR* LocalAddress,
     _In_opt_ const QUIC_ADDR* RemoteAddress,
     _In_opt_ void* RecvCallbackContext,
-<<<<<<< HEAD
     _In_ uint32_t InternalFlags,
-    _Out_ QUIC_DATAPATH_BINDING** NewBinding
-=======
     _Out_ CXPLAT_SOCKET** NewSocket
->>>>>>> 8d595dcd
     )
 {
     QUIC_STATUS Status;
@@ -1345,16 +1341,11 @@
     } else {
         Socket->LocalAddress.si_family = QUIC_ADDRESS_FAMILY_INET6;
     }
-<<<<<<< HEAD
-    Binding->Mtu = QUIC_MAX_MTU;
-    QuicRundownAcquire(&Datapath->BindingsRundown);
-    if (InternalFlags & QUIC_DATAPATH_BINDING_FLAG_PCP) {
-        Binding->PcpBinding = TRUE;
-    }
-=======
     Socket->Mtu = CXPLAT_MAX_MTU;
     CxPlatRundownAcquire(&Datapath->SocketsRundown);
->>>>>>> 8d595dcd
+    if (InternalFlags & CXPLAT_SOCKET_FLAG_PCP) {
+        Socket->PcpBinding = TRUE;
+    }
 
     for (uint16_t i = 0; i < SocketCount; i++) {
         Socket->Processors[i].Parent = Socket;
@@ -2970,13 +2961,9 @@
 
     } else if (IsUnreachableErrorCode(IoResult)) {
 
-<<<<<<< HEAD
-        if (!SocketContext->Binding->PcpBinding) {
-            QuicDataPathBindingHandleUnreachableError(SocketContext, IoResult);
-        }
-=======
-        CxPlatSocketHandleUnreachableError(SocketProc, IoResult);
->>>>>>> 8d595dcd
+        if (!SocketProc->Parent->PcpBinding) {
+            CxPlatSocketHandleUnreachableError(SocketProc, IoResult);
+        }
 
     } else if (IoResult == ERROR_MORE_DATA ||
         (IoResult == NO_ERROR && SocketProc->RecvWsaBuf.len < NumberOfBytesTransferred)) {
@@ -3147,24 +3134,17 @@
         }
 #endif
 
-<<<<<<< HEAD
-        if (!SocketContext->Binding->PcpBinding) {
-            SocketContext->Binding->Datapath->RecvHandler(
-                SocketContext->Binding,
-                SocketContext->Binding->ClientContext,
-                DatagramChain);
+        if (!SocketProc->Parent->PcpBinding) {
+            SocketProc->Parent->Datapath->UdpHandlers.Receive(
+                SocketProc->Parent,
+                SocketProc->Parent->ClientContext,
+                RecvDataChain);
         } else {
-            QuicPcpRecvCallback(
-                SocketContext->Binding,
-                SocketContext->Binding->ClientContext,
-                DatagramChain);
-        }
-=======
-        SocketProc->Parent->Datapath->UdpHandlers.Receive(
-            SocketProc->Parent,
-            SocketProc->Parent->ClientContext,
-            RecvDataChain);
->>>>>>> 8d595dcd
+            CxPlatPcpRecvCallback(
+                SocketProc->Parent,
+                SocketProc->Parent->ClientContext,
+                RecvDataChain);
+        }
 
     } else {
         QuicTraceEvent(
