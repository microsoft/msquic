{
  "Version": 2,
  "EventBundlesV2": {
    "AbandonInternallyClosed": {
      "ModuleProperites": {},
      "TraceString": "[conn][%p] Abandoning internal, closed connection",
      "UniqueId": "AbandonInternallyClosed",
      "splitArgs": [
        {
          "DefinationEncoding": "p",
          "MacroVariableName": "arg1"
        }
      ],
      "macroName": "QuicTraceLogConnVerbose"
    },
    "AbandonOnLibShutdown": {
      "ModuleProperites": {},
      "TraceString": "[conn][%p] Abandoning on shutdown",
      "UniqueId": "AbandonOnLibShutdown",
      "splitArgs": [
        {
          "DefinationEncoding": "p",
          "MacroVariableName": "arg1"
        }
      ],
      "macroName": "QuicTraceLogConnVerbose"
    },
    "AckCrypto": {
      "ModuleProperites": {},
      "TraceString": "[conn][%p] Received ack for %u crypto bytes, offset=%u",
      "UniqueId": "AckCrypto",
      "splitArgs": [
        {
          "DefinationEncoding": "p",
          "MacroVariableName": "arg1"
        },
        {
          "DefinationEncoding": "u",
          "MacroVariableName": "arg3"
        },
        {
          "DefinationEncoding": "u",
          "MacroVariableName": "arg4"
        }
      ],
      "macroName": "QuicTraceLogConnVerbose"
    },
    "AckRangeMsg": {
      "ModuleProperites": {},
      "TraceString": "[strm][%p] Received ack for %d bytes, offset=%llu, FF=0x%hx",
      "UniqueId": "AckRangeMsg",
      "splitArgs": [
        {
          "DefinationEncoding": "p",
          "MacroVariableName": "arg1"
        },
        {
          "DefinationEncoding": "d",
          "MacroVariableName": "arg3"
        },
        {
          "DefinationEncoding": "llu",
          "MacroVariableName": "arg4"
        },
        {
          "DefinationEncoding": "hx",
          "MacroVariableName": "arg5"
        }
      ],
      "macroName": "QuicTraceLogStreamVerbose"
    },
    "AddCryptoFrame": {
      "ModuleProperites": {},
      "TraceString": "[conn][%p] Sending %hu crypto bytes, offset=%u",
      "UniqueId": "AddCryptoFrame",
      "splitArgs": [
        {
          "DefinationEncoding": "p",
          "MacroVariableName": "arg1"
        },
        {
          "DefinationEncoding": "hu",
          "MacroVariableName": "arg3"
        },
        {
          "DefinationEncoding": "u",
          "MacroVariableName": "arg4"
        }
      ],
      "macroName": "QuicTraceLogConnVerbose"
    },
    "AddFrame": {
      "ModuleProperites": {},
      "TraceString": "[strm][%p] Built stream frame, offset=%llu len=%hu fin=%hhu",
      "UniqueId": "AddFrame",
      "splitArgs": [
        {
          "DefinationEncoding": "p",
          "MacroVariableName": "arg1"
        },
        {
          "DefinationEncoding": "llu",
          "MacroVariableName": "arg3"
        },
        {
          "DefinationEncoding": "hu",
          "MacroVariableName": "arg4"
        },
        {
          "DefinationEncoding": "hhu",
          "MacroVariableName": "arg5"
        }
      ],
      "macroName": "QuicTraceLogStreamVerbose"
    },
    "AllocFailure": {
      "ModuleProperites": {},
      "TraceString": "Allocation of '%s' failed. (%llu bytes)",
      "UniqueId": "AllocFailure",
      "splitArgs": [
        {
          "DefinationEncoding": "s",
          "MacroVariableName": "arg2"
        },
        {
          "DefinationEncoding": "llu",
          "MacroVariableName": "arg3"
        }
      ],
      "macroName": "QuicTraceEvent"
    },
    "AmplificationProtectionBlocked": {
      "ModuleProperites": {},
      "TraceString": "[conn][%p] Cannot send any more because of amplification protection",
      "UniqueId": "AmplificationProtectionBlocked",
      "splitArgs": [
        {
          "DefinationEncoding": "p",
          "MacroVariableName": "arg1"
        }
      ],
      "macroName": "QuicTraceLogConnVerbose"
    },
    "ApiEnter": {
      "ModuleProperites": {},
      "TraceString": "[ api] Enter %u (%p).",
      "UniqueId": "ApiEnter",
      "splitArgs": [
        {
          "DefinationEncoding": "u",
          "MacroVariableName": "arg2"
        },
        {
          "DefinationEncoding": "p",
          "MacroVariableName": "arg3"
        }
      ],
      "macroName": "QuicTraceEvent"
    },
    "ApiError": {
      "ModuleProperites": {},
      "TraceString": "[ api] Error %u",
      "UniqueId": "ApiError",
      "splitArgs": [
        {
          "DefinationEncoding": "u",
          "MacroVariableName": "arg2"
        }
      ],
      "macroName": "QuicTraceEvent"
    },
    "ApiEventNoHandler": {
      "ModuleProperites": {},
      "TraceString": "[conn][%p] Event silently discarded (no handler).",
      "UniqueId": "ApiEventNoHandler",
      "splitArgs": [
        {
          "DefinationEncoding": "p",
          "MacroVariableName": "arg1"
        }
      ],
      "macroName": "QuicTraceLogConnWarning"
    },
    "ApiExit": {
      "ModuleProperites": {},
      "TraceString": "[ api] Exit",
      "UniqueId": "ApiExit",
      "splitArgs": [],
      "macroName": "QuicTraceEvent"
    },
    "ApiExitStatus": {
      "ModuleProperites": {},
      "TraceString": "[ api] Exit %u",
      "UniqueId": "ApiExitStatus",
      "splitArgs": [
        {
          "DefinationEncoding": "u",
          "MacroVariableName": "arg2"
        }
      ],
      "macroName": "QuicTraceEvent"
    },
    "ApiWaitOperation": {
      "ModuleProperites": {},
      "TraceString": "[ api] Waiting on operation",
      "UniqueId": "ApiWaitOperation",
      "splitArgs": [],
      "macroName": "QuicTraceEvent"
    },
    "ApplySettings": {
      "ModuleProperites": {},
      "TraceString": "[conn][%p] Applying new settings",
      "UniqueId": "ApplySettings",
      "splitArgs": [
        {
          "DefinationEncoding": "p",
          "MacroVariableName": "arg1"
        }
      ],
      "macroName": "QuicTraceLogConnInfo"
    },
    "BindingCleanup": {
      "ModuleProperites": {},
      "TraceString": "[bind][%p] Cleaning up",
      "UniqueId": "BindingCleanup",
      "splitArgs": [
        {
          "DefinationEncoding": "p",
          "MacroVariableName": "arg2"
        }
      ],
      "macroName": "QuicTraceEvent"
    },
    "BindingCreated": {
      "ModuleProperites": {},
      "TraceString": "[bind][%p] Created, Udp=%p LocalAddr=%!ADDR! RemoteAddr=%!ADDR!",
      "UniqueId": "BindingCreated",
      "splitArgs": [
        {
          "DefinationEncoding": "p",
          "MacroVariableName": "arg2"
        },
        {
          "DefinationEncoding": "p",
          "MacroVariableName": "arg3"
        },
        {
          "DefinationEncoding": "!ADDR!",
          "MacroVariableName": "arg4"
        },
        {
          "DefinationEncoding": "!ADDR!",
          "MacroVariableName": "arg5"
        }
      ],
      "macroName": "QuicTraceEvent"
    },
    "BindingDestroyed": {
      "ModuleProperites": {},
      "TraceString": "[bind][%p] Destroyed",
      "UniqueId": "BindingDestroyed",
      "splitArgs": [
        {
          "DefinationEncoding": "p",
          "MacroVariableName": "arg2"
        }
      ],
      "macroName": "QuicTraceEvent"
    },
    "BindingDropPacket": {
      "ModuleProperites": {},
      "TraceString": "[bind][%p] DROP packet Dst=%!ADDR! Src=%!ADDR! Reason=%s.",
      "UniqueId": "BindingDropPacket",
      "splitArgs": [
        {
          "DefinationEncoding": "p",
          "MacroVariableName": "arg2"
        },
        {
          "DefinationEncoding": "!ADDR!",
          "MacroVariableName": "arg3"
        },
        {
          "DefinationEncoding": "!ADDR!",
          "MacroVariableName": "arg4"
        },
        {
          "DefinationEncoding": "s",
          "MacroVariableName": "arg5"
        }
      ],
      "macroName": "QuicTraceEvent"
    },
    "BindingDropPacketEx": {
      "ModuleProperites": {},
      "TraceString": "[bind][%p] DROP packet %llu. Dst=%!ADDR! Src=%!ADDR! Reason=%s",
      "UniqueId": "BindingDropPacketEx",
      "splitArgs": [
        {
          "DefinationEncoding": "p",
          "MacroVariableName": "arg2"
        },
        {
          "DefinationEncoding": "llu",
          "MacroVariableName": "arg3"
        },
        {
          "DefinationEncoding": "!ADDR!",
          "MacroVariableName": "arg4"
        },
        {
          "DefinationEncoding": "!ADDR!",
          "MacroVariableName": "arg5"
        },
        {
          "DefinationEncoding": "s",
          "MacroVariableName": "arg6"
        }
      ],
      "macroName": "QuicTraceEvent"
    },
    "BindingError": {
      "ModuleProperites": {},
      "TraceString": "[bind][%p] ERROR, %s.",
      "UniqueId": "BindingError",
      "splitArgs": [
        {
          "DefinationEncoding": "p",
          "MacroVariableName": "arg2"
        },
        {
          "DefinationEncoding": "s",
          "MacroVariableName": "arg3"
        }
      ],
      "macroName": "QuicTraceEvent"
    },
    "BindingErrorStatus": {
      "ModuleProperites": {},
      "TraceString": "[bind][%p] ERROR, %u, %s.",
      "UniqueId": "BindingErrorStatus",
      "splitArgs": [
        {
          "DefinationEncoding": "p",
          "MacroVariableName": "arg2"
        },
        {
          "DefinationEncoding": "u",
          "MacroVariableName": "arg3"
        },
        {
          "DefinationEncoding": "s",
          "MacroVariableName": "arg4"
        }
      ],
      "macroName": "QuicTraceEvent"
    },
    "BindingExecOper": {
      "ModuleProperites": {},
      "TraceString": "[bind][%p] Execute: %u",
      "UniqueId": "BindingExecOper",
      "splitArgs": [
        {
          "DefinationEncoding": "p",
          "MacroVariableName": "arg2"
        },
        {
          "DefinationEncoding": "u",
          "MacroVariableName": "arg3"
        }
      ],
      "macroName": "QuicTraceEvent"
    },
    "BindingListenerAlreadyRegistered": {
      "ModuleProperites": {},
      "TraceString": "[bind][%p] Listener (%p) already registered on ALPN",
      "UniqueId": "BindingListenerAlreadyRegistered",
      "splitArgs": [
        {
          "DefinationEncoding": "p",
          "MacroVariableName": "arg2"
        },
        {
          "DefinationEncoding": "p",
          "MacroVariableName": "arg3"
        }
      ],
      "macroName": "QuicTraceLogWarning"
    },
    "BindingRundown": {
      "ModuleProperites": {},
      "TraceString": "[bind][%p] Rundown, Udp=%p LocalAddr=%!ADDR! RemoteAddr=%!ADDR!",
      "UniqueId": "BindingRundown",
      "splitArgs": [
        {
          "DefinationEncoding": "p",
          "MacroVariableName": "arg2"
        },
        {
          "DefinationEncoding": "p",
          "MacroVariableName": "arg3"
        },
        {
          "DefinationEncoding": "!ADDR!",
          "MacroVariableName": "arg4"
        },
        {
          "DefinationEncoding": "!ADDR!",
          "MacroVariableName": "arg5"
        }
      ],
      "macroName": "QuicTraceEvent"
    },
    "BindingSendFailed": {
      "ModuleProperites": {},
      "TraceString": "[bind][%p] Send failed, 0x%x",
      "UniqueId": "BindingSendFailed",
      "splitArgs": [
        {
          "DefinationEncoding": "p",
          "MacroVariableName": "arg2"
        },
        {
          "DefinationEncoding": "x",
          "MacroVariableName": "arg3"
        }
      ],
      "macroName": "QuicTraceLogWarning"
    },
    "BindingSendTestDrop": {
      "ModuleProperites": {},
      "TraceString": "[bind][%p] Test dropped packet",
      "UniqueId": "BindingSendTestDrop",
      "splitArgs": [
        {
          "DefinationEncoding": "p",
          "MacroVariableName": "arg2"
        }
      ],
      "macroName": "QuicTraceLogVerbose"
    },
    "CertCapiFormattedChain": {
      "ModuleProperites": {},
      "TraceString": "[cert] Successfully formatted chain of %u certificate(s)",
      "UniqueId": "CertCapiFormattedChain",
      "splitArgs": [
        {
          "DefinationEncoding": "u",
          "MacroVariableName": "arg2"
        }
      ],
      "macroName": "QuicTraceLogVerbose"
    },
    "CertCapiParsedChain": {
      "ModuleProperites": {},
      "TraceString": "[cert] Successfully parsed chain of %u certificate(s)",
      "UniqueId": "CertCapiParsedChain",
      "splitArgs": [
        {
          "DefinationEncoding": "u",
          "MacroVariableName": "arg2"
        }
      ],
      "macroName": "QuicTraceLogVerbose"
    },
    "CertCapiSign": {
      "ModuleProperites": {},
      "TraceString": "[cert] QuicCertSign alg=0x%4.4x",
      "UniqueId": "CertCapiSign",
      "splitArgs": [
        {
          "DefinationEncoding": "4.4x",
          "MacroVariableName": "arg2"
        }
      ],
      "macroName": "QuicTraceLogVerbose"
    },
    "CertCapiVerifiedChain": {
      "ModuleProperites": {},
      "TraceString": "CertVerifyChain: %S 0x%x, result=0x%x",
      "UniqueId": "CertCapiVerifiedChain",
      "splitArgs": [
        {
          "DefinationEncoding": "S",
          "MacroVariableName": "arg2"
        },
        {
          "DefinationEncoding": "x",
          "MacroVariableName": "arg3"
        },
        {
          "DefinationEncoding": "x",
          "MacroVariableName": "arg4"
        }
      ],
      "macroName": "QuicTraceLogInfo"
    },
    "CertCapiVerify": {
      "ModuleProperites": {},
      "TraceString": "[cert] QuicCertVerify alg=0x%4.4x",
      "UniqueId": "CertCapiVerify",
      "splitArgs": [
        {
          "DefinationEncoding": "4.4x",
          "MacroVariableName": "arg2"
        }
      ],
      "macroName": "QuicTraceLogVerbose"
    },
    "CertCleanTestCerts": {
      "ModuleProperites": {},
      "TraceString": "[cert] %d test certificates found, and %d deleted",
      "UniqueId": "CertCleanTestCerts",
      "splitArgs": [
        {
          "DefinationEncoding": "d",
          "MacroVariableName": "arg2"
        },
        {
          "DefinationEncoding": "d",
          "MacroVariableName": "arg3"
        }
      ],
      "macroName": "QuicTraceLogInfo"
    },
    "CertCreateRsaKeySuccess": {
      "ModuleProperites": {},
      "TraceString": "[cert] Successfully created key",
      "UniqueId": "CertCreateRsaKeySuccess",
      "splitArgs": [],
      "macroName": "QuicTraceLogInfo"
    },
    "CertCreationEventAlreadyCreated": {
      "ModuleProperites": {},
      "TraceString": "[test] CreateEvent opened existing event",
      "UniqueId": "CertCreationEventAlreadyCreated",
      "splitArgs": [],
      "macroName": "QuicTraceLogInfo"
    },
    "CertFindCertificateFriendlyName": {
      "ModuleProperites": {},
      "TraceString": "[test] No certificate found by FriendlyName",
      "UniqueId": "CertFindCertificateFriendlyName",
      "splitArgs": [],
      "macroName": "QuicTraceLogWarning"
    },
    "CertOpenRsaKeySuccess": {
      "ModuleProperites": {},
      "TraceString": "[cert] Successfully opened RSA key",
      "UniqueId": "CertOpenRsaKeySuccess",
      "splitArgs": [],
      "macroName": "QuicTraceLogInfo"
    },
    "CertWaitForCreationEvent": {
      "ModuleProperites": {},
      "TraceString": "[test] WaitForSingleObject returned 0x%x, proceeding without caution... (GLE: 0x%x)",
      "UniqueId": "CertWaitForCreationEvent",
      "splitArgs": [
        {
          "DefinationEncoding": "x",
          "MacroVariableName": "arg2"
        },
        {
          "DefinationEncoding": "x",
          "MacroVariableName": "arg3"
        }
      ],
      "macroName": "QuicTraceLogWarning"
    },
    "CibirIdSet": {
      "ModuleProperites": {},
      "TraceString": "[conn][%p] CIBIR ID set (len %hhu, offset %hhu)",
      "UniqueId": "CibirIdSet",
      "splitArgs": [
        {
          "DefinationEncoding": "p",
          "MacroVariableName": "arg1"
        },
        {
          "DefinationEncoding": "hhu",
          "MacroVariableName": "arg3"
        },
        {
          "DefinationEncoding": "hhu",
          "MacroVariableName": "arg4"
        }
      ],
      "macroName": "QuicTraceLogConnInfo"
    },
    "ClearSendFlags": {
      "ModuleProperites": {},
      "TraceString": "[strm][%p] Removing flags %x",
      "UniqueId": "ClearSendFlags",
      "splitArgs": [
        {
          "DefinationEncoding": "p",
          "MacroVariableName": "arg1"
        },
        {
          "DefinationEncoding": "x",
          "MacroVariableName": "arg3"
        }
      ],
      "macroName": "QuicTraceLogStreamVerbose"
    },
    "ClientChosenVersionMismatchServerChosenVersion": {
      "ModuleProperites": {},
      "TraceString": "[conn][%p] Client Chosen Version doesn't match Server Chosen Version: 0x%x vs. 0x%x",
      "UniqueId": "ClientChosenVersionMismatchServerChosenVersion",
      "splitArgs": [
        {
          "DefinationEncoding": "p",
          "MacroVariableName": "arg1"
        },
        {
          "DefinationEncoding": "x",
          "MacroVariableName": "arg3"
        },
        {
          "DefinationEncoding": "x",
          "MacroVariableName": "arg4"
        }
      ],
      "macroName": "QuicTraceLogConnError"
    },
    "ClientResumptionTicketDecodeFailTicketLengthEncodedWrong": {
      "ModuleProperites": {},
      "TraceString": "[test] Attempting to decode Server Ticket length (improperly encoded) %x (Actual: %u)",
      "UniqueId": "ClientResumptionTicketDecodeFailTicketLengthEncodedWrong",
      "splitArgs": [
        {
          "DefinationEncoding": "x",
          "MacroVariableName": "arg2"
        },
        {
          "DefinationEncoding": "u",
          "MacroVariableName": "arg3"
        }
      ],
      "macroName": "QuicTraceLogInfo"
    },
    "ClientResumptionTicketDecodeFailTicketLengthShort": {
      "ModuleProperites": {},
      "TraceString": "[test] Attempting to decode Server Ticket with length %u (Actual: %u)",
      "UniqueId": "ClientResumptionTicketDecodeFailTicketLengthShort",
      "splitArgs": [
        {
          "DefinationEncoding": "u",
          "MacroVariableName": "arg2"
        },
        {
          "DefinationEncoding": "u",
          "MacroVariableName": "arg3"
        }
      ],
      "macroName": "QuicTraceLogInfo"
    },
    "ClientResumptionTicketDecodeFailTpLengthEncodedWrong": {
      "ModuleProperites": {},
      "TraceString": "[test] Attempting to decode Server TP length (improperly encoded) %x (Actual: %u)",
      "UniqueId": "ClientResumptionTicketDecodeFailTpLengthEncodedWrong",
      "splitArgs": [
        {
          "DefinationEncoding": "x",
          "MacroVariableName": "arg2"
        },
        {
          "DefinationEncoding": "u",
          "MacroVariableName": "arg3"
        }
      ],
      "macroName": "QuicTraceLogInfo"
    },
    "ClientResumptionTicketDecodeFailTpLengthShort": {
      "ModuleProperites": {},
      "TraceString": "[test] Attempting to decode Server TP with length %u (Actual: %u)",
      "UniqueId": "ClientResumptionTicketDecodeFailTpLengthShort",
      "splitArgs": [
        {
          "DefinationEncoding": "u",
          "MacroVariableName": "arg2"
        },
        {
          "DefinationEncoding": "u",
          "MacroVariableName": "arg3"
        }
      ],
      "macroName": "QuicTraceLogInfo"
    },
    "ClientVersionInfoEncoded": {
      "ModuleProperites": {},
      "TraceString": "[conn][%p] Client VI Encoded: Current Ver:%x Prev Ver:%x Compat Ver Count:%u",
      "UniqueId": "ClientVersionInfoEncoded",
      "splitArgs": [
        {
          "DefinationEncoding": "p",
          "MacroVariableName": "arg1"
        },
        {
          "DefinationEncoding": "x",
          "MacroVariableName": "arg3"
        },
        {
          "DefinationEncoding": "x",
          "MacroVariableName": "arg4"
        },
        {
          "DefinationEncoding": "u",
          "MacroVariableName": "arg5"
        }
      ],
      "macroName": "QuicTraceLogConnInfo"
    },
    "ClientVersionInfoVersionMismatch": {
      "ModuleProperites": {},
      "TraceString": "[conn][%p] Client Chosen Version doesn't match long header. 0x%x != 0x%x",
      "UniqueId": "ClientVersionInfoVersionMismatch",
      "splitArgs": [
        {
          "DefinationEncoding": "p",
          "MacroVariableName": "arg1"
        },
        {
          "DefinationEncoding": "x",
          "MacroVariableName": "arg3"
        },
        {
          "DefinationEncoding": "x",
          "MacroVariableName": "arg4"
        }
      ],
      "macroName": "QuicTraceLogConnError"
    },
    "ClientVersionNegotiationCompatibleVersionUpgrade": {
      "ModuleProperites": {},
      "TraceString": "[conn][%p] Compatible version upgrade! Old: 0x%x, New: 0x%x",
      "UniqueId": "ClientVersionNegotiationCompatibleVersionUpgrade",
      "splitArgs": [
        {
          "DefinationEncoding": "p",
          "MacroVariableName": "arg1"
        },
        {
          "DefinationEncoding": "x",
          "MacroVariableName": "arg3"
        },
        {
          "DefinationEncoding": "x",
          "MacroVariableName": "arg4"
        }
      ],
      "macroName": "QuicTraceLogConnVerbose"
    },
    "CloseComplete": {
      "ModuleProperites": {},
      "TraceString": "[conn][%p] Connection close complete",
      "UniqueId": "CloseComplete",
      "splitArgs": [
        {
          "DefinationEncoding": "p",
          "MacroVariableName": "arg1"
        }
      ],
      "macroName": "QuicTraceLogConnInfo"
    },
    "CloseUserCanceled": {
      "ModuleProperites": {},
      "TraceString": "[conn][%p] Connection close using user canceled error",
      "UniqueId": "CloseUserCanceled",
      "splitArgs": [
        {
          "DefinationEncoding": "p",
          "MacroVariableName": "arg1"
        }
      ],
      "macroName": "QuicTraceLogConnInfo"
    },
    "CloseWithoutShutdown": {
      "ModuleProperites": {},
      "TraceString": "[strm][%p] Closing handle without fully shutting down",
      "UniqueId": "CloseWithoutShutdown",
      "splitArgs": [
        {
          "DefinationEncoding": "p",
          "MacroVariableName": "arg1"
        }
      ],
      "macroName": "QuicTraceLogStreamWarning"
    },
    "CompatibleVersionNegotiationNotCompatible": {
      "ModuleProperites": {},
      "TraceString": "[conn][%p] Compatible Version negotiation not compatible with client: original 0x%x, upgrade: 0x%x",
      "UniqueId": "CompatibleVersionNegotiationNotCompatible",
      "splitArgs": [
        {
          "DefinationEncoding": "p",
          "MacroVariableName": "arg1"
        },
        {
          "DefinationEncoding": "x",
          "MacroVariableName": "arg3"
        },
        {
          "DefinationEncoding": "x",
          "MacroVariableName": "arg4"
        }
      ],
      "macroName": "QuicTraceLogConnError"
    },
    "CompatibleVersionNegotiationOriginalVersionNotFound": {
      "ModuleProperites": {},
      "TraceString": "[conn][%p] OriginalVersion not found in server's TP: original 0x%x, upgrade: 0x%x",
      "UniqueId": "CompatibleVersionNegotiationOriginalVersionNotFound",
      "splitArgs": [
        {
          "DefinationEncoding": "p",
          "MacroVariableName": "arg1"
        },
        {
          "DefinationEncoding": "x",
          "MacroVariableName": "arg3"
        },
        {
          "DefinationEncoding": "x",
          "MacroVariableName": "arg4"
        }
      ],
      "macroName": "QuicTraceLogConnError"
    },
    "CompatibleVersionUpgradeComplete": {
      "ModuleProperites": {},
      "TraceString": "[conn][%p] Compatible version upgrade! Old: 0x%x, New: 0x%x",
      "UniqueId": "CompatibleVersionUpgradeComplete",
      "splitArgs": [
        {
          "DefinationEncoding": "p",
          "MacroVariableName": "arg1"
        },
        {
          "DefinationEncoding": "x",
          "MacroVariableName": "arg3"
        },
        {
          "DefinationEncoding": "x",
          "MacroVariableName": "arg4"
        }
      ],
      "macroName": "QuicTraceLogConnVerbose"
    },
    "ConfigurationCleanup": {
      "ModuleProperites": {},
      "TraceString": "[cnfg][%p] Cleaning up",
      "UniqueId": "ConfigurationCleanup",
      "splitArgs": [
        {
          "DefinationEncoding": "p",
          "MacroVariableName": "arg2"
        }
      ],
      "macroName": "QuicTraceEvent"
    },
    "ConfigurationCreated": {
      "ModuleProperites": {},
      "TraceString": "[cnfg][%p] Created, Registration=%p",
      "UniqueId": "ConfigurationCreated",
      "splitArgs": [
        {
          "DefinationEncoding": "p",
          "MacroVariableName": "arg2"
        },
        {
          "DefinationEncoding": "p",
          "MacroVariableName": "arg3"
        }
      ],
      "macroName": "QuicTraceEvent"
    },
    "ConfigurationDestroyed": {
      "ModuleProperites": {},
      "TraceString": "[cnfg][%p] Destroyed",
      "UniqueId": "ConfigurationDestroyed",
      "splitArgs": [
        {
          "DefinationEncoding": "p",
          "MacroVariableName": "arg2"
        }
      ],
      "macroName": "QuicTraceEvent"
    },
    "ConfigurationOpenAppStorageFailed": {
      "ModuleProperites": {},
      "TraceString": "[cnfg][%p] Failed to open app specific settings, 0x%x",
      "UniqueId": "ConfigurationOpenAppStorageFailed",
      "splitArgs": [
        {
          "DefinationEncoding": "p",
          "MacroVariableName": "arg2"
        },
        {
          "DefinationEncoding": "x",
          "MacroVariableName": "arg3"
        }
      ],
      "macroName": "QuicTraceLogWarning"
    },
    "ConfigurationOpenStorageFailed": {
      "ModuleProperites": {},
      "TraceString": "[cnfg][%p] Failed to open settings, 0x%x",
      "UniqueId": "ConfigurationOpenStorageFailed",
      "splitArgs": [
        {
          "DefinationEncoding": "p",
          "MacroVariableName": "arg2"
        },
        {
          "DefinationEncoding": "x",
          "MacroVariableName": "arg3"
        }
      ],
      "macroName": "QuicTraceLogWarning"
    },
    "ConfigurationRundown": {
      "ModuleProperites": {},
      "TraceString": "[cnfg][%p] Rundown, Registration=%p",
      "UniqueId": "ConfigurationRundown",
      "splitArgs": [
        {
          "DefinationEncoding": "p",
          "MacroVariableName": "arg2"
        },
        {
          "DefinationEncoding": "p",
          "MacroVariableName": "arg3"
        }
      ],
      "macroName": "QuicTraceEvent"
    },
    "ConfigurationSetSettings": {
      "ModuleProperites": {},
      "TraceString": "[cnfg][%p] Setting new settings",
      "UniqueId": "ConfigurationSetSettings",
      "splitArgs": [
        {
          "DefinationEncoding": "p",
          "MacroVariableName": "arg2"
        }
      ],
      "macroName": "QuicTraceLogInfo"
    },
    "ConfigurationSettingsUpdated": {
      "ModuleProperites": {},
      "TraceString": "[cnfg][%p] Settings %p Updated",
      "UniqueId": "ConfigurationSettingsUpdated",
      "splitArgs": [
        {
          "DefinationEncoding": "p",
          "MacroVariableName": "arg2"
        },
        {
          "DefinationEncoding": "p",
          "MacroVariableName": "arg3"
        }
      ],
      "macroName": "QuicTraceLogInfo"
    },
    "ConnAppShutdown": {
      "ModuleProperites": {},
      "TraceString": "[conn][%p] App Shutdown: %llu (Remote=%hhu)",
      "UniqueId": "ConnAppShutdown",
      "splitArgs": [
        {
          "DefinationEncoding": "p",
          "MacroVariableName": "arg2"
        },
        {
          "DefinationEncoding": "llu",
          "MacroVariableName": "arg3"
        },
        {
          "DefinationEncoding": "hhu",
          "MacroVariableName": "arg4"
        }
      ],
      "macroName": "QuicTraceEvent"
    },
    "ConnAssignWorker": {
      "ModuleProperites": {},
      "TraceString": "[conn][%p] Assigned worker: %p",
      "UniqueId": "ConnAssignWorker",
      "splitArgs": [
        {
          "DefinationEncoding": "p",
          "MacroVariableName": "arg2"
        },
        {
          "DefinationEncoding": "p",
          "MacroVariableName": "arg3"
        }
      ],
      "macroName": "QuicTraceEvent"
    },
    "ConnCancelTimer": {
      "ModuleProperites": {},
      "TraceString": "[conn][%p] Canceling %hhu",
      "UniqueId": "ConnCancelTimer",
      "splitArgs": [
        {
          "DefinationEncoding": "p",
          "MacroVariableName": "arg2"
        },
        {
          "DefinationEncoding": "hhu",
          "MacroVariableName": "arg3"
        }
      ],
      "macroName": "QuicTraceEvent"
    },
    "ConnCongestion": {
      "ModuleProperites": {},
      "TraceString": "[conn][%p] Congestion event",
      "UniqueId": "ConnCongestion",
      "splitArgs": [
        {
          "DefinationEncoding": "p",
          "MacroVariableName": "arg2"
        }
      ],
      "macroName": "QuicTraceEvent"
    },
    "ConnCreated": {
      "ModuleProperites": {},
      "TraceString": "[conn][%p] Created, IsServer=%hhu, CorrelationId=%llu",
      "UniqueId": "ConnCreated",
      "splitArgs": [
        {
          "DefinationEncoding": "p",
          "MacroVariableName": "arg2"
        },
        {
          "DefinationEncoding": "hhu",
          "MacroVariableName": "arg3"
        },
        {
          "DefinationEncoding": "llu",
          "MacroVariableName": "arg4"
        }
      ],
      "macroName": "QuicTraceEvent"
    },
    "ConnCubic": {
      "ModuleProperites": {},
      "TraceString": "[conn][%p] CUBIC: SlowStartThreshold=%u K=%u WindowMax=%u WindowLastMax=%u",
      "UniqueId": "ConnCubic",
      "splitArgs": [
        {
          "DefinationEncoding": "p",
          "MacroVariableName": "arg2"
        },
        {
          "DefinationEncoding": "u",
          "MacroVariableName": "arg3"
        },
        {
          "DefinationEncoding": "u",
          "MacroVariableName": "arg4"
        },
        {
          "DefinationEncoding": "u",
          "MacroVariableName": "arg5"
        },
        {
          "DefinationEncoding": "u",
          "MacroVariableName": "arg6"
        }
      ],
      "macroName": "QuicTraceEvent"
    },
    "ConnDestCidAdded": {
      "ModuleProperites": {},
      "TraceString": "[conn][%p] (SeqNum=%llu) New Destination CID: %!CID!",
      "UniqueId": "ConnDestCidAdded",
      "splitArgs": [
        {
          "DefinationEncoding": "p",
          "MacroVariableName": "arg2"
        },
        {
          "DefinationEncoding": "llu",
          "MacroVariableName": "arg3"
        },
        {
          "DefinationEncoding": "!CID!",
          "MacroVariableName": "arg4"
        }
      ],
      "macroName": "QuicTraceEvent"
    },
    "ConnDestCidRemoved": {
      "ModuleProperites": {},
      "TraceString": "[conn][%p] (SeqNum=%llu) Removed Destination CID: %!CID!",
      "UniqueId": "ConnDestCidRemoved",
      "splitArgs": [
        {
          "DefinationEncoding": "p",
          "MacroVariableName": "arg2"
        },
        {
          "DefinationEncoding": "llu",
          "MacroVariableName": "arg3"
        },
        {
          "DefinationEncoding": "!CID!",
          "MacroVariableName": "arg4"
        }
      ],
      "macroName": "QuicTraceEvent"
    },
    "ConnDestroyed": {
      "ModuleProperites": {},
      "TraceString": "[conn][%p] Destroyed",
      "UniqueId": "ConnDestroyed",
      "splitArgs": [
        {
          "DefinationEncoding": "p",
          "MacroVariableName": "arg2"
        }
      ],
      "macroName": "QuicTraceEvent"
    },
    "ConnDropPacket": {
      "ModuleProperites": {},
      "TraceString": "[conn][%p] DROP packet Dst=%!ADDR! Src=%!ADDR! Reason=%s.",
      "UniqueId": "ConnDropPacket",
      "splitArgs": [
        {
          "DefinationEncoding": "p",
          "MacroVariableName": "arg2"
        },
        {
          "DefinationEncoding": "!ADDR!",
          "MacroVariableName": "arg3"
        },
        {
          "DefinationEncoding": "!ADDR!",
          "MacroVariableName": "arg4"
        },
        {
          "DefinationEncoding": "s",
          "MacroVariableName": "arg5"
        }
      ],
      "macroName": "QuicTraceEvent"
    },
    "ConnDropPacketEx": {
      "ModuleProperites": {},
      "TraceString": "[conn][%p] DROP packet Value=%llu Dst=%!ADDR! Src=%!ADDR! Reason=%s.",
      "UniqueId": "ConnDropPacketEx",
      "splitArgs": [
        {
          "DefinationEncoding": "p",
          "MacroVariableName": "arg2"
        },
        {
          "DefinationEncoding": "llu",
          "MacroVariableName": "arg3"
        },
        {
          "DefinationEncoding": "!ADDR!",
          "MacroVariableName": "arg4"
        },
        {
          "DefinationEncoding": "!ADDR!",
          "MacroVariableName": "arg5"
        },
        {
          "DefinationEncoding": "s",
          "MacroVariableName": "arg6"
        }
      ],
      "macroName": "QuicTraceEvent"
    },
    "ConnError": {
      "ModuleProperites": {},
      "TraceString": "[conn][%p] ERROR, %s.",
      "UniqueId": "ConnError",
      "splitArgs": [
        {
          "DefinationEncoding": "p",
          "MacroVariableName": "arg2"
        },
        {
          "DefinationEncoding": "s",
          "MacroVariableName": "arg3"
        }
      ],
      "macroName": "QuicTraceEvent"
    },
    "ConnErrorStatus": {
      "ModuleProperites": {},
      "TraceString": "[conn][%p] ERROR, %u, %s.",
      "UniqueId": "ConnErrorStatus",
      "splitArgs": [
        {
          "DefinationEncoding": "p",
          "MacroVariableName": "arg2"
        },
        {
          "DefinationEncoding": "u",
          "MacroVariableName": "arg3"
        },
        {
          "DefinationEncoding": "s",
          "MacroVariableName": "arg4"
        }
      ],
      "macroName": "QuicTraceEvent"
    },
    "ConnExecApiOper": {
      "ModuleProperites": {},
      "TraceString": "[conn][%p] Execute: %u",
      "UniqueId": "ConnExecApiOper",
      "splitArgs": [
        {
          "DefinationEncoding": "p",
          "MacroVariableName": "arg2"
        },
        {
          "DefinationEncoding": "u",
          "MacroVariableName": "arg3"
        }
      ],
      "macroName": "QuicTraceEvent"
    },
    "ConnExecOper": {
      "ModuleProperites": {},
      "TraceString": "[conn][%p] Execute: %u",
      "UniqueId": "ConnExecOper",
      "splitArgs": [
        {
          "DefinationEncoding": "p",
          "MacroVariableName": "arg2"
        },
        {
          "DefinationEncoding": "u",
          "MacroVariableName": "arg3"
        }
      ],
      "macroName": "QuicTraceEvent"
    },
    "ConnExecTimerOper": {
      "ModuleProperites": {},
      "TraceString": "[conn][%p] Execute: %u",
      "UniqueId": "ConnExecTimerOper",
      "splitArgs": [
        {
          "DefinationEncoding": "p",
          "MacroVariableName": "arg2"
        },
        {
          "DefinationEncoding": "u",
          "MacroVariableName": "arg3"
        }
      ],
      "macroName": "QuicTraceEvent"
    },
    "ConnExpiredTimer": {
      "ModuleProperites": {},
      "TraceString": "[conn][%p] %hhu expired",
      "UniqueId": "ConnExpiredTimer",
      "splitArgs": [
        {
          "DefinationEncoding": "p",
          "MacroVariableName": "arg2"
        },
        {
          "DefinationEncoding": "hhu",
          "MacroVariableName": "arg3"
        }
      ],
      "macroName": "QuicTraceEvent"
    },
    "ConnFlushSend": {
      "ModuleProperites": {},
      "TraceString": "[conn][%p] Flushing Send. Allowance=%u bytes",
      "UniqueId": "ConnFlushSend",
      "splitArgs": [
        {
          "DefinationEncoding": "p",
          "MacroVariableName": "arg2"
        },
        {
          "DefinationEncoding": "u",
          "MacroVariableName": "arg3"
        }
      ],
      "macroName": "QuicTraceEvent"
    },
    "ConnHandleClosed": {
      "ModuleProperites": {},
      "TraceString": "[conn][%p] Handle closed",
      "UniqueId": "ConnHandleClosed",
      "splitArgs": [
        {
          "DefinationEncoding": "p",
          "MacroVariableName": "arg2"
        }
      ],
      "macroName": "QuicTraceEvent"
    },
    "ConnHandshakeComplete": {
      "ModuleProperites": {},
      "TraceString": "[conn][%p] Handshake complete",
      "UniqueId": "ConnHandshakeComplete",
      "splitArgs": [
        {
          "DefinationEncoding": "p",
          "MacroVariableName": "arg2"
        }
      ],
      "macroName": "QuicTraceEvent"
    },
    "ConnHandshakeStart": {
      "ModuleProperites": {},
      "TraceString": "[conn][%p] Handshake start",
      "UniqueId": "ConnHandshakeStart",
      "splitArgs": [
        {
          "DefinationEncoding": "p",
          "MacroVariableName": "arg2"
        }
      ],
      "macroName": "QuicTraceEvent"
    },
    "ConnInFlowStats": {
      "ModuleProperites": {},
      "TraceString": "[conn][%p] IN: BytesRecv=%llu",
      "UniqueId": "ConnInFlowStats",
      "splitArgs": [
        {
          "DefinationEncoding": "p",
          "MacroVariableName": "arg2"
        },
        {
          "DefinationEncoding": "llu",
          "MacroVariableName": "arg3"
        }
      ],
      "macroName": "QuicTraceEvent"
    },
    "ConnInitializeComplete": {
      "ModuleProperites": {},
      "TraceString": "[conn][%p] Initialize complete",
      "UniqueId": "ConnInitializeComplete",
      "splitArgs": [
        {
          "DefinationEncoding": "p",
          "MacroVariableName": "arg2"
        }
      ],
      "macroName": "QuicTraceEvent"
    },
    "ConnKeyPhaseChange": {
      "ModuleProperites": {},
      "TraceString": "[conn][%p] Key phase change (locally initiated=%hhu).",
      "UniqueId": "ConnKeyPhaseChange",
      "splitArgs": [
        {
          "DefinationEncoding": "p",
          "MacroVariableName": "arg2"
        },
        {
          "DefinationEncoding": "hhu",
          "MacroVariableName": "arg3"
        }
      ],
      "macroName": "QuicTraceEvent"
    },
    "ConnLocalAddrAdded": {
      "ModuleProperites": {},
      "TraceString": "[conn][%p] New Local IP: %!ADDR!",
      "UniqueId": "ConnLocalAddrAdded",
      "splitArgs": [
        {
          "DefinationEncoding": "p",
          "MacroVariableName": "arg2"
        },
        {
          "DefinationEncoding": "!ADDR!",
          "MacroVariableName": "arg3"
        }
      ],
      "macroName": "QuicTraceEvent"
    },
    "ConnLocalAddrRemoved": {
      "ModuleProperites": {},
      "TraceString": "[conn][%p] Removed Local IP: %!ADDR!",
      "UniqueId": "ConnLocalAddrRemoved",
      "splitArgs": [
        {
          "DefinationEncoding": "p",
          "MacroVariableName": "arg2"
        },
        {
          "DefinationEncoding": "!ADDR!",
          "MacroVariableName": "arg3"
        }
      ],
      "macroName": "QuicTraceEvent"
    },
    "ConnLossDetectionTimerSet": {
      "ModuleProperites": {},
      "TraceString": "[conn][%p] Setting loss detection %hhu timer for %u us. (ProbeCount=%hu)",
      "UniqueId": "ConnLossDetectionTimerSet",
      "splitArgs": [
        {
          "DefinationEncoding": "p",
          "MacroVariableName": "arg2"
        },
        {
          "DefinationEncoding": "hhu",
          "MacroVariableName": "arg3"
        },
        {
          "DefinationEncoding": "u",
          "MacroVariableName": "arg4"
        },
        {
          "DefinationEncoding": "hu",
          "MacroVariableName": "arg5"
        }
      ],
      "macroName": "QuicTraceEvent"
    },
    "ConnNewPacketKeys": {
      "ModuleProperites": {},
      "TraceString": "[conn][%p] New packet keys created successfully.",
      "UniqueId": "ConnNewPacketKeys",
      "splitArgs": [
        {
          "DefinationEncoding": "p",
          "MacroVariableName": "arg2"
        }
      ],
      "macroName": "QuicTraceEvent"
    },
    "ConnNoListenerAlpn": {
      "ModuleProperites": {},
      "TraceString": "[conn][%p] No listener matching ALPN: %!ALPN!",
      "UniqueId": "ConnNoListenerAlpn",
      "splitArgs": [
        {
          "DefinationEncoding": "p",
          "MacroVariableName": "arg2"
        },
        {
          "DefinationEncoding": "!ALPN!",
          "MacroVariableName": "arg3"
        }
      ],
      "macroName": "QuicTraceEvent"
    },
    "ConnNoListenerIp": {
      "ModuleProperites": {},
      "TraceString": "[conn][%p] No Listener for IP address: %!ADDR!",
      "UniqueId": "ConnNoListenerIp",
      "splitArgs": [
        {
          "DefinationEncoding": "p",
          "MacroVariableName": "arg2"
        },
        {
          "DefinationEncoding": "!ADDR!",
          "MacroVariableName": "arg3"
        }
      ],
      "macroName": "QuicTraceEvent"
    },
    "ConnOutFlowBlocked": {
      "ModuleProperites": {},
      "TraceString": "[conn][%p] Send Blocked Flags: %hhu",
      "UniqueId": "ConnOutFlowBlocked",
      "splitArgs": [
        {
          "DefinationEncoding": "p",
          "MacroVariableName": "arg2"
        },
        {
          "DefinationEncoding": "hhu",
          "MacroVariableName": "arg3"
        }
      ],
      "macroName": "QuicTraceEvent"
    },
    "ConnOutFlowStats": {
      "ModuleProperites": {},
      "TraceString": "[conn][%p] OUT: BytesSent=%llu InFlight=%u InFlightMax=%u CWnd=%u SSThresh=%u ConnFC=%llu ISB=%llu PostedBytes=%llu SRtt=%u",
      "UniqueId": "ConnOutFlowStats",
      "splitArgs": [
        {
          "DefinationEncoding": "p",
          "MacroVariableName": "arg2"
        },
        {
          "DefinationEncoding": "llu",
          "MacroVariableName": "arg3"
        },
        {
          "DefinationEncoding": "u",
          "MacroVariableName": "arg4"
        },
        {
          "DefinationEncoding": "u",
          "MacroVariableName": "arg5"
        },
        {
          "DefinationEncoding": "u",
          "MacroVariableName": "arg6"
        },
        {
          "DefinationEncoding": "u",
          "MacroVariableName": "arg7"
        },
        {
          "DefinationEncoding": "llu",
          "MacroVariableName": "arg8"
        },
        {
          "DefinationEncoding": "llu",
          "MacroVariableName": "arg9"
        },
        {
          "DefinationEncoding": "llu",
          "MacroVariableName": "arg10"
        },
        {
          "DefinationEncoding": "u",
          "MacroVariableName": "arg11"
        }
      ],
      "macroName": "QuicTraceEvent"
    },
    "ConnOutFlowStreamStats": {
      "ModuleProperites": {},
      "TraceString": "[conn][%p] OUT: StreamFC=%llu StreamSendWindow=%llu",
      "UniqueId": "ConnOutFlowStreamStats",
      "splitArgs": [
        {
          "DefinationEncoding": "p",
          "MacroVariableName": "arg2"
        },
        {
          "DefinationEncoding": "llu",
          "MacroVariableName": "arg3"
        },
        {
          "DefinationEncoding": "llu",
          "MacroVariableName": "arg4"
        }
      ],
      "macroName": "QuicTraceEvent"
    },
    "ConnPacketACKed": {
      "ModuleProperites": {},
      "TraceString": "[conn][%p][TX][%llu] %hhu ACKed",
      "UniqueId": "ConnPacketACKed",
      "splitArgs": [
        {
          "DefinationEncoding": "p",
          "MacroVariableName": "arg2"
        },
        {
          "DefinationEncoding": "llu",
          "MacroVariableName": "arg3"
        },
        {
          "DefinationEncoding": "hhu",
          "MacroVariableName": "arg4"
        }
      ],
      "macroName": "QuicTraceEvent"
    },
    "ConnPacketLost": {
      "ModuleProperites": {},
      "TraceString": "[conn][%p][TX][%llu] %hhu Lost: %hhu",
      "UniqueId": "ConnPacketLost",
      "splitArgs": [
        {
          "DefinationEncoding": "p",
          "MacroVariableName": "arg2"
        },
        {
          "DefinationEncoding": "llu",
          "MacroVariableName": "arg3"
        },
        {
          "DefinationEncoding": "hhu",
          "MacroVariableName": "arg4"
        },
        {
          "DefinationEncoding": "hhu",
          "MacroVariableName": "arg5"
        }
      ],
      "macroName": "QuicTraceEvent"
    },
    "ConnPacketRecv": {
      "ModuleProperites": {},
      "TraceString": "[conn][%p][RX][%llu] %c (%hu bytes)",
      "UniqueId": "ConnPacketRecv",
      "splitArgs": [
        {
          "DefinationEncoding": "p",
          "MacroVariableName": "arg2"
        },
        {
          "DefinationEncoding": "llu",
          "MacroVariableName": "arg3"
        },
        {
          "DefinationEncoding": "c",
          "MacroVariableName": "arg4"
        },
        {
          "DefinationEncoding": "hu",
          "MacroVariableName": "arg5"
        }
      ],
      "macroName": "QuicTraceEvent"
    },
    "ConnPacketSent": {
      "ModuleProperites": {},
      "TraceString": "[conn][%p][TX][%llu] %hhu (%hu bytes)",
      "UniqueId": "ConnPacketSent",
      "splitArgs": [
        {
          "DefinationEncoding": "p",
          "MacroVariableName": "arg2"
        },
        {
          "DefinationEncoding": "llu",
          "MacroVariableName": "arg3"
        },
        {
          "DefinationEncoding": "hhu",
          "MacroVariableName": "arg4"
        },
        {
          "DefinationEncoding": "hu",
          "MacroVariableName": "arg5"
        }
      ],
      "macroName": "QuicTraceEvent"
    },
    "ConnPacketStats": {
      "ModuleProperites": {},
      "TraceString": "[conn][%p] STATS: SendTotalPackets=%llu SendSuspectedLostPackets=%llu SendSpuriousLostPackets=%llu RecvTotalPackets=%llu RecvReorderedPackets=%llu RecvDroppedPackets=%llu RecvDuplicatePackets=%llu RecvDecryptionFailures=%llu",
      "UniqueId": "ConnPacketStats",
      "splitArgs": [
        {
          "DefinationEncoding": "p",
          "MacroVariableName": "arg2"
        },
        {
          "DefinationEncoding": "llu",
          "MacroVariableName": "arg3"
        },
        {
          "DefinationEncoding": "llu",
          "MacroVariableName": "arg4"
        },
        {
          "DefinationEncoding": "llu",
          "MacroVariableName": "arg5"
        },
        {
          "DefinationEncoding": "llu",
          "MacroVariableName": "arg6"
        },
        {
          "DefinationEncoding": "llu",
          "MacroVariableName": "arg7"
        },
        {
          "DefinationEncoding": "llu",
          "MacroVariableName": "arg8"
        },
        {
          "DefinationEncoding": "llu",
          "MacroVariableName": "arg9"
        },
        {
          "DefinationEncoding": "llu",
          "MacroVariableName": "arg10"
        }
      ],
      "macroName": "QuicTraceEvent"
    },
    "ConnPersistentCongestion": {
      "ModuleProperites": {},
      "TraceString": "[conn][%p] Persistent congestion event",
      "UniqueId": "ConnPersistentCongestion",
      "splitArgs": [
        {
          "DefinationEncoding": "p",
          "MacroVariableName": "arg2"
        }
      ],
      "macroName": "QuicTraceEvent"
    },
    "ConnQueueSendFlush": {
      "ModuleProperites": {},
      "TraceString": "[conn][%p] Queueing send flush, reason=%u",
      "UniqueId": "ConnQueueSendFlush",
      "splitArgs": [
        {
          "DefinationEncoding": "p",
          "MacroVariableName": "arg2"
        },
        {
          "DefinationEncoding": "u",
          "MacroVariableName": "arg3"
        }
      ],
      "macroName": "QuicTraceEvent"
    },
    "ConnReadKeyUpdated": {
      "ModuleProperites": {},
      "TraceString": "[conn][%p] Read Key Updated, %hhu.",
      "UniqueId": "ConnReadKeyUpdated",
      "splitArgs": [
        {
          "DefinationEncoding": "p",
          "MacroVariableName": "arg2"
        },
        {
          "DefinationEncoding": "hhu",
          "MacroVariableName": "arg3"
        }
      ],
      "macroName": "QuicTraceEvent"
    },
    "ConnRecoveryExit": {
      "ModuleProperites": {},
      "TraceString": "[conn][%p] Recovery complete",
      "UniqueId": "ConnRecoveryExit",
      "splitArgs": [
        {
          "DefinationEncoding": "p",
          "MacroVariableName": "arg2"
        }
      ],
      "macroName": "QuicTraceEvent"
    },
    "ConnRegistered": {
      "ModuleProperites": {},
      "TraceString": "[conn][%p] Registered with %p",
      "UniqueId": "ConnRegistered",
      "splitArgs": [
        {
          "DefinationEncoding": "p",
          "MacroVariableName": "arg2"
        },
        {
          "DefinationEncoding": "p",
          "MacroVariableName": "arg3"
        }
      ],
      "macroName": "QuicTraceEvent"
    },
    "ConnRemoteAddrAdded": {
      "ModuleProperites": {},
      "TraceString": "[conn][%p] New Remote IP: %!ADDR!",
      "UniqueId": "ConnRemoteAddrAdded",
      "splitArgs": [
        {
          "DefinationEncoding": "p",
          "MacroVariableName": "arg2"
        },
        {
          "DefinationEncoding": "!ADDR!",
          "MacroVariableName": "arg3"
        }
      ],
      "macroName": "QuicTraceEvent"
    },
    "ConnRundown": {
      "ModuleProperites": {},
      "TraceString": "[conn][%p] Rundown, IsServer=%hu, CorrelationId=%llu",
      "UniqueId": "ConnRundown",
      "splitArgs": [
        {
          "DefinationEncoding": "p",
          "MacroVariableName": "arg2"
        },
        {
          "DefinationEncoding": "hu",
          "MacroVariableName": "arg3"
        },
        {
          "DefinationEncoding": "llu",
          "MacroVariableName": "arg4"
        }
      ],
      "macroName": "QuicTraceEvent"
    },
    "ConnScheduleState": {
      "ModuleProperites": {},
      "TraceString": "[conn][%p] Scheduling: %u",
      "UniqueId": "ConnScheduleState",
      "splitArgs": [
        {
          "DefinationEncoding": "p",
          "MacroVariableName": "arg2"
        },
        {
          "DefinationEncoding": "u",
          "MacroVariableName": "arg3"
        }
      ],
      "macroName": "QuicTraceEvent"
    },
    "ConnServerResumeTicket": {
      "ModuleProperites": {},
      "TraceString": "[conn][%p] Server app accepted resumption ticket",
      "UniqueId": "ConnServerResumeTicket",
      "splitArgs": [
        {
          "DefinationEncoding": "p",
          "MacroVariableName": "arg2"
        }
      ],
      "macroName": "QuicTraceEvent"
    },
    "ConnSetTimer": {
      "ModuleProperites": {},
      "TraceString": "[conn][%p] Setting %hhu, delay=%llu us",
      "UniqueId": "ConnSetTimer",
      "splitArgs": [
        {
          "DefinationEncoding": "p",
          "MacroVariableName": "arg2"
        },
        {
          "DefinationEncoding": "hhu",
          "MacroVariableName": "arg3"
        },
        {
          "DefinationEncoding": "llu",
          "MacroVariableName": "arg4"
        }
      ],
      "macroName": "QuicTraceEvent"
    },
    "ConnShutdownComplete": {
      "ModuleProperites": {},
      "TraceString": "[conn][%p] Shutdown complete, PeerFailedToAcknowledged=%hhu.",
      "UniqueId": "ConnShutdownComplete",
      "splitArgs": [
        {
          "DefinationEncoding": "p",
          "MacroVariableName": "arg2"
        },
        {
          "DefinationEncoding": "hhu",
          "MacroVariableName": "arg3"
        }
      ],
      "macroName": "QuicTraceEvent"
    },
    "ConnSourceCidAdded": {
      "ModuleProperites": {},
      "TraceString": "[conn][%p] (SeqNum=%llu) New Source CID: %!CID!",
      "UniqueId": "ConnSourceCidAdded",
      "splitArgs": [
        {
          "DefinationEncoding": "p",
          "MacroVariableName": "arg2"
        },
        {
          "DefinationEncoding": "llu",
          "MacroVariableName": "arg3"
        },
        {
          "DefinationEncoding": "!CID!",
          "MacroVariableName": "arg4"
        }
      ],
      "macroName": "QuicTraceEvent"
    },
    "ConnSourceCidRemoved": {
      "ModuleProperites": {},
      "TraceString": "[conn][%p] (SeqNum=%llu) Removed Source CID: %!CID!",
      "UniqueId": "ConnSourceCidRemoved",
      "splitArgs": [
        {
          "DefinationEncoding": "p",
          "MacroVariableName": "arg2"
        },
        {
          "DefinationEncoding": "llu",
          "MacroVariableName": "arg3"
        },
        {
          "DefinationEncoding": "!CID!",
          "MacroVariableName": "arg4"
        }
      ],
      "macroName": "QuicTraceEvent"
    },
    "ConnSpuriousCongestion": {
      "ModuleProperites": {},
      "TraceString": "[conn][%p] Spurious congestion event",
      "UniqueId": "ConnSpuriousCongestion",
      "splitArgs": [
        {
          "DefinationEncoding": "p",
          "MacroVariableName": "arg2"
        }
      ],
      "macroName": "QuicTraceEvent"
    },
    "ConnStats": {
      "ModuleProperites": {},
      "TraceString": "[conn][%p] STATS: SRtt=%u CongestionCount=%u PersistentCongestionCount=%u SendTotalBytes=%llu RecvTotalBytes=%llu CongestionWindow=%u",
      "UniqueId": "ConnStats",
      "splitArgs": [
        {
          "DefinationEncoding": "p",
          "MacroVariableName": "arg2"
        },
        {
          "DefinationEncoding": "u",
          "MacroVariableName": "arg3"
        },
        {
          "DefinationEncoding": "u",
          "MacroVariableName": "arg4"
        },
        {
          "DefinationEncoding": "u",
          "MacroVariableName": "arg5"
        },
        {
          "DefinationEncoding": "llu",
          "MacroVariableName": "arg6"
        },
        {
          "DefinationEncoding": "llu",
          "MacroVariableName": "arg7"
        },
        {
          "DefinationEncoding": "u",
          "MacroVariableName": "arg8"
        }
      ],
      "macroName": "QuicTraceEvent"
    },
    "ConnTransportShutdown": {
      "ModuleProperites": {},
      "TraceString": "[conn][%p] Transport Shutdown: %llu (Remote=%hhu) (QS=%hhu)",
      "UniqueId": "ConnTransportShutdown",
      "splitArgs": [
        {
          "DefinationEncoding": "p",
          "MacroVariableName": "arg2"
        },
        {
          "DefinationEncoding": "llu",
          "MacroVariableName": "arg3"
        },
        {
          "DefinationEncoding": "hhu",
          "MacroVariableName": "arg4"
        },
        {
          "DefinationEncoding": "hhu",
          "MacroVariableName": "arg5"
        }
      ],
      "macroName": "QuicTraceEvent"
    },
    "ConnUnregistered": {
      "ModuleProperites": {},
      "TraceString": "[conn][%p] Unregistered from %p",
      "UniqueId": "ConnUnregistered",
      "splitArgs": [
        {
          "DefinationEncoding": "p",
          "MacroVariableName": "arg2"
        },
        {
          "DefinationEncoding": "p",
          "MacroVariableName": "arg3"
        }
      ],
      "macroName": "QuicTraceEvent"
    },
    "ConnVersionSet": {
      "ModuleProperites": {},
      "TraceString": "[conn][%p] QUIC Version: %u",
      "UniqueId": "ConnVersionSet",
      "splitArgs": [
        {
          "DefinationEncoding": "p",
          "MacroVariableName": "arg2"
        },
        {
          "DefinationEncoding": "u",
          "MacroVariableName": "arg3"
        }
      ],
      "macroName": "QuicTraceEvent"
    },
    "ConnVNEOtherVersionList": {
      "ModuleProperites": {},
      "TraceString": "[conn][%p] VerInfo Other Versions List: %!VNL!",
      "UniqueId": "ConnVNEOtherVersionList",
      "splitArgs": [
        {
          "DefinationEncoding": "p",
          "MacroVariableName": "arg2"
        },
        {
          "DefinationEncoding": "!VNL!",
          "MacroVariableName": "arg3"
        }
      ],
      "macroName": "QuicTraceEvent"
    },
    "ConnWriteKeyUpdated": {
      "ModuleProperites": {},
      "TraceString": "[conn][%p] Write Key Updated, %hhu.",
      "UniqueId": "ConnWriteKeyUpdated",
      "splitArgs": [
        {
          "DefinationEncoding": "p",
          "MacroVariableName": "arg2"
        },
        {
          "DefinationEncoding": "hhu",
          "MacroVariableName": "arg3"
        }
      ],
      "macroName": "QuicTraceEvent"
    },
    "CryptoDump": {
      "ModuleProperites": {},
      "TraceString": "[conn][%p] QS:%u MAX:%u UNA:%u NXT:%u RECOV:%u-%u",
      "UniqueId": "CryptoDump",
      "splitArgs": [
        {
          "DefinationEncoding": "p",
          "MacroVariableName": "arg1"
        },
        {
          "DefinationEncoding": "u",
          "MacroVariableName": "arg3"
        },
        {
          "DefinationEncoding": "u",
          "MacroVariableName": "arg4"
        },
        {
          "DefinationEncoding": "u",
          "MacroVariableName": "arg5"
        },
        {
          "DefinationEncoding": "u",
          "MacroVariableName": "arg6"
        },
        {
          "DefinationEncoding": "u",
          "MacroVariableName": "arg7"
        },
        {
          "DefinationEncoding": "u",
          "MacroVariableName": "arg8"
        }
      ],
      "macroName": "QuicTraceLogConnVerbose"
    },
    "CryptoDumpUnacked": {
      "ModuleProperites": {},
      "TraceString": "[conn][%p]   unACKed: [%llu, %llu]",
      "UniqueId": "CryptoDumpUnacked",
      "splitArgs": [
        {
          "DefinationEncoding": "p",
          "MacroVariableName": "arg1"
        },
        {
          "DefinationEncoding": "llu",
          "MacroVariableName": "arg3"
        },
        {
          "DefinationEncoding": "llu",
          "MacroVariableName": "arg4"
        }
      ],
      "macroName": "QuicTraceLogConnVerbose"
    },
<<<<<<< HEAD
    "DataPathInitialized": {
      "ModuleProperites": {},
      "TraceString": "[data] Initialized, DatapathFeatures=%u",
      "UniqueId": "DataPathInitialized",
      "splitArgs": [
        {
          "DefinationEncoding": "u",
          "MacroVariableName": "arg2"
        }
      ],
      "macroName": "QuicTraceEvent"
    },
    "RegistrationCreated": {
=======
    "CryptoDumpUnacked2": {
>>>>>>> 19fc4d70
      "ModuleProperites": {},
      "TraceString": "[conn][%p]   unACKed: [%llu, %u]",
      "UniqueId": "CryptoDumpUnacked2",
      "splitArgs": [
        {
          "DefinationEncoding": "p",
          "MacroVariableName": "arg1"
        },
        {
          "DefinationEncoding": "llu",
          "MacroVariableName": "arg3"
        },
        {
          "DefinationEncoding": "u",
          "MacroVariableName": "arg4"
        }
      ],
      "macroName": "QuicTraceLogConnVerbose"
    },
    "CryptoNotReady": {
      "ModuleProperites": {},
      "TraceString": "[conn][%p] No complete TLS messages to process",
      "UniqueId": "CryptoNotReady",
      "splitArgs": [
        {
          "DefinationEncoding": "p",
          "MacroVariableName": "arg1"
        }
      ],
      "macroName": "QuicTraceLogConnVerbose"
    },
    "CryptoStateDiscard": {
      "ModuleProperites": {},
      "TraceString": "[conn][%p] TLS state no longer needed",
      "UniqueId": "CryptoStateDiscard",
      "splitArgs": [
        {
          "DefinationEncoding": "p",
          "MacroVariableName": "arg1"
        }
      ],
      "macroName": "QuicTraceLogConnInfo"
    },
    "CustomCertValidationPending": {
      "ModuleProperites": {},
      "TraceString": "[conn][%p] Custom cert validation is pending",
      "UniqueId": "CustomCertValidationPending",
      "splitArgs": [
        {
          "DefinationEncoding": "p",
          "MacroVariableName": "arg1"
        }
      ],
      "macroName": "QuicTraceLogConnInfo"
    },
    "CustomCertValidationSuccess": {
      "ModuleProperites": {},
      "TraceString": "[conn][%p] Custom cert validation succeeded",
      "UniqueId": "CustomCertValidationSuccess",
      "splitArgs": [
        {
          "DefinationEncoding": "p",
          "MacroVariableName": "arg1"
        }
      ],
      "macroName": "QuicTraceLogConnInfo"
    },
    "DatagramReceiveEnableUpdated": {
      "ModuleProperites": {},
      "TraceString": "[conn][%p] Updated datagram receive enabled to %hhu",
      "UniqueId": "DatagramReceiveEnableUpdated",
      "splitArgs": [
        {
          "DefinationEncoding": "p",
          "MacroVariableName": "arg1"
        },
        {
          "DefinationEncoding": "hhu",
          "MacroVariableName": "arg3"
        }
      ],
      "macroName": "QuicTraceLogConnVerbose"
    },
    "DatagramSendQueued": {
      "ModuleProperites": {},
      "TraceString": "[conn][%p] Datagram [%p] queued with %llu bytes (flags 0x%x)",
      "UniqueId": "DatagramSendQueued",
      "splitArgs": [
        {
          "DefinationEncoding": "p",
          "MacroVariableName": "arg1"
        },
        {
          "DefinationEncoding": "p",
          "MacroVariableName": "arg3"
        },
        {
          "DefinationEncoding": "llu",
          "MacroVariableName": "arg4"
        },
        {
          "DefinationEncoding": "x",
          "MacroVariableName": "arg5"
        }
      ],
      "macroName": "QuicTraceLogConnVerbose"
    },
    "DatagramSendShutdown": {
      "ModuleProperites": {},
      "TraceString": "[conn][%p] Datagram send shutdown",
      "UniqueId": "DatagramSendShutdown",
      "splitArgs": [
        {
          "DefinationEncoding": "p",
          "MacroVariableName": "arg1"
        }
      ],
      "macroName": "QuicTraceLogConnVerbose"
    },
    "DatagramSendStateChanged": {
      "ModuleProperites": {},
      "TraceString": "[conn][%p] Indicating DATAGRAM_SEND_STATE_CHANGED to %u",
      "UniqueId": "DatagramSendStateChanged",
      "splitArgs": [
        {
          "DefinationEncoding": "p",
          "MacroVariableName": "arg1"
        },
        {
          "DefinationEncoding": "u",
          "MacroVariableName": "arg3"
        }
      ],
      "macroName": "QuicTraceLogConnVerbose"
    },
    "DatapathCreated": {
      "ModuleProperites": {},
      "TraceString": "[data][%p] Created, local=%!ADDR!, remote=%!ADDR!",
      "UniqueId": "DatapathCreated",
      "splitArgs": [
        {
          "DefinationEncoding": "p",
          "MacroVariableName": "arg2"
        },
        {
          "DefinationEncoding": "!ADDR!",
          "MacroVariableName": "arg3"
        },
        {
          "DefinationEncoding": "!ADDR!",
          "MacroVariableName": "arg4"
        }
      ],
      "macroName": "QuicTraceEvent"
    },
    "DatapathDestroyed": {
      "ModuleProperites": {},
      "TraceString": "[data][%p] Destroyed",
      "UniqueId": "DatapathDestroyed",
      "splitArgs": [
        {
          "DefinationEncoding": "p",
          "MacroVariableName": "arg2"
        }
      ],
      "macroName": "QuicTraceEvent"
    },
    "DatapathDropAllocRecvBufferFailure": {
      "ModuleProperites": {},
      "TraceString": "[%p] Couldn't allocate receive buffers.",
      "UniqueId": "DatapathDropAllocRecvBufferFailure",
      "splitArgs": [
        {
          "DefinationEncoding": "p",
          "MacroVariableName": "arg2"
        }
      ],
      "macroName": "QuicTraceLogWarning"
    },
    "DatapathDropAllocRecvContextFailure": {
      "ModuleProperites": {},
      "TraceString": "[%p] Couldn't allocate receive context.",
      "UniqueId": "DatapathDropAllocRecvContextFailure",
      "splitArgs": [
        {
          "DefinationEncoding": "p",
          "MacroVariableName": "arg2"
        }
      ],
      "macroName": "QuicTraceLogWarning"
    },
    "DatapathDropEmptyMdl": {
      "ModuleProperites": {},
      "TraceString": "[%p] Dropping datagram with empty mdl.",
      "UniqueId": "DatapathDropEmptyMdl",
      "splitArgs": [
        {
          "DefinationEncoding": "p",
          "MacroVariableName": "arg2"
        }
      ],
      "macroName": "QuicTraceLogWarning"
    },
    "DatapathDropMdlMapFailure": {
      "ModuleProperites": {},
      "TraceString": "[%p] Failed to map MDL chain",
      "UniqueId": "DatapathDropMdlMapFailure",
      "splitArgs": [
        {
          "DefinationEncoding": "p",
          "MacroVariableName": "arg2"
        }
      ],
      "macroName": "QuicTraceLogWarning"
    },
    "DatapathDropMissingInfo": {
      "ModuleProperites": {},
      "TraceString": "[%p] Dropping datagram missing IP_PKTINFO/IP_RECVERR.",
      "UniqueId": "DatapathDropMissingInfo",
      "splitArgs": [
        {
          "DefinationEncoding": "p",
          "MacroVariableName": "arg2"
        }
      ],
      "macroName": "QuicTraceLogWarning"
    },
    "DatapathDropTooBig": {
      "ModuleProperites": {},
      "TraceString": "[%p] Dropping datagram with too many bytes (%llu).",
      "UniqueId": "DatapathDropTooBig",
      "splitArgs": [
        {
          "DefinationEncoding": "p",
          "MacroVariableName": "arg2"
        },
        {
          "DefinationEncoding": "llu",
          "MacroVariableName": "arg3"
        }
      ],
      "macroName": "QuicTraceLogWarning"
    },
    "DatapathError": {
      "ModuleProperites": {},
      "TraceString": "[data][%p] ERROR, %s.",
      "UniqueId": "DatapathError",
      "splitArgs": [
        {
          "DefinationEncoding": "p",
          "MacroVariableName": "arg2"
        },
        {
          "DefinationEncoding": "s",
          "MacroVariableName": "arg3"
        }
      ],
      "macroName": "QuicTraceEvent"
    },
    "DatapathErrorStatus": {
      "ModuleProperites": {},
      "TraceString": "[data][%p] ERROR, %u, %s.",
      "UniqueId": "DatapathErrorStatus",
      "splitArgs": [
        {
          "DefinationEncoding": "p",
          "MacroVariableName": "arg2"
        },
        {
          "DefinationEncoding": "u",
          "MacroVariableName": "arg3"
        },
        {
          "DefinationEncoding": "s",
          "MacroVariableName": "arg4"
        }
      ],
      "macroName": "QuicTraceEvent"
    },
    "DatapathFragmented": {
      "ModuleProperites": {},
      "TraceString": "[%p] Dropping datagram with fragmented MDL.",
      "UniqueId": "DatapathFragmented",
      "splitArgs": [
        {
          "DefinationEncoding": "p",
          "MacroVariableName": "arg2"
        }
      ],
      "macroName": "QuicTraceLogWarning"
    },
    "DataPathInitialized": {
      "ModuleProperites": {},
      "TraceString": "[data] Initialized, DatapathFeatures=%u",
      "UniqueId": "DataPathInitialized",
      "splitArgs": [
        {
          "DefinationEncoding": "u",
          "MacroVariableName": "arg2"
        }
      ],
      "macroName": "QuicTraceEvent"
    },
    "DatapathMissingInfo": {
      "ModuleProperites": {},
      "TraceString": "[data][%p] WSARecvMsg completion is missing IP_PKTINFO",
      "UniqueId": "DatapathMissingInfo",
      "splitArgs": [
        {
          "DefinationEncoding": "p",
          "MacroVariableName": "arg2"
        }
      ],
      "macroName": "QuicTraceLogWarning"
    },
    "DatapathOpenTcpSocketFailed": {
      "ModuleProperites": {},
      "TraceString": "[data] RSS helper socket failed to open, 0x%x",
      "UniqueId": "DatapathOpenTcpSocketFailed",
      "splitArgs": [
        {
          "DefinationEncoding": "x",
          "MacroVariableName": "arg2"
        }
      ],
      "macroName": "QuicTraceLogWarning"
    },
    "DatapathOpenTcpSocketFailedAsync": {
      "ModuleProperites": {},
      "TraceString": "[data] RSS helper socket failed to open (async), 0x%x",
      "UniqueId": "DatapathOpenTcpSocketFailedAsync",
      "splitArgs": [
        {
          "DefinationEncoding": "x",
          "MacroVariableName": "arg2"
        }
      ],
      "macroName": "QuicTraceLogWarning"
    },
    "DatapathOpenUdpSocketFailed": {
      "ModuleProperites": {},
      "TraceString": "[data] UDP send segmentation helper socket failed to open, 0x%x",
      "UniqueId": "DatapathOpenUdpSocketFailed",
      "splitArgs": [
        {
          "DefinationEncoding": "x",
          "MacroVariableName": "arg2"
        }
      ],
      "macroName": "QuicTraceLogWarning"
    },
    "DatapathOpenUdpSocketFailedAsync": {
      "ModuleProperites": {},
      "TraceString": "[data] UDP send segmentation helper socket failed to open (async), 0x%x",
      "UniqueId": "DatapathOpenUdpSocketFailedAsync",
      "splitArgs": [
        {
          "DefinationEncoding": "x",
          "MacroVariableName": "arg2"
        }
      ],
      "macroName": "QuicTraceLogWarning"
    },
    "DatapathQueryRecvMaxCoalescedSizeFailed": {
      "ModuleProperites": {},
      "TraceString": "[data] Query for UDP_RECV_MAX_COALESCED_SIZE failed, 0x%x",
      "UniqueId": "DatapathQueryRecvMaxCoalescedSizeFailed",
      "splitArgs": [
        {
          "DefinationEncoding": "x",
          "MacroVariableName": "arg2"
        }
      ],
      "macroName": "QuicTraceLogWarning"
    },
    "DatapathQueryRecvMaxCoalescedSizeFailedAsync": {
      "ModuleProperites": {},
      "TraceString": "[data] Query for UDP_RECV_MAX_COALESCED_SIZE failed (async), 0x%x",
      "UniqueId": "DatapathQueryRecvMaxCoalescedSizeFailedAsync",
      "splitArgs": [
        {
          "DefinationEncoding": "x",
          "MacroVariableName": "arg2"
        }
      ],
      "macroName": "QuicTraceLogWarning"
    },
    "DatapathQueryRssProcessorInfoFailed": {
      "ModuleProperites": {},
      "TraceString": "[data] Query for SIO_QUERY_RSS_SCALABILITY_INFO failed, 0x%x",
      "UniqueId": "DatapathQueryRssProcessorInfoFailed",
      "splitArgs": [
        {
          "DefinationEncoding": "x",
          "MacroVariableName": "arg2"
        }
      ],
      "macroName": "QuicTraceLogWarning"
    },
    "DatapathQueryRssScalabilityInfoFailed": {
      "ModuleProperites": {},
      "TraceString": "[data] Query for SIO_QUERY_RSS_SCALABILITY_INFO failed, 0x%x",
      "UniqueId": "DatapathQueryRssScalabilityInfoFailed",
      "splitArgs": [
        {
          "DefinationEncoding": "x",
          "MacroVariableName": "arg2"
        }
      ],
      "macroName": "QuicTraceLogWarning"
    },
    "DatapathQueryRssScalabilityInfoFailedAsync": {
      "ModuleProperites": {},
      "TraceString": "[data] Query for SIO_QUERY_RSS_SCALABILITY_INFO failed (async), 0x%x",
      "UniqueId": "DatapathQueryRssScalabilityInfoFailedAsync",
      "splitArgs": [
        {
          "DefinationEncoding": "x",
          "MacroVariableName": "arg2"
        }
      ],
      "macroName": "QuicTraceLogWarning"
    },
    "DatapathQueryUdpSegmentFailed": {
      "ModuleProperites": {},
      "TraceString": "[data] Query for UDP_SEGMENT failed, 0x%x",
      "UniqueId": "DatapathQueryUdpSegmentFailed",
      "splitArgs": [
        {
          "DefinationEncoding": "x",
          "MacroVariableName": "arg2"
        }
      ],
      "macroName": "QuicTraceLogWarning"
    },
    "DatapathQueryUdpSendMsgFailed": {
      "ModuleProperites": {},
      "TraceString": "[data] Query for UDP_SEND_MSG_SIZE failed, 0x%x",
      "UniqueId": "DatapathQueryUdpSendMsgFailed",
      "splitArgs": [
        {
          "DefinationEncoding": "x",
          "MacroVariableName": "arg2"
        }
      ],
      "macroName": "QuicTraceLogWarning"
    },
    "DatapathQueryUdpSendMsgFailedAsync": {
      "ModuleProperites": {},
      "TraceString": "[data] Query for UDP_SEND_MSG_SIZE failed (async), 0x%x",
      "UniqueId": "DatapathQueryUdpSendMsgFailedAsync",
      "splitArgs": [
        {
          "DefinationEncoding": "x",
          "MacroVariableName": "arg2"
        }
      ],
      "macroName": "QuicTraceLogWarning"
    },
    "DatapathRecv": {
      "ModuleProperites": {},
      "TraceString": "[data][%p] Recv %u bytes (segment=%hu) Src=%!ADDR! Dst=%!ADDR!",
      "UniqueId": "DatapathRecv",
      "splitArgs": [
        {
          "DefinationEncoding": "p",
          "MacroVariableName": "arg2"
        },
        {
          "DefinationEncoding": "u",
          "MacroVariableName": "arg3"
        },
        {
          "DefinationEncoding": "hu",
          "MacroVariableName": "arg4"
        },
        {
          "DefinationEncoding": "!ADDR!",
          "MacroVariableName": "arg5"
        },
        {
          "DefinationEncoding": "!ADDR!",
          "MacroVariableName": "arg6"
        }
      ],
      "macroName": "QuicTraceEvent"
    },
    "DatapathRecvEmpty": {
      "ModuleProperites": {},
      "TraceString": "[data][%p] Dropping datagram with empty payload.",
      "UniqueId": "DatapathRecvEmpty",
      "splitArgs": [
        {
          "DefinationEncoding": "p",
          "MacroVariableName": "arg2"
        }
      ],
      "macroName": "QuicTraceLogWarning"
    },
    "DatapathResolveHostNameFailed": {
      "ModuleProperites": {},
      "TraceString": "[%p] Couldn't resolve hostname '%s' to an IP address",
      "UniqueId": "DatapathResolveHostNameFailed",
      "splitArgs": [
        {
          "DefinationEncoding": "p",
          "MacroVariableName": "arg2"
        },
        {
          "DefinationEncoding": "s",
          "MacroVariableName": "arg3"
        }
      ],
      "macroName": "QuicTraceLogError"
    },
    "DataPathRundown": {
      "ModuleProperites": {},
      "TraceString": "[data] Rundown, DatapathFeatures=%u",
      "UniqueId": "DataPathRundown",
      "splitArgs": [
        {
          "DefinationEncoding": "u",
          "MacroVariableName": "arg2"
        }
      ],
      "macroName": "QuicTraceEvent"
    },
    "DatapathSend": {
      "ModuleProperites": {},
      "TraceString": "[data][%p] Send %u bytes in %hhu buffers (segment=%hu) Dst=%!ADDR!, Src=%!ADDR!",
      "UniqueId": "DatapathSend",
      "splitArgs": [
        {
          "DefinationEncoding": "p",
          "MacroVariableName": "arg2"
        },
        {
          "DefinationEncoding": "u",
          "MacroVariableName": "arg3"
        },
        {
          "DefinationEncoding": "hhu",
          "MacroVariableName": "arg4"
        },
        {
          "DefinationEncoding": "hu",
          "MacroVariableName": "arg5"
        },
        {
          "DefinationEncoding": "!ADDR!",
          "MacroVariableName": "arg6"
        },
        {
          "DefinationEncoding": "!ADDR!",
          "MacroVariableName": "arg7"
        }
      ],
      "macroName": "QuicTraceEvent"
    },
    "DatapathShutDownComplete": {
      "ModuleProperites": {},
      "TraceString": "[data][%p] Shut down (complete)",
      "UniqueId": "DatapathShutDownComplete",
      "splitArgs": [
        {
          "DefinationEncoding": "p",
          "MacroVariableName": "arg2"
        }
      ],
      "macroName": "QuicTraceLogVerbose"
    },
    "DatapathShutDownReturn": {
      "ModuleProperites": {},
      "TraceString": "[data][%p] Shut down (return)",
      "UniqueId": "DatapathShutDownReturn",
      "splitArgs": [
        {
          "DefinationEncoding": "p",
          "MacroVariableName": "arg2"
        }
      ],
      "macroName": "QuicTraceLogVerbose"
    },
    "DatapathTooLarge": {
      "ModuleProperites": {},
      "TraceString": "[data][%p] Received larger than expected datagram from %!ADDR!",
      "UniqueId": "DatapathTooLarge",
      "splitArgs": [
        {
          "DefinationEncoding": "p",
          "MacroVariableName": "arg2"
        },
        {
          "DefinationEncoding": "!ADDR!",
          "MacroVariableName": "arg3"
        }
      ],
      "macroName": "QuicTraceLogVerbose"
    },
    "DatapathUnreachableMsg": {
      "ModuleProperites": {},
      "TraceString": "[sock][%p] Unreachable error from %!ADDR!",
      "UniqueId": "DatapathUnreachableMsg",
      "splitArgs": [
        {
          "DefinationEncoding": "p",
          "MacroVariableName": "arg2"
        },
        {
          "DefinationEncoding": "!ADDR!",
          "MacroVariableName": "arg3"
        }
      ],
      "macroName": "QuicTraceLogVerbose"
    },
    "DatapathUnreachableWithError": {
      "ModuleProperites": {},
      "TraceString": "[data][%p] Received unreachable error (0x%x) from %!ADDR!",
      "UniqueId": "DatapathUnreachableWithError",
      "splitArgs": [
        {
          "DefinationEncoding": "p",
          "MacroVariableName": "arg2"
        },
        {
          "DefinationEncoding": "x",
          "MacroVariableName": "arg3"
        },
        {
          "DefinationEncoding": "!ADDR!",
          "MacroVariableName": "arg4"
        }
      ],
      "macroName": "QuicTraceLogVerbose"
    },
    "DatapathUroExceeded": {
      "ModuleProperites": {},
      "TraceString": "[%p] Exceeded URO preallocation capacity.",
      "UniqueId": "DatapathUroExceeded",
      "splitArgs": [
        {
          "DefinationEncoding": "p",
          "MacroVariableName": "arg2"
        }
      ],
      "macroName": "QuicTraceLogWarning"
    },
    "DatapathUroPreallocExceeded": {
      "ModuleProperites": {},
      "TraceString": "[data][%p] Exceeded URO preallocation capacity.",
      "UniqueId": "DatapathUroPreallocExceeded",
      "splitArgs": [
        {
          "DefinationEncoding": "p",
          "MacroVariableName": "arg2"
        }
      ],
      "macroName": "QuicTraceLogWarning"
    },
    "DecodeTPAckDelayExponent": {
      "ModuleProperites": {},
      "TraceString": "[conn][%p] TP: ACK Delay Exponent (%llu)",
      "UniqueId": "DecodeTPAckDelayExponent",
      "splitArgs": [
        {
          "DefinationEncoding": "p",
          "MacroVariableName": "arg1"
        },
        {
          "DefinationEncoding": "llu",
          "MacroVariableName": "arg3"
        }
      ],
      "macroName": "QuicTraceLogConnVerbose"
    },
    "DecodeTPCibirEncoding": {
      "ModuleProperites": {},
      "TraceString": "[conn][%p] TP: CIBIR Encoding (%llu length, %llu offset)",
      "UniqueId": "DecodeTPCibirEncoding",
      "splitArgs": [
        {
          "DefinationEncoding": "p",
          "MacroVariableName": "arg1"
        },
        {
          "DefinationEncoding": "llu",
          "MacroVariableName": "arg3"
        },
        {
          "DefinationEncoding": "llu",
          "MacroVariableName": "arg4"
        }
      ],
      "macroName": "QuicTraceLogConnVerbose"
    },
    "DecodeTPCIDLimit": {
      "ModuleProperites": {},
      "TraceString": "[conn][%p] TP: Connection ID Limit (%llu)",
      "UniqueId": "DecodeTPCIDLimit",
      "splitArgs": [
        {
          "DefinationEncoding": "p",
          "MacroVariableName": "arg1"
        },
        {
          "DefinationEncoding": "llu",
          "MacroVariableName": "arg3"
        }
      ],
      "macroName": "QuicTraceLogConnVerbose"
    },
    "DecodeTPDisable1RttEncryption": {
      "ModuleProperites": {},
      "TraceString": "[conn][%p] TP: Disable 1-RTT Encryption",
      "UniqueId": "DecodeTPDisable1RttEncryption",
      "splitArgs": [
        {
          "DefinationEncoding": "p",
          "MacroVariableName": "arg1"
        }
      ],
      "macroName": "QuicTraceLogConnVerbose"
    },
    "DecodeTPDisableActiveMigration": {
      "ModuleProperites": {},
      "TraceString": "[conn][%p] TP: Disable Active Migration",
      "UniqueId": "DecodeTPDisableActiveMigration",
      "splitArgs": [
        {
          "DefinationEncoding": "p",
          "MacroVariableName": "arg1"
        }
      ],
      "macroName": "QuicTraceLogConnVerbose"
    },
    "DecodeTPIdleTimeout": {
      "ModuleProperites": {},
      "TraceString": "[conn][%p] TP: Idle Timeout (%llu ms)",
      "UniqueId": "DecodeTPIdleTimeout",
      "splitArgs": [
        {
          "DefinationEncoding": "p",
          "MacroVariableName": "arg1"
        },
        {
          "DefinationEncoding": "llu",
          "MacroVariableName": "arg3"
        }
      ],
      "macroName": "QuicTraceLogConnVerbose"
    },
    "DecodeTPInitialSourceCID": {
      "ModuleProperites": {},
      "TraceString": "[conn][%p] TP: Initial Source Connection ID (%s)",
      "UniqueId": "DecodeTPInitialSourceCID",
      "splitArgs": [
        {
          "DefinationEncoding": "p",
          "MacroVariableName": "arg1"
        },
        {
          "DefinationEncoding": "s",
          "MacroVariableName": "arg3"
        }
      ],
      "macroName": "QuicTraceLogConnVerbose"
    },
    "DecodeTPInitMaxData": {
      "ModuleProperites": {},
      "TraceString": "[conn][%p] TP: Max Data (%llu bytes)",
      "UniqueId": "DecodeTPInitMaxData",
      "splitArgs": [
        {
          "DefinationEncoding": "p",
          "MacroVariableName": "arg1"
        },
        {
          "DefinationEncoding": "llu",
          "MacroVariableName": "arg3"
        }
      ],
      "macroName": "QuicTraceLogConnVerbose"
    },
    "DecodeTPInitMaxStreamDataBidiLocal": {
      "ModuleProperites": {},
      "TraceString": "[conn][%p] TP: Max Local Bidirectional Stream Data (%llu bytes)",
      "UniqueId": "DecodeTPInitMaxStreamDataBidiLocal",
      "splitArgs": [
        {
          "DefinationEncoding": "p",
          "MacroVariableName": "arg1"
        },
        {
          "DefinationEncoding": "llu",
          "MacroVariableName": "arg3"
        }
      ],
      "macroName": "QuicTraceLogConnVerbose"
    },
    "DecodeTPInitMaxStreamDataBidiRemote": {
      "ModuleProperites": {},
      "TraceString": "[conn][%p] TP: Max Remote Bidirectional Stream Data (%llu bytes)",
      "UniqueId": "DecodeTPInitMaxStreamDataBidiRemote",
      "splitArgs": [
        {
          "DefinationEncoding": "p",
          "MacroVariableName": "arg1"
        },
        {
          "DefinationEncoding": "llu",
          "MacroVariableName": "arg3"
        }
      ],
      "macroName": "QuicTraceLogConnVerbose"
    },
    "DecodeTPInitMaxStreamDataBidiUni": {
      "ModuleProperites": {},
      "TraceString": "[conn][%p] TP: Max Unidirectional Stream Data (%llu)",
      "UniqueId": "DecodeTPInitMaxStreamDataBidiUni",
      "splitArgs": [
        {
          "DefinationEncoding": "p",
          "MacroVariableName": "arg1"
        },
        {
          "DefinationEncoding": "llu",
          "MacroVariableName": "arg3"
        }
      ],
      "macroName": "QuicTraceLogConnVerbose"
    },
    "DecodeTPMaxAckDelay": {
      "ModuleProperites": {},
      "TraceString": "[conn][%p] TP: Max ACK Delay (%llu ms)",
      "UniqueId": "DecodeTPMaxAckDelay",
      "splitArgs": [
        {
          "DefinationEncoding": "p",
          "MacroVariableName": "arg1"
        },
        {
          "DefinationEncoding": "llu",
          "MacroVariableName": "arg3"
        }
      ],
      "macroName": "QuicTraceLogConnVerbose"
    },
    "DecodeTPMaxBidiStreams": {
      "ModuleProperites": {},
      "TraceString": "[conn][%p] TP: Max Bidirectional Streams (%llu)",
      "UniqueId": "DecodeTPMaxBidiStreams",
      "splitArgs": [
        {
          "DefinationEncoding": "p",
          "MacroVariableName": "arg1"
        },
        {
          "DefinationEncoding": "llu",
          "MacroVariableName": "arg3"
        }
      ],
      "macroName": "QuicTraceLogConnVerbose"
    },
    "DecodeTPMaxDatagramFrameSize": {
      "ModuleProperites": {},
      "TraceString": "[conn][%p] TP: Max Datagram Frame Size (%llu bytes)",
      "UniqueId": "DecodeTPMaxDatagramFrameSize",
      "splitArgs": [
        {
          "DefinationEncoding": "p",
          "MacroVariableName": "arg1"
        },
        {
          "DefinationEncoding": "llu",
          "MacroVariableName": "arg3"
        }
      ],
      "macroName": "QuicTraceLogConnVerbose"
    },
    "DecodeTPMaxUdpPayloadSize": {
      "ModuleProperites": {},
      "TraceString": "[conn][%p] TP: Max Udp Payload Size (%llu bytes)",
      "UniqueId": "DecodeTPMaxUdpPayloadSize",
      "splitArgs": [
        {
          "DefinationEncoding": "p",
          "MacroVariableName": "arg1"
        },
        {
          "DefinationEncoding": "llu",
          "MacroVariableName": "arg3"
        }
      ],
      "macroName": "QuicTraceLogConnVerbose"
    },
    "DecodeTPMaxUniStreams": {
      "ModuleProperites": {},
      "TraceString": "[conn][%p] TP: Max Unidirectional Streams (%llu)",
      "UniqueId": "DecodeTPMaxUniStreams",
      "splitArgs": [
        {
          "DefinationEncoding": "p",
          "MacroVariableName": "arg1"
        },
        {
          "DefinationEncoding": "llu",
          "MacroVariableName": "arg3"
        }
      ],
      "macroName": "QuicTraceLogConnVerbose"
    },
    "DecodeTPMinAckDelay": {
      "ModuleProperites": {},
      "TraceString": "[conn][%p] TP: Min ACK Delay (%llu us)",
      "UniqueId": "DecodeTPMinAckDelay",
      "splitArgs": [
        {
          "DefinationEncoding": "p",
          "MacroVariableName": "arg1"
        },
        {
          "DefinationEncoding": "llu",
          "MacroVariableName": "arg3"
        }
      ],
      "macroName": "QuicTraceLogConnVerbose"
    },
    "DecodeTPOriginalDestinationCID": {
      "ModuleProperites": {},
      "TraceString": "[conn][%p] TP: Original Connection Destination ID (%s)",
      "UniqueId": "DecodeTPOriginalDestinationCID",
      "splitArgs": [
        {
          "DefinationEncoding": "p",
          "MacroVariableName": "arg1"
        },
        {
          "DefinationEncoding": "s",
          "MacroVariableName": "arg3"
        }
      ],
      "macroName": "QuicTraceLogConnVerbose"
    },
    "DecodeTPPreferredAddress": {
      "ModuleProperites": {},
      "TraceString": "[conn][%p] TP: Preferred Address",
      "UniqueId": "DecodeTPPreferredAddress",
      "splitArgs": [
        {
          "DefinationEncoding": "p",
          "MacroVariableName": "arg1"
        }
      ],
      "macroName": "QuicTraceLogConnVerbose"
    },
    "DecodeTPReserved": {
      "ModuleProperites": {},
      "TraceString": "[conn][%p] TP: Reserved ID %llu, length %hu",
      "UniqueId": "DecodeTPReserved",
      "splitArgs": [
        {
          "DefinationEncoding": "p",
          "MacroVariableName": "arg1"
        },
        {
          "DefinationEncoding": "llu",
          "MacroVariableName": "arg3"
        },
        {
          "DefinationEncoding": "hu",
          "MacroVariableName": "arg4"
        }
      ],
      "macroName": "QuicTraceLogConnWarning"
    },
    "DecodeTPRetrySourceCID": {
      "ModuleProperites": {},
      "TraceString": "[conn][%p] TP: Retry Source Connection ID (%s)",
      "UniqueId": "DecodeTPRetrySourceCID",
      "splitArgs": [
        {
          "DefinationEncoding": "p",
          "MacroVariableName": "arg1"
        },
        {
          "DefinationEncoding": "s",
          "MacroVariableName": "arg3"
        }
      ],
      "macroName": "QuicTraceLogConnVerbose"
    },
    "DecodeTPStart": {
      "ModuleProperites": {},
      "TraceString": "[conn][%p] Decoding Transport Parameters (Server = %hhu) (%hu bytes)",
      "UniqueId": "DecodeTPStart",
      "splitArgs": [
        {
          "DefinationEncoding": "p",
          "MacroVariableName": "arg1"
        },
        {
          "DefinationEncoding": "hhu",
          "MacroVariableName": "arg3"
        },
        {
          "DefinationEncoding": "hu",
          "MacroVariableName": "arg4"
        }
      ],
      "macroName": "QuicTraceLogConnVerbose"
    },
    "DecodeTPStatelessResetToken": {
      "ModuleProperites": {},
      "TraceString": "[conn][%p] TP: Stateless Reset Token (%s)",
      "UniqueId": "DecodeTPStatelessResetToken",
      "splitArgs": [
        {
          "DefinationEncoding": "p",
          "MacroVariableName": "arg1"
        },
        {
          "DefinationEncoding": "s",
          "MacroVariableName": "arg3"
        }
      ],
      "macroName": "QuicTraceLogConnVerbose"
    },
    "DecodeTPUnknown": {
      "ModuleProperites": {},
      "TraceString": "[conn][%p] TP: Unknown ID %llu, length %hu",
      "UniqueId": "DecodeTPUnknown",
      "splitArgs": [
        {
          "DefinationEncoding": "p",
          "MacroVariableName": "arg1"
        },
        {
          "DefinationEncoding": "llu",
          "MacroVariableName": "arg3"
        },
        {
          "DefinationEncoding": "hu",
          "MacroVariableName": "arg4"
        }
      ],
      "macroName": "QuicTraceLogConnWarning"
    },
    "DecodeTPVersionNegotiationInfo": {
      "ModuleProperites": {},
      "TraceString": "[conn][%p] TP: Version Negotiation Info (%hu bytes)",
      "UniqueId": "DecodeTPVersionNegotiationInfo",
      "splitArgs": [
        {
          "DefinationEncoding": "p",
          "MacroVariableName": "arg1"
        },
        {
          "DefinationEncoding": "hu",
          "MacroVariableName": "arg3"
        }
      ],
      "macroName": "QuicTraceLogConnVerbose"
    },
    "DecryptOldKey": {
      "ModuleProperites": {},
      "TraceString": "[conn][%p] Using old key to decrypt",
      "UniqueId": "DecryptOldKey",
      "splitArgs": [
        {
          "DefinationEncoding": "p",
          "MacroVariableName": "arg1"
        }
      ],
      "macroName": "QuicTraceLogConnVerbose"
    },
    "DeferDatagram": {
      "ModuleProperites": {},
      "TraceString": "[conn][%p] Deferring datagram (type=%hu)",
      "UniqueId": "DeferDatagram",
      "splitArgs": [
        {
          "DefinationEncoding": "p",
          "MacroVariableName": "arg1"
        },
        {
          "DefinationEncoding": "hu",
          "MacroVariableName": "arg3"
        }
      ],
      "macroName": "QuicTraceLogConnVerbose"
    },
    "Disable1RttEncrytionUpdated": {
      "ModuleProperites": {},
      "TraceString": "[conn][%p] Updated disable 1-RTT encrytption to %hhu",
      "UniqueId": "Disable1RttEncrytionUpdated",
      "splitArgs": [
        {
          "DefinationEncoding": "p",
          "MacroVariableName": "arg1"
        },
        {
          "DefinationEncoding": "hhu",
          "MacroVariableName": "arg3"
        }
      ],
      "macroName": "QuicTraceLogConnVerbose"
    },
    "DiscardKeyType": {
      "ModuleProperites": {},
      "TraceString": "[conn][%p] Discarding key type = %hhu",
      "UniqueId": "DiscardKeyType",
      "splitArgs": [
        {
          "DefinationEncoding": "p",
          "MacroVariableName": "arg1"
        },
        {
          "DefinationEncoding": "hhu",
          "MacroVariableName": "arg3"
        }
      ],
      "macroName": "QuicTraceLogConnInfo"
    },
    "DrainCrypto": {
      "ModuleProperites": {},
      "TraceString": "[conn][%p] Draining %u crypto bytes",
      "UniqueId": "DrainCrypto",
      "splitArgs": [
        {
          "DefinationEncoding": "p",
          "MacroVariableName": "arg1"
        },
        {
          "DefinationEncoding": "u",
          "MacroVariableName": "arg3"
        }
      ],
      "macroName": "QuicTraceLogConnVerbose"
    },
    "EncodeMaxDatagramFrameSize": {
      "ModuleProperites": {},
      "TraceString": "[conn][%p] TP: Max Datagram Frame Size (%llu bytes)",
      "UniqueId": "EncodeMaxDatagramFrameSize",
      "splitArgs": [
        {
          "DefinationEncoding": "p",
          "MacroVariableName": "arg1"
        },
        {
          "DefinationEncoding": "llu",
          "MacroVariableName": "arg3"
        }
      ],
      "macroName": "QuicTraceLogConnVerbose"
    },
    "EncodeTPAckDelayExponent": {
      "ModuleProperites": {},
      "TraceString": "[conn][%p] TP: ACK Delay Exponent (%llu)",
      "UniqueId": "EncodeTPAckDelayExponent",
      "splitArgs": [
        {
          "DefinationEncoding": "p",
          "MacroVariableName": "arg1"
        },
        {
          "DefinationEncoding": "llu",
          "MacroVariableName": "arg3"
        }
      ],
      "macroName": "QuicTraceLogConnVerbose"
    },
    "EncodeTPCibirEncoding": {
      "ModuleProperites": {},
      "TraceString": "[conn][%p] TP: CIBIR Encoding (%llu length, %llu offset)",
      "UniqueId": "EncodeTPCibirEncoding",
      "splitArgs": [
        {
          "DefinationEncoding": "p",
          "MacroVariableName": "arg1"
        },
        {
          "DefinationEncoding": "llu",
          "MacroVariableName": "arg3"
        },
        {
          "DefinationEncoding": "llu",
          "MacroVariableName": "arg4"
        }
      ],
      "macroName": "QuicTraceLogConnVerbose"
    },
    "EncodeTPCIDLimit": {
      "ModuleProperites": {},
      "TraceString": "[conn][%p] TP: Connection ID Limit (%llu)",
      "UniqueId": "EncodeTPCIDLimit",
      "splitArgs": [
        {
          "DefinationEncoding": "p",
          "MacroVariableName": "arg1"
        },
        {
          "DefinationEncoding": "llu",
          "MacroVariableName": "arg3"
        }
      ],
      "macroName": "QuicTraceLogConnVerbose"
    },
    "EncodeTPDisable1RttEncryption": {
      "ModuleProperites": {},
      "TraceString": "[conn][%p] TP: Disable 1-RTT Encryption",
      "UniqueId": "EncodeTPDisable1RttEncryption",
      "splitArgs": [
        {
          "DefinationEncoding": "p",
          "MacroVariableName": "arg1"
        }
      ],
      "macroName": "QuicTraceLogConnVerbose"
    },
    "EncodeTPDisableMigration": {
      "ModuleProperites": {},
      "TraceString": "[conn][%p] TP: Disable Active Migration",
      "UniqueId": "EncodeTPDisableMigration",
      "splitArgs": [
        {
          "DefinationEncoding": "p",
          "MacroVariableName": "arg1"
        }
      ],
      "macroName": "QuicTraceLogConnVerbose"
    },
    "EncodeTPEnd": {
      "ModuleProperites": {},
      "TraceString": "[conn][%p] Encoded %hu bytes for QUIC TP",
      "UniqueId": "EncodeTPEnd",
      "splitArgs": [
        {
          "DefinationEncoding": "p",
          "MacroVariableName": "arg1"
        },
        {
          "DefinationEncoding": "hu",
          "MacroVariableName": "arg3"
        }
      ],
      "macroName": "QuicTraceLogConnVerbose"
    },
    "EncodeTPIdleTimeout": {
      "ModuleProperites": {},
      "TraceString": "[conn][%p] TP: Idle Timeout (%llu ms)",
      "UniqueId": "EncodeTPIdleTimeout",
      "splitArgs": [
        {
          "DefinationEncoding": "p",
          "MacroVariableName": "arg1"
        },
        {
          "DefinationEncoding": "llu",
          "MacroVariableName": "arg3"
        }
      ],
      "macroName": "QuicTraceLogConnVerbose"
    },
    "EncodeTPInitMaxData": {
      "ModuleProperites": {},
      "TraceString": "[conn][%p] TP: Max Data (%llu bytes)",
      "UniqueId": "EncodeTPInitMaxData",
      "splitArgs": [
        {
          "DefinationEncoding": "p",
          "MacroVariableName": "arg1"
        },
        {
          "DefinationEncoding": "llu",
          "MacroVariableName": "arg3"
        }
      ],
      "macroName": "QuicTraceLogConnVerbose"
    },
    "EncodeTPInitMaxStreamDataBidiLocal": {
      "ModuleProperites": {},
      "TraceString": "[conn][%p] TP: Max Local Bidirectional Stream Data (%llu bytes)",
      "UniqueId": "EncodeTPInitMaxStreamDataBidiLocal",
      "splitArgs": [
        {
          "DefinationEncoding": "p",
          "MacroVariableName": "arg1"
        },
        {
          "DefinationEncoding": "llu",
          "MacroVariableName": "arg3"
        }
      ],
      "macroName": "QuicTraceLogConnVerbose"
    },
    "EncodeTPInitMaxStreamDataBidiRemote": {
      "ModuleProperites": {},
      "TraceString": "[conn][%p] TP: Max Remote Bidirectional Stream Data (%llu bytes)",
      "UniqueId": "EncodeTPInitMaxStreamDataBidiRemote",
      "splitArgs": [
        {
          "DefinationEncoding": "p",
          "MacroVariableName": "arg1"
        },
        {
          "DefinationEncoding": "llu",
          "MacroVariableName": "arg3"
        }
      ],
      "macroName": "QuicTraceLogConnVerbose"
    },
    "EncodeTPInitMaxStreamUni": {
      "ModuleProperites": {},
      "TraceString": "[conn][%p] TP: Max Unidirectional Stream Data (%llu)",
      "UniqueId": "EncodeTPInitMaxStreamUni",
      "splitArgs": [
        {
          "DefinationEncoding": "p",
          "MacroVariableName": "arg1"
        },
        {
          "DefinationEncoding": "llu",
          "MacroVariableName": "arg3"
        }
      ],
      "macroName": "QuicTraceLogConnVerbose"
    },
    "EncodeTPMaxAckDelay": {
      "ModuleProperites": {},
      "TraceString": "[conn][%p] TP: Max ACK Delay (%llu ms)",
      "UniqueId": "EncodeTPMaxAckDelay",
      "splitArgs": [
        {
          "DefinationEncoding": "p",
          "MacroVariableName": "arg1"
        },
        {
          "DefinationEncoding": "llu",
          "MacroVariableName": "arg3"
        }
      ],
      "macroName": "QuicTraceLogConnVerbose"
    },
    "EncodeTPMaxBidiStreams": {
      "ModuleProperites": {},
      "TraceString": "[conn][%p] TP: Max Bidirectional Streams (%llu)",
      "UniqueId": "EncodeTPMaxBidiStreams",
      "splitArgs": [
        {
          "DefinationEncoding": "p",
          "MacroVariableName": "arg1"
        },
        {
          "DefinationEncoding": "llu",
          "MacroVariableName": "arg3"
        }
      ],
      "macroName": "QuicTraceLogConnVerbose"
    },
    "EncodeTPMaxUdpPayloadSize": {
      "ModuleProperites": {},
      "TraceString": "[conn][%p] TP: Max Udp Payload Size (%llu bytes)",
      "UniqueId": "EncodeTPMaxUdpPayloadSize",
      "splitArgs": [
        {
          "DefinationEncoding": "p",
          "MacroVariableName": "arg1"
        },
        {
          "DefinationEncoding": "llu",
          "MacroVariableName": "arg3"
        }
      ],
      "macroName": "QuicTraceLogConnVerbose"
    },
    "EncodeTPMaxUniStreams": {
      "ModuleProperites": {},
      "TraceString": "[conn][%p] TP: Max Unidirectional Streams (%llu)",
      "UniqueId": "EncodeTPMaxUniStreams",
      "splitArgs": [
        {
          "DefinationEncoding": "p",
          "MacroVariableName": "arg1"
        },
        {
          "DefinationEncoding": "llu",
          "MacroVariableName": "arg3"
        }
      ],
      "macroName": "QuicTraceLogConnVerbose"
    },
<<<<<<< HEAD
    "CibirIdSet": {
      "ModuleProperites": {},
      "TraceString": "[conn][%p] CIBIR ID set (len %hhu, offset %hhu)",
      "UniqueId": "CibirIdSet",
      "splitArgs": [
        {
          "DefinationEncoding": "p",
          "MacroVariableName": "arg1"
        },
        {
          "DefinationEncoding": "hhu",
          "MacroVariableName": "arg3"
        },
        {
          "DefinationEncoding": "hhu",
          "MacroVariableName": "arg4"
        }
      ],
      "macroName": "QuicTraceLogConnInfo"
    },
    "ApplySettings": {
=======
    "EncodeTPMinAckDelay": {
>>>>>>> 19fc4d70
      "ModuleProperites": {},
      "TraceString": "[conn][%p] TP: Min ACK Delay (%llu us)",
      "UniqueId": "EncodeTPMinAckDelay",
      "splitArgs": [
        {
          "DefinationEncoding": "p",
          "MacroVariableName": "arg1"
        },
        {
          "DefinationEncoding": "llu",
          "MacroVariableName": "arg3"
        }
      ],
      "macroName": "QuicTraceLogConnVerbose"
    },
    "EncodeTPOriginalCID": {
      "ModuleProperites": {},
      "TraceString": "[conn][%p] TP: Initial Source Connection ID (%s)",
      "UniqueId": "EncodeTPOriginalCID",
      "splitArgs": [
        {
          "DefinationEncoding": "p",
          "MacroVariableName": "arg1"
        },
        {
          "DefinationEncoding": "s",
          "MacroVariableName": "arg3"
        }
      ],
      "macroName": "QuicTraceLogConnVerbose"
    },
    "EncodeTPOriginalDestinationCID": {
      "ModuleProperites": {},
      "TraceString": "[conn][%p] TP: Original Destination Connection ID (%s)",
      "UniqueId": "EncodeTPOriginalDestinationCID",
      "splitArgs": [
        {
          "DefinationEncoding": "p",
          "MacroVariableName": "arg1"
        },
        {
          "DefinationEncoding": "s",
          "MacroVariableName": "arg3"
        }
      ],
      "macroName": "QuicTraceLogConnVerbose"
    },
    "EncodeTPPreferredAddress": {
      "ModuleProperites": {},
      "TraceString": "[conn][%p] TP: Preferred Address",
      "UniqueId": "EncodeTPPreferredAddress",
      "splitArgs": [
        {
          "DefinationEncoding": "p",
          "MacroVariableName": "arg1"
        }
      ],
      "macroName": "QuicTraceLogConnVerbose"
    },
    "EncodeTPRetrySourceCID": {
      "ModuleProperites": {},
      "TraceString": "[conn][%p] TP: Retry Source Connection ID (%s)",
      "UniqueId": "EncodeTPRetrySourceCID",
      "splitArgs": [
        {
          "DefinationEncoding": "p",
          "MacroVariableName": "arg1"
        },
        {
          "DefinationEncoding": "s",
          "MacroVariableName": "arg3"
        }
      ],
      "macroName": "QuicTraceLogConnVerbose"
    },
    "EncodeTPStart": {
      "ModuleProperites": {},
      "TraceString": "[conn][%p] Encoding Transport Parameters (Server = %hhu)",
      "UniqueId": "EncodeTPStart",
      "splitArgs": [
        {
          "DefinationEncoding": "p",
          "MacroVariableName": "arg1"
        },
        {
          "DefinationEncoding": "hhu",
          "MacroVariableName": "arg3"
        }
      ],
      "macroName": "QuicTraceLogConnVerbose"
    },
    "EncodeTPStatelessResetToken": {
      "ModuleProperites": {},
      "TraceString": "[conn][%p] TP: Stateless Reset Token (%s)",
      "UniqueId": "EncodeTPStatelessResetToken",
      "splitArgs": [
        {
          "DefinationEncoding": "p",
          "MacroVariableName": "arg1"
        },
        {
          "DefinationEncoding": "s",
          "MacroVariableName": "arg3"
        }
      ],
      "macroName": "QuicTraceLogConnVerbose"
    },
    "EncodeTPTest": {
      "ModuleProperites": {},
      "TraceString": "[conn][%p] TP: TEST TP (Type %hu, Length %hu)",
      "UniqueId": "EncodeTPTest",
      "splitArgs": [
        {
          "DefinationEncoding": "p",
          "MacroVariableName": "arg1"
        },
        {
          "DefinationEncoding": "hu",
          "MacroVariableName": "arg3"
        },
        {
          "DefinationEncoding": "hu",
          "MacroVariableName": "arg4"
        }
      ],
      "macroName": "QuicTraceLogConnVerbose"
    },
    "EncodeTPVersionNegotiationExt": {
      "ModuleProperites": {},
      "TraceString": "[conn][%p] TP: Version Negotiation Extension (%u bytes)",
      "UniqueId": "EncodeTPVersionNegotiationExt",
      "splitArgs": [
        {
          "DefinationEncoding": "p",
          "MacroVariableName": "arg1"
        },
        {
          "DefinationEncoding": "u",
          "MacroVariableName": "arg3"
        }
      ],
      "macroName": "QuicTraceLogConnVerbose"
    },
    "EventSilentDiscard": {
      "ModuleProperites": {},
      "TraceString": "[strm][%p] Event silently discarded",
      "UniqueId": "EventSilentDiscard",
      "splitArgs": [
        {
          "DefinationEncoding": "p",
          "MacroVariableName": "arg1"
        }
      ],
      "macroName": "QuicTraceLogStreamWarning"
    },
    "FailedRouteResolution": {
      "ModuleProperites": {},
      "TraceString": "[conn][%p] Processing failed route completion Path[%hhu]",
      "UniqueId": "FailedRouteResolution",
      "splitArgs": [
        {
          "DefinationEncoding": "p",
          "MacroVariableName": "arg1"
        },
        {
          "DefinationEncoding": "hhu",
          "MacroVariableName": "arg3"
        }
      ],
      "macroName": "QuicTraceLogConnInfo"
    },
    "FirstCidUsage": {
      "ModuleProperites": {},
      "TraceString": "[conn][%p] First usage of SrcCid: %s",
      "UniqueId": "FirstCidUsage",
      "splitArgs": [
        {
          "DefinationEncoding": "p",
          "MacroVariableName": "arg1"
        },
        {
          "DefinationEncoding": "s",
          "MacroVariableName": "arg3"
        }
      ],
      "macroName": "QuicTraceLogConnInfo"
    },
    "FlowControlExhausted": {
      "ModuleProperites": {},
      "TraceString": "[strm][%p] Flow control window exhausted!",
      "UniqueId": "FlowControlExhausted",
      "splitArgs": [
        {
          "DefinationEncoding": "p",
          "MacroVariableName": "arg1"
        }
      ],
      "macroName": "QuicTraceLogStreamVerbose"
    },
    "ForceCidUpdate": {
      "ModuleProperites": {},
      "TraceString": "[conn][%p] Forcing destination CID update",
      "UniqueId": "ForceCidUpdate",
      "splitArgs": [
        {
          "DefinationEncoding": "p",
          "MacroVariableName": "arg1"
        }
      ],
      "macroName": "QuicTraceLogConnVerbose"
    },
    "ForceKeyUpdate": {
      "ModuleProperites": {},
      "TraceString": "[conn][%p] Forcing key update",
      "UniqueId": "ForceKeyUpdate",
      "splitArgs": [
        {
          "DefinationEncoding": "p",
          "MacroVariableName": "arg1"
        }
      ],
      "macroName": "QuicTraceLogConnVerbose"
    },
    "FrameLogAck": {
      "ModuleProperites": {},
      "TraceString": "[%c][%cX][%llu]   ACK Largest:%llu Delay:%llu",
      "UniqueId": "FrameLogAck",
      "splitArgs": [
        {
          "DefinationEncoding": "c",
          "MacroVariableName": "arg2"
        },
        {
          "DefinationEncoding": "c",
          "MacroVariableName": "arg3"
        },
        {
          "DefinationEncoding": "llu",
          "MacroVariableName": "arg4"
        },
        {
          "DefinationEncoding": "llu",
          "MacroVariableName": "arg5"
        },
        {
          "DefinationEncoding": "llu",
          "MacroVariableName": "arg6"
        }
      ],
      "macroName": "QuicTraceLogVerbose"
    },
    "FrameLogAckEcn": {
      "ModuleProperites": {},
      "TraceString": "[%c][%cX][%llu]     ECN [ECT0=%llu,ECT1=%llu,CE=%llu]",
      "UniqueId": "FrameLogAckEcn",
      "splitArgs": [
        {
          "DefinationEncoding": "c",
          "MacroVariableName": "arg2"
        },
        {
          "DefinationEncoding": "c",
          "MacroVariableName": "arg3"
        },
        {
          "DefinationEncoding": "llu",
          "MacroVariableName": "arg4"
        },
        {
          "DefinationEncoding": "llu",
          "MacroVariableName": "arg5"
        },
        {
          "DefinationEncoding": "llu",
          "MacroVariableName": "arg6"
        },
        {
          "DefinationEncoding": "llu",
          "MacroVariableName": "arg7"
        }
      ],
      "macroName": "QuicTraceLogVerbose"
    },
    "FrameLogAckEcnInvalid": {
      "ModuleProperites": {},
      "TraceString": "[%c][%cX][%llu]     ECN [Invalid]",
      "UniqueId": "FrameLogAckEcnInvalid",
      "splitArgs": [
        {
          "DefinationEncoding": "c",
          "MacroVariableName": "arg2"
        },
        {
          "DefinationEncoding": "c",
          "MacroVariableName": "arg3"
        },
        {
          "DefinationEncoding": "llu",
          "MacroVariableName": "arg4"
        }
      ],
      "macroName": "QuicTraceLogVerbose"
    },
    "FrameLogAckFrequency": {
      "ModuleProperites": {},
      "TraceString": "[%c][%cX][%llu]   ACK_FREQUENCY SeqNum:%llu PktTolerance:%llu MaxAckDelay:%llu IgnoreOrder:%hhu IgnoreCE:%hhu",
      "UniqueId": "FrameLogAckFrequency",
      "splitArgs": [
        {
          "DefinationEncoding": "c",
          "MacroVariableName": "arg2"
        },
        {
          "DefinationEncoding": "c",
          "MacroVariableName": "arg3"
        },
        {
          "DefinationEncoding": "llu",
          "MacroVariableName": "arg4"
        },
        {
          "DefinationEncoding": "llu",
          "MacroVariableName": "arg5"
        },
        {
          "DefinationEncoding": "llu",
          "MacroVariableName": "arg6"
        },
        {
          "DefinationEncoding": "llu",
          "MacroVariableName": "arg7"
        },
        {
          "DefinationEncoding": "hhu",
          "MacroVariableName": "arg8"
        },
        {
          "DefinationEncoding": "hhu",
          "MacroVariableName": "arg9"
        }
      ],
      "macroName": "QuicTraceLogVerbose"
    },
    "FrameLogAckFrequencyInvalid": {
      "ModuleProperites": {},
      "TraceString": "[%c][%cX][%llu]   ACK_FREQUENCY [Invalid]",
      "UniqueId": "FrameLogAckFrequencyInvalid",
      "splitArgs": [
        {
          "DefinationEncoding": "c",
          "MacroVariableName": "arg2"
        },
        {
          "DefinationEncoding": "c",
          "MacroVariableName": "arg3"
        },
        {
          "DefinationEncoding": "llu",
          "MacroVariableName": "arg4"
        }
      ],
      "macroName": "QuicTraceLogVerbose"
    },
    "FrameLogAckInvalid": {
      "ModuleProperites": {},
      "TraceString": "[%c][%cX][%llu]   ACK [Invalid]",
      "UniqueId": "FrameLogAckInvalid",
      "splitArgs": [
        {
          "DefinationEncoding": "c",
          "MacroVariableName": "arg2"
        },
        {
          "DefinationEncoding": "c",
          "MacroVariableName": "arg3"
        },
        {
          "DefinationEncoding": "llu",
          "MacroVariableName": "arg4"
        }
      ],
      "macroName": "QuicTraceLogVerbose"
    },
    "FrameLogAckInvalidBlock": {
      "ModuleProperites": {},
      "TraceString": "[%c][%cX][%llu]     [Invalid Block]",
      "UniqueId": "FrameLogAckInvalidBlock",
      "splitArgs": [
        {
          "DefinationEncoding": "c",
          "MacroVariableName": "arg2"
        },
        {
          "DefinationEncoding": "c",
          "MacroVariableName": "arg3"
        },
        {
          "DefinationEncoding": "llu",
          "MacroVariableName": "arg4"
        }
      ],
      "macroName": "QuicTraceLogVerbose"
    },
    "FrameLogAckMultiBlock": {
      "ModuleProperites": {},
      "TraceString": "[%c][%cX][%llu]     %llu - %llu",
      "UniqueId": "FrameLogAckMultiBlock",
      "splitArgs": [
        {
          "DefinationEncoding": "c",
          "MacroVariableName": "arg2"
        },
        {
          "DefinationEncoding": "c",
          "MacroVariableName": "arg3"
        },
        {
          "DefinationEncoding": "llu",
          "MacroVariableName": "arg4"
        },
        {
          "DefinationEncoding": "llu",
          "MacroVariableName": "arg5"
        },
        {
          "DefinationEncoding": "llu",
          "MacroVariableName": "arg6"
        }
      ],
      "macroName": "QuicTraceLogVerbose"
    },
    "FrameLogAckSingleBlock": {
      "ModuleProperites": {},
      "TraceString": "[%c][%cX][%llu]     %llu",
      "UniqueId": "FrameLogAckSingleBlock",
      "splitArgs": [
        {
          "DefinationEncoding": "c",
          "MacroVariableName": "arg2"
        },
        {
          "DefinationEncoding": "c",
          "MacroVariableName": "arg3"
        },
        {
          "DefinationEncoding": "llu",
          "MacroVariableName": "arg4"
        },
        {
          "DefinationEncoding": "llu",
          "MacroVariableName": "arg5"
        }
      ],
      "macroName": "QuicTraceLogVerbose"
    },
    "FrameLogConnectionClose": {
      "ModuleProperites": {},
      "TraceString": "[%c][%cX][%llu]   CONN_CLOSE ErrorCode:0x%llX FrameType:%llu",
      "UniqueId": "FrameLogConnectionClose",
      "splitArgs": [
        {
          "DefinationEncoding": "c",
          "MacroVariableName": "arg2"
        },
        {
          "DefinationEncoding": "c",
          "MacroVariableName": "arg3"
        },
        {
          "DefinationEncoding": "llu",
          "MacroVariableName": "arg4"
        },
        {
          "DefinationEncoding": "llX",
          "MacroVariableName": "arg5"
        },
        {
          "DefinationEncoding": "llu",
          "MacroVariableName": "arg6"
        }
      ],
      "macroName": "QuicTraceLogVerbose"
    },
    "FrameLogConnectionCloseApp": {
      "ModuleProperites": {},
      "TraceString": "[%c][%cX][%llu]   CONN_CLOSE (App) ErrorCode:0x%llX",
      "UniqueId": "FrameLogConnectionCloseApp",
      "splitArgs": [
        {
          "DefinationEncoding": "c",
          "MacroVariableName": "arg2"
        },
        {
          "DefinationEncoding": "c",
          "MacroVariableName": "arg3"
        },
        {
          "DefinationEncoding": "llu",
          "MacroVariableName": "arg4"
        },
        {
          "DefinationEncoding": "llX",
          "MacroVariableName": "arg5"
        }
      ],
      "macroName": "QuicTraceLogVerbose"
    },
    "FrameLogConnectionCloseInvalid": {
      "ModuleProperites": {},
      "TraceString": "[%c][%cX][%llu]   CONN_CLOSE [Invalid]",
      "UniqueId": "FrameLogConnectionCloseInvalid",
      "splitArgs": [
        {
          "DefinationEncoding": "c",
          "MacroVariableName": "arg2"
        },
        {
          "DefinationEncoding": "c",
          "MacroVariableName": "arg3"
        },
        {
          "DefinationEncoding": "llu",
          "MacroVariableName": "arg4"
        }
      ],
      "macroName": "QuicTraceLogVerbose"
    },
    "FrameLogCrypto": {
      "ModuleProperites": {},
      "TraceString": "[%c][%cX][%llu]   CRYPTO Offset:%llu Len:%hu",
      "UniqueId": "FrameLogCrypto",
      "splitArgs": [
        {
          "DefinationEncoding": "c",
          "MacroVariableName": "arg2"
        },
        {
          "DefinationEncoding": "c",
          "MacroVariableName": "arg3"
        },
        {
          "DefinationEncoding": "llu",
          "MacroVariableName": "arg4"
        },
        {
          "DefinationEncoding": "llu",
          "MacroVariableName": "arg5"
        },
        {
          "DefinationEncoding": "hu",
          "MacroVariableName": "arg6"
        }
      ],
      "macroName": "QuicTraceLogVerbose"
    },
    "FrameLogCryptoInvalid": {
      "ModuleProperites": {},
      "TraceString": "[%c][%cX][%llu]   CRYPTO [Invalid]",
      "UniqueId": "FrameLogCryptoInvalid",
      "splitArgs": [
        {
          "DefinationEncoding": "c",
          "MacroVariableName": "arg2"
        },
        {
          "DefinationEncoding": "c",
          "MacroVariableName": "arg3"
        },
        {
          "DefinationEncoding": "llu",
          "MacroVariableName": "arg4"
        }
      ],
      "macroName": "QuicTraceLogVerbose"
    },
    "FrameLogDataBlocked": {
      "ModuleProperites": {},
      "TraceString": "[%c][%cX][%llu]   DATA_BLOCKED Limit:%llu",
      "UniqueId": "FrameLogDataBlocked",
      "splitArgs": [
        {
          "DefinationEncoding": "c",
          "MacroVariableName": "arg2"
        },
        {
          "DefinationEncoding": "c",
          "MacroVariableName": "arg3"
        },
        {
          "DefinationEncoding": "llu",
          "MacroVariableName": "arg4"
        },
        {
          "DefinationEncoding": "llu",
          "MacroVariableName": "arg5"
        }
      ],
      "macroName": "QuicTraceLogVerbose"
    },
    "FrameLogDataBlockedInvalid": {
      "ModuleProperites": {},
      "TraceString": "[%c][%cX][%llu]   DATA_BLOCKED [Invalid]",
      "UniqueId": "FrameLogDataBlockedInvalid",
      "splitArgs": [
        {
          "DefinationEncoding": "c",
          "MacroVariableName": "arg2"
        },
        {
          "DefinationEncoding": "c",
          "MacroVariableName": "arg3"
        },
        {
          "DefinationEncoding": "llu",
          "MacroVariableName": "arg4"
        }
      ],
      "macroName": "QuicTraceLogVerbose"
    },
    "FrameLogDatagram": {
      "ModuleProperites": {},
      "TraceString": "[%c][%cX][%llu]   DATAGRAM Len:%hu",
      "UniqueId": "FrameLogDatagram",
      "splitArgs": [
        {
          "DefinationEncoding": "c",
          "MacroVariableName": "arg2"
        },
        {
          "DefinationEncoding": "c",
          "MacroVariableName": "arg3"
        },
        {
          "DefinationEncoding": "llu",
          "MacroVariableName": "arg4"
        },
        {
          "DefinationEncoding": "hu",
          "MacroVariableName": "arg5"
        }
      ],
      "macroName": "QuicTraceLogVerbose"
    },
    "FrameLogDatagramInvalid": {
      "ModuleProperites": {},
      "TraceString": "[%c][%cX][%llu]   DATAGRAM [Invalid]",
      "UniqueId": "FrameLogDatagramInvalid",
      "splitArgs": [
        {
          "DefinationEncoding": "c",
          "MacroVariableName": "arg2"
        },
        {
          "DefinationEncoding": "c",
          "MacroVariableName": "arg3"
        },
        {
          "DefinationEncoding": "llu",
          "MacroVariableName": "arg4"
        }
      ],
      "macroName": "QuicTraceLogVerbose"
    },
    "FrameLogHandshakeDone": {
      "ModuleProperites": {},
      "TraceString": "[%c][%cX][%llu]   HANDSHAKE_DONE",
      "UniqueId": "FrameLogHandshakeDone",
      "splitArgs": [
        {
          "DefinationEncoding": "c",
          "MacroVariableName": "arg2"
        },
        {
          "DefinationEncoding": "c",
          "MacroVariableName": "arg3"
        },
        {
          "DefinationEncoding": "llu",
          "MacroVariableName": "arg4"
        }
      ],
      "macroName": "QuicTraceLogVerbose"
    },
    "FrameLogImmediateAck": {
      "ModuleProperites": {},
      "TraceString": "[%c][%cX][%llu]   IMMEDIATE_ACK",
      "UniqueId": "FrameLogImmediateAck",
      "splitArgs": [
        {
          "DefinationEncoding": "c",
          "MacroVariableName": "arg2"
        },
        {
          "DefinationEncoding": "c",
          "MacroVariableName": "arg3"
        },
        {
          "DefinationEncoding": "llu",
          "MacroVariableName": "arg4"
        }
      ],
      "macroName": "QuicTraceLogVerbose"
    },
    "FrameLogMaxData": {
      "ModuleProperites": {},
      "TraceString": "[%c][%cX][%llu]   MAX_DATA Max:%llu",
      "UniqueId": "FrameLogMaxData",
      "splitArgs": [
        {
          "DefinationEncoding": "c",
          "MacroVariableName": "arg2"
        },
        {
          "DefinationEncoding": "c",
          "MacroVariableName": "arg3"
        },
        {
          "DefinationEncoding": "llu",
          "MacroVariableName": "arg4"
        },
        {
          "DefinationEncoding": "llu",
          "MacroVariableName": "arg5"
        }
      ],
      "macroName": "QuicTraceLogVerbose"
    },
    "FrameLogMaxDataInvalid": {
      "ModuleProperites": {},
      "TraceString": "[%c][%cX][%llu]   MAX_DATA [Invalid]",
      "UniqueId": "FrameLogMaxDataInvalid",
      "splitArgs": [
        {
          "DefinationEncoding": "c",
          "MacroVariableName": "arg2"
        },
        {
          "DefinationEncoding": "c",
          "MacroVariableName": "arg3"
        },
        {
          "DefinationEncoding": "llu",
          "MacroVariableName": "arg4"
        }
      ],
      "macroName": "QuicTraceLogVerbose"
    },
    "FrameLogMaxStreamData": {
      "ModuleProperites": {},
      "TraceString": "[%c][%cX][%llu]   MAX_STREAM_DATA ID:%llu Max:%llu",
      "UniqueId": "FrameLogMaxStreamData",
      "splitArgs": [
        {
          "DefinationEncoding": "c",
          "MacroVariableName": "arg2"
        },
        {
          "DefinationEncoding": "c",
          "MacroVariableName": "arg3"
        },
        {
          "DefinationEncoding": "llu",
          "MacroVariableName": "arg4"
        },
        {
          "DefinationEncoding": "llu",
          "MacroVariableName": "arg5"
        },
        {
          "DefinationEncoding": "llu",
          "MacroVariableName": "arg6"
        }
      ],
      "macroName": "QuicTraceLogVerbose"
    },
    "FrameLogMaxStreamDataInvalid": {
      "ModuleProperites": {},
      "TraceString": "[%c][%cX][%llu]   MAX_STREAM_DATA [Invalid]",
      "UniqueId": "FrameLogMaxStreamDataInvalid",
      "splitArgs": [
        {
          "DefinationEncoding": "c",
          "MacroVariableName": "arg2"
        },
        {
          "DefinationEncoding": "c",
          "MacroVariableName": "arg3"
        },
        {
          "DefinationEncoding": "llu",
          "MacroVariableName": "arg4"
        }
      ],
      "macroName": "QuicTraceLogVerbose"
    },
    "FrameLogMaxStreams": {
      "ModuleProperites": {},
      "TraceString": "[%c][%cX][%llu]   MAX_STREAMS[%hu] Count:%llu",
      "UniqueId": "FrameLogMaxStreams",
      "splitArgs": [
        {
          "DefinationEncoding": "c",
          "MacroVariableName": "arg2"
        },
        {
          "DefinationEncoding": "c",
          "MacroVariableName": "arg3"
        },
        {
          "DefinationEncoding": "llu",
          "MacroVariableName": "arg4"
        },
        {
          "DefinationEncoding": "hu",
          "MacroVariableName": "arg5"
        },
        {
          "DefinationEncoding": "llu",
          "MacroVariableName": "arg6"
        }
      ],
      "macroName": "QuicTraceLogVerbose"
    },
    "FrameLogMaxStreamsInvalid": {
      "ModuleProperites": {},
      "TraceString": "[%c][%cX][%llu]   MAX_STREAMS [Invalid]",
      "UniqueId": "FrameLogMaxStreamsInvalid",
      "splitArgs": [
        {
          "DefinationEncoding": "c",
          "MacroVariableName": "arg2"
        },
        {
          "DefinationEncoding": "c",
          "MacroVariableName": "arg3"
        },
        {
          "DefinationEncoding": "llu",
          "MacroVariableName": "arg4"
        }
      ],
      "macroName": "QuicTraceLogVerbose"
    },
    "FrameLogNewConnectionID": {
      "ModuleProperites": {},
      "TraceString": "[%c][%cX][%llu]   NEW_CONN_ID Seq:%llu RPT:%llu CID:%s Token:%s",
      "UniqueId": "FrameLogNewConnectionID",
      "splitArgs": [
        {
          "DefinationEncoding": "c",
          "MacroVariableName": "arg2"
        },
        {
          "DefinationEncoding": "c",
          "MacroVariableName": "arg3"
        },
        {
          "DefinationEncoding": "llu",
          "MacroVariableName": "arg4"
        },
        {
          "DefinationEncoding": "llu",
          "MacroVariableName": "arg5"
        },
        {
          "DefinationEncoding": "llu",
          "MacroVariableName": "arg6"
        },
        {
          "DefinationEncoding": "s",
          "MacroVariableName": "arg7"
        },
        {
          "DefinationEncoding": "s",
          "MacroVariableName": "arg8"
        }
      ],
      "macroName": "QuicTraceLogVerbose"
    },
    "FrameLogNewConnectionIDInvalid": {
      "ModuleProperites": {},
      "TraceString": "[%c][%cX][%llu]   NEW_CONN_ID [Invalid]",
      "UniqueId": "FrameLogNewConnectionIDInvalid",
      "splitArgs": [
        {
          "DefinationEncoding": "c",
          "MacroVariableName": "arg2"
        },
        {
          "DefinationEncoding": "c",
          "MacroVariableName": "arg3"
        },
        {
          "DefinationEncoding": "llu",
          "MacroVariableName": "arg4"
        }
      ],
      "macroName": "QuicTraceLogVerbose"
    },
    "FrameLogNewToken": {
      "ModuleProperites": {},
      "TraceString": "[%c][%cX][%llu]   NEW_TOKEN Length:%llu",
      "UniqueId": "FrameLogNewToken",
      "splitArgs": [
        {
          "DefinationEncoding": "c",
          "MacroVariableName": "arg2"
        },
        {
          "DefinationEncoding": "c",
          "MacroVariableName": "arg3"
        },
        {
          "DefinationEncoding": "llu",
          "MacroVariableName": "arg4"
        },
        {
          "DefinationEncoding": "llu",
          "MacroVariableName": "arg5"
        }
      ],
      "macroName": "QuicTraceLogVerbose"
    },
    "FrameLogNewTokenInvalid": {
      "ModuleProperites": {},
      "TraceString": "[%c][%cX][%llu]   NEW_TOKEN [Invalid]",
      "UniqueId": "FrameLogNewTokenInvalid",
      "splitArgs": [
        {
          "DefinationEncoding": "c",
          "MacroVariableName": "arg2"
        },
        {
          "DefinationEncoding": "c",
          "MacroVariableName": "arg3"
        },
        {
          "DefinationEncoding": "llu",
          "MacroVariableName": "arg4"
        }
      ],
      "macroName": "QuicTraceLogVerbose"
    },
    "FrameLogPadding": {
      "ModuleProperites": {},
      "TraceString": "[%c][%cX][%llu]   PADDING Len:%hu",
      "UniqueId": "FrameLogPadding",
      "splitArgs": [
        {
          "DefinationEncoding": "c",
          "MacroVariableName": "arg2"
        },
        {
          "DefinationEncoding": "c",
          "MacroVariableName": "arg3"
        },
        {
          "DefinationEncoding": "llu",
          "MacroVariableName": "arg4"
        },
        {
          "DefinationEncoding": "hu",
          "MacroVariableName": "arg5"
        }
      ],
      "macroName": "QuicTraceLogVerbose"
    },
    "FrameLogPathChallenge": {
      "ModuleProperites": {},
      "TraceString": "[%c][%cX][%llu]   PATH_CHALLENGE [%llu]",
      "UniqueId": "FrameLogPathChallenge",
      "splitArgs": [
        {
          "DefinationEncoding": "c",
          "MacroVariableName": "arg2"
        },
        {
          "DefinationEncoding": "c",
          "MacroVariableName": "arg3"
        },
        {
          "DefinationEncoding": "llu",
          "MacroVariableName": "arg4"
        },
        {
          "DefinationEncoding": "llu",
          "MacroVariableName": "arg5"
        }
      ],
      "macroName": "QuicTraceLogVerbose"
    },
    "FrameLogPathChallengeInvalid": {
      "ModuleProperites": {},
      "TraceString": "[%c][%cX][%llu]   PATH_CHALLENGE [Invalid]",
      "UniqueId": "FrameLogPathChallengeInvalid",
      "splitArgs": [
        {
          "DefinationEncoding": "c",
          "MacroVariableName": "arg2"
        },
        {
          "DefinationEncoding": "c",
          "MacroVariableName": "arg3"
        },
        {
          "DefinationEncoding": "llu",
          "MacroVariableName": "arg4"
        }
      ],
      "macroName": "QuicTraceLogVerbose"
    },
    "FrameLogPathResponse": {
      "ModuleProperites": {},
      "TraceString": "[%c][%cX][%llu]   PATH_RESPONSE [%llu]",
      "UniqueId": "FrameLogPathResponse",
      "splitArgs": [
        {
          "DefinationEncoding": "c",
          "MacroVariableName": "arg2"
        },
        {
          "DefinationEncoding": "c",
          "MacroVariableName": "arg3"
        },
        {
          "DefinationEncoding": "llu",
          "MacroVariableName": "arg4"
        },
        {
          "DefinationEncoding": "llu",
          "MacroVariableName": "arg5"
        }
      ],
      "macroName": "QuicTraceLogVerbose"
    },
    "FrameLogPathResponseInvalid": {
      "ModuleProperites": {},
      "TraceString": "[%c][%cX][%llu]   PATH_RESPONSE [Invalid]",
      "UniqueId": "FrameLogPathResponseInvalid",
      "splitArgs": [
        {
          "DefinationEncoding": "c",
          "MacroVariableName": "arg2"
        },
        {
          "DefinationEncoding": "c",
          "MacroVariableName": "arg3"
        },
        {
          "DefinationEncoding": "llu",
          "MacroVariableName": "arg4"
        }
      ],
      "macroName": "QuicTraceLogVerbose"
    },
    "FrameLogPing": {
      "ModuleProperites": {},
      "TraceString": "[%c][%cX][%llu]   PING",
      "UniqueId": "FrameLogPing",
      "splitArgs": [
        {
          "DefinationEncoding": "c",
          "MacroVariableName": "arg2"
        },
        {
          "DefinationEncoding": "c",
          "MacroVariableName": "arg3"
        },
        {
          "DefinationEncoding": "llu",
          "MacroVariableName": "arg4"
        }
      ],
      "macroName": "QuicTraceLogVerbose"
    },
    "FrameLogResetStream": {
      "ModuleProperites": {},
      "TraceString": "[%c][%cX][%llu]   RESET_STREAM ID:%llu ErrorCode:0x%llX FinalSize:%llu",
      "UniqueId": "FrameLogResetStream",
      "splitArgs": [
        {
          "DefinationEncoding": "c",
          "MacroVariableName": "arg2"
        },
        {
          "DefinationEncoding": "c",
          "MacroVariableName": "arg3"
        },
        {
          "DefinationEncoding": "llu",
          "MacroVariableName": "arg4"
        },
        {
          "DefinationEncoding": "llu",
          "MacroVariableName": "arg5"
        },
        {
          "DefinationEncoding": "llX",
          "MacroVariableName": "arg6"
        },
        {
          "DefinationEncoding": "llu",
          "MacroVariableName": "arg7"
        }
      ],
      "macroName": "QuicTraceLogVerbose"
    },
    "FrameLogResetStreamInvalid": {
      "ModuleProperites": {},
      "TraceString": "[%c][%cX][%llu]   RESET_STREAM [Invalid]",
      "UniqueId": "FrameLogResetStreamInvalid",
      "splitArgs": [
        {
          "DefinationEncoding": "c",
          "MacroVariableName": "arg2"
        },
        {
          "DefinationEncoding": "c",
          "MacroVariableName": "arg3"
        },
        {
          "DefinationEncoding": "llu",
          "MacroVariableName": "arg4"
        }
      ],
      "macroName": "QuicTraceLogVerbose"
    },
    "FrameLogRetireConnectionID": {
      "ModuleProperites": {},
      "TraceString": "[%c][%cX][%llu]   RETIRE_CONN_ID Seq:%llu",
      "UniqueId": "FrameLogRetireConnectionID",
      "splitArgs": [
        {
          "DefinationEncoding": "c",
          "MacroVariableName": "arg2"
        },
        {
          "DefinationEncoding": "c",
          "MacroVariableName": "arg3"
        },
        {
          "DefinationEncoding": "llu",
          "MacroVariableName": "arg4"
        },
        {
          "DefinationEncoding": "llu",
          "MacroVariableName": "arg5"
        }
      ],
      "macroName": "QuicTraceLogVerbose"
    },
    "FrameLogRetireConnectionIDInvalid": {
      "ModuleProperites": {},
      "TraceString": "[%c][%cX][%llu]   RETIRE_CONN_ID [Invalid]",
      "UniqueId": "FrameLogRetireConnectionIDInvalid",
      "splitArgs": [
        {
          "DefinationEncoding": "c",
          "MacroVariableName": "arg2"
        },
        {
          "DefinationEncoding": "c",
          "MacroVariableName": "arg3"
        },
        {
          "DefinationEncoding": "llu",
          "MacroVariableName": "arg4"
        }
      ],
      "macroName": "QuicTraceLogVerbose"
    },
    "FrameLogStopSending": {
      "ModuleProperites": {},
      "TraceString": "[%c][%cX][%llu]   STOP_SENDING ID:%llu Error:0x%llX",
      "UniqueId": "FrameLogStopSending",
      "splitArgs": [
        {
          "DefinationEncoding": "c",
          "MacroVariableName": "arg2"
        },
        {
          "DefinationEncoding": "c",
          "MacroVariableName": "arg3"
        },
        {
          "DefinationEncoding": "llu",
          "MacroVariableName": "arg4"
        },
        {
          "DefinationEncoding": "llu",
          "MacroVariableName": "arg5"
        },
        {
          "DefinationEncoding": "llX",
          "MacroVariableName": "arg6"
        }
      ],
      "macroName": "QuicTraceLogVerbose"
    },
    "FrameLogStopSendingInvalid": {
      "ModuleProperites": {},
      "TraceString": "[%c][%cX][%llu]   STOP_SENDING [Invalid]",
      "UniqueId": "FrameLogStopSendingInvalid",
      "splitArgs": [
        {
          "DefinationEncoding": "c",
          "MacroVariableName": "arg2"
        },
        {
          "DefinationEncoding": "c",
          "MacroVariableName": "arg3"
        },
        {
          "DefinationEncoding": "llu",
          "MacroVariableName": "arg4"
        }
      ],
      "macroName": "QuicTraceLogVerbose"
    },
    "FrameLogStream": {
      "ModuleProperites": {},
      "TraceString": "[%c][%cX][%llu]   STREAM ID:%llu Offset:%llu Len:%hu",
      "UniqueId": "FrameLogStream",
      "splitArgs": [
        {
          "DefinationEncoding": "c",
          "MacroVariableName": "arg2"
        },
        {
          "DefinationEncoding": "c",
          "MacroVariableName": "arg3"
        },
        {
          "DefinationEncoding": "llu",
          "MacroVariableName": "arg4"
        },
        {
          "DefinationEncoding": "llu",
          "MacroVariableName": "arg5"
        },
        {
          "DefinationEncoding": "llu",
          "MacroVariableName": "arg6"
        },
        {
          "DefinationEncoding": "hu",
          "MacroVariableName": "arg7"
        }
      ],
      "macroName": "QuicTraceLogVerbose"
    },
    "FrameLogStreamDataBlocked": {
      "ModuleProperites": {},
      "TraceString": "[%c][%cX][%llu]   STREAM_DATA_BLOCKED ID:%llu Limit:%llu",
      "UniqueId": "FrameLogStreamDataBlocked",
      "splitArgs": [
        {
          "DefinationEncoding": "c",
          "MacroVariableName": "arg2"
        },
        {
          "DefinationEncoding": "c",
          "MacroVariableName": "arg3"
        },
        {
          "DefinationEncoding": "llu",
          "MacroVariableName": "arg4"
        },
        {
          "DefinationEncoding": "llu",
          "MacroVariableName": "arg5"
        },
        {
          "DefinationEncoding": "llu",
          "MacroVariableName": "arg6"
        }
      ],
      "macroName": "QuicTraceLogVerbose"
    },
    "FrameLogStreamDataBlockedInvalid": {
      "ModuleProperites": {},
      "TraceString": "[%c][%cX][%llu]   STREAM_DATA_BLOCKED [Invalid]",
      "UniqueId": "FrameLogStreamDataBlockedInvalid",
      "splitArgs": [
        {
          "DefinationEncoding": "c",
          "MacroVariableName": "arg2"
        },
        {
          "DefinationEncoding": "c",
          "MacroVariableName": "arg3"
        },
        {
          "DefinationEncoding": "llu",
          "MacroVariableName": "arg4"
        }
      ],
      "macroName": "QuicTraceLogVerbose"
    },
    "FrameLogStreamFin": {
      "ModuleProperites": {},
      "TraceString": "[%c][%cX][%llu]   STREAM ID:%llu Offset:%llu Len:%hu Fin",
      "UniqueId": "FrameLogStreamFin",
      "splitArgs": [
        {
          "DefinationEncoding": "c",
          "MacroVariableName": "arg2"
        },
        {
          "DefinationEncoding": "c",
          "MacroVariableName": "arg3"
        },
        {
          "DefinationEncoding": "llu",
          "MacroVariableName": "arg4"
        },
        {
          "DefinationEncoding": "llu",
          "MacroVariableName": "arg5"
        },
        {
          "DefinationEncoding": "llu",
          "MacroVariableName": "arg6"
        },
        {
          "DefinationEncoding": "hu",
          "MacroVariableName": "arg7"
        }
      ],
      "macroName": "QuicTraceLogVerbose"
    },
    "FrameLogStreamInvalid": {
      "ModuleProperites": {},
      "TraceString": "[%c][%cX][%llu]   STREAM [Invalid]",
      "UniqueId": "FrameLogStreamInvalid",
      "splitArgs": [
        {
          "DefinationEncoding": "c",
          "MacroVariableName": "arg2"
        },
        {
          "DefinationEncoding": "c",
          "MacroVariableName": "arg3"
        },
        {
          "DefinationEncoding": "llu",
          "MacroVariableName": "arg4"
        }
      ],
      "macroName": "QuicTraceLogVerbose"
    },
    "FrameLogStreamsBlocked": {
      "ModuleProperites": {},
      "TraceString": "[%c][%cX][%llu]   STREAMS_BLOCKED[%hu] ID:%llu",
      "UniqueId": "FrameLogStreamsBlocked",
      "splitArgs": [
        {
          "DefinationEncoding": "c",
          "MacroVariableName": "arg2"
        },
        {
          "DefinationEncoding": "c",
          "MacroVariableName": "arg3"
        },
        {
          "DefinationEncoding": "llu",
          "MacroVariableName": "arg4"
        },
        {
          "DefinationEncoding": "hu",
          "MacroVariableName": "arg5"
        },
        {
          "DefinationEncoding": "llu",
          "MacroVariableName": "arg6"
        }
      ],
      "macroName": "QuicTraceLogVerbose"
    },
    "FrameLogStreamsBlockedInvalid": {
      "ModuleProperites": {},
      "TraceString": "[%c][%cX][%llu]   STREAMS_BLOCKED [Invalid]",
      "UniqueId": "FrameLogStreamsBlockedInvalid",
      "splitArgs": [
        {
          "DefinationEncoding": "c",
          "MacroVariableName": "arg2"
        },
        {
          "DefinationEncoding": "c",
          "MacroVariableName": "arg3"
        },
        {
          "DefinationEncoding": "llu",
          "MacroVariableName": "arg4"
        }
      ],
      "macroName": "QuicTraceLogVerbose"
    },
    "FrameLogUnknownType": {
      "ModuleProperites": {},
      "TraceString": "[%c][%cX][%llu]   unknown frame (%llu)",
      "UniqueId": "FrameLogUnknownType",
      "splitArgs": [
        {
          "DefinationEncoding": "c",
          "MacroVariableName": "arg2"
        },
        {
          "DefinationEncoding": "c",
          "MacroVariableName": "arg3"
        },
        {
          "DefinationEncoding": "llu",
          "MacroVariableName": "arg4"
        },
        {
          "DefinationEncoding": "llu",
          "MacroVariableName": "arg5"
        }
      ],
      "macroName": "QuicTraceLogVerbose"
    },
    "GetPacketTypeFailure": {
      "ModuleProperites": {},
      "TraceString": "[conn][%p] Failed to get packet type for control frames, 0x%x",
      "UniqueId": "GetPacketTypeFailure",
      "splitArgs": [
        {
          "DefinationEncoding": "p",
          "MacroVariableName": "arg1"
        },
        {
          "DefinationEncoding": "x",
          "MacroVariableName": "arg3"
        }
      ],
      "macroName": "QuicTraceLogConnWarning"
    },
    "HandshakeConfirmedAck": {
      "ModuleProperites": {},
      "TraceString": "[conn][%p] Handshake confirmed (ack)",
      "UniqueId": "HandshakeConfirmedAck",
      "splitArgs": [
        {
          "DefinationEncoding": "p",
          "MacroVariableName": "arg1"
        }
      ],
      "macroName": "QuicTraceLogConnInfo"
    },
    "HandshakeConfirmedFrame": {
      "ModuleProperites": {},
      "TraceString": "[conn][%p] Handshake confirmed (frame)",
      "UniqueId": "HandshakeConfirmedFrame",
      "splitArgs": [
        {
          "DefinationEncoding": "p",
          "MacroVariableName": "arg1"
        }
      ],
      "macroName": "QuicTraceLogConnInfo"
    },
    "HandshakeConfirmedServer": {
      "ModuleProperites": {},
      "TraceString": "[conn][%p] Handshake confirmed (server)",
      "UniqueId": "HandshakeConfirmedServer",
      "splitArgs": [
        {
          "DefinationEncoding": "p",
          "MacroVariableName": "arg1"
        }
      ],
      "macroName": "QuicTraceLogConnInfo"
    },
    "IgnoreCryptoFrame": {
      "ModuleProperites": {},
      "TraceString": "[conn][%p] Ignoring received crypto after cleanup",
      "UniqueId": "IgnoreCryptoFrame",
      "splitArgs": [
        {
          "DefinationEncoding": "p",
          "MacroVariableName": "arg1"
        }
      ],
      "macroName": "QuicTraceLogConnWarning"
    },
    "IgnoreFrameAfterClose": {
      "ModuleProperites": {},
      "TraceString": "[conn][%p] Ignoring frame (%hhu) for already closed stream id = %llu",
      "UniqueId": "IgnoreFrameAfterClose",
      "splitArgs": [
        {
          "DefinationEncoding": "p",
          "MacroVariableName": "arg1"
        },
        {
          "DefinationEncoding": "hhu",
          "MacroVariableName": "arg3"
        },
        {
          "DefinationEncoding": "llu",
          "MacroVariableName": "arg4"
        }
      ],
      "macroName": "QuicTraceLogConnWarning"
    },
    "IgnoreRecvAfterAbort": {
      "ModuleProperites": {},
      "TraceString": "[strm][%p] Ignoring received frame after receive abort",
      "UniqueId": "IgnoreRecvAfterAbort",
      "splitArgs": [
        {
          "DefinationEncoding": "p",
          "MacroVariableName": "arg1"
        }
      ],
      "macroName": "QuicTraceLogStreamVerbose"
    },
    "IgnoreRecvAfterClose": {
      "ModuleProperites": {},
      "TraceString": "[strm][%p] Ignoring recv after close",
      "UniqueId": "IgnoreRecvAfterClose",
      "splitArgs": [
        {
          "DefinationEncoding": "p",
          "MacroVariableName": "arg1"
        }
      ],
      "macroName": "QuicTraceLogStreamVerbose"
    },
    "IgnoreRecvFlush": {
      "ModuleProperites": {},
      "TraceString": "[strm][%p] Ignoring recv flush (recv disabled)",
      "UniqueId": "IgnoreRecvFlush",
      "splitArgs": [
        {
          "DefinationEncoding": "p",
          "MacroVariableName": "arg1"
        }
      ],
      "macroName": "QuicTraceLogStreamVerbose"
    },
    "IgnoreUnreachable": {
      "ModuleProperites": {},
      "TraceString": "[conn][%p] Ignoring received unreachable event (inline)",
      "UniqueId": "IgnoreUnreachable",
      "splitArgs": [
        {
          "DefinationEncoding": "p",
          "MacroVariableName": "arg1"
        }
      ],
      "macroName": "QuicTraceLogConnWarning"
    },
    "IncreaseRxBuffer": {
      "ModuleProperites": {},
      "TraceString": "[strm][%p] Increasing max RX buffer size to %u (MinRtt=%u; TimeNow=%u; LastUpdate=%u)",
      "UniqueId": "IncreaseRxBuffer",
      "splitArgs": [
        {
          "DefinationEncoding": "p",
          "MacroVariableName": "arg1"
        },
        {
          "DefinationEncoding": "u",
          "MacroVariableName": "arg3"
        },
        {
          "DefinationEncoding": "u",
          "MacroVariableName": "arg4"
        },
        {
          "DefinationEncoding": "u",
          "MacroVariableName": "arg5"
        },
        {
          "DefinationEncoding": "u",
          "MacroVariableName": "arg6"
        }
      ],
      "macroName": "QuicTraceLogStreamVerbose"
    },
    "IndicateConnected": {
      "ModuleProperites": {},
      "TraceString": "[conn][%p] Indicating QUIC_CONNECTION_EVENT_CONNECTED (Resume=%hhu)",
      "UniqueId": "IndicateConnected",
      "splitArgs": [
        {
          "DefinationEncoding": "p",
          "MacroVariableName": "arg1"
        },
        {
          "DefinationEncoding": "hhu",
          "MacroVariableName": "arg3"
        }
      ],
      "macroName": "QuicTraceLogConnVerbose"
    },
    "IndicateConnectionShutdownComplete": {
      "ModuleProperites": {},
      "TraceString": "[conn][%p] Indicating QUIC_CONNECTION_EVENT_SHUTDOWN_COMPLETE",
      "UniqueId": "IndicateConnectionShutdownComplete",
      "splitArgs": [
        {
          "DefinationEncoding": "p",
          "MacroVariableName": "arg1"
        }
      ],
      "macroName": "QuicTraceLogConnVerbose"
    },
    "IndicateDatagramReceived": {
      "ModuleProperites": {},
      "TraceString": "[conn][%p] Indicating DATAGRAM_RECEIVED [len=%hu]",
      "UniqueId": "IndicateDatagramReceived",
      "splitArgs": [
        {
          "DefinationEncoding": "p",
          "MacroVariableName": "arg1"
        },
        {
          "DefinationEncoding": "hu",
          "MacroVariableName": "arg3"
        }
      ],
      "macroName": "QuicTraceLogConnVerbose"
    },
    "IndicateDatagramStateChanged": {
      "ModuleProperites": {},
      "TraceString": "[conn][%p] Indicating QUIC_CONNECTION_EVENT_DATAGRAM_STATE_CHANGED [SendEnabled=%hhu] [MaxSendLength=%hu]",
      "UniqueId": "IndicateDatagramStateChanged",
      "splitArgs": [
        {
          "DefinationEncoding": "p",
          "MacroVariableName": "arg1"
        },
        {
          "DefinationEncoding": "hhu",
          "MacroVariableName": "arg3"
        },
        {
          "DefinationEncoding": "hu",
          "MacroVariableName": "arg4"
        }
      ],
      "macroName": "QuicTraceLogConnVerbose"
    },
    "IndicateIdealProcChanged": {
      "ModuleProperites": {},
      "TraceString": "[conn][%p] Indicating QUIC_CONNECTION_EVENT_IDEAL_PROCESSOR_CHANGED",
      "UniqueId": "IndicateIdealProcChanged",
      "splitArgs": [
        {
          "DefinationEncoding": "p",
          "MacroVariableName": "arg1"
        }
      ],
      "macroName": "QuicTraceLogConnVerbose"
    },
    "IndicateIdealSendBuffer": {
      "ModuleProperites": {},
      "TraceString": "[strm][%p] Indicating QUIC_STREAM_EVENT_IDEAL_SEND_BUFFER_SIZE = %llu",
      "UniqueId": "IndicateIdealSendBuffer",
      "splitArgs": [
        {
          "DefinationEncoding": "p",
          "MacroVariableName": "arg1"
        },
        {
          "DefinationEncoding": "llu",
          "MacroVariableName": "arg3"
        }
      ],
      "macroName": "QuicTraceLogStreamVerbose"
    },
    "IndicatePeerAccepted": {
      "ModuleProperites": {},
      "TraceString": "[strm][%p] Indicating QUIC_STREAM_EVENT_PEER_ACCEPTED",
      "UniqueId": "IndicatePeerAccepted",
      "splitArgs": [
        {
          "DefinationEncoding": "p",
          "MacroVariableName": "arg1"
        }
      ],
      "macroName": "QuicTraceLogStreamVerbose"
    },
    "IndicatePeerAddrChanged": {
      "ModuleProperites": {},
      "TraceString": "[conn][%p] Indicating QUIC_CONNECTION_EVENT_PEER_ADDRESS_CHANGED",
      "UniqueId": "IndicatePeerAddrChanged",
      "splitArgs": [
        {
          "DefinationEncoding": "p",
          "MacroVariableName": "arg1"
        }
      ],
      "macroName": "QuicTraceLogConnVerbose"
    },
    "IndicatePeerCertificateReceived": {
      "ModuleProperites": {},
      "TraceString": "[conn][%p] Indicating QUIC_CONNECTION_EVENT_PEER_CERTIFICATE_RECEIVED (0x%x, 0x%x)",
      "UniqueId": "IndicatePeerCertificateReceived",
      "splitArgs": [
        {
          "DefinationEncoding": "p",
          "MacroVariableName": "arg1"
        },
        {
          "DefinationEncoding": "x",
          "MacroVariableName": "arg3"
        },
        {
          "DefinationEncoding": "x",
          "MacroVariableName": "arg4"
        }
      ],
      "macroName": "QuicTraceLogConnVerbose"
    },
    "IndicatePeerNeedStreams": {
      "ModuleProperites": {},
      "TraceString": "[conn][%p] Indicating QUIC_CONNECTION_EVENT_PEER_NEEDS_STREAMS",
      "UniqueId": "IndicatePeerNeedStreams",
      "splitArgs": [
        {
          "DefinationEncoding": "p",
          "MacroVariableName": "arg1"
        }
      ],
      "macroName": "QuicTraceLogConnVerbose"
    },
    "IndicatePeerReceiveAborted": {
      "ModuleProperites": {},
      "TraceString": "[strm][%p] Indicating QUIC_STREAM_EVENT_PEER_RECEIVE_ABORTED (0x%llX)",
      "UniqueId": "IndicatePeerReceiveAborted",
      "splitArgs": [
        {
          "DefinationEncoding": "p",
          "MacroVariableName": "arg1"
        },
        {
          "DefinationEncoding": "llX",
          "MacroVariableName": "arg3"
        }
      ],
      "macroName": "QuicTraceLogStreamVerbose"
    },
    "IndicatePeerSendAbort": {
      "ModuleProperites": {},
      "TraceString": "[strm][%p] Indicating QUIC_STREAM_EVENT_PEER_SEND_ABORTED (0x%llX)",
      "UniqueId": "IndicatePeerSendAbort",
      "splitArgs": [
        {
          "DefinationEncoding": "p",
          "MacroVariableName": "arg1"
        },
        {
          "DefinationEncoding": "llX",
          "MacroVariableName": "arg3"
        }
      ],
      "macroName": "QuicTraceLogStreamVerbose"
    },
    "IndicatePeerSendShutdown": {
      "ModuleProperites": {},
      "TraceString": "[strm][%p] Indicating QUIC_STREAM_EVENT_PEER_SEND_SHUTDOWN",
      "UniqueId": "IndicatePeerSendShutdown",
      "splitArgs": [
        {
          "DefinationEncoding": "p",
          "MacroVariableName": "arg1"
        }
      ],
      "macroName": "QuicTraceLogStreamVerbose"
    },
    "IndicatePeerStreamStarted": {
      "ModuleProperites": {},
      "TraceString": "[conn][%p] Indicating QUIC_CONNECTION_EVENT_PEER_STREAM_STARTED [%p, 0x%x]",
      "UniqueId": "IndicatePeerStreamStarted",
      "splitArgs": [
        {
          "DefinationEncoding": "p",
          "MacroVariableName": "arg1"
        },
        {
          "DefinationEncoding": "p",
          "MacroVariableName": "arg3"
        },
        {
          "DefinationEncoding": "x",
          "MacroVariableName": "arg4"
        }
      ],
      "macroName": "QuicTraceLogConnVerbose"
    },
    "IndicateResumed": {
      "ModuleProperites": {},
      "TraceString": "[conn][%p] Indicating QUIC_CONNECTION_EVENT_RESUMED",
      "UniqueId": "IndicateResumed",
      "splitArgs": [
        {
          "DefinationEncoding": "p",
          "MacroVariableName": "arg1"
        }
      ],
      "macroName": "QuicTraceLogConnVerbose"
    },
    "IndicateResumptionTicketReceived": {
      "ModuleProperites": {},
      "TraceString": "[conn][%p] Indicating QUIC_CONNECTION_EVENT_RESUMPTION_TICKET_RECEIVED",
      "UniqueId": "IndicateResumptionTicketReceived",
      "splitArgs": [
        {
          "DefinationEncoding": "p",
          "MacroVariableName": "arg1"
        }
      ],
      "macroName": "QuicTraceLogConnVerbose"
    },
    "IndicateSendCanceled": {
      "ModuleProperites": {},
      "TraceString": "[strm][%p] Indicating QUIC_STREAM_EVENT_SEND_COMPLETE [%p] (Canceled)",
      "UniqueId": "IndicateSendCanceled",
      "splitArgs": [
        {
          "DefinationEncoding": "p",
          "MacroVariableName": "arg1"
        },
        {
          "DefinationEncoding": "p",
          "MacroVariableName": "arg3"
        }
      ],
      "macroName": "QuicTraceLogStreamVerbose"
    },
    "IndicateSendComplete": {
      "ModuleProperites": {},
      "TraceString": "[strm][%p] Indicating QUIC_STREAM_EVENT_SEND_COMPLETE [%p]",
      "UniqueId": "IndicateSendComplete",
      "splitArgs": [
        {
          "DefinationEncoding": "p",
          "MacroVariableName": "arg1"
        },
        {
          "DefinationEncoding": "p",
          "MacroVariableName": "arg3"
        }
      ],
      "macroName": "QuicTraceLogStreamVerbose"
    },
    "IndicateSendShutdownComplete": {
      "ModuleProperites": {},
      "TraceString": "[strm][%p] Indicating QUIC_STREAM_EVENT_SEND_SHUTDOWN_COMPLETE",
      "UniqueId": "IndicateSendShutdownComplete",
      "splitArgs": [
        {
          "DefinationEncoding": "p",
          "MacroVariableName": "arg1"
        }
      ],
      "macroName": "QuicTraceLogStreamVerbose"
    },
    "IndicateShutdownByPeer": {
      "ModuleProperites": {},
      "TraceString": "[conn][%p] Indicating QUIC_CONNECTION_EVENT_SHUTDOWN_INITIATED_BY_PEER [0x%llx]",
      "UniqueId": "IndicateShutdownByPeer",
      "splitArgs": [
        {
          "DefinationEncoding": "p",
          "MacroVariableName": "arg1"
        },
        {
          "DefinationEncoding": "llx",
          "MacroVariableName": "arg3"
        }
      ],
      "macroName": "QuicTraceLogConnVerbose"
    },
    "IndicateShutdownByTransport": {
      "ModuleProperites": {},
      "TraceString": "[conn][%p] Indicating QUIC_CONNECTION_EVENT_SHUTDOWN_INITIATED_BY_TRANSPORT [0x%x]",
      "UniqueId": "IndicateShutdownByTransport",
      "splitArgs": [
        {
          "DefinationEncoding": "p",
          "MacroVariableName": "arg1"
        },
        {
          "DefinationEncoding": "x",
          "MacroVariableName": "arg3"
        }
      ],
      "macroName": "QuicTraceLogConnVerbose"
    },
    "IndicateStartComplete": {
      "ModuleProperites": {},
      "TraceString": "[strm][%p] Indicating QUIC_STREAM_EVENT_START_COMPLETE [Status=0x%x ID=%llu Accepted=%hhu]",
      "UniqueId": "IndicateStartComplete",
      "splitArgs": [
        {
          "DefinationEncoding": "p",
          "MacroVariableName": "arg1"
        },
        {
          "DefinationEncoding": "x",
          "MacroVariableName": "arg3"
        },
        {
          "DefinationEncoding": "llu",
          "MacroVariableName": "arg4"
        },
        {
          "DefinationEncoding": "hhu",
          "MacroVariableName": "arg5"
        }
      ],
      "macroName": "QuicTraceLogStreamVerbose"
    },
    "IndicateStreamsAvailable": {
      "ModuleProperites": {},
      "TraceString": "[conn][%p] Indicating QUIC_CONNECTION_EVENT_STREAMS_AVAILABLE [bi=%hu uni=%hu]",
      "UniqueId": "IndicateStreamsAvailable",
      "splitArgs": [
        {
          "DefinationEncoding": "p",
          "MacroVariableName": "arg1"
        },
        {
          "DefinationEncoding": "hu",
          "MacroVariableName": "arg3"
        },
        {
          "DefinationEncoding": "hu",
          "MacroVariableName": "arg4"
        }
      ],
      "macroName": "QuicTraceLogConnVerbose"
    },
    "IndicateStreamShutdownComplete": {
      "ModuleProperites": {},
      "TraceString": "[strm][%p] Indicating QUIC_STREAM_EVENT_SHUTDOWN_COMPLETE [ConnectionShutdown=%hhu]",
      "UniqueId": "IndicateStreamShutdownComplete",
      "splitArgs": [
        {
          "DefinationEncoding": "p",
          "MacroVariableName": "arg1"
        },
        {
          "DefinationEncoding": "hhu",
          "MacroVariableName": "arg3"
        }
      ],
      "macroName": "QuicTraceLogStreamVerbose"
    },
<<<<<<< HEAD
    "EncodeTPCibirEncoding": {
      "ModuleProperites": {},
      "TraceString": "[conn][%p] TP: CIBIR Encoding (%llu length, %llu offset)",
      "UniqueId": "EncodeTPCibirEncoding",
      "splitArgs": [
        {
          "DefinationEncoding": "p",
          "MacroVariableName": "arg1"
        },
        {
          "DefinationEncoding": "llu",
          "MacroVariableName": "arg3"
        },
        {
          "DefinationEncoding": "llu",
          "MacroVariableName": "arg4"
        }
      ],
      "macroName": "QuicTraceLogConnVerbose"
    },
    "EncodeTPTest": {
=======
    "InteropTestStart": {
>>>>>>> 19fc4d70
      "ModuleProperites": {},
      "TraceString": "[ntrp] Test Start, Server: %s, Port: %hu, Tests: 0x%x.",
      "UniqueId": "InteropTestStart",
      "splitArgs": [
        {
          "DefinationEncoding": "s",
          "MacroVariableName": "arg2"
        },
        {
          "DefinationEncoding": "hu",
          "MacroVariableName": "arg3"
        },
        {
          "DefinationEncoding": "x",
          "MacroVariableName": "arg4"
        }
      ],
      "macroName": "QuicTraceLogInfo"
    },
    "InteropTestStop": {
      "ModuleProperites": {},
      "TraceString": "[ntrp] Test Stop, Server: %s, Port: %hu, Tests: 0x%x, Negotiated Alpn: %s, Passed: %s.",
      "UniqueId": "InteropTestStop",
      "splitArgs": [
        {
          "DefinationEncoding": "s",
          "MacroVariableName": "arg2"
        },
        {
          "DefinationEncoding": "hu",
          "MacroVariableName": "arg3"
        },
        {
          "DefinationEncoding": "x",
          "MacroVariableName": "arg4"
        },
        {
          "DefinationEncoding": "s",
          "MacroVariableName": "arg5"
        },
        {
          "DefinationEncoding": "s",
          "MacroVariableName": "arg6"
        }
      ],
      "macroName": "QuicTraceLogInfo"
    },
    "InvalidCongestionControlAlgorithm": {
      "ModuleProperites": {},
      "TraceString": "[conn][%p] Unknown congestion control algorithm: %hu, fallback to Cubic",
      "UniqueId": "InvalidCongestionControlAlgorithm",
      "splitArgs": [
        {
          "DefinationEncoding": "p",
          "MacroVariableName": "arg1"
        },
        {
          "DefinationEncoding": "hu",
          "MacroVariableName": "arg3"
        }
      ],
      "macroName": "QuicTraceLogConnWarning"
    },
    "InvalidInitialPackets": {
      "ModuleProperites": {},
      "TraceString": "[conn][%p] Aborting connection with invalid initial packets",
      "UniqueId": "InvalidInitialPackets",
      "splitArgs": [
        {
          "DefinationEncoding": "p",
          "MacroVariableName": "arg1"
        }
      ],
      "macroName": "QuicTraceLogConnWarning"
    },
    "KeyChangeConfirmed": {
      "ModuleProperites": {},
      "TraceString": "[conn][%p] Key change confirmed by peer",
      "UniqueId": "KeyChangeConfirmed",
      "splitArgs": [
        {
          "DefinationEncoding": "p",
          "MacroVariableName": "arg1"
        }
      ],
      "macroName": "QuicTraceLogConnVerbose"
    },
    "LibraryAddRef": {
      "ModuleProperites": {},
      "TraceString": "[ lib] AddRef",
      "UniqueId": "LibraryAddRef",
      "splitArgs": [],
      "macroName": "QuicTraceEvent"
    },
    "LibraryAssert": {
      "ModuleProperites": {},
      "TraceString": "[ lib] ASSERT, %u:%s - %s.",
      "UniqueId": "LibraryAssert",
      "splitArgs": [
        {
          "DefinationEncoding": "u",
          "MacroVariableName": "arg2"
        },
        {
          "DefinationEncoding": "s",
          "MacroVariableName": "arg3"
        },
        {
          "DefinationEncoding": "s",
          "MacroVariableName": "arg4"
        }
      ],
      "macroName": "QuicTraceEvent"
    },
    "LibraryCidLengthSet": {
      "ModuleProperites": {},
      "TraceString": "[ lib] CID Length = %hhu",
      "UniqueId": "LibraryCidLengthSet",
      "splitArgs": [
        {
          "DefinationEncoding": "hhu",
          "MacroVariableName": "arg2"
        }
      ],
      "macroName": "QuicTraceLogInfo"
    },
    "LibraryError": {
      "ModuleProperites": {},
      "TraceString": "[ lib] ERROR, %s.",
      "UniqueId": "LibraryError",
      "splitArgs": [
        {
          "DefinationEncoding": "s",
          "MacroVariableName": "arg2"
        }
      ],
      "macroName": "QuicTraceEvent"
    },
    "LibraryErrorStatus": {
      "ModuleProperites": {},
      "TraceString": "[ lib] ERROR, %u, %s.",
      "UniqueId": "LibraryErrorStatus",
      "splitArgs": [
        {
          "DefinationEncoding": "u",
          "MacroVariableName": "arg2"
        },
        {
          "DefinationEncoding": "s",
          "MacroVariableName": "arg3"
        }
      ],
      "macroName": "QuicTraceEvent"
    },
    "LibraryInitializedV2": {
      "ModuleProperites": {},
      "TraceString": "[ lib] Initialized, PartitionCount=%u",
      "UniqueId": "LibraryInitializedV2",
      "splitArgs": [
        {
          "DefinationEncoding": "u",
          "MacroVariableName": "arg2"
        }
      ],
      "macroName": "QuicTraceEvent"
    },
    "LibraryInUse": {
      "ModuleProperites": {},
      "TraceString": "[ lib] Now in use.",
      "UniqueId": "LibraryInUse",
      "splitArgs": [],
      "macroName": "QuicTraceLogInfo"
    },
    "LibraryLoadBalancingModeSet": {
      "ModuleProperites": {},
      "TraceString": "[ lib] Updated load balancing mode = %hu",
      "UniqueId": "LibraryLoadBalancingModeSet",
      "splitArgs": [
        {
          "DefinationEncoding": "hu",
          "MacroVariableName": "arg2"
        }
      ],
      "macroName": "QuicTraceLogInfo"
    },
<<<<<<< HEAD
    "DecodeTPCibirEncoding": {
      "ModuleProperites": {},
      "TraceString": "[conn][%p] TP: CIBIR Encoding (%llu length, %llu offset)",
      "UniqueId": "DecodeTPCibirEncoding",
      "splitArgs": [
        {
          "DefinationEncoding": "p",
          "MacroVariableName": "arg1"
        },
        {
          "DefinationEncoding": "llu",
          "MacroVariableName": "arg3"
        },
        {
          "DefinationEncoding": "llu",
          "MacroVariableName": "arg4"
        }
      ],
      "macroName": "QuicTraceLogConnVerbose"
    },
    "DecodeTPDisable1RttEncryption": {
=======
    "LibraryLoadBalancingModeSetAfterInUse": {
>>>>>>> 19fc4d70
      "ModuleProperites": {},
      "TraceString": "[ lib] Tried to change load balancing mode after library in use!",
      "UniqueId": "LibraryLoadBalancingModeSetAfterInUse",
      "splitArgs": [],
      "macroName": "QuicTraceLogError"
    },
    "LibraryMsQuicClose": {
      "ModuleProperites": {},
      "TraceString": "[ api] MsQuicClose",
      "UniqueId": "LibraryMsQuicClose",
      "splitArgs": [],
      "macroName": "QuicTraceLogVerbose"
    },
    "LibraryMsQuicOpenVersionEntry": {
      "ModuleProperites": {},
      "TraceString": "[ api] MsQuicOpenVersion",
      "UniqueId": "LibraryMsQuicOpenVersionEntry",
      "splitArgs": [],
      "macroName": "QuicTraceLogVerbose"
    },
    "LibraryMsQuicOpenVersionExit": {
      "ModuleProperites": {},
      "TraceString": "[ api] MsQuicOpenVersion, status=0x%x",
      "UniqueId": "LibraryMsQuicOpenVersionExit",
      "splitArgs": [
        {
          "DefinationEncoding": "x",
          "MacroVariableName": "arg2"
        }
      ],
      "macroName": "QuicTraceLogVerbose"
    },
    "LibraryMsQuicOpenVersionNull": {
      "ModuleProperites": {},
      "TraceString": "[ api] MsQuicOpenVersion, NULL",
      "UniqueId": "LibraryMsQuicOpenVersionNull",
      "splitArgs": [],
      "macroName": "QuicTraceLogVerbose"
    },
    "LibraryNotInUse": {
      "ModuleProperites": {},
      "TraceString": "[ lib] No longer in use.",
      "UniqueId": "LibraryNotInUse",
      "splitArgs": [],
      "macroName": "QuicTraceLogInfo"
    },
    "LibraryRelease": {
      "ModuleProperites": {},
      "TraceString": "[ lib] Release",
      "UniqueId": "LibraryRelease",
      "splitArgs": [],
      "macroName": "QuicTraceEvent"
    },
    "LibraryRetryMemoryLimitSet": {
      "ModuleProperites": {},
      "TraceString": "[ lib] Updated retry memory limit = %hu",
      "UniqueId": "LibraryRetryMemoryLimitSet",
      "splitArgs": [
        {
          "DefinationEncoding": "hu",
          "MacroVariableName": "arg2"
        }
      ],
      "macroName": "QuicTraceLogInfo"
    },
    "LibraryRundownV2": {
      "ModuleProperites": {},
      "TraceString": "[ lib] Rundown, PartitionCount=%u",
      "UniqueId": "LibraryRundownV2",
      "splitArgs": [
        {
          "DefinationEncoding": "u",
          "MacroVariableName": "arg2"
        }
      ],
      "macroName": "QuicTraceEvent"
    },
    "LibrarySendRetryStateUpdated": {
      "ModuleProperites": {},
      "TraceString": "[ lib] New SendRetryEnabled state, %hhu",
      "UniqueId": "LibrarySendRetryStateUpdated",
      "splitArgs": [
        {
          "DefinationEncoding": "hhu",
          "MacroVariableName": "arg2"
        }
      ],
      "macroName": "QuicTraceEvent"
    },
    "LibraryServerInit": {
      "ModuleProperites": {},
      "TraceString": "[ lib] Shared server state initializing",
      "UniqueId": "LibraryServerInit",
      "splitArgs": [],
      "macroName": "QuicTraceEvent"
    },
    "LibrarySetSettings": {
      "ModuleProperites": {},
      "TraceString": "[ lib] Setting new settings",
      "UniqueId": "LibrarySetSettings",
      "splitArgs": [],
      "macroName": "QuicTraceLogInfo"
    },
    "LibrarySettingsUpdated": {
      "ModuleProperites": {},
      "TraceString": "[ lib] Settings %p Updated",
      "UniqueId": "LibrarySettingsUpdated",
      "splitArgs": [
        {
          "DefinationEncoding": "p",
          "MacroVariableName": "arg2"
        }
      ],
      "macroName": "QuicTraceLogInfo"
    },
    "LibraryStorageOpenFailed": {
      "ModuleProperites": {},
      "TraceString": "[ lib] Failed to open global settings, 0x%x",
      "UniqueId": "LibraryStorageOpenFailed",
      "splitArgs": [
        {
          "DefinationEncoding": "x",
          "MacroVariableName": "arg2"
        }
      ],
      "macroName": "QuicTraceLogWarning"
    },
    "LibraryTestDatapathHooksSet": {
      "ModuleProperites": {},
      "TraceString": "[ lib] Updated test datapath hooks",
      "UniqueId": "LibraryTestDatapathHooksSet",
      "splitArgs": [],
      "macroName": "QuicTraceLogWarning"
    },
    "LibraryUninitialized": {
      "ModuleProperites": {},
      "TraceString": "[ lib] Uninitialized",
      "UniqueId": "LibraryUninitialized",
      "splitArgs": [],
      "macroName": "QuicTraceEvent"
    },
    "LibraryVerifierEnabled": {
      "ModuleProperites": {},
      "TraceString": "[ lib] Verifing enabled for all!",
      "UniqueId": "LibraryVerifierEnabled",
      "splitArgs": [],
      "macroName": "QuicTraceLogInfo"
    },
    "LibraryVerifierEnabledPerRegistration": {
      "ModuleProperites": {},
      "TraceString": "[ lib] Verifing enabled, per-registration!",
      "UniqueId": "LibraryVerifierEnabledPerRegistration",
      "splitArgs": [],
      "macroName": "QuicTraceLogInfo"
    },
    "LibraryVersion": {
      "ModuleProperites": {},
      "TraceString": "[ lib] Version %u.%u.%u.%u",
      "UniqueId": "LibraryVersion",
      "splitArgs": [
        {
          "DefinationEncoding": "u",
          "MacroVariableName": "arg2"
        },
        {
          "DefinationEncoding": "u",
          "MacroVariableName": "arg3"
        },
        {
          "DefinationEncoding": "u",
          "MacroVariableName": "arg4"
        },
        {
          "DefinationEncoding": "u",
          "MacroVariableName": "arg5"
        }
      ],
      "macroName": "QuicTraceEvent"
    },
    "ListenerCibirIdSet": {
      "ModuleProperites": {},
      "TraceString": "[list][%p] CIBIR ID set (len %hhu, offset %hhu)",
      "UniqueId": "ListenerCibirIdSet",
      "splitArgs": [
        {
          "DefinationEncoding": "p",
          "MacroVariableName": "arg2"
        },
        {
          "DefinationEncoding": "hhu",
          "MacroVariableName": "arg3"
        },
        {
          "DefinationEncoding": "hhu",
          "MacroVariableName": "arg4"
        }
      ],
      "macroName": "QuicTraceLogVerbose"
    },
    "ListenerCreated": {
      "ModuleProperites": {},
      "TraceString": "[list][%p] Created, Registration=%p",
      "UniqueId": "ListenerCreated",
      "splitArgs": [
        {
          "DefinationEncoding": "p",
          "MacroVariableName": "arg2"
        },
        {
          "DefinationEncoding": "p",
          "MacroVariableName": "arg3"
        }
      ],
      "macroName": "QuicTraceEvent"
    },
    "ListenerDestroyed": {
      "ModuleProperites": {},
      "TraceString": "[list][%p] Destroyed",
      "UniqueId": "ListenerDestroyed",
      "splitArgs": [
        {
          "DefinationEncoding": "p",
          "MacroVariableName": "arg2"
        }
      ],
      "macroName": "QuicTraceEvent"
    },
    "ListenerError": {
      "ModuleProperites": {},
      "TraceString": "[list][%p] ERROR, %s.",
      "UniqueId": "ListenerError",
      "splitArgs": [
        {
          "DefinationEncoding": "p",
          "MacroVariableName": "arg2"
        },
        {
          "DefinationEncoding": "s",
          "MacroVariableName": "arg3"
        }
      ],
      "macroName": "QuicTraceEvent"
    },
    "ListenerErrorStatus": {
      "ModuleProperites": {},
      "TraceString": "[list][%p] ERROR, %u, %s.",
      "UniqueId": "ListenerErrorStatus",
      "splitArgs": [
        {
          "DefinationEncoding": "p",
          "MacroVariableName": "arg2"
        },
        {
          "DefinationEncoding": "u",
          "MacroVariableName": "arg3"
        },
        {
          "DefinationEncoding": "s",
          "MacroVariableName": "arg4"
        }
      ],
      "macroName": "QuicTraceEvent"
    },
    "ListenerIndicateNewConnection": {
      "ModuleProperites": {},
      "TraceString": "[list][%p] Indicating NEW_CONNECTION %p",
      "UniqueId": "ListenerIndicateNewConnection",
      "splitArgs": [
        {
          "DefinationEncoding": "p",
          "MacroVariableName": "arg2"
        },
        {
          "DefinationEncoding": "p",
          "MacroVariableName": "arg3"
        }
      ],
      "macroName": "QuicTraceLogVerbose"
    },
    "ListenerIndicateStopComplete": {
      "ModuleProperites": {},
      "TraceString": "[list][%p] Indicating STOP_COMPLETE",
      "UniqueId": "ListenerIndicateStopComplete",
      "splitArgs": [
        {
          "DefinationEncoding": "p",
          "MacroVariableName": "arg2"
        }
      ],
      "macroName": "QuicTraceLogVerbose"
    },
    "ListenerRundown": {
      "ModuleProperites": {},
      "TraceString": "[list][%p] Rundown, Registration=%p",
      "UniqueId": "ListenerRundown",
      "splitArgs": [
        {
          "DefinationEncoding": "p",
          "MacroVariableName": "arg2"
        },
        {
          "DefinationEncoding": "p",
          "MacroVariableName": "arg3"
        }
      ],
      "macroName": "QuicTraceEvent"
    },
    "ListenerStarted": {
      "ModuleProperites": {},
      "TraceString": "[list][%p] Started, Binding=%p, LocalAddr=%!ADDR!, ALPN=%!ALPN!",
      "UniqueId": "ListenerStarted",
      "splitArgs": [
        {
          "DefinationEncoding": "p",
          "MacroVariableName": "arg2"
        },
        {
          "DefinationEncoding": "p",
          "MacroVariableName": "arg3"
        },
        {
          "DefinationEncoding": "!ADDR!",
          "MacroVariableName": "arg4"
        },
        {
          "DefinationEncoding": "!ALPN!",
          "MacroVariableName": "arg5"
        }
      ],
      "macroName": "QuicTraceEvent"
    },
    "ListenerStopped": {
      "ModuleProperites": {},
      "TraceString": "[list][%p] Stopped",
      "UniqueId": "ListenerStopped",
      "splitArgs": [
        {
          "DefinationEncoding": "p",
          "MacroVariableName": "arg2"
        }
      ],
      "macroName": "QuicTraceEvent"
    },
    "LocalCloseStopSending": {
      "ModuleProperites": {},
      "TraceString": "[strm][%p] Closed locally (stop sending)",
      "UniqueId": "LocalCloseStopSending",
      "splitArgs": [
        {
          "DefinationEncoding": "p",
          "MacroVariableName": "arg1"
        }
      ],
      "macroName": "QuicTraceLogStreamInfo"
    },
    "LocalInterfaceSet": {
      "ModuleProperites": {},
      "TraceString": "[conn][%p] Local interface set to %u",
      "UniqueId": "LocalInterfaceSet",
      "splitArgs": [
        {
          "DefinationEncoding": "p",
          "MacroVariableName": "arg1"
        },
        {
          "DefinationEncoding": "u",
          "MacroVariableName": "arg3"
        }
      ],
      "macroName": "QuicTraceLogConnInfo"
    },
    "LogPacketLongHeader": {
      "ModuleProperites": {},
      "TraceString": "[%c][%cX][%llu] LH Ver:0x%x DestCid:%s SrcCid:%s Type:%s (Payload %hu bytes)",
      "UniqueId": "LogPacketLongHeader",
      "splitArgs": [
        {
          "DefinationEncoding": "c",
          "MacroVariableName": "arg2"
        },
        {
          "DefinationEncoding": "c",
          "MacroVariableName": "arg3"
        },
        {
          "DefinationEncoding": "llu",
          "MacroVariableName": "arg4"
        },
        {
          "DefinationEncoding": "x",
          "MacroVariableName": "arg5"
        },
        {
          "DefinationEncoding": "s",
          "MacroVariableName": "arg6"
        },
        {
          "DefinationEncoding": "s",
          "MacroVariableName": "arg7"
        },
        {
          "DefinationEncoding": "s",
          "MacroVariableName": "arg8"
        },
        {
          "DefinationEncoding": "hu",
          "MacroVariableName": "arg9"
        }
      ],
      "macroName": "QuicTraceLogVerbose"
    },
    "LogPacketLongHeaderInitial": {
      "ModuleProperites": {},
      "TraceString": "[%c][%cX][%llu] LH Ver:0x%x DestCid:%s SrcCid:%s Type:I (Token %hu bytes) (Payload %hu bytes)",
      "UniqueId": "LogPacketLongHeaderInitial",
      "splitArgs": [
        {
          "DefinationEncoding": "c",
          "MacroVariableName": "arg2"
        },
        {
          "DefinationEncoding": "c",
          "MacroVariableName": "arg3"
        },
        {
          "DefinationEncoding": "llu",
          "MacroVariableName": "arg4"
        },
        {
          "DefinationEncoding": "x",
          "MacroVariableName": "arg5"
        },
        {
          "DefinationEncoding": "s",
          "MacroVariableName": "arg6"
        },
        {
          "DefinationEncoding": "s",
          "MacroVariableName": "arg7"
        },
        {
          "DefinationEncoding": "hu",
          "MacroVariableName": "arg8"
        },
        {
          "DefinationEncoding": "hu",
          "MacroVariableName": "arg9"
        }
      ],
      "macroName": "QuicTraceLogVerbose"
    },
    "LogPacketLongHeaderUnsupported": {
      "ModuleProperites": {},
      "TraceString": "[%c][%cX][%llu] LH Ver:[UNSUPPORTED,0x%x] DestCid:%s SrcCid:%s",
      "UniqueId": "LogPacketLongHeaderUnsupported",
      "splitArgs": [
        {
          "DefinationEncoding": "c",
          "MacroVariableName": "arg2"
        },
        {
          "DefinationEncoding": "c",
          "MacroVariableName": "arg3"
        },
        {
          "DefinationEncoding": "llu",
          "MacroVariableName": "arg4"
        },
        {
          "DefinationEncoding": "x",
          "MacroVariableName": "arg5"
        },
        {
          "DefinationEncoding": "s",
          "MacroVariableName": "arg6"
        },
        {
          "DefinationEncoding": "s",
          "MacroVariableName": "arg7"
        }
      ],
      "macroName": "QuicTraceLogVerbose"
    },
    "LogPacketRetry": {
      "ModuleProperites": {},
      "TraceString": "[%c][%cX][-] LH Ver:0x%x DestCid:%s SrcCid:%s Type:R (Token %hu bytes)",
      "UniqueId": "LogPacketRetry",
      "splitArgs": [
        {
          "DefinationEncoding": "c",
          "MacroVariableName": "arg2"
        },
        {
          "DefinationEncoding": "c",
          "MacroVariableName": "arg3"
        },
        {
          "DefinationEncoding": "x",
          "MacroVariableName": "arg4"
        },
        {
          "DefinationEncoding": "s",
          "MacroVariableName": "arg5"
        },
        {
          "DefinationEncoding": "s",
          "MacroVariableName": "arg6"
        },
        {
          "DefinationEncoding": "hu",
          "MacroVariableName": "arg7"
        }
      ],
      "macroName": "QuicTraceLogVerbose"
    },
    "LogPacketShortHeader": {
      "ModuleProperites": {},
      "TraceString": "[%c][%cX][%llu] SH DestCid:%s KP:%hu SB:%hu (Payload %hu bytes)",
      "UniqueId": "LogPacketShortHeader",
      "splitArgs": [
        {
          "DefinationEncoding": "c",
          "MacroVariableName": "arg2"
        },
        {
          "DefinationEncoding": "c",
          "MacroVariableName": "arg3"
        },
        {
          "DefinationEncoding": "llu",
          "MacroVariableName": "arg4"
        },
        {
          "DefinationEncoding": "s",
          "MacroVariableName": "arg5"
        },
        {
          "DefinationEncoding": "hu",
          "MacroVariableName": "arg6"
        },
        {
          "DefinationEncoding": "hu",
          "MacroVariableName": "arg7"
        },
        {
          "DefinationEncoding": "hu",
          "MacroVariableName": "arg8"
        }
      ],
      "macroName": "QuicTraceLogVerbose"
    },
    "LogPacketVersionNegotiation": {
      "ModuleProperites": {},
      "TraceString": "[%c][%cX][-] VerNeg DestCid:%s SrcCid:%s (Payload %hu bytes)",
      "UniqueId": "LogPacketVersionNegotiation",
      "splitArgs": [
        {
          "DefinationEncoding": "c",
          "MacroVariableName": "arg2"
        },
        {
          "DefinationEncoding": "c",
          "MacroVariableName": "arg3"
        },
        {
          "DefinationEncoding": "s",
          "MacroVariableName": "arg4"
        },
        {
          "DefinationEncoding": "s",
          "MacroVariableName": "arg5"
        },
        {
          "DefinationEncoding": "hu",
          "MacroVariableName": "arg6"
        }
      ],
      "macroName": "QuicTraceLogVerbose"
    },
    "LogPacketVersionNegotiationVersion": {
      "ModuleProperites": {},
      "TraceString": "[%c][%cX][-]   Ver:0x%x",
      "UniqueId": "LogPacketVersionNegotiationVersion",
      "splitArgs": [
        {
          "DefinationEncoding": "c",
          "MacroVariableName": "arg2"
        },
        {
          "DefinationEncoding": "c",
          "MacroVariableName": "arg3"
        },
        {
          "DefinationEncoding": "x",
          "MacroVariableName": "arg4"
        }
      ],
      "macroName": "QuicTraceLogVerbose"
    },
    "LookupCidFound": {
      "ModuleProperites": {},
      "TraceString": "[look][%p] Lookup Hash=%u found %p",
      "UniqueId": "LookupCidFound",
      "splitArgs": [
        {
          "DefinationEncoding": "p",
          "MacroVariableName": "arg2"
        },
        {
          "DefinationEncoding": "u",
          "MacroVariableName": "arg3"
        },
        {
          "DefinationEncoding": "p",
          "MacroVariableName": "arg4"
        }
      ],
      "macroName": "QuicTraceLogVerbose"
    },
    "LookupCidInsert": {
      "ModuleProperites": {},
      "TraceString": "[look][%p] Insert Conn=%p Hash=%u",
      "UniqueId": "LookupCidInsert",
      "splitArgs": [
        {
          "DefinationEncoding": "p",
          "MacroVariableName": "arg2"
        },
        {
          "DefinationEncoding": "p",
          "MacroVariableName": "arg3"
        },
        {
          "DefinationEncoding": "u",
          "MacroVariableName": "arg4"
        }
      ],
      "macroName": "QuicTraceLogVerbose"
    },
    "LookupCidNotFound": {
      "ModuleProperites": {},
      "TraceString": "[look][%p] Lookup Hash=%u not found",
      "UniqueId": "LookupCidNotFound",
      "splitArgs": [
        {
          "DefinationEncoding": "p",
          "MacroVariableName": "arg2"
        },
        {
          "DefinationEncoding": "u",
          "MacroVariableName": "arg3"
        }
      ],
      "macroName": "QuicTraceLogVerbose"
    },
    "LookupCidRemoved": {
      "ModuleProperites": {},
      "TraceString": "[look][%p] Remove Conn=%p",
      "UniqueId": "LookupCidRemoved",
      "splitArgs": [
        {
          "DefinationEncoding": "p",
          "MacroVariableName": "arg2"
        },
        {
          "DefinationEncoding": "p",
          "MacroVariableName": "arg3"
        }
      ],
      "macroName": "QuicTraceLogVerbose"
    },
    "LookupRemoteHashFound": {
      "ModuleProperites": {},
      "TraceString": "[look][%p] Lookup RemoteHash=%u found %p",
      "UniqueId": "LookupRemoteHashFound",
      "splitArgs": [
        {
          "DefinationEncoding": "p",
          "MacroVariableName": "arg2"
        },
        {
          "DefinationEncoding": "u",
          "MacroVariableName": "arg3"
        },
        {
          "DefinationEncoding": "p",
          "MacroVariableName": "arg4"
        }
      ],
      "macroName": "QuicTraceLogVerbose"
    },
    "LookupRemoteHashInsert": {
      "ModuleProperites": {},
      "TraceString": "[look][%p] Insert Conn=%p RemoteHash=%u",
      "UniqueId": "LookupRemoteHashInsert",
      "splitArgs": [
        {
          "DefinationEncoding": "p",
          "MacroVariableName": "arg2"
        },
        {
          "DefinationEncoding": "p",
          "MacroVariableName": "arg3"
        },
        {
          "DefinationEncoding": "u",
          "MacroVariableName": "arg4"
        }
      ],
      "macroName": "QuicTraceLogVerbose"
    },
    "LookupRemoteHashNotFound": {
      "ModuleProperites": {},
      "TraceString": "[look][%p] Lookup RemoteHash=%u not found",
      "UniqueId": "LookupRemoteHashNotFound",
      "splitArgs": [
        {
          "DefinationEncoding": "p",
          "MacroVariableName": "arg2"
        },
        {
          "DefinationEncoding": "u",
          "MacroVariableName": "arg3"
        }
      ],
      "macroName": "QuicTraceLogVerbose"
    },
    "MaxStreamCountUpdated": {
      "ModuleProperites": {},
      "TraceString": "[conn][%p] App configured max stream count of %hu (type=%hhu).",
      "UniqueId": "MaxStreamCountUpdated",
      "splitArgs": [
        {
          "DefinationEncoding": "p",
          "MacroVariableName": "arg1"
        },
        {
          "DefinationEncoding": "hu",
          "MacroVariableName": "arg3"
        },
        {
          "DefinationEncoding": "hhu",
          "MacroVariableName": "arg4"
        }
      ],
      "macroName": "QuicTraceLogConnInfo"
    },
    "MtuDiscarded": {
      "ModuleProperites": {},
      "TraceString": "[conn][%p] Path[%hhu] Mtu Discovery Packet Discarded: size=%u, probe_count=%u",
      "UniqueId": "MtuDiscarded",
      "splitArgs": [
        {
          "DefinationEncoding": "p",
          "MacroVariableName": "arg1"
        },
        {
          "DefinationEncoding": "hhu",
          "MacroVariableName": "arg3"
        },
        {
          "DefinationEncoding": "u",
          "MacroVariableName": "arg4"
        },
        {
          "DefinationEncoding": "u",
          "MacroVariableName": "arg5"
        }
      ],
      "macroName": "QuicTraceLogConnInfo"
    },
    "MtuIncorrectSize": {
      "ModuleProperites": {},
      "TraceString": "[conn][%p] Path[%hhu] Mtu Discovery Received Out of Order: expected=%u received=%u",
      "UniqueId": "MtuIncorrectSize",
      "splitArgs": [
        {
          "DefinationEncoding": "p",
          "MacroVariableName": "arg1"
        },
        {
          "DefinationEncoding": "hhu",
          "MacroVariableName": "arg3"
        },
        {
          "DefinationEncoding": "u",
          "MacroVariableName": "arg4"
        },
        {
          "DefinationEncoding": "u",
          "MacroVariableName": "arg5"
        }
      ],
      "macroName": "QuicTraceLogConnVerbose"
    },
    "MtuPathInitialized": {
      "ModuleProperites": {},
      "TraceString": "[conn][%p] Path[%hhu] Mtu Discovery Initialized: max_mtu=%u, cur/min_mtu=%u",
      "UniqueId": "MtuPathInitialized",
      "splitArgs": [
        {
          "DefinationEncoding": "p",
          "MacroVariableName": "arg1"
        },
        {
          "DefinationEncoding": "hhu",
          "MacroVariableName": "arg3"
        },
        {
          "DefinationEncoding": "u",
          "MacroVariableName": "arg4"
        },
        {
          "DefinationEncoding": "u",
          "MacroVariableName": "arg5"
        }
      ],
      "macroName": "QuicTraceLogConnInfo"
    },
    "MtuSearchComplete": {
      "ModuleProperites": {},
      "TraceString": "[conn][%p] Path[%hhu] Mtu Discovery Entering Search Complete at MTU %hu",
      "UniqueId": "MtuSearchComplete",
      "splitArgs": [
        {
          "DefinationEncoding": "p",
          "MacroVariableName": "arg1"
        },
        {
          "DefinationEncoding": "hhu",
          "MacroVariableName": "arg3"
        },
        {
          "DefinationEncoding": "hu",
          "MacroVariableName": "arg4"
        }
      ],
      "macroName": "QuicTraceLogConnInfo"
    },
    "MtuSearching": {
      "ModuleProperites": {},
      "TraceString": "[conn][%p] Path[%hhu] Mtu Discovery Search Packet Sending with MTU %hu",
      "UniqueId": "MtuSearching",
      "splitArgs": [
        {
          "DefinationEncoding": "p",
          "MacroVariableName": "arg1"
        },
        {
          "DefinationEncoding": "hhu",
          "MacroVariableName": "arg3"
        },
        {
          "DefinationEncoding": "hu",
          "MacroVariableName": "arg4"
        }
      ],
      "macroName": "QuicTraceLogConnInfo"
    },
    "NegotiatedDisable1RttEncryption": {
      "ModuleProperites": {},
      "TraceString": "[conn][%p] Negotiated Disable 1-RTT Encryption",
      "UniqueId": "NegotiatedDisable1RttEncryption",
      "splitArgs": [
        {
          "DefinationEncoding": "p",
          "MacroVariableName": "arg1"
        }
      ],
      "macroName": "QuicTraceLogConnInfo"
    },
    "NewSrcCidNameCollision": {
      "ModuleProperites": {},
      "TraceString": "[conn][%p] CID collision, trying again",
      "UniqueId": "NewSrcCidNameCollision",
      "splitArgs": [
        {
          "DefinationEncoding": "p",
          "MacroVariableName": "arg1"
        }
      ],
      "macroName": "QuicTraceLogConnVerbose"
    },
    "NoMoreFrames": {
      "ModuleProperites": {},
      "TraceString": "[strm][%p] No more frames",
      "UniqueId": "NoMoreFrames",
      "splitArgs": [
        {
          "DefinationEncoding": "p",
          "MacroVariableName": "arg1"
        }
      ],
      "macroName": "QuicTraceLogStreamVerbose"
    },
    "NoMoreRoom": {
      "ModuleProperites": {},
      "TraceString": "[strm][%p] Can't squeeze in a frame (no room for header)",
      "UniqueId": "NoMoreRoom",
      "splitArgs": [
        {
          "DefinationEncoding": "p",
          "MacroVariableName": "arg1"
        }
      ],
      "macroName": "QuicTraceLogStreamVerbose"
    },
    "NoMoreRoomForCrypto": {
      "ModuleProperites": {},
      "TraceString": "[conn][%p] No room for CRYPTO frame",
      "UniqueId": "NoMoreRoomForCrypto",
      "splitArgs": [
        {
          "DefinationEncoding": "p",
          "MacroVariableName": "arg1"
        }
      ],
      "macroName": "QuicTraceLogConnVerbose"
    },
    "NonActivePathCidRetired": {
      "ModuleProperites": {},
      "TraceString": "[conn][%p] Non-active path has no replacement for retired CID.",
      "UniqueId": "NonActivePathCidRetired",
      "splitArgs": [
        {
          "DefinationEncoding": "p",
          "MacroVariableName": "arg1"
        }
      ],
      "macroName": "QuicTraceLogConnWarning"
    },
    "NoReplacementCidForRetire": {
      "ModuleProperites": {},
      "TraceString": "[conn][%p] Can't retire current CID because we don't have a replacement",
      "UniqueId": "NoReplacementCidForRetire",
      "splitArgs": [
        {
          "DefinationEncoding": "p",
          "MacroVariableName": "arg1"
        }
      ],
      "macroName": "QuicTraceLogConnWarning"
    },
    "NoSniPresent": {
      "ModuleProperites": {},
      "TraceString": "[conn][%p] No SNI extension present",
      "UniqueId": "NoSniPresent",
      "splitArgs": [
        {
          "DefinationEncoding": "p",
          "MacroVariableName": "arg1"
        }
      ],
      "macroName": "QuicTraceLogConnWarning"
    },
    "NoSrcCidAvailable": {
      "ModuleProperites": {},
      "TraceString": "[conn][%p] No src CID to send with",
      "UniqueId": "NoSrcCidAvailable",
      "splitArgs": [
        {
          "DefinationEncoding": "p",
          "MacroVariableName": "arg1"
        }
      ],
      "macroName": "QuicTraceLogConnWarning"
    },
    "NotAccepted": {
      "ModuleProperites": {},
      "TraceString": "[strm][%p] New stream wasn't accepted, 0x%x",
      "UniqueId": "NotAccepted",
      "splitArgs": [
        {
          "DefinationEncoding": "p",
          "MacroVariableName": "arg1"
        },
        {
          "DefinationEncoding": "x",
          "MacroVariableName": "arg3"
        }
      ],
      "macroName": "QuicTraceLogStreamWarning"
    },
    "OpenSsl1RttDataStart": {
      "ModuleProperites": {},
      "TraceString": "[conn][%p] Writing 1-RTT data starts at %u",
      "UniqueId": "OpenSsl1RttDataStart",
      "splitArgs": [
        {
          "DefinationEncoding": "p",
          "MacroVariableName": "arg1"
        },
        {
          "DefinationEncoding": "u",
          "MacroVariableName": "arg3"
        }
      ],
      "macroName": "QuicTraceLogConnInfo"
    },
    "OpenSslAddHandshakeData": {
      "ModuleProperites": {},
      "TraceString": "[conn][%p] Sending %llu handshake bytes (Level = %u)",
      "UniqueId": "OpenSslAddHandshakeData",
      "splitArgs": [
        {
          "DefinationEncoding": "p",
          "MacroVariableName": "arg1"
        },
        {
          "DefinationEncoding": "llu",
          "MacroVariableName": "arg3"
        },
        {
          "DefinationEncoding": "u",
          "MacroVariableName": "arg4"
        }
      ],
      "macroName": "QuicTraceLogConnVerbose"
    },
    "OpenSslAlert": {
      "ModuleProperites": {},
      "TraceString": "[conn][%p] Send alert = %u (Level = %u)",
      "UniqueId": "OpenSslAlert",
      "splitArgs": [
        {
          "DefinationEncoding": "p",
          "MacroVariableName": "arg1"
        },
        {
          "DefinationEncoding": "u",
          "MacroVariableName": "arg3"
        },
        {
          "DefinationEncoding": "u",
          "MacroVariableName": "arg4"
        }
      ],
      "macroName": "QuicTraceLogConnError"
    },
    "OpenSslAlpnNegotiationFailure": {
      "ModuleProperites": {},
      "TraceString": "[conn][%p] Failed to negotiate ALPN",
      "UniqueId": "OpenSslAlpnNegotiationFailure",
      "splitArgs": [
        {
          "DefinationEncoding": "p",
          "MacroVariableName": "arg1"
        }
      ],
      "macroName": "QuicTraceLogConnError"
    },
    "OpenSslContextCleaningUp": {
      "ModuleProperites": {},
      "TraceString": "[conn][%p] Cleaning up",
      "UniqueId": "OpenSslContextCleaningUp",
      "splitArgs": [
        {
          "DefinationEncoding": "p",
          "MacroVariableName": "arg1"
        }
      ],
      "macroName": "QuicTraceLogConnVerbose"
    },
    "OpenSslContextCreated": {
      "ModuleProperites": {},
      "TraceString": "[conn][%p] TLS context Created",
      "UniqueId": "OpenSslContextCreated",
      "splitArgs": [
        {
          "DefinationEncoding": "p",
          "MacroVariableName": "arg1"
        }
      ],
      "macroName": "QuicTraceLogConnVerbose"
    },
    "OpenSslHandshakeComplete": {
      "ModuleProperites": {},
      "TraceString": "[conn][%p] TLS Handshake complete",
      "UniqueId": "OpenSslHandshakeComplete",
      "splitArgs": [
        {
          "DefinationEncoding": "p",
          "MacroVariableName": "arg1"
        }
      ],
      "macroName": "QuicTraceLogConnInfo"
    },
    "OpenSslHandshakeDataStart": {
      "ModuleProperites": {},
      "TraceString": "[conn][%p] Writing Handshake data starts at %u",
      "UniqueId": "OpenSslHandshakeDataStart",
      "splitArgs": [
        {
          "DefinationEncoding": "p",
          "MacroVariableName": "arg1"
        },
        {
          "DefinationEncoding": "u",
          "MacroVariableName": "arg3"
        }
      ],
      "macroName": "QuicTraceLogConnInfo"
    },
    "OpenSslHandshakeError": {
      "ModuleProperites": {},
      "TraceString": "[conn][%p] TLS handshake error: %d",
      "UniqueId": "OpenSslHandshakeError",
      "splitArgs": [
        {
          "DefinationEncoding": "p",
          "MacroVariableName": "arg1"
        },
        {
          "DefinationEncoding": "d",
          "MacroVariableName": "arg3"
        }
      ],
      "macroName": "QuicTraceLogConnError"
    },
    "OpenSslHandshakeErrorStr": {
      "ModuleProperites": {},
      "TraceString": "[conn][%p] TLS handshake error: %s, file:%s:%d",
      "UniqueId": "OpenSslHandshakeErrorStr",
      "splitArgs": [
        {
          "DefinationEncoding": "p",
          "MacroVariableName": "arg1"
        },
        {
          "DefinationEncoding": "s",
          "MacroVariableName": "arg3"
        },
        {
          "DefinationEncoding": "s",
          "MacroVariableName": "arg4"
        },
        {
          "DefinationEncoding": "d",
          "MacroVariableName": "arg5"
        }
      ],
      "macroName": "QuicTraceLogConnError"
    },
    "OpenSslHandshakeResumed": {
      "ModuleProperites": {},
      "TraceString": "[conn][%p] TLS Handshake resumed",
      "UniqueId": "OpenSslHandshakeResumed",
      "splitArgs": [
        {
          "DefinationEncoding": "p",
          "MacroVariableName": "arg1"
        }
      ],
      "macroName": "QuicTraceLogConnInfo"
    },
    "OpenSslInvalidAlpnLength": {
      "ModuleProperites": {},
      "TraceString": "[conn][%p] Invalid negotiated ALPN length",
      "UniqueId": "OpenSslInvalidAlpnLength",
      "splitArgs": [
        {
          "DefinationEncoding": "p",
          "MacroVariableName": "arg1"
        }
      ],
      "macroName": "QuicTraceLogConnError"
    },
    "OpenSslMissingTransportParameters": {
      "ModuleProperites": {},
      "TraceString": "[conn][%p] No transport parameters received",
      "UniqueId": "OpenSslMissingTransportParameters",
      "splitArgs": [
        {
          "DefinationEncoding": "p",
          "MacroVariableName": "arg1"
        }
      ],
      "macroName": "QuicTraceLogConnError"
    },
    "OpenSslNewEncryptionSecrets": {
      "ModuleProperites": {},
      "TraceString": "[conn][%p] New encryption secrets (Level = %u)",
      "UniqueId": "OpenSslNewEncryptionSecrets",
      "splitArgs": [
        {
          "DefinationEncoding": "p",
          "MacroVariableName": "arg1"
        },
        {
          "DefinationEncoding": "u",
          "MacroVariableName": "arg3"
        }
      ],
      "macroName": "QuicTraceLogConnVerbose"
    },
    "OpenSslNoMatchingAlpn": {
      "ModuleProperites": {},
      "TraceString": "[conn][%p] Failed to find a matching ALPN",
      "UniqueId": "OpenSslNoMatchingAlpn",
      "splitArgs": [
        {
          "DefinationEncoding": "p",
          "MacroVariableName": "arg1"
        }
      ],
      "macroName": "QuicTraceLogConnError"
    },
    "OpenSslOnRecvTicket": {
      "ModuleProperites": {},
      "TraceString": "[conn][%p] Received session ticket, %u bytes",
      "UniqueId": "OpenSslOnRecvTicket",
      "splitArgs": [
        {
          "DefinationEncoding": "p",
          "MacroVariableName": "arg1"
        },
        {
          "DefinationEncoding": "u",
          "MacroVariableName": "arg3"
        }
      ],
      "macroName": "QuicTraceLogConnInfo"
    },
    "OpenSslOnSetTicket": {
      "ModuleProperites": {},
      "TraceString": "[conn][%p] Setting session ticket, %u bytes",
      "UniqueId": "OpenSslOnSetTicket",
      "splitArgs": [
        {
          "DefinationEncoding": "p",
          "MacroVariableName": "arg1"
        },
        {
          "DefinationEncoding": "u",
          "MacroVariableName": "arg3"
        }
      ],
      "macroName": "QuicTraceLogConnInfo"
    },
    "OpenSslProcessData": {
      "ModuleProperites": {},
      "TraceString": "[conn][%p] Processing %u received bytes",
      "UniqueId": "OpenSslProcessData",
      "splitArgs": [
        {
          "DefinationEncoding": "p",
          "MacroVariableName": "arg1"
        },
        {
          "DefinationEncoding": "u",
          "MacroVariableName": "arg3"
        }
      ],
      "macroName": "QuicTraceLogConnVerbose"
    },
    "OpenSslQuicDataErrorStr": {
      "ModuleProperites": {},
      "TraceString": "[conn][%p] SSL_provide_quic_data failed: %s",
      "UniqueId": "OpenSslQuicDataErrorStr",
      "splitArgs": [
        {
          "DefinationEncoding": "p",
          "MacroVariableName": "arg1"
        },
        {
          "DefinationEncoding": "s",
          "MacroVariableName": "arg3"
        }
      ],
      "macroName": "QuicTraceLogConnError"
    },
    "OpenSslRecvTicketData": {
      "ModuleProperites": {},
      "TraceString": "[conn][%p] Received ticket data, %u bytes",
      "UniqueId": "OpenSslRecvTicketData",
      "splitArgs": [
        {
          "DefinationEncoding": "p",
          "MacroVariableName": "arg1"
        },
        {
          "DefinationEncoding": "u",
          "MacroVariableName": "arg3"
        }
      ],
      "macroName": "QuicTraceLogConnVerbose"
    },
    "OpenSslSendTicketData": {
      "ModuleProperites": {},
      "TraceString": "[conn][%p] Sending ticket data, %u bytes",
      "UniqueId": "OpenSslSendTicketData",
      "splitArgs": [
        {
          "DefinationEncoding": "p",
          "MacroVariableName": "arg1"
        },
        {
          "DefinationEncoding": "u",
          "MacroVariableName": "arg3"
        }
      ],
      "macroName": "QuicTraceLogConnVerbose"
    },
    "OpenSslTickedDecrypted": {
      "ModuleProperites": {},
      "TraceString": "[conn][%p] Session ticket decrypted, status %u",
      "UniqueId": "OpenSslTickedDecrypted",
      "splitArgs": [
        {
          "DefinationEncoding": "p",
          "MacroVariableName": "arg1"
        },
        {
          "DefinationEncoding": "u",
          "MacroVariableName": "arg3"
        }
      ],
      "macroName": "QuicTraceLogConnVerbose"
    },
    "PacketBatchSent": {
      "ModuleProperites": {},
      "TraceString": "[pack][%llu] Batch sent",
      "UniqueId": "PacketBatchSent",
      "splitArgs": [
        {
          "DefinationEncoding": "llu",
          "MacroVariableName": "arg2"
        }
      ],
      "macroName": "QuicTraceEvent"
    },
    "PacketBuilderSendBatch": {
      "ModuleProperites": {},
      "TraceString": "[conn][%p] Sending batch. %hu datagrams",
      "UniqueId": "PacketBuilderSendBatch",
      "splitArgs": [
        {
          "DefinationEncoding": "p",
          "MacroVariableName": "arg1"
        },
        {
          "DefinationEncoding": "hu",
          "MacroVariableName": "arg3"
        }
      ],
      "macroName": "QuicTraceLogConnVerbose"
    },
    "PacketCreated": {
      "ModuleProperites": {},
      "TraceString": "[pack][%llu] Created in batch %llu",
      "UniqueId": "PacketCreated",
      "splitArgs": [
        {
          "DefinationEncoding": "llu",
          "MacroVariableName": "arg2"
        },
        {
          "DefinationEncoding": "llu",
          "MacroVariableName": "arg3"
        }
      ],
      "macroName": "QuicTraceEvent"
    },
    "PacketDecrypt": {
      "ModuleProperites": {},
      "TraceString": "[pack][%llu] Decrypting",
      "UniqueId": "PacketDecrypt",
      "splitArgs": [
        {
          "DefinationEncoding": "llu",
          "MacroVariableName": "arg2"
        }
      ],
      "macroName": "QuicTraceEvent"
    },
    "PacketEncrypt": {
      "ModuleProperites": {},
      "TraceString": "[pack][%llu] Encrypting",
      "UniqueId": "PacketEncrypt",
      "splitArgs": [
        {
          "DefinationEncoding": "llu",
          "MacroVariableName": "arg2"
        }
      ],
      "macroName": "QuicTraceEvent"
    },
    "PacketFinalize": {
      "ModuleProperites": {},
      "TraceString": "[pack][%llu] Finalizing",
      "UniqueId": "PacketFinalize",
      "splitArgs": [
        {
          "DefinationEncoding": "llu",
          "MacroVariableName": "arg2"
        }
      ],
      "macroName": "QuicTraceEvent"
    },
    "PacketReceive": {
      "ModuleProperites": {},
      "TraceString": "[pack][%llu] Received",
      "UniqueId": "PacketReceive",
      "splitArgs": [
        {
          "DefinationEncoding": "llu",
          "MacroVariableName": "arg2"
        }
      ],
      "macroName": "QuicTraceEvent"
    },
    "PacketRxMarkedForAck": {
      "ModuleProperites": {},
      "TraceString": "[%c][RX][%llu] Marked for ACK (ECN=%hhu)",
      "UniqueId": "PacketRxMarkedForAck",
      "splitArgs": [
        {
          "DefinationEncoding": "c",
          "MacroVariableName": "arg2"
        },
        {
          "DefinationEncoding": "llu",
          "MacroVariableName": "arg3"
        },
        {
          "DefinationEncoding": "hhu",
          "MacroVariableName": "arg4"
        }
      ],
      "macroName": "QuicTraceLogVerbose"
    },
    "PacketRxNotAcked": {
      "ModuleProperites": {},
      "TraceString": "[%c][RX][%llu] not acked (connection is closed)",
      "UniqueId": "PacketRxNotAcked",
      "splitArgs": [
        {
          "DefinationEncoding": "c",
          "MacroVariableName": "arg2"
        },
        {
          "DefinationEncoding": "llu",
          "MacroVariableName": "arg3"
        }
      ],
      "macroName": "QuicTraceLogVerbose"
    },
    "PacketRxStatelessReset": {
      "ModuleProperites": {},
      "TraceString": "[S][RX][-] SR %s",
      "UniqueId": "PacketRxStatelessReset",
      "splitArgs": [
        {
          "DefinationEncoding": "s",
          "MacroVariableName": "arg2"
        }
      ],
      "macroName": "QuicTraceLogVerbose"
    },
    "PacketTx0RttRejected": {
      "ModuleProperites": {},
      "TraceString": "[%c][TX][%llu] Rejected",
      "UniqueId": "PacketTx0RttRejected",
      "splitArgs": [
        {
          "DefinationEncoding": "c",
          "MacroVariableName": "arg2"
        },
        {
          "DefinationEncoding": "llu",
          "MacroVariableName": "arg3"
        }
      ],
      "macroName": "QuicTraceLogVerbose"
    },
    "PacketTxAcked": {
      "ModuleProperites": {},
      "TraceString": "[%c][TX][%llu] ACKed (%u.%03u ms)",
      "UniqueId": "PacketTxAcked",
      "splitArgs": [
        {
          "DefinationEncoding": "c",
          "MacroVariableName": "arg2"
        },
        {
          "DefinationEncoding": "llu",
          "MacroVariableName": "arg3"
        },
        {
          "DefinationEncoding": "u",
          "MacroVariableName": "arg4"
        },
        {
          "DefinationEncoding": "03u",
          "MacroVariableName": "arg5"
        }
      ],
      "macroName": "QuicTraceLogVerbose"
    },
    "PacketTxAckedImplicit": {
      "ModuleProperites": {},
      "TraceString": "[%c][TX][%llu] ACKed (implicit)",
      "UniqueId": "PacketTxAckedImplicit",
      "splitArgs": [
        {
          "DefinationEncoding": "c",
          "MacroVariableName": "arg2"
        },
        {
          "DefinationEncoding": "llu",
          "MacroVariableName": "arg3"
        }
      ],
      "macroName": "QuicTraceLogVerbose"
    },
    "PacketTxDiscarded": {
      "ModuleProperites": {},
      "TraceString": "[%c][TX][%llu] Thrown away on shutdown",
      "UniqueId": "PacketTxDiscarded",
      "splitArgs": [
        {
          "DefinationEncoding": "c",
          "MacroVariableName": "arg2"
        },
        {
          "DefinationEncoding": "llu",
          "MacroVariableName": "arg3"
        }
      ],
      "macroName": "QuicTraceLogVerbose"
    },
    "PacketTxForget": {
      "ModuleProperites": {},
      "TraceString": "[%c][TX][%llu] Forgetting",
      "UniqueId": "PacketTxForget",
      "splitArgs": [
        {
          "DefinationEncoding": "c",
          "MacroVariableName": "arg2"
        },
        {
          "DefinationEncoding": "llu",
          "MacroVariableName": "arg3"
        }
      ],
      "macroName": "QuicTraceLogVerbose"
    },
    "PacketTxLostDiscarded": {
      "ModuleProperites": {},
      "TraceString": "[%c][TX][%llu] Thrown away on shutdown (lost packet)",
      "UniqueId": "PacketTxLostDiscarded",
      "splitArgs": [
        {
          "DefinationEncoding": "c",
          "MacroVariableName": "arg2"
        },
        {
          "DefinationEncoding": "llu",
          "MacroVariableName": "arg3"
        }
      ],
      "macroName": "QuicTraceLogVerbose"
    },
    "PacketTxLostFack": {
      "ModuleProperites": {},
      "TraceString": "[%c][TX][%llu] Lost: FACK %llu packets",
      "UniqueId": "PacketTxLostFack",
      "splitArgs": [
        {
          "DefinationEncoding": "c",
          "MacroVariableName": "arg2"
        },
        {
          "DefinationEncoding": "llu",
          "MacroVariableName": "arg3"
        },
        {
          "DefinationEncoding": "llu",
          "MacroVariableName": "arg4"
        }
      ],
      "macroName": "QuicTraceLogVerbose"
    },
    "PacketTxLostRack": {
      "ModuleProperites": {},
      "TraceString": "[%c][TX][%llu] Lost: RACK %u ms",
      "UniqueId": "PacketTxLostRack",
      "splitArgs": [
        {
          "DefinationEncoding": "c",
          "MacroVariableName": "arg2"
        },
        {
          "DefinationEncoding": "llu",
          "MacroVariableName": "arg3"
        },
        {
          "DefinationEncoding": "u",
          "MacroVariableName": "arg4"
        }
      ],
      "macroName": "QuicTraceLogVerbose"
    },
    "PacketTxProbeRetransmit": {
      "ModuleProperites": {},
      "TraceString": "[%c][TX][%llu] Probe Retransmit",
      "UniqueId": "PacketTxProbeRetransmit",
      "splitArgs": [
        {
          "DefinationEncoding": "c",
          "MacroVariableName": "arg2"
        },
        {
          "DefinationEncoding": "llu",
          "MacroVariableName": "arg3"
        }
      ],
      "macroName": "QuicTraceLogVerbose"
    },
    "PacketTxRetry": {
      "ModuleProperites": {},
      "TraceString": "[S][TX][-] LH Ver:0x%x DestCid:%s SrcCid:%s Type:R OrigDestCid:%s (Token %hu bytes)",
      "UniqueId": "PacketTxRetry",
      "splitArgs": [
        {
          "DefinationEncoding": "x",
          "MacroVariableName": "arg2"
        },
        {
          "DefinationEncoding": "s",
          "MacroVariableName": "arg3"
        },
        {
          "DefinationEncoding": "s",
          "MacroVariableName": "arg4"
        },
        {
          "DefinationEncoding": "s",
          "MacroVariableName": "arg5"
        },
        {
          "DefinationEncoding": "hu",
          "MacroVariableName": "arg6"
        }
      ],
      "macroName": "QuicTraceLogVerbose"
    },
    "PacketTxSpuriousLoss": {
      "ModuleProperites": {},
      "TraceString": "[%c][TX][%llu] Spurious loss detected",
      "UniqueId": "PacketTxSpuriousLoss",
      "splitArgs": [
        {
          "DefinationEncoding": "c",
          "MacroVariableName": "arg2"
        },
        {
          "DefinationEncoding": "llu",
          "MacroVariableName": "arg3"
        }
      ],
      "macroName": "QuicTraceLogVerbose"
    },
    "PacketTxStatelessReset": {
      "ModuleProperites": {},
      "TraceString": "[S][TX][-] SR %s",
      "UniqueId": "PacketTxStatelessReset",
      "splitArgs": [
        {
          "DefinationEncoding": "s",
          "MacroVariableName": "arg2"
        }
      ],
      "macroName": "QuicTraceLogVerbose"
    },
    "PacketTxVersionNegotiation": {
      "ModuleProperites": {},
      "TraceString": "[S][TX][-] VN",
      "UniqueId": "PacketTxVersionNegotiation",
      "splitArgs": [],
      "macroName": "QuicTraceLogVerbose"
    },
    "PathActive": {
      "ModuleProperites": {},
      "TraceString": "[conn][%p] Path[%hhu] Set active (rebind=%hhu)",
      "UniqueId": "PathActive",
      "splitArgs": [
        {
          "DefinationEncoding": "p",
          "MacroVariableName": "arg1"
        },
        {
          "DefinationEncoding": "hhu",
          "MacroVariableName": "arg3"
        },
        {
          "DefinationEncoding": "hhu",
          "MacroVariableName": "arg4"
        }
      ],
      "macroName": "QuicTraceLogConnInfo"
    },
    "PathDiscarded": {
      "ModuleProperites": {},
      "TraceString": "[conn][%p] Removing invalid path[%hhu]",
      "UniqueId": "PathDiscarded",
      "splitArgs": [
        {
          "DefinationEncoding": "p",
          "MacroVariableName": "arg1"
        },
        {
          "DefinationEncoding": "hhu",
          "MacroVariableName": "arg3"
        }
      ],
      "macroName": "QuicTraceLogConnInfo"
    },
    "PathInitialized": {
      "ModuleProperites": {},
      "TraceString": "[conn][%p] Path[%hhu] Initialized",
      "UniqueId": "PathInitialized",
      "splitArgs": [
        {
          "DefinationEncoding": "p",
          "MacroVariableName": "arg1"
        },
        {
          "DefinationEncoding": "hhu",
          "MacroVariableName": "arg3"
        }
      ],
      "macroName": "QuicTraceLogConnInfo"
    },
    "PathMinMtuValidated": {
      "ModuleProperites": {},
      "TraceString": "[conn][%p] Path[%hhu] Minimum MTU validated",
      "UniqueId": "PathMinMtuValidated",
      "splitArgs": [
        {
          "DefinationEncoding": "p",
          "MacroVariableName": "arg1"
        },
        {
          "DefinationEncoding": "hhu",
          "MacroVariableName": "arg3"
        }
      ],
      "macroName": "QuicTraceLogConnInfo"
    },
    "PathMtuUpdated": {
      "ModuleProperites": {},
      "TraceString": "[conn][%p] Path[%hhu] MTU updated to %hu bytes",
      "UniqueId": "PathMtuUpdated",
      "splitArgs": [
        {
          "DefinationEncoding": "p",
          "MacroVariableName": "arg1"
        },
        {
          "DefinationEncoding": "hhu",
          "MacroVariableName": "arg3"
        },
        {
          "DefinationEncoding": "hu",
          "MacroVariableName": "arg4"
        }
      ],
      "macroName": "QuicTraceLogConnInfo"
    },
    "PathRemoved": {
      "ModuleProperites": {},
      "TraceString": "[conn][%p] Path[%hhu] Removed",
      "UniqueId": "PathRemoved",
      "splitArgs": [
        {
          "DefinationEncoding": "p",
          "MacroVariableName": "arg1"
        },
        {
          "DefinationEncoding": "hhu",
          "MacroVariableName": "arg3"
        }
      ],
      "macroName": "QuicTraceLogConnInfo"
    },
    "PathValidated": {
      "ModuleProperites": {},
      "TraceString": "[conn][%p] Path[%hhu] Validated (%s)",
      "UniqueId": "PathValidated",
      "splitArgs": [
        {
          "DefinationEncoding": "p",
          "MacroVariableName": "arg1"
        },
        {
          "DefinationEncoding": "hhu",
          "MacroVariableName": "arg3"
        },
        {
          "DefinationEncoding": "s",
          "MacroVariableName": "arg4"
        }
      ],
      "macroName": "QuicTraceLogConnInfo"
    },
    "PathValidationTimeout": {
      "ModuleProperites": {},
      "TraceString": "[conn][%p] Path[%hhu] validation timed out",
      "UniqueId": "PathValidationTimeout",
      "splitArgs": [
        {
          "DefinationEncoding": "p",
          "MacroVariableName": "arg1"
        },
        {
          "DefinationEncoding": "hhu",
          "MacroVariableName": "arg3"
        }
      ],
      "macroName": "QuicTraceLogConnInfo"
    },
    "PeerConnFCBlocked": {
      "ModuleProperites": {},
      "TraceString": "[conn][%p] Peer Connection FC blocked (%llu)",
      "UniqueId": "PeerConnFCBlocked",
      "splitArgs": [
        {
          "DefinationEncoding": "p",
          "MacroVariableName": "arg1"
        },
        {
          "DefinationEncoding": "llu",
          "MacroVariableName": "arg3"
        }
      ],
      "macroName": "QuicTraceLogConnVerbose"
    },
    "PeerPreferredAddress": {
      "ModuleProperites": {},
      "TraceString": "[conn][%p] Peer configured preferred address %!ADDR!",
      "UniqueId": "PeerPreferredAddress",
      "splitArgs": [
        {
          "DefinationEncoding": "p",
          "MacroVariableName": "arg1"
        },
        {
          "DefinationEncoding": "!ADDR!",
          "MacroVariableName": "arg3"
        }
      ],
      "macroName": "QuicTraceLogConnInfo"
    },
    "PeerStreamCountsUpdated": {
      "ModuleProperites": {},
      "TraceString": "[conn][%p] Peer updated max stream count (%hhu, %llu).",
      "UniqueId": "PeerStreamCountsUpdated",
      "splitArgs": [
        {
          "DefinationEncoding": "p",
          "MacroVariableName": "arg1"
        },
        {
          "DefinationEncoding": "hhu",
          "MacroVariableName": "arg3"
        },
        {
          "DefinationEncoding": "llu",
          "MacroVariableName": "arg4"
        }
      ],
      "macroName": "QuicTraceLogConnVerbose"
    },
    "PeerStreamFCBlocked": {
      "ModuleProperites": {},
      "TraceString": "[conn][%p] Peer Streams[%hu] FC blocked (%llu)",
      "UniqueId": "PeerStreamFCBlocked",
      "splitArgs": [
        {
          "DefinationEncoding": "p",
          "MacroVariableName": "arg1"
        },
        {
          "DefinationEncoding": "hu",
          "MacroVariableName": "arg3"
        },
        {
          "DefinationEncoding": "llu",
          "MacroVariableName": "arg4"
        }
      ],
      "macroName": "QuicTraceLogConnVerbose"
    },
    "PeerTPSet": {
      "ModuleProperites": {},
      "TraceString": "[conn][%p] Peer Transport Parameters Set",
      "UniqueId": "PeerTPSet",
      "splitArgs": [
        {
          "DefinationEncoding": "p",
          "MacroVariableName": "arg1"
        }
      ],
      "macroName": "QuicTraceLogConnInfo"
    },
    "PerfControlClientCanceledRequest": {
      "ModuleProperites": {},
      "TraceString": "[perf] Client %p canceled request %p",
      "UniqueId": "PerfControlClientCanceledRequest",
      "splitArgs": [
        {
          "DefinationEncoding": "p",
          "MacroVariableName": "arg2"
        },
        {
          "DefinationEncoding": "p",
          "MacroVariableName": "arg3"
        }
      ],
      "macroName": "QuicTraceLogWarning"
    },
    "PerfControlClientCleaningUp": {
      "ModuleProperites": {},
      "TraceString": "[perf] Client %p cleaning up",
      "UniqueId": "PerfControlClientCleaningUp",
      "splitArgs": [
        {
          "DefinationEncoding": "p",
          "MacroVariableName": "arg2"
        }
      ],
      "macroName": "QuicTraceLogInfo"
    },
    "PerfControlClientCreated": {
      "ModuleProperites": {},
      "TraceString": "[perf] Client %p created",
      "UniqueId": "PerfControlClientCreated",
      "splitArgs": [
        {
          "DefinationEncoding": "p",
          "MacroVariableName": "arg2"
        }
      ],
      "macroName": "QuicTraceLogInfo"
    },
    "PerfControlClientIoctl": {
      "ModuleProperites": {},
      "TraceString": "[perf] Client %p executing write IOCTL %u",
      "UniqueId": "PerfControlClientIoctl",
      "splitArgs": [
        {
          "DefinationEncoding": "p",
          "MacroVariableName": "arg2"
        },
        {
          "DefinationEncoding": "u",
          "MacroVariableName": "arg3"
        }
      ],
      "macroName": "QuicTraceLogInfo"
    },
    "PerfControlClientIoctlComplete": {
      "ModuleProperites": {},
      "TraceString": "[perf] Client %p completing request, 0x%x",
      "UniqueId": "PerfControlClientIoctlComplete",
      "splitArgs": [
        {
          "DefinationEncoding": "p",
          "MacroVariableName": "arg2"
        },
        {
          "DefinationEncoding": "x",
          "MacroVariableName": "arg3"
        }
      ],
      "macroName": "QuicTraceLogInfo"
    },
    "PerfControlInitialized": {
      "ModuleProperites": {},
      "TraceString": "[perf] Control interface initialized",
      "UniqueId": "PerfControlInitialized",
      "splitArgs": [],
      "macroName": "QuicTraceLogVerbose"
    },
    "PerfControlUninitialized": {
      "ModuleProperites": {},
      "TraceString": "[perf] Control interface uninitialized",
      "UniqueId": "PerfControlUninitialized",
      "splitArgs": [],
      "macroName": "QuicTraceLogVerbose"
    },
    "PerfControlUninitializing": {
      "ModuleProperites": {},
      "TraceString": "[perf] Control interface uninitializing",
      "UniqueId": "PerfControlUninitializing",
      "splitArgs": [],
      "macroName": "QuicTraceLogVerbose"
    },
    "PerfCountersRundown": {
      "ModuleProperites": {},
      "TraceString": "[ lib] Perf counters Rundown, Counters=%!CID!",
      "UniqueId": "PerfCountersRundown",
      "splitArgs": [
        {
          "DefinationEncoding": "!CID!",
          "MacroVariableName": "arg2"
        }
      ],
      "macroName": "QuicTraceEvent"
    },
    "PerfDriverStarted": {
      "ModuleProperites": {},
      "TraceString": "[perf] Started",
      "UniqueId": "PerfDriverStarted",
      "splitArgs": [],
      "macroName": "QuicTraceLogInfo"
    },
    "PerfDriverStopped": {
      "ModuleProperites": {},
      "TraceString": "[perf] Stopped",
      "UniqueId": "PerfDriverStopped",
      "splitArgs": [],
      "macroName": "QuicTraceLogInfo"
    },
    "PerformanceStopCancelled": {
      "ModuleProperites": {},
      "TraceString": "[perf] Performance Stop Cancelled",
      "UniqueId": "PerformanceStopCancelled",
      "splitArgs": [],
      "macroName": "QuicTraceLogInfo"
    },
    "PerfRpsComplete": {
      "ModuleProperites": {},
      "TraceString": "[perf] RPS Client complete",
      "UniqueId": "PerfRpsComplete",
      "splitArgs": [],
      "macroName": "QuicTraceLogVerbose"
    },
    "PerfRpsStart": {
      "ModuleProperites": {},
      "TraceString": "[perf] RPS Client start",
      "UniqueId": "PerfRpsStart",
      "splitArgs": [],
      "macroName": "QuicTraceLogVerbose"
    },
    "PerfRpsTimeout": {
      "ModuleProperites": {},
      "TraceString": "[perf] RPS Client timeout",
      "UniqueId": "PerfRpsTimeout",
      "splitArgs": [],
      "macroName": "QuicTraceLogVerbose"
    },
    "PerfTcpAppAccept": {
      "ModuleProperites": {},
      "TraceString": "[perf][tcp][%p] App Accept",
      "UniqueId": "PerfTcpAppAccept",
      "splitArgs": [
        {
          "DefinationEncoding": "p",
          "MacroVariableName": "arg2"
        }
      ],
      "macroName": "QuicTraceLogVerbose"
    },
    "PerfTcpAppClose": {
      "ModuleProperites": {},
      "TraceString": "[perf][tcp][%p] App Close",
      "UniqueId": "PerfTcpAppClose",
      "splitArgs": [
        {
          "DefinationEncoding": "p",
          "MacroVariableName": "arg2"
        }
      ],
      "macroName": "QuicTraceLogVerbose"
    },
    "PerfTcpAppConnect": {
      "ModuleProperites": {},
      "TraceString": "[perf][tcp][%p] App Connect",
      "UniqueId": "PerfTcpAppConnect",
      "splitArgs": [
        {
          "DefinationEncoding": "p",
          "MacroVariableName": "arg2"
        }
      ],
      "macroName": "QuicTraceLogVerbose"
    },
    "PerfTcpAppDisconnect": {
      "ModuleProperites": {},
      "TraceString": "[perf][tcp][%p] App Disconnect",
      "UniqueId": "PerfTcpAppDisconnect",
      "splitArgs": [
        {
          "DefinationEncoding": "p",
          "MacroVariableName": "arg2"
        }
      ],
      "macroName": "QuicTraceLogVerbose"
    },
    "PerfTcpAppReceive": {
      "ModuleProperites": {},
      "TraceString": "[perf][tcp][%p] App Receive %hu bytes, Open=%hhu Fin=%hhu Abort=%hhu",
      "UniqueId": "PerfTcpAppReceive",
      "splitArgs": [
        {
          "DefinationEncoding": "p",
          "MacroVariableName": "arg2"
        },
        {
          "DefinationEncoding": "hu",
          "MacroVariableName": "arg3"
        },
        {
          "DefinationEncoding": "hhu",
          "MacroVariableName": "arg4"
        },
        {
          "DefinationEncoding": "hhu",
          "MacroVariableName": "arg5"
        },
        {
          "DefinationEncoding": "hhu",
          "MacroVariableName": "arg6"
        }
      ],
      "macroName": "QuicTraceLogVerbose"
    },
    "PerfTcpAppSend": {
      "ModuleProperites": {},
      "TraceString": "[perf][tcp][%p] App Send %u bytes, Open=%hhu Fin=%hhu Abort=%hhu",
      "UniqueId": "PerfTcpAppSend",
      "splitArgs": [
        {
          "DefinationEncoding": "p",
          "MacroVariableName": "arg2"
        },
        {
          "DefinationEncoding": "u",
          "MacroVariableName": "arg3"
        },
        {
          "DefinationEncoding": "hhu",
          "MacroVariableName": "arg4"
        },
        {
          "DefinationEncoding": "hhu",
          "MacroVariableName": "arg5"
        },
        {
          "DefinationEncoding": "hhu",
          "MacroVariableName": "arg6"
        }
      ],
      "macroName": "QuicTraceLogVerbose"
    },
    "PerfTcpAppSendComplete": {
      "ModuleProperites": {},
      "TraceString": "[perf][tcp][%p] App Send complete %u bytes",
      "UniqueId": "PerfTcpAppSendComplete",
      "splitArgs": [
        {
          "DefinationEncoding": "p",
          "MacroVariableName": "arg2"
        },
        {
          "DefinationEncoding": "u",
          "MacroVariableName": "arg3"
        }
      ],
      "macroName": "QuicTraceLogVerbose"
    },
    "PerfTcpConnectCallback": {
      "ModuleProperites": {},
      "TraceString": "[perf][tcp][%p] Connect callback %hhu",
      "UniqueId": "PerfTcpConnectCallback",
      "splitArgs": [
        {
          "DefinationEncoding": "p",
          "MacroVariableName": "arg2"
        },
        {
          "DefinationEncoding": "hhu",
          "MacroVariableName": "arg3"
        }
      ],
      "macroName": "QuicTraceLogVerbose"
    },
    "PerfTcpCreateClient": {
      "ModuleProperites": {},
      "TraceString": "[perf][tcp][%p] Client created",
      "UniqueId": "PerfTcpCreateClient",
      "splitArgs": [
        {
          "DefinationEncoding": "p",
          "MacroVariableName": "arg2"
        }
      ],
      "macroName": "QuicTraceLogVerbose"
    },
    "PerfTcpCreateServer": {
      "ModuleProperites": {},
      "TraceString": "[perf][tcp][%p] Server created",
      "UniqueId": "PerfTcpCreateServer",
      "splitArgs": [
        {
          "DefinationEncoding": "p",
          "MacroVariableName": "arg2"
        }
      ],
      "macroName": "QuicTraceLogVerbose"
    },
    "PerfTcpDestroyed": {
      "ModuleProperites": {},
      "TraceString": "[perf][tcp][%p] Destroyed",
      "UniqueId": "PerfTcpDestroyed",
      "splitArgs": [
        {
          "DefinationEncoding": "p",
          "MacroVariableName": "arg2"
        }
      ],
      "macroName": "QuicTraceLogVerbose"
    },
    "PerfTcpReceiveCallback": {
      "ModuleProperites": {},
      "TraceString": "[perf][tcp][%p] Receive callback",
      "UniqueId": "PerfTcpReceiveCallback",
      "splitArgs": [
        {
          "DefinationEncoding": "p",
          "MacroVariableName": "arg2"
        }
      ],
      "macroName": "QuicTraceLogVerbose"
    },
    "PerfTcpSendCompleteCallback": {
      "ModuleProperites": {},
      "TraceString": "[perf][tcp][%p] SendComplete callback",
      "UniqueId": "PerfTcpSendCompleteCallback",
      "splitArgs": [
        {
          "DefinationEncoding": "p",
          "MacroVariableName": "arg2"
        }
      ],
      "macroName": "QuicTraceLogVerbose"
    },
    "PerfTcpSendFrame": {
      "ModuleProperites": {},
      "TraceString": "[perf][tcp][%p] Send frame %hu bytes, Open=%hhu Fin=%hhu Abort=%hhu",
      "UniqueId": "PerfTcpSendFrame",
      "splitArgs": [
        {
          "DefinationEncoding": "p",
          "MacroVariableName": "arg2"
        },
        {
          "DefinationEncoding": "hu",
          "MacroVariableName": "arg3"
        },
        {
          "DefinationEncoding": "hhu",
          "MacroVariableName": "arg4"
        },
        {
          "DefinationEncoding": "hhu",
          "MacroVariableName": "arg5"
        },
        {
          "DefinationEncoding": "hhu",
          "MacroVariableName": "arg6"
        }
      ],
      "macroName": "QuicTraceLogVerbose"
    },
    "PerfTcpStartTls": {
      "ModuleProperites": {},
      "TraceString": "[perf][tcp][%p] Start TLS",
      "UniqueId": "PerfTcpStartTls",
      "splitArgs": [
        {
          "DefinationEncoding": "p",
          "MacroVariableName": "arg2"
        }
      ],
      "macroName": "QuicTraceLogVerbose"
    },
    "PlatformWorkerThreadStart": {
      "ModuleProperites": {},
      "TraceString": "[ lib][%p] Worker start",
      "UniqueId": "PlatformWorkerThreadStart",
      "splitArgs": [
        {
          "DefinationEncoding": "p",
          "MacroVariableName": "arg2"
        }
      ],
      "macroName": "QuicTraceLogInfo"
    },
    "PlatformWorkerThreadStop": {
      "ModuleProperites": {},
      "TraceString": "[ lib][%p] Worker stop",
      "UniqueId": "PlatformWorkerThreadStop",
      "splitArgs": [
        {
          "DefinationEncoding": "p",
          "MacroVariableName": "arg2"
        }
      ],
      "macroName": "QuicTraceLogInfo"
    },
    "PosixInitialized": {
      "ModuleProperites": {},
      "TraceString": "[ dso] Initialized (AvailMem = %llu bytes)",
      "UniqueId": "PosixInitialized",
      "splitArgs": [
        {
          "DefinationEncoding": "llu",
          "MacroVariableName": "arg2"
        }
      ],
      "macroName": "QuicTraceLogInfo"
    },
    "PosixLoaded": {
      "ModuleProperites": {},
      "TraceString": "[ dso] Loaded",
      "UniqueId": "PosixLoaded",
      "splitArgs": [],
      "macroName": "QuicTraceLogInfo"
    },
    "PosixUninitialized": {
      "ModuleProperites": {},
      "TraceString": "[ dso] Uninitialized",
      "UniqueId": "PosixUninitialized",
      "splitArgs": [],
      "macroName": "QuicTraceLogInfo"
    },
    "PosixUnloaded": {
      "ModuleProperites": {},
      "TraceString": "[ dso] Unloaded",
      "UniqueId": "PosixUnloaded",
      "splitArgs": [],
      "macroName": "QuicTraceLogInfo"
    },
    "PossiblePeerKeyUpdate": {
      "ModuleProperites": {},
      "TraceString": "[conn][%p] Possible peer initiated key update [packet %llu]",
      "UniqueId": "PossiblePeerKeyUpdate",
      "splitArgs": [
        {
          "DefinationEncoding": "p",
          "MacroVariableName": "arg1"
        },
        {
          "DefinationEncoding": "llu",
          "MacroVariableName": "arg3"
        }
      ],
      "macroName": "QuicTraceLogConnVerbose"
    },
    "PrintBufferReturn": {
      "ModuleProperites": {},
      "TraceString": "[perf] Print Buffer %d %s\\n",
      "UniqueId": "PrintBufferReturn",
      "splitArgs": [
        {
          "DefinationEncoding": "d",
          "MacroVariableName": "arg2"
        },
        {
          "DefinationEncoding": "s",
          "MacroVariableName": "arg3"
        }
      ],
      "macroName": "QuicTraceLogInfo"
    },
    "ProcessorInfo": {
      "ModuleProperites": {},
      "TraceString": "[ dll] Proc[%u] Group[%hu] Index[%u] NUMA[%u]",
      "UniqueId": "ProcessorInfo",
      "splitArgs": [
        {
          "DefinationEncoding": "u",
          "MacroVariableName": "arg2"
        },
        {
          "DefinationEncoding": "hu",
          "MacroVariableName": "arg3"
        },
        {
          "DefinationEncoding": "u",
          "MacroVariableName": "arg4"
        },
        {
          "DefinationEncoding": "u",
          "MacroVariableName": "arg5"
        }
      ],
      "macroName": "QuicTraceLogInfo"
    },
    "QueueDatagrams": {
      "ModuleProperites": {},
      "TraceString": "[conn][%p] Queuing %u UDP datagrams",
      "UniqueId": "QueueDatagrams",
      "splitArgs": [
        {
          "DefinationEncoding": "p",
          "MacroVariableName": "arg1"
        },
        {
          "DefinationEncoding": "u",
          "MacroVariableName": "arg3"
        }
      ],
      "macroName": "QuicTraceLogConnVerbose"
    },
    "QueueRecvFlush": {
      "ModuleProperites": {},
      "TraceString": "[strm][%p] Queuing recv flush",
      "UniqueId": "QueueRecvFlush",
      "splitArgs": [
        {
          "DefinationEncoding": "p",
          "MacroVariableName": "arg1"
        }
      ],
      "macroName": "QuicTraceLogStreamVerbose"
    },
    "Receive": {
      "ModuleProperites": {},
      "TraceString": "[strm][%p] Received %hu bytes, offset=%llu Ready=%hhu",
      "UniqueId": "Receive",
      "splitArgs": [
        {
          "DefinationEncoding": "p",
          "MacroVariableName": "arg1"
        },
        {
          "DefinationEncoding": "hu",
          "MacroVariableName": "arg3"
        },
        {
          "DefinationEncoding": "llu",
          "MacroVariableName": "arg4"
        },
        {
          "DefinationEncoding": "hhu",
          "MacroVariableName": "arg5"
        }
      ],
      "macroName": "QuicTraceLogStreamVerbose"
    },
    "ReceiveBeyondFlowControl": {
      "ModuleProperites": {},
      "TraceString": "[strm][%p] Tried to write beyond flow control limit!",
      "UniqueId": "ReceiveBeyondFlowControl",
      "splitArgs": [
        {
          "DefinationEncoding": "p",
          "MacroVariableName": "arg1"
        }
      ],
      "macroName": "QuicTraceLogStreamWarning"
    },
    "ReceiveTooBig": {
      "ModuleProperites": {},
      "TraceString": "[strm][%p] Tried to write beyond end of buffer!",
      "UniqueId": "ReceiveTooBig",
      "splitArgs": [
        {
          "DefinationEncoding": "p",
          "MacroVariableName": "arg1"
        }
      ],
      "macroName": "QuicTraceLogStreamWarning"
    },
    "RecoverCrypto": {
      "ModuleProperites": {},
      "TraceString": "[conn][%p] Recovering crypto from %llu up to %llu",
      "UniqueId": "RecoverCrypto",
      "splitArgs": [
        {
          "DefinationEncoding": "p",
          "MacroVariableName": "arg1"
        },
        {
          "DefinationEncoding": "llu",
          "MacroVariableName": "arg3"
        },
        {
          "DefinationEncoding": "llu",
          "MacroVariableName": "arg4"
        }
      ],
      "macroName": "QuicTraceLogConnVerbose"
    },
    "RecoverFin": {
      "ModuleProperites": {},
      "TraceString": "[strm][%p] Recovering fin STREAM frame",
      "UniqueId": "RecoverFin",
      "splitArgs": [
        {
          "DefinationEncoding": "p",
          "MacroVariableName": "arg1"
        }
      ],
      "macroName": "QuicTraceLogStreamVerbose"
    },
    "RecoverOpen": {
      "ModuleProperites": {},
      "TraceString": "[strm][%p] Recovering open STREAM frame",
      "UniqueId": "RecoverOpen",
      "splitArgs": [
        {
          "DefinationEncoding": "p",
          "MacroVariableName": "arg1"
        }
      ],
      "macroName": "QuicTraceLogStreamVerbose"
    },
    "RecoverRange": {
      "ModuleProperites": {},
      "TraceString": "[strm][%p] Recovering offset %llu up to %llu",
      "UniqueId": "RecoverRange",
      "splitArgs": [
        {
          "DefinationEncoding": "p",
          "MacroVariableName": "arg1"
        },
        {
          "DefinationEncoding": "llu",
          "MacroVariableName": "arg3"
        },
        {
          "DefinationEncoding": "llu",
          "MacroVariableName": "arg4"
        }
      ],
      "macroName": "QuicTraceLogStreamVerbose"
    },
    "RecvCrypto": {
      "ModuleProperites": {},
      "TraceString": "[conn][%p] Received %hu crypto bytes, offset=%llu Ready=%hhu",
      "UniqueId": "RecvCrypto",
      "splitArgs": [
        {
          "DefinationEncoding": "p",
          "MacroVariableName": "arg1"
        },
        {
          "DefinationEncoding": "hu",
          "MacroVariableName": "arg3"
        },
        {
          "DefinationEncoding": "llu",
          "MacroVariableName": "arg4"
        },
        {
          "DefinationEncoding": "hhu",
          "MacroVariableName": "arg5"
        }
      ],
      "macroName": "QuicTraceLogConnVerbose"
    },
    "RecvStatelessReset": {
      "ModuleProperites": {},
      "TraceString": "[conn][%p] Received stateless reset",
      "UniqueId": "RecvStatelessReset",
      "splitArgs": [
        {
          "DefinationEncoding": "p",
          "MacroVariableName": "arg1"
        }
      ],
      "macroName": "QuicTraceLogConnInfo"
    },
<<<<<<< HEAD
    "ListenerCibirIdSet": {
      "ModuleProperites": {},
      "TraceString": "[list][%p] CIBIR ID set (len %hhu, offset %hhu)",
      "UniqueId": "ListenerCibirIdSet",
      "splitArgs": [
        {
          "DefinationEncoding": "p",
          "MacroVariableName": "arg2"
        },
        {
          "DefinationEncoding": "hhu",
          "MacroVariableName": "arg3"
        },
        {
          "DefinationEncoding": "hhu",
          "MacroVariableName": "arg4"
        }
      ],
      "macroName": "QuicTraceLogVerbose"
    },
    "ListenerCreated": {
=======
    "RecvVerNeg": {
>>>>>>> 19fc4d70
      "ModuleProperites": {},
      "TraceString": "[conn][%p] Received Version Negotation:",
      "UniqueId": "RecvVerNeg",
      "splitArgs": [
        {
          "DefinationEncoding": "p",
          "MacroVariableName": "arg1"
        }
      ],
      "macroName": "QuicTraceLogConnVerbose"
    },
    "RecvVerNegNoMatch": {
      "ModuleProperites": {},
      "TraceString": "[conn][%p] Version Negotation contained no supported versions",
      "UniqueId": "RecvVerNegNoMatch",
      "splitArgs": [
        {
          "DefinationEncoding": "p",
          "MacroVariableName": "arg1"
        }
      ],
      "macroName": "QuicTraceLogConnError"
    },
    "RegistrationCleanup": {
      "ModuleProperites": {},
      "TraceString": "[ reg][%p] Cleaning up",
      "UniqueId": "RegistrationCleanup",
      "splitArgs": [
        {
          "DefinationEncoding": "p",
          "MacroVariableName": "arg2"
        }
      ],
      "macroName": "QuicTraceEvent"
    },
    "RegistrationCreated": {
      "ModuleProperites": {},
      "TraceString": "[ reg][%p] Created, AppName=%s",
      "UniqueId": "RegistrationCreated",
      "splitArgs": [
        {
          "DefinationEncoding": "p",
          "MacroVariableName": "arg2"
        },
        {
          "DefinationEncoding": "s",
          "MacroVariableName": "arg3"
        }
      ],
      "macroName": "QuicTraceEvent"
    },
    "RegistrationRundown": {
      "ModuleProperites": {},
      "TraceString": "[ reg][%p] Rundown, AppName=%s",
      "UniqueId": "RegistrationRundown",
      "splitArgs": [
        {
          "DefinationEncoding": "p",
          "MacroVariableName": "arg2"
        },
        {
          "DefinationEncoding": "s",
          "MacroVariableName": "arg3"
        }
      ],
      "macroName": "QuicTraceEvent"
    },
    "RegistrationVerifierEnabled": {
      "ModuleProperites": {},
      "TraceString": "[ reg][%p] Verifing enabled!",
      "UniqueId": "RegistrationVerifierEnabled",
      "splitArgs": [
        {
          "DefinationEncoding": "p",
          "MacroVariableName": "arg2"
        }
      ],
      "macroName": "QuicTraceLogInfo"
    },
    "RemoteBlocked": {
      "ModuleProperites": {},
      "TraceString": "[strm][%p] Remote FC blocked (%llu)",
      "UniqueId": "RemoteBlocked",
      "splitArgs": [
        {
          "DefinationEncoding": "p",
          "MacroVariableName": "arg1"
        },
        {
          "DefinationEncoding": "llu",
          "MacroVariableName": "arg3"
        }
      ],
      "macroName": "QuicTraceLogStreamVerbose"
    },
    "RemoteCloseReset": {
      "ModuleProperites": {},
      "TraceString": "[strm][%p] Closed remotely (reset)",
      "UniqueId": "RemoteCloseReset",
      "splitArgs": [
        {
          "DefinationEncoding": "p",
          "MacroVariableName": "arg1"
        }
      ],
      "macroName": "QuicTraceLogStreamInfo"
    },
    "RemoveSendFlagsMsg": {
      "ModuleProperites": {},
      "TraceString": "[conn][%p] Removing flags %x",
      "UniqueId": "RemoveSendFlagsMsg",
      "splitArgs": [
        {
          "DefinationEncoding": "p",
          "MacroVariableName": "arg1"
        },
        {
          "DefinationEncoding": "x",
          "MacroVariableName": "arg3"
        }
      ],
      "macroName": "QuicTraceLogConnVerbose"
    },
    "ResetEarly": {
      "ModuleProperites": {},
      "TraceString": "[strm][%p] Tried to reset at earlier final size!",
      "UniqueId": "ResetEarly",
      "splitArgs": [
        {
          "DefinationEncoding": "p",
          "MacroVariableName": "arg1"
        }
      ],
      "macroName": "QuicTraceLogStreamWarning"
    },
    "ResetTooBig": {
      "ModuleProperites": {},
      "TraceString": "[strm][%p] Tried to reset with too big final size!",
      "UniqueId": "ResetTooBig",
      "splitArgs": [
        {
          "DefinationEncoding": "p",
          "MacroVariableName": "arg1"
        }
      ],
      "macroName": "QuicTraceLogStreamWarning"
    },
    "Restart": {
      "ModuleProperites": {},
      "TraceString": "[conn][%p] Restart (CompleteReset=%hhu)",
      "UniqueId": "Restart",
      "splitArgs": [
        {
          "DefinationEncoding": "p",
          "MacroVariableName": "arg1"
        },
        {
          "DefinationEncoding": "hhu",
          "MacroVariableName": "arg3"
        }
      ],
      "macroName": "QuicTraceLogConnInfo"
    },
    "RouteResolutionEnd": {
      "ModuleProperites": {},
      "TraceString": "[conn][%p] Route resolution completed on Path[%hhu] with L2 address %hhx:%hhx:%hhx:%hhx:%hhx:%hhx",
      "UniqueId": "RouteResolutionEnd",
      "splitArgs": [
        {
          "DefinationEncoding": "p",
          "MacroVariableName": "arg1"
        },
        {
          "DefinationEncoding": "hhu",
          "MacroVariableName": "arg3"
        },
        {
          "DefinationEncoding": "hhx",
          "MacroVariableName": "arg4"
        },
        {
          "DefinationEncoding": "hhx",
          "MacroVariableName": "arg5"
        },
        {
          "DefinationEncoding": "hhx",
          "MacroVariableName": "arg6"
        },
        {
          "DefinationEncoding": "hhx",
          "MacroVariableName": "arg7"
        },
        {
          "DefinationEncoding": "hhx",
          "MacroVariableName": "arg8"
        },
        {
          "DefinationEncoding": "hhx",
          "MacroVariableName": "arg9"
        }
      ],
      "macroName": "QuicTraceLogConnInfo"
    },
    "RouteResolutionStart": {
      "ModuleProperites": {},
      "TraceString": "[conn][%p] Starting to look up neighbor on Path[%hhu] with status %u",
      "UniqueId": "RouteResolutionStart",
      "splitArgs": [
        {
          "DefinationEncoding": "p",
          "MacroVariableName": "arg1"
        },
        {
          "DefinationEncoding": "hhu",
          "MacroVariableName": "arg3"
        },
        {
          "DefinationEncoding": "u",
          "MacroVariableName": "arg4"
        }
      ],
      "macroName": "QuicTraceLogConnInfo"
    },
    "RttUpdatedMsg": {
      "ModuleProperites": {},
      "TraceString": "[conn][%p] Updated Rtt=%u.%03u ms, Var=%u.%03u",
      "UniqueId": "RttUpdatedMsg",
      "splitArgs": [
        {
          "DefinationEncoding": "p",
          "MacroVariableName": "arg1"
        },
        {
          "DefinationEncoding": "u",
          "MacroVariableName": "arg3"
        },
        {
          "DefinationEncoding": "03u",
          "MacroVariableName": "arg4"
        },
        {
          "DefinationEncoding": "u",
          "MacroVariableName": "arg5"
        },
        {
          "DefinationEncoding": "03u",
          "MacroVariableName": "arg6"
        }
      ],
      "macroName": "QuicTraceLogConnVerbose"
    },
    "SchannelAch": {
      "ModuleProperites": {},
      "TraceString": "[ tls] Calling AcquireCredentialsHandleW",
      "UniqueId": "SchannelAch",
      "splitArgs": [],
      "macroName": "QuicTraceLogVerbose"
    },
    "SchannelAchAsync": {
      "ModuleProperites": {},
      "TraceString": "[ tls] Calling SspiAcquireCredentialsHandleAsyncW",
      "UniqueId": "SchannelAchAsync",
      "splitArgs": [],
      "macroName": "QuicTraceLogVerbose"
    },
    "SchannelAchCompleteInline": {
      "ModuleProperites": {},
      "TraceString": "[ tls] Invoking security config completion callback inline, 0x%x",
      "UniqueId": "SchannelAchCompleteInline",
      "splitArgs": [
        {
          "DefinationEncoding": "x",
          "MacroVariableName": "arg2"
        }
      ],
      "macroName": "QuicTraceLogVerbose"
    },
    "SchannelAchWorkerStart": {
      "ModuleProperites": {},
      "TraceString": "[ tls] Starting ACH worker",
      "UniqueId": "SchannelAchWorkerStart",
      "splitArgs": [],
      "macroName": "QuicTraceLogVerbose"
    },
    "SchannelConsumedBytes": {
      "ModuleProperites": {},
      "TraceString": "[conn][%p] Consumed %u bytes",
      "UniqueId": "SchannelConsumedBytes",
      "splitArgs": [
        {
          "DefinationEncoding": "p",
          "MacroVariableName": "arg1"
        },
        {
          "DefinationEncoding": "u",
          "MacroVariableName": "arg3"
        }
      ],
      "macroName": "QuicTraceLogConnInfo"
    },
    "SchannelContextCleaningUp": {
      "ModuleProperites": {},
      "TraceString": "[conn][%p] Cleaning up",
      "UniqueId": "SchannelContextCleaningUp",
      "splitArgs": [
        {
          "DefinationEncoding": "p",
          "MacroVariableName": "arg1"
        }
      ],
      "macroName": "QuicTraceLogConnVerbose"
    },
    "SchannelContextCreated": {
      "ModuleProperites": {},
      "TraceString": "[conn][%p] TLS context Created",
      "UniqueId": "SchannelContextCreated",
      "splitArgs": [
        {
          "DefinationEncoding": "p",
          "MacroVariableName": "arg1"
        }
      ],
      "macroName": "QuicTraceLogConnVerbose"
    },
    "SchannelHandshakeComplete": {
      "ModuleProperites": {},
      "TraceString": "[conn][%p] Handshake complete (resume=%hu)",
      "UniqueId": "SchannelHandshakeComplete",
      "splitArgs": [
        {
          "DefinationEncoding": "p",
          "MacroVariableName": "arg1"
        },
        {
          "DefinationEncoding": "hu",
          "MacroVariableName": "arg3"
        }
      ],
      "macroName": "QuicTraceLogConnInfo"
    },
    "SchannelIgnoringTicket": {
      "ModuleProperites": {},
      "TraceString": "[conn][%p] Ignoring %u ticket bytes",
      "UniqueId": "SchannelIgnoringTicket",
      "splitArgs": [
        {
          "DefinationEncoding": "p",
          "MacroVariableName": "arg1"
        },
        {
          "DefinationEncoding": "u",
          "MacroVariableName": "arg3"
        }
      ],
      "macroName": "QuicTraceLogConnVerbose"
    },
    "SchannelKeyReady": {
      "ModuleProperites": {},
      "TraceString": "[conn][%p] Key Ready Type, %u [%hu to %hu]",
      "UniqueId": "SchannelKeyReady",
      "splitArgs": [
        {
          "DefinationEncoding": "p",
          "MacroVariableName": "arg1"
        },
        {
          "DefinationEncoding": "u",
          "MacroVariableName": "arg3"
        },
        {
          "DefinationEncoding": "hu",
          "MacroVariableName": "arg4"
        },
        {
          "DefinationEncoding": "hu",
          "MacroVariableName": "arg5"
        }
      ],
      "macroName": "QuicTraceLogConnVerbose"
    },
    "SchannelMissingData": {
      "ModuleProperites": {},
      "TraceString": "[conn][%p] TLS message missing %u bytes of data",
      "UniqueId": "SchannelMissingData",
      "splitArgs": [
        {
          "DefinationEncoding": "p",
          "MacroVariableName": "arg1"
        },
        {
          "DefinationEncoding": "u",
          "MacroVariableName": "arg3"
        }
      ],
      "macroName": "QuicTraceLogConnInfo"
    },
    "SchannelProcessingData": {
      "ModuleProperites": {},
      "TraceString": "[conn][%p] Processing %u received bytes",
      "UniqueId": "SchannelProcessingData",
      "splitArgs": [
        {
          "DefinationEncoding": "p",
          "MacroVariableName": "arg1"
        },
        {
          "DefinationEncoding": "u",
          "MacroVariableName": "arg3"
        }
      ],
      "macroName": "QuicTraceLogConnVerbose"
    },
    "SchannelProducedData": {
      "ModuleProperites": {},
      "TraceString": "[conn][%p] Produced %u bytes",
      "UniqueId": "SchannelProducedData",
      "splitArgs": [
        {
          "DefinationEncoding": "p",
          "MacroVariableName": "arg1"
        },
        {
          "DefinationEncoding": "u",
          "MacroVariableName": "arg3"
        }
      ],
      "macroName": "QuicTraceLogConnInfo"
    },
    "SchannelRead1RttStart": {
      "ModuleProperites": {},
      "TraceString": "[conn][%p] Reading 1-RTT data starts now",
      "UniqueId": "SchannelRead1RttStart",
      "splitArgs": [
        {
          "DefinationEncoding": "p",
          "MacroVariableName": "arg1"
        }
      ],
      "macroName": "QuicTraceLogConnInfo"
    },
    "SchannelReadHandshakeStart": {
      "ModuleProperites": {},
      "TraceString": "[conn][%p] Reading Handshake data starts now",
      "UniqueId": "SchannelReadHandshakeStart",
      "splitArgs": [
        {
          "DefinationEncoding": "p",
          "MacroVariableName": "arg1"
        }
      ],
      "macroName": "QuicTraceLogConnInfo"
    },
    "SchannelTransParamsBufferTooSmall": {
      "ModuleProperites": {},
      "TraceString": "[conn][%p] Peer TP too large for available buffer (%u vs. %u)",
      "UniqueId": "SchannelTransParamsBufferTooSmall",
      "splitArgs": [
        {
          "DefinationEncoding": "p",
          "MacroVariableName": "arg1"
        },
        {
          "DefinationEncoding": "u",
          "MacroVariableName": "arg3"
        },
        {
          "DefinationEncoding": "u",
          "MacroVariableName": "arg4"
        }
      ],
      "macroName": "QuicTraceLogConnInfo"
    },
    "SchannelWrite1RttStart": {
      "ModuleProperites": {},
      "TraceString": "[conn][%p] Writing 1-RTT data starts at %u",
      "UniqueId": "SchannelWrite1RttStart",
      "splitArgs": [
        {
          "DefinationEncoding": "p",
          "MacroVariableName": "arg1"
        },
        {
          "DefinationEncoding": "u",
          "MacroVariableName": "arg3"
        }
      ],
      "macroName": "QuicTraceLogConnInfo"
    },
    "SchannelWriteHandshakeStart": {
      "ModuleProperites": {},
      "TraceString": "[conn][%p] Writing Handshake data starts at %u",
      "UniqueId": "SchannelWriteHandshakeStart",
      "splitArgs": [
        {
          "DefinationEncoding": "p",
          "MacroVariableName": "arg1"
        },
        {
          "DefinationEncoding": "u",
          "MacroVariableName": "arg3"
        }
      ],
      "macroName": "QuicTraceLogConnInfo"
    },
    "ScheduleProbe": {
      "ModuleProperites": {},
      "TraceString": "[conn][%p] probe round %hu",
      "UniqueId": "ScheduleProbe",
      "splitArgs": [
        {
          "DefinationEncoding": "p",
          "MacroVariableName": "arg1"
        },
        {
          "DefinationEncoding": "hu",
          "MacroVariableName": "arg3"
        }
      ],
      "macroName": "QuicTraceLogConnInfo"
    },
    "ScheduleSendFlags": {
      "ModuleProperites": {},
      "TraceString": "[conn][%p] Scheduling flags 0x%x to 0x%x",
      "UniqueId": "ScheduleSendFlags",
      "splitArgs": [
        {
          "DefinationEncoding": "p",
          "MacroVariableName": "arg1"
        },
        {
          "DefinationEncoding": "x",
          "MacroVariableName": "arg3"
        },
        {
          "DefinationEncoding": "x",
          "MacroVariableName": "arg4"
        }
      ],
      "macroName": "QuicTraceLogConnVerbose"
    },
    "Send0RttUpdated": {
      "ModuleProperites": {},
      "TraceString": "[strm][%p] Updated sent 0RTT length to %llu",
      "UniqueId": "Send0RttUpdated",
      "splitArgs": [
        {
          "DefinationEncoding": "p",
          "MacroVariableName": "arg1"
        },
        {
          "DefinationEncoding": "llu",
          "MacroVariableName": "arg3"
        }
      ],
      "macroName": "QuicTraceLogStreamVerbose"
    },
    "SendDump": {
      "ModuleProperites": {},
      "TraceString": "[strm][%p] SF:%hX FC:%llu QS:%llu MAX:%llu UNA:%llu NXT:%llu RECOV:%llu-%llu",
      "UniqueId": "SendDump",
      "splitArgs": [
        {
          "DefinationEncoding": "p",
          "MacroVariableName": "arg1"
        },
        {
          "DefinationEncoding": "hX",
          "MacroVariableName": "arg3"
        },
        {
          "DefinationEncoding": "llu",
          "MacroVariableName": "arg4"
        },
        {
          "DefinationEncoding": "llu",
          "MacroVariableName": "arg5"
        },
        {
          "DefinationEncoding": "llu",
          "MacroVariableName": "arg6"
        },
        {
          "DefinationEncoding": "llu",
          "MacroVariableName": "arg7"
        },
        {
          "DefinationEncoding": "llu",
          "MacroVariableName": "arg8"
        },
        {
          "DefinationEncoding": "llu",
          "MacroVariableName": "arg9"
        },
        {
          "DefinationEncoding": "llu",
          "MacroVariableName": "arg10"
        }
      ],
      "macroName": "QuicTraceLogStreamVerbose"
    },
    "SendDumpAck": {
      "ModuleProperites": {},
      "TraceString": "[strm][%p]   unACKed: [%llu, %llu]",
      "UniqueId": "SendDumpAck",
      "splitArgs": [
        {
          "DefinationEncoding": "p",
          "MacroVariableName": "arg1"
        },
        {
          "DefinationEncoding": "llu",
          "MacroVariableName": "arg3"
        },
        {
          "DefinationEncoding": "llu",
          "MacroVariableName": "arg4"
        }
      ],
      "macroName": "QuicTraceLogStreamVerbose"
    },
    "SendFlushComplete": {
      "ModuleProperites": {},
      "TraceString": "[conn][%p] Flush complete flags=0x%x",
      "UniqueId": "SendFlushComplete",
      "splitArgs": [
        {
          "DefinationEncoding": "p",
          "MacroVariableName": "arg1"
        },
        {
          "DefinationEncoding": "x",
          "MacroVariableName": "arg3"
        }
      ],
      "macroName": "QuicTraceLogConnVerbose"
    },
    "SendQueued": {
      "ModuleProperites": {},
      "TraceString": "[strm][%p] Send Request [%p] queued with %llu bytes at offset %llu (flags 0x%x)",
      "UniqueId": "SendQueued",
      "splitArgs": [
        {
          "DefinationEncoding": "p",
          "MacroVariableName": "arg1"
        },
        {
          "DefinationEncoding": "p",
          "MacroVariableName": "arg3"
        },
        {
          "DefinationEncoding": "llu",
          "MacroVariableName": "arg4"
        },
        {
          "DefinationEncoding": "llu",
          "MacroVariableName": "arg5"
        },
        {
          "DefinationEncoding": "x",
          "MacroVariableName": "arg6"
        }
      ],
      "macroName": "QuicTraceLogStreamVerbose"
    },
    "SendQueueDrained": {
      "ModuleProperites": {},
      "TraceString": "[strm][%p] Send queue completely drained",
      "UniqueId": "SendQueueDrained",
      "splitArgs": [
        {
          "DefinationEncoding": "p",
          "MacroVariableName": "arg1"
        }
      ],
      "macroName": "QuicTraceLogStreamVerbose"
    },
    "ServerResumptionTicketDecodeFailAlpnLengthEncodedWrong": {
      "ModuleProperites": {},
      "TraceString": "[test] Attempting to decode Negotiated ALPN length (improperly encoded) %x (Actual: %u)",
      "UniqueId": "ServerResumptionTicketDecodeFailAlpnLengthEncodedWrong",
      "splitArgs": [
        {
          "DefinationEncoding": "x",
          "MacroVariableName": "arg2"
        },
        {
          "DefinationEncoding": "u",
          "MacroVariableName": "arg3"
        }
      ],
      "macroName": "QuicTraceLogInfo"
    },
    "ServerResumptionTicketDecodeFailAlpnLengthShort": {
      "ModuleProperites": {},
      "TraceString": "[test] Attempting to decode Negotiated ALPN with length %u (Actual: %u)",
      "UniqueId": "ServerResumptionTicketDecodeFailAlpnLengthShort",
      "splitArgs": [
        {
          "DefinationEncoding": "u",
          "MacroVariableName": "arg2"
        },
        {
          "DefinationEncoding": "u",
          "MacroVariableName": "arg3"
        }
      ],
      "macroName": "QuicTraceLogInfo"
    },
    "ServerResumptionTicketDecodeFailAppDataLengthEncodedWrong": {
      "ModuleProperites": {},
      "TraceString": "[test] Attempting to decode App Data length (improperly encoded) %x (Actual: %u)",
      "UniqueId": "ServerResumptionTicketDecodeFailAppDataLengthEncodedWrong",
      "splitArgs": [
        {
          "DefinationEncoding": "x",
          "MacroVariableName": "arg2"
        },
        {
          "DefinationEncoding": "u",
          "MacroVariableName": "arg3"
        }
      ],
      "macroName": "QuicTraceLogInfo"
    },
    "ServerResumptionTicketDecodeFailAppDataLengthShort": {
      "ModuleProperites": {},
      "TraceString": "[test] Attempting to decode App Data with length %u (Actual: %u)",
      "UniqueId": "ServerResumptionTicketDecodeFailAppDataLengthShort",
      "splitArgs": [
        {
          "DefinationEncoding": "u",
          "MacroVariableName": "arg2"
        },
        {
          "DefinationEncoding": "u",
          "MacroVariableName": "arg3"
        }
      ],
      "macroName": "QuicTraceLogInfo"
    },
    "ServerResumptionTicketDecodeFailTpLengthEncodedWrong": {
      "ModuleProperites": {},
      "TraceString": "[test] Attempting to decode Handshake TP length (improperly encoded) %x (Actual: %u)",
      "UniqueId": "ServerResumptionTicketDecodeFailTpLengthEncodedWrong",
      "splitArgs": [
        {
          "DefinationEncoding": "x",
          "MacroVariableName": "arg2"
        },
        {
          "DefinationEncoding": "u",
          "MacroVariableName": "arg3"
        }
      ],
      "macroName": "QuicTraceLogInfo"
    },
    "ServerResumptionTicketDecodeFailTpLengthShort": {
      "ModuleProperites": {},
      "TraceString": "[test] Attempting to decode Handshake TP with length %u (Actual: %u)",
      "UniqueId": "ServerResumptionTicketDecodeFailTpLengthShort",
      "splitArgs": [
        {
          "DefinationEncoding": "u",
          "MacroVariableName": "arg2"
        },
        {
          "DefinationEncoding": "u",
          "MacroVariableName": "arg3"
        }
      ],
      "macroName": "QuicTraceLogInfo"
    },
    "ServerVersionInfoDecoded": {
      "ModuleProperites": {},
      "TraceString": "[conn][%p] VerInfo Decoded: Chosen Ver:%x Other Ver Count:%u",
      "UniqueId": "ServerVersionInfoDecoded",
      "splitArgs": [
        {
          "DefinationEncoding": "p",
          "MacroVariableName": "arg1"
        },
        {
          "DefinationEncoding": "x",
          "MacroVariableName": "arg3"
        },
        {
          "DefinationEncoding": "u",
          "MacroVariableName": "arg4"
        }
      ],
      "macroName": "QuicTraceLogConnInfo"
    },
    "ServerVersionInfoDecodeFailed3": {
      "ModuleProperites": {},
      "TraceString": "[conn][%p] Version info contains partial Other Version (%hu bytes vs. %u bytes)",
      "UniqueId": "ServerVersionInfoDecodeFailed3",
      "splitArgs": [
        {
          "DefinationEncoding": "p",
          "MacroVariableName": "arg1"
        },
        {
          "DefinationEncoding": "hu",
          "MacroVariableName": "arg3"
        },
        {
          "DefinationEncoding": "u",
          "MacroVariableName": "arg4"
        }
      ],
      "macroName": "QuicTraceLogConnError"
    },
    "ServerVersionInfoDecodeFailed4": {
      "ModuleProperites": {},
      "TraceString": "[conn][%p] Version info parsed less than full buffer (%hu bytes vs. %hu bytes",
      "UniqueId": "ServerVersionInfoDecodeFailed4",
      "splitArgs": [
        {
          "DefinationEncoding": "p",
          "MacroVariableName": "arg1"
        },
        {
          "DefinationEncoding": "hu",
          "MacroVariableName": "arg3"
        },
        {
          "DefinationEncoding": "hu",
          "MacroVariableName": "arg4"
        }
      ],
      "macroName": "QuicTraceLogConnError"
    },
    "ServerVersionInformationChosenVersionNotInOtherVerList": {
      "ModuleProperites": {},
      "TraceString": "[conn][%p] Server Chosen Version is not in Server Other Versions list: 0x%x",
      "UniqueId": "ServerVersionInformationChosenVersionNotInOtherVerList",
      "splitArgs": [
        {
          "DefinationEncoding": "p",
          "MacroVariableName": "arg1"
        },
        {
          "DefinationEncoding": "x",
          "MacroVariableName": "arg3"
        }
      ],
      "macroName": "QuicTraceLogConnError"
    },
    "ServerVersionInformationPreviousVersionInOtherVerList": {
      "ModuleProperites": {},
      "TraceString": "[conn][%p] Previous Client Version in Server Other Versions list: 0x%x",
      "UniqueId": "ServerVersionInformationPreviousVersionInOtherVerList",
      "splitArgs": [
        {
          "DefinationEncoding": "p",
          "MacroVariableName": "arg1"
        },
        {
          "DefinationEncoding": "x",
          "MacroVariableName": "arg3"
        }
      ],
      "macroName": "QuicTraceLogConnError"
    },
    "ServerVersionInformationPreviousVersionIsChosenVersion": {
      "ModuleProperites": {},
      "TraceString": "[conn][%p] Previous Client Version is Server Chosen Version: 0x%x",
      "UniqueId": "ServerVersionInformationPreviousVersionIsChosenVersion",
      "splitArgs": [
        {
          "DefinationEncoding": "p",
          "MacroVariableName": "arg1"
        },
        {
          "DefinationEncoding": "x",
          "MacroVariableName": "arg3"
        }
      ],
      "macroName": "QuicTraceLogConnError"
    },
    "ServerVersionInfoVersionMismatch": {
      "ModuleProperites": {},
      "TraceString": "[conn][%p] Server Chosen Version doesn't match long header. 0x%x != 0x%x",
      "UniqueId": "ServerVersionInfoVersionMismatch",
      "splitArgs": [
        {
          "DefinationEncoding": "p",
          "MacroVariableName": "arg1"
        },
        {
          "DefinationEncoding": "x",
          "MacroVariableName": "arg3"
        },
        {
          "DefinationEncoding": "x",
          "MacroVariableName": "arg4"
        }
      ],
      "macroName": "QuicTraceLogConnError"
    },
    "ServerVersionNegotiationInfoEncoded": {
      "ModuleProperites": {},
      "TraceString": "[conn][%p] Server VI Encoded: Chosen Ver:%x Other Ver Count:%u",
      "UniqueId": "ServerVersionNegotiationInfoEncoded",
      "splitArgs": [
        {
          "DefinationEncoding": "p",
          "MacroVariableName": "arg1"
        },
        {
          "DefinationEncoding": "x",
          "MacroVariableName": "arg3"
        },
        {
          "DefinationEncoding": "u",
          "MacroVariableName": "arg4"
        }
      ],
      "macroName": "QuicTraceLogConnInfo"
    },
    "SetConfiguration": {
      "ModuleProperites": {},
      "TraceString": "[conn][%p] Configuration set, %p",
      "UniqueId": "SetConfiguration",
      "splitArgs": [
        {
          "DefinationEncoding": "p",
          "MacroVariableName": "arg1"
        },
        {
          "DefinationEncoding": "p",
          "MacroVariableName": "arg3"
        }
      ],
      "macroName": "QuicTraceLogConnInfo"
    },
    "SetSendFlag": {
      "ModuleProperites": {},
      "TraceString": "[strm][%p] Setting flags 0x%x (existing flags: 0x%x)",
      "UniqueId": "SetSendFlag",
      "splitArgs": [
        {
          "DefinationEncoding": "p",
          "MacroVariableName": "arg1"
        },
        {
          "DefinationEncoding": "x",
          "MacroVariableName": "arg3"
        },
        {
          "DefinationEncoding": "x",
          "MacroVariableName": "arg4"
        }
      ],
      "macroName": "QuicTraceLogStreamVerbose"
    },
    "SettingCongestionControlAlgorithm": {
      "ModuleProperites": {},
      "TraceString": "[sett] CongestionControlAlgorithm = %hu",
      "UniqueId": "SettingCongestionControlAlgorithm",
      "splitArgs": [
        {
          "DefinationEncoding": "hu",
          "MacroVariableName": "arg2"
        }
      ],
      "macroName": "QuicTraceLogVerbose"
    },
    "SettingDumpBidiStreamCount": {
      "ModuleProperites": {},
      "TraceString": "[sett] PeerBidiStreamCount    = %hu",
      "UniqueId": "SettingDumpBidiStreamCount",
      "splitArgs": [
        {
          "DefinationEncoding": "hu",
          "MacroVariableName": "arg2"
        }
      ],
      "macroName": "QuicTraceLogVerbose"
    },
    "SettingDumpConnFlowControlWindow": {
      "ModuleProperites": {},
      "TraceString": "[sett] ConnFlowControlWindow  = %u",
      "UniqueId": "SettingDumpConnFlowControlWindow",
      "splitArgs": [
        {
          "DefinationEncoding": "u",
          "MacroVariableName": "arg2"
        }
      ],
      "macroName": "QuicTraceLogVerbose"
    },
    "SettingDumpDatagramReceiveEnabled": {
      "ModuleProperites": {},
      "TraceString": "[sett] DatagramReceiveEnabled = %hhu",
      "UniqueId": "SettingDumpDatagramReceiveEnabled",
      "splitArgs": [
        {
          "DefinationEncoding": "hhu",
          "MacroVariableName": "arg2"
        }
      ],
      "macroName": "QuicTraceLogVerbose"
    },
    "SettingDumpDesiredVersionsList": {
      "ModuleProperites": {},
      "TraceString": "[sett] Desired Version[0]     = 0x%x",
      "UniqueId": "SettingDumpDesiredVersionsList",
      "splitArgs": [
        {
          "DefinationEncoding": "x",
          "MacroVariableName": "arg2"
        }
      ],
      "macroName": "QuicTraceLogVerbose"
    },
    "SettingDumpDesiredVersionsListLength": {
      "ModuleProperites": {},
      "TraceString": "[sett] Desired Version length = %u",
      "UniqueId": "SettingDumpDesiredVersionsListLength",
      "splitArgs": [
        {
          "DefinationEncoding": "u",
          "MacroVariableName": "arg2"
        }
      ],
      "macroName": "QuicTraceLogVerbose"
    },
    "SettingDumpDisconnectTimeoutMs": {
      "ModuleProperites": {},
      "TraceString": "[sett] DisconnectTimeoutMs    = %u",
      "UniqueId": "SettingDumpDisconnectTimeoutMs",
      "splitArgs": [
        {
          "DefinationEncoding": "u",
          "MacroVariableName": "arg2"
        }
      ],
      "macroName": "QuicTraceLogVerbose"
    },
    "SettingDumpHandshakeIdleTimeoutMs": {
      "ModuleProperites": {},
      "TraceString": "[sett] HandshakeIdleTimeoutMs = %llu",
      "UniqueId": "SettingDumpHandshakeIdleTimeoutMs",
      "splitArgs": [
        {
          "DefinationEncoding": "llu",
          "MacroVariableName": "arg2"
        }
      ],
      "macroName": "QuicTraceLogVerbose"
    },
    "SettingDumpIdleTimeoutMs": {
      "ModuleProperites": {},
      "TraceString": "[sett] IdleTimeoutMs          = %llu",
      "UniqueId": "SettingDumpIdleTimeoutMs",
      "splitArgs": [
        {
          "DefinationEncoding": "llu",
          "MacroVariableName": "arg2"
        }
      ],
      "macroName": "QuicTraceLogVerbose"
    },
    "SettingDumpInitialRttMs": {
      "ModuleProperites": {},
      "TraceString": "[sett] InitialRttMs           = %u",
      "UniqueId": "SettingDumpInitialRttMs",
      "splitArgs": [
        {
          "DefinationEncoding": "u",
          "MacroVariableName": "arg2"
        }
      ],
      "macroName": "QuicTraceLogVerbose"
    },
    "SettingDumpInitialWindowPackets": {
      "ModuleProperites": {},
      "TraceString": "[sett] InitialWindowPackets   = %u",
      "UniqueId": "SettingDumpInitialWindowPackets",
      "splitArgs": [
        {
          "DefinationEncoding": "u",
          "MacroVariableName": "arg2"
        }
      ],
      "macroName": "QuicTraceLogVerbose"
    },
    "SettingDumpKeepAliveIntervalMs": {
      "ModuleProperites": {},
      "TraceString": "[sett] KeepAliveIntervalMs    = %u",
      "UniqueId": "SettingDumpKeepAliveIntervalMs",
      "splitArgs": [
        {
          "DefinationEncoding": "u",
          "MacroVariableName": "arg2"
        }
      ],
      "macroName": "QuicTraceLogVerbose"
    },
    "SettingDumpLoadBalancingMode": {
      "ModuleProperites": {},
      "TraceString": "[sett] LoadBalancingMode      = %hu",
      "UniqueId": "SettingDumpLoadBalancingMode",
      "splitArgs": [
        {
          "DefinationEncoding": "hu",
          "MacroVariableName": "arg2"
        }
      ],
      "macroName": "QuicTraceLogVerbose"
    },
    "SettingDumpMaxAckDelayMs": {
      "ModuleProperites": {},
      "TraceString": "[sett] MaxAckDelayMs          = %u",
      "UniqueId": "SettingDumpMaxAckDelayMs",
      "splitArgs": [
        {
          "DefinationEncoding": "u",
          "MacroVariableName": "arg2"
        }
      ],
      "macroName": "QuicTraceLogVerbose"
    },
    "SettingDumpMaxBindingStatelessOper": {
      "ModuleProperites": {},
      "TraceString": "[sett] MaxBindingStatelessOper= %hu",
      "UniqueId": "SettingDumpMaxBindingStatelessOper",
      "splitArgs": [
        {
          "DefinationEncoding": "hu",
          "MacroVariableName": "arg2"
        }
      ],
      "macroName": "QuicTraceLogVerbose"
    },
    "SettingDumpMaxBytesPerKey": {
      "ModuleProperites": {},
      "TraceString": "[sett] MaxBytesPerKey         = %llu",
      "UniqueId": "SettingDumpMaxBytesPerKey",
      "splitArgs": [
        {
          "DefinationEncoding": "llu",
          "MacroVariableName": "arg2"
        }
      ],
      "macroName": "QuicTraceLogVerbose"
    },
    "SettingDumpMaximumMtu": {
      "ModuleProperites": {},
      "TraceString": "[sett] MaximumMtu             = %hu",
      "UniqueId": "SettingDumpMaximumMtu",
      "splitArgs": [
        {
          "DefinationEncoding": "hu",
          "MacroVariableName": "arg2"
        }
      ],
      "macroName": "QuicTraceLogVerbose"
    },
    "SettingDumpMaxOperationsPerDrain": {
      "ModuleProperites": {},
      "TraceString": "[sett] MaxOperationsPerDrain  = %hhu",
      "UniqueId": "SettingDumpMaxOperationsPerDrain",
      "splitArgs": [
        {
          "DefinationEncoding": "hhu",
          "MacroVariableName": "arg2"
        }
      ],
      "macroName": "QuicTraceLogVerbose"
    },
    "SettingDumpMaxStatelessOperations": {
      "ModuleProperites": {},
      "TraceString": "[sett] MaxStatelessOperations = %u",
      "UniqueId": "SettingDumpMaxStatelessOperations",
      "splitArgs": [
        {
          "DefinationEncoding": "u",
          "MacroVariableName": "arg2"
        }
      ],
      "macroName": "QuicTraceLogVerbose"
    },
    "SettingDumpMaxWorkerQueueDelayUs": {
      "ModuleProperites": {},
      "TraceString": "[sett] MaxWorkerQueueDelayUs  = %u",
      "UniqueId": "SettingDumpMaxWorkerQueueDelayUs",
      "splitArgs": [
        {
          "DefinationEncoding": "u",
          "MacroVariableName": "arg2"
        }
      ],
      "macroName": "QuicTraceLogVerbose"
    },
    "SettingDumpMigrationEnabled": {
      "ModuleProperites": {},
      "TraceString": "[sett] MigrationEnabled       = %hhu",
      "UniqueId": "SettingDumpMigrationEnabled",
      "splitArgs": [
        {
          "DefinationEncoding": "hhu",
          "MacroVariableName": "arg2"
        }
      ],
      "macroName": "QuicTraceLogVerbose"
    },
    "SettingDumpMinimumMtu": {
      "ModuleProperites": {},
      "TraceString": "[sett] MinimumMtu             = %hu",
      "UniqueId": "SettingDumpMinimumMtu",
      "splitArgs": [
        {
          "DefinationEncoding": "hu",
          "MacroVariableName": "arg2"
        }
      ],
      "macroName": "QuicTraceLogVerbose"
    },
    "SettingDumpMtuCompleteTimeout": {
      "ModuleProperites": {},
      "TraceString": "[sett] MtuCompleteTimeout     = %llu",
      "UniqueId": "SettingDumpMtuCompleteTimeout",
      "splitArgs": [
        {
          "DefinationEncoding": "llu",
          "MacroVariableName": "arg2"
        }
      ],
      "macroName": "QuicTraceLogVerbose"
    },
    "SettingDumpMtuMissingProbeCount": {
      "ModuleProperites": {},
      "TraceString": "[sett] MtuMissingProbeCount   = %hhu",
      "UniqueId": "SettingDumpMtuMissingProbeCount",
      "splitArgs": [
        {
          "DefinationEncoding": "hhu",
          "MacroVariableName": "arg2"
        }
      ],
      "macroName": "QuicTraceLogVerbose"
    },
    "SettingDumpPacingEnabled": {
      "ModuleProperites": {},
      "TraceString": "[sett] PacingEnabled          = %hhu",
      "UniqueId": "SettingDumpPacingEnabled",
      "splitArgs": [
        {
          "DefinationEncoding": "hhu",
          "MacroVariableName": "arg2"
        }
      ],
      "macroName": "QuicTraceLogVerbose"
    },
    "SettingDumpRetryMemoryLimit": {
      "ModuleProperites": {},
      "TraceString": "[sett] RetryMemoryLimit       = %hu",
      "UniqueId": "SettingDumpRetryMemoryLimit",
      "splitArgs": [
        {
          "DefinationEncoding": "hu",
          "MacroVariableName": "arg2"
        }
      ],
      "macroName": "QuicTraceLogVerbose"
    },
    "SettingDumpSendBufferingEnabled": {
      "ModuleProperites": {},
      "TraceString": "[sett] SendBufferingEnabled   = %hhu",
      "UniqueId": "SettingDumpSendBufferingEnabled",
      "splitArgs": [
        {
          "DefinationEncoding": "hhu",
          "MacroVariableName": "arg2"
        }
      ],
      "macroName": "QuicTraceLogVerbose"
    },
    "SettingDumpSendIdleTimeoutMs": {
      "ModuleProperites": {},
      "TraceString": "[sett] SendIdleTimeoutMs      = %u",
      "UniqueId": "SettingDumpSendIdleTimeoutMs",
      "splitArgs": [
        {
          "DefinationEncoding": "u",
          "MacroVariableName": "arg2"
        }
      ],
      "macroName": "QuicTraceLogVerbose"
    },
    "SettingDumpServerResumptionLevel": {
      "ModuleProperites": {},
      "TraceString": "[sett] ServerResumptionLevel  = %hhu",
      "UniqueId": "SettingDumpServerResumptionLevel",
      "splitArgs": [
        {
          "DefinationEncoding": "hhu",
          "MacroVariableName": "arg2"
        }
      ],
      "macroName": "QuicTraceLogVerbose"
    },
    "SettingDumpStatelessOperExpirMs": {
      "ModuleProperites": {},
      "TraceString": "[sett] StatelessOperExpirMs   = %hu",
      "UniqueId": "SettingDumpStatelessOperExpirMs",
      "splitArgs": [
        {
          "DefinationEncoding": "hu",
          "MacroVariableName": "arg2"
        }
      ],
      "macroName": "QuicTraceLogVerbose"
    },
    "SettingDumpStreamRecvBufferDefault": {
      "ModuleProperites": {},
      "TraceString": "[sett] StreamRecvBufferDefault= %u",
      "UniqueId": "SettingDumpStreamRecvBufferDefault",
      "splitArgs": [
        {
          "DefinationEncoding": "u",
          "MacroVariableName": "arg2"
        }
      ],
      "macroName": "QuicTraceLogVerbose"
    },
    "SettingDumpStreamRecvWindowDefault": {
      "ModuleProperites": {},
      "TraceString": "[sett] StreamRecvWindowDefault= %u",
      "UniqueId": "SettingDumpStreamRecvWindowDefault",
      "splitArgs": [
        {
          "DefinationEncoding": "u",
          "MacroVariableName": "arg2"
        }
      ],
      "macroName": "QuicTraceLogVerbose"
    },
    "SettingDumpTlsClientMaxSendBuffer": {
      "ModuleProperites": {},
      "TraceString": "[sett] TlsClientMaxSendBuffer = %u",
      "UniqueId": "SettingDumpTlsClientMaxSendBuffer",
      "splitArgs": [
        {
          "DefinationEncoding": "u",
          "MacroVariableName": "arg2"
        }
      ],
      "macroName": "QuicTraceLogVerbose"
    },
    "SettingDumpTlsServerMaxSendBuffer": {
      "ModuleProperites": {},
      "TraceString": "[sett] TlsServerMaxSendBuffer = %u",
      "UniqueId": "SettingDumpTlsServerMaxSendBuffer",
      "splitArgs": [
        {
          "DefinationEncoding": "u",
          "MacroVariableName": "arg2"
        }
      ],
      "macroName": "QuicTraceLogVerbose"
    },
    "SettingDumpUnidiStreamCount": {
      "ModuleProperites": {},
      "TraceString": "[sett] PeerUnidiStreamCount   = %hu",
      "UniqueId": "SettingDumpUnidiStreamCount",
      "splitArgs": [
        {
          "DefinationEncoding": "hu",
          "MacroVariableName": "arg2"
        }
      ],
      "macroName": "QuicTraceLogVerbose"
    },
    "SettingDumpVersionNegoExtEnabled": {
      "ModuleProperites": {},
      "TraceString": "[sett] Version Negotiation Ext Enabled = %hhu",
      "UniqueId": "SettingDumpVersionNegoExtEnabled",
      "splitArgs": [
        {
          "DefinationEncoding": "hhu",
          "MacroVariableName": "arg2"
        }
      ],
      "macroName": "QuicTraceLogVerbose"
    },
    "SettingsInvalidVersion": {
      "ModuleProperites": {},
      "TraceString": "Invalid version supplied to settings! 0x%x at position %d",
      "UniqueId": "SettingsInvalidVersion",
      "splitArgs": [
        {
          "DefinationEncoding": "x",
          "MacroVariableName": "arg2"
        },
        {
          "DefinationEncoding": "d",
          "MacroVariableName": "arg3"
        }
      ],
      "macroName": "QuicTraceLogError"
    },
    "StartAckDelayTimer": {
      "ModuleProperites": {},
      "TraceString": "[conn][%p] Starting ACK_DELAY timer for %u ms",
      "UniqueId": "StartAckDelayTimer",
      "splitArgs": [
        {
          "DefinationEncoding": "p",
          "MacroVariableName": "arg1"
        },
        {
          "DefinationEncoding": "u",
          "MacroVariableName": "arg3"
        }
      ],
      "macroName": "QuicTraceLogConnVerbose"
    },
    "StillInTimerWheel": {
      "ModuleProperites": {},
      "TraceString": "[conn][%p] Still in timer wheel! Connection was likely leaked!",
      "UniqueId": "StillInTimerWheel",
      "splitArgs": [
        {
          "DefinationEncoding": "p",
          "MacroVariableName": "arg1"
        }
      ],
      "macroName": "QuicTraceLogConnWarning"
    },
    "StorageOpenKey": {
      "ModuleProperites": {},
      "TraceString": "[ reg] Opening %s",
      "UniqueId": "StorageOpenKey",
      "splitArgs": [
        {
          "DefinationEncoding": "s",
          "MacroVariableName": "arg2"
        }
      ],
      "macroName": "QuicTraceLogVerbose"
    },
<<<<<<< HEAD
    "LibraryMsQuicClose": {
      "ModuleProperites": {},
      "TraceString": "[ api] MsQuicClose",
      "UniqueId": "LibraryMsQuicClose",
      "splitArgs": [],
      "macroName": "QuicTraceLogVerbose"
    },
    "LibraryLoadBalancingModeSetAfterInUse": {
      "ModuleProperites": {},
      "TraceString": "[ lib] Tried to change load balancing mode after library in use!",
      "UniqueId": "LibraryLoadBalancingModeSetAfterInUse",
      "splitArgs": [],
      "macroName": "QuicTraceLogError"
    },
    "LibraryInitializedV2": {
      "ModuleProperites": {},
      "TraceString": "[ lib] Initialized, PartitionCount=%u",
      "UniqueId": "LibraryInitializedV2",
=======
    "StreamAlloc": {
      "ModuleProperites": {},
      "TraceString": "[strm][%p] Allocated, Conn=%p",
      "UniqueId": "StreamAlloc",
>>>>>>> 19fc4d70
      "splitArgs": [
        {
          "DefinationEncoding": "p",
          "MacroVariableName": "arg2"
<<<<<<< HEAD
=======
        },
        {
          "DefinationEncoding": "p",
          "MacroVariableName": "arg3"
>>>>>>> 19fc4d70
        }
      ],
      "macroName": "QuicTraceEvent"
    },
    "StreamAppReceive": {
      "ModuleProperites": {},
      "TraceString": "[strm][%p] Indicating QUIC_STREAM_EVENT_RECEIVE [%llu bytes, %u buffers, 0x%x flags]",
      "UniqueId": "StreamAppReceive",
      "splitArgs": [
        {
          "DefinationEncoding": "p",
          "MacroVariableName": "arg2"
        },
        {
          "DefinationEncoding": "llu",
          "MacroVariableName": "arg3"
        },
        {
          "DefinationEncoding": "u",
          "MacroVariableName": "arg4"
        },
        {
          "DefinationEncoding": "x",
          "MacroVariableName": "arg5"
        }
      ],
      "macroName": "QuicTraceEvent"
    },
    "StreamAppReceiveComplete": {
      "ModuleProperites": {},
      "TraceString": "[strm][%p] Receive complete [%llu bytes]",
      "UniqueId": "StreamAppReceiveComplete",
      "splitArgs": [
        {
          "DefinationEncoding": "p",
          "MacroVariableName": "arg2"
        },
        {
          "DefinationEncoding": "llu",
          "MacroVariableName": "arg3"
        }
      ],
      "macroName": "QuicTraceEvent"
    },
<<<<<<< HEAD
    "LibraryServerInit": {
      "ModuleProperites": {},
      "TraceString": "[ lib] Shared server state initializing",
      "UniqueId": "LibraryServerInit",
      "splitArgs": [],
      "macroName": "QuicTraceEvent"
    },
    "LibraryRundownV2": {
      "ModuleProperites": {},
      "TraceString": "[ lib] Rundown, PartitionCount=%u",
      "UniqueId": "LibraryRundownV2",
=======
    "StreamAppSend": {
      "ModuleProperites": {},
      "TraceString": "[strm][%p] App queuing send [%llu bytes, %u buffers, 0x%x flags]",
      "UniqueId": "StreamAppSend",
>>>>>>> 19fc4d70
      "splitArgs": [
        {
          "DefinationEncoding": "p",
          "MacroVariableName": "arg2"
        }
      ],
      "macroName": "QuicTraceEvent"
    },
    "DataPathRundown": {
      "ModuleProperites": {},
      "TraceString": "[data] Rundown, DatapathFeatures=%u",
      "UniqueId": "DataPathRundown",
      "splitArgs": [
        {
<<<<<<< HEAD
          "DefinationEncoding": "u",
          "MacroVariableName": "arg2"
=======
          "DefinationEncoding": "llu",
          "MacroVariableName": "arg3"
        },
        {
          "DefinationEncoding": "u",
          "MacroVariableName": "arg4"
        },
        {
          "DefinationEncoding": "x",
          "MacroVariableName": "arg5"
>>>>>>> 19fc4d70
        }
      ],
      "macroName": "QuicTraceEvent"
    },
    "StreamCreated": {
      "ModuleProperites": {},
      "TraceString": "[strm][%p] Created, Conn=%p ID=%llu IsLocal=%hhu",
      "UniqueId": "StreamCreated",
      "splitArgs": [
        {
          "DefinationEncoding": "p",
          "MacroVariableName": "arg2"
        },
        {
          "DefinationEncoding": "p",
          "MacroVariableName": "arg3"
        },
        {
          "DefinationEncoding": "llu",
          "MacroVariableName": "arg4"
        },
        {
          "DefinationEncoding": "hhu",
          "MacroVariableName": "arg5"
        }
      ],
      "macroName": "QuicTraceEvent"
    },
    "StreamDestroyed": {
      "ModuleProperites": {},
      "TraceString": "[strm][%p] Destroyed",
      "UniqueId": "StreamDestroyed",
      "splitArgs": [
        {
          "DefinationEncoding": "p",
          "MacroVariableName": "arg2"
        }
      ],
      "macroName": "QuicTraceEvent"
    },
    "StreamError": {
      "ModuleProperites": {},
      "TraceString": "[strm][%p] ERROR, %s.",
      "UniqueId": "StreamError",
      "splitArgs": [
        {
          "DefinationEncoding": "p",
          "MacroVariableName": "arg2"
        },
        {
          "DefinationEncoding": "s",
          "MacroVariableName": "arg3"
        }
      ],
      "macroName": "QuicTraceEvent"
    },
    "StreamOutFlowBlocked": {
      "ModuleProperites": {},
      "TraceString": "[strm][%p] Send Blocked Flags: %hhu",
      "UniqueId": "StreamOutFlowBlocked",
      "splitArgs": [
        {
          "DefinationEncoding": "p",
          "MacroVariableName": "arg2"
        },
        {
          "DefinationEncoding": "hhu",
          "MacroVariableName": "arg3"
        }
      ],
      "macroName": "QuicTraceEvent"
    },
    "StreamReceiveFrame": {
      "ModuleProperites": {},
      "TraceString": "[strm][%p] Processing frame in packet %llu",
      "UniqueId": "StreamReceiveFrame",
      "splitArgs": [
        {
          "DefinationEncoding": "p",
          "MacroVariableName": "arg2"
        },
        {
          "DefinationEncoding": "llu",
          "MacroVariableName": "arg3"
        }
      ],
      "macroName": "QuicTraceEvent"
    },
    "StreamRecvState": {
      "ModuleProperites": {},
      "TraceString": "[strm][%p] Recv State: %hhu",
      "UniqueId": "StreamRecvState",
      "splitArgs": [
        {
          "DefinationEncoding": "p",
          "MacroVariableName": "arg2"
        },
        {
          "DefinationEncoding": "hhu",
          "MacroVariableName": "arg3"
        }
      ],
      "macroName": "QuicTraceEvent"
    },
    "StreamRundown": {
      "ModuleProperites": {},
      "TraceString": "[strm][%p] Rundown, Conn=%p ID=%llu IsLocal=%hhu",
      "UniqueId": "StreamRundown",
      "splitArgs": [
        {
          "DefinationEncoding": "p",
          "MacroVariableName": "arg2"
        },
        {
          "DefinationEncoding": "p",
          "MacroVariableName": "arg3"
        },
        {
          "DefinationEncoding": "llu",
          "MacroVariableName": "arg4"
        },
        {
          "DefinationEncoding": "hhu",
          "MacroVariableName": "arg5"
        }
      ],
      "macroName": "QuicTraceEvent"
    },
    "StreamSendState": {
      "ModuleProperites": {},
      "TraceString": "[strm][%p] Send State: %hhu",
      "UniqueId": "StreamSendState",
      "splitArgs": [
        {
          "DefinationEncoding": "p",
          "MacroVariableName": "arg2"
        },
        {
          "DefinationEncoding": "hhu",
          "MacroVariableName": "arg3"
        }
      ],
      "macroName": "QuicTraceEvent"
    },
    "StreamWriteFrames": {
      "ModuleProperites": {},
      "TraceString": "[strm][%p] Writing frames to packet %llu",
      "UniqueId": "StreamWriteFrames",
      "splitArgs": [
        {
          "DefinationEncoding": "p",
          "MacroVariableName": "arg2"
        },
        {
          "DefinationEncoding": "llu",
          "MacroVariableName": "arg3"
        }
      ],
      "macroName": "QuicTraceEvent"
    },
    "SuccessfulRouteResolution": {
      "ModuleProperites": {},
      "TraceString": "[conn][%p] Processing successful route completion Path[%hhu]",
      "UniqueId": "SuccessfulRouteResolution",
      "splitArgs": [
        {
          "DefinationEncoding": "p",
          "MacroVariableName": "arg1"
        },
        {
          "DefinationEncoding": "hhu",
          "MacroVariableName": "arg3"
        }
      ],
      "macroName": "QuicTraceLogConnInfo"
    },
    "TestCaseEnd": {
      "ModuleProperites": {},
      "TraceString": "[test] END %s",
      "UniqueId": "TestCaseEnd",
      "splitArgs": [
        {
          "DefinationEncoding": "s",
          "MacroVariableName": "arg2"
        }
      ],
      "macroName": "QuicTraceLogInfo"
    },
    "TestCaseStart": {
      "ModuleProperites": {},
      "TraceString": "[test] START %s",
      "UniqueId": "TestCaseStart",
      "splitArgs": [
        {
          "DefinationEncoding": "s",
          "MacroVariableName": "arg2"
        }
      ],
      "macroName": "QuicTraceLogInfo"
    },
    "TestCaseTEnd": {
      "ModuleProperites": {},
      "TraceString": "[test] END %s",
      "UniqueId": "TestCaseTEnd",
      "splitArgs": [
        {
          "DefinationEncoding": "s",
          "MacroVariableName": "arg2"
        }
      ],
      "macroName": "QuicTraceLogInfo"
    },
    "TestCaseTStart": {
      "ModuleProperites": {},
      "TraceString": "[test] START %s, %s",
      "UniqueId": "TestCaseTStart",
      "splitArgs": [
        {
          "DefinationEncoding": "s",
          "MacroVariableName": "arg2"
        },
        {
          "DefinationEncoding": "s",
          "MacroVariableName": "arg3"
        }
      ],
      "macroName": "QuicTraceLogInfo"
    },
    "TestHookDropLimitAddrRecv": {
      "ModuleProperites": {},
      "TraceString": "[test][hook] Dropping recv over limit to new addr",
      "UniqueId": "TestHookDropLimitAddrRecv",
      "splitArgs": [],
      "macroName": "QuicTraceLogVerbose"
    },
    "TestHookDropLimitAddrSend": {
      "ModuleProperites": {},
      "TraceString": "[test][hook] Dropping send over limit to new addr",
      "UniqueId": "TestHookDropLimitAddrSend",
      "splitArgs": [],
      "macroName": "QuicTraceLogVerbose"
    },
    "TestHookDropOldAddrSend": {
      "ModuleProperites": {},
      "TraceString": "[test][hook] Dropping send to old addr",
      "UniqueId": "TestHookDropOldAddrSend",
      "splitArgs": [],
      "macroName": "QuicTraceLogVerbose"
    },
    "TestHookDropPacketRandom": {
      "ModuleProperites": {},
      "TraceString": "[test][hook] Random packet drop",
      "UniqueId": "TestHookDropPacketRandom",
      "splitArgs": [],
      "macroName": "QuicTraceLogVerbose"
    },
    "TestHookDropPacketSelective": {
      "ModuleProperites": {},
      "TraceString": "[test][hook] Selective packet drop",
      "UniqueId": "TestHookDropPacketSelective",
      "splitArgs": [],
      "macroName": "QuicTraceLogVerbose"
    },
    "TestHookRegister": {
      "ModuleProperites": {},
      "TraceString": "[test][hook] Registering",
      "UniqueId": "TestHookRegister",
      "splitArgs": [],
      "macroName": "QuicTraceLogInfo"
    },
    "TestHookReplaceAddrRecv": {
      "ModuleProperites": {},
      "TraceString": "[test][hook] Recv Addr :%hu => :%hu",
      "UniqueId": "TestHookReplaceAddrRecv",
      "splitArgs": [
        {
          "DefinationEncoding": "hu",
          "MacroVariableName": "arg2"
        },
        {
          "DefinationEncoding": "hu",
          "MacroVariableName": "arg3"
        }
      ],
      "macroName": "QuicTraceLogVerbose"
    },
    "TestHookReplaceAddrSend": {
      "ModuleProperites": {},
      "TraceString": "[test][hook] Send Addr :%hu => :%hu",
      "UniqueId": "TestHookReplaceAddrSend",
      "splitArgs": [
        {
          "DefinationEncoding": "hu",
          "MacroVariableName": "arg2"
        },
        {
          "DefinationEncoding": "hu",
          "MacroVariableName": "arg3"
        }
      ],
      "macroName": "QuicTraceLogVerbose"
    },
    "TestHookReplaceCreateSend": {
      "ModuleProperites": {},
      "TraceString": "[test][hook] Create (remote) Addr :%hu => :%hu",
      "UniqueId": "TestHookReplaceCreateSend",
      "splitArgs": [
        {
          "DefinationEncoding": "hu",
          "MacroVariableName": "arg2"
        },
        {
          "DefinationEncoding": "hu",
          "MacroVariableName": "arg3"
        }
      ],
      "macroName": "QuicTraceLogVerbose"
    },
    "TestHookUnregistered": {
      "ModuleProperites": {},
      "TraceString": "[test][hook] Unregistered",
      "UniqueId": "TestHookUnregistered",
      "splitArgs": [],
      "macroName": "QuicTraceLogInfo"
    },
    "TestHookUnregistering": {
      "ModuleProperites": {},
      "TraceString": "[test][hook] Unregistering",
      "UniqueId": "TestHookUnregistering",
      "splitArgs": [],
      "macroName": "QuicTraceLogInfo"
    },
    "TestIgnoreConnectionTimeout": {
      "ModuleProperites": {},
      "TraceString": "[test] Ignoring timeout unexpected status because of random loss",
      "UniqueId": "TestIgnoreConnectionTimeout",
      "splitArgs": [],
      "macroName": "QuicTraceLogInfo"
    },
    "TestLogFailure": {
      "ModuleProperites": {},
      "TraceString": "[test] FAILURE - %s:%d - %s",
      "UniqueId": "TestLogFailure",
      "splitArgs": [
        {
          "DefinationEncoding": "s",
          "MacroVariableName": "arg2"
        },
        {
          "DefinationEncoding": "d",
          "MacroVariableName": "arg3"
        },
        {
          "DefinationEncoding": "s",
          "MacroVariableName": "arg4"
        }
      ],
      "macroName": "QuicTraceLogError"
    },
    "TestScopeEntry": {
      "ModuleProperites": {},
      "TraceString": "[test]---> %s",
      "UniqueId": "TestScopeEntry",
      "splitArgs": [
        {
          "DefinationEncoding": "s",
          "MacroVariableName": "arg2"
        }
      ],
      "macroName": "QuicTraceLogInfo"
    },
    "TestScopeExit": {
      "ModuleProperites": {},
      "TraceString": "[test]<--- %s",
      "UniqueId": "TestScopeExit",
      "splitArgs": [
        {
          "DefinationEncoding": "s",
          "MacroVariableName": "arg2"
        }
      ],
      "macroName": "QuicTraceLogInfo"
    },
    "TestTPSet": {
      "ModuleProperites": {},
      "TraceString": "[conn][%p] Setting Test Transport Parameter (type %hu, %hu bytes)",
      "UniqueId": "TestTPSet",
      "splitArgs": [
        {
          "DefinationEncoding": "p",
          "MacroVariableName": "arg1"
        },
        {
          "DefinationEncoding": "hu",
          "MacroVariableName": "arg3"
        },
        {
          "DefinationEncoding": "hu",
          "MacroVariableName": "arg4"
        }
      ],
      "macroName": "QuicTraceLogConnVerbose"
    },
    "TimerWheelNextExpiration": {
      "ModuleProperites": {},
      "TraceString": "[time][%p] Next Expiration = {%llu, %p}.",
      "UniqueId": "TimerWheelNextExpiration",
      "splitArgs": [
        {
          "DefinationEncoding": "p",
          "MacroVariableName": "arg2"
        },
        {
          "DefinationEncoding": "llu",
          "MacroVariableName": "arg3"
        },
        {
          "DefinationEncoding": "p",
          "MacroVariableName": "arg4"
        }
      ],
      "macroName": "QuicTraceLogVerbose"
    },
    "TimerWheelNextExpirationNull": {
      "ModuleProperites": {},
      "TraceString": "[time][%p] Next Expiration = {NULL}.",
      "UniqueId": "TimerWheelNextExpirationNull",
      "splitArgs": [
        {
          "DefinationEncoding": "p",
          "MacroVariableName": "arg2"
        }
      ],
      "macroName": "QuicTraceLogVerbose"
    },
    "TimerWheelRemoveConnection": {
      "ModuleProperites": {},
      "TraceString": "[time][%p] Removing Connection %p.",
      "UniqueId": "TimerWheelRemoveConnection",
      "splitArgs": [
        {
          "DefinationEncoding": "p",
          "MacroVariableName": "arg2"
        },
        {
          "DefinationEncoding": "p",
          "MacroVariableName": "arg3"
        }
      ],
      "macroName": "QuicTraceLogVerbose"
    },
    "TimerWheelResize": {
      "ModuleProperites": {},
      "TraceString": "[time][%p] Resizing timer wheel (new slot count = %u).",
      "UniqueId": "TimerWheelResize",
      "splitArgs": [
        {
          "DefinationEncoding": "p",
          "MacroVariableName": "arg2"
        },
        {
          "DefinationEncoding": "u",
          "MacroVariableName": "arg3"
        }
      ],
      "macroName": "QuicTraceLogVerbose"
    },
    "TimerWheelUpdateConnection": {
      "ModuleProperites": {},
      "TraceString": "[time][%p] Updating Connection %p.",
      "UniqueId": "TimerWheelUpdateConnection",
      "splitArgs": [
        {
          "DefinationEncoding": "p",
          "MacroVariableName": "arg2"
        },
        {
          "DefinationEncoding": "p",
          "MacroVariableName": "arg3"
        }
      ],
      "macroName": "QuicTraceLogVerbose"
    },
    "TlsError": {
      "ModuleProperites": {},
      "TraceString": "[ tls][%p] ERROR, %s.",
      "UniqueId": "TlsError",
      "splitArgs": [
        {
          "DefinationEncoding": "p",
          "MacroVariableName": "arg2"
        },
        {
          "DefinationEncoding": "s",
          "MacroVariableName": "arg3"
        }
      ],
      "macroName": "QuicTraceEvent"
    },
    "TlsErrorStatus": {
      "ModuleProperites": {},
      "TraceString": "[ tls][%p] ERROR, %u, %s.",
      "UniqueId": "TlsErrorStatus",
      "splitArgs": [
        {
          "DefinationEncoding": "p",
          "MacroVariableName": "arg2"
        },
        {
          "DefinationEncoding": "u",
          "MacroVariableName": "arg3"
        },
        {
          "DefinationEncoding": "s",
          "MacroVariableName": "arg4"
        }
      ],
      "macroName": "QuicTraceEvent"
    },
    "TlsLogSecret": {
      "ModuleProperites": {},
      "TraceString": "[ tls] %s[%u]: %s",
      "UniqueId": "TlsLogSecret",
      "splitArgs": [
        {
          "DefinationEncoding": "s",
          "MacroVariableName": "arg2"
        },
        {
          "DefinationEncoding": "u",
          "MacroVariableName": "arg3"
        },
        {
          "DefinationEncoding": "s",
          "MacroVariableName": "arg4"
        }
      ],
      "macroName": "QuicTraceLogVerbose"
    },
    "TreatFinAsReset": {
      "ModuleProperites": {},
      "TraceString": "[strm][%p] Treating FIN after receive abort as reset",
      "UniqueId": "TreatFinAsReset",
      "splitArgs": [
        {
          "DefinationEncoding": "p",
          "MacroVariableName": "arg1"
        }
      ],
      "macroName": "QuicTraceLogStreamInfo"
    },
    "UdpRecv": {
      "ModuleProperites": {},
      "TraceString": "[conn][%p] Recv %u UDP datagrams",
      "UniqueId": "UdpRecv",
      "splitArgs": [
        {
          "DefinationEncoding": "p",
          "MacroVariableName": "arg1"
        },
        {
          "DefinationEncoding": "u",
          "MacroVariableName": "arg3"
        }
      ],
      "macroName": "QuicTraceLogConnVerbose"
    },
    "UdpRecvBatch": {
      "ModuleProperites": {},
      "TraceString": "[conn][%p] Batch Recv %u UDP datagrams",
      "UniqueId": "UdpRecvBatch",
      "splitArgs": [
        {
          "DefinationEncoding": "p",
          "MacroVariableName": "arg1"
        },
        {
          "DefinationEncoding": "u",
          "MacroVariableName": "arg3"
        }
      ],
      "macroName": "QuicTraceLogConnVerbose"
    },
    "UdpRecvDeferred": {
      "ModuleProperites": {},
      "TraceString": "[conn][%p] Recv %u deferred UDP datagrams",
      "UniqueId": "UdpRecvDeferred",
      "splitArgs": [
        {
          "DefinationEncoding": "p",
          "MacroVariableName": "arg1"
        },
        {
          "DefinationEncoding": "u",
          "MacroVariableName": "arg3"
        }
      ],
      "macroName": "QuicTraceLogConnVerbose"
    },
    "Unreachable": {
      "ModuleProperites": {},
      "TraceString": "[conn][%p] Received unreachable event",
      "UniqueId": "Unreachable",
      "splitArgs": [
        {
          "DefinationEncoding": "p",
          "MacroVariableName": "arg1"
        }
      ],
      "macroName": "QuicTraceLogConnInfo"
    },
    "UnreachableIgnore": {
      "ModuleProperites": {},
      "TraceString": "[conn][%p] Ignoring received unreachable event",
      "UniqueId": "UnreachableIgnore",
      "splitArgs": [
        {
          "DefinationEncoding": "p",
          "MacroVariableName": "arg1"
        }
      ],
      "macroName": "QuicTraceLogConnWarning"
    },
    "UnreachableInvalid": {
      "ModuleProperites": {},
      "TraceString": "[conn][%p] Received invalid unreachable event",
      "UniqueId": "UnreachableInvalid",
      "splitArgs": [
        {
          "DefinationEncoding": "p",
          "MacroVariableName": "arg1"
        }
      ],
      "macroName": "QuicTraceLogConnWarning"
    },
    "UpdateFlowControl": {
      "ModuleProperites": {},
      "TraceString": "[strm][%p] Updating flow control window",
      "UniqueId": "UpdateFlowControl",
      "splitArgs": [
        {
          "DefinationEncoding": "p",
          "MacroVariableName": "arg1"
        }
      ],
      "macroName": "QuicTraceLogStreamVerbose"
    },
    "UpdatePacketTolerance": {
      "ModuleProperites": {},
      "TraceString": "[conn][%p] Updating packet tolerance to %hhu",
      "UniqueId": "UpdatePacketTolerance",
      "splitArgs": [
        {
          "DefinationEncoding": "p",
          "MacroVariableName": "arg1"
        },
        {
          "DefinationEncoding": "hhu",
          "MacroVariableName": "arg3"
        }
      ],
      "macroName": "QuicTraceLogConnInfo"
    },
    "UpdatePeerPacketTolerance": {
      "ModuleProperites": {},
      "TraceString": "[conn][%p] Updating peer packet tolerance to %hhu",
      "UniqueId": "UpdatePeerPacketTolerance",
      "splitArgs": [
        {
          "DefinationEncoding": "p",
          "MacroVariableName": "arg1"
        },
        {
          "DefinationEncoding": "hhu",
          "MacroVariableName": "arg3"
        }
      ],
      "macroName": "QuicTraceLogConnInfo"
    },
    "UpdatePriority": {
      "ModuleProperites": {},
      "TraceString": "[strm][%p] New send priority = %hu",
      "UniqueId": "UpdatePriority",
      "splitArgs": [
        {
          "DefinationEncoding": "p",
          "MacroVariableName": "arg1"
        },
        {
          "DefinationEncoding": "hu",
          "MacroVariableName": "arg3"
        }
      ],
      "macroName": "QuicTraceLogStreamInfo"
    },
    "UpdateReadKeyPhase": {
      "ModuleProperites": {},
      "TraceString": "[conn][%p] Updating current read key phase and packet number[%llu]",
      "UniqueId": "UpdateReadKeyPhase",
      "splitArgs": [
        {
          "DefinationEncoding": "p",
          "MacroVariableName": "arg1"
        },
        {
          "DefinationEncoding": "llu",
          "MacroVariableName": "arg3"
        }
      ],
      "macroName": "QuicTraceLogConnVerbose"
    },
    "UpdateShareBinding": {
      "ModuleProperites": {},
      "TraceString": "[conn][%p] Updated ShareBinding = %hhu",
      "UniqueId": "UpdateShareBinding",
      "splitArgs": [
        {
          "DefinationEncoding": "p",
          "MacroVariableName": "arg1"
        },
        {
          "DefinationEncoding": "hhu",
          "MacroVariableName": "arg3"
        }
      ],
      "macroName": "QuicTraceLogConnInfo"
    },
    "UpdateStreamSchedulingScheme": {
      "ModuleProperites": {},
      "TraceString": "[conn][%p] Updated Stream Scheduling Scheme = %u",
      "UniqueId": "UpdateStreamSchedulingScheme",
      "splitArgs": [
        {
          "DefinationEncoding": "p",
          "MacroVariableName": "arg1"
        },
        {
          "DefinationEncoding": "u",
          "MacroVariableName": "arg3"
        }
      ],
      "macroName": "QuicTraceLogConnInfo"
    },
    "VerNegItem": {
      "ModuleProperites": {},
      "TraceString": "[conn][%p]   Ver[%d]: 0x%x",
      "UniqueId": "VerNegItem",
      "splitArgs": [
        {
          "DefinationEncoding": "p",
          "MacroVariableName": "arg1"
        },
        {
          "DefinationEncoding": "d",
          "MacroVariableName": "arg3"
        },
        {
          "DefinationEncoding": "x",
          "MacroVariableName": "arg4"
        }
      ],
      "macroName": "QuicTraceLogConnVerbose"
    },
    "VersionInfoDecodeFailed1": {
      "ModuleProperites": {},
      "TraceString": "[conn][%p] Version info too short to contain Chosen Version (%hu bytes)",
      "UniqueId": "VersionInfoDecodeFailed1",
      "splitArgs": [
        {
          "DefinationEncoding": "p",
          "MacroVariableName": "arg1"
        },
        {
          "DefinationEncoding": "hu",
          "MacroVariableName": "arg3"
        }
      ],
      "macroName": "QuicTraceLogConnError"
    },
    "VersionInfoDecodeFailed2": {
      "ModuleProperites": {},
      "TraceString": "[conn][%p] Version info too short to contain any Other Versions (%hu bytes)",
      "UniqueId": "VersionInfoDecodeFailed2",
      "splitArgs": [
        {
          "DefinationEncoding": "p",
          "MacroVariableName": "arg1"
        },
        {
          "DefinationEncoding": "hu",
          "MacroVariableName": "arg3"
        }
      ],
      "macroName": "QuicTraceLogConnError"
    },
    "WindowsKernelInitialized": {
      "ModuleProperites": {},
      "TraceString": "[ sys] Initialized (PageSize = %u bytes; AvailMem = %llu bytes)",
      "UniqueId": "WindowsKernelInitialized",
      "splitArgs": [
        {
          "DefinationEncoding": "u",
          "MacroVariableName": "arg2"
        },
        {
          "DefinationEncoding": "llu",
          "MacroVariableName": "arg3"
        }
      ],
      "macroName": "QuicTraceLogInfo"
    },
    "WindowsKernelLoaded": {
      "ModuleProperites": {},
      "TraceString": "[ sys] Loaded",
      "UniqueId": "WindowsKernelLoaded",
      "splitArgs": [],
      "macroName": "QuicTraceLogInfo"
    },
    "WindowsKernelUninitialized": {
      "ModuleProperites": {},
      "TraceString": "[ sys] Uninitialized",
      "UniqueId": "WindowsKernelUninitialized",
      "splitArgs": [],
      "macroName": "QuicTraceLogInfo"
    },
    "WindowsKernelUnloaded": {
      "ModuleProperites": {},
      "TraceString": "[ sys] Unloaded",
      "UniqueId": "WindowsKernelUnloaded",
      "splitArgs": [],
      "macroName": "QuicTraceLogInfo"
    },
    "WindowsUserInitialized": {
      "ModuleProperites": {},
      "TraceString": "[ dll] Initialized (AvailMem = %llu bytes)",
      "UniqueId": "WindowsUserInitialized",
      "splitArgs": [
        {
          "DefinationEncoding": "llu",
          "MacroVariableName": "arg2"
        }
      ],
      "macroName": "QuicTraceLogInfo"
    },
    "WindowsUserInitialized2": {
      "ModuleProperites": {},
      "TraceString": "[ dll] Initialized (AvailMem = %llu bytes, TimerResolution = [%u, %u])",
      "UniqueId": "WindowsUserInitialized2",
      "splitArgs": [
        {
          "DefinationEncoding": "llu",
          "MacroVariableName": "arg2"
        },
        {
          "DefinationEncoding": "u",
          "MacroVariableName": "arg3"
        },
        {
          "DefinationEncoding": "u",
          "MacroVariableName": "arg4"
        }
      ],
      "macroName": "QuicTraceLogInfo"
    },
    "WindowsUserLoaded": {
      "ModuleProperites": {},
      "TraceString": "[ dll] Loaded",
      "UniqueId": "WindowsUserLoaded",
      "splitArgs": [],
      "macroName": "QuicTraceLogInfo"
    },
    "WindowsUserProcessorState": {
      "ModuleProperites": {},
      "TraceString": "[ dll] Processors:%u, Groups:%u, NUMA Nodes:%u",
      "UniqueId": "WindowsUserProcessorState",
      "splitArgs": [
        {
          "DefinationEncoding": "u",
          "MacroVariableName": "arg2"
        },
        {
          "DefinationEncoding": "u",
          "MacroVariableName": "arg3"
        },
        {
          "DefinationEncoding": "u",
          "MacroVariableName": "arg4"
        }
      ],
      "macroName": "QuicTraceLogInfo"
    },
    "WindowsUserUninitialized": {
      "ModuleProperites": {},
      "TraceString": "[ dll] Uninitialized",
      "UniqueId": "WindowsUserUninitialized",
      "splitArgs": [],
      "macroName": "QuicTraceLogInfo"
    },
    "WindowsUserUnloaded": {
      "ModuleProperites": {},
      "TraceString": "[ dll] Unloaded",
      "UniqueId": "WindowsUserUnloaded",
      "splitArgs": [],
      "macroName": "QuicTraceLogInfo"
    },
    "WorkerActivityStateUpdated": {
      "ModuleProperites": {},
      "TraceString": "[wrkr][%p] IsActive = %hhu, Arg = %u",
      "UniqueId": "WorkerActivityStateUpdated",
      "splitArgs": [
        {
          "DefinationEncoding": "p",
          "MacroVariableName": "arg2"
        },
        {
          "DefinationEncoding": "hhu",
          "MacroVariableName": "arg3"
        },
        {
          "DefinationEncoding": "u",
          "MacroVariableName": "arg4"
        }
      ],
      "macroName": "QuicTraceEvent"
    },
    "WorkerCleanup": {
      "ModuleProperites": {},
      "TraceString": "[wrkr][%p] Cleaning up",
      "UniqueId": "WorkerCleanup",
      "splitArgs": [
        {
          "DefinationEncoding": "p",
          "MacroVariableName": "arg2"
        }
      ],
      "macroName": "QuicTraceEvent"
    },
    "WorkerCreated": {
      "ModuleProperites": {},
      "TraceString": "[wrkr][%p] Created, IdealProc=%hu Owner=%p",
      "UniqueId": "WorkerCreated",
      "splitArgs": [
        {
          "DefinationEncoding": "p",
          "MacroVariableName": "arg2"
        },
        {
          "DefinationEncoding": "hu",
          "MacroVariableName": "arg3"
        },
        {
          "DefinationEncoding": "p",
          "MacroVariableName": "arg4"
        }
      ],
      "macroName": "QuicTraceEvent"
    },
    "WorkerDestroyed": {
      "ModuleProperites": {},
      "TraceString": "[wrkr][%p] Destroyed",
      "UniqueId": "WorkerDestroyed",
      "splitArgs": [
        {
          "DefinationEncoding": "p",
          "MacroVariableName": "arg2"
        }
      ],
      "macroName": "QuicTraceEvent"
    },
    "WorkerErrorStatus": {
      "ModuleProperites": {},
      "TraceString": "[wrkr][%p] ERROR, %u, %s.",
      "UniqueId": "WorkerErrorStatus",
      "splitArgs": [
        {
          "DefinationEncoding": "p",
          "MacroVariableName": "arg2"
        },
        {
          "DefinationEncoding": "u",
          "MacroVariableName": "arg3"
        },
        {
          "DefinationEncoding": "s",
          "MacroVariableName": "arg4"
        }
      ],
<<<<<<< HEAD
      "macroName": "QuicTraceLogInfo"
=======
      "macroName": "QuicTraceEvent"
    },
    "WorkerQueueDelayUpdated": {
      "ModuleProperites": {},
      "TraceString": "[wrkr][%p] QueueDelay = %u",
      "UniqueId": "WorkerQueueDelayUpdated",
      "splitArgs": [
        {
          "DefinationEncoding": "p",
          "MacroVariableName": "arg2"
        },
        {
          "DefinationEncoding": "u",
          "MacroVariableName": "arg3"
        }
      ],
      "macroName": "QuicTraceEvent"
    },
    "WorkerStart": {
      "ModuleProperites": {},
      "TraceString": "[wrkr][%p] Start",
      "UniqueId": "WorkerStart",
      "splitArgs": [
        {
          "DefinationEncoding": "p",
          "MacroVariableName": "arg2"
        }
      ],
      "macroName": "QuicTraceEvent"
    },
    "WorkerStop": {
      "ModuleProperites": {},
      "TraceString": "[wrkr][%p] Stop",
      "UniqueId": "WorkerStop",
      "splitArgs": [
        {
          "DefinationEncoding": "p",
          "MacroVariableName": "arg2"
        }
      ],
      "macroName": "QuicTraceEvent"
    },
    "ZeroLengthCidRetire": {
      "ModuleProperites": {},
      "TraceString": "[conn][%p] Can't retire current CID because it's zero length",
      "UniqueId": "ZeroLengthCidRetire",
      "splitArgs": [
        {
          "DefinationEncoding": "p",
          "MacroVariableName": "arg1"
        }
      ],
      "macroName": "QuicTraceLogConnVerbose"
    },
    "ZeroRttAccepted": {
      "ModuleProperites": {},
      "TraceString": "[conn][%p] 0-RTT accepted",
      "UniqueId": "ZeroRttAccepted",
      "splitArgs": [
        {
          "DefinationEncoding": "p",
          "MacroVariableName": "arg1"
        }
      ],
      "macroName": "QuicTraceLogConnInfo"
    },
    "ZeroRttRejected": {
      "ModuleProperites": {},
      "TraceString": "[conn][%p] 0-RTT rejected",
      "UniqueId": "ZeroRttRejected",
      "splitArgs": [
        {
          "DefinationEncoding": "p",
          "MacroVariableName": "arg1"
        }
      ],
      "macroName": "QuicTraceLogConnInfo"
>>>>>>> 19fc4d70
    }
  },
  "ConfigFile": {
    "MacroConfigurations": {
      "lttng_plus": {
        "Modules": [
          {
            "ExportModule": "LTTNG",
            "CustomSettings": {}
          }
        ]
      },
      "empty": {
        "Modules": [],
        "SkipProcessing": true
      },
      "stubs": {
        "Modules": []
      },
      "STDOUT": {
        "Modules": [
          {
            "ExportModule": "STDOUT",
            "CustomSettings": {}
          }
        ]
      },
      "etw_only": {
        "Modules": [
          {
            "ExportModule": "MANIFESTED_ETW",
            "CustomSettings": {
              "ETWManifestFile": "MsQuicEtw.man",
              "ETW_Provider": "ff15e657-4f26-570e-88ab-0796b258d11c",
              "Level": "win:Informational",
              "Keywords": "ut:Connection ut:LowVolume"
            }
          }
        ]
      },
      "etw_plus": {
        "Modules": [
          {
            "ExportModule": "MANIFESTED_ETW",
            "CustomSettings": {
              "ETWManifestFile": "MsQuicEtw.man",
              "ETW_Provider": "ff15e657-4f26-570e-88ab-0796b258d11c",
              "Level": "win:Informational",
              "Keywords": "ut:Connection ut:LowVolume"
            }
          }
        ]
      }
    },
    "Version": 1,
    "CustomTypeClogCSharpFile": "msquic.clog.cs",
    "CustomTypeClogCSharpFileContents": "/*++\n\n    Copyright (c) Microsoft Corporation.\n    Licensed under the MIT License.\n\n--*/\n\nusing System;\nusing System.Text;\nusing System.Net;\nusing System.Runtime.InteropServices;\n\nnamespace msquic.clog_config\n{\n    public class Types\n    {\n        public static string ADDR(byte[] value)\n        {\n            if (value.Length == 0)\n            {\n                return \"None\";\n            }\n\n            int si_family = value[0] | ((ushort)value[1] << 8);\n            int sin_port = value[3] | ((ushort)value[2] << 8);\n\n            byte[] sa2;\n\n            string msg = \"\";\n\n            switch (si_family)\n            {\n                case 0:  //<--unspecified\n                    msg += $\"*:{sin_port}\";\n                    break;\n                case 2:  //< --v4\n                    sa2 = new byte[4];\n                    Array.Copy(value, 4, sa2, 0, 4);\n                    msg += $\"{new IPAddress(sa2).ToString()}:{sin_port}\";\n                    break;\n                case 10:  //<--v6 (linux)\n                case 23: //<--v6\n                    sa2 = new byte[16];\n                    Array.Copy(value, 8, sa2, 0, 16);\n                    msg += $\"[{new IPAddress(sa2).ToString()}]:{sin_port}\";\n                    break;\n                default:\n                    throw new NotSupportedException(\"Invalid SI_FAMILY : \" + si_family);\n            }\n\n            return msg;\n        }\n\n        public static string CID(byte [] value)\n        {\n            StringBuilder hex = new StringBuilder(value.Length * 2);\n            foreach (byte v in value)\n            {\n                hex.AppendFormat(v.ToString(\"X2\"));\n            }\n            return hex.ToString();\n        }\n\n        public static string VNL(byte [] value)\n        {\n            if (value.Length == 0) {\n                return \"Empty\";\n            }\n            if (value.Length < 4)\n            {\n                return \"Invalid\";\n            }\n            StringBuilder hex = new StringBuilder(\n                (value.Length * 2) +                    // Hex length for all characters\n                ((value.Length / sizeof(int)) - 1));    // Space for commas, if list is long enough.\n\n            for (int i = 0; value.Length - i >= sizeof(int); i += sizeof(int))\n            {\n                int Version = (int)(value[i] << 24) | (int)(value[i + 1] << 16) | (int)(value[i + 2] << 8) | (int)(value[i + 3]);\n                hex.Append(Version.ToString(\"X8\"));\n                if (value.Length - (i + sizeof(int)) >= sizeof(int)) {\n                    hex.Append(\",\");\n                }\n            }\n            return hex.ToString();\n        }\n\n        public static string ALPN(byte [] value)\n        {\n            if (value.Length == 0) {\n                return \"Empty\";\n            }\n            UTF8Encoding utf8 = new UTF8Encoding(false, true);\n            StringBuilder AlpnList = new StringBuilder(value.Length);\n            uint i = 0;\n            while (i < value.Length)\n            {\n                uint AlpnLength = value[i];\n                i++;\n                if (AlpnLength > value.Length - i)\n                {\n                    // Alpn longer than remaining buffer, print to the end.\n                    AlpnLength = (uint)value.Length - i;\n                }\n                try {\n                    String CurrentAlpn = utf8.GetString(value, (int)i, (int)AlpnLength);\n                    AlpnList.Append(CurrentAlpn);\n                    i += AlpnLength;\n                } catch {\n                    // Fall back to printing hex\n                    for (; AlpnLength > 0; AlpnLength--, i++)\n                    {\n                        AlpnList.Append(value[i].ToString(\"x2\"));\n                        if (AlpnLength > 1) {\n                            AlpnList.Append(\",\");\n                        }\n                    }\n                }\n                if (i < value.Length)\n                {\n                    AlpnList.Append(';');\n                }\n            }\n            return AlpnList.ToString();\n        }\n    }\n}\n",
    "MaximumVariableLength": 20,
    "TypeEncoders": {
      "Version": 0,
      "TypeEncoder": [
        {
          "EncodingType": "ByteArray",
          "CType": "CLOG_PTR",
          "JavaType": null,
          "DefinationEncoding": "!ADDR!",
          "CustomDecoder": "msquic.clog_config.Types.ADDR"
        },
        {
          "EncodingType": "ByteArray",
          "CType": "CLOG_PTR",
          "JavaType": null,
          "DefinationEncoding": "!ALPN!",
          "CustomDecoder": "msquic.clog_config.Types.ALPN"
        },
        {
          "EncodingType": "ByteArray",
          "CType": "CLOG_PTR",
          "JavaType": null,
          "DefinationEncoding": "!CID!",
          "CustomDecoder": "msquic.clog_config.Types.CID"
        },
        {
          "EncodingType": "ByteArray",
          "CType": "CLOG_PTR",
          "JavaType": null,
          "DefinationEncoding": "!VNL!",
          "CustomDecoder": "msquic.clog_config.Types.VNL"
        },
        {
          "EncodingType": "UInt32",
          "CType": "CLOG_UINT32",
          "JavaType": null,
          "DefinationEncoding": "03u"
        }
      ]
    },
    "SourceCodeMacros": [
      {
        "MacroName": "QuicTraceLogWarning",
        "EncodedPrefix": null,
        "EncodedArgNumber": 1,
        "MacroConfiguration": {
          "linux": "lttng_plus",
          "stubs": "stubs",
          "macos": "STDOUT",
          "windows_kernel": "empty",
          "windows": "empty"
        },
        "CustomSettings": null
      },
      {
        "MacroName": "QuicTraceLogStreamWarning",
        "EncodedPrefix": "[strm][%p] ",
        "EncodedArgNumber": 2,
        "MacroConfiguration": {
          "linux": "lttng_plus",
          "stubs": "stubs",
          "macos": "STDOUT",
          "windows_kernel": "empty",
          "windows": "empty"
        },
        "CustomSettings": null
      },
      {
        "MacroName": "QuicTraceLogStreamInfo",
        "EncodedPrefix": "[strm][%p] ",
        "EncodedArgNumber": 2,
        "MacroConfiguration": {
          "linux": "lttng_plus",
          "stubs": "stubs",
          "macos": "STDOUT",
          "windows_kernel": "empty",
          "windows": "empty"
        },
        "CustomSettings": null
      },
      {
        "MacroName": "QuicTraceLogStreamVerbose",
        "EncodedPrefix": "[strm][%p] ",
        "EncodedArgNumber": 2,
        "MacroConfiguration": {
          "linux": "lttng_plus",
          "stubs": "stubs",
          "macos": "STDOUT",
          "windows_kernel": "empty",
          "windows": "empty"
        },
        "CustomSettings": null
      },
      {
        "MacroName": "QuicTraceLogInfo",
        "EncodedPrefix": null,
        "EncodedArgNumber": 1,
        "MacroConfiguration": {
          "linux": "lttng_plus",
          "stubs": "stubs",
          "macos": "STDOUT",
          "windows_kernel": "empty",
          "windows": "empty"
        },
        "CustomSettings": null
      },
      {
        "MacroName": "QuicTraceLogVerbose",
        "EncodedPrefix": null,
        "EncodedArgNumber": 1,
        "MacroConfiguration": {
          "linux": "lttng_plus",
          "stubs": "stubs",
          "macos": "STDOUT",
          "windows_kernel": "empty",
          "windows": "empty"
        },
        "CustomSettings": null
      },
      {
        "MacroName": "QuicTraceLogError",
        "EncodedPrefix": null,
        "EncodedArgNumber": 1,
        "MacroConfiguration": {
          "linux": "lttng_plus",
          "stubs": "stubs",
          "macos": "STDOUT",
          "windows_kernel": "empty",
          "windows": "empty"
        },
        "CustomSettings": null
      },
      {
        "MacroName": "QuicTraceLogConnError",
        "EncodedPrefix": "[conn][%p] ",
        "EncodedArgNumber": 2,
        "MacroConfiguration": {
          "linux": "lttng_plus",
          "stubs": "stubs",
          "macos": "STDOUT",
          "windows_kernel": "empty",
          "windows": "empty"
        },
        "CustomSettings": null
      },
      {
        "MacroName": "QuicTraceLogConnWarning",
        "EncodedPrefix": "[conn][%p] ",
        "EncodedArgNumber": 2,
        "MacroConfiguration": {
          "linux": "lttng_plus",
          "stubs": "stubs",
          "macos": "STDOUT",
          "windows_kernel": "empty",
          "windows": "empty"
        },
        "CustomSettings": null
      },
      {
        "MacroName": "QuicTraceLogConnInfo",
        "EncodedPrefix": "[conn][%p] ",
        "EncodedArgNumber": 2,
        "MacroConfiguration": {
          "linux": "lttng_plus",
          "stubs": "stubs",
          "macos": "STDOUT",
          "windows_kernel": "empty",
          "windows": "empty"
        },
        "CustomSettings": null
      },
      {
        "MacroName": "QuicTraceLogConnVerbose",
        "EncodedPrefix": "[conn][%p] ",
        "EncodedArgNumber": 2,
        "MacroConfiguration": {
          "linux": "lttng_plus",
          "stubs": "stubs",
          "macos": "STDOUT",
          "windows_kernel": "empty",
          "windows": "empty"
        },
        "CustomSettings": null
      },
      {
        "MacroName": "QuicTraceEvent",
        "EncodedPrefix": null,
        "EncodedArgNumber": 1,
        "MacroConfiguration": {
          "linux": "lttng_plus",
          "stubs": "stubs",
          "macos": "STDOUT",
          "windows_kernel": "empty",
          "windows": "empty"
        },
        "CustomSettings": null
      }
    ],
    "ChainedConfigFiles": [
      "DEFAULTS"
    ],
    "ChainedConfigurations": [
      {
        "MacroConfigurations": {},
        "Version": 1,
        "CustomTypeClogCSharpFile": "DEFAULTS",
        "CustomTypeClogCSharpFileContents": "/*++\n\n    Copyright (c) Microsoft Corporation.\n    Licensed under the MIT License.\n\n--*/\n\nnamespace defaults.clog_config\n{\n    public class Types\n    {\n        public static string DecodePointer(ulong pointer)\n        {\n            return \"0x\" + pointer.ToString(\"x\");\n        }\n\n        public static string DecodeChar(byte value)\n        {\n            return ((char)value).ToString();\n        }\n\n        public static string DecodeUInt32(uint value)\n        {\n            return value.ToString();\n        }\n\n        public static string DecodeInt32(int value)\n        {\n            return value.ToString();\n        }\n\n        public static string DecodeInt8(byte value)\n        {\n            return value.ToString();\n        }\n    }\n}\n",
        "MaximumVariableLength": 20,
        "TypeEncoders": {
          "Version": 0,
          "TypeEncoder": [
            {
              "EncodingType": "ByteArray",
              "CType": "CLOG_PTR",
              "JavaType": null,
              "DefinationEncoding": "!BYTEARRAY!"
            },
            {
              "EncodingType": "Int32",
              "CType": "int",
              "JavaType": null,
              "DefinationEncoding": "d"
            },
            {
              "EncodingType": "Int8",
              "CType": "signed char",
              "JavaType": null,
              "DefinationEncoding": "hhd"
            },
            {
              "EncodingType": "Int8",
              "CType": "signed char",
              "JavaType": null,
              "DefinationEncoding": "hhi"
            },
            {
              "EncodingType": "UInt8",
              "CType": "unsigned char",
              "JavaType": null,
              "DefinationEncoding": "hhu"
            },
            {
              "EncodingType": "UInt8",
              "CType": "unsigned char",
              "JavaType": null,
              "DefinationEncoding": "hhx"
            },
            {
              "EncodingType": "UInt8",
              "CType": "unsigned char",
              "JavaType": null,
              "DefinationEncoding": "hhX"
            },
            {
              "EncodingType": "UInt16",
              "CType": "unsigned short",
              "JavaType": null,
              "DefinationEncoding": "hu"
            },
            {
              "EncodingType": "UInt16",
              "CType": "unsigned short",
              "JavaType": null,
              "DefinationEncoding": "hx"
            },
            {
              "EncodingType": "Int16",
              "CType": "short",
              "JavaType": null,
              "DefinationEncoding": "hd"
            },
            {
              "EncodingType": "UInt16",
              "CType": "unsigned short",
              "JavaType": null,
              "DefinationEncoding": "hX"
            },
            {
              "EncodingType": "Int32",
              "CType": "long int",
              "JavaType": null,
              "DefinationEncoding": "ld"
            },
            {
              "EncodingType": "Int64",
              "CType": "long long int",
              "JavaType": null,
              "DefinationEncoding": "lld"
            },
            {
              "EncodingType": "Int64",
              "CType": "long long int",
              "JavaType": null,
              "DefinationEncoding": "lli"
            },
            {
              "EncodingType": "UInt64",
              "CType": "unsigned long long int",
              "JavaType": null,
              "DefinationEncoding": "llu"
            },
            {
              "EncodingType": "UInt64",
              "CType": "unsigned long long int",
              "JavaType": null,
              "DefinationEncoding": "llx"
            },
            {
              "EncodingType": "UInt64",
              "CType": "unsigned long long int",
              "JavaType": null,
              "DefinationEncoding": "llX"
            },
            {
              "EncodingType": "Int32",
              "CType": "long int",
              "JavaType": null,
              "DefinationEncoding": "li"
            },
            {
              "EncodingType": "UInt32",
              "CType": "unsigned long int",
              "JavaType": null,
              "DefinationEncoding": "lu"
            },
            {
              "EncodingType": "UInt32",
              "CType": "unsigned long int",
              "JavaType": null,
              "DefinationEncoding": "lx"
            },
            {
              "EncodingType": "UInt32",
              "CType": "unsigned long int",
              "JavaType": null,
              "DefinationEncoding": "lX"
            },
            {
              "EncodingType": "UNICODE_String",
              "CType": "const wchar_t *",
              "JavaType": null,
              "DefinationEncoding": "ls"
            },
            {
              "EncodingType": "Int64",
              "CType": "size_t",
              "JavaType": null,
              "DefinationEncoding": "zd"
            },
            {
              "EncodingType": "Int64",
              "CType": "size_t",
              "JavaType": null,
              "DefinationEncoding": "zi"
            },
            {
              "EncodingType": "UInt64",
              "CType": "size_t",
              "JavaType": null,
              "DefinationEncoding": "zu"
            },
            {
              "EncodingType": "UInt64",
              "CType": "size_t",
              "JavaType": null,
              "DefinationEncoding": "zx"
            },
            {
              "EncodingType": "UInt64",
              "CType": "size_t",
              "JavaType": null,
              "DefinationEncoding": "zX"
            },
            {
              "EncodingType": "Int64",
              "CType": "ptrdiff_t",
              "JavaType": null,
              "DefinationEncoding": "td"
            },
            {
              "EncodingType": "Int64",
              "CType": "ptrdiff_t",
              "JavaType": null,
              "DefinationEncoding": "ti"
            },
            {
              "EncodingType": "UInt64",
              "CType": "ptrdiff_t",
              "JavaType": null,
              "DefinationEncoding": "tu"
            },
            {
              "EncodingType": "UInt64",
              "CType": "ptrdiff_t",
              "JavaType": null,
              "DefinationEncoding": "tx"
            },
            {
              "EncodingType": "UInt64",
              "CType": "ptrdiff_t",
              "JavaType": null,
              "DefinationEncoding": "tX"
            },
            {
              "EncodingType": "Int32",
              "CType": "int",
              "JavaType": null,
              "DefinationEncoding": "i"
            },
            {
              "EncodingType": "UInt32",
              "CType": "unsigned int",
              "JavaType": null,
              "DefinationEncoding": "u"
            },
            {
              "EncodingType": "UInt32",
              "CType": "unsigned int",
              "JavaType": null,
              "DefinationEncoding": "x"
            },
            {
              "EncodingType": "UInt32",
              "CType": "unsigned int",
              "JavaType": null,
              "DefinationEncoding": "4.4x"
            },
            {
              "EncodingType": "UInt32",
              "CType": "unsigned int",
              "JavaType": null,
              "DefinationEncoding": "X"
            },
            {
              "EncodingType": "UInt8",
              "CType": "char",
              "JavaType": null,
              "DefinationEncoding": "c",
              "CustomDecoder": "defaults.clog_config.Types.DecodeChar"
            },
            {
              "EncodingType": "ANSI_String",
              "CType": "const char *",
              "JavaType": null,
              "DefinationEncoding": "s"
            },
            {
              "EncodingType": "UNICODE_String",
              "CType": "const wchar_t *",
              "JavaType": null,
              "DefinationEncoding": "S"
            },
            {
              "EncodingType": "Pointer",
              "CType": "CLOG_PTR",
              "JavaType": null,
              "DefinationEncoding": "p",
              "CustomDecoder": "defaults.clog_config.Types.DecodePointer"
            }
          ]
        },
        "SourceCodeMacros": [],
        "ChainedConfigFiles": [],
        "ChainedConfigurations": []
      }
    ]
  },
  "ModuleUniqueness": {
    "TraceInformation": [
      {
        "UniquenessHash": "4af24dff-9b3b-84ae-8868-0443f2ad6ec5",
        "TraceID": "AbandonInternallyClosed",
        "EncodingString": "[conn][%p] Abandoning internal, closed connection"
      },
      {
        "UniquenessHash": "2104f4e7-9cc0-74bc-f4b5-dfc645b5642a",
        "TraceID": "AbandonOnLibShutdown",
        "EncodingString": "[conn][%p] Abandoning on shutdown"
      },
      {
        "UniquenessHash": "60f13d90-f6b5-d1e2-41fd-0a5662d602e6",
        "TraceID": "AckCrypto",
        "EncodingString": "[conn][%p] Received ack for %u crypto bytes, offset=%u"
      },
      {
        "UniquenessHash": "1f842f1b-027f-b5ec-e0ac-fc9491aeb629",
        "TraceID": "AckRangeMsg",
        "EncodingString": "[strm][%p] Received ack for %d bytes, offset=%llu, FF=0x%hx"
      },
      {
        "UniquenessHash": "cef32e9a-1355-7a31-bd2d-a458b02e214d",
        "TraceID": "AddCryptoFrame",
        "EncodingString": "[conn][%p] Sending %hu crypto bytes, offset=%u"
      },
      {
        "UniquenessHash": "33320d97-b1b4-948d-7914-f43887bae98c",
        "TraceID": "AddFrame",
        "EncodingString": "[strm][%p] Built stream frame, offset=%llu len=%hu fin=%hhu"
      },
      {
        "UniquenessHash": "335643ef-1fdb-099b-6672-4452222524ff",
        "TraceID": "AllocFailure",
        "EncodingString": "Allocation of '%s' failed. (%llu bytes)"
      },
      {
        "UniquenessHash": "908d186e-4adc-6428-393d-cb3f4a90bdb3",
        "TraceID": "AmplificationProtectionBlocked",
        "EncodingString": "[conn][%p] Cannot send any more because of amplification protection"
      },
      {
        "UniquenessHash": "92b1bb9f-afd4-62fa-3fb6-1021c09c5916",
        "TraceID": "ApiEnter",
        "EncodingString": "[ api] Enter %u (%p)."
      },
      {
        "UniquenessHash": "dddba4c1-201c-11ae-51de-155523e40b7e",
        "TraceID": "ApiError",
        "EncodingString": "[ api] Error %u"
      },
      {
        "UniquenessHash": "c69c6d33-2838-013a-936c-7fbc085570b4",
        "TraceID": "ApiEventNoHandler",
        "EncodingString": "[conn][%p] Event silently discarded (no handler)."
      },
      {
        "UniquenessHash": "fe671d01-61c1-337c-86f7-e918563cc313",
        "TraceID": "ApiExit",
        "EncodingString": "[ api] Exit"
      },
      {
        "UniquenessHash": "c688dd24-6f44-b26b-29cd-a225acbd0a28",
        "TraceID": "ApiExitStatus",
        "EncodingString": "[ api] Exit %u"
      },
      {
        "UniquenessHash": "2f617a65-c556-dbe4-0a91-982a44c26814",
        "TraceID": "ApiWaitOperation",
        "EncodingString": "[ api] Waiting on operation"
      },
      {
        "UniquenessHash": "87c499a7-b21e-c2df-9d11-9176e9730676",
        "TraceID": "ApplySettings",
        "EncodingString": "[conn][%p] Applying new settings"
      },
      {
        "UniquenessHash": "5d83e63e-7ce5-0102-8dd2-cbcf5946da2e",
        "TraceID": "BindingCleanup",
        "EncodingString": "[bind][%p] Cleaning up"
      },
      {
        "UniquenessHash": "de67327e-34fe-e36e-e687-09f38be7e043",
        "TraceID": "BindingCreated",
        "EncodingString": "[bind][%p] Created, Udp=%p LocalAddr=%!ADDR! RemoteAddr=%!ADDR!"
      },
      {
        "UniquenessHash": "9dc8a42f-5829-5abf-0bb0-5040ff1428b9",
        "TraceID": "BindingDestroyed",
        "EncodingString": "[bind][%p] Destroyed"
      },
      {
        "UniquenessHash": "aff4ab67-a70e-f05b-c51d-9b97628c141e",
        "TraceID": "BindingDropPacket",
        "EncodingString": "[bind][%p] DROP packet Dst=%!ADDR! Src=%!ADDR! Reason=%s."
      },
      {
        "UniquenessHash": "262f6b18-033f-5ef9-44eb-b2bebae16084",
        "TraceID": "BindingDropPacketEx",
        "EncodingString": "[bind][%p] DROP packet %llu. Dst=%!ADDR! Src=%!ADDR! Reason=%s"
      },
      {
        "UniquenessHash": "36d08274-918b-3ecd-861c-ada8d4fda4d5",
        "TraceID": "BindingError",
        "EncodingString": "[bind][%p] ERROR, %s."
      },
      {
        "UniquenessHash": "8f664316-de64-1faa-b303-6cda51fd619a",
        "TraceID": "BindingErrorStatus",
        "EncodingString": "[bind][%p] ERROR, %u, %s."
      },
      {
        "UniquenessHash": "3726f8cb-fca2-1ea3-208b-0f223c09aae2",
        "TraceID": "BindingExecOper",
        "EncodingString": "[bind][%p] Execute: %u"
      },
      {
        "UniquenessHash": "50589e4d-727a-f0d9-3d55-be9fece3f1e3",
        "TraceID": "BindingListenerAlreadyRegistered",
        "EncodingString": "[bind][%p] Listener (%p) already registered on ALPN"
      },
      {
        "UniquenessHash": "229b6b27-7423-c3ab-5a3e-f99929ef7e50",
        "TraceID": "BindingRundown",
        "EncodingString": "[bind][%p] Rundown, Udp=%p LocalAddr=%!ADDR! RemoteAddr=%!ADDR!"
      },
      {
        "UniquenessHash": "ed52dc79-5619-64e6-7bde-c177b24ff85d",
        "TraceID": "BindingSendFailed",
        "EncodingString": "[bind][%p] Send failed, 0x%x"
      },
      {
        "UniquenessHash": "8419ad0b-e226-53e3-837c-4eebd4cc6619",
        "TraceID": "BindingSendTestDrop",
        "EncodingString": "[bind][%p] Test dropped packet"
      },
      {
        "UniquenessHash": "bc118133-e7f5-68c2-fd22-5dba9202e2eb",
        "TraceID": "CertCapiFormattedChain",
        "EncodingString": "[cert] Successfully formatted chain of %u certificate(s)"
      },
      {
        "UniquenessHash": "2e3530fe-5082-ce8a-7275-87755eb70c41",
        "TraceID": "CertCapiParsedChain",
        "EncodingString": "[cert] Successfully parsed chain of %u certificate(s)"
      },
      {
        "UniquenessHash": "827a6a52-50a7-a1f6-8caa-5f1aea644206",
        "TraceID": "CertCapiSign",
        "EncodingString": "[cert] QuicCertSign alg=0x%4.4x"
      },
      {
        "UniquenessHash": "6fb480dc-d71f-74f2-dc75-559a5591fe3d",
        "TraceID": "CertCapiVerifiedChain",
        "EncodingString": "CertVerifyChain: %S 0x%x, result=0x%x"
      },
      {
        "UniquenessHash": "d53212c8-2068-d598-a55f-1b238ec86ad1",
        "TraceID": "CertCapiVerify",
        "EncodingString": "[cert] QuicCertVerify alg=0x%4.4x"
      },
      {
        "UniquenessHash": "1d49a12c-2001-fbe8-e111-80da9c0c330f",
        "TraceID": "CertCleanTestCerts",
        "EncodingString": "[cert] %d test certificates found, and %d deleted"
      },
      {
        "UniquenessHash": "41f32b3e-24fa-9aea-be99-143d45142d0b",
        "TraceID": "CertCreateRsaKeySuccess",
        "EncodingString": "[cert] Successfully created key"
      },
      {
        "UniquenessHash": "43fb9236-e276-a71e-ab43-b1b026b31cfd",
        "TraceID": "CertCreationEventAlreadyCreated",
        "EncodingString": "[test] CreateEvent opened existing event"
      },
      {
        "UniquenessHash": "5fc489fc-c2f2-0e16-8c99-87acf91e235d",
        "TraceID": "CertFindCertificateFriendlyName",
        "EncodingString": "[test] No certificate found by FriendlyName"
      },
      {
        "UniquenessHash": "77982893-1b1e-c8f4-2410-5885f9f9debc",
        "TraceID": "CertOpenRsaKeySuccess",
        "EncodingString": "[cert] Successfully opened RSA key"
      },
      {
        "UniquenessHash": "b3f755ee-8d5e-ee68-77ce-d28d21c60214",
        "TraceID": "CertWaitForCreationEvent",
        "EncodingString": "[test] WaitForSingleObject returned 0x%x, proceeding without caution... (GLE: 0x%x)"
      },
      {
        "UniquenessHash": "02c2201b-fb0a-daed-b336-7d413eeed4f7",
        "TraceID": "CibirIdSet",
        "EncodingString": "[conn][%p] CIBIR ID set (len %hhu, offset %hhu)"
      },
      {
        "UniquenessHash": "3a9eb05d-dcdf-b054-391e-e360e5d27e51",
        "TraceID": "ClearSendFlags",
        "EncodingString": "[strm][%p] Removing flags %x"
      },
      {
        "UniquenessHash": "828fe056-14ad-503a-e3dc-5b6fe1333ddb",
        "TraceID": "ClientChosenVersionMismatchServerChosenVersion",
        "EncodingString": "[conn][%p] Client Chosen Version doesn't match Server Chosen Version: 0x%x vs. 0x%x"
      },
      {
        "UniquenessHash": "e095ab6a-5a7c-2fdc-91e7-70711b273610",
        "TraceID": "ClientResumptionTicketDecodeFailTicketLengthEncodedWrong",
        "EncodingString": "[test] Attempting to decode Server Ticket length (improperly encoded) %x (Actual: %u)"
      },
      {
        "UniquenessHash": "42e92d4d-1384-a1c1-4414-39cb9de5f346",
        "TraceID": "ClientResumptionTicketDecodeFailTicketLengthShort",
        "EncodingString": "[test] Attempting to decode Server Ticket with length %u (Actual: %u)"
      },
      {
        "UniquenessHash": "05e7754f-0f5d-dbb8-f6f2-9bd78260dd9a",
        "TraceID": "ClientResumptionTicketDecodeFailTpLengthEncodedWrong",
        "EncodingString": "[test] Attempting to decode Server TP length (improperly encoded) %x (Actual: %u)"
      },
      {
        "UniquenessHash": "4af1859d-901e-496c-6684-5e90fd1ed197",
        "TraceID": "ClientResumptionTicketDecodeFailTpLengthShort",
        "EncodingString": "[test] Attempting to decode Server TP with length %u (Actual: %u)"
      },
      {
        "UniquenessHash": "42a4017b-0e70-eb13-7d54-8665729dbcad",
        "TraceID": "ClientVersionInfoEncoded",
        "EncodingString": "[conn][%p] Client VI Encoded: Current Ver:%x Prev Ver:%x Compat Ver Count:%u"
      },
      {
        "UniquenessHash": "412694ad-c22e-de81-738e-8778466420f0",
        "TraceID": "ClientVersionInfoVersionMismatch",
        "EncodingString": "[conn][%p] Client Chosen Version doesn't match long header. 0x%x != 0x%x"
      },
      {
        "UniquenessHash": "1e4f68c2-b9d0-a7d8-1bc4-1f76affbf04d",
        "TraceID": "ClientVersionNegotiationCompatibleVersionUpgrade",
        "EncodingString": "[conn][%p] Compatible version upgrade! Old: 0x%x, New: 0x%x"
      },
      {
        "UniquenessHash": "e6969fd7-4bfa-f16b-fd2d-f366f94dce7c",
        "TraceID": "CloseComplete",
        "EncodingString": "[conn][%p] Connection close complete"
      },
      {
        "UniquenessHash": "b4f3dc8d-17c8-39c5-5345-952616752980",
        "TraceID": "CloseUserCanceled",
        "EncodingString": "[conn][%p] Connection close using user canceled error"
      },
      {
        "UniquenessHash": "f96b231c-aa1b-08a4-7036-a60927e3eadd",
        "TraceID": "CloseWithoutShutdown",
        "EncodingString": "[strm][%p] Closing handle without fully shutting down"
      },
      {
        "UniquenessHash": "d228f1d4-3747-2ceb-0fc7-986db4a0c698",
        "TraceID": "CompatibleVersionNegotiationNotCompatible",
        "EncodingString": "[conn][%p] Compatible Version negotiation not compatible with client: original 0x%x, upgrade: 0x%x"
      },
      {
        "UniquenessHash": "f0c46ad1-71b6-5434-44f2-2bb549ffdbf1",
        "TraceID": "CompatibleVersionNegotiationOriginalVersionNotFound",
        "EncodingString": "[conn][%p] OriginalVersion not found in server's TP: original 0x%x, upgrade: 0x%x"
      },
      {
        "UniquenessHash": "13fbb0ef-abe5-4b6d-808c-9baed9531070",
        "TraceID": "CompatibleVersionUpgradeComplete",
        "EncodingString": "[conn][%p] Compatible version upgrade! Old: 0x%x, New: 0x%x"
      },
      {
        "UniquenessHash": "c4fb9ea0-c592-0ce3-51af-47689a0b2d11",
        "TraceID": "ConfigurationCleanup",
        "EncodingString": "[cnfg][%p] Cleaning up"
      },
      {
        "UniquenessHash": "f017e9d9-1069-630c-9301-b7c2cdd0dab5",
        "TraceID": "ConfigurationCreated",
        "EncodingString": "[cnfg][%p] Created, Registration=%p"
      },
      {
        "UniquenessHash": "e63d4591-3c4b-b640-cf7d-5e58755920bd",
        "TraceID": "ConfigurationDestroyed",
        "EncodingString": "[cnfg][%p] Destroyed"
      },
      {
        "UniquenessHash": "2b8c1b84-4ce3-1294-13da-1f56579a80a0",
        "TraceID": "ConfigurationOpenAppStorageFailed",
        "EncodingString": "[cnfg][%p] Failed to open app specific settings, 0x%x"
      },
      {
        "UniquenessHash": "c020fe47-4ec6-93b0-03db-ec72593a14b5",
        "TraceID": "ConfigurationOpenStorageFailed",
        "EncodingString": "[cnfg][%p] Failed to open settings, 0x%x"
      },
      {
        "UniquenessHash": "1a9b55d5-1b7e-a6d6-e74a-cc8d426e6aaa",
        "TraceID": "ConfigurationRundown",
        "EncodingString": "[cnfg][%p] Rundown, Registration=%p"
      },
      {
        "UniquenessHash": "68e427b3-d324-b500-3d21-f8f8c84079fb",
        "TraceID": "ConfigurationSetSettings",
        "EncodingString": "[cnfg][%p] Setting new settings"
      },
      {
        "UniquenessHash": "e104b282-92ce-2322-3af0-f59ccaabf2f1",
        "TraceID": "ConfigurationSettingsUpdated",
        "EncodingString": "[cnfg][%p] Settings %p Updated"
      },
      {
        "UniquenessHash": "905ba7f9-0427-2d53-7d13-88f2bb532bf0",
        "TraceID": "ConnAppShutdown",
        "EncodingString": "[conn][%p] App Shutdown: %llu (Remote=%hhu)"
      },
      {
        "UniquenessHash": "6815c8ca-4f06-e4ed-45ef-61e4440505b7",
        "TraceID": "ConnAssignWorker",
        "EncodingString": "[conn][%p] Assigned worker: %p"
      },
      {
        "UniquenessHash": "3cb11d31-f785-9082-29ff-ca3a505762e4",
        "TraceID": "ConnCancelTimer",
        "EncodingString": "[conn][%p] Canceling %hhu"
      },
      {
        "UniquenessHash": "49757e31-cd50-7e77-6853-034e81817918",
        "TraceID": "ConnCongestion",
        "EncodingString": "[conn][%p] Congestion event"
      },
      {
        "UniquenessHash": "aed1e684-1268-09f6-9232-3b0ad19349f5",
        "TraceID": "ConnCreated",
        "EncodingString": "[conn][%p] Created, IsServer=%hhu, CorrelationId=%llu"
      },
      {
        "UniquenessHash": "e507ac6d-1899-3690-fceb-3231a0eedb86",
        "TraceID": "ConnCubic",
        "EncodingString": "[conn][%p] CUBIC: SlowStartThreshold=%u K=%u WindowMax=%u WindowLastMax=%u"
      },
      {
        "UniquenessHash": "e2133726-1e36-d515-e6b1-ab7ac6fdf53e",
        "TraceID": "ConnDestCidAdded",
        "EncodingString": "[conn][%p] (SeqNum=%llu) New Destination CID: %!CID!"
      },
      {
        "UniquenessHash": "8f204a2e-9160-ae42-2cdd-4f8e8eab10c5",
        "TraceID": "ConnDestCidRemoved",
        "EncodingString": "[conn][%p] (SeqNum=%llu) Removed Destination CID: %!CID!"
      },
      {
        "UniquenessHash": "3903cc44-b387-b5f6-17fc-62d5aee48015",
        "TraceID": "ConnDestroyed",
        "EncodingString": "[conn][%p] Destroyed"
      },
      {
        "UniquenessHash": "946d7a4f-ca9f-b676-8fef-1661da5703cd",
        "TraceID": "ConnDropPacket",
        "EncodingString": "[conn][%p] DROP packet Dst=%!ADDR! Src=%!ADDR! Reason=%s."
      },
      {
        "UniquenessHash": "7b8fcbcd-b097-9b8b-3d56-a2ca2d8b5cb8",
        "TraceID": "ConnDropPacketEx",
        "EncodingString": "[conn][%p] DROP packet Value=%llu Dst=%!ADDR! Src=%!ADDR! Reason=%s."
      },
      {
        "UniquenessHash": "0ebbffbe-69d8-3f2b-949d-d93cdd7f8b99",
        "TraceID": "ConnError",
        "EncodingString": "[conn][%p] ERROR, %s."
      },
      {
        "UniquenessHash": "7a6ee833-be8b-28d5-a62a-4addb834ada3",
        "TraceID": "ConnErrorStatus",
        "EncodingString": "[conn][%p] ERROR, %u, %s."
      },
      {
        "UniquenessHash": "4ef04b3e-7dde-88ad-60eb-150c807af68f",
        "TraceID": "ConnExecApiOper",
        "EncodingString": "[conn][%p] Execute: %u"
      },
      {
        "UniquenessHash": "2f8e5304-312b-2633-ee2b-def9ea2e0e72",
        "TraceID": "ConnExecOper",
        "EncodingString": "[conn][%p] Execute: %u"
      },
      {
        "UniquenessHash": "43def263-b39e-5ace-4ab9-9318c5382766",
        "TraceID": "ConnExecTimerOper",
        "EncodingString": "[conn][%p] Execute: %u"
      },
      {
        "UniquenessHash": "337abaeb-0cc0-11c8-523a-e6b816a8a3ed",
        "TraceID": "ConnExpiredTimer",
        "EncodingString": "[conn][%p] %hhu expired"
      },
      {
        "UniquenessHash": "2b385c1c-47fa-6f41-f11b-97d8b31aca2b",
        "TraceID": "ConnFlushSend",
        "EncodingString": "[conn][%p] Flushing Send. Allowance=%u bytes"
      },
      {
        "UniquenessHash": "27cd4e17-599b-5429-699a-05377472f707",
        "TraceID": "ConnHandleClosed",
        "EncodingString": "[conn][%p] Handle closed"
      },
      {
        "UniquenessHash": "e55bbe23-63cb-e695-26d2-734d5bab5d48",
        "TraceID": "ConnHandshakeComplete",
        "EncodingString": "[conn][%p] Handshake complete"
      },
      {
        "UniquenessHash": "01d5a727-8287-c441-9ff0-0ebbd899549f",
        "TraceID": "ConnHandshakeStart",
        "EncodingString": "[conn][%p] Handshake start"
      },
      {
        "UniquenessHash": "5e524dd5-fea0-3816-a291-92ed85eab29d",
        "TraceID": "ConnInFlowStats",
        "EncodingString": "[conn][%p] IN: BytesRecv=%llu"
      },
      {
        "UniquenessHash": "228c04ea-f275-6f9c-e29a-a8f058a5db5e",
        "TraceID": "ConnInitializeComplete",
        "EncodingString": "[conn][%p] Initialize complete"
      },
      {
        "UniquenessHash": "ec54e332-0990-e91f-5fc1-9a09441bf8a4",
        "TraceID": "ConnKeyPhaseChange",
        "EncodingString": "[conn][%p] Key phase change (locally initiated=%hhu)."
      },
      {
        "UniquenessHash": "44cc2fb4-5b7d-66dd-69b4-3644ee31088f",
        "TraceID": "ConnLocalAddrAdded",
        "EncodingString": "[conn][%p] New Local IP: %!ADDR!"
      },
      {
        "UniquenessHash": "23378f35-794d-1493-0f86-0c338e1bf37c",
        "TraceID": "ConnLocalAddrRemoved",
        "EncodingString": "[conn][%p] Removed Local IP: %!ADDR!"
      },
      {
        "UniquenessHash": "d7168272-0b2c-01c7-7a02-dc62ab7e8560",
        "TraceID": "ConnLossDetectionTimerSet",
        "EncodingString": "[conn][%p] Setting loss detection %hhu timer for %u us. (ProbeCount=%hu)"
      },
      {
        "UniquenessHash": "12872365-4c5b-bfd4-dc5f-83f6aae048cf",
        "TraceID": "ConnNewPacketKeys",
        "EncodingString": "[conn][%p] New packet keys created successfully."
      },
      {
        "UniquenessHash": "36572545-3721-e03a-c50a-7afdd62c4614",
        "TraceID": "ConnNoListenerAlpn",
        "EncodingString": "[conn][%p] No listener matching ALPN: %!ALPN!"
      },
      {
        "UniquenessHash": "11b93e99-5a6c-6cc9-12c9-6ef575ffa8e0",
        "TraceID": "ConnNoListenerIp",
        "EncodingString": "[conn][%p] No Listener for IP address: %!ADDR!"
      },
      {
        "UniquenessHash": "11964356-1a57-bc4d-0637-9300c14e0cb9",
        "TraceID": "ConnOutFlowBlocked",
        "EncodingString": "[conn][%p] Send Blocked Flags: %hhu"
      },
      {
        "UniquenessHash": "9165bf3c-da91-8d88-41bc-6709ad299bed",
        "TraceID": "ConnOutFlowStats",
        "EncodingString": "[conn][%p] OUT: BytesSent=%llu InFlight=%u InFlightMax=%u CWnd=%u SSThresh=%u ConnFC=%llu ISB=%llu PostedBytes=%llu SRtt=%u"
      },
      {
        "UniquenessHash": "55425e95-f2a7-6b0d-41e9-82bdeb5d9082",
        "TraceID": "ConnOutFlowStreamStats",
        "EncodingString": "[conn][%p] OUT: StreamFC=%llu StreamSendWindow=%llu"
      },
      {
        "UniquenessHash": "26dded12-d106-a37b-0903-9a3cb98e3618",
        "TraceID": "ConnPacketACKed",
        "EncodingString": "[conn][%p][TX][%llu] %hhu ACKed"
      },
      {
        "UniquenessHash": "8b0f23a1-b574-3b36-3ad7-fa8d7786695a",
        "TraceID": "ConnPacketLost",
        "EncodingString": "[conn][%p][TX][%llu] %hhu Lost: %hhu"
      },
      {
        "UniquenessHash": "af137df5-1055-7424-de16-65895d8d276b",
        "TraceID": "ConnPacketRecv",
        "EncodingString": "[conn][%p][RX][%llu] %c (%hu bytes)"
      },
      {
        "UniquenessHash": "8acd91f1-3c17-7458-fb5b-e3453f2825d3",
        "TraceID": "ConnPacketSent",
        "EncodingString": "[conn][%p][TX][%llu] %hhu (%hu bytes)"
      },
      {
        "UniquenessHash": "86c5e382-0fbb-1fd6-cdaa-a3d988861364",
        "TraceID": "ConnPacketStats",
        "EncodingString": "[conn][%p] STATS: SendTotalPackets=%llu SendSuspectedLostPackets=%llu SendSpuriousLostPackets=%llu RecvTotalPackets=%llu RecvReorderedPackets=%llu RecvDroppedPackets=%llu RecvDuplicatePackets=%llu RecvDecryptionFailures=%llu"
      },
      {
        "UniquenessHash": "c339eadc-2eef-8e45-4a51-1fc84a3c198e",
        "TraceID": "ConnPersistentCongestion",
        "EncodingString": "[conn][%p] Persistent congestion event"
      },
      {
        "UniquenessHash": "1774df63-d849-a89c-4a88-bf2ff1002e15",
        "TraceID": "ConnQueueSendFlush",
        "EncodingString": "[conn][%p] Queueing send flush, reason=%u"
      },
      {
        "UniquenessHash": "252598af-99d8-c9ea-9f14-dd07630a45b4",
        "TraceID": "ConnReadKeyUpdated",
        "EncodingString": "[conn][%p] Read Key Updated, %hhu."
      },
      {
        "UniquenessHash": "5eef16d4-a574-2e5c-62c1-d561f0040322",
        "TraceID": "ConnRecoveryExit",
        "EncodingString": "[conn][%p] Recovery complete"
      },
      {
        "UniquenessHash": "60a38bc0-4218-963b-507a-5d7cb5c08596",
        "TraceID": "ConnRegistered",
        "EncodingString": "[conn][%p] Registered with %p"
      },
      {
        "UniquenessHash": "57df3cb1-120c-282b-ea2a-f9ff854b5a76",
        "TraceID": "ConnRemoteAddrAdded",
        "EncodingString": "[conn][%p] New Remote IP: %!ADDR!"
      },
      {
        "UniquenessHash": "9ba874f3-1fe6-aef6-6d3b-5c9b8b9d8720",
        "TraceID": "ConnRundown",
        "EncodingString": "[conn][%p] Rundown, IsServer=%hu, CorrelationId=%llu"
      },
      {
        "UniquenessHash": "42b9c102-5000-2886-e38e-f8b94d09dfa1",
        "TraceID": "ConnScheduleState",
        "EncodingString": "[conn][%p] Scheduling: %u"
      },
      {
        "UniquenessHash": "78747bf9-56cb-052b-6f03-10d9a57749fa",
        "TraceID": "ConnServerResumeTicket",
        "EncodingString": "[conn][%p] Server app accepted resumption ticket"
      },
      {
        "UniquenessHash": "6eb1d989-e1ad-a6e1-76cc-26fe4a23a56e",
        "TraceID": "ConnSetTimer",
        "EncodingString": "[conn][%p] Setting %hhu, delay=%llu us"
      },
      {
        "UniquenessHash": "c1260e67-a879-a771-4273-78ed7f098da3",
        "TraceID": "ConnShutdownComplete",
        "EncodingString": "[conn][%p] Shutdown complete, PeerFailedToAcknowledged=%hhu."
      },
      {
        "UniquenessHash": "b1ef59fd-834d-2786-8b05-c14f32023aea",
        "TraceID": "ConnSourceCidAdded",
        "EncodingString": "[conn][%p] (SeqNum=%llu) New Source CID: %!CID!"
      },
      {
        "UniquenessHash": "65f1ff8d-810a-4f24-b2f6-817daf9275ef",
        "TraceID": "ConnSourceCidRemoved",
        "EncodingString": "[conn][%p] (SeqNum=%llu) Removed Source CID: %!CID!"
      },
      {
        "UniquenessHash": "262484c2-7385-f5dd-c3de-0bb48fe2ffea",
        "TraceID": "ConnSpuriousCongestion",
        "EncodingString": "[conn][%p] Spurious congestion event"
      },
      {
        "UniquenessHash": "8a578804-829f-fb41-f1d7-f4b5c356a328",
        "TraceID": "ConnStats",
        "EncodingString": "[conn][%p] STATS: SRtt=%u CongestionCount=%u PersistentCongestionCount=%u SendTotalBytes=%llu RecvTotalBytes=%llu CongestionWindow=%u"
      },
      {
        "UniquenessHash": "421b9353-bbea-5599-f173-5911d85a776e",
        "TraceID": "ConnTransportShutdown",
        "EncodingString": "[conn][%p] Transport Shutdown: %llu (Remote=%hhu) (QS=%hhu)"
      },
      {
        "UniquenessHash": "2c7b6642-2b16-6fdb-2e81-f932dca249e3",
        "TraceID": "ConnUnregistered",
        "EncodingString": "[conn][%p] Unregistered from %p"
      },
      {
        "UniquenessHash": "8fbe1b93-5e48-0738-c64d-8e60a387bc13",
        "TraceID": "ConnVersionSet",
        "EncodingString": "[conn][%p] QUIC Version: %u"
      },
      {
        "UniquenessHash": "d94a73fc-1f40-d653-9753-35f107a8db2a",
        "TraceID": "ConnVNEOtherVersionList",
        "EncodingString": "[conn][%p] VerInfo Other Versions List: %!VNL!"
      },
      {
        "UniquenessHash": "15379a50-c581-3086-043e-53167a6b3fd6",
        "TraceID": "ConnWriteKeyUpdated",
        "EncodingString": "[conn][%p] Write Key Updated, %hhu."
      },
      {
        "UniquenessHash": "4e785757-b1de-e65c-a7b1-7ac868748434",
        "TraceID": "CryptoDump",
        "EncodingString": "[conn][%p] QS:%u MAX:%u UNA:%u NXT:%u RECOV:%u-%u"
      },
      {
        "UniquenessHash": "c2f15df5-6ae8-de48-4875-35d291565d96",
        "TraceID": "CryptoDumpUnacked",
        "EncodingString": "[conn][%p]   unACKed: [%llu, %llu]"
      },
      {
        "UniquenessHash": "e6984e8e-3408-1b5f-b0a0-7d8f293c6623",
        "TraceID": "CryptoDumpUnacked2",
        "EncodingString": "[conn][%p]   unACKed: [%llu, %u]"
      },
      {
        "UniquenessHash": "fe4d4428-c697-f073-1d9e-e0441b1a8f45",
        "TraceID": "CryptoNotReady",
        "EncodingString": "[conn][%p] No complete TLS messages to process"
      },
      {
        "UniquenessHash": "ab194a75-9835-d231-9336-628397e466cc",
        "TraceID": "CryptoStateDiscard",
        "EncodingString": "[conn][%p] TLS state no longer needed"
      },
      {
        "UniquenessHash": "cfc6e146-0966-e783-5344-2ea4afd4d692",
        "TraceID": "CustomCertValidationPending",
        "EncodingString": "[conn][%p] Custom cert validation is pending"
      },
      {
        "UniquenessHash": "3aed23c0-7540-7e83-e8ba-2530dd6837f8",
        "TraceID": "CustomCertValidationSuccess",
        "EncodingString": "[conn][%p] Custom cert validation succeeded"
      },
      {
        "UniquenessHash": "886942eb-0bdc-fffd-0a3b-e2ea639228bb",
        "TraceID": "DatagramReceiveEnableUpdated",
        "EncodingString": "[conn][%p] Updated datagram receive enabled to %hhu"
      },
      {
<<<<<<< HEAD
        "UniquenessHash": "d68a3d43-333c-e62d-ec53-bb88a64aa2f4",
        "TraceID": "DataPathInitialized",
        "EncodingString": "[data] Initialized, DatapathFeatures=%u"
      },
      {
        "UniquenessHash": "71276afe-f6b2-286a-bc47-a9d4176e00a3",
        "TraceID": "RegistrationCreated",
        "EncodingString": "[ reg][%p] Created, AppName=%s"
=======
        "UniquenessHash": "02aca78b-b8be-4340-6f05-e81c018e6625",
        "TraceID": "DatagramSendQueued",
        "EncodingString": "[conn][%p] Datagram [%p] queued with %llu bytes (flags 0x%x)"
>>>>>>> 19fc4d70
      },
      {
        "UniquenessHash": "61e4bec5-f94e-a8cd-1c05-04b24a1c89ff",
        "TraceID": "DatagramSendShutdown",
        "EncodingString": "[conn][%p] Datagram send shutdown"
      },
      {
        "UniquenessHash": "152723b4-2b46-a936-ffaf-9cc429e8e66f",
        "TraceID": "DatagramSendStateChanged",
        "EncodingString": "[conn][%p] Indicating DATAGRAM_SEND_STATE_CHANGED to %u"
      },
      {
        "UniquenessHash": "1cde4174-4172-15b7-b59b-dcbb6410b43a",
        "TraceID": "DatapathCreated",
        "EncodingString": "[data][%p] Created, local=%!ADDR!, remote=%!ADDR!"
      },
      {
        "UniquenessHash": "f5328bae-6bcb-72fc-a6fd-89b44261a85b",
        "TraceID": "DatapathDestroyed",
        "EncodingString": "[data][%p] Destroyed"
      },
      {
        "UniquenessHash": "977ca100-03bb-010a-09ab-0a04d33a7dfd",
        "TraceID": "DatapathDropAllocRecvBufferFailure",
        "EncodingString": "[%p] Couldn't allocate receive buffers."
      },
      {
        "UniquenessHash": "a3d48581-00d1-fbbf-3ede-f8e9a4a22187",
        "TraceID": "DatapathDropAllocRecvContextFailure",
        "EncodingString": "[%p] Couldn't allocate receive context."
      },
      {
        "UniquenessHash": "b503f2a8-8676-cb38-1cab-733b1b6168c4",
        "TraceID": "DatapathDropEmptyMdl",
        "EncodingString": "[%p] Dropping datagram with empty mdl."
      },
      {
        "UniquenessHash": "177e3d8f-353c-329c-6b7c-638649a7d3ef",
        "TraceID": "DatapathDropMdlMapFailure",
        "EncodingString": "[%p] Failed to map MDL chain"
      },
      {
        "UniquenessHash": "93ba4ba0-a056-754c-13bd-4d57d0f1d5f4",
        "TraceID": "DatapathDropMissingInfo",
        "EncodingString": "[%p] Dropping datagram missing IP_PKTINFO/IP_RECVERR."
      },
      {
        "UniquenessHash": "e2a52ac0-8148-8ba4-8ea5-bab2cbf1a43c",
        "TraceID": "DatapathDropTooBig",
        "EncodingString": "[%p] Dropping datagram with too many bytes (%llu)."
      },
      {
        "UniquenessHash": "2b127bfd-4623-d1ad-f438-977d808c9514",
        "TraceID": "DatapathError",
        "EncodingString": "[data][%p] ERROR, %s."
      },
      {
        "UniquenessHash": "17f0621a-2b85-e04d-3ff1-a2b62cef0bf5",
        "TraceID": "DatapathErrorStatus",
        "EncodingString": "[data][%p] ERROR, %u, %s."
      },
      {
        "UniquenessHash": "b940eb8b-74ec-f569-8167-e95ccc36510e",
        "TraceID": "DatapathFragmented",
        "EncodingString": "[%p] Dropping datagram with fragmented MDL."
      },
      {
        "UniquenessHash": "d68a3d43-333c-e62d-ec53-bb88a64aa2f4",
        "TraceID": "DataPathInitialized",
        "EncodingString": "[data] Initialized, DatapathFeatures=%u"
      },
      {
        "UniquenessHash": "379a72cf-af97-5535-180f-f644b7513c0c",
        "TraceID": "DatapathMissingInfo",
        "EncodingString": "[data][%p] WSARecvMsg completion is missing IP_PKTINFO"
      },
      {
        "UniquenessHash": "6eeae539-95db-bea9-7e36-8635006dae40",
        "TraceID": "DatapathOpenTcpSocketFailed",
        "EncodingString": "[data] RSS helper socket failed to open, 0x%x"
      },
      {
        "UniquenessHash": "3fa7bab2-3b0c-9bb8-549d-167f35ace387",
        "TraceID": "DatapathOpenTcpSocketFailedAsync",
        "EncodingString": "[data] RSS helper socket failed to open (async), 0x%x"
      },
      {
        "UniquenessHash": "78b2984b-b937-3b8e-7684-9339d9267135",
        "TraceID": "DatapathOpenUdpSocketFailed",
        "EncodingString": "[data] UDP send segmentation helper socket failed to open, 0x%x"
      },
      {
        "UniquenessHash": "b68b4500-98ad-8200-72d3-788a4f0af3d1",
        "TraceID": "DatapathOpenUdpSocketFailedAsync",
        "EncodingString": "[data] UDP send segmentation helper socket failed to open (async), 0x%x"
      },
      {
        "UniquenessHash": "1ba702fe-3407-9bab-a2bf-4f694b478ac0",
        "TraceID": "DatapathQueryRecvMaxCoalescedSizeFailed",
        "EncodingString": "[data] Query for UDP_RECV_MAX_COALESCED_SIZE failed, 0x%x"
      },
      {
        "UniquenessHash": "5af86e1e-9f51-cd58-2506-9b88ac659923",
        "TraceID": "DatapathQueryRecvMaxCoalescedSizeFailedAsync",
        "EncodingString": "[data] Query for UDP_RECV_MAX_COALESCED_SIZE failed (async), 0x%x"
      },
      {
        "UniquenessHash": "86f0cb85-ebae-d293-4103-fb695920b86c",
        "TraceID": "DatapathQueryRssProcessorInfoFailed",
        "EncodingString": "[data] Query for SIO_QUERY_RSS_SCALABILITY_INFO failed, 0x%x"
      },
      {
        "UniquenessHash": "89ed61ea-4393-6369-8aeb-35d7b01a2b02",
        "TraceID": "DatapathQueryRssScalabilityInfoFailed",
        "EncodingString": "[data] Query for SIO_QUERY_RSS_SCALABILITY_INFO failed, 0x%x"
      },
      {
        "UniquenessHash": "74f297f4-8e97-b395-7e1b-bf46a620caa1",
        "TraceID": "DatapathQueryRssScalabilityInfoFailedAsync",
        "EncodingString": "[data] Query for SIO_QUERY_RSS_SCALABILITY_INFO failed (async), 0x%x"
      },
      {
        "UniquenessHash": "fd2c68c0-8a5e-b4bf-9d40-937c67e99fdd",
        "TraceID": "DatapathQueryUdpSegmentFailed",
        "EncodingString": "[data] Query for UDP_SEGMENT failed, 0x%x"
      },
      {
        "UniquenessHash": "e9dcd981-9b8a-a04f-303a-c3acf58a93eb",
        "TraceID": "DatapathQueryUdpSendMsgFailed",
        "EncodingString": "[data] Query for UDP_SEND_MSG_SIZE failed, 0x%x"
      },
      {
        "UniquenessHash": "26a5e3a8-910f-4058-923c-97ea977107b0",
        "TraceID": "DatapathQueryUdpSendMsgFailedAsync",
        "EncodingString": "[data] Query for UDP_SEND_MSG_SIZE failed (async), 0x%x"
      },
      {
        "UniquenessHash": "3b8a506d-ede0-3c3b-7c31-83127acebfc6",
        "TraceID": "DatapathRecv",
        "EncodingString": "[data][%p] Recv %u bytes (segment=%hu) Src=%!ADDR! Dst=%!ADDR!"
      },
      {
        "UniquenessHash": "e5973396-4dc6-d94f-5d67-921952ed35a5",
        "TraceID": "DatapathRecvEmpty",
        "EncodingString": "[data][%p] Dropping datagram with empty payload."
      },
      {
        "UniquenessHash": "8c0dc882-517e-cd8f-df0b-0b892d83bb00",
        "TraceID": "DatapathResolveHostNameFailed",
        "EncodingString": "[%p] Couldn't resolve hostname '%s' to an IP address"
      },
      {
        "UniquenessHash": "d61f461f-19e4-23db-3546-54de3c8ce838",
        "TraceID": "DataPathRundown",
        "EncodingString": "[data] Rundown, DatapathFeatures=%u"
      },
      {
        "UniquenessHash": "20cf52f5-ef36-a45b-6a54-29e5eaac7f19",
        "TraceID": "DatapathSend",
        "EncodingString": "[data][%p] Send %u bytes in %hhu buffers (segment=%hu) Dst=%!ADDR!, Src=%!ADDR!"
      },
      {
        "UniquenessHash": "4f1e0892-0852-480e-71db-5b9bb377aabc",
        "TraceID": "DatapathShutDownComplete",
        "EncodingString": "[data][%p] Shut down (complete)"
      },
      {
        "UniquenessHash": "313a165a-4ec1-9450-6b07-56ed0db4c004",
        "TraceID": "DatapathShutDownReturn",
        "EncodingString": "[data][%p] Shut down (return)"
      },
      {
        "UniquenessHash": "a07c9538-e6d7-3c41-1367-ce58f2df4d9e",
        "TraceID": "DatapathTooLarge",
        "EncodingString": "[data][%p] Received larger than expected datagram from %!ADDR!"
      },
      {
        "UniquenessHash": "29acd049-f710-a71e-1271-698510cfc519",
        "TraceID": "DatapathUnreachableMsg",
        "EncodingString": "[sock][%p] Unreachable error from %!ADDR!"
      },
      {
        "UniquenessHash": "381ba642-ea84-5bf3-aeea-543fe5c5e9b5",
        "TraceID": "DatapathUnreachableWithError",
        "EncodingString": "[data][%p] Received unreachable error (0x%x) from %!ADDR!"
      },
      {
        "UniquenessHash": "9ab36cd5-f082-c444-283c-9b8354ecedb5",
        "TraceID": "DatapathUroExceeded",
        "EncodingString": "[%p] Exceeded URO preallocation capacity."
      },
      {
        "UniquenessHash": "fc873bff-2380-b7f7-a8be-4ff93b6d72d7",
        "TraceID": "DatapathUroPreallocExceeded",
        "EncodingString": "[data][%p] Exceeded URO preallocation capacity."
      },
      {
        "UniquenessHash": "244561c5-e612-a194-99af-e39c0b17c234",
        "TraceID": "DecodeTPAckDelayExponent",
        "EncodingString": "[conn][%p] TP: ACK Delay Exponent (%llu)"
      },
      {
        "UniquenessHash": "bcca8105-4c4b-0733-5277-ca216bcd792b",
        "TraceID": "DecodeTPCibirEncoding",
        "EncodingString": "[conn][%p] TP: CIBIR Encoding (%llu length, %llu offset)"
      },
      {
        "UniquenessHash": "4c903962-3302-75ab-6ed6-52c50fb560a8",
        "TraceID": "DecodeTPCIDLimit",
        "EncodingString": "[conn][%p] TP: Connection ID Limit (%llu)"
      },
      {
        "UniquenessHash": "bf16a511-be08-e9ca-915f-5e5c834d5ca6",
        "TraceID": "DecodeTPDisable1RttEncryption",
        "EncodingString": "[conn][%p] TP: Disable 1-RTT Encryption"
      },
      {
        "UniquenessHash": "bd9900ec-ea63-19c7-b852-d50c250f7441",
        "TraceID": "DecodeTPDisableActiveMigration",
        "EncodingString": "[conn][%p] TP: Disable Active Migration"
      },
      {
        "UniquenessHash": "17e21ccd-6314-9850-c892-6fc71b4e2339",
        "TraceID": "DecodeTPIdleTimeout",
        "EncodingString": "[conn][%p] TP: Idle Timeout (%llu ms)"
      },
      {
        "UniquenessHash": "6569e950-f497-9d07-72d6-1811ecdb4b8e",
        "TraceID": "DecodeTPInitialSourceCID",
        "EncodingString": "[conn][%p] TP: Initial Source Connection ID (%s)"
      },
      {
        "UniquenessHash": "718ed4d4-ace9-2e3d-2f3b-c61bc224c852",
        "TraceID": "DecodeTPInitMaxData",
        "EncodingString": "[conn][%p] TP: Max Data (%llu bytes)"
      },
      {
        "UniquenessHash": "e4d0eb5f-0f76-f0ac-1c84-f306c642b9a6",
        "TraceID": "DecodeTPInitMaxStreamDataBidiLocal",
        "EncodingString": "[conn][%p] TP: Max Local Bidirectional Stream Data (%llu bytes)"
      },
      {
        "UniquenessHash": "8ed9301a-b13d-9983-f34c-d2d124a7a3f1",
        "TraceID": "DecodeTPInitMaxStreamDataBidiRemote",
        "EncodingString": "[conn][%p] TP: Max Remote Bidirectional Stream Data (%llu bytes)"
      },
      {
        "UniquenessHash": "e4979e9a-74a5-15f2-adb0-2e79e72bac62",
        "TraceID": "DecodeTPInitMaxStreamDataBidiUni",
        "EncodingString": "[conn][%p] TP: Max Unidirectional Stream Data (%llu)"
      },
      {
        "UniquenessHash": "f610329d-1292-7a18-4a2d-b745ecf7d4b7",
        "TraceID": "DecodeTPMaxAckDelay",
        "EncodingString": "[conn][%p] TP: Max ACK Delay (%llu ms)"
      },
      {
        "UniquenessHash": "a8590572-737f-3dd9-d415-f1f9c63ab68b",
        "TraceID": "DecodeTPMaxBidiStreams",
        "EncodingString": "[conn][%p] TP: Max Bidirectional Streams (%llu)"
      },
      {
        "UniquenessHash": "87156c11-9645-fbe7-66fe-c68ef5b80a18",
        "TraceID": "DecodeTPMaxDatagramFrameSize",
        "EncodingString": "[conn][%p] TP: Max Datagram Frame Size (%llu bytes)"
      },
      {
        "UniquenessHash": "dcdc839f-72fd-686f-4a16-b070ed7bea5f",
        "TraceID": "DecodeTPMaxUdpPayloadSize",
        "EncodingString": "[conn][%p] TP: Max Udp Payload Size (%llu bytes)"
      },
      {
        "UniquenessHash": "0120457e-9a38-b234-ef17-ec3bd85790ec",
        "TraceID": "DecodeTPMaxUniStreams",
        "EncodingString": "[conn][%p] TP: Max Unidirectional Streams (%llu)"
      },
      {
        "UniquenessHash": "94dce213-922c-7a7e-d752-7af836a806ab",
        "TraceID": "DecodeTPMinAckDelay",
        "EncodingString": "[conn][%p] TP: Min ACK Delay (%llu us)"
      },
      {
        "UniquenessHash": "0f20e85c-c2f2-44e2-9762-7044995c647d",
        "TraceID": "DecodeTPOriginalDestinationCID",
        "EncodingString": "[conn][%p] TP: Original Connection Destination ID (%s)"
      },
      {
        "UniquenessHash": "f922e6c2-c8b5-7e24-b451-55dd6c348335",
        "TraceID": "DecodeTPPreferredAddress",
        "EncodingString": "[conn][%p] TP: Preferred Address"
      },
      {
        "UniquenessHash": "95f4176f-e0b5-1420-53d9-44e244c44ea5",
        "TraceID": "DecodeTPReserved",
        "EncodingString": "[conn][%p] TP: Reserved ID %llu, length %hu"
      },
      {
        "UniquenessHash": "f9c309de-adae-2892-8f3b-5ecb036737c9",
        "TraceID": "DecodeTPRetrySourceCID",
        "EncodingString": "[conn][%p] TP: Retry Source Connection ID (%s)"
      },
      {
        "UniquenessHash": "822613a7-cc7e-334a-8e53-483b30217cea",
        "TraceID": "DecodeTPStart",
        "EncodingString": "[conn][%p] Decoding Transport Parameters (Server = %hhu) (%hu bytes)"
      },
      {
        "UniquenessHash": "22774447-fb97-c333-ea55-96d7234b806f",
        "TraceID": "DecodeTPStatelessResetToken",
        "EncodingString": "[conn][%p] TP: Stateless Reset Token (%s)"
      },
      {
        "UniquenessHash": "f1d31c20-28ed-b67e-9b71-05c7763658de",
        "TraceID": "DecodeTPUnknown",
        "EncodingString": "[conn][%p] TP: Unknown ID %llu, length %hu"
      },
      {
        "UniquenessHash": "0cffe1cb-49d2-ac2b-79ff-a691bdd7d53b",
        "TraceID": "DecodeTPVersionNegotiationInfo",
        "EncodingString": "[conn][%p] TP: Version Negotiation Info (%hu bytes)"
      },
      {
        "UniquenessHash": "d4b170ec-6aac-e1b9-65d2-980190c166b8",
        "TraceID": "DecryptOldKey",
        "EncodingString": "[conn][%p] Using old key to decrypt"
      },
      {
        "UniquenessHash": "3405b409-bdc8-a1c4-cc9a-6dc3c0f86f01",
        "TraceID": "DeferDatagram",
        "EncodingString": "[conn][%p] Deferring datagram (type=%hu)"
      },
      {
        "UniquenessHash": "b5551d75-2b95-b9d9-98f7-36215d5364b0",
        "TraceID": "Disable1RttEncrytionUpdated",
        "EncodingString": "[conn][%p] Updated disable 1-RTT encrytption to %hhu"
      },
      {
        "UniquenessHash": "6501738d-0b97-8289-8e1d-54274fae4f1d",
        "TraceID": "DiscardKeyType",
        "EncodingString": "[conn][%p] Discarding key type = %hhu"
      },
      {
        "UniquenessHash": "c53376e2-b465-d6a1-047c-4e5e64c263af",
        "TraceID": "DrainCrypto",
        "EncodingString": "[conn][%p] Draining %u crypto bytes"
      },
      {
        "UniquenessHash": "d276c997-5dfb-645e-b54a-7ec567967851",
        "TraceID": "EncodeMaxDatagramFrameSize",
        "EncodingString": "[conn][%p] TP: Max Datagram Frame Size (%llu bytes)"
      },
      {
        "UniquenessHash": "0101cc93-9665-3cc3-b1ea-2a6be959530b",
        "TraceID": "EncodeTPAckDelayExponent",
        "EncodingString": "[conn][%p] TP: ACK Delay Exponent (%llu)"
      },
      {
        "UniquenessHash": "aaf030f3-46be-72b4-807a-08aea8ec0362",
        "TraceID": "EncodeTPCibirEncoding",
        "EncodingString": "[conn][%p] TP: CIBIR Encoding (%llu length, %llu offset)"
      },
      {
        "UniquenessHash": "a9ef9690-4a65-72f7-40ad-f09fd6976881",
        "TraceID": "EncodeTPCIDLimit",
        "EncodingString": "[conn][%p] TP: Connection ID Limit (%llu)"
      },
      {
        "UniquenessHash": "00dd319f-d948-bd6b-e480-9188c53a9eb7",
        "TraceID": "EncodeTPDisable1RttEncryption",
        "EncodingString": "[conn][%p] TP: Disable 1-RTT Encryption"
      },
      {
        "UniquenessHash": "88f5bfbe-85c2-0a8e-869d-669c1f347170",
        "TraceID": "EncodeTPDisableMigration",
        "EncodingString": "[conn][%p] TP: Disable Active Migration"
      },
      {
        "UniquenessHash": "413f5682-4110-fabc-1552-daf76011b827",
        "TraceID": "EncodeTPEnd",
        "EncodingString": "[conn][%p] Encoded %hu bytes for QUIC TP"
      },
      {
        "UniquenessHash": "a0423f9f-5528-282d-de58-b90aea239e3f",
        "TraceID": "EncodeTPIdleTimeout",
        "EncodingString": "[conn][%p] TP: Idle Timeout (%llu ms)"
      },
      {
        "UniquenessHash": "c212483c-4211-8603-5f60-6773b67d2622",
        "TraceID": "EncodeTPInitMaxData",
        "EncodingString": "[conn][%p] TP: Max Data (%llu bytes)"
      },
      {
        "UniquenessHash": "1cf3e10e-79dd-5aed-6c1c-f0675514be81",
        "TraceID": "EncodeTPInitMaxStreamDataBidiLocal",
        "EncodingString": "[conn][%p] TP: Max Local Bidirectional Stream Data (%llu bytes)"
      },
      {
        "UniquenessHash": "e9eaf5c8-bdb6-bd4e-beca-4207cd1fef91",
        "TraceID": "EncodeTPInitMaxStreamDataBidiRemote",
        "EncodingString": "[conn][%p] TP: Max Remote Bidirectional Stream Data (%llu bytes)"
      },
      {
        "UniquenessHash": "24ac7692-c735-f737-d7d6-c3f65d595b67",
        "TraceID": "EncodeTPInitMaxStreamUni",
        "EncodingString": "[conn][%p] TP: Max Unidirectional Stream Data (%llu)"
      },
      {
        "UniquenessHash": "38340c32-a630-64c1-b93a-b1e7ca40397e",
        "TraceID": "EncodeTPMaxAckDelay",
        "EncodingString": "[conn][%p] TP: Max ACK Delay (%llu ms)"
      },
      {
        "UniquenessHash": "c5697d69-e02a-7775-a151-c34f748320aa",
        "TraceID": "EncodeTPMaxBidiStreams",
        "EncodingString": "[conn][%p] TP: Max Bidirectional Streams (%llu)"
      },
      {
        "UniquenessHash": "7ccb258f-6f1d-cdd4-761c-8b098b4fb5b6",
        "TraceID": "EncodeTPMaxUdpPayloadSize",
        "EncodingString": "[conn][%p] TP: Max Udp Payload Size (%llu bytes)"
      },
      {
        "UniquenessHash": "6154341e-5b61-63c0-da65-a3e9fe9cb0e0",
        "TraceID": "EncodeTPMaxUniStreams",
        "EncodingString": "[conn][%p] TP: Max Unidirectional Streams (%llu)"
      },
      {
        "UniquenessHash": "2bcc548f-81c8-bf14-8378-f2c540783112",
        "TraceID": "EncodeTPMinAckDelay",
        "EncodingString": "[conn][%p] TP: Min ACK Delay (%llu us)"
      },
      {
        "UniquenessHash": "a10dde76-0ba2-2458-5f43-805105fa2127",
        "TraceID": "EncodeTPOriginalCID",
        "EncodingString": "[conn][%p] TP: Initial Source Connection ID (%s)"
      },
      {
        "UniquenessHash": "6de9e23c-7651-edb6-1005-247aef18aae3",
        "TraceID": "EncodeTPOriginalDestinationCID",
        "EncodingString": "[conn][%p] TP: Original Destination Connection ID (%s)"
      },
      {
        "UniquenessHash": "7ae85c8f-532c-c622-19be-a82d9002385d",
        "TraceID": "EncodeTPPreferredAddress",
        "EncodingString": "[conn][%p] TP: Preferred Address"
      },
      {
        "UniquenessHash": "214be45a-42ba-44e1-05c2-f82f3200e671",
        "TraceID": "EncodeTPRetrySourceCID",
        "EncodingString": "[conn][%p] TP: Retry Source Connection ID (%s)"
      },
      {
        "UniquenessHash": "0e57e530-870c-7ba0-5b7b-5da31f55dc03",
        "TraceID": "EncodeTPStart",
        "EncodingString": "[conn][%p] Encoding Transport Parameters (Server = %hhu)"
      },
      {
        "UniquenessHash": "c5a96b84-829e-1140-85af-18ab6924eb23",
        "TraceID": "EncodeTPStatelessResetToken",
        "EncodingString": "[conn][%p] TP: Stateless Reset Token (%s)"
      },
      {
        "UniquenessHash": "4650353e-149e-c99a-1ab8-9b7e6a1e698e",
        "TraceID": "EncodeTPTest",
        "EncodingString": "[conn][%p] TP: TEST TP (Type %hu, Length %hu)"
      },
      {
<<<<<<< HEAD
        "UniquenessHash": "02c2201b-fb0a-daed-b336-7d413eeed4f7",
        "TraceID": "CibirIdSet",
        "EncodingString": "[conn][%p] CIBIR ID set (len %hhu, offset %hhu)"
      },
      {
        "UniquenessHash": "87c499a7-b21e-c2df-9d11-9176e9730676",
        "TraceID": "ApplySettings",
        "EncodingString": "[conn][%p] Applying new settings"
=======
        "UniquenessHash": "efc12508-e546-ff7a-e943-829ad204f871",
        "TraceID": "EncodeTPVersionNegotiationExt",
        "EncodingString": "[conn][%p] TP: Version Negotiation Extension (%u bytes)"
>>>>>>> 19fc4d70
      },
      {
        "UniquenessHash": "21a2e517-42a5-1d18-885f-8b57b79a2fba",
        "TraceID": "EventSilentDiscard",
        "EncodingString": "[strm][%p] Event silently discarded"
      },
      {
        "UniquenessHash": "d3e660d6-4f05-fd4d-e6e5-c8967d710df4",
        "TraceID": "FailedRouteResolution",
        "EncodingString": "[conn][%p] Processing failed route completion Path[%hhu]"
      },
      {
        "UniquenessHash": "5e023c07-7bc3-8b2f-76d0-4a38701cef2d",
        "TraceID": "FirstCidUsage",
        "EncodingString": "[conn][%p] First usage of SrcCid: %s"
      },
      {
        "UniquenessHash": "337f803e-406e-0817-5804-7273bf3a07ec",
        "TraceID": "FlowControlExhausted",
        "EncodingString": "[strm][%p] Flow control window exhausted!"
      },
      {
        "UniquenessHash": "6e5b39c0-03d0-5405-431a-9b3d0940496e",
        "TraceID": "ForceCidUpdate",
        "EncodingString": "[conn][%p] Forcing destination CID update"
      },
      {
        "UniquenessHash": "4e7f072c-3335-6eb0-dcca-13d3fdf87fe8",
        "TraceID": "ForceKeyUpdate",
        "EncodingString": "[conn][%p] Forcing key update"
      },
      {
        "UniquenessHash": "60343716-1a2c-e07a-f524-7337b986b581",
        "TraceID": "FrameLogAck",
        "EncodingString": "[%c][%cX][%llu]   ACK Largest:%llu Delay:%llu"
      },
      {
        "UniquenessHash": "9d787009-dbca-5770-1a52-ae3fd6dab643",
        "TraceID": "FrameLogAckEcn",
        "EncodingString": "[%c][%cX][%llu]     ECN [ECT0=%llu,ECT1=%llu,CE=%llu]"
      },
      {
        "UniquenessHash": "9a1e7c32-71f8-7bcb-6c77-4b43fccaea8c",
        "TraceID": "FrameLogAckEcnInvalid",
        "EncodingString": "[%c][%cX][%llu]     ECN [Invalid]"
      },
      {
        "UniquenessHash": "7470e68a-8ad6-563a-4957-76dc22e5deeb",
        "TraceID": "FrameLogAckFrequency",
        "EncodingString": "[%c][%cX][%llu]   ACK_FREQUENCY SeqNum:%llu PktTolerance:%llu MaxAckDelay:%llu IgnoreOrder:%hhu IgnoreCE:%hhu"
      },
      {
        "UniquenessHash": "262b3f95-1062-851d-c2d8-c46867da793b",
        "TraceID": "FrameLogAckFrequencyInvalid",
        "EncodingString": "[%c][%cX][%llu]   ACK_FREQUENCY [Invalid]"
      },
      {
        "UniquenessHash": "5ba172ab-0068-119f-d1d4-91b10fb61c9a",
        "TraceID": "FrameLogAckInvalid",
        "EncodingString": "[%c][%cX][%llu]   ACK [Invalid]"
      },
      {
        "UniquenessHash": "1e9cdd30-8c88-d373-75ed-935434f33791",
        "TraceID": "FrameLogAckInvalidBlock",
        "EncodingString": "[%c][%cX][%llu]     [Invalid Block]"
      },
      {
        "UniquenessHash": "b526352a-2e6f-49e9-8900-83a417ce4d7f",
        "TraceID": "FrameLogAckMultiBlock",
        "EncodingString": "[%c][%cX][%llu]     %llu - %llu"
      },
      {
        "UniquenessHash": "af66c908-a85d-0ce3-458c-3a3783481bf0",
        "TraceID": "FrameLogAckSingleBlock",
        "EncodingString": "[%c][%cX][%llu]     %llu"
      },
      {
        "UniquenessHash": "39592ea2-35f5-d3d5-efb2-d330fb4c400b",
        "TraceID": "FrameLogConnectionClose",
        "EncodingString": "[%c][%cX][%llu]   CONN_CLOSE ErrorCode:0x%llX FrameType:%llu"
      },
      {
        "UniquenessHash": "b927ee52-d216-17fd-4f2c-969019a36a4e",
        "TraceID": "FrameLogConnectionCloseApp",
        "EncodingString": "[%c][%cX][%llu]   CONN_CLOSE (App) ErrorCode:0x%llX"
      },
      {
        "UniquenessHash": "e1f15bbb-983a-15f1-c311-8a848849d956",
        "TraceID": "FrameLogConnectionCloseInvalid",
        "EncodingString": "[%c][%cX][%llu]   CONN_CLOSE [Invalid]"
      },
      {
        "UniquenessHash": "e00d36b1-f054-87c7-137a-db4257a08907",
        "TraceID": "FrameLogCrypto",
        "EncodingString": "[%c][%cX][%llu]   CRYPTO Offset:%llu Len:%hu"
      },
      {
        "UniquenessHash": "9e696311-7c42-7cd3-32ea-0840d880e794",
        "TraceID": "FrameLogCryptoInvalid",
        "EncodingString": "[%c][%cX][%llu]   CRYPTO [Invalid]"
      },
      {
        "UniquenessHash": "7776beb0-487f-f492-445d-f29eea30f8eb",
        "TraceID": "FrameLogDataBlocked",
        "EncodingString": "[%c][%cX][%llu]   DATA_BLOCKED Limit:%llu"
      },
      {
        "UniquenessHash": "43ad68ac-a2bb-2e93-d7da-364e3502e5fe",
        "TraceID": "FrameLogDataBlockedInvalid",
        "EncodingString": "[%c][%cX][%llu]   DATA_BLOCKED [Invalid]"
      },
      {
        "UniquenessHash": "a23b67c8-c2da-dfbe-2c86-728785bcdfb3",
        "TraceID": "FrameLogDatagram",
        "EncodingString": "[%c][%cX][%llu]   DATAGRAM Len:%hu"
      },
      {
        "UniquenessHash": "e447af81-8615-d95b-02a9-ba9dd4b1ea19",
        "TraceID": "FrameLogDatagramInvalid",
        "EncodingString": "[%c][%cX][%llu]   DATAGRAM [Invalid]"
      },
      {
        "UniquenessHash": "21385572-3391-c466-7f6d-369484b98bd9",
        "TraceID": "FrameLogHandshakeDone",
        "EncodingString": "[%c][%cX][%llu]   HANDSHAKE_DONE"
      },
      {
        "UniquenessHash": "d0932f9a-e8e8-65d9-692c-3bd379a86d58",
        "TraceID": "FrameLogImmediateAck",
        "EncodingString": "[%c][%cX][%llu]   IMMEDIATE_ACK"
      },
      {
        "UniquenessHash": "d4092823-1cdd-2c4d-acc6-ff7c87192a3d",
        "TraceID": "FrameLogMaxData",
        "EncodingString": "[%c][%cX][%llu]   MAX_DATA Max:%llu"
      },
      {
        "UniquenessHash": "c5cd2dbc-b096-c5e4-d241-8987ecc7c9ad",
        "TraceID": "FrameLogMaxDataInvalid",
        "EncodingString": "[%c][%cX][%llu]   MAX_DATA [Invalid]"
      },
      {
        "UniquenessHash": "3fa56e85-dbd2-f442-7f76-c4c011e23ecc",
        "TraceID": "FrameLogMaxStreamData",
        "EncodingString": "[%c][%cX][%llu]   MAX_STREAM_DATA ID:%llu Max:%llu"
      },
      {
        "UniquenessHash": "ebce62fa-177a-21f5-a9e6-be815e2088c7",
        "TraceID": "FrameLogMaxStreamDataInvalid",
        "EncodingString": "[%c][%cX][%llu]   MAX_STREAM_DATA [Invalid]"
      },
      {
        "UniquenessHash": "f7fb2211-5d39-8968-2543-8c80e5ba6953",
        "TraceID": "FrameLogMaxStreams",
        "EncodingString": "[%c][%cX][%llu]   MAX_STREAMS[%hu] Count:%llu"
      },
      {
        "UniquenessHash": "b79183c7-4d7b-0154-9625-ebf40a995883",
        "TraceID": "FrameLogMaxStreamsInvalid",
        "EncodingString": "[%c][%cX][%llu]   MAX_STREAMS [Invalid]"
      },
      {
        "UniquenessHash": "96006531-5a22-bb6d-5186-2b7b30de0d9e",
        "TraceID": "FrameLogNewConnectionID",
        "EncodingString": "[%c][%cX][%llu]   NEW_CONN_ID Seq:%llu RPT:%llu CID:%s Token:%s"
      },
      {
        "UniquenessHash": "d942cb64-cd25-abca-53fe-da7ffb3a63fa",
        "TraceID": "FrameLogNewConnectionIDInvalid",
        "EncodingString": "[%c][%cX][%llu]   NEW_CONN_ID [Invalid]"
      },
      {
        "UniquenessHash": "459e94e6-baab-6749-4df5-f26ad9b8b04b",
        "TraceID": "FrameLogNewToken",
        "EncodingString": "[%c][%cX][%llu]   NEW_TOKEN Length:%llu"
      },
      {
        "UniquenessHash": "12b5f9d8-e0a8-5b58-d80d-339e7a0d161a",
        "TraceID": "FrameLogNewTokenInvalid",
        "EncodingString": "[%c][%cX][%llu]   NEW_TOKEN [Invalid]"
      },
      {
        "UniquenessHash": "a6b615ee-e5e9-f437-c21a-c3c502f86000",
        "TraceID": "FrameLogPadding",
        "EncodingString": "[%c][%cX][%llu]   PADDING Len:%hu"
      },
      {
        "UniquenessHash": "230959d3-aa58-0944-8287-6120bebac2f0",
        "TraceID": "FrameLogPathChallenge",
        "EncodingString": "[%c][%cX][%llu]   PATH_CHALLENGE [%llu]"
      },
      {
        "UniquenessHash": "a145bb21-3f9f-bae4-04ae-a6f82319b86e",
        "TraceID": "FrameLogPathChallengeInvalid",
        "EncodingString": "[%c][%cX][%llu]   PATH_CHALLENGE [Invalid]"
      },
      {
        "UniquenessHash": "48bdfe8e-61dc-d2b1-c15b-cd1157a7f291",
        "TraceID": "FrameLogPathResponse",
        "EncodingString": "[%c][%cX][%llu]   PATH_RESPONSE [%llu]"
      },
      {
        "UniquenessHash": "98ece405-2862-63c3-ecf6-9f1cb067f3bb",
        "TraceID": "FrameLogPathResponseInvalid",
        "EncodingString": "[%c][%cX][%llu]   PATH_RESPONSE [Invalid]"
      },
      {
        "UniquenessHash": "4e057b3b-1d37-81dc-0b9d-e449ba9a5bbf",
        "TraceID": "FrameLogPing",
        "EncodingString": "[%c][%cX][%llu]   PING"
      },
      {
        "UniquenessHash": "47de738b-e1df-210a-5eff-181b82072815",
        "TraceID": "FrameLogResetStream",
        "EncodingString": "[%c][%cX][%llu]   RESET_STREAM ID:%llu ErrorCode:0x%llX FinalSize:%llu"
      },
      {
        "UniquenessHash": "0bf56511-3556-9f0d-5569-8b637eac8021",
        "TraceID": "FrameLogResetStreamInvalid",
        "EncodingString": "[%c][%cX][%llu]   RESET_STREAM [Invalid]"
      },
      {
        "UniquenessHash": "3bbb38a3-5d64-e257-3f3d-7cd00ece1b21",
        "TraceID": "FrameLogRetireConnectionID",
        "EncodingString": "[%c][%cX][%llu]   RETIRE_CONN_ID Seq:%llu"
      },
      {
        "UniquenessHash": "8524f407-db2b-201f-baed-6d6501147ee1",
        "TraceID": "FrameLogRetireConnectionIDInvalid",
        "EncodingString": "[%c][%cX][%llu]   RETIRE_CONN_ID [Invalid]"
      },
      {
        "UniquenessHash": "e4585b81-61e3-9b3b-5af6-cf17c4e95d81",
        "TraceID": "FrameLogStopSending",
        "EncodingString": "[%c][%cX][%llu]   STOP_SENDING ID:%llu Error:0x%llX"
      },
      {
        "UniquenessHash": "be7c0aac-6f80-d2b1-59c1-fb4be9ae9e45",
        "TraceID": "FrameLogStopSendingInvalid",
        "EncodingString": "[%c][%cX][%llu]   STOP_SENDING [Invalid]"
      },
      {
        "UniquenessHash": "49f8d2b4-bc9e-eefb-63a6-8bef8d094cb1",
        "TraceID": "FrameLogStream",
        "EncodingString": "[%c][%cX][%llu]   STREAM ID:%llu Offset:%llu Len:%hu"
      },
      {
        "UniquenessHash": "3833ebb3-0291-d071-2c18-fda51ed98872",
        "TraceID": "FrameLogStreamDataBlocked",
        "EncodingString": "[%c][%cX][%llu]   STREAM_DATA_BLOCKED ID:%llu Limit:%llu"
      },
      {
        "UniquenessHash": "5ff0a3bb-83fb-8d24-6353-c61e566d55f9",
        "TraceID": "FrameLogStreamDataBlockedInvalid",
        "EncodingString": "[%c][%cX][%llu]   STREAM_DATA_BLOCKED [Invalid]"
      },
      {
        "UniquenessHash": "e9932bc2-289d-ae3a-4e10-766ddb5a6fcc",
        "TraceID": "FrameLogStreamFin",
        "EncodingString": "[%c][%cX][%llu]   STREAM ID:%llu Offset:%llu Len:%hu Fin"
      },
      {
        "UniquenessHash": "9d86e647-b1c5-a5cf-dc18-5935327b0bdb",
        "TraceID": "FrameLogStreamInvalid",
        "EncodingString": "[%c][%cX][%llu]   STREAM [Invalid]"
      },
      {
        "UniquenessHash": "3005885e-f0f3-7417-59a0-c87f635ccb99",
        "TraceID": "FrameLogStreamsBlocked",
        "EncodingString": "[%c][%cX][%llu]   STREAMS_BLOCKED[%hu] ID:%llu"
      },
      {
        "UniquenessHash": "f8792c4a-d448-1f2d-ceba-3e2514d693c4",
        "TraceID": "FrameLogStreamsBlockedInvalid",
        "EncodingString": "[%c][%cX][%llu]   STREAMS_BLOCKED [Invalid]"
      },
      {
        "UniquenessHash": "0663ac49-e402-40ea-b23a-851ef032e5d5",
        "TraceID": "FrameLogUnknownType",
        "EncodingString": "[%c][%cX][%llu]   unknown frame (%llu)"
      },
      {
        "UniquenessHash": "03e79f57-89b7-b2d2-b13f-cb2f995b47cd",
        "TraceID": "GetPacketTypeFailure",
        "EncodingString": "[conn][%p] Failed to get packet type for control frames, 0x%x"
      },
      {
        "UniquenessHash": "eeb31991-927b-2f3c-bfb7-12b7dea50ead",
        "TraceID": "HandshakeConfirmedAck",
        "EncodingString": "[conn][%p] Handshake confirmed (ack)"
      },
      {
        "UniquenessHash": "1a99a1d4-e93f-590e-b9d2-766c6616680f",
        "TraceID": "HandshakeConfirmedFrame",
        "EncodingString": "[conn][%p] Handshake confirmed (frame)"
      },
      {
        "UniquenessHash": "fba5c72f-0c3d-f668-a88b-39e5e3e62cbd",
        "TraceID": "HandshakeConfirmedServer",
        "EncodingString": "[conn][%p] Handshake confirmed (server)"
      },
      {
        "UniquenessHash": "60d753ab-6710-fe16-e47d-37f046f5973c",
        "TraceID": "IgnoreCryptoFrame",
        "EncodingString": "[conn][%p] Ignoring received crypto after cleanup"
      },
      {
        "UniquenessHash": "9b430be7-b0f2-665f-5499-2558b9679b2b",
        "TraceID": "IgnoreFrameAfterClose",
        "EncodingString": "[conn][%p] Ignoring frame (%hhu) for already closed stream id = %llu"
      },
      {
        "UniquenessHash": "61c9329f-42bd-40dd-43cc-5b5c3fa2830b",
        "TraceID": "IgnoreRecvAfterAbort",
        "EncodingString": "[strm][%p] Ignoring received frame after receive abort"
      },
      {
        "UniquenessHash": "59f615c0-9861-8dc7-db5a-224ebc6336a5",
        "TraceID": "IgnoreRecvAfterClose",
        "EncodingString": "[strm][%p] Ignoring recv after close"
      },
      {
        "UniquenessHash": "b7d10598-79a4-31fa-8455-0d393b45c1e7",
        "TraceID": "IgnoreRecvFlush",
        "EncodingString": "[strm][%p] Ignoring recv flush (recv disabled)"
      },
      {
        "UniquenessHash": "1e752977-c5b3-6034-4b89-414f9c6ff50f",
        "TraceID": "IgnoreUnreachable",
        "EncodingString": "[conn][%p] Ignoring received unreachable event (inline)"
      },
      {
        "UniquenessHash": "5d5005c9-b064-899a-abec-29608ab4c745",
        "TraceID": "IncreaseRxBuffer",
        "EncodingString": "[strm][%p] Increasing max RX buffer size to %u (MinRtt=%u; TimeNow=%u; LastUpdate=%u)"
      },
      {
        "UniquenessHash": "9ed40f87-2b63-8343-5e37-2640d0a40e27",
        "TraceID": "IndicateConnected",
        "EncodingString": "[conn][%p] Indicating QUIC_CONNECTION_EVENT_CONNECTED (Resume=%hhu)"
      },
      {
        "UniquenessHash": "f8280555-5057-232c-bc7d-b3cdd8f840f5",
        "TraceID": "IndicateConnectionShutdownComplete",
        "EncodingString": "[conn][%p] Indicating QUIC_CONNECTION_EVENT_SHUTDOWN_COMPLETE"
      },
      {
        "UniquenessHash": "6cac678c-2cc7-84af-5059-9622332c579b",
        "TraceID": "IndicateDatagramReceived",
        "EncodingString": "[conn][%p] Indicating DATAGRAM_RECEIVED [len=%hu]"
      },
      {
        "UniquenessHash": "67a8d85c-7122-a922-2370-3f841ac174ed",
        "TraceID": "IndicateDatagramStateChanged",
        "EncodingString": "[conn][%p] Indicating QUIC_CONNECTION_EVENT_DATAGRAM_STATE_CHANGED [SendEnabled=%hhu] [MaxSendLength=%hu]"
      },
      {
        "UniquenessHash": "572f7bb6-23fa-8f9a-25cd-2098fb307a5c",
        "TraceID": "IndicateIdealProcChanged",
        "EncodingString": "[conn][%p] Indicating QUIC_CONNECTION_EVENT_IDEAL_PROCESSOR_CHANGED"
      },
      {
        "UniquenessHash": "537b9c54-10f5-965c-b3e5-6e6e5c66dc85",
        "TraceID": "IndicateIdealSendBuffer",
        "EncodingString": "[strm][%p] Indicating QUIC_STREAM_EVENT_IDEAL_SEND_BUFFER_SIZE = %llu"
      },
      {
        "UniquenessHash": "446a0073-26fb-eed7-4ed4-fa9838fbd654",
        "TraceID": "IndicatePeerAccepted",
        "EncodingString": "[strm][%p] Indicating QUIC_STREAM_EVENT_PEER_ACCEPTED"
      },
      {
        "UniquenessHash": "69bf030e-d811-6f6f-9b99-48c5b8571a4a",
        "TraceID": "IndicatePeerAddrChanged",
        "EncodingString": "[conn][%p] Indicating QUIC_CONNECTION_EVENT_PEER_ADDRESS_CHANGED"
      },
      {
        "UniquenessHash": "506a0bfb-88c2-6ef1-149b-8c6e2d9dd836",
        "TraceID": "IndicatePeerCertificateReceived",
        "EncodingString": "[conn][%p] Indicating QUIC_CONNECTION_EVENT_PEER_CERTIFICATE_RECEIVED (0x%x, 0x%x)"
      },
      {
        "UniquenessHash": "df8cd7bd-ef29-fc9c-b3e0-7dc89bee82d5",
        "TraceID": "IndicatePeerNeedStreams",
        "EncodingString": "[conn][%p] Indicating QUIC_CONNECTION_EVENT_PEER_NEEDS_STREAMS"
      },
      {
        "UniquenessHash": "87c746b1-6bb4-6173-0f4e-f918641d4b80",
        "TraceID": "IndicatePeerReceiveAborted",
        "EncodingString": "[strm][%p] Indicating QUIC_STREAM_EVENT_PEER_RECEIVE_ABORTED (0x%llX)"
      },
      {
        "UniquenessHash": "5b791afd-1ad0-2715-7c99-2671ee5be40e",
        "TraceID": "IndicatePeerSendAbort",
        "EncodingString": "[strm][%p] Indicating QUIC_STREAM_EVENT_PEER_SEND_ABORTED (0x%llX)"
      },
      {
        "UniquenessHash": "7b23cd90-0d41-8339-9622-e84277f95b5d",
        "TraceID": "IndicatePeerSendShutdown",
        "EncodingString": "[strm][%p] Indicating QUIC_STREAM_EVENT_PEER_SEND_SHUTDOWN"
      },
      {
        "UniquenessHash": "c5a168ed-97fa-1cb7-3c3f-15762d9e402a",
        "TraceID": "IndicatePeerStreamStarted",
        "EncodingString": "[conn][%p] Indicating QUIC_CONNECTION_EVENT_PEER_STREAM_STARTED [%p, 0x%x]"
      },
      {
        "UniquenessHash": "8c1a717b-f814-d6d9-3f2e-f1987be847d6",
        "TraceID": "IndicateResumed",
        "EncodingString": "[conn][%p] Indicating QUIC_CONNECTION_EVENT_RESUMED"
      },
      {
        "UniquenessHash": "920800a1-3a54-af40-19d9-fdfaf274a6d4",
        "TraceID": "IndicateResumptionTicketReceived",
        "EncodingString": "[conn][%p] Indicating QUIC_CONNECTION_EVENT_RESUMPTION_TICKET_RECEIVED"
      },
      {
        "UniquenessHash": "5d9c2923-02fa-cd5d-1329-6a4b2a81cf37",
        "TraceID": "IndicateSendCanceled",
        "EncodingString": "[strm][%p] Indicating QUIC_STREAM_EVENT_SEND_COMPLETE [%p] (Canceled)"
      },
      {
        "UniquenessHash": "a667dea0-1637-af92-3e52-b3d9824c4b35",
        "TraceID": "IndicateSendComplete",
        "EncodingString": "[strm][%p] Indicating QUIC_STREAM_EVENT_SEND_COMPLETE [%p]"
      },
      {
        "UniquenessHash": "e7d79111-7d5f-45a3-50b8-e4ca6de3c081",
        "TraceID": "IndicateSendShutdownComplete",
        "EncodingString": "[strm][%p] Indicating QUIC_STREAM_EVENT_SEND_SHUTDOWN_COMPLETE"
      },
      {
        "UniquenessHash": "5bda6698-e21b-b6c6-8eeb-1345b5b6fdb5",
        "TraceID": "IndicateShutdownByPeer",
        "EncodingString": "[conn][%p] Indicating QUIC_CONNECTION_EVENT_SHUTDOWN_INITIATED_BY_PEER [0x%llx]"
      },
      {
        "UniquenessHash": "2fbfe723-9f02-173c-6f00-d6910945fc2b",
        "TraceID": "IndicateShutdownByTransport",
        "EncodingString": "[conn][%p] Indicating QUIC_CONNECTION_EVENT_SHUTDOWN_INITIATED_BY_TRANSPORT [0x%x]"
      },
      {
        "UniquenessHash": "66dd140b-9fd3-eddc-e34c-cb81639e1aca",
        "TraceID": "IndicateStartComplete",
        "EncodingString": "[strm][%p] Indicating QUIC_STREAM_EVENT_START_COMPLETE [Status=0x%x ID=%llu Accepted=%hhu]"
      },
      {
        "UniquenessHash": "26bdd068-e9fa-9f1e-2d26-60dbed5c5080",
        "TraceID": "IndicateStreamsAvailable",
        "EncodingString": "[conn][%p] Indicating QUIC_CONNECTION_EVENT_STREAMS_AVAILABLE [bi=%hu uni=%hu]"
      },
      {
        "UniquenessHash": "8340b390-8b79-ab44-6593-7e449f0ec748",
        "TraceID": "IndicateStreamShutdownComplete",
        "EncodingString": "[strm][%p] Indicating QUIC_STREAM_EVENT_SHUTDOWN_COMPLETE [ConnectionShutdown=%hhu]"
      },
      {
        "UniquenessHash": "e98e6411-dfab-d3a6-e7bd-d1782209846d",
        "TraceID": "InteropTestStart",
        "EncodingString": "[ntrp] Test Start, Server: %s, Port: %hu, Tests: 0x%x."
      },
      {
        "UniquenessHash": "7368812e-a46d-0924-7643-009511288886",
        "TraceID": "InteropTestStop",
        "EncodingString": "[ntrp] Test Stop, Server: %s, Port: %hu, Tests: 0x%x, Negotiated Alpn: %s, Passed: %s."
      },
      {
        "UniquenessHash": "84d80052-65e2-9ca0-e282-dd91296c0987",
        "TraceID": "InvalidCongestionControlAlgorithm",
        "EncodingString": "[conn][%p] Unknown congestion control algorithm: %hu, fallback to Cubic"
      },
      {
        "UniquenessHash": "77212d61-9925-bec1-4c5b-749d4fff7279",
        "TraceID": "InvalidInitialPackets",
        "EncodingString": "[conn][%p] Aborting connection with invalid initial packets"
      },
      {
        "UniquenessHash": "7b311464-a259-71d2-ad45-dc4707dbefcc",
        "TraceID": "KeyChangeConfirmed",
        "EncodingString": "[conn][%p] Key change confirmed by peer"
      },
      {
        "UniquenessHash": "f72fef56-3f63-6d43-820a-b0f443526cc6",
        "TraceID": "LibraryAddRef",
        "EncodingString": "[ lib] AddRef"
      },
      {
        "UniquenessHash": "681db658-c247-7951-8110-1c361bf69097",
        "TraceID": "LibraryAssert",
        "EncodingString": "[ lib] ASSERT, %u:%s - %s."
      },
      {
        "UniquenessHash": "4574d3aa-0d58-420f-fa75-4b57a79d3fa8",
        "TraceID": "LibraryCidLengthSet",
        "EncodingString": "[ lib] CID Length = %hhu"
      },
      {
        "UniquenessHash": "2cbc406b-c1c0-ba4d-eee8-669f30330f4a",
        "TraceID": "LibraryError",
        "EncodingString": "[ lib] ERROR, %s."
      },
      {
        "UniquenessHash": "f8608b33-99de-87fb-58fc-7a0f6dfe385c",
        "TraceID": "LibraryErrorStatus",
        "EncodingString": "[ lib] ERROR, %u, %s."
      },
      {
        "UniquenessHash": "49364a79-a042-c58c-1024-f2b92b2bf039",
        "TraceID": "LibraryInitializedV2",
        "EncodingString": "[ lib] Initialized, PartitionCount=%u"
      },
      {
        "UniquenessHash": "80830820-d84f-0303-c862-a7d195fbca03",
        "TraceID": "LibraryInUse",
        "EncodingString": "[ lib] Now in use."
      },
      {
        "UniquenessHash": "99794e3f-6b9a-841b-214f-6ee4f630fa38",
        "TraceID": "LibraryLoadBalancingModeSet",
        "EncodingString": "[ lib] Updated load balancing mode = %hu"
      },
      {
        "UniquenessHash": "e6c3b194-e19d-d568-1157-675aba101620",
        "TraceID": "LibraryLoadBalancingModeSetAfterInUse",
        "EncodingString": "[ lib] Tried to change load balancing mode after library in use!"
      },
      {
        "UniquenessHash": "ae77005c-231d-7848-7e06-879ecbd5363d",
        "TraceID": "LibraryMsQuicClose",
        "EncodingString": "[ api] MsQuicClose"
      },
      {
        "UniquenessHash": "108ce8c8-296c-0dfd-9efc-9ed86bcb1c7d",
        "TraceID": "LibraryMsQuicOpenVersionEntry",
        "EncodingString": "[ api] MsQuicOpenVersion"
      },
      {
        "UniquenessHash": "fc39ba20-c315-583e-6b62-656fbbd3d077",
        "TraceID": "LibraryMsQuicOpenVersionExit",
        "EncodingString": "[ api] MsQuicOpenVersion, status=0x%x"
      },
      {
        "UniquenessHash": "9dbf9e05-d5cd-4ec3-ea93-fb33942ff968",
        "TraceID": "LibraryMsQuicOpenVersionNull",
        "EncodingString": "[ api] MsQuicOpenVersion, NULL"
      },
      {
        "UniquenessHash": "1799d6aa-33d5-cb09-2058-09b8369d852f",
        "TraceID": "LibraryNotInUse",
        "EncodingString": "[ lib] No longer in use."
      },
      {
        "UniquenessHash": "0a866453-c89b-e8b7-d853-8f975458d9a9",
        "TraceID": "LibraryRelease",
        "EncodingString": "[ lib] Release"
      },
      {
        "UniquenessHash": "71c0b89c-7bb8-4a53-be34-dd9a4170850c",
        "TraceID": "LibraryRetryMemoryLimitSet",
        "EncodingString": "[ lib] Updated retry memory limit = %hu"
      },
      {
        "UniquenessHash": "43bfaa48-1837-fff4-58c5-196814e7775c",
        "TraceID": "LibraryRundownV2",
        "EncodingString": "[ lib] Rundown, PartitionCount=%u"
      },
      {
        "UniquenessHash": "e1750b05-bb04-6a2d-d4d6-99892dd266cd",
        "TraceID": "LibrarySendRetryStateUpdated",
        "EncodingString": "[ lib] New SendRetryEnabled state, %hhu"
      },
      {
        "UniquenessHash": "58367e27-574f-14e0-4661-81f93cdb9e18",
        "TraceID": "LibraryServerInit",
        "EncodingString": "[ lib] Shared server state initializing"
      },
      {
        "UniquenessHash": "8b631421-6922-c7cf-8f9e-0b9ded090611",
        "TraceID": "LibrarySetSettings",
        "EncodingString": "[ lib] Setting new settings"
      },
      {
        "UniquenessHash": "ebf09e36-4ddd-dec8-19ef-35e6f7cdd691",
        "TraceID": "LibrarySettingsUpdated",
        "EncodingString": "[ lib] Settings %p Updated"
      },
      {
        "UniquenessHash": "5d4bb0a9-d10e-7ac9-a46a-dcfc5f7bf831",
        "TraceID": "LibraryStorageOpenFailed",
        "EncodingString": "[ lib] Failed to open global settings, 0x%x"
      },
      {
        "UniquenessHash": "afe681b2-a6aa-74e7-2687-629e9b38aa2a",
        "TraceID": "LibraryTestDatapathHooksSet",
        "EncodingString": "[ lib] Updated test datapath hooks"
      },
      {
        "UniquenessHash": "75aa07a5-b70c-1670-9f7b-cddc495a508c",
        "TraceID": "LibraryUninitialized",
        "EncodingString": "[ lib] Uninitialized"
      },
      {
        "UniquenessHash": "84804294-753f-9674-c22f-a6ce7f8c5f6c",
        "TraceID": "LibraryVerifierEnabled",
        "EncodingString": "[ lib] Verifing enabled for all!"
      },
      {
<<<<<<< HEAD
        "UniquenessHash": "aaf030f3-46be-72b4-807a-08aea8ec0362",
        "TraceID": "EncodeTPCibirEncoding",
        "EncodingString": "[conn][%p] TP: CIBIR Encoding (%llu length, %llu offset)"
      },
      {
        "UniquenessHash": "4650353e-149e-c99a-1ab8-9b7e6a1e698e",
        "TraceID": "EncodeTPTest",
        "EncodingString": "[conn][%p] TP: TEST TP (Type %hu, Length %hu)"
=======
        "UniquenessHash": "615f61f5-7a3e-def3-f522-de287d7aa749",
        "TraceID": "LibraryVerifierEnabledPerRegistration",
        "EncodingString": "[ lib] Verifing enabled, per-registration!"
>>>>>>> 19fc4d70
      },
      {
        "UniquenessHash": "c5092562-eb73-dded-1d42-ad7fdd896841",
        "TraceID": "LibraryVersion",
        "EncodingString": "[ lib] Version %u.%u.%u.%u"
      },
      {
        "UniquenessHash": "d1af42ed-141c-9600-a11e-61b6bfce2853",
        "TraceID": "ListenerCibirIdSet",
        "EncodingString": "[list][%p] CIBIR ID set (len %hhu, offset %hhu)"
      },
      {
        "UniquenessHash": "135ad665-a1b8-32ac-555d-8d1c65c94206",
        "TraceID": "ListenerCreated",
        "EncodingString": "[list][%p] Created, Registration=%p"
      },
      {
        "UniquenessHash": "c1f29de0-fe00-6ea3-b33e-690fb6e099d4",
        "TraceID": "ListenerDestroyed",
        "EncodingString": "[list][%p] Destroyed"
      },
      {
        "UniquenessHash": "c11d30b9-28c1-6e74-528e-d5660eebfcc9",
        "TraceID": "ListenerError",
        "EncodingString": "[list][%p] ERROR, %s."
      },
      {
        "UniquenessHash": "f41800cd-1b46-84fe-faac-464cd08343fe",
        "TraceID": "ListenerErrorStatus",
        "EncodingString": "[list][%p] ERROR, %u, %s."
      },
      {
        "UniquenessHash": "f27f1ff0-edfe-bf39-708a-f9da7a2b4d3d",
        "TraceID": "ListenerIndicateNewConnection",
        "EncodingString": "[list][%p] Indicating NEW_CONNECTION %p"
      },
      {
        "UniquenessHash": "4687c526-98b4-7014-5ab2-6cf89e76f504",
        "TraceID": "ListenerIndicateStopComplete",
        "EncodingString": "[list][%p] Indicating STOP_COMPLETE"
      },
      {
        "UniquenessHash": "516f74f8-8802-7cdb-d034-3fa2e41d42c0",
        "TraceID": "ListenerRundown",
        "EncodingString": "[list][%p] Rundown, Registration=%p"
      },
      {
        "UniquenessHash": "9b2d757a-63f3-549c-eff6-53512cd8b811",
        "TraceID": "ListenerStarted",
        "EncodingString": "[list][%p] Started, Binding=%p, LocalAddr=%!ADDR!, ALPN=%!ALPN!"
      },
      {
        "UniquenessHash": "da94a1b4-7135-7fd3-9216-36a5faf1ed7a",
        "TraceID": "ListenerStopped",
        "EncodingString": "[list][%p] Stopped"
      },
      {
        "UniquenessHash": "3d930671-e549-968b-fcba-6e7691ee9678",
        "TraceID": "LocalCloseStopSending",
        "EncodingString": "[strm][%p] Closed locally (stop sending)"
      },
      {
        "UniquenessHash": "39d13f61-96a0-c66a-a1f7-3174e5fa775e",
        "TraceID": "LocalInterfaceSet",
        "EncodingString": "[conn][%p] Local interface set to %u"
      },
      {
        "UniquenessHash": "dec52d9e-7e72-e564-5939-e9ea18608def",
        "TraceID": "LogPacketLongHeader",
        "EncodingString": "[%c][%cX][%llu] LH Ver:0x%x DestCid:%s SrcCid:%s Type:%s (Payload %hu bytes)"
      },
      {
        "UniquenessHash": "bbda1fb7-53e6-9422-0733-3fb647dc08c2",
        "TraceID": "LogPacketLongHeaderInitial",
        "EncodingString": "[%c][%cX][%llu] LH Ver:0x%x DestCid:%s SrcCid:%s Type:I (Token %hu bytes) (Payload %hu bytes)"
      },
      {
        "UniquenessHash": "8800dba6-67c8-d4e4-65f2-a7e73639b324",
        "TraceID": "LogPacketLongHeaderUnsupported",
        "EncodingString": "[%c][%cX][%llu] LH Ver:[UNSUPPORTED,0x%x] DestCid:%s SrcCid:%s"
      },
      {
        "UniquenessHash": "7eb61a02-54e5-87ff-96fd-1aa7a6f81569",
        "TraceID": "LogPacketRetry",
        "EncodingString": "[%c][%cX][-] LH Ver:0x%x DestCid:%s SrcCid:%s Type:R (Token %hu bytes)"
      },
      {
        "UniquenessHash": "9e1fbc05-e228-ec82-2670-42e49702aef4",
        "TraceID": "LogPacketShortHeader",
        "EncodingString": "[%c][%cX][%llu] SH DestCid:%s KP:%hu SB:%hu (Payload %hu bytes)"
      },
      {
        "UniquenessHash": "e7d3b50d-c315-3189-9752-de68bf66c705",
        "TraceID": "LogPacketVersionNegotiation",
        "EncodingString": "[%c][%cX][-] VerNeg DestCid:%s SrcCid:%s (Payload %hu bytes)"
      },
      {
        "UniquenessHash": "afa9276d-cc3c-6cb1-4df9-e4d2fdc0e66d",
        "TraceID": "LogPacketVersionNegotiationVersion",
        "EncodingString": "[%c][%cX][-]   Ver:0x%x"
      },
      {
<<<<<<< HEAD
        "UniquenessHash": "bcca8105-4c4b-0733-5277-ca216bcd792b",
        "TraceID": "DecodeTPCibirEncoding",
        "EncodingString": "[conn][%p] TP: CIBIR Encoding (%llu length, %llu offset)"
      },
      {
        "UniquenessHash": "bf16a511-be08-e9ca-915f-5e5c834d5ca6",
        "TraceID": "DecodeTPDisable1RttEncryption",
        "EncodingString": "[conn][%p] TP: Disable 1-RTT Encryption"
=======
        "UniquenessHash": "cbfa374b-8626-eaf8-52f1-dae0df48749f",
        "TraceID": "LookupCidFound",
        "EncodingString": "[look][%p] Lookup Hash=%u found %p"
>>>>>>> 19fc4d70
      },
      {
        "UniquenessHash": "93dcbb3d-c29c-d129-7b2a-9b78e14e2505",
        "TraceID": "LookupCidInsert",
        "EncodingString": "[look][%p] Insert Conn=%p Hash=%u"
      },
      {
        "UniquenessHash": "82888cbc-e68c-a952-e43d-d42bf53948b9",
        "TraceID": "LookupCidNotFound",
        "EncodingString": "[look][%p] Lookup Hash=%u not found"
      },
      {
        "UniquenessHash": "71715265-6b3f-5781-584b-ab51b0336c38",
        "TraceID": "LookupCidRemoved",
        "EncodingString": "[look][%p] Remove Conn=%p"
      },
      {
        "UniquenessHash": "e33648a6-65bb-f96c-5528-e402ebb146ee",
        "TraceID": "LookupRemoteHashFound",
        "EncodingString": "[look][%p] Lookup RemoteHash=%u found %p"
      },
      {
        "UniquenessHash": "bb640c64-ae23-7de2-05b1-04e0b9831d6f",
        "TraceID": "LookupRemoteHashInsert",
        "EncodingString": "[look][%p] Insert Conn=%p RemoteHash=%u"
      },
      {
        "UniquenessHash": "697ab833-df25-0d50-e74c-12ff19c95cbb",
        "TraceID": "LookupRemoteHashNotFound",
        "EncodingString": "[look][%p] Lookup RemoteHash=%u not found"
      },
      {
        "UniquenessHash": "418770bb-5594-978f-0b62-4bb47315bfa1",
        "TraceID": "MaxStreamCountUpdated",
        "EncodingString": "[conn][%p] App configured max stream count of %hu (type=%hhu)."
      },
      {
        "UniquenessHash": "1aa1d324-af31-356c-0738-863e209f6f21",
        "TraceID": "MtuDiscarded",
        "EncodingString": "[conn][%p] Path[%hhu] Mtu Discovery Packet Discarded: size=%u, probe_count=%u"
      },
      {
        "UniquenessHash": "a20786c3-f6b7-176d-7e63-b6c558f7d394",
        "TraceID": "MtuIncorrectSize",
        "EncodingString": "[conn][%p] Path[%hhu] Mtu Discovery Received Out of Order: expected=%u received=%u"
      },
      {
        "UniquenessHash": "3f758826-f3d7-22eb-b7df-0453cdad3bc8",
        "TraceID": "MtuPathInitialized",
        "EncodingString": "[conn][%p] Path[%hhu] Mtu Discovery Initialized: max_mtu=%u, cur/min_mtu=%u"
      },
      {
        "UniquenessHash": "92ab8084-33fb-0565-da7b-d2278d05c642",
        "TraceID": "MtuSearchComplete",
        "EncodingString": "[conn][%p] Path[%hhu] Mtu Discovery Entering Search Complete at MTU %hu"
      },
      {
        "UniquenessHash": "c7a85c07-7d70-b24f-313d-2db9a20333bd",
        "TraceID": "MtuSearching",
        "EncodingString": "[conn][%p] Path[%hhu] Mtu Discovery Search Packet Sending with MTU %hu"
      },
      {
        "UniquenessHash": "270621d6-25e4-9741-4f15-ed4a5b3d4f33",
        "TraceID": "NegotiatedDisable1RttEncryption",
        "EncodingString": "[conn][%p] Negotiated Disable 1-RTT Encryption"
      },
      {
        "UniquenessHash": "5bdd3273-8aaf-afec-f7e3-a031e8c0122c",
        "TraceID": "NewSrcCidNameCollision",
        "EncodingString": "[conn][%p] CID collision, trying again"
      },
      {
        "UniquenessHash": "574dff3c-b925-a925-a951-10832b2c67c6",
        "TraceID": "NoMoreFrames",
        "EncodingString": "[strm][%p] No more frames"
      },
      {
        "UniquenessHash": "070e88f9-a986-449f-b2d9-645e7fd659cb",
        "TraceID": "NoMoreRoom",
        "EncodingString": "[strm][%p] Can't squeeze in a frame (no room for header)"
      },
      {
        "UniquenessHash": "a2080700-161b-68e4-457e-40e07275acf5",
        "TraceID": "NoMoreRoomForCrypto",
        "EncodingString": "[conn][%p] No room for CRYPTO frame"
      },
      {
        "UniquenessHash": "20b67d09-e893-9f23-3603-0b3993d48031",
        "TraceID": "NonActivePathCidRetired",
        "EncodingString": "[conn][%p] Non-active path has no replacement for retired CID."
      },
      {
        "UniquenessHash": "9cc051a4-7fe8-2888-20cf-c5ada9208533",
        "TraceID": "NoReplacementCidForRetire",
        "EncodingString": "[conn][%p] Can't retire current CID because we don't have a replacement"
      },
      {
        "UniquenessHash": "e1f61a3e-5405-efd7-d585-f3a10ab0b6d1",
        "TraceID": "NoSniPresent",
        "EncodingString": "[conn][%p] No SNI extension present"
      },
      {
        "UniquenessHash": "91e6e3a1-830d-6ed9-b737-a6481ac8eb55",
        "TraceID": "NoSrcCidAvailable",
        "EncodingString": "[conn][%p] No src CID to send with"
      },
      {
        "UniquenessHash": "48b0b691-89c1-4bb2-1ba4-5bc91586b2b3",
        "TraceID": "NotAccepted",
        "EncodingString": "[strm][%p] New stream wasn't accepted, 0x%x"
      },
      {
        "UniquenessHash": "eaede67a-124b-3b3f-95ba-363d08546d2a",
        "TraceID": "OpenSsl1RttDataStart",
        "EncodingString": "[conn][%p] Writing 1-RTT data starts at %u"
      },
      {
        "UniquenessHash": "286da584-4057-1b9b-c98f-83b7b936af68",
        "TraceID": "OpenSslAddHandshakeData",
        "EncodingString": "[conn][%p] Sending %llu handshake bytes (Level = %u)"
      },
      {
        "UniquenessHash": "c7b17ffc-7649-6294-b6d0-cf4bbf4bc8cb",
        "TraceID": "OpenSslAlert",
        "EncodingString": "[conn][%p] Send alert = %u (Level = %u)"
      },
      {
        "UniquenessHash": "c279cde0-f02f-b00b-6d26-e4b9b7a7f136",
        "TraceID": "OpenSslAlpnNegotiationFailure",
        "EncodingString": "[conn][%p] Failed to negotiate ALPN"
      },
      {
        "UniquenessHash": "a241a44d-19e5-3ddd-03b3-2e65b093720f",
        "TraceID": "OpenSslContextCleaningUp",
        "EncodingString": "[conn][%p] Cleaning up"
      },
      {
        "UniquenessHash": "e1629f75-f460-8951-5138-b0602b8f4db0",
        "TraceID": "OpenSslContextCreated",
        "EncodingString": "[conn][%p] TLS context Created"
      },
      {
        "UniquenessHash": "2e040e87-bbc9-9c8e-8a2e-83c0cff19c5e",
        "TraceID": "OpenSslHandshakeComplete",
        "EncodingString": "[conn][%p] TLS Handshake complete"
      },
      {
        "UniquenessHash": "adea8fef-9bdf-e9d9-63f2-64fefaea1bde",
        "TraceID": "OpenSslHandshakeDataStart",
        "EncodingString": "[conn][%p] Writing Handshake data starts at %u"
      },
      {
        "UniquenessHash": "f80224e1-7ca4-27b8-154f-fc7e85e79ec7",
        "TraceID": "OpenSslHandshakeError",
        "EncodingString": "[conn][%p] TLS handshake error: %d"
      },
      {
        "UniquenessHash": "ea63635a-adff-b833-abb2-009297ee0ca0",
        "TraceID": "OpenSslHandshakeErrorStr",
        "EncodingString": "[conn][%p] TLS handshake error: %s, file:%s:%d"
      },
      {
        "UniquenessHash": "d8d00935-5969-fe32-21c9-de32190ac99f",
        "TraceID": "OpenSslHandshakeResumed",
        "EncodingString": "[conn][%p] TLS Handshake resumed"
      },
      {
        "UniquenessHash": "9db25efa-f88e-4060-209f-1512595e2e48",
        "TraceID": "OpenSslInvalidAlpnLength",
        "EncodingString": "[conn][%p] Invalid negotiated ALPN length"
      },
      {
        "UniquenessHash": "b75cb1a1-4f18-b079-1f2f-c85b209e0bb2",
        "TraceID": "OpenSslMissingTransportParameters",
        "EncodingString": "[conn][%p] No transport parameters received"
      },
      {
        "UniquenessHash": "e9fe92dd-5582-f430-a385-ab63ebfd22c8",
        "TraceID": "OpenSslNewEncryptionSecrets",
        "EncodingString": "[conn][%p] New encryption secrets (Level = %u)"
      },
      {
        "UniquenessHash": "ae3edb31-740c-da1e-7beb-1413f94a5af4",
        "TraceID": "OpenSslNoMatchingAlpn",
        "EncodingString": "[conn][%p] Failed to find a matching ALPN"
      },
      {
        "UniquenessHash": "26435dc8-4bc1-07f9-1db1-9b206d1cdf14",
        "TraceID": "OpenSslOnRecvTicket",
        "EncodingString": "[conn][%p] Received session ticket, %u bytes"
      },
      {
        "UniquenessHash": "f402229a-851f-11c6-00b3-69f4a4b0428a",
        "TraceID": "OpenSslOnSetTicket",
        "EncodingString": "[conn][%p] Setting session ticket, %u bytes"
      },
      {
        "UniquenessHash": "ff332af9-4ba2-95a8-bb2c-c5c729be4ccd",
        "TraceID": "OpenSslProcessData",
        "EncodingString": "[conn][%p] Processing %u received bytes"
      },
      {
        "UniquenessHash": "33c7b405-30d7-b1d6-1c60-91d15920e2dc",
        "TraceID": "OpenSslQuicDataErrorStr",
        "EncodingString": "[conn][%p] SSL_provide_quic_data failed: %s"
      },
      {
        "UniquenessHash": "882fcfec-93cc-9255-700a-96a9263f2421",
        "TraceID": "OpenSslRecvTicketData",
        "EncodingString": "[conn][%p] Received ticket data, %u bytes"
      },
      {
        "UniquenessHash": "78497dcf-70d4-80d5-af6d-0856653591e3",
        "TraceID": "OpenSslSendTicketData",
        "EncodingString": "[conn][%p] Sending ticket data, %u bytes"
      },
      {
        "UniquenessHash": "72e491bb-79fd-ba28-760a-54e0b9a4d854",
        "TraceID": "OpenSslTickedDecrypted",
        "EncodingString": "[conn][%p] Session ticket decrypted, status %u"
      },
      {
        "UniquenessHash": "64d69663-eb58-98c9-1c06-2b1fa209874b",
        "TraceID": "PacketBatchSent",
        "EncodingString": "[pack][%llu] Batch sent"
      },
      {
        "UniquenessHash": "f2859068-aa3b-758e-45b8-db7e1bf4063f",
        "TraceID": "PacketBuilderSendBatch",
        "EncodingString": "[conn][%p] Sending batch. %hu datagrams"
      },
      {
        "UniquenessHash": "e0aaacd6-02f1-c4f2-571b-290d53b0ebf7",
        "TraceID": "PacketCreated",
        "EncodingString": "[pack][%llu] Created in batch %llu"
      },
      {
        "UniquenessHash": "b27efe89-6500-60ee-bdbb-b417ecce6d62",
        "TraceID": "PacketDecrypt",
        "EncodingString": "[pack][%llu] Decrypting"
      },
      {
        "UniquenessHash": "040e32a3-ba11-8989-d6d4-57d7c799c359",
        "TraceID": "PacketEncrypt",
        "EncodingString": "[pack][%llu] Encrypting"
      },
      {
        "UniquenessHash": "e1679e26-ce08-f741-23b6-23fa6f1de264",
        "TraceID": "PacketFinalize",
        "EncodingString": "[pack][%llu] Finalizing"
      },
      {
        "UniquenessHash": "f1741ac1-9c6a-e567-0c1c-9dc411e88b49",
        "TraceID": "PacketReceive",
        "EncodingString": "[pack][%llu] Received"
      },
      {
        "UniquenessHash": "bb7402a7-ba47-dbce-71f2-fbbd659eb0ff",
        "TraceID": "PacketRxMarkedForAck",
        "EncodingString": "[%c][RX][%llu] Marked for ACK (ECN=%hhu)"
      },
      {
        "UniquenessHash": "a0de2e59-c52c-b13c-6065-1bb6268561c7",
        "TraceID": "PacketRxNotAcked",
        "EncodingString": "[%c][RX][%llu] not acked (connection is closed)"
      },
      {
        "UniquenessHash": "74a3473b-5ac0-6376-652d-882aac50b01a",
        "TraceID": "PacketRxStatelessReset",
        "EncodingString": "[S][RX][-] SR %s"
      },
      {
        "UniquenessHash": "9d72c640-7512-38fd-8823-f24b7e1ad94c",
        "TraceID": "PacketTx0RttRejected",
        "EncodingString": "[%c][TX][%llu] Rejected"
      },
      {
        "UniquenessHash": "280a868f-caf8-d582-c6a7-2c2d896b0e5f",
        "TraceID": "PacketTxAcked",
        "EncodingString": "[%c][TX][%llu] ACKed (%u.%03u ms)"
      },
      {
        "UniquenessHash": "d9674680-3227-ec67-7175-bd47736f1221",
        "TraceID": "PacketTxAckedImplicit",
        "EncodingString": "[%c][TX][%llu] ACKed (implicit)"
      },
      {
        "UniquenessHash": "5da7b422-0df0-5cbb-c439-cb34a08ccaeb",
        "TraceID": "PacketTxDiscarded",
        "EncodingString": "[%c][TX][%llu] Thrown away on shutdown"
      },
      {
        "UniquenessHash": "7f30b648-8f9c-dbba-7e8d-79e925332299",
        "TraceID": "PacketTxForget",
        "EncodingString": "[%c][TX][%llu] Forgetting"
      },
      {
        "UniquenessHash": "4f37e527-894d-f241-db09-d051de04cdb6",
        "TraceID": "PacketTxLostDiscarded",
        "EncodingString": "[%c][TX][%llu] Thrown away on shutdown (lost packet)"
      },
      {
        "UniquenessHash": "139268a5-7543-71a7-dff5-c6f276821e71",
        "TraceID": "PacketTxLostFack",
        "EncodingString": "[%c][TX][%llu] Lost: FACK %llu packets"
      },
      {
        "UniquenessHash": "79037f89-4d68-1fe1-8945-65ff684ef474",
        "TraceID": "PacketTxLostRack",
        "EncodingString": "[%c][TX][%llu] Lost: RACK %u ms"
      },
      {
        "UniquenessHash": "114eda6f-e346-6701-573c-ad9cdbd6e082",
        "TraceID": "PacketTxProbeRetransmit",
        "EncodingString": "[%c][TX][%llu] Probe Retransmit"
      },
      {
        "UniquenessHash": "e63baed9-55fa-fbbb-57a7-bc462892dc22",
        "TraceID": "PacketTxRetry",
        "EncodingString": "[S][TX][-] LH Ver:0x%x DestCid:%s SrcCid:%s Type:R OrigDestCid:%s (Token %hu bytes)"
      },
      {
        "UniquenessHash": "edcfe29b-2e36-30ba-6e64-181edf2f2e5c",
        "TraceID": "PacketTxSpuriousLoss",
        "EncodingString": "[%c][TX][%llu] Spurious loss detected"
      },
      {
        "UniquenessHash": "06b1c90c-5051-fa3a-65a9-61ac409a7afc",
        "TraceID": "PacketTxStatelessReset",
        "EncodingString": "[S][TX][-] SR %s"
      },
      {
        "UniquenessHash": "abecde52-d14c-a321-f36e-bec3b2d4aa95",
        "TraceID": "PacketTxVersionNegotiation",
        "EncodingString": "[S][TX][-] VN"
      },
      {
        "UniquenessHash": "ec372104-72cb-c49c-d887-6610157e8ba9",
        "TraceID": "PathActive",
        "EncodingString": "[conn][%p] Path[%hhu] Set active (rebind=%hhu)"
      },
      {
        "UniquenessHash": "8843a66a-349f-e5a2-a63c-5120fb187f69",
        "TraceID": "PathDiscarded",
        "EncodingString": "[conn][%p] Removing invalid path[%hhu]"
      },
      {
        "UniquenessHash": "607e449d-59a9-9d66-fcd1-b0a2e12f1dc1",
        "TraceID": "PathInitialized",
        "EncodingString": "[conn][%p] Path[%hhu] Initialized"
      },
      {
        "UniquenessHash": "cda9bb97-fd6c-a4a5-a61c-2e2931d2ce2c",
        "TraceID": "PathMinMtuValidated",
        "EncodingString": "[conn][%p] Path[%hhu] Minimum MTU validated"
      },
      {
        "UniquenessHash": "e4b7c3f7-0733-40b5-95d7-af81de6568ec",
        "TraceID": "PathMtuUpdated",
        "EncodingString": "[conn][%p] Path[%hhu] MTU updated to %hu bytes"
      },
      {
        "UniquenessHash": "2e3024b8-4329-c124-05b3-9801c51b9346",
        "TraceID": "PathRemoved",
        "EncodingString": "[conn][%p] Path[%hhu] Removed"
      },
      {
        "UniquenessHash": "4ce67714-4e7b-0004-8559-eee9a101fe4b",
        "TraceID": "PathValidated",
        "EncodingString": "[conn][%p] Path[%hhu] Validated (%s)"
      },
      {
        "UniquenessHash": "3ab19fcb-a837-77d2-82e3-a62d0361d98f",
        "TraceID": "PathValidationTimeout",
        "EncodingString": "[conn][%p] Path[%hhu] validation timed out"
      },
      {
        "UniquenessHash": "1d828295-7cdc-fd81-10d0-7bc5ca9f0ce7",
        "TraceID": "PeerConnFCBlocked",
        "EncodingString": "[conn][%p] Peer Connection FC blocked (%llu)"
      },
      {
        "UniquenessHash": "74d787df-3260-879d-5e65-e28486df5e26",
        "TraceID": "PeerPreferredAddress",
        "EncodingString": "[conn][%p] Peer configured preferred address %!ADDR!"
      },
      {
        "UniquenessHash": "f717f17f-99ed-acb7-9a3c-098e69d13a4a",
        "TraceID": "PeerStreamCountsUpdated",
        "EncodingString": "[conn][%p] Peer updated max stream count (%hhu, %llu)."
      },
      {
        "UniquenessHash": "33d2457f-7bc8-a252-2a65-7b492c581b7a",
        "TraceID": "PeerStreamFCBlocked",
        "EncodingString": "[conn][%p] Peer Streams[%hu] FC blocked (%llu)"
      },
      {
        "UniquenessHash": "63153436-bbba-4092-b061-5aab2692a9c9",
        "TraceID": "PeerTPSet",
        "EncodingString": "[conn][%p] Peer Transport Parameters Set"
      },
      {
        "UniquenessHash": "a8e218d7-5268-b267-37f8-7d52b57a9b8d",
        "TraceID": "PerfControlClientCanceledRequest",
        "EncodingString": "[perf] Client %p canceled request %p"
      },
      {
        "UniquenessHash": "90cb187a-83f2-bfb3-7999-aa5a4456940d",
        "TraceID": "PerfControlClientCleaningUp",
        "EncodingString": "[perf] Client %p cleaning up"
      },
      {
        "UniquenessHash": "3bf75e53-3309-6c6a-eb4e-f863fe2acbe5",
        "TraceID": "PerfControlClientCreated",
        "EncodingString": "[perf] Client %p created"
      },
      {
        "UniquenessHash": "ff32f865-3179-13d0-8cc9-a70db92aae6d",
        "TraceID": "PerfControlClientIoctl",
        "EncodingString": "[perf] Client %p executing write IOCTL %u"
      },
      {
        "UniquenessHash": "612e4adb-52a7-78a4-200f-5cfb76ad9713",
        "TraceID": "PerfControlClientIoctlComplete",
        "EncodingString": "[perf] Client %p completing request, 0x%x"
      },
      {
        "UniquenessHash": "0ba57698-ca5f-449b-4d87-183b7ea2918b",
        "TraceID": "PerfControlInitialized",
        "EncodingString": "[perf] Control interface initialized"
      },
      {
        "UniquenessHash": "22229503-d941-59c2-95d5-6d3123dab580",
        "TraceID": "PerfControlUninitialized",
        "EncodingString": "[perf] Control interface uninitialized"
      },
      {
        "UniquenessHash": "bce70700-af58-e03b-5021-93a28f3dd74f",
        "TraceID": "PerfControlUninitializing",
        "EncodingString": "[perf] Control interface uninitializing"
      },
      {
        "UniquenessHash": "10ce7ee9-cfcc-e364-e24c-71e1913cb472",
        "TraceID": "PerfCountersRundown",
        "EncodingString": "[ lib] Perf counters Rundown, Counters=%!CID!"
      },
      {
        "UniquenessHash": "cbb6dfec-610a-8ac9-6e81-bfcc4a3cf1d0",
        "TraceID": "PerfDriverStarted",
        "EncodingString": "[perf] Started"
      },
      {
        "UniquenessHash": "aa784cdc-ddba-63bf-3353-f49cab3704ff",
        "TraceID": "PerfDriverStopped",
        "EncodingString": "[perf] Stopped"
      },
      {
        "UniquenessHash": "99857768-2aa8-73b4-9fcc-4ec0f76d3746",
        "TraceID": "PerformanceStopCancelled",
        "EncodingString": "[perf] Performance Stop Cancelled"
      },
      {
        "UniquenessHash": "221a79fd-6347-1c39-b203-268190b2e183",
        "TraceID": "PerfRpsComplete",
        "EncodingString": "[perf] RPS Client complete"
      },
      {
        "UniquenessHash": "d09461bb-6b09-2766-23bd-bc4734886134",
        "TraceID": "PerfRpsStart",
        "EncodingString": "[perf] RPS Client start"
      },
      {
        "UniquenessHash": "93872e3e-e3be-2983-e205-d6e666f739f6",
        "TraceID": "PerfRpsTimeout",
        "EncodingString": "[perf] RPS Client timeout"
      },
      {
        "UniquenessHash": "8260f5a0-7930-0280-7f31-39c627e51e33",
        "TraceID": "PerfTcpAppAccept",
        "EncodingString": "[perf][tcp][%p] App Accept"
      },
      {
        "UniquenessHash": "77f041f5-1399-b3d5-1ce1-fc4be089d4a5",
        "TraceID": "PerfTcpAppClose",
        "EncodingString": "[perf][tcp][%p] App Close"
      },
      {
        "UniquenessHash": "03b3d713-afa5-9b75-6ced-4a4026219557",
        "TraceID": "PerfTcpAppConnect",
        "EncodingString": "[perf][tcp][%p] App Connect"
      },
      {
        "UniquenessHash": "48f4b913-352b-3aca-318c-5616b6421733",
        "TraceID": "PerfTcpAppDisconnect",
        "EncodingString": "[perf][tcp][%p] App Disconnect"
      },
      {
        "UniquenessHash": "7ec7a7ee-0ccd-a1a8-0c0b-84eec62f7c03",
        "TraceID": "PerfTcpAppReceive",
        "EncodingString": "[perf][tcp][%p] App Receive %hu bytes, Open=%hhu Fin=%hhu Abort=%hhu"
      },
      {
        "UniquenessHash": "559bc6c8-b410-9047-639b-a99f8d43acbf",
        "TraceID": "PerfTcpAppSend",
        "EncodingString": "[perf][tcp][%p] App Send %u bytes, Open=%hhu Fin=%hhu Abort=%hhu"
      },
      {
        "UniquenessHash": "b9d6812c-f686-651d-a4dc-85dc652f0d99",
        "TraceID": "PerfTcpAppSendComplete",
        "EncodingString": "[perf][tcp][%p] App Send complete %u bytes"
      },
      {
        "UniquenessHash": "79fa6537-aa2a-a13d-5c83-69c1e33ba1b7",
        "TraceID": "PerfTcpConnectCallback",
        "EncodingString": "[perf][tcp][%p] Connect callback %hhu"
      },
      {
        "UniquenessHash": "c025bce3-e69b-4fe3-572e-750b3b130b70",
        "TraceID": "PerfTcpCreateClient",
        "EncodingString": "[perf][tcp][%p] Client created"
      },
      {
        "UniquenessHash": "7213ed35-b768-db24-e10b-c437f8708546",
        "TraceID": "PerfTcpCreateServer",
        "EncodingString": "[perf][tcp][%p] Server created"
      },
      {
        "UniquenessHash": "efc600b9-fa06-a765-2aca-db7171a29ae5",
        "TraceID": "PerfTcpDestroyed",
        "EncodingString": "[perf][tcp][%p] Destroyed"
      },
      {
        "UniquenessHash": "066de3e2-3de2-99d4-d800-8468fb5794e5",
        "TraceID": "PerfTcpReceiveCallback",
        "EncodingString": "[perf][tcp][%p] Receive callback"
      },
      {
        "UniquenessHash": "c0732f05-6611-2c1d-ad74-42718c7269cc",
        "TraceID": "PerfTcpSendCompleteCallback",
        "EncodingString": "[perf][tcp][%p] SendComplete callback"
      },
      {
        "UniquenessHash": "87a3325f-51ea-bece-2c7f-5a1e55cf6415",
        "TraceID": "PerfTcpSendFrame",
        "EncodingString": "[perf][tcp][%p] Send frame %hu bytes, Open=%hhu Fin=%hhu Abort=%hhu"
      },
      {
        "UniquenessHash": "68f39cf7-bcf8-8314-a151-2316d10bead4",
        "TraceID": "PerfTcpStartTls",
        "EncodingString": "[perf][tcp][%p] Start TLS"
      },
      {
        "UniquenessHash": "5c3773e2-ef60-26b9-4b3c-d433ca2656df",
        "TraceID": "PlatformWorkerThreadStart",
        "EncodingString": "[ lib][%p] Worker start"
      },
      {
        "UniquenessHash": "317dc2da-d83f-49ec-c0f0-872bcbf594dd",
        "TraceID": "PlatformWorkerThreadStop",
        "EncodingString": "[ lib][%p] Worker stop"
      },
      {
        "UniquenessHash": "40b64940-ccfe-0749-363e-2579b535f9c6",
        "TraceID": "PosixInitialized",
        "EncodingString": "[ dso] Initialized (AvailMem = %llu bytes)"
      },
      {
        "UniquenessHash": "31349def-7bef-9552-85d3-571ed17dd5ab",
        "TraceID": "PosixLoaded",
        "EncodingString": "[ dso] Loaded"
      },
      {
        "UniquenessHash": "3c9f8c11-7ba6-80cd-f2a9-2863b654c189",
        "TraceID": "PosixUninitialized",
        "EncodingString": "[ dso] Uninitialized"
      },
      {
        "UniquenessHash": "91532cdf-2221-2667-1b05-a537e0452c6d",
        "TraceID": "PosixUnloaded",
        "EncodingString": "[ dso] Unloaded"
      },
      {
        "UniquenessHash": "3a28ad92-a692-7746-3bea-0309be06a558",
        "TraceID": "PossiblePeerKeyUpdate",
        "EncodingString": "[conn][%p] Possible peer initiated key update [packet %llu]"
      },
      {
        "UniquenessHash": "11eead25-b324-9846-3de0-2aa73980bc0b",
        "TraceID": "PrintBufferReturn",
        "EncodingString": "[perf] Print Buffer %d %s\\n"
      },
      {
        "UniquenessHash": "fe92afed-9594-4ca6-5fca-ea13e79da91c",
        "TraceID": "ProcessorInfo",
        "EncodingString": "[ dll] Proc[%u] Group[%hu] Index[%u] NUMA[%u]"
      },
      {
        "UniquenessHash": "18ef147d-5376-d7f2-f624-3b27af96dd05",
        "TraceID": "QueueDatagrams",
        "EncodingString": "[conn][%p] Queuing %u UDP datagrams"
      },
      {
        "UniquenessHash": "80596bbb-20e9-07e5-07f3-ebc7078fa612",
        "TraceID": "QueueRecvFlush",
        "EncodingString": "[strm][%p] Queuing recv flush"
      },
      {
        "UniquenessHash": "84eb0d5c-ea47-1349-64a1-66146e94d06e",
        "TraceID": "Receive",
        "EncodingString": "[strm][%p] Received %hu bytes, offset=%llu Ready=%hhu"
      },
      {
<<<<<<< HEAD
        "UniquenessHash": "d1af42ed-141c-9600-a11e-61b6bfce2853",
        "TraceID": "ListenerCibirIdSet",
        "EncodingString": "[list][%p] CIBIR ID set (len %hhu, offset %hhu)"
      },
      {
        "UniquenessHash": "135ad665-a1b8-32ac-555d-8d1c65c94206",
        "TraceID": "ListenerCreated",
        "EncodingString": "[list][%p] Created, Registration=%p"
=======
        "UniquenessHash": "d88819df-486c-d38b-2df6-d9045a4030f3",
        "TraceID": "ReceiveBeyondFlowControl",
        "EncodingString": "[strm][%p] Tried to write beyond flow control limit!"
>>>>>>> 19fc4d70
      },
      {
        "UniquenessHash": "933b832f-9c45-2489-6266-de2ff7e2ac21",
        "TraceID": "ReceiveTooBig",
        "EncodingString": "[strm][%p] Tried to write beyond end of buffer!"
      },
      {
        "UniquenessHash": "94b619d7-6b5a-e1b4-d3ee-1b66a383ebbc",
        "TraceID": "RecoverCrypto",
        "EncodingString": "[conn][%p] Recovering crypto from %llu up to %llu"
      },
      {
        "UniquenessHash": "2df32de8-d3e1-79f9-8d4f-f4f9c1fc8955",
        "TraceID": "RecoverFin",
        "EncodingString": "[strm][%p] Recovering fin STREAM frame"
      },
      {
        "UniquenessHash": "cb6d043b-5ace-d8a5-3168-f60061823b3e",
        "TraceID": "RecoverOpen",
        "EncodingString": "[strm][%p] Recovering open STREAM frame"
      },
      {
        "UniquenessHash": "bf0a689f-15ce-34a3-a5bd-a09596792886",
        "TraceID": "RecoverRange",
        "EncodingString": "[strm][%p] Recovering offset %llu up to %llu"
      },
      {
        "UniquenessHash": "e5c3a539-ac41-94df-060d-bd4dc2ef4b82",
        "TraceID": "RecvCrypto",
        "EncodingString": "[conn][%p] Received %hu crypto bytes, offset=%llu Ready=%hhu"
      },
      {
        "UniquenessHash": "1a6051bf-393a-b704-7237-8d9d0881efb3",
        "TraceID": "RecvStatelessReset",
        "EncodingString": "[conn][%p] Received stateless reset"
      },
      {
        "UniquenessHash": "9727ad53-8a0f-e3b3-8def-c1fa820baaa9",
        "TraceID": "RecvVerNeg",
        "EncodingString": "[conn][%p] Received Version Negotation:"
      },
      {
        "UniquenessHash": "c9015186-9937-78ff-24f3-2f08dc9d3c95",
        "TraceID": "RecvVerNegNoMatch",
        "EncodingString": "[conn][%p] Version Negotation contained no supported versions"
      },
      {
        "UniquenessHash": "a4c92ffa-ea52-8ddc-f2d9-abc3de718bac",
        "TraceID": "RegistrationCleanup",
        "EncodingString": "[ reg][%p] Cleaning up"
      },
      {
        "UniquenessHash": "71276afe-f6b2-286a-bc47-a9d4176e00a3",
        "TraceID": "RegistrationCreated",
        "EncodingString": "[ reg][%p] Created, AppName=%s"
      },
      {
        "UniquenessHash": "6f6956ec-af60-d54a-176e-c9db6ac7a50a",
        "TraceID": "RegistrationRundown",
        "EncodingString": "[ reg][%p] Rundown, AppName=%s"
      },
      {
        "UniquenessHash": "cf0f3e68-b28d-2378-09be-480fa6147054",
        "TraceID": "RegistrationVerifierEnabled",
        "EncodingString": "[ reg][%p] Verifing enabled!"
      },
      {
        "UniquenessHash": "90a48bef-0658-1e75-8afa-d4fff8d929bf",
        "TraceID": "RemoteBlocked",
        "EncodingString": "[strm][%p] Remote FC blocked (%llu)"
      },
      {
        "UniquenessHash": "f98444b3-dd05-091c-103a-1bab97f2c4ba",
        "TraceID": "RemoteCloseReset",
        "EncodingString": "[strm][%p] Closed remotely (reset)"
      },
      {
        "UniquenessHash": "b4aa5fad-d1de-466c-0214-1bbda4b9eb95",
        "TraceID": "RemoveSendFlagsMsg",
        "EncodingString": "[conn][%p] Removing flags %x"
      },
      {
        "UniquenessHash": "1f2558ac-412e-da8c-33d7-7c45995dbcf9",
        "TraceID": "ResetEarly",
        "EncodingString": "[strm][%p] Tried to reset at earlier final size!"
      },
      {
        "UniquenessHash": "a3253f53-3e9c-4e45-d114-c4e99cd3cdc6",
        "TraceID": "ResetTooBig",
        "EncodingString": "[strm][%p] Tried to reset with too big final size!"
      },
      {
        "UniquenessHash": "dfd165b7-db65-59a6-211e-8df812cc6524",
        "TraceID": "Restart",
        "EncodingString": "[conn][%p] Restart (CompleteReset=%hhu)"
      },
      {
        "UniquenessHash": "9bc1fa4d-99a3-dcfe-2650-d4effac253ba",
        "TraceID": "RouteResolutionEnd",
        "EncodingString": "[conn][%p] Route resolution completed on Path[%hhu] with L2 address %hhx:%hhx:%hhx:%hhx:%hhx:%hhx"
      },
      {
        "UniquenessHash": "8662b462-9871-7631-034d-9d175232ab4f",
        "TraceID": "RouteResolutionStart",
        "EncodingString": "[conn][%p] Starting to look up neighbor on Path[%hhu] with status %u"
      },
      {
        "UniquenessHash": "dc25a415-b386-47ec-0128-415c6f31795b",
        "TraceID": "RttUpdatedMsg",
        "EncodingString": "[conn][%p] Updated Rtt=%u.%03u ms, Var=%u.%03u"
      },
      {
        "UniquenessHash": "a1f31b13-badd-4de3-0620-3c8d413e7d49",
        "TraceID": "SchannelAch",
        "EncodingString": "[ tls] Calling AcquireCredentialsHandleW"
      },
      {
        "UniquenessHash": "fd2f4dda-2c95-a301-6a5e-8dda859fd5c5",
        "TraceID": "SchannelAchAsync",
        "EncodingString": "[ tls] Calling SspiAcquireCredentialsHandleAsyncW"
      },
      {
        "UniquenessHash": "7a6ea81a-5491-2148-a007-711c5a641acc",
        "TraceID": "SchannelAchCompleteInline",
        "EncodingString": "[ tls] Invoking security config completion callback inline, 0x%x"
      },
      {
        "UniquenessHash": "03c8b552-99e5-6c8b-a95f-ba31e7b3149b",
        "TraceID": "SchannelAchWorkerStart",
        "EncodingString": "[ tls] Starting ACH worker"
      },
      {
        "UniquenessHash": "4fd0cb41-bb79-5d9a-c799-172bb467970d",
        "TraceID": "SchannelConsumedBytes",
        "EncodingString": "[conn][%p] Consumed %u bytes"
      },
      {
        "UniquenessHash": "771d2d3f-b8cd-0a3d-ac59-eac4d476390e",
        "TraceID": "SchannelContextCleaningUp",
        "EncodingString": "[conn][%p] Cleaning up"
      },
      {
        "UniquenessHash": "18fa206f-59b9-158c-7fa9-904ae6cb9663",
        "TraceID": "SchannelContextCreated",
        "EncodingString": "[conn][%p] TLS context Created"
      },
      {
        "UniquenessHash": "799852e0-2f39-43d4-6888-98a33178b844",
        "TraceID": "SchannelHandshakeComplete",
        "EncodingString": "[conn][%p] Handshake complete (resume=%hu)"
      },
      {
        "UniquenessHash": "8fcfd765-ba83-53f1-a0bc-6992c51d42bd",
        "TraceID": "SchannelIgnoringTicket",
        "EncodingString": "[conn][%p] Ignoring %u ticket bytes"
      },
      {
        "UniquenessHash": "d5458244-ce44-333d-c01e-4739a7e39567",
        "TraceID": "SchannelKeyReady",
        "EncodingString": "[conn][%p] Key Ready Type, %u [%hu to %hu]"
      },
      {
        "UniquenessHash": "1197fc0e-03e3-58cf-6637-f912c96fa67b",
        "TraceID": "SchannelMissingData",
        "EncodingString": "[conn][%p] TLS message missing %u bytes of data"
      },
      {
        "UniquenessHash": "183e91b7-6ad7-7a8b-0d77-94004bde6757",
        "TraceID": "SchannelProcessingData",
        "EncodingString": "[conn][%p] Processing %u received bytes"
      },
      {
        "UniquenessHash": "376c2752-488a-f7aa-91ef-900cfc5c9105",
        "TraceID": "SchannelProducedData",
        "EncodingString": "[conn][%p] Produced %u bytes"
      },
      {
        "UniquenessHash": "6c7d08b4-8448-c087-743f-73690c501946",
        "TraceID": "SchannelRead1RttStart",
        "EncodingString": "[conn][%p] Reading 1-RTT data starts now"
      },
      {
        "UniquenessHash": "eb856414-e192-4e49-572c-18139925d342",
        "TraceID": "SchannelReadHandshakeStart",
        "EncodingString": "[conn][%p] Reading Handshake data starts now"
      },
      {
        "UniquenessHash": "62985565-58a4-f934-c4ce-c12b8c6a19f9",
        "TraceID": "SchannelTransParamsBufferTooSmall",
        "EncodingString": "[conn][%p] Peer TP too large for available buffer (%u vs. %u)"
      },
      {
        "UniquenessHash": "59d54505-6178-e02b-252e-a09308888444",
        "TraceID": "SchannelWrite1RttStart",
        "EncodingString": "[conn][%p] Writing 1-RTT data starts at %u"
      },
      {
        "UniquenessHash": "38faedd2-85a9-6145-38fb-11ec25de8777",
        "TraceID": "SchannelWriteHandshakeStart",
        "EncodingString": "[conn][%p] Writing Handshake data starts at %u"
      },
      {
        "UniquenessHash": "47339f5a-04e9-3e6a-ef26-c2e630b17d27",
        "TraceID": "ScheduleProbe",
        "EncodingString": "[conn][%p] probe round %hu"
      },
      {
        "UniquenessHash": "67214142-6506-1bc9-8571-1db21b754ea7",
        "TraceID": "ScheduleSendFlags",
        "EncodingString": "[conn][%p] Scheduling flags 0x%x to 0x%x"
      },
      {
        "UniquenessHash": "0d9cddd5-17e7-d796-fa49-7f3450287fa6",
        "TraceID": "Send0RttUpdated",
        "EncodingString": "[strm][%p] Updated sent 0RTT length to %llu"
      },
      {
        "UniquenessHash": "11454ad7-905b-ea01-1cdd-f9918ca502dc",
        "TraceID": "SendDump",
        "EncodingString": "[strm][%p] SF:%hX FC:%llu QS:%llu MAX:%llu UNA:%llu NXT:%llu RECOV:%llu-%llu"
      },
      {
        "UniquenessHash": "b5af9a64-4d59-3aa3-f0d4-abcbbbfd0329",
        "TraceID": "SendDumpAck",
        "EncodingString": "[strm][%p]   unACKed: [%llu, %llu]"
      },
      {
        "UniquenessHash": "6068f77b-96f9-706f-e3c0-02193c9c1c2a",
        "TraceID": "SendFlushComplete",
        "EncodingString": "[conn][%p] Flush complete flags=0x%x"
      },
      {
        "UniquenessHash": "17bf6c28-0f23-8f48-f293-61afc78f4b87",
        "TraceID": "SendQueued",
        "EncodingString": "[strm][%p] Send Request [%p] queued with %llu bytes at offset %llu (flags 0x%x)"
      },
      {
        "UniquenessHash": "bd391397-df8d-a396-230b-c7846fcbda3b",
        "TraceID": "SendQueueDrained",
        "EncodingString": "[strm][%p] Send queue completely drained"
      },
      {
        "UniquenessHash": "10a2af3e-b6e9-d046-42b5-49a1f96ef4f2",
        "TraceID": "ServerResumptionTicketDecodeFailAlpnLengthEncodedWrong",
        "EncodingString": "[test] Attempting to decode Negotiated ALPN length (improperly encoded) %x (Actual: %u)"
      },
      {
        "UniquenessHash": "9140659a-eab1-dd55-73fd-e065acfab968",
        "TraceID": "ServerResumptionTicketDecodeFailAlpnLengthShort",
        "EncodingString": "[test] Attempting to decode Negotiated ALPN with length %u (Actual: %u)"
      },
      {
        "UniquenessHash": "ad1f93df-84e1-c836-2743-2d3b5324a0b4",
        "TraceID": "ServerResumptionTicketDecodeFailAppDataLengthEncodedWrong",
        "EncodingString": "[test] Attempting to decode App Data length (improperly encoded) %x (Actual: %u)"
      },
      {
        "UniquenessHash": "6761da36-f0a0-a9dc-43ab-76c5dc83e833",
        "TraceID": "ServerResumptionTicketDecodeFailAppDataLengthShort",
        "EncodingString": "[test] Attempting to decode App Data with length %u (Actual: %u)"
      },
      {
        "UniquenessHash": "cacc6514-e0b1-37a7-c68f-82e9273ecdea",
        "TraceID": "ServerResumptionTicketDecodeFailTpLengthEncodedWrong",
        "EncodingString": "[test] Attempting to decode Handshake TP length (improperly encoded) %x (Actual: %u)"
      },
      {
        "UniquenessHash": "2626d036-0f88-3cee-bb11-acbe28b5b31a",
        "TraceID": "ServerResumptionTicketDecodeFailTpLengthShort",
        "EncodingString": "[test] Attempting to decode Handshake TP with length %u (Actual: %u)"
      },
      {
        "UniquenessHash": "7d006393-c91d-c1ce-5dca-284c81136b96",
        "TraceID": "ServerVersionInfoDecoded",
        "EncodingString": "[conn][%p] VerInfo Decoded: Chosen Ver:%x Other Ver Count:%u"
      },
      {
        "UniquenessHash": "f6f8ff1e-981f-8f41-67d4-9e051d0b6093",
        "TraceID": "ServerVersionInfoDecodeFailed3",
        "EncodingString": "[conn][%p] Version info contains partial Other Version (%hu bytes vs. %u bytes)"
      },
      {
        "UniquenessHash": "341c77aa-d452-791a-d880-186dca98a7be",
        "TraceID": "ServerVersionInfoDecodeFailed4",
        "EncodingString": "[conn][%p] Version info parsed less than full buffer (%hu bytes vs. %hu bytes"
      },
      {
        "UniquenessHash": "2ae32fc2-e372-7d38-69d2-e085f736570f",
        "TraceID": "ServerVersionInformationChosenVersionNotInOtherVerList",
        "EncodingString": "[conn][%p] Server Chosen Version is not in Server Other Versions list: 0x%x"
      },
      {
        "UniquenessHash": "c0975309-af60-f767-e139-f7cb6071e863",
        "TraceID": "ServerVersionInformationPreviousVersionInOtherVerList",
        "EncodingString": "[conn][%p] Previous Client Version in Server Other Versions list: 0x%x"
      },
      {
        "UniquenessHash": "e3311a70-0df4-e618-3d6e-779ed92d435f",
        "TraceID": "ServerVersionInformationPreviousVersionIsChosenVersion",
        "EncodingString": "[conn][%p] Previous Client Version is Server Chosen Version: 0x%x"
      },
      {
        "UniquenessHash": "eb447a25-63e1-1f7e-8e4d-b24e05563bd1",
        "TraceID": "ServerVersionInfoVersionMismatch",
        "EncodingString": "[conn][%p] Server Chosen Version doesn't match long header. 0x%x != 0x%x"
      },
      {
        "UniquenessHash": "3754eaa4-3328-7113-f87a-c5d55a54db2c",
        "TraceID": "ServerVersionNegotiationInfoEncoded",
        "EncodingString": "[conn][%p] Server VI Encoded: Chosen Ver:%x Other Ver Count:%u"
      },
      {
        "UniquenessHash": "9263ea25-3bcc-5edf-b6ee-493bfe5cc4de",
        "TraceID": "SetConfiguration",
        "EncodingString": "[conn][%p] Configuration set, %p"
      },
      {
        "UniquenessHash": "c8982d54-5957-078c-2db7-dcfc5ff92003",
        "TraceID": "SetSendFlag",
        "EncodingString": "[strm][%p] Setting flags 0x%x (existing flags: 0x%x)"
      },
      {
        "UniquenessHash": "8a9548eb-5ed9-abe8-6008-94b545f099d7",
        "TraceID": "SettingCongestionControlAlgorithm",
        "EncodingString": "[sett] CongestionControlAlgorithm = %hu"
      },
      {
        "UniquenessHash": "b6d32b84-af0c-b1cb-5e97-a9fb84980e8d",
        "TraceID": "SettingDumpBidiStreamCount",
        "EncodingString": "[sett] PeerBidiStreamCount    = %hu"
      },
      {
        "UniquenessHash": "02965b16-a43a-3229-55bb-3e9398dc61f8",
        "TraceID": "SettingDumpConnFlowControlWindow",
        "EncodingString": "[sett] ConnFlowControlWindow  = %u"
      },
      {
        "UniquenessHash": "d4201eb3-a633-2e4e-e23a-2c5e045234fa",
        "TraceID": "SettingDumpDatagramReceiveEnabled",
        "EncodingString": "[sett] DatagramReceiveEnabled = %hhu"
      },
      {
        "UniquenessHash": "d4981da2-783e-a3bb-0f42-7264db208f13",
        "TraceID": "SettingDumpDesiredVersionsList",
        "EncodingString": "[sett] Desired Version[0]     = 0x%x"
      },
      {
        "UniquenessHash": "0080f5a7-d4e1-7c9d-e023-eb4dd540fffe",
        "TraceID": "SettingDumpDesiredVersionsListLength",
        "EncodingString": "[sett] Desired Version length = %u"
      },
      {
        "UniquenessHash": "5bb1bd57-aefe-343c-87d3-c9a8bc30d2c4",
        "TraceID": "SettingDumpDisconnectTimeoutMs",
        "EncodingString": "[sett] DisconnectTimeoutMs    = %u"
      },
      {
        "UniquenessHash": "155f7518-f6a7-c163-087f-cd860a6b3bb5",
        "TraceID": "SettingDumpHandshakeIdleTimeoutMs",
        "EncodingString": "[sett] HandshakeIdleTimeoutMs = %llu"
      },
      {
        "UniquenessHash": "6dccdcfe-fcee-6d2e-abe5-76250c180b56",
        "TraceID": "SettingDumpIdleTimeoutMs",
        "EncodingString": "[sett] IdleTimeoutMs          = %llu"
      },
      {
        "UniquenessHash": "52215359-317d-8ad1-0592-e3d99ffe9aae",
        "TraceID": "SettingDumpInitialRttMs",
        "EncodingString": "[sett] InitialRttMs           = %u"
      },
      {
        "UniquenessHash": "04a58439-5787-a735-8226-ccfb3e8aea2f",
        "TraceID": "SettingDumpInitialWindowPackets",
        "EncodingString": "[sett] InitialWindowPackets   = %u"
      },
      {
        "UniquenessHash": "c8a2ca5b-f27d-192b-af01-605c5ea507f0",
        "TraceID": "SettingDumpKeepAliveIntervalMs",
        "EncodingString": "[sett] KeepAliveIntervalMs    = %u"
      },
      {
        "UniquenessHash": "e4bd36f1-b2c4-a817-647c-b81bdaa7d40d",
        "TraceID": "SettingDumpLoadBalancingMode",
        "EncodingString": "[sett] LoadBalancingMode      = %hu"
      },
      {
        "UniquenessHash": "6dabe463-6d61-af2b-317e-28cfcb62e573",
        "TraceID": "SettingDumpMaxAckDelayMs",
        "EncodingString": "[sett] MaxAckDelayMs          = %u"
      },
      {
        "UniquenessHash": "64337501-b792-a81e-678a-aebffa63483e",
        "TraceID": "SettingDumpMaxBindingStatelessOper",
        "EncodingString": "[sett] MaxBindingStatelessOper= %hu"
      },
      {
        "UniquenessHash": "d4b04482-ccdf-9d2e-2664-801731ea151f",
        "TraceID": "SettingDumpMaxBytesPerKey",
        "EncodingString": "[sett] MaxBytesPerKey         = %llu"
      },
      {
        "UniquenessHash": "1398ba42-f72d-dac1-4c89-f9ae626a5c7b",
        "TraceID": "SettingDumpMaximumMtu",
        "EncodingString": "[sett] MaximumMtu             = %hu"
      },
      {
        "UniquenessHash": "3fe22b95-e06c-01be-48f2-1bed9eb3def3",
        "TraceID": "SettingDumpMaxOperationsPerDrain",
        "EncodingString": "[sett] MaxOperationsPerDrain  = %hhu"
      },
      {
        "UniquenessHash": "e7d638ec-54bc-9c13-7b32-4cd766bbd4f2",
        "TraceID": "SettingDumpMaxStatelessOperations",
        "EncodingString": "[sett] MaxStatelessOperations = %u"
      },
      {
        "UniquenessHash": "113f784c-e4cf-2f59-57b6-42997504aab7",
        "TraceID": "SettingDumpMaxWorkerQueueDelayUs",
        "EncodingString": "[sett] MaxWorkerQueueDelayUs  = %u"
      },
      {
        "UniquenessHash": "340f2d77-e194-4320-a5cf-5bd9f81d8568",
        "TraceID": "SettingDumpMigrationEnabled",
        "EncodingString": "[sett] MigrationEnabled       = %hhu"
      },
      {
        "UniquenessHash": "380762fe-b4e0-231a-3107-17a5e545c780",
        "TraceID": "SettingDumpMinimumMtu",
        "EncodingString": "[sett] MinimumMtu             = %hu"
      },
      {
        "UniquenessHash": "fe0a786d-3839-19aa-8cd3-e2e1b75eb49e",
        "TraceID": "SettingDumpMtuCompleteTimeout",
        "EncodingString": "[sett] MtuCompleteTimeout     = %llu"
      },
      {
        "UniquenessHash": "07e96091-df10-e8a0-aae5-ed943ffea694",
        "TraceID": "SettingDumpMtuMissingProbeCount",
        "EncodingString": "[sett] MtuMissingProbeCount   = %hhu"
      },
      {
        "UniquenessHash": "50c8e61a-10db-0422-9497-26f288b36eed",
        "TraceID": "SettingDumpPacingEnabled",
        "EncodingString": "[sett] PacingEnabled          = %hhu"
      },
      {
        "UniquenessHash": "8dd44e38-a5b3-1ee8-e082-ff903f39f574",
        "TraceID": "SettingDumpRetryMemoryLimit",
        "EncodingString": "[sett] RetryMemoryLimit       = %hu"
      },
      {
        "UniquenessHash": "a0905196-8b7e-fdd3-5369-0c6ffcc3707f",
        "TraceID": "SettingDumpSendBufferingEnabled",
        "EncodingString": "[sett] SendBufferingEnabled   = %hhu"
      },
      {
        "UniquenessHash": "37fc9d5f-6438-780c-0f14-1574944068f3",
        "TraceID": "SettingDumpSendIdleTimeoutMs",
        "EncodingString": "[sett] SendIdleTimeoutMs      = %u"
      },
      {
        "UniquenessHash": "1695fe94-7146-5c58-1fa8-9364a932a773",
        "TraceID": "SettingDumpServerResumptionLevel",
        "EncodingString": "[sett] ServerResumptionLevel  = %hhu"
      },
      {
        "UniquenessHash": "940f7585-40ed-60f4-0e01-fa5ef6bea02f",
        "TraceID": "SettingDumpStatelessOperExpirMs",
        "EncodingString": "[sett] StatelessOperExpirMs   = %hu"
      },
      {
        "UniquenessHash": "6c0be7ae-fa32-3171-ddc0-837b5508deee",
        "TraceID": "SettingDumpStreamRecvBufferDefault",
        "EncodingString": "[sett] StreamRecvBufferDefault= %u"
      },
      {
        "UniquenessHash": "2da1de63-c2be-a594-45de-7dd6cb192b7e",
        "TraceID": "SettingDumpStreamRecvWindowDefault",
        "EncodingString": "[sett] StreamRecvWindowDefault= %u"
      },
      {
        "UniquenessHash": "4eaf58f9-d813-f2de-2388-6f550e14f27d",
        "TraceID": "SettingDumpTlsClientMaxSendBuffer",
        "EncodingString": "[sett] TlsClientMaxSendBuffer = %u"
      },
      {
        "UniquenessHash": "a53f1507-270d-73e4-9f2e-8e5f14603590",
        "TraceID": "SettingDumpTlsServerMaxSendBuffer",
        "EncodingString": "[sett] TlsServerMaxSendBuffer = %u"
      },
      {
        "UniquenessHash": "db025b70-a960-32f0-75b0-1cc495602e15",
        "TraceID": "SettingDumpUnidiStreamCount",
        "EncodingString": "[sett] PeerUnidiStreamCount   = %hu"
      },
      {
        "UniquenessHash": "5611e76a-6d7c-35b7-9562-f67e5c2e3aa1",
        "TraceID": "SettingDumpVersionNegoExtEnabled",
        "EncodingString": "[sett] Version Negotiation Ext Enabled = %hhu"
      },
      {
        "UniquenessHash": "a3237095-0958-5564-417c-5a60b9db4ec1",
        "TraceID": "SettingsInvalidVersion",
        "EncodingString": "Invalid version supplied to settings! 0x%x at position %d"
      },
      {
        "UniquenessHash": "3811b30b-84d6-43cc-8312-918d88c99d3e",
        "TraceID": "StartAckDelayTimer",
        "EncodingString": "[conn][%p] Starting ACK_DELAY timer for %u ms"
      },
      {
        "UniquenessHash": "badaa7e5-aa9e-7979-b334-154a884827b6",
        "TraceID": "StillInTimerWheel",
        "EncodingString": "[conn][%p] Still in timer wheel! Connection was likely leaked!"
      },
      {
        "UniquenessHash": "86a081de-c71a-7043-b507-672561f5fd36",
        "TraceID": "StorageOpenKey",
        "EncodingString": "[ reg] Opening %s"
      },
      {
<<<<<<< HEAD
        "UniquenessHash": "49364a79-a042-c58c-1024-f2b92b2bf039",
        "TraceID": "LibraryInitializedV2",
        "EncodingString": "[ lib] Initialized, PartitionCount=%u"
=======
        "UniquenessHash": "cbc983bb-6d04-149e-6eda-09d855f77d4c",
        "TraceID": "StreamAlloc",
        "EncodingString": "[strm][%p] Allocated, Conn=%p"
>>>>>>> 19fc4d70
      },
      {
        "UniquenessHash": "e6e8eceb-d044-4536-96cc-97d53de7e620",
        "TraceID": "StreamAppReceive",
        "EncodingString": "[strm][%p] Indicating QUIC_STREAM_EVENT_RECEIVE [%llu bytes, %u buffers, 0x%x flags]"
      },
      {
        "UniquenessHash": "92e805e6-d2f5-68d3-fdcd-f56c490ed368",
        "TraceID": "StreamAppReceiveComplete",
        "EncodingString": "[strm][%p] Receive complete [%llu bytes]"
      },
      {
        "UniquenessHash": "a35cb953-343e-6914-a737-cd53044edb92",
        "TraceID": "StreamAppSend",
        "EncodingString": "[strm][%p] App queuing send [%llu bytes, %u buffers, 0x%x flags]"
      },
      {
        "UniquenessHash": "ba0612b6-86a7-d764-ac9e-bbd12eeb0dca",
        "TraceID": "StreamCreated",
        "EncodingString": "[strm][%p] Created, Conn=%p ID=%llu IsLocal=%hhu"
      },
      {
        "UniquenessHash": "cfaab7b3-b77b-3a94-a433-4c9b57907696",
        "TraceID": "StreamDestroyed",
        "EncodingString": "[strm][%p] Destroyed"
      },
      {
        "UniquenessHash": "c3b546cc-e127-435d-8bf4-cf20ca3d2d5e",
        "TraceID": "StreamError",
        "EncodingString": "[strm][%p] ERROR, %s."
      },
      {
<<<<<<< HEAD
        "UniquenessHash": "43bfaa48-1837-fff4-58c5-196814e7775c",
        "TraceID": "LibraryRundownV2",
        "EncodingString": "[ lib] Rundown, PartitionCount=%u"
      },
      {
        "UniquenessHash": "d61f461f-19e4-23db-3546-54de3c8ce838",
        "TraceID": "DataPathRundown",
        "EncodingString": "[data] Rundown, DatapathFeatures=%u"
=======
        "UniquenessHash": "638251a8-14f3-2929-34e2-e69cfdab2277",
        "TraceID": "StreamOutFlowBlocked",
        "EncodingString": "[strm][%p] Send Blocked Flags: %hhu"
>>>>>>> 19fc4d70
      },
      {
        "UniquenessHash": "aaf00b3c-6719-7619-1362-6058d0d3be90",
        "TraceID": "StreamReceiveFrame",
        "EncodingString": "[strm][%p] Processing frame in packet %llu"
      },
      {
        "UniquenessHash": "89b5a6dc-7445-0b70-6a73-ff28d3f78246",
        "TraceID": "StreamRecvState",
        "EncodingString": "[strm][%p] Recv State: %hhu"
      },
      {
        "UniquenessHash": "c91c925c-07e9-3204-5459-5d3b19d137d8",
        "TraceID": "StreamRundown",
        "EncodingString": "[strm][%p] Rundown, Conn=%p ID=%llu IsLocal=%hhu"
      },
      {
        "UniquenessHash": "0a4d4b4f-3622-3e1b-99be-acf0719d1bdf",
        "TraceID": "StreamSendState",
        "EncodingString": "[strm][%p] Send State: %hhu"
      },
      {
        "UniquenessHash": "cc7f8746-a729-760b-90cc-8f3973b3fde2",
        "TraceID": "StreamWriteFrames",
        "EncodingString": "[strm][%p] Writing frames to packet %llu"
      },
      {
        "UniquenessHash": "e8bf302f-52d7-c228-4cc8-a74a099b0baa",
        "TraceID": "SuccessfulRouteResolution",
        "EncodingString": "[conn][%p] Processing successful route completion Path[%hhu]"
      },
      {
        "UniquenessHash": "b79cc8df-4d28-f459-11b2-ba8160512a09",
        "TraceID": "TestCaseEnd",
        "EncodingString": "[test] END %s"
      },
      {
        "UniquenessHash": "75b94a49-9bfe-7be0-7756-8f014aeeddba",
        "TraceID": "TestCaseStart",
        "EncodingString": "[test] START %s"
      },
      {
        "UniquenessHash": "36ce89a9-c16e-d08a-4bea-f8e25c22d2ce",
        "TraceID": "TestCaseTEnd",
        "EncodingString": "[test] END %s"
      },
      {
        "UniquenessHash": "cf26e1f0-583d-ec79-4a49-8e398f9883b0",
        "TraceID": "TestCaseTStart",
        "EncodingString": "[test] START %s, %s"
      },
      {
        "UniquenessHash": "8b50bb5d-c66e-e93c-55cd-253b3af4d510",
        "TraceID": "TestHookDropLimitAddrRecv",
        "EncodingString": "[test][hook] Dropping recv over limit to new addr"
      },
      {
        "UniquenessHash": "78d1c2fe-fbce-b603-004e-f2026093416c",
        "TraceID": "TestHookDropLimitAddrSend",
        "EncodingString": "[test][hook] Dropping send over limit to new addr"
      },
      {
        "UniquenessHash": "861bbb4e-e371-4334-b45d-03199c1cacda",
        "TraceID": "TestHookDropOldAddrSend",
        "EncodingString": "[test][hook] Dropping send to old addr"
      },
      {
        "UniquenessHash": "ccf24f92-4b3c-0f17-5c84-1d454a788837",
        "TraceID": "TestHookDropPacketRandom",
        "EncodingString": "[test][hook] Random packet drop"
      },
      {
        "UniquenessHash": "ce814b3f-616f-bb09-3743-9c2879fd97a4",
        "TraceID": "TestHookDropPacketSelective",
        "EncodingString": "[test][hook] Selective packet drop"
      },
      {
        "UniquenessHash": "1dfb652d-bf04-b3c5-5037-a1d7659e3d23",
        "TraceID": "TestHookRegister",
        "EncodingString": "[test][hook] Registering"
      },
      {
        "UniquenessHash": "28d71381-a26c-3f0b-e2a9-1a97c3be08e2",
        "TraceID": "TestHookReplaceAddrRecv",
        "EncodingString": "[test][hook] Recv Addr :%hu => :%hu"
      },
      {
        "UniquenessHash": "5d176d92-2974-c576-9dba-202db86131f2",
        "TraceID": "TestHookReplaceAddrSend",
        "EncodingString": "[test][hook] Send Addr :%hu => :%hu"
      },
      {
        "UniquenessHash": "be2459c1-0870-ccba-da9b-ae1ecc23ded8",
        "TraceID": "TestHookReplaceCreateSend",
        "EncodingString": "[test][hook] Create (remote) Addr :%hu => :%hu"
      },
      {
        "UniquenessHash": "35fe1a4b-cb88-2161-ef4b-e6d0c78186f5",
        "TraceID": "TestHookUnregistered",
        "EncodingString": "[test][hook] Unregistered"
      },
      {
        "UniquenessHash": "b00f19a5-597a-64dd-4bab-fa3e383ea688",
        "TraceID": "TestHookUnregistering",
        "EncodingString": "[test][hook] Unregistering"
      },
      {
        "UniquenessHash": "f4248703-23be-e418-2b90-c9670966f154",
        "TraceID": "TestIgnoreConnectionTimeout",
        "EncodingString": "[test] Ignoring timeout unexpected status because of random loss"
      },
      {
        "UniquenessHash": "3928cc2f-84c2-48ac-845b-40781cf8021b",
        "TraceID": "TestLogFailure",
        "EncodingString": "[test] FAILURE - %s:%d - %s"
      },
      {
        "UniquenessHash": "76b54d32-001b-12e0-4e99-d29d2640eaeb",
        "TraceID": "TestScopeEntry",
        "EncodingString": "[test]---> %s"
      },
      {
        "UniquenessHash": "dcfcaf50-a07f-c426-e2fb-f19b77811e65",
        "TraceID": "TestScopeExit",
        "EncodingString": "[test]<--- %s"
      },
      {
        "UniquenessHash": "ad3632a2-ac75-293d-854f-381b59368114",
        "TraceID": "TestTPSet",
        "EncodingString": "[conn][%p] Setting Test Transport Parameter (type %hu, %hu bytes)"
      },
      {
        "UniquenessHash": "db41669b-3e8f-05ca-4ac2-2c194cce7b51",
        "TraceID": "TimerWheelNextExpiration",
        "EncodingString": "[time][%p] Next Expiration = {%llu, %p}."
      },
      {
        "UniquenessHash": "f1a743ba-eff3-ee06-cb54-49ef20ca85ea",
        "TraceID": "TimerWheelNextExpirationNull",
        "EncodingString": "[time][%p] Next Expiration = {NULL}."
      },
      {
        "UniquenessHash": "cb91e066-b3cd-a009-a0f8-48d01b26d9a8",
        "TraceID": "TimerWheelRemoveConnection",
        "EncodingString": "[time][%p] Removing Connection %p."
      },
      {
        "UniquenessHash": "f1df9958-6255-24ce-540f-df464661f666",
        "TraceID": "TimerWheelResize",
        "EncodingString": "[time][%p] Resizing timer wheel (new slot count = %u)."
      },
      {
        "UniquenessHash": "c3b6de49-9be3-fc4b-7a9c-fb8402d1d1f6",
        "TraceID": "TimerWheelUpdateConnection",
        "EncodingString": "[time][%p] Updating Connection %p."
      },
      {
        "UniquenessHash": "9eac4540-061f-ff2b-c104-5c1e1b8b22b6",
        "TraceID": "TlsError",
        "EncodingString": "[ tls][%p] ERROR, %s."
      },
      {
        "UniquenessHash": "7312d23f-2305-b54b-e1da-81597fabe281",
        "TraceID": "TlsErrorStatus",
        "EncodingString": "[ tls][%p] ERROR, %u, %s."
      },
      {
        "UniquenessHash": "7512a5e6-b76b-d244-25a2-f27c6b593461",
        "TraceID": "TlsLogSecret",
        "EncodingString": "[ tls] %s[%u]: %s"
      },
      {
        "UniquenessHash": "40c67c17-d530-a2d2-272a-4730ad121b34",
        "TraceID": "TreatFinAsReset",
        "EncodingString": "[strm][%p] Treating FIN after receive abort as reset"
      },
      {
        "UniquenessHash": "cd3c6623-5c8b-d0a0-f653-dd7ae1b09077",
        "TraceID": "UdpRecv",
        "EncodingString": "[conn][%p] Recv %u UDP datagrams"
      },
      {
        "UniquenessHash": "d1b6f5eb-6243-10dc-b07a-0f545b66b5e6",
        "TraceID": "UdpRecvBatch",
        "EncodingString": "[conn][%p] Batch Recv %u UDP datagrams"
      },
      {
        "UniquenessHash": "b2826750-692c-079a-196b-3ef9a77daf0b",
        "TraceID": "UdpRecvDeferred",
        "EncodingString": "[conn][%p] Recv %u deferred UDP datagrams"
      },
      {
        "UniquenessHash": "78e16be2-4ef2-96e6-6151-8c7198865607",
        "TraceID": "Unreachable",
        "EncodingString": "[conn][%p] Received unreachable event"
      },
      {
        "UniquenessHash": "abdd8da8-ac7e-f610-f745-b4d3fc85bbca",
        "TraceID": "UnreachableIgnore",
        "EncodingString": "[conn][%p] Ignoring received unreachable event"
      },
      {
        "UniquenessHash": "9ed03280-632f-813e-4188-70167f097eae",
        "TraceID": "UnreachableInvalid",
        "EncodingString": "[conn][%p] Received invalid unreachable event"
      },
      {
        "UniquenessHash": "7b3aad91-15b8-6d79-7ad7-f634248db148",
        "TraceID": "UpdateFlowControl",
        "EncodingString": "[strm][%p] Updating flow control window"
      },
      {
        "UniquenessHash": "e232b42d-9955-4467-0464-559ea5965464",
        "TraceID": "UpdatePacketTolerance",
        "EncodingString": "[conn][%p] Updating packet tolerance to %hhu"
      },
      {
        "UniquenessHash": "14f03b98-a434-2f35-2ed0-1fa71aa50e44",
        "TraceID": "UpdatePeerPacketTolerance",
        "EncodingString": "[conn][%p] Updating peer packet tolerance to %hhu"
      },
      {
        "UniquenessHash": "1b92f995-0f00-00a4-3898-3e5121f9f323",
        "TraceID": "UpdatePriority",
        "EncodingString": "[strm][%p] New send priority = %hu"
      },
      {
        "UniquenessHash": "e5011584-a82b-c64d-75a5-a18ec4670a1d",
        "TraceID": "UpdateReadKeyPhase",
        "EncodingString": "[conn][%p] Updating current read key phase and packet number[%llu]"
      },
      {
        "UniquenessHash": "66cfdc40-f79f-a762-a02c-b7f1a4c2e0eb",
        "TraceID": "UpdateShareBinding",
        "EncodingString": "[conn][%p] Updated ShareBinding = %hhu"
      },
      {
        "UniquenessHash": "f433b4bc-afec-9da4-79cb-eb11596d42e4",
        "TraceID": "UpdateStreamSchedulingScheme",
        "EncodingString": "[conn][%p] Updated Stream Scheduling Scheme = %u"
      },
      {
        "UniquenessHash": "62fa7337-1321-2cd0-f7cc-236d893ed747",
        "TraceID": "VerNegItem",
        "EncodingString": "[conn][%p]   Ver[%d]: 0x%x"
      },
      {
        "UniquenessHash": "2222c403-3ef4-09ef-5b3c-aca16af3616d",
        "TraceID": "VersionInfoDecodeFailed1",
        "EncodingString": "[conn][%p] Version info too short to contain Chosen Version (%hu bytes)"
      },
      {
        "UniquenessHash": "3e7b261f-8077-d6f3-18ee-188f5cfe6b6b",
        "TraceID": "VersionInfoDecodeFailed2",
        "EncodingString": "[conn][%p] Version info too short to contain any Other Versions (%hu bytes)"
      },
      {
        "UniquenessHash": "09622250-6902-8f51-16a4-41a81d9cfc14",
        "TraceID": "WindowsKernelInitialized",
        "EncodingString": "[ sys] Initialized (PageSize = %u bytes; AvailMem = %llu bytes)"
      },
      {
        "UniquenessHash": "bddd082e-fd86-4e92-2b3f-ed831dad41eb",
        "TraceID": "WindowsKernelLoaded",
        "EncodingString": "[ sys] Loaded"
      },
      {
        "UniquenessHash": "7d3c84e1-4c84-fd6e-19b0-5210f45719fe",
        "TraceID": "WindowsKernelUninitialized",
        "EncodingString": "[ sys] Uninitialized"
      },
      {
        "UniquenessHash": "99b1ad83-0cbf-8b42-36e2-86e505bf6b76",
        "TraceID": "WindowsKernelUnloaded",
        "EncodingString": "[ sys] Unloaded"
      },
      {
        "UniquenessHash": "cdce2126-524a-0cae-e4d3-c8bd5ef39930",
        "TraceID": "WindowsUserInitialized",
        "EncodingString": "[ dll] Initialized (AvailMem = %llu bytes)"
      },
      {
        "UniquenessHash": "4f262ea3-4eb1-45f3-019c-54d89cf92893",
        "TraceID": "WindowsUserInitialized2",
        "EncodingString": "[ dll] Initialized (AvailMem = %llu bytes, TimerResolution = [%u, %u])"
      },
      {
        "UniquenessHash": "b34bba29-c6d5-e31d-a099-d73a62330504",
        "TraceID": "WindowsUserLoaded",
        "EncodingString": "[ dll] Loaded"
      },
      {
        "UniquenessHash": "c900bbe4-0bbe-349f-7ad7-9ece1080a288",
        "TraceID": "WindowsUserProcessorState",
        "EncodingString": "[ dll] Processors:%u, Groups:%u, NUMA Nodes:%u"
      },
      {
        "UniquenessHash": "19b21f4a-a6e8-3b9b-c4da-e303c8f108b1",
        "TraceID": "WindowsUserUninitialized",
        "EncodingString": "[ dll] Uninitialized"
      },
      {
        "UniquenessHash": "98edbe6f-c588-a919-3251-cd78aa291751",
        "TraceID": "WindowsUserUnloaded",
        "EncodingString": "[ dll] Unloaded"
      },
      {
        "UniquenessHash": "c50d7d7b-5ea5-6f62-b2c8-8e06a5684266",
        "TraceID": "WorkerActivityStateUpdated",
        "EncodingString": "[wrkr][%p] IsActive = %hhu, Arg = %u"
      },
      {
        "UniquenessHash": "04d9796b-69cf-902e-3525-738196a13977",
        "TraceID": "WorkerCleanup",
        "EncodingString": "[wrkr][%p] Cleaning up"
      },
      {
        "UniquenessHash": "49ee2ed0-1b90-a7f2-d8a6-230a287a07b7",
        "TraceID": "WorkerCreated",
        "EncodingString": "[wrkr][%p] Created, IdealProc=%hu Owner=%p"
      },
      {
        "UniquenessHash": "040cdcdf-a76c-26b5-a4d6-36222cd2abdb",
        "TraceID": "WorkerDestroyed",
        "EncodingString": "[wrkr][%p] Destroyed"
      },
      {
        "UniquenessHash": "07e794d9-3f9b-61ce-b0b8-af3cc9d92ebe",
        "TraceID": "WorkerErrorStatus",
        "EncodingString": "[wrkr][%p] ERROR, %u, %s."
      },
      {
        "UniquenessHash": "e1a37301-aaf6-2912-f408-1d81199cc4e6",
        "TraceID": "WorkerQueueDelayUpdated",
        "EncodingString": "[wrkr][%p] QueueDelay = %u"
      },
      {
<<<<<<< HEAD
        "UniquenessHash": "8a578804-829f-fb41-f1d7-f4b5c356a328",
        "TraceID": "ConnStats",
        "EncodingString": "[conn][%p] STATS: SRtt=%u CongestionCount=%u PersistentCongestionCount=%u SendTotalBytes=%llu RecvTotalBytes=%llu CongestionWindow=%u"
=======
        "UniquenessHash": "be2a8e4f-7708-e894-48df-762d926dac26",
        "TraceID": "WorkerStart",
        "EncodingString": "[wrkr][%p] Start"
      },
      {
        "UniquenessHash": "2a4c81a8-bf45-5d2a-fa79-dc075733386b",
        "TraceID": "WorkerStop",
        "EncodingString": "[wrkr][%p] Stop"
      },
      {
        "UniquenessHash": "544776e8-4877-d5da-4fa0-fc664dd8fd98",
        "TraceID": "ZeroLengthCidRetire",
        "EncodingString": "[conn][%p] Can't retire current CID because it's zero length"
      },
      {
        "UniquenessHash": "7add7bc7-5514-83ea-44ca-8acc7e6643b2",
        "TraceID": "ZeroRttAccepted",
        "EncodingString": "[conn][%p] 0-RTT accepted"
      },
      {
        "UniquenessHash": "bb841825-a52e-8ecf-243e-1a65d10a3e75",
        "TraceID": "ZeroRttRejected",
        "EncodingString": "[conn][%p] 0-RTT rejected"
>>>>>>> 19fc4d70
      }
    ]
  }
}<|MERGE_RESOLUTION|>--- conflicted
+++ resolved
@@ -2099,7 +2099,298 @@
       ],
       "macroName": "QuicTraceLogConnVerbose"
     },
-<<<<<<< HEAD
+    "CryptoDumpUnacked2": {
+      "ModuleProperites": {},
+      "TraceString": "[conn][%p]   unACKed: [%llu, %u]",
+      "UniqueId": "CryptoDumpUnacked2",
+      "splitArgs": [
+        {
+          "DefinationEncoding": "p",
+          "MacroVariableName": "arg1"
+        },
+        {
+          "DefinationEncoding": "llu",
+          "MacroVariableName": "arg3"
+        },
+        {
+          "DefinationEncoding": "u",
+          "MacroVariableName": "arg4"
+        }
+      ],
+      "macroName": "QuicTraceLogConnVerbose"
+    },
+    "CryptoNotReady": {
+      "ModuleProperites": {},
+      "TraceString": "[conn][%p] No complete TLS messages to process",
+      "UniqueId": "CryptoNotReady",
+      "splitArgs": [
+        {
+          "DefinationEncoding": "p",
+          "MacroVariableName": "arg1"
+        }
+      ],
+      "macroName": "QuicTraceLogConnVerbose"
+    },
+    "CryptoStateDiscard": {
+      "ModuleProperites": {},
+      "TraceString": "[conn][%p] TLS state no longer needed",
+      "UniqueId": "CryptoStateDiscard",
+      "splitArgs": [
+        {
+          "DefinationEncoding": "p",
+          "MacroVariableName": "arg1"
+        }
+      ],
+      "macroName": "QuicTraceLogConnInfo"
+    },
+    "CustomCertValidationPending": {
+      "ModuleProperites": {},
+      "TraceString": "[conn][%p] Custom cert validation is pending",
+      "UniqueId": "CustomCertValidationPending",
+      "splitArgs": [
+        {
+          "DefinationEncoding": "p",
+          "MacroVariableName": "arg1"
+        }
+      ],
+      "macroName": "QuicTraceLogConnInfo"
+    },
+    "CustomCertValidationSuccess": {
+      "ModuleProperites": {},
+      "TraceString": "[conn][%p] Custom cert validation succeeded",
+      "UniqueId": "CustomCertValidationSuccess",
+      "splitArgs": [
+        {
+          "DefinationEncoding": "p",
+          "MacroVariableName": "arg1"
+        }
+      ],
+      "macroName": "QuicTraceLogConnInfo"
+    },
+    "DatagramReceiveEnableUpdated": {
+      "ModuleProperites": {},
+      "TraceString": "[conn][%p] Updated datagram receive enabled to %hhu",
+      "UniqueId": "DatagramReceiveEnableUpdated",
+      "splitArgs": [
+        {
+          "DefinationEncoding": "p",
+          "MacroVariableName": "arg1"
+        },
+        {
+          "DefinationEncoding": "hhu",
+          "MacroVariableName": "arg3"
+        }
+      ],
+      "macroName": "QuicTraceLogConnVerbose"
+    },
+    "DatagramSendQueued": {
+      "ModuleProperites": {},
+      "TraceString": "[conn][%p] Datagram [%p] queued with %llu bytes (flags 0x%x)",
+      "UniqueId": "DatagramSendQueued",
+      "splitArgs": [
+        {
+          "DefinationEncoding": "p",
+          "MacroVariableName": "arg1"
+        },
+        {
+          "DefinationEncoding": "p",
+          "MacroVariableName": "arg3"
+        },
+        {
+          "DefinationEncoding": "llu",
+          "MacroVariableName": "arg4"
+        },
+        {
+          "DefinationEncoding": "x",
+          "MacroVariableName": "arg5"
+        }
+      ],
+      "macroName": "QuicTraceLogConnVerbose"
+    },
+    "DatagramSendShutdown": {
+      "ModuleProperites": {},
+      "TraceString": "[conn][%p] Datagram send shutdown",
+      "UniqueId": "DatagramSendShutdown",
+      "splitArgs": [
+        {
+          "DefinationEncoding": "p",
+          "MacroVariableName": "arg1"
+        }
+      ],
+      "macroName": "QuicTraceLogConnVerbose"
+    },
+    "DatagramSendStateChanged": {
+      "ModuleProperites": {},
+      "TraceString": "[conn][%p] Indicating DATAGRAM_SEND_STATE_CHANGED to %u",
+      "UniqueId": "DatagramSendStateChanged",
+      "splitArgs": [
+        {
+          "DefinationEncoding": "p",
+          "MacroVariableName": "arg1"
+        },
+        {
+          "DefinationEncoding": "u",
+          "MacroVariableName": "arg3"
+        }
+      ],
+      "macroName": "QuicTraceLogConnVerbose"
+    },
+    "DatapathCreated": {
+      "ModuleProperites": {},
+      "TraceString": "[data][%p] Created, local=%!ADDR!, remote=%!ADDR!",
+      "UniqueId": "DatapathCreated",
+      "splitArgs": [
+        {
+          "DefinationEncoding": "p",
+          "MacroVariableName": "arg2"
+        },
+        {
+          "DefinationEncoding": "!ADDR!",
+          "MacroVariableName": "arg3"
+        },
+        {
+          "DefinationEncoding": "!ADDR!",
+          "MacroVariableName": "arg4"
+        }
+      ],
+      "macroName": "QuicTraceEvent"
+    },
+    "DatapathDestroyed": {
+      "ModuleProperites": {},
+      "TraceString": "[data][%p] Destroyed",
+      "UniqueId": "DatapathDestroyed",
+      "splitArgs": [
+        {
+          "DefinationEncoding": "p",
+          "MacroVariableName": "arg2"
+        }
+      ],
+      "macroName": "QuicTraceEvent"
+    },
+    "DatapathDropAllocRecvBufferFailure": {
+      "ModuleProperites": {},
+      "TraceString": "[%p] Couldn't allocate receive buffers.",
+      "UniqueId": "DatapathDropAllocRecvBufferFailure",
+      "splitArgs": [
+        {
+          "DefinationEncoding": "p",
+          "MacroVariableName": "arg2"
+        }
+      ],
+      "macroName": "QuicTraceLogWarning"
+    },
+    "DatapathDropAllocRecvContextFailure": {
+      "ModuleProperites": {},
+      "TraceString": "[%p] Couldn't allocate receive context.",
+      "UniqueId": "DatapathDropAllocRecvContextFailure",
+      "splitArgs": [
+        {
+          "DefinationEncoding": "p",
+          "MacroVariableName": "arg2"
+        }
+      ],
+      "macroName": "QuicTraceLogWarning"
+    },
+    "DatapathDropEmptyMdl": {
+      "ModuleProperites": {},
+      "TraceString": "[%p] Dropping datagram with empty mdl.",
+      "UniqueId": "DatapathDropEmptyMdl",
+      "splitArgs": [
+        {
+          "DefinationEncoding": "p",
+          "MacroVariableName": "arg2"
+        }
+      ],
+      "macroName": "QuicTraceLogWarning"
+    },
+    "DatapathDropMdlMapFailure": {
+      "ModuleProperites": {},
+      "TraceString": "[%p] Failed to map MDL chain",
+      "UniqueId": "DatapathDropMdlMapFailure",
+      "splitArgs": [
+        {
+          "DefinationEncoding": "p",
+          "MacroVariableName": "arg2"
+        }
+      ],
+      "macroName": "QuicTraceLogWarning"
+    },
+    "DatapathDropMissingInfo": {
+      "ModuleProperites": {},
+      "TraceString": "[%p] Dropping datagram missing IP_PKTINFO/IP_RECVERR.",
+      "UniqueId": "DatapathDropMissingInfo",
+      "splitArgs": [
+        {
+          "DefinationEncoding": "p",
+          "MacroVariableName": "arg2"
+        }
+      ],
+      "macroName": "QuicTraceLogWarning"
+    },
+    "DatapathDropTooBig": {
+      "ModuleProperites": {},
+      "TraceString": "[%p] Dropping datagram with too many bytes (%llu).",
+      "UniqueId": "DatapathDropTooBig",
+      "splitArgs": [
+        {
+          "DefinationEncoding": "p",
+          "MacroVariableName": "arg2"
+        },
+        {
+          "DefinationEncoding": "llu",
+          "MacroVariableName": "arg3"
+        }
+      ],
+      "macroName": "QuicTraceLogWarning"
+    },
+    "DatapathError": {
+      "ModuleProperites": {},
+      "TraceString": "[data][%p] ERROR, %s.",
+      "UniqueId": "DatapathError",
+      "splitArgs": [
+        {
+          "DefinationEncoding": "p",
+          "MacroVariableName": "arg2"
+        },
+        {
+          "DefinationEncoding": "s",
+          "MacroVariableName": "arg3"
+        }
+      ],
+      "macroName": "QuicTraceEvent"
+    },
+    "DatapathErrorStatus": {
+      "ModuleProperites": {},
+      "TraceString": "[data][%p] ERROR, %u, %s.",
+      "UniqueId": "DatapathErrorStatus",
+      "splitArgs": [
+        {
+          "DefinationEncoding": "p",
+          "MacroVariableName": "arg2"
+        },
+        {
+          "DefinationEncoding": "u",
+          "MacroVariableName": "arg3"
+        },
+        {
+          "DefinationEncoding": "s",
+          "MacroVariableName": "arg4"
+        }
+      ],
+      "macroName": "QuicTraceEvent"
+    },
+    "DatapathFragmented": {
+      "ModuleProperites": {},
+      "TraceString": "[%p] Dropping datagram with fragmented MDL.",
+      "UniqueId": "DatapathFragmented",
+      "splitArgs": [
+        {
+          "DefinationEncoding": "p",
+          "MacroVariableName": "arg2"
+        }
+      ],
+      "macroName": "QuicTraceLogWarning"
+    },
     "DataPathInitialized": {
       "ModuleProperites": {},
       "TraceString": "[data] Initialized, DatapathFeatures=%u",
@@ -2112,313 +2403,6 @@
       ],
       "macroName": "QuicTraceEvent"
     },
-    "RegistrationCreated": {
-=======
-    "CryptoDumpUnacked2": {
->>>>>>> 19fc4d70
-      "ModuleProperites": {},
-      "TraceString": "[conn][%p]   unACKed: [%llu, %u]",
-      "UniqueId": "CryptoDumpUnacked2",
-      "splitArgs": [
-        {
-          "DefinationEncoding": "p",
-          "MacroVariableName": "arg1"
-        },
-        {
-          "DefinationEncoding": "llu",
-          "MacroVariableName": "arg3"
-        },
-        {
-          "DefinationEncoding": "u",
-          "MacroVariableName": "arg4"
-        }
-      ],
-      "macroName": "QuicTraceLogConnVerbose"
-    },
-    "CryptoNotReady": {
-      "ModuleProperites": {},
-      "TraceString": "[conn][%p] No complete TLS messages to process",
-      "UniqueId": "CryptoNotReady",
-      "splitArgs": [
-        {
-          "DefinationEncoding": "p",
-          "MacroVariableName": "arg1"
-        }
-      ],
-      "macroName": "QuicTraceLogConnVerbose"
-    },
-    "CryptoStateDiscard": {
-      "ModuleProperites": {},
-      "TraceString": "[conn][%p] TLS state no longer needed",
-      "UniqueId": "CryptoStateDiscard",
-      "splitArgs": [
-        {
-          "DefinationEncoding": "p",
-          "MacroVariableName": "arg1"
-        }
-      ],
-      "macroName": "QuicTraceLogConnInfo"
-    },
-    "CustomCertValidationPending": {
-      "ModuleProperites": {},
-      "TraceString": "[conn][%p] Custom cert validation is pending",
-      "UniqueId": "CustomCertValidationPending",
-      "splitArgs": [
-        {
-          "DefinationEncoding": "p",
-          "MacroVariableName": "arg1"
-        }
-      ],
-      "macroName": "QuicTraceLogConnInfo"
-    },
-    "CustomCertValidationSuccess": {
-      "ModuleProperites": {},
-      "TraceString": "[conn][%p] Custom cert validation succeeded",
-      "UniqueId": "CustomCertValidationSuccess",
-      "splitArgs": [
-        {
-          "DefinationEncoding": "p",
-          "MacroVariableName": "arg1"
-        }
-      ],
-      "macroName": "QuicTraceLogConnInfo"
-    },
-    "DatagramReceiveEnableUpdated": {
-      "ModuleProperites": {},
-      "TraceString": "[conn][%p] Updated datagram receive enabled to %hhu",
-      "UniqueId": "DatagramReceiveEnableUpdated",
-      "splitArgs": [
-        {
-          "DefinationEncoding": "p",
-          "MacroVariableName": "arg1"
-        },
-        {
-          "DefinationEncoding": "hhu",
-          "MacroVariableName": "arg3"
-        }
-      ],
-      "macroName": "QuicTraceLogConnVerbose"
-    },
-    "DatagramSendQueued": {
-      "ModuleProperites": {},
-      "TraceString": "[conn][%p] Datagram [%p] queued with %llu bytes (flags 0x%x)",
-      "UniqueId": "DatagramSendQueued",
-      "splitArgs": [
-        {
-          "DefinationEncoding": "p",
-          "MacroVariableName": "arg1"
-        },
-        {
-          "DefinationEncoding": "p",
-          "MacroVariableName": "arg3"
-        },
-        {
-          "DefinationEncoding": "llu",
-          "MacroVariableName": "arg4"
-        },
-        {
-          "DefinationEncoding": "x",
-          "MacroVariableName": "arg5"
-        }
-      ],
-      "macroName": "QuicTraceLogConnVerbose"
-    },
-    "DatagramSendShutdown": {
-      "ModuleProperites": {},
-      "TraceString": "[conn][%p] Datagram send shutdown",
-      "UniqueId": "DatagramSendShutdown",
-      "splitArgs": [
-        {
-          "DefinationEncoding": "p",
-          "MacroVariableName": "arg1"
-        }
-      ],
-      "macroName": "QuicTraceLogConnVerbose"
-    },
-    "DatagramSendStateChanged": {
-      "ModuleProperites": {},
-      "TraceString": "[conn][%p] Indicating DATAGRAM_SEND_STATE_CHANGED to %u",
-      "UniqueId": "DatagramSendStateChanged",
-      "splitArgs": [
-        {
-          "DefinationEncoding": "p",
-          "MacroVariableName": "arg1"
-        },
-        {
-          "DefinationEncoding": "u",
-          "MacroVariableName": "arg3"
-        }
-      ],
-      "macroName": "QuicTraceLogConnVerbose"
-    },
-    "DatapathCreated": {
-      "ModuleProperites": {},
-      "TraceString": "[data][%p] Created, local=%!ADDR!, remote=%!ADDR!",
-      "UniqueId": "DatapathCreated",
-      "splitArgs": [
-        {
-          "DefinationEncoding": "p",
-          "MacroVariableName": "arg2"
-        },
-        {
-          "DefinationEncoding": "!ADDR!",
-          "MacroVariableName": "arg3"
-        },
-        {
-          "DefinationEncoding": "!ADDR!",
-          "MacroVariableName": "arg4"
-        }
-      ],
-      "macroName": "QuicTraceEvent"
-    },
-    "DatapathDestroyed": {
-      "ModuleProperites": {},
-      "TraceString": "[data][%p] Destroyed",
-      "UniqueId": "DatapathDestroyed",
-      "splitArgs": [
-        {
-          "DefinationEncoding": "p",
-          "MacroVariableName": "arg2"
-        }
-      ],
-      "macroName": "QuicTraceEvent"
-    },
-    "DatapathDropAllocRecvBufferFailure": {
-      "ModuleProperites": {},
-      "TraceString": "[%p] Couldn't allocate receive buffers.",
-      "UniqueId": "DatapathDropAllocRecvBufferFailure",
-      "splitArgs": [
-        {
-          "DefinationEncoding": "p",
-          "MacroVariableName": "arg2"
-        }
-      ],
-      "macroName": "QuicTraceLogWarning"
-    },
-    "DatapathDropAllocRecvContextFailure": {
-      "ModuleProperites": {},
-      "TraceString": "[%p] Couldn't allocate receive context.",
-      "UniqueId": "DatapathDropAllocRecvContextFailure",
-      "splitArgs": [
-        {
-          "DefinationEncoding": "p",
-          "MacroVariableName": "arg2"
-        }
-      ],
-      "macroName": "QuicTraceLogWarning"
-    },
-    "DatapathDropEmptyMdl": {
-      "ModuleProperites": {},
-      "TraceString": "[%p] Dropping datagram with empty mdl.",
-      "UniqueId": "DatapathDropEmptyMdl",
-      "splitArgs": [
-        {
-          "DefinationEncoding": "p",
-          "MacroVariableName": "arg2"
-        }
-      ],
-      "macroName": "QuicTraceLogWarning"
-    },
-    "DatapathDropMdlMapFailure": {
-      "ModuleProperites": {},
-      "TraceString": "[%p] Failed to map MDL chain",
-      "UniqueId": "DatapathDropMdlMapFailure",
-      "splitArgs": [
-        {
-          "DefinationEncoding": "p",
-          "MacroVariableName": "arg2"
-        }
-      ],
-      "macroName": "QuicTraceLogWarning"
-    },
-    "DatapathDropMissingInfo": {
-      "ModuleProperites": {},
-      "TraceString": "[%p] Dropping datagram missing IP_PKTINFO/IP_RECVERR.",
-      "UniqueId": "DatapathDropMissingInfo",
-      "splitArgs": [
-        {
-          "DefinationEncoding": "p",
-          "MacroVariableName": "arg2"
-        }
-      ],
-      "macroName": "QuicTraceLogWarning"
-    },
-    "DatapathDropTooBig": {
-      "ModuleProperites": {},
-      "TraceString": "[%p] Dropping datagram with too many bytes (%llu).",
-      "UniqueId": "DatapathDropTooBig",
-      "splitArgs": [
-        {
-          "DefinationEncoding": "p",
-          "MacroVariableName": "arg2"
-        },
-        {
-          "DefinationEncoding": "llu",
-          "MacroVariableName": "arg3"
-        }
-      ],
-      "macroName": "QuicTraceLogWarning"
-    },
-    "DatapathError": {
-      "ModuleProperites": {},
-      "TraceString": "[data][%p] ERROR, %s.",
-      "UniqueId": "DatapathError",
-      "splitArgs": [
-        {
-          "DefinationEncoding": "p",
-          "MacroVariableName": "arg2"
-        },
-        {
-          "DefinationEncoding": "s",
-          "MacroVariableName": "arg3"
-        }
-      ],
-      "macroName": "QuicTraceEvent"
-    },
-    "DatapathErrorStatus": {
-      "ModuleProperites": {},
-      "TraceString": "[data][%p] ERROR, %u, %s.",
-      "UniqueId": "DatapathErrorStatus",
-      "splitArgs": [
-        {
-          "DefinationEncoding": "p",
-          "MacroVariableName": "arg2"
-        },
-        {
-          "DefinationEncoding": "u",
-          "MacroVariableName": "arg3"
-        },
-        {
-          "DefinationEncoding": "s",
-          "MacroVariableName": "arg4"
-        }
-      ],
-      "macroName": "QuicTraceEvent"
-    },
-    "DatapathFragmented": {
-      "ModuleProperites": {},
-      "TraceString": "[%p] Dropping datagram with fragmented MDL.",
-      "UniqueId": "DatapathFragmented",
-      "splitArgs": [
-        {
-          "DefinationEncoding": "p",
-          "MacroVariableName": "arg2"
-        }
-      ],
-      "macroName": "QuicTraceLogWarning"
-    },
-    "DataPathInitialized": {
-      "ModuleProperites": {},
-      "TraceString": "[data] Initialized, DatapathFeatures=%u",
-      "UniqueId": "DataPathInitialized",
-      "splitArgs": [
-        {
-          "DefinationEncoding": "u",
-          "MacroVariableName": "arg2"
-        }
-      ],
-      "macroName": "QuicTraceEvent"
-    },
     "DatapathMissingInfo": {
       "ModuleProperites": {},
       "TraceString": "[data][%p] WSARecvMsg completion is missing IP_PKTINFO",
@@ -3507,31 +3491,7 @@
       ],
       "macroName": "QuicTraceLogConnVerbose"
     },
-<<<<<<< HEAD
-    "CibirIdSet": {
-      "ModuleProperites": {},
-      "TraceString": "[conn][%p] CIBIR ID set (len %hhu, offset %hhu)",
-      "UniqueId": "CibirIdSet",
-      "splitArgs": [
-        {
-          "DefinationEncoding": "p",
-          "MacroVariableName": "arg1"
-        },
-        {
-          "DefinationEncoding": "hhu",
-          "MacroVariableName": "arg3"
-        },
-        {
-          "DefinationEncoding": "hhu",
-          "MacroVariableName": "arg4"
-        }
-      ],
-      "macroName": "QuicTraceLogConnInfo"
-    },
-    "ApplySettings": {
-=======
     "EncodeTPMinAckDelay": {
->>>>>>> 19fc4d70
       "ModuleProperites": {},
       "TraceString": "[conn][%p] TP: Min ACK Delay (%llu us)",
       "UniqueId": "EncodeTPMinAckDelay",
@@ -5487,31 +5447,7 @@
       ],
       "macroName": "QuicTraceLogStreamVerbose"
     },
-<<<<<<< HEAD
-    "EncodeTPCibirEncoding": {
-      "ModuleProperites": {},
-      "TraceString": "[conn][%p] TP: CIBIR Encoding (%llu length, %llu offset)",
-      "UniqueId": "EncodeTPCibirEncoding",
-      "splitArgs": [
-        {
-          "DefinationEncoding": "p",
-          "MacroVariableName": "arg1"
-        },
-        {
-          "DefinationEncoding": "llu",
-          "MacroVariableName": "arg3"
-        },
-        {
-          "DefinationEncoding": "llu",
-          "MacroVariableName": "arg4"
-        }
-      ],
-      "macroName": "QuicTraceLogConnVerbose"
-    },
-    "EncodeTPTest": {
-=======
     "InteropTestStart": {
->>>>>>> 19fc4d70
       "ModuleProperites": {},
       "TraceString": "[ntrp] Test Start, Server: %s, Port: %hu, Tests: 0x%x.",
       "UniqueId": "InteropTestStart",
@@ -5697,31 +5633,7 @@
       ],
       "macroName": "QuicTraceLogInfo"
     },
-<<<<<<< HEAD
-    "DecodeTPCibirEncoding": {
-      "ModuleProperites": {},
-      "TraceString": "[conn][%p] TP: CIBIR Encoding (%llu length, %llu offset)",
-      "UniqueId": "DecodeTPCibirEncoding",
-      "splitArgs": [
-        {
-          "DefinationEncoding": "p",
-          "MacroVariableName": "arg1"
-        },
-        {
-          "DefinationEncoding": "llu",
-          "MacroVariableName": "arg3"
-        },
-        {
-          "DefinationEncoding": "llu",
-          "MacroVariableName": "arg4"
-        }
-      ],
-      "macroName": "QuicTraceLogConnVerbose"
-    },
-    "DecodeTPDisable1RttEncryption": {
-=======
     "LibraryLoadBalancingModeSetAfterInUse": {
->>>>>>> 19fc4d70
       "ModuleProperites": {},
       "TraceString": "[ lib] Tried to change load balancing mode after library in use!",
       "UniqueId": "LibraryLoadBalancingModeSetAfterInUse",
@@ -8300,31 +8212,7 @@
       ],
       "macroName": "QuicTraceLogConnInfo"
     },
-<<<<<<< HEAD
-    "ListenerCibirIdSet": {
-      "ModuleProperites": {},
-      "TraceString": "[list][%p] CIBIR ID set (len %hhu, offset %hhu)",
-      "UniqueId": "ListenerCibirIdSet",
-      "splitArgs": [
-        {
-          "DefinationEncoding": "p",
-          "MacroVariableName": "arg2"
-        },
-        {
-          "DefinationEncoding": "hhu",
-          "MacroVariableName": "arg3"
-        },
-        {
-          "DefinationEncoding": "hhu",
-          "MacroVariableName": "arg4"
-        }
-      ],
-      "macroName": "QuicTraceLogVerbose"
-    },
-    "ListenerCreated": {
-=======
     "RecvVerNeg": {
->>>>>>> 19fc4d70
       "ModuleProperites": {},
       "TraceString": "[conn][%p] Received Version Negotation:",
       "UniqueId": "RecvVerNeg",
@@ -9769,42 +9657,18 @@
       ],
       "macroName": "QuicTraceLogVerbose"
     },
-<<<<<<< HEAD
-    "LibraryMsQuicClose": {
-      "ModuleProperites": {},
-      "TraceString": "[ api] MsQuicClose",
-      "UniqueId": "LibraryMsQuicClose",
-      "splitArgs": [],
-      "macroName": "QuicTraceLogVerbose"
-    },
-    "LibraryLoadBalancingModeSetAfterInUse": {
-      "ModuleProperites": {},
-      "TraceString": "[ lib] Tried to change load balancing mode after library in use!",
-      "UniqueId": "LibraryLoadBalancingModeSetAfterInUse",
-      "splitArgs": [],
-      "macroName": "QuicTraceLogError"
-    },
-    "LibraryInitializedV2": {
-      "ModuleProperites": {},
-      "TraceString": "[ lib] Initialized, PartitionCount=%u",
-      "UniqueId": "LibraryInitializedV2",
-=======
     "StreamAlloc": {
       "ModuleProperites": {},
       "TraceString": "[strm][%p] Allocated, Conn=%p",
       "UniqueId": "StreamAlloc",
->>>>>>> 19fc4d70
-      "splitArgs": [
-        {
-          "DefinationEncoding": "p",
-          "MacroVariableName": "arg2"
-<<<<<<< HEAD
-=======
-        },
-        {
-          "DefinationEncoding": "p",
-          "MacroVariableName": "arg3"
->>>>>>> 19fc4d70
+      "splitArgs": [
+        {
+          "DefinationEncoding": "p",
+          "MacroVariableName": "arg2"
+        },
+        {
+          "DefinationEncoding": "p",
+          "MacroVariableName": "arg3"
         }
       ],
       "macroName": "QuicTraceEvent"
@@ -9849,42 +9713,16 @@
       ],
       "macroName": "QuicTraceEvent"
     },
-<<<<<<< HEAD
-    "LibraryServerInit": {
-      "ModuleProperites": {},
-      "TraceString": "[ lib] Shared server state initializing",
-      "UniqueId": "LibraryServerInit",
-      "splitArgs": [],
-      "macroName": "QuicTraceEvent"
-    },
-    "LibraryRundownV2": {
-      "ModuleProperites": {},
-      "TraceString": "[ lib] Rundown, PartitionCount=%u",
-      "UniqueId": "LibraryRundownV2",
-=======
     "StreamAppSend": {
       "ModuleProperites": {},
       "TraceString": "[strm][%p] App queuing send [%llu bytes, %u buffers, 0x%x flags]",
       "UniqueId": "StreamAppSend",
->>>>>>> 19fc4d70
-      "splitArgs": [
-        {
-          "DefinationEncoding": "p",
-          "MacroVariableName": "arg2"
-        }
-      ],
-      "macroName": "QuicTraceEvent"
-    },
-    "DataPathRundown": {
-      "ModuleProperites": {},
-      "TraceString": "[data] Rundown, DatapathFeatures=%u",
-      "UniqueId": "DataPathRundown",
-      "splitArgs": [
-        {
-<<<<<<< HEAD
-          "DefinationEncoding": "u",
-          "MacroVariableName": "arg2"
-=======
+      "splitArgs": [
+        {
+          "DefinationEncoding": "p",
+          "MacroVariableName": "arg2"
+        },
+        {
           "DefinationEncoding": "llu",
           "MacroVariableName": "arg3"
         },
@@ -9895,7 +9733,6 @@
         {
           "DefinationEncoding": "x",
           "MacroVariableName": "arg5"
->>>>>>> 19fc4d70
         }
       ],
       "macroName": "QuicTraceEvent"
@@ -10883,9 +10720,6 @@
           "MacroVariableName": "arg4"
         }
       ],
-<<<<<<< HEAD
-      "macroName": "QuicTraceLogInfo"
-=======
       "macroName": "QuicTraceEvent"
     },
     "WorkerQueueDelayUpdated": {
@@ -10963,7 +10797,6 @@
         }
       ],
       "macroName": "QuicTraceLogConnInfo"
->>>>>>> 19fc4d70
     }
   },
   "ConfigFile": {
@@ -12131,1919 +11964,1864 @@
         "EncodingString": "[conn][%p] Updated datagram receive enabled to %hhu"
       },
       {
-<<<<<<< HEAD
+        "UniquenessHash": "02aca78b-b8be-4340-6f05-e81c018e6625",
+        "TraceID": "DatagramSendQueued",
+        "EncodingString": "[conn][%p] Datagram [%p] queued with %llu bytes (flags 0x%x)"
+      },
+      {
+        "UniquenessHash": "61e4bec5-f94e-a8cd-1c05-04b24a1c89ff",
+        "TraceID": "DatagramSendShutdown",
+        "EncodingString": "[conn][%p] Datagram send shutdown"
+      },
+      {
+        "UniquenessHash": "152723b4-2b46-a936-ffaf-9cc429e8e66f",
+        "TraceID": "DatagramSendStateChanged",
+        "EncodingString": "[conn][%p] Indicating DATAGRAM_SEND_STATE_CHANGED to %u"
+      },
+      {
+        "UniquenessHash": "1cde4174-4172-15b7-b59b-dcbb6410b43a",
+        "TraceID": "DatapathCreated",
+        "EncodingString": "[data][%p] Created, local=%!ADDR!, remote=%!ADDR!"
+      },
+      {
+        "UniquenessHash": "f5328bae-6bcb-72fc-a6fd-89b44261a85b",
+        "TraceID": "DatapathDestroyed",
+        "EncodingString": "[data][%p] Destroyed"
+      },
+      {
+        "UniquenessHash": "977ca100-03bb-010a-09ab-0a04d33a7dfd",
+        "TraceID": "DatapathDropAllocRecvBufferFailure",
+        "EncodingString": "[%p] Couldn't allocate receive buffers."
+      },
+      {
+        "UniquenessHash": "a3d48581-00d1-fbbf-3ede-f8e9a4a22187",
+        "TraceID": "DatapathDropAllocRecvContextFailure",
+        "EncodingString": "[%p] Couldn't allocate receive context."
+      },
+      {
+        "UniquenessHash": "b503f2a8-8676-cb38-1cab-733b1b6168c4",
+        "TraceID": "DatapathDropEmptyMdl",
+        "EncodingString": "[%p] Dropping datagram with empty mdl."
+      },
+      {
+        "UniquenessHash": "177e3d8f-353c-329c-6b7c-638649a7d3ef",
+        "TraceID": "DatapathDropMdlMapFailure",
+        "EncodingString": "[%p] Failed to map MDL chain"
+      },
+      {
+        "UniquenessHash": "93ba4ba0-a056-754c-13bd-4d57d0f1d5f4",
+        "TraceID": "DatapathDropMissingInfo",
+        "EncodingString": "[%p] Dropping datagram missing IP_PKTINFO/IP_RECVERR."
+      },
+      {
+        "UniquenessHash": "e2a52ac0-8148-8ba4-8ea5-bab2cbf1a43c",
+        "TraceID": "DatapathDropTooBig",
+        "EncodingString": "[%p] Dropping datagram with too many bytes (%llu)."
+      },
+      {
+        "UniquenessHash": "2b127bfd-4623-d1ad-f438-977d808c9514",
+        "TraceID": "DatapathError",
+        "EncodingString": "[data][%p] ERROR, %s."
+      },
+      {
+        "UniquenessHash": "17f0621a-2b85-e04d-3ff1-a2b62cef0bf5",
+        "TraceID": "DatapathErrorStatus",
+        "EncodingString": "[data][%p] ERROR, %u, %s."
+      },
+      {
+        "UniquenessHash": "b940eb8b-74ec-f569-8167-e95ccc36510e",
+        "TraceID": "DatapathFragmented",
+        "EncodingString": "[%p] Dropping datagram with fragmented MDL."
+      },
+      {
         "UniquenessHash": "d68a3d43-333c-e62d-ec53-bb88a64aa2f4",
         "TraceID": "DataPathInitialized",
         "EncodingString": "[data] Initialized, DatapathFeatures=%u"
       },
       {
+        "UniquenessHash": "379a72cf-af97-5535-180f-f644b7513c0c",
+        "TraceID": "DatapathMissingInfo",
+        "EncodingString": "[data][%p] WSARecvMsg completion is missing IP_PKTINFO"
+      },
+      {
+        "UniquenessHash": "6eeae539-95db-bea9-7e36-8635006dae40",
+        "TraceID": "DatapathOpenTcpSocketFailed",
+        "EncodingString": "[data] RSS helper socket failed to open, 0x%x"
+      },
+      {
+        "UniquenessHash": "3fa7bab2-3b0c-9bb8-549d-167f35ace387",
+        "TraceID": "DatapathOpenTcpSocketFailedAsync",
+        "EncodingString": "[data] RSS helper socket failed to open (async), 0x%x"
+      },
+      {
+        "UniquenessHash": "78b2984b-b937-3b8e-7684-9339d9267135",
+        "TraceID": "DatapathOpenUdpSocketFailed",
+        "EncodingString": "[data] UDP send segmentation helper socket failed to open, 0x%x"
+      },
+      {
+        "UniquenessHash": "b68b4500-98ad-8200-72d3-788a4f0af3d1",
+        "TraceID": "DatapathOpenUdpSocketFailedAsync",
+        "EncodingString": "[data] UDP send segmentation helper socket failed to open (async), 0x%x"
+      },
+      {
+        "UniquenessHash": "1ba702fe-3407-9bab-a2bf-4f694b478ac0",
+        "TraceID": "DatapathQueryRecvMaxCoalescedSizeFailed",
+        "EncodingString": "[data] Query for UDP_RECV_MAX_COALESCED_SIZE failed, 0x%x"
+      },
+      {
+        "UniquenessHash": "5af86e1e-9f51-cd58-2506-9b88ac659923",
+        "TraceID": "DatapathQueryRecvMaxCoalescedSizeFailedAsync",
+        "EncodingString": "[data] Query for UDP_RECV_MAX_COALESCED_SIZE failed (async), 0x%x"
+      },
+      {
+        "UniquenessHash": "86f0cb85-ebae-d293-4103-fb695920b86c",
+        "TraceID": "DatapathQueryRssProcessorInfoFailed",
+        "EncodingString": "[data] Query for SIO_QUERY_RSS_SCALABILITY_INFO failed, 0x%x"
+      },
+      {
+        "UniquenessHash": "89ed61ea-4393-6369-8aeb-35d7b01a2b02",
+        "TraceID": "DatapathQueryRssScalabilityInfoFailed",
+        "EncodingString": "[data] Query for SIO_QUERY_RSS_SCALABILITY_INFO failed, 0x%x"
+      },
+      {
+        "UniquenessHash": "74f297f4-8e97-b395-7e1b-bf46a620caa1",
+        "TraceID": "DatapathQueryRssScalabilityInfoFailedAsync",
+        "EncodingString": "[data] Query for SIO_QUERY_RSS_SCALABILITY_INFO failed (async), 0x%x"
+      },
+      {
+        "UniquenessHash": "fd2c68c0-8a5e-b4bf-9d40-937c67e99fdd",
+        "TraceID": "DatapathQueryUdpSegmentFailed",
+        "EncodingString": "[data] Query for UDP_SEGMENT failed, 0x%x"
+      },
+      {
+        "UniquenessHash": "e9dcd981-9b8a-a04f-303a-c3acf58a93eb",
+        "TraceID": "DatapathQueryUdpSendMsgFailed",
+        "EncodingString": "[data] Query for UDP_SEND_MSG_SIZE failed, 0x%x"
+      },
+      {
+        "UniquenessHash": "26a5e3a8-910f-4058-923c-97ea977107b0",
+        "TraceID": "DatapathQueryUdpSendMsgFailedAsync",
+        "EncodingString": "[data] Query for UDP_SEND_MSG_SIZE failed (async), 0x%x"
+      },
+      {
+        "UniquenessHash": "3b8a506d-ede0-3c3b-7c31-83127acebfc6",
+        "TraceID": "DatapathRecv",
+        "EncodingString": "[data][%p] Recv %u bytes (segment=%hu) Src=%!ADDR! Dst=%!ADDR!"
+      },
+      {
+        "UniquenessHash": "e5973396-4dc6-d94f-5d67-921952ed35a5",
+        "TraceID": "DatapathRecvEmpty",
+        "EncodingString": "[data][%p] Dropping datagram with empty payload."
+      },
+      {
+        "UniquenessHash": "8c0dc882-517e-cd8f-df0b-0b892d83bb00",
+        "TraceID": "DatapathResolveHostNameFailed",
+        "EncodingString": "[%p] Couldn't resolve hostname '%s' to an IP address"
+      },
+      {
+        "UniquenessHash": "d61f461f-19e4-23db-3546-54de3c8ce838",
+        "TraceID": "DataPathRundown",
+        "EncodingString": "[data] Rundown, DatapathFeatures=%u"
+      },
+      {
+        "UniquenessHash": "20cf52f5-ef36-a45b-6a54-29e5eaac7f19",
+        "TraceID": "DatapathSend",
+        "EncodingString": "[data][%p] Send %u bytes in %hhu buffers (segment=%hu) Dst=%!ADDR!, Src=%!ADDR!"
+      },
+      {
+        "UniquenessHash": "4f1e0892-0852-480e-71db-5b9bb377aabc",
+        "TraceID": "DatapathShutDownComplete",
+        "EncodingString": "[data][%p] Shut down (complete)"
+      },
+      {
+        "UniquenessHash": "313a165a-4ec1-9450-6b07-56ed0db4c004",
+        "TraceID": "DatapathShutDownReturn",
+        "EncodingString": "[data][%p] Shut down (return)"
+      },
+      {
+        "UniquenessHash": "a07c9538-e6d7-3c41-1367-ce58f2df4d9e",
+        "TraceID": "DatapathTooLarge",
+        "EncodingString": "[data][%p] Received larger than expected datagram from %!ADDR!"
+      },
+      {
+        "UniquenessHash": "29acd049-f710-a71e-1271-698510cfc519",
+        "TraceID": "DatapathUnreachableMsg",
+        "EncodingString": "[sock][%p] Unreachable error from %!ADDR!"
+      },
+      {
+        "UniquenessHash": "381ba642-ea84-5bf3-aeea-543fe5c5e9b5",
+        "TraceID": "DatapathUnreachableWithError",
+        "EncodingString": "[data][%p] Received unreachable error (0x%x) from %!ADDR!"
+      },
+      {
+        "UniquenessHash": "9ab36cd5-f082-c444-283c-9b8354ecedb5",
+        "TraceID": "DatapathUroExceeded",
+        "EncodingString": "[%p] Exceeded URO preallocation capacity."
+      },
+      {
+        "UniquenessHash": "fc873bff-2380-b7f7-a8be-4ff93b6d72d7",
+        "TraceID": "DatapathUroPreallocExceeded",
+        "EncodingString": "[data][%p] Exceeded URO preallocation capacity."
+      },
+      {
+        "UniquenessHash": "244561c5-e612-a194-99af-e39c0b17c234",
+        "TraceID": "DecodeTPAckDelayExponent",
+        "EncodingString": "[conn][%p] TP: ACK Delay Exponent (%llu)"
+      },
+      {
+        "UniquenessHash": "bcca8105-4c4b-0733-5277-ca216bcd792b",
+        "TraceID": "DecodeTPCibirEncoding",
+        "EncodingString": "[conn][%p] TP: CIBIR Encoding (%llu length, %llu offset)"
+      },
+      {
+        "UniquenessHash": "4c903962-3302-75ab-6ed6-52c50fb560a8",
+        "TraceID": "DecodeTPCIDLimit",
+        "EncodingString": "[conn][%p] TP: Connection ID Limit (%llu)"
+      },
+      {
+        "UniquenessHash": "bf16a511-be08-e9ca-915f-5e5c834d5ca6",
+        "TraceID": "DecodeTPDisable1RttEncryption",
+        "EncodingString": "[conn][%p] TP: Disable 1-RTT Encryption"
+      },
+      {
+        "UniquenessHash": "bd9900ec-ea63-19c7-b852-d50c250f7441",
+        "TraceID": "DecodeTPDisableActiveMigration",
+        "EncodingString": "[conn][%p] TP: Disable Active Migration"
+      },
+      {
+        "UniquenessHash": "17e21ccd-6314-9850-c892-6fc71b4e2339",
+        "TraceID": "DecodeTPIdleTimeout",
+        "EncodingString": "[conn][%p] TP: Idle Timeout (%llu ms)"
+      },
+      {
+        "UniquenessHash": "6569e950-f497-9d07-72d6-1811ecdb4b8e",
+        "TraceID": "DecodeTPInitialSourceCID",
+        "EncodingString": "[conn][%p] TP: Initial Source Connection ID (%s)"
+      },
+      {
+        "UniquenessHash": "718ed4d4-ace9-2e3d-2f3b-c61bc224c852",
+        "TraceID": "DecodeTPInitMaxData",
+        "EncodingString": "[conn][%p] TP: Max Data (%llu bytes)"
+      },
+      {
+        "UniquenessHash": "e4d0eb5f-0f76-f0ac-1c84-f306c642b9a6",
+        "TraceID": "DecodeTPInitMaxStreamDataBidiLocal",
+        "EncodingString": "[conn][%p] TP: Max Local Bidirectional Stream Data (%llu bytes)"
+      },
+      {
+        "UniquenessHash": "8ed9301a-b13d-9983-f34c-d2d124a7a3f1",
+        "TraceID": "DecodeTPInitMaxStreamDataBidiRemote",
+        "EncodingString": "[conn][%p] TP: Max Remote Bidirectional Stream Data (%llu bytes)"
+      },
+      {
+        "UniquenessHash": "e4979e9a-74a5-15f2-adb0-2e79e72bac62",
+        "TraceID": "DecodeTPInitMaxStreamDataBidiUni",
+        "EncodingString": "[conn][%p] TP: Max Unidirectional Stream Data (%llu)"
+      },
+      {
+        "UniquenessHash": "f610329d-1292-7a18-4a2d-b745ecf7d4b7",
+        "TraceID": "DecodeTPMaxAckDelay",
+        "EncodingString": "[conn][%p] TP: Max ACK Delay (%llu ms)"
+      },
+      {
+        "UniquenessHash": "a8590572-737f-3dd9-d415-f1f9c63ab68b",
+        "TraceID": "DecodeTPMaxBidiStreams",
+        "EncodingString": "[conn][%p] TP: Max Bidirectional Streams (%llu)"
+      },
+      {
+        "UniquenessHash": "87156c11-9645-fbe7-66fe-c68ef5b80a18",
+        "TraceID": "DecodeTPMaxDatagramFrameSize",
+        "EncodingString": "[conn][%p] TP: Max Datagram Frame Size (%llu bytes)"
+      },
+      {
+        "UniquenessHash": "dcdc839f-72fd-686f-4a16-b070ed7bea5f",
+        "TraceID": "DecodeTPMaxUdpPayloadSize",
+        "EncodingString": "[conn][%p] TP: Max Udp Payload Size (%llu bytes)"
+      },
+      {
+        "UniquenessHash": "0120457e-9a38-b234-ef17-ec3bd85790ec",
+        "TraceID": "DecodeTPMaxUniStreams",
+        "EncodingString": "[conn][%p] TP: Max Unidirectional Streams (%llu)"
+      },
+      {
+        "UniquenessHash": "94dce213-922c-7a7e-d752-7af836a806ab",
+        "TraceID": "DecodeTPMinAckDelay",
+        "EncodingString": "[conn][%p] TP: Min ACK Delay (%llu us)"
+      },
+      {
+        "UniquenessHash": "0f20e85c-c2f2-44e2-9762-7044995c647d",
+        "TraceID": "DecodeTPOriginalDestinationCID",
+        "EncodingString": "[conn][%p] TP: Original Connection Destination ID (%s)"
+      },
+      {
+        "UniquenessHash": "f922e6c2-c8b5-7e24-b451-55dd6c348335",
+        "TraceID": "DecodeTPPreferredAddress",
+        "EncodingString": "[conn][%p] TP: Preferred Address"
+      },
+      {
+        "UniquenessHash": "95f4176f-e0b5-1420-53d9-44e244c44ea5",
+        "TraceID": "DecodeTPReserved",
+        "EncodingString": "[conn][%p] TP: Reserved ID %llu, length %hu"
+      },
+      {
+        "UniquenessHash": "f9c309de-adae-2892-8f3b-5ecb036737c9",
+        "TraceID": "DecodeTPRetrySourceCID",
+        "EncodingString": "[conn][%p] TP: Retry Source Connection ID (%s)"
+      },
+      {
+        "UniquenessHash": "822613a7-cc7e-334a-8e53-483b30217cea",
+        "TraceID": "DecodeTPStart",
+        "EncodingString": "[conn][%p] Decoding Transport Parameters (Server = %hhu) (%hu bytes)"
+      },
+      {
+        "UniquenessHash": "22774447-fb97-c333-ea55-96d7234b806f",
+        "TraceID": "DecodeTPStatelessResetToken",
+        "EncodingString": "[conn][%p] TP: Stateless Reset Token (%s)"
+      },
+      {
+        "UniquenessHash": "f1d31c20-28ed-b67e-9b71-05c7763658de",
+        "TraceID": "DecodeTPUnknown",
+        "EncodingString": "[conn][%p] TP: Unknown ID %llu, length %hu"
+      },
+      {
+        "UniquenessHash": "0cffe1cb-49d2-ac2b-79ff-a691bdd7d53b",
+        "TraceID": "DecodeTPVersionNegotiationInfo",
+        "EncodingString": "[conn][%p] TP: Version Negotiation Info (%hu bytes)"
+      },
+      {
+        "UniquenessHash": "d4b170ec-6aac-e1b9-65d2-980190c166b8",
+        "TraceID": "DecryptOldKey",
+        "EncodingString": "[conn][%p] Using old key to decrypt"
+      },
+      {
+        "UniquenessHash": "3405b409-bdc8-a1c4-cc9a-6dc3c0f86f01",
+        "TraceID": "DeferDatagram",
+        "EncodingString": "[conn][%p] Deferring datagram (type=%hu)"
+      },
+      {
+        "UniquenessHash": "b5551d75-2b95-b9d9-98f7-36215d5364b0",
+        "TraceID": "Disable1RttEncrytionUpdated",
+        "EncodingString": "[conn][%p] Updated disable 1-RTT encrytption to %hhu"
+      },
+      {
+        "UniquenessHash": "6501738d-0b97-8289-8e1d-54274fae4f1d",
+        "TraceID": "DiscardKeyType",
+        "EncodingString": "[conn][%p] Discarding key type = %hhu"
+      },
+      {
+        "UniquenessHash": "c53376e2-b465-d6a1-047c-4e5e64c263af",
+        "TraceID": "DrainCrypto",
+        "EncodingString": "[conn][%p] Draining %u crypto bytes"
+      },
+      {
+        "UniquenessHash": "d276c997-5dfb-645e-b54a-7ec567967851",
+        "TraceID": "EncodeMaxDatagramFrameSize",
+        "EncodingString": "[conn][%p] TP: Max Datagram Frame Size (%llu bytes)"
+      },
+      {
+        "UniquenessHash": "0101cc93-9665-3cc3-b1ea-2a6be959530b",
+        "TraceID": "EncodeTPAckDelayExponent",
+        "EncodingString": "[conn][%p] TP: ACK Delay Exponent (%llu)"
+      },
+      {
+        "UniquenessHash": "aaf030f3-46be-72b4-807a-08aea8ec0362",
+        "TraceID": "EncodeTPCibirEncoding",
+        "EncodingString": "[conn][%p] TP: CIBIR Encoding (%llu length, %llu offset)"
+      },
+      {
+        "UniquenessHash": "a9ef9690-4a65-72f7-40ad-f09fd6976881",
+        "TraceID": "EncodeTPCIDLimit",
+        "EncodingString": "[conn][%p] TP: Connection ID Limit (%llu)"
+      },
+      {
+        "UniquenessHash": "00dd319f-d948-bd6b-e480-9188c53a9eb7",
+        "TraceID": "EncodeTPDisable1RttEncryption",
+        "EncodingString": "[conn][%p] TP: Disable 1-RTT Encryption"
+      },
+      {
+        "UniquenessHash": "88f5bfbe-85c2-0a8e-869d-669c1f347170",
+        "TraceID": "EncodeTPDisableMigration",
+        "EncodingString": "[conn][%p] TP: Disable Active Migration"
+      },
+      {
+        "UniquenessHash": "413f5682-4110-fabc-1552-daf76011b827",
+        "TraceID": "EncodeTPEnd",
+        "EncodingString": "[conn][%p] Encoded %hu bytes for QUIC TP"
+      },
+      {
+        "UniquenessHash": "a0423f9f-5528-282d-de58-b90aea239e3f",
+        "TraceID": "EncodeTPIdleTimeout",
+        "EncodingString": "[conn][%p] TP: Idle Timeout (%llu ms)"
+      },
+      {
+        "UniquenessHash": "c212483c-4211-8603-5f60-6773b67d2622",
+        "TraceID": "EncodeTPInitMaxData",
+        "EncodingString": "[conn][%p] TP: Max Data (%llu bytes)"
+      },
+      {
+        "UniquenessHash": "1cf3e10e-79dd-5aed-6c1c-f0675514be81",
+        "TraceID": "EncodeTPInitMaxStreamDataBidiLocal",
+        "EncodingString": "[conn][%p] TP: Max Local Bidirectional Stream Data (%llu bytes)"
+      },
+      {
+        "UniquenessHash": "e9eaf5c8-bdb6-bd4e-beca-4207cd1fef91",
+        "TraceID": "EncodeTPInitMaxStreamDataBidiRemote",
+        "EncodingString": "[conn][%p] TP: Max Remote Bidirectional Stream Data (%llu bytes)"
+      },
+      {
+        "UniquenessHash": "24ac7692-c735-f737-d7d6-c3f65d595b67",
+        "TraceID": "EncodeTPInitMaxStreamUni",
+        "EncodingString": "[conn][%p] TP: Max Unidirectional Stream Data (%llu)"
+      },
+      {
+        "UniquenessHash": "38340c32-a630-64c1-b93a-b1e7ca40397e",
+        "TraceID": "EncodeTPMaxAckDelay",
+        "EncodingString": "[conn][%p] TP: Max ACK Delay (%llu ms)"
+      },
+      {
+        "UniquenessHash": "c5697d69-e02a-7775-a151-c34f748320aa",
+        "TraceID": "EncodeTPMaxBidiStreams",
+        "EncodingString": "[conn][%p] TP: Max Bidirectional Streams (%llu)"
+      },
+      {
+        "UniquenessHash": "7ccb258f-6f1d-cdd4-761c-8b098b4fb5b6",
+        "TraceID": "EncodeTPMaxUdpPayloadSize",
+        "EncodingString": "[conn][%p] TP: Max Udp Payload Size (%llu bytes)"
+      },
+      {
+        "UniquenessHash": "6154341e-5b61-63c0-da65-a3e9fe9cb0e0",
+        "TraceID": "EncodeTPMaxUniStreams",
+        "EncodingString": "[conn][%p] TP: Max Unidirectional Streams (%llu)"
+      },
+      {
+        "UniquenessHash": "2bcc548f-81c8-bf14-8378-f2c540783112",
+        "TraceID": "EncodeTPMinAckDelay",
+        "EncodingString": "[conn][%p] TP: Min ACK Delay (%llu us)"
+      },
+      {
+        "UniquenessHash": "a10dde76-0ba2-2458-5f43-805105fa2127",
+        "TraceID": "EncodeTPOriginalCID",
+        "EncodingString": "[conn][%p] TP: Initial Source Connection ID (%s)"
+      },
+      {
+        "UniquenessHash": "6de9e23c-7651-edb6-1005-247aef18aae3",
+        "TraceID": "EncodeTPOriginalDestinationCID",
+        "EncodingString": "[conn][%p] TP: Original Destination Connection ID (%s)"
+      },
+      {
+        "UniquenessHash": "7ae85c8f-532c-c622-19be-a82d9002385d",
+        "TraceID": "EncodeTPPreferredAddress",
+        "EncodingString": "[conn][%p] TP: Preferred Address"
+      },
+      {
+        "UniquenessHash": "214be45a-42ba-44e1-05c2-f82f3200e671",
+        "TraceID": "EncodeTPRetrySourceCID",
+        "EncodingString": "[conn][%p] TP: Retry Source Connection ID (%s)"
+      },
+      {
+        "UniquenessHash": "0e57e530-870c-7ba0-5b7b-5da31f55dc03",
+        "TraceID": "EncodeTPStart",
+        "EncodingString": "[conn][%p] Encoding Transport Parameters (Server = %hhu)"
+      },
+      {
+        "UniquenessHash": "c5a96b84-829e-1140-85af-18ab6924eb23",
+        "TraceID": "EncodeTPStatelessResetToken",
+        "EncodingString": "[conn][%p] TP: Stateless Reset Token (%s)"
+      },
+      {
+        "UniquenessHash": "4650353e-149e-c99a-1ab8-9b7e6a1e698e",
+        "TraceID": "EncodeTPTest",
+        "EncodingString": "[conn][%p] TP: TEST TP (Type %hu, Length %hu)"
+      },
+      {
+        "UniquenessHash": "efc12508-e546-ff7a-e943-829ad204f871",
+        "TraceID": "EncodeTPVersionNegotiationExt",
+        "EncodingString": "[conn][%p] TP: Version Negotiation Extension (%u bytes)"
+      },
+      {
+        "UniquenessHash": "21a2e517-42a5-1d18-885f-8b57b79a2fba",
+        "TraceID": "EventSilentDiscard",
+        "EncodingString": "[strm][%p] Event silently discarded"
+      },
+      {
+        "UniquenessHash": "d3e660d6-4f05-fd4d-e6e5-c8967d710df4",
+        "TraceID": "FailedRouteResolution",
+        "EncodingString": "[conn][%p] Processing failed route completion Path[%hhu]"
+      },
+      {
+        "UniquenessHash": "5e023c07-7bc3-8b2f-76d0-4a38701cef2d",
+        "TraceID": "FirstCidUsage",
+        "EncodingString": "[conn][%p] First usage of SrcCid: %s"
+      },
+      {
+        "UniquenessHash": "337f803e-406e-0817-5804-7273bf3a07ec",
+        "TraceID": "FlowControlExhausted",
+        "EncodingString": "[strm][%p] Flow control window exhausted!"
+      },
+      {
+        "UniquenessHash": "6e5b39c0-03d0-5405-431a-9b3d0940496e",
+        "TraceID": "ForceCidUpdate",
+        "EncodingString": "[conn][%p] Forcing destination CID update"
+      },
+      {
+        "UniquenessHash": "4e7f072c-3335-6eb0-dcca-13d3fdf87fe8",
+        "TraceID": "ForceKeyUpdate",
+        "EncodingString": "[conn][%p] Forcing key update"
+      },
+      {
+        "UniquenessHash": "60343716-1a2c-e07a-f524-7337b986b581",
+        "TraceID": "FrameLogAck",
+        "EncodingString": "[%c][%cX][%llu]   ACK Largest:%llu Delay:%llu"
+      },
+      {
+        "UniquenessHash": "9d787009-dbca-5770-1a52-ae3fd6dab643",
+        "TraceID": "FrameLogAckEcn",
+        "EncodingString": "[%c][%cX][%llu]     ECN [ECT0=%llu,ECT1=%llu,CE=%llu]"
+      },
+      {
+        "UniquenessHash": "9a1e7c32-71f8-7bcb-6c77-4b43fccaea8c",
+        "TraceID": "FrameLogAckEcnInvalid",
+        "EncodingString": "[%c][%cX][%llu]     ECN [Invalid]"
+      },
+      {
+        "UniquenessHash": "7470e68a-8ad6-563a-4957-76dc22e5deeb",
+        "TraceID": "FrameLogAckFrequency",
+        "EncodingString": "[%c][%cX][%llu]   ACK_FREQUENCY SeqNum:%llu PktTolerance:%llu MaxAckDelay:%llu IgnoreOrder:%hhu IgnoreCE:%hhu"
+      },
+      {
+        "UniquenessHash": "262b3f95-1062-851d-c2d8-c46867da793b",
+        "TraceID": "FrameLogAckFrequencyInvalid",
+        "EncodingString": "[%c][%cX][%llu]   ACK_FREQUENCY [Invalid]"
+      },
+      {
+        "UniquenessHash": "5ba172ab-0068-119f-d1d4-91b10fb61c9a",
+        "TraceID": "FrameLogAckInvalid",
+        "EncodingString": "[%c][%cX][%llu]   ACK [Invalid]"
+      },
+      {
+        "UniquenessHash": "1e9cdd30-8c88-d373-75ed-935434f33791",
+        "TraceID": "FrameLogAckInvalidBlock",
+        "EncodingString": "[%c][%cX][%llu]     [Invalid Block]"
+      },
+      {
+        "UniquenessHash": "b526352a-2e6f-49e9-8900-83a417ce4d7f",
+        "TraceID": "FrameLogAckMultiBlock",
+        "EncodingString": "[%c][%cX][%llu]     %llu - %llu"
+      },
+      {
+        "UniquenessHash": "af66c908-a85d-0ce3-458c-3a3783481bf0",
+        "TraceID": "FrameLogAckSingleBlock",
+        "EncodingString": "[%c][%cX][%llu]     %llu"
+      },
+      {
+        "UniquenessHash": "39592ea2-35f5-d3d5-efb2-d330fb4c400b",
+        "TraceID": "FrameLogConnectionClose",
+        "EncodingString": "[%c][%cX][%llu]   CONN_CLOSE ErrorCode:0x%llX FrameType:%llu"
+      },
+      {
+        "UniquenessHash": "b927ee52-d216-17fd-4f2c-969019a36a4e",
+        "TraceID": "FrameLogConnectionCloseApp",
+        "EncodingString": "[%c][%cX][%llu]   CONN_CLOSE (App) ErrorCode:0x%llX"
+      },
+      {
+        "UniquenessHash": "e1f15bbb-983a-15f1-c311-8a848849d956",
+        "TraceID": "FrameLogConnectionCloseInvalid",
+        "EncodingString": "[%c][%cX][%llu]   CONN_CLOSE [Invalid]"
+      },
+      {
+        "UniquenessHash": "e00d36b1-f054-87c7-137a-db4257a08907",
+        "TraceID": "FrameLogCrypto",
+        "EncodingString": "[%c][%cX][%llu]   CRYPTO Offset:%llu Len:%hu"
+      },
+      {
+        "UniquenessHash": "9e696311-7c42-7cd3-32ea-0840d880e794",
+        "TraceID": "FrameLogCryptoInvalid",
+        "EncodingString": "[%c][%cX][%llu]   CRYPTO [Invalid]"
+      },
+      {
+        "UniquenessHash": "7776beb0-487f-f492-445d-f29eea30f8eb",
+        "TraceID": "FrameLogDataBlocked",
+        "EncodingString": "[%c][%cX][%llu]   DATA_BLOCKED Limit:%llu"
+      },
+      {
+        "UniquenessHash": "43ad68ac-a2bb-2e93-d7da-364e3502e5fe",
+        "TraceID": "FrameLogDataBlockedInvalid",
+        "EncodingString": "[%c][%cX][%llu]   DATA_BLOCKED [Invalid]"
+      },
+      {
+        "UniquenessHash": "a23b67c8-c2da-dfbe-2c86-728785bcdfb3",
+        "TraceID": "FrameLogDatagram",
+        "EncodingString": "[%c][%cX][%llu]   DATAGRAM Len:%hu"
+      },
+      {
+        "UniquenessHash": "e447af81-8615-d95b-02a9-ba9dd4b1ea19",
+        "TraceID": "FrameLogDatagramInvalid",
+        "EncodingString": "[%c][%cX][%llu]   DATAGRAM [Invalid]"
+      },
+      {
+        "UniquenessHash": "21385572-3391-c466-7f6d-369484b98bd9",
+        "TraceID": "FrameLogHandshakeDone",
+        "EncodingString": "[%c][%cX][%llu]   HANDSHAKE_DONE"
+      },
+      {
+        "UniquenessHash": "d0932f9a-e8e8-65d9-692c-3bd379a86d58",
+        "TraceID": "FrameLogImmediateAck",
+        "EncodingString": "[%c][%cX][%llu]   IMMEDIATE_ACK"
+      },
+      {
+        "UniquenessHash": "d4092823-1cdd-2c4d-acc6-ff7c87192a3d",
+        "TraceID": "FrameLogMaxData",
+        "EncodingString": "[%c][%cX][%llu]   MAX_DATA Max:%llu"
+      },
+      {
+        "UniquenessHash": "c5cd2dbc-b096-c5e4-d241-8987ecc7c9ad",
+        "TraceID": "FrameLogMaxDataInvalid",
+        "EncodingString": "[%c][%cX][%llu]   MAX_DATA [Invalid]"
+      },
+      {
+        "UniquenessHash": "3fa56e85-dbd2-f442-7f76-c4c011e23ecc",
+        "TraceID": "FrameLogMaxStreamData",
+        "EncodingString": "[%c][%cX][%llu]   MAX_STREAM_DATA ID:%llu Max:%llu"
+      },
+      {
+        "UniquenessHash": "ebce62fa-177a-21f5-a9e6-be815e2088c7",
+        "TraceID": "FrameLogMaxStreamDataInvalid",
+        "EncodingString": "[%c][%cX][%llu]   MAX_STREAM_DATA [Invalid]"
+      },
+      {
+        "UniquenessHash": "f7fb2211-5d39-8968-2543-8c80e5ba6953",
+        "TraceID": "FrameLogMaxStreams",
+        "EncodingString": "[%c][%cX][%llu]   MAX_STREAMS[%hu] Count:%llu"
+      },
+      {
+        "UniquenessHash": "b79183c7-4d7b-0154-9625-ebf40a995883",
+        "TraceID": "FrameLogMaxStreamsInvalid",
+        "EncodingString": "[%c][%cX][%llu]   MAX_STREAMS [Invalid]"
+      },
+      {
+        "UniquenessHash": "96006531-5a22-bb6d-5186-2b7b30de0d9e",
+        "TraceID": "FrameLogNewConnectionID",
+        "EncodingString": "[%c][%cX][%llu]   NEW_CONN_ID Seq:%llu RPT:%llu CID:%s Token:%s"
+      },
+      {
+        "UniquenessHash": "d942cb64-cd25-abca-53fe-da7ffb3a63fa",
+        "TraceID": "FrameLogNewConnectionIDInvalid",
+        "EncodingString": "[%c][%cX][%llu]   NEW_CONN_ID [Invalid]"
+      },
+      {
+        "UniquenessHash": "459e94e6-baab-6749-4df5-f26ad9b8b04b",
+        "TraceID": "FrameLogNewToken",
+        "EncodingString": "[%c][%cX][%llu]   NEW_TOKEN Length:%llu"
+      },
+      {
+        "UniquenessHash": "12b5f9d8-e0a8-5b58-d80d-339e7a0d161a",
+        "TraceID": "FrameLogNewTokenInvalid",
+        "EncodingString": "[%c][%cX][%llu]   NEW_TOKEN [Invalid]"
+      },
+      {
+        "UniquenessHash": "a6b615ee-e5e9-f437-c21a-c3c502f86000",
+        "TraceID": "FrameLogPadding",
+        "EncodingString": "[%c][%cX][%llu]   PADDING Len:%hu"
+      },
+      {
+        "UniquenessHash": "230959d3-aa58-0944-8287-6120bebac2f0",
+        "TraceID": "FrameLogPathChallenge",
+        "EncodingString": "[%c][%cX][%llu]   PATH_CHALLENGE [%llu]"
+      },
+      {
+        "UniquenessHash": "a145bb21-3f9f-bae4-04ae-a6f82319b86e",
+        "TraceID": "FrameLogPathChallengeInvalid",
+        "EncodingString": "[%c][%cX][%llu]   PATH_CHALLENGE [Invalid]"
+      },
+      {
+        "UniquenessHash": "48bdfe8e-61dc-d2b1-c15b-cd1157a7f291",
+        "TraceID": "FrameLogPathResponse",
+        "EncodingString": "[%c][%cX][%llu]   PATH_RESPONSE [%llu]"
+      },
+      {
+        "UniquenessHash": "98ece405-2862-63c3-ecf6-9f1cb067f3bb",
+        "TraceID": "FrameLogPathResponseInvalid",
+        "EncodingString": "[%c][%cX][%llu]   PATH_RESPONSE [Invalid]"
+      },
+      {
+        "UniquenessHash": "4e057b3b-1d37-81dc-0b9d-e449ba9a5bbf",
+        "TraceID": "FrameLogPing",
+        "EncodingString": "[%c][%cX][%llu]   PING"
+      },
+      {
+        "UniquenessHash": "47de738b-e1df-210a-5eff-181b82072815",
+        "TraceID": "FrameLogResetStream",
+        "EncodingString": "[%c][%cX][%llu]   RESET_STREAM ID:%llu ErrorCode:0x%llX FinalSize:%llu"
+      },
+      {
+        "UniquenessHash": "0bf56511-3556-9f0d-5569-8b637eac8021",
+        "TraceID": "FrameLogResetStreamInvalid",
+        "EncodingString": "[%c][%cX][%llu]   RESET_STREAM [Invalid]"
+      },
+      {
+        "UniquenessHash": "3bbb38a3-5d64-e257-3f3d-7cd00ece1b21",
+        "TraceID": "FrameLogRetireConnectionID",
+        "EncodingString": "[%c][%cX][%llu]   RETIRE_CONN_ID Seq:%llu"
+      },
+      {
+        "UniquenessHash": "8524f407-db2b-201f-baed-6d6501147ee1",
+        "TraceID": "FrameLogRetireConnectionIDInvalid",
+        "EncodingString": "[%c][%cX][%llu]   RETIRE_CONN_ID [Invalid]"
+      },
+      {
+        "UniquenessHash": "e4585b81-61e3-9b3b-5af6-cf17c4e95d81",
+        "TraceID": "FrameLogStopSending",
+        "EncodingString": "[%c][%cX][%llu]   STOP_SENDING ID:%llu Error:0x%llX"
+      },
+      {
+        "UniquenessHash": "be7c0aac-6f80-d2b1-59c1-fb4be9ae9e45",
+        "TraceID": "FrameLogStopSendingInvalid",
+        "EncodingString": "[%c][%cX][%llu]   STOP_SENDING [Invalid]"
+      },
+      {
+        "UniquenessHash": "49f8d2b4-bc9e-eefb-63a6-8bef8d094cb1",
+        "TraceID": "FrameLogStream",
+        "EncodingString": "[%c][%cX][%llu]   STREAM ID:%llu Offset:%llu Len:%hu"
+      },
+      {
+        "UniquenessHash": "3833ebb3-0291-d071-2c18-fda51ed98872",
+        "TraceID": "FrameLogStreamDataBlocked",
+        "EncodingString": "[%c][%cX][%llu]   STREAM_DATA_BLOCKED ID:%llu Limit:%llu"
+      },
+      {
+        "UniquenessHash": "5ff0a3bb-83fb-8d24-6353-c61e566d55f9",
+        "TraceID": "FrameLogStreamDataBlockedInvalid",
+        "EncodingString": "[%c][%cX][%llu]   STREAM_DATA_BLOCKED [Invalid]"
+      },
+      {
+        "UniquenessHash": "e9932bc2-289d-ae3a-4e10-766ddb5a6fcc",
+        "TraceID": "FrameLogStreamFin",
+        "EncodingString": "[%c][%cX][%llu]   STREAM ID:%llu Offset:%llu Len:%hu Fin"
+      },
+      {
+        "UniquenessHash": "9d86e647-b1c5-a5cf-dc18-5935327b0bdb",
+        "TraceID": "FrameLogStreamInvalid",
+        "EncodingString": "[%c][%cX][%llu]   STREAM [Invalid]"
+      },
+      {
+        "UniquenessHash": "3005885e-f0f3-7417-59a0-c87f635ccb99",
+        "TraceID": "FrameLogStreamsBlocked",
+        "EncodingString": "[%c][%cX][%llu]   STREAMS_BLOCKED[%hu] ID:%llu"
+      },
+      {
+        "UniquenessHash": "f8792c4a-d448-1f2d-ceba-3e2514d693c4",
+        "TraceID": "FrameLogStreamsBlockedInvalid",
+        "EncodingString": "[%c][%cX][%llu]   STREAMS_BLOCKED [Invalid]"
+      },
+      {
+        "UniquenessHash": "0663ac49-e402-40ea-b23a-851ef032e5d5",
+        "TraceID": "FrameLogUnknownType",
+        "EncodingString": "[%c][%cX][%llu]   unknown frame (%llu)"
+      },
+      {
+        "UniquenessHash": "03e79f57-89b7-b2d2-b13f-cb2f995b47cd",
+        "TraceID": "GetPacketTypeFailure",
+        "EncodingString": "[conn][%p] Failed to get packet type for control frames, 0x%x"
+      },
+      {
+        "UniquenessHash": "eeb31991-927b-2f3c-bfb7-12b7dea50ead",
+        "TraceID": "HandshakeConfirmedAck",
+        "EncodingString": "[conn][%p] Handshake confirmed (ack)"
+      },
+      {
+        "UniquenessHash": "1a99a1d4-e93f-590e-b9d2-766c6616680f",
+        "TraceID": "HandshakeConfirmedFrame",
+        "EncodingString": "[conn][%p] Handshake confirmed (frame)"
+      },
+      {
+        "UniquenessHash": "fba5c72f-0c3d-f668-a88b-39e5e3e62cbd",
+        "TraceID": "HandshakeConfirmedServer",
+        "EncodingString": "[conn][%p] Handshake confirmed (server)"
+      },
+      {
+        "UniquenessHash": "60d753ab-6710-fe16-e47d-37f046f5973c",
+        "TraceID": "IgnoreCryptoFrame",
+        "EncodingString": "[conn][%p] Ignoring received crypto after cleanup"
+      },
+      {
+        "UniquenessHash": "9b430be7-b0f2-665f-5499-2558b9679b2b",
+        "TraceID": "IgnoreFrameAfterClose",
+        "EncodingString": "[conn][%p] Ignoring frame (%hhu) for already closed stream id = %llu"
+      },
+      {
+        "UniquenessHash": "61c9329f-42bd-40dd-43cc-5b5c3fa2830b",
+        "TraceID": "IgnoreRecvAfterAbort",
+        "EncodingString": "[strm][%p] Ignoring received frame after receive abort"
+      },
+      {
+        "UniquenessHash": "59f615c0-9861-8dc7-db5a-224ebc6336a5",
+        "TraceID": "IgnoreRecvAfterClose",
+        "EncodingString": "[strm][%p] Ignoring recv after close"
+      },
+      {
+        "UniquenessHash": "b7d10598-79a4-31fa-8455-0d393b45c1e7",
+        "TraceID": "IgnoreRecvFlush",
+        "EncodingString": "[strm][%p] Ignoring recv flush (recv disabled)"
+      },
+      {
+        "UniquenessHash": "1e752977-c5b3-6034-4b89-414f9c6ff50f",
+        "TraceID": "IgnoreUnreachable",
+        "EncodingString": "[conn][%p] Ignoring received unreachable event (inline)"
+      },
+      {
+        "UniquenessHash": "5d5005c9-b064-899a-abec-29608ab4c745",
+        "TraceID": "IncreaseRxBuffer",
+        "EncodingString": "[strm][%p] Increasing max RX buffer size to %u (MinRtt=%u; TimeNow=%u; LastUpdate=%u)"
+      },
+      {
+        "UniquenessHash": "9ed40f87-2b63-8343-5e37-2640d0a40e27",
+        "TraceID": "IndicateConnected",
+        "EncodingString": "[conn][%p] Indicating QUIC_CONNECTION_EVENT_CONNECTED (Resume=%hhu)"
+      },
+      {
+        "UniquenessHash": "f8280555-5057-232c-bc7d-b3cdd8f840f5",
+        "TraceID": "IndicateConnectionShutdownComplete",
+        "EncodingString": "[conn][%p] Indicating QUIC_CONNECTION_EVENT_SHUTDOWN_COMPLETE"
+      },
+      {
+        "UniquenessHash": "6cac678c-2cc7-84af-5059-9622332c579b",
+        "TraceID": "IndicateDatagramReceived",
+        "EncodingString": "[conn][%p] Indicating DATAGRAM_RECEIVED [len=%hu]"
+      },
+      {
+        "UniquenessHash": "67a8d85c-7122-a922-2370-3f841ac174ed",
+        "TraceID": "IndicateDatagramStateChanged",
+        "EncodingString": "[conn][%p] Indicating QUIC_CONNECTION_EVENT_DATAGRAM_STATE_CHANGED [SendEnabled=%hhu] [MaxSendLength=%hu]"
+      },
+      {
+        "UniquenessHash": "572f7bb6-23fa-8f9a-25cd-2098fb307a5c",
+        "TraceID": "IndicateIdealProcChanged",
+        "EncodingString": "[conn][%p] Indicating QUIC_CONNECTION_EVENT_IDEAL_PROCESSOR_CHANGED"
+      },
+      {
+        "UniquenessHash": "537b9c54-10f5-965c-b3e5-6e6e5c66dc85",
+        "TraceID": "IndicateIdealSendBuffer",
+        "EncodingString": "[strm][%p] Indicating QUIC_STREAM_EVENT_IDEAL_SEND_BUFFER_SIZE = %llu"
+      },
+      {
+        "UniquenessHash": "446a0073-26fb-eed7-4ed4-fa9838fbd654",
+        "TraceID": "IndicatePeerAccepted",
+        "EncodingString": "[strm][%p] Indicating QUIC_STREAM_EVENT_PEER_ACCEPTED"
+      },
+      {
+        "UniquenessHash": "69bf030e-d811-6f6f-9b99-48c5b8571a4a",
+        "TraceID": "IndicatePeerAddrChanged",
+        "EncodingString": "[conn][%p] Indicating QUIC_CONNECTION_EVENT_PEER_ADDRESS_CHANGED"
+      },
+      {
+        "UniquenessHash": "506a0bfb-88c2-6ef1-149b-8c6e2d9dd836",
+        "TraceID": "IndicatePeerCertificateReceived",
+        "EncodingString": "[conn][%p] Indicating QUIC_CONNECTION_EVENT_PEER_CERTIFICATE_RECEIVED (0x%x, 0x%x)"
+      },
+      {
+        "UniquenessHash": "df8cd7bd-ef29-fc9c-b3e0-7dc89bee82d5",
+        "TraceID": "IndicatePeerNeedStreams",
+        "EncodingString": "[conn][%p] Indicating QUIC_CONNECTION_EVENT_PEER_NEEDS_STREAMS"
+      },
+      {
+        "UniquenessHash": "87c746b1-6bb4-6173-0f4e-f918641d4b80",
+        "TraceID": "IndicatePeerReceiveAborted",
+        "EncodingString": "[strm][%p] Indicating QUIC_STREAM_EVENT_PEER_RECEIVE_ABORTED (0x%llX)"
+      },
+      {
+        "UniquenessHash": "5b791afd-1ad0-2715-7c99-2671ee5be40e",
+        "TraceID": "IndicatePeerSendAbort",
+        "EncodingString": "[strm][%p] Indicating QUIC_STREAM_EVENT_PEER_SEND_ABORTED (0x%llX)"
+      },
+      {
+        "UniquenessHash": "7b23cd90-0d41-8339-9622-e84277f95b5d",
+        "TraceID": "IndicatePeerSendShutdown",
+        "EncodingString": "[strm][%p] Indicating QUIC_STREAM_EVENT_PEER_SEND_SHUTDOWN"
+      },
+      {
+        "UniquenessHash": "c5a168ed-97fa-1cb7-3c3f-15762d9e402a",
+        "TraceID": "IndicatePeerStreamStarted",
+        "EncodingString": "[conn][%p] Indicating QUIC_CONNECTION_EVENT_PEER_STREAM_STARTED [%p, 0x%x]"
+      },
+      {
+        "UniquenessHash": "8c1a717b-f814-d6d9-3f2e-f1987be847d6",
+        "TraceID": "IndicateResumed",
+        "EncodingString": "[conn][%p] Indicating QUIC_CONNECTION_EVENT_RESUMED"
+      },
+      {
+        "UniquenessHash": "920800a1-3a54-af40-19d9-fdfaf274a6d4",
+        "TraceID": "IndicateResumptionTicketReceived",
+        "EncodingString": "[conn][%p] Indicating QUIC_CONNECTION_EVENT_RESUMPTION_TICKET_RECEIVED"
+      },
+      {
+        "UniquenessHash": "5d9c2923-02fa-cd5d-1329-6a4b2a81cf37",
+        "TraceID": "IndicateSendCanceled",
+        "EncodingString": "[strm][%p] Indicating QUIC_STREAM_EVENT_SEND_COMPLETE [%p] (Canceled)"
+      },
+      {
+        "UniquenessHash": "a667dea0-1637-af92-3e52-b3d9824c4b35",
+        "TraceID": "IndicateSendComplete",
+        "EncodingString": "[strm][%p] Indicating QUIC_STREAM_EVENT_SEND_COMPLETE [%p]"
+      },
+      {
+        "UniquenessHash": "e7d79111-7d5f-45a3-50b8-e4ca6de3c081",
+        "TraceID": "IndicateSendShutdownComplete",
+        "EncodingString": "[strm][%p] Indicating QUIC_STREAM_EVENT_SEND_SHUTDOWN_COMPLETE"
+      },
+      {
+        "UniquenessHash": "5bda6698-e21b-b6c6-8eeb-1345b5b6fdb5",
+        "TraceID": "IndicateShutdownByPeer",
+        "EncodingString": "[conn][%p] Indicating QUIC_CONNECTION_EVENT_SHUTDOWN_INITIATED_BY_PEER [0x%llx]"
+      },
+      {
+        "UniquenessHash": "2fbfe723-9f02-173c-6f00-d6910945fc2b",
+        "TraceID": "IndicateShutdownByTransport",
+        "EncodingString": "[conn][%p] Indicating QUIC_CONNECTION_EVENT_SHUTDOWN_INITIATED_BY_TRANSPORT [0x%x]"
+      },
+      {
+        "UniquenessHash": "66dd140b-9fd3-eddc-e34c-cb81639e1aca",
+        "TraceID": "IndicateStartComplete",
+        "EncodingString": "[strm][%p] Indicating QUIC_STREAM_EVENT_START_COMPLETE [Status=0x%x ID=%llu Accepted=%hhu]"
+      },
+      {
+        "UniquenessHash": "26bdd068-e9fa-9f1e-2d26-60dbed5c5080",
+        "TraceID": "IndicateStreamsAvailable",
+        "EncodingString": "[conn][%p] Indicating QUIC_CONNECTION_EVENT_STREAMS_AVAILABLE [bi=%hu uni=%hu]"
+      },
+      {
+        "UniquenessHash": "8340b390-8b79-ab44-6593-7e449f0ec748",
+        "TraceID": "IndicateStreamShutdownComplete",
+        "EncodingString": "[strm][%p] Indicating QUIC_STREAM_EVENT_SHUTDOWN_COMPLETE [ConnectionShutdown=%hhu]"
+      },
+      {
+        "UniquenessHash": "e98e6411-dfab-d3a6-e7bd-d1782209846d",
+        "TraceID": "InteropTestStart",
+        "EncodingString": "[ntrp] Test Start, Server: %s, Port: %hu, Tests: 0x%x."
+      },
+      {
+        "UniquenessHash": "7368812e-a46d-0924-7643-009511288886",
+        "TraceID": "InteropTestStop",
+        "EncodingString": "[ntrp] Test Stop, Server: %s, Port: %hu, Tests: 0x%x, Negotiated Alpn: %s, Passed: %s."
+      },
+      {
+        "UniquenessHash": "84d80052-65e2-9ca0-e282-dd91296c0987",
+        "TraceID": "InvalidCongestionControlAlgorithm",
+        "EncodingString": "[conn][%p] Unknown congestion control algorithm: %hu, fallback to Cubic"
+      },
+      {
+        "UniquenessHash": "77212d61-9925-bec1-4c5b-749d4fff7279",
+        "TraceID": "InvalidInitialPackets",
+        "EncodingString": "[conn][%p] Aborting connection with invalid initial packets"
+      },
+      {
+        "UniquenessHash": "7b311464-a259-71d2-ad45-dc4707dbefcc",
+        "TraceID": "KeyChangeConfirmed",
+        "EncodingString": "[conn][%p] Key change confirmed by peer"
+      },
+      {
+        "UniquenessHash": "f72fef56-3f63-6d43-820a-b0f443526cc6",
+        "TraceID": "LibraryAddRef",
+        "EncodingString": "[ lib] AddRef"
+      },
+      {
+        "UniquenessHash": "681db658-c247-7951-8110-1c361bf69097",
+        "TraceID": "LibraryAssert",
+        "EncodingString": "[ lib] ASSERT, %u:%s - %s."
+      },
+      {
+        "UniquenessHash": "4574d3aa-0d58-420f-fa75-4b57a79d3fa8",
+        "TraceID": "LibraryCidLengthSet",
+        "EncodingString": "[ lib] CID Length = %hhu"
+      },
+      {
+        "UniquenessHash": "2cbc406b-c1c0-ba4d-eee8-669f30330f4a",
+        "TraceID": "LibraryError",
+        "EncodingString": "[ lib] ERROR, %s."
+      },
+      {
+        "UniquenessHash": "f8608b33-99de-87fb-58fc-7a0f6dfe385c",
+        "TraceID": "LibraryErrorStatus",
+        "EncodingString": "[ lib] ERROR, %u, %s."
+      },
+      {
+        "UniquenessHash": "49364a79-a042-c58c-1024-f2b92b2bf039",
+        "TraceID": "LibraryInitializedV2",
+        "EncodingString": "[ lib] Initialized, PartitionCount=%u"
+      },
+      {
+        "UniquenessHash": "80830820-d84f-0303-c862-a7d195fbca03",
+        "TraceID": "LibraryInUse",
+        "EncodingString": "[ lib] Now in use."
+      },
+      {
+        "UniquenessHash": "99794e3f-6b9a-841b-214f-6ee4f630fa38",
+        "TraceID": "LibraryLoadBalancingModeSet",
+        "EncodingString": "[ lib] Updated load balancing mode = %hu"
+      },
+      {
+        "UniquenessHash": "e6c3b194-e19d-d568-1157-675aba101620",
+        "TraceID": "LibraryLoadBalancingModeSetAfterInUse",
+        "EncodingString": "[ lib] Tried to change load balancing mode after library in use!"
+      },
+      {
+        "UniquenessHash": "ae77005c-231d-7848-7e06-879ecbd5363d",
+        "TraceID": "LibraryMsQuicClose",
+        "EncodingString": "[ api] MsQuicClose"
+      },
+      {
+        "UniquenessHash": "108ce8c8-296c-0dfd-9efc-9ed86bcb1c7d",
+        "TraceID": "LibraryMsQuicOpenVersionEntry",
+        "EncodingString": "[ api] MsQuicOpenVersion"
+      },
+      {
+        "UniquenessHash": "fc39ba20-c315-583e-6b62-656fbbd3d077",
+        "TraceID": "LibraryMsQuicOpenVersionExit",
+        "EncodingString": "[ api] MsQuicOpenVersion, status=0x%x"
+      },
+      {
+        "UniquenessHash": "9dbf9e05-d5cd-4ec3-ea93-fb33942ff968",
+        "TraceID": "LibraryMsQuicOpenVersionNull",
+        "EncodingString": "[ api] MsQuicOpenVersion, NULL"
+      },
+      {
+        "UniquenessHash": "1799d6aa-33d5-cb09-2058-09b8369d852f",
+        "TraceID": "LibraryNotInUse",
+        "EncodingString": "[ lib] No longer in use."
+      },
+      {
+        "UniquenessHash": "0a866453-c89b-e8b7-d853-8f975458d9a9",
+        "TraceID": "LibraryRelease",
+        "EncodingString": "[ lib] Release"
+      },
+      {
+        "UniquenessHash": "71c0b89c-7bb8-4a53-be34-dd9a4170850c",
+        "TraceID": "LibraryRetryMemoryLimitSet",
+        "EncodingString": "[ lib] Updated retry memory limit = %hu"
+      },
+      {
+        "UniquenessHash": "43bfaa48-1837-fff4-58c5-196814e7775c",
+        "TraceID": "LibraryRundownV2",
+        "EncodingString": "[ lib] Rundown, PartitionCount=%u"
+      },
+      {
+        "UniquenessHash": "e1750b05-bb04-6a2d-d4d6-99892dd266cd",
+        "TraceID": "LibrarySendRetryStateUpdated",
+        "EncodingString": "[ lib] New SendRetryEnabled state, %hhu"
+      },
+      {
+        "UniquenessHash": "58367e27-574f-14e0-4661-81f93cdb9e18",
+        "TraceID": "LibraryServerInit",
+        "EncodingString": "[ lib] Shared server state initializing"
+      },
+      {
+        "UniquenessHash": "8b631421-6922-c7cf-8f9e-0b9ded090611",
+        "TraceID": "LibrarySetSettings",
+        "EncodingString": "[ lib] Setting new settings"
+      },
+      {
+        "UniquenessHash": "ebf09e36-4ddd-dec8-19ef-35e6f7cdd691",
+        "TraceID": "LibrarySettingsUpdated",
+        "EncodingString": "[ lib] Settings %p Updated"
+      },
+      {
+        "UniquenessHash": "5d4bb0a9-d10e-7ac9-a46a-dcfc5f7bf831",
+        "TraceID": "LibraryStorageOpenFailed",
+        "EncodingString": "[ lib] Failed to open global settings, 0x%x"
+      },
+      {
+        "UniquenessHash": "afe681b2-a6aa-74e7-2687-629e9b38aa2a",
+        "TraceID": "LibraryTestDatapathHooksSet",
+        "EncodingString": "[ lib] Updated test datapath hooks"
+      },
+      {
+        "UniquenessHash": "75aa07a5-b70c-1670-9f7b-cddc495a508c",
+        "TraceID": "LibraryUninitialized",
+        "EncodingString": "[ lib] Uninitialized"
+      },
+      {
+        "UniquenessHash": "84804294-753f-9674-c22f-a6ce7f8c5f6c",
+        "TraceID": "LibraryVerifierEnabled",
+        "EncodingString": "[ lib] Verifing enabled for all!"
+      },
+      {
+        "UniquenessHash": "615f61f5-7a3e-def3-f522-de287d7aa749",
+        "TraceID": "LibraryVerifierEnabledPerRegistration",
+        "EncodingString": "[ lib] Verifing enabled, per-registration!"
+      },
+      {
+        "UniquenessHash": "c5092562-eb73-dded-1d42-ad7fdd896841",
+        "TraceID": "LibraryVersion",
+        "EncodingString": "[ lib] Version %u.%u.%u.%u"
+      },
+      {
+        "UniquenessHash": "d1af42ed-141c-9600-a11e-61b6bfce2853",
+        "TraceID": "ListenerCibirIdSet",
+        "EncodingString": "[list][%p] CIBIR ID set (len %hhu, offset %hhu)"
+      },
+      {
+        "UniquenessHash": "135ad665-a1b8-32ac-555d-8d1c65c94206",
+        "TraceID": "ListenerCreated",
+        "EncodingString": "[list][%p] Created, Registration=%p"
+      },
+      {
+        "UniquenessHash": "c1f29de0-fe00-6ea3-b33e-690fb6e099d4",
+        "TraceID": "ListenerDestroyed",
+        "EncodingString": "[list][%p] Destroyed"
+      },
+      {
+        "UniquenessHash": "c11d30b9-28c1-6e74-528e-d5660eebfcc9",
+        "TraceID": "ListenerError",
+        "EncodingString": "[list][%p] ERROR, %s."
+      },
+      {
+        "UniquenessHash": "f41800cd-1b46-84fe-faac-464cd08343fe",
+        "TraceID": "ListenerErrorStatus",
+        "EncodingString": "[list][%p] ERROR, %u, %s."
+      },
+      {
+        "UniquenessHash": "f27f1ff0-edfe-bf39-708a-f9da7a2b4d3d",
+        "TraceID": "ListenerIndicateNewConnection",
+        "EncodingString": "[list][%p] Indicating NEW_CONNECTION %p"
+      },
+      {
+        "UniquenessHash": "4687c526-98b4-7014-5ab2-6cf89e76f504",
+        "TraceID": "ListenerIndicateStopComplete",
+        "EncodingString": "[list][%p] Indicating STOP_COMPLETE"
+      },
+      {
+        "UniquenessHash": "516f74f8-8802-7cdb-d034-3fa2e41d42c0",
+        "TraceID": "ListenerRundown",
+        "EncodingString": "[list][%p] Rundown, Registration=%p"
+      },
+      {
+        "UniquenessHash": "9b2d757a-63f3-549c-eff6-53512cd8b811",
+        "TraceID": "ListenerStarted",
+        "EncodingString": "[list][%p] Started, Binding=%p, LocalAddr=%!ADDR!, ALPN=%!ALPN!"
+      },
+      {
+        "UniquenessHash": "da94a1b4-7135-7fd3-9216-36a5faf1ed7a",
+        "TraceID": "ListenerStopped",
+        "EncodingString": "[list][%p] Stopped"
+      },
+      {
+        "UniquenessHash": "3d930671-e549-968b-fcba-6e7691ee9678",
+        "TraceID": "LocalCloseStopSending",
+        "EncodingString": "[strm][%p] Closed locally (stop sending)"
+      },
+      {
+        "UniquenessHash": "39d13f61-96a0-c66a-a1f7-3174e5fa775e",
+        "TraceID": "LocalInterfaceSet",
+        "EncodingString": "[conn][%p] Local interface set to %u"
+      },
+      {
+        "UniquenessHash": "dec52d9e-7e72-e564-5939-e9ea18608def",
+        "TraceID": "LogPacketLongHeader",
+        "EncodingString": "[%c][%cX][%llu] LH Ver:0x%x DestCid:%s SrcCid:%s Type:%s (Payload %hu bytes)"
+      },
+      {
+        "UniquenessHash": "bbda1fb7-53e6-9422-0733-3fb647dc08c2",
+        "TraceID": "LogPacketLongHeaderInitial",
+        "EncodingString": "[%c][%cX][%llu] LH Ver:0x%x DestCid:%s SrcCid:%s Type:I (Token %hu bytes) (Payload %hu bytes)"
+      },
+      {
+        "UniquenessHash": "8800dba6-67c8-d4e4-65f2-a7e73639b324",
+        "TraceID": "LogPacketLongHeaderUnsupported",
+        "EncodingString": "[%c][%cX][%llu] LH Ver:[UNSUPPORTED,0x%x] DestCid:%s SrcCid:%s"
+      },
+      {
+        "UniquenessHash": "7eb61a02-54e5-87ff-96fd-1aa7a6f81569",
+        "TraceID": "LogPacketRetry",
+        "EncodingString": "[%c][%cX][-] LH Ver:0x%x DestCid:%s SrcCid:%s Type:R (Token %hu bytes)"
+      },
+      {
+        "UniquenessHash": "9e1fbc05-e228-ec82-2670-42e49702aef4",
+        "TraceID": "LogPacketShortHeader",
+        "EncodingString": "[%c][%cX][%llu] SH DestCid:%s KP:%hu SB:%hu (Payload %hu bytes)"
+      },
+      {
+        "UniquenessHash": "e7d3b50d-c315-3189-9752-de68bf66c705",
+        "TraceID": "LogPacketVersionNegotiation",
+        "EncodingString": "[%c][%cX][-] VerNeg DestCid:%s SrcCid:%s (Payload %hu bytes)"
+      },
+      {
+        "UniquenessHash": "afa9276d-cc3c-6cb1-4df9-e4d2fdc0e66d",
+        "TraceID": "LogPacketVersionNegotiationVersion",
+        "EncodingString": "[%c][%cX][-]   Ver:0x%x"
+      },
+      {
+        "UniquenessHash": "cbfa374b-8626-eaf8-52f1-dae0df48749f",
+        "TraceID": "LookupCidFound",
+        "EncodingString": "[look][%p] Lookup Hash=%u found %p"
+      },
+      {
+        "UniquenessHash": "93dcbb3d-c29c-d129-7b2a-9b78e14e2505",
+        "TraceID": "LookupCidInsert",
+        "EncodingString": "[look][%p] Insert Conn=%p Hash=%u"
+      },
+      {
+        "UniquenessHash": "82888cbc-e68c-a952-e43d-d42bf53948b9",
+        "TraceID": "LookupCidNotFound",
+        "EncodingString": "[look][%p] Lookup Hash=%u not found"
+      },
+      {
+        "UniquenessHash": "71715265-6b3f-5781-584b-ab51b0336c38",
+        "TraceID": "LookupCidRemoved",
+        "EncodingString": "[look][%p] Remove Conn=%p"
+      },
+      {
+        "UniquenessHash": "e33648a6-65bb-f96c-5528-e402ebb146ee",
+        "TraceID": "LookupRemoteHashFound",
+        "EncodingString": "[look][%p] Lookup RemoteHash=%u found %p"
+      },
+      {
+        "UniquenessHash": "bb640c64-ae23-7de2-05b1-04e0b9831d6f",
+        "TraceID": "LookupRemoteHashInsert",
+        "EncodingString": "[look][%p] Insert Conn=%p RemoteHash=%u"
+      },
+      {
+        "UniquenessHash": "697ab833-df25-0d50-e74c-12ff19c95cbb",
+        "TraceID": "LookupRemoteHashNotFound",
+        "EncodingString": "[look][%p] Lookup RemoteHash=%u not found"
+      },
+      {
+        "UniquenessHash": "418770bb-5594-978f-0b62-4bb47315bfa1",
+        "TraceID": "MaxStreamCountUpdated",
+        "EncodingString": "[conn][%p] App configured max stream count of %hu (type=%hhu)."
+      },
+      {
+        "UniquenessHash": "1aa1d324-af31-356c-0738-863e209f6f21",
+        "TraceID": "MtuDiscarded",
+        "EncodingString": "[conn][%p] Path[%hhu] Mtu Discovery Packet Discarded: size=%u, probe_count=%u"
+      },
+      {
+        "UniquenessHash": "a20786c3-f6b7-176d-7e63-b6c558f7d394",
+        "TraceID": "MtuIncorrectSize",
+        "EncodingString": "[conn][%p] Path[%hhu] Mtu Discovery Received Out of Order: expected=%u received=%u"
+      },
+      {
+        "UniquenessHash": "3f758826-f3d7-22eb-b7df-0453cdad3bc8",
+        "TraceID": "MtuPathInitialized",
+        "EncodingString": "[conn][%p] Path[%hhu] Mtu Discovery Initialized: max_mtu=%u, cur/min_mtu=%u"
+      },
+      {
+        "UniquenessHash": "92ab8084-33fb-0565-da7b-d2278d05c642",
+        "TraceID": "MtuSearchComplete",
+        "EncodingString": "[conn][%p] Path[%hhu] Mtu Discovery Entering Search Complete at MTU %hu"
+      },
+      {
+        "UniquenessHash": "c7a85c07-7d70-b24f-313d-2db9a20333bd",
+        "TraceID": "MtuSearching",
+        "EncodingString": "[conn][%p] Path[%hhu] Mtu Discovery Search Packet Sending with MTU %hu"
+      },
+      {
+        "UniquenessHash": "270621d6-25e4-9741-4f15-ed4a5b3d4f33",
+        "TraceID": "NegotiatedDisable1RttEncryption",
+        "EncodingString": "[conn][%p] Negotiated Disable 1-RTT Encryption"
+      },
+      {
+        "UniquenessHash": "5bdd3273-8aaf-afec-f7e3-a031e8c0122c",
+        "TraceID": "NewSrcCidNameCollision",
+        "EncodingString": "[conn][%p] CID collision, trying again"
+      },
+      {
+        "UniquenessHash": "574dff3c-b925-a925-a951-10832b2c67c6",
+        "TraceID": "NoMoreFrames",
+        "EncodingString": "[strm][%p] No more frames"
+      },
+      {
+        "UniquenessHash": "070e88f9-a986-449f-b2d9-645e7fd659cb",
+        "TraceID": "NoMoreRoom",
+        "EncodingString": "[strm][%p] Can't squeeze in a frame (no room for header)"
+      },
+      {
+        "UniquenessHash": "a2080700-161b-68e4-457e-40e07275acf5",
+        "TraceID": "NoMoreRoomForCrypto",
+        "EncodingString": "[conn][%p] No room for CRYPTO frame"
+      },
+      {
+        "UniquenessHash": "20b67d09-e893-9f23-3603-0b3993d48031",
+        "TraceID": "NonActivePathCidRetired",
+        "EncodingString": "[conn][%p] Non-active path has no replacement for retired CID."
+      },
+      {
+        "UniquenessHash": "9cc051a4-7fe8-2888-20cf-c5ada9208533",
+        "TraceID": "NoReplacementCidForRetire",
+        "EncodingString": "[conn][%p] Can't retire current CID because we don't have a replacement"
+      },
+      {
+        "UniquenessHash": "e1f61a3e-5405-efd7-d585-f3a10ab0b6d1",
+        "TraceID": "NoSniPresent",
+        "EncodingString": "[conn][%p] No SNI extension present"
+      },
+      {
+        "UniquenessHash": "91e6e3a1-830d-6ed9-b737-a6481ac8eb55",
+        "TraceID": "NoSrcCidAvailable",
+        "EncodingString": "[conn][%p] No src CID to send with"
+      },
+      {
+        "UniquenessHash": "48b0b691-89c1-4bb2-1ba4-5bc91586b2b3",
+        "TraceID": "NotAccepted",
+        "EncodingString": "[strm][%p] New stream wasn't accepted, 0x%x"
+      },
+      {
+        "UniquenessHash": "eaede67a-124b-3b3f-95ba-363d08546d2a",
+        "TraceID": "OpenSsl1RttDataStart",
+        "EncodingString": "[conn][%p] Writing 1-RTT data starts at %u"
+      },
+      {
+        "UniquenessHash": "286da584-4057-1b9b-c98f-83b7b936af68",
+        "TraceID": "OpenSslAddHandshakeData",
+        "EncodingString": "[conn][%p] Sending %llu handshake bytes (Level = %u)"
+      },
+      {
+        "UniquenessHash": "c7b17ffc-7649-6294-b6d0-cf4bbf4bc8cb",
+        "TraceID": "OpenSslAlert",
+        "EncodingString": "[conn][%p] Send alert = %u (Level = %u)"
+      },
+      {
+        "UniquenessHash": "c279cde0-f02f-b00b-6d26-e4b9b7a7f136",
+        "TraceID": "OpenSslAlpnNegotiationFailure",
+        "EncodingString": "[conn][%p] Failed to negotiate ALPN"
+      },
+      {
+        "UniquenessHash": "a241a44d-19e5-3ddd-03b3-2e65b093720f",
+        "TraceID": "OpenSslContextCleaningUp",
+        "EncodingString": "[conn][%p] Cleaning up"
+      },
+      {
+        "UniquenessHash": "e1629f75-f460-8951-5138-b0602b8f4db0",
+        "TraceID": "OpenSslContextCreated",
+        "EncodingString": "[conn][%p] TLS context Created"
+      },
+      {
+        "UniquenessHash": "2e040e87-bbc9-9c8e-8a2e-83c0cff19c5e",
+        "TraceID": "OpenSslHandshakeComplete",
+        "EncodingString": "[conn][%p] TLS Handshake complete"
+      },
+      {
+        "UniquenessHash": "adea8fef-9bdf-e9d9-63f2-64fefaea1bde",
+        "TraceID": "OpenSslHandshakeDataStart",
+        "EncodingString": "[conn][%p] Writing Handshake data starts at %u"
+      },
+      {
+        "UniquenessHash": "f80224e1-7ca4-27b8-154f-fc7e85e79ec7",
+        "TraceID": "OpenSslHandshakeError",
+        "EncodingString": "[conn][%p] TLS handshake error: %d"
+      },
+      {
+        "UniquenessHash": "ea63635a-adff-b833-abb2-009297ee0ca0",
+        "TraceID": "OpenSslHandshakeErrorStr",
+        "EncodingString": "[conn][%p] TLS handshake error: %s, file:%s:%d"
+      },
+      {
+        "UniquenessHash": "d8d00935-5969-fe32-21c9-de32190ac99f",
+        "TraceID": "OpenSslHandshakeResumed",
+        "EncodingString": "[conn][%p] TLS Handshake resumed"
+      },
+      {
+        "UniquenessHash": "9db25efa-f88e-4060-209f-1512595e2e48",
+        "TraceID": "OpenSslInvalidAlpnLength",
+        "EncodingString": "[conn][%p] Invalid negotiated ALPN length"
+      },
+      {
+        "UniquenessHash": "b75cb1a1-4f18-b079-1f2f-c85b209e0bb2",
+        "TraceID": "OpenSslMissingTransportParameters",
+        "EncodingString": "[conn][%p] No transport parameters received"
+      },
+      {
+        "UniquenessHash": "e9fe92dd-5582-f430-a385-ab63ebfd22c8",
+        "TraceID": "OpenSslNewEncryptionSecrets",
+        "EncodingString": "[conn][%p] New encryption secrets (Level = %u)"
+      },
+      {
+        "UniquenessHash": "ae3edb31-740c-da1e-7beb-1413f94a5af4",
+        "TraceID": "OpenSslNoMatchingAlpn",
+        "EncodingString": "[conn][%p] Failed to find a matching ALPN"
+      },
+      {
+        "UniquenessHash": "26435dc8-4bc1-07f9-1db1-9b206d1cdf14",
+        "TraceID": "OpenSslOnRecvTicket",
+        "EncodingString": "[conn][%p] Received session ticket, %u bytes"
+      },
+      {
+        "UniquenessHash": "f402229a-851f-11c6-00b3-69f4a4b0428a",
+        "TraceID": "OpenSslOnSetTicket",
+        "EncodingString": "[conn][%p] Setting session ticket, %u bytes"
+      },
+      {
+        "UniquenessHash": "ff332af9-4ba2-95a8-bb2c-c5c729be4ccd",
+        "TraceID": "OpenSslProcessData",
+        "EncodingString": "[conn][%p] Processing %u received bytes"
+      },
+      {
+        "UniquenessHash": "33c7b405-30d7-b1d6-1c60-91d15920e2dc",
+        "TraceID": "OpenSslQuicDataErrorStr",
+        "EncodingString": "[conn][%p] SSL_provide_quic_data failed: %s"
+      },
+      {
+        "UniquenessHash": "882fcfec-93cc-9255-700a-96a9263f2421",
+        "TraceID": "OpenSslRecvTicketData",
+        "EncodingString": "[conn][%p] Received ticket data, %u bytes"
+      },
+      {
+        "UniquenessHash": "78497dcf-70d4-80d5-af6d-0856653591e3",
+        "TraceID": "OpenSslSendTicketData",
+        "EncodingString": "[conn][%p] Sending ticket data, %u bytes"
+      },
+      {
+        "UniquenessHash": "72e491bb-79fd-ba28-760a-54e0b9a4d854",
+        "TraceID": "OpenSslTickedDecrypted",
+        "EncodingString": "[conn][%p] Session ticket decrypted, status %u"
+      },
+      {
+        "UniquenessHash": "64d69663-eb58-98c9-1c06-2b1fa209874b",
+        "TraceID": "PacketBatchSent",
+        "EncodingString": "[pack][%llu] Batch sent"
+      },
+      {
+        "UniquenessHash": "f2859068-aa3b-758e-45b8-db7e1bf4063f",
+        "TraceID": "PacketBuilderSendBatch",
+        "EncodingString": "[conn][%p] Sending batch. %hu datagrams"
+      },
+      {
+        "UniquenessHash": "e0aaacd6-02f1-c4f2-571b-290d53b0ebf7",
+        "TraceID": "PacketCreated",
+        "EncodingString": "[pack][%llu] Created in batch %llu"
+      },
+      {
+        "UniquenessHash": "b27efe89-6500-60ee-bdbb-b417ecce6d62",
+        "TraceID": "PacketDecrypt",
+        "EncodingString": "[pack][%llu] Decrypting"
+      },
+      {
+        "UniquenessHash": "040e32a3-ba11-8989-d6d4-57d7c799c359",
+        "TraceID": "PacketEncrypt",
+        "EncodingString": "[pack][%llu] Encrypting"
+      },
+      {
+        "UniquenessHash": "e1679e26-ce08-f741-23b6-23fa6f1de264",
+        "TraceID": "PacketFinalize",
+        "EncodingString": "[pack][%llu] Finalizing"
+      },
+      {
+        "UniquenessHash": "f1741ac1-9c6a-e567-0c1c-9dc411e88b49",
+        "TraceID": "PacketReceive",
+        "EncodingString": "[pack][%llu] Received"
+      },
+      {
+        "UniquenessHash": "bb7402a7-ba47-dbce-71f2-fbbd659eb0ff",
+        "TraceID": "PacketRxMarkedForAck",
+        "EncodingString": "[%c][RX][%llu] Marked for ACK (ECN=%hhu)"
+      },
+      {
+        "UniquenessHash": "a0de2e59-c52c-b13c-6065-1bb6268561c7",
+        "TraceID": "PacketRxNotAcked",
+        "EncodingString": "[%c][RX][%llu] not acked (connection is closed)"
+      },
+      {
+        "UniquenessHash": "74a3473b-5ac0-6376-652d-882aac50b01a",
+        "TraceID": "PacketRxStatelessReset",
+        "EncodingString": "[S][RX][-] SR %s"
+      },
+      {
+        "UniquenessHash": "9d72c640-7512-38fd-8823-f24b7e1ad94c",
+        "TraceID": "PacketTx0RttRejected",
+        "EncodingString": "[%c][TX][%llu] Rejected"
+      },
+      {
+        "UniquenessHash": "280a868f-caf8-d582-c6a7-2c2d896b0e5f",
+        "TraceID": "PacketTxAcked",
+        "EncodingString": "[%c][TX][%llu] ACKed (%u.%03u ms)"
+      },
+      {
+        "UniquenessHash": "d9674680-3227-ec67-7175-bd47736f1221",
+        "TraceID": "PacketTxAckedImplicit",
+        "EncodingString": "[%c][TX][%llu] ACKed (implicit)"
+      },
+      {
+        "UniquenessHash": "5da7b422-0df0-5cbb-c439-cb34a08ccaeb",
+        "TraceID": "PacketTxDiscarded",
+        "EncodingString": "[%c][TX][%llu] Thrown away on shutdown"
+      },
+      {
+        "UniquenessHash": "7f30b648-8f9c-dbba-7e8d-79e925332299",
+        "TraceID": "PacketTxForget",
+        "EncodingString": "[%c][TX][%llu] Forgetting"
+      },
+      {
+        "UniquenessHash": "4f37e527-894d-f241-db09-d051de04cdb6",
+        "TraceID": "PacketTxLostDiscarded",
+        "EncodingString": "[%c][TX][%llu] Thrown away on shutdown (lost packet)"
+      },
+      {
+        "UniquenessHash": "139268a5-7543-71a7-dff5-c6f276821e71",
+        "TraceID": "PacketTxLostFack",
+        "EncodingString": "[%c][TX][%llu] Lost: FACK %llu packets"
+      },
+      {
+        "UniquenessHash": "79037f89-4d68-1fe1-8945-65ff684ef474",
+        "TraceID": "PacketTxLostRack",
+        "EncodingString": "[%c][TX][%llu] Lost: RACK %u ms"
+      },
+      {
+        "UniquenessHash": "114eda6f-e346-6701-573c-ad9cdbd6e082",
+        "TraceID": "PacketTxProbeRetransmit",
+        "EncodingString": "[%c][TX][%llu] Probe Retransmit"
+      },
+      {
+        "UniquenessHash": "e63baed9-55fa-fbbb-57a7-bc462892dc22",
+        "TraceID": "PacketTxRetry",
+        "EncodingString": "[S][TX][-] LH Ver:0x%x DestCid:%s SrcCid:%s Type:R OrigDestCid:%s (Token %hu bytes)"
+      },
+      {
+        "UniquenessHash": "edcfe29b-2e36-30ba-6e64-181edf2f2e5c",
+        "TraceID": "PacketTxSpuriousLoss",
+        "EncodingString": "[%c][TX][%llu] Spurious loss detected"
+      },
+      {
+        "UniquenessHash": "06b1c90c-5051-fa3a-65a9-61ac409a7afc",
+        "TraceID": "PacketTxStatelessReset",
+        "EncodingString": "[S][TX][-] SR %s"
+      },
+      {
+        "UniquenessHash": "abecde52-d14c-a321-f36e-bec3b2d4aa95",
+        "TraceID": "PacketTxVersionNegotiation",
+        "EncodingString": "[S][TX][-] VN"
+      },
+      {
+        "UniquenessHash": "ec372104-72cb-c49c-d887-6610157e8ba9",
+        "TraceID": "PathActive",
+        "EncodingString": "[conn][%p] Path[%hhu] Set active (rebind=%hhu)"
+      },
+      {
+        "UniquenessHash": "8843a66a-349f-e5a2-a63c-5120fb187f69",
+        "TraceID": "PathDiscarded",
+        "EncodingString": "[conn][%p] Removing invalid path[%hhu]"
+      },
+      {
+        "UniquenessHash": "607e449d-59a9-9d66-fcd1-b0a2e12f1dc1",
+        "TraceID": "PathInitialized",
+        "EncodingString": "[conn][%p] Path[%hhu] Initialized"
+      },
+      {
+        "UniquenessHash": "cda9bb97-fd6c-a4a5-a61c-2e2931d2ce2c",
+        "TraceID": "PathMinMtuValidated",
+        "EncodingString": "[conn][%p] Path[%hhu] Minimum MTU validated"
+      },
+      {
+        "UniquenessHash": "e4b7c3f7-0733-40b5-95d7-af81de6568ec",
+        "TraceID": "PathMtuUpdated",
+        "EncodingString": "[conn][%p] Path[%hhu] MTU updated to %hu bytes"
+      },
+      {
+        "UniquenessHash": "2e3024b8-4329-c124-05b3-9801c51b9346",
+        "TraceID": "PathRemoved",
+        "EncodingString": "[conn][%p] Path[%hhu] Removed"
+      },
+      {
+        "UniquenessHash": "4ce67714-4e7b-0004-8559-eee9a101fe4b",
+        "TraceID": "PathValidated",
+        "EncodingString": "[conn][%p] Path[%hhu] Validated (%s)"
+      },
+      {
+        "UniquenessHash": "3ab19fcb-a837-77d2-82e3-a62d0361d98f",
+        "TraceID": "PathValidationTimeout",
+        "EncodingString": "[conn][%p] Path[%hhu] validation timed out"
+      },
+      {
+        "UniquenessHash": "1d828295-7cdc-fd81-10d0-7bc5ca9f0ce7",
+        "TraceID": "PeerConnFCBlocked",
+        "EncodingString": "[conn][%p] Peer Connection FC blocked (%llu)"
+      },
+      {
+        "UniquenessHash": "74d787df-3260-879d-5e65-e28486df5e26",
+        "TraceID": "PeerPreferredAddress",
+        "EncodingString": "[conn][%p] Peer configured preferred address %!ADDR!"
+      },
+      {
+        "UniquenessHash": "f717f17f-99ed-acb7-9a3c-098e69d13a4a",
+        "TraceID": "PeerStreamCountsUpdated",
+        "EncodingString": "[conn][%p] Peer updated max stream count (%hhu, %llu)."
+      },
+      {
+        "UniquenessHash": "33d2457f-7bc8-a252-2a65-7b492c581b7a",
+        "TraceID": "PeerStreamFCBlocked",
+        "EncodingString": "[conn][%p] Peer Streams[%hu] FC blocked (%llu)"
+      },
+      {
+        "UniquenessHash": "63153436-bbba-4092-b061-5aab2692a9c9",
+        "TraceID": "PeerTPSet",
+        "EncodingString": "[conn][%p] Peer Transport Parameters Set"
+      },
+      {
+        "UniquenessHash": "a8e218d7-5268-b267-37f8-7d52b57a9b8d",
+        "TraceID": "PerfControlClientCanceledRequest",
+        "EncodingString": "[perf] Client %p canceled request %p"
+      },
+      {
+        "UniquenessHash": "90cb187a-83f2-bfb3-7999-aa5a4456940d",
+        "TraceID": "PerfControlClientCleaningUp",
+        "EncodingString": "[perf] Client %p cleaning up"
+      },
+      {
+        "UniquenessHash": "3bf75e53-3309-6c6a-eb4e-f863fe2acbe5",
+        "TraceID": "PerfControlClientCreated",
+        "EncodingString": "[perf] Client %p created"
+      },
+      {
+        "UniquenessHash": "ff32f865-3179-13d0-8cc9-a70db92aae6d",
+        "TraceID": "PerfControlClientIoctl",
+        "EncodingString": "[perf] Client %p executing write IOCTL %u"
+      },
+      {
+        "UniquenessHash": "612e4adb-52a7-78a4-200f-5cfb76ad9713",
+        "TraceID": "PerfControlClientIoctlComplete",
+        "EncodingString": "[perf] Client %p completing request, 0x%x"
+      },
+      {
+        "UniquenessHash": "0ba57698-ca5f-449b-4d87-183b7ea2918b",
+        "TraceID": "PerfControlInitialized",
+        "EncodingString": "[perf] Control interface initialized"
+      },
+      {
+        "UniquenessHash": "22229503-d941-59c2-95d5-6d3123dab580",
+        "TraceID": "PerfControlUninitialized",
+        "EncodingString": "[perf] Control interface uninitialized"
+      },
+      {
+        "UniquenessHash": "bce70700-af58-e03b-5021-93a28f3dd74f",
+        "TraceID": "PerfControlUninitializing",
+        "EncodingString": "[perf] Control interface uninitializing"
+      },
+      {
+        "UniquenessHash": "10ce7ee9-cfcc-e364-e24c-71e1913cb472",
+        "TraceID": "PerfCountersRundown",
+        "EncodingString": "[ lib] Perf counters Rundown, Counters=%!CID!"
+      },
+      {
+        "UniquenessHash": "cbb6dfec-610a-8ac9-6e81-bfcc4a3cf1d0",
+        "TraceID": "PerfDriverStarted",
+        "EncodingString": "[perf] Started"
+      },
+      {
+        "UniquenessHash": "aa784cdc-ddba-63bf-3353-f49cab3704ff",
+        "TraceID": "PerfDriverStopped",
+        "EncodingString": "[perf] Stopped"
+      },
+      {
+        "UniquenessHash": "99857768-2aa8-73b4-9fcc-4ec0f76d3746",
+        "TraceID": "PerformanceStopCancelled",
+        "EncodingString": "[perf] Performance Stop Cancelled"
+      },
+      {
+        "UniquenessHash": "221a79fd-6347-1c39-b203-268190b2e183",
+        "TraceID": "PerfRpsComplete",
+        "EncodingString": "[perf] RPS Client complete"
+      },
+      {
+        "UniquenessHash": "d09461bb-6b09-2766-23bd-bc4734886134",
+        "TraceID": "PerfRpsStart",
+        "EncodingString": "[perf] RPS Client start"
+      },
+      {
+        "UniquenessHash": "93872e3e-e3be-2983-e205-d6e666f739f6",
+        "TraceID": "PerfRpsTimeout",
+        "EncodingString": "[perf] RPS Client timeout"
+      },
+      {
+        "UniquenessHash": "8260f5a0-7930-0280-7f31-39c627e51e33",
+        "TraceID": "PerfTcpAppAccept",
+        "EncodingString": "[perf][tcp][%p] App Accept"
+      },
+      {
+        "UniquenessHash": "77f041f5-1399-b3d5-1ce1-fc4be089d4a5",
+        "TraceID": "PerfTcpAppClose",
+        "EncodingString": "[perf][tcp][%p] App Close"
+      },
+      {
+        "UniquenessHash": "03b3d713-afa5-9b75-6ced-4a4026219557",
+        "TraceID": "PerfTcpAppConnect",
+        "EncodingString": "[perf][tcp][%p] App Connect"
+      },
+      {
+        "UniquenessHash": "48f4b913-352b-3aca-318c-5616b6421733",
+        "TraceID": "PerfTcpAppDisconnect",
+        "EncodingString": "[perf][tcp][%p] App Disconnect"
+      },
+      {
+        "UniquenessHash": "7ec7a7ee-0ccd-a1a8-0c0b-84eec62f7c03",
+        "TraceID": "PerfTcpAppReceive",
+        "EncodingString": "[perf][tcp][%p] App Receive %hu bytes, Open=%hhu Fin=%hhu Abort=%hhu"
+      },
+      {
+        "UniquenessHash": "559bc6c8-b410-9047-639b-a99f8d43acbf",
+        "TraceID": "PerfTcpAppSend",
+        "EncodingString": "[perf][tcp][%p] App Send %u bytes, Open=%hhu Fin=%hhu Abort=%hhu"
+      },
+      {
+        "UniquenessHash": "b9d6812c-f686-651d-a4dc-85dc652f0d99",
+        "TraceID": "PerfTcpAppSendComplete",
+        "EncodingString": "[perf][tcp][%p] App Send complete %u bytes"
+      },
+      {
+        "UniquenessHash": "79fa6537-aa2a-a13d-5c83-69c1e33ba1b7",
+        "TraceID": "PerfTcpConnectCallback",
+        "EncodingString": "[perf][tcp][%p] Connect callback %hhu"
+      },
+      {
+        "UniquenessHash": "c025bce3-e69b-4fe3-572e-750b3b130b70",
+        "TraceID": "PerfTcpCreateClient",
+        "EncodingString": "[perf][tcp][%p] Client created"
+      },
+      {
+        "UniquenessHash": "7213ed35-b768-db24-e10b-c437f8708546",
+        "TraceID": "PerfTcpCreateServer",
+        "EncodingString": "[perf][tcp][%p] Server created"
+      },
+      {
+        "UniquenessHash": "efc600b9-fa06-a765-2aca-db7171a29ae5",
+        "TraceID": "PerfTcpDestroyed",
+        "EncodingString": "[perf][tcp][%p] Destroyed"
+      },
+      {
+        "UniquenessHash": "066de3e2-3de2-99d4-d800-8468fb5794e5",
+        "TraceID": "PerfTcpReceiveCallback",
+        "EncodingString": "[perf][tcp][%p] Receive callback"
+      },
+      {
+        "UniquenessHash": "c0732f05-6611-2c1d-ad74-42718c7269cc",
+        "TraceID": "PerfTcpSendCompleteCallback",
+        "EncodingString": "[perf][tcp][%p] SendComplete callback"
+      },
+      {
+        "UniquenessHash": "87a3325f-51ea-bece-2c7f-5a1e55cf6415",
+        "TraceID": "PerfTcpSendFrame",
+        "EncodingString": "[perf][tcp][%p] Send frame %hu bytes, Open=%hhu Fin=%hhu Abort=%hhu"
+      },
+      {
+        "UniquenessHash": "68f39cf7-bcf8-8314-a151-2316d10bead4",
+        "TraceID": "PerfTcpStartTls",
+        "EncodingString": "[perf][tcp][%p] Start TLS"
+      },
+      {
+        "UniquenessHash": "5c3773e2-ef60-26b9-4b3c-d433ca2656df",
+        "TraceID": "PlatformWorkerThreadStart",
+        "EncodingString": "[ lib][%p] Worker start"
+      },
+      {
+        "UniquenessHash": "317dc2da-d83f-49ec-c0f0-872bcbf594dd",
+        "TraceID": "PlatformWorkerThreadStop",
+        "EncodingString": "[ lib][%p] Worker stop"
+      },
+      {
+        "UniquenessHash": "40b64940-ccfe-0749-363e-2579b535f9c6",
+        "TraceID": "PosixInitialized",
+        "EncodingString": "[ dso] Initialized (AvailMem = %llu bytes)"
+      },
+      {
+        "UniquenessHash": "31349def-7bef-9552-85d3-571ed17dd5ab",
+        "TraceID": "PosixLoaded",
+        "EncodingString": "[ dso] Loaded"
+      },
+      {
+        "UniquenessHash": "3c9f8c11-7ba6-80cd-f2a9-2863b654c189",
+        "TraceID": "PosixUninitialized",
+        "EncodingString": "[ dso] Uninitialized"
+      },
+      {
+        "UniquenessHash": "91532cdf-2221-2667-1b05-a537e0452c6d",
+        "TraceID": "PosixUnloaded",
+        "EncodingString": "[ dso] Unloaded"
+      },
+      {
+        "UniquenessHash": "3a28ad92-a692-7746-3bea-0309be06a558",
+        "TraceID": "PossiblePeerKeyUpdate",
+        "EncodingString": "[conn][%p] Possible peer initiated key update [packet %llu]"
+      },
+      {
+        "UniquenessHash": "11eead25-b324-9846-3de0-2aa73980bc0b",
+        "TraceID": "PrintBufferReturn",
+        "EncodingString": "[perf] Print Buffer %d %s\\n"
+      },
+      {
+        "UniquenessHash": "fe92afed-9594-4ca6-5fca-ea13e79da91c",
+        "TraceID": "ProcessorInfo",
+        "EncodingString": "[ dll] Proc[%u] Group[%hu] Index[%u] NUMA[%u]"
+      },
+      {
+        "UniquenessHash": "18ef147d-5376-d7f2-f624-3b27af96dd05",
+        "TraceID": "QueueDatagrams",
+        "EncodingString": "[conn][%p] Queuing %u UDP datagrams"
+      },
+      {
+        "UniquenessHash": "80596bbb-20e9-07e5-07f3-ebc7078fa612",
+        "TraceID": "QueueRecvFlush",
+        "EncodingString": "[strm][%p] Queuing recv flush"
+      },
+      {
+        "UniquenessHash": "84eb0d5c-ea47-1349-64a1-66146e94d06e",
+        "TraceID": "Receive",
+        "EncodingString": "[strm][%p] Received %hu bytes, offset=%llu Ready=%hhu"
+      },
+      {
+        "UniquenessHash": "d88819df-486c-d38b-2df6-d9045a4030f3",
+        "TraceID": "ReceiveBeyondFlowControl",
+        "EncodingString": "[strm][%p] Tried to write beyond flow control limit!"
+      },
+      {
+        "UniquenessHash": "933b832f-9c45-2489-6266-de2ff7e2ac21",
+        "TraceID": "ReceiveTooBig",
+        "EncodingString": "[strm][%p] Tried to write beyond end of buffer!"
+      },
+      {
+        "UniquenessHash": "94b619d7-6b5a-e1b4-d3ee-1b66a383ebbc",
+        "TraceID": "RecoverCrypto",
+        "EncodingString": "[conn][%p] Recovering crypto from %llu up to %llu"
+      },
+      {
+        "UniquenessHash": "2df32de8-d3e1-79f9-8d4f-f4f9c1fc8955",
+        "TraceID": "RecoverFin",
+        "EncodingString": "[strm][%p] Recovering fin STREAM frame"
+      },
+      {
+        "UniquenessHash": "cb6d043b-5ace-d8a5-3168-f60061823b3e",
+        "TraceID": "RecoverOpen",
+        "EncodingString": "[strm][%p] Recovering open STREAM frame"
+      },
+      {
+        "UniquenessHash": "bf0a689f-15ce-34a3-a5bd-a09596792886",
+        "TraceID": "RecoverRange",
+        "EncodingString": "[strm][%p] Recovering offset %llu up to %llu"
+      },
+      {
+        "UniquenessHash": "e5c3a539-ac41-94df-060d-bd4dc2ef4b82",
+        "TraceID": "RecvCrypto",
+        "EncodingString": "[conn][%p] Received %hu crypto bytes, offset=%llu Ready=%hhu"
+      },
+      {
+        "UniquenessHash": "1a6051bf-393a-b704-7237-8d9d0881efb3",
+        "TraceID": "RecvStatelessReset",
+        "EncodingString": "[conn][%p] Received stateless reset"
+      },
+      {
+        "UniquenessHash": "9727ad53-8a0f-e3b3-8def-c1fa820baaa9",
+        "TraceID": "RecvVerNeg",
+        "EncodingString": "[conn][%p] Received Version Negotation:"
+      },
+      {
+        "UniquenessHash": "c9015186-9937-78ff-24f3-2f08dc9d3c95",
+        "TraceID": "RecvVerNegNoMatch",
+        "EncodingString": "[conn][%p] Version Negotation contained no supported versions"
+      },
+      {
+        "UniquenessHash": "a4c92ffa-ea52-8ddc-f2d9-abc3de718bac",
+        "TraceID": "RegistrationCleanup",
+        "EncodingString": "[ reg][%p] Cleaning up"
+      },
+      {
         "UniquenessHash": "71276afe-f6b2-286a-bc47-a9d4176e00a3",
         "TraceID": "RegistrationCreated",
         "EncodingString": "[ reg][%p] Created, AppName=%s"
-=======
-        "UniquenessHash": "02aca78b-b8be-4340-6f05-e81c018e6625",
-        "TraceID": "DatagramSendQueued",
-        "EncodingString": "[conn][%p] Datagram [%p] queued with %llu bytes (flags 0x%x)"
->>>>>>> 19fc4d70
-      },
-      {
-        "UniquenessHash": "61e4bec5-f94e-a8cd-1c05-04b24a1c89ff",
-        "TraceID": "DatagramSendShutdown",
-        "EncodingString": "[conn][%p] Datagram send shutdown"
-      },
-      {
-        "UniquenessHash": "152723b4-2b46-a936-ffaf-9cc429e8e66f",
-        "TraceID": "DatagramSendStateChanged",
-        "EncodingString": "[conn][%p] Indicating DATAGRAM_SEND_STATE_CHANGED to %u"
-      },
-      {
-        "UniquenessHash": "1cde4174-4172-15b7-b59b-dcbb6410b43a",
-        "TraceID": "DatapathCreated",
-        "EncodingString": "[data][%p] Created, local=%!ADDR!, remote=%!ADDR!"
-      },
-      {
-        "UniquenessHash": "f5328bae-6bcb-72fc-a6fd-89b44261a85b",
-        "TraceID": "DatapathDestroyed",
-        "EncodingString": "[data][%p] Destroyed"
-      },
-      {
-        "UniquenessHash": "977ca100-03bb-010a-09ab-0a04d33a7dfd",
-        "TraceID": "DatapathDropAllocRecvBufferFailure",
-        "EncodingString": "[%p] Couldn't allocate receive buffers."
-      },
-      {
-        "UniquenessHash": "a3d48581-00d1-fbbf-3ede-f8e9a4a22187",
-        "TraceID": "DatapathDropAllocRecvContextFailure",
-        "EncodingString": "[%p] Couldn't allocate receive context."
-      },
-      {
-        "UniquenessHash": "b503f2a8-8676-cb38-1cab-733b1b6168c4",
-        "TraceID": "DatapathDropEmptyMdl",
-        "EncodingString": "[%p] Dropping datagram with empty mdl."
-      },
-      {
-        "UniquenessHash": "177e3d8f-353c-329c-6b7c-638649a7d3ef",
-        "TraceID": "DatapathDropMdlMapFailure",
-        "EncodingString": "[%p] Failed to map MDL chain"
-      },
-      {
-        "UniquenessHash": "93ba4ba0-a056-754c-13bd-4d57d0f1d5f4",
-        "TraceID": "DatapathDropMissingInfo",
-        "EncodingString": "[%p] Dropping datagram missing IP_PKTINFO/IP_RECVERR."
-      },
-      {
-        "UniquenessHash": "e2a52ac0-8148-8ba4-8ea5-bab2cbf1a43c",
-        "TraceID": "DatapathDropTooBig",
-        "EncodingString": "[%p] Dropping datagram with too many bytes (%llu)."
-      },
-      {
-        "UniquenessHash": "2b127bfd-4623-d1ad-f438-977d808c9514",
-        "TraceID": "DatapathError",
-        "EncodingString": "[data][%p] ERROR, %s."
-      },
-      {
-        "UniquenessHash": "17f0621a-2b85-e04d-3ff1-a2b62cef0bf5",
-        "TraceID": "DatapathErrorStatus",
-        "EncodingString": "[data][%p] ERROR, %u, %s."
-      },
-      {
-        "UniquenessHash": "b940eb8b-74ec-f569-8167-e95ccc36510e",
-        "TraceID": "DatapathFragmented",
-        "EncodingString": "[%p] Dropping datagram with fragmented MDL."
-      },
-      {
-        "UniquenessHash": "d68a3d43-333c-e62d-ec53-bb88a64aa2f4",
-        "TraceID": "DataPathInitialized",
-        "EncodingString": "[data] Initialized, DatapathFeatures=%u"
-      },
-      {
-        "UniquenessHash": "379a72cf-af97-5535-180f-f644b7513c0c",
-        "TraceID": "DatapathMissingInfo",
-        "EncodingString": "[data][%p] WSARecvMsg completion is missing IP_PKTINFO"
-      },
-      {
-        "UniquenessHash": "6eeae539-95db-bea9-7e36-8635006dae40",
-        "TraceID": "DatapathOpenTcpSocketFailed",
-        "EncodingString": "[data] RSS helper socket failed to open, 0x%x"
-      },
-      {
-        "UniquenessHash": "3fa7bab2-3b0c-9bb8-549d-167f35ace387",
-        "TraceID": "DatapathOpenTcpSocketFailedAsync",
-        "EncodingString": "[data] RSS helper socket failed to open (async), 0x%x"
-      },
-      {
-        "UniquenessHash": "78b2984b-b937-3b8e-7684-9339d9267135",
-        "TraceID": "DatapathOpenUdpSocketFailed",
-        "EncodingString": "[data] UDP send segmentation helper socket failed to open, 0x%x"
-      },
-      {
-        "UniquenessHash": "b68b4500-98ad-8200-72d3-788a4f0af3d1",
-        "TraceID": "DatapathOpenUdpSocketFailedAsync",
-        "EncodingString": "[data] UDP send segmentation helper socket failed to open (async), 0x%x"
-      },
-      {
-        "UniquenessHash": "1ba702fe-3407-9bab-a2bf-4f694b478ac0",
-        "TraceID": "DatapathQueryRecvMaxCoalescedSizeFailed",
-        "EncodingString": "[data] Query for UDP_RECV_MAX_COALESCED_SIZE failed, 0x%x"
-      },
-      {
-        "UniquenessHash": "5af86e1e-9f51-cd58-2506-9b88ac659923",
-        "TraceID": "DatapathQueryRecvMaxCoalescedSizeFailedAsync",
-        "EncodingString": "[data] Query for UDP_RECV_MAX_COALESCED_SIZE failed (async), 0x%x"
-      },
-      {
-        "UniquenessHash": "86f0cb85-ebae-d293-4103-fb695920b86c",
-        "TraceID": "DatapathQueryRssProcessorInfoFailed",
-        "EncodingString": "[data] Query for SIO_QUERY_RSS_SCALABILITY_INFO failed, 0x%x"
-      },
-      {
-        "UniquenessHash": "89ed61ea-4393-6369-8aeb-35d7b01a2b02",
-        "TraceID": "DatapathQueryRssScalabilityInfoFailed",
-        "EncodingString": "[data] Query for SIO_QUERY_RSS_SCALABILITY_INFO failed, 0x%x"
-      },
-      {
-        "UniquenessHash": "74f297f4-8e97-b395-7e1b-bf46a620caa1",
-        "TraceID": "DatapathQueryRssScalabilityInfoFailedAsync",
-        "EncodingString": "[data] Query for SIO_QUERY_RSS_SCALABILITY_INFO failed (async), 0x%x"
-      },
-      {
-        "UniquenessHash": "fd2c68c0-8a5e-b4bf-9d40-937c67e99fdd",
-        "TraceID": "DatapathQueryUdpSegmentFailed",
-        "EncodingString": "[data] Query for UDP_SEGMENT failed, 0x%x"
-      },
-      {
-        "UniquenessHash": "e9dcd981-9b8a-a04f-303a-c3acf58a93eb",
-        "TraceID": "DatapathQueryUdpSendMsgFailed",
-        "EncodingString": "[data] Query for UDP_SEND_MSG_SIZE failed, 0x%x"
-      },
-      {
-        "UniquenessHash": "26a5e3a8-910f-4058-923c-97ea977107b0",
-        "TraceID": "DatapathQueryUdpSendMsgFailedAsync",
-        "EncodingString": "[data] Query for UDP_SEND_MSG_SIZE failed (async), 0x%x"
-      },
-      {
-        "UniquenessHash": "3b8a506d-ede0-3c3b-7c31-83127acebfc6",
-        "TraceID": "DatapathRecv",
-        "EncodingString": "[data][%p] Recv %u bytes (segment=%hu) Src=%!ADDR! Dst=%!ADDR!"
-      },
-      {
-        "UniquenessHash": "e5973396-4dc6-d94f-5d67-921952ed35a5",
-        "TraceID": "DatapathRecvEmpty",
-        "EncodingString": "[data][%p] Dropping datagram with empty payload."
-      },
-      {
-        "UniquenessHash": "8c0dc882-517e-cd8f-df0b-0b892d83bb00",
-        "TraceID": "DatapathResolveHostNameFailed",
-        "EncodingString": "[%p] Couldn't resolve hostname '%s' to an IP address"
-      },
-      {
-        "UniquenessHash": "d61f461f-19e4-23db-3546-54de3c8ce838",
-        "TraceID": "DataPathRundown",
-        "EncodingString": "[data] Rundown, DatapathFeatures=%u"
-      },
-      {
-        "UniquenessHash": "20cf52f5-ef36-a45b-6a54-29e5eaac7f19",
-        "TraceID": "DatapathSend",
-        "EncodingString": "[data][%p] Send %u bytes in %hhu buffers (segment=%hu) Dst=%!ADDR!, Src=%!ADDR!"
-      },
-      {
-        "UniquenessHash": "4f1e0892-0852-480e-71db-5b9bb377aabc",
-        "TraceID": "DatapathShutDownComplete",
-        "EncodingString": "[data][%p] Shut down (complete)"
-      },
-      {
-        "UniquenessHash": "313a165a-4ec1-9450-6b07-56ed0db4c004",
-        "TraceID": "DatapathShutDownReturn",
-        "EncodingString": "[data][%p] Shut down (return)"
-      },
-      {
-        "UniquenessHash": "a07c9538-e6d7-3c41-1367-ce58f2df4d9e",
-        "TraceID": "DatapathTooLarge",
-        "EncodingString": "[data][%p] Received larger than expected datagram from %!ADDR!"
-      },
-      {
-        "UniquenessHash": "29acd049-f710-a71e-1271-698510cfc519",
-        "TraceID": "DatapathUnreachableMsg",
-        "EncodingString": "[sock][%p] Unreachable error from %!ADDR!"
-      },
-      {
-        "UniquenessHash": "381ba642-ea84-5bf3-aeea-543fe5c5e9b5",
-        "TraceID": "DatapathUnreachableWithError",
-        "EncodingString": "[data][%p] Received unreachable error (0x%x) from %!ADDR!"
-      },
-      {
-        "UniquenessHash": "9ab36cd5-f082-c444-283c-9b8354ecedb5",
-        "TraceID": "DatapathUroExceeded",
-        "EncodingString": "[%p] Exceeded URO preallocation capacity."
-      },
-      {
-        "UniquenessHash": "fc873bff-2380-b7f7-a8be-4ff93b6d72d7",
-        "TraceID": "DatapathUroPreallocExceeded",
-        "EncodingString": "[data][%p] Exceeded URO preallocation capacity."
-      },
-      {
-        "UniquenessHash": "244561c5-e612-a194-99af-e39c0b17c234",
-        "TraceID": "DecodeTPAckDelayExponent",
-        "EncodingString": "[conn][%p] TP: ACK Delay Exponent (%llu)"
-      },
-      {
-        "UniquenessHash": "bcca8105-4c4b-0733-5277-ca216bcd792b",
-        "TraceID": "DecodeTPCibirEncoding",
-        "EncodingString": "[conn][%p] TP: CIBIR Encoding (%llu length, %llu offset)"
-      },
-      {
-        "UniquenessHash": "4c903962-3302-75ab-6ed6-52c50fb560a8",
-        "TraceID": "DecodeTPCIDLimit",
-        "EncodingString": "[conn][%p] TP: Connection ID Limit (%llu)"
-      },
-      {
-        "UniquenessHash": "bf16a511-be08-e9ca-915f-5e5c834d5ca6",
-        "TraceID": "DecodeTPDisable1RttEncryption",
-        "EncodingString": "[conn][%p] TP: Disable 1-RTT Encryption"
-      },
-      {
-        "UniquenessHash": "bd9900ec-ea63-19c7-b852-d50c250f7441",
-        "TraceID": "DecodeTPDisableActiveMigration",
-        "EncodingString": "[conn][%p] TP: Disable Active Migration"
-      },
-      {
-        "UniquenessHash": "17e21ccd-6314-9850-c892-6fc71b4e2339",
-        "TraceID": "DecodeTPIdleTimeout",
-        "EncodingString": "[conn][%p] TP: Idle Timeout (%llu ms)"
-      },
-      {
-        "UniquenessHash": "6569e950-f497-9d07-72d6-1811ecdb4b8e",
-        "TraceID": "DecodeTPInitialSourceCID",
-        "EncodingString": "[conn][%p] TP: Initial Source Connection ID (%s)"
-      },
-      {
-        "UniquenessHash": "718ed4d4-ace9-2e3d-2f3b-c61bc224c852",
-        "TraceID": "DecodeTPInitMaxData",
-        "EncodingString": "[conn][%p] TP: Max Data (%llu bytes)"
-      },
-      {
-        "UniquenessHash": "e4d0eb5f-0f76-f0ac-1c84-f306c642b9a6",
-        "TraceID": "DecodeTPInitMaxStreamDataBidiLocal",
-        "EncodingString": "[conn][%p] TP: Max Local Bidirectional Stream Data (%llu bytes)"
-      },
-      {
-        "UniquenessHash": "8ed9301a-b13d-9983-f34c-d2d124a7a3f1",
-        "TraceID": "DecodeTPInitMaxStreamDataBidiRemote",
-        "EncodingString": "[conn][%p] TP: Max Remote Bidirectional Stream Data (%llu bytes)"
-      },
-      {
-        "UniquenessHash": "e4979e9a-74a5-15f2-adb0-2e79e72bac62",
-        "TraceID": "DecodeTPInitMaxStreamDataBidiUni",
-        "EncodingString": "[conn][%p] TP: Max Unidirectional Stream Data (%llu)"
-      },
-      {
-        "UniquenessHash": "f610329d-1292-7a18-4a2d-b745ecf7d4b7",
-        "TraceID": "DecodeTPMaxAckDelay",
-        "EncodingString": "[conn][%p] TP: Max ACK Delay (%llu ms)"
-      },
-      {
-        "UniquenessHash": "a8590572-737f-3dd9-d415-f1f9c63ab68b",
-        "TraceID": "DecodeTPMaxBidiStreams",
-        "EncodingString": "[conn][%p] TP: Max Bidirectional Streams (%llu)"
-      },
-      {
-        "UniquenessHash": "87156c11-9645-fbe7-66fe-c68ef5b80a18",
-        "TraceID": "DecodeTPMaxDatagramFrameSize",
-        "EncodingString": "[conn][%p] TP: Max Datagram Frame Size (%llu bytes)"
-      },
-      {
-        "UniquenessHash": "dcdc839f-72fd-686f-4a16-b070ed7bea5f",
-        "TraceID": "DecodeTPMaxUdpPayloadSize",
-        "EncodingString": "[conn][%p] TP: Max Udp Payload Size (%llu bytes)"
-      },
-      {
-        "UniquenessHash": "0120457e-9a38-b234-ef17-ec3bd85790ec",
-        "TraceID": "DecodeTPMaxUniStreams",
-        "EncodingString": "[conn][%p] TP: Max Unidirectional Streams (%llu)"
-      },
-      {
-        "UniquenessHash": "94dce213-922c-7a7e-d752-7af836a806ab",
-        "TraceID": "DecodeTPMinAckDelay",
-        "EncodingString": "[conn][%p] TP: Min ACK Delay (%llu us)"
-      },
-      {
-        "UniquenessHash": "0f20e85c-c2f2-44e2-9762-7044995c647d",
-        "TraceID": "DecodeTPOriginalDestinationCID",
-        "EncodingString": "[conn][%p] TP: Original Connection Destination ID (%s)"
-      },
-      {
-        "UniquenessHash": "f922e6c2-c8b5-7e24-b451-55dd6c348335",
-        "TraceID": "DecodeTPPreferredAddress",
-        "EncodingString": "[conn][%p] TP: Preferred Address"
-      },
-      {
-        "UniquenessHash": "95f4176f-e0b5-1420-53d9-44e244c44ea5",
-        "TraceID": "DecodeTPReserved",
-        "EncodingString": "[conn][%p] TP: Reserved ID %llu, length %hu"
-      },
-      {
-        "UniquenessHash": "f9c309de-adae-2892-8f3b-5ecb036737c9",
-        "TraceID": "DecodeTPRetrySourceCID",
-        "EncodingString": "[conn][%p] TP: Retry Source Connection ID (%s)"
-      },
-      {
-        "UniquenessHash": "822613a7-cc7e-334a-8e53-483b30217cea",
-        "TraceID": "DecodeTPStart",
-        "EncodingString": "[conn][%p] Decoding Transport Parameters (Server = %hhu) (%hu bytes)"
-      },
-      {
-        "UniquenessHash": "22774447-fb97-c333-ea55-96d7234b806f",
-        "TraceID": "DecodeTPStatelessResetToken",
-        "EncodingString": "[conn][%p] TP: Stateless Reset Token (%s)"
-      },
-      {
-        "UniquenessHash": "f1d31c20-28ed-b67e-9b71-05c7763658de",
-        "TraceID": "DecodeTPUnknown",
-        "EncodingString": "[conn][%p] TP: Unknown ID %llu, length %hu"
-      },
-      {
-        "UniquenessHash": "0cffe1cb-49d2-ac2b-79ff-a691bdd7d53b",
-        "TraceID": "DecodeTPVersionNegotiationInfo",
-        "EncodingString": "[conn][%p] TP: Version Negotiation Info (%hu bytes)"
-      },
-      {
-        "UniquenessHash": "d4b170ec-6aac-e1b9-65d2-980190c166b8",
-        "TraceID": "DecryptOldKey",
-        "EncodingString": "[conn][%p] Using old key to decrypt"
-      },
-      {
-        "UniquenessHash": "3405b409-bdc8-a1c4-cc9a-6dc3c0f86f01",
-        "TraceID": "DeferDatagram",
-        "EncodingString": "[conn][%p] Deferring datagram (type=%hu)"
-      },
-      {
-        "UniquenessHash": "b5551d75-2b95-b9d9-98f7-36215d5364b0",
-        "TraceID": "Disable1RttEncrytionUpdated",
-        "EncodingString": "[conn][%p] Updated disable 1-RTT encrytption to %hhu"
-      },
-      {
-        "UniquenessHash": "6501738d-0b97-8289-8e1d-54274fae4f1d",
-        "TraceID": "DiscardKeyType",
-        "EncodingString": "[conn][%p] Discarding key type = %hhu"
-      },
-      {
-        "UniquenessHash": "c53376e2-b465-d6a1-047c-4e5e64c263af",
-        "TraceID": "DrainCrypto",
-        "EncodingString": "[conn][%p] Draining %u crypto bytes"
-      },
-      {
-        "UniquenessHash": "d276c997-5dfb-645e-b54a-7ec567967851",
-        "TraceID": "EncodeMaxDatagramFrameSize",
-        "EncodingString": "[conn][%p] TP: Max Datagram Frame Size (%llu bytes)"
-      },
-      {
-        "UniquenessHash": "0101cc93-9665-3cc3-b1ea-2a6be959530b",
-        "TraceID": "EncodeTPAckDelayExponent",
-        "EncodingString": "[conn][%p] TP: ACK Delay Exponent (%llu)"
-      },
-      {
-        "UniquenessHash": "aaf030f3-46be-72b4-807a-08aea8ec0362",
-        "TraceID": "EncodeTPCibirEncoding",
-        "EncodingString": "[conn][%p] TP: CIBIR Encoding (%llu length, %llu offset)"
-      },
-      {
-        "UniquenessHash": "a9ef9690-4a65-72f7-40ad-f09fd6976881",
-        "TraceID": "EncodeTPCIDLimit",
-        "EncodingString": "[conn][%p] TP: Connection ID Limit (%llu)"
-      },
-      {
-        "UniquenessHash": "00dd319f-d948-bd6b-e480-9188c53a9eb7",
-        "TraceID": "EncodeTPDisable1RttEncryption",
-        "EncodingString": "[conn][%p] TP: Disable 1-RTT Encryption"
-      },
-      {
-        "UniquenessHash": "88f5bfbe-85c2-0a8e-869d-669c1f347170",
-        "TraceID": "EncodeTPDisableMigration",
-        "EncodingString": "[conn][%p] TP: Disable Active Migration"
-      },
-      {
-        "UniquenessHash": "413f5682-4110-fabc-1552-daf76011b827",
-        "TraceID": "EncodeTPEnd",
-        "EncodingString": "[conn][%p] Encoded %hu bytes for QUIC TP"
-      },
-      {
-        "UniquenessHash": "a0423f9f-5528-282d-de58-b90aea239e3f",
-        "TraceID": "EncodeTPIdleTimeout",
-        "EncodingString": "[conn][%p] TP: Idle Timeout (%llu ms)"
-      },
-      {
-        "UniquenessHash": "c212483c-4211-8603-5f60-6773b67d2622",
-        "TraceID": "EncodeTPInitMaxData",
-        "EncodingString": "[conn][%p] TP: Max Data (%llu bytes)"
-      },
-      {
-        "UniquenessHash": "1cf3e10e-79dd-5aed-6c1c-f0675514be81",
-        "TraceID": "EncodeTPInitMaxStreamDataBidiLocal",
-        "EncodingString": "[conn][%p] TP: Max Local Bidirectional Stream Data (%llu bytes)"
-      },
-      {
-        "UniquenessHash": "e9eaf5c8-bdb6-bd4e-beca-4207cd1fef91",
-        "TraceID": "EncodeTPInitMaxStreamDataBidiRemote",
-        "EncodingString": "[conn][%p] TP: Max Remote Bidirectional Stream Data (%llu bytes)"
-      },
-      {
-        "UniquenessHash": "24ac7692-c735-f737-d7d6-c3f65d595b67",
-        "TraceID": "EncodeTPInitMaxStreamUni",
-        "EncodingString": "[conn][%p] TP: Max Unidirectional Stream Data (%llu)"
-      },
-      {
-        "UniquenessHash": "38340c32-a630-64c1-b93a-b1e7ca40397e",
-        "TraceID": "EncodeTPMaxAckDelay",
-        "EncodingString": "[conn][%p] TP: Max ACK Delay (%llu ms)"
-      },
-      {
-        "UniquenessHash": "c5697d69-e02a-7775-a151-c34f748320aa",
-        "TraceID": "EncodeTPMaxBidiStreams",
-        "EncodingString": "[conn][%p] TP: Max Bidirectional Streams (%llu)"
-      },
-      {
-        "UniquenessHash": "7ccb258f-6f1d-cdd4-761c-8b098b4fb5b6",
-        "TraceID": "EncodeTPMaxUdpPayloadSize",
-        "EncodingString": "[conn][%p] TP: Max Udp Payload Size (%llu bytes)"
-      },
-      {
-        "UniquenessHash": "6154341e-5b61-63c0-da65-a3e9fe9cb0e0",
-        "TraceID": "EncodeTPMaxUniStreams",
-        "EncodingString": "[conn][%p] TP: Max Unidirectional Streams (%llu)"
-      },
-      {
-        "UniquenessHash": "2bcc548f-81c8-bf14-8378-f2c540783112",
-        "TraceID": "EncodeTPMinAckDelay",
-        "EncodingString": "[conn][%p] TP: Min ACK Delay (%llu us)"
-      },
-      {
-        "UniquenessHash": "a10dde76-0ba2-2458-5f43-805105fa2127",
-        "TraceID": "EncodeTPOriginalCID",
-        "EncodingString": "[conn][%p] TP: Initial Source Connection ID (%s)"
-      },
-      {
-        "UniquenessHash": "6de9e23c-7651-edb6-1005-247aef18aae3",
-        "TraceID": "EncodeTPOriginalDestinationCID",
-        "EncodingString": "[conn][%p] TP: Original Destination Connection ID (%s)"
-      },
-      {
-        "UniquenessHash": "7ae85c8f-532c-c622-19be-a82d9002385d",
-        "TraceID": "EncodeTPPreferredAddress",
-        "EncodingString": "[conn][%p] TP: Preferred Address"
-      },
-      {
-        "UniquenessHash": "214be45a-42ba-44e1-05c2-f82f3200e671",
-        "TraceID": "EncodeTPRetrySourceCID",
-        "EncodingString": "[conn][%p] TP: Retry Source Connection ID (%s)"
-      },
-      {
-        "UniquenessHash": "0e57e530-870c-7ba0-5b7b-5da31f55dc03",
-        "TraceID": "EncodeTPStart",
-        "EncodingString": "[conn][%p] Encoding Transport Parameters (Server = %hhu)"
-      },
-      {
-        "UniquenessHash": "c5a96b84-829e-1140-85af-18ab6924eb23",
-        "TraceID": "EncodeTPStatelessResetToken",
-        "EncodingString": "[conn][%p] TP: Stateless Reset Token (%s)"
-      },
-      {
-        "UniquenessHash": "4650353e-149e-c99a-1ab8-9b7e6a1e698e",
-        "TraceID": "EncodeTPTest",
-        "EncodingString": "[conn][%p] TP: TEST TP (Type %hu, Length %hu)"
-      },
-      {
-<<<<<<< HEAD
-        "UniquenessHash": "02c2201b-fb0a-daed-b336-7d413eeed4f7",
-        "TraceID": "CibirIdSet",
-        "EncodingString": "[conn][%p] CIBIR ID set (len %hhu, offset %hhu)"
-      },
-      {
-        "UniquenessHash": "87c499a7-b21e-c2df-9d11-9176e9730676",
-        "TraceID": "ApplySettings",
-        "EncodingString": "[conn][%p] Applying new settings"
-=======
-        "UniquenessHash": "efc12508-e546-ff7a-e943-829ad204f871",
-        "TraceID": "EncodeTPVersionNegotiationExt",
-        "EncodingString": "[conn][%p] TP: Version Negotiation Extension (%u bytes)"
->>>>>>> 19fc4d70
-      },
-      {
-        "UniquenessHash": "21a2e517-42a5-1d18-885f-8b57b79a2fba",
-        "TraceID": "EventSilentDiscard",
-        "EncodingString": "[strm][%p] Event silently discarded"
-      },
-      {
-        "UniquenessHash": "d3e660d6-4f05-fd4d-e6e5-c8967d710df4",
-        "TraceID": "FailedRouteResolution",
-        "EncodingString": "[conn][%p] Processing failed route completion Path[%hhu]"
-      },
-      {
-        "UniquenessHash": "5e023c07-7bc3-8b2f-76d0-4a38701cef2d",
-        "TraceID": "FirstCidUsage",
-        "EncodingString": "[conn][%p] First usage of SrcCid: %s"
-      },
-      {
-        "UniquenessHash": "337f803e-406e-0817-5804-7273bf3a07ec",
-        "TraceID": "FlowControlExhausted",
-        "EncodingString": "[strm][%p] Flow control window exhausted!"
-      },
-      {
-        "UniquenessHash": "6e5b39c0-03d0-5405-431a-9b3d0940496e",
-        "TraceID": "ForceCidUpdate",
-        "EncodingString": "[conn][%p] Forcing destination CID update"
-      },
-      {
-        "UniquenessHash": "4e7f072c-3335-6eb0-dcca-13d3fdf87fe8",
-        "TraceID": "ForceKeyUpdate",
-        "EncodingString": "[conn][%p] Forcing key update"
-      },
-      {
-        "UniquenessHash": "60343716-1a2c-e07a-f524-7337b986b581",
-        "TraceID": "FrameLogAck",
-        "EncodingString": "[%c][%cX][%llu]   ACK Largest:%llu Delay:%llu"
-      },
-      {
-        "UniquenessHash": "9d787009-dbca-5770-1a52-ae3fd6dab643",
-        "TraceID": "FrameLogAckEcn",
-        "EncodingString": "[%c][%cX][%llu]     ECN [ECT0=%llu,ECT1=%llu,CE=%llu]"
-      },
-      {
-        "UniquenessHash": "9a1e7c32-71f8-7bcb-6c77-4b43fccaea8c",
-        "TraceID": "FrameLogAckEcnInvalid",
-        "EncodingString": "[%c][%cX][%llu]     ECN [Invalid]"
-      },
-      {
-        "UniquenessHash": "7470e68a-8ad6-563a-4957-76dc22e5deeb",
-        "TraceID": "FrameLogAckFrequency",
-        "EncodingString": "[%c][%cX][%llu]   ACK_FREQUENCY SeqNum:%llu PktTolerance:%llu MaxAckDelay:%llu IgnoreOrder:%hhu IgnoreCE:%hhu"
-      },
-      {
-        "UniquenessHash": "262b3f95-1062-851d-c2d8-c46867da793b",
-        "TraceID": "FrameLogAckFrequencyInvalid",
-        "EncodingString": "[%c][%cX][%llu]   ACK_FREQUENCY [Invalid]"
-      },
-      {
-        "UniquenessHash": "5ba172ab-0068-119f-d1d4-91b10fb61c9a",
-        "TraceID": "FrameLogAckInvalid",
-        "EncodingString": "[%c][%cX][%llu]   ACK [Invalid]"
-      },
-      {
-        "UniquenessHash": "1e9cdd30-8c88-d373-75ed-935434f33791",
-        "TraceID": "FrameLogAckInvalidBlock",
-        "EncodingString": "[%c][%cX][%llu]     [Invalid Block]"
-      },
-      {
-        "UniquenessHash": "b526352a-2e6f-49e9-8900-83a417ce4d7f",
-        "TraceID": "FrameLogAckMultiBlock",
-        "EncodingString": "[%c][%cX][%llu]     %llu - %llu"
-      },
-      {
-        "UniquenessHash": "af66c908-a85d-0ce3-458c-3a3783481bf0",
-        "TraceID": "FrameLogAckSingleBlock",
-        "EncodingString": "[%c][%cX][%llu]     %llu"
-      },
-      {
-        "UniquenessHash": "39592ea2-35f5-d3d5-efb2-d330fb4c400b",
-        "TraceID": "FrameLogConnectionClose",
-        "EncodingString": "[%c][%cX][%llu]   CONN_CLOSE ErrorCode:0x%llX FrameType:%llu"
-      },
-      {
-        "UniquenessHash": "b927ee52-d216-17fd-4f2c-969019a36a4e",
-        "TraceID": "FrameLogConnectionCloseApp",
-        "EncodingString": "[%c][%cX][%llu]   CONN_CLOSE (App) ErrorCode:0x%llX"
-      },
-      {
-        "UniquenessHash": "e1f15bbb-983a-15f1-c311-8a848849d956",
-        "TraceID": "FrameLogConnectionCloseInvalid",
-        "EncodingString": "[%c][%cX][%llu]   CONN_CLOSE [Invalid]"
-      },
-      {
-        "UniquenessHash": "e00d36b1-f054-87c7-137a-db4257a08907",
-        "TraceID": "FrameLogCrypto",
-        "EncodingString": "[%c][%cX][%llu]   CRYPTO Offset:%llu Len:%hu"
-      },
-      {
-        "UniquenessHash": "9e696311-7c42-7cd3-32ea-0840d880e794",
-        "TraceID": "FrameLogCryptoInvalid",
-        "EncodingString": "[%c][%cX][%llu]   CRYPTO [Invalid]"
-      },
-      {
-        "UniquenessHash": "7776beb0-487f-f492-445d-f29eea30f8eb",
-        "TraceID": "FrameLogDataBlocked",
-        "EncodingString": "[%c][%cX][%llu]   DATA_BLOCKED Limit:%llu"
-      },
-      {
-        "UniquenessHash": "43ad68ac-a2bb-2e93-d7da-364e3502e5fe",
-        "TraceID": "FrameLogDataBlockedInvalid",
-        "EncodingString": "[%c][%cX][%llu]   DATA_BLOCKED [Invalid]"
-      },
-      {
-        "UniquenessHash": "a23b67c8-c2da-dfbe-2c86-728785bcdfb3",
-        "TraceID": "FrameLogDatagram",
-        "EncodingString": "[%c][%cX][%llu]   DATAGRAM Len:%hu"
-      },
-      {
-        "UniquenessHash": "e447af81-8615-d95b-02a9-ba9dd4b1ea19",
-        "TraceID": "FrameLogDatagramInvalid",
-        "EncodingString": "[%c][%cX][%llu]   DATAGRAM [Invalid]"
-      },
-      {
-        "UniquenessHash": "21385572-3391-c466-7f6d-369484b98bd9",
-        "TraceID": "FrameLogHandshakeDone",
-        "EncodingString": "[%c][%cX][%llu]   HANDSHAKE_DONE"
-      },
-      {
-        "UniquenessHash": "d0932f9a-e8e8-65d9-692c-3bd379a86d58",
-        "TraceID": "FrameLogImmediateAck",
-        "EncodingString": "[%c][%cX][%llu]   IMMEDIATE_ACK"
-      },
-      {
-        "UniquenessHash": "d4092823-1cdd-2c4d-acc6-ff7c87192a3d",
-        "TraceID": "FrameLogMaxData",
-        "EncodingString": "[%c][%cX][%llu]   MAX_DATA Max:%llu"
-      },
-      {
-        "UniquenessHash": "c5cd2dbc-b096-c5e4-d241-8987ecc7c9ad",
-        "TraceID": "FrameLogMaxDataInvalid",
-        "EncodingString": "[%c][%cX][%llu]   MAX_DATA [Invalid]"
-      },
-      {
-        "UniquenessHash": "3fa56e85-dbd2-f442-7f76-c4c011e23ecc",
-        "TraceID": "FrameLogMaxStreamData",
-        "EncodingString": "[%c][%cX][%llu]   MAX_STREAM_DATA ID:%llu Max:%llu"
-      },
-      {
-        "UniquenessHash": "ebce62fa-177a-21f5-a9e6-be815e2088c7",
-        "TraceID": "FrameLogMaxStreamDataInvalid",
-        "EncodingString": "[%c][%cX][%llu]   MAX_STREAM_DATA [Invalid]"
-      },
-      {
-        "UniquenessHash": "f7fb2211-5d39-8968-2543-8c80e5ba6953",
-        "TraceID": "FrameLogMaxStreams",
-        "EncodingString": "[%c][%cX][%llu]   MAX_STREAMS[%hu] Count:%llu"
-      },
-      {
-        "UniquenessHash": "b79183c7-4d7b-0154-9625-ebf40a995883",
-        "TraceID": "FrameLogMaxStreamsInvalid",
-        "EncodingString": "[%c][%cX][%llu]   MAX_STREAMS [Invalid]"
-      },
-      {
-        "UniquenessHash": "96006531-5a22-bb6d-5186-2b7b30de0d9e",
-        "TraceID": "FrameLogNewConnectionID",
-        "EncodingString": "[%c][%cX][%llu]   NEW_CONN_ID Seq:%llu RPT:%llu CID:%s Token:%s"
-      },
-      {
-        "UniquenessHash": "d942cb64-cd25-abca-53fe-da7ffb3a63fa",
-        "TraceID": "FrameLogNewConnectionIDInvalid",
-        "EncodingString": "[%c][%cX][%llu]   NEW_CONN_ID [Invalid]"
-      },
-      {
-        "UniquenessHash": "459e94e6-baab-6749-4df5-f26ad9b8b04b",
-        "TraceID": "FrameLogNewToken",
-        "EncodingString": "[%c][%cX][%llu]   NEW_TOKEN Length:%llu"
-      },
-      {
-        "UniquenessHash": "12b5f9d8-e0a8-5b58-d80d-339e7a0d161a",
-        "TraceID": "FrameLogNewTokenInvalid",
-        "EncodingString": "[%c][%cX][%llu]   NEW_TOKEN [Invalid]"
-      },
-      {
-        "UniquenessHash": "a6b615ee-e5e9-f437-c21a-c3c502f86000",
-        "TraceID": "FrameLogPadding",
-        "EncodingString": "[%c][%cX][%llu]   PADDING Len:%hu"
-      },
-      {
-        "UniquenessHash": "230959d3-aa58-0944-8287-6120bebac2f0",
-        "TraceID": "FrameLogPathChallenge",
-        "EncodingString": "[%c][%cX][%llu]   PATH_CHALLENGE [%llu]"
-      },
-      {
-        "UniquenessHash": "a145bb21-3f9f-bae4-04ae-a6f82319b86e",
-        "TraceID": "FrameLogPathChallengeInvalid",
-        "EncodingString": "[%c][%cX][%llu]   PATH_CHALLENGE [Invalid]"
-      },
-      {
-        "UniquenessHash": "48bdfe8e-61dc-d2b1-c15b-cd1157a7f291",
-        "TraceID": "FrameLogPathResponse",
-        "EncodingString": "[%c][%cX][%llu]   PATH_RESPONSE [%llu]"
-      },
-      {
-        "UniquenessHash": "98ece405-2862-63c3-ecf6-9f1cb067f3bb",
-        "TraceID": "FrameLogPathResponseInvalid",
-        "EncodingString": "[%c][%cX][%llu]   PATH_RESPONSE [Invalid]"
-      },
-      {
-        "UniquenessHash": "4e057b3b-1d37-81dc-0b9d-e449ba9a5bbf",
-        "TraceID": "FrameLogPing",
-        "EncodingString": "[%c][%cX][%llu]   PING"
-      },
-      {
-        "UniquenessHash": "47de738b-e1df-210a-5eff-181b82072815",
-        "TraceID": "FrameLogResetStream",
-        "EncodingString": "[%c][%cX][%llu]   RESET_STREAM ID:%llu ErrorCode:0x%llX FinalSize:%llu"
-      },
-      {
-        "UniquenessHash": "0bf56511-3556-9f0d-5569-8b637eac8021",
-        "TraceID": "FrameLogResetStreamInvalid",
-        "EncodingString": "[%c][%cX][%llu]   RESET_STREAM [Invalid]"
-      },
-      {
-        "UniquenessHash": "3bbb38a3-5d64-e257-3f3d-7cd00ece1b21",
-        "TraceID": "FrameLogRetireConnectionID",
-        "EncodingString": "[%c][%cX][%llu]   RETIRE_CONN_ID Seq:%llu"
-      },
-      {
-        "UniquenessHash": "8524f407-db2b-201f-baed-6d6501147ee1",
-        "TraceID": "FrameLogRetireConnectionIDInvalid",
-        "EncodingString": "[%c][%cX][%llu]   RETIRE_CONN_ID [Invalid]"
-      },
-      {
-        "UniquenessHash": "e4585b81-61e3-9b3b-5af6-cf17c4e95d81",
-        "TraceID": "FrameLogStopSending",
-        "EncodingString": "[%c][%cX][%llu]   STOP_SENDING ID:%llu Error:0x%llX"
-      },
-      {
-        "UniquenessHash": "be7c0aac-6f80-d2b1-59c1-fb4be9ae9e45",
-        "TraceID": "FrameLogStopSendingInvalid",
-        "EncodingString": "[%c][%cX][%llu]   STOP_SENDING [Invalid]"
-      },
-      {
-        "UniquenessHash": "49f8d2b4-bc9e-eefb-63a6-8bef8d094cb1",
-        "TraceID": "FrameLogStream",
-        "EncodingString": "[%c][%cX][%llu]   STREAM ID:%llu Offset:%llu Len:%hu"
-      },
-      {
-        "UniquenessHash": "3833ebb3-0291-d071-2c18-fda51ed98872",
-        "TraceID": "FrameLogStreamDataBlocked",
-        "EncodingString": "[%c][%cX][%llu]   STREAM_DATA_BLOCKED ID:%llu Limit:%llu"
-      },
-      {
-        "UniquenessHash": "5ff0a3bb-83fb-8d24-6353-c61e566d55f9",
-        "TraceID": "FrameLogStreamDataBlockedInvalid",
-        "EncodingString": "[%c][%cX][%llu]   STREAM_DATA_BLOCKED [Invalid]"
-      },
-      {
-        "UniquenessHash": "e9932bc2-289d-ae3a-4e10-766ddb5a6fcc",
-        "TraceID": "FrameLogStreamFin",
-        "EncodingString": "[%c][%cX][%llu]   STREAM ID:%llu Offset:%llu Len:%hu Fin"
-      },
-      {
-        "UniquenessHash": "9d86e647-b1c5-a5cf-dc18-5935327b0bdb",
-        "TraceID": "FrameLogStreamInvalid",
-        "EncodingString": "[%c][%cX][%llu]   STREAM [Invalid]"
-      },
-      {
-        "UniquenessHash": "3005885e-f0f3-7417-59a0-c87f635ccb99",
-        "TraceID": "FrameLogStreamsBlocked",
-        "EncodingString": "[%c][%cX][%llu]   STREAMS_BLOCKED[%hu] ID:%llu"
-      },
-      {
-        "UniquenessHash": "f8792c4a-d448-1f2d-ceba-3e2514d693c4",
-        "TraceID": "FrameLogStreamsBlockedInvalid",
-        "EncodingString": "[%c][%cX][%llu]   STREAMS_BLOCKED [Invalid]"
-      },
-      {
-        "UniquenessHash": "0663ac49-e402-40ea-b23a-851ef032e5d5",
-        "TraceID": "FrameLogUnknownType",
-        "EncodingString": "[%c][%cX][%llu]   unknown frame (%llu)"
-      },
-      {
-        "UniquenessHash": "03e79f57-89b7-b2d2-b13f-cb2f995b47cd",
-        "TraceID": "GetPacketTypeFailure",
-        "EncodingString": "[conn][%p] Failed to get packet type for control frames, 0x%x"
-      },
-      {
-        "UniquenessHash": "eeb31991-927b-2f3c-bfb7-12b7dea50ead",
-        "TraceID": "HandshakeConfirmedAck",
-        "EncodingString": "[conn][%p] Handshake confirmed (ack)"
-      },
-      {
-        "UniquenessHash": "1a99a1d4-e93f-590e-b9d2-766c6616680f",
-        "TraceID": "HandshakeConfirmedFrame",
-        "EncodingString": "[conn][%p] Handshake confirmed (frame)"
-      },
-      {
-        "UniquenessHash": "fba5c72f-0c3d-f668-a88b-39e5e3e62cbd",
-        "TraceID": "HandshakeConfirmedServer",
-        "EncodingString": "[conn][%p] Handshake confirmed (server)"
-      },
-      {
-        "UniquenessHash": "60d753ab-6710-fe16-e47d-37f046f5973c",
-        "TraceID": "IgnoreCryptoFrame",
-        "EncodingString": "[conn][%p] Ignoring received crypto after cleanup"
-      },
-      {
-        "UniquenessHash": "9b430be7-b0f2-665f-5499-2558b9679b2b",
-        "TraceID": "IgnoreFrameAfterClose",
-        "EncodingString": "[conn][%p] Ignoring frame (%hhu) for already closed stream id = %llu"
-      },
-      {
-        "UniquenessHash": "61c9329f-42bd-40dd-43cc-5b5c3fa2830b",
-        "TraceID": "IgnoreRecvAfterAbort",
-        "EncodingString": "[strm][%p] Ignoring received frame after receive abort"
-      },
-      {
-        "UniquenessHash": "59f615c0-9861-8dc7-db5a-224ebc6336a5",
-        "TraceID": "IgnoreRecvAfterClose",
-        "EncodingString": "[strm][%p] Ignoring recv after close"
-      },
-      {
-        "UniquenessHash": "b7d10598-79a4-31fa-8455-0d393b45c1e7",
-        "TraceID": "IgnoreRecvFlush",
-        "EncodingString": "[strm][%p] Ignoring recv flush (recv disabled)"
-      },
-      {
-        "UniquenessHash": "1e752977-c5b3-6034-4b89-414f9c6ff50f",
-        "TraceID": "IgnoreUnreachable",
-        "EncodingString": "[conn][%p] Ignoring received unreachable event (inline)"
-      },
-      {
-        "UniquenessHash": "5d5005c9-b064-899a-abec-29608ab4c745",
-        "TraceID": "IncreaseRxBuffer",
-        "EncodingString": "[strm][%p] Increasing max RX buffer size to %u (MinRtt=%u; TimeNow=%u; LastUpdate=%u)"
-      },
-      {
-        "UniquenessHash": "9ed40f87-2b63-8343-5e37-2640d0a40e27",
-        "TraceID": "IndicateConnected",
-        "EncodingString": "[conn][%p] Indicating QUIC_CONNECTION_EVENT_CONNECTED (Resume=%hhu)"
-      },
-      {
-        "UniquenessHash": "f8280555-5057-232c-bc7d-b3cdd8f840f5",
-        "TraceID": "IndicateConnectionShutdownComplete",
-        "EncodingString": "[conn][%p] Indicating QUIC_CONNECTION_EVENT_SHUTDOWN_COMPLETE"
-      },
-      {
-        "UniquenessHash": "6cac678c-2cc7-84af-5059-9622332c579b",
-        "TraceID": "IndicateDatagramReceived",
-        "EncodingString": "[conn][%p] Indicating DATAGRAM_RECEIVED [len=%hu]"
-      },
-      {
-        "UniquenessHash": "67a8d85c-7122-a922-2370-3f841ac174ed",
-        "TraceID": "IndicateDatagramStateChanged",
-        "EncodingString": "[conn][%p] Indicating QUIC_CONNECTION_EVENT_DATAGRAM_STATE_CHANGED [SendEnabled=%hhu] [MaxSendLength=%hu]"
-      },
-      {
-        "UniquenessHash": "572f7bb6-23fa-8f9a-25cd-2098fb307a5c",
-        "TraceID": "IndicateIdealProcChanged",
-        "EncodingString": "[conn][%p] Indicating QUIC_CONNECTION_EVENT_IDEAL_PROCESSOR_CHANGED"
-      },
-      {
-        "UniquenessHash": "537b9c54-10f5-965c-b3e5-6e6e5c66dc85",
-        "TraceID": "IndicateIdealSendBuffer",
-        "EncodingString": "[strm][%p] Indicating QUIC_STREAM_EVENT_IDEAL_SEND_BUFFER_SIZE = %llu"
-      },
-      {
-        "UniquenessHash": "446a0073-26fb-eed7-4ed4-fa9838fbd654",
-        "TraceID": "IndicatePeerAccepted",
-        "EncodingString": "[strm][%p] Indicating QUIC_STREAM_EVENT_PEER_ACCEPTED"
-      },
-      {
-        "UniquenessHash": "69bf030e-d811-6f6f-9b99-48c5b8571a4a",
-        "TraceID": "IndicatePeerAddrChanged",
-        "EncodingString": "[conn][%p] Indicating QUIC_CONNECTION_EVENT_PEER_ADDRESS_CHANGED"
-      },
-      {
-        "UniquenessHash": "506a0bfb-88c2-6ef1-149b-8c6e2d9dd836",
-        "TraceID": "IndicatePeerCertificateReceived",
-        "EncodingString": "[conn][%p] Indicating QUIC_CONNECTION_EVENT_PEER_CERTIFICATE_RECEIVED (0x%x, 0x%x)"
-      },
-      {
-        "UniquenessHash": "df8cd7bd-ef29-fc9c-b3e0-7dc89bee82d5",
-        "TraceID": "IndicatePeerNeedStreams",
-        "EncodingString": "[conn][%p] Indicating QUIC_CONNECTION_EVENT_PEER_NEEDS_STREAMS"
-      },
-      {
-        "UniquenessHash": "87c746b1-6bb4-6173-0f4e-f918641d4b80",
-        "TraceID": "IndicatePeerReceiveAborted",
-        "EncodingString": "[strm][%p] Indicating QUIC_STREAM_EVENT_PEER_RECEIVE_ABORTED (0x%llX)"
-      },
-      {
-        "UniquenessHash": "5b791afd-1ad0-2715-7c99-2671ee5be40e",
-        "TraceID": "IndicatePeerSendAbort",
-        "EncodingString": "[strm][%p] Indicating QUIC_STREAM_EVENT_PEER_SEND_ABORTED (0x%llX)"
-      },
-      {
-        "UniquenessHash": "7b23cd90-0d41-8339-9622-e84277f95b5d",
-        "TraceID": "IndicatePeerSendShutdown",
-        "EncodingString": "[strm][%p] Indicating QUIC_STREAM_EVENT_PEER_SEND_SHUTDOWN"
-      },
-      {
-        "UniquenessHash": "c5a168ed-97fa-1cb7-3c3f-15762d9e402a",
-        "TraceID": "IndicatePeerStreamStarted",
-        "EncodingString": "[conn][%p] Indicating QUIC_CONNECTION_EVENT_PEER_STREAM_STARTED [%p, 0x%x]"
-      },
-      {
-        "UniquenessHash": "8c1a717b-f814-d6d9-3f2e-f1987be847d6",
-        "TraceID": "IndicateResumed",
-        "EncodingString": "[conn][%p] Indicating QUIC_CONNECTION_EVENT_RESUMED"
-      },
-      {
-        "UniquenessHash": "920800a1-3a54-af40-19d9-fdfaf274a6d4",
-        "TraceID": "IndicateResumptionTicketReceived",
-        "EncodingString": "[conn][%p] Indicating QUIC_CONNECTION_EVENT_RESUMPTION_TICKET_RECEIVED"
-      },
-      {
-        "UniquenessHash": "5d9c2923-02fa-cd5d-1329-6a4b2a81cf37",
-        "TraceID": "IndicateSendCanceled",
-        "EncodingString": "[strm][%p] Indicating QUIC_STREAM_EVENT_SEND_COMPLETE [%p] (Canceled)"
-      },
-      {
-        "UniquenessHash": "a667dea0-1637-af92-3e52-b3d9824c4b35",
-        "TraceID": "IndicateSendComplete",
-        "EncodingString": "[strm][%p] Indicating QUIC_STREAM_EVENT_SEND_COMPLETE [%p]"
-      },
-      {
-        "UniquenessHash": "e7d79111-7d5f-45a3-50b8-e4ca6de3c081",
-        "TraceID": "IndicateSendShutdownComplete",
-        "EncodingString": "[strm][%p] Indicating QUIC_STREAM_EVENT_SEND_SHUTDOWN_COMPLETE"
-      },
-      {
-        "UniquenessHash": "5bda6698-e21b-b6c6-8eeb-1345b5b6fdb5",
-        "TraceID": "IndicateShutdownByPeer",
-        "EncodingString": "[conn][%p] Indicating QUIC_CONNECTION_EVENT_SHUTDOWN_INITIATED_BY_PEER [0x%llx]"
-      },
-      {
-        "UniquenessHash": "2fbfe723-9f02-173c-6f00-d6910945fc2b",
-        "TraceID": "IndicateShutdownByTransport",
-        "EncodingString": "[conn][%p] Indicating QUIC_CONNECTION_EVENT_SHUTDOWN_INITIATED_BY_TRANSPORT [0x%x]"
-      },
-      {
-        "UniquenessHash": "66dd140b-9fd3-eddc-e34c-cb81639e1aca",
-        "TraceID": "IndicateStartComplete",
-        "EncodingString": "[strm][%p] Indicating QUIC_STREAM_EVENT_START_COMPLETE [Status=0x%x ID=%llu Accepted=%hhu]"
-      },
-      {
-        "UniquenessHash": "26bdd068-e9fa-9f1e-2d26-60dbed5c5080",
-        "TraceID": "IndicateStreamsAvailable",
-        "EncodingString": "[conn][%p] Indicating QUIC_CONNECTION_EVENT_STREAMS_AVAILABLE [bi=%hu uni=%hu]"
-      },
-      {
-        "UniquenessHash": "8340b390-8b79-ab44-6593-7e449f0ec748",
-        "TraceID": "IndicateStreamShutdownComplete",
-        "EncodingString": "[strm][%p] Indicating QUIC_STREAM_EVENT_SHUTDOWN_COMPLETE [ConnectionShutdown=%hhu]"
-      },
-      {
-        "UniquenessHash": "e98e6411-dfab-d3a6-e7bd-d1782209846d",
-        "TraceID": "InteropTestStart",
-        "EncodingString": "[ntrp] Test Start, Server: %s, Port: %hu, Tests: 0x%x."
-      },
-      {
-        "UniquenessHash": "7368812e-a46d-0924-7643-009511288886",
-        "TraceID": "InteropTestStop",
-        "EncodingString": "[ntrp] Test Stop, Server: %s, Port: %hu, Tests: 0x%x, Negotiated Alpn: %s, Passed: %s."
-      },
-      {
-        "UniquenessHash": "84d80052-65e2-9ca0-e282-dd91296c0987",
-        "TraceID": "InvalidCongestionControlAlgorithm",
-        "EncodingString": "[conn][%p] Unknown congestion control algorithm: %hu, fallback to Cubic"
-      },
-      {
-        "UniquenessHash": "77212d61-9925-bec1-4c5b-749d4fff7279",
-        "TraceID": "InvalidInitialPackets",
-        "EncodingString": "[conn][%p] Aborting connection with invalid initial packets"
-      },
-      {
-        "UniquenessHash": "7b311464-a259-71d2-ad45-dc4707dbefcc",
-        "TraceID": "KeyChangeConfirmed",
-        "EncodingString": "[conn][%p] Key change confirmed by peer"
-      },
-      {
-        "UniquenessHash": "f72fef56-3f63-6d43-820a-b0f443526cc6",
-        "TraceID": "LibraryAddRef",
-        "EncodingString": "[ lib] AddRef"
-      },
-      {
-        "UniquenessHash": "681db658-c247-7951-8110-1c361bf69097",
-        "TraceID": "LibraryAssert",
-        "EncodingString": "[ lib] ASSERT, %u:%s - %s."
-      },
-      {
-        "UniquenessHash": "4574d3aa-0d58-420f-fa75-4b57a79d3fa8",
-        "TraceID": "LibraryCidLengthSet",
-        "EncodingString": "[ lib] CID Length = %hhu"
-      },
-      {
-        "UniquenessHash": "2cbc406b-c1c0-ba4d-eee8-669f30330f4a",
-        "TraceID": "LibraryError",
-        "EncodingString": "[ lib] ERROR, %s."
-      },
-      {
-        "UniquenessHash": "f8608b33-99de-87fb-58fc-7a0f6dfe385c",
-        "TraceID": "LibraryErrorStatus",
-        "EncodingString": "[ lib] ERROR, %u, %s."
-      },
-      {
-        "UniquenessHash": "49364a79-a042-c58c-1024-f2b92b2bf039",
-        "TraceID": "LibraryInitializedV2",
-        "EncodingString": "[ lib] Initialized, PartitionCount=%u"
-      },
-      {
-        "UniquenessHash": "80830820-d84f-0303-c862-a7d195fbca03",
-        "TraceID": "LibraryInUse",
-        "EncodingString": "[ lib] Now in use."
-      },
-      {
-        "UniquenessHash": "99794e3f-6b9a-841b-214f-6ee4f630fa38",
-        "TraceID": "LibraryLoadBalancingModeSet",
-        "EncodingString": "[ lib] Updated load balancing mode = %hu"
-      },
-      {
-        "UniquenessHash": "e6c3b194-e19d-d568-1157-675aba101620",
-        "TraceID": "LibraryLoadBalancingModeSetAfterInUse",
-        "EncodingString": "[ lib] Tried to change load balancing mode after library in use!"
-      },
-      {
-        "UniquenessHash": "ae77005c-231d-7848-7e06-879ecbd5363d",
-        "TraceID": "LibraryMsQuicClose",
-        "EncodingString": "[ api] MsQuicClose"
-      },
-      {
-        "UniquenessHash": "108ce8c8-296c-0dfd-9efc-9ed86bcb1c7d",
-        "TraceID": "LibraryMsQuicOpenVersionEntry",
-        "EncodingString": "[ api] MsQuicOpenVersion"
-      },
-      {
-        "UniquenessHash": "fc39ba20-c315-583e-6b62-656fbbd3d077",
-        "TraceID": "LibraryMsQuicOpenVersionExit",
-        "EncodingString": "[ api] MsQuicOpenVersion, status=0x%x"
-      },
-      {
-        "UniquenessHash": "9dbf9e05-d5cd-4ec3-ea93-fb33942ff968",
-        "TraceID": "LibraryMsQuicOpenVersionNull",
-        "EncodingString": "[ api] MsQuicOpenVersion, NULL"
-      },
-      {
-        "UniquenessHash": "1799d6aa-33d5-cb09-2058-09b8369d852f",
-        "TraceID": "LibraryNotInUse",
-        "EncodingString": "[ lib] No longer in use."
-      },
-      {
-        "UniquenessHash": "0a866453-c89b-e8b7-d853-8f975458d9a9",
-        "TraceID": "LibraryRelease",
-        "EncodingString": "[ lib] Release"
-      },
-      {
-        "UniquenessHash": "71c0b89c-7bb8-4a53-be34-dd9a4170850c",
-        "TraceID": "LibraryRetryMemoryLimitSet",
-        "EncodingString": "[ lib] Updated retry memory limit = %hu"
-      },
-      {
-        "UniquenessHash": "43bfaa48-1837-fff4-58c5-196814e7775c",
-        "TraceID": "LibraryRundownV2",
-        "EncodingString": "[ lib] Rundown, PartitionCount=%u"
-      },
-      {
-        "UniquenessHash": "e1750b05-bb04-6a2d-d4d6-99892dd266cd",
-        "TraceID": "LibrarySendRetryStateUpdated",
-        "EncodingString": "[ lib] New SendRetryEnabled state, %hhu"
-      },
-      {
-        "UniquenessHash": "58367e27-574f-14e0-4661-81f93cdb9e18",
-        "TraceID": "LibraryServerInit",
-        "EncodingString": "[ lib] Shared server state initializing"
-      },
-      {
-        "UniquenessHash": "8b631421-6922-c7cf-8f9e-0b9ded090611",
-        "TraceID": "LibrarySetSettings",
-        "EncodingString": "[ lib] Setting new settings"
-      },
-      {
-        "UniquenessHash": "ebf09e36-4ddd-dec8-19ef-35e6f7cdd691",
-        "TraceID": "LibrarySettingsUpdated",
-        "EncodingString": "[ lib] Settings %p Updated"
-      },
-      {
-        "UniquenessHash": "5d4bb0a9-d10e-7ac9-a46a-dcfc5f7bf831",
-        "TraceID": "LibraryStorageOpenFailed",
-        "EncodingString": "[ lib] Failed to open global settings, 0x%x"
-      },
-      {
-        "UniquenessHash": "afe681b2-a6aa-74e7-2687-629e9b38aa2a",
-        "TraceID": "LibraryTestDatapathHooksSet",
-        "EncodingString": "[ lib] Updated test datapath hooks"
-      },
-      {
-        "UniquenessHash": "75aa07a5-b70c-1670-9f7b-cddc495a508c",
-        "TraceID": "LibraryUninitialized",
-        "EncodingString": "[ lib] Uninitialized"
-      },
-      {
-        "UniquenessHash": "84804294-753f-9674-c22f-a6ce7f8c5f6c",
-        "TraceID": "LibraryVerifierEnabled",
-        "EncodingString": "[ lib] Verifing enabled for all!"
-      },
-      {
-<<<<<<< HEAD
-        "UniquenessHash": "aaf030f3-46be-72b4-807a-08aea8ec0362",
-        "TraceID": "EncodeTPCibirEncoding",
-        "EncodingString": "[conn][%p] TP: CIBIR Encoding (%llu length, %llu offset)"
-      },
-      {
-        "UniquenessHash": "4650353e-149e-c99a-1ab8-9b7e6a1e698e",
-        "TraceID": "EncodeTPTest",
-        "EncodingString": "[conn][%p] TP: TEST TP (Type %hu, Length %hu)"
-=======
-        "UniquenessHash": "615f61f5-7a3e-def3-f522-de287d7aa749",
-        "TraceID": "LibraryVerifierEnabledPerRegistration",
-        "EncodingString": "[ lib] Verifing enabled, per-registration!"
->>>>>>> 19fc4d70
-      },
-      {
-        "UniquenessHash": "c5092562-eb73-dded-1d42-ad7fdd896841",
-        "TraceID": "LibraryVersion",
-        "EncodingString": "[ lib] Version %u.%u.%u.%u"
-      },
-      {
-        "UniquenessHash": "d1af42ed-141c-9600-a11e-61b6bfce2853",
-        "TraceID": "ListenerCibirIdSet",
-        "EncodingString": "[list][%p] CIBIR ID set (len %hhu, offset %hhu)"
-      },
-      {
-        "UniquenessHash": "135ad665-a1b8-32ac-555d-8d1c65c94206",
-        "TraceID": "ListenerCreated",
-        "EncodingString": "[list][%p] Created, Registration=%p"
-      },
-      {
-        "UniquenessHash": "c1f29de0-fe00-6ea3-b33e-690fb6e099d4",
-        "TraceID": "ListenerDestroyed",
-        "EncodingString": "[list][%p] Destroyed"
-      },
-      {
-        "UniquenessHash": "c11d30b9-28c1-6e74-528e-d5660eebfcc9",
-        "TraceID": "ListenerError",
-        "EncodingString": "[list][%p] ERROR, %s."
-      },
-      {
-        "UniquenessHash": "f41800cd-1b46-84fe-faac-464cd08343fe",
-        "TraceID": "ListenerErrorStatus",
-        "EncodingString": "[list][%p] ERROR, %u, %s."
-      },
-      {
-        "UniquenessHash": "f27f1ff0-edfe-bf39-708a-f9da7a2b4d3d",
-        "TraceID": "ListenerIndicateNewConnection",
-        "EncodingString": "[list][%p] Indicating NEW_CONNECTION %p"
-      },
-      {
-        "UniquenessHash": "4687c526-98b4-7014-5ab2-6cf89e76f504",
-        "TraceID": "ListenerIndicateStopComplete",
-        "EncodingString": "[list][%p] Indicating STOP_COMPLETE"
-      },
-      {
-        "UniquenessHash": "516f74f8-8802-7cdb-d034-3fa2e41d42c0",
-        "TraceID": "ListenerRundown",
-        "EncodingString": "[list][%p] Rundown, Registration=%p"
-      },
-      {
-        "UniquenessHash": "9b2d757a-63f3-549c-eff6-53512cd8b811",
-        "TraceID": "ListenerStarted",
-        "EncodingString": "[list][%p] Started, Binding=%p, LocalAddr=%!ADDR!, ALPN=%!ALPN!"
-      },
-      {
-        "UniquenessHash": "da94a1b4-7135-7fd3-9216-36a5faf1ed7a",
-        "TraceID": "ListenerStopped",
-        "EncodingString": "[list][%p] Stopped"
-      },
-      {
-        "UniquenessHash": "3d930671-e549-968b-fcba-6e7691ee9678",
-        "TraceID": "LocalCloseStopSending",
-        "EncodingString": "[strm][%p] Closed locally (stop sending)"
-      },
-      {
-        "UniquenessHash": "39d13f61-96a0-c66a-a1f7-3174e5fa775e",
-        "TraceID": "LocalInterfaceSet",
-        "EncodingString": "[conn][%p] Local interface set to %u"
-      },
-      {
-        "UniquenessHash": "dec52d9e-7e72-e564-5939-e9ea18608def",
-        "TraceID": "LogPacketLongHeader",
-        "EncodingString": "[%c][%cX][%llu] LH Ver:0x%x DestCid:%s SrcCid:%s Type:%s (Payload %hu bytes)"
-      },
-      {
-        "UniquenessHash": "bbda1fb7-53e6-9422-0733-3fb647dc08c2",
-        "TraceID": "LogPacketLongHeaderInitial",
-        "EncodingString": "[%c][%cX][%llu] LH Ver:0x%x DestCid:%s SrcCid:%s Type:I (Token %hu bytes) (Payload %hu bytes)"
-      },
-      {
-        "UniquenessHash": "8800dba6-67c8-d4e4-65f2-a7e73639b324",
-        "TraceID": "LogPacketLongHeaderUnsupported",
-        "EncodingString": "[%c][%cX][%llu] LH Ver:[UNSUPPORTED,0x%x] DestCid:%s SrcCid:%s"
-      },
-      {
-        "UniquenessHash": "7eb61a02-54e5-87ff-96fd-1aa7a6f81569",
-        "TraceID": "LogPacketRetry",
-        "EncodingString": "[%c][%cX][-] LH Ver:0x%x DestCid:%s SrcCid:%s Type:R (Token %hu bytes)"
-      },
-      {
-        "UniquenessHash": "9e1fbc05-e228-ec82-2670-42e49702aef4",
-        "TraceID": "LogPacketShortHeader",
-        "EncodingString": "[%c][%cX][%llu] SH DestCid:%s KP:%hu SB:%hu (Payload %hu bytes)"
-      },
-      {
-        "UniquenessHash": "e7d3b50d-c315-3189-9752-de68bf66c705",
-        "TraceID": "LogPacketVersionNegotiation",
-        "EncodingString": "[%c][%cX][-] VerNeg DestCid:%s SrcCid:%s (Payload %hu bytes)"
-      },
-      {
-        "UniquenessHash": "afa9276d-cc3c-6cb1-4df9-e4d2fdc0e66d",
-        "TraceID": "LogPacketVersionNegotiationVersion",
-        "EncodingString": "[%c][%cX][-]   Ver:0x%x"
-      },
-      {
-<<<<<<< HEAD
-        "UniquenessHash": "bcca8105-4c4b-0733-5277-ca216bcd792b",
-        "TraceID": "DecodeTPCibirEncoding",
-        "EncodingString": "[conn][%p] TP: CIBIR Encoding (%llu length, %llu offset)"
-      },
-      {
-        "UniquenessHash": "bf16a511-be08-e9ca-915f-5e5c834d5ca6",
-        "TraceID": "DecodeTPDisable1RttEncryption",
-        "EncodingString": "[conn][%p] TP: Disable 1-RTT Encryption"
-=======
-        "UniquenessHash": "cbfa374b-8626-eaf8-52f1-dae0df48749f",
-        "TraceID": "LookupCidFound",
-        "EncodingString": "[look][%p] Lookup Hash=%u found %p"
->>>>>>> 19fc4d70
-      },
-      {
-        "UniquenessHash": "93dcbb3d-c29c-d129-7b2a-9b78e14e2505",
-        "TraceID": "LookupCidInsert",
-        "EncodingString": "[look][%p] Insert Conn=%p Hash=%u"
-      },
-      {
-        "UniquenessHash": "82888cbc-e68c-a952-e43d-d42bf53948b9",
-        "TraceID": "LookupCidNotFound",
-        "EncodingString": "[look][%p] Lookup Hash=%u not found"
-      },
-      {
-        "UniquenessHash": "71715265-6b3f-5781-584b-ab51b0336c38",
-        "TraceID": "LookupCidRemoved",
-        "EncodingString": "[look][%p] Remove Conn=%p"
-      },
-      {
-        "UniquenessHash": "e33648a6-65bb-f96c-5528-e402ebb146ee",
-        "TraceID": "LookupRemoteHashFound",
-        "EncodingString": "[look][%p] Lookup RemoteHash=%u found %p"
-      },
-      {
-        "UniquenessHash": "bb640c64-ae23-7de2-05b1-04e0b9831d6f",
-        "TraceID": "LookupRemoteHashInsert",
-        "EncodingString": "[look][%p] Insert Conn=%p RemoteHash=%u"
-      },
-      {
-        "UniquenessHash": "697ab833-df25-0d50-e74c-12ff19c95cbb",
-        "TraceID": "LookupRemoteHashNotFound",
-        "EncodingString": "[look][%p] Lookup RemoteHash=%u not found"
-      },
-      {
-        "UniquenessHash": "418770bb-5594-978f-0b62-4bb47315bfa1",
-        "TraceID": "MaxStreamCountUpdated",
-        "EncodingString": "[conn][%p] App configured max stream count of %hu (type=%hhu)."
-      },
-      {
-        "UniquenessHash": "1aa1d324-af31-356c-0738-863e209f6f21",
-        "TraceID": "MtuDiscarded",
-        "EncodingString": "[conn][%p] Path[%hhu] Mtu Discovery Packet Discarded: size=%u, probe_count=%u"
-      },
-      {
-        "UniquenessHash": "a20786c3-f6b7-176d-7e63-b6c558f7d394",
-        "TraceID": "MtuIncorrectSize",
-        "EncodingString": "[conn][%p] Path[%hhu] Mtu Discovery Received Out of Order: expected=%u received=%u"
-      },
-      {
-        "UniquenessHash": "3f758826-f3d7-22eb-b7df-0453cdad3bc8",
-        "TraceID": "MtuPathInitialized",
-        "EncodingString": "[conn][%p] Path[%hhu] Mtu Discovery Initialized: max_mtu=%u, cur/min_mtu=%u"
-      },
-      {
-        "UniquenessHash": "92ab8084-33fb-0565-da7b-d2278d05c642",
-        "TraceID": "MtuSearchComplete",
-        "EncodingString": "[conn][%p] Path[%hhu] Mtu Discovery Entering Search Complete at MTU %hu"
-      },
-      {
-        "UniquenessHash": "c7a85c07-7d70-b24f-313d-2db9a20333bd",
-        "TraceID": "MtuSearching",
-        "EncodingString": "[conn][%p] Path[%hhu] Mtu Discovery Search Packet Sending with MTU %hu"
-      },
-      {
-        "UniquenessHash": "270621d6-25e4-9741-4f15-ed4a5b3d4f33",
-        "TraceID": "NegotiatedDisable1RttEncryption",
-        "EncodingString": "[conn][%p] Negotiated Disable 1-RTT Encryption"
-      },
-      {
-        "UniquenessHash": "5bdd3273-8aaf-afec-f7e3-a031e8c0122c",
-        "TraceID": "NewSrcCidNameCollision",
-        "EncodingString": "[conn][%p] CID collision, trying again"
-      },
-      {
-        "UniquenessHash": "574dff3c-b925-a925-a951-10832b2c67c6",
-        "TraceID": "NoMoreFrames",
-        "EncodingString": "[strm][%p] No more frames"
-      },
-      {
-        "UniquenessHash": "070e88f9-a986-449f-b2d9-645e7fd659cb",
-        "TraceID": "NoMoreRoom",
-        "EncodingString": "[strm][%p] Can't squeeze in a frame (no room for header)"
-      },
-      {
-        "UniquenessHash": "a2080700-161b-68e4-457e-40e07275acf5",
-        "TraceID": "NoMoreRoomForCrypto",
-        "EncodingString": "[conn][%p] No room for CRYPTO frame"
-      },
-      {
-        "UniquenessHash": "20b67d09-e893-9f23-3603-0b3993d48031",
-        "TraceID": "NonActivePathCidRetired",
-        "EncodingString": "[conn][%p] Non-active path has no replacement for retired CID."
-      },
-      {
-        "UniquenessHash": "9cc051a4-7fe8-2888-20cf-c5ada9208533",
-        "TraceID": "NoReplacementCidForRetire",
-        "EncodingString": "[conn][%p] Can't retire current CID because we don't have a replacement"
-      },
-      {
-        "UniquenessHash": "e1f61a3e-5405-efd7-d585-f3a10ab0b6d1",
-        "TraceID": "NoSniPresent",
-        "EncodingString": "[conn][%p] No SNI extension present"
-      },
-      {
-        "UniquenessHash": "91e6e3a1-830d-6ed9-b737-a6481ac8eb55",
-        "TraceID": "NoSrcCidAvailable",
-        "EncodingString": "[conn][%p] No src CID to send with"
-      },
-      {
-        "UniquenessHash": "48b0b691-89c1-4bb2-1ba4-5bc91586b2b3",
-        "TraceID": "NotAccepted",
-        "EncodingString": "[strm][%p] New stream wasn't accepted, 0x%x"
-      },
-      {
-        "UniquenessHash": "eaede67a-124b-3b3f-95ba-363d08546d2a",
-        "TraceID": "OpenSsl1RttDataStart",
-        "EncodingString": "[conn][%p] Writing 1-RTT data starts at %u"
-      },
-      {
-        "UniquenessHash": "286da584-4057-1b9b-c98f-83b7b936af68",
-        "TraceID": "OpenSslAddHandshakeData",
-        "EncodingString": "[conn][%p] Sending %llu handshake bytes (Level = %u)"
-      },
-      {
-        "UniquenessHash": "c7b17ffc-7649-6294-b6d0-cf4bbf4bc8cb",
-        "TraceID": "OpenSslAlert",
-        "EncodingString": "[conn][%p] Send alert = %u (Level = %u)"
-      },
-      {
-        "UniquenessHash": "c279cde0-f02f-b00b-6d26-e4b9b7a7f136",
-        "TraceID": "OpenSslAlpnNegotiationFailure",
-        "EncodingString": "[conn][%p] Failed to negotiate ALPN"
-      },
-      {
-        "UniquenessHash": "a241a44d-19e5-3ddd-03b3-2e65b093720f",
-        "TraceID": "OpenSslContextCleaningUp",
-        "EncodingString": "[conn][%p] Cleaning up"
-      },
-      {
-        "UniquenessHash": "e1629f75-f460-8951-5138-b0602b8f4db0",
-        "TraceID": "OpenSslContextCreated",
-        "EncodingString": "[conn][%p] TLS context Created"
-      },
-      {
-        "UniquenessHash": "2e040e87-bbc9-9c8e-8a2e-83c0cff19c5e",
-        "TraceID": "OpenSslHandshakeComplete",
-        "EncodingString": "[conn][%p] TLS Handshake complete"
-      },
-      {
-        "UniquenessHash": "adea8fef-9bdf-e9d9-63f2-64fefaea1bde",
-        "TraceID": "OpenSslHandshakeDataStart",
-        "EncodingString": "[conn][%p] Writing Handshake data starts at %u"
-      },
-      {
-        "UniquenessHash": "f80224e1-7ca4-27b8-154f-fc7e85e79ec7",
-        "TraceID": "OpenSslHandshakeError",
-        "EncodingString": "[conn][%p] TLS handshake error: %d"
-      },
-      {
-        "UniquenessHash": "ea63635a-adff-b833-abb2-009297ee0ca0",
-        "TraceID": "OpenSslHandshakeErrorStr",
-        "EncodingString": "[conn][%p] TLS handshake error: %s, file:%s:%d"
-      },
-      {
-        "UniquenessHash": "d8d00935-5969-fe32-21c9-de32190ac99f",
-        "TraceID": "OpenSslHandshakeResumed",
-        "EncodingString": "[conn][%p] TLS Handshake resumed"
-      },
-      {
-        "UniquenessHash": "9db25efa-f88e-4060-209f-1512595e2e48",
-        "TraceID": "OpenSslInvalidAlpnLength",
-        "EncodingString": "[conn][%p] Invalid negotiated ALPN length"
-      },
-      {
-        "UniquenessHash": "b75cb1a1-4f18-b079-1f2f-c85b209e0bb2",
-        "TraceID": "OpenSslMissingTransportParameters",
-        "EncodingString": "[conn][%p] No transport parameters received"
-      },
-      {
-        "UniquenessHash": "e9fe92dd-5582-f430-a385-ab63ebfd22c8",
-        "TraceID": "OpenSslNewEncryptionSecrets",
-        "EncodingString": "[conn][%p] New encryption secrets (Level = %u)"
-      },
-      {
-        "UniquenessHash": "ae3edb31-740c-da1e-7beb-1413f94a5af4",
-        "TraceID": "OpenSslNoMatchingAlpn",
-        "EncodingString": "[conn][%p] Failed to find a matching ALPN"
-      },
-      {
-        "UniquenessHash": "26435dc8-4bc1-07f9-1db1-9b206d1cdf14",
-        "TraceID": "OpenSslOnRecvTicket",
-        "EncodingString": "[conn][%p] Received session ticket, %u bytes"
-      },
-      {
-        "UniquenessHash": "f402229a-851f-11c6-00b3-69f4a4b0428a",
-        "TraceID": "OpenSslOnSetTicket",
-        "EncodingString": "[conn][%p] Setting session ticket, %u bytes"
-      },
-      {
-        "UniquenessHash": "ff332af9-4ba2-95a8-bb2c-c5c729be4ccd",
-        "TraceID": "OpenSslProcessData",
-        "EncodingString": "[conn][%p] Processing %u received bytes"
-      },
-      {
-        "UniquenessHash": "33c7b405-30d7-b1d6-1c60-91d15920e2dc",
-        "TraceID": "OpenSslQuicDataErrorStr",
-        "EncodingString": "[conn][%p] SSL_provide_quic_data failed: %s"
-      },
-      {
-        "UniquenessHash": "882fcfec-93cc-9255-700a-96a9263f2421",
-        "TraceID": "OpenSslRecvTicketData",
-        "EncodingString": "[conn][%p] Received ticket data, %u bytes"
-      },
-      {
-        "UniquenessHash": "78497dcf-70d4-80d5-af6d-0856653591e3",
-        "TraceID": "OpenSslSendTicketData",
-        "EncodingString": "[conn][%p] Sending ticket data, %u bytes"
-      },
-      {
-        "UniquenessHash": "72e491bb-79fd-ba28-760a-54e0b9a4d854",
-        "TraceID": "OpenSslTickedDecrypted",
-        "EncodingString": "[conn][%p] Session ticket decrypted, status %u"
-      },
-      {
-        "UniquenessHash": "64d69663-eb58-98c9-1c06-2b1fa209874b",
-        "TraceID": "PacketBatchSent",
-        "EncodingString": "[pack][%llu] Batch sent"
-      },
-      {
-        "UniquenessHash": "f2859068-aa3b-758e-45b8-db7e1bf4063f",
-        "TraceID": "PacketBuilderSendBatch",
-        "EncodingString": "[conn][%p] Sending batch. %hu datagrams"
-      },
-      {
-        "UniquenessHash": "e0aaacd6-02f1-c4f2-571b-290d53b0ebf7",
-        "TraceID": "PacketCreated",
-        "EncodingString": "[pack][%llu] Created in batch %llu"
-      },
-      {
-        "UniquenessHash": "b27efe89-6500-60ee-bdbb-b417ecce6d62",
-        "TraceID": "PacketDecrypt",
-        "EncodingString": "[pack][%llu] Decrypting"
-      },
-      {
-        "UniquenessHash": "040e32a3-ba11-8989-d6d4-57d7c799c359",
-        "TraceID": "PacketEncrypt",
-        "EncodingString": "[pack][%llu] Encrypting"
-      },
-      {
-        "UniquenessHash": "e1679e26-ce08-f741-23b6-23fa6f1de264",
-        "TraceID": "PacketFinalize",
-        "EncodingString": "[pack][%llu] Finalizing"
-      },
-      {
-        "UniquenessHash": "f1741ac1-9c6a-e567-0c1c-9dc411e88b49",
-        "TraceID": "PacketReceive",
-        "EncodingString": "[pack][%llu] Received"
-      },
-      {
-        "UniquenessHash": "bb7402a7-ba47-dbce-71f2-fbbd659eb0ff",
-        "TraceID": "PacketRxMarkedForAck",
-        "EncodingString": "[%c][RX][%llu] Marked for ACK (ECN=%hhu)"
-      },
-      {
-        "UniquenessHash": "a0de2e59-c52c-b13c-6065-1bb6268561c7",
-        "TraceID": "PacketRxNotAcked",
-        "EncodingString": "[%c][RX][%llu] not acked (connection is closed)"
-      },
-      {
-        "UniquenessHash": "74a3473b-5ac0-6376-652d-882aac50b01a",
-        "TraceID": "PacketRxStatelessReset",
-        "EncodingString": "[S][RX][-] SR %s"
-      },
-      {
-        "UniquenessHash": "9d72c640-7512-38fd-8823-f24b7e1ad94c",
-        "TraceID": "PacketTx0RttRejected",
-        "EncodingString": "[%c][TX][%llu] Rejected"
-      },
-      {
-        "UniquenessHash": "280a868f-caf8-d582-c6a7-2c2d896b0e5f",
-        "TraceID": "PacketTxAcked",
-        "EncodingString": "[%c][TX][%llu] ACKed (%u.%03u ms)"
-      },
-      {
-        "UniquenessHash": "d9674680-3227-ec67-7175-bd47736f1221",
-        "TraceID": "PacketTxAckedImplicit",
-        "EncodingString": "[%c][TX][%llu] ACKed (implicit)"
-      },
-      {
-        "UniquenessHash": "5da7b422-0df0-5cbb-c439-cb34a08ccaeb",
-        "TraceID": "PacketTxDiscarded",
-        "EncodingString": "[%c][TX][%llu] Thrown away on shutdown"
-      },
-      {
-        "UniquenessHash": "7f30b648-8f9c-dbba-7e8d-79e925332299",
-        "TraceID": "PacketTxForget",
-        "EncodingString": "[%c][TX][%llu] Forgetting"
-      },
-      {
-        "UniquenessHash": "4f37e527-894d-f241-db09-d051de04cdb6",
-        "TraceID": "PacketTxLostDiscarded",
-        "EncodingString": "[%c][TX][%llu] Thrown away on shutdown (lost packet)"
-      },
-      {
-        "UniquenessHash": "139268a5-7543-71a7-dff5-c6f276821e71",
-        "TraceID": "PacketTxLostFack",
-        "EncodingString": "[%c][TX][%llu] Lost: FACK %llu packets"
-      },
-      {
-        "UniquenessHash": "79037f89-4d68-1fe1-8945-65ff684ef474",
-        "TraceID": "PacketTxLostRack",
-        "EncodingString": "[%c][TX][%llu] Lost: RACK %u ms"
-      },
-      {
-        "UniquenessHash": "114eda6f-e346-6701-573c-ad9cdbd6e082",
-        "TraceID": "PacketTxProbeRetransmit",
-        "EncodingString": "[%c][TX][%llu] Probe Retransmit"
-      },
-      {
-        "UniquenessHash": "e63baed9-55fa-fbbb-57a7-bc462892dc22",
-        "TraceID": "PacketTxRetry",
-        "EncodingString": "[S][TX][-] LH Ver:0x%x DestCid:%s SrcCid:%s Type:R OrigDestCid:%s (Token %hu bytes)"
-      },
-      {
-        "UniquenessHash": "edcfe29b-2e36-30ba-6e64-181edf2f2e5c",
-        "TraceID": "PacketTxSpuriousLoss",
-        "EncodingString": "[%c][TX][%llu] Spurious loss detected"
-      },
-      {
-        "UniquenessHash": "06b1c90c-5051-fa3a-65a9-61ac409a7afc",
-        "TraceID": "PacketTxStatelessReset",
-        "EncodingString": "[S][TX][-] SR %s"
-      },
-      {
-        "UniquenessHash": "abecde52-d14c-a321-f36e-bec3b2d4aa95",
-        "TraceID": "PacketTxVersionNegotiation",
-        "EncodingString": "[S][TX][-] VN"
-      },
-      {
-        "UniquenessHash": "ec372104-72cb-c49c-d887-6610157e8ba9",
-        "TraceID": "PathActive",
-        "EncodingString": "[conn][%p] Path[%hhu] Set active (rebind=%hhu)"
-      },
-      {
-        "UniquenessHash": "8843a66a-349f-e5a2-a63c-5120fb187f69",
-        "TraceID": "PathDiscarded",
-        "EncodingString": "[conn][%p] Removing invalid path[%hhu]"
-      },
-      {
-        "UniquenessHash": "607e449d-59a9-9d66-fcd1-b0a2e12f1dc1",
-        "TraceID": "PathInitialized",
-        "EncodingString": "[conn][%p] Path[%hhu] Initialized"
-      },
-      {
-        "UniquenessHash": "cda9bb97-fd6c-a4a5-a61c-2e2931d2ce2c",
-        "TraceID": "PathMinMtuValidated",
-        "EncodingString": "[conn][%p] Path[%hhu] Minimum MTU validated"
-      },
-      {
-        "UniquenessHash": "e4b7c3f7-0733-40b5-95d7-af81de6568ec",
-        "TraceID": "PathMtuUpdated",
-        "EncodingString": "[conn][%p] Path[%hhu] MTU updated to %hu bytes"
-      },
-      {
-        "UniquenessHash": "2e3024b8-4329-c124-05b3-9801c51b9346",
-        "TraceID": "PathRemoved",
-        "EncodingString": "[conn][%p] Path[%hhu] Removed"
-      },
-      {
-        "UniquenessHash": "4ce67714-4e7b-0004-8559-eee9a101fe4b",
-        "TraceID": "PathValidated",
-        "EncodingString": "[conn][%p] Path[%hhu] Validated (%s)"
-      },
-      {
-        "UniquenessHash": "3ab19fcb-a837-77d2-82e3-a62d0361d98f",
-        "TraceID": "PathValidationTimeout",
-        "EncodingString": "[conn][%p] Path[%hhu] validation timed out"
-      },
-      {
-        "UniquenessHash": "1d828295-7cdc-fd81-10d0-7bc5ca9f0ce7",
-        "TraceID": "PeerConnFCBlocked",
-        "EncodingString": "[conn][%p] Peer Connection FC blocked (%llu)"
-      },
-      {
-        "UniquenessHash": "74d787df-3260-879d-5e65-e28486df5e26",
-        "TraceID": "PeerPreferredAddress",
-        "EncodingString": "[conn][%p] Peer configured preferred address %!ADDR!"
-      },
-      {
-        "UniquenessHash": "f717f17f-99ed-acb7-9a3c-098e69d13a4a",
-        "TraceID": "PeerStreamCountsUpdated",
-        "EncodingString": "[conn][%p] Peer updated max stream count (%hhu, %llu)."
-      },
-      {
-        "UniquenessHash": "33d2457f-7bc8-a252-2a65-7b492c581b7a",
-        "TraceID": "PeerStreamFCBlocked",
-        "EncodingString": "[conn][%p] Peer Streams[%hu] FC blocked (%llu)"
-      },
-      {
-        "UniquenessHash": "63153436-bbba-4092-b061-5aab2692a9c9",
-        "TraceID": "PeerTPSet",
-        "EncodingString": "[conn][%p] Peer Transport Parameters Set"
-      },
-      {
-        "UniquenessHash": "a8e218d7-5268-b267-37f8-7d52b57a9b8d",
-        "TraceID": "PerfControlClientCanceledRequest",
-        "EncodingString": "[perf] Client %p canceled request %p"
-      },
-      {
-        "UniquenessHash": "90cb187a-83f2-bfb3-7999-aa5a4456940d",
-        "TraceID": "PerfControlClientCleaningUp",
-        "EncodingString": "[perf] Client %p cleaning up"
-      },
-      {
-        "UniquenessHash": "3bf75e53-3309-6c6a-eb4e-f863fe2acbe5",
-        "TraceID": "PerfControlClientCreated",
-        "EncodingString": "[perf] Client %p created"
-      },
-      {
-        "UniquenessHash": "ff32f865-3179-13d0-8cc9-a70db92aae6d",
-        "TraceID": "PerfControlClientIoctl",
-        "EncodingString": "[perf] Client %p executing write IOCTL %u"
-      },
-      {
-        "UniquenessHash": "612e4adb-52a7-78a4-200f-5cfb76ad9713",
-        "TraceID": "PerfControlClientIoctlComplete",
-        "EncodingString": "[perf] Client %p completing request, 0x%x"
-      },
-      {
-        "UniquenessHash": "0ba57698-ca5f-449b-4d87-183b7ea2918b",
-        "TraceID": "PerfControlInitialized",
-        "EncodingString": "[perf] Control interface initialized"
-      },
-      {
-        "UniquenessHash": "22229503-d941-59c2-95d5-6d3123dab580",
-        "TraceID": "PerfControlUninitialized",
-        "EncodingString": "[perf] Control interface uninitialized"
-      },
-      {
-        "UniquenessHash": "bce70700-af58-e03b-5021-93a28f3dd74f",
-        "TraceID": "PerfControlUninitializing",
-        "EncodingString": "[perf] Control interface uninitializing"
-      },
-      {
-        "UniquenessHash": "10ce7ee9-cfcc-e364-e24c-71e1913cb472",
-        "TraceID": "PerfCountersRundown",
-        "EncodingString": "[ lib] Perf counters Rundown, Counters=%!CID!"
-      },
-      {
-        "UniquenessHash": "cbb6dfec-610a-8ac9-6e81-bfcc4a3cf1d0",
-        "TraceID": "PerfDriverStarted",
-        "EncodingString": "[perf] Started"
-      },
-      {
-        "UniquenessHash": "aa784cdc-ddba-63bf-3353-f49cab3704ff",
-        "TraceID": "PerfDriverStopped",
-        "EncodingString": "[perf] Stopped"
-      },
-      {
-        "UniquenessHash": "99857768-2aa8-73b4-9fcc-4ec0f76d3746",
-        "TraceID": "PerformanceStopCancelled",
-        "EncodingString": "[perf] Performance Stop Cancelled"
-      },
-      {
-        "UniquenessHash": "221a79fd-6347-1c39-b203-268190b2e183",
-        "TraceID": "PerfRpsComplete",
-        "EncodingString": "[perf] RPS Client complete"
-      },
-      {
-        "UniquenessHash": "d09461bb-6b09-2766-23bd-bc4734886134",
-        "TraceID": "PerfRpsStart",
-        "EncodingString": "[perf] RPS Client start"
-      },
-      {
-        "UniquenessHash": "93872e3e-e3be-2983-e205-d6e666f739f6",
-        "TraceID": "PerfRpsTimeout",
-        "EncodingString": "[perf] RPS Client timeout"
-      },
-      {
-        "UniquenessHash": "8260f5a0-7930-0280-7f31-39c627e51e33",
-        "TraceID": "PerfTcpAppAccept",
-        "EncodingString": "[perf][tcp][%p] App Accept"
-      },
-      {
-        "UniquenessHash": "77f041f5-1399-b3d5-1ce1-fc4be089d4a5",
-        "TraceID": "PerfTcpAppClose",
-        "EncodingString": "[perf][tcp][%p] App Close"
-      },
-      {
-        "UniquenessHash": "03b3d713-afa5-9b75-6ced-4a4026219557",
-        "TraceID": "PerfTcpAppConnect",
-        "EncodingString": "[perf][tcp][%p] App Connect"
-      },
-      {
-        "UniquenessHash": "48f4b913-352b-3aca-318c-5616b6421733",
-        "TraceID": "PerfTcpAppDisconnect",
-        "EncodingString": "[perf][tcp][%p] App Disconnect"
-      },
-      {
-        "UniquenessHash": "7ec7a7ee-0ccd-a1a8-0c0b-84eec62f7c03",
-        "TraceID": "PerfTcpAppReceive",
-        "EncodingString": "[perf][tcp][%p] App Receive %hu bytes, Open=%hhu Fin=%hhu Abort=%hhu"
-      },
-      {
-        "UniquenessHash": "559bc6c8-b410-9047-639b-a99f8d43acbf",
-        "TraceID": "PerfTcpAppSend",
-        "EncodingString": "[perf][tcp][%p] App Send %u bytes, Open=%hhu Fin=%hhu Abort=%hhu"
-      },
-      {
-        "UniquenessHash": "b9d6812c-f686-651d-a4dc-85dc652f0d99",
-        "TraceID": "PerfTcpAppSendComplete",
-        "EncodingString": "[perf][tcp][%p] App Send complete %u bytes"
-      },
-      {
-        "UniquenessHash": "79fa6537-aa2a-a13d-5c83-69c1e33ba1b7",
-        "TraceID": "PerfTcpConnectCallback",
-        "EncodingString": "[perf][tcp][%p] Connect callback %hhu"
-      },
-      {
-        "UniquenessHash": "c025bce3-e69b-4fe3-572e-750b3b130b70",
-        "TraceID": "PerfTcpCreateClient",
-        "EncodingString": "[perf][tcp][%p] Client created"
-      },
-      {
-        "UniquenessHash": "7213ed35-b768-db24-e10b-c437f8708546",
-        "TraceID": "PerfTcpCreateServer",
-        "EncodingString": "[perf][tcp][%p] Server created"
-      },
-      {
-        "UniquenessHash": "efc600b9-fa06-a765-2aca-db7171a29ae5",
-        "TraceID": "PerfTcpDestroyed",
-        "EncodingString": "[perf][tcp][%p] Destroyed"
-      },
-      {
-        "UniquenessHash": "066de3e2-3de2-99d4-d800-8468fb5794e5",
-        "TraceID": "PerfTcpReceiveCallback",
-        "EncodingString": "[perf][tcp][%p] Receive callback"
-      },
-      {
-        "UniquenessHash": "c0732f05-6611-2c1d-ad74-42718c7269cc",
-        "TraceID": "PerfTcpSendCompleteCallback",
-        "EncodingString": "[perf][tcp][%p] SendComplete callback"
-      },
-      {
-        "UniquenessHash": "87a3325f-51ea-bece-2c7f-5a1e55cf6415",
-        "TraceID": "PerfTcpSendFrame",
-        "EncodingString": "[perf][tcp][%p] Send frame %hu bytes, Open=%hhu Fin=%hhu Abort=%hhu"
-      },
-      {
-        "UniquenessHash": "68f39cf7-bcf8-8314-a151-2316d10bead4",
-        "TraceID": "PerfTcpStartTls",
-        "EncodingString": "[perf][tcp][%p] Start TLS"
-      },
-      {
-        "UniquenessHash": "5c3773e2-ef60-26b9-4b3c-d433ca2656df",
-        "TraceID": "PlatformWorkerThreadStart",
-        "EncodingString": "[ lib][%p] Worker start"
-      },
-      {
-        "UniquenessHash": "317dc2da-d83f-49ec-c0f0-872bcbf594dd",
-        "TraceID": "PlatformWorkerThreadStop",
-        "EncodingString": "[ lib][%p] Worker stop"
-      },
-      {
-        "UniquenessHash": "40b64940-ccfe-0749-363e-2579b535f9c6",
-        "TraceID": "PosixInitialized",
-        "EncodingString": "[ dso] Initialized (AvailMem = %llu bytes)"
-      },
-      {
-        "UniquenessHash": "31349def-7bef-9552-85d3-571ed17dd5ab",
-        "TraceID": "PosixLoaded",
-        "EncodingString": "[ dso] Loaded"
-      },
-      {
-        "UniquenessHash": "3c9f8c11-7ba6-80cd-f2a9-2863b654c189",
-        "TraceID": "PosixUninitialized",
-        "EncodingString": "[ dso] Uninitialized"
-      },
-      {
-        "UniquenessHash": "91532cdf-2221-2667-1b05-a537e0452c6d",
-        "TraceID": "PosixUnloaded",
-        "EncodingString": "[ dso] Unloaded"
-      },
-      {
-        "UniquenessHash": "3a28ad92-a692-7746-3bea-0309be06a558",
-        "TraceID": "PossiblePeerKeyUpdate",
-        "EncodingString": "[conn][%p] Possible peer initiated key update [packet %llu]"
-      },
-      {
-        "UniquenessHash": "11eead25-b324-9846-3de0-2aa73980bc0b",
-        "TraceID": "PrintBufferReturn",
-        "EncodingString": "[perf] Print Buffer %d %s\\n"
-      },
-      {
-        "UniquenessHash": "fe92afed-9594-4ca6-5fca-ea13e79da91c",
-        "TraceID": "ProcessorInfo",
-        "EncodingString": "[ dll] Proc[%u] Group[%hu] Index[%u] NUMA[%u]"
-      },
-      {
-        "UniquenessHash": "18ef147d-5376-d7f2-f624-3b27af96dd05",
-        "TraceID": "QueueDatagrams",
-        "EncodingString": "[conn][%p] Queuing %u UDP datagrams"
-      },
-      {
-        "UniquenessHash": "80596bbb-20e9-07e5-07f3-ebc7078fa612",
-        "TraceID": "QueueRecvFlush",
-        "EncodingString": "[strm][%p] Queuing recv flush"
-      },
-      {
-        "UniquenessHash": "84eb0d5c-ea47-1349-64a1-66146e94d06e",
-        "TraceID": "Receive",
-        "EncodingString": "[strm][%p] Received %hu bytes, offset=%llu Ready=%hhu"
-      },
-      {
-<<<<<<< HEAD
-        "UniquenessHash": "d1af42ed-141c-9600-a11e-61b6bfce2853",
-        "TraceID": "ListenerCibirIdSet",
-        "EncodingString": "[list][%p] CIBIR ID set (len %hhu, offset %hhu)"
-      },
-      {
-        "UniquenessHash": "135ad665-a1b8-32ac-555d-8d1c65c94206",
-        "TraceID": "ListenerCreated",
-        "EncodingString": "[list][%p] Created, Registration=%p"
-=======
-        "UniquenessHash": "d88819df-486c-d38b-2df6-d9045a4030f3",
-        "TraceID": "ReceiveBeyondFlowControl",
-        "EncodingString": "[strm][%p] Tried to write beyond flow control limit!"
->>>>>>> 19fc4d70
-      },
-      {
-        "UniquenessHash": "933b832f-9c45-2489-6266-de2ff7e2ac21",
-        "TraceID": "ReceiveTooBig",
-        "EncodingString": "[strm][%p] Tried to write beyond end of buffer!"
-      },
-      {
-        "UniquenessHash": "94b619d7-6b5a-e1b4-d3ee-1b66a383ebbc",
-        "TraceID": "RecoverCrypto",
-        "EncodingString": "[conn][%p] Recovering crypto from %llu up to %llu"
-      },
-      {
-        "UniquenessHash": "2df32de8-d3e1-79f9-8d4f-f4f9c1fc8955",
-        "TraceID": "RecoverFin",
-        "EncodingString": "[strm][%p] Recovering fin STREAM frame"
-      },
-      {
-        "UniquenessHash": "cb6d043b-5ace-d8a5-3168-f60061823b3e",
-        "TraceID": "RecoverOpen",
-        "EncodingString": "[strm][%p] Recovering open STREAM frame"
-      },
-      {
-        "UniquenessHash": "bf0a689f-15ce-34a3-a5bd-a09596792886",
-        "TraceID": "RecoverRange",
-        "EncodingString": "[strm][%p] Recovering offset %llu up to %llu"
-      },
-      {
-        "UniquenessHash": "e5c3a539-ac41-94df-060d-bd4dc2ef4b82",
-        "TraceID": "RecvCrypto",
-        "EncodingString": "[conn][%p] Received %hu crypto bytes, offset=%llu Ready=%hhu"
-      },
-      {
-        "UniquenessHash": "1a6051bf-393a-b704-7237-8d9d0881efb3",
-        "TraceID": "RecvStatelessReset",
-        "EncodingString": "[conn][%p] Received stateless reset"
-      },
-      {
-        "UniquenessHash": "9727ad53-8a0f-e3b3-8def-c1fa820baaa9",
-        "TraceID": "RecvVerNeg",
-        "EncodingString": "[conn][%p] Received Version Negotation:"
-      },
-      {
-        "UniquenessHash": "c9015186-9937-78ff-24f3-2f08dc9d3c95",
-        "TraceID": "RecvVerNegNoMatch",
-        "EncodingString": "[conn][%p] Version Negotation contained no supported versions"
-      },
-      {
-        "UniquenessHash": "a4c92ffa-ea52-8ddc-f2d9-abc3de718bac",
-        "TraceID": "RegistrationCleanup",
-        "EncodingString": "[ reg][%p] Cleaning up"
-      },
-      {
-        "UniquenessHash": "71276afe-f6b2-286a-bc47-a9d4176e00a3",
-        "TraceID": "RegistrationCreated",
-        "EncodingString": "[ reg][%p] Created, AppName=%s"
       },
       {
         "UniquenessHash": "6f6956ec-af60-d54a-176e-c9db6ac7a50a",
@@ -14511,15 +14289,9 @@
         "EncodingString": "[ reg] Opening %s"
       },
       {
-<<<<<<< HEAD
-        "UniquenessHash": "49364a79-a042-c58c-1024-f2b92b2bf039",
-        "TraceID": "LibraryInitializedV2",
-        "EncodingString": "[ lib] Initialized, PartitionCount=%u"
-=======
         "UniquenessHash": "cbc983bb-6d04-149e-6eda-09d855f77d4c",
         "TraceID": "StreamAlloc",
         "EncodingString": "[strm][%p] Allocated, Conn=%p"
->>>>>>> 19fc4d70
       },
       {
         "UniquenessHash": "e6e8eceb-d044-4536-96cc-97d53de7e620",
@@ -14552,20 +14324,9 @@
         "EncodingString": "[strm][%p] ERROR, %s."
       },
       {
-<<<<<<< HEAD
-        "UniquenessHash": "43bfaa48-1837-fff4-58c5-196814e7775c",
-        "TraceID": "LibraryRundownV2",
-        "EncodingString": "[ lib] Rundown, PartitionCount=%u"
-      },
-      {
-        "UniquenessHash": "d61f461f-19e4-23db-3546-54de3c8ce838",
-        "TraceID": "DataPathRundown",
-        "EncodingString": "[data] Rundown, DatapathFeatures=%u"
-=======
         "UniquenessHash": "638251a8-14f3-2929-34e2-e69cfdab2277",
         "TraceID": "StreamOutFlowBlocked",
         "EncodingString": "[strm][%p] Send Blocked Flags: %hhu"
->>>>>>> 19fc4d70
       },
       {
         "UniquenessHash": "aaf00b3c-6719-7619-1362-6058d0d3be90",
@@ -14903,11 +14664,6 @@
         "EncodingString": "[wrkr][%p] QueueDelay = %u"
       },
       {
-<<<<<<< HEAD
-        "UniquenessHash": "8a578804-829f-fb41-f1d7-f4b5c356a328",
-        "TraceID": "ConnStats",
-        "EncodingString": "[conn][%p] STATS: SRtt=%u CongestionCount=%u PersistentCongestionCount=%u SendTotalBytes=%llu RecvTotalBytes=%llu CongestionWindow=%u"
-=======
         "UniquenessHash": "be2a8e4f-7708-e894-48df-762d926dac26",
         "TraceID": "WorkerStart",
         "EncodingString": "[wrkr][%p] Start"
@@ -14931,7 +14687,6 @@
         "UniquenessHash": "bb841825-a52e-8ecf-243e-1a65d10a3e75",
         "TraceID": "ZeroRttRejected",
         "EncodingString": "[conn][%p] 0-RTT rejected"
->>>>>>> 19fc4d70
       }
     ]
   }
