--- conflicted
+++ resolved
@@ -1038,8 +1038,6 @@
       ],
       "macroName": "QuicTraceLogConnVerbose"
     },
-<<<<<<< HEAD
-=======
     "IndicatePeerCertificateReceived": {
       "ModuleProperites": {},
       "TraceString": "[conn][%p] Indicating QUIC_CONNECTION_EVENT_PEER_CERTIFICATE_RECEIVED",
@@ -1052,7 +1050,6 @@
       ],
       "macroName": "QuicTraceLogConnVerbose"
     },
->>>>>>> 9d651e6f
     "QueueDatagrams": {
       "ModuleProperites": {},
       "TraceString": "[conn][%p] Queuing %u UDP datagrams",
@@ -10315,13 +10312,10 @@
         "TraceID": "IndicatePeerCertificateValidation"
       },
       {
-<<<<<<< HEAD
-=======
         "UniquenessHash": "cb2eb64a-f957-6a29-5b6e-35ec67c01884",
         "TraceID": "IndicatePeerCertificateReceived"
       },
       {
->>>>>>> 9d651e6f
         "UniquenessHash": "18ef147d-5376-d7f2-f624-3b27af96dd05",
         "TraceID": "QueueDatagrams"
       },
