--- conflicted
+++ resolved
@@ -3473,11 +3473,7 @@
     },
     "EcnValidationFailure": {
       "ModuleProperites": {},
-<<<<<<< HEAD
-      "TraceString": "[conn][%p] ECN validation failed: EncryptLevel %d EcnEctCounter %llu EcnCeCounters %llu NumPacketsSentWithEct %llu EctCeDeltaSum %lld EcnValidationState %u",
-=======
       "TraceString": "[conn][%p] ECN failed: EL %d EctCnt %llu CeCnt %llu TxEct %llu DeltaSum %lld State %u",
->>>>>>> a6fe71f6
       "UniqueId": "EcnValidationFailure",
       "splitArgs": [
         {
@@ -3513,11 +3509,7 @@
     },
     "EcnValidationSuccess": {
       "ModuleProperites": {},
-<<<<<<< HEAD
-      "TraceString": "[conn][%p] ECN validation succeeded.",
-=======
       "TraceString": "[conn][%p] ECN succeeded.",
->>>>>>> a6fe71f6
       "UniqueId": "EcnValidationSuccess",
       "splitArgs": [
         {
@@ -3527,8 +3519,6 @@
       ],
       "macroName": "QuicTraceLogConnInfo"
     },
-<<<<<<< HEAD
-=======
     "EcnValidationUnknown": {
       "ModuleProperites": {},
       "TraceString": "[conn][%p] ECN unknown.",
@@ -3541,7 +3531,6 @@
       ],
       "macroName": "QuicTraceLogConnInfo"
     },
->>>>>>> a6fe71f6
     "EncodeMaxDatagramFrameSize": {
       "ModuleProperites": {},
       "TraceString": "[conn][%p] TP: Max Datagram Frame Size (%llu bytes)",
@@ -10100,11 +10089,7 @@
     },
     "SettingEcnEnabled": {
       "ModuleProperites": {},
-<<<<<<< HEAD
-      "TraceString": "[sett] EcnEnabled   = %hhu",
-=======
       "TraceString": "[sett] EcnEnabled             = %hhu",
->>>>>>> a6fe71f6
       "UniqueId": "SettingEcnEnabled",
       "splitArgs": [
         {
@@ -13223,16 +13208,6 @@
         "EncodingString": "[conn][%p] Updated ECN enabled to %hhu"
       },
       {
-<<<<<<< HEAD
-        "UniquenessHash": "9f5ebd0c-d2f8-c5b0-cc5f-35e00b37434f",
-        "TraceID": "EcnValidationFailure",
-        "EncodingString": "[conn][%p] ECN validation failed: EncryptLevel %d EcnEctCounter %llu EcnCeCounters %llu NumPacketsSentWithEct %llu EctCeDeltaSum %lld EcnValidationState %u"
-      },
-      {
-        "UniquenessHash": "accf3f26-b536-b51f-0706-b687b6424c7f",
-        "TraceID": "EcnValidationSuccess",
-        "EncodingString": "[conn][%p] ECN validation succeeded."
-=======
         "UniquenessHash": "d9d92498-f1e0-c26d-b532-74c2311b607c",
         "TraceID": "EcnValidationFailure",
         "EncodingString": "[conn][%p] ECN failed: EL %d EctCnt %llu CeCnt %llu TxEct %llu DeltaSum %lld State %u"
@@ -13246,7 +13221,6 @@
         "UniquenessHash": "59a602dd-2f8a-6b1d-4fe2-2ac0c1316f05",
         "TraceID": "EcnValidationUnknown",
         "EncodingString": "[conn][%p] ECN unknown."
->>>>>>> a6fe71f6
       },
       {
         "UniquenessHash": "d276c997-5dfb-645e-b54a-7ec567967851",
@@ -15279,15 +15253,9 @@
         "EncodingString": "[sett] Version Negotiation Ext Enabled = %hhu"
       },
       {
-<<<<<<< HEAD
-        "UniquenessHash": "cc1f6bd7-f0a0-d7f9-2294-c5320ddaeb8a",
-        "TraceID": "SettingEcnEnabled",
-        "EncodingString": "[sett] EcnEnabled   = %hhu"
-=======
         "UniquenessHash": "12ca7216-75fc-41d7-f9ce-3e93bd2fea64",
         "TraceID": "SettingEcnEnabled",
         "EncodingString": "[sett] EcnEnabled             = %hhu"
->>>>>>> a6fe71f6
       },
       {
         "UniquenessHash": "eb526b83-28f4-1046-57bf-7727ba70f36d",
