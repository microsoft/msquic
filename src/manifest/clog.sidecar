{
  "Version": 2,
  "EventBundlesV2": {
    "LibraryError": {
      "ModuleProperites": {},
      "TraceString": "[ lib] ERROR, %s.",
      "UniqueId": "LibraryError",
      "splitArgs": [
        {
          "DefinationEncoding": "s",
          "MacroVariableName": "arg2"
        }
      ],
      "macroName": "QuicTraceEvent"
    },
    "DatapathWorkerThreadStart": {
      "ModuleProperites": {},
      "TraceString": "[data][%p] Worker start",
      "UniqueId": "DatapathWorkerThreadStart",
      "splitArgs": [
        {
          "DefinationEncoding": "p",
          "MacroVariableName": "arg2"
        }
      ],
      "macroName": "QuicTraceLogInfo"
    },
    "DatapathWorkerThreadStop": {
      "ModuleProperites": {},
      "TraceString": "[data][%p] Worker stop",
      "UniqueId": "DatapathWorkerThreadStop",
      "splitArgs": [
        {
          "DefinationEncoding": "p",
          "MacroVariableName": "arg2"
        }
      ],
      "macroName": "QuicTraceLogInfo"
    },
    "DatapathResolveHostNameFailed": {
      "ModuleProperites": {},
      "TraceString": "[%p] Couldn't resolve hostname '%s' to an IP address",
      "UniqueId": "DatapathResolveHostNameFailed",
      "splitArgs": [
        {
          "DefinationEncoding": "p",
          "MacroVariableName": "arg2"
        },
        {
          "DefinationEncoding": "s",
          "MacroVariableName": "arg3"
        }
      ],
      "macroName": "QuicTraceLogError"
    },
    "LibraryErrorStatus": {
      "ModuleProperites": {},
      "TraceString": "[ lib] ERROR, %u, %s.",
      "UniqueId": "LibraryErrorStatus",
      "splitArgs": [
        {
          "DefinationEncoding": "u",
          "MacroVariableName": "arg2"
        },
        {
          "DefinationEncoding": "s",
          "MacroVariableName": "arg3"
        }
      ],
      "macroName": "QuicTraceEvent"
    },
    "AllocFailure": {
      "ModuleProperites": {},
      "TraceString": "Allocation of '%s' failed. (%llu bytes)",
      "UniqueId": "AllocFailure",
      "splitArgs": [
        {
          "DefinationEncoding": "s",
          "MacroVariableName": "arg2"
        },
        {
          "DefinationEncoding": "llu",
          "MacroVariableName": "arg3"
        }
      ],
      "macroName": "QuicTraceEvent"
    },
    "DatapathErrorStatus": {
      "ModuleProperites": {},
      "TraceString": "[data][%p] ERROR, %u, %s.",
      "UniqueId": "DatapathErrorStatus",
      "splitArgs": [
        {
          "DefinationEncoding": "p",
          "MacroVariableName": "arg2"
        },
        {
          "DefinationEncoding": "u",
          "MacroVariableName": "arg3"
        },
        {
          "DefinationEncoding": "s",
          "MacroVariableName": "arg4"
        }
      ],
      "macroName": "QuicTraceEvent"
    },
    "DatapathRecv": {
      "ModuleProperites": {},
      "TraceString": "[data][%p] Recv %u bytes (segment=%hu) Src=%!ADDR! Dst=%!ADDR!",
      "UniqueId": "DatapathRecv",
      "splitArgs": [
        {
          "DefinationEncoding": "p",
          "MacroVariableName": "arg2"
        },
        {
          "DefinationEncoding": "u",
          "MacroVariableName": "arg3"
        },
        {
          "DefinationEncoding": "hu",
          "MacroVariableName": "arg4"
        },
        {
          "DefinationEncoding": "!ADDR!",
          "MacroVariableName": "arg5"
        },
        {
          "DefinationEncoding": "!ADDR!",
          "MacroVariableName": "arg6"
        }
      ],
      "macroName": "QuicTraceEvent"
    },
    "DatapathCreated": {
      "ModuleProperites": {},
      "TraceString": "[data][%p] Created, local=%!ADDR!, remote=%!ADDR!",
      "UniqueId": "DatapathCreated",
      "splitArgs": [
        {
          "DefinationEncoding": "p",
          "MacroVariableName": "arg2"
        },
        {
          "DefinationEncoding": "!ADDR!",
          "MacroVariableName": "arg3"
        },
        {
          "DefinationEncoding": "!ADDR!",
          "MacroVariableName": "arg4"
        }
      ],
      "macroName": "QuicTraceEvent"
    },
    "DatapathDestroyed": {
      "ModuleProperites": {},
      "TraceString": "[data][%p] Destroyed",
      "UniqueId": "DatapathDestroyed",
      "splitArgs": [
        {
          "DefinationEncoding": "p",
          "MacroVariableName": "arg2"
        }
      ],
      "macroName": "QuicTraceEvent"
    },
    "DatapathSend": {
      "ModuleProperites": {},
      "TraceString": "[data][%p] Send %u bytes in %hhu buffers (segment=%hu) Dst=%!ADDR!, Src=%!ADDR!",
      "UniqueId": "DatapathSend",
      "splitArgs": [
        {
          "DefinationEncoding": "p",
          "MacroVariableName": "arg2"
        },
        {
          "DefinationEncoding": "u",
          "MacroVariableName": "arg3"
        },
        {
          "DefinationEncoding": "hhu",
          "MacroVariableName": "arg4"
        },
        {
          "DefinationEncoding": "hu",
          "MacroVariableName": "arg5"
        },
        {
          "DefinationEncoding": "!ADDR!",
          "MacroVariableName": "arg6"
        },
        {
          "DefinationEncoding": "!ADDR!",
          "MacroVariableName": "arg7"
        }
      ],
      "macroName": "QuicTraceEvent"
    },
    "TlsLogSecret": {
      "ModuleProperites": {},
      "TraceString": "[ tls] %s[%u]: %s",
      "UniqueId": "TlsLogSecret",
      "splitArgs": [
        {
          "DefinationEncoding": "s",
          "MacroVariableName": "arg2"
        },
        {
          "DefinationEncoding": "u",
          "MacroVariableName": "arg3"
        },
        {
          "DefinationEncoding": "s",
          "MacroVariableName": "arg4"
        }
      ],
      "macroName": "QuicTraceLogVerbose"
    },
    "DatapathOpenTcpSocketFailed": {
      "ModuleProperites": {},
      "TraceString": "[data] RSS helper socket failed to open, 0x%x",
      "UniqueId": "DatapathOpenTcpSocketFailed",
      "splitArgs": [
        {
          "DefinationEncoding": "x",
          "MacroVariableName": "arg2"
        }
      ],
      "macroName": "QuicTraceLogWarning"
    },
    "DatapathOpenTcpSocketFailedAsync": {
      "ModuleProperites": {},
      "TraceString": "[data] RSS helper socket failed to open (async), 0x%x",
      "UniqueId": "DatapathOpenTcpSocketFailedAsync",
      "splitArgs": [
        {
          "DefinationEncoding": "x",
          "MacroVariableName": "arg2"
        }
      ],
      "macroName": "QuicTraceLogWarning"
    },
    "DatapathQueryRssScalabilityInfoFailed": {
      "ModuleProperites": {},
      "TraceString": "[data] Query for SIO_QUERY_RSS_SCALABILITY_INFO failed, 0x%x",
      "UniqueId": "DatapathQueryRssScalabilityInfoFailed",
      "splitArgs": [
        {
          "DefinationEncoding": "x",
          "MacroVariableName": "arg2"
        }
      ],
      "macroName": "QuicTraceLogWarning"
    },
    "DatapathQueryRssScalabilityInfoFailedAsync": {
      "ModuleProperites": {},
      "TraceString": "[data] Query for SIO_QUERY_RSS_SCALABILITY_INFO failed (async), 0x%x",
      "UniqueId": "DatapathQueryRssScalabilityInfoFailedAsync",
      "splitArgs": [
        {
          "DefinationEncoding": "x",
          "MacroVariableName": "arg2"
        }
      ],
      "macroName": "QuicTraceLogWarning"
    },
    "DatapathOpenUdpSocketFailed": {
      "ModuleProperites": {},
      "TraceString": "[data] UDP send segmentation helper socket failed to open, 0x%x",
      "UniqueId": "DatapathOpenUdpSocketFailed",
      "splitArgs": [
        {
          "DefinationEncoding": "x",
          "MacroVariableName": "arg2"
        }
      ],
      "macroName": "QuicTraceLogWarning"
    },
    "DatapathOpenUdpSocketFailedAsync": {
      "ModuleProperites": {},
      "TraceString": "[data] UDP send segmentation helper socket failed to open (async), 0x%x",
      "UniqueId": "DatapathOpenUdpSocketFailedAsync",
      "splitArgs": [
        {
          "DefinationEncoding": "x",
          "MacroVariableName": "arg2"
        }
      ],
      "macroName": "QuicTraceLogWarning"
    },
    "DatapathQueryUdpSendMsgFailed": {
      "ModuleProperites": {},
      "TraceString": "[data] Query for UDP_SEND_MSG_SIZE failed, 0x%x",
      "UniqueId": "DatapathQueryUdpSendMsgFailed",
      "splitArgs": [
        {
          "DefinationEncoding": "x",
          "MacroVariableName": "arg2"
        }
      ],
      "macroName": "QuicTraceLogWarning"
    },
    "DatapathQueryUdpSendMsgFailedAsync": {
      "ModuleProperites": {},
      "TraceString": "[data] Query for UDP_SEND_MSG_SIZE failed (async), 0x%x",
      "UniqueId": "DatapathQueryUdpSendMsgFailedAsync",
      "splitArgs": [
        {
          "DefinationEncoding": "x",
          "MacroVariableName": "arg2"
        }
      ],
      "macroName": "QuicTraceLogWarning"
    },
    "DatapathQueryRecvMaxCoalescedSizeFailed": {
      "ModuleProperites": {},
      "TraceString": "[data] Query for UDP_RECV_MAX_COALESCED_SIZE failed, 0x%x",
      "UniqueId": "DatapathQueryRecvMaxCoalescedSizeFailed",
      "splitArgs": [
        {
          "DefinationEncoding": "x",
          "MacroVariableName": "arg2"
        }
      ],
      "macroName": "QuicTraceLogWarning"
    },
    "DatapathQueryRecvMaxCoalescedSizeFailedAsync": {
      "ModuleProperites": {},
      "TraceString": "[data] Query for UDP_RECV_MAX_COALESCED_SIZE failed (async), 0x%x",
      "UniqueId": "DatapathQueryRecvMaxCoalescedSizeFailedAsync",
      "splitArgs": [
        {
          "DefinationEncoding": "x",
          "MacroVariableName": "arg2"
        }
      ],
      "macroName": "QuicTraceLogWarning"
    },
    "DatapathDropEmptyMdl": {
      "ModuleProperites": {},
      "TraceString": "[%p] Dropping datagram with empty mdl.",
      "UniqueId": "DatapathDropEmptyMdl",
      "splitArgs": [
        {
          "DefinationEncoding": "p",
          "MacroVariableName": "arg2"
        }
      ],
      "macroName": "QuicTraceLogWarning"
    },
    "DatapathDropMissingInfo": {
      "ModuleProperites": {},
      "TraceString": "[%p] Dropping datagram missing IP_PKTINFO/IP_RECVERR.",
      "UniqueId": "DatapathDropMissingInfo",
      "splitArgs": [
        {
          "DefinationEncoding": "p",
          "MacroVariableName": "arg2"
        }
      ],
      "macroName": "QuicTraceLogWarning"
    },
    "DatapathDropTooBig": {
      "ModuleProperites": {},
      "TraceString": "[%p] Dropping datagram with too many bytes (%llu).",
      "UniqueId": "DatapathDropTooBig",
      "splitArgs": [
        {
          "DefinationEncoding": "p",
          "MacroVariableName": "arg2"
        },
        {
          "DefinationEncoding": "llu",
          "MacroVariableName": "arg3"
        }
      ],
      "macroName": "QuicTraceLogWarning"
    },
    "DatapathDropMdlMapFailure": {
      "ModuleProperites": {},
      "TraceString": "[%p] Failed to map MDL chain",
      "UniqueId": "DatapathDropMdlMapFailure",
      "splitArgs": [
        {
          "DefinationEncoding": "p",
          "MacroVariableName": "arg2"
        }
      ],
      "macroName": "QuicTraceLogWarning"
    },
    "DatapathFragmented": {
      "ModuleProperites": {},
      "TraceString": "[%p] Dropping datagram with fragmented MDL.",
      "UniqueId": "DatapathFragmented",
      "splitArgs": [
        {
          "DefinationEncoding": "p",
          "MacroVariableName": "arg2"
        }
      ],
      "macroName": "QuicTraceLogWarning"
    },
    "DatapathDropAllocRecvContextFailure": {
      "ModuleProperites": {},
      "TraceString": "[%p] Couldn't allocate receive context.",
      "UniqueId": "DatapathDropAllocRecvContextFailure",
      "splitArgs": [
        {
          "DefinationEncoding": "p",
          "MacroVariableName": "arg2"
        }
      ],
      "macroName": "QuicTraceLogWarning"
    },
    "DatapathDropAllocRecvBufferFailure": {
      "ModuleProperites": {},
      "TraceString": "[%p] Couldn't allocate receive buffers.",
      "UniqueId": "DatapathDropAllocRecvBufferFailure",
      "splitArgs": [
        {
          "DefinationEncoding": "p",
          "MacroVariableName": "arg2"
        }
      ],
      "macroName": "QuicTraceLogWarning"
    },
    "DatapathUroExceeded": {
      "ModuleProperites": {},
      "TraceString": "[%p] Exceeded URO preallocation capacity.",
      "UniqueId": "DatapathUroExceeded",
      "splitArgs": [
        {
          "DefinationEncoding": "p",
          "MacroVariableName": "arg2"
        }
      ],
      "macroName": "QuicTraceLogWarning"
    },
    "DatapathUnreachableMsg": {
      "ModuleProperites": {},
      "TraceString": "[sock][%p] Unreachable error from %!ADDR!",
      "UniqueId": "DatapathUnreachableMsg",
      "splitArgs": [
        {
          "DefinationEncoding": "p",
          "MacroVariableName": "arg2"
        },
        {
          "DefinationEncoding": "!ADDR!",
          "MacroVariableName": "arg3"
        }
      ],
      "macroName": "QuicTraceLogVerbose"
    },
    "DatapathQueryUdpSegmentFailed": {
      "ModuleProperites": {},
      "TraceString": "[data] Query for UDP_SEGMENT failed, 0x%x",
      "UniqueId": "DatapathQueryUdpSegmentFailed",
      "splitArgs": [
        {
          "DefinationEncoding": "x",
          "MacroVariableName": "arg2"
        }
      ],
      "macroName": "QuicTraceLogWarning"
    },
    "DatapathRecvEmpty": {
      "ModuleProperites": {},
      "TraceString": "[data][%p] Dropping datagram with empty payload.",
      "UniqueId": "DatapathRecvEmpty",
      "splitArgs": [
        {
          "DefinationEncoding": "p",
          "MacroVariableName": "arg2"
        }
      ],
      "macroName": "QuicTraceLogWarning"
    },
    "SchannelAchAsync": {
      "ModuleProperites": {},
      "TraceString": "[ tls] Calling SspiAcquireCredentialsHandleAsyncW",
      "UniqueId": "SchannelAchAsync",
      "splitArgs": [],
      "macroName": "QuicTraceLogVerbose"
    },
    "SchannelAchWorkerStart": {
      "ModuleProperites": {},
      "TraceString": "[ tls] Starting ACH worker",
      "UniqueId": "SchannelAchWorkerStart",
      "splitArgs": [],
      "macroName": "QuicTraceLogVerbose"
    },
    "SchannelAch": {
      "ModuleProperites": {},
      "TraceString": "[ tls] Calling AcquireCredentialsHandleW",
      "UniqueId": "SchannelAch",
      "splitArgs": [],
      "macroName": "QuicTraceLogVerbose"
    },
    "SchannelAchCompleteInline": {
      "ModuleProperites": {},
      "TraceString": "[ tls] Invoking security config completion callback inline, 0x%x",
      "UniqueId": "SchannelAchCompleteInline",
      "splitArgs": [
        {
          "DefinationEncoding": "x",
          "MacroVariableName": "arg2"
        }
      ],
      "macroName": "QuicTraceLogVerbose"
    },
    "SchannelHandshakeComplete": {
      "ModuleProperites": {},
      "TraceString": "[conn][%p] Handshake complete (resume=%hu)",
      "UniqueId": "SchannelHandshakeComplete",
      "splitArgs": [
        {
          "DefinationEncoding": "p",
          "MacroVariableName": "arg1"
        },
        {
          "DefinationEncoding": "hu",
          "MacroVariableName": "arg3"
        }
      ],
      "macroName": "QuicTraceLogConnInfo"
    },
    "SchannelConsumedBytes": {
      "ModuleProperites": {},
      "TraceString": "[conn][%p] Consumed %u bytes",
      "UniqueId": "SchannelConsumedBytes",
      "splitArgs": [
        {
          "DefinationEncoding": "p",
          "MacroVariableName": "arg1"
        },
        {
          "DefinationEncoding": "u",
          "MacroVariableName": "arg3"
        }
      ],
      "macroName": "QuicTraceLogConnInfo"
    },
    "SchannelReadHandshakeStart": {
      "ModuleProperites": {},
      "TraceString": "[conn][%p] Reading Handshake data starts now",
      "UniqueId": "SchannelReadHandshakeStart",
      "splitArgs": [
        {
          "DefinationEncoding": "p",
          "MacroVariableName": "arg1"
        }
      ],
      "macroName": "QuicTraceLogConnInfo"
    },
    "SchannelRead1RttStart": {
      "ModuleProperites": {},
      "TraceString": "[conn][%p] Reading 1-RTT data starts now",
      "UniqueId": "SchannelRead1RttStart",
      "splitArgs": [
        {
          "DefinationEncoding": "p",
          "MacroVariableName": "arg1"
        }
      ],
      "macroName": "QuicTraceLogConnInfo"
    },
    "SchannelWriteHandshakeStart": {
      "ModuleProperites": {},
      "TraceString": "[conn][%p] Writing Handshake data starts at %u",
      "UniqueId": "SchannelWriteHandshakeStart",
      "splitArgs": [
        {
          "DefinationEncoding": "p",
          "MacroVariableName": "arg1"
        },
        {
          "DefinationEncoding": "u",
          "MacroVariableName": "arg3"
        }
      ],
      "macroName": "QuicTraceLogConnInfo"
    },
    "SchannelWrite1RttStart": {
      "ModuleProperites": {},
      "TraceString": "[conn][%p] Writing 1-RTT data starts at %u",
      "UniqueId": "SchannelWrite1RttStart",
      "splitArgs": [
        {
          "DefinationEncoding": "p",
          "MacroVariableName": "arg1"
        },
        {
          "DefinationEncoding": "u",
          "MacroVariableName": "arg3"
        }
      ],
      "macroName": "QuicTraceLogConnInfo"
    },
    "SchannelProducedData": {
      "ModuleProperites": {},
      "TraceString": "[conn][%p] Produced %u bytes",
      "UniqueId": "SchannelProducedData",
      "splitArgs": [
        {
          "DefinationEncoding": "p",
          "MacroVariableName": "arg1"
        },
        {
          "DefinationEncoding": "u",
          "MacroVariableName": "arg3"
        }
      ],
      "macroName": "QuicTraceLogConnInfo"
    },
    "SchannelMissingData": {
      "ModuleProperites": {},
      "TraceString": "[conn][%p] TLS message missing %u bytes of data",
      "UniqueId": "SchannelMissingData",
      "splitArgs": [
        {
          "DefinationEncoding": "p",
          "MacroVariableName": "arg1"
        },
        {
          "DefinationEncoding": "u",
          "MacroVariableName": "arg3"
        }
      ],
      "macroName": "QuicTraceLogConnInfo"
    },
    "SchannelTransParamsBufferTooSmall": {
      "ModuleProperites": {},
      "TraceString": "[conn][%p] Peer TP too large for available buffer (%u vs. %u)",
      "UniqueId": "SchannelTransParamsBufferTooSmall",
      "splitArgs": [
        {
          "DefinationEncoding": "p",
          "MacroVariableName": "arg1"
        },
        {
          "DefinationEncoding": "u",
          "MacroVariableName": "arg3"
        },
        {
          "DefinationEncoding": "u",
          "MacroVariableName": "arg4"
        }
      ],
      "macroName": "QuicTraceLogConnInfo"
    },
    "SchannelContextCreated": {
      "ModuleProperites": {},
      "TraceString": "[conn][%p] TLS context Created",
      "UniqueId": "SchannelContextCreated",
      "splitArgs": [
        {
          "DefinationEncoding": "p",
          "MacroVariableName": "arg1"
        }
      ],
      "macroName": "QuicTraceLogConnVerbose"
    },
    "SchannelContextCleaningUp": {
      "ModuleProperites": {},
      "TraceString": "[conn][%p] Cleaning up",
      "UniqueId": "SchannelContextCleaningUp",
      "splitArgs": [
        {
          "DefinationEncoding": "p",
          "MacroVariableName": "arg1"
        }
      ],
      "macroName": "QuicTraceLogConnVerbose"
    },
    "SchannelKeyReady": {
      "ModuleProperites": {},
      "TraceString": "[conn][%p] Key Ready Type, %u [%hu to %hu]",
      "UniqueId": "SchannelKeyReady",
      "splitArgs": [
        {
          "DefinationEncoding": "p",
          "MacroVariableName": "arg1"
        },
        {
          "DefinationEncoding": "u",
          "MacroVariableName": "arg3"
        },
        {
          "DefinationEncoding": "hu",
          "MacroVariableName": "arg4"
        },
        {
          "DefinationEncoding": "hu",
          "MacroVariableName": "arg5"
        }
      ],
      "macroName": "QuicTraceLogConnVerbose"
    },
    "SchannelIgnoringTicket": {
      "ModuleProperites": {},
      "TraceString": "[conn][%p] Ignoring %u ticket bytes",
      "UniqueId": "SchannelIgnoringTicket",
      "splitArgs": [
        {
          "DefinationEncoding": "p",
          "MacroVariableName": "arg1"
        },
        {
          "DefinationEncoding": "u",
          "MacroVariableName": "arg3"
        }
      ],
      "macroName": "QuicTraceLogConnVerbose"
    },
    "SchannelProcessingData": {
      "ModuleProperites": {},
      "TraceString": "[conn][%p] Processing %u received bytes",
      "UniqueId": "SchannelProcessingData",
      "splitArgs": [
        {
          "DefinationEncoding": "p",
          "MacroVariableName": "arg1"
        },
        {
          "DefinationEncoding": "u",
          "MacroVariableName": "arg3"
        }
      ],
      "macroName": "QuicTraceLogConnVerbose"
    },
    "TlsError": {
      "ModuleProperites": {},
      "TraceString": "[ tls][%p] ERROR, %s.",
      "UniqueId": "TlsError",
      "splitArgs": [
        {
          "DefinationEncoding": "p",
          "MacroVariableName": "arg2"
        },
        {
          "DefinationEncoding": "s",
          "MacroVariableName": "arg3"
        }
      ],
      "macroName": "QuicTraceEvent"
    },
    "TlsErrorStatus": {
      "ModuleProperites": {},
      "TraceString": "[ tls][%p] ERROR, %u, %s.",
      "UniqueId": "TlsErrorStatus",
      "splitArgs": [
        {
          "DefinationEncoding": "p",
          "MacroVariableName": "arg2"
        },
        {
          "DefinationEncoding": "u",
          "MacroVariableName": "arg3"
        },
        {
          "DefinationEncoding": "s",
          "MacroVariableName": "arg4"
        }
      ],
      "macroName": "QuicTraceEvent"
    },
    "CertFindCertificateFriendlyName": {
      "ModuleProperites": {},
      "TraceString": "[test] No certificate found by FriendlyName",
      "UniqueId": "CertFindCertificateFriendlyName",
      "splitArgs": [],
      "macroName": "QuicTraceLogWarning"
    },
    "CertWaitForCreationEvent": {
      "ModuleProperites": {},
      "TraceString": "[test] WaitForSingleObject returned 0x%x, proceeding without caution... (GLE: 0x%x)",
      "UniqueId": "CertWaitForCreationEvent",
      "splitArgs": [
        {
          "DefinationEncoding": "x",
          "MacroVariableName": "arg2"
        },
        {
          "DefinationEncoding": "x",
          "MacroVariableName": "arg3"
        }
      ],
      "macroName": "QuicTraceLogWarning"
    },
    "CertCleanTestCerts": {
      "ModuleProperites": {},
      "TraceString": "[cert] %d test certificates found, and %d deleted",
      "UniqueId": "CertCleanTestCerts",
      "splitArgs": [
        {
          "DefinationEncoding": "d",
          "MacroVariableName": "arg2"
        },
        {
          "DefinationEncoding": "d",
          "MacroVariableName": "arg3"
        }
      ],
      "macroName": "QuicTraceLogInfo"
    },
    "CertOpenRsaKeySuccess": {
      "ModuleProperites": {},
      "TraceString": "[cert] Successfully opened RSA key",
      "UniqueId": "CertOpenRsaKeySuccess",
      "splitArgs": [],
      "macroName": "QuicTraceLogInfo"
    },
    "CertCreateRsaKeySuccess": {
      "ModuleProperites": {},
      "TraceString": "[cert] Successfully created key",
      "UniqueId": "CertCreateRsaKeySuccess",
      "splitArgs": [],
      "macroName": "QuicTraceLogInfo"
    },
    "CertCreationEventAlreadyCreated": {
      "ModuleProperites": {},
      "TraceString": "[test] CreateEvent opened existing event",
      "UniqueId": "CertCreationEventAlreadyCreated",
      "splitArgs": [],
      "macroName": "QuicTraceLogInfo"
    },
    "CertCapiParsedChain": {
      "ModuleProperites": {},
      "TraceString": "[cert] Successfully parsed chain of %u certificate(s)",
      "UniqueId": "CertCapiParsedChain",
      "splitArgs": [
        {
          "DefinationEncoding": "u",
          "MacroVariableName": "arg2"
        }
      ],
      "macroName": "QuicTraceLogVerbose"
    },
    "CertCapiFormattedChain": {
      "ModuleProperites": {},
      "TraceString": "[cert] Successfully formatted chain of %u certificate(s)",
      "UniqueId": "CertCapiFormattedChain",
      "splitArgs": [
        {
          "DefinationEncoding": "u",
          "MacroVariableName": "arg2"
        }
      ],
      "macroName": "QuicTraceLogVerbose"
    },
    "CertCapiSign": {
      "ModuleProperites": {},
      "TraceString": "[cert] QuicCertSign alg=0x%4.4x",
      "UniqueId": "CertCapiSign",
      "splitArgs": [
        {
          "DefinationEncoding": "4.4x",
          "MacroVariableName": "arg2"
        }
      ],
      "macroName": "QuicTraceLogVerbose"
    },
    "CertCapiVerify": {
      "ModuleProperites": {},
      "TraceString": "[cert] QuicCertVerify alg=0x%4.4x",
      "UniqueId": "CertCapiVerify",
      "splitArgs": [
        {
          "DefinationEncoding": "4.4x",
          "MacroVariableName": "arg2"
        }
      ],
      "macroName": "QuicTraceLogVerbose"
    },
    "PosixLoaded": {
      "ModuleProperites": {},
      "TraceString": "[ dso] Loaded",
      "UniqueId": "PosixLoaded",
      "splitArgs": [],
      "macroName": "QuicTraceLogInfo"
    },
    "PosixUnloaded": {
      "ModuleProperites": {},
      "TraceString": "[ dso] Unloaded",
      "UniqueId": "PosixUnloaded",
      "splitArgs": [],
      "macroName": "QuicTraceLogInfo"
    },
    "PosixInitialized": {
      "ModuleProperites": {},
      "TraceString": "[ dso] Initialized (AvailMem = %llu bytes)",
      "UniqueId": "PosixInitialized",
      "splitArgs": [
        {
          "DefinationEncoding": "llu",
          "MacroVariableName": "arg2"
        }
      ],
      "macroName": "QuicTraceLogInfo"
    },
    "PosixUninitialized": {
      "ModuleProperites": {},
      "TraceString": "[ dso] Uninitialized",
      "UniqueId": "PosixUninitialized",
      "splitArgs": [],
      "macroName": "QuicTraceLogInfo"
    },
    "LibraryAssert": {
      "ModuleProperites": {},
      "TraceString": "[ lib] ASSERT, %u:%s - %s.",
      "UniqueId": "LibraryAssert",
      "splitArgs": [
        {
          "DefinationEncoding": "u",
          "MacroVariableName": "arg2"
        },
        {
          "DefinationEncoding": "s",
          "MacroVariableName": "arg3"
        },
        {
          "DefinationEncoding": "s",
          "MacroVariableName": "arg4"
        }
      ],
      "macroName": "QuicTraceEvent"
    },
    "OpenSslAlert": {
      "ModuleProperites": {},
      "TraceString": "[conn][%p] Send alert = %u (Level = %u)",
      "UniqueId": "OpenSslAlert",
      "splitArgs": [
        {
          "DefinationEncoding": "p",
          "MacroVariableName": "arg1"
        },
        {
          "DefinationEncoding": "u",
          "MacroVariableName": "arg3"
        },
        {
          "DefinationEncoding": "u",
          "MacroVariableName": "arg4"
        }
      ],
      "macroName": "QuicTraceLogConnError"
    },
    "OpenSslQuicDataErrorStr": {
      "ModuleProperites": {},
      "TraceString": "[conn][%p] SSL_provide_quic_data failed: %s",
      "UniqueId": "OpenSslQuicDataErrorStr",
      "splitArgs": [
        {
          "DefinationEncoding": "p",
          "MacroVariableName": "arg1"
        },
        {
          "DefinationEncoding": "s",
          "MacroVariableName": "arg3"
        }
      ],
      "macroName": "QuicTraceLogConnError"
    },
    "OpenSslHandshakeErrorStr": {
      "ModuleProperites": {},
      "TraceString": "[conn][%p] TLS handshake error: %s, file:%s:%d",
      "UniqueId": "OpenSslHandshakeErrorStr",
      "splitArgs": [
        {
          "DefinationEncoding": "p",
          "MacroVariableName": "arg1"
        },
        {
          "DefinationEncoding": "s",
          "MacroVariableName": "arg3"
        },
        {
          "DefinationEncoding": "s",
          "MacroVariableName": "arg4"
        },
        {
          "DefinationEncoding": "d",
          "MacroVariableName": "arg5"
        }
      ],
      "macroName": "QuicTraceLogConnError"
    },
    "OpenSslHandshakeError": {
      "ModuleProperites": {},
      "TraceString": "[conn][%p] TLS handshake error: %d",
      "UniqueId": "OpenSslHandshakeError",
      "splitArgs": [
        {
          "DefinationEncoding": "p",
          "MacroVariableName": "arg1"
        },
        {
          "DefinationEncoding": "d",
          "MacroVariableName": "arg3"
        }
      ],
      "macroName": "QuicTraceLogConnError"
    },
    "OpenSslAlpnNegotiationFailure": {
      "ModuleProperites": {},
      "TraceString": "[conn][%p] Failed to negotiate ALPN",
      "UniqueId": "OpenSslAlpnNegotiationFailure",
      "splitArgs": [
        {
          "DefinationEncoding": "p",
          "MacroVariableName": "arg1"
        }
      ],
      "macroName": "QuicTraceLogConnError"
    },
    "OpenSslInvalidAlpnLength": {
      "ModuleProperites": {},
      "TraceString": "[conn][%p] Invalid negotiated ALPN length",
      "UniqueId": "OpenSslInvalidAlpnLength",
      "splitArgs": [
        {
          "DefinationEncoding": "p",
          "MacroVariableName": "arg1"
        }
      ],
      "macroName": "QuicTraceLogConnError"
    },
    "OpenSslNoMatchingAlpn": {
      "ModuleProperites": {},
      "TraceString": "[conn][%p] Failed to find a matching ALPN",
      "UniqueId": "OpenSslNoMatchingAlpn",
      "splitArgs": [
        {
          "DefinationEncoding": "p",
          "MacroVariableName": "arg1"
        }
      ],
      "macroName": "QuicTraceLogConnError"
    },
    "OpenSslMissingTransportParameters": {
      "ModuleProperites": {},
      "TraceString": "[conn][%p] No transport parameters received",
      "UniqueId": "OpenSslMissingTransportParameters",
      "splitArgs": [
        {
          "DefinationEncoding": "p",
          "MacroVariableName": "arg1"
        }
      ],
      "macroName": "QuicTraceLogConnError"
    },
    "OpenSslHandshakeDataStart": {
      "ModuleProperites": {},
      "TraceString": "[conn][%p] Writing Handshake data starts at %u",
      "UniqueId": "OpenSslHandshakeDataStart",
      "splitArgs": [
        {
          "DefinationEncoding": "p",
          "MacroVariableName": "arg1"
        },
        {
          "DefinationEncoding": "u",
          "MacroVariableName": "arg3"
        }
      ],
      "macroName": "QuicTraceLogConnInfo"
    },
    "OpenSsl1RttDataStart": {
      "ModuleProperites": {},
      "TraceString": "[conn][%p] Writing 1-RTT data starts at %u",
      "UniqueId": "OpenSsl1RttDataStart",
      "splitArgs": [
        {
          "DefinationEncoding": "p",
          "MacroVariableName": "arg1"
        },
        {
          "DefinationEncoding": "u",
          "MacroVariableName": "arg3"
        }
      ],
      "macroName": "QuicTraceLogConnInfo"
    },
    "OpenSslOnRecvTicket": {
      "ModuleProperites": {},
      "TraceString": "[conn][%p] Received session ticket, %u bytes",
      "UniqueId": "OpenSslOnRecvTicket",
      "splitArgs": [
        {
          "DefinationEncoding": "p",
          "MacroVariableName": "arg1"
        },
        {
          "DefinationEncoding": "u",
          "MacroVariableName": "arg3"
        }
      ],
      "macroName": "QuicTraceLogConnInfo"
    },
    "OpenSslOnSetTicket": {
      "ModuleProperites": {},
      "TraceString": "[conn][%p] Setting session ticket, %u bytes",
      "UniqueId": "OpenSslOnSetTicket",
      "splitArgs": [
        {
          "DefinationEncoding": "p",
          "MacroVariableName": "arg1"
        },
        {
          "DefinationEncoding": "u",
          "MacroVariableName": "arg3"
        }
      ],
      "macroName": "QuicTraceLogConnInfo"
    },
    "OpenSslHandshakeComplete": {
      "ModuleProperites": {},
      "TraceString": "[conn][%p] TLS Handshake complete",
      "UniqueId": "OpenSslHandshakeComplete",
      "splitArgs": [
        {
          "DefinationEncoding": "p",
          "MacroVariableName": "arg1"
        }
      ],
      "macroName": "QuicTraceLogConnInfo"
    },
    "OpenSslHandshakeResumed": {
      "ModuleProperites": {},
      "TraceString": "[conn][%p] TLS Handshake resumed",
      "UniqueId": "OpenSslHandshakeResumed",
      "splitArgs": [
        {
          "DefinationEncoding": "p",
          "MacroVariableName": "arg1"
        }
      ],
      "macroName": "QuicTraceLogConnInfo"
    },
    "OpenSslNewEncryptionSecrets": {
      "ModuleProperites": {},
      "TraceString": "[conn][%p] New encryption secrets (Level = %u)",
      "UniqueId": "OpenSslNewEncryptionSecrets",
      "splitArgs": [
        {
          "DefinationEncoding": "p",
          "MacroVariableName": "arg1"
        },
        {
          "DefinationEncoding": "u",
          "MacroVariableName": "arg3"
        }
      ],
      "macroName": "QuicTraceLogConnVerbose"
    },
    "OpenSslAddHandshakeData": {
      "ModuleProperites": {},
      "TraceString": "[conn][%p] Sending %llu handshake bytes (Level = %u)",
      "UniqueId": "OpenSslAddHandshakeData",
      "splitArgs": [
        {
          "DefinationEncoding": "p",
          "MacroVariableName": "arg1"
        },
        {
          "DefinationEncoding": "llu",
          "MacroVariableName": "arg3"
        },
        {
          "DefinationEncoding": "u",
          "MacroVariableName": "arg4"
        }
      ],
      "macroName": "QuicTraceLogConnVerbose"
    },
    "OpenSslTickedDecrypted": {
      "ModuleProperites": {},
      "TraceString": "[conn][%p] Session ticket decrypted, status %u",
      "UniqueId": "OpenSslTickedDecrypted",
      "splitArgs": [
        {
          "DefinationEncoding": "p",
          "MacroVariableName": "arg1"
        },
        {
          "DefinationEncoding": "u",
          "MacroVariableName": "arg3"
        }
      ],
      "macroName": "QuicTraceLogConnVerbose"
    },
    "OpenSslRecvTicketData": {
      "ModuleProperites": {},
      "TraceString": "[conn][%p] Received ticket data, %u bytes",
      "UniqueId": "OpenSslRecvTicketData",
      "splitArgs": [
        {
          "DefinationEncoding": "p",
          "MacroVariableName": "arg1"
        },
        {
          "DefinationEncoding": "u",
          "MacroVariableName": "arg3"
        }
      ],
      "macroName": "QuicTraceLogConnVerbose"
    },
    "OpenSslContextCreated": {
      "ModuleProperites": {},
      "TraceString": "[conn][%p] TLS context Created",
      "UniqueId": "OpenSslContextCreated",
      "splitArgs": [
        {
          "DefinationEncoding": "p",
          "MacroVariableName": "arg1"
        }
      ],
      "macroName": "QuicTraceLogConnVerbose"
    },
    "OpenSslContextCleaningUp": {
      "ModuleProperites": {},
      "TraceString": "[conn][%p] Cleaning up",
      "UniqueId": "OpenSslContextCleaningUp",
      "splitArgs": [
        {
          "DefinationEncoding": "p",
          "MacroVariableName": "arg1"
        }
      ],
      "macroName": "QuicTraceLogConnVerbose"
    },
    "OpenSslSendTicketData": {
      "ModuleProperites": {},
      "TraceString": "[conn][%p] Sending ticket data, %u bytes",
      "UniqueId": "OpenSslSendTicketData",
      "splitArgs": [
        {
          "DefinationEncoding": "p",
          "MacroVariableName": "arg1"
        },
        {
          "DefinationEncoding": "u",
          "MacroVariableName": "arg3"
        }
      ],
      "macroName": "QuicTraceLogConnVerbose"
    },
    "OpenSslProcessData": {
      "ModuleProperites": {},
      "TraceString": "[conn][%p] Processing %u received bytes",
      "UniqueId": "OpenSslProcessData",
      "splitArgs": [
        {
          "DefinationEncoding": "p",
          "MacroVariableName": "arg1"
        },
        {
          "DefinationEncoding": "u",
          "MacroVariableName": "arg3"
        }
      ],
      "macroName": "QuicTraceLogConnVerbose"
    },
    "WindowsKernelLoaded": {
      "ModuleProperites": {},
      "TraceString": "[ sys] Loaded",
      "UniqueId": "WindowsKernelLoaded",
      "splitArgs": [],
      "macroName": "QuicTraceLogInfo"
    },
    "WindowsKernelUnloaded": {
      "ModuleProperites": {},
      "TraceString": "[ sys] Unloaded",
      "UniqueId": "WindowsKernelUnloaded",
      "splitArgs": [],
      "macroName": "QuicTraceLogInfo"
    },
    "WindowsKernelInitialized": {
      "ModuleProperites": {},
      "TraceString": "[ sys] Initialized (PageSize = %u bytes; AvailMem = %llu bytes)",
      "UniqueId": "WindowsKernelInitialized",
      "splitArgs": [
        {
          "DefinationEncoding": "u",
          "MacroVariableName": "arg2"
        },
        {
          "DefinationEncoding": "llu",
          "MacroVariableName": "arg3"
        }
      ],
      "macroName": "QuicTraceLogInfo"
    },
    "WindowsKernelUninitialized": {
      "ModuleProperites": {},
      "TraceString": "[ sys] Uninitialized",
      "UniqueId": "WindowsKernelUninitialized",
      "splitArgs": [],
      "macroName": "QuicTraceLogInfo"
    },
    "DatapathQueryRssProcessorInfoFailed": {
      "ModuleProperites": {},
      "TraceString": "[data] Query for SIO_QUERY_RSS_SCALABILITY_INFO failed, 0x%x",
      "UniqueId": "DatapathQueryRssProcessorInfoFailed",
      "splitArgs": [
        {
          "DefinationEncoding": "x",
          "MacroVariableName": "arg2"
        }
      ],
      "macroName": "QuicTraceLogWarning"
    },
    "DatapathMissingInfo": {
      "ModuleProperites": {},
      "TraceString": "[data][%p] WSARecvMsg completion is missing IP_PKTINFO",
      "UniqueId": "DatapathMissingInfo",
      "splitArgs": [
        {
          "DefinationEncoding": "p",
          "MacroVariableName": "arg2"
        }
      ],
      "macroName": "QuicTraceLogWarning"
    },
    "DatapathUroPreallocExceeded": {
      "ModuleProperites": {},
      "TraceString": "[data][%p] Exceeded URO preallocation capacity.",
      "UniqueId": "DatapathUroPreallocExceeded",
      "splitArgs": [
        {
          "DefinationEncoding": "p",
          "MacroVariableName": "arg2"
        }
      ],
      "macroName": "QuicTraceLogWarning"
    },
    "DatapathShutDownReturn": {
      "ModuleProperites": {},
      "TraceString": "[data][%p] Shut down (return)",
      "UniqueId": "DatapathShutDownReturn",
      "splitArgs": [
        {
          "DefinationEncoding": "p",
          "MacroVariableName": "arg2"
        }
      ],
      "macroName": "QuicTraceLogVerbose"
    },
    "DatapathShutDownComplete": {
      "ModuleProperites": {},
      "TraceString": "[data][%p] Shut down (complete)",
      "UniqueId": "DatapathShutDownComplete",
      "splitArgs": [
        {
          "DefinationEncoding": "p",
          "MacroVariableName": "arg2"
        }
      ],
      "macroName": "QuicTraceLogVerbose"
    },
    "DatapathUnreachableWithError": {
      "ModuleProperites": {},
      "TraceString": "[data][%p] Received unreachable error (0x%x) from %!ADDR!",
      "UniqueId": "DatapathUnreachableWithError",
      "splitArgs": [
        {
          "DefinationEncoding": "p",
          "MacroVariableName": "arg2"
        },
        {
          "DefinationEncoding": "x",
          "MacroVariableName": "arg3"
        },
        {
          "DefinationEncoding": "!ADDR!",
          "MacroVariableName": "arg4"
        }
      ],
      "macroName": "QuicTraceLogVerbose"
    },
    "DatapathTooLarge": {
      "ModuleProperites": {},
      "TraceString": "[data][%p] Received larger than expected datagram from %!ADDR!",
      "UniqueId": "DatapathTooLarge",
      "splitArgs": [
        {
          "DefinationEncoding": "p",
          "MacroVariableName": "arg2"
        },
        {
          "DefinationEncoding": "!ADDR!",
          "MacroVariableName": "arg3"
        }
      ],
      "macroName": "QuicTraceLogVerbose"
    },
    "WindowsUserLoaded": {
      "ModuleProperites": {},
      "TraceString": "[ dll] Loaded",
      "UniqueId": "WindowsUserLoaded",
      "splitArgs": [],
      "macroName": "QuicTraceLogInfo"
    },
    "WindowsUserUnloaded": {
      "ModuleProperites": {},
      "TraceString": "[ dll] Unloaded",
      "UniqueId": "WindowsUserUnloaded",
      "splitArgs": [],
      "macroName": "QuicTraceLogInfo"
    },
    "WindowsUserProcessorState": {
      "ModuleProperites": {},
      "TraceString": "[ dll] Processors:%u, Groups:%u, NUMA Nodes:%u",
      "UniqueId": "WindowsUserProcessorState",
      "splitArgs": [
        {
          "DefinationEncoding": "u",
          "MacroVariableName": "arg2"
        },
        {
          "DefinationEncoding": "u",
          "MacroVariableName": "arg3"
        },
        {
          "DefinationEncoding": "u",
          "MacroVariableName": "arg4"
        }
      ],
      "macroName": "QuicTraceLogInfo"
    },
    "ProcessorInfo": {
      "ModuleProperites": {},
      "TraceString": "[ dll] Proc[%u] Group[%hu] Index[%u] NUMA[%u]",
      "UniqueId": "ProcessorInfo",
      "splitArgs": [
        {
          "DefinationEncoding": "u",
          "MacroVariableName": "arg2"
        },
        {
          "DefinationEncoding": "hu",
          "MacroVariableName": "arg3"
        },
        {
          "DefinationEncoding": "u",
          "MacroVariableName": "arg4"
        },
        {
          "DefinationEncoding": "u",
          "MacroVariableName": "arg5"
        }
      ],
      "macroName": "QuicTraceLogInfo"
    },
    "WindowsUserInitialized": {
      "ModuleProperites": {},
      "TraceString": "[ dll] Initialized (AvailMem = %llu bytes)",
      "UniqueId": "WindowsUserInitialized",
      "splitArgs": [
        {
          "DefinationEncoding": "llu",
          "MacroVariableName": "arg2"
        }
      ],
      "macroName": "QuicTraceLogInfo"
    },
    "WindowsUserUninitialized": {
      "ModuleProperites": {},
      "TraceString": "[ dll] Uninitialized",
      "UniqueId": "WindowsUserUninitialized",
      "splitArgs": [],
      "macroName": "QuicTraceLogInfo"
    },
    "StorageOpenKey": {
      "ModuleProperites": {},
      "TraceString": "[ reg] Opening %s",
      "UniqueId": "StorageOpenKey",
      "splitArgs": [
        {
          "DefinationEncoding": "s",
          "MacroVariableName": "arg2"
        }
      ],
      "macroName": "QuicTraceLogVerbose"
    },
    "ApiEnter": {
      "ModuleProperites": {},
      "TraceString": "[ api] Enter %u (%p).",
      "UniqueId": "ApiEnter",
      "splitArgs": [
        {
          "DefinationEncoding": "u",
          "MacroVariableName": "arg2"
        },
        {
          "DefinationEncoding": "p",
          "MacroVariableName": "arg3"
        }
      ],
      "macroName": "QuicTraceEvent"
    },
    "ApiExitStatus": {
      "ModuleProperites": {},
      "TraceString": "[ api] Exit %u",
      "UniqueId": "ApiExitStatus",
      "splitArgs": [
        {
          "DefinationEncoding": "u",
          "MacroVariableName": "arg2"
        }
      ],
      "macroName": "QuicTraceEvent"
    },
    "ApiWaitOperation": {
      "ModuleProperites": {},
      "TraceString": "[ api] Waiting on operation",
      "UniqueId": "ApiWaitOperation",
      "splitArgs": [],
      "macroName": "QuicTraceEvent"
    },
    "ApiExit": {
      "ModuleProperites": {},
      "TraceString": "[ api] Exit",
      "UniqueId": "ApiExit",
      "splitArgs": [],
      "macroName": "QuicTraceEvent"
    },
    "StreamError": {
      "ModuleProperites": {},
      "TraceString": "[strm][%p] ERROR, %s.",
      "UniqueId": "StreamError",
      "splitArgs": [
        {
          "DefinationEncoding": "p",
          "MacroVariableName": "arg2"
        },
        {
          "DefinationEncoding": "s",
          "MacroVariableName": "arg3"
        }
      ],
      "macroName": "QuicTraceEvent"
    },
    "StreamAppSend": {
      "ModuleProperites": {},
      "TraceString": "[strm][%p] App queuing send [%llu bytes, %u buffers, 0x%x flags]",
      "UniqueId": "StreamAppSend",
      "splitArgs": [
        {
          "DefinationEncoding": "p",
          "MacroVariableName": "arg2"
        },
        {
          "DefinationEncoding": "llu",
          "MacroVariableName": "arg3"
        },
        {
          "DefinationEncoding": "u",
          "MacroVariableName": "arg4"
        },
        {
          "DefinationEncoding": "x",
          "MacroVariableName": "arg5"
        }
      ],
      "macroName": "QuicTraceEvent"
    },
    "ConnError": {
      "ModuleProperites": {},
      "TraceString": "[conn][%p] ERROR, %s.",
      "UniqueId": "ConnError",
      "splitArgs": [
        {
          "DefinationEncoding": "p",
          "MacroVariableName": "arg2"
        },
        {
          "DefinationEncoding": "s",
          "MacroVariableName": "arg3"
        }
      ],
      "macroName": "QuicTraceEvent"
    },
    "DatagramSendStateChanged": {
      "ModuleProperites": {},
      "TraceString": "[conn][%p] Indicating DATAGRAM_SEND_STATE_CHANGED to %u",
      "UniqueId": "DatagramSendStateChanged",
      "splitArgs": [
        {
          "DefinationEncoding": "p",
          "MacroVariableName": "arg1"
        },
        {
          "DefinationEncoding": "u",
          "MacroVariableName": "arg3"
        }
      ],
      "macroName": "QuicTraceLogConnVerbose"
    },
    "DatagramSendShutdown": {
      "ModuleProperites": {},
      "TraceString": "[conn][%p] Datagram send shutdown",
      "UniqueId": "DatagramSendShutdown",
      "splitArgs": [
        {
          "DefinationEncoding": "p",
          "MacroVariableName": "arg1"
        }
      ],
      "macroName": "QuicTraceLogConnVerbose"
    },
    "IndicateDatagramStateChanged": {
      "ModuleProperites": {},
      "TraceString": "[conn][%p] Indicating QUIC_CONNECTION_EVENT_DATAGRAM_STATE_CHANGED [SendEnabled=%hhu] [MaxSendLength=%hu]",
      "UniqueId": "IndicateDatagramStateChanged",
      "splitArgs": [
        {
          "DefinationEncoding": "p",
          "MacroVariableName": "arg1"
        },
        {
          "DefinationEncoding": "hhu",
          "MacroVariableName": "arg3"
        },
        {
          "DefinationEncoding": "hu",
          "MacroVariableName": "arg4"
        }
      ],
      "macroName": "QuicTraceLogConnVerbose"
    },
    "DatagramSendQueued": {
      "ModuleProperites": {},
      "TraceString": "[conn][%p] Datagram [%p] queued with %llu bytes (flags 0x%x)",
      "UniqueId": "DatagramSendQueued",
      "splitArgs": [
        {
          "DefinationEncoding": "p",
          "MacroVariableName": "arg1"
        },
        {
          "DefinationEncoding": "p",
          "MacroVariableName": "arg3"
        },
        {
          "DefinationEncoding": "llu",
          "MacroVariableName": "arg4"
        },
        {
          "DefinationEncoding": "x",
          "MacroVariableName": "arg5"
        }
      ],
      "macroName": "QuicTraceLogConnVerbose"
    },
    "IndicateDatagramReceived": {
      "ModuleProperites": {},
      "TraceString": "[conn][%p] Indicating DATAGRAM_RECEIVED [len=%hu]",
      "UniqueId": "IndicateDatagramReceived",
      "splitArgs": [
        {
          "DefinationEncoding": "p",
          "MacroVariableName": "arg1"
        },
        {
          "DefinationEncoding": "hu",
          "MacroVariableName": "arg3"
        }
      ],
      "macroName": "QuicTraceLogConnVerbose"
    },
    "ConnCubic": {
      "ModuleProperites": {},
      "TraceString": "[conn][%p] CUBIC: SlowStartThreshold=%u K=%u WindowMax=%u WindowLastMax=%u",
      "UniqueId": "ConnCubic",
      "splitArgs": [
        {
          "DefinationEncoding": "p",
          "MacroVariableName": "arg2"
        },
        {
          "DefinationEncoding": "u",
          "MacroVariableName": "arg3"
        },
        {
          "DefinationEncoding": "u",
          "MacroVariableName": "arg4"
        },
        {
          "DefinationEncoding": "u",
          "MacroVariableName": "arg5"
        },
        {
          "DefinationEncoding": "u",
          "MacroVariableName": "arg6"
        }
      ],
      "macroName": "QuicTraceEvent"
    },
    "ConnCongestion": {
      "ModuleProperites": {},
      "TraceString": "[conn][%p] Congestion event",
      "UniqueId": "ConnCongestion",
      "splitArgs": [
        {
          "DefinationEncoding": "p",
          "MacroVariableName": "arg2"
        }
      ],
      "macroName": "QuicTraceEvent"
    },
    "ConnPersistentCongestion": {
      "ModuleProperites": {},
      "TraceString": "[conn][%p] Persistent congestion event",
      "UniqueId": "ConnPersistentCongestion",
      "splitArgs": [
        {
          "DefinationEncoding": "p",
          "MacroVariableName": "arg2"
        }
      ],
      "macroName": "QuicTraceEvent"
    },
    "ConnRecoveryExit": {
      "ModuleProperites": {},
      "TraceString": "[conn][%p] Recovery complete",
      "UniqueId": "ConnRecoveryExit",
      "splitArgs": [
        {
          "DefinationEncoding": "p",
          "MacroVariableName": "arg2"
        }
      ],
      "macroName": "QuicTraceEvent"
    },
    "ConnSpuriousCongestion": {
      "ModuleProperites": {},
      "TraceString": "[conn][%p] Spurious congestion event",
      "UniqueId": "ConnSpuriousCongestion",
      "splitArgs": [
        {
          "DefinationEncoding": "p",
          "MacroVariableName": "arg2"
        }
      ],
      "macroName": "QuicTraceEvent"
    },
    "ConnOutFlowStats": {
      "ModuleProperites": {},
      "TraceString": "[conn][%p] OUT: BytesSent=%llu InFlight=%u InFlightMax=%u CWnd=%u SSThresh=%u ConnFC=%llu ISB=%llu PostedBytes=%llu SRtt=%u",
      "UniqueId": "ConnOutFlowStats",
      "splitArgs": [
        {
          "DefinationEncoding": "p",
          "MacroVariableName": "arg2"
        },
        {
          "DefinationEncoding": "llu",
          "MacroVariableName": "arg3"
        },
        {
          "DefinationEncoding": "u",
          "MacroVariableName": "arg4"
        },
        {
          "DefinationEncoding": "u",
          "MacroVariableName": "arg5"
        },
        {
          "DefinationEncoding": "u",
          "MacroVariableName": "arg6"
        },
        {
          "DefinationEncoding": "u",
          "MacroVariableName": "arg7"
        },
        {
          "DefinationEncoding": "llu",
          "MacroVariableName": "arg8"
        },
        {
          "DefinationEncoding": "llu",
          "MacroVariableName": "arg9"
        },
        {
          "DefinationEncoding": "llu",
          "MacroVariableName": "arg10"
        },
        {
          "DefinationEncoding": "u",
          "MacroVariableName": "arg11"
        }
      ],
      "macroName": "QuicTraceEvent"
    },
    "RegistrationVerifierEnabled": {
      "ModuleProperites": {},
      "TraceString": "[ reg][%p] Verifing enabled!",
      "UniqueId": "RegistrationVerifierEnabled",
      "splitArgs": [
        {
          "DefinationEncoding": "p",
          "MacroVariableName": "arg2"
        }
      ],
      "macroName": "QuicTraceLogInfo"
    },
    "RegistrationCreated": {
      "ModuleProperites": {},
      "TraceString": "[ reg][%p] Created, AppName=%s",
      "UniqueId": "RegistrationCreated",
      "splitArgs": [
        {
          "DefinationEncoding": "p",
          "MacroVariableName": "arg2"
        },
        {
          "DefinationEncoding": "s",
          "MacroVariableName": "arg3"
        }
      ],
      "macroName": "QuicTraceEvent"
    },
    "RegistrationCleanup": {
      "ModuleProperites": {},
      "TraceString": "[ reg][%p] Cleaning up",
      "UniqueId": "RegistrationCleanup",
      "splitArgs": [
        {
          "DefinationEncoding": "p",
          "MacroVariableName": "arg2"
        }
      ],
      "macroName": "QuicTraceEvent"
    },
    "RegistrationRundown": {
      "ModuleProperites": {},
      "TraceString": "[ reg][%p] Rundown, AppName=%s",
      "UniqueId": "RegistrationRundown",
      "splitArgs": [
        {
          "DefinationEncoding": "p",
          "MacroVariableName": "arg2"
        },
        {
          "DefinationEncoding": "s",
          "MacroVariableName": "arg3"
        }
      ],
      "macroName": "QuicTraceEvent"
    },
    "SetSendFlag": {
      "ModuleProperites": {},
      "TraceString": "[strm][%p] Setting flags 0x%x (existing flags: 0x%x)",
      "UniqueId": "SetSendFlag",
      "splitArgs": [
        {
          "DefinationEncoding": "p",
          "MacroVariableName": "arg1"
        },
        {
          "DefinationEncoding": "x",
          "MacroVariableName": "arg3"
        },
        {
          "DefinationEncoding": "x",
          "MacroVariableName": "arg4"
        }
      ],
      "macroName": "QuicTraceLogStreamVerbose"
    },
    "ClearSendFlags": {
      "ModuleProperites": {},
      "TraceString": "[strm][%p] Removing flags %x",
      "UniqueId": "ClearSendFlags",
      "splitArgs": [
        {
          "DefinationEncoding": "p",
          "MacroVariableName": "arg1"
        },
        {
          "DefinationEncoding": "x",
          "MacroVariableName": "arg3"
        }
      ],
      "macroName": "QuicTraceLogStreamVerbose"
    },
    "ScheduleSendFlags": {
      "ModuleProperites": {},
      "TraceString": "[conn][%p] Scheduling flags 0x%x to 0x%x",
      "UniqueId": "ScheduleSendFlags",
      "splitArgs": [
        {
          "DefinationEncoding": "p",
          "MacroVariableName": "arg1"
        },
        {
          "DefinationEncoding": "x",
          "MacroVariableName": "arg3"
        },
        {
          "DefinationEncoding": "x",
          "MacroVariableName": "arg4"
        }
      ],
      "macroName": "QuicTraceLogConnVerbose"
    },
    "RemoveSendFlagsMsg": {
      "ModuleProperites": {},
      "TraceString": "[conn][%p] Removing flags %x",
      "UniqueId": "RemoveSendFlagsMsg",
      "splitArgs": [
        {
          "DefinationEncoding": "p",
          "MacroVariableName": "arg1"
        },
        {
          "DefinationEncoding": "x",
          "MacroVariableName": "arg3"
        }
      ],
      "macroName": "QuicTraceLogConnVerbose"
    },
    "AmplificationProtectionBlocked": {
      "ModuleProperites": {},
      "TraceString": "[conn][%p] Cannot send any more because of amplification protection",
      "UniqueId": "AmplificationProtectionBlocked",
      "splitArgs": [
        {
          "DefinationEncoding": "p",
          "MacroVariableName": "arg1"
        }
      ],
      "macroName": "QuicTraceLogConnVerbose"
    },
    "SendFlushComplete": {
      "ModuleProperites": {},
      "TraceString": "[conn][%p] Flush complete flags=0x%x",
      "UniqueId": "SendFlushComplete",
      "splitArgs": [
        {
          "DefinationEncoding": "p",
          "MacroVariableName": "arg1"
        },
        {
          "DefinationEncoding": "x",
          "MacroVariableName": "arg3"
        }
      ],
      "macroName": "QuicTraceLogConnVerbose"
    },
    "StartAckDelayTimer": {
      "ModuleProperites": {},
      "TraceString": "[conn][%p] Starting ACK_DELAY timer for %u ms",
      "UniqueId": "StartAckDelayTimer",
      "splitArgs": [
        {
          "DefinationEncoding": "p",
          "MacroVariableName": "arg1"
        },
        {
          "DefinationEncoding": "u",
          "MacroVariableName": "arg3"
        }
      ],
      "macroName": "QuicTraceLogConnVerbose"
    },
    "ConnQueueSendFlush": {
      "ModuleProperites": {},
      "TraceString": "[conn][%p] Queueing send flush, reason=%u",
      "UniqueId": "ConnQueueSendFlush",
      "splitArgs": [
        {
          "DefinationEncoding": "p",
          "MacroVariableName": "arg2"
        },
        {
          "DefinationEncoding": "u",
          "MacroVariableName": "arg3"
        }
      ],
      "macroName": "QuicTraceEvent"
    },
    "ConnFlushSend": {
      "ModuleProperites": {},
      "TraceString": "[conn][%p] Flushing Send. Allowance=%u bytes",
      "UniqueId": "ConnFlushSend",
      "splitArgs": [
        {
          "DefinationEncoding": "p",
          "MacroVariableName": "arg2"
        },
        {
          "DefinationEncoding": "u",
          "MacroVariableName": "arg3"
        }
      ],
      "macroName": "QuicTraceEvent"
    },
    "PathInitialized": {
      "ModuleProperites": {},
      "TraceString": "[conn][%p] Path[%hhu] Initialized",
      "UniqueId": "PathInitialized",
      "splitArgs": [
        {
          "DefinationEncoding": "p",
          "MacroVariableName": "arg1"
        },
        {
          "DefinationEncoding": "hhu",
          "MacroVariableName": "arg3"
        }
      ],
      "macroName": "QuicTraceLogConnInfo"
    },
    "PathRemoved": {
      "ModuleProperites": {},
      "TraceString": "[conn][%p] Path[%hhu] Removed",
      "UniqueId": "PathRemoved",
      "splitArgs": [
        {
          "DefinationEncoding": "p",
          "MacroVariableName": "arg1"
        },
        {
          "DefinationEncoding": "hhu",
          "MacroVariableName": "arg3"
        }
      ],
      "macroName": "QuicTraceLogConnInfo"
    },
    "PathValidated": {
      "ModuleProperites": {},
      "TraceString": "[conn][%p] Path[%hhu] Validated (%s)",
      "UniqueId": "PathValidated",
      "splitArgs": [
        {
          "DefinationEncoding": "p",
          "MacroVariableName": "arg1"
        },
        {
          "DefinationEncoding": "hhu",
          "MacroVariableName": "arg3"
        },
        {
          "DefinationEncoding": "s",
          "MacroVariableName": "arg4"
        }
      ],
      "macroName": "QuicTraceLogConnInfo"
    },
    "PathActive": {
      "ModuleProperites": {},
      "TraceString": "[conn][%p] Path[%hhu] Set active (rebind=%hhu)",
      "UniqueId": "PathActive",
      "splitArgs": [
        {
          "DefinationEncoding": "p",
          "MacroVariableName": "arg1"
        },
        {
          "DefinationEncoding": "hhu",
          "MacroVariableName": "arg3"
        },
        {
          "DefinationEncoding": "hhu",
          "MacroVariableName": "arg4"
        }
      ],
      "macroName": "QuicTraceLogConnInfo"
    },
    "SettingDumpSendBufferingEnabled": {
      "ModuleProperites": {},
      "TraceString": "[sett] SendBufferingEnabled   = %hhu",
      "UniqueId": "SettingDumpSendBufferingEnabled",
      "splitArgs": [
        {
          "DefinationEncoding": "hhu",
          "MacroVariableName": "arg2"
        }
      ],
      "macroName": "QuicTraceLogVerbose"
    },
    "SettingDumpPacingEnabled": {
      "ModuleProperites": {},
      "TraceString": "[sett] PacingEnabled          = %hhu",
      "UniqueId": "SettingDumpPacingEnabled",
      "splitArgs": [
        {
          "DefinationEncoding": "hhu",
          "MacroVariableName": "arg2"
        }
      ],
      "macroName": "QuicTraceLogVerbose"
    },
    "SettingDumpMigrationEnabled": {
      "ModuleProperites": {},
      "TraceString": "[sett] MigrationEnabled       = %hhu",
      "UniqueId": "SettingDumpMigrationEnabled",
      "splitArgs": [
        {
          "DefinationEncoding": "hhu",
          "MacroVariableName": "arg2"
        }
      ],
      "macroName": "QuicTraceLogVerbose"
    },
    "SettingDumpDatagramReceiveEnabled": {
      "ModuleProperites": {},
      "TraceString": "[sett] DatagramReceiveEnabled = %hhu",
      "UniqueId": "SettingDumpDatagramReceiveEnabled",
      "splitArgs": [
        {
          "DefinationEncoding": "hhu",
          "MacroVariableName": "arg2"
        }
      ],
      "macroName": "QuicTraceLogVerbose"
    },
    "SettingDumpMaxOperationsPerDrain": {
      "ModuleProperites": {},
      "TraceString": "[sett] MaxOperationsPerDrain  = %hhu",
      "UniqueId": "SettingDumpMaxOperationsPerDrain",
      "splitArgs": [
        {
          "DefinationEncoding": "hhu",
          "MacroVariableName": "arg2"
        }
      ],
      "macroName": "QuicTraceLogVerbose"
    },
    "SettingDumpRetryMemoryLimit": {
      "ModuleProperites": {},
      "TraceString": "[sett] RetryMemoryLimit       = %hu",
      "UniqueId": "SettingDumpRetryMemoryLimit",
      "splitArgs": [
        {
          "DefinationEncoding": "hu",
          "MacroVariableName": "arg2"
        }
      ],
      "macroName": "QuicTraceLogVerbose"
    },
    "SettingDumpLoadBalancingMode": {
      "ModuleProperites": {},
      "TraceString": "[sett] LoadBalancingMode      = %hu",
      "UniqueId": "SettingDumpLoadBalancingMode",
      "splitArgs": [
        {
          "DefinationEncoding": "hu",
          "MacroVariableName": "arg2"
        }
      ],
      "macroName": "QuicTraceLogVerbose"
    },
    "SettingDumpMaxStatelessOperations": {
      "ModuleProperites": {},
      "TraceString": "[sett] MaxStatelessOperations = %u",
      "UniqueId": "SettingDumpMaxStatelessOperations",
      "splitArgs": [
        {
          "DefinationEncoding": "u",
          "MacroVariableName": "arg2"
        }
      ],
      "macroName": "QuicTraceLogVerbose"
    },
    "SettingDumpMaxWorkerQueueDelayUs": {
      "ModuleProperites": {},
      "TraceString": "[sett] MaxWorkerQueueDelayUs  = %u",
      "UniqueId": "SettingDumpMaxWorkerQueueDelayUs",
      "splitArgs": [
        {
          "DefinationEncoding": "u",
          "MacroVariableName": "arg2"
        }
      ],
      "macroName": "QuicTraceLogVerbose"
    },
    "SettingDumpInitialWindowPackets": {
      "ModuleProperites": {},
      "TraceString": "[sett] InitialWindowPackets   = %u",
      "UniqueId": "SettingDumpInitialWindowPackets",
      "splitArgs": [
        {
          "DefinationEncoding": "u",
          "MacroVariableName": "arg2"
        }
      ],
      "macroName": "QuicTraceLogVerbose"
    },
    "SettingDumpSendIdleTimeoutMs": {
      "ModuleProperites": {},
      "TraceString": "[sett] SendIdleTimeoutMs      = %u",
      "UniqueId": "SettingDumpSendIdleTimeoutMs",
      "splitArgs": [
        {
          "DefinationEncoding": "u",
          "MacroVariableName": "arg2"
        }
      ],
      "macroName": "QuicTraceLogVerbose"
    },
    "SettingDumpInitialRttMs": {
      "ModuleProperites": {},
      "TraceString": "[sett] InitialRttMs           = %u",
      "UniqueId": "SettingDumpInitialRttMs",
      "splitArgs": [
        {
          "DefinationEncoding": "u",
          "MacroVariableName": "arg2"
        }
      ],
      "macroName": "QuicTraceLogVerbose"
    },
    "SettingDumpMaxAckDelayMs": {
      "ModuleProperites": {},
      "TraceString": "[sett] MaxAckDelayMs          = %u",
      "UniqueId": "SettingDumpMaxAckDelayMs",
      "splitArgs": [
        {
          "DefinationEncoding": "u",
          "MacroVariableName": "arg2"
        }
      ],
      "macroName": "QuicTraceLogVerbose"
    },
    "SettingDumpDisconnectTimeoutMs": {
      "ModuleProperites": {},
      "TraceString": "[sett] DisconnectTimeoutMs    = %u",
      "UniqueId": "SettingDumpDisconnectTimeoutMs",
      "splitArgs": [
        {
          "DefinationEncoding": "u",
          "MacroVariableName": "arg2"
        }
      ],
      "macroName": "QuicTraceLogVerbose"
    },
    "SettingDumpKeepAliveIntervalMs": {
      "ModuleProperites": {},
      "TraceString": "[sett] KeepAliveIntervalMs    = %u",
      "UniqueId": "SettingDumpKeepAliveIntervalMs",
      "splitArgs": [
        {
          "DefinationEncoding": "u",
          "MacroVariableName": "arg2"
        }
      ],
      "macroName": "QuicTraceLogVerbose"
    },
    "SettingDumpIdleTimeoutMs": {
      "ModuleProperites": {},
      "TraceString": "[sett] IdleTimeoutMs          = %llu",
      "UniqueId": "SettingDumpIdleTimeoutMs",
      "splitArgs": [
        {
          "DefinationEncoding": "llu",
          "MacroVariableName": "arg2"
        }
      ],
      "macroName": "QuicTraceLogVerbose"
    },
    "SettingDumpHandshakeIdleTimeoutMs": {
      "ModuleProperites": {},
      "TraceString": "[sett] HandshakeIdleTimeoutMs = %llu",
      "UniqueId": "SettingDumpHandshakeIdleTimeoutMs",
      "splitArgs": [
        {
          "DefinationEncoding": "llu",
          "MacroVariableName": "arg2"
        }
      ],
      "macroName": "QuicTraceLogVerbose"
    },
    "SettingDumpBidiStreamCount": {
      "ModuleProperites": {},
      "TraceString": "[sett] PeerBidiStreamCount    = %hu",
      "UniqueId": "SettingDumpBidiStreamCount",
      "splitArgs": [
        {
          "DefinationEncoding": "hu",
          "MacroVariableName": "arg2"
        }
      ],
      "macroName": "QuicTraceLogVerbose"
    },
    "SettingDumpUnidiStreamCount": {
      "ModuleProperites": {},
      "TraceString": "[sett] PeerUnidiStreamCount   = %hu",
      "UniqueId": "SettingDumpUnidiStreamCount",
      "splitArgs": [
        {
          "DefinationEncoding": "hu",
          "MacroVariableName": "arg2"
        }
      ],
      "macroName": "QuicTraceLogVerbose"
    },
    "SettingDumpTlsClientMaxSendBuffer": {
      "ModuleProperites": {},
      "TraceString": "[sett] TlsClientMaxSendBuffer = %u",
      "UniqueId": "SettingDumpTlsClientMaxSendBuffer",
      "splitArgs": [
        {
          "DefinationEncoding": "u",
          "MacroVariableName": "arg2"
        }
      ],
      "macroName": "QuicTraceLogVerbose"
    },
    "SettingDumpTlsServerMaxSendBuffer": {
      "ModuleProperites": {},
      "TraceString": "[sett] TlsServerMaxSendBuffer = %u",
      "UniqueId": "SettingDumpTlsServerMaxSendBuffer",
      "splitArgs": [
        {
          "DefinationEncoding": "u",
          "MacroVariableName": "arg2"
        }
      ],
      "macroName": "QuicTraceLogVerbose"
    },
    "SettingDumpStreamRecvWindowDefault": {
      "ModuleProperites": {},
      "TraceString": "[sett] StreamRecvWindowDefault= %u",
      "UniqueId": "SettingDumpStreamRecvWindowDefault",
      "splitArgs": [
        {
          "DefinationEncoding": "u",
          "MacroVariableName": "arg2"
        }
      ],
      "macroName": "QuicTraceLogVerbose"
    },
    "SettingDumpStreamRecvBufferDefault": {
      "ModuleProperites": {},
      "TraceString": "[sett] StreamRecvBufferDefault= %u",
      "UniqueId": "SettingDumpStreamRecvBufferDefault",
      "splitArgs": [
        {
          "DefinationEncoding": "u",
          "MacroVariableName": "arg2"
        }
      ],
      "macroName": "QuicTraceLogVerbose"
    },
    "SettingDumpConnFlowControlWindow": {
      "ModuleProperites": {},
      "TraceString": "[sett] ConnFlowControlWindow  = %u",
      "UniqueId": "SettingDumpConnFlowControlWindow",
      "splitArgs": [
        {
          "DefinationEncoding": "u",
          "MacroVariableName": "arg2"
        }
      ],
      "macroName": "QuicTraceLogVerbose"
    },
    "SettingDumpMaxBytesPerKey": {
      "ModuleProperites": {},
      "TraceString": "[sett] MaxBytesPerKey         = %llu",
      "UniqueId": "SettingDumpMaxBytesPerKey",
      "splitArgs": [
        {
          "DefinationEncoding": "llu",
          "MacroVariableName": "arg2"
        }
      ],
      "macroName": "QuicTraceLogVerbose"
    },
    "SettingDumpServerResumptionLevel": {
      "ModuleProperites": {},
      "TraceString": "[sett] ServerResumptionLevel  = %hhu",
      "UniqueId": "SettingDumpServerResumptionLevel",
      "splitArgs": [
        {
          "DefinationEncoding": "hhu",
          "MacroVariableName": "arg2"
        }
      ],
      "macroName": "QuicTraceLogVerbose"
    },
    "SettingDumpDesiredVersionsListLength": {
      "ModuleProperites": {},
      "TraceString": "[sett] Desired Version length = %u",
      "UniqueId": "SettingDumpDesiredVersionsListLength",
      "splitArgs": [
        {
          "DefinationEncoding": "u",
          "MacroVariableName": "arg2"
        }
      ],
      "macroName": "QuicTraceLogVerbose"
    },
    "SettingDumpDesiredVersionsList": {
      "ModuleProperites": {},
      "TraceString": "[sett] Desired Version[0]     = 0x%x",
      "UniqueId": "SettingDumpDesiredVersionsList",
      "splitArgs": [
        {
          "DefinationEncoding": "x",
          "MacroVariableName": "arg2"
        }
      ],
      "macroName": "QuicTraceLogVerbose"
    },
    "SettingDumpVersionNegoExtEnabled": {
      "ModuleProperites": {},
      "TraceString": "[sett] Version Negotiation Ext Enabled = %hhu",
      "UniqueId": "SettingDumpVersionNegoExtEnabled",
      "splitArgs": [
        {
          "DefinationEncoding": "hhu",
          "MacroVariableName": "arg2"
        }
      ],
      "macroName": "QuicTraceLogVerbose"
    },
    "SettingDumpMinimumMtu": {
      "ModuleProperites": {},
      "TraceString": "[sett] MinimumMtu             = %hu",
      "UniqueId": "SettingDumpMinimumMtu",
      "splitArgs": [
        {
          "DefinationEncoding": "hu",
          "MacroVariableName": "arg2"
        }
      ],
      "macroName": "QuicTraceLogVerbose"
    },
    "SettingDumpMaximumMtu": {
      "ModuleProperites": {},
      "TraceString": "[sett] MaximumMtu             = %hu",
      "UniqueId": "SettingDumpMaximumMtu",
      "splitArgs": [
        {
          "DefinationEncoding": "hu",
          "MacroVariableName": "arg2"
        }
      ],
      "macroName": "QuicTraceLogVerbose"
    },
    "SettingDumpMtuCompleteTimeout": {
      "ModuleProperites": {},
      "TraceString": "[sett] MtuCompleteTimeout     = %llu",
      "UniqueId": "SettingDumpMtuCompleteTimeout",
      "splitArgs": [
        {
          "DefinationEncoding": "llu",
          "MacroVariableName": "arg2"
        }
      ],
      "macroName": "QuicTraceLogVerbose"
    },
    "SettingDumpMtuMissingProbeCount": {
      "ModuleProperites": {},
      "TraceString": "[sett] MtuMissingProbeCount   = %hhu",
      "UniqueId": "SettingDumpMtuMissingProbeCount",
      "splitArgs": [
        {
          "DefinationEncoding": "hhu",
          "MacroVariableName": "arg2"
        }
      ],
      "macroName": "QuicTraceLogVerbose"
    },
    "SettingDumpMaxBindingStatelessOper": {
      "ModuleProperites": {},
      "TraceString": "[sett] MaxBindingStatelessOper= %hu",
      "UniqueId": "SettingDumpMaxBindingStatelessOper",
      "splitArgs": [
        {
          "DefinationEncoding": "hu",
          "MacroVariableName": "arg2"
        }
      ],
      "macroName": "QuicTraceLogVerbose"
    },
    "SettingDumpStatelessOperExpirMs": {
      "ModuleProperites": {},
      "TraceString": "[sett] StatelessOperExpirMs   = %hu",
      "UniqueId": "SettingDumpStatelessOperExpirMs",
      "splitArgs": [
        {
          "DefinationEncoding": "hu",
          "MacroVariableName": "arg2"
        }
      ],
      "macroName": "QuicTraceLogVerbose"
    },
    "SettingCongestionControlAlgorithm": {
      "ModuleProperites": {},
      "TraceString": "[sett] CongestionControlAlgorithm = %d",
      "UniqueId": "SettingCongestionControlAlgorithm",
      "splitArgs": [
        {
          "DefinationEncoding": "d",
          "MacroVariableName": "arg2"
        }
      ],
      "macroName": "QuicTraceLogVerbose"
    },
    "SettingsInvalidVersion": {
      "ModuleProperites": {},
      "TraceString": "Invalid version supplied to settings! 0x%x at position %d",
      "UniqueId": "SettingsInvalidVersion",
      "splitArgs": [
        {
          "DefinationEncoding": "x",
          "MacroVariableName": "arg2"
        },
        {
          "DefinationEncoding": "d",
          "MacroVariableName": "arg3"
        }
      ],
      "macroName": "QuicTraceLogError"
    },
    "PacketRxStatelessReset": {
      "ModuleProperites": {},
      "TraceString": "[S][RX][-] SR %s",
      "UniqueId": "PacketRxStatelessReset",
      "splitArgs": [
        {
          "DefinationEncoding": "s",
          "MacroVariableName": "arg2"
        }
      ],
      "macroName": "QuicTraceLogVerbose"
    },
    "PacketRxNotAcked": {
      "ModuleProperites": {},
      "TraceString": "[%c][RX][%llu] not acked (connection is closed)",
      "UniqueId": "PacketRxNotAcked",
      "splitArgs": [
        {
          "DefinationEncoding": "c",
          "MacroVariableName": "arg2"
        },
        {
          "DefinationEncoding": "llu",
          "MacroVariableName": "arg3"
        }
      ],
      "macroName": "QuicTraceLogVerbose"
    },
    "ClientVersionInfoVersionMismatch": {
      "ModuleProperites": {},
      "TraceString": "[conn][%p] Client Chosen Version doesn't match long header. 0x%x != 0x%x",
      "UniqueId": "ClientVersionInfoVersionMismatch",
      "splitArgs": [
        {
          "DefinationEncoding": "p",
          "MacroVariableName": "arg1"
        },
        {
          "DefinationEncoding": "x",
          "MacroVariableName": "arg3"
        },
        {
          "DefinationEncoding": "x",
          "MacroVariableName": "arg4"
        }
      ],
      "macroName": "QuicTraceLogConnError"
    },
    "ServerVersionInfoVersionMismatch": {
      "ModuleProperites": {},
      "TraceString": "[conn][%p] Server Chosen Version doesn't match long header. 0x%x != 0x%x",
      "UniqueId": "ServerVersionInfoVersionMismatch",
      "splitArgs": [
        {
          "DefinationEncoding": "p",
          "MacroVariableName": "arg1"
        },
        {
          "DefinationEncoding": "x",
          "MacroVariableName": "arg3"
        },
        {
          "DefinationEncoding": "x",
          "MacroVariableName": "arg4"
        }
      ],
      "macroName": "QuicTraceLogConnError"
    },
    "ServerVersionInformationChosenVersionNotInOtherVerList": {
      "ModuleProperites": {},
      "TraceString": "[conn][%p] Server Chosen Version is not in Server Other Versions list: 0x%x",
      "UniqueId": "ServerVersionInformationChosenVersionNotInOtherVerList",
      "splitArgs": [
        {
          "DefinationEncoding": "p",
          "MacroVariableName": "arg1"
        },
        {
          "DefinationEncoding": "x",
          "MacroVariableName": "arg3"
        }
      ],
      "macroName": "QuicTraceLogConnError"
    },
    "ClientChosenVersionMismatchServerChosenVersion": {
      "ModuleProperites": {},
      "TraceString": "[conn][%p] Client Chosen Version doesn't match Server Chosen Version: 0x%x vs. 0x%x",
      "UniqueId": "ClientChosenVersionMismatchServerChosenVersion",
      "splitArgs": [
        {
          "DefinationEncoding": "p",
          "MacroVariableName": "arg1"
        },
        {
          "DefinationEncoding": "x",
          "MacroVariableName": "arg3"
        },
        {
          "DefinationEncoding": "x",
          "MacroVariableName": "arg4"
        }
      ],
      "macroName": "QuicTraceLogConnError"
    },
    "ServerVersionInformationPreviousVersionIsChosenVersion": {
      "ModuleProperites": {},
      "TraceString": "[conn][%p] Previous Client Version is Server Chosen Version: 0x%x",
      "UniqueId": "ServerVersionInformationPreviousVersionIsChosenVersion",
      "splitArgs": [
        {
          "DefinationEncoding": "p",
          "MacroVariableName": "arg1"
        },
        {
          "DefinationEncoding": "x",
          "MacroVariableName": "arg3"
        }
      ],
      "macroName": "QuicTraceLogConnError"
    },
    "ServerVersionInformationPreviousVersionInOtherVerList": {
      "ModuleProperites": {},
      "TraceString": "[conn][%p] Previous Client Version in Server Other Versions list: 0x%x",
      "UniqueId": "ServerVersionInformationPreviousVersionInOtherVerList",
      "splitArgs": [
        {
          "DefinationEncoding": "p",
          "MacroVariableName": "arg1"
        },
        {
          "DefinationEncoding": "x",
          "MacroVariableName": "arg3"
        }
      ],
      "macroName": "QuicTraceLogConnError"
    },
    "CompatibleVersionNegotiationNotCompatible": {
      "ModuleProperites": {},
      "TraceString": "[conn][%p] Compatible Version negotiation not compatible with client: original 0x%x, upgrade: 0x%x",
      "UniqueId": "CompatibleVersionNegotiationNotCompatible",
      "splitArgs": [
        {
          "DefinationEncoding": "p",
          "MacroVariableName": "arg1"
        },
        {
          "DefinationEncoding": "x",
          "MacroVariableName": "arg3"
        },
        {
          "DefinationEncoding": "x",
          "MacroVariableName": "arg4"
        }
      ],
      "macroName": "QuicTraceLogConnError"
    },
    "CompatibleVersionNegotiationOriginalVersionNotFound": {
      "ModuleProperites": {},
      "TraceString": "[conn][%p] OriginalVersion not found in server's TP: original 0x%x, upgrade: 0x%x",
      "UniqueId": "CompatibleVersionNegotiationOriginalVersionNotFound",
      "splitArgs": [
        {
          "DefinationEncoding": "p",
          "MacroVariableName": "arg1"
        },
        {
          "DefinationEncoding": "x",
          "MacroVariableName": "arg3"
        },
        {
          "DefinationEncoding": "x",
          "MacroVariableName": "arg4"
        }
      ],
      "macroName": "QuicTraceLogConnError"
    },
    "RecvVerNegNoMatch": {
      "ModuleProperites": {},
      "TraceString": "[conn][%p] Version Negotation contained no supported versions",
      "UniqueId": "RecvVerNegNoMatch",
      "splitArgs": [
        {
          "DefinationEncoding": "p",
          "MacroVariableName": "arg1"
        }
      ],
      "macroName": "QuicTraceLogConnError"
    },
    "ApiEventNoHandler": {
      "ModuleProperites": {},
      "TraceString": "[conn][%p] Event silently discarded (no handler).",
      "UniqueId": "ApiEventNoHandler",
      "splitArgs": [
        {
          "DefinationEncoding": "p",
          "MacroVariableName": "arg1"
        }
      ],
      "macroName": "QuicTraceLogConnWarning"
    },
    "NoReplacementCidForRetire": {
      "ModuleProperites": {},
      "TraceString": "[conn][%p] Can't retire current CID because we don't have a replacement",
      "UniqueId": "NoReplacementCidForRetire",
      "splitArgs": [
        {
          "DefinationEncoding": "p",
          "MacroVariableName": "arg1"
        }
      ],
      "macroName": "QuicTraceLogConnWarning"
    },
    "NonActivePathCidRetired": {
      "ModuleProperites": {},
      "TraceString": "[conn][%p] Non-active path has no replacement for retired CID.",
      "UniqueId": "NonActivePathCidRetired",
      "splitArgs": [
        {
          "DefinationEncoding": "p",
          "MacroVariableName": "arg1"
        }
      ],
      "macroName": "QuicTraceLogConnWarning"
    },
    "IgnoreUnreachable": {
      "ModuleProperites": {},
      "TraceString": "[conn][%p] Ignoring received unreachable event (inline)",
      "UniqueId": "IgnoreUnreachable",
      "splitArgs": [
        {
          "DefinationEncoding": "p",
          "MacroVariableName": "arg1"
        }
      ],
      "macroName": "QuicTraceLogConnWarning"
    },
    "IgnoreFrameAfterClose": {
      "ModuleProperites": {},
      "TraceString": "[conn][%p] Ignoring frame (%hhu) for already closed stream id = %llu",
      "UniqueId": "IgnoreFrameAfterClose",
      "splitArgs": [
        {
          "DefinationEncoding": "p",
          "MacroVariableName": "arg1"
        },
        {
          "DefinationEncoding": "hhu",
          "MacroVariableName": "arg3"
        },
        {
          "DefinationEncoding": "llu",
          "MacroVariableName": "arg4"
        }
      ],
      "macroName": "QuicTraceLogConnWarning"
    },
    "InvalidInitialPackets": {
      "ModuleProperites": {},
      "TraceString": "[conn][%p] Aborting connection with invalid initial packets",
      "UniqueId": "InvalidInitialPackets",
      "splitArgs": [
        {
          "DefinationEncoding": "p",
          "MacroVariableName": "arg1"
        }
      ],
      "macroName": "QuicTraceLogConnWarning"
    },
    "UnreachableIgnore": {
      "ModuleProperites": {},
      "TraceString": "[conn][%p] Ignoring received unreachable event",
      "UniqueId": "UnreachableIgnore",
      "splitArgs": [
        {
          "DefinationEncoding": "p",
          "MacroVariableName": "arg1"
        }
      ],
      "macroName": "QuicTraceLogConnWarning"
    },
    "UnreachableInvalid": {
      "ModuleProperites": {},
      "TraceString": "[conn][%p] Received invalid unreachable event",
      "UniqueId": "UnreachableInvalid",
      "splitArgs": [
        {
          "DefinationEncoding": "p",
          "MacroVariableName": "arg1"
        }
      ],
      "macroName": "QuicTraceLogConnWarning"
    },
    "CloseUserCanceled": {
      "ModuleProperites": {},
      "TraceString": "[conn][%p] Connection close using user canceled error",
      "UniqueId": "CloseUserCanceled",
      "splitArgs": [
        {
          "DefinationEncoding": "p",
          "MacroVariableName": "arg1"
        }
      ],
      "macroName": "QuicTraceLogConnInfo"
    },
    "CloseComplete": {
      "ModuleProperites": {},
      "TraceString": "[conn][%p] Connection close complete",
      "UniqueId": "CloseComplete",
      "splitArgs": [
        {
          "DefinationEncoding": "p",
          "MacroVariableName": "arg1"
        }
      ],
      "macroName": "QuicTraceLogConnInfo"
    },
    "Restart": {
      "ModuleProperites": {},
      "TraceString": "[conn][%p] Restart (CompleteReset=%hhu)",
      "UniqueId": "Restart",
      "splitArgs": [
        {
          "DefinationEncoding": "p",
          "MacroVariableName": "arg1"
        },
        {
          "DefinationEncoding": "hhu",
          "MacroVariableName": "arg3"
        }
      ],
      "macroName": "QuicTraceLogConnInfo"
    },
    "CryptoStateDiscard": {
      "ModuleProperites": {},
      "TraceString": "[conn][%p] TLS state no longer needed",
      "UniqueId": "CryptoStateDiscard",
      "splitArgs": [
        {
          "DefinationEncoding": "p",
          "MacroVariableName": "arg1"
        }
      ],
      "macroName": "QuicTraceLogConnInfo"
    },
    "SetConfiguration": {
      "ModuleProperites": {},
      "TraceString": "[conn][%p] Configuration set, %p",
      "UniqueId": "SetConfiguration",
      "splitArgs": [
        {
          "DefinationEncoding": "p",
          "MacroVariableName": "arg1"
        },
        {
          "DefinationEncoding": "p",
          "MacroVariableName": "arg3"
        }
      ],
      "macroName": "QuicTraceLogConnInfo"
    },
    "PeerTPSet": {
      "ModuleProperites": {},
      "TraceString": "[conn][%p] Peer Transport Parameters Set",
      "UniqueId": "PeerTPSet",
      "splitArgs": [
        {
          "DefinationEncoding": "p",
          "MacroVariableName": "arg1"
        }
      ],
      "macroName": "QuicTraceLogConnInfo"
    },
    "PeerPreferredAddress": {
      "ModuleProperites": {},
      "TraceString": "[conn][%p] Peer configured preferred address %!ADDR!",
      "UniqueId": "PeerPreferredAddress",
      "splitArgs": [
        {
          "DefinationEncoding": "p",
          "MacroVariableName": "arg1"
        },
        {
          "DefinationEncoding": "!ADDR!",
          "MacroVariableName": "arg3"
        }
      ],
      "macroName": "QuicTraceLogConnInfo"
    },
    "NegotiatedDisable1RttEncryption": {
      "ModuleProperites": {},
      "TraceString": "[conn][%p] Negotiated Disable 1-RTT Encryption",
      "UniqueId": "NegotiatedDisable1RttEncryption",
      "splitArgs": [
        {
          "DefinationEncoding": "p",
          "MacroVariableName": "arg1"
        }
      ],
      "macroName": "QuicTraceLogConnInfo"
    },
    "CustomCertValidationPending": {
      "ModuleProperites": {},
      "TraceString": "[conn][%p] Custom cert validation is pending",
      "UniqueId": "CustomCertValidationPending",
      "splitArgs": [
        {
          "DefinationEncoding": "p",
          "MacroVariableName": "arg1"
        }
      ],
      "macroName": "QuicTraceLogConnInfo"
    },
    "RecvStatelessReset": {
      "ModuleProperites": {},
      "TraceString": "[conn][%p] Received stateless reset",
      "UniqueId": "RecvStatelessReset",
      "splitArgs": [
        {
          "DefinationEncoding": "p",
          "MacroVariableName": "arg1"
        }
      ],
      "macroName": "QuicTraceLogConnInfo"
    },
    "HandshakeConfirmedFrame": {
      "ModuleProperites": {},
      "TraceString": "[conn][%p] Handshake confirmed (frame)",
      "UniqueId": "HandshakeConfirmedFrame",
      "splitArgs": [
        {
          "DefinationEncoding": "p",
          "MacroVariableName": "arg1"
        }
      ],
      "macroName": "QuicTraceLogConnInfo"
    },
    "UpdatePacketTolerance": {
      "ModuleProperites": {},
      "TraceString": "[conn][%p] Updating packet tolerance to %hhu",
      "UniqueId": "UpdatePacketTolerance",
      "splitArgs": [
        {
          "DefinationEncoding": "p",
          "MacroVariableName": "arg1"
        },
        {
          "DefinationEncoding": "hhu",
          "MacroVariableName": "arg3"
        }
      ],
      "macroName": "QuicTraceLogConnInfo"
    },
    "FirstCidUsage": {
      "ModuleProperites": {},
      "TraceString": "[conn][%p] First usage of SrcCid: %s",
      "UniqueId": "FirstCidUsage",
      "splitArgs": [
        {
          "DefinationEncoding": "p",
          "MacroVariableName": "arg1"
        },
        {
          "DefinationEncoding": "s",
          "MacroVariableName": "arg3"
        }
      ],
      "macroName": "QuicTraceLogConnInfo"
    },
    "PathDiscarded": {
      "ModuleProperites": {},
      "TraceString": "[conn][%p] Removing invalid path[%hhu]",
      "UniqueId": "PathDiscarded",
      "splitArgs": [
        {
          "DefinationEncoding": "p",
          "MacroVariableName": "arg1"
        },
        {
          "DefinationEncoding": "hhu",
          "MacroVariableName": "arg3"
        }
      ],
      "macroName": "QuicTraceLogConnInfo"
    },
    "Unreachable": {
      "ModuleProperites": {},
      "TraceString": "[conn][%p] Received unreachable event",
      "UniqueId": "Unreachable",
      "splitArgs": [
        {
          "DefinationEncoding": "p",
          "MacroVariableName": "arg1"
        }
      ],
      "macroName": "QuicTraceLogConnInfo"
    },
    "UpdatePeerPacketTolerance": {
      "ModuleProperites": {},
      "TraceString": "[conn][%p] Updating peer packet tolerance to %hhu",
      "UniqueId": "UpdatePeerPacketTolerance",
      "splitArgs": [
        {
          "DefinationEncoding": "p",
          "MacroVariableName": "arg1"
        },
        {
          "DefinationEncoding": "hhu",
          "MacroVariableName": "arg3"
        }
      ],
      "macroName": "QuicTraceLogConnInfo"
    },
    "UpdateShareBinding": {
      "ModuleProperites": {},
      "TraceString": "[conn][%p] Updated ShareBinding = %hhu",
      "UniqueId": "UpdateShareBinding",
      "splitArgs": [
        {
          "DefinationEncoding": "p",
          "MacroVariableName": "arg1"
        },
        {
          "DefinationEncoding": "hhu",
          "MacroVariableName": "arg3"
        }
      ],
      "macroName": "QuicTraceLogConnInfo"
    },
    "UpdateStreamSchedulingScheme": {
      "ModuleProperites": {},
      "TraceString": "[conn][%p] Updated Stream Scheduling Scheme = %u",
      "UniqueId": "UpdateStreamSchedulingScheme",
      "splitArgs": [
        {
          "DefinationEncoding": "p",
          "MacroVariableName": "arg1"
        },
        {
          "DefinationEncoding": "u",
          "MacroVariableName": "arg3"
        }
      ],
      "macroName": "QuicTraceLogConnInfo"
    },
    "LocalInterfaceSet": {
      "ModuleProperites": {},
      "TraceString": "[conn][%p] Local interface set to %u",
      "UniqueId": "LocalInterfaceSet",
      "splitArgs": [
        {
          "DefinationEncoding": "p",
          "MacroVariableName": "arg1"
        },
        {
          "DefinationEncoding": "u",
          "MacroVariableName": "arg3"
        }
      ],
      "macroName": "QuicTraceLogConnInfo"
    },
    "ApplySettings": {
      "ModuleProperites": {},
      "TraceString": "[conn][%p] Applying new settings",
      "UniqueId": "ApplySettings",
      "splitArgs": [
        {
          "DefinationEncoding": "p",
          "MacroVariableName": "arg1"
        }
      ],
      "macroName": "QuicTraceLogConnInfo"
    },
    "RttUpdatedMsg": {
      "ModuleProperites": {},
      "TraceString": "[conn][%p] Updated Rtt=%u.%03u ms, Var=%u.%03u",
      "UniqueId": "RttUpdatedMsg",
      "splitArgs": [
        {
          "DefinationEncoding": "p",
          "MacroVariableName": "arg1"
        },
        {
          "DefinationEncoding": "u",
          "MacroVariableName": "arg3"
        },
        {
          "DefinationEncoding": "03u",
          "MacroVariableName": "arg4"
        },
        {
          "DefinationEncoding": "u",
          "MacroVariableName": "arg5"
        },
        {
          "DefinationEncoding": "03u",
          "MacroVariableName": "arg6"
        }
      ],
      "macroName": "QuicTraceLogConnVerbose"
    },
    "NewSrcCidNameCollision": {
      "ModuleProperites": {},
      "TraceString": "[conn][%p] CID collision, trying again",
      "UniqueId": "NewSrcCidNameCollision",
      "splitArgs": [
        {
          "DefinationEncoding": "p",
          "MacroVariableName": "arg1"
        }
      ],
      "macroName": "QuicTraceLogConnVerbose"
    },
    "ZeroLengthCidRetire": {
      "ModuleProperites": {},
      "TraceString": "[conn][%p] Can't retire current CID because it's zero length",
      "UniqueId": "ZeroLengthCidRetire",
      "splitArgs": [
        {
          "DefinationEncoding": "p",
          "MacroVariableName": "arg1"
        }
      ],
      "macroName": "QuicTraceLogConnVerbose"
    },
    "IndicateShutdownByPeer": {
      "ModuleProperites": {},
      "TraceString": "[conn][%p] Indicating QUIC_CONNECTION_EVENT_SHUTDOWN_INITIATED_BY_PEER [0x%llx]",
      "UniqueId": "IndicateShutdownByPeer",
      "splitArgs": [
        {
          "DefinationEncoding": "p",
          "MacroVariableName": "arg1"
        },
        {
          "DefinationEncoding": "llx",
          "MacroVariableName": "arg3"
        }
      ],
      "macroName": "QuicTraceLogConnVerbose"
    },
    "IndicateShutdownByTransport": {
      "ModuleProperites": {},
      "TraceString": "[conn][%p] Indicating QUIC_CONNECTION_EVENT_SHUTDOWN_INITIATED_BY_TRANSPORT [0x%x]",
      "UniqueId": "IndicateShutdownByTransport",
      "splitArgs": [
        {
          "DefinationEncoding": "p",
          "MacroVariableName": "arg1"
        },
        {
          "DefinationEncoding": "x",
          "MacroVariableName": "arg3"
        }
      ],
      "macroName": "QuicTraceLogConnVerbose"
    },
    "IndicateConnectionShutdownComplete": {
      "ModuleProperites": {},
      "TraceString": "[conn][%p] Indicating QUIC_CONNECTION_EVENT_SHUTDOWN_COMPLETE",
      "UniqueId": "IndicateConnectionShutdownComplete",
      "splitArgs": [
        {
          "DefinationEncoding": "p",
          "MacroVariableName": "arg1"
        }
      ],
      "macroName": "QuicTraceLogConnVerbose"
    },
    "IndicateResumed": {
      "ModuleProperites": {},
      "TraceString": "[conn][%p] Indicating QUIC_CONNECTION_EVENT_RESUMED",
      "UniqueId": "IndicateResumed",
      "splitArgs": [
        {
          "DefinationEncoding": "p",
          "MacroVariableName": "arg1"
        }
      ],
      "macroName": "QuicTraceLogConnVerbose"
    },
    "IndicateResumptionTicketReceived": {
      "ModuleProperites": {},
      "TraceString": "[conn][%p] Indicating QUIC_CONNECTION_EVENT_RESUMPTION_TICKET_RECEIVED",
      "UniqueId": "IndicateResumptionTicketReceived",
      "splitArgs": [
        {
          "DefinationEncoding": "p",
          "MacroVariableName": "arg1"
        }
      ],
      "macroName": "QuicTraceLogConnVerbose"
    },
    "ClientVersionNegotiationCompatibleVersionUpgrade": {
      "ModuleProperites": {},
      "TraceString": "[conn][%p] Compatible version upgrade! Old: 0x%x, New: 0x%x",
      "UniqueId": "ClientVersionNegotiationCompatibleVersionUpgrade",
      "splitArgs": [
        {
          "DefinationEncoding": "p",
          "MacroVariableName": "arg1"
        },
        {
          "DefinationEncoding": "x",
          "MacroVariableName": "arg3"
        },
        {
          "DefinationEncoding": "x",
          "MacroVariableName": "arg4"
        }
      ],
      "macroName": "QuicTraceLogConnVerbose"
    },
    "CompatibleVersionUpgradeComplete": {
      "ModuleProperites": {},
      "TraceString": "[conn][%p] Compatible version upgrade! Old: 0x%x, New: 0x%x",
      "UniqueId": "CompatibleVersionUpgradeComplete",
      "splitArgs": [
        {
          "DefinationEncoding": "p",
          "MacroVariableName": "arg1"
        },
        {
          "DefinationEncoding": "x",
          "MacroVariableName": "arg3"
        },
        {
          "DefinationEncoding": "x",
          "MacroVariableName": "arg4"
        }
      ],
      "macroName": "QuicTraceLogConnVerbose"
    },
    "IndicatePeerCertificateReceived": {
      "ModuleProperites": {},
      "TraceString": "[conn][%p] Indicating QUIC_CONNECTION_EVENT_PEER_CERTIFICATE_RECEIVED (0x%x, 0x%x)",
      "UniqueId": "IndicatePeerCertificateReceived",
      "splitArgs": [
        {
          "DefinationEncoding": "p",
          "MacroVariableName": "arg1"
        },
        {
          "DefinationEncoding": "x",
          "MacroVariableName": "arg3"
        },
        {
          "DefinationEncoding": "x",
          "MacroVariableName": "arg4"
        }
      ],
      "macroName": "QuicTraceLogConnVerbose"
    },
    "QueueDatagrams": {
      "ModuleProperites": {},
      "TraceString": "[conn][%p] Queuing %u UDP datagrams",
      "UniqueId": "QueueDatagrams",
      "splitArgs": [
        {
          "DefinationEncoding": "p",
          "MacroVariableName": "arg1"
        },
        {
          "DefinationEncoding": "u",
          "MacroVariableName": "arg3"
        }
      ],
      "macroName": "QuicTraceLogConnVerbose"
    },
    "RecvVerNeg": {
      "ModuleProperites": {},
      "TraceString": "[conn][%p] Received Version Negotation:",
      "UniqueId": "RecvVerNeg",
      "splitArgs": [
        {
          "DefinationEncoding": "p",
          "MacroVariableName": "arg1"
        }
      ],
      "macroName": "QuicTraceLogConnVerbose"
    },
    "VerNegItem": {
      "ModuleProperites": {},
      "TraceString": "[conn][%p]   Ver[%d]: 0x%x",
      "UniqueId": "VerNegItem",
      "splitArgs": [
        {
          "DefinationEncoding": "p",
          "MacroVariableName": "arg1"
        },
        {
          "DefinationEncoding": "d",
          "MacroVariableName": "arg3"
        },
        {
          "DefinationEncoding": "x",
          "MacroVariableName": "arg4"
        }
      ],
      "macroName": "QuicTraceLogConnVerbose"
    },
    "DeferDatagram": {
      "ModuleProperites": {},
      "TraceString": "[conn][%p] Deferring datagram (type=%hu)",
      "UniqueId": "DeferDatagram",
      "splitArgs": [
        {
          "DefinationEncoding": "p",
          "MacroVariableName": "arg1"
        },
        {
          "DefinationEncoding": "hu",
          "MacroVariableName": "arg3"
        }
      ],
      "macroName": "QuicTraceLogConnVerbose"
    },
    "DecryptOldKey": {
      "ModuleProperites": {},
      "TraceString": "[conn][%p] Using old key to decrypt",
      "UniqueId": "DecryptOldKey",
      "splitArgs": [
        {
          "DefinationEncoding": "p",
          "MacroVariableName": "arg1"
        }
      ],
      "macroName": "QuicTraceLogConnVerbose"
    },
    "PossiblePeerKeyUpdate": {
      "ModuleProperites": {},
      "TraceString": "[conn][%p] Possible peer initiated key update [packet %llu]",
      "UniqueId": "PossiblePeerKeyUpdate",
      "splitArgs": [
        {
          "DefinationEncoding": "p",
          "MacroVariableName": "arg1"
        },
        {
          "DefinationEncoding": "llu",
          "MacroVariableName": "arg3"
        }
      ],
      "macroName": "QuicTraceLogConnVerbose"
    },
    "UpdateReadKeyPhase": {
      "ModuleProperites": {},
      "TraceString": "[conn][%p] Updating current read key phase and packet number[%llu]",
      "UniqueId": "UpdateReadKeyPhase",
      "splitArgs": [
        {
          "DefinationEncoding": "p",
          "MacroVariableName": "arg1"
        },
        {
          "DefinationEncoding": "llu",
          "MacroVariableName": "arg3"
        }
      ],
      "macroName": "QuicTraceLogConnVerbose"
    },
    "PeerConnFCBlocked": {
      "ModuleProperites": {},
      "TraceString": "[conn][%p] Peer Connection FC blocked (%llu)",
      "UniqueId": "PeerConnFCBlocked",
      "splitArgs": [
        {
          "DefinationEncoding": "p",
          "MacroVariableName": "arg1"
        },
        {
          "DefinationEncoding": "llu",
          "MacroVariableName": "arg3"
        }
      ],
      "macroName": "QuicTraceLogConnVerbose"
    },
    "PeerStreamFCBlocked": {
      "ModuleProperites": {},
      "TraceString": "[conn][%p] Peer Streams[%hu] FC blocked (%llu)",
      "UniqueId": "PeerStreamFCBlocked",
      "splitArgs": [
        {
          "DefinationEncoding": "p",
          "MacroVariableName": "arg1"
        },
        {
          "DefinationEncoding": "hu",
          "MacroVariableName": "arg3"
        },
        {
          "DefinationEncoding": "llu",
          "MacroVariableName": "arg4"
        }
      ],
      "macroName": "QuicTraceLogConnVerbose"
    },
    "IndicatePeerNeedStreams": {
      "ModuleProperites": {},
      "TraceString": "[conn][%p] Indicating QUIC_CONNECTION_EVENT_PEER_NEEDS_STREAMS",
      "UniqueId": "IndicatePeerNeedStreams",
      "splitArgs": [
        {
          "DefinationEncoding": "p",
          "MacroVariableName": "arg1"
        }
      ],
      "macroName": "QuicTraceLogConnVerbose"
    },
    "IndicatePeerAddrChanged": {
      "ModuleProperites": {},
      "TraceString": "[conn][%p] Indicating QUIC_CONNECTION_EVENT_PEER_ADDRESS_CHANGED",
      "UniqueId": "IndicatePeerAddrChanged",
      "splitArgs": [
        {
          "DefinationEncoding": "p",
          "MacroVariableName": "arg1"
        }
      ],
      "macroName": "QuicTraceLogConnVerbose"
    },
    "UdpRecvBatch": {
      "ModuleProperites": {},
      "TraceString": "[conn][%p] Batch Recv %u UDP datagrams",
      "UniqueId": "UdpRecvBatch",
      "splitArgs": [
        {
          "DefinationEncoding": "p",
          "MacroVariableName": "arg1"
        },
        {
          "DefinationEncoding": "u",
          "MacroVariableName": "arg3"
        }
      ],
      "macroName": "QuicTraceLogConnVerbose"
    },
    "UdpRecvDeferred": {
      "ModuleProperites": {},
      "TraceString": "[conn][%p] Recv %u deferred UDP datagrams",
      "UniqueId": "UdpRecvDeferred",
      "splitArgs": [
        {
          "DefinationEncoding": "p",
          "MacroVariableName": "arg1"
        },
        {
          "DefinationEncoding": "u",
          "MacroVariableName": "arg3"
        }
      ],
      "macroName": "QuicTraceLogConnVerbose"
    },
    "UdpRecv": {
      "ModuleProperites": {},
      "TraceString": "[conn][%p] Recv %u UDP datagrams",
      "UniqueId": "UdpRecv",
      "splitArgs": [
        {
          "DefinationEncoding": "p",
          "MacroVariableName": "arg1"
        },
        {
          "DefinationEncoding": "u",
          "MacroVariableName": "arg3"
        }
      ],
      "macroName": "QuicTraceLogConnVerbose"
    },
    "DatagramReceiveEnableUpdated": {
      "ModuleProperites": {},
      "TraceString": "[conn][%p] Updated datagram receive enabled to %hhu",
      "UniqueId": "DatagramReceiveEnableUpdated",
      "splitArgs": [
        {
          "DefinationEncoding": "p",
          "MacroVariableName": "arg1"
        },
        {
          "DefinationEncoding": "hhu",
          "MacroVariableName": "arg3"
        }
      ],
      "macroName": "QuicTraceLogConnVerbose"
    },
    "Disable1RttEncrytionUpdated": {
      "ModuleProperites": {},
      "TraceString": "[conn][%p] Updated disable 1-RTT encrytption to %hhu",
      "UniqueId": "Disable1RttEncrytionUpdated",
      "splitArgs": [
        {
          "DefinationEncoding": "p",
          "MacroVariableName": "arg1"
        },
        {
          "DefinationEncoding": "hhu",
          "MacroVariableName": "arg3"
        }
      ],
      "macroName": "QuicTraceLogConnVerbose"
    },
    "ForceKeyUpdate": {
      "ModuleProperites": {},
      "TraceString": "[conn][%p] Forcing key update",
      "UniqueId": "ForceKeyUpdate",
      "splitArgs": [
        {
          "DefinationEncoding": "p",
          "MacroVariableName": "arg1"
        }
      ],
      "macroName": "QuicTraceLogConnVerbose"
    },
    "ForceCidUpdate": {
      "ModuleProperites": {},
      "TraceString": "[conn][%p] Forcing destination CID update",
      "UniqueId": "ForceCidUpdate",
      "splitArgs": [
        {
          "DefinationEncoding": "p",
          "MacroVariableName": "arg1"
        }
      ],
      "macroName": "QuicTraceLogConnVerbose"
    },
    "TestTPSet": {
      "ModuleProperites": {},
      "TraceString": "[conn][%p] Setting Test Transport Parameter (type %hu, %hu bytes)",
      "UniqueId": "TestTPSet",
      "splitArgs": [
        {
          "DefinationEncoding": "p",
          "MacroVariableName": "arg1"
        },
        {
          "DefinationEncoding": "hu",
          "MacroVariableName": "arg3"
        },
        {
          "DefinationEncoding": "hu",
          "MacroVariableName": "arg4"
        }
      ],
      "macroName": "QuicTraceLogConnVerbose"
    },
    "AbandonInternallyClosed": {
      "ModuleProperites": {},
      "TraceString": "[conn][%p] Abandoning internal, closed connection",
      "UniqueId": "AbandonInternallyClosed",
      "splitArgs": [
        {
          "DefinationEncoding": "p",
          "MacroVariableName": "arg1"
        }
      ],
      "macroName": "QuicTraceLogConnVerbose"
    },
    "ConnCreated": {
      "ModuleProperites": {},
      "TraceString": "[conn][%p] Created, IsServer=%hhu, CorrelationId=%llu",
      "UniqueId": "ConnCreated",
      "splitArgs": [
        {
          "DefinationEncoding": "p",
          "MacroVariableName": "arg2"
        },
        {
          "DefinationEncoding": "hhu",
          "MacroVariableName": "arg3"
        },
        {
          "DefinationEncoding": "llu",
          "MacroVariableName": "arg4"
        }
      ],
      "macroName": "QuicTraceEvent"
    },
    "ConnLocalAddrAdded": {
      "ModuleProperites": {},
      "TraceString": "[conn][%p] New Local IP: %!ADDR!",
      "UniqueId": "ConnLocalAddrAdded",
      "splitArgs": [
        {
          "DefinationEncoding": "p",
          "MacroVariableName": "arg2"
        },
        {
          "DefinationEncoding": "!ADDR!",
          "MacroVariableName": "arg3"
        }
      ],
      "macroName": "QuicTraceEvent"
    },
    "ConnRemoteAddrAdded": {
      "ModuleProperites": {},
      "TraceString": "[conn][%p] New Remote IP: %!ADDR!",
      "UniqueId": "ConnRemoteAddrAdded",
      "splitArgs": [
        {
          "DefinationEncoding": "p",
          "MacroVariableName": "arg2"
        },
        {
          "DefinationEncoding": "!ADDR!",
          "MacroVariableName": "arg3"
        }
      ],
      "macroName": "QuicTraceEvent"
    },
    "ConnDestCidAdded": {
      "ModuleProperites": {},
      "TraceString": "[conn][%p] (SeqNum=%llu) New Destination CID: %!CID!",
      "UniqueId": "ConnDestCidAdded",
      "splitArgs": [
        {
          "DefinationEncoding": "p",
          "MacroVariableName": "arg2"
        },
        {
          "DefinationEncoding": "llu",
          "MacroVariableName": "arg3"
        },
        {
          "DefinationEncoding": "!CID!",
          "MacroVariableName": "arg4"
        }
      ],
      "macroName": "QuicTraceEvent"
    },
    "ConnSourceCidAdded": {
      "ModuleProperites": {},
      "TraceString": "[conn][%p] (SeqNum=%llu) New Source CID: %!CID!",
      "UniqueId": "ConnSourceCidAdded",
      "splitArgs": [
        {
          "DefinationEncoding": "p",
          "MacroVariableName": "arg2"
        },
        {
          "DefinationEncoding": "llu",
          "MacroVariableName": "arg3"
        },
        {
          "DefinationEncoding": "!CID!",
          "MacroVariableName": "arg4"
        }
      ],
      "macroName": "QuicTraceEvent"
    },
    "ConnInitializeComplete": {
      "ModuleProperites": {},
      "TraceString": "[conn][%p] Initialize complete",
      "UniqueId": "ConnInitializeComplete",
      "splitArgs": [
        {
          "DefinationEncoding": "p",
          "MacroVariableName": "arg2"
        }
      ],
      "macroName": "QuicTraceEvent"
    },
    "ConnUnregistered": {
      "ModuleProperites": {},
      "TraceString": "[conn][%p] Unregistered from %p",
      "UniqueId": "ConnUnregistered",
      "splitArgs": [
        {
          "DefinationEncoding": "p",
          "MacroVariableName": "arg2"
        },
        {
          "DefinationEncoding": "p",
          "MacroVariableName": "arg3"
        }
      ],
      "macroName": "QuicTraceEvent"
    },
    "ConnDestroyed": {
      "ModuleProperites": {},
      "TraceString": "[conn][%p] Destroyed",
      "UniqueId": "ConnDestroyed",
      "splitArgs": [
        {
          "DefinationEncoding": "p",
          "MacroVariableName": "arg2"
        }
      ],
      "macroName": "QuicTraceEvent"
    },
    "ConnHandleClosed": {
      "ModuleProperites": {},
      "TraceString": "[conn][%p] Handle closed",
      "UniqueId": "ConnHandleClosed",
      "splitArgs": [
        {
          "DefinationEncoding": "p",
          "MacroVariableName": "arg2"
        }
      ],
      "macroName": "QuicTraceEvent"
    },
    "ConnRegistered": {
      "ModuleProperites": {},
      "TraceString": "[conn][%p] Registered with %p",
      "UniqueId": "ConnRegistered",
      "splitArgs": [
        {
          "DefinationEncoding": "p",
          "MacroVariableName": "arg2"
        },
        {
          "DefinationEncoding": "p",
          "MacroVariableName": "arg3"
        }
      ],
      "macroName": "QuicTraceEvent"
    },
    "ConnRundown": {
      "ModuleProperites": {},
      "TraceString": "[conn][%p] Rundown, IsServer=%hu, CorrelationId=%llu",
      "UniqueId": "ConnRundown",
      "splitArgs": [
        {
          "DefinationEncoding": "p",
          "MacroVariableName": "arg2"
        },
        {
          "DefinationEncoding": "hu",
          "MacroVariableName": "arg3"
        },
        {
          "DefinationEncoding": "llu",
          "MacroVariableName": "arg4"
        }
      ],
      "macroName": "QuicTraceEvent"
    },
    "ConnAssignWorker": {
      "ModuleProperites": {},
      "TraceString": "[conn][%p] Assigned worker: %p",
      "UniqueId": "ConnAssignWorker",
      "splitArgs": [
        {
          "DefinationEncoding": "p",
          "MacroVariableName": "arg2"
        },
        {
          "DefinationEncoding": "p",
          "MacroVariableName": "arg3"
        }
      ],
      "macroName": "QuicTraceEvent"
    },
    "ConnVersionSet": {
      "ModuleProperites": {},
      "TraceString": "[conn][%p] QUIC Version: %u",
      "UniqueId": "ConnVersionSet",
      "splitArgs": [
        {
          "DefinationEncoding": "p",
          "MacroVariableName": "arg2"
        },
        {
          "DefinationEncoding": "u",
          "MacroVariableName": "arg3"
        }
      ],
      "macroName": "QuicTraceEvent"
    },
    "ConnHandshakeComplete": {
      "ModuleProperites": {},
      "TraceString": "[conn][%p] Handshake complete",
      "UniqueId": "ConnHandshakeComplete",
      "splitArgs": [
        {
          "DefinationEncoding": "p",
          "MacroVariableName": "arg2"
        }
      ],
      "macroName": "QuicTraceEvent"
    },
    "ConnDestCidRemoved": {
      "ModuleProperites": {},
      "TraceString": "[conn][%p] (SeqNum=%llu) Removed Destination CID: %!CID!",
      "UniqueId": "ConnDestCidRemoved",
      "splitArgs": [
        {
          "DefinationEncoding": "p",
          "MacroVariableName": "arg2"
        },
        {
          "DefinationEncoding": "llu",
          "MacroVariableName": "arg3"
        },
        {
          "DefinationEncoding": "!CID!",
          "MacroVariableName": "arg4"
        }
      ],
      "macroName": "QuicTraceEvent"
    },
    "ConnSetTimer": {
      "ModuleProperites": {},
      "TraceString": "[conn][%p] Setting %hhu, delay=%llu us",
      "UniqueId": "ConnSetTimer",
      "splitArgs": [
        {
          "DefinationEncoding": "p",
          "MacroVariableName": "arg2"
        },
        {
          "DefinationEncoding": "hhu",
          "MacroVariableName": "arg3"
        },
        {
          "DefinationEncoding": "llu",
          "MacroVariableName": "arg4"
        }
      ],
      "macroName": "QuicTraceEvent"
    },
    "ConnCancelTimer": {
      "ModuleProperites": {},
      "TraceString": "[conn][%p] Canceling %hhu",
      "UniqueId": "ConnCancelTimer",
      "splitArgs": [
        {
          "DefinationEncoding": "p",
          "MacroVariableName": "arg2"
        },
        {
          "DefinationEncoding": "hhu",
          "MacroVariableName": "arg3"
        }
      ],
      "macroName": "QuicTraceEvent"
    },
    "ConnExpiredTimer": {
      "ModuleProperites": {},
      "TraceString": "[conn][%p] %hhu expired",
      "UniqueId": "ConnExpiredTimer",
      "splitArgs": [
        {
          "DefinationEncoding": "p",
          "MacroVariableName": "arg2"
        },
        {
          "DefinationEncoding": "hhu",
          "MacroVariableName": "arg3"
        }
      ],
      "macroName": "QuicTraceEvent"
    },
    "ConnExecTimerOper": {
      "ModuleProperites": {},
      "TraceString": "[conn][%p] Execute: %u",
      "UniqueId": "ConnExecTimerOper",
      "splitArgs": [
        {
          "DefinationEncoding": "p",
          "MacroVariableName": "arg2"
        },
        {
          "DefinationEncoding": "u",
          "MacroVariableName": "arg3"
        }
      ],
      "macroName": "QuicTraceEvent"
    },
    "ConnShutdownComplete": {
      "ModuleProperites": {},
      "TraceString": "[conn][%p] Shutdown complete, PeerFailedToAcknowledged=%hhu.",
      "UniqueId": "ConnShutdownComplete",
      "splitArgs": [
        {
          "DefinationEncoding": "p",
          "MacroVariableName": "arg2"
        },
        {
          "DefinationEncoding": "hhu",
          "MacroVariableName": "arg3"
        }
      ],
      "macroName": "QuicTraceEvent"
    },
    "ConnAppShutdown": {
      "ModuleProperites": {},
      "TraceString": "[conn][%p] App Shutdown: %llu (Remote=%hhu)",
      "UniqueId": "ConnAppShutdown",
      "splitArgs": [
        {
          "DefinationEncoding": "p",
          "MacroVariableName": "arg2"
        },
        {
          "DefinationEncoding": "llu",
          "MacroVariableName": "arg3"
        },
        {
          "DefinationEncoding": "hhu",
          "MacroVariableName": "arg4"
        }
      ],
      "macroName": "QuicTraceEvent"
    },
    "ConnTransportShutdown": {
      "ModuleProperites": {},
      "TraceString": "[conn][%p] Transport Shutdown: %llu (Remote=%hhu) (QS=%hhu)",
      "UniqueId": "ConnTransportShutdown",
      "splitArgs": [
        {
          "DefinationEncoding": "p",
          "MacroVariableName": "arg2"
        },
        {
          "DefinationEncoding": "llu",
          "MacroVariableName": "arg3"
        },
        {
          "DefinationEncoding": "hhu",
          "MacroVariableName": "arg4"
        },
        {
          "DefinationEncoding": "hhu",
          "MacroVariableName": "arg5"
        }
      ],
      "macroName": "QuicTraceEvent"
    },
    "ConnErrorStatus": {
      "ModuleProperites": {},
      "TraceString": "[conn][%p] ERROR, %u, %s.",
      "UniqueId": "ConnErrorStatus",
      "splitArgs": [
        {
          "DefinationEncoding": "p",
          "MacroVariableName": "arg2"
        },
        {
          "DefinationEncoding": "u",
          "MacroVariableName": "arg3"
        },
        {
          "DefinationEncoding": "s",
          "MacroVariableName": "arg4"
        }
      ],
      "macroName": "QuicTraceEvent"
    },
    "ConnServerResumeTicket": {
      "ModuleProperites": {},
      "TraceString": "[conn][%p] Server app accepted resumption ticket",
      "UniqueId": "ConnServerResumeTicket",
      "splitArgs": [
        {
          "DefinationEncoding": "p",
          "MacroVariableName": "arg2"
        }
      ],
      "macroName": "QuicTraceEvent"
    },
    "ConnHandshakeStart": {
      "ModuleProperites": {},
      "TraceString": "[conn][%p] Handshake start",
      "UniqueId": "ConnHandshakeStart",
      "splitArgs": [
        {
          "DefinationEncoding": "p",
          "MacroVariableName": "arg2"
        }
      ],
      "macroName": "QuicTraceEvent"
    },
    "PacketDecrypt": {
      "ModuleProperites": {},
      "TraceString": "[pack][%llu] Decrypting",
      "UniqueId": "PacketDecrypt",
      "splitArgs": [
        {
          "DefinationEncoding": "llu",
          "MacroVariableName": "arg2"
        }
      ],
      "macroName": "QuicTraceEvent"
    },
    "ConnPacketRecv": {
      "ModuleProperites": {},
      "TraceString": "[conn][%p][RX][%llu] %c (%hu bytes)",
      "UniqueId": "ConnPacketRecv",
      "splitArgs": [
        {
          "DefinationEncoding": "p",
          "MacroVariableName": "arg2"
        },
        {
          "DefinationEncoding": "llu",
          "MacroVariableName": "arg3"
        },
        {
          "DefinationEncoding": "c",
          "MacroVariableName": "arg4"
        },
        {
          "DefinationEncoding": "hu",
          "MacroVariableName": "arg5"
        }
      ],
      "macroName": "QuicTraceEvent"
    },
    "ConnLocalAddrRemoved": {
      "ModuleProperites": {},
      "TraceString": "[conn][%p] Removed Local IP: %!ADDR!",
      "UniqueId": "ConnLocalAddrRemoved",
      "splitArgs": [
        {
          "DefinationEncoding": "p",
          "MacroVariableName": "arg2"
        },
        {
          "DefinationEncoding": "!ADDR!",
          "MacroVariableName": "arg3"
        }
      ],
      "macroName": "QuicTraceEvent"
    },
    "NoSrcCidAvailable": {
      "ModuleProperites": {},
      "TraceString": "[conn][%p] No src CID to send with",
      "UniqueId": "NoSrcCidAvailable",
      "splitArgs": [
        {
          "DefinationEncoding": "p",
          "MacroVariableName": "arg1"
        }
      ],
      "macroName": "QuicTraceLogConnWarning"
    },
    "GetPacketTypeFailure": {
      "ModuleProperites": {},
      "TraceString": "[conn][%p] Failed to get packet type for control frames, 0x%x",
      "UniqueId": "GetPacketTypeFailure",
      "splitArgs": [
        {
          "DefinationEncoding": "p",
          "MacroVariableName": "arg1"
        },
        {
          "DefinationEncoding": "x",
          "MacroVariableName": "arg3"
        }
      ],
      "macroName": "QuicTraceLogConnWarning"
    },
    "PacketBuilderSendBatch": {
      "ModuleProperites": {},
      "TraceString": "[conn][%p] Sending batch. %hu datagrams",
      "UniqueId": "PacketBuilderSendBatch",
      "splitArgs": [
        {
          "DefinationEncoding": "p",
          "MacroVariableName": "arg1"
        },
        {
          "DefinationEncoding": "hu",
          "MacroVariableName": "arg3"
        }
      ],
      "macroName": "QuicTraceLogConnVerbose"
    },
    "PacketCreated": {
      "ModuleProperites": {},
      "TraceString": "[pack][%llu] Created in batch %llu",
      "UniqueId": "PacketCreated",
      "splitArgs": [
        {
          "DefinationEncoding": "llu",
          "MacroVariableName": "arg2"
        },
        {
          "DefinationEncoding": "llu",
          "MacroVariableName": "arg3"
        }
      ],
      "macroName": "QuicTraceEvent"
    },
    "PacketEncrypt": {
      "ModuleProperites": {},
      "TraceString": "[pack][%llu] Encrypting",
      "UniqueId": "PacketEncrypt",
      "splitArgs": [
        {
          "DefinationEncoding": "llu",
          "MacroVariableName": "arg2"
        }
      ],
      "macroName": "QuicTraceEvent"
    },
    "PacketFinalize": {
      "ModuleProperites": {},
      "TraceString": "[pack][%llu] Finalizing",
      "UniqueId": "PacketFinalize",
      "splitArgs": [
        {
          "DefinationEncoding": "llu",
          "MacroVariableName": "arg2"
        }
      ],
      "macroName": "QuicTraceEvent"
    },
    "ConnPacketSent": {
      "ModuleProperites": {},
      "TraceString": "[conn][%p][TX][%llu] %hhu (%hu bytes)",
      "UniqueId": "ConnPacketSent",
      "splitArgs": [
        {
          "DefinationEncoding": "p",
          "MacroVariableName": "arg2"
        },
        {
          "DefinationEncoding": "llu",
          "MacroVariableName": "arg3"
        },
        {
          "DefinationEncoding": "hhu",
          "MacroVariableName": "arg4"
        },
        {
          "DefinationEncoding": "hu",
          "MacroVariableName": "arg5"
        }
      ],
      "macroName": "QuicTraceEvent"
    },
    "PacketBatchSent": {
      "ModuleProperites": {},
      "TraceString": "[pack][%llu] Batch sent",
      "UniqueId": "PacketBatchSent",
      "splitArgs": [
        {
          "DefinationEncoding": "llu",
          "MacroVariableName": "arg2"
        }
      ],
      "macroName": "QuicTraceEvent"
    },
    "VersionInfoDecodeFailed1": {
      "ModuleProperites": {},
      "TraceString": "[conn][%p] Version info too short to contain Chosen Version (%hu bytes)",
      "UniqueId": "VersionInfoDecodeFailed1",
      "splitArgs": [
        {
          "DefinationEncoding": "p",
          "MacroVariableName": "arg1"
        },
        {
          "DefinationEncoding": "hu",
          "MacroVariableName": "arg3"
        }
      ],
      "macroName": "QuicTraceLogConnError"
    },
    "VersionInfoDecodeFailed2": {
      "ModuleProperites": {},
      "TraceString": "[conn][%p] Version info too short to contain any Other Versions (%hu bytes)",
      "UniqueId": "VersionInfoDecodeFailed2",
      "splitArgs": [
        {
          "DefinationEncoding": "p",
          "MacroVariableName": "arg1"
        },
        {
          "DefinationEncoding": "hu",
          "MacroVariableName": "arg3"
        }
      ],
      "macroName": "QuicTraceLogConnError"
    },
    "ServerVersionInfoDecodeFailed3": {
      "ModuleProperites": {},
      "TraceString": "[conn][%p] Version info contains partial Other Version (%hu bytes vs. %u bytes)",
      "UniqueId": "ServerVersionInfoDecodeFailed3",
      "splitArgs": [
        {
          "DefinationEncoding": "p",
          "MacroVariableName": "arg1"
        },
        {
          "DefinationEncoding": "hu",
          "MacroVariableName": "arg3"
        },
        {
          "DefinationEncoding": "u",
          "MacroVariableName": "arg4"
        }
      ],
      "macroName": "QuicTraceLogConnError"
    },
    "ServerVersionInfoDecodeFailed4": {
      "ModuleProperites": {},
      "TraceString": "[conn][%p] Version info parsed less than full buffer (%hu bytes vs. %hu bytes",
      "UniqueId": "ServerVersionInfoDecodeFailed4",
      "splitArgs": [
        {
          "DefinationEncoding": "p",
          "MacroVariableName": "arg1"
        },
        {
          "DefinationEncoding": "hu",
          "MacroVariableName": "arg3"
        },
        {
          "DefinationEncoding": "hu",
          "MacroVariableName": "arg4"
        }
      ],
      "macroName": "QuicTraceLogConnError"
    },
    "ServerVersionInfoDecoded": {
      "ModuleProperites": {},
      "TraceString": "[conn][%p] VerInfo Decoded: Chosen Ver:%x Other Ver Count:%u",
      "UniqueId": "ServerVersionInfoDecoded",
      "splitArgs": [
        {
          "DefinationEncoding": "p",
          "MacroVariableName": "arg1"
        },
        {
          "DefinationEncoding": "x",
          "MacroVariableName": "arg3"
        },
        {
          "DefinationEncoding": "u",
          "MacroVariableName": "arg4"
        }
      ],
      "macroName": "QuicTraceLogConnInfo"
    },
    "ServerVersionNegotiationInfoEncoded": {
      "ModuleProperites": {},
      "TraceString": "[conn][%p] Server VI Encoded: Chosen Ver:%x Other Ver Count:%u",
      "UniqueId": "ServerVersionNegotiationInfoEncoded",
      "splitArgs": [
        {
          "DefinationEncoding": "p",
          "MacroVariableName": "arg1"
        },
        {
          "DefinationEncoding": "x",
          "MacroVariableName": "arg3"
        },
        {
          "DefinationEncoding": "u",
          "MacroVariableName": "arg4"
        }
      ],
      "macroName": "QuicTraceLogConnInfo"
    },
    "ClientVersionInfoEncoded": {
      "ModuleProperites": {},
      "TraceString": "[conn][%p] Client VI Encoded: Current Ver:%x Prev Ver:%x Compat Ver Count:%u",
      "UniqueId": "ClientVersionInfoEncoded",
      "splitArgs": [
        {
          "DefinationEncoding": "p",
          "MacroVariableName": "arg1"
        },
        {
          "DefinationEncoding": "x",
          "MacroVariableName": "arg3"
        },
        {
          "DefinationEncoding": "x",
          "MacroVariableName": "arg4"
        },
        {
          "DefinationEncoding": "u",
          "MacroVariableName": "arg5"
        }
      ],
      "macroName": "QuicTraceLogConnInfo"
    },
    "ConnVNEOtherVersionList": {
      "ModuleProperites": {},
      "TraceString": "[conn][%p] VerInfo Other Versions List: %!VNL!",
      "UniqueId": "ConnVNEOtherVersionList",
      "splitArgs": [
        {
          "DefinationEncoding": "p",
          "MacroVariableName": "arg2"
        },
        {
          "DefinationEncoding": "!VNL!",
          "MacroVariableName": "arg3"
        }
      ],
      "macroName": "QuicTraceEvent"
    },
    "LookupCidFound": {
      "ModuleProperites": {},
      "TraceString": "[look][%p] Lookup Hash=%u found %p",
      "UniqueId": "LookupCidFound",
      "splitArgs": [
        {
          "DefinationEncoding": "p",
          "MacroVariableName": "arg2"
        },
        {
          "DefinationEncoding": "u",
          "MacroVariableName": "arg3"
        },
        {
          "DefinationEncoding": "p",
          "MacroVariableName": "arg4"
        }
      ],
      "macroName": "QuicTraceLogVerbose"
    },
    "LookupCidNotFound": {
      "ModuleProperites": {},
      "TraceString": "[look][%p] Lookup Hash=%u not found",
      "UniqueId": "LookupCidNotFound",
      "splitArgs": [
        {
          "DefinationEncoding": "p",
          "MacroVariableName": "arg2"
        },
        {
          "DefinationEncoding": "u",
          "MacroVariableName": "arg3"
        }
      ],
      "macroName": "QuicTraceLogVerbose"
    },
    "LookupRemoteHashFound": {
      "ModuleProperites": {},
      "TraceString": "[look][%p] Lookup RemoteHash=%u found %p",
      "UniqueId": "LookupRemoteHashFound",
      "splitArgs": [
        {
          "DefinationEncoding": "p",
          "MacroVariableName": "arg2"
        },
        {
          "DefinationEncoding": "u",
          "MacroVariableName": "arg3"
        },
        {
          "DefinationEncoding": "p",
          "MacroVariableName": "arg4"
        }
      ],
      "macroName": "QuicTraceLogVerbose"
    },
    "LookupRemoteHashNotFound": {
      "ModuleProperites": {},
      "TraceString": "[look][%p] Lookup RemoteHash=%u not found",
      "UniqueId": "LookupRemoteHashNotFound",
      "splitArgs": [
        {
          "DefinationEncoding": "p",
          "MacroVariableName": "arg2"
        },
        {
          "DefinationEncoding": "u",
          "MacroVariableName": "arg3"
        }
      ],
      "macroName": "QuicTraceLogVerbose"
    },
    "LookupCidInsert": {
      "ModuleProperites": {},
      "TraceString": "[look][%p] Insert Conn=%p Hash=%u",
      "UniqueId": "LookupCidInsert",
      "splitArgs": [
        {
          "DefinationEncoding": "p",
          "MacroVariableName": "arg2"
        },
        {
          "DefinationEncoding": "p",
          "MacroVariableName": "arg3"
        },
        {
          "DefinationEncoding": "u",
          "MacroVariableName": "arg4"
        }
      ],
      "macroName": "QuicTraceLogVerbose"
    },
    "LookupRemoteHashInsert": {
      "ModuleProperites": {},
      "TraceString": "[look][%p] Insert Conn=%p RemoteHash=%u",
      "UniqueId": "LookupRemoteHashInsert",
      "splitArgs": [
        {
          "DefinationEncoding": "p",
          "MacroVariableName": "arg2"
        },
        {
          "DefinationEncoding": "p",
          "MacroVariableName": "arg3"
        },
        {
          "DefinationEncoding": "u",
          "MacroVariableName": "arg4"
        }
      ],
      "macroName": "QuicTraceLogVerbose"
    },
    "LookupCidRemoved": {
      "ModuleProperites": {},
      "TraceString": "[look][%p] Remove Conn=%p",
      "UniqueId": "LookupCidRemoved",
      "splitArgs": [
        {
          "DefinationEncoding": "p",
          "MacroVariableName": "arg2"
        },
        {
          "DefinationEncoding": "p",
          "MacroVariableName": "arg3"
        }
      ],
      "macroName": "QuicTraceLogVerbose"
    },
    "IndicateIdealProcChanged": {
      "ModuleProperites": {},
      "TraceString": "[conn][%p] Indicating QUIC_CONNECTION_EVENT_IDEAL_PROCESSOR_CHANGED",
      "UniqueId": "IndicateIdealProcChanged",
      "splitArgs": [
        {
          "DefinationEncoding": "p",
          "MacroVariableName": "arg1"
        }
      ],
      "macroName": "QuicTraceLogConnVerbose"
    },
    "AbandonOnLibShutdown": {
      "ModuleProperites": {},
      "TraceString": "[conn][%p] Abandoning on shutdown",
      "UniqueId": "AbandonOnLibShutdown",
      "splitArgs": [
        {
          "DefinationEncoding": "p",
          "MacroVariableName": "arg1"
        }
      ],
      "macroName": "QuicTraceLogConnVerbose"
    },
    "WorkerCreated": {
      "ModuleProperites": {},
      "TraceString": "[wrkr][%p] Created, IdealProc=%hu Owner=%p",
      "UniqueId": "WorkerCreated",
      "splitArgs": [
        {
          "DefinationEncoding": "p",
          "MacroVariableName": "arg2"
        },
        {
          "DefinationEncoding": "hu",
          "MacroVariableName": "arg3"
        },
        {
          "DefinationEncoding": "p",
          "MacroVariableName": "arg4"
        }
      ],
      "macroName": "QuicTraceEvent"
    },
    "WorkerErrorStatus": {
      "ModuleProperites": {},
      "TraceString": "[wrkr][%p] ERROR, %u, %s.",
      "UniqueId": "WorkerErrorStatus",
      "splitArgs": [
        {
          "DefinationEncoding": "p",
          "MacroVariableName": "arg2"
        },
        {
          "DefinationEncoding": "u",
          "MacroVariableName": "arg3"
        },
        {
          "DefinationEncoding": "s",
          "MacroVariableName": "arg4"
        }
      ],
      "macroName": "QuicTraceEvent"
    },
    "WorkerCleanup": {
      "ModuleProperites": {},
      "TraceString": "[wrkr][%p] Cleaning up",
      "UniqueId": "WorkerCleanup",
      "splitArgs": [
        {
          "DefinationEncoding": "p",
          "MacroVariableName": "arg2"
        }
      ],
      "macroName": "QuicTraceEvent"
    },
    "WorkerDestroyed": {
      "ModuleProperites": {},
      "TraceString": "[wrkr][%p] Destroyed",
      "UniqueId": "WorkerDestroyed",
      "splitArgs": [
        {
          "DefinationEncoding": "p",
          "MacroVariableName": "arg2"
        }
      ],
      "macroName": "QuicTraceEvent"
    },
    "ConnScheduleState": {
      "ModuleProperites": {},
      "TraceString": "[conn][%p] Scheduling: %u",
      "UniqueId": "ConnScheduleState",
      "splitArgs": [
        {
          "DefinationEncoding": "p",
          "MacroVariableName": "arg2"
        },
        {
          "DefinationEncoding": "u",
          "MacroVariableName": "arg3"
        }
      ],
      "macroName": "QuicTraceEvent"
    },
    "WorkerQueueDelayUpdated": {
      "ModuleProperites": {},
      "TraceString": "[wrkr][%p] QueueDelay = %u",
      "UniqueId": "WorkerQueueDelayUpdated",
      "splitArgs": [
        {
          "DefinationEncoding": "p",
          "MacroVariableName": "arg2"
        },
        {
          "DefinationEncoding": "u",
          "MacroVariableName": "arg3"
        }
      ],
      "macroName": "QuicTraceEvent"
    },
    "WorkerActivityStateUpdated": {
      "ModuleProperites": {},
      "TraceString": "[wrkr][%p] IsActive = %hhu, Arg = %u",
      "UniqueId": "WorkerActivityStateUpdated",
      "splitArgs": [
        {
          "DefinationEncoding": "p",
          "MacroVariableName": "arg2"
        },
        {
          "DefinationEncoding": "hhu",
          "MacroVariableName": "arg3"
        },
        {
          "DefinationEncoding": "u",
          "MacroVariableName": "arg4"
        }
      ],
      "macroName": "QuicTraceEvent"
    },
    "WorkerStart": {
      "ModuleProperites": {},
      "TraceString": "[wrkr][%p] Start",
      "UniqueId": "WorkerStart",
      "splitArgs": [
        {
          "DefinationEncoding": "p",
          "MacroVariableName": "arg2"
        }
      ],
      "macroName": "QuicTraceEvent"
    },
    "WorkerStop": {
      "ModuleProperites": {},
      "TraceString": "[wrkr][%p] Stop",
      "UniqueId": "WorkerStop",
      "splitArgs": [
        {
          "DefinationEncoding": "p",
          "MacroVariableName": "arg2"
        }
      ],
      "macroName": "QuicTraceEvent"
    },
    "InvalidCongestionControlAlgorithm": {
      "ModuleProperites": {},
      "TraceString": "[conn][%p] Unknown congestion control algorithm: %d, fallback to Cubic",
      "UniqueId": "InvalidCongestionControlAlgorithm",
      "splitArgs": [
        {
          "DefinationEncoding": "p",
          "MacroVariableName": "arg1"
        },
        {
          "DefinationEncoding": "d",
          "MacroVariableName": "arg3"
        }
      ],
      "macroName": "QuicTraceLogConnWarning"
    },
    "NoSniPresent": {
      "ModuleProperites": {},
      "TraceString": "[conn][%p] No SNI extension present",
      "UniqueId": "NoSniPresent",
      "splitArgs": [
        {
          "DefinationEncoding": "p",
          "MacroVariableName": "arg1"
        }
      ],
      "macroName": "QuicTraceLogConnWarning"
    },
    "DecodeTPReserved": {
      "ModuleProperites": {},
      "TraceString": "[conn][%p] TP: Reserved ID %llu, length %hu",
      "UniqueId": "DecodeTPReserved",
      "splitArgs": [
        {
          "DefinationEncoding": "p",
          "MacroVariableName": "arg1"
        },
        {
          "DefinationEncoding": "llu",
          "MacroVariableName": "arg3"
        },
        {
          "DefinationEncoding": "hu",
          "MacroVariableName": "arg4"
        }
      ],
      "macroName": "QuicTraceLogConnWarning"
    },
    "DecodeTPUnknown": {
      "ModuleProperites": {},
      "TraceString": "[conn][%p] TP: Unknown ID %llu, length %hu",
      "UniqueId": "DecodeTPUnknown",
      "splitArgs": [
        {
          "DefinationEncoding": "p",
          "MacroVariableName": "arg1"
        },
        {
          "DefinationEncoding": "llu",
          "MacroVariableName": "arg3"
        },
        {
          "DefinationEncoding": "hu",
          "MacroVariableName": "arg4"
        }
      ],
      "macroName": "QuicTraceLogConnWarning"
    },
    "EncodeTPStart": {
      "ModuleProperites": {},
      "TraceString": "[conn][%p] Encoding Transport Parameters (Server = %hhu)",
      "UniqueId": "EncodeTPStart",
      "splitArgs": [
        {
          "DefinationEncoding": "p",
          "MacroVariableName": "arg1"
        },
        {
          "DefinationEncoding": "hhu",
          "MacroVariableName": "arg3"
        }
      ],
      "macroName": "QuicTraceLogConnVerbose"
    },
    "EncodeTPOriginalDestinationCID": {
      "ModuleProperites": {},
      "TraceString": "[conn][%p] TP: Original Destination Connection ID (%s)",
      "UniqueId": "EncodeTPOriginalDestinationCID",
      "splitArgs": [
        {
          "DefinationEncoding": "p",
          "MacroVariableName": "arg1"
        },
        {
          "DefinationEncoding": "s",
          "MacroVariableName": "arg3"
        }
      ],
      "macroName": "QuicTraceLogConnVerbose"
    },
    "EncodeTPIdleTimeout": {
      "ModuleProperites": {},
      "TraceString": "[conn][%p] TP: Idle Timeout (%llu ms)",
      "UniqueId": "EncodeTPIdleTimeout",
      "splitArgs": [
        {
          "DefinationEncoding": "p",
          "MacroVariableName": "arg1"
        },
        {
          "DefinationEncoding": "llu",
          "MacroVariableName": "arg3"
        }
      ],
      "macroName": "QuicTraceLogConnVerbose"
    },
    "EncodeTPStatelessResetToken": {
      "ModuleProperites": {},
      "TraceString": "[conn][%p] TP: Stateless Reset Token (%s)",
      "UniqueId": "EncodeTPStatelessResetToken",
      "splitArgs": [
        {
          "DefinationEncoding": "p",
          "MacroVariableName": "arg1"
        },
        {
          "DefinationEncoding": "s",
          "MacroVariableName": "arg3"
        }
      ],
      "macroName": "QuicTraceLogConnVerbose"
    },
    "EncodeTPMaxUdpPayloadSize": {
      "ModuleProperites": {},
      "TraceString": "[conn][%p] TP: Max Udp Payload Size (%llu bytes)",
      "UniqueId": "EncodeTPMaxUdpPayloadSize",
      "splitArgs": [
        {
          "DefinationEncoding": "p",
          "MacroVariableName": "arg1"
        },
        {
          "DefinationEncoding": "llu",
          "MacroVariableName": "arg3"
        }
      ],
      "macroName": "QuicTraceLogConnVerbose"
    },
    "EncodeTPInitMaxData": {
      "ModuleProperites": {},
      "TraceString": "[conn][%p] TP: Max Data (%llu bytes)",
      "UniqueId": "EncodeTPInitMaxData",
      "splitArgs": [
        {
          "DefinationEncoding": "p",
          "MacroVariableName": "arg1"
        },
        {
          "DefinationEncoding": "llu",
          "MacroVariableName": "arg3"
        }
      ],
      "macroName": "QuicTraceLogConnVerbose"
    },
    "EncodeTPInitMaxStreamDataBidiLocal": {
      "ModuleProperites": {},
      "TraceString": "[conn][%p] TP: Max Local Bidirectional Stream Data (%llu bytes)",
      "UniqueId": "EncodeTPInitMaxStreamDataBidiLocal",
      "splitArgs": [
        {
          "DefinationEncoding": "p",
          "MacroVariableName": "arg1"
        },
        {
          "DefinationEncoding": "llu",
          "MacroVariableName": "arg3"
        }
      ],
      "macroName": "QuicTraceLogConnVerbose"
    },
    "EncodeTPInitMaxStreamDataBidiRemote": {
      "ModuleProperites": {},
      "TraceString": "[conn][%p] TP: Max Remote Bidirectional Stream Data (%llu bytes)",
      "UniqueId": "EncodeTPInitMaxStreamDataBidiRemote",
      "splitArgs": [
        {
          "DefinationEncoding": "p",
          "MacroVariableName": "arg1"
        },
        {
          "DefinationEncoding": "llu",
          "MacroVariableName": "arg3"
        }
      ],
      "macroName": "QuicTraceLogConnVerbose"
    },
    "EncodeTPInitMaxStreamUni": {
      "ModuleProperites": {},
      "TraceString": "[conn][%p] TP: Max Unidirectional Stream Data (%llu)",
      "UniqueId": "EncodeTPInitMaxStreamUni",
      "splitArgs": [
        {
          "DefinationEncoding": "p",
          "MacroVariableName": "arg1"
        },
        {
          "DefinationEncoding": "llu",
          "MacroVariableName": "arg3"
        }
      ],
      "macroName": "QuicTraceLogConnVerbose"
    },
    "EncodeTPMaxBidiStreams": {
      "ModuleProperites": {},
      "TraceString": "[conn][%p] TP: Max Bidirectional Streams (%llu)",
      "UniqueId": "EncodeTPMaxBidiStreams",
      "splitArgs": [
        {
          "DefinationEncoding": "p",
          "MacroVariableName": "arg1"
        },
        {
          "DefinationEncoding": "llu",
          "MacroVariableName": "arg3"
        }
      ],
      "macroName": "QuicTraceLogConnVerbose"
    },
    "EncodeTPMaxUniStreams": {
      "ModuleProperites": {},
      "TraceString": "[conn][%p] TP: Max Unidirectional Streams (%llu)",
      "UniqueId": "EncodeTPMaxUniStreams",
      "splitArgs": [
        {
          "DefinationEncoding": "p",
          "MacroVariableName": "arg1"
        },
        {
          "DefinationEncoding": "llu",
          "MacroVariableName": "arg3"
        }
      ],
      "macroName": "QuicTraceLogConnVerbose"
    },
    "EncodeTPAckDelayExponent": {
      "ModuleProperites": {},
      "TraceString": "[conn][%p] TP: ACK Delay Exponent (%llu)",
      "UniqueId": "EncodeTPAckDelayExponent",
      "splitArgs": [
        {
          "DefinationEncoding": "p",
          "MacroVariableName": "arg1"
        },
        {
          "DefinationEncoding": "llu",
          "MacroVariableName": "arg3"
        }
      ],
      "macroName": "QuicTraceLogConnVerbose"
    },
    "EncodeTPMaxAckDelay": {
      "ModuleProperites": {},
      "TraceString": "[conn][%p] TP: Max ACK Delay (%llu ms)",
      "UniqueId": "EncodeTPMaxAckDelay",
      "splitArgs": [
        {
          "DefinationEncoding": "p",
          "MacroVariableName": "arg1"
        },
        {
          "DefinationEncoding": "llu",
          "MacroVariableName": "arg3"
        }
      ],
      "macroName": "QuicTraceLogConnVerbose"
    },
    "EncodeTPDisableMigration": {
      "ModuleProperites": {},
      "TraceString": "[conn][%p] TP: Disable Active Migration",
      "UniqueId": "EncodeTPDisableMigration",
      "splitArgs": [
        {
          "DefinationEncoding": "p",
          "MacroVariableName": "arg1"
        }
      ],
      "macroName": "QuicTraceLogConnVerbose"
    },
    "EncodeTPPreferredAddress": {
      "ModuleProperites": {},
      "TraceString": "[conn][%p] TP: Preferred Address",
      "UniqueId": "EncodeTPPreferredAddress",
      "splitArgs": [
        {
          "DefinationEncoding": "p",
          "MacroVariableName": "arg1"
        }
      ],
      "macroName": "QuicTraceLogConnVerbose"
    },
    "EncodeTPCIDLimit": {
      "ModuleProperites": {},
      "TraceString": "[conn][%p] TP: Connection ID Limit (%llu)",
      "UniqueId": "EncodeTPCIDLimit",
      "splitArgs": [
        {
          "DefinationEncoding": "p",
          "MacroVariableName": "arg1"
        },
        {
          "DefinationEncoding": "llu",
          "MacroVariableName": "arg3"
        }
      ],
      "macroName": "QuicTraceLogConnVerbose"
    },
    "EncodeTPOriginalCID": {
      "ModuleProperites": {},
      "TraceString": "[conn][%p] TP: Initial Source Connection ID (%s)",
      "UniqueId": "EncodeTPOriginalCID",
      "splitArgs": [
        {
          "DefinationEncoding": "p",
          "MacroVariableName": "arg1"
        },
        {
          "DefinationEncoding": "s",
          "MacroVariableName": "arg3"
        }
      ],
      "macroName": "QuicTraceLogConnVerbose"
    },
    "EncodeTPRetrySourceCID": {
      "ModuleProperites": {},
      "TraceString": "[conn][%p] TP: Retry Source Connection ID (%s)",
      "UniqueId": "EncodeTPRetrySourceCID",
      "splitArgs": [
        {
          "DefinationEncoding": "p",
          "MacroVariableName": "arg1"
        },
        {
          "DefinationEncoding": "s",
          "MacroVariableName": "arg3"
        }
      ],
      "macroName": "QuicTraceLogConnVerbose"
    },
    "EncodeMaxDatagramFrameSize": {
      "ModuleProperites": {},
      "TraceString": "[conn][%p] TP: Max Datagram Frame Size (%llu bytes)",
      "UniqueId": "EncodeMaxDatagramFrameSize",
      "splitArgs": [
        {
          "DefinationEncoding": "p",
          "MacroVariableName": "arg1"
        },
        {
          "DefinationEncoding": "llu",
          "MacroVariableName": "arg3"
        }
      ],
      "macroName": "QuicTraceLogConnVerbose"
    },
    "EncodeTPDisable1RttEncryption": {
      "ModuleProperites": {},
      "TraceString": "[conn][%p] TP: Disable 1-RTT Encryption",
      "UniqueId": "EncodeTPDisable1RttEncryption",
      "splitArgs": [
        {
          "DefinationEncoding": "p",
          "MacroVariableName": "arg1"
        }
      ],
      "macroName": "QuicTraceLogConnVerbose"
    },
    "EncodeTPVersionNegotiationExt": {
      "ModuleProperites": {},
      "TraceString": "[conn][%p] TP: Version Negotiation Extension (%u bytes)",
      "UniqueId": "EncodeTPVersionNegotiationExt",
      "splitArgs": [
        {
          "DefinationEncoding": "p",
          "MacroVariableName": "arg1"
        },
        {
          "DefinationEncoding": "u",
          "MacroVariableName": "arg3"
        }
      ],
      "macroName": "QuicTraceLogConnVerbose"
    },
    "EncodeTPMinAckDelay": {
      "ModuleProperites": {},
      "TraceString": "[conn][%p] TP: Min ACK Delay (%llu us)",
      "UniqueId": "EncodeTPMinAckDelay",
      "splitArgs": [
        {
          "DefinationEncoding": "p",
          "MacroVariableName": "arg1"
        },
        {
          "DefinationEncoding": "llu",
          "MacroVariableName": "arg3"
        }
      ],
      "macroName": "QuicTraceLogConnVerbose"
    },
    "EncodeTPTest": {
      "ModuleProperites": {},
      "TraceString": "[conn][%p] TP: TEST TP (Type %hu, Length %hu)",
      "UniqueId": "EncodeTPTest",
      "splitArgs": [
        {
          "DefinationEncoding": "p",
          "MacroVariableName": "arg1"
        },
        {
          "DefinationEncoding": "hu",
          "MacroVariableName": "arg3"
        },
        {
          "DefinationEncoding": "hu",
          "MacroVariableName": "arg4"
        }
      ],
      "macroName": "QuicTraceLogConnVerbose"
    },
    "EncodeTPEnd": {
      "ModuleProperites": {},
      "TraceString": "[conn][%p] Encoded %hu bytes for QUIC TP",
      "UniqueId": "EncodeTPEnd",
      "splitArgs": [
        {
          "DefinationEncoding": "p",
          "MacroVariableName": "arg1"
        },
        {
          "DefinationEncoding": "hu",
          "MacroVariableName": "arg3"
        }
      ],
      "macroName": "QuicTraceLogConnVerbose"
    },
    "DecodeTPStart": {
      "ModuleProperites": {},
      "TraceString": "[conn][%p] Decoding Transport Parameters (Server = %hhu) (%hu bytes)",
      "UniqueId": "DecodeTPStart",
      "splitArgs": [
        {
          "DefinationEncoding": "p",
          "MacroVariableName": "arg1"
        },
        {
          "DefinationEncoding": "hhu",
          "MacroVariableName": "arg3"
        },
        {
          "DefinationEncoding": "hu",
          "MacroVariableName": "arg4"
        }
      ],
      "macroName": "QuicTraceLogConnVerbose"
    },
    "DecodeTPOriginalDestinationCID": {
      "ModuleProperites": {},
      "TraceString": "[conn][%p] TP: Original Connection Destination ID (%s)",
      "UniqueId": "DecodeTPOriginalDestinationCID",
      "splitArgs": [
        {
          "DefinationEncoding": "p",
          "MacroVariableName": "arg1"
        },
        {
          "DefinationEncoding": "s",
          "MacroVariableName": "arg3"
        }
      ],
      "macroName": "QuicTraceLogConnVerbose"
    },
    "DecodeTPIdleTimeout": {
      "ModuleProperites": {},
      "TraceString": "[conn][%p] TP: Idle Timeout (%llu ms)",
      "UniqueId": "DecodeTPIdleTimeout",
      "splitArgs": [
        {
          "DefinationEncoding": "p",
          "MacroVariableName": "arg1"
        },
        {
          "DefinationEncoding": "llu",
          "MacroVariableName": "arg3"
        }
      ],
      "macroName": "QuicTraceLogConnVerbose"
    },
    "DecodeTPStatelessResetToken": {
      "ModuleProperites": {},
      "TraceString": "[conn][%p] TP: Stateless Reset Token (%s)",
      "UniqueId": "DecodeTPStatelessResetToken",
      "splitArgs": [
        {
          "DefinationEncoding": "p",
          "MacroVariableName": "arg1"
        },
        {
          "DefinationEncoding": "s",
          "MacroVariableName": "arg3"
        }
      ],
      "macroName": "QuicTraceLogConnVerbose"
    },
    "DecodeTPMaxUdpPayloadSize": {
      "ModuleProperites": {},
      "TraceString": "[conn][%p] TP: Max Udp Payload Size (%llu bytes)",
      "UniqueId": "DecodeTPMaxUdpPayloadSize",
      "splitArgs": [
        {
          "DefinationEncoding": "p",
          "MacroVariableName": "arg1"
        },
        {
          "DefinationEncoding": "llu",
          "MacroVariableName": "arg3"
        }
      ],
      "macroName": "QuicTraceLogConnVerbose"
    },
    "DecodeTPInitMaxData": {
      "ModuleProperites": {},
      "TraceString": "[conn][%p] TP: Max Data (%llu bytes)",
      "UniqueId": "DecodeTPInitMaxData",
      "splitArgs": [
        {
          "DefinationEncoding": "p",
          "MacroVariableName": "arg1"
        },
        {
          "DefinationEncoding": "llu",
          "MacroVariableName": "arg3"
        }
      ],
      "macroName": "QuicTraceLogConnVerbose"
    },
    "DecodeTPInitMaxStreamDataBidiLocal": {
      "ModuleProperites": {},
      "TraceString": "[conn][%p] TP: Max Local Bidirectional Stream Data (%llu bytes)",
      "UniqueId": "DecodeTPInitMaxStreamDataBidiLocal",
      "splitArgs": [
        {
          "DefinationEncoding": "p",
          "MacroVariableName": "arg1"
        },
        {
          "DefinationEncoding": "llu",
          "MacroVariableName": "arg3"
        }
      ],
      "macroName": "QuicTraceLogConnVerbose"
    },
    "DecodeTPInitMaxStreamDataBidiRemote": {
      "ModuleProperites": {},
      "TraceString": "[conn][%p] TP: Max Remote Bidirectional Stream Data (%llu bytes)",
      "UniqueId": "DecodeTPInitMaxStreamDataBidiRemote",
      "splitArgs": [
        {
          "DefinationEncoding": "p",
          "MacroVariableName": "arg1"
        },
        {
          "DefinationEncoding": "llu",
          "MacroVariableName": "arg3"
        }
      ],
      "macroName": "QuicTraceLogConnVerbose"
    },
    "DecodeTPInitMaxStreamDataBidiUni": {
      "ModuleProperites": {},
      "TraceString": "[conn][%p] TP: Max Unidirectional Stream Data (%llu)",
      "UniqueId": "DecodeTPInitMaxStreamDataBidiUni",
      "splitArgs": [
        {
          "DefinationEncoding": "p",
          "MacroVariableName": "arg1"
        },
        {
          "DefinationEncoding": "llu",
          "MacroVariableName": "arg3"
        }
      ],
      "macroName": "QuicTraceLogConnVerbose"
    },
    "DecodeTPMaxBidiStreams": {
      "ModuleProperites": {},
      "TraceString": "[conn][%p] TP: Max Bidirectional Streams (%llu)",
      "UniqueId": "DecodeTPMaxBidiStreams",
      "splitArgs": [
        {
          "DefinationEncoding": "p",
          "MacroVariableName": "arg1"
        },
        {
          "DefinationEncoding": "llu",
          "MacroVariableName": "arg3"
        }
      ],
      "macroName": "QuicTraceLogConnVerbose"
    },
    "DecodeTPMaxUniStreams": {
      "ModuleProperites": {},
      "TraceString": "[conn][%p] TP: Max Unidirectional Streams (%llu)",
      "UniqueId": "DecodeTPMaxUniStreams",
      "splitArgs": [
        {
          "DefinationEncoding": "p",
          "MacroVariableName": "arg1"
        },
        {
          "DefinationEncoding": "llu",
          "MacroVariableName": "arg3"
        }
      ],
      "macroName": "QuicTraceLogConnVerbose"
    },
    "DecodeTPAckDelayExponent": {
      "ModuleProperites": {},
      "TraceString": "[conn][%p] TP: ACK Delay Exponent (%llu)",
      "UniqueId": "DecodeTPAckDelayExponent",
      "splitArgs": [
        {
          "DefinationEncoding": "p",
          "MacroVariableName": "arg1"
        },
        {
          "DefinationEncoding": "llu",
          "MacroVariableName": "arg3"
        }
      ],
      "macroName": "QuicTraceLogConnVerbose"
    },
    "DecodeTPMaxAckDelay": {
      "ModuleProperites": {},
      "TraceString": "[conn][%p] TP: Max ACK Delay (%llu ms)",
      "UniqueId": "DecodeTPMaxAckDelay",
      "splitArgs": [
        {
          "DefinationEncoding": "p",
          "MacroVariableName": "arg1"
        },
        {
          "DefinationEncoding": "llu",
          "MacroVariableName": "arg3"
        }
      ],
      "macroName": "QuicTraceLogConnVerbose"
    },
    "DecodeTPDisableActiveMigration": {
      "ModuleProperites": {},
      "TraceString": "[conn][%p] TP: Disable Active Migration",
      "UniqueId": "DecodeTPDisableActiveMigration",
      "splitArgs": [
        {
          "DefinationEncoding": "p",
          "MacroVariableName": "arg1"
        }
      ],
      "macroName": "QuicTraceLogConnVerbose"
    },
    "DecodeTPPreferredAddress": {
      "ModuleProperites": {},
      "TraceString": "[conn][%p] TP: Preferred Address",
      "UniqueId": "DecodeTPPreferredAddress",
      "splitArgs": [
        {
          "DefinationEncoding": "p",
          "MacroVariableName": "arg1"
        }
      ],
      "macroName": "QuicTraceLogConnVerbose"
    },
    "DecodeTPCIDLimit": {
      "ModuleProperites": {},
      "TraceString": "[conn][%p] TP: Connection ID Limit (%llu)",
      "UniqueId": "DecodeTPCIDLimit",
      "splitArgs": [
        {
          "DefinationEncoding": "p",
          "MacroVariableName": "arg1"
        },
        {
          "DefinationEncoding": "llu",
          "MacroVariableName": "arg3"
        }
      ],
      "macroName": "QuicTraceLogConnVerbose"
    },
    "DecodeTPInitialSourceCID": {
      "ModuleProperites": {},
      "TraceString": "[conn][%p] TP: Initial Source Connection ID (%s)",
      "UniqueId": "DecodeTPInitialSourceCID",
      "splitArgs": [
        {
          "DefinationEncoding": "p",
          "MacroVariableName": "arg1"
        },
        {
          "DefinationEncoding": "s",
          "MacroVariableName": "arg3"
        }
      ],
      "macroName": "QuicTraceLogConnVerbose"
    },
    "DecodeTPRetrySourceCID": {
      "ModuleProperites": {},
      "TraceString": "[conn][%p] TP: Retry Source Connection ID (%s)",
      "UniqueId": "DecodeTPRetrySourceCID",
      "splitArgs": [
        {
          "DefinationEncoding": "p",
          "MacroVariableName": "arg1"
        },
        {
          "DefinationEncoding": "s",
          "MacroVariableName": "arg3"
        }
      ],
      "macroName": "QuicTraceLogConnVerbose"
    },
    "DecodeTPMaxDatagramFrameSize": {
      "ModuleProperites": {},
      "TraceString": "[conn][%p] TP: Max Datagram Frame Size (%llu bytes)",
      "UniqueId": "DecodeTPMaxDatagramFrameSize",
      "splitArgs": [
        {
          "DefinationEncoding": "p",
          "MacroVariableName": "arg1"
        },
        {
          "DefinationEncoding": "llu",
          "MacroVariableName": "arg3"
        }
      ],
      "macroName": "QuicTraceLogConnVerbose"
    },
    "DecodeTPDisable1RttEncryption": {
      "ModuleProperites": {},
      "TraceString": "[conn][%p] TP: Disable 1-RTT Encryption",
      "UniqueId": "DecodeTPDisable1RttEncryption",
      "splitArgs": [
        {
          "DefinationEncoding": "p",
          "MacroVariableName": "arg1"
        }
      ],
      "macroName": "QuicTraceLogConnVerbose"
    },
    "DecodeTPVersionNegotiationInfo": {
      "ModuleProperites": {},
      "TraceString": "[conn][%p] TP: Version Negotiation Info (%hu bytes)",
      "UniqueId": "DecodeTPVersionNegotiationInfo",
      "splitArgs": [
        {
          "DefinationEncoding": "p",
          "MacroVariableName": "arg1"
        },
        {
          "DefinationEncoding": "hu",
          "MacroVariableName": "arg3"
        }
      ],
      "macroName": "QuicTraceLogConnVerbose"
    },
    "DecodeTPMinAckDelay": {
      "ModuleProperites": {},
      "TraceString": "[conn][%p] TP: Min ACK Delay (%llu us)",
      "UniqueId": "DecodeTPMinAckDelay",
      "splitArgs": [
        {
          "DefinationEncoding": "p",
          "MacroVariableName": "arg1"
        },
        {
          "DefinationEncoding": "llu",
          "MacroVariableName": "arg3"
        }
      ],
      "macroName": "QuicTraceLogConnVerbose"
    },
    "BindingListenerAlreadyRegistered": {
      "ModuleProperites": {},
      "TraceString": "[bind][%p] Listener (%p) already registered on ALPN",
      "UniqueId": "BindingListenerAlreadyRegistered",
      "splitArgs": [
        {
          "DefinationEncoding": "p",
          "MacroVariableName": "arg2"
        },
        {
          "DefinationEncoding": "p",
          "MacroVariableName": "arg3"
        }
      ],
      "macroName": "QuicTraceLogWarning"
    },
    "BindingSendFailed": {
      "ModuleProperites": {},
      "TraceString": "[bind][%p] Send failed, 0x%x",
      "UniqueId": "BindingSendFailed",
      "splitArgs": [
        {
          "DefinationEncoding": "p",
          "MacroVariableName": "arg2"
        },
        {
          "DefinationEncoding": "x",
          "MacroVariableName": "arg3"
        }
      ],
      "macroName": "QuicTraceLogWarning"
    },
    "PacketTxVersionNegotiation": {
      "ModuleProperites": {},
      "TraceString": "[S][TX][-] VN",
      "UniqueId": "PacketTxVersionNegotiation",
      "splitArgs": [],
      "macroName": "QuicTraceLogVerbose"
    },
    "PacketTxStatelessReset": {
      "ModuleProperites": {},
      "TraceString": "[S][TX][-] SR %s",
      "UniqueId": "PacketTxStatelessReset",
      "splitArgs": [
        {
          "DefinationEncoding": "s",
          "MacroVariableName": "arg2"
        }
      ],
      "macroName": "QuicTraceLogVerbose"
    },
    "PacketTxRetry": {
      "ModuleProperites": {},
      "TraceString": "[S][TX][-] LH Ver:0x%x DestCid:%s SrcCid:%s Type:R OrigDestCid:%s (Token %hu bytes)",
      "UniqueId": "PacketTxRetry",
      "splitArgs": [
        {
          "DefinationEncoding": "x",
          "MacroVariableName": "arg2"
        },
        {
          "DefinationEncoding": "s",
          "MacroVariableName": "arg3"
        },
        {
          "DefinationEncoding": "s",
          "MacroVariableName": "arg4"
        },
        {
          "DefinationEncoding": "s",
          "MacroVariableName": "arg5"
        },
        {
          "DefinationEncoding": "hu",
          "MacroVariableName": "arg6"
        }
      ],
      "macroName": "QuicTraceLogVerbose"
    },
    "BindingSendTestDrop": {
      "ModuleProperites": {},
      "TraceString": "[bind][%p] Test dropped packet",
      "UniqueId": "BindingSendTestDrop",
      "splitArgs": [
        {
          "DefinationEncoding": "p",
          "MacroVariableName": "arg2"
        }
      ],
      "macroName": "QuicTraceLogVerbose"
    },
    "BindingErrorStatus": {
      "ModuleProperites": {},
      "TraceString": "[bind][%p] ERROR, %u, %s.",
      "UniqueId": "BindingErrorStatus",
      "splitArgs": [
        {
          "DefinationEncoding": "p",
          "MacroVariableName": "arg2"
        },
        {
          "DefinationEncoding": "u",
          "MacroVariableName": "arg3"
        },
        {
          "DefinationEncoding": "s",
          "MacroVariableName": "arg4"
        }
      ],
      "macroName": "QuicTraceEvent"
    },
    "BindingCreated": {
      "ModuleProperites": {},
      "TraceString": "[bind][%p] Created, Udp=%p LocalAddr=%!ADDR! RemoteAddr=%!ADDR!",
      "UniqueId": "BindingCreated",
      "splitArgs": [
        {
          "DefinationEncoding": "p",
          "MacroVariableName": "arg2"
        },
        {
          "DefinationEncoding": "p",
          "MacroVariableName": "arg3"
        },
        {
          "DefinationEncoding": "!ADDR!",
          "MacroVariableName": "arg4"
        },
        {
          "DefinationEncoding": "!ADDR!",
          "MacroVariableName": "arg5"
        }
      ],
      "macroName": "QuicTraceEvent"
    },
    "BindingCleanup": {
      "ModuleProperites": {},
      "TraceString": "[bind][%p] Cleaning up",
      "UniqueId": "BindingCleanup",
      "splitArgs": [
        {
          "DefinationEncoding": "p",
          "MacroVariableName": "arg2"
        }
      ],
      "macroName": "QuicTraceEvent"
    },
    "BindingDestroyed": {
      "ModuleProperites": {},
      "TraceString": "[bind][%p] Destroyed",
      "UniqueId": "BindingDestroyed",
      "splitArgs": [
        {
          "DefinationEncoding": "p",
          "MacroVariableName": "arg2"
        }
      ],
      "macroName": "QuicTraceEvent"
    },
    "BindingRundown": {
      "ModuleProperites": {},
      "TraceString": "[bind][%p] Rundown, Udp=%p LocalAddr=%!ADDR! RemoteAddr=%!ADDR!",
      "UniqueId": "BindingRundown",
      "splitArgs": [
        {
          "DefinationEncoding": "p",
          "MacroVariableName": "arg2"
        },
        {
          "DefinationEncoding": "p",
          "MacroVariableName": "arg3"
        },
        {
          "DefinationEncoding": "!ADDR!",
          "MacroVariableName": "arg4"
        },
        {
          "DefinationEncoding": "!ADDR!",
          "MacroVariableName": "arg5"
        }
      ],
      "macroName": "QuicTraceEvent"
    },
    "ConnNoListenerIp": {
      "ModuleProperites": {},
      "TraceString": "[conn][%p] No Listener for IP address: %!ADDR!",
      "UniqueId": "ConnNoListenerIp",
      "splitArgs": [
        {
          "DefinationEncoding": "p",
          "MacroVariableName": "arg2"
        },
        {
          "DefinationEncoding": "!ADDR!",
          "MacroVariableName": "arg3"
        }
      ],
      "macroName": "QuicTraceEvent"
    },
    "ConnNoListenerAlpn": {
      "ModuleProperites": {},
      "TraceString": "[conn][%p] No listener matching ALPN: %!ALPN!",
      "UniqueId": "ConnNoListenerAlpn",
      "splitArgs": [
        {
          "DefinationEncoding": "p",
          "MacroVariableName": "arg2"
        },
        {
          "DefinationEncoding": "!ALPN!",
          "MacroVariableName": "arg3"
        }
      ],
      "macroName": "QuicTraceEvent"
    },
    "BindingExecOper": {
      "ModuleProperites": {},
      "TraceString": "[bind][%p] Execute: %u",
      "UniqueId": "BindingExecOper",
      "splitArgs": [
        {
          "DefinationEncoding": "p",
          "MacroVariableName": "arg2"
        },
        {
          "DefinationEncoding": "u",
          "MacroVariableName": "arg3"
        }
      ],
      "macroName": "QuicTraceEvent"
    },
    "PacketReceive": {
      "ModuleProperites": {},
      "TraceString": "[pack][%llu] Received",
      "UniqueId": "PacketReceive",
      "splitArgs": [
        {
          "DefinationEncoding": "llu",
          "MacroVariableName": "arg2"
        }
      ],
      "macroName": "QuicTraceEvent"
    },
    "IndicateIdealSendBuffer": {
      "ModuleProperites": {},
      "TraceString": "[strm][%p] Indicating QUIC_STREAM_EVENT_IDEAL_SEND_BUFFER_SIZE = %llu",
      "UniqueId": "IndicateIdealSendBuffer",
      "splitArgs": [
        {
          "DefinationEncoding": "p",
          "MacroVariableName": "arg1"
        },
        {
          "DefinationEncoding": "llu",
          "MacroVariableName": "arg3"
        }
      ],
      "macroName": "QuicTraceLogStreamVerbose"
    },
    "CloseWithoutShutdown": {
      "ModuleProperites": {},
      "TraceString": "[strm][%p] Closing handle without fully shutting down",
      "UniqueId": "CloseWithoutShutdown",
      "splitArgs": [
        {
          "DefinationEncoding": "p",
          "MacroVariableName": "arg1"
        }
      ],
      "macroName": "QuicTraceLogStreamWarning"
    },
    "EventSilentDiscard": {
      "ModuleProperites": {},
      "TraceString": "[strm][%p] Event silently discarded",
      "UniqueId": "EventSilentDiscard",
      "splitArgs": [
        {
          "DefinationEncoding": "p",
          "MacroVariableName": "arg1"
        }
      ],
      "macroName": "QuicTraceLogStreamWarning"
    },
    "UpdatePriority": {
      "ModuleProperites": {},
      "TraceString": "[strm][%p] New send priority = %hu",
      "UniqueId": "UpdatePriority",
      "splitArgs": [
        {
          "DefinationEncoding": "p",
          "MacroVariableName": "arg1"
        },
        {
          "DefinationEncoding": "hu",
          "MacroVariableName": "arg3"
        }
      ],
      "macroName": "QuicTraceLogStreamInfo"
    },
    "IndicateStartComplete": {
      "ModuleProperites": {},
      "TraceString": "[strm][%p] Indicating QUIC_STREAM_EVENT_START_COMPLETE [Status=0x%x ID=%llu Accepted=%hhu]",
      "UniqueId": "IndicateStartComplete",
      "splitArgs": [
        {
          "DefinationEncoding": "p",
          "MacroVariableName": "arg1"
        },
        {
          "DefinationEncoding": "x",
          "MacroVariableName": "arg3"
        },
        {
          "DefinationEncoding": "llu",
          "MacroVariableName": "arg4"
        },
        {
          "DefinationEncoding": "hhu",
          "MacroVariableName": "arg5"
        }
      ],
      "macroName": "QuicTraceLogStreamVerbose"
    },
    "IndicateStreamShutdownComplete": {
      "ModuleProperites": {},
      "TraceString": "[strm][%p] Indicating QUIC_STREAM_EVENT_SHUTDOWN_COMPLETE [ConnectionShutdown=%hhu]",
      "UniqueId": "IndicateStreamShutdownComplete",
      "splitArgs": [
        {
          "DefinationEncoding": "p",
          "MacroVariableName": "arg1"
        },
        {
          "DefinationEncoding": "hhu",
          "MacroVariableName": "arg3"
        }
      ],
      "macroName": "QuicTraceLogStreamVerbose"
    },
    "StreamAlloc": {
      "ModuleProperites": {},
      "TraceString": "[strm][%p] Allocated, Conn=%p",
      "UniqueId": "StreamAlloc",
      "splitArgs": [
        {
          "DefinationEncoding": "p",
          "MacroVariableName": "arg2"
        },
        {
          "DefinationEncoding": "p",
          "MacroVariableName": "arg3"
        }
      ],
      "macroName": "QuicTraceEvent"
    },
    "StreamDestroyed": {
      "ModuleProperites": {},
      "TraceString": "[strm][%p] Destroyed",
      "UniqueId": "StreamDestroyed",
      "splitArgs": [
        {
          "DefinationEncoding": "p",
          "MacroVariableName": "arg2"
        }
      ],
      "macroName": "QuicTraceEvent"
    },
    "StreamCreated": {
      "ModuleProperites": {},
      "TraceString": "[strm][%p] Created, Conn=%p ID=%llu IsLocal=%hhu",
      "UniqueId": "StreamCreated",
      "splitArgs": [
        {
          "DefinationEncoding": "p",
          "MacroVariableName": "arg2"
        },
        {
          "DefinationEncoding": "p",
          "MacroVariableName": "arg3"
        },
        {
          "DefinationEncoding": "llu",
          "MacroVariableName": "arg4"
        },
        {
          "DefinationEncoding": "hhu",
          "MacroVariableName": "arg5"
        }
      ],
      "macroName": "QuicTraceEvent"
    },
    "StreamSendState": {
      "ModuleProperites": {},
      "TraceString": "[strm][%p] Send State: %hhu",
      "UniqueId": "StreamSendState",
      "splitArgs": [
        {
          "DefinationEncoding": "p",
          "MacroVariableName": "arg2"
        },
        {
          "DefinationEncoding": "hhu",
          "MacroVariableName": "arg3"
        }
      ],
      "macroName": "QuicTraceEvent"
    },
    "StreamRecvState": {
      "ModuleProperites": {},
      "TraceString": "[strm][%p] Recv State: %hhu",
      "UniqueId": "StreamRecvState",
      "splitArgs": [
        {
          "DefinationEncoding": "p",
          "MacroVariableName": "arg2"
        },
        {
          "DefinationEncoding": "hhu",
          "MacroVariableName": "arg3"
        }
      ],
      "macroName": "QuicTraceEvent"
    },
    "StreamOutFlowBlocked": {
      "ModuleProperites": {},
      "TraceString": "[strm][%p] Send Blocked Flags: %hhu",
      "UniqueId": "StreamOutFlowBlocked",
      "splitArgs": [
        {
          "DefinationEncoding": "p",
          "MacroVariableName": "arg2"
        },
        {
          "DefinationEncoding": "hhu",
          "MacroVariableName": "arg3"
        }
      ],
      "macroName": "QuicTraceEvent"
    },
    "StreamRundown": {
      "ModuleProperites": {},
      "TraceString": "[strm][%p] Rundown, Conn=%p ID=%llu IsLocal=%hhu",
      "UniqueId": "StreamRundown",
      "splitArgs": [
        {
          "DefinationEncoding": "p",
          "MacroVariableName": "arg2"
        },
        {
          "DefinationEncoding": "p",
          "MacroVariableName": "arg3"
        },
        {
          "DefinationEncoding": "llu",
          "MacroVariableName": "arg4"
        },
        {
          "DefinationEncoding": "hhu",
          "MacroVariableName": "arg5"
        }
      ],
      "macroName": "QuicTraceEvent"
    },
    "PacketRxMarkedForAck": {
      "ModuleProperites": {},
      "TraceString": "[%c][RX][%llu] Marked for ACK (ECN=%hhu)",
      "UniqueId": "PacketRxMarkedForAck",
      "splitArgs": [
        {
          "DefinationEncoding": "c",
          "MacroVariableName": "arg2"
        },
        {
          "DefinationEncoding": "llu",
          "MacroVariableName": "arg3"
        },
        {
          "DefinationEncoding": "hhu",
          "MacroVariableName": "arg4"
        }
      ],
      "macroName": "QuicTraceLogVerbose"
    },
    "FrameLogUnknownType": {
      "ModuleProperites": {},
      "TraceString": "[%c][%cX][%llu]   unknown frame (%llu)",
      "UniqueId": "FrameLogUnknownType",
      "splitArgs": [
        {
          "DefinationEncoding": "c",
          "MacroVariableName": "arg2"
        },
        {
          "DefinationEncoding": "c",
          "MacroVariableName": "arg3"
        },
        {
          "DefinationEncoding": "llu",
          "MacroVariableName": "arg4"
        },
        {
          "DefinationEncoding": "llu",
          "MacroVariableName": "arg5"
        }
      ],
      "macroName": "QuicTraceLogVerbose"
    },
    "FrameLogPadding": {
      "ModuleProperites": {},
      "TraceString": "[%c][%cX][%llu]   PADDING Len:%hu",
      "UniqueId": "FrameLogPadding",
      "splitArgs": [
        {
          "DefinationEncoding": "c",
          "MacroVariableName": "arg2"
        },
        {
          "DefinationEncoding": "c",
          "MacroVariableName": "arg3"
        },
        {
          "DefinationEncoding": "llu",
          "MacroVariableName": "arg4"
        },
        {
          "DefinationEncoding": "hu",
          "MacroVariableName": "arg5"
        }
      ],
      "macroName": "QuicTraceLogVerbose"
    },
    "FrameLogPing": {
      "ModuleProperites": {},
      "TraceString": "[%c][%cX][%llu]   PING",
      "UniqueId": "FrameLogPing",
      "splitArgs": [
        {
          "DefinationEncoding": "c",
          "MacroVariableName": "arg2"
        },
        {
          "DefinationEncoding": "c",
          "MacroVariableName": "arg3"
        },
        {
          "DefinationEncoding": "llu",
          "MacroVariableName": "arg4"
        }
      ],
      "macroName": "QuicTraceLogVerbose"
    },
    "FrameLogAckInvalid": {
      "ModuleProperites": {},
      "TraceString": "[%c][%cX][%llu]   ACK [Invalid]",
      "UniqueId": "FrameLogAckInvalid",
      "splitArgs": [
        {
          "DefinationEncoding": "c",
          "MacroVariableName": "arg2"
        },
        {
          "DefinationEncoding": "c",
          "MacroVariableName": "arg3"
        },
        {
          "DefinationEncoding": "llu",
          "MacroVariableName": "arg4"
        }
      ],
      "macroName": "QuicTraceLogVerbose"
    },
    "FrameLogAck": {
      "ModuleProperites": {},
      "TraceString": "[%c][%cX][%llu]   ACK Largest:%llu Delay:%llu",
      "UniqueId": "FrameLogAck",
      "splitArgs": [
        {
          "DefinationEncoding": "c",
          "MacroVariableName": "arg2"
        },
        {
          "DefinationEncoding": "c",
          "MacroVariableName": "arg3"
        },
        {
          "DefinationEncoding": "llu",
          "MacroVariableName": "arg4"
        },
        {
          "DefinationEncoding": "llu",
          "MacroVariableName": "arg5"
        },
        {
          "DefinationEncoding": "llu",
          "MacroVariableName": "arg6"
        }
      ],
      "macroName": "QuicTraceLogVerbose"
    },
    "FrameLogAckSingleBlock": {
      "ModuleProperites": {},
      "TraceString": "[%c][%cX][%llu]     %llu",
      "UniqueId": "FrameLogAckSingleBlock",
      "splitArgs": [
        {
          "DefinationEncoding": "c",
          "MacroVariableName": "arg2"
        },
        {
          "DefinationEncoding": "c",
          "MacroVariableName": "arg3"
        },
        {
          "DefinationEncoding": "llu",
          "MacroVariableName": "arg4"
        },
        {
          "DefinationEncoding": "llu",
          "MacroVariableName": "arg5"
        }
      ],
      "macroName": "QuicTraceLogVerbose"
    },
    "FrameLogAckMultiBlock": {
      "ModuleProperites": {},
      "TraceString": "[%c][%cX][%llu]     %llu - %llu",
      "UniqueId": "FrameLogAckMultiBlock",
      "splitArgs": [
        {
          "DefinationEncoding": "c",
          "MacroVariableName": "arg2"
        },
        {
          "DefinationEncoding": "c",
          "MacroVariableName": "arg3"
        },
        {
          "DefinationEncoding": "llu",
          "MacroVariableName": "arg4"
        },
        {
          "DefinationEncoding": "llu",
          "MacroVariableName": "arg5"
        },
        {
          "DefinationEncoding": "llu",
          "MacroVariableName": "arg6"
        }
      ],
      "macroName": "QuicTraceLogVerbose"
    },
    "FrameLogAckInvalidBlock": {
      "ModuleProperites": {},
      "TraceString": "[%c][%cX][%llu]     [Invalid Block]",
      "UniqueId": "FrameLogAckInvalidBlock",
      "splitArgs": [
        {
          "DefinationEncoding": "c",
          "MacroVariableName": "arg2"
        },
        {
          "DefinationEncoding": "c",
          "MacroVariableName": "arg3"
        },
        {
          "DefinationEncoding": "llu",
          "MacroVariableName": "arg4"
        }
      ],
      "macroName": "QuicTraceLogVerbose"
    },
    "FrameLogAckEcnInvalid": {
      "ModuleProperites": {},
      "TraceString": "[%c][%cX][%llu]     ECN [Invalid]",
      "UniqueId": "FrameLogAckEcnInvalid",
      "splitArgs": [
        {
          "DefinationEncoding": "c",
          "MacroVariableName": "arg2"
        },
        {
          "DefinationEncoding": "c",
          "MacroVariableName": "arg3"
        },
        {
          "DefinationEncoding": "llu",
          "MacroVariableName": "arg4"
        }
      ],
      "macroName": "QuicTraceLogVerbose"
    },
    "FrameLogAckEcn": {
      "ModuleProperites": {},
      "TraceString": "[%c][%cX][%llu]     ECN [ECT0=%llu,ECT1=%llu,CE=%llu]",
      "UniqueId": "FrameLogAckEcn",
      "splitArgs": [
        {
          "DefinationEncoding": "c",
          "MacroVariableName": "arg2"
        },
        {
          "DefinationEncoding": "c",
          "MacroVariableName": "arg3"
        },
        {
          "DefinationEncoding": "llu",
          "MacroVariableName": "arg4"
        },
        {
          "DefinationEncoding": "llu",
          "MacroVariableName": "arg5"
        },
        {
          "DefinationEncoding": "llu",
          "MacroVariableName": "arg6"
        },
        {
          "DefinationEncoding": "llu",
          "MacroVariableName": "arg7"
        }
      ],
      "macroName": "QuicTraceLogVerbose"
    },
    "FrameLogResetStreamInvalid": {
      "ModuleProperites": {},
      "TraceString": "[%c][%cX][%llu]   RESET_STREAM [Invalid]",
      "UniqueId": "FrameLogResetStreamInvalid",
      "splitArgs": [
        {
          "DefinationEncoding": "c",
          "MacroVariableName": "arg2"
        },
        {
          "DefinationEncoding": "c",
          "MacroVariableName": "arg3"
        },
        {
          "DefinationEncoding": "llu",
          "MacroVariableName": "arg4"
        }
      ],
      "macroName": "QuicTraceLogVerbose"
    },
    "FrameLogResetStream": {
      "ModuleProperites": {},
      "TraceString": "[%c][%cX][%llu]   RESET_STREAM ID:%llu ErrorCode:0x%llX FinalSize:%llu",
      "UniqueId": "FrameLogResetStream",
      "splitArgs": [
        {
          "DefinationEncoding": "c",
          "MacroVariableName": "arg2"
        },
        {
          "DefinationEncoding": "c",
          "MacroVariableName": "arg3"
        },
        {
          "DefinationEncoding": "llu",
          "MacroVariableName": "arg4"
        },
        {
          "DefinationEncoding": "llu",
          "MacroVariableName": "arg5"
        },
        {
          "DefinationEncoding": "llX",
          "MacroVariableName": "arg6"
        },
        {
          "DefinationEncoding": "llu",
          "MacroVariableName": "arg7"
        }
      ],
      "macroName": "QuicTraceLogVerbose"
    },
    "FrameLogStopSendingInvalid": {
      "ModuleProperites": {},
      "TraceString": "[%c][%cX][%llu]   STOP_SENDING [Invalid]",
      "UniqueId": "FrameLogStopSendingInvalid",
      "splitArgs": [
        {
          "DefinationEncoding": "c",
          "MacroVariableName": "arg2"
        },
        {
          "DefinationEncoding": "c",
          "MacroVariableName": "arg3"
        },
        {
          "DefinationEncoding": "llu",
          "MacroVariableName": "arg4"
        }
      ],
      "macroName": "QuicTraceLogVerbose"
    },
    "FrameLogStopSending": {
      "ModuleProperites": {},
      "TraceString": "[%c][%cX][%llu]   STOP_SENDING ID:%llu Error:0x%llX",
      "UniqueId": "FrameLogStopSending",
      "splitArgs": [
        {
          "DefinationEncoding": "c",
          "MacroVariableName": "arg2"
        },
        {
          "DefinationEncoding": "c",
          "MacroVariableName": "arg3"
        },
        {
          "DefinationEncoding": "llu",
          "MacroVariableName": "arg4"
        },
        {
          "DefinationEncoding": "llu",
          "MacroVariableName": "arg5"
        },
        {
          "DefinationEncoding": "llX",
          "MacroVariableName": "arg6"
        }
      ],
      "macroName": "QuicTraceLogVerbose"
    },
    "FrameLogCryptoInvalid": {
      "ModuleProperites": {},
      "TraceString": "[%c][%cX][%llu]   CRYPTO [Invalid]",
      "UniqueId": "FrameLogCryptoInvalid",
      "splitArgs": [
        {
          "DefinationEncoding": "c",
          "MacroVariableName": "arg2"
        },
        {
          "DefinationEncoding": "c",
          "MacroVariableName": "arg3"
        },
        {
          "DefinationEncoding": "llu",
          "MacroVariableName": "arg4"
        }
      ],
      "macroName": "QuicTraceLogVerbose"
    },
    "FrameLogCrypto": {
      "ModuleProperites": {},
      "TraceString": "[%c][%cX][%llu]   CRYPTO Offset:%llu Len:%hu",
      "UniqueId": "FrameLogCrypto",
      "splitArgs": [
        {
          "DefinationEncoding": "c",
          "MacroVariableName": "arg2"
        },
        {
          "DefinationEncoding": "c",
          "MacroVariableName": "arg3"
        },
        {
          "DefinationEncoding": "llu",
          "MacroVariableName": "arg4"
        },
        {
          "DefinationEncoding": "llu",
          "MacroVariableName": "arg5"
        },
        {
          "DefinationEncoding": "hu",
          "MacroVariableName": "arg6"
        }
      ],
      "macroName": "QuicTraceLogVerbose"
    },
    "FrameLogNewTokenInvalid": {
      "ModuleProperites": {},
      "TraceString": "[%c][%cX][%llu]   NEW_TOKEN [Invalid]",
      "UniqueId": "FrameLogNewTokenInvalid",
      "splitArgs": [
        {
          "DefinationEncoding": "c",
          "MacroVariableName": "arg2"
        },
        {
          "DefinationEncoding": "c",
          "MacroVariableName": "arg3"
        },
        {
          "DefinationEncoding": "llu",
          "MacroVariableName": "arg4"
        }
      ],
      "macroName": "QuicTraceLogVerbose"
    },
    "FrameLogNewToken": {
      "ModuleProperites": {},
      "TraceString": "[%c][%cX][%llu]   NEW_TOKEN Length:%llu",
      "UniqueId": "FrameLogNewToken",
      "splitArgs": [
        {
          "DefinationEncoding": "c",
          "MacroVariableName": "arg2"
        },
        {
          "DefinationEncoding": "c",
          "MacroVariableName": "arg3"
        },
        {
          "DefinationEncoding": "llu",
          "MacroVariableName": "arg4"
        },
        {
          "DefinationEncoding": "llu",
          "MacroVariableName": "arg5"
        }
      ],
      "macroName": "QuicTraceLogVerbose"
    },
    "FrameLogStreamInvalid": {
      "ModuleProperites": {},
      "TraceString": "[%c][%cX][%llu]   STREAM [Invalid]",
      "UniqueId": "FrameLogStreamInvalid",
      "splitArgs": [
        {
          "DefinationEncoding": "c",
          "MacroVariableName": "arg2"
        },
        {
          "DefinationEncoding": "c",
          "MacroVariableName": "arg3"
        },
        {
          "DefinationEncoding": "llu",
          "MacroVariableName": "arg4"
        }
      ],
      "macroName": "QuicTraceLogVerbose"
    },
    "FrameLogStreamFin": {
      "ModuleProperites": {},
      "TraceString": "[%c][%cX][%llu]   STREAM ID:%llu Offset:%llu Len:%hu Fin",
      "UniqueId": "FrameLogStreamFin",
      "splitArgs": [
        {
          "DefinationEncoding": "c",
          "MacroVariableName": "arg2"
        },
        {
          "DefinationEncoding": "c",
          "MacroVariableName": "arg3"
        },
        {
          "DefinationEncoding": "llu",
          "MacroVariableName": "arg4"
        },
        {
          "DefinationEncoding": "llu",
          "MacroVariableName": "arg5"
        },
        {
          "DefinationEncoding": "llu",
          "MacroVariableName": "arg6"
        },
        {
          "DefinationEncoding": "hu",
          "MacroVariableName": "arg7"
        }
      ],
      "macroName": "QuicTraceLogVerbose"
    },
    "FrameLogStream": {
      "ModuleProperites": {},
      "TraceString": "[%c][%cX][%llu]   STREAM ID:%llu Offset:%llu Len:%hu",
      "UniqueId": "FrameLogStream",
      "splitArgs": [
        {
          "DefinationEncoding": "c",
          "MacroVariableName": "arg2"
        },
        {
          "DefinationEncoding": "c",
          "MacroVariableName": "arg3"
        },
        {
          "DefinationEncoding": "llu",
          "MacroVariableName": "arg4"
        },
        {
          "DefinationEncoding": "llu",
          "MacroVariableName": "arg5"
        },
        {
          "DefinationEncoding": "llu",
          "MacroVariableName": "arg6"
        },
        {
          "DefinationEncoding": "hu",
          "MacroVariableName": "arg7"
        }
      ],
      "macroName": "QuicTraceLogVerbose"
    },
    "FrameLogMaxDataInvalid": {
      "ModuleProperites": {},
      "TraceString": "[%c][%cX][%llu]   MAX_DATA [Invalid]",
      "UniqueId": "FrameLogMaxDataInvalid",
      "splitArgs": [
        {
          "DefinationEncoding": "c",
          "MacroVariableName": "arg2"
        },
        {
          "DefinationEncoding": "c",
          "MacroVariableName": "arg3"
        },
        {
          "DefinationEncoding": "llu",
          "MacroVariableName": "arg4"
        }
      ],
      "macroName": "QuicTraceLogVerbose"
    },
    "FrameLogMaxData": {
      "ModuleProperites": {},
      "TraceString": "[%c][%cX][%llu]   MAX_DATA Max:%llu",
      "UniqueId": "FrameLogMaxData",
      "splitArgs": [
        {
          "DefinationEncoding": "c",
          "MacroVariableName": "arg2"
        },
        {
          "DefinationEncoding": "c",
          "MacroVariableName": "arg3"
        },
        {
          "DefinationEncoding": "llu",
          "MacroVariableName": "arg4"
        },
        {
          "DefinationEncoding": "llu",
          "MacroVariableName": "arg5"
        }
      ],
      "macroName": "QuicTraceLogVerbose"
    },
    "FrameLogMaxStreamDataInvalid": {
      "ModuleProperites": {},
      "TraceString": "[%c][%cX][%llu]   MAX_STREAM_DATA [Invalid]",
      "UniqueId": "FrameLogMaxStreamDataInvalid",
      "splitArgs": [
        {
          "DefinationEncoding": "c",
          "MacroVariableName": "arg2"
        },
        {
          "DefinationEncoding": "c",
          "MacroVariableName": "arg3"
        },
        {
          "DefinationEncoding": "llu",
          "MacroVariableName": "arg4"
        }
      ],
      "macroName": "QuicTraceLogVerbose"
    },
    "FrameLogMaxStreamData": {
      "ModuleProperites": {},
      "TraceString": "[%c][%cX][%llu]   MAX_STREAM_DATA ID:%llu Max:%llu",
      "UniqueId": "FrameLogMaxStreamData",
      "splitArgs": [
        {
          "DefinationEncoding": "c",
          "MacroVariableName": "arg2"
        },
        {
          "DefinationEncoding": "c",
          "MacroVariableName": "arg3"
        },
        {
          "DefinationEncoding": "llu",
          "MacroVariableName": "arg4"
        },
        {
          "DefinationEncoding": "llu",
          "MacroVariableName": "arg5"
        },
        {
          "DefinationEncoding": "llu",
          "MacroVariableName": "arg6"
        }
      ],
      "macroName": "QuicTraceLogVerbose"
    },
    "FrameLogMaxStreamsInvalid": {
      "ModuleProperites": {},
      "TraceString": "[%c][%cX][%llu]   MAX_STREAMS [Invalid]",
      "UniqueId": "FrameLogMaxStreamsInvalid",
      "splitArgs": [
        {
          "DefinationEncoding": "c",
          "MacroVariableName": "arg2"
        },
        {
          "DefinationEncoding": "c",
          "MacroVariableName": "arg3"
        },
        {
          "DefinationEncoding": "llu",
          "MacroVariableName": "arg4"
        }
      ],
      "macroName": "QuicTraceLogVerbose"
    },
    "FrameLogMaxStreams": {
      "ModuleProperites": {},
      "TraceString": "[%c][%cX][%llu]   MAX_STREAMS[%hu] Count:%llu",
      "UniqueId": "FrameLogMaxStreams",
      "splitArgs": [
        {
          "DefinationEncoding": "c",
          "MacroVariableName": "arg2"
        },
        {
          "DefinationEncoding": "c",
          "MacroVariableName": "arg3"
        },
        {
          "DefinationEncoding": "llu",
          "MacroVariableName": "arg4"
        },
        {
          "DefinationEncoding": "hu",
          "MacroVariableName": "arg5"
        },
        {
          "DefinationEncoding": "llu",
          "MacroVariableName": "arg6"
        }
      ],
      "macroName": "QuicTraceLogVerbose"
    },
    "FrameLogDataBlockedInvalid": {
      "ModuleProperites": {},
      "TraceString": "[%c][%cX][%llu]   DATA_BLOCKED [Invalid]",
      "UniqueId": "FrameLogDataBlockedInvalid",
      "splitArgs": [
        {
          "DefinationEncoding": "c",
          "MacroVariableName": "arg2"
        },
        {
          "DefinationEncoding": "c",
          "MacroVariableName": "arg3"
        },
        {
          "DefinationEncoding": "llu",
          "MacroVariableName": "arg4"
        }
      ],
      "macroName": "QuicTraceLogVerbose"
    },
    "FrameLogDataBlocked": {
      "ModuleProperites": {},
      "TraceString": "[%c][%cX][%llu]   DATA_BLOCKED Limit:%llu",
      "UniqueId": "FrameLogDataBlocked",
      "splitArgs": [
        {
          "DefinationEncoding": "c",
          "MacroVariableName": "arg2"
        },
        {
          "DefinationEncoding": "c",
          "MacroVariableName": "arg3"
        },
        {
          "DefinationEncoding": "llu",
          "MacroVariableName": "arg4"
        },
        {
          "DefinationEncoding": "llu",
          "MacroVariableName": "arg5"
        }
      ],
      "macroName": "QuicTraceLogVerbose"
    },
    "FrameLogStreamDataBlockedInvalid": {
      "ModuleProperites": {},
      "TraceString": "[%c][%cX][%llu]   STREAM_DATA_BLOCKED [Invalid]",
      "UniqueId": "FrameLogStreamDataBlockedInvalid",
      "splitArgs": [
        {
          "DefinationEncoding": "c",
          "MacroVariableName": "arg2"
        },
        {
          "DefinationEncoding": "c",
          "MacroVariableName": "arg3"
        },
        {
          "DefinationEncoding": "llu",
          "MacroVariableName": "arg4"
        }
      ],
      "macroName": "QuicTraceLogVerbose"
    },
    "FrameLogStreamDataBlocked": {
      "ModuleProperites": {},
      "TraceString": "[%c][%cX][%llu]   STREAM_DATA_BLOCKED ID:%llu Limit:%llu",
      "UniqueId": "FrameLogStreamDataBlocked",
      "splitArgs": [
        {
          "DefinationEncoding": "c",
          "MacroVariableName": "arg2"
        },
        {
          "DefinationEncoding": "c",
          "MacroVariableName": "arg3"
        },
        {
          "DefinationEncoding": "llu",
          "MacroVariableName": "arg4"
        },
        {
          "DefinationEncoding": "llu",
          "MacroVariableName": "arg5"
        },
        {
          "DefinationEncoding": "llu",
          "MacroVariableName": "arg6"
        }
      ],
      "macroName": "QuicTraceLogVerbose"
    },
    "FrameLogStreamsBlockedInvalid": {
      "ModuleProperites": {},
      "TraceString": "[%c][%cX][%llu]   STREAMS_BLOCKED [Invalid]",
      "UniqueId": "FrameLogStreamsBlockedInvalid",
      "splitArgs": [
        {
          "DefinationEncoding": "c",
          "MacroVariableName": "arg2"
        },
        {
          "DefinationEncoding": "c",
          "MacroVariableName": "arg3"
        },
        {
          "DefinationEncoding": "llu",
          "MacroVariableName": "arg4"
        }
      ],
      "macroName": "QuicTraceLogVerbose"
    },
    "FrameLogStreamsBlocked": {
      "ModuleProperites": {},
      "TraceString": "[%c][%cX][%llu]   STREAMS_BLOCKED[%hu] ID:%llu",
      "UniqueId": "FrameLogStreamsBlocked",
      "splitArgs": [
        {
          "DefinationEncoding": "c",
          "MacroVariableName": "arg2"
        },
        {
          "DefinationEncoding": "c",
          "MacroVariableName": "arg3"
        },
        {
          "DefinationEncoding": "llu",
          "MacroVariableName": "arg4"
        },
        {
          "DefinationEncoding": "hu",
          "MacroVariableName": "arg5"
        },
        {
          "DefinationEncoding": "llu",
          "MacroVariableName": "arg6"
        }
      ],
      "macroName": "QuicTraceLogVerbose"
    },
    "FrameLogNewConnectionIDInvalid": {
      "ModuleProperites": {},
      "TraceString": "[%c][%cX][%llu]   NEW_CONN_ID [Invalid]",
      "UniqueId": "FrameLogNewConnectionIDInvalid",
      "splitArgs": [
        {
          "DefinationEncoding": "c",
          "MacroVariableName": "arg2"
        },
        {
          "DefinationEncoding": "c",
          "MacroVariableName": "arg3"
        },
        {
          "DefinationEncoding": "llu",
          "MacroVariableName": "arg4"
        }
      ],
      "macroName": "QuicTraceLogVerbose"
    },
    "FrameLogNewConnectionID": {
      "ModuleProperites": {},
      "TraceString": "[%c][%cX][%llu]   NEW_CONN_ID Seq:%llu RPT:%llu CID:%s Token:%s",
      "UniqueId": "FrameLogNewConnectionID",
      "splitArgs": [
        {
          "DefinationEncoding": "c",
          "MacroVariableName": "arg2"
        },
        {
          "DefinationEncoding": "c",
          "MacroVariableName": "arg3"
        },
        {
          "DefinationEncoding": "llu",
          "MacroVariableName": "arg4"
        },
        {
          "DefinationEncoding": "llu",
          "MacroVariableName": "arg5"
        },
        {
          "DefinationEncoding": "llu",
          "MacroVariableName": "arg6"
        },
        {
          "DefinationEncoding": "s",
          "MacroVariableName": "arg7"
        },
        {
          "DefinationEncoding": "s",
          "MacroVariableName": "arg8"
        }
      ],
      "macroName": "QuicTraceLogVerbose"
    },
    "FrameLogRetireConnectionIDInvalid": {
      "ModuleProperites": {},
      "TraceString": "[%c][%cX][%llu]   RETIRE_CONN_ID [Invalid]",
      "UniqueId": "FrameLogRetireConnectionIDInvalid",
      "splitArgs": [
        {
          "DefinationEncoding": "c",
          "MacroVariableName": "arg2"
        },
        {
          "DefinationEncoding": "c",
          "MacroVariableName": "arg3"
        },
        {
          "DefinationEncoding": "llu",
          "MacroVariableName": "arg4"
        }
      ],
      "macroName": "QuicTraceLogVerbose"
    },
    "FrameLogRetireConnectionID": {
      "ModuleProperites": {},
      "TraceString": "[%c][%cX][%llu]   RETIRE_CONN_ID Seq:%llu",
      "UniqueId": "FrameLogRetireConnectionID",
      "splitArgs": [
        {
          "DefinationEncoding": "c",
          "MacroVariableName": "arg2"
        },
        {
          "DefinationEncoding": "c",
          "MacroVariableName": "arg3"
        },
        {
          "DefinationEncoding": "llu",
          "MacroVariableName": "arg4"
        },
        {
          "DefinationEncoding": "llu",
          "MacroVariableName": "arg5"
        }
      ],
      "macroName": "QuicTraceLogVerbose"
    },
    "FrameLogPathChallengeInvalid": {
      "ModuleProperites": {},
      "TraceString": "[%c][%cX][%llu]   PATH_CHALLENGE [Invalid]",
      "UniqueId": "FrameLogPathChallengeInvalid",
      "splitArgs": [
        {
          "DefinationEncoding": "c",
          "MacroVariableName": "arg2"
        },
        {
          "DefinationEncoding": "c",
          "MacroVariableName": "arg3"
        },
        {
          "DefinationEncoding": "llu",
          "MacroVariableName": "arg4"
        }
      ],
      "macroName": "QuicTraceLogVerbose"
    },
    "FrameLogPathChallenge": {
      "ModuleProperites": {},
      "TraceString": "[%c][%cX][%llu]   PATH_CHALLENGE [%llu]",
      "UniqueId": "FrameLogPathChallenge",
      "splitArgs": [
        {
          "DefinationEncoding": "c",
          "MacroVariableName": "arg2"
        },
        {
          "DefinationEncoding": "c",
          "MacroVariableName": "arg3"
        },
        {
          "DefinationEncoding": "llu",
          "MacroVariableName": "arg4"
        },
        {
          "DefinationEncoding": "llu",
          "MacroVariableName": "arg5"
        }
      ],
      "macroName": "QuicTraceLogVerbose"
    },
    "FrameLogPathResponseInvalid": {
      "ModuleProperites": {},
      "TraceString": "[%c][%cX][%llu]   PATH_RESPONSE [Invalid]",
      "UniqueId": "FrameLogPathResponseInvalid",
      "splitArgs": [
        {
          "DefinationEncoding": "c",
          "MacroVariableName": "arg2"
        },
        {
          "DefinationEncoding": "c",
          "MacroVariableName": "arg3"
        },
        {
          "DefinationEncoding": "llu",
          "MacroVariableName": "arg4"
        }
      ],
      "macroName": "QuicTraceLogVerbose"
    },
    "FrameLogPathResponse": {
      "ModuleProperites": {},
      "TraceString": "[%c][%cX][%llu]   PATH_RESPONSE [%llu]",
      "UniqueId": "FrameLogPathResponse",
      "splitArgs": [
        {
          "DefinationEncoding": "c",
          "MacroVariableName": "arg2"
        },
        {
          "DefinationEncoding": "c",
          "MacroVariableName": "arg3"
        },
        {
          "DefinationEncoding": "llu",
          "MacroVariableName": "arg4"
        },
        {
          "DefinationEncoding": "llu",
          "MacroVariableName": "arg5"
        }
      ],
      "macroName": "QuicTraceLogVerbose"
    },
    "FrameLogConnectionCloseInvalid": {
      "ModuleProperites": {},
      "TraceString": "[%c][%cX][%llu]   CONN_CLOSE [Invalid]",
      "UniqueId": "FrameLogConnectionCloseInvalid",
      "splitArgs": [
        {
          "DefinationEncoding": "c",
          "MacroVariableName": "arg2"
        },
        {
          "DefinationEncoding": "c",
          "MacroVariableName": "arg3"
        },
        {
          "DefinationEncoding": "llu",
          "MacroVariableName": "arg4"
        }
      ],
      "macroName": "QuicTraceLogVerbose"
    },
    "FrameLogConnectionCloseApp": {
      "ModuleProperites": {},
      "TraceString": "[%c][%cX][%llu]   CONN_CLOSE (App) ErrorCode:0x%llX",
      "UniqueId": "FrameLogConnectionCloseApp",
      "splitArgs": [
        {
          "DefinationEncoding": "c",
          "MacroVariableName": "arg2"
        },
        {
          "DefinationEncoding": "c",
          "MacroVariableName": "arg3"
        },
        {
          "DefinationEncoding": "llu",
          "MacroVariableName": "arg4"
        },
        {
          "DefinationEncoding": "llX",
          "MacroVariableName": "arg5"
        }
      ],
      "macroName": "QuicTraceLogVerbose"
    },
    "FrameLogConnectionClose": {
      "ModuleProperites": {},
      "TraceString": "[%c][%cX][%llu]   CONN_CLOSE ErrorCode:0x%llX FrameType:%llu",
      "UniqueId": "FrameLogConnectionClose",
      "splitArgs": [
        {
          "DefinationEncoding": "c",
          "MacroVariableName": "arg2"
        },
        {
          "DefinationEncoding": "c",
          "MacroVariableName": "arg3"
        },
        {
          "DefinationEncoding": "llu",
          "MacroVariableName": "arg4"
        },
        {
          "DefinationEncoding": "llX",
          "MacroVariableName": "arg5"
        },
        {
          "DefinationEncoding": "llu",
          "MacroVariableName": "arg6"
        }
      ],
      "macroName": "QuicTraceLogVerbose"
    },
    "FrameLogHandshakeDone": {
      "ModuleProperites": {},
      "TraceString": "[%c][%cX][%llu]   HANDSHAKE_DONE",
      "UniqueId": "FrameLogHandshakeDone",
      "splitArgs": [
        {
          "DefinationEncoding": "c",
          "MacroVariableName": "arg2"
        },
        {
          "DefinationEncoding": "c",
          "MacroVariableName": "arg3"
        },
        {
          "DefinationEncoding": "llu",
          "MacroVariableName": "arg4"
        }
      ],
      "macroName": "QuicTraceLogVerbose"
    },
    "FrameLogDatagramInvalid": {
      "ModuleProperites": {},
      "TraceString": "[%c][%cX][%llu]   DATAGRAM [Invalid]",
      "UniqueId": "FrameLogDatagramInvalid",
      "splitArgs": [
        {
          "DefinationEncoding": "c",
          "MacroVariableName": "arg2"
        },
        {
          "DefinationEncoding": "c",
          "MacroVariableName": "arg3"
        },
        {
          "DefinationEncoding": "llu",
          "MacroVariableName": "arg4"
        }
      ],
      "macroName": "QuicTraceLogVerbose"
    },
    "FrameLogDatagram": {
      "ModuleProperites": {},
      "TraceString": "[%c][%cX][%llu]   DATAGRAM Len:%hu",
      "UniqueId": "FrameLogDatagram",
      "splitArgs": [
        {
          "DefinationEncoding": "c",
          "MacroVariableName": "arg2"
        },
        {
          "DefinationEncoding": "c",
          "MacroVariableName": "arg3"
        },
        {
          "DefinationEncoding": "llu",
          "MacroVariableName": "arg4"
        },
        {
          "DefinationEncoding": "hu",
          "MacroVariableName": "arg5"
        }
      ],
      "macroName": "QuicTraceLogVerbose"
    },
    "FrameLogAckFrequencyInvalid": {
      "ModuleProperites": {},
      "TraceString": "[%c][%cX][%llu]   ACK_FREQUENCY [Invalid]",
      "UniqueId": "FrameLogAckFrequencyInvalid",
      "splitArgs": [
        {
          "DefinationEncoding": "c",
          "MacroVariableName": "arg2"
        },
        {
          "DefinationEncoding": "c",
          "MacroVariableName": "arg3"
        },
        {
          "DefinationEncoding": "llu",
          "MacroVariableName": "arg4"
        }
      ],
      "macroName": "QuicTraceLogVerbose"
    },
    "FrameLogAckFrequency": {
      "ModuleProperites": {},
      "TraceString": "[%c][%cX][%llu]   ACK_FREQUENCY SeqNum:%llu PktTolerance:%llu MaxAckDelay:%llu IgnoreOrder:%hhu IgnoreCE:%hhu",
      "UniqueId": "FrameLogAckFrequency",
      "splitArgs": [
        {
          "DefinationEncoding": "c",
          "MacroVariableName": "arg2"
        },
        {
          "DefinationEncoding": "c",
          "MacroVariableName": "arg3"
        },
        {
          "DefinationEncoding": "llu",
          "MacroVariableName": "arg4"
        },
        {
          "DefinationEncoding": "llu",
          "MacroVariableName": "arg5"
        },
        {
          "DefinationEncoding": "llu",
          "MacroVariableName": "arg6"
        },
        {
          "DefinationEncoding": "llu",
          "MacroVariableName": "arg7"
        },
        {
          "DefinationEncoding": "hhu",
          "MacroVariableName": "arg8"
        },
        {
          "DefinationEncoding": "hhu",
          "MacroVariableName": "arg9"
        }
      ],
      "macroName": "QuicTraceLogVerbose"
    },
    "IgnoreCryptoFrame": {
      "ModuleProperites": {},
      "TraceString": "[conn][%p] Ignoring received crypto after cleanup",
      "UniqueId": "IgnoreCryptoFrame",
      "splitArgs": [
        {
          "DefinationEncoding": "p",
          "MacroVariableName": "arg1"
        }
      ],
      "macroName": "QuicTraceLogConnWarning"
    },
    "DiscardKeyType": {
      "ModuleProperites": {},
      "TraceString": "[conn][%p] Discarding key type = %hhu",
      "UniqueId": "DiscardKeyType",
      "splitArgs": [
        {
          "DefinationEncoding": "p",
          "MacroVariableName": "arg1"
        },
        {
          "DefinationEncoding": "hhu",
          "MacroVariableName": "arg3"
        }
      ],
      "macroName": "QuicTraceLogConnInfo"
    },
    "ZeroRttAccepted": {
      "ModuleProperites": {},
      "TraceString": "[conn][%p] 0-RTT accepted",
      "UniqueId": "ZeroRttAccepted",
      "splitArgs": [
        {
          "DefinationEncoding": "p",
          "MacroVariableName": "arg1"
        }
      ],
      "macroName": "QuicTraceLogConnInfo"
    },
    "ZeroRttRejected": {
      "ModuleProperites": {},
      "TraceString": "[conn][%p] 0-RTT rejected",
      "UniqueId": "ZeroRttRejected",
      "splitArgs": [
        {
          "DefinationEncoding": "p",
          "MacroVariableName": "arg1"
        }
      ],
      "macroName": "QuicTraceLogConnInfo"
    },
    "HandshakeConfirmedServer": {
      "ModuleProperites": {},
      "TraceString": "[conn][%p] Handshake confirmed (server)",
      "UniqueId": "HandshakeConfirmedServer",
      "splitArgs": [
        {
          "DefinationEncoding": "p",
          "MacroVariableName": "arg1"
        }
      ],
      "macroName": "QuicTraceLogConnInfo"
    },
    "CustomCertValidationSuccess": {
      "ModuleProperites": {},
      "TraceString": "[conn][%p] Custom cert validation succeeded",
      "UniqueId": "CustomCertValidationSuccess",
      "splitArgs": [
        {
          "DefinationEncoding": "p",
          "MacroVariableName": "arg1"
        }
      ],
      "macroName": "QuicTraceLogConnInfo"
    },
    "CryptoDump": {
      "ModuleProperites": {},
      "TraceString": "[conn][%p] QS:%u MAX:%u UNA:%u NXT:%u RECOV:%u-%u",
      "UniqueId": "CryptoDump",
      "splitArgs": [
        {
          "DefinationEncoding": "p",
          "MacroVariableName": "arg1"
        },
        {
          "DefinationEncoding": "u",
          "MacroVariableName": "arg3"
        },
        {
          "DefinationEncoding": "u",
          "MacroVariableName": "arg4"
        },
        {
          "DefinationEncoding": "u",
          "MacroVariableName": "arg5"
        },
        {
          "DefinationEncoding": "u",
          "MacroVariableName": "arg6"
        },
        {
          "DefinationEncoding": "u",
          "MacroVariableName": "arg7"
        },
        {
          "DefinationEncoding": "u",
          "MacroVariableName": "arg8"
        }
      ],
      "macroName": "QuicTraceLogConnVerbose"
    },
    "CryptoDumpUnacked": {
      "ModuleProperites": {},
      "TraceString": "[conn][%p]   unACKed: [%llu, %llu]",
      "UniqueId": "CryptoDumpUnacked",
      "splitArgs": [
        {
          "DefinationEncoding": "p",
          "MacroVariableName": "arg1"
        },
        {
          "DefinationEncoding": "llu",
          "MacroVariableName": "arg3"
        },
        {
          "DefinationEncoding": "llu",
          "MacroVariableName": "arg4"
        }
      ],
      "macroName": "QuicTraceLogConnVerbose"
    },
    "CryptoDumpUnacked2": {
      "ModuleProperites": {},
      "TraceString": "[conn][%p]   unACKed: [%llu, %u]",
      "UniqueId": "CryptoDumpUnacked2",
      "splitArgs": [
        {
          "DefinationEncoding": "p",
          "MacroVariableName": "arg1"
        },
        {
          "DefinationEncoding": "llu",
          "MacroVariableName": "arg3"
        },
        {
          "DefinationEncoding": "u",
          "MacroVariableName": "arg4"
        }
      ],
      "macroName": "QuicTraceLogConnVerbose"
    },
    "NoMoreRoomForCrypto": {
      "ModuleProperites": {},
      "TraceString": "[conn][%p] No room for CRYPTO frame",
      "UniqueId": "NoMoreRoomForCrypto",
      "splitArgs": [
        {
          "DefinationEncoding": "p",
          "MacroVariableName": "arg1"
        }
      ],
      "macroName": "QuicTraceLogConnVerbose"
    },
    "AddCryptoFrame": {
      "ModuleProperites": {},
      "TraceString": "[conn][%p] Sending %hu crypto bytes, offset=%u",
      "UniqueId": "AddCryptoFrame",
      "splitArgs": [
        {
          "DefinationEncoding": "p",
          "MacroVariableName": "arg1"
        },
        {
          "DefinationEncoding": "hu",
          "MacroVariableName": "arg3"
        },
        {
          "DefinationEncoding": "u",
          "MacroVariableName": "arg4"
        }
      ],
      "macroName": "QuicTraceLogConnVerbose"
    },
    "RecoverCrypto": {
      "ModuleProperites": {},
      "TraceString": "[conn][%p] Recovering crypto from %llu up to %llu",
      "UniqueId": "RecoverCrypto",
      "splitArgs": [
        {
          "DefinationEncoding": "p",
          "MacroVariableName": "arg1"
        },
        {
          "DefinationEncoding": "llu",
          "MacroVariableName": "arg3"
        },
        {
          "DefinationEncoding": "llu",
          "MacroVariableName": "arg4"
        }
      ],
      "macroName": "QuicTraceLogConnVerbose"
    },
    "AckCrypto": {
      "ModuleProperites": {},
      "TraceString": "[conn][%p] Received ack for %u crypto bytes, offset=%u",
      "UniqueId": "AckCrypto",
      "splitArgs": [
        {
          "DefinationEncoding": "p",
          "MacroVariableName": "arg1"
        },
        {
          "DefinationEncoding": "u",
          "MacroVariableName": "arg3"
        },
        {
          "DefinationEncoding": "u",
          "MacroVariableName": "arg4"
        }
      ],
      "macroName": "QuicTraceLogConnVerbose"
    },
    "RecvCrypto": {
      "ModuleProperites": {},
      "TraceString": "[conn][%p] Received %hu crypto bytes, offset=%llu Ready=%hhu",
      "UniqueId": "RecvCrypto",
      "splitArgs": [
        {
          "DefinationEncoding": "p",
          "MacroVariableName": "arg1"
        },
        {
          "DefinationEncoding": "hu",
          "MacroVariableName": "arg3"
        },
        {
          "DefinationEncoding": "llu",
          "MacroVariableName": "arg4"
        },
        {
          "DefinationEncoding": "hhu",
          "MacroVariableName": "arg5"
        }
      ],
      "macroName": "QuicTraceLogConnVerbose"
    },
    "IndicateConnected": {
      "ModuleProperites": {},
      "TraceString": "[conn][%p] Indicating QUIC_CONNECTION_EVENT_CONNECTED (Resume=%hhu)",
      "UniqueId": "IndicateConnected",
      "splitArgs": [
        {
          "DefinationEncoding": "p",
          "MacroVariableName": "arg1"
        },
        {
          "DefinationEncoding": "hhu",
          "MacroVariableName": "arg3"
        }
      ],
      "macroName": "QuicTraceLogConnVerbose"
    },
    "DrainCrypto": {
      "ModuleProperites": {},
      "TraceString": "[conn][%p] Draining %u crypto bytes",
      "UniqueId": "DrainCrypto",
      "splitArgs": [
        {
          "DefinationEncoding": "p",
          "MacroVariableName": "arg1"
        },
        {
          "DefinationEncoding": "u",
          "MacroVariableName": "arg3"
        }
      ],
      "macroName": "QuicTraceLogConnVerbose"
    },
    "CryptoNotReady": {
      "ModuleProperites": {},
      "TraceString": "[conn][%p] No complete TLS messages to process",
      "UniqueId": "CryptoNotReady",
      "splitArgs": [
        {
          "DefinationEncoding": "p",
          "MacroVariableName": "arg1"
        }
      ],
      "macroName": "QuicTraceLogConnVerbose"
    },
    "ConnWriteKeyUpdated": {
      "ModuleProperites": {},
      "TraceString": "[conn][%p] Write Key Updated, %hhu.",
      "UniqueId": "ConnWriteKeyUpdated",
      "splitArgs": [
        {
          "DefinationEncoding": "p",
          "MacroVariableName": "arg2"
        },
        {
          "DefinationEncoding": "hhu",
          "MacroVariableName": "arg3"
        }
      ],
      "macroName": "QuicTraceEvent"
    },
    "ConnReadKeyUpdated": {
      "ModuleProperites": {},
      "TraceString": "[conn][%p] Read Key Updated, %hhu.",
      "UniqueId": "ConnReadKeyUpdated",
      "splitArgs": [
        {
          "DefinationEncoding": "p",
          "MacroVariableName": "arg2"
        },
        {
          "DefinationEncoding": "hhu",
          "MacroVariableName": "arg3"
        }
      ],
      "macroName": "QuicTraceEvent"
    },
    "ConnSourceCidRemoved": {
      "ModuleProperites": {},
      "TraceString": "[conn][%p] (SeqNum=%llu) Removed Source CID: %!CID!",
      "UniqueId": "ConnSourceCidRemoved",
      "splitArgs": [
        {
          "DefinationEncoding": "p",
          "MacroVariableName": "arg2"
        },
        {
          "DefinationEncoding": "llu",
          "MacroVariableName": "arg3"
        },
        {
          "DefinationEncoding": "!CID!",
          "MacroVariableName": "arg4"
        }
      ],
      "macroName": "QuicTraceEvent"
    },
    "ConnNewPacketKeys": {
      "ModuleProperites": {},
      "TraceString": "[conn][%p] New packet keys created successfully.",
      "UniqueId": "ConnNewPacketKeys",
      "splitArgs": [
        {
          "DefinationEncoding": "p",
          "MacroVariableName": "arg2"
        }
      ],
      "macroName": "QuicTraceEvent"
    },
    "ConnKeyPhaseChange": {
      "ModuleProperites": {},
      "TraceString": "[conn][%p] Key phase change (locally initiated=%hhu).",
      "UniqueId": "ConnKeyPhaseChange",
      "splitArgs": [
        {
          "DefinationEncoding": "p",
          "MacroVariableName": "arg2"
        },
        {
          "DefinationEncoding": "hhu",
          "MacroVariableName": "arg3"
        }
      ],
      "macroName": "QuicTraceEvent"
    },
    "LogPacketVersionNegotiation": {
      "ModuleProperites": {},
      "TraceString": "[%c][%cX][-] VerNeg DestCid:%s SrcCid:%s (Payload %hu bytes)",
      "UniqueId": "LogPacketVersionNegotiation",
      "splitArgs": [
        {
          "DefinationEncoding": "c",
          "MacroVariableName": "arg2"
        },
        {
          "DefinationEncoding": "c",
          "MacroVariableName": "arg3"
        },
        {
          "DefinationEncoding": "s",
          "MacroVariableName": "arg4"
        },
        {
          "DefinationEncoding": "s",
          "MacroVariableName": "arg5"
        },
        {
          "DefinationEncoding": "hu",
          "MacroVariableName": "arg6"
        }
      ],
      "macroName": "QuicTraceLogVerbose"
    },
    "LogPacketVersionNegotiationVersion": {
      "ModuleProperites": {},
      "TraceString": "[%c][%cX][-]   Ver:0x%x",
      "UniqueId": "LogPacketVersionNegotiationVersion",
      "splitArgs": [
        {
          "DefinationEncoding": "c",
          "MacroVariableName": "arg2"
        },
        {
          "DefinationEncoding": "c",
          "MacroVariableName": "arg3"
        },
        {
          "DefinationEncoding": "x",
          "MacroVariableName": "arg4"
        }
      ],
      "macroName": "QuicTraceLogVerbose"
    },
    "LogPacketRetry": {
      "ModuleProperites": {},
      "TraceString": "[%c][%cX][-] LH Ver:0x%x DestCid:%s SrcCid:%s Type:R (Token %hu bytes)",
      "UniqueId": "LogPacketRetry",
      "splitArgs": [
        {
          "DefinationEncoding": "c",
          "MacroVariableName": "arg2"
        },
        {
          "DefinationEncoding": "c",
          "MacroVariableName": "arg3"
        },
        {
          "DefinationEncoding": "x",
          "MacroVariableName": "arg4"
        },
        {
          "DefinationEncoding": "s",
          "MacroVariableName": "arg5"
        },
        {
          "DefinationEncoding": "s",
          "MacroVariableName": "arg6"
        },
        {
          "DefinationEncoding": "hu",
          "MacroVariableName": "arg7"
        }
      ],
      "macroName": "QuicTraceLogVerbose"
    },
    "LogPacketLongHeaderInitial": {
      "ModuleProperites": {},
      "TraceString": "[%c][%cX][%llu] LH Ver:0x%x DestCid:%s SrcCid:%s Type:I (Token %hu bytes) (Payload %hu bytes)",
      "UniqueId": "LogPacketLongHeaderInitial",
      "splitArgs": [
        {
          "DefinationEncoding": "c",
          "MacroVariableName": "arg2"
        },
        {
          "DefinationEncoding": "c",
          "MacroVariableName": "arg3"
        },
        {
          "DefinationEncoding": "llu",
          "MacroVariableName": "arg4"
        },
        {
          "DefinationEncoding": "x",
          "MacroVariableName": "arg5"
        },
        {
          "DefinationEncoding": "s",
          "MacroVariableName": "arg6"
        },
        {
          "DefinationEncoding": "s",
          "MacroVariableName": "arg7"
        },
        {
          "DefinationEncoding": "hu",
          "MacroVariableName": "arg8"
        },
        {
          "DefinationEncoding": "hu",
          "MacroVariableName": "arg9"
        }
      ],
      "macroName": "QuicTraceLogVerbose"
    },
    "LogPacketLongHeader": {
      "ModuleProperites": {},
      "TraceString": "[%c][%cX][%llu] LH Ver:0x%x DestCid:%s SrcCid:%s Type:%s (Payload %hu bytes)",
      "UniqueId": "LogPacketLongHeader",
      "splitArgs": [
        {
          "DefinationEncoding": "c",
          "MacroVariableName": "arg2"
        },
        {
          "DefinationEncoding": "c",
          "MacroVariableName": "arg3"
        },
        {
          "DefinationEncoding": "llu",
          "MacroVariableName": "arg4"
        },
        {
          "DefinationEncoding": "x",
          "MacroVariableName": "arg5"
        },
        {
          "DefinationEncoding": "s",
          "MacroVariableName": "arg6"
        },
        {
          "DefinationEncoding": "s",
          "MacroVariableName": "arg7"
        },
        {
          "DefinationEncoding": "s",
          "MacroVariableName": "arg8"
        },
        {
          "DefinationEncoding": "hu",
          "MacroVariableName": "arg9"
        }
      ],
      "macroName": "QuicTraceLogVerbose"
    },
    "LogPacketLongHeaderUnsupported": {
      "ModuleProperites": {},
      "TraceString": "[%c][%cX][%llu] LH Ver:[UNSUPPORTED,0x%x] DestCid:%s SrcCid:%s",
      "UniqueId": "LogPacketLongHeaderUnsupported",
      "splitArgs": [
        {
          "DefinationEncoding": "c",
          "MacroVariableName": "arg2"
        },
        {
          "DefinationEncoding": "c",
          "MacroVariableName": "arg3"
        },
        {
          "DefinationEncoding": "llu",
          "MacroVariableName": "arg4"
        },
        {
          "DefinationEncoding": "x",
          "MacroVariableName": "arg5"
        },
        {
          "DefinationEncoding": "s",
          "MacroVariableName": "arg6"
        },
        {
          "DefinationEncoding": "s",
          "MacroVariableName": "arg7"
        }
      ],
      "macroName": "QuicTraceLogVerbose"
    },
    "LogPacketShortHeader": {
      "ModuleProperites": {},
      "TraceString": "[%c][%cX][%llu] SH DestCid:%s KP:%hu SB:%hu (Payload %hu bytes)",
      "UniqueId": "LogPacketShortHeader",
      "splitArgs": [
        {
          "DefinationEncoding": "c",
          "MacroVariableName": "arg2"
        },
        {
          "DefinationEncoding": "c",
          "MacroVariableName": "arg3"
        },
        {
          "DefinationEncoding": "llu",
          "MacroVariableName": "arg4"
        },
        {
          "DefinationEncoding": "s",
          "MacroVariableName": "arg5"
        },
        {
          "DefinationEncoding": "hu",
          "MacroVariableName": "arg6"
        },
        {
          "DefinationEncoding": "hu",
          "MacroVariableName": "arg7"
        },
        {
          "DefinationEncoding": "hu",
          "MacroVariableName": "arg8"
        }
      ],
      "macroName": "QuicTraceLogVerbose"
    },
    "ConnDropPacket": {
      "ModuleProperites": {},
      "TraceString": "[conn][%p] DROP packet Dst=%!ADDR! Src=%!ADDR! Reason=%s.",
      "UniqueId": "ConnDropPacket",
      "splitArgs": [
        {
          "DefinationEncoding": "p",
          "MacroVariableName": "arg2"
        },
        {
          "DefinationEncoding": "!ADDR!",
          "MacroVariableName": "arg3"
        },
        {
          "DefinationEncoding": "!ADDR!",
          "MacroVariableName": "arg4"
        },
        {
          "DefinationEncoding": "s",
          "MacroVariableName": "arg5"
        }
      ],
      "macroName": "QuicTraceEvent"
    },
    "BindingDropPacket": {
      "ModuleProperites": {},
      "TraceString": "[bind][%p] DROP packet Dst=%!ADDR! Src=%!ADDR! Reason=%s.",
      "UniqueId": "BindingDropPacket",
      "splitArgs": [
        {
          "DefinationEncoding": "p",
          "MacroVariableName": "arg2"
        },
        {
          "DefinationEncoding": "!ADDR!",
          "MacroVariableName": "arg3"
        },
        {
          "DefinationEncoding": "!ADDR!",
          "MacroVariableName": "arg4"
        },
        {
          "DefinationEncoding": "s",
          "MacroVariableName": "arg5"
        }
      ],
      "macroName": "QuicTraceEvent"
    },
    "ConnDropPacketEx": {
      "ModuleProperites": {},
      "TraceString": "[conn][%p] DROP packet Value=%llu Dst=%!ADDR! Src=%!ADDR! Reason=%s.",
      "UniqueId": "ConnDropPacketEx",
      "splitArgs": [
        {
          "DefinationEncoding": "p",
          "MacroVariableName": "arg2"
        },
        {
          "DefinationEncoding": "llu",
          "MacroVariableName": "arg3"
        },
        {
          "DefinationEncoding": "!ADDR!",
          "MacroVariableName": "arg4"
        },
        {
          "DefinationEncoding": "!ADDR!",
          "MacroVariableName": "arg5"
        },
        {
          "DefinationEncoding": "s",
          "MacroVariableName": "arg6"
        }
      ],
      "macroName": "QuicTraceEvent"
    },
    "BindingDropPacketEx": {
      "ModuleProperites": {},
      "TraceString": "[bind][%p] DROP packet %llu. Dst=%!ADDR! Src=%!ADDR! Reason=%s",
      "UniqueId": "BindingDropPacketEx",
      "splitArgs": [
        {
          "DefinationEncoding": "p",
          "MacroVariableName": "arg2"
        },
        {
          "DefinationEncoding": "llu",
          "MacroVariableName": "arg3"
        },
        {
          "DefinationEncoding": "!ADDR!",
          "MacroVariableName": "arg4"
        },
        {
          "DefinationEncoding": "!ADDR!",
          "MacroVariableName": "arg5"
        },
        {
          "DefinationEncoding": "s",
          "MacroVariableName": "arg6"
        }
      ],
      "macroName": "QuicTraceEvent"
    },
    "TimerWheelResize": {
      "ModuleProperites": {},
      "TraceString": "[time][%p] Resizing timer wheel (new slot count = %u).",
      "UniqueId": "TimerWheelResize",
      "splitArgs": [
        {
          "DefinationEncoding": "p",
          "MacroVariableName": "arg2"
        },
        {
          "DefinationEncoding": "u",
          "MacroVariableName": "arg3"
        }
      ],
      "macroName": "QuicTraceLogVerbose"
    },
    "TimerWheelNextExpirationNull": {
      "ModuleProperites": {},
      "TraceString": "[time][%p] Next Expiration = {NULL}.",
      "UniqueId": "TimerWheelNextExpirationNull",
      "splitArgs": [
        {
          "DefinationEncoding": "p",
          "MacroVariableName": "arg2"
        }
      ],
      "macroName": "QuicTraceLogVerbose"
    },
    "TimerWheelNextExpiration": {
      "ModuleProperites": {},
      "TraceString": "[time][%p] Next Expiration = {%llu, %p}.",
      "UniqueId": "TimerWheelNextExpiration",
      "splitArgs": [
        {
          "DefinationEncoding": "p",
          "MacroVariableName": "arg2"
        },
        {
          "DefinationEncoding": "llu",
          "MacroVariableName": "arg3"
        },
        {
          "DefinationEncoding": "p",
          "MacroVariableName": "arg4"
        }
      ],
      "macroName": "QuicTraceLogVerbose"
    },
    "TimerWheelRemoveConnection": {
      "ModuleProperites": {},
      "TraceString": "[time][%p] Removing Connection %p.",
      "UniqueId": "TimerWheelRemoveConnection",
      "splitArgs": [
        {
          "DefinationEncoding": "p",
          "MacroVariableName": "arg2"
        },
        {
          "DefinationEncoding": "p",
          "MacroVariableName": "arg3"
        }
      ],
      "macroName": "QuicTraceLogVerbose"
    },
    "TimerWheelUpdateConnection": {
      "ModuleProperites": {},
      "TraceString": "[time][%p] Updating Connection %p.",
      "UniqueId": "TimerWheelUpdateConnection",
      "splitArgs": [
        {
          "DefinationEncoding": "p",
          "MacroVariableName": "arg2"
        },
        {
          "DefinationEncoding": "p",
          "MacroVariableName": "arg3"
        }
      ],
      "macroName": "QuicTraceLogVerbose"
    },
    "StillInTimerWheel": {
      "ModuleProperites": {},
      "TraceString": "[conn][%p] Still in timer wheel! Connection was likely leaked!",
      "UniqueId": "StillInTimerWheel",
      "splitArgs": [
        {
          "DefinationEncoding": "p",
          "MacroVariableName": "arg1"
        }
      ],
      "macroName": "QuicTraceLogConnWarning"
    },
    "ListenerIndicateNewConnection": {
      "ModuleProperites": {},
      "TraceString": "[list][%p] Indicating NEW_CONNECTION %p",
      "UniqueId": "ListenerIndicateNewConnection",
      "splitArgs": [
        {
          "DefinationEncoding": "p",
          "MacroVariableName": "arg2"
        },
        {
          "DefinationEncoding": "p",
          "MacroVariableName": "arg3"
        }
      ],
      "macroName": "QuicTraceLogVerbose"
    },
    "ListenerCreated": {
      "ModuleProperites": {},
      "TraceString": "[list][%p] Created, Registration=%p",
      "UniqueId": "ListenerCreated",
      "splitArgs": [
        {
          "DefinationEncoding": "p",
          "MacroVariableName": "arg2"
        },
        {
          "DefinationEncoding": "p",
          "MacroVariableName": "arg3"
        }
      ],
      "macroName": "QuicTraceEvent"
    },
    "ListenerDestroyed": {
      "ModuleProperites": {},
      "TraceString": "[list][%p] Destroyed",
      "UniqueId": "ListenerDestroyed",
      "splitArgs": [
        {
          "DefinationEncoding": "p",
          "MacroVariableName": "arg2"
        }
      ],
      "macroName": "QuicTraceEvent"
    },
    "ListenerErrorStatus": {
      "ModuleProperites": {},
      "TraceString": "[list][%p] ERROR, %u, %s.",
      "UniqueId": "ListenerErrorStatus",
      "splitArgs": [
        {
          "DefinationEncoding": "p",
          "MacroVariableName": "arg2"
        },
        {
          "DefinationEncoding": "u",
          "MacroVariableName": "arg3"
        },
        {
          "DefinationEncoding": "s",
          "MacroVariableName": "arg4"
        }
      ],
      "macroName": "QuicTraceEvent"
    },
    "ListenerError": {
      "ModuleProperites": {},
      "TraceString": "[list][%p] ERROR, %s.",
      "UniqueId": "ListenerError",
      "splitArgs": [
        {
          "DefinationEncoding": "p",
          "MacroVariableName": "arg2"
        },
        {
          "DefinationEncoding": "s",
          "MacroVariableName": "arg3"
        }
      ],
      "macroName": "QuicTraceEvent"
    },
    "ListenerStarted": {
      "ModuleProperites": {},
      "TraceString": "[list][%p] Started, Binding=%p, LocalAddr=%!ADDR!, ALPN=%!ALPN!",
      "UniqueId": "ListenerStarted",
      "splitArgs": [
        {
          "DefinationEncoding": "p",
          "MacroVariableName": "arg2"
        },
        {
          "DefinationEncoding": "p",
          "MacroVariableName": "arg3"
        },
        {
          "DefinationEncoding": "!ADDR!",
          "MacroVariableName": "arg4"
        },
        {
          "DefinationEncoding": "!ALPN!",
          "MacroVariableName": "arg5"
        }
      ],
      "macroName": "QuicTraceEvent"
    },
    "ListenerStopped": {
      "ModuleProperites": {},
      "TraceString": "[list][%p] Stopped",
      "UniqueId": "ListenerStopped",
      "splitArgs": [
        {
          "DefinationEncoding": "p",
          "MacroVariableName": "arg2"
        }
      ],
      "macroName": "QuicTraceEvent"
    },
    "ListenerRundown": {
      "ModuleProperites": {},
      "TraceString": "[list][%p] Rundown, Registration=%p",
      "UniqueId": "ListenerRundown",
      "splitArgs": [
        {
          "DefinationEncoding": "p",
          "MacroVariableName": "arg2"
        },
        {
          "DefinationEncoding": "p",
          "MacroVariableName": "arg3"
        }
      ],
      "macroName": "QuicTraceEvent"
    },
    "PacketTxDiscarded": {
      "ModuleProperites": {},
      "TraceString": "[%c][TX][%llu] Thrown away on shutdown",
      "UniqueId": "PacketTxDiscarded",
      "splitArgs": [
        {
          "DefinationEncoding": "c",
          "MacroVariableName": "arg2"
        },
        {
          "DefinationEncoding": "llu",
          "MacroVariableName": "arg3"
        }
      ],
      "macroName": "QuicTraceLogVerbose"
    },
    "PacketTxLostDiscarded": {
      "ModuleProperites": {},
      "TraceString": "[%c][TX][%llu] Thrown away on shutdown (lost packet)",
      "UniqueId": "PacketTxLostDiscarded",
      "splitArgs": [
        {
          "DefinationEncoding": "c",
          "MacroVariableName": "arg2"
        },
        {
          "DefinationEncoding": "llu",
          "MacroVariableName": "arg3"
        }
      ],
      "macroName": "QuicTraceLogVerbose"
    },
    "PacketTxForget": {
      "ModuleProperites": {},
      "TraceString": "[%c][TX][%llu] Forgetting",
      "UniqueId": "PacketTxForget",
      "splitArgs": [
        {
          "DefinationEncoding": "c",
          "MacroVariableName": "arg2"
        },
        {
          "DefinationEncoding": "llu",
          "MacroVariableName": "arg3"
        }
      ],
      "macroName": "QuicTraceLogVerbose"
    },
    "PacketTxLostFack": {
      "ModuleProperites": {},
      "TraceString": "[%c][TX][%llu] Lost: FACK %llu packets",
      "UniqueId": "PacketTxLostFack",
      "splitArgs": [
        {
          "DefinationEncoding": "c",
          "MacroVariableName": "arg2"
        },
        {
          "DefinationEncoding": "llu",
          "MacroVariableName": "arg3"
        },
        {
          "DefinationEncoding": "llu",
          "MacroVariableName": "arg4"
        }
      ],
      "macroName": "QuicTraceLogVerbose"
    },
    "PacketTxLostRack": {
      "ModuleProperites": {},
      "TraceString": "[%c][TX][%llu] Lost: RACK %u ms",
      "UniqueId": "PacketTxLostRack",
      "splitArgs": [
        {
          "DefinationEncoding": "c",
          "MacroVariableName": "arg2"
        },
        {
          "DefinationEncoding": "llu",
          "MacroVariableName": "arg3"
        },
        {
          "DefinationEncoding": "u",
          "MacroVariableName": "arg4"
        }
      ],
      "macroName": "QuicTraceLogVerbose"
    },
    "PacketTxAckedImplicit": {
      "ModuleProperites": {},
      "TraceString": "[%c][TX][%llu] ACKed (implicit)",
      "UniqueId": "PacketTxAckedImplicit",
      "splitArgs": [
        {
          "DefinationEncoding": "c",
          "MacroVariableName": "arg2"
        },
        {
          "DefinationEncoding": "llu",
          "MacroVariableName": "arg3"
        }
      ],
      "macroName": "QuicTraceLogVerbose"
    },
    "PacketTx0RttRejected": {
      "ModuleProperites": {},
      "TraceString": "[%c][TX][%llu] Rejected",
      "UniqueId": "PacketTx0RttRejected",
      "splitArgs": [
        {
          "DefinationEncoding": "c",
          "MacroVariableName": "arg2"
        },
        {
          "DefinationEncoding": "llu",
          "MacroVariableName": "arg3"
        }
      ],
      "macroName": "QuicTraceLogVerbose"
    },
    "PacketTxSpuriousLoss": {
      "ModuleProperites": {},
      "TraceString": "[%c][TX][%llu] Spurious loss detected",
      "UniqueId": "PacketTxSpuriousLoss",
      "splitArgs": [
        {
          "DefinationEncoding": "c",
          "MacroVariableName": "arg2"
        },
        {
          "DefinationEncoding": "llu",
          "MacroVariableName": "arg3"
        }
      ],
      "macroName": "QuicTraceLogVerbose"
    },
    "PacketTxAcked": {
      "ModuleProperites": {},
      "TraceString": "[%c][TX][%llu] ACKed (%u.%03u ms)",
      "UniqueId": "PacketTxAcked",
      "splitArgs": [
        {
          "DefinationEncoding": "c",
          "MacroVariableName": "arg2"
        },
        {
          "DefinationEncoding": "llu",
          "MacroVariableName": "arg3"
        },
        {
          "DefinationEncoding": "u",
          "MacroVariableName": "arg4"
        },
        {
          "DefinationEncoding": "03u",
          "MacroVariableName": "arg5"
        }
      ],
      "macroName": "QuicTraceLogVerbose"
    },
    "PacketTxProbeRetransmit": {
      "ModuleProperites": {},
      "TraceString": "[%c][TX][%llu] Probe Retransmit",
      "UniqueId": "PacketTxProbeRetransmit",
      "splitArgs": [
        {
          "DefinationEncoding": "c",
          "MacroVariableName": "arg2"
        },
        {
          "DefinationEncoding": "llu",
          "MacroVariableName": "arg3"
        }
      ],
      "macroName": "QuicTraceLogVerbose"
    },
    "HandshakeConfirmedAck": {
      "ModuleProperites": {},
      "TraceString": "[conn][%p] Handshake confirmed (ack)",
      "UniqueId": "HandshakeConfirmedAck",
      "splitArgs": [
        {
          "DefinationEncoding": "p",
          "MacroVariableName": "arg1"
        }
      ],
      "macroName": "QuicTraceLogConnInfo"
    },
    "PathMinMtuValidated": {
      "ModuleProperites": {},
      "TraceString": "[conn][%p] Path[%hhu] Minimum MTU validated",
      "UniqueId": "PathMinMtuValidated",
      "splitArgs": [
        {
          "DefinationEncoding": "p",
          "MacroVariableName": "arg1"
        },
        {
          "DefinationEncoding": "hhu",
          "MacroVariableName": "arg3"
        }
      ],
      "macroName": "QuicTraceLogConnInfo"
    },
    "PathValidationTimeout": {
      "ModuleProperites": {},
      "TraceString": "[conn][%p] Path[%hhu] validation timed out",
      "UniqueId": "PathValidationTimeout",
      "splitArgs": [
        {
          "DefinationEncoding": "p",
          "MacroVariableName": "arg1"
        },
        {
          "DefinationEncoding": "hhu",
          "MacroVariableName": "arg3"
        }
      ],
      "macroName": "QuicTraceLogConnInfo"
    },
    "ScheduleProbe": {
      "ModuleProperites": {},
      "TraceString": "[conn][%p] probe round %hu",
      "UniqueId": "ScheduleProbe",
      "splitArgs": [
        {
          "DefinationEncoding": "p",
          "MacroVariableName": "arg1"
        },
        {
          "DefinationEncoding": "hu",
          "MacroVariableName": "arg3"
        }
      ],
      "macroName": "QuicTraceLogConnInfo"
    },
    "KeyChangeConfirmed": {
      "ModuleProperites": {},
      "TraceString": "[conn][%p] Key change confirmed by peer",
      "UniqueId": "KeyChangeConfirmed",
      "splitArgs": [
        {
          "DefinationEncoding": "p",
          "MacroVariableName": "arg1"
        }
      ],
      "macroName": "QuicTraceLogConnVerbose"
    },
    "ConnLossDetectionTimerSet": {
      "ModuleProperites": {},
      "TraceString": "[conn][%p] Setting loss detection %hhu timer for %u ms. (ProbeCount=%hu)",
      "UniqueId": "ConnLossDetectionTimerSet",
      "splitArgs": [
        {
          "DefinationEncoding": "p",
          "MacroVariableName": "arg2"
        },
        {
          "DefinationEncoding": "hhu",
          "MacroVariableName": "arg3"
        },
        {
          "DefinationEncoding": "u",
          "MacroVariableName": "arg4"
        },
        {
          "DefinationEncoding": "hu",
          "MacroVariableName": "arg5"
        }
      ],
      "macroName": "QuicTraceEvent"
    },
    "ConnPacketLost": {
      "ModuleProperites": {},
      "TraceString": "[conn][%p][TX][%llu] %hhu Lost: %hhu",
      "UniqueId": "ConnPacketLost",
      "splitArgs": [
        {
          "DefinationEncoding": "p",
          "MacroVariableName": "arg2"
        },
        {
          "DefinationEncoding": "llu",
          "MacroVariableName": "arg3"
        },
        {
          "DefinationEncoding": "hhu",
          "MacroVariableName": "arg4"
        },
        {
          "DefinationEncoding": "hhu",
          "MacroVariableName": "arg5"
        }
      ],
      "macroName": "QuicTraceEvent"
    },
    "ConnPacketACKed": {
      "ModuleProperites": {},
      "TraceString": "[conn][%p][TX][%llu] %hhu ACKed",
      "UniqueId": "ConnPacketACKed",
      "splitArgs": [
        {
          "DefinationEncoding": "p",
          "MacroVariableName": "arg2"
        },
        {
          "DefinationEncoding": "llu",
          "MacroVariableName": "arg3"
        },
        {
          "DefinationEncoding": "hhu",
          "MacroVariableName": "arg4"
        }
      ],
      "macroName": "QuicTraceEvent"
    },
    "NotAccepted": {
      "ModuleProperites": {},
      "TraceString": "[strm][%p] New stream wasn't accepted, 0x%x",
      "UniqueId": "NotAccepted",
      "splitArgs": [
        {
          "DefinationEncoding": "p",
          "MacroVariableName": "arg1"
        },
        {
          "DefinationEncoding": "x",
          "MacroVariableName": "arg3"
        }
      ],
      "macroName": "QuicTraceLogStreamWarning"
    },
    "IndicatePeerAccepted": {
      "ModuleProperites": {},
      "TraceString": "[strm][%p] Indicating QUIC_STREAM_EVENT_PEER_ACCEPTED",
      "UniqueId": "IndicatePeerAccepted",
      "splitArgs": [
        {
          "DefinationEncoding": "p",
          "MacroVariableName": "arg1"
        }
      ],
      "macroName": "QuicTraceLogStreamVerbose"
    },
    "MaxStreamCountUpdated": {
      "ModuleProperites": {},
      "TraceString": "[conn][%p] App configured max stream count of %hu (type=%hhu).",
      "UniqueId": "MaxStreamCountUpdated",
      "splitArgs": [
        {
          "DefinationEncoding": "p",
          "MacroVariableName": "arg1"
        },
        {
          "DefinationEncoding": "hu",
          "MacroVariableName": "arg3"
        },
        {
          "DefinationEncoding": "hhu",
          "MacroVariableName": "arg4"
        }
      ],
      "macroName": "QuicTraceLogConnInfo"
    },
    "IndicateStreamsAvailable": {
      "ModuleProperites": {},
      "TraceString": "[conn][%p] Indicating QUIC_CONNECTION_EVENT_STREAMS_AVAILABLE [bi=%hu uni=%hu]",
      "UniqueId": "IndicateStreamsAvailable",
      "splitArgs": [
        {
          "DefinationEncoding": "p",
          "MacroVariableName": "arg1"
        },
        {
          "DefinationEncoding": "hu",
          "MacroVariableName": "arg3"
        },
        {
          "DefinationEncoding": "hu",
          "MacroVariableName": "arg4"
        }
      ],
      "macroName": "QuicTraceLogConnVerbose"
    },
    "PeerStreamCountsUpdated": {
      "ModuleProperites": {},
      "TraceString": "[conn][%p] Peer updated max stream count (%hhu, %llu).",
      "UniqueId": "PeerStreamCountsUpdated",
      "splitArgs": [
        {
          "DefinationEncoding": "p",
          "MacroVariableName": "arg1"
        },
        {
          "DefinationEncoding": "hhu",
          "MacroVariableName": "arg3"
        },
        {
          "DefinationEncoding": "llu",
          "MacroVariableName": "arg4"
        }
      ],
      "macroName": "QuicTraceLogConnVerbose"
    },
    "IndicatePeerStreamStarted": {
      "ModuleProperites": {},
      "TraceString": "[conn][%p] Indicating QUIC_CONNECTION_EVENT_PEER_STREAM_STARTED [%p, 0x%x]",
      "UniqueId": "IndicatePeerStreamStarted",
      "splitArgs": [
        {
          "DefinationEncoding": "p",
          "MacroVariableName": "arg1"
        },
        {
          "DefinationEncoding": "p",
          "MacroVariableName": "arg3"
        },
        {
          "DefinationEncoding": "x",
          "MacroVariableName": "arg4"
        }
      ],
      "macroName": "QuicTraceLogConnVerbose"
    },
    "IndicateSendShutdownComplete": {
      "ModuleProperites": {},
      "TraceString": "[strm][%p] Indicating QUIC_STREAM_EVENT_SEND_SHUTDOWN_COMPLETE",
      "UniqueId": "IndicateSendShutdownComplete",
      "splitArgs": [
        {
          "DefinationEncoding": "p",
          "MacroVariableName": "arg1"
        }
      ],
      "macroName": "QuicTraceLogStreamVerbose"
    },
    "IndicateSendCanceled": {
      "ModuleProperites": {},
      "TraceString": "[strm][%p] Indicating QUIC_STREAM_EVENT_SEND_COMPLETE [%p] (Canceled)",
      "UniqueId": "IndicateSendCanceled",
      "splitArgs": [
        {
          "DefinationEncoding": "p",
          "MacroVariableName": "arg1"
        },
        {
          "DefinationEncoding": "p",
          "MacroVariableName": "arg3"
        }
      ],
      "macroName": "QuicTraceLogStreamVerbose"
    },
    "IndicateSendComplete": {
      "ModuleProperites": {},
      "TraceString": "[strm][%p] Indicating QUIC_STREAM_EVENT_SEND_COMPLETE [%p]",
      "UniqueId": "IndicateSendComplete",
      "splitArgs": [
        {
          "DefinationEncoding": "p",
          "MacroVariableName": "arg1"
        },
        {
          "DefinationEncoding": "p",
          "MacroVariableName": "arg3"
        }
      ],
      "macroName": "QuicTraceLogStreamVerbose"
    },
    "SendQueued": {
      "ModuleProperites": {},
      "TraceString": "[strm][%p] Send Request [%p] queued with %llu bytes at offset %llu (flags 0x%x)",
      "UniqueId": "SendQueued",
      "splitArgs": [
        {
          "DefinationEncoding": "p",
          "MacroVariableName": "arg1"
        },
        {
          "DefinationEncoding": "p",
          "MacroVariableName": "arg3"
        },
        {
          "DefinationEncoding": "llu",
          "MacroVariableName": "arg4"
        },
        {
          "DefinationEncoding": "llu",
          "MacroVariableName": "arg5"
        },
        {
          "DefinationEncoding": "x",
          "MacroVariableName": "arg6"
        }
      ],
      "macroName": "QuicTraceLogStreamVerbose"
    },
    "NoMoreRoom": {
      "ModuleProperites": {},
      "TraceString": "[strm][%p] Can't squeeze in a frame (no room for header)",
      "UniqueId": "NoMoreRoom",
      "splitArgs": [
        {
          "DefinationEncoding": "p",
          "MacroVariableName": "arg1"
        }
      ],
      "macroName": "QuicTraceLogStreamVerbose"
    },
    "NoMoreFrames": {
      "ModuleProperites": {},
      "TraceString": "[strm][%p] No more frames",
      "UniqueId": "NoMoreFrames",
      "splitArgs": [
        {
          "DefinationEncoding": "p",
          "MacroVariableName": "arg1"
        }
      ],
      "macroName": "QuicTraceLogStreamVerbose"
    },
    "AddFrame": {
      "ModuleProperites": {},
      "TraceString": "[strm][%p] Built stream frame, offset=%llu len=%hu fin=%hhu",
      "UniqueId": "AddFrame",
      "splitArgs": [
        {
          "DefinationEncoding": "p",
          "MacroVariableName": "arg1"
        },
        {
          "DefinationEncoding": "llu",
          "MacroVariableName": "arg3"
        },
        {
          "DefinationEncoding": "hu",
          "MacroVariableName": "arg4"
        },
        {
          "DefinationEncoding": "hhu",
          "MacroVariableName": "arg5"
        }
      ],
      "macroName": "QuicTraceLogStreamVerbose"
    },
    "RecoverOpen": {
      "ModuleProperites": {},
      "TraceString": "[strm][%p] Recovering open STREAM frame",
      "UniqueId": "RecoverOpen",
      "splitArgs": [
        {
          "DefinationEncoding": "p",
          "MacroVariableName": "arg1"
        }
      ],
      "macroName": "QuicTraceLogStreamVerbose"
    },
    "RecoverFin": {
      "ModuleProperites": {},
      "TraceString": "[strm][%p] Recovering fin STREAM frame",
      "UniqueId": "RecoverFin",
      "splitArgs": [
        {
          "DefinationEncoding": "p",
          "MacroVariableName": "arg1"
        }
      ],
      "macroName": "QuicTraceLogStreamVerbose"
    },
    "RecoverRange": {
      "ModuleProperites": {},
      "TraceString": "[strm][%p] Recovering offset %llu up to %llu",
      "UniqueId": "RecoverRange",
      "splitArgs": [
        {
          "DefinationEncoding": "p",
          "MacroVariableName": "arg1"
        },
        {
          "DefinationEncoding": "llu",
          "MacroVariableName": "arg3"
        },
        {
          "DefinationEncoding": "llu",
          "MacroVariableName": "arg4"
        }
      ],
      "macroName": "QuicTraceLogStreamVerbose"
    },
    "AckRangeMsg": {
      "ModuleProperites": {},
      "TraceString": "[strm][%p] Received ack for %d bytes, offset=%llu, FF=0x%hx",
      "UniqueId": "AckRangeMsg",
      "splitArgs": [
        {
          "DefinationEncoding": "p",
          "MacroVariableName": "arg1"
        },
        {
          "DefinationEncoding": "d",
          "MacroVariableName": "arg3"
        },
        {
          "DefinationEncoding": "llu",
          "MacroVariableName": "arg4"
        },
        {
          "DefinationEncoding": "hx",
          "MacroVariableName": "arg5"
        }
      ],
      "macroName": "QuicTraceLogStreamVerbose"
    },
    "Send0RttUpdated": {
      "ModuleProperites": {},
      "TraceString": "[strm][%p] Updated sent 0RTT length to %llu",
      "UniqueId": "Send0RttUpdated",
      "splitArgs": [
        {
          "DefinationEncoding": "p",
          "MacroVariableName": "arg1"
        },
        {
          "DefinationEncoding": "llu",
          "MacroVariableName": "arg3"
        }
      ],
      "macroName": "QuicTraceLogStreamVerbose"
    },
    "SendQueueDrained": {
      "ModuleProperites": {},
      "TraceString": "[strm][%p] Send queue completely drained",
      "UniqueId": "SendQueueDrained",
      "splitArgs": [
        {
          "DefinationEncoding": "p",
          "MacroVariableName": "arg1"
        }
      ],
      "macroName": "QuicTraceLogStreamVerbose"
    },
    "SendDump": {
      "ModuleProperites": {},
      "TraceString": "[strm][%p] SF:%hX FC:%llu QS:%llu MAX:%llu UNA:%llu NXT:%llu RECOV:%llu-%llu",
      "UniqueId": "SendDump",
      "splitArgs": [
        {
          "DefinationEncoding": "p",
          "MacroVariableName": "arg1"
        },
        {
          "DefinationEncoding": "hX",
          "MacroVariableName": "arg3"
        },
        {
          "DefinationEncoding": "llu",
          "MacroVariableName": "arg4"
        },
        {
          "DefinationEncoding": "llu",
          "MacroVariableName": "arg5"
        },
        {
          "DefinationEncoding": "llu",
          "MacroVariableName": "arg6"
        },
        {
          "DefinationEncoding": "llu",
          "MacroVariableName": "arg7"
        },
        {
          "DefinationEncoding": "llu",
          "MacroVariableName": "arg8"
        },
        {
          "DefinationEncoding": "llu",
          "MacroVariableName": "arg9"
        },
        {
          "DefinationEncoding": "llu",
          "MacroVariableName": "arg10"
        }
      ],
      "macroName": "QuicTraceLogStreamVerbose"
    },
    "SendDumpAck": {
      "ModuleProperites": {},
      "TraceString": "[strm][%p]   unACKed: [%llu, %llu]",
      "UniqueId": "SendDumpAck",
      "splitArgs": [
        {
          "DefinationEncoding": "p",
          "MacroVariableName": "arg1"
        },
        {
          "DefinationEncoding": "llu",
          "MacroVariableName": "arg3"
        },
        {
          "DefinationEncoding": "llu",
          "MacroVariableName": "arg4"
        }
      ],
      "macroName": "QuicTraceLogStreamVerbose"
    },
    "StreamWriteFrames": {
      "ModuleProperites": {},
      "TraceString": "[strm][%p] Writing frames to packet %llu",
      "UniqueId": "StreamWriteFrames",
      "splitArgs": [
        {
          "DefinationEncoding": "p",
          "MacroVariableName": "arg2"
        },
        {
          "DefinationEncoding": "llu",
          "MacroVariableName": "arg3"
        }
      ],
      "macroName": "QuicTraceEvent"
    },
    "ResetEarly": {
      "ModuleProperites": {},
      "TraceString": "[strm][%p] Tried to reset at earlier final size!",
      "UniqueId": "ResetEarly",
      "splitArgs": [
        {
          "DefinationEncoding": "p",
          "MacroVariableName": "arg1"
        }
      ],
      "macroName": "QuicTraceLogStreamWarning"
    },
    "ResetTooBig": {
      "ModuleProperites": {},
      "TraceString": "[strm][%p] Tried to reset with too big final size!",
      "UniqueId": "ResetTooBig",
      "splitArgs": [
        {
          "DefinationEncoding": "p",
          "MacroVariableName": "arg1"
        }
      ],
      "macroName": "QuicTraceLogStreamWarning"
    },
    "ReceiveTooBig": {
      "ModuleProperites": {},
      "TraceString": "[strm][%p] Tried to write beyond end of buffer!",
      "UniqueId": "ReceiveTooBig",
      "splitArgs": [
        {
          "DefinationEncoding": "p",
          "MacroVariableName": "arg1"
        }
      ],
      "macroName": "QuicTraceLogStreamWarning"
    },
    "ReceiveBeyondFlowControl": {
      "ModuleProperites": {},
      "TraceString": "[strm][%p] Tried to write beyond flow control limit!",
      "UniqueId": "ReceiveBeyondFlowControl",
      "splitArgs": [
        {
          "DefinationEncoding": "p",
          "MacroVariableName": "arg1"
        }
      ],
      "macroName": "QuicTraceLogStreamWarning"
    },
    "RemoteCloseReset": {
      "ModuleProperites": {},
      "TraceString": "[strm][%p] Closed remotely (reset)",
      "UniqueId": "RemoteCloseReset",
      "splitArgs": [
        {
          "DefinationEncoding": "p",
          "MacroVariableName": "arg1"
        }
      ],
      "macroName": "QuicTraceLogStreamInfo"
    },
    "LocalCloseStopSending": {
      "ModuleProperites": {},
      "TraceString": "[strm][%p] Closed locally (stop sending)",
      "UniqueId": "LocalCloseStopSending",
      "splitArgs": [
        {
          "DefinationEncoding": "p",
          "MacroVariableName": "arg1"
        }
      ],
      "macroName": "QuicTraceLogStreamInfo"
    },
    "TreatFinAsReset": {
      "ModuleProperites": {},
      "TraceString": "[strm][%p] Treating FIN after receive abort as reset",
      "UniqueId": "TreatFinAsReset",
      "splitArgs": [
        {
          "DefinationEncoding": "p",
          "MacroVariableName": "arg1"
        }
      ],
      "macroName": "QuicTraceLogStreamInfo"
    },
    "QueueRecvFlush": {
      "ModuleProperites": {},
      "TraceString": "[strm][%p] Queuing recv flush",
      "UniqueId": "QueueRecvFlush",
      "splitArgs": [
        {
          "DefinationEncoding": "p",
          "MacroVariableName": "arg1"
        }
      ],
      "macroName": "QuicTraceLogStreamVerbose"
    },
    "IndicatePeerSendAbort": {
      "ModuleProperites": {},
      "TraceString": "[strm][%p] Indicating QUIC_STREAM_EVENT_PEER_SEND_ABORTED (0x%llX)",
      "UniqueId": "IndicatePeerSendAbort",
      "splitArgs": [
        {
          "DefinationEncoding": "p",
          "MacroVariableName": "arg1"
        },
        {
          "DefinationEncoding": "llX",
          "MacroVariableName": "arg3"
        }
      ],
      "macroName": "QuicTraceLogStreamVerbose"
    },
    "IndicatePeerReceiveAborted": {
      "ModuleProperites": {},
      "TraceString": "[strm][%p] Indicating QUIC_STREAM_EVENT_PEER_RECEIVE_ABORTED (0x%llX)",
      "UniqueId": "IndicatePeerReceiveAborted",
      "splitArgs": [
        {
          "DefinationEncoding": "p",
          "MacroVariableName": "arg1"
        },
        {
          "DefinationEncoding": "llX",
          "MacroVariableName": "arg3"
        }
      ],
      "macroName": "QuicTraceLogStreamVerbose"
    },
    "IgnoreRecvAfterClose": {
      "ModuleProperites": {},
      "TraceString": "[strm][%p] Ignoring recv after close",
      "UniqueId": "IgnoreRecvAfterClose",
      "splitArgs": [
        {
          "DefinationEncoding": "p",
          "MacroVariableName": "arg1"
        }
      ],
      "macroName": "QuicTraceLogStreamVerbose"
    },
    "IgnoreRecvAfterAbort": {
      "ModuleProperites": {},
      "TraceString": "[strm][%p] Ignoring received frame after receive abort",
      "UniqueId": "IgnoreRecvAfterAbort",
      "splitArgs": [
        {
          "DefinationEncoding": "p",
          "MacroVariableName": "arg1"
        }
      ],
      "macroName": "QuicTraceLogStreamVerbose"
    },
    "FlowControlExhausted": {
      "ModuleProperites": {},
      "TraceString": "[strm][%p] Flow control window exhausted!",
      "UniqueId": "FlowControlExhausted",
      "splitArgs": [
        {
          "DefinationEncoding": "p",
          "MacroVariableName": "arg1"
        }
      ],
      "macroName": "QuicTraceLogStreamVerbose"
    },
    "Receive": {
      "ModuleProperites": {},
      "TraceString": "[strm][%p] Received %hu bytes, offset=%llu Ready=%hhu",
      "UniqueId": "Receive",
      "splitArgs": [
        {
          "DefinationEncoding": "p",
          "MacroVariableName": "arg1"
        },
        {
          "DefinationEncoding": "hu",
          "MacroVariableName": "arg3"
        },
        {
          "DefinationEncoding": "llu",
          "MacroVariableName": "arg4"
        },
        {
          "DefinationEncoding": "hhu",
          "MacroVariableName": "arg5"
        }
      ],
      "macroName": "QuicTraceLogStreamVerbose"
    },
    "RemoteBlocked": {
      "ModuleProperites": {},
      "TraceString": "[strm][%p] Remote FC blocked (%llu)",
      "UniqueId": "RemoteBlocked",
      "splitArgs": [
        {
          "DefinationEncoding": "p",
          "MacroVariableName": "arg1"
        },
        {
          "DefinationEncoding": "llu",
          "MacroVariableName": "arg3"
        }
      ],
      "macroName": "QuicTraceLogStreamVerbose"
    },
    "IncreaseRxBuffer": {
      "ModuleProperites": {},
      "TraceString": "[strm][%p] Increasing max RX buffer size to %u (MinRtt=%u; TimeNow=%u; LastUpdate=%u)",
      "UniqueId": "IncreaseRxBuffer",
      "splitArgs": [
        {
          "DefinationEncoding": "p",
          "MacroVariableName": "arg1"
        },
        {
          "DefinationEncoding": "u",
          "MacroVariableName": "arg3"
        },
        {
          "DefinationEncoding": "u",
          "MacroVariableName": "arg4"
        },
        {
          "DefinationEncoding": "u",
          "MacroVariableName": "arg5"
        },
        {
          "DefinationEncoding": "u",
          "MacroVariableName": "arg6"
        }
      ],
      "macroName": "QuicTraceLogStreamVerbose"
    },
    "UpdateFlowControl": {
      "ModuleProperites": {},
      "TraceString": "[strm][%p] Updating flow control window",
      "UniqueId": "UpdateFlowControl",
      "splitArgs": [
        {
          "DefinationEncoding": "p",
          "MacroVariableName": "arg1"
        }
      ],
      "macroName": "QuicTraceLogStreamVerbose"
    },
    "IgnoreRecvFlush": {
      "ModuleProperites": {},
      "TraceString": "[strm][%p] Ignoring recv flush (recv disabled)",
      "UniqueId": "IgnoreRecvFlush",
      "splitArgs": [
        {
          "DefinationEncoding": "p",
          "MacroVariableName": "arg1"
        }
      ],
      "macroName": "QuicTraceLogStreamVerbose"
    },
    "IndicatePeerSendShutdown": {
      "ModuleProperites": {},
      "TraceString": "[strm][%p] Indicating QUIC_STREAM_EVENT_PEER_SEND_SHUTDOWN",
      "UniqueId": "IndicatePeerSendShutdown",
      "splitArgs": [
        {
          "DefinationEncoding": "p",
          "MacroVariableName": "arg1"
        }
      ],
      "macroName": "QuicTraceLogStreamVerbose"
    },
    "StreamReceiveFrame": {
      "ModuleProperites": {},
      "TraceString": "[strm][%p] Processing frame in packet %llu",
      "UniqueId": "StreamReceiveFrame",
      "splitArgs": [
        {
          "DefinationEncoding": "p",
          "MacroVariableName": "arg2"
        },
        {
          "DefinationEncoding": "llu",
          "MacroVariableName": "arg3"
        }
      ],
      "macroName": "QuicTraceEvent"
    },
    "StreamAppReceive": {
      "ModuleProperites": {},
      "TraceString": "[strm][%p] Indicating QUIC_STREAM_EVENT_RECEIVE [%llu bytes, %u buffers, 0x%x flags]",
      "UniqueId": "StreamAppReceive",
      "splitArgs": [
        {
          "DefinationEncoding": "p",
          "MacroVariableName": "arg2"
        },
        {
          "DefinationEncoding": "llu",
          "MacroVariableName": "arg3"
        },
        {
          "DefinationEncoding": "u",
          "MacroVariableName": "arg4"
        },
        {
          "DefinationEncoding": "x",
          "MacroVariableName": "arg5"
        }
      ],
      "macroName": "QuicTraceEvent"
    },
    "StreamAppReceiveComplete": {
      "ModuleProperites": {},
      "TraceString": "[strm][%p] Receive complete [%llu bytes]",
      "UniqueId": "StreamAppReceiveComplete",
      "splitArgs": [
        {
          "DefinationEncoding": "p",
          "MacroVariableName": "arg2"
        },
        {
          "DefinationEncoding": "llu",
          "MacroVariableName": "arg3"
        }
      ],
      "macroName": "QuicTraceEvent"
    },
    "MtuSearchComplete": {
      "ModuleProperites": {},
      "TraceString": "[conn][%p] Path[%hhu] Mtu Discovery Entering Search Complete at MTU %hu",
      "UniqueId": "MtuSearchComplete",
      "splitArgs": [
        {
          "DefinationEncoding": "p",
          "MacroVariableName": "arg1"
        },
        {
          "DefinationEncoding": "hhu",
          "MacroVariableName": "arg3"
        },
        {
          "DefinationEncoding": "hu",
          "MacroVariableName": "arg4"
        }
      ],
      "macroName": "QuicTraceLogConnInfo"
    },
    "MtuSearching": {
      "ModuleProperites": {},
      "TraceString": "[conn][%p] Path[%hhu] Mtu Discovery Search Packet Sending with MTU %hu",
      "UniqueId": "MtuSearching",
      "splitArgs": [
        {
          "DefinationEncoding": "p",
          "MacroVariableName": "arg1"
        },
        {
          "DefinationEncoding": "hhu",
          "MacroVariableName": "arg3"
        },
        {
          "DefinationEncoding": "hu",
          "MacroVariableName": "arg4"
        }
      ],
      "macroName": "QuicTraceLogConnInfo"
    },
    "MtuPathInitialized": {
      "ModuleProperites": {},
      "TraceString": "[conn][%p] Path[%hhu] Mtu Discovery Initialized: max_mtu=%u, cur/min_mtu=%u",
      "UniqueId": "MtuPathInitialized",
      "splitArgs": [
        {
          "DefinationEncoding": "p",
          "MacroVariableName": "arg1"
        },
        {
          "DefinationEncoding": "hhu",
          "MacroVariableName": "arg3"
        },
        {
          "DefinationEncoding": "u",
          "MacroVariableName": "arg4"
        },
        {
          "DefinationEncoding": "u",
          "MacroVariableName": "arg5"
        }
      ],
      "macroName": "QuicTraceLogConnInfo"
    },
    "PathMtuUpdated": {
      "ModuleProperites": {},
      "TraceString": "[conn][%p] Path[%hhu] MTU updated to %hu bytes",
      "UniqueId": "PathMtuUpdated",
      "splitArgs": [
        {
          "DefinationEncoding": "p",
          "MacroVariableName": "arg1"
        },
        {
          "DefinationEncoding": "hhu",
          "MacroVariableName": "arg3"
        },
        {
          "DefinationEncoding": "hu",
          "MacroVariableName": "arg4"
        }
      ],
      "macroName": "QuicTraceLogConnInfo"
    },
    "MtuDiscarded": {
      "ModuleProperites": {},
      "TraceString": "[conn][%p] Path[%hhu] Mtu Discovery Packet Discarded: size=%u, probe_count=%u",
      "UniqueId": "MtuDiscarded",
      "splitArgs": [
        {
          "DefinationEncoding": "p",
          "MacroVariableName": "arg1"
        },
        {
          "DefinationEncoding": "hhu",
          "MacroVariableName": "arg3"
        },
        {
          "DefinationEncoding": "u",
          "MacroVariableName": "arg4"
        },
        {
          "DefinationEncoding": "u",
          "MacroVariableName": "arg5"
        }
      ],
      "macroName": "QuicTraceLogConnInfo"
    },
    "MtuIncorrectSize": {
      "ModuleProperites": {},
      "TraceString": "[conn][%p] Path[%hhu] Mtu Discovery Received Out of Order: expected=%u received=%u",
      "UniqueId": "MtuIncorrectSize",
      "splitArgs": [
        {
          "DefinationEncoding": "p",
          "MacroVariableName": "arg1"
        },
        {
          "DefinationEncoding": "hhu",
          "MacroVariableName": "arg3"
        },
        {
          "DefinationEncoding": "u",
          "MacroVariableName": "arg4"
        },
        {
          "DefinationEncoding": "u",
          "MacroVariableName": "arg5"
        }
      ],
      "macroName": "QuicTraceLogConnVerbose"
    },
    "ConfigurationOpenStorageFailed": {
      "ModuleProperites": {},
      "TraceString": "[cnfg][%p] Failed to open settings, 0x%x",
      "UniqueId": "ConfigurationOpenStorageFailed",
      "splitArgs": [
        {
          "DefinationEncoding": "p",
          "MacroVariableName": "arg2"
        },
        {
          "DefinationEncoding": "x",
          "MacroVariableName": "arg3"
        }
      ],
      "macroName": "QuicTraceLogWarning"
    },
    "ConfigurationOpenAppStorageFailed": {
      "ModuleProperites": {},
      "TraceString": "[cnfg][%p] Failed to open app specific settings, 0x%x",
      "UniqueId": "ConfigurationOpenAppStorageFailed",
      "splitArgs": [
        {
          "DefinationEncoding": "p",
          "MacroVariableName": "arg2"
        },
        {
          "DefinationEncoding": "x",
          "MacroVariableName": "arg3"
        }
      ],
      "macroName": "QuicTraceLogWarning"
    },
    "ConfigurationSettingsUpdated": {
      "ModuleProperites": {},
      "TraceString": "[cnfg][%p] Settings %p Updated",
      "UniqueId": "ConfigurationSettingsUpdated",
      "splitArgs": [
        {
          "DefinationEncoding": "p",
          "MacroVariableName": "arg2"
        },
        {
          "DefinationEncoding": "p",
          "MacroVariableName": "arg3"
        }
      ],
      "macroName": "QuicTraceLogInfo"
    },
    "ConfigurationSetSettings": {
      "ModuleProperites": {},
      "TraceString": "[cnfg][%p] Setting new settings",
      "UniqueId": "ConfigurationSetSettings",
      "splitArgs": [
        {
          "DefinationEncoding": "p",
          "MacroVariableName": "arg2"
        }
      ],
      "macroName": "QuicTraceLogInfo"
    },
    "ConfigurationCreated": {
      "ModuleProperites": {},
      "TraceString": "[cnfg][%p] Created, Registration=%p",
      "UniqueId": "ConfigurationCreated",
      "splitArgs": [
        {
          "DefinationEncoding": "p",
          "MacroVariableName": "arg2"
        },
        {
          "DefinationEncoding": "p",
          "MacroVariableName": "arg3"
        }
      ],
      "macroName": "QuicTraceEvent"
    },
    "ConfigurationCleanup": {
      "ModuleProperites": {},
      "TraceString": "[cnfg][%p] Cleaning up",
      "UniqueId": "ConfigurationCleanup",
      "splitArgs": [
        {
          "DefinationEncoding": "p",
          "MacroVariableName": "arg2"
        }
      ],
      "macroName": "QuicTraceEvent"
    },
    "ConfigurationDestroyed": {
      "ModuleProperites": {},
      "TraceString": "[cnfg][%p] Destroyed",
      "UniqueId": "ConfigurationDestroyed",
      "splitArgs": [
        {
          "DefinationEncoding": "p",
          "MacroVariableName": "arg2"
        }
      ],
      "macroName": "QuicTraceEvent"
    },
    "ConfigurationRundown": {
      "ModuleProperites": {},
      "TraceString": "[cnfg][%p] Rundown, Registration=%p",
      "UniqueId": "ConfigurationRundown",
      "splitArgs": [
        {
          "DefinationEncoding": "p",
          "MacroVariableName": "arg2"
        },
        {
          "DefinationEncoding": "p",
          "MacroVariableName": "arg3"
        }
      ],
      "macroName": "QuicTraceEvent"
    },
    "LibraryStorageOpenFailed": {
      "ModuleProperites": {},
      "TraceString": "[ lib] Failed to open global settings, 0x%x",
      "UniqueId": "LibraryStorageOpenFailed",
      "splitArgs": [
        {
          "DefinationEncoding": "x",
          "MacroVariableName": "arg2"
        }
      ],
      "macroName": "QuicTraceLogWarning"
    },
    "LibraryTestDatapathHooksSet": {
      "ModuleProperites": {},
      "TraceString": "[ lib] Updated test datapath hooks",
      "UniqueId": "LibraryTestDatapathHooksSet",
      "splitArgs": [],
      "macroName": "QuicTraceLogWarning"
    },
    "LibrarySettingsUpdated": {
      "ModuleProperites": {},
      "TraceString": "[ lib] Settings %p Updated",
      "UniqueId": "LibrarySettingsUpdated",
      "splitArgs": [
        {
          "DefinationEncoding": "p",
          "MacroVariableName": "arg2"
        }
      ],
      "macroName": "QuicTraceLogInfo"
    },
    "LibraryVerifierEnabledPerRegistration": {
      "ModuleProperites": {},
      "TraceString": "[ lib] Verifing enabled, per-registration!",
      "UniqueId": "LibraryVerifierEnabledPerRegistration",
      "splitArgs": [],
      "macroName": "QuicTraceLogInfo"
    },
    "LibraryVerifierEnabled": {
      "ModuleProperites": {},
      "TraceString": "[ lib] Verifing enabled for all!",
      "UniqueId": "LibraryVerifierEnabled",
      "splitArgs": [],
      "macroName": "QuicTraceLogInfo"
    },
    "LibraryCidLengthSet": {
      "ModuleProperites": {},
      "TraceString": "[ lib] CID Length = %hhu",
      "UniqueId": "LibraryCidLengthSet",
      "splitArgs": [
        {
          "DefinationEncoding": "hhu",
          "MacroVariableName": "arg2"
        }
      ],
      "macroName": "QuicTraceLogInfo"
    },
    "LibraryRetryMemoryLimitSet": {
      "ModuleProperites": {},
      "TraceString": "[ lib] Updated retry memory limit = %hu",
      "UniqueId": "LibraryRetryMemoryLimitSet",
      "splitArgs": [
        {
          "DefinationEncoding": "hu",
          "MacroVariableName": "arg2"
        }
      ],
      "macroName": "QuicTraceLogInfo"
    },
    "LibraryLoadBalancingModeSet": {
      "ModuleProperites": {},
      "TraceString": "[ lib] Updated load balancing mode = %hu",
      "UniqueId": "LibraryLoadBalancingModeSet",
      "splitArgs": [
        {
          "DefinationEncoding": "hu",
          "MacroVariableName": "arg2"
        }
      ],
      "macroName": "QuicTraceLogInfo"
    },
    "LibrarySetSettings": {
      "ModuleProperites": {},
      "TraceString": "[ lib] Setting new settings",
      "UniqueId": "LibrarySetSettings",
      "splitArgs": [],
      "macroName": "QuicTraceLogInfo"
    },
    "LibraryInUse": {
      "ModuleProperites": {},
      "TraceString": "[ lib] Now in use.",
      "UniqueId": "LibraryInUse",
      "splitArgs": [],
      "macroName": "QuicTraceLogInfo"
    },
    "LibraryNotInUse": {
      "ModuleProperites": {},
      "TraceString": "[ lib] No longer in use.",
      "UniqueId": "LibraryNotInUse",
      "splitArgs": [],
      "macroName": "QuicTraceLogInfo"
    },
    "LibraryMsQuicOpenNull": {
      "ModuleProperites": {},
      "TraceString": "[ api] MsQuicOpen, NULL",
      "UniqueId": "LibraryMsQuicOpenNull",
      "splitArgs": [],
      "macroName": "QuicTraceLogVerbose"
    },
    "LibraryMsQuicOpenEntry": {
      "ModuleProperites": {},
      "TraceString": "[ api] MsQuicOpen",
      "UniqueId": "LibraryMsQuicOpenEntry",
      "splitArgs": [],
      "macroName": "QuicTraceLogVerbose"
    },
    "LibraryMsQuicOpenExit": {
      "ModuleProperites": {},
      "TraceString": "[ api] MsQuicOpen, status=0x%x",
      "UniqueId": "LibraryMsQuicOpenExit",
      "splitArgs": [
        {
          "DefinationEncoding": "x",
          "MacroVariableName": "arg2"
        }
      ],
      "macroName": "QuicTraceLogVerbose"
    },
    "LibraryMsQuicClose": {
      "ModuleProperites": {},
      "TraceString": "[ api] MsQuicClose",
      "UniqueId": "LibraryMsQuicClose",
      "splitArgs": [],
      "macroName": "QuicTraceLogVerbose"
    },
    "LibraryLoadBalancingModeSetAfterInUse": {
      "ModuleProperites": {},
      "TraceString": "[ lib] Tried to change load balancing mode after library in use!",
      "UniqueId": "LibraryLoadBalancingModeSetAfterInUse",
      "splitArgs": [],
      "macroName": "QuicTraceLogError"
    },
    "LibraryInitialized": {
      "ModuleProperites": {},
      "TraceString": "[ lib] Initialized, PartitionCount=%u DatapathFeatures=%u",
      "UniqueId": "LibraryInitialized",
      "splitArgs": [
        {
          "DefinationEncoding": "u",
          "MacroVariableName": "arg2"
        },
        {
          "DefinationEncoding": "u",
          "MacroVariableName": "arg3"
        }
      ],
      "macroName": "QuicTraceEvent"
    },
    "LibraryVersion": {
      "ModuleProperites": {},
      "TraceString": "[ lib] Version %u.%u.%u.%u",
      "UniqueId": "LibraryVersion",
      "splitArgs": [
        {
          "DefinationEncoding": "u",
          "MacroVariableName": "arg2"
        },
        {
          "DefinationEncoding": "u",
          "MacroVariableName": "arg3"
        },
        {
          "DefinationEncoding": "u",
          "MacroVariableName": "arg4"
        },
        {
          "DefinationEncoding": "u",
          "MacroVariableName": "arg5"
        }
      ],
      "macroName": "QuicTraceEvent"
    },
    "LibraryUninitialized": {
      "ModuleProperites": {},
      "TraceString": "[ lib] Uninitialized",
      "UniqueId": "LibraryUninitialized",
      "splitArgs": [],
      "macroName": "QuicTraceEvent"
    },
    "LibraryAddRef": {
      "ModuleProperites": {},
      "TraceString": "[ lib] AddRef",
      "UniqueId": "LibraryAddRef",
      "splitArgs": [],
      "macroName": "QuicTraceEvent"
    },
    "LibraryRelease": {
      "ModuleProperites": {},
      "TraceString": "[ lib] Release",
      "UniqueId": "LibraryRelease",
      "splitArgs": [],
      "macroName": "QuicTraceEvent"
    },
    "BindingError": {
      "ModuleProperites": {},
      "TraceString": "[bind][%p] ERROR, %s.",
      "UniqueId": "BindingError",
      "splitArgs": [
        {
          "DefinationEncoding": "p",
          "MacroVariableName": "arg2"
        },
        {
          "DefinationEncoding": "s",
          "MacroVariableName": "arg3"
        }
      ],
      "macroName": "QuicTraceEvent"
    },
    "LibraryServerInit": {
      "ModuleProperites": {},
      "TraceString": "[ lib] Shared server state initializing",
      "UniqueId": "LibraryServerInit",
      "splitArgs": [],
      "macroName": "QuicTraceEvent"
    },
    "LibraryRundown": {
      "ModuleProperites": {},
      "TraceString": "[ lib] Rundown, PartitionCount=%u DatapathFeatures=%u",
      "UniqueId": "LibraryRundown",
      "splitArgs": [
        {
          "DefinationEncoding": "u",
          "MacroVariableName": "arg2"
        },
        {
          "DefinationEncoding": "u",
          "MacroVariableName": "arg3"
        }
      ],
      "macroName": "QuicTraceEvent"
    },
    "LibrarySendRetryStateUpdated": {
      "ModuleProperites": {},
      "TraceString": "[ lib] New SendRetryEnabled state, %hhu",
      "UniqueId": "LibrarySendRetryStateUpdated",
      "splitArgs": [
        {
          "DefinationEncoding": "hhu",
          "MacroVariableName": "arg2"
        }
      ],
      "macroName": "QuicTraceEvent"
    },
    "PerfCountersRundown": {
      "ModuleProperites": {},
      "TraceString": "[ lib] Perf counters Rundown, Counters=%!CID!",
      "UniqueId": "PerfCountersRundown",
      "splitArgs": [
        {
          "DefinationEncoding": "!CID!",
          "MacroVariableName": "arg2"
        }
      ],
      "macroName": "QuicTraceEvent"
    },
    "ConnExecApiOper": {
      "ModuleProperites": {},
      "TraceString": "[conn][%p] Execute: %u",
      "UniqueId": "ConnExecApiOper",
      "splitArgs": [
        {
          "DefinationEncoding": "p",
          "MacroVariableName": "arg2"
        },
        {
          "DefinationEncoding": "u",
          "MacroVariableName": "arg3"
        }
      ],
      "macroName": "QuicTraceEvent"
    },
    "ConnExecOper": {
      "ModuleProperites": {},
      "TraceString": "[conn][%p] Execute: %u",
      "UniqueId": "ConnExecOper",
      "splitArgs": [
        {
          "DefinationEncoding": "p",
          "MacroVariableName": "arg2"
        },
        {
          "DefinationEncoding": "u",
          "MacroVariableName": "arg3"
        }
      ],
      "macroName": "QuicTraceEvent"
    },
    "ConnOutFlowStreamStats": {
      "ModuleProperites": {},
      "TraceString": "[conn][%p] OUT: StreamFC=%llu StreamSendWindow=%llu",
      "UniqueId": "ConnOutFlowStreamStats",
      "splitArgs": [
        {
          "DefinationEncoding": "p",
          "MacroVariableName": "arg2"
        },
        {
          "DefinationEncoding": "llu",
          "MacroVariableName": "arg3"
        },
        {
          "DefinationEncoding": "llu",
          "MacroVariableName": "arg4"
        }
      ],
      "macroName": "QuicTraceEvent"
    },
    "ConnInFlowStats": {
      "ModuleProperites": {},
      "TraceString": "[conn][%p] IN: BytesRecv=%llu",
      "UniqueId": "ConnInFlowStats",
      "splitArgs": [
        {
          "DefinationEncoding": "p",
          "MacroVariableName": "arg2"
        },
        {
          "DefinationEncoding": "llu",
          "MacroVariableName": "arg3"
        }
      ],
      "macroName": "QuicTraceEvent"
    },
    "ConnStats": {
      "ModuleProperites": {},
      "TraceString": "[conn][%p] STATS: SRtt=%u CongestionCount=%u PersistentCongestionCount=%u SendTotalBytes=%llu RecvTotalBytes=%llu",
      "UniqueId": "ConnStats",
      "splitArgs": [
        {
          "DefinationEncoding": "p",
          "MacroVariableName": "arg2"
        },
        {
          "DefinationEncoding": "u",
          "MacroVariableName": "arg3"
        },
        {
          "DefinationEncoding": "u",
          "MacroVariableName": "arg4"
        },
        {
          "DefinationEncoding": "u",
          "MacroVariableName": "arg5"
        },
        {
          "DefinationEncoding": "llu",
          "MacroVariableName": "arg6"
        },
        {
          "DefinationEncoding": "llu",
          "MacroVariableName": "arg7"
        }
      ],
      "macroName": "QuicTraceEvent"
    },
    "ConnPacketStats": {
      "ModuleProperites": {},
      "TraceString": "[conn][%p] STATS: SendTotalPackets=%llu SendSuspectedLostPackets=%llu SendSpuriousLostPackets=%llu RecvTotalPackets=%llu RecvReorderedPackets=%llu RecvDroppedPackets=%llu RecvDuplicatePackets=%llu RecvDecryptionFailures=%llu",
      "UniqueId": "ConnPacketStats",
      "splitArgs": [
        {
          "DefinationEncoding": "p",
          "MacroVariableName": "arg2"
        },
        {
          "DefinationEncoding": "llu",
          "MacroVariableName": "arg3"
        },
        {
          "DefinationEncoding": "llu",
          "MacroVariableName": "arg4"
        },
        {
          "DefinationEncoding": "llu",
          "MacroVariableName": "arg5"
        },
        {
          "DefinationEncoding": "llu",
          "MacroVariableName": "arg6"
        },
        {
          "DefinationEncoding": "llu",
          "MacroVariableName": "arg7"
        },
        {
          "DefinationEncoding": "llu",
          "MacroVariableName": "arg8"
        },
        {
          "DefinationEncoding": "llu",
          "MacroVariableName": "arg9"
        },
        {
          "DefinationEncoding": "llu",
          "MacroVariableName": "arg10"
        }
      ],
      "macroName": "QuicTraceEvent"
    },
    "ConnOutFlowBlocked": {
      "ModuleProperites": {},
      "TraceString": "[conn][%p] Send Blocked Flags: %hhu",
      "UniqueId": "ConnOutFlowBlocked",
      "splitArgs": [
        {
          "DefinationEncoding": "p",
          "MacroVariableName": "arg2"
        },
        {
          "DefinationEncoding": "hhu",
          "MacroVariableName": "arg3"
        }
      ],
      "macroName": "QuicTraceEvent"
    },
    "TestScopeEntry": {
      "ModuleProperites": {},
      "TraceString": "[test]---> %s",
      "UniqueId": "TestScopeEntry",
      "splitArgs": [
        {
          "DefinationEncoding": "s",
          "MacroVariableName": "arg2"
        }
      ],
      "macroName": "QuicTraceLogInfo"
    },
    "TestScopeExit": {
      "ModuleProperites": {},
      "TraceString": "[test]<--- %s",
      "UniqueId": "TestScopeExit",
      "splitArgs": [
        {
          "DefinationEncoding": "s",
          "MacroVariableName": "arg2"
        }
      ],
      "macroName": "QuicTraceLogInfo"
    },
    "TestHookRegister": {
      "ModuleProperites": {},
      "TraceString": "[test][hook] Registering",
      "UniqueId": "TestHookRegister",
      "splitArgs": [],
      "macroName": "QuicTraceLogInfo"
    },
    "TestHookUnregistering": {
      "ModuleProperites": {},
      "TraceString": "[test][hook] Unregistering",
      "UniqueId": "TestHookUnregistering",
      "splitArgs": [],
      "macroName": "QuicTraceLogInfo"
    },
    "TestHookUnregistered": {
      "ModuleProperites": {},
      "TraceString": "[test][hook] Unregistered",
      "UniqueId": "TestHookUnregistered",
      "splitArgs": [],
      "macroName": "QuicTraceLogInfo"
    },
    "TestHookDropPacketRandom": {
      "ModuleProperites": {},
      "TraceString": "[test][hook] Random packet drop",
      "UniqueId": "TestHookDropPacketRandom",
      "splitArgs": [],
      "macroName": "QuicTraceLogVerbose"
    },
    "TestHookDropPacketSelective": {
      "ModuleProperites": {},
      "TraceString": "[test][hook] Selective packet drop",
      "UniqueId": "TestHookDropPacketSelective",
      "splitArgs": [],
      "macroName": "QuicTraceLogVerbose"
    },
    "TestHookReplaceAddrRecv": {
      "ModuleProperites": {},
      "TraceString": "[test][hook] Recv Addr :%hu => :%hu",
      "UniqueId": "TestHookReplaceAddrRecv",
      "splitArgs": [
        {
          "DefinationEncoding": "hu",
          "MacroVariableName": "arg2"
        },
        {
          "DefinationEncoding": "hu",
          "MacroVariableName": "arg3"
        }
      ],
      "macroName": "QuicTraceLogVerbose"
    },
    "TestHookReplaceAddrSend": {
      "ModuleProperites": {},
      "TraceString": "[test][hook] Send Addr :%hu => :%hu",
      "UniqueId": "TestHookReplaceAddrSend",
      "splitArgs": [
        {
          "DefinationEncoding": "hu",
          "MacroVariableName": "arg2"
        },
        {
          "DefinationEncoding": "hu",
          "MacroVariableName": "arg3"
        }
      ],
      "macroName": "QuicTraceLogVerbose"
    },
    "TestHookDropOldAddrSend": {
      "ModuleProperites": {},
      "TraceString": "[test][hook] Dropping send to old addr",
      "UniqueId": "TestHookDropOldAddrSend",
      "splitArgs": [],
      "macroName": "QuicTraceLogVerbose"
    },
    "TestHookDropLimitAddrRecv": {
      "ModuleProperites": {},
      "TraceString": "[test][hook] Dropping recv over limit to new addr",
      "UniqueId": "TestHookDropLimitAddrRecv",
      "splitArgs": [],
      "macroName": "QuicTraceLogVerbose"
    },
    "TestHookDropLimitAddrSend": {
      "ModuleProperites": {},
      "TraceString": "[test][hook] Dropping send over limit to new addr",
      "UniqueId": "TestHookDropLimitAddrSend",
      "splitArgs": [],
      "macroName": "QuicTraceLogVerbose"
    },
    "TestHookReplaceCreateSend": {
      "ModuleProperites": {},
      "TraceString": "[test][hook] Create (remote) Addr :%hu => :%hu",
      "UniqueId": "TestHookReplaceCreateSend",
      "splitArgs": [
        {
          "DefinationEncoding": "hu",
          "MacroVariableName": "arg2"
        },
        {
          "DefinationEncoding": "hu",
          "MacroVariableName": "arg3"
        }
      ],
      "macroName": "QuicTraceLogVerbose"
    },
    "TestIgnoreConnectionTimeout": {
      "ModuleProperites": {},
      "TraceString": "[test] Ignoring timeout unexpected status because of random loss",
      "UniqueId": "TestIgnoreConnectionTimeout",
      "splitArgs": [],
      "macroName": "QuicTraceLogInfo"
    },
    "PerfTcpCreateClient": {
      "ModuleProperites": {},
      "TraceString": "[perf][tcp][%p] Client created",
      "UniqueId": "PerfTcpCreateClient",
      "splitArgs": [
        {
          "DefinationEncoding": "p",
          "MacroVariableName": "arg2"
        }
      ],
      "macroName": "QuicTraceLogVerbose"
    },
    "PerfTcpCreateServer": {
      "ModuleProperites": {},
      "TraceString": "[perf][tcp][%p] Server created",
      "UniqueId": "PerfTcpCreateServer",
      "splitArgs": [
        {
          "DefinationEncoding": "p",
          "MacroVariableName": "arg2"
        }
      ],
      "macroName": "QuicTraceLogVerbose"
    },
    "PerfTcpDestroyed": {
      "ModuleProperites": {},
      "TraceString": "[perf][tcp][%p] Destroyed",
      "UniqueId": "PerfTcpDestroyed",
      "splitArgs": [
        {
          "DefinationEncoding": "p",
          "MacroVariableName": "arg2"
        }
      ],
      "macroName": "QuicTraceLogVerbose"
    },
    "PerfTcpConnectCallback": {
      "ModuleProperites": {},
      "TraceString": "[perf][tcp][%p] Connect callback %hhu",
      "UniqueId": "PerfTcpConnectCallback",
      "splitArgs": [
        {
          "DefinationEncoding": "p",
          "MacroVariableName": "arg2"
        },
        {
          "DefinationEncoding": "hhu",
          "MacroVariableName": "arg3"
        }
      ],
      "macroName": "QuicTraceLogVerbose"
    },
    "PerfTcpReceiveCallback": {
      "ModuleProperites": {},
      "TraceString": "[perf][tcp][%p] Receive callback",
      "UniqueId": "PerfTcpReceiveCallback",
      "splitArgs": [
        {
          "DefinationEncoding": "p",
          "MacroVariableName": "arg2"
        }
      ],
      "macroName": "QuicTraceLogVerbose"
    },
    "PerfTcpSendCompleteCallback": {
      "ModuleProperites": {},
      "TraceString": "[perf][tcp][%p] SendComplete callback",
      "UniqueId": "PerfTcpSendCompleteCallback",
      "splitArgs": [
        {
          "DefinationEncoding": "p",
          "MacroVariableName": "arg2"
        }
      ],
      "macroName": "QuicTraceLogVerbose"
    },
    "PerfTcpAppAccept": {
      "ModuleProperites": {},
      "TraceString": "[perf][tcp][%p] App Accept",
      "UniqueId": "PerfTcpAppAccept",
      "splitArgs": [
        {
          "DefinationEncoding": "p",
          "MacroVariableName": "arg2"
        }
      ],
      "macroName": "QuicTraceLogVerbose"
    },
    "PerfTcpAppConnect": {
      "ModuleProperites": {},
      "TraceString": "[perf][tcp][%p] App Connect",
      "UniqueId": "PerfTcpAppConnect",
      "splitArgs": [
        {
          "DefinationEncoding": "p",
          "MacroVariableName": "arg2"
        }
      ],
      "macroName": "QuicTraceLogVerbose"
    },
    "PerfTcpStartTls": {
      "ModuleProperites": {},
      "TraceString": "[perf][tcp][%p] Start TLS",
      "UniqueId": "PerfTcpStartTls",
      "splitArgs": [
        {
          "DefinationEncoding": "p",
          "MacroVariableName": "arg2"
        }
      ],
      "macroName": "QuicTraceLogVerbose"
    },
    "PerfTcpAppDisconnect": {
      "ModuleProperites": {},
      "TraceString": "[perf][tcp][%p] App Disconnect",
      "UniqueId": "PerfTcpAppDisconnect",
      "splitArgs": [
        {
          "DefinationEncoding": "p",
          "MacroVariableName": "arg2"
        }
      ],
      "macroName": "QuicTraceLogVerbose"
    },
    "PerfTcpAppReceive": {
      "ModuleProperites": {},
      "TraceString": "[perf][tcp][%p] App Receive %hu bytes, Open=%hhu Fin=%hhu Abort=%hhu",
      "UniqueId": "PerfTcpAppReceive",
      "splitArgs": [
        {
          "DefinationEncoding": "p",
          "MacroVariableName": "arg2"
        },
        {
          "DefinationEncoding": "hu",
          "MacroVariableName": "arg3"
        },
        {
          "DefinationEncoding": "hhu",
          "MacroVariableName": "arg4"
        },
        {
          "DefinationEncoding": "hhu",
          "MacroVariableName": "arg5"
        },
        {
          "DefinationEncoding": "hhu",
          "MacroVariableName": "arg6"
        }
      ],
      "macroName": "QuicTraceLogVerbose"
    },
    "PerfTcpSendFrame": {
      "ModuleProperites": {},
      "TraceString": "[perf][tcp][%p] Send frame %hu bytes, Open=%hhu Fin=%hhu Abort=%hhu",
      "UniqueId": "PerfTcpSendFrame",
      "splitArgs": [
        {
          "DefinationEncoding": "p",
          "MacroVariableName": "arg2"
        },
        {
          "DefinationEncoding": "hu",
          "MacroVariableName": "arg3"
        },
        {
          "DefinationEncoding": "hhu",
          "MacroVariableName": "arg4"
        },
        {
          "DefinationEncoding": "hhu",
          "MacroVariableName": "arg5"
        },
        {
          "DefinationEncoding": "hhu",
          "MacroVariableName": "arg6"
        }
      ],
      "macroName": "QuicTraceLogVerbose"
    },
    "PerfTcpAppSendComplete": {
      "ModuleProperites": {},
      "TraceString": "[perf][tcp][%p] App Send complete %u bytes",
      "UniqueId": "PerfTcpAppSendComplete",
      "splitArgs": [
        {
          "DefinationEncoding": "p",
          "MacroVariableName": "arg2"
        },
        {
          "DefinationEncoding": "u",
          "MacroVariableName": "arg3"
        }
      ],
      "macroName": "QuicTraceLogVerbose"
    },
    "PerfTcpAppSend": {
      "ModuleProperites": {},
      "TraceString": "[perf][tcp][%p] App Send %u bytes, Open=%hhu Fin=%hhu Abort=%hhu",
      "UniqueId": "PerfTcpAppSend",
      "splitArgs": [
        {
          "DefinationEncoding": "p",
          "MacroVariableName": "arg2"
        },
        {
          "DefinationEncoding": "u",
          "MacroVariableName": "arg3"
        },
        {
          "DefinationEncoding": "hhu",
          "MacroVariableName": "arg4"
        },
        {
          "DefinationEncoding": "hhu",
          "MacroVariableName": "arg5"
        },
        {
          "DefinationEncoding": "hhu",
          "MacroVariableName": "arg6"
        }
      ],
      "macroName": "QuicTraceLogVerbose"
    },
    "PerfTcpAppClose": {
      "ModuleProperites": {},
      "TraceString": "[perf][tcp][%p] App Close",
      "UniqueId": "PerfTcpAppClose",
      "splitArgs": [
        {
          "DefinationEncoding": "p",
          "MacroVariableName": "arg2"
        }
      ],
      "macroName": "QuicTraceLogVerbose"
    },
    "PerfRpsStart": {
      "ModuleProperites": {},
      "TraceString": "[perf] RPS Client start",
      "UniqueId": "PerfRpsStart",
      "splitArgs": [],
      "macroName": "QuicTraceLogVerbose"
    },
    "PerfRpsTimeout": {
      "ModuleProperites": {},
      "TraceString": "[perf] RPS Client timeout",
      "UniqueId": "PerfRpsTimeout",
      "splitArgs": [],
      "macroName": "QuicTraceLogVerbose"
    },
    "PerfRpsComplete": {
      "ModuleProperites": {},
      "TraceString": "[perf] RPS Client complete",
      "UniqueId": "PerfRpsComplete",
      "splitArgs": [],
      "macroName": "QuicTraceLogVerbose"
    },
    "ClientResumptionTicketDecodeFailTpLengthShort": {
      "ModuleProperites": {},
      "TraceString": "[test] Attempting to decode Server TP with length %u (Actual: %u)",
      "UniqueId": "ClientResumptionTicketDecodeFailTpLengthShort",
      "splitArgs": [
        {
          "DefinationEncoding": "u",
          "MacroVariableName": "arg2"
        },
        {
          "DefinationEncoding": "u",
          "MacroVariableName": "arg3"
        }
      ],
      "macroName": "QuicTraceLogInfo"
    },
    "ClientResumptionTicketDecodeFailTpLengthEncodedWrong": {
      "ModuleProperites": {},
      "TraceString": "[test] Attempting to decode Server TP length (improperly encoded) %x (Actual: %u)",
      "UniqueId": "ClientResumptionTicketDecodeFailTpLengthEncodedWrong",
      "splitArgs": [
        {
          "DefinationEncoding": "x",
          "MacroVariableName": "arg2"
        },
        {
          "DefinationEncoding": "u",
          "MacroVariableName": "arg3"
        }
      ],
      "macroName": "QuicTraceLogInfo"
    },
    "ClientResumptionTicketDecodeFailTicketLengthShort": {
      "ModuleProperites": {},
      "TraceString": "[test] Attempting to decode Server Ticket with length %u (Actual: %u)",
      "UniqueId": "ClientResumptionTicketDecodeFailTicketLengthShort",
      "splitArgs": [
        {
          "DefinationEncoding": "u",
          "MacroVariableName": "arg2"
        },
        {
          "DefinationEncoding": "u",
          "MacroVariableName": "arg3"
        }
      ],
      "macroName": "QuicTraceLogInfo"
    },
    "ClientResumptionTicketDecodeFailTicketLengthEncodedWrong": {
      "ModuleProperites": {},
      "TraceString": "[test] Attempting to decode Server Ticket length (improperly encoded) %x (Actual: %u)",
      "UniqueId": "ClientResumptionTicketDecodeFailTicketLengthEncodedWrong",
      "splitArgs": [
        {
          "DefinationEncoding": "x",
          "MacroVariableName": "arg2"
        },
        {
          "DefinationEncoding": "u",
          "MacroVariableName": "arg3"
        }
      ],
      "macroName": "QuicTraceLogInfo"
    },
    "ServerResumptionTicketDecodeFailAlpnLengthShort": {
      "ModuleProperites": {},
      "TraceString": "[test] Attempting to decode Negotiated ALPN with length %u (Actual: %u)",
      "UniqueId": "ServerResumptionTicketDecodeFailAlpnLengthShort",
      "splitArgs": [
        {
          "DefinationEncoding": "u",
          "MacroVariableName": "arg2"
        },
        {
          "DefinationEncoding": "u",
          "MacroVariableName": "arg3"
        }
      ],
      "macroName": "QuicTraceLogInfo"
    },
    "ServerResumptionTicketDecodeFailAlpnLengthEncodedWrong": {
      "ModuleProperites": {},
      "TraceString": "[test] Attempting to decode Negotiated ALPN length (improperly encoded) %x (Actual: %u)",
      "UniqueId": "ServerResumptionTicketDecodeFailAlpnLengthEncodedWrong",
      "splitArgs": [
        {
          "DefinationEncoding": "x",
          "MacroVariableName": "arg2"
        },
        {
          "DefinationEncoding": "u",
          "MacroVariableName": "arg3"
        }
      ],
      "macroName": "QuicTraceLogInfo"
    },
    "ServerResumptionTicketDecodeFailTpLengthShort": {
      "ModuleProperites": {},
      "TraceString": "[test] Attempting to decode Handshake TP with length %u (Actual: %u)",
      "UniqueId": "ServerResumptionTicketDecodeFailTpLengthShort",
      "splitArgs": [
        {
          "DefinationEncoding": "u",
          "MacroVariableName": "arg2"
        },
        {
          "DefinationEncoding": "u",
          "MacroVariableName": "arg3"
        }
      ],
      "macroName": "QuicTraceLogInfo"
    },
    "ServerResumptionTicketDecodeFailTpLengthEncodedWrong": {
      "ModuleProperites": {},
      "TraceString": "[test] Attempting to decode Handshake TP length (improperly encoded) %x (Actual: %u)",
      "UniqueId": "ServerResumptionTicketDecodeFailTpLengthEncodedWrong",
      "splitArgs": [
        {
          "DefinationEncoding": "x",
          "MacroVariableName": "arg2"
        },
        {
          "DefinationEncoding": "u",
          "MacroVariableName": "arg3"
        }
      ],
      "macroName": "QuicTraceLogInfo"
    },
    "ServerResumptionTicketDecodeFailAppDataLengthShort": {
      "ModuleProperites": {},
      "TraceString": "[test] Attempting to decode App Data with length %u (Actual: %u)",
      "UniqueId": "ServerResumptionTicketDecodeFailAppDataLengthShort",
      "splitArgs": [
        {
          "DefinationEncoding": "u",
          "MacroVariableName": "arg2"
        },
        {
          "DefinationEncoding": "u",
          "MacroVariableName": "arg3"
        }
      ],
      "macroName": "QuicTraceLogInfo"
    },
    "ServerResumptionTicketDecodeFailAppDataLengthEncodedWrong": {
      "ModuleProperites": {},
      "TraceString": "[test] Attempting to decode App Data length (improperly encoded) %x (Actual: %u)",
      "UniqueId": "ServerResumptionTicketDecodeFailAppDataLengthEncodedWrong",
      "splitArgs": [
        {
          "DefinationEncoding": "x",
          "MacroVariableName": "arg2"
        },
        {
          "DefinationEncoding": "u",
          "MacroVariableName": "arg3"
        }
      ],
      "macroName": "QuicTraceLogInfo"
    },
    "TestCaseStart": {
      "ModuleProperites": {},
      "TraceString": "[test] START %s",
      "UniqueId": "TestCaseStart",
      "splitArgs": [
        {
          "DefinationEncoding": "s",
          "MacroVariableName": "arg2"
        }
      ],
      "macroName": "QuicTraceLogInfo"
    },
    "TestCaseEnd": {
      "ModuleProperites": {},
      "TraceString": "[test] END %s",
      "UniqueId": "TestCaseEnd",
      "splitArgs": [
        {
          "DefinationEncoding": "s",
          "MacroVariableName": "arg2"
        }
      ],
      "macroName": "QuicTraceLogInfo"
    },
    "TestCaseTStart": {
      "ModuleProperites": {},
      "TraceString": "[test] START %s, %s",
      "UniqueId": "TestCaseTStart",
      "splitArgs": [
        {
          "DefinationEncoding": "s",
          "MacroVariableName": "arg2"
        },
        {
          "DefinationEncoding": "s",
          "MacroVariableName": "arg3"
        }
      ],
      "macroName": "QuicTraceLogInfo"
    },
    "TestCaseTEnd": {
      "ModuleProperites": {},
      "TraceString": "[test] END %s",
      "UniqueId": "TestCaseTEnd",
      "splitArgs": [
        {
          "DefinationEncoding": "s",
          "MacroVariableName": "arg2"
        }
      ],
      "macroName": "QuicTraceLogInfo"
    },
    "TestLogFailure": {
      "ModuleProperites": {},
      "TraceString": "[test] FAILURE - %s:%d - %s",
      "UniqueId": "TestLogFailure",
      "splitArgs": [
        {
          "DefinationEncoding": "s",
          "MacroVariableName": "arg2"
        },
        {
          "DefinationEncoding": "d",
          "MacroVariableName": "arg3"
        },
        {
          "DefinationEncoding": "s",
          "MacroVariableName": "arg4"
        }
      ],
      "macroName": "QuicTraceLogError"
    },
    "PerfControlClientCanceledRequest": {
      "ModuleProperites": {},
      "TraceString": "[perf] Client %p canceled request %p",
      "UniqueId": "PerfControlClientCanceledRequest",
      "splitArgs": [
        {
          "DefinationEncoding": "p",
          "MacroVariableName": "arg2"
        },
        {
          "DefinationEncoding": "p",
          "MacroVariableName": "arg3"
        }
      ],
      "macroName": "QuicTraceLogWarning"
    },
    "PerfDriverStarted": {
      "ModuleProperites": {},
      "TraceString": "[perf] Started",
      "UniqueId": "PerfDriverStarted",
      "splitArgs": [],
      "macroName": "QuicTraceLogInfo"
    },
    "PerfDriverStopped": {
      "ModuleProperites": {},
      "TraceString": "[perf] Stopped",
      "UniqueId": "PerfDriverStopped",
      "splitArgs": [],
      "macroName": "QuicTraceLogInfo"
    },
    "PerfControlClientCreated": {
      "ModuleProperites": {},
      "TraceString": "[perf] Client %p created",
      "UniqueId": "PerfControlClientCreated",
      "splitArgs": [
        {
          "DefinationEncoding": "p",
          "MacroVariableName": "arg2"
        }
      ],
      "macroName": "QuicTraceLogInfo"
    },
    "PerfControlClientCleaningUp": {
      "ModuleProperites": {},
      "TraceString": "[perf] Client %p cleaning up",
      "UniqueId": "PerfControlClientCleaningUp",
      "splitArgs": [
        {
          "DefinationEncoding": "p",
          "MacroVariableName": "arg2"
        }
      ],
      "macroName": "QuicTraceLogInfo"
    },
    "PerformanceStopCancelled": {
      "ModuleProperites": {},
      "TraceString": "[perf] Performance Stop Cancelled",
      "UniqueId": "PerformanceStopCancelled",
      "splitArgs": [],
      "macroName": "QuicTraceLogInfo"
    },
    "PrintBufferReturn": {
      "ModuleProperites": {},
      "TraceString": "[perf] Print Buffer %d %s\\n",
      "UniqueId": "PrintBufferReturn",
      "splitArgs": [
        {
          "DefinationEncoding": "d",
          "MacroVariableName": "arg2"
        },
        {
          "DefinationEncoding": "s",
          "MacroVariableName": "arg3"
        }
      ],
      "macroName": "QuicTraceLogInfo"
    },
    "PerfControlClientIoctl": {
      "ModuleProperites": {},
      "TraceString": "[perf] Client %p executing write IOCTL %u",
      "UniqueId": "PerfControlClientIoctl",
      "splitArgs": [
        {
          "DefinationEncoding": "p",
          "MacroVariableName": "arg2"
        },
        {
          "DefinationEncoding": "u",
          "MacroVariableName": "arg3"
        }
      ],
      "macroName": "QuicTraceLogInfo"
    },
    "PerfControlClientIoctlComplete": {
      "ModuleProperites": {},
      "TraceString": "[perf] Client %p completing request, 0x%x",
      "UniqueId": "PerfControlClientIoctlComplete",
      "splitArgs": [
        {
          "DefinationEncoding": "p",
          "MacroVariableName": "arg2"
        },
        {
          "DefinationEncoding": "x",
          "MacroVariableName": "arg3"
        }
      ],
      "macroName": "QuicTraceLogInfo"
    },
    "PerfControlUninitializing": {
      "ModuleProperites": {},
      "TraceString": "[perf] Control interface uninitializing",
      "UniqueId": "PerfControlUninitializing",
      "splitArgs": [],
      "macroName": "QuicTraceLogVerbose"
    },
    "PerfControlUninitialized": {
      "ModuleProperites": {},
      "TraceString": "[perf] Control interface uninitialized",
      "UniqueId": "PerfControlUninitialized",
      "splitArgs": [],
      "macroName": "QuicTraceLogVerbose"
    },
    "InteropTestStart": {
      "ModuleProperites": {},
      "TraceString": "[ntrp] Test Start, Server: %s, Port: %hu, Tests: 0x%x.",
      "UniqueId": "InteropTestStart",
      "splitArgs": [
        {
          "DefinationEncoding": "s",
          "MacroVariableName": "arg2"
        },
        {
          "DefinationEncoding": "hu",
          "MacroVariableName": "arg3"
        },
        {
          "DefinationEncoding": "x",
          "MacroVariableName": "arg4"
        }
      ],
      "macroName": "QuicTraceLogInfo"
    },
    "InteropTestStop": {
      "ModuleProperites": {},
      "TraceString": "[ntrp] Test Stop, Server: %s, Port: %hu, Tests: 0x%x, Negotiated Alpn: %s, Passed: %s.",
      "UniqueId": "InteropTestStop",
      "splitArgs": [
        {
          "DefinationEncoding": "s",
          "MacroVariableName": "arg2"
        },
        {
          "DefinationEncoding": "hu",
          "MacroVariableName": "arg3"
        },
        {
          "DefinationEncoding": "x",
          "MacroVariableName": "arg4"
        },
        {
          "DefinationEncoding": "s",
          "MacroVariableName": "arg5"
        },
        {
          "DefinationEncoding": "s",
          "MacroVariableName": "arg6"
        }
      ],
      "macroName": "QuicTraceLogInfo"
    },
    "CertCapiVerifiedChain": {
      "ModuleProperites": {},
      "TraceString": "CertVerifyChain: %S 0x%x, result=0x%x",
      "UniqueId": "CertCapiVerifiedChain",
      "splitArgs": [
        {
          "DefinationEncoding": "S",
          "MacroVariableName": "arg2"
        },
        {
          "DefinationEncoding": "x",
          "MacroVariableName": "arg3"
        },
        {
          "DefinationEncoding": "x",
          "MacroVariableName": "arg4"
        }
      ],
      "macroName": "QuicTraceLogInfo"
    },
    "PerfControlInitialized": {
      "ModuleProperites": {},
      "TraceString": "[perf] Control interface initialized",
      "UniqueId": "PerfControlInitialized",
      "splitArgs": [],
      "macroName": "QuicTraceLogVerbose"
    },
    "WindowsUserInitialized2": {
      "ModuleProperites": {},
      "TraceString": "[ dll] Initialized (AvailMem = %llu bytes, TimerResolution = [%u, %u])",
      "UniqueId": "WindowsUserInitialized2",
      "splitArgs": [
        {
          "DefinationEncoding": "llu",
          "MacroVariableName": "arg2"
        },
        {
          "DefinationEncoding": "u",
          "MacroVariableName": "arg3"
        },
        {
          "DefinationEncoding": "u",
          "MacroVariableName": "arg4"
        }
      ],
      "macroName": "QuicTraceLogInfo"
    },
    "FrameLogImmediateAck": {
      "ModuleProperites": {},
      "TraceString": "[%c][%cX][%llu]   IMMEDIATE_ACK",
      "UniqueId": "FrameLogImmediateAck",
      "splitArgs": [
        {
          "DefinationEncoding": "c",
          "MacroVariableName": "arg2"
        },
        {
          "DefinationEncoding": "c",
          "MacroVariableName": "arg3"
        },
        {
          "DefinationEncoding": "llu",
          "MacroVariableName": "arg4"
        }
      ],
      "macroName": "QuicTraceLogVerbose"
    },
<<<<<<< HEAD
    "ListenerIndicateStopComplete": {
      "ModuleProperites": {},
      "TraceString": "[list][%p] Indicating STOP_COMPLETE",
      "UniqueId": "ListenerIndicateStopComplete",
      "splitArgs": [
        {
          "DefinationEncoding": "p",
=======
    "LibraryMsQuicOpenVersionUnsupported": {
      "ModuleProperites": {},
      "TraceString": "[ api] MsQuicOpenVersion, Only version 2 supported",
      "UniqueId": "LibraryMsQuicOpenVersionUnsupported",
      "splitArgs": [],
      "macroName": "QuicTraceLogVerbose"
    },
    "LibraryMsQuicOpenVersionNull": {
      "ModuleProperites": {},
      "TraceString": "[ api] MsQuicOpenVersion, NULL",
      "UniqueId": "LibraryMsQuicOpenVersionNull",
      "splitArgs": [],
      "macroName": "QuicTraceLogVerbose"
    },
    "LibraryMsQuicOpenVersionEntry": {
      "ModuleProperites": {},
      "TraceString": "[ api] MsQuicOpenVersion",
      "UniqueId": "LibraryMsQuicOpenVersionEntry",
      "splitArgs": [],
      "macroName": "QuicTraceLogVerbose"
    },
    "LibraryMsQuicOpenVersionExit": {
      "ModuleProperites": {},
      "TraceString": "[ api] MsQuicOpenVersion, status=0x%x",
      "UniqueId": "LibraryMsQuicOpenVersionExit",
      "splitArgs": [
        {
          "DefinationEncoding": "x",
>>>>>>> 47ee814b
          "MacroVariableName": "arg2"
        }
      ],
      "macroName": "QuicTraceLogVerbose"
    }
  },
  "ConfigFile": {
    "MacroConfigurations": {
      "lttng_plus": {
        "Modules": [
          {
            "ExportModule": "LTTNG",
            "CustomSettings": {}
          }
        ]
      },
      "empty": {
        "Modules": [],
        "SkipProcessing": true
      },
      "stubs": {
        "Modules": []
      },
      "STDOUT": {
        "Modules": [
          {
            "ExportModule": "STDOUT",
            "CustomSettings": {}
          }
        ]
      },
      "etw_only": {
        "Modules": [
          {
            "ExportModule": "MANIFESTED_ETW",
            "CustomSettings": {
              "ETWManifestFile": "MsQuicEtw.man",
              "ETW_Provider": "ff15e657-4f26-570e-88ab-0796b258d11c",
              "Level": "win:Informational",
              "Keywords": "ut:Connection ut:LowVolume"
            }
          }
        ]
      },
      "etw_plus": {
        "Modules": [
          {
            "ExportModule": "MANIFESTED_ETW",
            "CustomSettings": {
              "ETWManifestFile": "MsQuicEtw.man",
              "ETW_Provider": "ff15e657-4f26-570e-88ab-0796b258d11c",
              "Level": "win:Informational",
              "Keywords": "ut:Connection ut:LowVolume"
            }
          }
        ]
      }
    },
    "Version": 1,
    "CustomTypeClogCSharpFile": "msquic.clog.cs",
    "CustomTypeClogCSharpFileContents": "/*++\n\n    Copyright (c) Microsoft Corporation.\n    Licensed under the MIT License.\n\n--*/\n\nusing System;\nusing System.Text;\nusing System.Net;\nusing System.Runtime.InteropServices;\n\nnamespace msquic.clog_config\n{\n    public class Types\n    {\n        public static string ADDR(byte[] value)\n        {\n            if (value.Length == 0)\n            {\n                return \"None\";\n            }\n\n            int si_family = value[0] | ((ushort)value[1] << 8);\n            int sin_port = value[3] | ((ushort)value[2] << 8);\n\n            byte[] sa2;\n\n            string msg = \"\";\n\n            switch (si_family)\n            {\n                case 0:  //<--unspecified\n                    msg += $\"*:{sin_port}\";\n                    break;\n                case 2:  //< --v4\n                    sa2 = new byte[4];\n                    Array.Copy(value, 4, sa2, 0, 4);\n                    msg += $\"{new IPAddress(sa2).ToString()}:{sin_port}\";\n                    break;\n                case 10:  //<--v6 (linux)\n                case 23: //<--v6\n                    sa2 = new byte[16];\n                    Array.Copy(value, 8, sa2, 0, 16);\n                    msg += $\"[{new IPAddress(sa2).ToString()}]:{sin_port}\";\n                    break;\n                default:\n                    throw new NotSupportedException(\"Invalid SI_FAMILY : \" + si_family);\n            }\n\n            return msg;\n        }\n\n        public static string CID(byte [] value)\n        {\n            StringBuilder hex = new StringBuilder(value.Length * 2);\n            foreach (byte v in value)\n            {\n                hex.AppendFormat(v.ToString(\"X2\"));\n            }\n            return hex.ToString();\n        }\n\n        public static string VNL(byte [] value)\n        {\n            if (value.Length == 0) {\n                return \"Empty\";\n            }\n            if (value.Length < 4)\n            {\n                return \"Invalid\";\n            }\n            StringBuilder hex = new StringBuilder(\n                (value.Length * 2) +                    // Hex length for all characters\n                ((value.Length / sizeof(int)) - 1));    // Space for commas, if list is long enough.\n\n            for (int i = 0; value.Length - i >= sizeof(int); i += sizeof(int))\n            {\n                int Version = (int)(value[i] << 24) | (int)(value[i + 1] << 16) | (int)(value[i + 2] << 8) | (int)(value[i + 3]);\n                hex.Append(Version.ToString(\"X8\"));\n                if (value.Length - (i + sizeof(int)) >= sizeof(int)) {\n                    hex.Append(\",\");\n                }\n            }\n            return hex.ToString();\n        }\n\n        public static string ALPN(byte [] value)\n        {\n            if (value.Length == 0) {\n                return \"Empty\";\n            }\n            UTF8Encoding utf8 = new UTF8Encoding(false, true);\n            StringBuilder AlpnList = new StringBuilder(value.Length);\n            uint i = 0;\n            while (i < value.Length)\n            {\n                uint AlpnLength = value[i];\n                i++;\n                if (AlpnLength > value.Length - i)\n                {\n                    // Alpn longer than remaining buffer, print to the end.\n                    AlpnLength = (uint)value.Length - i;\n                }\n                try {\n                    String CurrentAlpn = utf8.GetString(value, (int)i, (int)AlpnLength);\n                    AlpnList.Append(CurrentAlpn);\n                    i += AlpnLength;\n                } catch {\n                    // Fall back to printing hex\n                    for (; AlpnLength > 0; AlpnLength--, i++)\n                    {\n                        AlpnList.Append(value[i].ToString(\"x2\"));\n                        if (AlpnLength > 1) {\n                            AlpnList.Append(\",\");\n                        }\n                    }\n                }\n                if (i < value.Length)\n                {\n                    AlpnList.Append(';');\n                }\n            }\n            return AlpnList.ToString();\n        }\n    }\n}\n",
    "MaximumVariableLength": 20,
    "TypeEncoders": {
      "Version": 0,
      "TypeEncoder": [
        {
          "EncodingType": "ByteArray",
          "CType": "CLOG_PTR",
          "JavaType": null,
          "DefinationEncoding": "!ADDR!",
          "CustomDecoder": "msquic.clog_config.Types.ADDR"
        },
        {
          "EncodingType": "ByteArray",
          "CType": "CLOG_PTR",
          "JavaType": null,
          "DefinationEncoding": "!ALPN!",
          "CustomDecoder": "msquic.clog_config.Types.ALPN"
        },
        {
          "EncodingType": "ByteArray",
          "CType": "CLOG_PTR",
          "JavaType": null,
          "DefinationEncoding": "!CID!",
          "CustomDecoder": "msquic.clog_config.Types.CID"
        },
        {
          "EncodingType": "ByteArray",
          "CType": "CLOG_PTR",
          "JavaType": null,
          "DefinationEncoding": "!VNL!",
          "CustomDecoder": "msquic.clog_config.Types.VNL"
        },
        {
          "EncodingType": "UInt32",
          "CType": "CLOG_UINT32",
          "JavaType": null,
          "DefinationEncoding": "03u"
        }
      ]
    },
    "SourceCodeMacros": [
      {
        "MacroName": "QuicTraceLogWarning",
        "EncodedPrefix": null,
        "EncodedArgNumber": 1,
        "MacroConfiguration": {
          "linux": "lttng_plus",
          "stubs": "stubs",
          "macos": "STDOUT",
          "windows_kernel": "empty",
          "windows": "empty"
        },
        "CustomSettings": null
      },
      {
        "MacroName": "QuicTraceLogStreamWarning",
        "EncodedPrefix": "[strm][%p] ",
        "EncodedArgNumber": 2,
        "MacroConfiguration": {
          "linux": "lttng_plus",
          "stubs": "stubs",
          "macos": "STDOUT",
          "windows_kernel": "empty",
          "windows": "empty"
        },
        "CustomSettings": null
      },
      {
        "MacroName": "QuicTraceLogStreamInfo",
        "EncodedPrefix": "[strm][%p] ",
        "EncodedArgNumber": 2,
        "MacroConfiguration": {
          "linux": "lttng_plus",
          "stubs": "stubs",
          "macos": "STDOUT",
          "windows_kernel": "empty",
          "windows": "empty"
        },
        "CustomSettings": null
      },
      {
        "MacroName": "QuicTraceLogStreamVerbose",
        "EncodedPrefix": "[strm][%p] ",
        "EncodedArgNumber": 2,
        "MacroConfiguration": {
          "linux": "lttng_plus",
          "stubs": "stubs",
          "macos": "STDOUT",
          "windows_kernel": "empty",
          "windows": "empty"
        },
        "CustomSettings": null
      },
      {
        "MacroName": "QuicTraceLogInfo",
        "EncodedPrefix": null,
        "EncodedArgNumber": 1,
        "MacroConfiguration": {
          "linux": "lttng_plus",
          "stubs": "stubs",
          "macos": "STDOUT",
          "windows_kernel": "empty",
          "windows": "empty"
        },
        "CustomSettings": null
      },
      {
        "MacroName": "QuicTraceLogVerbose",
        "EncodedPrefix": null,
        "EncodedArgNumber": 1,
        "MacroConfiguration": {
          "linux": "lttng_plus",
          "stubs": "stubs",
          "macos": "STDOUT",
          "windows_kernel": "empty",
          "windows": "empty"
        },
        "CustomSettings": null
      },
      {
        "MacroName": "QuicTraceLogError",
        "EncodedPrefix": null,
        "EncodedArgNumber": 1,
        "MacroConfiguration": {
          "linux": "lttng_plus",
          "stubs": "stubs",
          "macos": "STDOUT",
          "windows_kernel": "empty",
          "windows": "empty"
        },
        "CustomSettings": null
      },
      {
        "MacroName": "QuicTraceLogConnError",
        "EncodedPrefix": "[conn][%p] ",
        "EncodedArgNumber": 2,
        "MacroConfiguration": {
          "linux": "lttng_plus",
          "stubs": "stubs",
          "macos": "STDOUT",
          "windows_kernel": "empty",
          "windows": "empty"
        },
        "CustomSettings": null
      },
      {
        "MacroName": "QuicTraceLogConnWarning",
        "EncodedPrefix": "[conn][%p] ",
        "EncodedArgNumber": 2,
        "MacroConfiguration": {
          "linux": "lttng_plus",
          "stubs": "stubs",
          "macos": "STDOUT",
          "windows_kernel": "empty",
          "windows": "empty"
        },
        "CustomSettings": null
      },
      {
        "MacroName": "QuicTraceLogConnInfo",
        "EncodedPrefix": "[conn][%p] ",
        "EncodedArgNumber": 2,
        "MacroConfiguration": {
          "linux": "lttng_plus",
          "stubs": "stubs",
          "macos": "STDOUT",
          "windows_kernel": "empty",
          "windows": "empty"
        },
        "CustomSettings": null
      },
      {
        "MacroName": "QuicTraceLogConnVerbose",
        "EncodedPrefix": "[conn][%p] ",
        "EncodedArgNumber": 2,
        "MacroConfiguration": {
          "linux": "lttng_plus",
          "stubs": "stubs",
          "macos": "STDOUT",
          "windows_kernel": "empty",
          "windows": "empty"
        },
        "CustomSettings": null
      },
      {
        "MacroName": "QuicTraceEvent",
        "EncodedPrefix": null,
        "EncodedArgNumber": 1,
        "MacroConfiguration": {
          "linux": "lttng_plus",
          "stubs": "stubs",
          "macos": "STDOUT",
          "windows_kernel": "empty",
          "windows": "empty"
        },
        "CustomSettings": null
      }
    ],
    "ChainedConfigFiles": [
      "DEFAULTS"
    ],
    "ChainedConfigurations": [
      {
        "MacroConfigurations": {},
        "Version": 1,
        "CustomTypeClogCSharpFile": "DEFAULTS",
        "CustomTypeClogCSharpFileContents": "/*++\n\n    Copyright (c) Microsoft Corporation.\n    Licensed under the MIT License.\n\n--*/\n\nnamespace defaults.clog_config\n{\n    public class Types\n    {\n        public static string DecodePointer(ulong pointer)\n        {\n            return \"0x\" + pointer.ToString(\"x\");\n        }\n\n        public static string DecodeChar(byte value)\n        {\n            return ((char)value).ToString();\n        }\n\n        public static string DecodeUInt32(uint value)\n        {\n            return value.ToString();\n        }\n\n        public static string DecodeInt32(int value)\n        {\n            return value.ToString();\n        }\n\n        public static string DecodeInt8(byte value)\n        {\n            return value.ToString();\n        }\n    }\n}\n",
        "MaximumVariableLength": 20,
        "TypeEncoders": {
          "Version": 0,
          "TypeEncoder": [
            {
              "EncodingType": "ByteArray",
              "CType": "CLOG_PTR",
              "JavaType": null,
              "DefinationEncoding": "!BYTEARRAY!"
            },
            {
              "EncodingType": "Int32",
              "CType": "int",
              "JavaType": null,
              "DefinationEncoding": "d"
            },
            {
              "EncodingType": "Int8",
              "CType": "signed char",
              "JavaType": null,
              "DefinationEncoding": "hhd"
            },
            {
              "EncodingType": "Int8",
              "CType": "signed char",
              "JavaType": null,
              "DefinationEncoding": "hhi"
            },
            {
              "EncodingType": "UInt8",
              "CType": "unsigned char",
              "JavaType": null,
              "DefinationEncoding": "hhu"
            },
            {
              "EncodingType": "UInt8",
              "CType": "unsigned char",
              "JavaType": null,
              "DefinationEncoding": "hhx"
            },
            {
              "EncodingType": "UInt8",
              "CType": "unsigned char",
              "JavaType": null,
              "DefinationEncoding": "hhX"
            },
            {
              "EncodingType": "UInt16",
              "CType": "unsigned short",
              "JavaType": null,
              "DefinationEncoding": "hu"
            },
            {
              "EncodingType": "UInt16",
              "CType": "unsigned short",
              "JavaType": null,
              "DefinationEncoding": "hx"
            },
            {
              "EncodingType": "Int16",
              "CType": "short",
              "JavaType": null,
              "DefinationEncoding": "hd"
            },
            {
              "EncodingType": "UInt16",
              "CType": "unsigned short",
              "JavaType": null,
              "DefinationEncoding": "hX"
            },
            {
              "EncodingType": "Int32",
              "CType": "long int",
              "JavaType": null,
              "DefinationEncoding": "ld"
            },
            {
              "EncodingType": "Int64",
              "CType": "long long int",
              "JavaType": null,
              "DefinationEncoding": "lld"
            },
            {
              "EncodingType": "Int64",
              "CType": "long long int",
              "JavaType": null,
              "DefinationEncoding": "lli"
            },
            {
              "EncodingType": "UInt64",
              "CType": "unsigned long long int",
              "JavaType": null,
              "DefinationEncoding": "llu"
            },
            {
              "EncodingType": "UInt64",
              "CType": "unsigned long long int",
              "JavaType": null,
              "DefinationEncoding": "llx"
            },
            {
              "EncodingType": "UInt64",
              "CType": "unsigned long long int",
              "JavaType": null,
              "DefinationEncoding": "llX"
            },
            {
              "EncodingType": "Int32",
              "CType": "long int",
              "JavaType": null,
              "DefinationEncoding": "li"
            },
            {
              "EncodingType": "UInt32",
              "CType": "unsigned long int",
              "JavaType": null,
              "DefinationEncoding": "lu"
            },
            {
              "EncodingType": "UInt32",
              "CType": "unsigned long int",
              "JavaType": null,
              "DefinationEncoding": "lx"
            },
            {
              "EncodingType": "UInt32",
              "CType": "unsigned long int",
              "JavaType": null,
              "DefinationEncoding": "lX"
            },
            {
              "EncodingType": "UNICODE_String",
              "CType": "const wchar_t *",
              "JavaType": null,
              "DefinationEncoding": "ls"
            },
            {
              "EncodingType": "Int64",
              "CType": "size_t",
              "JavaType": null,
              "DefinationEncoding": "zd"
            },
            {
              "EncodingType": "Int64",
              "CType": "size_t",
              "JavaType": null,
              "DefinationEncoding": "zi"
            },
            {
              "EncodingType": "UInt64",
              "CType": "size_t",
              "JavaType": null,
              "DefinationEncoding": "zu"
            },
            {
              "EncodingType": "UInt64",
              "CType": "size_t",
              "JavaType": null,
              "DefinationEncoding": "zx"
            },
            {
              "EncodingType": "UInt64",
              "CType": "size_t",
              "JavaType": null,
              "DefinationEncoding": "zX"
            },
            {
              "EncodingType": "Int64",
              "CType": "ptrdiff_t",
              "JavaType": null,
              "DefinationEncoding": "td"
            },
            {
              "EncodingType": "Int64",
              "CType": "ptrdiff_t",
              "JavaType": null,
              "DefinationEncoding": "ti"
            },
            {
              "EncodingType": "UInt64",
              "CType": "ptrdiff_t",
              "JavaType": null,
              "DefinationEncoding": "tu"
            },
            {
              "EncodingType": "UInt64",
              "CType": "ptrdiff_t",
              "JavaType": null,
              "DefinationEncoding": "tx"
            },
            {
              "EncodingType": "UInt64",
              "CType": "ptrdiff_t",
              "JavaType": null,
              "DefinationEncoding": "tX"
            },
            {
              "EncodingType": "Int32",
              "CType": "int",
              "JavaType": null,
              "DefinationEncoding": "i"
            },
            {
              "EncodingType": "UInt32",
              "CType": "unsigned int",
              "JavaType": null,
              "DefinationEncoding": "u"
            },
            {
              "EncodingType": "UInt32",
              "CType": "unsigned int",
              "JavaType": null,
              "DefinationEncoding": "x"
            },
            {
              "EncodingType": "UInt32",
              "CType": "unsigned int",
              "JavaType": null,
              "DefinationEncoding": "4.4x"
            },
            {
              "EncodingType": "UInt32",
              "CType": "unsigned int",
              "JavaType": null,
              "DefinationEncoding": "X"
            },
            {
              "EncodingType": "UInt8",
              "CType": "char",
              "JavaType": null,
              "DefinationEncoding": "c",
              "CustomDecoder": "defaults.clog_config.Types.DecodeChar"
            },
            {
              "EncodingType": "ANSI_String",
              "CType": "const char *",
              "JavaType": null,
              "DefinationEncoding": "s"
            },
            {
              "EncodingType": "UNICODE_String",
              "CType": "const wchar_t *",
              "JavaType": null,
              "DefinationEncoding": "S"
            },
            {
              "EncodingType": "Pointer",
              "CType": "CLOG_PTR",
              "JavaType": null,
              "DefinationEncoding": "p",
              "CustomDecoder": "defaults.clog_config.Types.DecodePointer"
            }
          ]
        },
        "SourceCodeMacros": [],
        "ChainedConfigFiles": [],
        "ChainedConfigurations": []
      }
    ]
  },
  "ModuleUniqueness": {
    "TraceInformation": [
      {
        "UniquenessHash": "2cbc406b-c1c0-ba4d-eee8-669f30330f4a",
        "TraceID": "LibraryError",
        "EncodingString": "[ lib] ERROR, %s."
      },
      {
        "UniquenessHash": "f2af462d-2374-ab88-bb90-5b540254387e",
        "TraceID": "DatapathWorkerThreadStart",
        "EncodingString": "[data][%p] Worker start"
      },
      {
        "UniquenessHash": "1033d20d-4c1c-25d6-ee0f-5f449e3ed6d5",
        "TraceID": "DatapathWorkerThreadStop",
        "EncodingString": "[data][%p] Worker stop"
      },
      {
        "UniquenessHash": "8c0dc882-517e-cd8f-df0b-0b892d83bb00",
        "TraceID": "DatapathResolveHostNameFailed",
        "EncodingString": "[%p] Couldn't resolve hostname '%s' to an IP address"
      },
      {
        "UniquenessHash": "f8608b33-99de-87fb-58fc-7a0f6dfe385c",
        "TraceID": "LibraryErrorStatus",
        "EncodingString": "[ lib] ERROR, %u, %s."
      },
      {
        "UniquenessHash": "335643ef-1fdb-099b-6672-4452222524ff",
        "TraceID": "AllocFailure",
        "EncodingString": "Allocation of '%s' failed. (%llu bytes)"
      },
      {
        "UniquenessHash": "17f0621a-2b85-e04d-3ff1-a2b62cef0bf5",
        "TraceID": "DatapathErrorStatus",
        "EncodingString": "[data][%p] ERROR, %u, %s."
      },
      {
        "UniquenessHash": "3b8a506d-ede0-3c3b-7c31-83127acebfc6",
        "TraceID": "DatapathRecv",
        "EncodingString": "[data][%p] Recv %u bytes (segment=%hu) Src=%!ADDR! Dst=%!ADDR!"
      },
      {
        "UniquenessHash": "1cde4174-4172-15b7-b59b-dcbb6410b43a",
        "TraceID": "DatapathCreated",
        "EncodingString": "[data][%p] Created, local=%!ADDR!, remote=%!ADDR!"
      },
      {
        "UniquenessHash": "f5328bae-6bcb-72fc-a6fd-89b44261a85b",
        "TraceID": "DatapathDestroyed",
        "EncodingString": "[data][%p] Destroyed"
      },
      {
        "UniquenessHash": "20cf52f5-ef36-a45b-6a54-29e5eaac7f19",
        "TraceID": "DatapathSend",
        "EncodingString": "[data][%p] Send %u bytes in %hhu buffers (segment=%hu) Dst=%!ADDR!, Src=%!ADDR!"
      },
      {
        "UniquenessHash": "7512a5e6-b76b-d244-25a2-f27c6b593461",
        "TraceID": "TlsLogSecret",
        "EncodingString": "[ tls] %s[%u]: %s"
      },
      {
        "UniquenessHash": "6eeae539-95db-bea9-7e36-8635006dae40",
        "TraceID": "DatapathOpenTcpSocketFailed",
        "EncodingString": "[data] RSS helper socket failed to open, 0x%x"
      },
      {
        "UniquenessHash": "3fa7bab2-3b0c-9bb8-549d-167f35ace387",
        "TraceID": "DatapathOpenTcpSocketFailedAsync",
        "EncodingString": "[data] RSS helper socket failed to open (async), 0x%x"
      },
      {
        "UniquenessHash": "89ed61ea-4393-6369-8aeb-35d7b01a2b02",
        "TraceID": "DatapathQueryRssScalabilityInfoFailed",
        "EncodingString": "[data] Query for SIO_QUERY_RSS_SCALABILITY_INFO failed, 0x%x"
      },
      {
        "UniquenessHash": "74f297f4-8e97-b395-7e1b-bf46a620caa1",
        "TraceID": "DatapathQueryRssScalabilityInfoFailedAsync",
        "EncodingString": "[data] Query for SIO_QUERY_RSS_SCALABILITY_INFO failed (async), 0x%x"
      },
      {
        "UniquenessHash": "78b2984b-b937-3b8e-7684-9339d9267135",
        "TraceID": "DatapathOpenUdpSocketFailed",
        "EncodingString": "[data] UDP send segmentation helper socket failed to open, 0x%x"
      },
      {
        "UniquenessHash": "b68b4500-98ad-8200-72d3-788a4f0af3d1",
        "TraceID": "DatapathOpenUdpSocketFailedAsync",
        "EncodingString": "[data] UDP send segmentation helper socket failed to open (async), 0x%x"
      },
      {
        "UniquenessHash": "e9dcd981-9b8a-a04f-303a-c3acf58a93eb",
        "TraceID": "DatapathQueryUdpSendMsgFailed",
        "EncodingString": "[data] Query for UDP_SEND_MSG_SIZE failed, 0x%x"
      },
      {
        "UniquenessHash": "26a5e3a8-910f-4058-923c-97ea977107b0",
        "TraceID": "DatapathQueryUdpSendMsgFailedAsync",
        "EncodingString": "[data] Query for UDP_SEND_MSG_SIZE failed (async), 0x%x"
      },
      {
        "UniquenessHash": "1ba702fe-3407-9bab-a2bf-4f694b478ac0",
        "TraceID": "DatapathQueryRecvMaxCoalescedSizeFailed",
        "EncodingString": "[data] Query for UDP_RECV_MAX_COALESCED_SIZE failed, 0x%x"
      },
      {
        "UniquenessHash": "5af86e1e-9f51-cd58-2506-9b88ac659923",
        "TraceID": "DatapathQueryRecvMaxCoalescedSizeFailedAsync",
        "EncodingString": "[data] Query for UDP_RECV_MAX_COALESCED_SIZE failed (async), 0x%x"
      },
      {
        "UniquenessHash": "b503f2a8-8676-cb38-1cab-733b1b6168c4",
        "TraceID": "DatapathDropEmptyMdl",
        "EncodingString": "[%p] Dropping datagram with empty mdl."
      },
      {
        "UniquenessHash": "93ba4ba0-a056-754c-13bd-4d57d0f1d5f4",
        "TraceID": "DatapathDropMissingInfo",
        "EncodingString": "[%p] Dropping datagram missing IP_PKTINFO/IP_RECVERR."
      },
      {
        "UniquenessHash": "e2a52ac0-8148-8ba4-8ea5-bab2cbf1a43c",
        "TraceID": "DatapathDropTooBig",
        "EncodingString": "[%p] Dropping datagram with too many bytes (%llu)."
      },
      {
        "UniquenessHash": "177e3d8f-353c-329c-6b7c-638649a7d3ef",
        "TraceID": "DatapathDropMdlMapFailure",
        "EncodingString": "[%p] Failed to map MDL chain"
      },
      {
        "UniquenessHash": "b940eb8b-74ec-f569-8167-e95ccc36510e",
        "TraceID": "DatapathFragmented",
        "EncodingString": "[%p] Dropping datagram with fragmented MDL."
      },
      {
        "UniquenessHash": "a3d48581-00d1-fbbf-3ede-f8e9a4a22187",
        "TraceID": "DatapathDropAllocRecvContextFailure",
        "EncodingString": "[%p] Couldn't allocate receive context."
      },
      {
        "UniquenessHash": "977ca100-03bb-010a-09ab-0a04d33a7dfd",
        "TraceID": "DatapathDropAllocRecvBufferFailure",
        "EncodingString": "[%p] Couldn't allocate receive buffers."
      },
      {
        "UniquenessHash": "9ab36cd5-f082-c444-283c-9b8354ecedb5",
        "TraceID": "DatapathUroExceeded",
        "EncodingString": "[%p] Exceeded URO preallocation capacity."
      },
      {
        "UniquenessHash": "29acd049-f710-a71e-1271-698510cfc519",
        "TraceID": "DatapathUnreachableMsg",
        "EncodingString": "[sock][%p] Unreachable error from %!ADDR!"
      },
      {
        "UniquenessHash": "fd2c68c0-8a5e-b4bf-9d40-937c67e99fdd",
        "TraceID": "DatapathQueryUdpSegmentFailed",
        "EncodingString": "[data] Query for UDP_SEGMENT failed, 0x%x"
      },
      {
        "UniquenessHash": "e5973396-4dc6-d94f-5d67-921952ed35a5",
        "TraceID": "DatapathRecvEmpty",
        "EncodingString": "[data][%p] Dropping datagram with empty payload."
      },
      {
        "UniquenessHash": "fd2f4dda-2c95-a301-6a5e-8dda859fd5c5",
        "TraceID": "SchannelAchAsync",
        "EncodingString": "[ tls] Calling SspiAcquireCredentialsHandleAsyncW"
      },
      {
        "UniquenessHash": "03c8b552-99e5-6c8b-a95f-ba31e7b3149b",
        "TraceID": "SchannelAchWorkerStart",
        "EncodingString": "[ tls] Starting ACH worker"
      },
      {
        "UniquenessHash": "a1f31b13-badd-4de3-0620-3c8d413e7d49",
        "TraceID": "SchannelAch",
        "EncodingString": "[ tls] Calling AcquireCredentialsHandleW"
      },
      {
        "UniquenessHash": "7a6ea81a-5491-2148-a007-711c5a641acc",
        "TraceID": "SchannelAchCompleteInline",
        "EncodingString": "[ tls] Invoking security config completion callback inline, 0x%x"
      },
      {
        "UniquenessHash": "799852e0-2f39-43d4-6888-98a33178b844",
        "TraceID": "SchannelHandshakeComplete",
        "EncodingString": "[conn][%p] Handshake complete (resume=%hu)"
      },
      {
        "UniquenessHash": "4fd0cb41-bb79-5d9a-c799-172bb467970d",
        "TraceID": "SchannelConsumedBytes",
        "EncodingString": "[conn][%p] Consumed %u bytes"
      },
      {
        "UniquenessHash": "eb856414-e192-4e49-572c-18139925d342",
        "TraceID": "SchannelReadHandshakeStart",
        "EncodingString": "[conn][%p] Reading Handshake data starts now"
      },
      {
        "UniquenessHash": "6c7d08b4-8448-c087-743f-73690c501946",
        "TraceID": "SchannelRead1RttStart",
        "EncodingString": "[conn][%p] Reading 1-RTT data starts now"
      },
      {
        "UniquenessHash": "38faedd2-85a9-6145-38fb-11ec25de8777",
        "TraceID": "SchannelWriteHandshakeStart",
        "EncodingString": "[conn][%p] Writing Handshake data starts at %u"
      },
      {
        "UniquenessHash": "59d54505-6178-e02b-252e-a09308888444",
        "TraceID": "SchannelWrite1RttStart",
        "EncodingString": "[conn][%p] Writing 1-RTT data starts at %u"
      },
      {
        "UniquenessHash": "376c2752-488a-f7aa-91ef-900cfc5c9105",
        "TraceID": "SchannelProducedData",
        "EncodingString": "[conn][%p] Produced %u bytes"
      },
      {
        "UniquenessHash": "1197fc0e-03e3-58cf-6637-f912c96fa67b",
        "TraceID": "SchannelMissingData",
        "EncodingString": "[conn][%p] TLS message missing %u bytes of data"
      },
      {
        "UniquenessHash": "62985565-58a4-f934-c4ce-c12b8c6a19f9",
        "TraceID": "SchannelTransParamsBufferTooSmall",
        "EncodingString": "[conn][%p] Peer TP too large for available buffer (%u vs. %u)"
      },
      {
        "UniquenessHash": "18fa206f-59b9-158c-7fa9-904ae6cb9663",
        "TraceID": "SchannelContextCreated",
        "EncodingString": "[conn][%p] TLS context Created"
      },
      {
        "UniquenessHash": "771d2d3f-b8cd-0a3d-ac59-eac4d476390e",
        "TraceID": "SchannelContextCleaningUp",
        "EncodingString": "[conn][%p] Cleaning up"
      },
      {
        "UniquenessHash": "d5458244-ce44-333d-c01e-4739a7e39567",
        "TraceID": "SchannelKeyReady",
        "EncodingString": "[conn][%p] Key Ready Type, %u [%hu to %hu]"
      },
      {
        "UniquenessHash": "8fcfd765-ba83-53f1-a0bc-6992c51d42bd",
        "TraceID": "SchannelIgnoringTicket",
        "EncodingString": "[conn][%p] Ignoring %u ticket bytes"
      },
      {
        "UniquenessHash": "183e91b7-6ad7-7a8b-0d77-94004bde6757",
        "TraceID": "SchannelProcessingData",
        "EncodingString": "[conn][%p] Processing %u received bytes"
      },
      {
        "UniquenessHash": "9eac4540-061f-ff2b-c104-5c1e1b8b22b6",
        "TraceID": "TlsError",
        "EncodingString": "[ tls][%p] ERROR, %s."
      },
      {
        "UniquenessHash": "7312d23f-2305-b54b-e1da-81597fabe281",
        "TraceID": "TlsErrorStatus",
        "EncodingString": "[ tls][%p] ERROR, %u, %s."
      },
      {
        "UniquenessHash": "5fc489fc-c2f2-0e16-8c99-87acf91e235d",
        "TraceID": "CertFindCertificateFriendlyName",
        "EncodingString": "[test] No certificate found by FriendlyName"
      },
      {
        "UniquenessHash": "b3f755ee-8d5e-ee68-77ce-d28d21c60214",
        "TraceID": "CertWaitForCreationEvent",
        "EncodingString": "[test] WaitForSingleObject returned 0x%x, proceeding without caution... (GLE: 0x%x)"
      },
      {
        "UniquenessHash": "1d49a12c-2001-fbe8-e111-80da9c0c330f",
        "TraceID": "CertCleanTestCerts",
        "EncodingString": "[cert] %d test certificates found, and %d deleted"
      },
      {
        "UniquenessHash": "77982893-1b1e-c8f4-2410-5885f9f9debc",
        "TraceID": "CertOpenRsaKeySuccess",
        "EncodingString": "[cert] Successfully opened RSA key"
      },
      {
        "UniquenessHash": "41f32b3e-24fa-9aea-be99-143d45142d0b",
        "TraceID": "CertCreateRsaKeySuccess",
        "EncodingString": "[cert] Successfully created key"
      },
      {
        "UniquenessHash": "43fb9236-e276-a71e-ab43-b1b026b31cfd",
        "TraceID": "CertCreationEventAlreadyCreated",
        "EncodingString": "[test] CreateEvent opened existing event"
      },
      {
        "UniquenessHash": "2e3530fe-5082-ce8a-7275-87755eb70c41",
        "TraceID": "CertCapiParsedChain",
        "EncodingString": "[cert] Successfully parsed chain of %u certificate(s)"
      },
      {
        "UniquenessHash": "bc118133-e7f5-68c2-fd22-5dba9202e2eb",
        "TraceID": "CertCapiFormattedChain",
        "EncodingString": "[cert] Successfully formatted chain of %u certificate(s)"
      },
      {
        "UniquenessHash": "827a6a52-50a7-a1f6-8caa-5f1aea644206",
        "TraceID": "CertCapiSign",
        "EncodingString": "[cert] QuicCertSign alg=0x%4.4x"
      },
      {
        "UniquenessHash": "d53212c8-2068-d598-a55f-1b238ec86ad1",
        "TraceID": "CertCapiVerify",
        "EncodingString": "[cert] QuicCertVerify alg=0x%4.4x"
      },
      {
        "UniquenessHash": "31349def-7bef-9552-85d3-571ed17dd5ab",
        "TraceID": "PosixLoaded",
        "EncodingString": "[ dso] Loaded"
      },
      {
        "UniquenessHash": "91532cdf-2221-2667-1b05-a537e0452c6d",
        "TraceID": "PosixUnloaded",
        "EncodingString": "[ dso] Unloaded"
      },
      {
        "UniquenessHash": "40b64940-ccfe-0749-363e-2579b535f9c6",
        "TraceID": "PosixInitialized",
        "EncodingString": "[ dso] Initialized (AvailMem = %llu bytes)"
      },
      {
        "UniquenessHash": "3c9f8c11-7ba6-80cd-f2a9-2863b654c189",
        "TraceID": "PosixUninitialized",
        "EncodingString": "[ dso] Uninitialized"
      },
      {
        "UniquenessHash": "681db658-c247-7951-8110-1c361bf69097",
        "TraceID": "LibraryAssert",
        "EncodingString": "[ lib] ASSERT, %u:%s - %s."
      },
      {
        "UniquenessHash": "c7b17ffc-7649-6294-b6d0-cf4bbf4bc8cb",
        "TraceID": "OpenSslAlert",
        "EncodingString": "[conn][%p] Send alert = %u (Level = %u)"
      },
      {
        "UniquenessHash": "33c7b405-30d7-b1d6-1c60-91d15920e2dc",
        "TraceID": "OpenSslQuicDataErrorStr",
        "EncodingString": "[conn][%p] SSL_provide_quic_data failed: %s"
      },
      {
        "UniquenessHash": "ea63635a-adff-b833-abb2-009297ee0ca0",
        "TraceID": "OpenSslHandshakeErrorStr",
        "EncodingString": "[conn][%p] TLS handshake error: %s, file:%s:%d"
      },
      {
        "UniquenessHash": "f80224e1-7ca4-27b8-154f-fc7e85e79ec7",
        "TraceID": "OpenSslHandshakeError",
        "EncodingString": "[conn][%p] TLS handshake error: %d"
      },
      {
        "UniquenessHash": "c279cde0-f02f-b00b-6d26-e4b9b7a7f136",
        "TraceID": "OpenSslAlpnNegotiationFailure",
        "EncodingString": "[conn][%p] Failed to negotiate ALPN"
      },
      {
        "UniquenessHash": "9db25efa-f88e-4060-209f-1512595e2e48",
        "TraceID": "OpenSslInvalidAlpnLength",
        "EncodingString": "[conn][%p] Invalid negotiated ALPN length"
      },
      {
        "UniquenessHash": "ae3edb31-740c-da1e-7beb-1413f94a5af4",
        "TraceID": "OpenSslNoMatchingAlpn",
        "EncodingString": "[conn][%p] Failed to find a matching ALPN"
      },
      {
        "UniquenessHash": "b75cb1a1-4f18-b079-1f2f-c85b209e0bb2",
        "TraceID": "OpenSslMissingTransportParameters",
        "EncodingString": "[conn][%p] No transport parameters received"
      },
      {
        "UniquenessHash": "adea8fef-9bdf-e9d9-63f2-64fefaea1bde",
        "TraceID": "OpenSslHandshakeDataStart",
        "EncodingString": "[conn][%p] Writing Handshake data starts at %u"
      },
      {
        "UniquenessHash": "eaede67a-124b-3b3f-95ba-363d08546d2a",
        "TraceID": "OpenSsl1RttDataStart",
        "EncodingString": "[conn][%p] Writing 1-RTT data starts at %u"
      },
      {
        "UniquenessHash": "26435dc8-4bc1-07f9-1db1-9b206d1cdf14",
        "TraceID": "OpenSslOnRecvTicket",
        "EncodingString": "[conn][%p] Received session ticket, %u bytes"
      },
      {
        "UniquenessHash": "f402229a-851f-11c6-00b3-69f4a4b0428a",
        "TraceID": "OpenSslOnSetTicket",
        "EncodingString": "[conn][%p] Setting session ticket, %u bytes"
      },
      {
        "UniquenessHash": "2e040e87-bbc9-9c8e-8a2e-83c0cff19c5e",
        "TraceID": "OpenSslHandshakeComplete",
        "EncodingString": "[conn][%p] TLS Handshake complete"
      },
      {
        "UniquenessHash": "d8d00935-5969-fe32-21c9-de32190ac99f",
        "TraceID": "OpenSslHandshakeResumed",
        "EncodingString": "[conn][%p] TLS Handshake resumed"
      },
      {
        "UniquenessHash": "e9fe92dd-5582-f430-a385-ab63ebfd22c8",
        "TraceID": "OpenSslNewEncryptionSecrets",
        "EncodingString": "[conn][%p] New encryption secrets (Level = %u)"
      },
      {
        "UniquenessHash": "286da584-4057-1b9b-c98f-83b7b936af68",
        "TraceID": "OpenSslAddHandshakeData",
        "EncodingString": "[conn][%p] Sending %llu handshake bytes (Level = %u)"
      },
      {
        "UniquenessHash": "72e491bb-79fd-ba28-760a-54e0b9a4d854",
        "TraceID": "OpenSslTickedDecrypted",
        "EncodingString": "[conn][%p] Session ticket decrypted, status %u"
      },
      {
        "UniquenessHash": "882fcfec-93cc-9255-700a-96a9263f2421",
        "TraceID": "OpenSslRecvTicketData",
        "EncodingString": "[conn][%p] Received ticket data, %u bytes"
      },
      {
        "UniquenessHash": "e1629f75-f460-8951-5138-b0602b8f4db0",
        "TraceID": "OpenSslContextCreated",
        "EncodingString": "[conn][%p] TLS context Created"
      },
      {
        "UniquenessHash": "a241a44d-19e5-3ddd-03b3-2e65b093720f",
        "TraceID": "OpenSslContextCleaningUp",
        "EncodingString": "[conn][%p] Cleaning up"
      },
      {
        "UniquenessHash": "78497dcf-70d4-80d5-af6d-0856653591e3",
        "TraceID": "OpenSslSendTicketData",
        "EncodingString": "[conn][%p] Sending ticket data, %u bytes"
      },
      {
        "UniquenessHash": "ff332af9-4ba2-95a8-bb2c-c5c729be4ccd",
        "TraceID": "OpenSslProcessData",
        "EncodingString": "[conn][%p] Processing %u received bytes"
      },
      {
        "UniquenessHash": "bddd082e-fd86-4e92-2b3f-ed831dad41eb",
        "TraceID": "WindowsKernelLoaded",
        "EncodingString": "[ sys] Loaded"
      },
      {
        "UniquenessHash": "99b1ad83-0cbf-8b42-36e2-86e505bf6b76",
        "TraceID": "WindowsKernelUnloaded",
        "EncodingString": "[ sys] Unloaded"
      },
      {
        "UniquenessHash": "09622250-6902-8f51-16a4-41a81d9cfc14",
        "TraceID": "WindowsKernelInitialized",
        "EncodingString": "[ sys] Initialized (PageSize = %u bytes; AvailMem = %llu bytes)"
      },
      {
        "UniquenessHash": "7d3c84e1-4c84-fd6e-19b0-5210f45719fe",
        "TraceID": "WindowsKernelUninitialized",
        "EncodingString": "[ sys] Uninitialized"
      },
      {
        "UniquenessHash": "86f0cb85-ebae-d293-4103-fb695920b86c",
        "TraceID": "DatapathQueryRssProcessorInfoFailed",
        "EncodingString": "[data] Query for SIO_QUERY_RSS_SCALABILITY_INFO failed, 0x%x"
      },
      {
        "UniquenessHash": "379a72cf-af97-5535-180f-f644b7513c0c",
        "TraceID": "DatapathMissingInfo",
        "EncodingString": "[data][%p] WSARecvMsg completion is missing IP_PKTINFO"
      },
      {
        "UniquenessHash": "fc873bff-2380-b7f7-a8be-4ff93b6d72d7",
        "TraceID": "DatapathUroPreallocExceeded",
        "EncodingString": "[data][%p] Exceeded URO preallocation capacity."
      },
      {
        "UniquenessHash": "313a165a-4ec1-9450-6b07-56ed0db4c004",
        "TraceID": "DatapathShutDownReturn",
        "EncodingString": "[data][%p] Shut down (return)"
      },
      {
        "UniquenessHash": "4f1e0892-0852-480e-71db-5b9bb377aabc",
        "TraceID": "DatapathShutDownComplete",
        "EncodingString": "[data][%p] Shut down (complete)"
      },
      {
        "UniquenessHash": "381ba642-ea84-5bf3-aeea-543fe5c5e9b5",
        "TraceID": "DatapathUnreachableWithError",
        "EncodingString": "[data][%p] Received unreachable error (0x%x) from %!ADDR!"
      },
      {
        "UniquenessHash": "a07c9538-e6d7-3c41-1367-ce58f2df4d9e",
        "TraceID": "DatapathTooLarge",
        "EncodingString": "[data][%p] Received larger than expected datagram from %!ADDR!"
      },
      {
        "UniquenessHash": "b34bba29-c6d5-e31d-a099-d73a62330504",
        "TraceID": "WindowsUserLoaded",
        "EncodingString": "[ dll] Loaded"
      },
      {
        "UniquenessHash": "98edbe6f-c588-a919-3251-cd78aa291751",
        "TraceID": "WindowsUserUnloaded",
        "EncodingString": "[ dll] Unloaded"
      },
      {
        "UniquenessHash": "c900bbe4-0bbe-349f-7ad7-9ece1080a288",
        "TraceID": "WindowsUserProcessorState",
        "EncodingString": "[ dll] Processors:%u, Groups:%u, NUMA Nodes:%u"
      },
      {
        "UniquenessHash": "fe92afed-9594-4ca6-5fca-ea13e79da91c",
        "TraceID": "ProcessorInfo",
        "EncodingString": "[ dll] Proc[%u] Group[%hu] Index[%u] NUMA[%u]"
      },
      {
        "UniquenessHash": "cdce2126-524a-0cae-e4d3-c8bd5ef39930",
        "TraceID": "WindowsUserInitialized",
        "EncodingString": "[ dll] Initialized (AvailMem = %llu bytes)"
      },
      {
        "UniquenessHash": "19b21f4a-a6e8-3b9b-c4da-e303c8f108b1",
        "TraceID": "WindowsUserUninitialized",
        "EncodingString": "[ dll] Uninitialized"
      },
      {
        "UniquenessHash": "86a081de-c71a-7043-b507-672561f5fd36",
        "TraceID": "StorageOpenKey",
        "EncodingString": "[ reg] Opening %s"
      },
      {
        "UniquenessHash": "92b1bb9f-afd4-62fa-3fb6-1021c09c5916",
        "TraceID": "ApiEnter",
        "EncodingString": "[ api] Enter %u (%p)."
      },
      {
        "UniquenessHash": "c688dd24-6f44-b26b-29cd-a225acbd0a28",
        "TraceID": "ApiExitStatus",
        "EncodingString": "[ api] Exit %u"
      },
      {
        "UniquenessHash": "2f617a65-c556-dbe4-0a91-982a44c26814",
        "TraceID": "ApiWaitOperation",
        "EncodingString": "[ api] Waiting on operation"
      },
      {
        "UniquenessHash": "fe671d01-61c1-337c-86f7-e918563cc313",
        "TraceID": "ApiExit",
        "EncodingString": "[ api] Exit"
      },
      {
        "UniquenessHash": "c3b546cc-e127-435d-8bf4-cf20ca3d2d5e",
        "TraceID": "StreamError",
        "EncodingString": "[strm][%p] ERROR, %s."
      },
      {
        "UniquenessHash": "a35cb953-343e-6914-a737-cd53044edb92",
        "TraceID": "StreamAppSend",
        "EncodingString": "[strm][%p] App queuing send [%llu bytes, %u buffers, 0x%x flags]"
      },
      {
        "UniquenessHash": "0ebbffbe-69d8-3f2b-949d-d93cdd7f8b99",
        "TraceID": "ConnError",
        "EncodingString": "[conn][%p] ERROR, %s."
      },
      {
        "UniquenessHash": "152723b4-2b46-a936-ffaf-9cc429e8e66f",
        "TraceID": "DatagramSendStateChanged",
        "EncodingString": "[conn][%p] Indicating DATAGRAM_SEND_STATE_CHANGED to %u"
      },
      {
        "UniquenessHash": "61e4bec5-f94e-a8cd-1c05-04b24a1c89ff",
        "TraceID": "DatagramSendShutdown",
        "EncodingString": "[conn][%p] Datagram send shutdown"
      },
      {
        "UniquenessHash": "67a8d85c-7122-a922-2370-3f841ac174ed",
        "TraceID": "IndicateDatagramStateChanged",
        "EncodingString": "[conn][%p] Indicating QUIC_CONNECTION_EVENT_DATAGRAM_STATE_CHANGED [SendEnabled=%hhu] [MaxSendLength=%hu]"
      },
      {
        "UniquenessHash": "02aca78b-b8be-4340-6f05-e81c018e6625",
        "TraceID": "DatagramSendQueued",
        "EncodingString": "[conn][%p] Datagram [%p] queued with %llu bytes (flags 0x%x)"
      },
      {
        "UniquenessHash": "6cac678c-2cc7-84af-5059-9622332c579b",
        "TraceID": "IndicateDatagramReceived",
        "EncodingString": "[conn][%p] Indicating DATAGRAM_RECEIVED [len=%hu]"
      },
      {
        "UniquenessHash": "e507ac6d-1899-3690-fceb-3231a0eedb86",
        "TraceID": "ConnCubic",
        "EncodingString": "[conn][%p] CUBIC: SlowStartThreshold=%u K=%u WindowMax=%u WindowLastMax=%u"
      },
      {
        "UniquenessHash": "49757e31-cd50-7e77-6853-034e81817918",
        "TraceID": "ConnCongestion",
        "EncodingString": "[conn][%p] Congestion event"
      },
      {
        "UniquenessHash": "c339eadc-2eef-8e45-4a51-1fc84a3c198e",
        "TraceID": "ConnPersistentCongestion",
        "EncodingString": "[conn][%p] Persistent congestion event"
      },
      {
        "UniquenessHash": "5eef16d4-a574-2e5c-62c1-d561f0040322",
        "TraceID": "ConnRecoveryExit",
        "EncodingString": "[conn][%p] Recovery complete"
      },
      {
        "UniquenessHash": "262484c2-7385-f5dd-c3de-0bb48fe2ffea",
        "TraceID": "ConnSpuriousCongestion",
        "EncodingString": "[conn][%p] Spurious congestion event"
      },
      {
        "UniquenessHash": "9165bf3c-da91-8d88-41bc-6709ad299bed",
        "TraceID": "ConnOutFlowStats",
        "EncodingString": "[conn][%p] OUT: BytesSent=%llu InFlight=%u InFlightMax=%u CWnd=%u SSThresh=%u ConnFC=%llu ISB=%llu PostedBytes=%llu SRtt=%u"
      },
      {
        "UniquenessHash": "cf0f3e68-b28d-2378-09be-480fa6147054",
        "TraceID": "RegistrationVerifierEnabled",
        "EncodingString": "[ reg][%p] Verifing enabled!"
      },
      {
        "UniquenessHash": "71276afe-f6b2-286a-bc47-a9d4176e00a3",
        "TraceID": "RegistrationCreated",
        "EncodingString": "[ reg][%p] Created, AppName=%s"
      },
      {
        "UniquenessHash": "a4c92ffa-ea52-8ddc-f2d9-abc3de718bac",
        "TraceID": "RegistrationCleanup",
        "EncodingString": "[ reg][%p] Cleaning up"
      },
      {
        "UniquenessHash": "6f6956ec-af60-d54a-176e-c9db6ac7a50a",
        "TraceID": "RegistrationRundown",
        "EncodingString": "[ reg][%p] Rundown, AppName=%s"
      },
      {
        "UniquenessHash": "c8982d54-5957-078c-2db7-dcfc5ff92003",
        "TraceID": "SetSendFlag",
        "EncodingString": "[strm][%p] Setting flags 0x%x (existing flags: 0x%x)"
      },
      {
        "UniquenessHash": "3a9eb05d-dcdf-b054-391e-e360e5d27e51",
        "TraceID": "ClearSendFlags",
        "EncodingString": "[strm][%p] Removing flags %x"
      },
      {
        "UniquenessHash": "67214142-6506-1bc9-8571-1db21b754ea7",
        "TraceID": "ScheduleSendFlags",
        "EncodingString": "[conn][%p] Scheduling flags 0x%x to 0x%x"
      },
      {
        "UniquenessHash": "b4aa5fad-d1de-466c-0214-1bbda4b9eb95",
        "TraceID": "RemoveSendFlagsMsg",
        "EncodingString": "[conn][%p] Removing flags %x"
      },
      {
        "UniquenessHash": "908d186e-4adc-6428-393d-cb3f4a90bdb3",
        "TraceID": "AmplificationProtectionBlocked",
        "EncodingString": "[conn][%p] Cannot send any more because of amplification protection"
      },
      {
        "UniquenessHash": "6068f77b-96f9-706f-e3c0-02193c9c1c2a",
        "TraceID": "SendFlushComplete",
        "EncodingString": "[conn][%p] Flush complete flags=0x%x"
      },
      {
        "UniquenessHash": "3811b30b-84d6-43cc-8312-918d88c99d3e",
        "TraceID": "StartAckDelayTimer",
        "EncodingString": "[conn][%p] Starting ACK_DELAY timer for %u ms"
      },
      {
        "UniquenessHash": "1774df63-d849-a89c-4a88-bf2ff1002e15",
        "TraceID": "ConnQueueSendFlush",
        "EncodingString": "[conn][%p] Queueing send flush, reason=%u"
      },
      {
        "UniquenessHash": "2b385c1c-47fa-6f41-f11b-97d8b31aca2b",
        "TraceID": "ConnFlushSend",
        "EncodingString": "[conn][%p] Flushing Send. Allowance=%u bytes"
      },
      {
        "UniquenessHash": "607e449d-59a9-9d66-fcd1-b0a2e12f1dc1",
        "TraceID": "PathInitialized",
        "EncodingString": "[conn][%p] Path[%hhu] Initialized"
      },
      {
        "UniquenessHash": "2e3024b8-4329-c124-05b3-9801c51b9346",
        "TraceID": "PathRemoved",
        "EncodingString": "[conn][%p] Path[%hhu] Removed"
      },
      {
        "UniquenessHash": "4ce67714-4e7b-0004-8559-eee9a101fe4b",
        "TraceID": "PathValidated",
        "EncodingString": "[conn][%p] Path[%hhu] Validated (%s)"
      },
      {
        "UniquenessHash": "ec372104-72cb-c49c-d887-6610157e8ba9",
        "TraceID": "PathActive",
        "EncodingString": "[conn][%p] Path[%hhu] Set active (rebind=%hhu)"
      },
      {
        "UniquenessHash": "a0905196-8b7e-fdd3-5369-0c6ffcc3707f",
        "TraceID": "SettingDumpSendBufferingEnabled",
        "EncodingString": "[sett] SendBufferingEnabled   = %hhu"
      },
      {
        "UniquenessHash": "50c8e61a-10db-0422-9497-26f288b36eed",
        "TraceID": "SettingDumpPacingEnabled",
        "EncodingString": "[sett] PacingEnabled          = %hhu"
      },
      {
        "UniquenessHash": "340f2d77-e194-4320-a5cf-5bd9f81d8568",
        "TraceID": "SettingDumpMigrationEnabled",
        "EncodingString": "[sett] MigrationEnabled       = %hhu"
      },
      {
        "UniquenessHash": "d4201eb3-a633-2e4e-e23a-2c5e045234fa",
        "TraceID": "SettingDumpDatagramReceiveEnabled",
        "EncodingString": "[sett] DatagramReceiveEnabled = %hhu"
      },
      {
        "UniquenessHash": "3fe22b95-e06c-01be-48f2-1bed9eb3def3",
        "TraceID": "SettingDumpMaxOperationsPerDrain",
        "EncodingString": "[sett] MaxOperationsPerDrain  = %hhu"
      },
      {
        "UniquenessHash": "8dd44e38-a5b3-1ee8-e082-ff903f39f574",
        "TraceID": "SettingDumpRetryMemoryLimit",
        "EncodingString": "[sett] RetryMemoryLimit       = %hu"
      },
      {
        "UniquenessHash": "e4bd36f1-b2c4-a817-647c-b81bdaa7d40d",
        "TraceID": "SettingDumpLoadBalancingMode",
        "EncodingString": "[sett] LoadBalancingMode      = %hu"
      },
      {
        "UniquenessHash": "e7d638ec-54bc-9c13-7b32-4cd766bbd4f2",
        "TraceID": "SettingDumpMaxStatelessOperations",
        "EncodingString": "[sett] MaxStatelessOperations = %u"
      },
      {
        "UniquenessHash": "113f784c-e4cf-2f59-57b6-42997504aab7",
        "TraceID": "SettingDumpMaxWorkerQueueDelayUs",
        "EncodingString": "[sett] MaxWorkerQueueDelayUs  = %u"
      },
      {
        "UniquenessHash": "04a58439-5787-a735-8226-ccfb3e8aea2f",
        "TraceID": "SettingDumpInitialWindowPackets",
        "EncodingString": "[sett] InitialWindowPackets   = %u"
      },
      {
        "UniquenessHash": "37fc9d5f-6438-780c-0f14-1574944068f3",
        "TraceID": "SettingDumpSendIdleTimeoutMs",
        "EncodingString": "[sett] SendIdleTimeoutMs      = %u"
      },
      {
        "UniquenessHash": "52215359-317d-8ad1-0592-e3d99ffe9aae",
        "TraceID": "SettingDumpInitialRttMs",
        "EncodingString": "[sett] InitialRttMs           = %u"
      },
      {
        "UniquenessHash": "6dabe463-6d61-af2b-317e-28cfcb62e573",
        "TraceID": "SettingDumpMaxAckDelayMs",
        "EncodingString": "[sett] MaxAckDelayMs          = %u"
      },
      {
        "UniquenessHash": "5bb1bd57-aefe-343c-87d3-c9a8bc30d2c4",
        "TraceID": "SettingDumpDisconnectTimeoutMs",
        "EncodingString": "[sett] DisconnectTimeoutMs    = %u"
      },
      {
        "UniquenessHash": "c8a2ca5b-f27d-192b-af01-605c5ea507f0",
        "TraceID": "SettingDumpKeepAliveIntervalMs",
        "EncodingString": "[sett] KeepAliveIntervalMs    = %u"
      },
      {
        "UniquenessHash": "6dccdcfe-fcee-6d2e-abe5-76250c180b56",
        "TraceID": "SettingDumpIdleTimeoutMs",
        "EncodingString": "[sett] IdleTimeoutMs          = %llu"
      },
      {
        "UniquenessHash": "155f7518-f6a7-c163-087f-cd860a6b3bb5",
        "TraceID": "SettingDumpHandshakeIdleTimeoutMs",
        "EncodingString": "[sett] HandshakeIdleTimeoutMs = %llu"
      },
      {
        "UniquenessHash": "b6d32b84-af0c-b1cb-5e97-a9fb84980e8d",
        "TraceID": "SettingDumpBidiStreamCount",
        "EncodingString": "[sett] PeerBidiStreamCount    = %hu"
      },
      {
        "UniquenessHash": "db025b70-a960-32f0-75b0-1cc495602e15",
        "TraceID": "SettingDumpUnidiStreamCount",
        "EncodingString": "[sett] PeerUnidiStreamCount   = %hu"
      },
      {
        "UniquenessHash": "4eaf58f9-d813-f2de-2388-6f550e14f27d",
        "TraceID": "SettingDumpTlsClientMaxSendBuffer",
        "EncodingString": "[sett] TlsClientMaxSendBuffer = %u"
      },
      {
        "UniquenessHash": "a53f1507-270d-73e4-9f2e-8e5f14603590",
        "TraceID": "SettingDumpTlsServerMaxSendBuffer",
        "EncodingString": "[sett] TlsServerMaxSendBuffer = %u"
      },
      {
        "UniquenessHash": "2da1de63-c2be-a594-45de-7dd6cb192b7e",
        "TraceID": "SettingDumpStreamRecvWindowDefault",
        "EncodingString": "[sett] StreamRecvWindowDefault= %u"
      },
      {
        "UniquenessHash": "6c0be7ae-fa32-3171-ddc0-837b5508deee",
        "TraceID": "SettingDumpStreamRecvBufferDefault",
        "EncodingString": "[sett] StreamRecvBufferDefault= %u"
      },
      {
        "UniquenessHash": "02965b16-a43a-3229-55bb-3e9398dc61f8",
        "TraceID": "SettingDumpConnFlowControlWindow",
        "EncodingString": "[sett] ConnFlowControlWindow  = %u"
      },
      {
        "UniquenessHash": "d4b04482-ccdf-9d2e-2664-801731ea151f",
        "TraceID": "SettingDumpMaxBytesPerKey",
        "EncodingString": "[sett] MaxBytesPerKey         = %llu"
      },
      {
        "UniquenessHash": "1695fe94-7146-5c58-1fa8-9364a932a773",
        "TraceID": "SettingDumpServerResumptionLevel",
        "EncodingString": "[sett] ServerResumptionLevel  = %hhu"
      },
      {
        "UniquenessHash": "0080f5a7-d4e1-7c9d-e023-eb4dd540fffe",
        "TraceID": "SettingDumpDesiredVersionsListLength",
        "EncodingString": "[sett] Desired Version length = %u"
      },
      {
        "UniquenessHash": "d4981da2-783e-a3bb-0f42-7264db208f13",
        "TraceID": "SettingDumpDesiredVersionsList",
        "EncodingString": "[sett] Desired Version[0]     = 0x%x"
      },
      {
        "UniquenessHash": "5611e76a-6d7c-35b7-9562-f67e5c2e3aa1",
        "TraceID": "SettingDumpVersionNegoExtEnabled",
        "EncodingString": "[sett] Version Negotiation Ext Enabled = %hhu"
      },
      {
        "UniquenessHash": "380762fe-b4e0-231a-3107-17a5e545c780",
        "TraceID": "SettingDumpMinimumMtu",
        "EncodingString": "[sett] MinimumMtu             = %hu"
      },
      {
        "UniquenessHash": "1398ba42-f72d-dac1-4c89-f9ae626a5c7b",
        "TraceID": "SettingDumpMaximumMtu",
        "EncodingString": "[sett] MaximumMtu             = %hu"
      },
      {
        "UniquenessHash": "fe0a786d-3839-19aa-8cd3-e2e1b75eb49e",
        "TraceID": "SettingDumpMtuCompleteTimeout",
        "EncodingString": "[sett] MtuCompleteTimeout     = %llu"
      },
      {
        "UniquenessHash": "07e96091-df10-e8a0-aae5-ed943ffea694",
        "TraceID": "SettingDumpMtuMissingProbeCount",
        "EncodingString": "[sett] MtuMissingProbeCount   = %hhu"
      },
      {
        "UniquenessHash": "64337501-b792-a81e-678a-aebffa63483e",
        "TraceID": "SettingDumpMaxBindingStatelessOper",
        "EncodingString": "[sett] MaxBindingStatelessOper= %hu"
      },
      {
        "UniquenessHash": "940f7585-40ed-60f4-0e01-fa5ef6bea02f",
        "TraceID": "SettingDumpStatelessOperExpirMs",
        "EncodingString": "[sett] StatelessOperExpirMs   = %hu"
      },
      {
        "UniquenessHash": "9f10ea4b-b3b0-32c3-daad-f248e6456e44",
        "TraceID": "SettingCongestionControlAlgorithm",
        "EncodingString": "[sett] CongestionControlAlgorithm = %d"
      },
      {
        "UniquenessHash": "a3237095-0958-5564-417c-5a60b9db4ec1",
        "TraceID": "SettingsInvalidVersion",
        "EncodingString": "Invalid version supplied to settings! 0x%x at position %d"
      },
      {
        "UniquenessHash": "74a3473b-5ac0-6376-652d-882aac50b01a",
        "TraceID": "PacketRxStatelessReset",
        "EncodingString": "[S][RX][-] SR %s"
      },
      {
        "UniquenessHash": "a0de2e59-c52c-b13c-6065-1bb6268561c7",
        "TraceID": "PacketRxNotAcked",
        "EncodingString": "[%c][RX][%llu] not acked (connection is closed)"
      },
      {
        "UniquenessHash": "412694ad-c22e-de81-738e-8778466420f0",
        "TraceID": "ClientVersionInfoVersionMismatch",
        "EncodingString": "[conn][%p] Client Chosen Version doesn't match long header. 0x%x != 0x%x"
      },
      {
        "UniquenessHash": "eb447a25-63e1-1f7e-8e4d-b24e05563bd1",
        "TraceID": "ServerVersionInfoVersionMismatch",
        "EncodingString": "[conn][%p] Server Chosen Version doesn't match long header. 0x%x != 0x%x"
      },
      {
        "UniquenessHash": "2ae32fc2-e372-7d38-69d2-e085f736570f",
        "TraceID": "ServerVersionInformationChosenVersionNotInOtherVerList",
        "EncodingString": "[conn][%p] Server Chosen Version is not in Server Other Versions list: 0x%x"
      },
      {
        "UniquenessHash": "828fe056-14ad-503a-e3dc-5b6fe1333ddb",
        "TraceID": "ClientChosenVersionMismatchServerChosenVersion",
        "EncodingString": "[conn][%p] Client Chosen Version doesn't match Server Chosen Version: 0x%x vs. 0x%x"
      },
      {
        "UniquenessHash": "e3311a70-0df4-e618-3d6e-779ed92d435f",
        "TraceID": "ServerVersionInformationPreviousVersionIsChosenVersion",
        "EncodingString": "[conn][%p] Previous Client Version is Server Chosen Version: 0x%x"
      },
      {
        "UniquenessHash": "c0975309-af60-f767-e139-f7cb6071e863",
        "TraceID": "ServerVersionInformationPreviousVersionInOtherVerList",
        "EncodingString": "[conn][%p] Previous Client Version in Server Other Versions list: 0x%x"
      },
      {
        "UniquenessHash": "d228f1d4-3747-2ceb-0fc7-986db4a0c698",
        "TraceID": "CompatibleVersionNegotiationNotCompatible",
        "EncodingString": "[conn][%p] Compatible Version negotiation not compatible with client: original 0x%x, upgrade: 0x%x"
      },
      {
        "UniquenessHash": "f0c46ad1-71b6-5434-44f2-2bb549ffdbf1",
        "TraceID": "CompatibleVersionNegotiationOriginalVersionNotFound",
        "EncodingString": "[conn][%p] OriginalVersion not found in server's TP: original 0x%x, upgrade: 0x%x"
      },
      {
        "UniquenessHash": "c9015186-9937-78ff-24f3-2f08dc9d3c95",
        "TraceID": "RecvVerNegNoMatch",
        "EncodingString": "[conn][%p] Version Negotation contained no supported versions"
      },
      {
        "UniquenessHash": "c69c6d33-2838-013a-936c-7fbc085570b4",
        "TraceID": "ApiEventNoHandler",
        "EncodingString": "[conn][%p] Event silently discarded (no handler)."
      },
      {
        "UniquenessHash": "9cc051a4-7fe8-2888-20cf-c5ada9208533",
        "TraceID": "NoReplacementCidForRetire",
        "EncodingString": "[conn][%p] Can't retire current CID because we don't have a replacement"
      },
      {
        "UniquenessHash": "20b67d09-e893-9f23-3603-0b3993d48031",
        "TraceID": "NonActivePathCidRetired",
        "EncodingString": "[conn][%p] Non-active path has no replacement for retired CID."
      },
      {
        "UniquenessHash": "1e752977-c5b3-6034-4b89-414f9c6ff50f",
        "TraceID": "IgnoreUnreachable",
        "EncodingString": "[conn][%p] Ignoring received unreachable event (inline)"
      },
      {
        "UniquenessHash": "9b430be7-b0f2-665f-5499-2558b9679b2b",
        "TraceID": "IgnoreFrameAfterClose",
        "EncodingString": "[conn][%p] Ignoring frame (%hhu) for already closed stream id = %llu"
      },
      {
        "UniquenessHash": "77212d61-9925-bec1-4c5b-749d4fff7279",
        "TraceID": "InvalidInitialPackets",
        "EncodingString": "[conn][%p] Aborting connection with invalid initial packets"
      },
      {
        "UniquenessHash": "abdd8da8-ac7e-f610-f745-b4d3fc85bbca",
        "TraceID": "UnreachableIgnore",
        "EncodingString": "[conn][%p] Ignoring received unreachable event"
      },
      {
        "UniquenessHash": "9ed03280-632f-813e-4188-70167f097eae",
        "TraceID": "UnreachableInvalid",
        "EncodingString": "[conn][%p] Received invalid unreachable event"
      },
      {
        "UniquenessHash": "b4f3dc8d-17c8-39c5-5345-952616752980",
        "TraceID": "CloseUserCanceled",
        "EncodingString": "[conn][%p] Connection close using user canceled error"
      },
      {
        "UniquenessHash": "e6969fd7-4bfa-f16b-fd2d-f366f94dce7c",
        "TraceID": "CloseComplete",
        "EncodingString": "[conn][%p] Connection close complete"
      },
      {
        "UniquenessHash": "dfd165b7-db65-59a6-211e-8df812cc6524",
        "TraceID": "Restart",
        "EncodingString": "[conn][%p] Restart (CompleteReset=%hhu)"
      },
      {
        "UniquenessHash": "ab194a75-9835-d231-9336-628397e466cc",
        "TraceID": "CryptoStateDiscard",
        "EncodingString": "[conn][%p] TLS state no longer needed"
      },
      {
        "UniquenessHash": "9263ea25-3bcc-5edf-b6ee-493bfe5cc4de",
        "TraceID": "SetConfiguration",
        "EncodingString": "[conn][%p] Configuration set, %p"
      },
      {
        "UniquenessHash": "63153436-bbba-4092-b061-5aab2692a9c9",
        "TraceID": "PeerTPSet",
        "EncodingString": "[conn][%p] Peer Transport Parameters Set"
      },
      {
        "UniquenessHash": "74d787df-3260-879d-5e65-e28486df5e26",
        "TraceID": "PeerPreferredAddress",
        "EncodingString": "[conn][%p] Peer configured preferred address %!ADDR!"
      },
      {
        "UniquenessHash": "270621d6-25e4-9741-4f15-ed4a5b3d4f33",
        "TraceID": "NegotiatedDisable1RttEncryption",
        "EncodingString": "[conn][%p] Negotiated Disable 1-RTT Encryption"
      },
      {
        "UniquenessHash": "cfc6e146-0966-e783-5344-2ea4afd4d692",
        "TraceID": "CustomCertValidationPending",
        "EncodingString": "[conn][%p] Custom cert validation is pending"
      },
      {
        "UniquenessHash": "1a6051bf-393a-b704-7237-8d9d0881efb3",
        "TraceID": "RecvStatelessReset",
        "EncodingString": "[conn][%p] Received stateless reset"
      },
      {
        "UniquenessHash": "1a99a1d4-e93f-590e-b9d2-766c6616680f",
        "TraceID": "HandshakeConfirmedFrame",
        "EncodingString": "[conn][%p] Handshake confirmed (frame)"
      },
      {
        "UniquenessHash": "e232b42d-9955-4467-0464-559ea5965464",
        "TraceID": "UpdatePacketTolerance",
        "EncodingString": "[conn][%p] Updating packet tolerance to %hhu"
      },
      {
        "UniquenessHash": "5e023c07-7bc3-8b2f-76d0-4a38701cef2d",
        "TraceID": "FirstCidUsage",
        "EncodingString": "[conn][%p] First usage of SrcCid: %s"
      },
      {
        "UniquenessHash": "8843a66a-349f-e5a2-a63c-5120fb187f69",
        "TraceID": "PathDiscarded",
        "EncodingString": "[conn][%p] Removing invalid path[%hhu]"
      },
      {
        "UniquenessHash": "78e16be2-4ef2-96e6-6151-8c7198865607",
        "TraceID": "Unreachable",
        "EncodingString": "[conn][%p] Received unreachable event"
      },
      {
        "UniquenessHash": "14f03b98-a434-2f35-2ed0-1fa71aa50e44",
        "TraceID": "UpdatePeerPacketTolerance",
        "EncodingString": "[conn][%p] Updating peer packet tolerance to %hhu"
      },
      {
        "UniquenessHash": "66cfdc40-f79f-a762-a02c-b7f1a4c2e0eb",
        "TraceID": "UpdateShareBinding",
        "EncodingString": "[conn][%p] Updated ShareBinding = %hhu"
      },
      {
        "UniquenessHash": "f433b4bc-afec-9da4-79cb-eb11596d42e4",
        "TraceID": "UpdateStreamSchedulingScheme",
        "EncodingString": "[conn][%p] Updated Stream Scheduling Scheme = %u"
      },
      {
        "UniquenessHash": "39d13f61-96a0-c66a-a1f7-3174e5fa775e",
        "TraceID": "LocalInterfaceSet",
        "EncodingString": "[conn][%p] Local interface set to %u"
      },
      {
        "UniquenessHash": "87c499a7-b21e-c2df-9d11-9176e9730676",
        "TraceID": "ApplySettings",
        "EncodingString": "[conn][%p] Applying new settings"
      },
      {
        "UniquenessHash": "dc25a415-b386-47ec-0128-415c6f31795b",
        "TraceID": "RttUpdatedMsg",
        "EncodingString": "[conn][%p] Updated Rtt=%u.%03u ms, Var=%u.%03u"
      },
      {
        "UniquenessHash": "5bdd3273-8aaf-afec-f7e3-a031e8c0122c",
        "TraceID": "NewSrcCidNameCollision",
        "EncodingString": "[conn][%p] CID collision, trying again"
      },
      {
        "UniquenessHash": "544776e8-4877-d5da-4fa0-fc664dd8fd98",
        "TraceID": "ZeroLengthCidRetire",
        "EncodingString": "[conn][%p] Can't retire current CID because it's zero length"
      },
      {
        "UniquenessHash": "5bda6698-e21b-b6c6-8eeb-1345b5b6fdb5",
        "TraceID": "IndicateShutdownByPeer",
        "EncodingString": "[conn][%p] Indicating QUIC_CONNECTION_EVENT_SHUTDOWN_INITIATED_BY_PEER [0x%llx]"
      },
      {
        "UniquenessHash": "2fbfe723-9f02-173c-6f00-d6910945fc2b",
        "TraceID": "IndicateShutdownByTransport",
        "EncodingString": "[conn][%p] Indicating QUIC_CONNECTION_EVENT_SHUTDOWN_INITIATED_BY_TRANSPORT [0x%x]"
      },
      {
        "UniquenessHash": "f8280555-5057-232c-bc7d-b3cdd8f840f5",
        "TraceID": "IndicateConnectionShutdownComplete",
        "EncodingString": "[conn][%p] Indicating QUIC_CONNECTION_EVENT_SHUTDOWN_COMPLETE"
      },
      {
        "UniquenessHash": "8c1a717b-f814-d6d9-3f2e-f1987be847d6",
        "TraceID": "IndicateResumed",
        "EncodingString": "[conn][%p] Indicating QUIC_CONNECTION_EVENT_RESUMED"
      },
      {
        "UniquenessHash": "920800a1-3a54-af40-19d9-fdfaf274a6d4",
        "TraceID": "IndicateResumptionTicketReceived",
        "EncodingString": "[conn][%p] Indicating QUIC_CONNECTION_EVENT_RESUMPTION_TICKET_RECEIVED"
      },
      {
        "UniquenessHash": "1e4f68c2-b9d0-a7d8-1bc4-1f76affbf04d",
        "TraceID": "ClientVersionNegotiationCompatibleVersionUpgrade",
        "EncodingString": "[conn][%p] Compatible version upgrade! Old: 0x%x, New: 0x%x"
      },
      {
        "UniquenessHash": "13fbb0ef-abe5-4b6d-808c-9baed9531070",
        "TraceID": "CompatibleVersionUpgradeComplete",
        "EncodingString": "[conn][%p] Compatible version upgrade! Old: 0x%x, New: 0x%x"
      },
      {
        "UniquenessHash": "506a0bfb-88c2-6ef1-149b-8c6e2d9dd836",
        "TraceID": "IndicatePeerCertificateReceived",
        "EncodingString": "[conn][%p] Indicating QUIC_CONNECTION_EVENT_PEER_CERTIFICATE_RECEIVED (0x%x, 0x%x)"
      },
      {
        "UniquenessHash": "18ef147d-5376-d7f2-f624-3b27af96dd05",
        "TraceID": "QueueDatagrams",
        "EncodingString": "[conn][%p] Queuing %u UDP datagrams"
      },
      {
        "UniquenessHash": "9727ad53-8a0f-e3b3-8def-c1fa820baaa9",
        "TraceID": "RecvVerNeg",
        "EncodingString": "[conn][%p] Received Version Negotation:"
      },
      {
        "UniquenessHash": "62fa7337-1321-2cd0-f7cc-236d893ed747",
        "TraceID": "VerNegItem",
        "EncodingString": "[conn][%p]   Ver[%d]: 0x%x"
      },
      {
        "UniquenessHash": "3405b409-bdc8-a1c4-cc9a-6dc3c0f86f01",
        "TraceID": "DeferDatagram",
        "EncodingString": "[conn][%p] Deferring datagram (type=%hu)"
      },
      {
        "UniquenessHash": "d4b170ec-6aac-e1b9-65d2-980190c166b8",
        "TraceID": "DecryptOldKey",
        "EncodingString": "[conn][%p] Using old key to decrypt"
      },
      {
        "UniquenessHash": "3a28ad92-a692-7746-3bea-0309be06a558",
        "TraceID": "PossiblePeerKeyUpdate",
        "EncodingString": "[conn][%p] Possible peer initiated key update [packet %llu]"
      },
      {
        "UniquenessHash": "e5011584-a82b-c64d-75a5-a18ec4670a1d",
        "TraceID": "UpdateReadKeyPhase",
        "EncodingString": "[conn][%p] Updating current read key phase and packet number[%llu]"
      },
      {
        "UniquenessHash": "1d828295-7cdc-fd81-10d0-7bc5ca9f0ce7",
        "TraceID": "PeerConnFCBlocked",
        "EncodingString": "[conn][%p] Peer Connection FC blocked (%llu)"
      },
      {
        "UniquenessHash": "33d2457f-7bc8-a252-2a65-7b492c581b7a",
        "TraceID": "PeerStreamFCBlocked",
        "EncodingString": "[conn][%p] Peer Streams[%hu] FC blocked (%llu)"
      },
      {
        "UniquenessHash": "df8cd7bd-ef29-fc9c-b3e0-7dc89bee82d5",
        "TraceID": "IndicatePeerNeedStreams",
        "EncodingString": "[conn][%p] Indicating QUIC_CONNECTION_EVENT_PEER_NEEDS_STREAMS"
      },
      {
        "UniquenessHash": "69bf030e-d811-6f6f-9b99-48c5b8571a4a",
        "TraceID": "IndicatePeerAddrChanged",
        "EncodingString": "[conn][%p] Indicating QUIC_CONNECTION_EVENT_PEER_ADDRESS_CHANGED"
      },
      {
        "UniquenessHash": "d1b6f5eb-6243-10dc-b07a-0f545b66b5e6",
        "TraceID": "UdpRecvBatch",
        "EncodingString": "[conn][%p] Batch Recv %u UDP datagrams"
      },
      {
        "UniquenessHash": "b2826750-692c-079a-196b-3ef9a77daf0b",
        "TraceID": "UdpRecvDeferred",
        "EncodingString": "[conn][%p] Recv %u deferred UDP datagrams"
      },
      {
        "UniquenessHash": "cd3c6623-5c8b-d0a0-f653-dd7ae1b09077",
        "TraceID": "UdpRecv",
        "EncodingString": "[conn][%p] Recv %u UDP datagrams"
      },
      {
        "UniquenessHash": "886942eb-0bdc-fffd-0a3b-e2ea639228bb",
        "TraceID": "DatagramReceiveEnableUpdated",
        "EncodingString": "[conn][%p] Updated datagram receive enabled to %hhu"
      },
      {
        "UniquenessHash": "b5551d75-2b95-b9d9-98f7-36215d5364b0",
        "TraceID": "Disable1RttEncrytionUpdated",
        "EncodingString": "[conn][%p] Updated disable 1-RTT encrytption to %hhu"
      },
      {
        "UniquenessHash": "4e7f072c-3335-6eb0-dcca-13d3fdf87fe8",
        "TraceID": "ForceKeyUpdate",
        "EncodingString": "[conn][%p] Forcing key update"
      },
      {
        "UniquenessHash": "6e5b39c0-03d0-5405-431a-9b3d0940496e",
        "TraceID": "ForceCidUpdate",
        "EncodingString": "[conn][%p] Forcing destination CID update"
      },
      {
        "UniquenessHash": "ad3632a2-ac75-293d-854f-381b59368114",
        "TraceID": "TestTPSet",
        "EncodingString": "[conn][%p] Setting Test Transport Parameter (type %hu, %hu bytes)"
      },
      {
        "UniquenessHash": "4af24dff-9b3b-84ae-8868-0443f2ad6ec5",
        "TraceID": "AbandonInternallyClosed",
        "EncodingString": "[conn][%p] Abandoning internal, closed connection"
      },
      {
        "UniquenessHash": "aed1e684-1268-09f6-9232-3b0ad19349f5",
        "TraceID": "ConnCreated",
        "EncodingString": "[conn][%p] Created, IsServer=%hhu, CorrelationId=%llu"
      },
      {
        "UniquenessHash": "44cc2fb4-5b7d-66dd-69b4-3644ee31088f",
        "TraceID": "ConnLocalAddrAdded",
        "EncodingString": "[conn][%p] New Local IP: %!ADDR!"
      },
      {
        "UniquenessHash": "57df3cb1-120c-282b-ea2a-f9ff854b5a76",
        "TraceID": "ConnRemoteAddrAdded",
        "EncodingString": "[conn][%p] New Remote IP: %!ADDR!"
      },
      {
        "UniquenessHash": "e2133726-1e36-d515-e6b1-ab7ac6fdf53e",
        "TraceID": "ConnDestCidAdded",
        "EncodingString": "[conn][%p] (SeqNum=%llu) New Destination CID: %!CID!"
      },
      {
        "UniquenessHash": "b1ef59fd-834d-2786-8b05-c14f32023aea",
        "TraceID": "ConnSourceCidAdded",
        "EncodingString": "[conn][%p] (SeqNum=%llu) New Source CID: %!CID!"
      },
      {
        "UniquenessHash": "228c04ea-f275-6f9c-e29a-a8f058a5db5e",
        "TraceID": "ConnInitializeComplete",
        "EncodingString": "[conn][%p] Initialize complete"
      },
      {
        "UniquenessHash": "2c7b6642-2b16-6fdb-2e81-f932dca249e3",
        "TraceID": "ConnUnregistered",
        "EncodingString": "[conn][%p] Unregistered from %p"
      },
      {
        "UniquenessHash": "3903cc44-b387-b5f6-17fc-62d5aee48015",
        "TraceID": "ConnDestroyed",
        "EncodingString": "[conn][%p] Destroyed"
      },
      {
        "UniquenessHash": "27cd4e17-599b-5429-699a-05377472f707",
        "TraceID": "ConnHandleClosed",
        "EncodingString": "[conn][%p] Handle closed"
      },
      {
        "UniquenessHash": "60a38bc0-4218-963b-507a-5d7cb5c08596",
        "TraceID": "ConnRegistered",
        "EncodingString": "[conn][%p] Registered with %p"
      },
      {
        "UniquenessHash": "9ba874f3-1fe6-aef6-6d3b-5c9b8b9d8720",
        "TraceID": "ConnRundown",
        "EncodingString": "[conn][%p] Rundown, IsServer=%hu, CorrelationId=%llu"
      },
      {
        "UniquenessHash": "6815c8ca-4f06-e4ed-45ef-61e4440505b7",
        "TraceID": "ConnAssignWorker",
        "EncodingString": "[conn][%p] Assigned worker: %p"
      },
      {
        "UniquenessHash": "8fbe1b93-5e48-0738-c64d-8e60a387bc13",
        "TraceID": "ConnVersionSet",
        "EncodingString": "[conn][%p] QUIC Version: %u"
      },
      {
        "UniquenessHash": "e55bbe23-63cb-e695-26d2-734d5bab5d48",
        "TraceID": "ConnHandshakeComplete",
        "EncodingString": "[conn][%p] Handshake complete"
      },
      {
        "UniquenessHash": "8f204a2e-9160-ae42-2cdd-4f8e8eab10c5",
        "TraceID": "ConnDestCidRemoved",
        "EncodingString": "[conn][%p] (SeqNum=%llu) Removed Destination CID: %!CID!"
      },
      {
        "UniquenessHash": "6eb1d989-e1ad-a6e1-76cc-26fe4a23a56e",
        "TraceID": "ConnSetTimer",
        "EncodingString": "[conn][%p] Setting %hhu, delay=%llu us"
      },
      {
        "UniquenessHash": "3cb11d31-f785-9082-29ff-ca3a505762e4",
        "TraceID": "ConnCancelTimer",
        "EncodingString": "[conn][%p] Canceling %hhu"
      },
      {
        "UniquenessHash": "337abaeb-0cc0-11c8-523a-e6b816a8a3ed",
        "TraceID": "ConnExpiredTimer",
        "EncodingString": "[conn][%p] %hhu expired"
      },
      {
        "UniquenessHash": "43def263-b39e-5ace-4ab9-9318c5382766",
        "TraceID": "ConnExecTimerOper",
        "EncodingString": "[conn][%p] Execute: %u"
      },
      {
        "UniquenessHash": "c1260e67-a879-a771-4273-78ed7f098da3",
        "TraceID": "ConnShutdownComplete",
        "EncodingString": "[conn][%p] Shutdown complete, PeerFailedToAcknowledged=%hhu."
      },
      {
        "UniquenessHash": "905ba7f9-0427-2d53-7d13-88f2bb532bf0",
        "TraceID": "ConnAppShutdown",
        "EncodingString": "[conn][%p] App Shutdown: %llu (Remote=%hhu)"
      },
      {
        "UniquenessHash": "421b9353-bbea-5599-f173-5911d85a776e",
        "TraceID": "ConnTransportShutdown",
        "EncodingString": "[conn][%p] Transport Shutdown: %llu (Remote=%hhu) (QS=%hhu)"
      },
      {
        "UniquenessHash": "7a6ee833-be8b-28d5-a62a-4addb834ada3",
        "TraceID": "ConnErrorStatus",
        "EncodingString": "[conn][%p] ERROR, %u, %s."
      },
      {
        "UniquenessHash": "78747bf9-56cb-052b-6f03-10d9a57749fa",
        "TraceID": "ConnServerResumeTicket",
        "EncodingString": "[conn][%p] Server app accepted resumption ticket"
      },
      {
        "UniquenessHash": "01d5a727-8287-c441-9ff0-0ebbd899549f",
        "TraceID": "ConnHandshakeStart",
        "EncodingString": "[conn][%p] Handshake start"
      },
      {
        "UniquenessHash": "b27efe89-6500-60ee-bdbb-b417ecce6d62",
        "TraceID": "PacketDecrypt",
        "EncodingString": "[pack][%llu] Decrypting"
      },
      {
        "UniquenessHash": "af137df5-1055-7424-de16-65895d8d276b",
        "TraceID": "ConnPacketRecv",
        "EncodingString": "[conn][%p][RX][%llu] %c (%hu bytes)"
      },
      {
        "UniquenessHash": "23378f35-794d-1493-0f86-0c338e1bf37c",
        "TraceID": "ConnLocalAddrRemoved",
        "EncodingString": "[conn][%p] Removed Local IP: %!ADDR!"
      },
      {
        "UniquenessHash": "91e6e3a1-830d-6ed9-b737-a6481ac8eb55",
        "TraceID": "NoSrcCidAvailable",
        "EncodingString": "[conn][%p] No src CID to send with"
      },
      {
        "UniquenessHash": "03e79f57-89b7-b2d2-b13f-cb2f995b47cd",
        "TraceID": "GetPacketTypeFailure",
        "EncodingString": "[conn][%p] Failed to get packet type for control frames, 0x%x"
      },
      {
        "UniquenessHash": "f2859068-aa3b-758e-45b8-db7e1bf4063f",
        "TraceID": "PacketBuilderSendBatch",
        "EncodingString": "[conn][%p] Sending batch. %hu datagrams"
      },
      {
        "UniquenessHash": "e0aaacd6-02f1-c4f2-571b-290d53b0ebf7",
        "TraceID": "PacketCreated",
        "EncodingString": "[pack][%llu] Created in batch %llu"
      },
      {
        "UniquenessHash": "040e32a3-ba11-8989-d6d4-57d7c799c359",
        "TraceID": "PacketEncrypt",
        "EncodingString": "[pack][%llu] Encrypting"
      },
      {
        "UniquenessHash": "e1679e26-ce08-f741-23b6-23fa6f1de264",
        "TraceID": "PacketFinalize",
        "EncodingString": "[pack][%llu] Finalizing"
      },
      {
        "UniquenessHash": "8acd91f1-3c17-7458-fb5b-e3453f2825d3",
        "TraceID": "ConnPacketSent",
        "EncodingString": "[conn][%p][TX][%llu] %hhu (%hu bytes)"
      },
      {
        "UniquenessHash": "64d69663-eb58-98c9-1c06-2b1fa209874b",
        "TraceID": "PacketBatchSent",
        "EncodingString": "[pack][%llu] Batch sent"
      },
      {
        "UniquenessHash": "2222c403-3ef4-09ef-5b3c-aca16af3616d",
        "TraceID": "VersionInfoDecodeFailed1",
        "EncodingString": "[conn][%p] Version info too short to contain Chosen Version (%hu bytes)"
      },
      {
        "UniquenessHash": "3e7b261f-8077-d6f3-18ee-188f5cfe6b6b",
        "TraceID": "VersionInfoDecodeFailed2",
        "EncodingString": "[conn][%p] Version info too short to contain any Other Versions (%hu bytes)"
      },
      {
        "UniquenessHash": "f6f8ff1e-981f-8f41-67d4-9e051d0b6093",
        "TraceID": "ServerVersionInfoDecodeFailed3",
        "EncodingString": "[conn][%p] Version info contains partial Other Version (%hu bytes vs. %u bytes)"
      },
      {
        "UniquenessHash": "341c77aa-d452-791a-d880-186dca98a7be",
        "TraceID": "ServerVersionInfoDecodeFailed4",
        "EncodingString": "[conn][%p] Version info parsed less than full buffer (%hu bytes vs. %hu bytes"
      },
      {
        "UniquenessHash": "7d006393-c91d-c1ce-5dca-284c81136b96",
        "TraceID": "ServerVersionInfoDecoded",
        "EncodingString": "[conn][%p] VerInfo Decoded: Chosen Ver:%x Other Ver Count:%u"
      },
      {
        "UniquenessHash": "3754eaa4-3328-7113-f87a-c5d55a54db2c",
        "TraceID": "ServerVersionNegotiationInfoEncoded",
        "EncodingString": "[conn][%p] Server VI Encoded: Chosen Ver:%x Other Ver Count:%u"
      },
      {
        "UniquenessHash": "42a4017b-0e70-eb13-7d54-8665729dbcad",
        "TraceID": "ClientVersionInfoEncoded",
        "EncodingString": "[conn][%p] Client VI Encoded: Current Ver:%x Prev Ver:%x Compat Ver Count:%u"
      },
      {
        "UniquenessHash": "d94a73fc-1f40-d653-9753-35f107a8db2a",
        "TraceID": "ConnVNEOtherVersionList",
        "EncodingString": "[conn][%p] VerInfo Other Versions List: %!VNL!"
      },
      {
        "UniquenessHash": "cbfa374b-8626-eaf8-52f1-dae0df48749f",
        "TraceID": "LookupCidFound",
        "EncodingString": "[look][%p] Lookup Hash=%u found %p"
      },
      {
        "UniquenessHash": "82888cbc-e68c-a952-e43d-d42bf53948b9",
        "TraceID": "LookupCidNotFound",
        "EncodingString": "[look][%p] Lookup Hash=%u not found"
      },
      {
        "UniquenessHash": "e33648a6-65bb-f96c-5528-e402ebb146ee",
        "TraceID": "LookupRemoteHashFound",
        "EncodingString": "[look][%p] Lookup RemoteHash=%u found %p"
      },
      {
        "UniquenessHash": "697ab833-df25-0d50-e74c-12ff19c95cbb",
        "TraceID": "LookupRemoteHashNotFound",
        "EncodingString": "[look][%p] Lookup RemoteHash=%u not found"
      },
      {
        "UniquenessHash": "93dcbb3d-c29c-d129-7b2a-9b78e14e2505",
        "TraceID": "LookupCidInsert",
        "EncodingString": "[look][%p] Insert Conn=%p Hash=%u"
      },
      {
        "UniquenessHash": "bb640c64-ae23-7de2-05b1-04e0b9831d6f",
        "TraceID": "LookupRemoteHashInsert",
        "EncodingString": "[look][%p] Insert Conn=%p RemoteHash=%u"
      },
      {
        "UniquenessHash": "71715265-6b3f-5781-584b-ab51b0336c38",
        "TraceID": "LookupCidRemoved",
        "EncodingString": "[look][%p] Remove Conn=%p"
      },
      {
        "UniquenessHash": "572f7bb6-23fa-8f9a-25cd-2098fb307a5c",
        "TraceID": "IndicateIdealProcChanged",
        "EncodingString": "[conn][%p] Indicating QUIC_CONNECTION_EVENT_IDEAL_PROCESSOR_CHANGED"
      },
      {
        "UniquenessHash": "2104f4e7-9cc0-74bc-f4b5-dfc645b5642a",
        "TraceID": "AbandonOnLibShutdown",
        "EncodingString": "[conn][%p] Abandoning on shutdown"
      },
      {
        "UniquenessHash": "49ee2ed0-1b90-a7f2-d8a6-230a287a07b7",
        "TraceID": "WorkerCreated",
        "EncodingString": "[wrkr][%p] Created, IdealProc=%hu Owner=%p"
      },
      {
        "UniquenessHash": "07e794d9-3f9b-61ce-b0b8-af3cc9d92ebe",
        "TraceID": "WorkerErrorStatus",
        "EncodingString": "[wrkr][%p] ERROR, %u, %s."
      },
      {
        "UniquenessHash": "04d9796b-69cf-902e-3525-738196a13977",
        "TraceID": "WorkerCleanup",
        "EncodingString": "[wrkr][%p] Cleaning up"
      },
      {
        "UniquenessHash": "040cdcdf-a76c-26b5-a4d6-36222cd2abdb",
        "TraceID": "WorkerDestroyed",
        "EncodingString": "[wrkr][%p] Destroyed"
      },
      {
        "UniquenessHash": "42b9c102-5000-2886-e38e-f8b94d09dfa1",
        "TraceID": "ConnScheduleState",
        "EncodingString": "[conn][%p] Scheduling: %u"
      },
      {
        "UniquenessHash": "e1a37301-aaf6-2912-f408-1d81199cc4e6",
        "TraceID": "WorkerQueueDelayUpdated",
        "EncodingString": "[wrkr][%p] QueueDelay = %u"
      },
      {
        "UniquenessHash": "c50d7d7b-5ea5-6f62-b2c8-8e06a5684266",
        "TraceID": "WorkerActivityStateUpdated",
        "EncodingString": "[wrkr][%p] IsActive = %hhu, Arg = %u"
      },
      {
        "UniquenessHash": "be2a8e4f-7708-e894-48df-762d926dac26",
        "TraceID": "WorkerStart",
        "EncodingString": "[wrkr][%p] Start"
      },
      {
        "UniquenessHash": "2a4c81a8-bf45-5d2a-fa79-dc075733386b",
        "TraceID": "WorkerStop",
        "EncodingString": "[wrkr][%p] Stop"
      },
      {
        "UniquenessHash": "5090daae-967d-139c-1f8f-c8c716d1391f",
        "TraceID": "InvalidCongestionControlAlgorithm",
        "EncodingString": "[conn][%p] Unknown congestion control algorithm: %d, fallback to Cubic"
      },
      {
        "UniquenessHash": "e1f61a3e-5405-efd7-d585-f3a10ab0b6d1",
        "TraceID": "NoSniPresent",
        "EncodingString": "[conn][%p] No SNI extension present"
      },
      {
        "UniquenessHash": "95f4176f-e0b5-1420-53d9-44e244c44ea5",
        "TraceID": "DecodeTPReserved",
        "EncodingString": "[conn][%p] TP: Reserved ID %llu, length %hu"
      },
      {
        "UniquenessHash": "f1d31c20-28ed-b67e-9b71-05c7763658de",
        "TraceID": "DecodeTPUnknown",
        "EncodingString": "[conn][%p] TP: Unknown ID %llu, length %hu"
      },
      {
        "UniquenessHash": "0e57e530-870c-7ba0-5b7b-5da31f55dc03",
        "TraceID": "EncodeTPStart",
        "EncodingString": "[conn][%p] Encoding Transport Parameters (Server = %hhu)"
      },
      {
        "UniquenessHash": "6de9e23c-7651-edb6-1005-247aef18aae3",
        "TraceID": "EncodeTPOriginalDestinationCID",
        "EncodingString": "[conn][%p] TP: Original Destination Connection ID (%s)"
      },
      {
        "UniquenessHash": "a0423f9f-5528-282d-de58-b90aea239e3f",
        "TraceID": "EncodeTPIdleTimeout",
        "EncodingString": "[conn][%p] TP: Idle Timeout (%llu ms)"
      },
      {
        "UniquenessHash": "c5a96b84-829e-1140-85af-18ab6924eb23",
        "TraceID": "EncodeTPStatelessResetToken",
        "EncodingString": "[conn][%p] TP: Stateless Reset Token (%s)"
      },
      {
        "UniquenessHash": "7ccb258f-6f1d-cdd4-761c-8b098b4fb5b6",
        "TraceID": "EncodeTPMaxUdpPayloadSize",
        "EncodingString": "[conn][%p] TP: Max Udp Payload Size (%llu bytes)"
      },
      {
        "UniquenessHash": "c212483c-4211-8603-5f60-6773b67d2622",
        "TraceID": "EncodeTPInitMaxData",
        "EncodingString": "[conn][%p] TP: Max Data (%llu bytes)"
      },
      {
        "UniquenessHash": "1cf3e10e-79dd-5aed-6c1c-f0675514be81",
        "TraceID": "EncodeTPInitMaxStreamDataBidiLocal",
        "EncodingString": "[conn][%p] TP: Max Local Bidirectional Stream Data (%llu bytes)"
      },
      {
        "UniquenessHash": "e9eaf5c8-bdb6-bd4e-beca-4207cd1fef91",
        "TraceID": "EncodeTPInitMaxStreamDataBidiRemote",
        "EncodingString": "[conn][%p] TP: Max Remote Bidirectional Stream Data (%llu bytes)"
      },
      {
        "UniquenessHash": "24ac7692-c735-f737-d7d6-c3f65d595b67",
        "TraceID": "EncodeTPInitMaxStreamUni",
        "EncodingString": "[conn][%p] TP: Max Unidirectional Stream Data (%llu)"
      },
      {
        "UniquenessHash": "c5697d69-e02a-7775-a151-c34f748320aa",
        "TraceID": "EncodeTPMaxBidiStreams",
        "EncodingString": "[conn][%p] TP: Max Bidirectional Streams (%llu)"
      },
      {
        "UniquenessHash": "6154341e-5b61-63c0-da65-a3e9fe9cb0e0",
        "TraceID": "EncodeTPMaxUniStreams",
        "EncodingString": "[conn][%p] TP: Max Unidirectional Streams (%llu)"
      },
      {
        "UniquenessHash": "0101cc93-9665-3cc3-b1ea-2a6be959530b",
        "TraceID": "EncodeTPAckDelayExponent",
        "EncodingString": "[conn][%p] TP: ACK Delay Exponent (%llu)"
      },
      {
        "UniquenessHash": "38340c32-a630-64c1-b93a-b1e7ca40397e",
        "TraceID": "EncodeTPMaxAckDelay",
        "EncodingString": "[conn][%p] TP: Max ACK Delay (%llu ms)"
      },
      {
        "UniquenessHash": "88f5bfbe-85c2-0a8e-869d-669c1f347170",
        "TraceID": "EncodeTPDisableMigration",
        "EncodingString": "[conn][%p] TP: Disable Active Migration"
      },
      {
        "UniquenessHash": "7ae85c8f-532c-c622-19be-a82d9002385d",
        "TraceID": "EncodeTPPreferredAddress",
        "EncodingString": "[conn][%p] TP: Preferred Address"
      },
      {
        "UniquenessHash": "a9ef9690-4a65-72f7-40ad-f09fd6976881",
        "TraceID": "EncodeTPCIDLimit",
        "EncodingString": "[conn][%p] TP: Connection ID Limit (%llu)"
      },
      {
        "UniquenessHash": "a10dde76-0ba2-2458-5f43-805105fa2127",
        "TraceID": "EncodeTPOriginalCID",
        "EncodingString": "[conn][%p] TP: Initial Source Connection ID (%s)"
      },
      {
        "UniquenessHash": "214be45a-42ba-44e1-05c2-f82f3200e671",
        "TraceID": "EncodeTPRetrySourceCID",
        "EncodingString": "[conn][%p] TP: Retry Source Connection ID (%s)"
      },
      {
        "UniquenessHash": "d276c997-5dfb-645e-b54a-7ec567967851",
        "TraceID": "EncodeMaxDatagramFrameSize",
        "EncodingString": "[conn][%p] TP: Max Datagram Frame Size (%llu bytes)"
      },
      {
        "UniquenessHash": "00dd319f-d948-bd6b-e480-9188c53a9eb7",
        "TraceID": "EncodeTPDisable1RttEncryption",
        "EncodingString": "[conn][%p] TP: Disable 1-RTT Encryption"
      },
      {
        "UniquenessHash": "efc12508-e546-ff7a-e943-829ad204f871",
        "TraceID": "EncodeTPVersionNegotiationExt",
        "EncodingString": "[conn][%p] TP: Version Negotiation Extension (%u bytes)"
      },
      {
        "UniquenessHash": "2bcc548f-81c8-bf14-8378-f2c540783112",
        "TraceID": "EncodeTPMinAckDelay",
        "EncodingString": "[conn][%p] TP: Min ACK Delay (%llu us)"
      },
      {
        "UniquenessHash": "4650353e-149e-c99a-1ab8-9b7e6a1e698e",
        "TraceID": "EncodeTPTest",
        "EncodingString": "[conn][%p] TP: TEST TP (Type %hu, Length %hu)"
      },
      {
        "UniquenessHash": "413f5682-4110-fabc-1552-daf76011b827",
        "TraceID": "EncodeTPEnd",
        "EncodingString": "[conn][%p] Encoded %hu bytes for QUIC TP"
      },
      {
        "UniquenessHash": "822613a7-cc7e-334a-8e53-483b30217cea",
        "TraceID": "DecodeTPStart",
        "EncodingString": "[conn][%p] Decoding Transport Parameters (Server = %hhu) (%hu bytes)"
      },
      {
        "UniquenessHash": "0f20e85c-c2f2-44e2-9762-7044995c647d",
        "TraceID": "DecodeTPOriginalDestinationCID",
        "EncodingString": "[conn][%p] TP: Original Connection Destination ID (%s)"
      },
      {
        "UniquenessHash": "17e21ccd-6314-9850-c892-6fc71b4e2339",
        "TraceID": "DecodeTPIdleTimeout",
        "EncodingString": "[conn][%p] TP: Idle Timeout (%llu ms)"
      },
      {
        "UniquenessHash": "22774447-fb97-c333-ea55-96d7234b806f",
        "TraceID": "DecodeTPStatelessResetToken",
        "EncodingString": "[conn][%p] TP: Stateless Reset Token (%s)"
      },
      {
        "UniquenessHash": "dcdc839f-72fd-686f-4a16-b070ed7bea5f",
        "TraceID": "DecodeTPMaxUdpPayloadSize",
        "EncodingString": "[conn][%p] TP: Max Udp Payload Size (%llu bytes)"
      },
      {
        "UniquenessHash": "718ed4d4-ace9-2e3d-2f3b-c61bc224c852",
        "TraceID": "DecodeTPInitMaxData",
        "EncodingString": "[conn][%p] TP: Max Data (%llu bytes)"
      },
      {
        "UniquenessHash": "e4d0eb5f-0f76-f0ac-1c84-f306c642b9a6",
        "TraceID": "DecodeTPInitMaxStreamDataBidiLocal",
        "EncodingString": "[conn][%p] TP: Max Local Bidirectional Stream Data (%llu bytes)"
      },
      {
        "UniquenessHash": "8ed9301a-b13d-9983-f34c-d2d124a7a3f1",
        "TraceID": "DecodeTPInitMaxStreamDataBidiRemote",
        "EncodingString": "[conn][%p] TP: Max Remote Bidirectional Stream Data (%llu bytes)"
      },
      {
        "UniquenessHash": "e4979e9a-74a5-15f2-adb0-2e79e72bac62",
        "TraceID": "DecodeTPInitMaxStreamDataBidiUni",
        "EncodingString": "[conn][%p] TP: Max Unidirectional Stream Data (%llu)"
      },
      {
        "UniquenessHash": "a8590572-737f-3dd9-d415-f1f9c63ab68b",
        "TraceID": "DecodeTPMaxBidiStreams",
        "EncodingString": "[conn][%p] TP: Max Bidirectional Streams (%llu)"
      },
      {
        "UniquenessHash": "0120457e-9a38-b234-ef17-ec3bd85790ec",
        "TraceID": "DecodeTPMaxUniStreams",
        "EncodingString": "[conn][%p] TP: Max Unidirectional Streams (%llu)"
      },
      {
        "UniquenessHash": "244561c5-e612-a194-99af-e39c0b17c234",
        "TraceID": "DecodeTPAckDelayExponent",
        "EncodingString": "[conn][%p] TP: ACK Delay Exponent (%llu)"
      },
      {
        "UniquenessHash": "f610329d-1292-7a18-4a2d-b745ecf7d4b7",
        "TraceID": "DecodeTPMaxAckDelay",
        "EncodingString": "[conn][%p] TP: Max ACK Delay (%llu ms)"
      },
      {
        "UniquenessHash": "bd9900ec-ea63-19c7-b852-d50c250f7441",
        "TraceID": "DecodeTPDisableActiveMigration",
        "EncodingString": "[conn][%p] TP: Disable Active Migration"
      },
      {
        "UniquenessHash": "f922e6c2-c8b5-7e24-b451-55dd6c348335",
        "TraceID": "DecodeTPPreferredAddress",
        "EncodingString": "[conn][%p] TP: Preferred Address"
      },
      {
        "UniquenessHash": "4c903962-3302-75ab-6ed6-52c50fb560a8",
        "TraceID": "DecodeTPCIDLimit",
        "EncodingString": "[conn][%p] TP: Connection ID Limit (%llu)"
      },
      {
        "UniquenessHash": "6569e950-f497-9d07-72d6-1811ecdb4b8e",
        "TraceID": "DecodeTPInitialSourceCID",
        "EncodingString": "[conn][%p] TP: Initial Source Connection ID (%s)"
      },
      {
        "UniquenessHash": "f9c309de-adae-2892-8f3b-5ecb036737c9",
        "TraceID": "DecodeTPRetrySourceCID",
        "EncodingString": "[conn][%p] TP: Retry Source Connection ID (%s)"
      },
      {
        "UniquenessHash": "87156c11-9645-fbe7-66fe-c68ef5b80a18",
        "TraceID": "DecodeTPMaxDatagramFrameSize",
        "EncodingString": "[conn][%p] TP: Max Datagram Frame Size (%llu bytes)"
      },
      {
        "UniquenessHash": "bf16a511-be08-e9ca-915f-5e5c834d5ca6",
        "TraceID": "DecodeTPDisable1RttEncryption",
        "EncodingString": "[conn][%p] TP: Disable 1-RTT Encryption"
      },
      {
        "UniquenessHash": "0cffe1cb-49d2-ac2b-79ff-a691bdd7d53b",
        "TraceID": "DecodeTPVersionNegotiationInfo",
        "EncodingString": "[conn][%p] TP: Version Negotiation Info (%hu bytes)"
      },
      {
        "UniquenessHash": "94dce213-922c-7a7e-d752-7af836a806ab",
        "TraceID": "DecodeTPMinAckDelay",
        "EncodingString": "[conn][%p] TP: Min ACK Delay (%llu us)"
      },
      {
        "UniquenessHash": "50589e4d-727a-f0d9-3d55-be9fece3f1e3",
        "TraceID": "BindingListenerAlreadyRegistered",
        "EncodingString": "[bind][%p] Listener (%p) already registered on ALPN"
      },
      {
        "UniquenessHash": "ed52dc79-5619-64e6-7bde-c177b24ff85d",
        "TraceID": "BindingSendFailed",
        "EncodingString": "[bind][%p] Send failed, 0x%x"
      },
      {
        "UniquenessHash": "abecde52-d14c-a321-f36e-bec3b2d4aa95",
        "TraceID": "PacketTxVersionNegotiation",
        "EncodingString": "[S][TX][-] VN"
      },
      {
        "UniquenessHash": "06b1c90c-5051-fa3a-65a9-61ac409a7afc",
        "TraceID": "PacketTxStatelessReset",
        "EncodingString": "[S][TX][-] SR %s"
      },
      {
        "UniquenessHash": "e63baed9-55fa-fbbb-57a7-bc462892dc22",
        "TraceID": "PacketTxRetry",
        "EncodingString": "[S][TX][-] LH Ver:0x%x DestCid:%s SrcCid:%s Type:R OrigDestCid:%s (Token %hu bytes)"
      },
      {
        "UniquenessHash": "8419ad0b-e226-53e3-837c-4eebd4cc6619",
        "TraceID": "BindingSendTestDrop",
        "EncodingString": "[bind][%p] Test dropped packet"
      },
      {
        "UniquenessHash": "8f664316-de64-1faa-b303-6cda51fd619a",
        "TraceID": "BindingErrorStatus",
        "EncodingString": "[bind][%p] ERROR, %u, %s."
      },
      {
        "UniquenessHash": "de67327e-34fe-e36e-e687-09f38be7e043",
        "TraceID": "BindingCreated",
        "EncodingString": "[bind][%p] Created, Udp=%p LocalAddr=%!ADDR! RemoteAddr=%!ADDR!"
      },
      {
        "UniquenessHash": "5d83e63e-7ce5-0102-8dd2-cbcf5946da2e",
        "TraceID": "BindingCleanup",
        "EncodingString": "[bind][%p] Cleaning up"
      },
      {
        "UniquenessHash": "9dc8a42f-5829-5abf-0bb0-5040ff1428b9",
        "TraceID": "BindingDestroyed",
        "EncodingString": "[bind][%p] Destroyed"
      },
      {
        "UniquenessHash": "229b6b27-7423-c3ab-5a3e-f99929ef7e50",
        "TraceID": "BindingRundown",
        "EncodingString": "[bind][%p] Rundown, Udp=%p LocalAddr=%!ADDR! RemoteAddr=%!ADDR!"
      },
      {
        "UniquenessHash": "11b93e99-5a6c-6cc9-12c9-6ef575ffa8e0",
        "TraceID": "ConnNoListenerIp",
        "EncodingString": "[conn][%p] No Listener for IP address: %!ADDR!"
      },
      {
        "UniquenessHash": "36572545-3721-e03a-c50a-7afdd62c4614",
        "TraceID": "ConnNoListenerAlpn",
        "EncodingString": "[conn][%p] No listener matching ALPN: %!ALPN!"
      },
      {
        "UniquenessHash": "3726f8cb-fca2-1ea3-208b-0f223c09aae2",
        "TraceID": "BindingExecOper",
        "EncodingString": "[bind][%p] Execute: %u"
      },
      {
        "UniquenessHash": "f1741ac1-9c6a-e567-0c1c-9dc411e88b49",
        "TraceID": "PacketReceive",
        "EncodingString": "[pack][%llu] Received"
      },
      {
        "UniquenessHash": "537b9c54-10f5-965c-b3e5-6e6e5c66dc85",
        "TraceID": "IndicateIdealSendBuffer",
        "EncodingString": "[strm][%p] Indicating QUIC_STREAM_EVENT_IDEAL_SEND_BUFFER_SIZE = %llu"
      },
      {
        "UniquenessHash": "f96b231c-aa1b-08a4-7036-a60927e3eadd",
        "TraceID": "CloseWithoutShutdown",
        "EncodingString": "[strm][%p] Closing handle without fully shutting down"
      },
      {
        "UniquenessHash": "21a2e517-42a5-1d18-885f-8b57b79a2fba",
        "TraceID": "EventSilentDiscard",
        "EncodingString": "[strm][%p] Event silently discarded"
      },
      {
        "UniquenessHash": "1b92f995-0f00-00a4-3898-3e5121f9f323",
        "TraceID": "UpdatePriority",
        "EncodingString": "[strm][%p] New send priority = %hu"
      },
      {
        "UniquenessHash": "66dd140b-9fd3-eddc-e34c-cb81639e1aca",
        "TraceID": "IndicateStartComplete",
        "EncodingString": "[strm][%p] Indicating QUIC_STREAM_EVENT_START_COMPLETE [Status=0x%x ID=%llu Accepted=%hhu]"
      },
      {
        "UniquenessHash": "8340b390-8b79-ab44-6593-7e449f0ec748",
        "TraceID": "IndicateStreamShutdownComplete",
        "EncodingString": "[strm][%p] Indicating QUIC_STREAM_EVENT_SHUTDOWN_COMPLETE [ConnectionShutdown=%hhu]"
      },
      {
        "UniquenessHash": "cbc983bb-6d04-149e-6eda-09d855f77d4c",
        "TraceID": "StreamAlloc",
        "EncodingString": "[strm][%p] Allocated, Conn=%p"
      },
      {
        "UniquenessHash": "cfaab7b3-b77b-3a94-a433-4c9b57907696",
        "TraceID": "StreamDestroyed",
        "EncodingString": "[strm][%p] Destroyed"
      },
      {
        "UniquenessHash": "ba0612b6-86a7-d764-ac9e-bbd12eeb0dca",
        "TraceID": "StreamCreated",
        "EncodingString": "[strm][%p] Created, Conn=%p ID=%llu IsLocal=%hhu"
      },
      {
        "UniquenessHash": "0a4d4b4f-3622-3e1b-99be-acf0719d1bdf",
        "TraceID": "StreamSendState",
        "EncodingString": "[strm][%p] Send State: %hhu"
      },
      {
        "UniquenessHash": "89b5a6dc-7445-0b70-6a73-ff28d3f78246",
        "TraceID": "StreamRecvState",
        "EncodingString": "[strm][%p] Recv State: %hhu"
      },
      {
        "UniquenessHash": "638251a8-14f3-2929-34e2-e69cfdab2277",
        "TraceID": "StreamOutFlowBlocked",
        "EncodingString": "[strm][%p] Send Blocked Flags: %hhu"
      },
      {
        "UniquenessHash": "c91c925c-07e9-3204-5459-5d3b19d137d8",
        "TraceID": "StreamRundown",
        "EncodingString": "[strm][%p] Rundown, Conn=%p ID=%llu IsLocal=%hhu"
      },
      {
        "UniquenessHash": "bb7402a7-ba47-dbce-71f2-fbbd659eb0ff",
        "TraceID": "PacketRxMarkedForAck",
        "EncodingString": "[%c][RX][%llu] Marked for ACK (ECN=%hhu)"
      },
      {
        "UniquenessHash": "0663ac49-e402-40ea-b23a-851ef032e5d5",
        "TraceID": "FrameLogUnknownType",
        "EncodingString": "[%c][%cX][%llu]   unknown frame (%llu)"
      },
      {
        "UniquenessHash": "a6b615ee-e5e9-f437-c21a-c3c502f86000",
        "TraceID": "FrameLogPadding",
        "EncodingString": "[%c][%cX][%llu]   PADDING Len:%hu"
      },
      {
        "UniquenessHash": "4e057b3b-1d37-81dc-0b9d-e449ba9a5bbf",
        "TraceID": "FrameLogPing",
        "EncodingString": "[%c][%cX][%llu]   PING"
      },
      {
        "UniquenessHash": "5ba172ab-0068-119f-d1d4-91b10fb61c9a",
        "TraceID": "FrameLogAckInvalid",
        "EncodingString": "[%c][%cX][%llu]   ACK [Invalid]"
      },
      {
        "UniquenessHash": "60343716-1a2c-e07a-f524-7337b986b581",
        "TraceID": "FrameLogAck",
        "EncodingString": "[%c][%cX][%llu]   ACK Largest:%llu Delay:%llu"
      },
      {
        "UniquenessHash": "af66c908-a85d-0ce3-458c-3a3783481bf0",
        "TraceID": "FrameLogAckSingleBlock",
        "EncodingString": "[%c][%cX][%llu]     %llu"
      },
      {
        "UniquenessHash": "b526352a-2e6f-49e9-8900-83a417ce4d7f",
        "TraceID": "FrameLogAckMultiBlock",
        "EncodingString": "[%c][%cX][%llu]     %llu - %llu"
      },
      {
        "UniquenessHash": "1e9cdd30-8c88-d373-75ed-935434f33791",
        "TraceID": "FrameLogAckInvalidBlock",
        "EncodingString": "[%c][%cX][%llu]     [Invalid Block]"
      },
      {
        "UniquenessHash": "9a1e7c32-71f8-7bcb-6c77-4b43fccaea8c",
        "TraceID": "FrameLogAckEcnInvalid",
        "EncodingString": "[%c][%cX][%llu]     ECN [Invalid]"
      },
      {
        "UniquenessHash": "9d787009-dbca-5770-1a52-ae3fd6dab643",
        "TraceID": "FrameLogAckEcn",
        "EncodingString": "[%c][%cX][%llu]     ECN [ECT0=%llu,ECT1=%llu,CE=%llu]"
      },
      {
        "UniquenessHash": "0bf56511-3556-9f0d-5569-8b637eac8021",
        "TraceID": "FrameLogResetStreamInvalid",
        "EncodingString": "[%c][%cX][%llu]   RESET_STREAM [Invalid]"
      },
      {
        "UniquenessHash": "47de738b-e1df-210a-5eff-181b82072815",
        "TraceID": "FrameLogResetStream",
        "EncodingString": "[%c][%cX][%llu]   RESET_STREAM ID:%llu ErrorCode:0x%llX FinalSize:%llu"
      },
      {
        "UniquenessHash": "be7c0aac-6f80-d2b1-59c1-fb4be9ae9e45",
        "TraceID": "FrameLogStopSendingInvalid",
        "EncodingString": "[%c][%cX][%llu]   STOP_SENDING [Invalid]"
      },
      {
        "UniquenessHash": "e4585b81-61e3-9b3b-5af6-cf17c4e95d81",
        "TraceID": "FrameLogStopSending",
        "EncodingString": "[%c][%cX][%llu]   STOP_SENDING ID:%llu Error:0x%llX"
      },
      {
        "UniquenessHash": "9e696311-7c42-7cd3-32ea-0840d880e794",
        "TraceID": "FrameLogCryptoInvalid",
        "EncodingString": "[%c][%cX][%llu]   CRYPTO [Invalid]"
      },
      {
        "UniquenessHash": "e00d36b1-f054-87c7-137a-db4257a08907",
        "TraceID": "FrameLogCrypto",
        "EncodingString": "[%c][%cX][%llu]   CRYPTO Offset:%llu Len:%hu"
      },
      {
        "UniquenessHash": "12b5f9d8-e0a8-5b58-d80d-339e7a0d161a",
        "TraceID": "FrameLogNewTokenInvalid",
        "EncodingString": "[%c][%cX][%llu]   NEW_TOKEN [Invalid]"
      },
      {
        "UniquenessHash": "459e94e6-baab-6749-4df5-f26ad9b8b04b",
        "TraceID": "FrameLogNewToken",
        "EncodingString": "[%c][%cX][%llu]   NEW_TOKEN Length:%llu"
      },
      {
        "UniquenessHash": "9d86e647-b1c5-a5cf-dc18-5935327b0bdb",
        "TraceID": "FrameLogStreamInvalid",
        "EncodingString": "[%c][%cX][%llu]   STREAM [Invalid]"
      },
      {
        "UniquenessHash": "e9932bc2-289d-ae3a-4e10-766ddb5a6fcc",
        "TraceID": "FrameLogStreamFin",
        "EncodingString": "[%c][%cX][%llu]   STREAM ID:%llu Offset:%llu Len:%hu Fin"
      },
      {
        "UniquenessHash": "49f8d2b4-bc9e-eefb-63a6-8bef8d094cb1",
        "TraceID": "FrameLogStream",
        "EncodingString": "[%c][%cX][%llu]   STREAM ID:%llu Offset:%llu Len:%hu"
      },
      {
        "UniquenessHash": "c5cd2dbc-b096-c5e4-d241-8987ecc7c9ad",
        "TraceID": "FrameLogMaxDataInvalid",
        "EncodingString": "[%c][%cX][%llu]   MAX_DATA [Invalid]"
      },
      {
        "UniquenessHash": "d4092823-1cdd-2c4d-acc6-ff7c87192a3d",
        "TraceID": "FrameLogMaxData",
        "EncodingString": "[%c][%cX][%llu]   MAX_DATA Max:%llu"
      },
      {
        "UniquenessHash": "ebce62fa-177a-21f5-a9e6-be815e2088c7",
        "TraceID": "FrameLogMaxStreamDataInvalid",
        "EncodingString": "[%c][%cX][%llu]   MAX_STREAM_DATA [Invalid]"
      },
      {
        "UniquenessHash": "3fa56e85-dbd2-f442-7f76-c4c011e23ecc",
        "TraceID": "FrameLogMaxStreamData",
        "EncodingString": "[%c][%cX][%llu]   MAX_STREAM_DATA ID:%llu Max:%llu"
      },
      {
        "UniquenessHash": "b79183c7-4d7b-0154-9625-ebf40a995883",
        "TraceID": "FrameLogMaxStreamsInvalid",
        "EncodingString": "[%c][%cX][%llu]   MAX_STREAMS [Invalid]"
      },
      {
        "UniquenessHash": "f7fb2211-5d39-8968-2543-8c80e5ba6953",
        "TraceID": "FrameLogMaxStreams",
        "EncodingString": "[%c][%cX][%llu]   MAX_STREAMS[%hu] Count:%llu"
      },
      {
        "UniquenessHash": "43ad68ac-a2bb-2e93-d7da-364e3502e5fe",
        "TraceID": "FrameLogDataBlockedInvalid",
        "EncodingString": "[%c][%cX][%llu]   DATA_BLOCKED [Invalid]"
      },
      {
        "UniquenessHash": "7776beb0-487f-f492-445d-f29eea30f8eb",
        "TraceID": "FrameLogDataBlocked",
        "EncodingString": "[%c][%cX][%llu]   DATA_BLOCKED Limit:%llu"
      },
      {
        "UniquenessHash": "5ff0a3bb-83fb-8d24-6353-c61e566d55f9",
        "TraceID": "FrameLogStreamDataBlockedInvalid",
        "EncodingString": "[%c][%cX][%llu]   STREAM_DATA_BLOCKED [Invalid]"
      },
      {
        "UniquenessHash": "3833ebb3-0291-d071-2c18-fda51ed98872",
        "TraceID": "FrameLogStreamDataBlocked",
        "EncodingString": "[%c][%cX][%llu]   STREAM_DATA_BLOCKED ID:%llu Limit:%llu"
      },
      {
        "UniquenessHash": "f8792c4a-d448-1f2d-ceba-3e2514d693c4",
        "TraceID": "FrameLogStreamsBlockedInvalid",
        "EncodingString": "[%c][%cX][%llu]   STREAMS_BLOCKED [Invalid]"
      },
      {
        "UniquenessHash": "3005885e-f0f3-7417-59a0-c87f635ccb99",
        "TraceID": "FrameLogStreamsBlocked",
        "EncodingString": "[%c][%cX][%llu]   STREAMS_BLOCKED[%hu] ID:%llu"
      },
      {
        "UniquenessHash": "d942cb64-cd25-abca-53fe-da7ffb3a63fa",
        "TraceID": "FrameLogNewConnectionIDInvalid",
        "EncodingString": "[%c][%cX][%llu]   NEW_CONN_ID [Invalid]"
      },
      {
        "UniquenessHash": "96006531-5a22-bb6d-5186-2b7b30de0d9e",
        "TraceID": "FrameLogNewConnectionID",
        "EncodingString": "[%c][%cX][%llu]   NEW_CONN_ID Seq:%llu RPT:%llu CID:%s Token:%s"
      },
      {
        "UniquenessHash": "8524f407-db2b-201f-baed-6d6501147ee1",
        "TraceID": "FrameLogRetireConnectionIDInvalid",
        "EncodingString": "[%c][%cX][%llu]   RETIRE_CONN_ID [Invalid]"
      },
      {
        "UniquenessHash": "3bbb38a3-5d64-e257-3f3d-7cd00ece1b21",
        "TraceID": "FrameLogRetireConnectionID",
        "EncodingString": "[%c][%cX][%llu]   RETIRE_CONN_ID Seq:%llu"
      },
      {
        "UniquenessHash": "a145bb21-3f9f-bae4-04ae-a6f82319b86e",
        "TraceID": "FrameLogPathChallengeInvalid",
        "EncodingString": "[%c][%cX][%llu]   PATH_CHALLENGE [Invalid]"
      },
      {
        "UniquenessHash": "230959d3-aa58-0944-8287-6120bebac2f0",
        "TraceID": "FrameLogPathChallenge",
        "EncodingString": "[%c][%cX][%llu]   PATH_CHALLENGE [%llu]"
      },
      {
        "UniquenessHash": "98ece405-2862-63c3-ecf6-9f1cb067f3bb",
        "TraceID": "FrameLogPathResponseInvalid",
        "EncodingString": "[%c][%cX][%llu]   PATH_RESPONSE [Invalid]"
      },
      {
        "UniquenessHash": "48bdfe8e-61dc-d2b1-c15b-cd1157a7f291",
        "TraceID": "FrameLogPathResponse",
        "EncodingString": "[%c][%cX][%llu]   PATH_RESPONSE [%llu]"
      },
      {
        "UniquenessHash": "e1f15bbb-983a-15f1-c311-8a848849d956",
        "TraceID": "FrameLogConnectionCloseInvalid",
        "EncodingString": "[%c][%cX][%llu]   CONN_CLOSE [Invalid]"
      },
      {
        "UniquenessHash": "b927ee52-d216-17fd-4f2c-969019a36a4e",
        "TraceID": "FrameLogConnectionCloseApp",
        "EncodingString": "[%c][%cX][%llu]   CONN_CLOSE (App) ErrorCode:0x%llX"
      },
      {
        "UniquenessHash": "39592ea2-35f5-d3d5-efb2-d330fb4c400b",
        "TraceID": "FrameLogConnectionClose",
        "EncodingString": "[%c][%cX][%llu]   CONN_CLOSE ErrorCode:0x%llX FrameType:%llu"
      },
      {
        "UniquenessHash": "21385572-3391-c466-7f6d-369484b98bd9",
        "TraceID": "FrameLogHandshakeDone",
        "EncodingString": "[%c][%cX][%llu]   HANDSHAKE_DONE"
      },
      {
        "UniquenessHash": "e447af81-8615-d95b-02a9-ba9dd4b1ea19",
        "TraceID": "FrameLogDatagramInvalid",
        "EncodingString": "[%c][%cX][%llu]   DATAGRAM [Invalid]"
      },
      {
        "UniquenessHash": "a23b67c8-c2da-dfbe-2c86-728785bcdfb3",
        "TraceID": "FrameLogDatagram",
        "EncodingString": "[%c][%cX][%llu]   DATAGRAM Len:%hu"
      },
      {
        "UniquenessHash": "262b3f95-1062-851d-c2d8-c46867da793b",
        "TraceID": "FrameLogAckFrequencyInvalid",
        "EncodingString": "[%c][%cX][%llu]   ACK_FREQUENCY [Invalid]"
      },
      {
        "UniquenessHash": "60d753ab-6710-fe16-e47d-37f046f5973c",
        "TraceID": "IgnoreCryptoFrame",
        "EncodingString": "[conn][%p] Ignoring received crypto after cleanup"
      },
      {
        "UniquenessHash": "6501738d-0b97-8289-8e1d-54274fae4f1d",
        "TraceID": "DiscardKeyType",
        "EncodingString": "[conn][%p] Discarding key type = %hhu"
      },
      {
        "UniquenessHash": "7add7bc7-5514-83ea-44ca-8acc7e6643b2",
        "TraceID": "ZeroRttAccepted",
        "EncodingString": "[conn][%p] 0-RTT accepted"
      },
      {
        "UniquenessHash": "bb841825-a52e-8ecf-243e-1a65d10a3e75",
        "TraceID": "ZeroRttRejected",
        "EncodingString": "[conn][%p] 0-RTT rejected"
      },
      {
        "UniquenessHash": "fba5c72f-0c3d-f668-a88b-39e5e3e62cbd",
        "TraceID": "HandshakeConfirmedServer",
        "EncodingString": "[conn][%p] Handshake confirmed (server)"
      },
      {
        "UniquenessHash": "3aed23c0-7540-7e83-e8ba-2530dd6837f8",
        "TraceID": "CustomCertValidationSuccess",
        "EncodingString": "[conn][%p] Custom cert validation succeeded"
      },
      {
        "UniquenessHash": "4e785757-b1de-e65c-a7b1-7ac868748434",
        "TraceID": "CryptoDump",
        "EncodingString": "[conn][%p] QS:%u MAX:%u UNA:%u NXT:%u RECOV:%u-%u"
      },
      {
        "UniquenessHash": "c2f15df5-6ae8-de48-4875-35d291565d96",
        "TraceID": "CryptoDumpUnacked",
        "EncodingString": "[conn][%p]   unACKed: [%llu, %llu]"
      },
      {
        "UniquenessHash": "e6984e8e-3408-1b5f-b0a0-7d8f293c6623",
        "TraceID": "CryptoDumpUnacked2",
        "EncodingString": "[conn][%p]   unACKed: [%llu, %u]"
      },
      {
        "UniquenessHash": "a2080700-161b-68e4-457e-40e07275acf5",
        "TraceID": "NoMoreRoomForCrypto",
        "EncodingString": "[conn][%p] No room for CRYPTO frame"
      },
      {
        "UniquenessHash": "cef32e9a-1355-7a31-bd2d-a458b02e214d",
        "TraceID": "AddCryptoFrame",
        "EncodingString": "[conn][%p] Sending %hu crypto bytes, offset=%u"
      },
      {
        "UniquenessHash": "94b619d7-6b5a-e1b4-d3ee-1b66a383ebbc",
        "TraceID": "RecoverCrypto",
        "EncodingString": "[conn][%p] Recovering crypto from %llu up to %llu"
      },
      {
        "UniquenessHash": "60f13d90-f6b5-d1e2-41fd-0a5662d602e6",
        "TraceID": "AckCrypto",
        "EncodingString": "[conn][%p] Received ack for %u crypto bytes, offset=%u"
      },
      {
        "UniquenessHash": "e5c3a539-ac41-94df-060d-bd4dc2ef4b82",
        "TraceID": "RecvCrypto",
        "EncodingString": "[conn][%p] Received %hu crypto bytes, offset=%llu Ready=%hhu"
      },
      {
        "UniquenessHash": "9ed40f87-2b63-8343-5e37-2640d0a40e27",
        "TraceID": "IndicateConnected",
        "EncodingString": "[conn][%p] Indicating QUIC_CONNECTION_EVENT_CONNECTED (Resume=%hhu)"
      },
      {
        "UniquenessHash": "c53376e2-b465-d6a1-047c-4e5e64c263af",
        "TraceID": "DrainCrypto",
        "EncodingString": "[conn][%p] Draining %u crypto bytes"
      },
      {
        "UniquenessHash": "fe4d4428-c697-f073-1d9e-e0441b1a8f45",
        "TraceID": "CryptoNotReady",
        "EncodingString": "[conn][%p] No complete TLS messages to process"
      },
      {
        "UniquenessHash": "15379a50-c581-3086-043e-53167a6b3fd6",
        "TraceID": "ConnWriteKeyUpdated",
        "EncodingString": "[conn][%p] Write Key Updated, %hhu."
      },
      {
        "UniquenessHash": "252598af-99d8-c9ea-9f14-dd07630a45b4",
        "TraceID": "ConnReadKeyUpdated",
        "EncodingString": "[conn][%p] Read Key Updated, %hhu."
      },
      {
        "UniquenessHash": "65f1ff8d-810a-4f24-b2f6-817daf9275ef",
        "TraceID": "ConnSourceCidRemoved",
        "EncodingString": "[conn][%p] (SeqNum=%llu) Removed Source CID: %!CID!"
      },
      {
        "UniquenessHash": "12872365-4c5b-bfd4-dc5f-83f6aae048cf",
        "TraceID": "ConnNewPacketKeys",
        "EncodingString": "[conn][%p] New packet keys created successfully."
      },
      {
        "UniquenessHash": "ec54e332-0990-e91f-5fc1-9a09441bf8a4",
        "TraceID": "ConnKeyPhaseChange",
        "EncodingString": "[conn][%p] Key phase change (locally initiated=%hhu)."
      },
      {
        "UniquenessHash": "afa9276d-cc3c-6cb1-4df9-e4d2fdc0e66d",
        "TraceID": "LogPacketVersionNegotiationVersion",
        "EncodingString": "[%c][%cX][-]   Ver:0x%x"
      },
      {
        "UniquenessHash": "7eb61a02-54e5-87ff-96fd-1aa7a6f81569",
        "TraceID": "LogPacketRetry",
        "EncodingString": "[%c][%cX][-] LH Ver:0x%x DestCid:%s SrcCid:%s Type:R (Token %hu bytes)"
      },
      {
        "UniquenessHash": "bbda1fb7-53e6-9422-0733-3fb647dc08c2",
        "TraceID": "LogPacketLongHeaderInitial",
        "EncodingString": "[%c][%cX][%llu] LH Ver:0x%x DestCid:%s SrcCid:%s Type:I (Token %hu bytes) (Payload %hu bytes)"
      },
      {
        "UniquenessHash": "dec52d9e-7e72-e564-5939-e9ea18608def",
        "TraceID": "LogPacketLongHeader",
        "EncodingString": "[%c][%cX][%llu] LH Ver:0x%x DestCid:%s SrcCid:%s Type:%s (Payload %hu bytes)"
      },
      {
        "UniquenessHash": "8800dba6-67c8-d4e4-65f2-a7e73639b324",
        "TraceID": "LogPacketLongHeaderUnsupported",
        "EncodingString": "[%c][%cX][%llu] LH Ver:[UNSUPPORTED,0x%x] DestCid:%s SrcCid:%s"
      },
      {
        "UniquenessHash": "9e1fbc05-e228-ec82-2670-42e49702aef4",
        "TraceID": "LogPacketShortHeader",
        "EncodingString": "[%c][%cX][%llu] SH DestCid:%s KP:%hu SB:%hu (Payload %hu bytes)"
      },
      {
        "UniquenessHash": "946d7a4f-ca9f-b676-8fef-1661da5703cd",
        "TraceID": "ConnDropPacket",
        "EncodingString": "[conn][%p] DROP packet Dst=%!ADDR! Src=%!ADDR! Reason=%s."
      },
      {
        "UniquenessHash": "aff4ab67-a70e-f05b-c51d-9b97628c141e",
        "TraceID": "BindingDropPacket",
        "EncodingString": "[bind][%p] DROP packet Dst=%!ADDR! Src=%!ADDR! Reason=%s."
      },
      {
        "UniquenessHash": "7b8fcbcd-b097-9b8b-3d56-a2ca2d8b5cb8",
        "TraceID": "ConnDropPacketEx",
        "EncodingString": "[conn][%p] DROP packet Value=%llu Dst=%!ADDR! Src=%!ADDR! Reason=%s."
      },
      {
        "UniquenessHash": "262f6b18-033f-5ef9-44eb-b2bebae16084",
        "TraceID": "BindingDropPacketEx",
        "EncodingString": "[bind][%p] DROP packet %llu. Dst=%!ADDR! Src=%!ADDR! Reason=%s"
      },
      {
        "UniquenessHash": "f1df9958-6255-24ce-540f-df464661f666",
        "TraceID": "TimerWheelResize",
        "EncodingString": "[time][%p] Resizing timer wheel (new slot count = %u)."
      },
      {
        "UniquenessHash": "f1a743ba-eff3-ee06-cb54-49ef20ca85ea",
        "TraceID": "TimerWheelNextExpirationNull",
        "EncodingString": "[time][%p] Next Expiration = {NULL}."
      },
      {
        "UniquenessHash": "db41669b-3e8f-05ca-4ac2-2c194cce7b51",
        "TraceID": "TimerWheelNextExpiration",
        "EncodingString": "[time][%p] Next Expiration = {%llu, %p}."
      },
      {
        "UniquenessHash": "cb91e066-b3cd-a009-a0f8-48d01b26d9a8",
        "TraceID": "TimerWheelRemoveConnection",
        "EncodingString": "[time][%p] Removing Connection %p."
      },
      {
        "UniquenessHash": "c3b6de49-9be3-fc4b-7a9c-fb8402d1d1f6",
        "TraceID": "TimerWheelUpdateConnection",
        "EncodingString": "[time][%p] Updating Connection %p."
      },
      {
        "UniquenessHash": "badaa7e5-aa9e-7979-b334-154a884827b6",
        "TraceID": "StillInTimerWheel",
        "EncodingString": "[conn][%p] Still in timer wheel! Connection was likely leaked!"
      },
      {
        "UniquenessHash": "f27f1ff0-edfe-bf39-708a-f9da7a2b4d3d",
        "TraceID": "ListenerIndicateNewConnection",
        "EncodingString": "[list][%p] Indicating NEW_CONNECTION %p"
      },
      {
        "UniquenessHash": "135ad665-a1b8-32ac-555d-8d1c65c94206",
        "TraceID": "ListenerCreated",
        "EncodingString": "[list][%p] Created, Registration=%p"
      },
      {
        "UniquenessHash": "c1f29de0-fe00-6ea3-b33e-690fb6e099d4",
        "TraceID": "ListenerDestroyed",
        "EncodingString": "[list][%p] Destroyed"
      },
      {
        "UniquenessHash": "f41800cd-1b46-84fe-faac-464cd08343fe",
        "TraceID": "ListenerErrorStatus",
        "EncodingString": "[list][%p] ERROR, %u, %s."
      },
      {
        "UniquenessHash": "c11d30b9-28c1-6e74-528e-d5660eebfcc9",
        "TraceID": "ListenerError",
        "EncodingString": "[list][%p] ERROR, %s."
      },
      {
        "UniquenessHash": "9b2d757a-63f3-549c-eff6-53512cd8b811",
        "TraceID": "ListenerStarted",
        "EncodingString": "[list][%p] Started, Binding=%p, LocalAddr=%!ADDR!, ALPN=%!ALPN!"
      },
      {
        "UniquenessHash": "da94a1b4-7135-7fd3-9216-36a5faf1ed7a",
        "TraceID": "ListenerStopped",
        "EncodingString": "[list][%p] Stopped"
      },
      {
        "UniquenessHash": "516f74f8-8802-7cdb-d034-3fa2e41d42c0",
        "TraceID": "ListenerRundown",
        "EncodingString": "[list][%p] Rundown, Registration=%p"
      },
      {
        "UniquenessHash": "5da7b422-0df0-5cbb-c439-cb34a08ccaeb",
        "TraceID": "PacketTxDiscarded",
        "EncodingString": "[%c][TX][%llu] Thrown away on shutdown"
      },
      {
        "UniquenessHash": "4f37e527-894d-f241-db09-d051de04cdb6",
        "TraceID": "PacketTxLostDiscarded",
        "EncodingString": "[%c][TX][%llu] Thrown away on shutdown (lost packet)"
      },
      {
        "UniquenessHash": "7f30b648-8f9c-dbba-7e8d-79e925332299",
        "TraceID": "PacketTxForget",
        "EncodingString": "[%c][TX][%llu] Forgetting"
      },
      {
        "UniquenessHash": "139268a5-7543-71a7-dff5-c6f276821e71",
        "TraceID": "PacketTxLostFack",
        "EncodingString": "[%c][TX][%llu] Lost: FACK %llu packets"
      },
      {
        "UniquenessHash": "79037f89-4d68-1fe1-8945-65ff684ef474",
        "TraceID": "PacketTxLostRack",
        "EncodingString": "[%c][TX][%llu] Lost: RACK %u ms"
      },
      {
        "UniquenessHash": "d9674680-3227-ec67-7175-bd47736f1221",
        "TraceID": "PacketTxAckedImplicit",
        "EncodingString": "[%c][TX][%llu] ACKed (implicit)"
      },
      {
        "UniquenessHash": "9d72c640-7512-38fd-8823-f24b7e1ad94c",
        "TraceID": "PacketTx0RttRejected",
        "EncodingString": "[%c][TX][%llu] Rejected"
      },
      {
        "UniquenessHash": "edcfe29b-2e36-30ba-6e64-181edf2f2e5c",
        "TraceID": "PacketTxSpuriousLoss",
        "EncodingString": "[%c][TX][%llu] Spurious loss detected"
      },
      {
        "UniquenessHash": "280a868f-caf8-d582-c6a7-2c2d896b0e5f",
        "TraceID": "PacketTxAcked",
        "EncodingString": "[%c][TX][%llu] ACKed (%u.%03u ms)"
      },
      {
        "UniquenessHash": "114eda6f-e346-6701-573c-ad9cdbd6e082",
        "TraceID": "PacketTxProbeRetransmit",
        "EncodingString": "[%c][TX][%llu] Probe Retransmit"
      },
      {
        "UniquenessHash": "eeb31991-927b-2f3c-bfb7-12b7dea50ead",
        "TraceID": "HandshakeConfirmedAck",
        "EncodingString": "[conn][%p] Handshake confirmed (ack)"
      },
      {
        "UniquenessHash": "cda9bb97-fd6c-a4a5-a61c-2e2931d2ce2c",
        "TraceID": "PathMinMtuValidated",
        "EncodingString": "[conn][%p] Path[%hhu] Minimum MTU validated"
      },
      {
        "UniquenessHash": "3ab19fcb-a837-77d2-82e3-a62d0361d98f",
        "TraceID": "PathValidationTimeout",
        "EncodingString": "[conn][%p] Path[%hhu] validation timed out"
      },
      {
        "UniquenessHash": "47339f5a-04e9-3e6a-ef26-c2e630b17d27",
        "TraceID": "ScheduleProbe",
        "EncodingString": "[conn][%p] probe round %hu"
      },
      {
        "UniquenessHash": "7b311464-a259-71d2-ad45-dc4707dbefcc",
        "TraceID": "KeyChangeConfirmed",
        "EncodingString": "[conn][%p] Key change confirmed by peer"
      },
      {
        "UniquenessHash": "dc75d9a9-d321-f77d-bb01-bf9cbcccfdb5",
        "TraceID": "ConnLossDetectionTimerSet",
        "EncodingString": "[conn][%p] Setting loss detection %hhu timer for %u ms. (ProbeCount=%hu)"
      },
      {
        "UniquenessHash": "8b0f23a1-b574-3b36-3ad7-fa8d7786695a",
        "TraceID": "ConnPacketLost",
        "EncodingString": "[conn][%p][TX][%llu] %hhu Lost: %hhu"
      },
      {
        "UniquenessHash": "26dded12-d106-a37b-0903-9a3cb98e3618",
        "TraceID": "ConnPacketACKed",
        "EncodingString": "[conn][%p][TX][%llu] %hhu ACKed"
      },
      {
        "UniquenessHash": "48b0b691-89c1-4bb2-1ba4-5bc91586b2b3",
        "TraceID": "NotAccepted",
        "EncodingString": "[strm][%p] New stream wasn't accepted, 0x%x"
      },
      {
        "UniquenessHash": "446a0073-26fb-eed7-4ed4-fa9838fbd654",
        "TraceID": "IndicatePeerAccepted",
        "EncodingString": "[strm][%p] Indicating QUIC_STREAM_EVENT_PEER_ACCEPTED"
      },
      {
        "UniquenessHash": "418770bb-5594-978f-0b62-4bb47315bfa1",
        "TraceID": "MaxStreamCountUpdated",
        "EncodingString": "[conn][%p] App configured max stream count of %hu (type=%hhu)."
      },
      {
        "UniquenessHash": "26bdd068-e9fa-9f1e-2d26-60dbed5c5080",
        "TraceID": "IndicateStreamsAvailable",
        "EncodingString": "[conn][%p] Indicating QUIC_CONNECTION_EVENT_STREAMS_AVAILABLE [bi=%hu uni=%hu]"
      },
      {
        "UniquenessHash": "f717f17f-99ed-acb7-9a3c-098e69d13a4a",
        "TraceID": "PeerStreamCountsUpdated",
        "EncodingString": "[conn][%p] Peer updated max stream count (%hhu, %llu)."
      },
      {
        "UniquenessHash": "c5a168ed-97fa-1cb7-3c3f-15762d9e402a",
        "TraceID": "IndicatePeerStreamStarted",
        "EncodingString": "[conn][%p] Indicating QUIC_CONNECTION_EVENT_PEER_STREAM_STARTED [%p, 0x%x]"
      },
      {
        "UniquenessHash": "e7d79111-7d5f-45a3-50b8-e4ca6de3c081",
        "TraceID": "IndicateSendShutdownComplete",
        "EncodingString": "[strm][%p] Indicating QUIC_STREAM_EVENT_SEND_SHUTDOWN_COMPLETE"
      },
      {
        "UniquenessHash": "5d9c2923-02fa-cd5d-1329-6a4b2a81cf37",
        "TraceID": "IndicateSendCanceled",
        "EncodingString": "[strm][%p] Indicating QUIC_STREAM_EVENT_SEND_COMPLETE [%p] (Canceled)"
      },
      {
        "UniquenessHash": "a667dea0-1637-af92-3e52-b3d9824c4b35",
        "TraceID": "IndicateSendComplete",
        "EncodingString": "[strm][%p] Indicating QUIC_STREAM_EVENT_SEND_COMPLETE [%p]"
      },
      {
        "UniquenessHash": "17bf6c28-0f23-8f48-f293-61afc78f4b87",
        "TraceID": "SendQueued",
        "EncodingString": "[strm][%p] Send Request [%p] queued with %llu bytes at offset %llu (flags 0x%x)"
      },
      {
        "UniquenessHash": "070e88f9-a986-449f-b2d9-645e7fd659cb",
        "TraceID": "NoMoreRoom",
        "EncodingString": "[strm][%p] Can't squeeze in a frame (no room for header)"
      },
      {
        "UniquenessHash": "574dff3c-b925-a925-a951-10832b2c67c6",
        "TraceID": "NoMoreFrames",
        "EncodingString": "[strm][%p] No more frames"
      },
      {
        "UniquenessHash": "33320d97-b1b4-948d-7914-f43887bae98c",
        "TraceID": "AddFrame",
        "EncodingString": "[strm][%p] Built stream frame, offset=%llu len=%hu fin=%hhu"
      },
      {
        "UniquenessHash": "cb6d043b-5ace-d8a5-3168-f60061823b3e",
        "TraceID": "RecoverOpen",
        "EncodingString": "[strm][%p] Recovering open STREAM frame"
      },
      {
        "UniquenessHash": "2df32de8-d3e1-79f9-8d4f-f4f9c1fc8955",
        "TraceID": "RecoverFin",
        "EncodingString": "[strm][%p] Recovering fin STREAM frame"
      },
      {
        "UniquenessHash": "bf0a689f-15ce-34a3-a5bd-a09596792886",
        "TraceID": "RecoverRange",
        "EncodingString": "[strm][%p] Recovering offset %llu up to %llu"
      },
      {
        "UniquenessHash": "1f842f1b-027f-b5ec-e0ac-fc9491aeb629",
        "TraceID": "AckRangeMsg",
        "EncodingString": "[strm][%p] Received ack for %d bytes, offset=%llu, FF=0x%hx"
      },
      {
        "UniquenessHash": "0d9cddd5-17e7-d796-fa49-7f3450287fa6",
        "TraceID": "Send0RttUpdated",
        "EncodingString": "[strm][%p] Updated sent 0RTT length to %llu"
      },
      {
        "UniquenessHash": "bd391397-df8d-a396-230b-c7846fcbda3b",
        "TraceID": "SendQueueDrained",
        "EncodingString": "[strm][%p] Send queue completely drained"
      },
      {
        "UniquenessHash": "11454ad7-905b-ea01-1cdd-f9918ca502dc",
        "TraceID": "SendDump",
        "EncodingString": "[strm][%p] SF:%hX FC:%llu QS:%llu MAX:%llu UNA:%llu NXT:%llu RECOV:%llu-%llu"
      },
      {
        "UniquenessHash": "b5af9a64-4d59-3aa3-f0d4-abcbbbfd0329",
        "TraceID": "SendDumpAck",
        "EncodingString": "[strm][%p]   unACKed: [%llu, %llu]"
      },
      {
        "UniquenessHash": "cc7f8746-a729-760b-90cc-8f3973b3fde2",
        "TraceID": "StreamWriteFrames",
        "EncodingString": "[strm][%p] Writing frames to packet %llu"
      },
      {
        "UniquenessHash": "1f2558ac-412e-da8c-33d7-7c45995dbcf9",
        "TraceID": "ResetEarly",
        "EncodingString": "[strm][%p] Tried to reset at earlier final size!"
      },
      {
        "UniquenessHash": "a3253f53-3e9c-4e45-d114-c4e99cd3cdc6",
        "TraceID": "ResetTooBig",
        "EncodingString": "[strm][%p] Tried to reset with too big final size!"
      },
      {
        "UniquenessHash": "933b832f-9c45-2489-6266-de2ff7e2ac21",
        "TraceID": "ReceiveTooBig",
        "EncodingString": "[strm][%p] Tried to write beyond end of buffer!"
      },
      {
        "UniquenessHash": "d88819df-486c-d38b-2df6-d9045a4030f3",
        "TraceID": "ReceiveBeyondFlowControl",
        "EncodingString": "[strm][%p] Tried to write beyond flow control limit!"
      },
      {
        "UniquenessHash": "f98444b3-dd05-091c-103a-1bab97f2c4ba",
        "TraceID": "RemoteCloseReset",
        "EncodingString": "[strm][%p] Closed remotely (reset)"
      },
      {
        "UniquenessHash": "3d930671-e549-968b-fcba-6e7691ee9678",
        "TraceID": "LocalCloseStopSending",
        "EncodingString": "[strm][%p] Closed locally (stop sending)"
      },
      {
        "UniquenessHash": "40c67c17-d530-a2d2-272a-4730ad121b34",
        "TraceID": "TreatFinAsReset",
        "EncodingString": "[strm][%p] Treating FIN after receive abort as reset"
      },
      {
        "UniquenessHash": "80596bbb-20e9-07e5-07f3-ebc7078fa612",
        "TraceID": "QueueRecvFlush",
        "EncodingString": "[strm][%p] Queuing recv flush"
      },
      {
        "UniquenessHash": "5b791afd-1ad0-2715-7c99-2671ee5be40e",
        "TraceID": "IndicatePeerSendAbort",
        "EncodingString": "[strm][%p] Indicating QUIC_STREAM_EVENT_PEER_SEND_ABORTED (0x%llX)"
      },
      {
        "UniquenessHash": "87c746b1-6bb4-6173-0f4e-f918641d4b80",
        "TraceID": "IndicatePeerReceiveAborted",
        "EncodingString": "[strm][%p] Indicating QUIC_STREAM_EVENT_PEER_RECEIVE_ABORTED (0x%llX)"
      },
      {
        "UniquenessHash": "59f615c0-9861-8dc7-db5a-224ebc6336a5",
        "TraceID": "IgnoreRecvAfterClose",
        "EncodingString": "[strm][%p] Ignoring recv after close"
      },
      {
        "UniquenessHash": "61c9329f-42bd-40dd-43cc-5b5c3fa2830b",
        "TraceID": "IgnoreRecvAfterAbort",
        "EncodingString": "[strm][%p] Ignoring received frame after receive abort"
      },
      {
        "UniquenessHash": "337f803e-406e-0817-5804-7273bf3a07ec",
        "TraceID": "FlowControlExhausted",
        "EncodingString": "[strm][%p] Flow control window exhausted!"
      },
      {
        "UniquenessHash": "84eb0d5c-ea47-1349-64a1-66146e94d06e",
        "TraceID": "Receive",
        "EncodingString": "[strm][%p] Received %hu bytes, offset=%llu Ready=%hhu"
      },
      {
        "UniquenessHash": "90a48bef-0658-1e75-8afa-d4fff8d929bf",
        "TraceID": "RemoteBlocked",
        "EncodingString": "[strm][%p] Remote FC blocked (%llu)"
      },
      {
        "UniquenessHash": "5d5005c9-b064-899a-abec-29608ab4c745",
        "TraceID": "IncreaseRxBuffer",
        "EncodingString": "[strm][%p] Increasing max RX buffer size to %u (MinRtt=%u; TimeNow=%u; LastUpdate=%u)"
      },
      {
        "UniquenessHash": "7b3aad91-15b8-6d79-7ad7-f634248db148",
        "TraceID": "UpdateFlowControl",
        "EncodingString": "[strm][%p] Updating flow control window"
      },
      {
        "UniquenessHash": "b7d10598-79a4-31fa-8455-0d393b45c1e7",
        "TraceID": "IgnoreRecvFlush",
        "EncodingString": "[strm][%p] Ignoring recv flush (recv disabled)"
      },
      {
        "UniquenessHash": "7b23cd90-0d41-8339-9622-e84277f95b5d",
        "TraceID": "IndicatePeerSendShutdown",
        "EncodingString": "[strm][%p] Indicating QUIC_STREAM_EVENT_PEER_SEND_SHUTDOWN"
      },
      {
        "UniquenessHash": "aaf00b3c-6719-7619-1362-6058d0d3be90",
        "TraceID": "StreamReceiveFrame",
        "EncodingString": "[strm][%p] Processing frame in packet %llu"
      },
      {
        "UniquenessHash": "e6e8eceb-d044-4536-96cc-97d53de7e620",
        "TraceID": "StreamAppReceive",
        "EncodingString": "[strm][%p] Indicating QUIC_STREAM_EVENT_RECEIVE [%llu bytes, %u buffers, 0x%x flags]"
      },
      {
        "UniquenessHash": "92e805e6-d2f5-68d3-fdcd-f56c490ed368",
        "TraceID": "StreamAppReceiveComplete",
        "EncodingString": "[strm][%p] Receive complete [%llu bytes]"
      },
      {
        "UniquenessHash": "92ab8084-33fb-0565-da7b-d2278d05c642",
        "TraceID": "MtuSearchComplete",
        "EncodingString": "[conn][%p] Path[%hhu] Mtu Discovery Entering Search Complete at MTU %hu"
      },
      {
        "UniquenessHash": "c7a85c07-7d70-b24f-313d-2db9a20333bd",
        "TraceID": "MtuSearching",
        "EncodingString": "[conn][%p] Path[%hhu] Mtu Discovery Search Packet Sending with MTU %hu"
      },
      {
        "UniquenessHash": "3f758826-f3d7-22eb-b7df-0453cdad3bc8",
        "TraceID": "MtuPathInitialized",
        "EncodingString": "[conn][%p] Path[%hhu] Mtu Discovery Initialized: max_mtu=%u, cur/min_mtu=%u"
      },
      {
        "UniquenessHash": "e4b7c3f7-0733-40b5-95d7-af81de6568ec",
        "TraceID": "PathMtuUpdated",
        "EncodingString": "[conn][%p] Path[%hhu] MTU updated to %hu bytes"
      },
      {
        "UniquenessHash": "1aa1d324-af31-356c-0738-863e209f6f21",
        "TraceID": "MtuDiscarded",
        "EncodingString": "[conn][%p] Path[%hhu] Mtu Discovery Packet Discarded: size=%u, probe_count=%u"
      },
      {
        "UniquenessHash": "a20786c3-f6b7-176d-7e63-b6c558f7d394",
        "TraceID": "MtuIncorrectSize",
        "EncodingString": "[conn][%p] Path[%hhu] Mtu Discovery Received Out of Order: expected=%u received=%u"
      },
      {
        "UniquenessHash": "c020fe47-4ec6-93b0-03db-ec72593a14b5",
        "TraceID": "ConfigurationOpenStorageFailed",
        "EncodingString": "[cnfg][%p] Failed to open settings, 0x%x"
      },
      {
        "UniquenessHash": "2b8c1b84-4ce3-1294-13da-1f56579a80a0",
        "TraceID": "ConfigurationOpenAppStorageFailed",
        "EncodingString": "[cnfg][%p] Failed to open app specific settings, 0x%x"
      },
      {
        "UniquenessHash": "e104b282-92ce-2322-3af0-f59ccaabf2f1",
        "TraceID": "ConfigurationSettingsUpdated",
        "EncodingString": "[cnfg][%p] Settings %p Updated"
      },
      {
        "UniquenessHash": "68e427b3-d324-b500-3d21-f8f8c84079fb",
        "TraceID": "ConfigurationSetSettings",
        "EncodingString": "[cnfg][%p] Setting new settings"
      },
      {
        "UniquenessHash": "f017e9d9-1069-630c-9301-b7c2cdd0dab5",
        "TraceID": "ConfigurationCreated",
        "EncodingString": "[cnfg][%p] Created, Registration=%p"
      },
      {
        "UniquenessHash": "c4fb9ea0-c592-0ce3-51af-47689a0b2d11",
        "TraceID": "ConfigurationCleanup",
        "EncodingString": "[cnfg][%p] Cleaning up"
      },
      {
        "UniquenessHash": "e63d4591-3c4b-b640-cf7d-5e58755920bd",
        "TraceID": "ConfigurationDestroyed",
        "EncodingString": "[cnfg][%p] Destroyed"
      },
      {
        "UniquenessHash": "1a9b55d5-1b7e-a6d6-e74a-cc8d426e6aaa",
        "TraceID": "ConfigurationRundown",
        "EncodingString": "[cnfg][%p] Rundown, Registration=%p"
      },
      {
        "UniquenessHash": "5d4bb0a9-d10e-7ac9-a46a-dcfc5f7bf831",
        "TraceID": "LibraryStorageOpenFailed",
        "EncodingString": "[ lib] Failed to open global settings, 0x%x"
      },
      {
        "UniquenessHash": "afe681b2-a6aa-74e7-2687-629e9b38aa2a",
        "TraceID": "LibraryTestDatapathHooksSet",
        "EncodingString": "[ lib] Updated test datapath hooks"
      },
      {
        "UniquenessHash": "ebf09e36-4ddd-dec8-19ef-35e6f7cdd691",
        "TraceID": "LibrarySettingsUpdated",
        "EncodingString": "[ lib] Settings %p Updated"
      },
      {
        "UniquenessHash": "615f61f5-7a3e-def3-f522-de287d7aa749",
        "TraceID": "LibraryVerifierEnabledPerRegistration",
        "EncodingString": "[ lib] Verifing enabled, per-registration!"
      },
      {
        "UniquenessHash": "84804294-753f-9674-c22f-a6ce7f8c5f6c",
        "TraceID": "LibraryVerifierEnabled",
        "EncodingString": "[ lib] Verifing enabled for all!"
      },
      {
        "UniquenessHash": "4574d3aa-0d58-420f-fa75-4b57a79d3fa8",
        "TraceID": "LibraryCidLengthSet",
        "EncodingString": "[ lib] CID Length = %hhu"
      },
      {
        "UniquenessHash": "71c0b89c-7bb8-4a53-be34-dd9a4170850c",
        "TraceID": "LibraryRetryMemoryLimitSet",
        "EncodingString": "[ lib] Updated retry memory limit = %hu"
      },
      {
        "UniquenessHash": "99794e3f-6b9a-841b-214f-6ee4f630fa38",
        "TraceID": "LibraryLoadBalancingModeSet",
        "EncodingString": "[ lib] Updated load balancing mode = %hu"
      },
      {
        "UniquenessHash": "8b631421-6922-c7cf-8f9e-0b9ded090611",
        "TraceID": "LibrarySetSettings",
        "EncodingString": "[ lib] Setting new settings"
      },
      {
        "UniquenessHash": "80830820-d84f-0303-c862-a7d195fbca03",
        "TraceID": "LibraryInUse",
        "EncodingString": "[ lib] Now in use."
      },
      {
        "UniquenessHash": "1799d6aa-33d5-cb09-2058-09b8369d852f",
        "TraceID": "LibraryNotInUse",
        "EncodingString": "[ lib] No longer in use."
      },
      {
        "UniquenessHash": "a92d40e6-9ec9-6dbe-5bce-51a661ed1554",
        "TraceID": "LibraryMsQuicOpenNull",
        "EncodingString": "[ api] MsQuicOpen, NULL"
      },
      {
        "UniquenessHash": "831a9b86-1a75-79e7-88d5-aa7c600531c4",
        "TraceID": "LibraryMsQuicOpenEntry",
        "EncodingString": "[ api] MsQuicOpen"
      },
      {
        "UniquenessHash": "6f7eb60d-9947-2598-382b-aa6b6053d53d",
        "TraceID": "LibraryMsQuicOpenExit",
        "EncodingString": "[ api] MsQuicOpen, status=0x%x"
      },
      {
        "UniquenessHash": "ae77005c-231d-7848-7e06-879ecbd5363d",
        "TraceID": "LibraryMsQuicClose",
        "EncodingString": "[ api] MsQuicClose"
      },
      {
        "UniquenessHash": "e6c3b194-e19d-d568-1157-675aba101620",
        "TraceID": "LibraryLoadBalancingModeSetAfterInUse",
        "EncodingString": "[ lib] Tried to change load balancing mode after library in use!"
      },
      {
        "UniquenessHash": "8f218f73-51d3-e674-6f43-937ce1e861c9",
        "TraceID": "LibraryInitialized",
        "EncodingString": "[ lib] Initialized, PartitionCount=%u DatapathFeatures=%u"
      },
      {
        "UniquenessHash": "c5092562-eb73-dded-1d42-ad7fdd896841",
        "TraceID": "LibraryVersion",
        "EncodingString": "[ lib] Version %u.%u.%u.%u"
      },
      {
        "UniquenessHash": "75aa07a5-b70c-1670-9f7b-cddc495a508c",
        "TraceID": "LibraryUninitialized",
        "EncodingString": "[ lib] Uninitialized"
      },
      {
        "UniquenessHash": "f72fef56-3f63-6d43-820a-b0f443526cc6",
        "TraceID": "LibraryAddRef",
        "EncodingString": "[ lib] AddRef"
      },
      {
        "UniquenessHash": "0a866453-c89b-e8b7-d853-8f975458d9a9",
        "TraceID": "LibraryRelease",
        "EncodingString": "[ lib] Release"
      },
      {
        "UniquenessHash": "36d08274-918b-3ecd-861c-ada8d4fda4d5",
        "TraceID": "BindingError",
        "EncodingString": "[bind][%p] ERROR, %s."
      },
      {
        "UniquenessHash": "58367e27-574f-14e0-4661-81f93cdb9e18",
        "TraceID": "LibraryServerInit",
        "EncodingString": "[ lib] Shared server state initializing"
      },
      {
        "UniquenessHash": "4810c9e0-dcf7-bc55-81bb-684627b092b1",
        "TraceID": "LibraryRundown",
        "EncodingString": "[ lib] Rundown, PartitionCount=%u DatapathFeatures=%u"
      },
      {
        "UniquenessHash": "e1750b05-bb04-6a2d-d4d6-99892dd266cd",
        "TraceID": "LibrarySendRetryStateUpdated",
        "EncodingString": "[ lib] New SendRetryEnabled state, %hhu"
      },
      {
        "UniquenessHash": "10ce7ee9-cfcc-e364-e24c-71e1913cb472",
        "TraceID": "PerfCountersRundown",
        "EncodingString": "[ lib] Perf counters Rundown, Counters=%!CID!"
      },
      {
        "UniquenessHash": "4ef04b3e-7dde-88ad-60eb-150c807af68f",
        "TraceID": "ConnExecApiOper",
        "EncodingString": "[conn][%p] Execute: %u"
      },
      {
        "UniquenessHash": "2f8e5304-312b-2633-ee2b-def9ea2e0e72",
        "TraceID": "ConnExecOper",
        "EncodingString": "[conn][%p] Execute: %u"
      },
      {
        "UniquenessHash": "55425e95-f2a7-6b0d-41e9-82bdeb5d9082",
        "TraceID": "ConnOutFlowStreamStats",
        "EncodingString": "[conn][%p] OUT: StreamFC=%llu StreamSendWindow=%llu"
      },
      {
        "UniquenessHash": "5e524dd5-fea0-3816-a291-92ed85eab29d",
        "TraceID": "ConnInFlowStats",
        "EncodingString": "[conn][%p] IN: BytesRecv=%llu"
      },
      {
        "UniquenessHash": "7a9075aa-0c84-7fed-6142-be1d15c7f7dd",
        "TraceID": "ConnStats",
        "EncodingString": "[conn][%p] STATS: SRtt=%u CongestionCount=%u PersistentCongestionCount=%u SendTotalBytes=%llu RecvTotalBytes=%llu"
      },
      {
        "UniquenessHash": "86c5e382-0fbb-1fd6-cdaa-a3d988861364",
        "TraceID": "ConnPacketStats",
        "EncodingString": "[conn][%p] STATS: SendTotalPackets=%llu SendSuspectedLostPackets=%llu SendSpuriousLostPackets=%llu RecvTotalPackets=%llu RecvReorderedPackets=%llu RecvDroppedPackets=%llu RecvDuplicatePackets=%llu RecvDecryptionFailures=%llu"
      },
      {
        "UniquenessHash": "11964356-1a57-bc4d-0637-9300c14e0cb9",
        "TraceID": "ConnOutFlowBlocked",
        "EncodingString": "[conn][%p] Send Blocked Flags: %hhu"
      },
      {
        "UniquenessHash": "76b54d32-001b-12e0-4e99-d29d2640eaeb",
        "TraceID": "TestScopeEntry",
        "EncodingString": "[test]---> %s"
      },
      {
        "UniquenessHash": "dcfcaf50-a07f-c426-e2fb-f19b77811e65",
        "TraceID": "TestScopeExit",
        "EncodingString": "[test]<--- %s"
      },
      {
        "UniquenessHash": "1dfb652d-bf04-b3c5-5037-a1d7659e3d23",
        "TraceID": "TestHookRegister",
        "EncodingString": "[test][hook] Registering"
      },
      {
        "UniquenessHash": "b00f19a5-597a-64dd-4bab-fa3e383ea688",
        "TraceID": "TestHookUnregistering",
        "EncodingString": "[test][hook] Unregistering"
      },
      {
        "UniquenessHash": "35fe1a4b-cb88-2161-ef4b-e6d0c78186f5",
        "TraceID": "TestHookUnregistered",
        "EncodingString": "[test][hook] Unregistered"
      },
      {
        "UniquenessHash": "ccf24f92-4b3c-0f17-5c84-1d454a788837",
        "TraceID": "TestHookDropPacketRandom",
        "EncodingString": "[test][hook] Random packet drop"
      },
      {
        "UniquenessHash": "ce814b3f-616f-bb09-3743-9c2879fd97a4",
        "TraceID": "TestHookDropPacketSelective",
        "EncodingString": "[test][hook] Selective packet drop"
      },
      {
        "UniquenessHash": "28d71381-a26c-3f0b-e2a9-1a97c3be08e2",
        "TraceID": "TestHookReplaceAddrRecv",
        "EncodingString": "[test][hook] Recv Addr :%hu => :%hu"
      },
      {
        "UniquenessHash": "5d176d92-2974-c576-9dba-202db86131f2",
        "TraceID": "TestHookReplaceAddrSend",
        "EncodingString": "[test][hook] Send Addr :%hu => :%hu"
      },
      {
        "UniquenessHash": "861bbb4e-e371-4334-b45d-03199c1cacda",
        "TraceID": "TestHookDropOldAddrSend",
        "EncodingString": "[test][hook] Dropping send to old addr"
      },
      {
        "UniquenessHash": "8b50bb5d-c66e-e93c-55cd-253b3af4d510",
        "TraceID": "TestHookDropLimitAddrRecv",
        "EncodingString": "[test][hook] Dropping recv over limit to new addr"
      },
      {
        "UniquenessHash": "78d1c2fe-fbce-b603-004e-f2026093416c",
        "TraceID": "TestHookDropLimitAddrSend",
        "EncodingString": "[test][hook] Dropping send over limit to new addr"
      },
      {
        "UniquenessHash": "be2459c1-0870-ccba-da9b-ae1ecc23ded8",
        "TraceID": "TestHookReplaceCreateSend",
        "EncodingString": "[test][hook] Create (remote) Addr :%hu => :%hu"
      },
      {
        "UniquenessHash": "f4248703-23be-e418-2b90-c9670966f154",
        "TraceID": "TestIgnoreConnectionTimeout",
        "EncodingString": "[test] Ignoring timeout unexpected status because of random loss"
      },
      {
        "UniquenessHash": "c025bce3-e69b-4fe3-572e-750b3b130b70",
        "TraceID": "PerfTcpCreateClient",
        "EncodingString": "[perf][tcp][%p] Client created"
      },
      {
        "UniquenessHash": "7213ed35-b768-db24-e10b-c437f8708546",
        "TraceID": "PerfTcpCreateServer",
        "EncodingString": "[perf][tcp][%p] Server created"
      },
      {
        "UniquenessHash": "efc600b9-fa06-a765-2aca-db7171a29ae5",
        "TraceID": "PerfTcpDestroyed",
        "EncodingString": "[perf][tcp][%p] Destroyed"
      },
      {
        "UniquenessHash": "79fa6537-aa2a-a13d-5c83-69c1e33ba1b7",
        "TraceID": "PerfTcpConnectCallback",
        "EncodingString": "[perf][tcp][%p] Connect callback %hhu"
      },
      {
        "UniquenessHash": "066de3e2-3de2-99d4-d800-8468fb5794e5",
        "TraceID": "PerfTcpReceiveCallback",
        "EncodingString": "[perf][tcp][%p] Receive callback"
      },
      {
        "UniquenessHash": "c0732f05-6611-2c1d-ad74-42718c7269cc",
        "TraceID": "PerfTcpSendCompleteCallback",
        "EncodingString": "[perf][tcp][%p] SendComplete callback"
      },
      {
        "UniquenessHash": "8260f5a0-7930-0280-7f31-39c627e51e33",
        "TraceID": "PerfTcpAppAccept",
        "EncodingString": "[perf][tcp][%p] App Accept"
      },
      {
        "UniquenessHash": "03b3d713-afa5-9b75-6ced-4a4026219557",
        "TraceID": "PerfTcpAppConnect",
        "EncodingString": "[perf][tcp][%p] App Connect"
      },
      {
        "UniquenessHash": "68f39cf7-bcf8-8314-a151-2316d10bead4",
        "TraceID": "PerfTcpStartTls",
        "EncodingString": "[perf][tcp][%p] Start TLS"
      },
      {
        "UniquenessHash": "48f4b913-352b-3aca-318c-5616b6421733",
        "TraceID": "PerfTcpAppDisconnect",
        "EncodingString": "[perf][tcp][%p] App Disconnect"
      },
      {
        "UniquenessHash": "7ec7a7ee-0ccd-a1a8-0c0b-84eec62f7c03",
        "TraceID": "PerfTcpAppReceive",
        "EncodingString": "[perf][tcp][%p] App Receive %hu bytes, Open=%hhu Fin=%hhu Abort=%hhu"
      },
      {
        "UniquenessHash": "87a3325f-51ea-bece-2c7f-5a1e55cf6415",
        "TraceID": "PerfTcpSendFrame",
        "EncodingString": "[perf][tcp][%p] Send frame %hu bytes, Open=%hhu Fin=%hhu Abort=%hhu"
      },
      {
        "UniquenessHash": "b9d6812c-f686-651d-a4dc-85dc652f0d99",
        "TraceID": "PerfTcpAppSendComplete",
        "EncodingString": "[perf][tcp][%p] App Send complete %u bytes"
      },
      {
        "UniquenessHash": "559bc6c8-b410-9047-639b-a99f8d43acbf",
        "TraceID": "PerfTcpAppSend",
        "EncodingString": "[perf][tcp][%p] App Send %u bytes, Open=%hhu Fin=%hhu Abort=%hhu"
      },
      {
        "UniquenessHash": "77f041f5-1399-b3d5-1ce1-fc4be089d4a5",
        "TraceID": "PerfTcpAppClose",
        "EncodingString": "[perf][tcp][%p] App Close"
      },
      {
        "UniquenessHash": "d09461bb-6b09-2766-23bd-bc4734886134",
        "TraceID": "PerfRpsStart",
        "EncodingString": "[perf] RPS Client start"
      },
      {
        "UniquenessHash": "93872e3e-e3be-2983-e205-d6e666f739f6",
        "TraceID": "PerfRpsTimeout",
        "EncodingString": "[perf] RPS Client timeout"
      },
      {
        "UniquenessHash": "221a79fd-6347-1c39-b203-268190b2e183",
        "TraceID": "PerfRpsComplete",
        "EncodingString": "[perf] RPS Client complete"
      },
      {
        "UniquenessHash": "4af1859d-901e-496c-6684-5e90fd1ed197",
        "TraceID": "ClientResumptionTicketDecodeFailTpLengthShort",
        "EncodingString": "[test] Attempting to decode Server TP with length %u (Actual: %u)"
      },
      {
        "UniquenessHash": "05e7754f-0f5d-dbb8-f6f2-9bd78260dd9a",
        "TraceID": "ClientResumptionTicketDecodeFailTpLengthEncodedWrong",
        "EncodingString": "[test] Attempting to decode Server TP length (improperly encoded) %x (Actual: %u)"
      },
      {
        "UniquenessHash": "42e92d4d-1384-a1c1-4414-39cb9de5f346",
        "TraceID": "ClientResumptionTicketDecodeFailTicketLengthShort",
        "EncodingString": "[test] Attempting to decode Server Ticket with length %u (Actual: %u)"
      },
      {
        "UniquenessHash": "e095ab6a-5a7c-2fdc-91e7-70711b273610",
        "TraceID": "ClientResumptionTicketDecodeFailTicketLengthEncodedWrong",
        "EncodingString": "[test] Attempting to decode Server Ticket length (improperly encoded) %x (Actual: %u)"
      },
      {
        "UniquenessHash": "9140659a-eab1-dd55-73fd-e065acfab968",
        "TraceID": "ServerResumptionTicketDecodeFailAlpnLengthShort",
        "EncodingString": "[test] Attempting to decode Negotiated ALPN with length %u (Actual: %u)"
      },
      {
        "UniquenessHash": "10a2af3e-b6e9-d046-42b5-49a1f96ef4f2",
        "TraceID": "ServerResumptionTicketDecodeFailAlpnLengthEncodedWrong",
        "EncodingString": "[test] Attempting to decode Negotiated ALPN length (improperly encoded) %x (Actual: %u)"
      },
      {
        "UniquenessHash": "2626d036-0f88-3cee-bb11-acbe28b5b31a",
        "TraceID": "ServerResumptionTicketDecodeFailTpLengthShort",
        "EncodingString": "[test] Attempting to decode Handshake TP with length %u (Actual: %u)"
      },
      {
        "UniquenessHash": "cacc6514-e0b1-37a7-c68f-82e9273ecdea",
        "TraceID": "ServerResumptionTicketDecodeFailTpLengthEncodedWrong",
        "EncodingString": "[test] Attempting to decode Handshake TP length (improperly encoded) %x (Actual: %u)"
      },
      {
        "UniquenessHash": "6761da36-f0a0-a9dc-43ab-76c5dc83e833",
        "TraceID": "ServerResumptionTicketDecodeFailAppDataLengthShort",
        "EncodingString": "[test] Attempting to decode App Data with length %u (Actual: %u)"
      },
      {
        "UniquenessHash": "ad1f93df-84e1-c836-2743-2d3b5324a0b4",
        "TraceID": "ServerResumptionTicketDecodeFailAppDataLengthEncodedWrong",
        "EncodingString": "[test] Attempting to decode App Data length (improperly encoded) %x (Actual: %u)"
      },
      {
        "UniquenessHash": "75b94a49-9bfe-7be0-7756-8f014aeeddba",
        "TraceID": "TestCaseStart",
        "EncodingString": "[test] START %s"
      },
      {
        "UniquenessHash": "b79cc8df-4d28-f459-11b2-ba8160512a09",
        "TraceID": "TestCaseEnd",
        "EncodingString": "[test] END %s"
      },
      {
        "UniquenessHash": "cf26e1f0-583d-ec79-4a49-8e398f9883b0",
        "TraceID": "TestCaseTStart",
        "EncodingString": "[test] START %s, %s"
      },
      {
        "UniquenessHash": "36ce89a9-c16e-d08a-4bea-f8e25c22d2ce",
        "TraceID": "TestCaseTEnd",
        "EncodingString": "[test] END %s"
      },
      {
        "UniquenessHash": "3928cc2f-84c2-48ac-845b-40781cf8021b",
        "TraceID": "TestLogFailure",
        "EncodingString": "[test] FAILURE - %s:%d - %s"
      },
      {
        "UniquenessHash": "a8e218d7-5268-b267-37f8-7d52b57a9b8d",
        "TraceID": "PerfControlClientCanceledRequest",
        "EncodingString": "[perf] Client %p canceled request %p"
      },
      {
        "UniquenessHash": "cbb6dfec-610a-8ac9-6e81-bfcc4a3cf1d0",
        "TraceID": "PerfDriverStarted",
        "EncodingString": "[perf] Started"
      },
      {
        "UniquenessHash": "aa784cdc-ddba-63bf-3353-f49cab3704ff",
        "TraceID": "PerfDriverStopped",
        "EncodingString": "[perf] Stopped"
      },
      {
        "UniquenessHash": "3bf75e53-3309-6c6a-eb4e-f863fe2acbe5",
        "TraceID": "PerfControlClientCreated",
        "EncodingString": "[perf] Client %p created"
      },
      {
        "UniquenessHash": "90cb187a-83f2-bfb3-7999-aa5a4456940d",
        "TraceID": "PerfControlClientCleaningUp",
        "EncodingString": "[perf] Client %p cleaning up"
      },
      {
        "UniquenessHash": "99857768-2aa8-73b4-9fcc-4ec0f76d3746",
        "TraceID": "PerformanceStopCancelled",
        "EncodingString": "[perf] Performance Stop Cancelled"
      },
      {
        "UniquenessHash": "11eead25-b324-9846-3de0-2aa73980bc0b",
        "TraceID": "PrintBufferReturn",
        "EncodingString": "[perf] Print Buffer %d %s\\n"
      },
      {
        "UniquenessHash": "ff32f865-3179-13d0-8cc9-a70db92aae6d",
        "TraceID": "PerfControlClientIoctl",
        "EncodingString": "[perf] Client %p executing write IOCTL %u"
      },
      {
        "UniquenessHash": "612e4adb-52a7-78a4-200f-5cfb76ad9713",
        "TraceID": "PerfControlClientIoctlComplete",
        "EncodingString": "[perf] Client %p completing request, 0x%x"
      },
      {
        "UniquenessHash": "bce70700-af58-e03b-5021-93a28f3dd74f",
        "TraceID": "PerfControlUninitializing",
        "EncodingString": "[perf] Control interface uninitializing"
      },
      {
        "UniquenessHash": "22229503-d941-59c2-95d5-6d3123dab580",
        "TraceID": "PerfControlUninitialized",
        "EncodingString": "[perf] Control interface uninitialized"
      },
      {
        "UniquenessHash": "e98e6411-dfab-d3a6-e7bd-d1782209846d",
        "TraceID": "InteropTestStart",
        "EncodingString": "[ntrp] Test Start, Server: %s, Port: %hu, Tests: 0x%x."
      },
      {
        "UniquenessHash": "7368812e-a46d-0924-7643-009511288886",
        "TraceID": "InteropTestStop",
        "EncodingString": "[ntrp] Test Stop, Server: %s, Port: %hu, Tests: 0x%x, Negotiated Alpn: %s, Passed: %s."
      },
      {
        "UniquenessHash": "6fb480dc-d71f-74f2-dc75-559a5591fe3d",
        "TraceID": "CertCapiVerifiedChain",
        "EncodingString": "CertVerifyChain: %S 0x%x, result=0x%x"
      },
      {
        "UniquenessHash": "0ba57698-ca5f-449b-4d87-183b7ea2918b",
        "TraceID": "PerfControlInitialized",
        "EncodingString": "[perf] Control interface initialized"
      },
      {
        "UniquenessHash": "e7d3b50d-c315-3189-9752-de68bf66c705",
        "TraceID": "LogPacketVersionNegotiation",
        "EncodingString": "[%c][%cX][-] VerNeg DestCid:%s SrcCid:%s (Payload %hu bytes)"
      },
      {
        "UniquenessHash": "4f262ea3-4eb1-45f3-019c-54d89cf92893",
        "TraceID": "WindowsUserInitialized2",
        "EncodingString": "[ dll] Initialized (AvailMem = %llu bytes, TimerResolution = [%u, %u])"
      },
      {
        "UniquenessHash": "7470e68a-8ad6-563a-4957-76dc22e5deeb",
        "TraceID": "FrameLogAckFrequency",
        "EncodingString": "[%c][%cX][%llu]   ACK_FREQUENCY SeqNum:%llu PktTolerance:%llu MaxAckDelay:%llu IgnoreOrder:%hhu IgnoreCE:%hhu"
      },
      {
        "UniquenessHash": "d0932f9a-e8e8-65d9-692c-3bd379a86d58",
        "TraceID": "FrameLogImmediateAck",
        "EncodingString": "[%c][%cX][%llu]   IMMEDIATE_ACK"
      },
      {
<<<<<<< HEAD
        "UniquenessHash": "4687c526-98b4-7014-5ab2-6cf89e76f504",
        "TraceID": "ListenerIndicateStopComplete",
        "EncodingString": "[list][%p] Indicating STOP_COMPLETE"
=======
        "UniquenessHash": "a9f59856-9834-de26-4bb6-bb8a05fc47ab",
        "TraceID": "LibraryMsQuicOpenVersionUnsupported",
        "EncodingString": "[ api] MsQuicOpenVersion, Only version 2 supported"
      },
      {
        "UniquenessHash": "9dbf9e05-d5cd-4ec3-ea93-fb33942ff968",
        "TraceID": "LibraryMsQuicOpenVersionNull",
        "EncodingString": "[ api] MsQuicOpenVersion, NULL"
      },
      {
        "UniquenessHash": "108ce8c8-296c-0dfd-9efc-9ed86bcb1c7d",
        "TraceID": "LibraryMsQuicOpenVersionEntry",
        "EncodingString": "[ api] MsQuicOpenVersion"
      },
      {
        "UniquenessHash": "fc39ba20-c315-583e-6b62-656fbbd3d077",
        "TraceID": "LibraryMsQuicOpenVersionExit",
        "EncodingString": "[ api] MsQuicOpenVersion, status=0x%x"
>>>>>>> 47ee814b
      }
    ]
  }
}<|MERGE_RESOLUTION|>--- conflicted
+++ resolved
@@ -10566,15 +10566,6 @@
       ],
       "macroName": "QuicTraceLogVerbose"
     },
-<<<<<<< HEAD
-    "ListenerIndicateStopComplete": {
-      "ModuleProperites": {},
-      "TraceString": "[list][%p] Indicating STOP_COMPLETE",
-      "UniqueId": "ListenerIndicateStopComplete",
-      "splitArgs": [
-        {
-          "DefinationEncoding": "p",
-=======
     "LibraryMsQuicOpenVersionUnsupported": {
       "ModuleProperites": {},
       "TraceString": "[ api] MsQuicOpenVersion, Only version 2 supported",
@@ -10603,7 +10594,18 @@
       "splitArgs": [
         {
           "DefinationEncoding": "x",
->>>>>>> 47ee814b
+          "MacroVariableName": "arg2"
+        }
+      ],
+      "macroName": "QuicTraceLogVerbose"
+    },
+    "ListenerIndicateStopComplete": {
+      "ModuleProperites": {},
+      "TraceString": "[list][%p] Indicating STOP_COMPLETE",
+      "UniqueId": "ListenerIndicateStopComplete",
+      "splitArgs": [
+        {
+          "DefinationEncoding": "p",
           "MacroVariableName": "arg2"
         }
       ],
@@ -14435,30 +14437,29 @@
         "EncodingString": "[%c][%cX][%llu]   IMMEDIATE_ACK"
       },
       {
-<<<<<<< HEAD
+        "UniquenessHash": "a9f59856-9834-de26-4bb6-bb8a05fc47ab",
+        "TraceID": "LibraryMsQuicOpenVersionUnsupported",
+        "EncodingString": "[ api] MsQuicOpenVersion, Only version 2 supported"
+      },
+      {
+        "UniquenessHash": "9dbf9e05-d5cd-4ec3-ea93-fb33942ff968",
+        "TraceID": "LibraryMsQuicOpenVersionNull",
+        "EncodingString": "[ api] MsQuicOpenVersion, NULL"
+      },
+      {
+        "UniquenessHash": "108ce8c8-296c-0dfd-9efc-9ed86bcb1c7d",
+        "TraceID": "LibraryMsQuicOpenVersionEntry",
+        "EncodingString": "[ api] MsQuicOpenVersion"
+      },
+      {
+        "UniquenessHash": "fc39ba20-c315-583e-6b62-656fbbd3d077",
+        "TraceID": "LibraryMsQuicOpenVersionExit",
+        "EncodingString": "[ api] MsQuicOpenVersion, status=0x%x"
+      },
+      {
         "UniquenessHash": "4687c526-98b4-7014-5ab2-6cf89e76f504",
         "TraceID": "ListenerIndicateStopComplete",
         "EncodingString": "[list][%p] Indicating STOP_COMPLETE"
-=======
-        "UniquenessHash": "a9f59856-9834-de26-4bb6-bb8a05fc47ab",
-        "TraceID": "LibraryMsQuicOpenVersionUnsupported",
-        "EncodingString": "[ api] MsQuicOpenVersion, Only version 2 supported"
-      },
-      {
-        "UniquenessHash": "9dbf9e05-d5cd-4ec3-ea93-fb33942ff968",
-        "TraceID": "LibraryMsQuicOpenVersionNull",
-        "EncodingString": "[ api] MsQuicOpenVersion, NULL"
-      },
-      {
-        "UniquenessHash": "108ce8c8-296c-0dfd-9efc-9ed86bcb1c7d",
-        "TraceID": "LibraryMsQuicOpenVersionEntry",
-        "EncodingString": "[ api] MsQuicOpenVersion"
-      },
-      {
-        "UniquenessHash": "fc39ba20-c315-583e-6b62-656fbbd3d077",
-        "TraceID": "LibraryMsQuicOpenVersionExit",
-        "EncodingString": "[ api] MsQuicOpenVersion, status=0x%x"
->>>>>>> 47ee814b
       }
     ]
   }
