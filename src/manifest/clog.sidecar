{
  "Version": 2,
  "EventBundlesV2": {
    "LibraryError": {
      "ModuleProperites": {},
      "TraceString": "[ lib] ERROR, %s.",
      "UniqueId": "LibraryError",
      "splitArgs": [
        {
          "DefinationEncoding": "s",
          "MacroVariableName": "arg2"
        }
      ],
      "macroName": "QuicTraceEvent"
    },
    "DatapathResolveHostNameFailed": {
      "ModuleProperites": {},
      "TraceString": "[%p] Couldn't resolve hostname '%s' to an IP address",
      "UniqueId": "DatapathResolveHostNameFailed",
      "splitArgs": [
        {
          "DefinationEncoding": "p",
          "MacroVariableName": "arg2"
        },
        {
          "DefinationEncoding": "s",
          "MacroVariableName": "arg3"
        }
      ],
      "macroName": "QuicTraceLogError"
    },
    "LibraryErrorStatus": {
      "ModuleProperites": {},
      "TraceString": "[ lib] ERROR, %u, %s.",
      "UniqueId": "LibraryErrorStatus",
      "splitArgs": [
        {
          "DefinationEncoding": "u",
          "MacroVariableName": "arg2"
        },
        {
          "DefinationEncoding": "s",
          "MacroVariableName": "arg3"
        }
      ],
      "macroName": "QuicTraceEvent"
    },
    "AllocFailure": {
      "ModuleProperites": {},
      "TraceString": "Allocation of '%s' failed. (%llu bytes)",
      "UniqueId": "AllocFailure",
      "splitArgs": [
        {
          "DefinationEncoding": "s",
          "MacroVariableName": "arg2"
        },
        {
          "DefinationEncoding": "llu",
          "MacroVariableName": "arg3"
        }
      ],
      "macroName": "QuicTraceEvent"
    },
    "DatapathErrorStatus": {
      "ModuleProperites": {},
      "TraceString": "[data][%p] ERROR, %u, %s.",
      "UniqueId": "DatapathErrorStatus",
      "splitArgs": [
        {
          "DefinationEncoding": "p",
          "MacroVariableName": "arg2"
        },
        {
          "DefinationEncoding": "u",
          "MacroVariableName": "arg3"
        },
        {
          "DefinationEncoding": "s",
          "MacroVariableName": "arg4"
        }
      ],
      "macroName": "QuicTraceEvent"
    },
    "DatapathRecv": {
      "ModuleProperites": {},
      "TraceString": "[data][%p] Recv %u bytes (segment=%hu) Src=%!ADDR! Dst=%!ADDR!",
      "UniqueId": "DatapathRecv",
      "splitArgs": [
        {
          "DefinationEncoding": "p",
          "MacroVariableName": "arg2"
        },
        {
          "DefinationEncoding": "u",
          "MacroVariableName": "arg3"
        },
        {
          "DefinationEncoding": "hu",
          "MacroVariableName": "arg4"
        },
        {
          "DefinationEncoding": "!ADDR!",
          "MacroVariableName": "arg5"
        },
        {
          "DefinationEncoding": "!ADDR!",
          "MacroVariableName": "arg6"
        }
      ],
      "macroName": "QuicTraceEvent"
    },
    "DatapathCreated": {
      "ModuleProperites": {},
      "TraceString": "[data][%p] Created, local=%!ADDR!, remote=%!ADDR!",
      "UniqueId": "DatapathCreated",
      "splitArgs": [
        {
          "DefinationEncoding": "p",
          "MacroVariableName": "arg2"
        },
        {
          "DefinationEncoding": "!ADDR!",
          "MacroVariableName": "arg3"
        },
        {
          "DefinationEncoding": "!ADDR!",
          "MacroVariableName": "arg4"
        }
      ],
      "macroName": "QuicTraceEvent"
    },
    "DatapathDestroyed": {
      "ModuleProperites": {},
      "TraceString": "[data][%p] Destroyed",
      "UniqueId": "DatapathDestroyed",
      "splitArgs": [
        {
          "DefinationEncoding": "p",
          "MacroVariableName": "arg2"
        }
      ],
      "macroName": "QuicTraceEvent"
    },
    "DatapathSend": {
      "ModuleProperites": {},
      "TraceString": "[data][%p] Send %u bytes in %hhu buffers (segment=%hu) Dst=%!ADDR!, Src=%!ADDR!",
      "UniqueId": "DatapathSend",
      "splitArgs": [
        {
          "DefinationEncoding": "p",
          "MacroVariableName": "arg2"
        },
        {
          "DefinationEncoding": "u",
          "MacroVariableName": "arg3"
        },
        {
          "DefinationEncoding": "hhu",
          "MacroVariableName": "arg4"
        },
        {
          "DefinationEncoding": "hu",
          "MacroVariableName": "arg5"
        },
        {
          "DefinationEncoding": "!ADDR!",
          "MacroVariableName": "arg6"
        },
        {
          "DefinationEncoding": "!ADDR!",
          "MacroVariableName": "arg7"
        }
      ],
      "macroName": "QuicTraceEvent"
    },
    "TlsLogSecret": {
      "ModuleProperites": {},
      "TraceString": "[ tls] %s[%u]: %s",
      "UniqueId": "TlsLogSecret",
      "splitArgs": [
        {
          "DefinationEncoding": "s",
          "MacroVariableName": "arg2"
        },
        {
          "DefinationEncoding": "u",
          "MacroVariableName": "arg3"
        },
        {
          "DefinationEncoding": "s",
          "MacroVariableName": "arg4"
        }
      ],
      "macroName": "QuicTraceLogVerbose"
    },
    "DatapathOpenTcpSocketFailed": {
      "ModuleProperites": {},
      "TraceString": "[data] RSS helper socket failed to open, 0x%x",
      "UniqueId": "DatapathOpenTcpSocketFailed",
      "splitArgs": [
        {
          "DefinationEncoding": "x",
          "MacroVariableName": "arg2"
        }
      ],
      "macroName": "QuicTraceLogWarning"
    },
    "DatapathOpenTcpSocketFailedAsync": {
      "ModuleProperites": {},
      "TraceString": "[data] RSS helper socket failed to open (async), 0x%x",
      "UniqueId": "DatapathOpenTcpSocketFailedAsync",
      "splitArgs": [
        {
          "DefinationEncoding": "x",
          "MacroVariableName": "arg2"
        }
      ],
      "macroName": "QuicTraceLogWarning"
    },
    "DatapathQueryRssScalabilityInfoFailed": {
      "ModuleProperites": {},
      "TraceString": "[data] Query for SIO_QUERY_RSS_SCALABILITY_INFO failed, 0x%x",
      "UniqueId": "DatapathQueryRssScalabilityInfoFailed",
      "splitArgs": [
        {
          "DefinationEncoding": "x",
          "MacroVariableName": "arg2"
        }
      ],
      "macroName": "QuicTraceLogWarning"
    },
    "DatapathQueryRssScalabilityInfoFailedAsync": {
      "ModuleProperites": {},
      "TraceString": "[data] Query for SIO_QUERY_RSS_SCALABILITY_INFO failed (async), 0x%x",
      "UniqueId": "DatapathQueryRssScalabilityInfoFailedAsync",
      "splitArgs": [
        {
          "DefinationEncoding": "x",
          "MacroVariableName": "arg2"
        }
      ],
      "macroName": "QuicTraceLogWarning"
    },
    "DatapathOpenUdpSocketFailed": {
      "ModuleProperites": {},
      "TraceString": "[data] UDP send segmentation helper socket failed to open, 0x%x",
      "UniqueId": "DatapathOpenUdpSocketFailed",
      "splitArgs": [
        {
          "DefinationEncoding": "x",
          "MacroVariableName": "arg2"
        }
      ],
      "macroName": "QuicTraceLogWarning"
    },
    "DatapathOpenUdpSocketFailedAsync": {
      "ModuleProperites": {},
      "TraceString": "[data] UDP send segmentation helper socket failed to open (async), 0x%x",
      "UniqueId": "DatapathOpenUdpSocketFailedAsync",
      "splitArgs": [
        {
          "DefinationEncoding": "x",
          "MacroVariableName": "arg2"
        }
      ],
      "macroName": "QuicTraceLogWarning"
    },
    "DatapathQueryUdpSendMsgFailed": {
      "ModuleProperites": {},
      "TraceString": "[data] Query for UDP_SEND_MSG_SIZE failed, 0x%x",
      "UniqueId": "DatapathQueryUdpSendMsgFailed",
      "splitArgs": [
        {
          "DefinationEncoding": "x",
          "MacroVariableName": "arg2"
        }
      ],
      "macroName": "QuicTraceLogWarning"
    },
    "DatapathQueryUdpSendMsgFailedAsync": {
      "ModuleProperites": {},
      "TraceString": "[data] Query for UDP_SEND_MSG_SIZE failed (async), 0x%x",
      "UniqueId": "DatapathQueryUdpSendMsgFailedAsync",
      "splitArgs": [
        {
          "DefinationEncoding": "x",
          "MacroVariableName": "arg2"
        }
      ],
      "macroName": "QuicTraceLogWarning"
    },
    "DatapathQueryRecvMaxCoalescedSizeFailed": {
      "ModuleProperites": {},
      "TraceString": "[data] Query for UDP_RECV_MAX_COALESCED_SIZE failed, 0x%x",
      "UniqueId": "DatapathQueryRecvMaxCoalescedSizeFailed",
      "splitArgs": [
        {
          "DefinationEncoding": "x",
          "MacroVariableName": "arg2"
        }
      ],
      "macroName": "QuicTraceLogWarning"
    },
    "DatapathQueryRecvMaxCoalescedSizeFailedAsync": {
      "ModuleProperites": {},
      "TraceString": "[data] Query for UDP_RECV_MAX_COALESCED_SIZE failed (async), 0x%x",
      "UniqueId": "DatapathQueryRecvMaxCoalescedSizeFailedAsync",
      "splitArgs": [
        {
          "DefinationEncoding": "x",
          "MacroVariableName": "arg2"
        }
      ],
      "macroName": "QuicTraceLogWarning"
    },
    "DatapathDropEmptyMdl": {
      "ModuleProperites": {},
      "TraceString": "[%p] Dropping datagram with empty mdl.",
      "UniqueId": "DatapathDropEmptyMdl",
      "splitArgs": [
        {
          "DefinationEncoding": "p",
          "MacroVariableName": "arg2"
        }
      ],
      "macroName": "QuicTraceLogWarning"
    },
    "DatapathDropMissingInfo": {
      "ModuleProperites": {},
      "TraceString": "[%p] Dropping datagram missing IP_PKTINFO/IP_RECVERR.",
      "UniqueId": "DatapathDropMissingInfo",
      "splitArgs": [
        {
          "DefinationEncoding": "p",
          "MacroVariableName": "arg2"
        }
      ],
      "macroName": "QuicTraceLogWarning"
    },
    "DatapathDropTooBig": {
      "ModuleProperites": {},
      "TraceString": "[%p] Dropping datagram with too many bytes (%llu).",
      "UniqueId": "DatapathDropTooBig",
      "splitArgs": [
        {
          "DefinationEncoding": "p",
          "MacroVariableName": "arg2"
        },
        {
          "DefinationEncoding": "llu",
          "MacroVariableName": "arg3"
        }
      ],
      "macroName": "QuicTraceLogWarning"
    },
    "DatapathDropMdlMapFailure": {
      "ModuleProperites": {},
      "TraceString": "[%p] Failed to map MDL chain",
      "UniqueId": "DatapathDropMdlMapFailure",
      "splitArgs": [
        {
          "DefinationEncoding": "p",
          "MacroVariableName": "arg2"
        }
      ],
      "macroName": "QuicTraceLogWarning"
    },
    "DatapathFragmented": {
      "ModuleProperites": {},
      "TraceString": "[%p] Dropping datagram with fragmented MDL.",
      "UniqueId": "DatapathFragmented",
      "splitArgs": [
        {
          "DefinationEncoding": "p",
          "MacroVariableName": "arg2"
        }
      ],
      "macroName": "QuicTraceLogWarning"
    },
    "DatapathDropAllocRecvContextFailure": {
      "ModuleProperites": {},
      "TraceString": "[%p] Couldn't allocate receive context.",
      "UniqueId": "DatapathDropAllocRecvContextFailure",
      "splitArgs": [
        {
          "DefinationEncoding": "p",
          "MacroVariableName": "arg2"
        }
      ],
      "macroName": "QuicTraceLogWarning"
    },
    "DatapathDropAllocRecvBufferFailure": {
      "ModuleProperites": {},
      "TraceString": "[%p] Couldn't allocate receive buffers.",
      "UniqueId": "DatapathDropAllocRecvBufferFailure",
      "splitArgs": [
        {
          "DefinationEncoding": "p",
          "MacroVariableName": "arg2"
        }
      ],
      "macroName": "QuicTraceLogWarning"
    },
    "DatapathUroExceeded": {
      "ModuleProperites": {},
      "TraceString": "[%p] Exceeded URO preallocation capacity.",
      "UniqueId": "DatapathUroExceeded",
      "splitArgs": [
        {
          "DefinationEncoding": "p",
          "MacroVariableName": "arg2"
        }
      ],
      "macroName": "QuicTraceLogWarning"
    },
    "DatapathUnreachableMsg": {
      "ModuleProperites": {},
      "TraceString": "[sock][%p] Unreachable error from %!ADDR!",
      "UniqueId": "DatapathUnreachableMsg",
      "splitArgs": [
        {
          "DefinationEncoding": "p",
          "MacroVariableName": "arg2"
        },
        {
          "DefinationEncoding": "!ADDR!",
          "MacroVariableName": "arg3"
        }
      ],
      "macroName": "QuicTraceLogVerbose"
    },
    "DatapathQueryUdpSegmentFailed": {
      "ModuleProperites": {},
      "TraceString": "[data] Query for UDP_SEGMENT failed, 0x%x",
      "UniqueId": "DatapathQueryUdpSegmentFailed",
      "splitArgs": [
        {
          "DefinationEncoding": "x",
          "MacroVariableName": "arg2"
        }
      ],
      "macroName": "QuicTraceLogWarning"
    },
    "DatapathRecvEmpty": {
      "ModuleProperites": {},
      "TraceString": "[data][%p] Dropping datagram with empty payload.",
      "UniqueId": "DatapathRecvEmpty",
      "splitArgs": [
        {
          "DefinationEncoding": "p",
          "MacroVariableName": "arg2"
        }
      ],
      "macroName": "QuicTraceLogWarning"
    },
    "SchannelAchAsync": {
      "ModuleProperites": {},
      "TraceString": "[ tls] Calling SspiAcquireCredentialsHandleAsyncW",
      "UniqueId": "SchannelAchAsync",
      "splitArgs": [],
      "macroName": "QuicTraceLogVerbose"
    },
    "SchannelAchWorkerStart": {
      "ModuleProperites": {},
      "TraceString": "[ tls] Starting ACH worker",
      "UniqueId": "SchannelAchWorkerStart",
      "splitArgs": [],
      "macroName": "QuicTraceLogVerbose"
    },
    "SchannelAch": {
      "ModuleProperites": {},
      "TraceString": "[ tls] Calling AcquireCredentialsHandleW",
      "UniqueId": "SchannelAch",
      "splitArgs": [],
      "macroName": "QuicTraceLogVerbose"
    },
    "SchannelAchCompleteInline": {
      "ModuleProperites": {},
      "TraceString": "[ tls] Invoking security config completion callback inline, 0x%x",
      "UniqueId": "SchannelAchCompleteInline",
      "splitArgs": [
        {
          "DefinationEncoding": "x",
          "MacroVariableName": "arg2"
        }
      ],
      "macroName": "QuicTraceLogVerbose"
    },
    "SchannelHandshakeComplete": {
      "ModuleProperites": {},
      "TraceString": "[conn][%p] Handshake complete (resume=%hu)",
      "UniqueId": "SchannelHandshakeComplete",
      "splitArgs": [
        {
          "DefinationEncoding": "p",
          "MacroVariableName": "arg1"
        },
        {
          "DefinationEncoding": "hu",
          "MacroVariableName": "arg3"
        }
      ],
      "macroName": "QuicTraceLogConnInfo"
    },
    "SchannelConsumedBytes": {
      "ModuleProperites": {},
      "TraceString": "[conn][%p] Consumed %u bytes",
      "UniqueId": "SchannelConsumedBytes",
      "splitArgs": [
        {
          "DefinationEncoding": "p",
          "MacroVariableName": "arg1"
        },
        {
          "DefinationEncoding": "u",
          "MacroVariableName": "arg3"
        }
      ],
      "macroName": "QuicTraceLogConnInfo"
    },
    "SchannelReadHandshakeStart": {
      "ModuleProperites": {},
      "TraceString": "[conn][%p] Reading Handshake data starts now",
      "UniqueId": "SchannelReadHandshakeStart",
      "splitArgs": [
        {
          "DefinationEncoding": "p",
          "MacroVariableName": "arg1"
        }
      ],
      "macroName": "QuicTraceLogConnInfo"
    },
    "SchannelRead1RttStart": {
      "ModuleProperites": {},
      "TraceString": "[conn][%p] Reading 1-RTT data starts now",
      "UniqueId": "SchannelRead1RttStart",
      "splitArgs": [
        {
          "DefinationEncoding": "p",
          "MacroVariableName": "arg1"
        }
      ],
      "macroName": "QuicTraceLogConnInfo"
    },
    "SchannelWriteHandshakeStart": {
      "ModuleProperites": {},
      "TraceString": "[conn][%p] Writing Handshake data starts at %u",
      "UniqueId": "SchannelWriteHandshakeStart",
      "splitArgs": [
        {
          "DefinationEncoding": "p",
          "MacroVariableName": "arg1"
        },
        {
          "DefinationEncoding": "u",
          "MacroVariableName": "arg3"
        }
      ],
      "macroName": "QuicTraceLogConnInfo"
    },
    "SchannelWrite1RttStart": {
      "ModuleProperites": {},
      "TraceString": "[conn][%p] Writing 1-RTT data starts at %u",
      "UniqueId": "SchannelWrite1RttStart",
      "splitArgs": [
        {
          "DefinationEncoding": "p",
          "MacroVariableName": "arg1"
        },
        {
          "DefinationEncoding": "u",
          "MacroVariableName": "arg3"
        }
      ],
      "macroName": "QuicTraceLogConnInfo"
    },
    "SchannelProducedData": {
      "ModuleProperites": {},
      "TraceString": "[conn][%p] Produced %u bytes",
      "UniqueId": "SchannelProducedData",
      "splitArgs": [
        {
          "DefinationEncoding": "p",
          "MacroVariableName": "arg1"
        },
        {
          "DefinationEncoding": "u",
          "MacroVariableName": "arg3"
        }
      ],
      "macroName": "QuicTraceLogConnInfo"
    },
    "SchannelMissingData": {
      "ModuleProperites": {},
      "TraceString": "[conn][%p] TLS message missing %u bytes of data",
      "UniqueId": "SchannelMissingData",
      "splitArgs": [
        {
          "DefinationEncoding": "p",
          "MacroVariableName": "arg1"
        },
        {
          "DefinationEncoding": "u",
          "MacroVariableName": "arg3"
        }
      ],
      "macroName": "QuicTraceLogConnInfo"
    },
    "SchannelTransParamsBufferTooSmall": {
      "ModuleProperites": {},
      "TraceString": "[conn][%p] Peer TP too large for available buffer (%u vs. %u)",
      "UniqueId": "SchannelTransParamsBufferTooSmall",
      "splitArgs": [
        {
          "DefinationEncoding": "p",
          "MacroVariableName": "arg1"
        },
        {
          "DefinationEncoding": "u",
          "MacroVariableName": "arg3"
        },
        {
          "DefinationEncoding": "u",
          "MacroVariableName": "arg4"
        }
      ],
      "macroName": "QuicTraceLogConnInfo"
    },
    "SchannelContextCreated": {
      "ModuleProperites": {},
      "TraceString": "[conn][%p] TLS context Created",
      "UniqueId": "SchannelContextCreated",
      "splitArgs": [
        {
          "DefinationEncoding": "p",
          "MacroVariableName": "arg1"
        }
      ],
      "macroName": "QuicTraceLogConnVerbose"
    },
    "SchannelContextCleaningUp": {
      "ModuleProperites": {},
      "TraceString": "[conn][%p] Cleaning up",
      "UniqueId": "SchannelContextCleaningUp",
      "splitArgs": [
        {
          "DefinationEncoding": "p",
          "MacroVariableName": "arg1"
        }
      ],
      "macroName": "QuicTraceLogConnVerbose"
    },
    "SchannelKeyReady": {
      "ModuleProperites": {},
      "TraceString": "[conn][%p] Key Ready Type, %u [%hu to %hu]",
      "UniqueId": "SchannelKeyReady",
      "splitArgs": [
        {
          "DefinationEncoding": "p",
          "MacroVariableName": "arg1"
        },
        {
          "DefinationEncoding": "u",
          "MacroVariableName": "arg3"
        },
        {
          "DefinationEncoding": "hu",
          "MacroVariableName": "arg4"
        },
        {
          "DefinationEncoding": "hu",
          "MacroVariableName": "arg5"
        }
      ],
      "macroName": "QuicTraceLogConnVerbose"
    },
    "SchannelIgnoringTicket": {
      "ModuleProperites": {},
      "TraceString": "[conn][%p] Ignoring %u ticket bytes",
      "UniqueId": "SchannelIgnoringTicket",
      "splitArgs": [
        {
          "DefinationEncoding": "p",
          "MacroVariableName": "arg1"
        },
        {
          "DefinationEncoding": "u",
          "MacroVariableName": "arg3"
        }
      ],
      "macroName": "QuicTraceLogConnVerbose"
    },
    "SchannelProcessingData": {
      "ModuleProperites": {},
      "TraceString": "[conn][%p] Processing %u received bytes",
      "UniqueId": "SchannelProcessingData",
      "splitArgs": [
        {
          "DefinationEncoding": "p",
          "MacroVariableName": "arg1"
        },
        {
          "DefinationEncoding": "u",
          "MacroVariableName": "arg3"
        }
      ],
      "macroName": "QuicTraceLogConnVerbose"
    },
    "TlsError": {
      "ModuleProperites": {},
      "TraceString": "[ tls][%p] ERROR, %s.",
      "UniqueId": "TlsError",
      "splitArgs": [
        {
          "DefinationEncoding": "p",
          "MacroVariableName": "arg2"
        },
        {
          "DefinationEncoding": "s",
          "MacroVariableName": "arg3"
        }
      ],
      "macroName": "QuicTraceEvent"
    },
    "TlsErrorStatus": {
      "ModuleProperites": {},
      "TraceString": "[ tls][%p] ERROR, %u, %s.",
      "UniqueId": "TlsErrorStatus",
      "splitArgs": [
        {
          "DefinationEncoding": "p",
          "MacroVariableName": "arg2"
        },
        {
          "DefinationEncoding": "u",
          "MacroVariableName": "arg3"
        },
        {
          "DefinationEncoding": "s",
          "MacroVariableName": "arg4"
        }
      ],
      "macroName": "QuicTraceEvent"
    },
    "CertFindCertificateFriendlyName": {
      "ModuleProperites": {},
      "TraceString": "[test] No certificate found by FriendlyName",
      "UniqueId": "CertFindCertificateFriendlyName",
      "splitArgs": [],
      "macroName": "QuicTraceLogWarning"
    },
    "CertWaitForCreationEvent": {
      "ModuleProperites": {},
      "TraceString": "[test] WaitForSingleObject returned 0x%x, proceeding without caution... (GLE: 0x%x)",
      "UniqueId": "CertWaitForCreationEvent",
      "splitArgs": [
        {
          "DefinationEncoding": "x",
          "MacroVariableName": "arg2"
        },
        {
          "DefinationEncoding": "x",
          "MacroVariableName": "arg3"
        }
      ],
      "macroName": "QuicTraceLogWarning"
    },
    "CertCleanTestCerts": {
      "ModuleProperites": {},
      "TraceString": "[cert] %d test certificates found, and %d deleted",
      "UniqueId": "CertCleanTestCerts",
      "splitArgs": [
        {
          "DefinationEncoding": "d",
          "MacroVariableName": "arg2"
        },
        {
          "DefinationEncoding": "d",
          "MacroVariableName": "arg3"
        }
      ],
      "macroName": "QuicTraceLogInfo"
    },
    "CertOpenRsaKeySuccess": {
      "ModuleProperites": {},
      "TraceString": "[cert] Successfully opened RSA key",
      "UniqueId": "CertOpenRsaKeySuccess",
      "splitArgs": [],
      "macroName": "QuicTraceLogInfo"
    },
    "CertCreateRsaKeySuccess": {
      "ModuleProperites": {},
      "TraceString": "[cert] Successfully created key",
      "UniqueId": "CertCreateRsaKeySuccess",
      "splitArgs": [],
      "macroName": "QuicTraceLogInfo"
    },
    "CertCreationEventAlreadyCreated": {
      "ModuleProperites": {},
      "TraceString": "[test] CreateEvent opened existing event",
      "UniqueId": "CertCreationEventAlreadyCreated",
      "splitArgs": [],
      "macroName": "QuicTraceLogInfo"
    },
    "CertCapiVerifiedChain": {
      "ModuleProperites": {},
      "TraceString": "CertVerifyChain: %S 0x%x, result=0x%x",
      "UniqueId": "CertCapiVerifiedChain",
      "splitArgs": [
        {
          "DefinationEncoding": "S",
          "MacroVariableName": "arg2"
        },
        {
          "DefinationEncoding": "x",
          "MacroVariableName": "arg3"
        },
        {
          "DefinationEncoding": "x",
          "MacroVariableName": "arg4"
        }
      ],
      "macroName": "QuicTraceLogInfo"
    },
    "CertCapiParsedChain": {
      "ModuleProperites": {},
      "TraceString": "[cert] Successfully parsed chain of %u certificate(s)",
      "UniqueId": "CertCapiParsedChain",
      "splitArgs": [
        {
          "DefinationEncoding": "u",
          "MacroVariableName": "arg2"
        }
      ],
      "macroName": "QuicTraceLogVerbose"
    },
    "CertCapiFormattedChain": {
      "ModuleProperites": {},
      "TraceString": "[cert] Successfully formatted chain of %u certificate(s)",
      "UniqueId": "CertCapiFormattedChain",
      "splitArgs": [
        {
          "DefinationEncoding": "u",
          "MacroVariableName": "arg2"
        }
      ],
      "macroName": "QuicTraceLogVerbose"
    },
    "CertCapiSign": {
      "ModuleProperites": {},
      "TraceString": "[cert] QuicCertSign alg=0x%4.4x",
      "UniqueId": "CertCapiSign",
      "splitArgs": [
        {
          "DefinationEncoding": "4.4x",
          "MacroVariableName": "arg2"
        }
      ],
      "macroName": "QuicTraceLogVerbose"
    },
    "CertCapiVerify": {
      "ModuleProperites": {},
      "TraceString": "[cert] QuicCertVerify alg=0x%4.4x",
      "UniqueId": "CertCapiVerify",
      "splitArgs": [
        {
          "DefinationEncoding": "4.4x",
          "MacroVariableName": "arg2"
        }
      ],
      "macroName": "QuicTraceLogVerbose"
    },
    "PosixLoaded": {
      "ModuleProperites": {},
      "TraceString": "[ dso] Loaded",
      "UniqueId": "PosixLoaded",
      "splitArgs": [],
      "macroName": "QuicTraceLogInfo"
    },
    "PosixUnloaded": {
      "ModuleProperites": {},
      "TraceString": "[ dso] Unloaded",
      "UniqueId": "PosixUnloaded",
      "splitArgs": [],
      "macroName": "QuicTraceLogInfo"
    },
    "PosixInitialized": {
      "ModuleProperites": {},
      "TraceString": "[ dso] Initialized (AvailMem = %llu bytes)",
      "UniqueId": "PosixInitialized",
      "splitArgs": [
        {
          "DefinationEncoding": "llu",
          "MacroVariableName": "arg2"
        }
      ],
      "macroName": "QuicTraceLogInfo"
    },
    "PosixUninitialized": {
      "ModuleProperites": {},
      "TraceString": "[ dso] Uninitialized",
      "UniqueId": "PosixUninitialized",
      "splitArgs": [],
      "macroName": "QuicTraceLogInfo"
    },
    "LibraryAssert": {
      "ModuleProperites": {},
      "TraceString": "[ lib] ASSERT, %u:%s - %s.",
      "UniqueId": "LibraryAssert",
      "splitArgs": [
        {
          "DefinationEncoding": "u",
          "MacroVariableName": "arg2"
        },
        {
          "DefinationEncoding": "s",
          "MacroVariableName": "arg3"
        },
        {
          "DefinationEncoding": "s",
          "MacroVariableName": "arg4"
        }
      ],
      "macroName": "QuicTraceEvent"
    },
    "OpenSslAlert": {
      "ModuleProperites": {},
      "TraceString": "[conn][%p] Send alert = %u (Level = %u)",
      "UniqueId": "OpenSslAlert",
      "splitArgs": [
        {
          "DefinationEncoding": "p",
          "MacroVariableName": "arg1"
        },
        {
          "DefinationEncoding": "u",
          "MacroVariableName": "arg3"
        },
        {
          "DefinationEncoding": "u",
          "MacroVariableName": "arg4"
        }
      ],
      "macroName": "QuicTraceLogConnError"
    },
    "OpenSslQuicDataErrorStr": {
      "ModuleProperites": {},
      "TraceString": "[conn][%p] SSL_provide_quic_data failed: %s",
      "UniqueId": "OpenSslQuicDataErrorStr",
      "splitArgs": [
        {
          "DefinationEncoding": "p",
          "MacroVariableName": "arg1"
        },
        {
          "DefinationEncoding": "s",
          "MacroVariableName": "arg3"
        }
      ],
      "macroName": "QuicTraceLogConnError"
    },
    "OpenSslHandshakeErrorStr": {
      "ModuleProperites": {},
      "TraceString": "[conn][%p] TLS handshake error: %s, file:%s:%d",
      "UniqueId": "OpenSslHandshakeErrorStr",
      "splitArgs": [
        {
          "DefinationEncoding": "p",
          "MacroVariableName": "arg1"
        },
        {
          "DefinationEncoding": "s",
          "MacroVariableName": "arg3"
        },
        {
          "DefinationEncoding": "s",
          "MacroVariableName": "arg4"
        },
        {
          "DefinationEncoding": "d",
          "MacroVariableName": "arg5"
        }
      ],
      "macroName": "QuicTraceLogConnError"
    },
    "OpenSslHandshakeError": {
      "ModuleProperites": {},
      "TraceString": "[conn][%p] TLS handshake error: %d",
      "UniqueId": "OpenSslHandshakeError",
      "splitArgs": [
        {
          "DefinationEncoding": "p",
          "MacroVariableName": "arg1"
        },
        {
          "DefinationEncoding": "d",
          "MacroVariableName": "arg3"
        }
      ],
      "macroName": "QuicTraceLogConnError"
    },
    "OpenSslAlpnNegotiationFailure": {
      "ModuleProperites": {},
      "TraceString": "[conn][%p] Failed to negotiate ALPN",
      "UniqueId": "OpenSslAlpnNegotiationFailure",
      "splitArgs": [
        {
          "DefinationEncoding": "p",
          "MacroVariableName": "arg1"
        }
      ],
      "macroName": "QuicTraceLogConnError"
    },
    "OpenSslInvalidAlpnLength": {
      "ModuleProperites": {},
      "TraceString": "[conn][%p] Invalid negotiated ALPN length",
      "UniqueId": "OpenSslInvalidAlpnLength",
      "splitArgs": [
        {
          "DefinationEncoding": "p",
          "MacroVariableName": "arg1"
        }
      ],
      "macroName": "QuicTraceLogConnError"
    },
    "OpenSslNoMatchingAlpn": {
      "ModuleProperites": {},
      "TraceString": "[conn][%p] Failed to find a matching ALPN",
      "UniqueId": "OpenSslNoMatchingAlpn",
      "splitArgs": [
        {
          "DefinationEncoding": "p",
          "MacroVariableName": "arg1"
        }
      ],
      "macroName": "QuicTraceLogConnError"
    },
    "OpenSslMissingTransportParameters": {
      "ModuleProperites": {},
      "TraceString": "[conn][%p] No transport parameters received",
      "UniqueId": "OpenSslMissingTransportParameters",
      "splitArgs": [
        {
          "DefinationEncoding": "p",
          "MacroVariableName": "arg1"
        }
      ],
      "macroName": "QuicTraceLogConnError"
    },
    "OpenSslHandshakeDataStart": {
      "ModuleProperites": {},
      "TraceString": "[conn][%p] Writing Handshake data starts at %u",
      "UniqueId": "OpenSslHandshakeDataStart",
      "splitArgs": [
        {
          "DefinationEncoding": "p",
          "MacroVariableName": "arg1"
        },
        {
          "DefinationEncoding": "u",
          "MacroVariableName": "arg3"
        }
      ],
      "macroName": "QuicTraceLogConnInfo"
    },
    "OpenSsl1RttDataStart": {
      "ModuleProperites": {},
      "TraceString": "[conn][%p] Writing 1-RTT data starts at %u",
      "UniqueId": "OpenSsl1RttDataStart",
      "splitArgs": [
        {
          "DefinationEncoding": "p",
          "MacroVariableName": "arg1"
        },
        {
          "DefinationEncoding": "u",
          "MacroVariableName": "arg3"
        }
      ],
      "macroName": "QuicTraceLogConnInfo"
    },
    "OpenSslOnRecvTicket": {
      "ModuleProperites": {},
      "TraceString": "[conn][%p] Received session ticket, %u bytes",
      "UniqueId": "OpenSslOnRecvTicket",
      "splitArgs": [
        {
          "DefinationEncoding": "p",
          "MacroVariableName": "arg1"
        },
        {
          "DefinationEncoding": "u",
          "MacroVariableName": "arg3"
        }
      ],
      "macroName": "QuicTraceLogConnInfo"
    },
    "OpenSslOnSetTicket": {
      "ModuleProperites": {},
      "TraceString": "[conn][%p] Setting session ticket, %u bytes",
      "UniqueId": "OpenSslOnSetTicket",
      "splitArgs": [
        {
          "DefinationEncoding": "p",
          "MacroVariableName": "arg1"
        },
        {
          "DefinationEncoding": "u",
          "MacroVariableName": "arg3"
        }
      ],
      "macroName": "QuicTraceLogConnInfo"
    },
    "OpenSslHandshakeComplete": {
      "ModuleProperites": {},
      "TraceString": "[conn][%p] TLS Handshake complete",
      "UniqueId": "OpenSslHandshakeComplete",
      "splitArgs": [
        {
          "DefinationEncoding": "p",
          "MacroVariableName": "arg1"
        }
      ],
      "macroName": "QuicTraceLogConnInfo"
    },
    "OpenSslHandshakeResumed": {
      "ModuleProperites": {},
      "TraceString": "[conn][%p] TLS Handshake resumed",
      "UniqueId": "OpenSslHandshakeResumed",
      "splitArgs": [
        {
          "DefinationEncoding": "p",
          "MacroVariableName": "arg1"
        }
      ],
      "macroName": "QuicTraceLogConnInfo"
    },
    "OpenSslNewEncryptionSecrets": {
      "ModuleProperites": {},
      "TraceString": "[conn][%p] New encryption secrets (Level = %u)",
      "UniqueId": "OpenSslNewEncryptionSecrets",
      "splitArgs": [
        {
          "DefinationEncoding": "p",
          "MacroVariableName": "arg1"
        },
        {
          "DefinationEncoding": "u",
          "MacroVariableName": "arg3"
        }
      ],
      "macroName": "QuicTraceLogConnVerbose"
    },
    "OpenSslAddHandshakeData": {
      "ModuleProperites": {},
      "TraceString": "[conn][%p] Sending %llu handshake bytes (Level = %u)",
      "UniqueId": "OpenSslAddHandshakeData",
      "splitArgs": [
        {
          "DefinationEncoding": "p",
          "MacroVariableName": "arg1"
        },
        {
          "DefinationEncoding": "llu",
          "MacroVariableName": "arg3"
        },
        {
          "DefinationEncoding": "u",
          "MacroVariableName": "arg4"
        }
      ],
      "macroName": "QuicTraceLogConnVerbose"
    },
    "OpenSslTickedDecrypted": {
      "ModuleProperites": {},
      "TraceString": "[conn][%p] Session ticket decrypted, status %u",
      "UniqueId": "OpenSslTickedDecrypted",
      "splitArgs": [
        {
          "DefinationEncoding": "p",
          "MacroVariableName": "arg1"
        },
        {
          "DefinationEncoding": "u",
          "MacroVariableName": "arg3"
        }
      ],
      "macroName": "QuicTraceLogConnVerbose"
    },
    "OpenSslRecvTicketData": {
      "ModuleProperites": {},
      "TraceString": "[conn][%p] Received ticket data, %u bytes",
      "UniqueId": "OpenSslRecvTicketData",
      "splitArgs": [
        {
          "DefinationEncoding": "p",
          "MacroVariableName": "arg1"
        },
        {
          "DefinationEncoding": "u",
          "MacroVariableName": "arg3"
        }
      ],
      "macroName": "QuicTraceLogConnVerbose"
    },
    "OpenSslContextCreated": {
      "ModuleProperites": {},
      "TraceString": "[conn][%p] TLS context Created",
      "UniqueId": "OpenSslContextCreated",
      "splitArgs": [
        {
          "DefinationEncoding": "p",
          "MacroVariableName": "arg1"
        }
      ],
      "macroName": "QuicTraceLogConnVerbose"
    },
    "OpenSslContextCleaningUp": {
      "ModuleProperites": {},
      "TraceString": "[conn][%p] Cleaning up",
      "UniqueId": "OpenSslContextCleaningUp",
      "splitArgs": [
        {
          "DefinationEncoding": "p",
          "MacroVariableName": "arg1"
        }
      ],
      "macroName": "QuicTraceLogConnVerbose"
    },
    "OpenSslSendTicketData": {
      "ModuleProperites": {},
      "TraceString": "[conn][%p] Sending ticket data, %u bytes",
      "UniqueId": "OpenSslSendTicketData",
      "splitArgs": [
        {
          "DefinationEncoding": "p",
          "MacroVariableName": "arg1"
        },
        {
          "DefinationEncoding": "u",
          "MacroVariableName": "arg3"
        }
      ],
      "macroName": "QuicTraceLogConnVerbose"
    },
    "OpenSslProcessData": {
      "ModuleProperites": {},
      "TraceString": "[conn][%p] Processing %u received bytes",
      "UniqueId": "OpenSslProcessData",
      "splitArgs": [
        {
          "DefinationEncoding": "p",
          "MacroVariableName": "arg1"
        },
        {
          "DefinationEncoding": "u",
          "MacroVariableName": "arg3"
        }
      ],
      "macroName": "QuicTraceLogConnVerbose"
    },
    "WindowsKernelLoaded": {
      "ModuleProperites": {},
      "TraceString": "[ sys] Loaded",
      "UniqueId": "WindowsKernelLoaded",
      "splitArgs": [],
      "macroName": "QuicTraceLogInfo"
    },
    "WindowsKernelUnloaded": {
      "ModuleProperites": {},
      "TraceString": "[ sys] Unloaded",
      "UniqueId": "WindowsKernelUnloaded",
      "splitArgs": [],
      "macroName": "QuicTraceLogInfo"
    },
    "WindowsKernelInitialized": {
      "ModuleProperites": {},
      "TraceString": "[ sys] Initialized (PageSize = %u bytes; AvailMem = %llu bytes)",
      "UniqueId": "WindowsKernelInitialized",
      "splitArgs": [
        {
          "DefinationEncoding": "u",
          "MacroVariableName": "arg2"
        },
        {
          "DefinationEncoding": "llu",
          "MacroVariableName": "arg3"
        }
      ],
      "macroName": "QuicTraceLogInfo"
    },
    "WindowsKernelUninitialized": {
      "ModuleProperites": {},
      "TraceString": "[ sys] Uninitialized",
      "UniqueId": "WindowsKernelUninitialized",
      "splitArgs": [],
      "macroName": "QuicTraceLogInfo"
    },
    "DatapathQueryRssProcessorInfoFailed": {
      "ModuleProperites": {},
      "TraceString": "[data] Query for SIO_QUERY_RSS_SCALABILITY_INFO failed, 0x%x",
      "UniqueId": "DatapathQueryRssProcessorInfoFailed",
      "splitArgs": [
        {
          "DefinationEncoding": "x",
          "MacroVariableName": "arg2"
        }
      ],
      "macroName": "QuicTraceLogWarning"
    },
    "DatapathMissingInfo": {
      "ModuleProperites": {},
      "TraceString": "[data][%p] WSARecvMsg completion is missing IP_PKTINFO",
      "UniqueId": "DatapathMissingInfo",
      "splitArgs": [
        {
          "DefinationEncoding": "p",
          "MacroVariableName": "arg2"
        }
      ],
      "macroName": "QuicTraceLogWarning"
    },
    "DatapathUroPreallocExceeded": {
      "ModuleProperites": {},
      "TraceString": "[data][%p] Exceeded URO preallocation capacity.",
      "UniqueId": "DatapathUroPreallocExceeded",
      "splitArgs": [
        {
          "DefinationEncoding": "p",
          "MacroVariableName": "arg2"
        }
      ],
      "macroName": "QuicTraceLogWarning"
    },
    "DatapathShutDownReturn": {
      "ModuleProperites": {},
      "TraceString": "[data][%p] Shut down (return)",
      "UniqueId": "DatapathShutDownReturn",
      "splitArgs": [
        {
          "DefinationEncoding": "p",
          "MacroVariableName": "arg2"
        }
      ],
      "macroName": "QuicTraceLogVerbose"
    },
    "DatapathShutDownComplete": {
      "ModuleProperites": {},
      "TraceString": "[data][%p] Shut down (complete)",
      "UniqueId": "DatapathShutDownComplete",
      "splitArgs": [
        {
          "DefinationEncoding": "p",
          "MacroVariableName": "arg2"
        }
      ],
      "macroName": "QuicTraceLogVerbose"
    },
    "DatapathUnreachableWithError": {
      "ModuleProperites": {},
      "TraceString": "[data][%p] Received unreachable error (0x%x) from %!ADDR!",
      "UniqueId": "DatapathUnreachableWithError",
      "splitArgs": [
        {
          "DefinationEncoding": "p",
          "MacroVariableName": "arg2"
        },
        {
          "DefinationEncoding": "x",
          "MacroVariableName": "arg3"
        },
        {
          "DefinationEncoding": "!ADDR!",
          "MacroVariableName": "arg4"
        }
      ],
      "macroName": "QuicTraceLogVerbose"
    },
    "DatapathTooLarge": {
      "ModuleProperites": {},
      "TraceString": "[data][%p] Received larger than expected datagram from %!ADDR!",
      "UniqueId": "DatapathTooLarge",
      "splitArgs": [
        {
          "DefinationEncoding": "p",
          "MacroVariableName": "arg2"
        },
        {
          "DefinationEncoding": "!ADDR!",
          "MacroVariableName": "arg3"
        }
      ],
      "macroName": "QuicTraceLogVerbose"
    },
    "RouteResolutionEnd": {
      "ModuleProperites": {},
      "TraceString": "[conn][%p] Route resolution completed on Path[%hhu] with L2 address %hhx:%hhx:%hhx:%hhx:%hhx:%hhx",
      "UniqueId": "RouteResolutionEnd",
      "splitArgs": [
        {
          "DefinationEncoding": "p",
          "MacroVariableName": "arg1"
        },
        {
          "DefinationEncoding": "hhu",
          "MacroVariableName": "arg3"
        },
        {
          "DefinationEncoding": "hhx",
          "MacroVariableName": "arg4"
        },
        {
          "DefinationEncoding": "hhx",
          "MacroVariableName": "arg5"
        },
        {
          "DefinationEncoding": "hhx",
          "MacroVariableName": "arg6"
        },
        {
          "DefinationEncoding": "hhx",
          "MacroVariableName": "arg7"
        },
        {
          "DefinationEncoding": "hhx",
          "MacroVariableName": "arg8"
        },
        {
          "DefinationEncoding": "hhx",
          "MacroVariableName": "arg9"
        }
      ],
      "macroName": "QuicTraceLogConnInfo"
    },
    "RouteResolutionStart": {
      "ModuleProperites": {},
      "TraceString": "[conn][%p] Starting to look up neighbor on Path[%hhu] with status %u",
      "UniqueId": "RouteResolutionStart",
      "splitArgs": [
        {
          "DefinationEncoding": "p",
          "MacroVariableName": "arg1"
        },
        {
          "DefinationEncoding": "hhu",
          "MacroVariableName": "arg3"
        },
        {
          "DefinationEncoding": "u",
          "MacroVariableName": "arg4"
        }
      ],
      "macroName": "QuicTraceLogConnInfo"
    },
    "DatapathError": {
      "ModuleProperites": {},
      "TraceString": "[data][%p] ERROR, %s.",
      "UniqueId": "DatapathError",
      "splitArgs": [
        {
          "DefinationEncoding": "p",
          "MacroVariableName": "arg2"
        },
        {
          "DefinationEncoding": "s",
          "MacroVariableName": "arg3"
        }
      ],
      "macroName": "QuicTraceEvent"
    },
    "WindowsUserLoaded": {
      "ModuleProperites": {},
      "TraceString": "[ dll] Loaded",
      "UniqueId": "WindowsUserLoaded",
      "splitArgs": [],
      "macroName": "QuicTraceLogInfo"
    },
    "WindowsUserUnloaded": {
      "ModuleProperites": {},
      "TraceString": "[ dll] Unloaded",
      "UniqueId": "WindowsUserUnloaded",
      "splitArgs": [],
      "macroName": "QuicTraceLogInfo"
    },
    "WindowsUserProcessorState": {
      "ModuleProperites": {},
      "TraceString": "[ dll] Processors:%u, Groups:%u, NUMA Nodes:%u",
      "UniqueId": "WindowsUserProcessorState",
      "splitArgs": [
        {
          "DefinationEncoding": "u",
          "MacroVariableName": "arg2"
        },
        {
          "DefinationEncoding": "u",
          "MacroVariableName": "arg3"
        },
        {
          "DefinationEncoding": "u",
          "MacroVariableName": "arg4"
        }
      ],
      "macroName": "QuicTraceLogInfo"
    },
    "ProcessorInfo": {
      "ModuleProperites": {},
      "TraceString": "[ dll] Proc[%u] Group[%hu] Index[%u] NUMA[%u]",
      "UniqueId": "ProcessorInfo",
      "splitArgs": [
        {
          "DefinationEncoding": "u",
          "MacroVariableName": "arg2"
        },
        {
          "DefinationEncoding": "hu",
          "MacroVariableName": "arg3"
        },
        {
          "DefinationEncoding": "u",
          "MacroVariableName": "arg4"
        },
        {
          "DefinationEncoding": "u",
          "MacroVariableName": "arg5"
        }
      ],
      "macroName": "QuicTraceLogInfo"
    },
    "WindowsUserInitialized2": {
      "ModuleProperites": {},
      "TraceString": "[ dll] Initialized (AvailMem = %llu bytes, TimerResolution = [%u, %u])",
      "UniqueId": "WindowsUserInitialized2",
      "splitArgs": [
        {
          "DefinationEncoding": "llu",
          "MacroVariableName": "arg2"
        },
        {
          "DefinationEncoding": "u",
          "MacroVariableName": "arg3"
        },
        {
          "DefinationEncoding": "u",
          "MacroVariableName": "arg4"
        }
      ],
      "macroName": "QuicTraceLogInfo"
    },
    "WindowsUserInitialized": {
      "ModuleProperites": {},
      "TraceString": "[ dll] Initialized (AvailMem = %llu bytes)",
      "UniqueId": "WindowsUserInitialized",
      "splitArgs": [
        {
          "DefinationEncoding": "llu",
          "MacroVariableName": "arg2"
        }
      ],
      "macroName": "QuicTraceLogInfo"
    },
    "WindowsUserUninitialized": {
      "ModuleProperites": {},
      "TraceString": "[ dll] Uninitialized",
      "UniqueId": "WindowsUserUninitialized",
      "splitArgs": [],
      "macroName": "QuicTraceLogInfo"
    },
    "StorageOpenKey": {
      "ModuleProperites": {},
      "TraceString": "[ reg] Opening %s",
      "UniqueId": "StorageOpenKey",
      "splitArgs": [
        {
          "DefinationEncoding": "s",
          "MacroVariableName": "arg2"
        }
      ],
      "macroName": "QuicTraceLogVerbose"
    },
    "PlatformWorkerThreadStart": {
      "ModuleProperites": {},
      "TraceString": "[ lib][%p] Worker start",
      "UniqueId": "PlatformWorkerThreadStart",
      "splitArgs": [
        {
          "DefinationEncoding": "p",
          "MacroVariableName": "arg2"
        }
      ],
      "macroName": "QuicTraceLogInfo"
    },
    "PlatformWorkerThreadStop": {
      "ModuleProperites": {},
      "TraceString": "[ lib][%p] Worker stop",
      "UniqueId": "PlatformWorkerThreadStop",
      "splitArgs": [
        {
          "DefinationEncoding": "p",
          "MacroVariableName": "arg2"
        }
      ],
      "macroName": "QuicTraceLogInfo"
    },
    "ApiEnter": {
      "ModuleProperites": {},
      "TraceString": "[ api] Enter %u (%p).",
      "UniqueId": "ApiEnter",
      "splitArgs": [
        {
          "DefinationEncoding": "u",
          "MacroVariableName": "arg2"
        },
        {
          "DefinationEncoding": "p",
          "MacroVariableName": "arg3"
        }
      ],
      "macroName": "QuicTraceEvent"
    },
    "ApiExitStatus": {
      "ModuleProperites": {},
      "TraceString": "[ api] Exit %u",
      "UniqueId": "ApiExitStatus",
      "splitArgs": [
        {
          "DefinationEncoding": "u",
          "MacroVariableName": "arg2"
        }
      ],
      "macroName": "QuicTraceEvent"
    },
    "ApiWaitOperation": {
      "ModuleProperites": {},
      "TraceString": "[ api] Waiting on operation",
      "UniqueId": "ApiWaitOperation",
      "splitArgs": [],
      "macroName": "QuicTraceEvent"
    },
    "ApiExit": {
      "ModuleProperites": {},
      "TraceString": "[ api] Exit",
      "UniqueId": "ApiExit",
      "splitArgs": [],
      "macroName": "QuicTraceEvent"
    },
    "StreamError": {
      "ModuleProperites": {},
      "TraceString": "[strm][%p] ERROR, %s.",
      "UniqueId": "StreamError",
      "splitArgs": [
        {
          "DefinationEncoding": "p",
          "MacroVariableName": "arg2"
        },
        {
          "DefinationEncoding": "s",
          "MacroVariableName": "arg3"
        }
      ],
      "macroName": "QuicTraceEvent"
    },
    "StreamAppSend": {
      "ModuleProperites": {},
      "TraceString": "[strm][%p] App queuing send [%llu bytes, %u buffers, 0x%x flags]",
      "UniqueId": "StreamAppSend",
      "splitArgs": [
        {
          "DefinationEncoding": "p",
          "MacroVariableName": "arg2"
        },
        {
          "DefinationEncoding": "llu",
          "MacroVariableName": "arg3"
        },
        {
          "DefinationEncoding": "u",
          "MacroVariableName": "arg4"
        },
        {
          "DefinationEncoding": "x",
          "MacroVariableName": "arg5"
        }
      ],
      "macroName": "QuicTraceEvent"
    },
    "ApiError": {
      "ModuleProperites": {},
      "TraceString": "[ api] Error %u",
      "UniqueId": "ApiError",
      "splitArgs": [
        {
          "DefinationEncoding": "u",
          "MacroVariableName": "arg2"
        }
      ],
      "macroName": "QuicTraceEvent"
    },
    "ConnError": {
      "ModuleProperites": {},
      "TraceString": "[conn][%p] ERROR, %s.",
      "UniqueId": "ConnError",
      "splitArgs": [
        {
          "DefinationEncoding": "p",
          "MacroVariableName": "arg2"
        },
        {
          "DefinationEncoding": "s",
          "MacroVariableName": "arg3"
        }
      ],
      "macroName": "QuicTraceEvent"
    },
    "DatagramSendStateChanged": {
      "ModuleProperites": {},
      "TraceString": "[conn][%p] Indicating DATAGRAM_SEND_STATE_CHANGED to %u",
      "UniqueId": "DatagramSendStateChanged",
      "splitArgs": [
        {
          "DefinationEncoding": "p",
          "MacroVariableName": "arg1"
        },
        {
          "DefinationEncoding": "u",
          "MacroVariableName": "arg3"
        }
      ],
      "macroName": "QuicTraceLogConnVerbose"
    },
    "DatagramSendShutdown": {
      "ModuleProperites": {},
      "TraceString": "[conn][%p] Datagram send shutdown",
      "UniqueId": "DatagramSendShutdown",
      "splitArgs": [
        {
          "DefinationEncoding": "p",
          "MacroVariableName": "arg1"
        }
      ],
      "macroName": "QuicTraceLogConnVerbose"
    },
    "IndicateDatagramStateChanged": {
      "ModuleProperites": {},
      "TraceString": "[conn][%p] Indicating QUIC_CONNECTION_EVENT_DATAGRAM_STATE_CHANGED [SendEnabled=%hhu] [MaxSendLength=%hu]",
      "UniqueId": "IndicateDatagramStateChanged",
      "splitArgs": [
        {
          "DefinationEncoding": "p",
          "MacroVariableName": "arg1"
        },
        {
          "DefinationEncoding": "hhu",
          "MacroVariableName": "arg3"
        },
        {
          "DefinationEncoding": "hu",
          "MacroVariableName": "arg4"
        }
      ],
      "macroName": "QuicTraceLogConnVerbose"
    },
    "DatagramSendQueued": {
      "ModuleProperites": {},
      "TraceString": "[conn][%p] Datagram [%p] queued with %llu bytes (flags 0x%x)",
      "UniqueId": "DatagramSendQueued",
      "splitArgs": [
        {
          "DefinationEncoding": "p",
          "MacroVariableName": "arg1"
        },
        {
          "DefinationEncoding": "p",
          "MacroVariableName": "arg3"
        },
        {
          "DefinationEncoding": "llu",
          "MacroVariableName": "arg4"
        },
        {
          "DefinationEncoding": "x",
          "MacroVariableName": "arg5"
        }
      ],
      "macroName": "QuicTraceLogConnVerbose"
    },
    "IndicateDatagramReceived": {
      "ModuleProperites": {},
      "TraceString": "[conn][%p] Indicating DATAGRAM_RECEIVED [len=%hu]",
      "UniqueId": "IndicateDatagramReceived",
      "splitArgs": [
        {
          "DefinationEncoding": "p",
          "MacroVariableName": "arg1"
        },
        {
          "DefinationEncoding": "hu",
          "MacroVariableName": "arg3"
        }
      ],
      "macroName": "QuicTraceLogConnVerbose"
    },
    "ConnCubic": {
      "ModuleProperites": {},
      "TraceString": "[conn][%p] CUBIC: SlowStartThreshold=%u K=%u WindowMax=%u WindowLastMax=%u",
      "UniqueId": "ConnCubic",
      "splitArgs": [
        {
          "DefinationEncoding": "p",
          "MacroVariableName": "arg2"
        },
        {
          "DefinationEncoding": "u",
          "MacroVariableName": "arg3"
        },
        {
          "DefinationEncoding": "u",
          "MacroVariableName": "arg4"
        },
        {
          "DefinationEncoding": "u",
          "MacroVariableName": "arg5"
        },
        {
          "DefinationEncoding": "u",
          "MacroVariableName": "arg6"
        }
      ],
      "macroName": "QuicTraceEvent"
    },
    "ConnCongestion": {
      "ModuleProperites": {},
      "TraceString": "[conn][%p] Congestion event",
      "UniqueId": "ConnCongestion",
      "splitArgs": [
        {
          "DefinationEncoding": "p",
          "MacroVariableName": "arg2"
        }
      ],
      "macroName": "QuicTraceEvent"
    },
    "ConnPersistentCongestion": {
      "ModuleProperites": {},
      "TraceString": "[conn][%p] Persistent congestion event",
      "UniqueId": "ConnPersistentCongestion",
      "splitArgs": [
        {
          "DefinationEncoding": "p",
          "MacroVariableName": "arg2"
        }
      ],
      "macroName": "QuicTraceEvent"
    },
    "ConnRecoveryExit": {
      "ModuleProperites": {},
      "TraceString": "[conn][%p] Recovery complete",
      "UniqueId": "ConnRecoveryExit",
      "splitArgs": [
        {
          "DefinationEncoding": "p",
          "MacroVariableName": "arg2"
        }
      ],
      "macroName": "QuicTraceEvent"
    },
    "ConnSpuriousCongestion": {
      "ModuleProperites": {},
      "TraceString": "[conn][%p] Spurious congestion event",
      "UniqueId": "ConnSpuriousCongestion",
      "splitArgs": [
        {
          "DefinationEncoding": "p",
          "MacroVariableName": "arg2"
        }
      ],
      "macroName": "QuicTraceEvent"
    },
    "ConnOutFlowStats": {
      "ModuleProperites": {},
      "TraceString": "[conn][%p] OUT: BytesSent=%llu InFlight=%u InFlightMax=%u CWnd=%u SSThresh=%u ConnFC=%llu ISB=%llu PostedBytes=%llu SRtt=%u",
      "UniqueId": "ConnOutFlowStats",
      "splitArgs": [
        {
          "DefinationEncoding": "p",
          "MacroVariableName": "arg2"
        },
        {
          "DefinationEncoding": "llu",
          "MacroVariableName": "arg3"
        },
        {
          "DefinationEncoding": "u",
          "MacroVariableName": "arg4"
        },
        {
          "DefinationEncoding": "u",
          "MacroVariableName": "arg5"
        },
        {
          "DefinationEncoding": "u",
          "MacroVariableName": "arg6"
        },
        {
          "DefinationEncoding": "u",
          "MacroVariableName": "arg7"
        },
        {
          "DefinationEncoding": "llu",
          "MacroVariableName": "arg8"
        },
        {
          "DefinationEncoding": "llu",
          "MacroVariableName": "arg9"
        },
        {
          "DefinationEncoding": "llu",
          "MacroVariableName": "arg10"
        },
        {
          "DefinationEncoding": "u",
          "MacroVariableName": "arg11"
        }
      ],
      "macroName": "QuicTraceEvent"
    },
    "RegistrationVerifierEnabled": {
      "ModuleProperites": {},
      "TraceString": "[ reg][%p] Verifing enabled!",
      "UniqueId": "RegistrationVerifierEnabled",
      "splitArgs": [
        {
          "DefinationEncoding": "p",
          "MacroVariableName": "arg2"
        }
      ],
      "macroName": "QuicTraceLogInfo"
    },
    "DataPathInitialized": {
      "ModuleProperites": {},
      "TraceString": "[data] Initialized, DatapathFeatures=%u",
      "UniqueId": "DataPathInitialized",
      "splitArgs": [
        {
          "DefinationEncoding": "u",
          "MacroVariableName": "arg2"
        }
      ],
      "macroName": "QuicTraceEvent"
    },
    "RegistrationCreated": {
      "ModuleProperites": {},
      "TraceString": "[ reg][%p] Created, AppName=%s",
      "UniqueId": "RegistrationCreated",
      "splitArgs": [
        {
          "DefinationEncoding": "p",
          "MacroVariableName": "arg2"
        },
        {
          "DefinationEncoding": "s",
          "MacroVariableName": "arg3"
        }
      ],
      "macroName": "QuicTraceEvent"
    },
    "RegistrationCleanup": {
      "ModuleProperites": {},
      "TraceString": "[ reg][%p] Cleaning up",
      "UniqueId": "RegistrationCleanup",
      "splitArgs": [
        {
          "DefinationEncoding": "p",
          "MacroVariableName": "arg2"
        }
      ],
      "macroName": "QuicTraceEvent"
    },
    "RegistrationRundown": {
      "ModuleProperites": {},
      "TraceString": "[ reg][%p] Rundown, AppName=%s",
      "UniqueId": "RegistrationRundown",
      "splitArgs": [
        {
          "DefinationEncoding": "p",
          "MacroVariableName": "arg2"
        },
        {
          "DefinationEncoding": "s",
          "MacroVariableName": "arg3"
        }
      ],
      "macroName": "QuicTraceEvent"
    },
    "SetSendFlag": {
      "ModuleProperites": {},
      "TraceString": "[strm][%p] Setting flags 0x%x (existing flags: 0x%x)",
      "UniqueId": "SetSendFlag",
      "splitArgs": [
        {
          "DefinationEncoding": "p",
          "MacroVariableName": "arg1"
        },
        {
          "DefinationEncoding": "x",
          "MacroVariableName": "arg3"
        },
        {
          "DefinationEncoding": "x",
          "MacroVariableName": "arg4"
        }
      ],
      "macroName": "QuicTraceLogStreamVerbose"
    },
    "ClearSendFlags": {
      "ModuleProperites": {},
      "TraceString": "[strm][%p] Removing flags %x",
      "UniqueId": "ClearSendFlags",
      "splitArgs": [
        {
          "DefinationEncoding": "p",
          "MacroVariableName": "arg1"
        },
        {
          "DefinationEncoding": "x",
          "MacroVariableName": "arg3"
        }
      ],
      "macroName": "QuicTraceLogStreamVerbose"
    },
    "ScheduleSendFlags": {
      "ModuleProperites": {},
      "TraceString": "[conn][%p] Scheduling flags 0x%x to 0x%x",
      "UniqueId": "ScheduleSendFlags",
      "splitArgs": [
        {
          "DefinationEncoding": "p",
          "MacroVariableName": "arg1"
        },
        {
          "DefinationEncoding": "x",
          "MacroVariableName": "arg3"
        },
        {
          "DefinationEncoding": "x",
          "MacroVariableName": "arg4"
        }
      ],
      "macroName": "QuicTraceLogConnVerbose"
    },
    "RemoveSendFlagsMsg": {
      "ModuleProperites": {},
      "TraceString": "[conn][%p] Removing flags %x",
      "UniqueId": "RemoveSendFlagsMsg",
      "splitArgs": [
        {
          "DefinationEncoding": "p",
          "MacroVariableName": "arg1"
        },
        {
          "DefinationEncoding": "x",
          "MacroVariableName": "arg3"
        }
      ],
      "macroName": "QuicTraceLogConnVerbose"
    },
    "AmplificationProtectionBlocked": {
      "ModuleProperites": {},
      "TraceString": "[conn][%p] Cannot send any more because of amplification protection",
      "UniqueId": "AmplificationProtectionBlocked",
      "splitArgs": [
        {
          "DefinationEncoding": "p",
          "MacroVariableName": "arg1"
        }
      ],
      "macroName": "QuicTraceLogConnVerbose"
    },
    "SendFlushComplete": {
      "ModuleProperites": {},
      "TraceString": "[conn][%p] Flush complete flags=0x%x",
      "UniqueId": "SendFlushComplete",
      "splitArgs": [
        {
          "DefinationEncoding": "p",
          "MacroVariableName": "arg1"
        },
        {
          "DefinationEncoding": "x",
          "MacroVariableName": "arg3"
        }
      ],
      "macroName": "QuicTraceLogConnVerbose"
    },
    "StartAckDelayTimer": {
      "ModuleProperites": {},
      "TraceString": "[conn][%p] Starting ACK_DELAY timer for %u ms",
      "UniqueId": "StartAckDelayTimer",
      "splitArgs": [
        {
          "DefinationEncoding": "p",
          "MacroVariableName": "arg1"
        },
        {
          "DefinationEncoding": "u",
          "MacroVariableName": "arg3"
        }
      ],
      "macroName": "QuicTraceLogConnVerbose"
    },
    "ConnQueueSendFlush": {
      "ModuleProperites": {},
      "TraceString": "[conn][%p] Queueing send flush, reason=%u",
      "UniqueId": "ConnQueueSendFlush",
      "splitArgs": [
        {
          "DefinationEncoding": "p",
          "MacroVariableName": "arg2"
        },
        {
          "DefinationEncoding": "u",
          "MacroVariableName": "arg3"
        }
      ],
      "macroName": "QuicTraceEvent"
    },
    "ConnFlushSend": {
      "ModuleProperites": {},
      "TraceString": "[conn][%p] Flushing Send. Allowance=%u bytes",
      "UniqueId": "ConnFlushSend",
      "splitArgs": [
        {
          "DefinationEncoding": "p",
          "MacroVariableName": "arg2"
        },
        {
          "DefinationEncoding": "u",
          "MacroVariableName": "arg3"
        }
      ],
      "macroName": "QuicTraceEvent"
    },
    "PathInitialized": {
      "ModuleProperites": {},
      "TraceString": "[conn][%p] Path[%hhu] Initialized",
      "UniqueId": "PathInitialized",
      "splitArgs": [
        {
          "DefinationEncoding": "p",
          "MacroVariableName": "arg1"
        },
        {
          "DefinationEncoding": "hhu",
          "MacroVariableName": "arg3"
        }
      ],
      "macroName": "QuicTraceLogConnInfo"
    },
    "PathRemoved": {
      "ModuleProperites": {},
      "TraceString": "[conn][%p] Path[%hhu] Removed",
      "UniqueId": "PathRemoved",
      "splitArgs": [
        {
          "DefinationEncoding": "p",
          "MacroVariableName": "arg1"
        },
        {
          "DefinationEncoding": "hhu",
          "MacroVariableName": "arg3"
        }
      ],
      "macroName": "QuicTraceLogConnInfo"
    },
    "PathValidated": {
      "ModuleProperites": {},
      "TraceString": "[conn][%p] Path[%hhu] Validated (%s)",
      "UniqueId": "PathValidated",
      "splitArgs": [
        {
          "DefinationEncoding": "p",
          "MacroVariableName": "arg1"
        },
        {
          "DefinationEncoding": "hhu",
          "MacroVariableName": "arg3"
        },
        {
          "DefinationEncoding": "s",
          "MacroVariableName": "arg4"
        }
      ],
      "macroName": "QuicTraceLogConnInfo"
    },
    "PathActive": {
      "ModuleProperites": {},
      "TraceString": "[conn][%p] Path[%hhu] Set active (rebind=%hhu)",
      "UniqueId": "PathActive",
      "splitArgs": [
        {
          "DefinationEncoding": "p",
          "MacroVariableName": "arg1"
        },
        {
          "DefinationEncoding": "hhu",
          "MacroVariableName": "arg3"
        },
        {
          "DefinationEncoding": "hhu",
          "MacroVariableName": "arg4"
        }
      ],
      "macroName": "QuicTraceLogConnInfo"
    },
    "SettingDumpSendBufferingEnabled": {
      "ModuleProperites": {},
      "TraceString": "[sett] SendBufferingEnabled   = %hhu",
      "UniqueId": "SettingDumpSendBufferingEnabled",
      "splitArgs": [
        {
          "DefinationEncoding": "hhu",
          "MacroVariableName": "arg2"
        }
      ],
      "macroName": "QuicTraceLogVerbose"
    },
    "SettingDumpPacingEnabled": {
      "ModuleProperites": {},
      "TraceString": "[sett] PacingEnabled          = %hhu",
      "UniqueId": "SettingDumpPacingEnabled",
      "splitArgs": [
        {
          "DefinationEncoding": "hhu",
          "MacroVariableName": "arg2"
        }
      ],
      "macroName": "QuicTraceLogVerbose"
    },
    "SettingDumpMigrationEnabled": {
      "ModuleProperites": {},
      "TraceString": "[sett] MigrationEnabled       = %hhu",
      "UniqueId": "SettingDumpMigrationEnabled",
      "splitArgs": [
        {
          "DefinationEncoding": "hhu",
          "MacroVariableName": "arg2"
        }
      ],
      "macroName": "QuicTraceLogVerbose"
    },
    "SettingDumpDatagramReceiveEnabled": {
      "ModuleProperites": {},
      "TraceString": "[sett] DatagramReceiveEnabled = %hhu",
      "UniqueId": "SettingDumpDatagramReceiveEnabled",
      "splitArgs": [
        {
          "DefinationEncoding": "hhu",
          "MacroVariableName": "arg2"
        }
      ],
      "macroName": "QuicTraceLogVerbose"
    },
    "SettingDumpMaxOperationsPerDrain": {
      "ModuleProperites": {},
      "TraceString": "[sett] MaxOperationsPerDrain  = %hhu",
      "UniqueId": "SettingDumpMaxOperationsPerDrain",
      "splitArgs": [
        {
          "DefinationEncoding": "hhu",
          "MacroVariableName": "arg2"
        }
      ],
      "macroName": "QuicTraceLogVerbose"
    },
    "SettingDumpRetryMemoryLimit": {
      "ModuleProperites": {},
      "TraceString": "[sett] RetryMemoryLimit       = %hu",
      "UniqueId": "SettingDumpRetryMemoryLimit",
      "splitArgs": [
        {
          "DefinationEncoding": "hu",
          "MacroVariableName": "arg2"
        }
      ],
      "macroName": "QuicTraceLogVerbose"
    },
    "SettingDumpLoadBalancingMode": {
      "ModuleProperites": {},
      "TraceString": "[sett] LoadBalancingMode      = %hu",
      "UniqueId": "SettingDumpLoadBalancingMode",
      "splitArgs": [
        {
          "DefinationEncoding": "hu",
          "MacroVariableName": "arg2"
        }
      ],
      "macroName": "QuicTraceLogVerbose"
    },
    "SettingDumpMaxStatelessOperations": {
      "ModuleProperites": {},
      "TraceString": "[sett] MaxStatelessOperations = %u",
      "UniqueId": "SettingDumpMaxStatelessOperations",
      "splitArgs": [
        {
          "DefinationEncoding": "u",
          "MacroVariableName": "arg2"
        }
      ],
      "macroName": "QuicTraceLogVerbose"
    },
    "SettingDumpMaxWorkerQueueDelayUs": {
      "ModuleProperites": {},
      "TraceString": "[sett] MaxWorkerQueueDelayUs  = %u",
      "UniqueId": "SettingDumpMaxWorkerQueueDelayUs",
      "splitArgs": [
        {
          "DefinationEncoding": "u",
          "MacroVariableName": "arg2"
        }
      ],
      "macroName": "QuicTraceLogVerbose"
    },
    "SettingDumpInitialWindowPackets": {
      "ModuleProperites": {},
      "TraceString": "[sett] InitialWindowPackets   = %u",
      "UniqueId": "SettingDumpInitialWindowPackets",
      "splitArgs": [
        {
          "DefinationEncoding": "u",
          "MacroVariableName": "arg2"
        }
      ],
      "macroName": "QuicTraceLogVerbose"
    },
    "SettingDumpSendIdleTimeoutMs": {
      "ModuleProperites": {},
      "TraceString": "[sett] SendIdleTimeoutMs      = %u",
      "UniqueId": "SettingDumpSendIdleTimeoutMs",
      "splitArgs": [
        {
          "DefinationEncoding": "u",
          "MacroVariableName": "arg2"
        }
      ],
      "macroName": "QuicTraceLogVerbose"
    },
    "SettingDumpInitialRttMs": {
      "ModuleProperites": {},
      "TraceString": "[sett] InitialRttMs           = %u",
      "UniqueId": "SettingDumpInitialRttMs",
      "splitArgs": [
        {
          "DefinationEncoding": "u",
          "MacroVariableName": "arg2"
        }
      ],
      "macroName": "QuicTraceLogVerbose"
    },
    "SettingDumpMaxAckDelayMs": {
      "ModuleProperites": {},
      "TraceString": "[sett] MaxAckDelayMs          = %u",
      "UniqueId": "SettingDumpMaxAckDelayMs",
      "splitArgs": [
        {
          "DefinationEncoding": "u",
          "MacroVariableName": "arg2"
        }
      ],
      "macroName": "QuicTraceLogVerbose"
    },
    "SettingDumpDisconnectTimeoutMs": {
      "ModuleProperites": {},
      "TraceString": "[sett] DisconnectTimeoutMs    = %u",
      "UniqueId": "SettingDumpDisconnectTimeoutMs",
      "splitArgs": [
        {
          "DefinationEncoding": "u",
          "MacroVariableName": "arg2"
        }
      ],
      "macroName": "QuicTraceLogVerbose"
    },
    "SettingDumpKeepAliveIntervalMs": {
      "ModuleProperites": {},
      "TraceString": "[sett] KeepAliveIntervalMs    = %u",
      "UniqueId": "SettingDumpKeepAliveIntervalMs",
      "splitArgs": [
        {
          "DefinationEncoding": "u",
          "MacroVariableName": "arg2"
        }
      ],
      "macroName": "QuicTraceLogVerbose"
    },
    "SettingDumpIdleTimeoutMs": {
      "ModuleProperites": {},
      "TraceString": "[sett] IdleTimeoutMs          = %llu",
      "UniqueId": "SettingDumpIdleTimeoutMs",
      "splitArgs": [
        {
          "DefinationEncoding": "llu",
          "MacroVariableName": "arg2"
        }
      ],
      "macroName": "QuicTraceLogVerbose"
    },
    "SettingDumpHandshakeIdleTimeoutMs": {
      "ModuleProperites": {},
      "TraceString": "[sett] HandshakeIdleTimeoutMs = %llu",
      "UniqueId": "SettingDumpHandshakeIdleTimeoutMs",
      "splitArgs": [
        {
          "DefinationEncoding": "llu",
          "MacroVariableName": "arg2"
        }
      ],
      "macroName": "QuicTraceLogVerbose"
    },
    "SettingDumpBidiStreamCount": {
      "ModuleProperites": {},
      "TraceString": "[sett] PeerBidiStreamCount    = %hu",
      "UniqueId": "SettingDumpBidiStreamCount",
      "splitArgs": [
        {
          "DefinationEncoding": "hu",
          "MacroVariableName": "arg2"
        }
      ],
      "macroName": "QuicTraceLogVerbose"
    },
    "SettingDumpUnidiStreamCount": {
      "ModuleProperites": {},
      "TraceString": "[sett] PeerUnidiStreamCount   = %hu",
      "UniqueId": "SettingDumpUnidiStreamCount",
      "splitArgs": [
        {
          "DefinationEncoding": "hu",
          "MacroVariableName": "arg2"
        }
      ],
      "macroName": "QuicTraceLogVerbose"
    },
    "SettingDumpTlsClientMaxSendBuffer": {
      "ModuleProperites": {},
      "TraceString": "[sett] TlsClientMaxSendBuffer = %u",
      "UniqueId": "SettingDumpTlsClientMaxSendBuffer",
      "splitArgs": [
        {
          "DefinationEncoding": "u",
          "MacroVariableName": "arg2"
        }
      ],
      "macroName": "QuicTraceLogVerbose"
    },
    "SettingDumpTlsServerMaxSendBuffer": {
      "ModuleProperites": {},
      "TraceString": "[sett] TlsServerMaxSendBuffer = %u",
      "UniqueId": "SettingDumpTlsServerMaxSendBuffer",
      "splitArgs": [
        {
          "DefinationEncoding": "u",
          "MacroVariableName": "arg2"
        }
      ],
      "macroName": "QuicTraceLogVerbose"
    },
    "SettingDumpStreamRecvWindowDefault": {
      "ModuleProperites": {},
      "TraceString": "[sett] StreamRecvWindowDefault= %u",
      "UniqueId": "SettingDumpStreamRecvWindowDefault",
      "splitArgs": [
        {
          "DefinationEncoding": "u",
          "MacroVariableName": "arg2"
        }
      ],
      "macroName": "QuicTraceLogVerbose"
    },
    "SettingDumpStreamRecvBufferDefault": {
      "ModuleProperites": {},
      "TraceString": "[sett] StreamRecvBufferDefault= %u",
      "UniqueId": "SettingDumpStreamRecvBufferDefault",
      "splitArgs": [
        {
          "DefinationEncoding": "u",
          "MacroVariableName": "arg2"
        }
      ],
      "macroName": "QuicTraceLogVerbose"
    },
    "SettingDumpConnFlowControlWindow": {
      "ModuleProperites": {},
      "TraceString": "[sett] ConnFlowControlWindow  = %u",
      "UniqueId": "SettingDumpConnFlowControlWindow",
      "splitArgs": [
        {
          "DefinationEncoding": "u",
          "MacroVariableName": "arg2"
        }
      ],
      "macroName": "QuicTraceLogVerbose"
    },
    "SettingDumpMaxBytesPerKey": {
      "ModuleProperites": {},
      "TraceString": "[sett] MaxBytesPerKey         = %llu",
      "UniqueId": "SettingDumpMaxBytesPerKey",
      "splitArgs": [
        {
          "DefinationEncoding": "llu",
          "MacroVariableName": "arg2"
        }
      ],
      "macroName": "QuicTraceLogVerbose"
    },
    "SettingDumpServerResumptionLevel": {
      "ModuleProperites": {},
      "TraceString": "[sett] ServerResumptionLevel  = %hhu",
      "UniqueId": "SettingDumpServerResumptionLevel",
      "splitArgs": [
        {
          "DefinationEncoding": "hhu",
          "MacroVariableName": "arg2"
        }
      ],
      "macroName": "QuicTraceLogVerbose"
    },
    "SettingDumpDesiredVersionsListLength": {
      "ModuleProperites": {},
      "TraceString": "[sett] Desired Version length = %u",
      "UniqueId": "SettingDumpDesiredVersionsListLength",
      "splitArgs": [
        {
          "DefinationEncoding": "u",
          "MacroVariableName": "arg2"
        }
      ],
      "macroName": "QuicTraceLogVerbose"
    },
    "SettingDumpDesiredVersionsList": {
      "ModuleProperites": {},
      "TraceString": "[sett] Desired Version[0]     = 0x%x",
      "UniqueId": "SettingDumpDesiredVersionsList",
      "splitArgs": [
        {
          "DefinationEncoding": "x",
          "MacroVariableName": "arg2"
        }
      ],
      "macroName": "QuicTraceLogVerbose"
    },
    "SettingDumpVersionNegoExtEnabled": {
      "ModuleProperites": {},
      "TraceString": "[sett] Version Negotiation Ext Enabled = %hhu",
      "UniqueId": "SettingDumpVersionNegoExtEnabled",
      "splitArgs": [
        {
          "DefinationEncoding": "hhu",
          "MacroVariableName": "arg2"
        }
      ],
      "macroName": "QuicTraceLogVerbose"
    },
    "SettingDumpMinimumMtu": {
      "ModuleProperites": {},
      "TraceString": "[sett] MinimumMtu             = %hu",
      "UniqueId": "SettingDumpMinimumMtu",
      "splitArgs": [
        {
          "DefinationEncoding": "hu",
          "MacroVariableName": "arg2"
        }
      ],
      "macroName": "QuicTraceLogVerbose"
    },
    "SettingDumpMaximumMtu": {
      "ModuleProperites": {},
      "TraceString": "[sett] MaximumMtu             = %hu",
      "UniqueId": "SettingDumpMaximumMtu",
      "splitArgs": [
        {
          "DefinationEncoding": "hu",
          "MacroVariableName": "arg2"
        }
      ],
      "macroName": "QuicTraceLogVerbose"
    },
    "SettingDumpMtuCompleteTimeout": {
      "ModuleProperites": {},
      "TraceString": "[sett] MtuCompleteTimeout     = %llu",
      "UniqueId": "SettingDumpMtuCompleteTimeout",
      "splitArgs": [
        {
          "DefinationEncoding": "llu",
          "MacroVariableName": "arg2"
        }
      ],
      "macroName": "QuicTraceLogVerbose"
    },
    "SettingDumpMtuMissingProbeCount": {
      "ModuleProperites": {},
      "TraceString": "[sett] MtuMissingProbeCount   = %hhu",
      "UniqueId": "SettingDumpMtuMissingProbeCount",
      "splitArgs": [
        {
          "DefinationEncoding": "hhu",
          "MacroVariableName": "arg2"
        }
      ],
      "macroName": "QuicTraceLogVerbose"
    },
    "SettingDumpMaxBindingStatelessOper": {
      "ModuleProperites": {},
      "TraceString": "[sett] MaxBindingStatelessOper= %hu",
      "UniqueId": "SettingDumpMaxBindingStatelessOper",
      "splitArgs": [
        {
          "DefinationEncoding": "hu",
          "MacroVariableName": "arg2"
        }
      ],
      "macroName": "QuicTraceLogVerbose"
    },
    "SettingDumpStatelessOperExpirMs": {
      "ModuleProperites": {},
      "TraceString": "[sett] StatelessOperExpirMs   = %hu",
      "UniqueId": "SettingDumpStatelessOperExpirMs",
      "splitArgs": [
        {
          "DefinationEncoding": "hu",
          "MacroVariableName": "arg2"
        }
      ],
      "macroName": "QuicTraceLogVerbose"
    },
    "SettingCongestionControlAlgorithm": {
      "ModuleProperites": {},
      "TraceString": "[sett] CongestionControlAlgorithm = %hu",
      "UniqueId": "SettingCongestionControlAlgorithm",
      "splitArgs": [
        {
          "DefinationEncoding": "hu",
          "MacroVariableName": "arg2"
        }
      ],
      "macroName": "QuicTraceLogVerbose"
    },
    "SettingsInvalidVersion": {
      "ModuleProperites": {},
      "TraceString": "Invalid version supplied to settings! 0x%x at position %d",
      "UniqueId": "SettingsInvalidVersion",
      "splitArgs": [
        {
          "DefinationEncoding": "x",
          "MacroVariableName": "arg2"
        },
        {
          "DefinationEncoding": "d",
          "MacroVariableName": "arg3"
        }
      ],
      "macroName": "QuicTraceLogError"
    },
    "PacketRxStatelessReset": {
      "ModuleProperites": {},
      "TraceString": "[S][RX][-] SR %s",
      "UniqueId": "PacketRxStatelessReset",
      "splitArgs": [
        {
          "DefinationEncoding": "s",
          "MacroVariableName": "arg2"
        }
      ],
      "macroName": "QuicTraceLogVerbose"
    },
    "PacketRxNotAcked": {
      "ModuleProperites": {},
      "TraceString": "[%c][RX][%llu] not acked (connection is closed)",
      "UniqueId": "PacketRxNotAcked",
      "splitArgs": [
        {
          "DefinationEncoding": "c",
          "MacroVariableName": "arg2"
        },
        {
          "DefinationEncoding": "llu",
          "MacroVariableName": "arg3"
        }
      ],
      "macroName": "QuicTraceLogVerbose"
    },
    "ClientVersionInfoVersionMismatch": {
      "ModuleProperites": {},
      "TraceString": "[conn][%p] Client Chosen Version doesn't match long header. 0x%x != 0x%x",
      "UniqueId": "ClientVersionInfoVersionMismatch",
      "splitArgs": [
        {
          "DefinationEncoding": "p",
          "MacroVariableName": "arg1"
        },
        {
          "DefinationEncoding": "x",
          "MacroVariableName": "arg3"
        },
        {
          "DefinationEncoding": "x",
          "MacroVariableName": "arg4"
        }
      ],
      "macroName": "QuicTraceLogConnError"
    },
    "ServerVersionInfoVersionMismatch": {
      "ModuleProperites": {},
      "TraceString": "[conn][%p] Server Chosen Version doesn't match long header. 0x%x != 0x%x",
      "UniqueId": "ServerVersionInfoVersionMismatch",
      "splitArgs": [
        {
          "DefinationEncoding": "p",
          "MacroVariableName": "arg1"
        },
        {
          "DefinationEncoding": "x",
          "MacroVariableName": "arg3"
        },
        {
          "DefinationEncoding": "x",
          "MacroVariableName": "arg4"
        }
      ],
      "macroName": "QuicTraceLogConnError"
    },
    "ServerVersionInformationChosenVersionNotInOtherVerList": {
      "ModuleProperites": {},
      "TraceString": "[conn][%p] Server Chosen Version is not in Server Other Versions list: 0x%x",
      "UniqueId": "ServerVersionInformationChosenVersionNotInOtherVerList",
      "splitArgs": [
        {
          "DefinationEncoding": "p",
          "MacroVariableName": "arg1"
        },
        {
          "DefinationEncoding": "x",
          "MacroVariableName": "arg3"
        }
      ],
      "macroName": "QuicTraceLogConnError"
    },
    "ClientChosenVersionMismatchServerChosenVersion": {
      "ModuleProperites": {},
      "TraceString": "[conn][%p] Client Chosen Version doesn't match Server Chosen Version: 0x%x vs. 0x%x",
      "UniqueId": "ClientChosenVersionMismatchServerChosenVersion",
      "splitArgs": [
        {
          "DefinationEncoding": "p",
          "MacroVariableName": "arg1"
        },
        {
          "DefinationEncoding": "x",
          "MacroVariableName": "arg3"
        },
        {
          "DefinationEncoding": "x",
          "MacroVariableName": "arg4"
        }
      ],
      "macroName": "QuicTraceLogConnError"
    },
    "ServerVersionInformationPreviousVersionIsChosenVersion": {
      "ModuleProperites": {},
      "TraceString": "[conn][%p] Previous Client Version is Server Chosen Version: 0x%x",
      "UniqueId": "ServerVersionInformationPreviousVersionIsChosenVersion",
      "splitArgs": [
        {
          "DefinationEncoding": "p",
          "MacroVariableName": "arg1"
        },
        {
          "DefinationEncoding": "x",
          "MacroVariableName": "arg3"
        }
      ],
      "macroName": "QuicTraceLogConnError"
    },
    "ServerVersionInformationPreviousVersionInOtherVerList": {
      "ModuleProperites": {},
      "TraceString": "[conn][%p] Previous Client Version in Server Other Versions list: 0x%x",
      "UniqueId": "ServerVersionInformationPreviousVersionInOtherVerList",
      "splitArgs": [
        {
          "DefinationEncoding": "p",
          "MacroVariableName": "arg1"
        },
        {
          "DefinationEncoding": "x",
          "MacroVariableName": "arg3"
        }
      ],
      "macroName": "QuicTraceLogConnError"
    },
    "CompatibleVersionNegotiationNotCompatible": {
      "ModuleProperites": {},
      "TraceString": "[conn][%p] Compatible Version negotiation not compatible with client: original 0x%x, upgrade: 0x%x",
      "UniqueId": "CompatibleVersionNegotiationNotCompatible",
      "splitArgs": [
        {
          "DefinationEncoding": "p",
          "MacroVariableName": "arg1"
        },
        {
          "DefinationEncoding": "x",
          "MacroVariableName": "arg3"
        },
        {
          "DefinationEncoding": "x",
          "MacroVariableName": "arg4"
        }
      ],
      "macroName": "QuicTraceLogConnError"
    },
    "CompatibleVersionNegotiationOriginalVersionNotFound": {
      "ModuleProperites": {},
      "TraceString": "[conn][%p] OriginalVersion not found in server's TP: original 0x%x, upgrade: 0x%x",
      "UniqueId": "CompatibleVersionNegotiationOriginalVersionNotFound",
      "splitArgs": [
        {
          "DefinationEncoding": "p",
          "MacroVariableName": "arg1"
        },
        {
          "DefinationEncoding": "x",
          "MacroVariableName": "arg3"
        },
        {
          "DefinationEncoding": "x",
          "MacroVariableName": "arg4"
        }
      ],
      "macroName": "QuicTraceLogConnError"
    },
    "RecvVerNegNoMatch": {
      "ModuleProperites": {},
      "TraceString": "[conn][%p] Version Negotation contained no supported versions",
      "UniqueId": "RecvVerNegNoMatch",
      "splitArgs": [
        {
          "DefinationEncoding": "p",
          "MacroVariableName": "arg1"
        }
      ],
      "macroName": "QuicTraceLogConnError"
    },
    "ApiEventNoHandler": {
      "ModuleProperites": {},
      "TraceString": "[conn][%p] Event silently discarded (no handler).",
      "UniqueId": "ApiEventNoHandler",
      "splitArgs": [
        {
          "DefinationEncoding": "p",
          "MacroVariableName": "arg1"
        }
      ],
      "macroName": "QuicTraceLogConnWarning"
    },
    "NoReplacementCidForRetire": {
      "ModuleProperites": {},
      "TraceString": "[conn][%p] Can't retire current CID because we don't have a replacement",
      "UniqueId": "NoReplacementCidForRetire",
      "splitArgs": [
        {
          "DefinationEncoding": "p",
          "MacroVariableName": "arg1"
        }
      ],
      "macroName": "QuicTraceLogConnWarning"
    },
    "NonActivePathCidRetired": {
      "ModuleProperites": {},
      "TraceString": "[conn][%p] Non-active path has no replacement for retired CID.",
      "UniqueId": "NonActivePathCidRetired",
      "splitArgs": [
        {
          "DefinationEncoding": "p",
          "MacroVariableName": "arg1"
        }
      ],
      "macroName": "QuicTraceLogConnWarning"
    },
    "IgnoreUnreachable": {
      "ModuleProperites": {},
      "TraceString": "[conn][%p] Ignoring received unreachable event (inline)",
      "UniqueId": "IgnoreUnreachable",
      "splitArgs": [
        {
          "DefinationEncoding": "p",
          "MacroVariableName": "arg1"
        }
      ],
      "macroName": "QuicTraceLogConnWarning"
    },
    "IgnoreFrameAfterClose": {
      "ModuleProperites": {},
      "TraceString": "[conn][%p] Ignoring frame (%hhu) for already closed stream id = %llu",
      "UniqueId": "IgnoreFrameAfterClose",
      "splitArgs": [
        {
          "DefinationEncoding": "p",
          "MacroVariableName": "arg1"
        },
        {
          "DefinationEncoding": "hhu",
          "MacroVariableName": "arg3"
        },
        {
          "DefinationEncoding": "llu",
          "MacroVariableName": "arg4"
        }
      ],
      "macroName": "QuicTraceLogConnWarning"
    },
    "InvalidInitialPackets": {
      "ModuleProperites": {},
      "TraceString": "[conn][%p] Aborting connection with invalid initial packets",
      "UniqueId": "InvalidInitialPackets",
      "splitArgs": [
        {
          "DefinationEncoding": "p",
          "MacroVariableName": "arg1"
        }
      ],
      "macroName": "QuicTraceLogConnWarning"
    },
    "UnreachableIgnore": {
      "ModuleProperites": {},
      "TraceString": "[conn][%p] Ignoring received unreachable event",
      "UniqueId": "UnreachableIgnore",
      "splitArgs": [
        {
          "DefinationEncoding": "p",
          "MacroVariableName": "arg1"
        }
      ],
      "macroName": "QuicTraceLogConnWarning"
    },
    "UnreachableInvalid": {
      "ModuleProperites": {},
      "TraceString": "[conn][%p] Received invalid unreachable event",
      "UniqueId": "UnreachableInvalid",
      "splitArgs": [
        {
          "DefinationEncoding": "p",
          "MacroVariableName": "arg1"
        }
      ],
      "macroName": "QuicTraceLogConnWarning"
    },
    "CloseUserCanceled": {
      "ModuleProperites": {},
      "TraceString": "[conn][%p] Connection close using user canceled error",
      "UniqueId": "CloseUserCanceled",
      "splitArgs": [
        {
          "DefinationEncoding": "p",
          "MacroVariableName": "arg1"
        }
      ],
      "macroName": "QuicTraceLogConnInfo"
    },
    "CloseComplete": {
      "ModuleProperites": {},
      "TraceString": "[conn][%p] Connection close complete",
      "UniqueId": "CloseComplete",
      "splitArgs": [
        {
          "DefinationEncoding": "p",
          "MacroVariableName": "arg1"
        }
      ],
      "macroName": "QuicTraceLogConnInfo"
    },
    "Restart": {
      "ModuleProperites": {},
      "TraceString": "[conn][%p] Restart (CompleteReset=%hhu)",
      "UniqueId": "Restart",
      "splitArgs": [
        {
          "DefinationEncoding": "p",
          "MacroVariableName": "arg1"
        },
        {
          "DefinationEncoding": "hhu",
          "MacroVariableName": "arg3"
        }
      ],
      "macroName": "QuicTraceLogConnInfo"
    },
    "CryptoStateDiscard": {
      "ModuleProperites": {},
      "TraceString": "[conn][%p] TLS state no longer needed",
      "UniqueId": "CryptoStateDiscard",
      "splitArgs": [
        {
          "DefinationEncoding": "p",
          "MacroVariableName": "arg1"
        }
      ],
      "macroName": "QuicTraceLogConnInfo"
    },
    "SetConfiguration": {
      "ModuleProperites": {},
      "TraceString": "[conn][%p] Configuration set, %p",
      "UniqueId": "SetConfiguration",
      "splitArgs": [
        {
          "DefinationEncoding": "p",
          "MacroVariableName": "arg1"
        },
        {
          "DefinationEncoding": "p",
          "MacroVariableName": "arg3"
        }
      ],
      "macroName": "QuicTraceLogConnInfo"
    },
    "PeerTPSet": {
      "ModuleProperites": {},
      "TraceString": "[conn][%p] Peer Transport Parameters Set",
      "UniqueId": "PeerTPSet",
      "splitArgs": [
        {
          "DefinationEncoding": "p",
          "MacroVariableName": "arg1"
        }
      ],
      "macroName": "QuicTraceLogConnInfo"
    },
    "PeerPreferredAddress": {
      "ModuleProperites": {},
      "TraceString": "[conn][%p] Peer configured preferred address %!ADDR!",
      "UniqueId": "PeerPreferredAddress",
      "splitArgs": [
        {
          "DefinationEncoding": "p",
          "MacroVariableName": "arg1"
        },
        {
          "DefinationEncoding": "!ADDR!",
          "MacroVariableName": "arg3"
        }
      ],
      "macroName": "QuicTraceLogConnInfo"
    },
    "NegotiatedDisable1RttEncryption": {
      "ModuleProperites": {},
      "TraceString": "[conn][%p] Negotiated Disable 1-RTT Encryption",
      "UniqueId": "NegotiatedDisable1RttEncryption",
      "splitArgs": [
        {
          "DefinationEncoding": "p",
          "MacroVariableName": "arg1"
        }
      ],
      "macroName": "QuicTraceLogConnInfo"
    },
    "CustomCertValidationPending": {
      "ModuleProperites": {},
      "TraceString": "[conn][%p] Custom cert validation is pending",
      "UniqueId": "CustomCertValidationPending",
      "splitArgs": [
        {
          "DefinationEncoding": "p",
          "MacroVariableName": "arg1"
        }
      ],
      "macroName": "QuicTraceLogConnInfo"
    },
    "RecvStatelessReset": {
      "ModuleProperites": {},
      "TraceString": "[conn][%p] Received stateless reset",
      "UniqueId": "RecvStatelessReset",
      "splitArgs": [
        {
          "DefinationEncoding": "p",
          "MacroVariableName": "arg1"
        }
      ],
      "macroName": "QuicTraceLogConnInfo"
    },
    "HandshakeConfirmedFrame": {
      "ModuleProperites": {},
      "TraceString": "[conn][%p] Handshake confirmed (frame)",
      "UniqueId": "HandshakeConfirmedFrame",
      "splitArgs": [
        {
          "DefinationEncoding": "p",
          "MacroVariableName": "arg1"
        }
      ],
      "macroName": "QuicTraceLogConnInfo"
    },
    "UpdatePacketTolerance": {
      "ModuleProperites": {},
      "TraceString": "[conn][%p] Updating packet tolerance to %hhu",
      "UniqueId": "UpdatePacketTolerance",
      "splitArgs": [
        {
          "DefinationEncoding": "p",
          "MacroVariableName": "arg1"
        },
        {
          "DefinationEncoding": "hhu",
          "MacroVariableName": "arg3"
        }
      ],
      "macroName": "QuicTraceLogConnInfo"
    },
    "FirstCidUsage": {
      "ModuleProperites": {},
      "TraceString": "[conn][%p] First usage of SrcCid: %s",
      "UniqueId": "FirstCidUsage",
      "splitArgs": [
        {
          "DefinationEncoding": "p",
          "MacroVariableName": "arg1"
        },
        {
          "DefinationEncoding": "s",
          "MacroVariableName": "arg3"
        }
      ],
      "macroName": "QuicTraceLogConnInfo"
    },
    "PathDiscarded": {
      "ModuleProperites": {},
      "TraceString": "[conn][%p] Removing invalid path[%hhu]",
      "UniqueId": "PathDiscarded",
      "splitArgs": [
        {
          "DefinationEncoding": "p",
          "MacroVariableName": "arg1"
        },
        {
          "DefinationEncoding": "hhu",
          "MacroVariableName": "arg3"
        }
      ],
      "macroName": "QuicTraceLogConnInfo"
    },
    "Unreachable": {
      "ModuleProperites": {},
      "TraceString": "[conn][%p] Received unreachable event",
      "UniqueId": "Unreachable",
      "splitArgs": [
        {
          "DefinationEncoding": "p",
          "MacroVariableName": "arg1"
        }
      ],
      "macroName": "QuicTraceLogConnInfo"
    },
    "SuccessfulRouteResolution": {
      "ModuleProperites": {},
      "TraceString": "[conn][%p] Processing successful route completion Path[%hhu]",
      "UniqueId": "SuccessfulRouteResolution",
      "splitArgs": [
        {
          "DefinationEncoding": "p",
          "MacroVariableName": "arg1"
        },
        {
          "DefinationEncoding": "hhu",
          "MacroVariableName": "arg3"
        }
      ],
      "macroName": "QuicTraceLogConnInfo"
    },
    "FailedRouteResolution": {
      "ModuleProperites": {},
      "TraceString": "[conn][%p] Processing failed route completion Path[%hhu]",
      "UniqueId": "FailedRouteResolution",
      "splitArgs": [
        {
          "DefinationEncoding": "p",
          "MacroVariableName": "arg1"
        },
        {
          "DefinationEncoding": "hhu",
          "MacroVariableName": "arg3"
        }
      ],
      "macroName": "QuicTraceLogConnInfo"
    },
    "UpdatePeerPacketTolerance": {
      "ModuleProperites": {},
      "TraceString": "[conn][%p] Updating peer packet tolerance to %hhu",
      "UniqueId": "UpdatePeerPacketTolerance",
      "splitArgs": [
        {
          "DefinationEncoding": "p",
          "MacroVariableName": "arg1"
        },
        {
          "DefinationEncoding": "hhu",
          "MacroVariableName": "arg3"
        }
      ],
      "macroName": "QuicTraceLogConnInfo"
    },
    "UpdateShareBinding": {
      "ModuleProperites": {},
      "TraceString": "[conn][%p] Updated ShareBinding = %hhu",
      "UniqueId": "UpdateShareBinding",
      "splitArgs": [
        {
          "DefinationEncoding": "p",
          "MacroVariableName": "arg1"
        },
        {
          "DefinationEncoding": "hhu",
          "MacroVariableName": "arg3"
        }
      ],
      "macroName": "QuicTraceLogConnInfo"
    },
    "UpdateStreamSchedulingScheme": {
      "ModuleProperites": {},
      "TraceString": "[conn][%p] Updated Stream Scheduling Scheme = %u",
      "UniqueId": "UpdateStreamSchedulingScheme",
      "splitArgs": [
        {
          "DefinationEncoding": "p",
          "MacroVariableName": "arg1"
        },
        {
          "DefinationEncoding": "u",
          "MacroVariableName": "arg3"
        }
      ],
      "macroName": "QuicTraceLogConnInfo"
    },
    "LocalInterfaceSet": {
      "ModuleProperites": {},
      "TraceString": "[conn][%p] Local interface set to %u",
      "UniqueId": "LocalInterfaceSet",
      "splitArgs": [
        {
          "DefinationEncoding": "p",
          "MacroVariableName": "arg1"
        },
        {
          "DefinationEncoding": "u",
          "MacroVariableName": "arg3"
        }
      ],
      "macroName": "QuicTraceLogConnInfo"
    },
    "CibirIdSet": {
      "ModuleProperites": {},
      "TraceString": "[conn][%p] CIBIR ID set (len %hhu, offset %hhu)",
      "UniqueId": "CibirIdSet",
      "splitArgs": [
        {
          "DefinationEncoding": "p",
          "MacroVariableName": "arg1"
        },
        {
          "DefinationEncoding": "hhu",
          "MacroVariableName": "arg3"
        },
        {
          "DefinationEncoding": "hhu",
          "MacroVariableName": "arg4"
        }
      ],
      "macroName": "QuicTraceLogConnInfo"
    },
    "ApplySettings": {
      "ModuleProperites": {},
      "TraceString": "[conn][%p] Applying new settings",
      "UniqueId": "ApplySettings",
      "splitArgs": [
        {
          "DefinationEncoding": "p",
          "MacroVariableName": "arg1"
        }
      ],
      "macroName": "QuicTraceLogConnInfo"
    },
    "RttUpdatedMsg": {
      "ModuleProperites": {},
      "TraceString": "[conn][%p] Updated Rtt=%u.%03u ms, Var=%u.%03u",
      "UniqueId": "RttUpdatedMsg",
      "splitArgs": [
        {
          "DefinationEncoding": "p",
          "MacroVariableName": "arg1"
        },
        {
          "DefinationEncoding": "u",
          "MacroVariableName": "arg3"
        },
        {
          "DefinationEncoding": "03u",
          "MacroVariableName": "arg4"
        },
        {
          "DefinationEncoding": "u",
          "MacroVariableName": "arg5"
        },
        {
          "DefinationEncoding": "03u",
          "MacroVariableName": "arg6"
        }
      ],
      "macroName": "QuicTraceLogConnVerbose"
    },
    "NewSrcCidNameCollision": {
      "ModuleProperites": {},
      "TraceString": "[conn][%p] CID collision, trying again",
      "UniqueId": "NewSrcCidNameCollision",
      "splitArgs": [
        {
          "DefinationEncoding": "p",
          "MacroVariableName": "arg1"
        }
      ],
      "macroName": "QuicTraceLogConnVerbose"
    },
    "ZeroLengthCidRetire": {
      "ModuleProperites": {},
      "TraceString": "[conn][%p] Can't retire current CID because it's zero length",
      "UniqueId": "ZeroLengthCidRetire",
      "splitArgs": [
        {
          "DefinationEncoding": "p",
          "MacroVariableName": "arg1"
        }
      ],
      "macroName": "QuicTraceLogConnVerbose"
    },
    "IndicateShutdownByPeer": {
      "ModuleProperites": {},
      "TraceString": "[conn][%p] Indicating QUIC_CONNECTION_EVENT_SHUTDOWN_INITIATED_BY_PEER [0x%llx]",
      "UniqueId": "IndicateShutdownByPeer",
      "splitArgs": [
        {
          "DefinationEncoding": "p",
          "MacroVariableName": "arg1"
        },
        {
          "DefinationEncoding": "llx",
          "MacroVariableName": "arg3"
        }
      ],
      "macroName": "QuicTraceLogConnVerbose"
    },
    "IndicateShutdownByTransport": {
      "ModuleProperites": {},
      "TraceString": "[conn][%p] Indicating QUIC_CONNECTION_EVENT_SHUTDOWN_INITIATED_BY_TRANSPORT [0x%x]",
      "UniqueId": "IndicateShutdownByTransport",
      "splitArgs": [
        {
          "DefinationEncoding": "p",
          "MacroVariableName": "arg1"
        },
        {
          "DefinationEncoding": "x",
          "MacroVariableName": "arg3"
        }
      ],
      "macroName": "QuicTraceLogConnVerbose"
    },
    "IndicateConnectionShutdownComplete": {
      "ModuleProperites": {},
      "TraceString": "[conn][%p] Indicating QUIC_CONNECTION_EVENT_SHUTDOWN_COMPLETE",
      "UniqueId": "IndicateConnectionShutdownComplete",
      "splitArgs": [
        {
          "DefinationEncoding": "p",
          "MacroVariableName": "arg1"
        }
      ],
      "macroName": "QuicTraceLogConnVerbose"
    },
    "IndicateResumed": {
      "ModuleProperites": {},
      "TraceString": "[conn][%p] Indicating QUIC_CONNECTION_EVENT_RESUMED",
      "UniqueId": "IndicateResumed",
      "splitArgs": [
        {
          "DefinationEncoding": "p",
          "MacroVariableName": "arg1"
        }
      ],
      "macroName": "QuicTraceLogConnVerbose"
    },
    "IndicateResumptionTicketReceived": {
      "ModuleProperites": {},
      "TraceString": "[conn][%p] Indicating QUIC_CONNECTION_EVENT_RESUMPTION_TICKET_RECEIVED",
      "UniqueId": "IndicateResumptionTicketReceived",
      "splitArgs": [
        {
          "DefinationEncoding": "p",
          "MacroVariableName": "arg1"
        }
      ],
      "macroName": "QuicTraceLogConnVerbose"
    },
    "ClientVersionNegotiationCompatibleVersionUpgrade": {
      "ModuleProperites": {},
      "TraceString": "[conn][%p] Compatible version upgrade! Old: 0x%x, New: 0x%x",
      "UniqueId": "ClientVersionNegotiationCompatibleVersionUpgrade",
      "splitArgs": [
        {
          "DefinationEncoding": "p",
          "MacroVariableName": "arg1"
        },
        {
          "DefinationEncoding": "x",
          "MacroVariableName": "arg3"
        },
        {
          "DefinationEncoding": "x",
          "MacroVariableName": "arg4"
        }
      ],
      "macroName": "QuicTraceLogConnVerbose"
    },
    "CompatibleVersionUpgradeComplete": {
      "ModuleProperites": {},
      "TraceString": "[conn][%p] Compatible version upgrade! Old: 0x%x, New: 0x%x",
      "UniqueId": "CompatibleVersionUpgradeComplete",
      "splitArgs": [
        {
          "DefinationEncoding": "p",
          "MacroVariableName": "arg1"
        },
        {
          "DefinationEncoding": "x",
          "MacroVariableName": "arg3"
        },
        {
          "DefinationEncoding": "x",
          "MacroVariableName": "arg4"
        }
      ],
      "macroName": "QuicTraceLogConnVerbose"
    },
    "IndicatePeerCertificateReceived": {
      "ModuleProperites": {},
      "TraceString": "[conn][%p] Indicating QUIC_CONNECTION_EVENT_PEER_CERTIFICATE_RECEIVED (0x%x, 0x%x)",
      "UniqueId": "IndicatePeerCertificateReceived",
      "splitArgs": [
        {
          "DefinationEncoding": "p",
          "MacroVariableName": "arg1"
        },
        {
          "DefinationEncoding": "x",
          "MacroVariableName": "arg3"
        },
        {
          "DefinationEncoding": "x",
          "MacroVariableName": "arg4"
        }
      ],
      "macroName": "QuicTraceLogConnVerbose"
    },
    "QueueDatagrams": {
      "ModuleProperites": {},
      "TraceString": "[conn][%p] Queuing %u UDP datagrams",
      "UniqueId": "QueueDatagrams",
      "splitArgs": [
        {
          "DefinationEncoding": "p",
          "MacroVariableName": "arg1"
        },
        {
          "DefinationEncoding": "u",
          "MacroVariableName": "arg3"
        }
      ],
      "macroName": "QuicTraceLogConnVerbose"
    },
    "RecvVerNeg": {
      "ModuleProperites": {},
      "TraceString": "[conn][%p] Received Version Negotation:",
      "UniqueId": "RecvVerNeg",
      "splitArgs": [
        {
          "DefinationEncoding": "p",
          "MacroVariableName": "arg1"
        }
      ],
      "macroName": "QuicTraceLogConnVerbose"
    },
    "VerNegItem": {
      "ModuleProperites": {},
      "TraceString": "[conn][%p]   Ver[%d]: 0x%x",
      "UniqueId": "VerNegItem",
      "splitArgs": [
        {
          "DefinationEncoding": "p",
          "MacroVariableName": "arg1"
        },
        {
          "DefinationEncoding": "d",
          "MacroVariableName": "arg3"
        },
        {
          "DefinationEncoding": "x",
          "MacroVariableName": "arg4"
        }
      ],
      "macroName": "QuicTraceLogConnVerbose"
    },
    "DeferDatagram": {
      "ModuleProperites": {},
      "TraceString": "[conn][%p] Deferring datagram (type=%hu)",
      "UniqueId": "DeferDatagram",
      "splitArgs": [
        {
          "DefinationEncoding": "p",
          "MacroVariableName": "arg1"
        },
        {
          "DefinationEncoding": "hu",
          "MacroVariableName": "arg3"
        }
      ],
      "macroName": "QuicTraceLogConnVerbose"
    },
    "DecryptOldKey": {
      "ModuleProperites": {},
      "TraceString": "[conn][%p] Using old key to decrypt",
      "UniqueId": "DecryptOldKey",
      "splitArgs": [
        {
          "DefinationEncoding": "p",
          "MacroVariableName": "arg1"
        }
      ],
      "macroName": "QuicTraceLogConnVerbose"
    },
    "PossiblePeerKeyUpdate": {
      "ModuleProperites": {},
      "TraceString": "[conn][%p] Possible peer initiated key update [packet %llu]",
      "UniqueId": "PossiblePeerKeyUpdate",
      "splitArgs": [
        {
          "DefinationEncoding": "p",
          "MacroVariableName": "arg1"
        },
        {
          "DefinationEncoding": "llu",
          "MacroVariableName": "arg3"
        }
      ],
      "macroName": "QuicTraceLogConnVerbose"
    },
    "UpdateReadKeyPhase": {
      "ModuleProperites": {},
      "TraceString": "[conn][%p] Updating current read key phase and packet number[%llu]",
      "UniqueId": "UpdateReadKeyPhase",
      "splitArgs": [
        {
          "DefinationEncoding": "p",
          "MacroVariableName": "arg1"
        },
        {
          "DefinationEncoding": "llu",
          "MacroVariableName": "arg3"
        }
      ],
      "macroName": "QuicTraceLogConnVerbose"
    },
    "PeerConnFCBlocked": {
      "ModuleProperites": {},
      "TraceString": "[conn][%p] Peer Connection FC blocked (%llu)",
      "UniqueId": "PeerConnFCBlocked",
      "splitArgs": [
        {
          "DefinationEncoding": "p",
          "MacroVariableName": "arg1"
        },
        {
          "DefinationEncoding": "llu",
          "MacroVariableName": "arg3"
        }
      ],
      "macroName": "QuicTraceLogConnVerbose"
    },
    "PeerStreamFCBlocked": {
      "ModuleProperites": {},
      "TraceString": "[conn][%p] Peer Streams[%hu] FC blocked (%llu)",
      "UniqueId": "PeerStreamFCBlocked",
      "splitArgs": [
        {
          "DefinationEncoding": "p",
          "MacroVariableName": "arg1"
        },
        {
          "DefinationEncoding": "hu",
          "MacroVariableName": "arg3"
        },
        {
          "DefinationEncoding": "llu",
          "MacroVariableName": "arg4"
        }
      ],
      "macroName": "QuicTraceLogConnVerbose"
    },
    "IndicatePeerNeedStreams": {
      "ModuleProperites": {},
      "TraceString": "[conn][%p] Indicating QUIC_CONNECTION_EVENT_PEER_NEEDS_STREAMS",
      "UniqueId": "IndicatePeerNeedStreams",
      "splitArgs": [
        {
          "DefinationEncoding": "p",
          "MacroVariableName": "arg1"
        }
      ],
      "macroName": "QuicTraceLogConnVerbose"
    },
    "IndicatePeerAddrChanged": {
      "ModuleProperites": {},
      "TraceString": "[conn][%p] Indicating QUIC_CONNECTION_EVENT_PEER_ADDRESS_CHANGED",
      "UniqueId": "IndicatePeerAddrChanged",
      "splitArgs": [
        {
          "DefinationEncoding": "p",
          "MacroVariableName": "arg1"
        }
      ],
      "macroName": "QuicTraceLogConnVerbose"
    },
    "UdpRecvBatch": {
      "ModuleProperites": {},
      "TraceString": "[conn][%p] Batch Recv %u UDP datagrams",
      "UniqueId": "UdpRecvBatch",
      "splitArgs": [
        {
          "DefinationEncoding": "p",
          "MacroVariableName": "arg1"
        },
        {
          "DefinationEncoding": "u",
          "MacroVariableName": "arg3"
        }
      ],
      "macroName": "QuicTraceLogConnVerbose"
    },
    "UdpRecvDeferred": {
      "ModuleProperites": {},
      "TraceString": "[conn][%p] Recv %u deferred UDP datagrams",
      "UniqueId": "UdpRecvDeferred",
      "splitArgs": [
        {
          "DefinationEncoding": "p",
          "MacroVariableName": "arg1"
        },
        {
          "DefinationEncoding": "u",
          "MacroVariableName": "arg3"
        }
      ],
      "macroName": "QuicTraceLogConnVerbose"
    },
    "UdpRecv": {
      "ModuleProperites": {},
      "TraceString": "[conn][%p] Recv %u UDP datagrams",
      "UniqueId": "UdpRecv",
      "splitArgs": [
        {
          "DefinationEncoding": "p",
          "MacroVariableName": "arg1"
        },
        {
          "DefinationEncoding": "u",
          "MacroVariableName": "arg3"
        }
      ],
      "macroName": "QuicTraceLogConnVerbose"
    },
    "DatagramReceiveEnableUpdated": {
      "ModuleProperites": {},
      "TraceString": "[conn][%p] Updated datagram receive enabled to %hhu",
      "UniqueId": "DatagramReceiveEnableUpdated",
      "splitArgs": [
        {
          "DefinationEncoding": "p",
          "MacroVariableName": "arg1"
        },
        {
          "DefinationEncoding": "hhu",
          "MacroVariableName": "arg3"
        }
      ],
      "macroName": "QuicTraceLogConnVerbose"
    },
    "Disable1RttEncrytionUpdated": {
      "ModuleProperites": {},
      "TraceString": "[conn][%p] Updated disable 1-RTT encrytption to %hhu",
      "UniqueId": "Disable1RttEncrytionUpdated",
      "splitArgs": [
        {
          "DefinationEncoding": "p",
          "MacroVariableName": "arg1"
        },
        {
          "DefinationEncoding": "hhu",
          "MacroVariableName": "arg3"
        }
      ],
      "macroName": "QuicTraceLogConnVerbose"
    },
    "ForceKeyUpdate": {
      "ModuleProperites": {},
      "TraceString": "[conn][%p] Forcing key update",
      "UniqueId": "ForceKeyUpdate",
      "splitArgs": [
        {
          "DefinationEncoding": "p",
          "MacroVariableName": "arg1"
        }
      ],
      "macroName": "QuicTraceLogConnVerbose"
    },
    "ForceCidUpdate": {
      "ModuleProperites": {},
      "TraceString": "[conn][%p] Forcing destination CID update",
      "UniqueId": "ForceCidUpdate",
      "splitArgs": [
        {
          "DefinationEncoding": "p",
          "MacroVariableName": "arg1"
        }
      ],
      "macroName": "QuicTraceLogConnVerbose"
    },
    "TestTPSet": {
      "ModuleProperites": {},
      "TraceString": "[conn][%p] Setting Test Transport Parameter (type %hu, %hu bytes)",
      "UniqueId": "TestTPSet",
      "splitArgs": [
        {
          "DefinationEncoding": "p",
          "MacroVariableName": "arg1"
        },
        {
          "DefinationEncoding": "hu",
          "MacroVariableName": "arg3"
        },
        {
          "DefinationEncoding": "hu",
          "MacroVariableName": "arg4"
        }
      ],
      "macroName": "QuicTraceLogConnVerbose"
    },
    "AbandonInternallyClosed": {
      "ModuleProperites": {},
      "TraceString": "[conn][%p] Abandoning internal, closed connection",
      "UniqueId": "AbandonInternallyClosed",
      "splitArgs": [
        {
          "DefinationEncoding": "p",
          "MacroVariableName": "arg1"
        }
      ],
      "macroName": "QuicTraceLogConnVerbose"
    },
    "ConnCreated": {
      "ModuleProperites": {},
      "TraceString": "[conn][%p] Created, IsServer=%hhu, CorrelationId=%llu",
      "UniqueId": "ConnCreated",
      "splitArgs": [
        {
          "DefinationEncoding": "p",
          "MacroVariableName": "arg2"
        },
        {
          "DefinationEncoding": "hhu",
          "MacroVariableName": "arg3"
        },
        {
          "DefinationEncoding": "llu",
          "MacroVariableName": "arg4"
        }
      ],
      "macroName": "QuicTraceEvent"
    },
    "ConnLocalAddrAdded": {
      "ModuleProperites": {},
      "TraceString": "[conn][%p] New Local IP: %!ADDR!",
      "UniqueId": "ConnLocalAddrAdded",
      "splitArgs": [
        {
          "DefinationEncoding": "p",
          "MacroVariableName": "arg2"
        },
        {
          "DefinationEncoding": "!ADDR!",
          "MacroVariableName": "arg3"
        }
      ],
      "macroName": "QuicTraceEvent"
    },
    "ConnRemoteAddrAdded": {
      "ModuleProperites": {},
      "TraceString": "[conn][%p] New Remote IP: %!ADDR!",
      "UniqueId": "ConnRemoteAddrAdded",
      "splitArgs": [
        {
          "DefinationEncoding": "p",
          "MacroVariableName": "arg2"
        },
        {
          "DefinationEncoding": "!ADDR!",
          "MacroVariableName": "arg3"
        }
      ],
      "macroName": "QuicTraceEvent"
    },
    "ConnDestCidAdded": {
      "ModuleProperites": {},
      "TraceString": "[conn][%p] (SeqNum=%llu) New Destination CID: %!CID!",
      "UniqueId": "ConnDestCidAdded",
      "splitArgs": [
        {
          "DefinationEncoding": "p",
          "MacroVariableName": "arg2"
        },
        {
          "DefinationEncoding": "llu",
          "MacroVariableName": "arg3"
        },
        {
          "DefinationEncoding": "!CID!",
          "MacroVariableName": "arg4"
        }
      ],
      "macroName": "QuicTraceEvent"
    },
    "ConnSourceCidAdded": {
      "ModuleProperites": {},
      "TraceString": "[conn][%p] (SeqNum=%llu) New Source CID: %!CID!",
      "UniqueId": "ConnSourceCidAdded",
      "splitArgs": [
        {
          "DefinationEncoding": "p",
          "MacroVariableName": "arg2"
        },
        {
          "DefinationEncoding": "llu",
          "MacroVariableName": "arg3"
        },
        {
          "DefinationEncoding": "!CID!",
          "MacroVariableName": "arg4"
        }
      ],
      "macroName": "QuicTraceEvent"
    },
    "ConnInitializeComplete": {
      "ModuleProperites": {},
      "TraceString": "[conn][%p] Initialize complete",
      "UniqueId": "ConnInitializeComplete",
      "splitArgs": [
        {
          "DefinationEncoding": "p",
          "MacroVariableName": "arg2"
        }
      ],
      "macroName": "QuicTraceEvent"
    },
    "ConnUnregistered": {
      "ModuleProperites": {},
      "TraceString": "[conn][%p] Unregistered from %p",
      "UniqueId": "ConnUnregistered",
      "splitArgs": [
        {
          "DefinationEncoding": "p",
          "MacroVariableName": "arg2"
        },
        {
          "DefinationEncoding": "p",
          "MacroVariableName": "arg3"
        }
      ],
      "macroName": "QuicTraceEvent"
    },
    "ConnDestroyed": {
      "ModuleProperites": {},
      "TraceString": "[conn][%p] Destroyed",
      "UniqueId": "ConnDestroyed",
      "splitArgs": [
        {
          "DefinationEncoding": "p",
          "MacroVariableName": "arg2"
        }
      ],
      "macroName": "QuicTraceEvent"
    },
    "ConnHandleClosed": {
      "ModuleProperites": {},
      "TraceString": "[conn][%p] Handle closed",
      "UniqueId": "ConnHandleClosed",
      "splitArgs": [
        {
          "DefinationEncoding": "p",
          "MacroVariableName": "arg2"
        }
      ],
      "macroName": "QuicTraceEvent"
    },
    "ConnRegistered": {
      "ModuleProperites": {},
      "TraceString": "[conn][%p] Registered with %p",
      "UniqueId": "ConnRegistered",
      "splitArgs": [
        {
          "DefinationEncoding": "p",
          "MacroVariableName": "arg2"
        },
        {
          "DefinationEncoding": "p",
          "MacroVariableName": "arg3"
        }
      ],
      "macroName": "QuicTraceEvent"
    },
    "ConnRundown": {
      "ModuleProperites": {},
      "TraceString": "[conn][%p] Rundown, IsServer=%hu, CorrelationId=%llu",
      "UniqueId": "ConnRundown",
      "splitArgs": [
        {
          "DefinationEncoding": "p",
          "MacroVariableName": "arg2"
        },
        {
          "DefinationEncoding": "hu",
          "MacroVariableName": "arg3"
        },
        {
          "DefinationEncoding": "llu",
          "MacroVariableName": "arg4"
        }
      ],
      "macroName": "QuicTraceEvent"
    },
    "ConnAssignWorker": {
      "ModuleProperites": {},
      "TraceString": "[conn][%p] Assigned worker: %p",
      "UniqueId": "ConnAssignWorker",
      "splitArgs": [
        {
          "DefinationEncoding": "p",
          "MacroVariableName": "arg2"
        },
        {
          "DefinationEncoding": "p",
          "MacroVariableName": "arg3"
        }
      ],
      "macroName": "QuicTraceEvent"
    },
    "ConnVersionSet": {
      "ModuleProperites": {},
      "TraceString": "[conn][%p] QUIC Version: %u",
      "UniqueId": "ConnVersionSet",
      "splitArgs": [
        {
          "DefinationEncoding": "p",
          "MacroVariableName": "arg2"
        },
        {
          "DefinationEncoding": "u",
          "MacroVariableName": "arg3"
        }
      ],
      "macroName": "QuicTraceEvent"
    },
    "ConnHandshakeComplete": {
      "ModuleProperites": {},
      "TraceString": "[conn][%p] Handshake complete",
      "UniqueId": "ConnHandshakeComplete",
      "splitArgs": [
        {
          "DefinationEncoding": "p",
          "MacroVariableName": "arg2"
        }
      ],
      "macroName": "QuicTraceEvent"
    },
    "ConnDestCidRemoved": {
      "ModuleProperites": {},
      "TraceString": "[conn][%p] (SeqNum=%llu) Removed Destination CID: %!CID!",
      "UniqueId": "ConnDestCidRemoved",
      "splitArgs": [
        {
          "DefinationEncoding": "p",
          "MacroVariableName": "arg2"
        },
        {
          "DefinationEncoding": "llu",
          "MacroVariableName": "arg3"
        },
        {
          "DefinationEncoding": "!CID!",
          "MacroVariableName": "arg4"
        }
      ],
      "macroName": "QuicTraceEvent"
    },
    "ConnSetTimer": {
      "ModuleProperites": {},
      "TraceString": "[conn][%p] Setting %hhu, delay=%llu us",
      "UniqueId": "ConnSetTimer",
      "splitArgs": [
        {
          "DefinationEncoding": "p",
          "MacroVariableName": "arg2"
        },
        {
          "DefinationEncoding": "hhu",
          "MacroVariableName": "arg3"
        },
        {
          "DefinationEncoding": "llu",
          "MacroVariableName": "arg4"
        }
      ],
      "macroName": "QuicTraceEvent"
    },
    "ConnCancelTimer": {
      "ModuleProperites": {},
      "TraceString": "[conn][%p] Canceling %hhu",
      "UniqueId": "ConnCancelTimer",
      "splitArgs": [
        {
          "DefinationEncoding": "p",
          "MacroVariableName": "arg2"
        },
        {
          "DefinationEncoding": "hhu",
          "MacroVariableName": "arg3"
        }
      ],
      "macroName": "QuicTraceEvent"
    },
    "ConnExpiredTimer": {
      "ModuleProperites": {},
      "TraceString": "[conn][%p] %hhu expired",
      "UniqueId": "ConnExpiredTimer",
      "splitArgs": [
        {
          "DefinationEncoding": "p",
          "MacroVariableName": "arg2"
        },
        {
          "DefinationEncoding": "hhu",
          "MacroVariableName": "arg3"
        }
      ],
      "macroName": "QuicTraceEvent"
    },
    "ConnExecTimerOper": {
      "ModuleProperites": {},
      "TraceString": "[conn][%p] Execute: %u",
      "UniqueId": "ConnExecTimerOper",
      "splitArgs": [
        {
          "DefinationEncoding": "p",
          "MacroVariableName": "arg2"
        },
        {
          "DefinationEncoding": "u",
          "MacroVariableName": "arg3"
        }
      ],
      "macroName": "QuicTraceEvent"
    },
    "ConnShutdownComplete": {
      "ModuleProperites": {},
      "TraceString": "[conn][%p] Shutdown complete, PeerFailedToAcknowledged=%hhu.",
      "UniqueId": "ConnShutdownComplete",
      "splitArgs": [
        {
          "DefinationEncoding": "p",
          "MacroVariableName": "arg2"
        },
        {
          "DefinationEncoding": "hhu",
          "MacroVariableName": "arg3"
        }
      ],
      "macroName": "QuicTraceEvent"
    },
    "ConnAppShutdown": {
      "ModuleProperites": {},
      "TraceString": "[conn][%p] App Shutdown: %llu (Remote=%hhu)",
      "UniqueId": "ConnAppShutdown",
      "splitArgs": [
        {
          "DefinationEncoding": "p",
          "MacroVariableName": "arg2"
        },
        {
          "DefinationEncoding": "llu",
          "MacroVariableName": "arg3"
        },
        {
          "DefinationEncoding": "hhu",
          "MacroVariableName": "arg4"
        }
      ],
      "macroName": "QuicTraceEvent"
    },
    "ConnTransportShutdown": {
      "ModuleProperites": {},
      "TraceString": "[conn][%p] Transport Shutdown: %llu (Remote=%hhu) (QS=%hhu)",
      "UniqueId": "ConnTransportShutdown",
      "splitArgs": [
        {
          "DefinationEncoding": "p",
          "MacroVariableName": "arg2"
        },
        {
          "DefinationEncoding": "llu",
          "MacroVariableName": "arg3"
        },
        {
          "DefinationEncoding": "hhu",
          "MacroVariableName": "arg4"
        },
        {
          "DefinationEncoding": "hhu",
          "MacroVariableName": "arg5"
        }
      ],
      "macroName": "QuicTraceEvent"
    },
    "ConnErrorStatus": {
      "ModuleProperites": {},
      "TraceString": "[conn][%p] ERROR, %u, %s.",
      "UniqueId": "ConnErrorStatus",
      "splitArgs": [
        {
          "DefinationEncoding": "p",
          "MacroVariableName": "arg2"
        },
        {
          "DefinationEncoding": "u",
          "MacroVariableName": "arg3"
        },
        {
          "DefinationEncoding": "s",
          "MacroVariableName": "arg4"
        }
      ],
      "macroName": "QuicTraceEvent"
    },
    "ConnServerResumeTicket": {
      "ModuleProperites": {},
      "TraceString": "[conn][%p] Server app accepted resumption ticket",
      "UniqueId": "ConnServerResumeTicket",
      "splitArgs": [
        {
          "DefinationEncoding": "p",
          "MacroVariableName": "arg2"
        }
      ],
      "macroName": "QuicTraceEvent"
    },
    "ConnHandshakeStart": {
      "ModuleProperites": {},
      "TraceString": "[conn][%p] Handshake start",
      "UniqueId": "ConnHandshakeStart",
      "splitArgs": [
        {
          "DefinationEncoding": "p",
          "MacroVariableName": "arg2"
        }
      ],
      "macroName": "QuicTraceEvent"
    },
    "PacketDecrypt": {
      "ModuleProperites": {},
      "TraceString": "[pack][%llu] Decrypting",
      "UniqueId": "PacketDecrypt",
      "splitArgs": [
        {
          "DefinationEncoding": "llu",
          "MacroVariableName": "arg2"
        }
      ],
      "macroName": "QuicTraceEvent"
    },
    "ConnPacketRecv": {
      "ModuleProperites": {},
      "TraceString": "[conn][%p][RX][%llu] %c (%hu bytes)",
      "UniqueId": "ConnPacketRecv",
      "splitArgs": [
        {
          "DefinationEncoding": "p",
          "MacroVariableName": "arg2"
        },
        {
          "DefinationEncoding": "llu",
          "MacroVariableName": "arg3"
        },
        {
          "DefinationEncoding": "c",
          "MacroVariableName": "arg4"
        },
        {
          "DefinationEncoding": "hu",
          "MacroVariableName": "arg5"
        }
      ],
      "macroName": "QuicTraceEvent"
    },
    "ConnLocalAddrRemoved": {
      "ModuleProperites": {},
      "TraceString": "[conn][%p] Removed Local IP: %!ADDR!",
      "UniqueId": "ConnLocalAddrRemoved",
      "splitArgs": [
        {
          "DefinationEncoding": "p",
          "MacroVariableName": "arg2"
        },
        {
          "DefinationEncoding": "!ADDR!",
          "MacroVariableName": "arg3"
        }
      ],
      "macroName": "QuicTraceEvent"
    },
    "NoSrcCidAvailable": {
      "ModuleProperites": {},
      "TraceString": "[conn][%p] No src CID to send with",
      "UniqueId": "NoSrcCidAvailable",
      "splitArgs": [
        {
          "DefinationEncoding": "p",
          "MacroVariableName": "arg1"
        }
      ],
      "macroName": "QuicTraceLogConnWarning"
    },
    "GetPacketTypeFailure": {
      "ModuleProperites": {},
      "TraceString": "[conn][%p] Failed to get packet type for control frames, 0x%x",
      "UniqueId": "GetPacketTypeFailure",
      "splitArgs": [
        {
          "DefinationEncoding": "p",
          "MacroVariableName": "arg1"
        },
        {
          "DefinationEncoding": "x",
          "MacroVariableName": "arg3"
        }
      ],
      "macroName": "QuicTraceLogConnWarning"
    },
    "PacketBuilderSendBatch": {
      "ModuleProperites": {},
      "TraceString": "[conn][%p] Sending batch. %hu datagrams",
      "UniqueId": "PacketBuilderSendBatch",
      "splitArgs": [
        {
          "DefinationEncoding": "p",
          "MacroVariableName": "arg1"
        },
        {
          "DefinationEncoding": "hu",
          "MacroVariableName": "arg3"
        }
      ],
      "macroName": "QuicTraceLogConnVerbose"
    },
    "PacketCreated": {
      "ModuleProperites": {},
      "TraceString": "[pack][%llu] Created in batch %llu",
      "UniqueId": "PacketCreated",
      "splitArgs": [
        {
          "DefinationEncoding": "llu",
          "MacroVariableName": "arg2"
        },
        {
          "DefinationEncoding": "llu",
          "MacroVariableName": "arg3"
        }
      ],
      "macroName": "QuicTraceEvent"
    },
    "PacketEncrypt": {
      "ModuleProperites": {},
      "TraceString": "[pack][%llu] Encrypting",
      "UniqueId": "PacketEncrypt",
      "splitArgs": [
        {
          "DefinationEncoding": "llu",
          "MacroVariableName": "arg2"
        }
      ],
      "macroName": "QuicTraceEvent"
    },
    "PacketFinalize": {
      "ModuleProperites": {},
      "TraceString": "[pack][%llu] Finalizing",
      "UniqueId": "PacketFinalize",
      "splitArgs": [
        {
          "DefinationEncoding": "llu",
          "MacroVariableName": "arg2"
        }
      ],
      "macroName": "QuicTraceEvent"
    },
    "ConnPacketSent": {
      "ModuleProperites": {},
      "TraceString": "[conn][%p][TX][%llu] %hhu (%hu bytes)",
      "UniqueId": "ConnPacketSent",
      "splitArgs": [
        {
          "DefinationEncoding": "p",
          "MacroVariableName": "arg2"
        },
        {
          "DefinationEncoding": "llu",
          "MacroVariableName": "arg3"
        },
        {
          "DefinationEncoding": "hhu",
          "MacroVariableName": "arg4"
        },
        {
          "DefinationEncoding": "hu",
          "MacroVariableName": "arg5"
        }
      ],
      "macroName": "QuicTraceEvent"
    },
    "PacketBatchSent": {
      "ModuleProperites": {},
      "TraceString": "[pack][%llu] Batch sent",
      "UniqueId": "PacketBatchSent",
      "splitArgs": [
        {
          "DefinationEncoding": "llu",
          "MacroVariableName": "arg2"
        }
      ],
      "macroName": "QuicTraceEvent"
    },
    "VersionInfoDecodeFailed1": {
      "ModuleProperites": {},
      "TraceString": "[conn][%p] Version info too short to contain Chosen Version (%hu bytes)",
      "UniqueId": "VersionInfoDecodeFailed1",
      "splitArgs": [
        {
          "DefinationEncoding": "p",
          "MacroVariableName": "arg1"
        },
        {
          "DefinationEncoding": "hu",
          "MacroVariableName": "arg3"
        }
      ],
      "macroName": "QuicTraceLogConnError"
    },
    "VersionInfoDecodeFailed2": {
      "ModuleProperites": {},
      "TraceString": "[conn][%p] Version info too short to contain any Other Versions (%hu bytes)",
      "UniqueId": "VersionInfoDecodeFailed2",
      "splitArgs": [
        {
          "DefinationEncoding": "p",
          "MacroVariableName": "arg1"
        },
        {
          "DefinationEncoding": "hu",
          "MacroVariableName": "arg3"
        }
      ],
      "macroName": "QuicTraceLogConnError"
    },
    "ServerVersionInfoDecodeFailed3": {
      "ModuleProperites": {},
      "TraceString": "[conn][%p] Version info contains partial Other Version (%hu bytes vs. %u bytes)",
      "UniqueId": "ServerVersionInfoDecodeFailed3",
      "splitArgs": [
        {
          "DefinationEncoding": "p",
          "MacroVariableName": "arg1"
        },
        {
          "DefinationEncoding": "hu",
          "MacroVariableName": "arg3"
        },
        {
          "DefinationEncoding": "u",
          "MacroVariableName": "arg4"
        }
      ],
      "macroName": "QuicTraceLogConnError"
    },
    "ServerVersionInfoDecodeFailed4": {
      "ModuleProperites": {},
      "TraceString": "[conn][%p] Version info parsed less than full buffer (%hu bytes vs. %hu bytes",
      "UniqueId": "ServerVersionInfoDecodeFailed4",
      "splitArgs": [
        {
          "DefinationEncoding": "p",
          "MacroVariableName": "arg1"
        },
        {
          "DefinationEncoding": "hu",
          "MacroVariableName": "arg3"
        },
        {
          "DefinationEncoding": "hu",
          "MacroVariableName": "arg4"
        }
      ],
      "macroName": "QuicTraceLogConnError"
    },
    "ServerVersionInfoDecoded": {
      "ModuleProperites": {},
      "TraceString": "[conn][%p] VerInfo Decoded: Chosen Ver:%x Other Ver Count:%u",
      "UniqueId": "ServerVersionInfoDecoded",
      "splitArgs": [
        {
          "DefinationEncoding": "p",
          "MacroVariableName": "arg1"
        },
        {
          "DefinationEncoding": "x",
          "MacroVariableName": "arg3"
        },
        {
          "DefinationEncoding": "u",
          "MacroVariableName": "arg4"
        }
      ],
      "macroName": "QuicTraceLogConnInfo"
    },
    "ServerVersionNegotiationInfoEncoded": {
      "ModuleProperites": {},
      "TraceString": "[conn][%p] Server VI Encoded: Chosen Ver:%x Other Ver Count:%u",
      "UniqueId": "ServerVersionNegotiationInfoEncoded",
      "splitArgs": [
        {
          "DefinationEncoding": "p",
          "MacroVariableName": "arg1"
        },
        {
          "DefinationEncoding": "x",
          "MacroVariableName": "arg3"
        },
        {
          "DefinationEncoding": "u",
          "MacroVariableName": "arg4"
        }
      ],
      "macroName": "QuicTraceLogConnInfo"
    },
    "ClientVersionInfoEncoded": {
      "ModuleProperites": {},
      "TraceString": "[conn][%p] Client VI Encoded: Current Ver:%x Prev Ver:%x Compat Ver Count:%u",
      "UniqueId": "ClientVersionInfoEncoded",
      "splitArgs": [
        {
          "DefinationEncoding": "p",
          "MacroVariableName": "arg1"
        },
        {
          "DefinationEncoding": "x",
          "MacroVariableName": "arg3"
        },
        {
          "DefinationEncoding": "x",
          "MacroVariableName": "arg4"
        },
        {
          "DefinationEncoding": "u",
          "MacroVariableName": "arg5"
        }
      ],
      "macroName": "QuicTraceLogConnInfo"
    },
    "ConnVNEOtherVersionList": {
      "ModuleProperites": {},
      "TraceString": "[conn][%p] VerInfo Other Versions List: %!VNL!",
      "UniqueId": "ConnVNEOtherVersionList",
      "splitArgs": [
        {
          "DefinationEncoding": "p",
          "MacroVariableName": "arg2"
        },
        {
          "DefinationEncoding": "!VNL!",
          "MacroVariableName": "arg3"
        }
      ],
      "macroName": "QuicTraceEvent"
    },
    "LookupCidFound": {
      "ModuleProperites": {},
      "TraceString": "[look][%p] Lookup Hash=%u found %p",
      "UniqueId": "LookupCidFound",
      "splitArgs": [
        {
          "DefinationEncoding": "p",
          "MacroVariableName": "arg2"
        },
        {
          "DefinationEncoding": "u",
          "MacroVariableName": "arg3"
        },
        {
          "DefinationEncoding": "p",
          "MacroVariableName": "arg4"
        }
      ],
      "macroName": "QuicTraceLogVerbose"
    },
    "LookupCidNotFound": {
      "ModuleProperites": {},
      "TraceString": "[look][%p] Lookup Hash=%u not found",
      "UniqueId": "LookupCidNotFound",
      "splitArgs": [
        {
          "DefinationEncoding": "p",
          "MacroVariableName": "arg2"
        },
        {
          "DefinationEncoding": "u",
          "MacroVariableName": "arg3"
        }
      ],
      "macroName": "QuicTraceLogVerbose"
    },
    "LookupRemoteHashFound": {
      "ModuleProperites": {},
      "TraceString": "[look][%p] Lookup RemoteHash=%u found %p",
      "UniqueId": "LookupRemoteHashFound",
      "splitArgs": [
        {
          "DefinationEncoding": "p",
          "MacroVariableName": "arg2"
        },
        {
          "DefinationEncoding": "u",
          "MacroVariableName": "arg3"
        },
        {
          "DefinationEncoding": "p",
          "MacroVariableName": "arg4"
        }
      ],
      "macroName": "QuicTraceLogVerbose"
    },
    "LookupRemoteHashNotFound": {
      "ModuleProperites": {},
      "TraceString": "[look][%p] Lookup RemoteHash=%u not found",
      "UniqueId": "LookupRemoteHashNotFound",
      "splitArgs": [
        {
          "DefinationEncoding": "p",
          "MacroVariableName": "arg2"
        },
        {
          "DefinationEncoding": "u",
          "MacroVariableName": "arg3"
        }
      ],
      "macroName": "QuicTraceLogVerbose"
    },
    "LookupCidInsert": {
      "ModuleProperites": {},
      "TraceString": "[look][%p] Insert Conn=%p Hash=%u",
      "UniqueId": "LookupCidInsert",
      "splitArgs": [
        {
          "DefinationEncoding": "p",
          "MacroVariableName": "arg2"
        },
        {
          "DefinationEncoding": "p",
          "MacroVariableName": "arg3"
        },
        {
          "DefinationEncoding": "u",
          "MacroVariableName": "arg4"
        }
      ],
      "macroName": "QuicTraceLogVerbose"
    },
    "LookupRemoteHashInsert": {
      "ModuleProperites": {},
      "TraceString": "[look][%p] Insert Conn=%p RemoteHash=%u",
      "UniqueId": "LookupRemoteHashInsert",
      "splitArgs": [
        {
          "DefinationEncoding": "p",
          "MacroVariableName": "arg2"
        },
        {
          "DefinationEncoding": "p",
          "MacroVariableName": "arg3"
        },
        {
          "DefinationEncoding": "u",
          "MacroVariableName": "arg4"
        }
      ],
      "macroName": "QuicTraceLogVerbose"
    },
    "LookupCidRemoved": {
      "ModuleProperites": {},
      "TraceString": "[look][%p] Remove Conn=%p",
      "UniqueId": "LookupCidRemoved",
      "splitArgs": [
        {
          "DefinationEncoding": "p",
          "MacroVariableName": "arg2"
        },
        {
          "DefinationEncoding": "p",
          "MacroVariableName": "arg3"
        }
      ],
      "macroName": "QuicTraceLogVerbose"
    },
    "IndicateIdealProcChanged": {
      "ModuleProperites": {},
      "TraceString": "[conn][%p] Indicating QUIC_CONNECTION_EVENT_IDEAL_PROCESSOR_CHANGED",
      "UniqueId": "IndicateIdealProcChanged",
      "splitArgs": [
        {
          "DefinationEncoding": "p",
          "MacroVariableName": "arg1"
        }
      ],
      "macroName": "QuicTraceLogConnVerbose"
    },
    "AbandonOnLibShutdown": {
      "ModuleProperites": {},
      "TraceString": "[conn][%p] Abandoning on shutdown",
      "UniqueId": "AbandonOnLibShutdown",
      "splitArgs": [
        {
          "DefinationEncoding": "p",
          "MacroVariableName": "arg1"
        }
      ],
      "macroName": "QuicTraceLogConnVerbose"
    },
    "WorkerCreated": {
      "ModuleProperites": {},
      "TraceString": "[wrkr][%p] Created, IdealProc=%hu Owner=%p",
      "UniqueId": "WorkerCreated",
      "splitArgs": [
        {
          "DefinationEncoding": "p",
          "MacroVariableName": "arg2"
        },
        {
          "DefinationEncoding": "hu",
          "MacroVariableName": "arg3"
        },
        {
          "DefinationEncoding": "p",
          "MacroVariableName": "arg4"
        }
      ],
      "macroName": "QuicTraceEvent"
    },
    "WorkerErrorStatus": {
      "ModuleProperites": {},
      "TraceString": "[wrkr][%p] ERROR, %u, %s.",
      "UniqueId": "WorkerErrorStatus",
      "splitArgs": [
        {
          "DefinationEncoding": "p",
          "MacroVariableName": "arg2"
        },
        {
          "DefinationEncoding": "u",
          "MacroVariableName": "arg3"
        },
        {
          "DefinationEncoding": "s",
          "MacroVariableName": "arg4"
        }
      ],
      "macroName": "QuicTraceEvent"
    },
    "WorkerCleanup": {
      "ModuleProperites": {},
      "TraceString": "[wrkr][%p] Cleaning up",
      "UniqueId": "WorkerCleanup",
      "splitArgs": [
        {
          "DefinationEncoding": "p",
          "MacroVariableName": "arg2"
        }
      ],
      "macroName": "QuicTraceEvent"
    },
    "WorkerDestroyed": {
      "ModuleProperites": {},
      "TraceString": "[wrkr][%p] Destroyed",
      "UniqueId": "WorkerDestroyed",
      "splitArgs": [
        {
          "DefinationEncoding": "p",
          "MacroVariableName": "arg2"
        }
      ],
      "macroName": "QuicTraceEvent"
    },
    "ConnScheduleState": {
      "ModuleProperites": {},
      "TraceString": "[conn][%p] Scheduling: %u",
      "UniqueId": "ConnScheduleState",
      "splitArgs": [
        {
          "DefinationEncoding": "p",
          "MacroVariableName": "arg2"
        },
        {
          "DefinationEncoding": "u",
          "MacroVariableName": "arg3"
        }
      ],
      "macroName": "QuicTraceEvent"
    },
    "WorkerQueueDelayUpdated": {
      "ModuleProperites": {},
      "TraceString": "[wrkr][%p] QueueDelay = %u",
      "UniqueId": "WorkerQueueDelayUpdated",
      "splitArgs": [
        {
          "DefinationEncoding": "p",
          "MacroVariableName": "arg2"
        },
        {
          "DefinationEncoding": "u",
          "MacroVariableName": "arg3"
        }
      ],
      "macroName": "QuicTraceEvent"
    },
    "WorkerActivityStateUpdated": {
      "ModuleProperites": {},
      "TraceString": "[wrkr][%p] IsActive = %hhu, Arg = %u",
      "UniqueId": "WorkerActivityStateUpdated",
      "splitArgs": [
        {
          "DefinationEncoding": "p",
          "MacroVariableName": "arg2"
        },
        {
          "DefinationEncoding": "hhu",
          "MacroVariableName": "arg3"
        },
        {
          "DefinationEncoding": "u",
          "MacroVariableName": "arg4"
        }
      ],
      "macroName": "QuicTraceEvent"
    },
    "WorkerStart": {
      "ModuleProperites": {},
      "TraceString": "[wrkr][%p] Start",
      "UniqueId": "WorkerStart",
      "splitArgs": [
        {
          "DefinationEncoding": "p",
          "MacroVariableName": "arg2"
        }
      ],
      "macroName": "QuicTraceEvent"
    },
    "WorkerStop": {
      "ModuleProperites": {},
      "TraceString": "[wrkr][%p] Stop",
      "UniqueId": "WorkerStop",
      "splitArgs": [
        {
          "DefinationEncoding": "p",
          "MacroVariableName": "arg2"
        }
      ],
      "macroName": "QuicTraceEvent"
    },
    "InvalidCongestionControlAlgorithm": {
      "ModuleProperites": {},
      "TraceString": "[conn][%p] Unknown congestion control algorithm: %hu, fallback to Cubic",
      "UniqueId": "InvalidCongestionControlAlgorithm",
      "splitArgs": [
        {
          "DefinationEncoding": "p",
          "MacroVariableName": "arg1"
        },
        {
          "DefinationEncoding": "hu",
          "MacroVariableName": "arg3"
        }
      ],
      "macroName": "QuicTraceLogConnWarning"
    },
    "NoSniPresent": {
      "ModuleProperites": {},
      "TraceString": "[conn][%p] No SNI extension present",
      "UniqueId": "NoSniPresent",
      "splitArgs": [
        {
          "DefinationEncoding": "p",
          "MacroVariableName": "arg1"
        }
      ],
      "macroName": "QuicTraceLogConnWarning"
    },
    "DecodeTPReserved": {
      "ModuleProperites": {},
      "TraceString": "[conn][%p] TP: Reserved ID %llu, length %hu",
      "UniqueId": "DecodeTPReserved",
      "splitArgs": [
        {
          "DefinationEncoding": "p",
          "MacroVariableName": "arg1"
        },
        {
          "DefinationEncoding": "llu",
          "MacroVariableName": "arg3"
        },
        {
          "DefinationEncoding": "hu",
          "MacroVariableName": "arg4"
        }
      ],
      "macroName": "QuicTraceLogConnWarning"
    },
    "DecodeTPUnknown": {
      "ModuleProperites": {},
      "TraceString": "[conn][%p] TP: Unknown ID %llu, length %hu",
      "UniqueId": "DecodeTPUnknown",
      "splitArgs": [
        {
          "DefinationEncoding": "p",
          "MacroVariableName": "arg1"
        },
        {
          "DefinationEncoding": "llu",
          "MacroVariableName": "arg3"
        },
        {
          "DefinationEncoding": "hu",
          "MacroVariableName": "arg4"
        }
      ],
      "macroName": "QuicTraceLogConnWarning"
    },
    "EncodeTPStart": {
      "ModuleProperites": {},
      "TraceString": "[conn][%p] Encoding Transport Parameters (Server = %hhu)",
      "UniqueId": "EncodeTPStart",
      "splitArgs": [
        {
          "DefinationEncoding": "p",
          "MacroVariableName": "arg1"
        },
        {
          "DefinationEncoding": "hhu",
          "MacroVariableName": "arg3"
        }
      ],
      "macroName": "QuicTraceLogConnVerbose"
    },
    "EncodeTPOriginalDestinationCID": {
      "ModuleProperites": {},
      "TraceString": "[conn][%p] TP: Original Destination Connection ID (%s)",
      "UniqueId": "EncodeTPOriginalDestinationCID",
      "splitArgs": [
        {
          "DefinationEncoding": "p",
          "MacroVariableName": "arg1"
        },
        {
          "DefinationEncoding": "s",
          "MacroVariableName": "arg3"
        }
      ],
      "macroName": "QuicTraceLogConnVerbose"
    },
    "EncodeTPIdleTimeout": {
      "ModuleProperites": {},
      "TraceString": "[conn][%p] TP: Idle Timeout (%llu ms)",
      "UniqueId": "EncodeTPIdleTimeout",
      "splitArgs": [
        {
          "DefinationEncoding": "p",
          "MacroVariableName": "arg1"
        },
        {
          "DefinationEncoding": "llu",
          "MacroVariableName": "arg3"
        }
      ],
      "macroName": "QuicTraceLogConnVerbose"
    },
    "EncodeTPStatelessResetToken": {
      "ModuleProperites": {},
      "TraceString": "[conn][%p] TP: Stateless Reset Token (%s)",
      "UniqueId": "EncodeTPStatelessResetToken",
      "splitArgs": [
        {
          "DefinationEncoding": "p",
          "MacroVariableName": "arg1"
        },
        {
          "DefinationEncoding": "s",
          "MacroVariableName": "arg3"
        }
      ],
      "macroName": "QuicTraceLogConnVerbose"
    },
    "EncodeTPMaxUdpPayloadSize": {
      "ModuleProperites": {},
      "TraceString": "[conn][%p] TP: Max Udp Payload Size (%llu bytes)",
      "UniqueId": "EncodeTPMaxUdpPayloadSize",
      "splitArgs": [
        {
          "DefinationEncoding": "p",
          "MacroVariableName": "arg1"
        },
        {
          "DefinationEncoding": "llu",
          "MacroVariableName": "arg3"
        }
      ],
      "macroName": "QuicTraceLogConnVerbose"
    },
    "EncodeTPInitMaxData": {
      "ModuleProperites": {},
      "TraceString": "[conn][%p] TP: Max Data (%llu bytes)",
      "UniqueId": "EncodeTPInitMaxData",
      "splitArgs": [
        {
          "DefinationEncoding": "p",
          "MacroVariableName": "arg1"
        },
        {
          "DefinationEncoding": "llu",
          "MacroVariableName": "arg3"
        }
      ],
      "macroName": "QuicTraceLogConnVerbose"
    },
    "EncodeTPInitMaxStreamDataBidiLocal": {
      "ModuleProperites": {},
      "TraceString": "[conn][%p] TP: Max Local Bidirectional Stream Data (%llu bytes)",
      "UniqueId": "EncodeTPInitMaxStreamDataBidiLocal",
      "splitArgs": [
        {
          "DefinationEncoding": "p",
          "MacroVariableName": "arg1"
        },
        {
          "DefinationEncoding": "llu",
          "MacroVariableName": "arg3"
        }
      ],
      "macroName": "QuicTraceLogConnVerbose"
    },
    "EncodeTPInitMaxStreamDataBidiRemote": {
      "ModuleProperites": {},
      "TraceString": "[conn][%p] TP: Max Remote Bidirectional Stream Data (%llu bytes)",
      "UniqueId": "EncodeTPInitMaxStreamDataBidiRemote",
      "splitArgs": [
        {
          "DefinationEncoding": "p",
          "MacroVariableName": "arg1"
        },
        {
          "DefinationEncoding": "llu",
          "MacroVariableName": "arg3"
        }
      ],
      "macroName": "QuicTraceLogConnVerbose"
    },
    "EncodeTPInitMaxStreamUni": {
      "ModuleProperites": {},
      "TraceString": "[conn][%p] TP: Max Unidirectional Stream Data (%llu)",
      "UniqueId": "EncodeTPInitMaxStreamUni",
      "splitArgs": [
        {
          "DefinationEncoding": "p",
          "MacroVariableName": "arg1"
        },
        {
          "DefinationEncoding": "llu",
          "MacroVariableName": "arg3"
        }
      ],
      "macroName": "QuicTraceLogConnVerbose"
    },
    "EncodeTPMaxBidiStreams": {
      "ModuleProperites": {},
      "TraceString": "[conn][%p] TP: Max Bidirectional Streams (%llu)",
      "UniqueId": "EncodeTPMaxBidiStreams",
      "splitArgs": [
        {
          "DefinationEncoding": "p",
          "MacroVariableName": "arg1"
        },
        {
          "DefinationEncoding": "llu",
          "MacroVariableName": "arg3"
        }
      ],
      "macroName": "QuicTraceLogConnVerbose"
    },
    "EncodeTPMaxUniStreams": {
      "ModuleProperites": {},
      "TraceString": "[conn][%p] TP: Max Unidirectional Streams (%llu)",
      "UniqueId": "EncodeTPMaxUniStreams",
      "splitArgs": [
        {
          "DefinationEncoding": "p",
          "MacroVariableName": "arg1"
        },
        {
          "DefinationEncoding": "llu",
          "MacroVariableName": "arg3"
        }
      ],
      "macroName": "QuicTraceLogConnVerbose"
    },
    "EncodeTPAckDelayExponent": {
      "ModuleProperites": {},
      "TraceString": "[conn][%p] TP: ACK Delay Exponent (%llu)",
      "UniqueId": "EncodeTPAckDelayExponent",
      "splitArgs": [
        {
          "DefinationEncoding": "p",
          "MacroVariableName": "arg1"
        },
        {
          "DefinationEncoding": "llu",
          "MacroVariableName": "arg3"
        }
      ],
      "macroName": "QuicTraceLogConnVerbose"
    },
    "EncodeTPMaxAckDelay": {
      "ModuleProperites": {},
      "TraceString": "[conn][%p] TP: Max ACK Delay (%llu ms)",
      "UniqueId": "EncodeTPMaxAckDelay",
      "splitArgs": [
        {
          "DefinationEncoding": "p",
          "MacroVariableName": "arg1"
        },
        {
          "DefinationEncoding": "llu",
          "MacroVariableName": "arg3"
        }
      ],
      "macroName": "QuicTraceLogConnVerbose"
    },
    "EncodeTPDisableMigration": {
      "ModuleProperites": {},
      "TraceString": "[conn][%p] TP: Disable Active Migration",
      "UniqueId": "EncodeTPDisableMigration",
      "splitArgs": [
        {
          "DefinationEncoding": "p",
          "MacroVariableName": "arg1"
        }
      ],
      "macroName": "QuicTraceLogConnVerbose"
    },
    "EncodeTPPreferredAddress": {
      "ModuleProperites": {},
      "TraceString": "[conn][%p] TP: Preferred Address",
      "UniqueId": "EncodeTPPreferredAddress",
      "splitArgs": [
        {
          "DefinationEncoding": "p",
          "MacroVariableName": "arg1"
        }
      ],
      "macroName": "QuicTraceLogConnVerbose"
    },
    "EncodeTPCIDLimit": {
      "ModuleProperites": {},
      "TraceString": "[conn][%p] TP: Connection ID Limit (%llu)",
      "UniqueId": "EncodeTPCIDLimit",
      "splitArgs": [
        {
          "DefinationEncoding": "p",
          "MacroVariableName": "arg1"
        },
        {
          "DefinationEncoding": "llu",
          "MacroVariableName": "arg3"
        }
      ],
      "macroName": "QuicTraceLogConnVerbose"
    },
    "EncodeTPOriginalCID": {
      "ModuleProperites": {},
      "TraceString": "[conn][%p] TP: Initial Source Connection ID (%s)",
      "UniqueId": "EncodeTPOriginalCID",
      "splitArgs": [
        {
          "DefinationEncoding": "p",
          "MacroVariableName": "arg1"
        },
        {
          "DefinationEncoding": "s",
          "MacroVariableName": "arg3"
        }
      ],
      "macroName": "QuicTraceLogConnVerbose"
    },
    "EncodeTPRetrySourceCID": {
      "ModuleProperites": {},
      "TraceString": "[conn][%p] TP: Retry Source Connection ID (%s)",
      "UniqueId": "EncodeTPRetrySourceCID",
      "splitArgs": [
        {
          "DefinationEncoding": "p",
          "MacroVariableName": "arg1"
        },
        {
          "DefinationEncoding": "s",
          "MacroVariableName": "arg3"
        }
      ],
      "macroName": "QuicTraceLogConnVerbose"
    },
    "EncodeMaxDatagramFrameSize": {
      "ModuleProperites": {},
      "TraceString": "[conn][%p] TP: Max Datagram Frame Size (%llu bytes)",
      "UniqueId": "EncodeMaxDatagramFrameSize",
      "splitArgs": [
        {
          "DefinationEncoding": "p",
          "MacroVariableName": "arg1"
        },
        {
          "DefinationEncoding": "llu",
          "MacroVariableName": "arg3"
        }
      ],
      "macroName": "QuicTraceLogConnVerbose"
    },
    "EncodeTPDisable1RttEncryption": {
      "ModuleProperites": {},
      "TraceString": "[conn][%p] TP: Disable 1-RTT Encryption",
      "UniqueId": "EncodeTPDisable1RttEncryption",
      "splitArgs": [
        {
          "DefinationEncoding": "p",
          "MacroVariableName": "arg1"
        }
      ],
      "macroName": "QuicTraceLogConnVerbose"
    },
    "EncodeTPVersionNegotiationExt": {
      "ModuleProperites": {},
      "TraceString": "[conn][%p] TP: Version Negotiation Extension (%u bytes)",
      "UniqueId": "EncodeTPVersionNegotiationExt",
      "splitArgs": [
        {
          "DefinationEncoding": "p",
          "MacroVariableName": "arg1"
        },
        {
          "DefinationEncoding": "u",
          "MacroVariableName": "arg3"
        }
      ],
      "macroName": "QuicTraceLogConnVerbose"
    },
    "EncodeTPMinAckDelay": {
      "ModuleProperites": {},
      "TraceString": "[conn][%p] TP: Min ACK Delay (%llu us)",
      "UniqueId": "EncodeTPMinAckDelay",
      "splitArgs": [
        {
          "DefinationEncoding": "p",
          "MacroVariableName": "arg1"
        },
        {
          "DefinationEncoding": "llu",
          "MacroVariableName": "arg3"
        }
      ],
      "macroName": "QuicTraceLogConnVerbose"
    },
    "EncodeTPCibirEncoding": {
      "ModuleProperites": {},
      "TraceString": "[conn][%p] TP: CIBIR Encoding (%llu length, %llu offset)",
      "UniqueId": "EncodeTPCibirEncoding",
      "splitArgs": [
        {
          "DefinationEncoding": "p",
          "MacroVariableName": "arg1"
        },
        {
          "DefinationEncoding": "llu",
          "MacroVariableName": "arg3"
        },
        {
          "DefinationEncoding": "llu",
          "MacroVariableName": "arg4"
        }
      ],
      "macroName": "QuicTraceLogConnVerbose"
    },
    "EncodeTPTest": {
      "ModuleProperites": {},
      "TraceString": "[conn][%p] TP: TEST TP (Type %hu, Length %hu)",
      "UniqueId": "EncodeTPTest",
      "splitArgs": [
        {
          "DefinationEncoding": "p",
          "MacroVariableName": "arg1"
        },
        {
          "DefinationEncoding": "hu",
          "MacroVariableName": "arg3"
        },
        {
          "DefinationEncoding": "hu",
          "MacroVariableName": "arg4"
        }
      ],
      "macroName": "QuicTraceLogConnVerbose"
    },
    "EncodeTPEnd": {
      "ModuleProperites": {},
      "TraceString": "[conn][%p] Encoded %hu bytes for QUIC TP",
      "UniqueId": "EncodeTPEnd",
      "splitArgs": [
        {
          "DefinationEncoding": "p",
          "MacroVariableName": "arg1"
        },
        {
          "DefinationEncoding": "hu",
          "MacroVariableName": "arg3"
        }
      ],
      "macroName": "QuicTraceLogConnVerbose"
    },
    "DecodeTPStart": {
      "ModuleProperites": {},
      "TraceString": "[conn][%p] Decoding Transport Parameters (Server = %hhu) (%hu bytes)",
      "UniqueId": "DecodeTPStart",
      "splitArgs": [
        {
          "DefinationEncoding": "p",
          "MacroVariableName": "arg1"
        },
        {
          "DefinationEncoding": "hhu",
          "MacroVariableName": "arg3"
        },
        {
          "DefinationEncoding": "hu",
          "MacroVariableName": "arg4"
        }
      ],
      "macroName": "QuicTraceLogConnVerbose"
    },
    "DecodeTPOriginalDestinationCID": {
      "ModuleProperites": {},
      "TraceString": "[conn][%p] TP: Original Connection Destination ID (%s)",
      "UniqueId": "DecodeTPOriginalDestinationCID",
      "splitArgs": [
        {
          "DefinationEncoding": "p",
          "MacroVariableName": "arg1"
        },
        {
          "DefinationEncoding": "s",
          "MacroVariableName": "arg3"
        }
      ],
      "macroName": "QuicTraceLogConnVerbose"
    },
    "DecodeTPIdleTimeout": {
      "ModuleProperites": {},
      "TraceString": "[conn][%p] TP: Idle Timeout (%llu ms)",
      "UniqueId": "DecodeTPIdleTimeout",
      "splitArgs": [
        {
          "DefinationEncoding": "p",
          "MacroVariableName": "arg1"
        },
        {
          "DefinationEncoding": "llu",
          "MacroVariableName": "arg3"
        }
      ],
      "macroName": "QuicTraceLogConnVerbose"
    },
    "DecodeTPStatelessResetToken": {
      "ModuleProperites": {},
      "TraceString": "[conn][%p] TP: Stateless Reset Token (%s)",
      "UniqueId": "DecodeTPStatelessResetToken",
      "splitArgs": [
        {
          "DefinationEncoding": "p",
          "MacroVariableName": "arg1"
        },
        {
          "DefinationEncoding": "s",
          "MacroVariableName": "arg3"
        }
      ],
      "macroName": "QuicTraceLogConnVerbose"
    },
    "DecodeTPMaxUdpPayloadSize": {
      "ModuleProperites": {},
      "TraceString": "[conn][%p] TP: Max Udp Payload Size (%llu bytes)",
      "UniqueId": "DecodeTPMaxUdpPayloadSize",
      "splitArgs": [
        {
          "DefinationEncoding": "p",
          "MacroVariableName": "arg1"
        },
        {
          "DefinationEncoding": "llu",
          "MacroVariableName": "arg3"
        }
      ],
      "macroName": "QuicTraceLogConnVerbose"
    },
    "DecodeTPInitMaxData": {
      "ModuleProperites": {},
      "TraceString": "[conn][%p] TP: Max Data (%llu bytes)",
      "UniqueId": "DecodeTPInitMaxData",
      "splitArgs": [
        {
          "DefinationEncoding": "p",
          "MacroVariableName": "arg1"
        },
        {
          "DefinationEncoding": "llu",
          "MacroVariableName": "arg3"
        }
      ],
      "macroName": "QuicTraceLogConnVerbose"
    },
    "DecodeTPInitMaxStreamDataBidiLocal": {
      "ModuleProperites": {},
      "TraceString": "[conn][%p] TP: Max Local Bidirectional Stream Data (%llu bytes)",
      "UniqueId": "DecodeTPInitMaxStreamDataBidiLocal",
      "splitArgs": [
        {
          "DefinationEncoding": "p",
          "MacroVariableName": "arg1"
        },
        {
          "DefinationEncoding": "llu",
          "MacroVariableName": "arg3"
        }
      ],
      "macroName": "QuicTraceLogConnVerbose"
    },
    "DecodeTPInitMaxStreamDataBidiRemote": {
      "ModuleProperites": {},
      "TraceString": "[conn][%p] TP: Max Remote Bidirectional Stream Data (%llu bytes)",
      "UniqueId": "DecodeTPInitMaxStreamDataBidiRemote",
      "splitArgs": [
        {
          "DefinationEncoding": "p",
          "MacroVariableName": "arg1"
        },
        {
          "DefinationEncoding": "llu",
          "MacroVariableName": "arg3"
        }
      ],
      "macroName": "QuicTraceLogConnVerbose"
    },
    "DecodeTPInitMaxStreamDataBidiUni": {
      "ModuleProperites": {},
      "TraceString": "[conn][%p] TP: Max Unidirectional Stream Data (%llu)",
      "UniqueId": "DecodeTPInitMaxStreamDataBidiUni",
      "splitArgs": [
        {
          "DefinationEncoding": "p",
          "MacroVariableName": "arg1"
        },
        {
          "DefinationEncoding": "llu",
          "MacroVariableName": "arg3"
        }
      ],
      "macroName": "QuicTraceLogConnVerbose"
    },
    "DecodeTPMaxBidiStreams": {
      "ModuleProperites": {},
      "TraceString": "[conn][%p] TP: Max Bidirectional Streams (%llu)",
      "UniqueId": "DecodeTPMaxBidiStreams",
      "splitArgs": [
        {
          "DefinationEncoding": "p",
          "MacroVariableName": "arg1"
        },
        {
          "DefinationEncoding": "llu",
          "MacroVariableName": "arg3"
        }
      ],
      "macroName": "QuicTraceLogConnVerbose"
    },
    "DecodeTPMaxUniStreams": {
      "ModuleProperites": {},
      "TraceString": "[conn][%p] TP: Max Unidirectional Streams (%llu)",
      "UniqueId": "DecodeTPMaxUniStreams",
      "splitArgs": [
        {
          "DefinationEncoding": "p",
          "MacroVariableName": "arg1"
        },
        {
          "DefinationEncoding": "llu",
          "MacroVariableName": "arg3"
        }
      ],
      "macroName": "QuicTraceLogConnVerbose"
    },
    "DecodeTPAckDelayExponent": {
      "ModuleProperites": {},
      "TraceString": "[conn][%p] TP: ACK Delay Exponent (%llu)",
      "UniqueId": "DecodeTPAckDelayExponent",
      "splitArgs": [
        {
          "DefinationEncoding": "p",
          "MacroVariableName": "arg1"
        },
        {
          "DefinationEncoding": "llu",
          "MacroVariableName": "arg3"
        }
      ],
      "macroName": "QuicTraceLogConnVerbose"
    },
    "DecodeTPMaxAckDelay": {
      "ModuleProperites": {},
      "TraceString": "[conn][%p] TP: Max ACK Delay (%llu ms)",
      "UniqueId": "DecodeTPMaxAckDelay",
      "splitArgs": [
        {
          "DefinationEncoding": "p",
          "MacroVariableName": "arg1"
        },
        {
          "DefinationEncoding": "llu",
          "MacroVariableName": "arg3"
        }
      ],
      "macroName": "QuicTraceLogConnVerbose"
    },
    "DecodeTPDisableActiveMigration": {
      "ModuleProperites": {},
      "TraceString": "[conn][%p] TP: Disable Active Migration",
      "UniqueId": "DecodeTPDisableActiveMigration",
      "splitArgs": [
        {
          "DefinationEncoding": "p",
          "MacroVariableName": "arg1"
        }
      ],
      "macroName": "QuicTraceLogConnVerbose"
    },
    "DecodeTPPreferredAddress": {
      "ModuleProperites": {},
      "TraceString": "[conn][%p] TP: Preferred Address",
      "UniqueId": "DecodeTPPreferredAddress",
      "splitArgs": [
        {
          "DefinationEncoding": "p",
          "MacroVariableName": "arg1"
        }
      ],
      "macroName": "QuicTraceLogConnVerbose"
    },
    "DecodeTPCIDLimit": {
      "ModuleProperites": {},
      "TraceString": "[conn][%p] TP: Connection ID Limit (%llu)",
      "UniqueId": "DecodeTPCIDLimit",
      "splitArgs": [
        {
          "DefinationEncoding": "p",
          "MacroVariableName": "arg1"
        },
        {
          "DefinationEncoding": "llu",
          "MacroVariableName": "arg3"
        }
      ],
      "macroName": "QuicTraceLogConnVerbose"
    },
    "DecodeTPInitialSourceCID": {
      "ModuleProperites": {},
      "TraceString": "[conn][%p] TP: Initial Source Connection ID (%s)",
      "UniqueId": "DecodeTPInitialSourceCID",
      "splitArgs": [
        {
          "DefinationEncoding": "p",
          "MacroVariableName": "arg1"
        },
        {
          "DefinationEncoding": "s",
          "MacroVariableName": "arg3"
        }
      ],
      "macroName": "QuicTraceLogConnVerbose"
    },
    "DecodeTPRetrySourceCID": {
      "ModuleProperites": {},
      "TraceString": "[conn][%p] TP: Retry Source Connection ID (%s)",
      "UniqueId": "DecodeTPRetrySourceCID",
      "splitArgs": [
        {
          "DefinationEncoding": "p",
          "MacroVariableName": "arg1"
        },
        {
          "DefinationEncoding": "s",
          "MacroVariableName": "arg3"
        }
      ],
      "macroName": "QuicTraceLogConnVerbose"
    },
    "DecodeTPMaxDatagramFrameSize": {
      "ModuleProperites": {},
      "TraceString": "[conn][%p] TP: Max Datagram Frame Size (%llu bytes)",
      "UniqueId": "DecodeTPMaxDatagramFrameSize",
      "splitArgs": [
        {
          "DefinationEncoding": "p",
          "MacroVariableName": "arg1"
        },
        {
          "DefinationEncoding": "llu",
          "MacroVariableName": "arg3"
        }
      ],
      "macroName": "QuicTraceLogConnVerbose"
    },
    "DecodeTPCibirEncoding": {
      "ModuleProperites": {},
      "TraceString": "[conn][%p] TP: CIBIR Encoding (%llu length, %llu offset)",
      "UniqueId": "DecodeTPCibirEncoding",
      "splitArgs": [
        {
          "DefinationEncoding": "p",
          "MacroVariableName": "arg1"
        },
        {
          "DefinationEncoding": "llu",
          "MacroVariableName": "arg3"
        },
        {
          "DefinationEncoding": "llu",
          "MacroVariableName": "arg4"
        }
      ],
      "macroName": "QuicTraceLogConnVerbose"
    },
    "DecodeTPDisable1RttEncryption": {
      "ModuleProperites": {},
      "TraceString": "[conn][%p] TP: Disable 1-RTT Encryption",
      "UniqueId": "DecodeTPDisable1RttEncryption",
      "splitArgs": [
        {
          "DefinationEncoding": "p",
          "MacroVariableName": "arg1"
        }
      ],
      "macroName": "QuicTraceLogConnVerbose"
    },
    "DecodeTPVersionNegotiationInfo": {
      "ModuleProperites": {},
      "TraceString": "[conn][%p] TP: Version Negotiation Info (%hu bytes)",
      "UniqueId": "DecodeTPVersionNegotiationInfo",
      "splitArgs": [
        {
          "DefinationEncoding": "p",
          "MacroVariableName": "arg1"
        },
        {
          "DefinationEncoding": "hu",
          "MacroVariableName": "arg3"
        }
      ],
      "macroName": "QuicTraceLogConnVerbose"
    },
    "DecodeTPMinAckDelay": {
      "ModuleProperites": {},
      "TraceString": "[conn][%p] TP: Min ACK Delay (%llu us)",
      "UniqueId": "DecodeTPMinAckDelay",
      "splitArgs": [
        {
          "DefinationEncoding": "p",
          "MacroVariableName": "arg1"
        },
        {
          "DefinationEncoding": "llu",
          "MacroVariableName": "arg3"
        }
      ],
      "macroName": "QuicTraceLogConnVerbose"
    },
    "BindingListenerAlreadyRegistered": {
      "ModuleProperites": {},
      "TraceString": "[bind][%p] Listener (%p) already registered on ALPN",
      "UniqueId": "BindingListenerAlreadyRegistered",
      "splitArgs": [
        {
          "DefinationEncoding": "p",
          "MacroVariableName": "arg2"
        },
        {
          "DefinationEncoding": "p",
          "MacroVariableName": "arg3"
        }
      ],
      "macroName": "QuicTraceLogWarning"
    },
    "BindingSendFailed": {
      "ModuleProperites": {},
      "TraceString": "[bind][%p] Send failed, 0x%x",
      "UniqueId": "BindingSendFailed",
      "splitArgs": [
        {
          "DefinationEncoding": "p",
          "MacroVariableName": "arg2"
        },
        {
          "DefinationEncoding": "x",
          "MacroVariableName": "arg3"
        }
      ],
      "macroName": "QuicTraceLogWarning"
    },
    "PacketTxVersionNegotiation": {
      "ModuleProperites": {},
      "TraceString": "[S][TX][-] VN",
      "UniqueId": "PacketTxVersionNegotiation",
      "splitArgs": [],
      "macroName": "QuicTraceLogVerbose"
    },
    "PacketTxStatelessReset": {
      "ModuleProperites": {},
      "TraceString": "[S][TX][-] SR %s",
      "UniqueId": "PacketTxStatelessReset",
      "splitArgs": [
        {
          "DefinationEncoding": "s",
          "MacroVariableName": "arg2"
        }
      ],
      "macroName": "QuicTraceLogVerbose"
    },
    "PacketTxRetry": {
      "ModuleProperites": {},
      "TraceString": "[S][TX][-] LH Ver:0x%x DestCid:%s SrcCid:%s Type:R OrigDestCid:%s (Token %hu bytes)",
      "UniqueId": "PacketTxRetry",
      "splitArgs": [
        {
          "DefinationEncoding": "x",
          "MacroVariableName": "arg2"
        },
        {
          "DefinationEncoding": "s",
          "MacroVariableName": "arg3"
        },
        {
          "DefinationEncoding": "s",
          "MacroVariableName": "arg4"
        },
        {
          "DefinationEncoding": "s",
          "MacroVariableName": "arg5"
        },
        {
          "DefinationEncoding": "hu",
          "MacroVariableName": "arg6"
        }
      ],
      "macroName": "QuicTraceLogVerbose"
    },
    "BindingSendTestDrop": {
      "ModuleProperites": {},
      "TraceString": "[bind][%p] Test dropped packet",
      "UniqueId": "BindingSendTestDrop",
      "splitArgs": [
        {
          "DefinationEncoding": "p",
          "MacroVariableName": "arg2"
        }
      ],
      "macroName": "QuicTraceLogVerbose"
    },
    "BindingErrorStatus": {
      "ModuleProperites": {},
      "TraceString": "[bind][%p] ERROR, %u, %s.",
      "UniqueId": "BindingErrorStatus",
      "splitArgs": [
        {
          "DefinationEncoding": "p",
          "MacroVariableName": "arg2"
        },
        {
          "DefinationEncoding": "u",
          "MacroVariableName": "arg3"
        },
        {
          "DefinationEncoding": "s",
          "MacroVariableName": "arg4"
        }
      ],
      "macroName": "QuicTraceEvent"
    },
    "BindingCreated": {
      "ModuleProperites": {},
      "TraceString": "[bind][%p] Created, Udp=%p LocalAddr=%!ADDR! RemoteAddr=%!ADDR!",
      "UniqueId": "BindingCreated",
      "splitArgs": [
        {
          "DefinationEncoding": "p",
          "MacroVariableName": "arg2"
        },
        {
          "DefinationEncoding": "p",
          "MacroVariableName": "arg3"
        },
        {
          "DefinationEncoding": "!ADDR!",
          "MacroVariableName": "arg4"
        },
        {
          "DefinationEncoding": "!ADDR!",
          "MacroVariableName": "arg5"
        }
      ],
      "macroName": "QuicTraceEvent"
    },
    "BindingCleanup": {
      "ModuleProperites": {},
      "TraceString": "[bind][%p] Cleaning up",
      "UniqueId": "BindingCleanup",
      "splitArgs": [
        {
          "DefinationEncoding": "p",
          "MacroVariableName": "arg2"
        }
      ],
      "macroName": "QuicTraceEvent"
    },
    "BindingDestroyed": {
      "ModuleProperites": {},
      "TraceString": "[bind][%p] Destroyed",
      "UniqueId": "BindingDestroyed",
      "splitArgs": [
        {
          "DefinationEncoding": "p",
          "MacroVariableName": "arg2"
        }
      ],
      "macroName": "QuicTraceEvent"
    },
    "BindingRundown": {
      "ModuleProperites": {},
      "TraceString": "[bind][%p] Rundown, Udp=%p LocalAddr=%!ADDR! RemoteAddr=%!ADDR!",
      "UniqueId": "BindingRundown",
      "splitArgs": [
        {
          "DefinationEncoding": "p",
          "MacroVariableName": "arg2"
        },
        {
          "DefinationEncoding": "p",
          "MacroVariableName": "arg3"
        },
        {
          "DefinationEncoding": "!ADDR!",
          "MacroVariableName": "arg4"
        },
        {
          "DefinationEncoding": "!ADDR!",
          "MacroVariableName": "arg5"
        }
      ],
      "macroName": "QuicTraceEvent"
    },
    "ConnNoListenerIp": {
      "ModuleProperites": {},
      "TraceString": "[conn][%p] No Listener for IP address: %!ADDR!",
      "UniqueId": "ConnNoListenerIp",
      "splitArgs": [
        {
          "DefinationEncoding": "p",
          "MacroVariableName": "arg2"
        },
        {
          "DefinationEncoding": "!ADDR!",
          "MacroVariableName": "arg3"
        }
      ],
      "macroName": "QuicTraceEvent"
    },
    "ConnNoListenerAlpn": {
      "ModuleProperites": {},
      "TraceString": "[conn][%p] No listener matching ALPN: %!ALPN!",
      "UniqueId": "ConnNoListenerAlpn",
      "splitArgs": [
        {
          "DefinationEncoding": "p",
          "MacroVariableName": "arg2"
        },
        {
          "DefinationEncoding": "!ALPN!",
          "MacroVariableName": "arg3"
        }
      ],
      "macroName": "QuicTraceEvent"
    },
    "BindingExecOper": {
      "ModuleProperites": {},
      "TraceString": "[bind][%p] Execute: %u",
      "UniqueId": "BindingExecOper",
      "splitArgs": [
        {
          "DefinationEncoding": "p",
          "MacroVariableName": "arg2"
        },
        {
          "DefinationEncoding": "u",
          "MacroVariableName": "arg3"
        }
      ],
      "macroName": "QuicTraceEvent"
    },
    "PacketReceive": {
      "ModuleProperites": {},
      "TraceString": "[pack][%llu] Received",
      "UniqueId": "PacketReceive",
      "splitArgs": [
        {
          "DefinationEncoding": "llu",
          "MacroVariableName": "arg2"
        }
      ],
      "macroName": "QuicTraceEvent"
    },
    "IndicateIdealSendBuffer": {
      "ModuleProperites": {},
      "TraceString": "[strm][%p] Indicating QUIC_STREAM_EVENT_IDEAL_SEND_BUFFER_SIZE = %llu",
      "UniqueId": "IndicateIdealSendBuffer",
      "splitArgs": [
        {
          "DefinationEncoding": "p",
          "MacroVariableName": "arg1"
        },
        {
          "DefinationEncoding": "llu",
          "MacroVariableName": "arg3"
        }
      ],
      "macroName": "QuicTraceLogStreamVerbose"
    },
    "CloseWithoutShutdown": {
      "ModuleProperites": {},
      "TraceString": "[strm][%p] Closing handle without fully shutting down",
      "UniqueId": "CloseWithoutShutdown",
      "splitArgs": [
        {
          "DefinationEncoding": "p",
          "MacroVariableName": "arg1"
        }
      ],
      "macroName": "QuicTraceLogStreamWarning"
    },
    "EventSilentDiscard": {
      "ModuleProperites": {},
      "TraceString": "[strm][%p] Event silently discarded",
      "UniqueId": "EventSilentDiscard",
      "splitArgs": [
        {
          "DefinationEncoding": "p",
          "MacroVariableName": "arg1"
        }
      ],
      "macroName": "QuicTraceLogStreamWarning"
    },
    "UpdatePriority": {
      "ModuleProperites": {},
      "TraceString": "[strm][%p] New send priority = %hu",
      "UniqueId": "UpdatePriority",
      "splitArgs": [
        {
          "DefinationEncoding": "p",
          "MacroVariableName": "arg1"
        },
        {
          "DefinationEncoding": "hu",
          "MacroVariableName": "arg3"
        }
      ],
      "macroName": "QuicTraceLogStreamInfo"
    },
    "IndicateStartComplete": {
      "ModuleProperites": {},
      "TraceString": "[strm][%p] Indicating QUIC_STREAM_EVENT_START_COMPLETE [Status=0x%x ID=%llu Accepted=%hhu]",
      "UniqueId": "IndicateStartComplete",
      "splitArgs": [
        {
          "DefinationEncoding": "p",
          "MacroVariableName": "arg1"
        },
        {
          "DefinationEncoding": "x",
          "MacroVariableName": "arg3"
        },
        {
          "DefinationEncoding": "llu",
          "MacroVariableName": "arg4"
        },
        {
          "DefinationEncoding": "hhu",
          "MacroVariableName": "arg5"
        }
      ],
      "macroName": "QuicTraceLogStreamVerbose"
    },
    "IndicateStreamShutdownComplete": {
      "ModuleProperites": {},
      "TraceString": "[strm][%p] Indicating QUIC_STREAM_EVENT_SHUTDOWN_COMPLETE [ConnectionShutdown=%hhu]",
      "UniqueId": "IndicateStreamShutdownComplete",
      "splitArgs": [
        {
          "DefinationEncoding": "p",
          "MacroVariableName": "arg1"
        },
        {
          "DefinationEncoding": "hhu",
          "MacroVariableName": "arg3"
        }
      ],
      "macroName": "QuicTraceLogStreamVerbose"
    },
    "StreamAlloc": {
      "ModuleProperites": {},
      "TraceString": "[strm][%p] Allocated, Conn=%p",
      "UniqueId": "StreamAlloc",
      "splitArgs": [
        {
          "DefinationEncoding": "p",
          "MacroVariableName": "arg2"
        },
        {
          "DefinationEncoding": "p",
          "MacroVariableName": "arg3"
        }
      ],
      "macroName": "QuicTraceEvent"
    },
    "StreamDestroyed": {
      "ModuleProperites": {},
      "TraceString": "[strm][%p] Destroyed",
      "UniqueId": "StreamDestroyed",
      "splitArgs": [
        {
          "DefinationEncoding": "p",
          "MacroVariableName": "arg2"
        }
      ],
      "macroName": "QuicTraceEvent"
    },
    "StreamCreated": {
      "ModuleProperites": {},
      "TraceString": "[strm][%p] Created, Conn=%p ID=%llu IsLocal=%hhu",
      "UniqueId": "StreamCreated",
      "splitArgs": [
        {
          "DefinationEncoding": "p",
          "MacroVariableName": "arg2"
        },
        {
          "DefinationEncoding": "p",
          "MacroVariableName": "arg3"
        },
        {
          "DefinationEncoding": "llu",
          "MacroVariableName": "arg4"
        },
        {
          "DefinationEncoding": "hhu",
          "MacroVariableName": "arg5"
        }
      ],
      "macroName": "QuicTraceEvent"
    },
    "StreamSendState": {
      "ModuleProperites": {},
      "TraceString": "[strm][%p] Send State: %hhu",
      "UniqueId": "StreamSendState",
      "splitArgs": [
        {
          "DefinationEncoding": "p",
          "MacroVariableName": "arg2"
        },
        {
          "DefinationEncoding": "hhu",
          "MacroVariableName": "arg3"
        }
      ],
      "macroName": "QuicTraceEvent"
    },
    "StreamRecvState": {
      "ModuleProperites": {},
      "TraceString": "[strm][%p] Recv State: %hhu",
      "UniqueId": "StreamRecvState",
      "splitArgs": [
        {
          "DefinationEncoding": "p",
          "MacroVariableName": "arg2"
        },
        {
          "DefinationEncoding": "hhu",
          "MacroVariableName": "arg3"
        }
      ],
      "macroName": "QuicTraceEvent"
    },
    "StreamOutFlowBlocked": {
      "ModuleProperites": {},
      "TraceString": "[strm][%p] Send Blocked Flags: %hhu",
      "UniqueId": "StreamOutFlowBlocked",
      "splitArgs": [
        {
          "DefinationEncoding": "p",
          "MacroVariableName": "arg2"
        },
        {
          "DefinationEncoding": "hhu",
          "MacroVariableName": "arg3"
        }
      ],
      "macroName": "QuicTraceEvent"
    },
    "StreamRundown": {
      "ModuleProperites": {},
      "TraceString": "[strm][%p] Rundown, Conn=%p ID=%llu IsLocal=%hhu",
      "UniqueId": "StreamRundown",
      "splitArgs": [
        {
          "DefinationEncoding": "p",
          "MacroVariableName": "arg2"
        },
        {
          "DefinationEncoding": "p",
          "MacroVariableName": "arg3"
        },
        {
          "DefinationEncoding": "llu",
          "MacroVariableName": "arg4"
        },
        {
          "DefinationEncoding": "hhu",
          "MacroVariableName": "arg5"
        }
      ],
      "macroName": "QuicTraceEvent"
    },
    "PacketRxMarkedForAck": {
      "ModuleProperites": {},
      "TraceString": "[%c][RX][%llu] Marked for ACK (ECN=%hhu)",
      "UniqueId": "PacketRxMarkedForAck",
      "splitArgs": [
        {
          "DefinationEncoding": "c",
          "MacroVariableName": "arg2"
        },
        {
          "DefinationEncoding": "llu",
          "MacroVariableName": "arg3"
        },
        {
          "DefinationEncoding": "hhu",
          "MacroVariableName": "arg4"
        }
      ],
      "macroName": "QuicTraceLogVerbose"
    },
    "FrameLogUnknownType": {
      "ModuleProperites": {},
      "TraceString": "[%c][%cX][%llu]   unknown frame (%llu)",
      "UniqueId": "FrameLogUnknownType",
      "splitArgs": [
        {
          "DefinationEncoding": "c",
          "MacroVariableName": "arg2"
        },
        {
          "DefinationEncoding": "c",
          "MacroVariableName": "arg3"
        },
        {
          "DefinationEncoding": "llu",
          "MacroVariableName": "arg4"
        },
        {
          "DefinationEncoding": "llu",
          "MacroVariableName": "arg5"
        }
      ],
      "macroName": "QuicTraceLogVerbose"
    },
    "FrameLogPadding": {
      "ModuleProperites": {},
      "TraceString": "[%c][%cX][%llu]   PADDING Len:%hu",
      "UniqueId": "FrameLogPadding",
      "splitArgs": [
        {
          "DefinationEncoding": "c",
          "MacroVariableName": "arg2"
        },
        {
          "DefinationEncoding": "c",
          "MacroVariableName": "arg3"
        },
        {
          "DefinationEncoding": "llu",
          "MacroVariableName": "arg4"
        },
        {
          "DefinationEncoding": "hu",
          "MacroVariableName": "arg5"
        }
      ],
      "macroName": "QuicTraceLogVerbose"
    },
    "FrameLogPing": {
      "ModuleProperites": {},
      "TraceString": "[%c][%cX][%llu]   PING",
      "UniqueId": "FrameLogPing",
      "splitArgs": [
        {
          "DefinationEncoding": "c",
          "MacroVariableName": "arg2"
        },
        {
          "DefinationEncoding": "c",
          "MacroVariableName": "arg3"
        },
        {
          "DefinationEncoding": "llu",
          "MacroVariableName": "arg4"
        }
      ],
      "macroName": "QuicTraceLogVerbose"
    },
    "FrameLogAckInvalid": {
      "ModuleProperites": {},
      "TraceString": "[%c][%cX][%llu]   ACK [Invalid]",
      "UniqueId": "FrameLogAckInvalid",
      "splitArgs": [
        {
          "DefinationEncoding": "c",
          "MacroVariableName": "arg2"
        },
        {
          "DefinationEncoding": "c",
          "MacroVariableName": "arg3"
        },
        {
          "DefinationEncoding": "llu",
          "MacroVariableName": "arg4"
        }
      ],
      "macroName": "QuicTraceLogVerbose"
    },
    "FrameLogAck": {
      "ModuleProperites": {},
      "TraceString": "[%c][%cX][%llu]   ACK Largest:%llu Delay:%llu",
      "UniqueId": "FrameLogAck",
      "splitArgs": [
        {
          "DefinationEncoding": "c",
          "MacroVariableName": "arg2"
        },
        {
          "DefinationEncoding": "c",
          "MacroVariableName": "arg3"
        },
        {
          "DefinationEncoding": "llu",
          "MacroVariableName": "arg4"
        },
        {
          "DefinationEncoding": "llu",
          "MacroVariableName": "arg5"
        },
        {
          "DefinationEncoding": "llu",
          "MacroVariableName": "arg6"
        }
      ],
      "macroName": "QuicTraceLogVerbose"
    },
    "FrameLogAckSingleBlock": {
      "ModuleProperites": {},
      "TraceString": "[%c][%cX][%llu]     %llu",
      "UniqueId": "FrameLogAckSingleBlock",
      "splitArgs": [
        {
          "DefinationEncoding": "c",
          "MacroVariableName": "arg2"
        },
        {
          "DefinationEncoding": "c",
          "MacroVariableName": "arg3"
        },
        {
          "DefinationEncoding": "llu",
          "MacroVariableName": "arg4"
        },
        {
          "DefinationEncoding": "llu",
          "MacroVariableName": "arg5"
        }
      ],
      "macroName": "QuicTraceLogVerbose"
    },
    "FrameLogAckMultiBlock": {
      "ModuleProperites": {},
      "TraceString": "[%c][%cX][%llu]     %llu - %llu",
      "UniqueId": "FrameLogAckMultiBlock",
      "splitArgs": [
        {
          "DefinationEncoding": "c",
          "MacroVariableName": "arg2"
        },
        {
          "DefinationEncoding": "c",
          "MacroVariableName": "arg3"
        },
        {
          "DefinationEncoding": "llu",
          "MacroVariableName": "arg4"
        },
        {
          "DefinationEncoding": "llu",
          "MacroVariableName": "arg5"
        },
        {
          "DefinationEncoding": "llu",
          "MacroVariableName": "arg6"
        }
      ],
      "macroName": "QuicTraceLogVerbose"
    },
    "FrameLogAckInvalidBlock": {
      "ModuleProperites": {},
      "TraceString": "[%c][%cX][%llu]     [Invalid Block]",
      "UniqueId": "FrameLogAckInvalidBlock",
      "splitArgs": [
        {
          "DefinationEncoding": "c",
          "MacroVariableName": "arg2"
        },
        {
          "DefinationEncoding": "c",
          "MacroVariableName": "arg3"
        },
        {
          "DefinationEncoding": "llu",
          "MacroVariableName": "arg4"
        }
      ],
      "macroName": "QuicTraceLogVerbose"
    },
    "FrameLogAckEcnInvalid": {
      "ModuleProperites": {},
      "TraceString": "[%c][%cX][%llu]     ECN [Invalid]",
      "UniqueId": "FrameLogAckEcnInvalid",
      "splitArgs": [
        {
          "DefinationEncoding": "c",
          "MacroVariableName": "arg2"
        },
        {
          "DefinationEncoding": "c",
          "MacroVariableName": "arg3"
        },
        {
          "DefinationEncoding": "llu",
          "MacroVariableName": "arg4"
        }
      ],
      "macroName": "QuicTraceLogVerbose"
    },
    "FrameLogAckEcn": {
      "ModuleProperites": {},
      "TraceString": "[%c][%cX][%llu]     ECN [ECT0=%llu,ECT1=%llu,CE=%llu]",
      "UniqueId": "FrameLogAckEcn",
      "splitArgs": [
        {
          "DefinationEncoding": "c",
          "MacroVariableName": "arg2"
        },
        {
          "DefinationEncoding": "c",
          "MacroVariableName": "arg3"
        },
        {
          "DefinationEncoding": "llu",
          "MacroVariableName": "arg4"
        },
        {
          "DefinationEncoding": "llu",
          "MacroVariableName": "arg5"
        },
        {
          "DefinationEncoding": "llu",
          "MacroVariableName": "arg6"
        },
        {
          "DefinationEncoding": "llu",
          "MacroVariableName": "arg7"
        }
      ],
      "macroName": "QuicTraceLogVerbose"
    },
    "FrameLogResetStreamInvalid": {
      "ModuleProperites": {},
      "TraceString": "[%c][%cX][%llu]   RESET_STREAM [Invalid]",
      "UniqueId": "FrameLogResetStreamInvalid",
      "splitArgs": [
        {
          "DefinationEncoding": "c",
          "MacroVariableName": "arg2"
        },
        {
          "DefinationEncoding": "c",
          "MacroVariableName": "arg3"
        },
        {
          "DefinationEncoding": "llu",
          "MacroVariableName": "arg4"
        }
      ],
      "macroName": "QuicTraceLogVerbose"
    },
    "FrameLogResetStream": {
      "ModuleProperites": {},
      "TraceString": "[%c][%cX][%llu]   RESET_STREAM ID:%llu ErrorCode:0x%llX FinalSize:%llu",
      "UniqueId": "FrameLogResetStream",
      "splitArgs": [
        {
          "DefinationEncoding": "c",
          "MacroVariableName": "arg2"
        },
        {
          "DefinationEncoding": "c",
          "MacroVariableName": "arg3"
        },
        {
          "DefinationEncoding": "llu",
          "MacroVariableName": "arg4"
        },
        {
          "DefinationEncoding": "llu",
          "MacroVariableName": "arg5"
        },
        {
          "DefinationEncoding": "llX",
          "MacroVariableName": "arg6"
        },
        {
          "DefinationEncoding": "llu",
          "MacroVariableName": "arg7"
        }
      ],
      "macroName": "QuicTraceLogVerbose"
    },
    "FrameLogStopSendingInvalid": {
      "ModuleProperites": {},
      "TraceString": "[%c][%cX][%llu]   STOP_SENDING [Invalid]",
      "UniqueId": "FrameLogStopSendingInvalid",
      "splitArgs": [
        {
          "DefinationEncoding": "c",
          "MacroVariableName": "arg2"
        },
        {
          "DefinationEncoding": "c",
          "MacroVariableName": "arg3"
        },
        {
          "DefinationEncoding": "llu",
          "MacroVariableName": "arg4"
        }
      ],
      "macroName": "QuicTraceLogVerbose"
    },
    "FrameLogStopSending": {
      "ModuleProperites": {},
      "TraceString": "[%c][%cX][%llu]   STOP_SENDING ID:%llu Error:0x%llX",
      "UniqueId": "FrameLogStopSending",
      "splitArgs": [
        {
          "DefinationEncoding": "c",
          "MacroVariableName": "arg2"
        },
        {
          "DefinationEncoding": "c",
          "MacroVariableName": "arg3"
        },
        {
          "DefinationEncoding": "llu",
          "MacroVariableName": "arg4"
        },
        {
          "DefinationEncoding": "llu",
          "MacroVariableName": "arg5"
        },
        {
          "DefinationEncoding": "llX",
          "MacroVariableName": "arg6"
        }
      ],
      "macroName": "QuicTraceLogVerbose"
    },
    "FrameLogCryptoInvalid": {
      "ModuleProperites": {},
      "TraceString": "[%c][%cX][%llu]   CRYPTO [Invalid]",
      "UniqueId": "FrameLogCryptoInvalid",
      "splitArgs": [
        {
          "DefinationEncoding": "c",
          "MacroVariableName": "arg2"
        },
        {
          "DefinationEncoding": "c",
          "MacroVariableName": "arg3"
        },
        {
          "DefinationEncoding": "llu",
          "MacroVariableName": "arg4"
        }
      ],
      "macroName": "QuicTraceLogVerbose"
    },
    "FrameLogCrypto": {
      "ModuleProperites": {},
      "TraceString": "[%c][%cX][%llu]   CRYPTO Offset:%llu Len:%hu",
      "UniqueId": "FrameLogCrypto",
      "splitArgs": [
        {
          "DefinationEncoding": "c",
          "MacroVariableName": "arg2"
        },
        {
          "DefinationEncoding": "c",
          "MacroVariableName": "arg3"
        },
        {
          "DefinationEncoding": "llu",
          "MacroVariableName": "arg4"
        },
        {
          "DefinationEncoding": "llu",
          "MacroVariableName": "arg5"
        },
        {
          "DefinationEncoding": "hu",
          "MacroVariableName": "arg6"
        }
      ],
      "macroName": "QuicTraceLogVerbose"
    },
    "FrameLogNewTokenInvalid": {
      "ModuleProperites": {},
      "TraceString": "[%c][%cX][%llu]   NEW_TOKEN [Invalid]",
      "UniqueId": "FrameLogNewTokenInvalid",
      "splitArgs": [
        {
          "DefinationEncoding": "c",
          "MacroVariableName": "arg2"
        },
        {
          "DefinationEncoding": "c",
          "MacroVariableName": "arg3"
        },
        {
          "DefinationEncoding": "llu",
          "MacroVariableName": "arg4"
        }
      ],
      "macroName": "QuicTraceLogVerbose"
    },
    "FrameLogNewToken": {
      "ModuleProperites": {},
      "TraceString": "[%c][%cX][%llu]   NEW_TOKEN Length:%llu",
      "UniqueId": "FrameLogNewToken",
      "splitArgs": [
        {
          "DefinationEncoding": "c",
          "MacroVariableName": "arg2"
        },
        {
          "DefinationEncoding": "c",
          "MacroVariableName": "arg3"
        },
        {
          "DefinationEncoding": "llu",
          "MacroVariableName": "arg4"
        },
        {
          "DefinationEncoding": "llu",
          "MacroVariableName": "arg5"
        }
      ],
      "macroName": "QuicTraceLogVerbose"
    },
    "FrameLogStreamInvalid": {
      "ModuleProperites": {},
      "TraceString": "[%c][%cX][%llu]   STREAM [Invalid]",
      "UniqueId": "FrameLogStreamInvalid",
      "splitArgs": [
        {
          "DefinationEncoding": "c",
          "MacroVariableName": "arg2"
        },
        {
          "DefinationEncoding": "c",
          "MacroVariableName": "arg3"
        },
        {
          "DefinationEncoding": "llu",
          "MacroVariableName": "arg4"
        }
      ],
      "macroName": "QuicTraceLogVerbose"
    },
    "FrameLogStreamFin": {
      "ModuleProperites": {},
      "TraceString": "[%c][%cX][%llu]   STREAM ID:%llu Offset:%llu Len:%hu Fin",
      "UniqueId": "FrameLogStreamFin",
      "splitArgs": [
        {
          "DefinationEncoding": "c",
          "MacroVariableName": "arg2"
        },
        {
          "DefinationEncoding": "c",
          "MacroVariableName": "arg3"
        },
        {
          "DefinationEncoding": "llu",
          "MacroVariableName": "arg4"
        },
        {
          "DefinationEncoding": "llu",
          "MacroVariableName": "arg5"
        },
        {
          "DefinationEncoding": "llu",
          "MacroVariableName": "arg6"
        },
        {
          "DefinationEncoding": "hu",
          "MacroVariableName": "arg7"
        }
      ],
      "macroName": "QuicTraceLogVerbose"
    },
    "FrameLogStream": {
      "ModuleProperites": {},
      "TraceString": "[%c][%cX][%llu]   STREAM ID:%llu Offset:%llu Len:%hu",
      "UniqueId": "FrameLogStream",
      "splitArgs": [
        {
          "DefinationEncoding": "c",
          "MacroVariableName": "arg2"
        },
        {
          "DefinationEncoding": "c",
          "MacroVariableName": "arg3"
        },
        {
          "DefinationEncoding": "llu",
          "MacroVariableName": "arg4"
        },
        {
          "DefinationEncoding": "llu",
          "MacroVariableName": "arg5"
        },
        {
          "DefinationEncoding": "llu",
          "MacroVariableName": "arg6"
        },
        {
          "DefinationEncoding": "hu",
          "MacroVariableName": "arg7"
        }
      ],
      "macroName": "QuicTraceLogVerbose"
    },
    "FrameLogMaxDataInvalid": {
      "ModuleProperites": {},
      "TraceString": "[%c][%cX][%llu]   MAX_DATA [Invalid]",
      "UniqueId": "FrameLogMaxDataInvalid",
      "splitArgs": [
        {
          "DefinationEncoding": "c",
          "MacroVariableName": "arg2"
        },
        {
          "DefinationEncoding": "c",
          "MacroVariableName": "arg3"
        },
        {
          "DefinationEncoding": "llu",
          "MacroVariableName": "arg4"
        }
      ],
      "macroName": "QuicTraceLogVerbose"
    },
    "FrameLogMaxData": {
      "ModuleProperites": {},
      "TraceString": "[%c][%cX][%llu]   MAX_DATA Max:%llu",
      "UniqueId": "FrameLogMaxData",
      "splitArgs": [
        {
          "DefinationEncoding": "c",
          "MacroVariableName": "arg2"
        },
        {
          "DefinationEncoding": "c",
          "MacroVariableName": "arg3"
        },
        {
          "DefinationEncoding": "llu",
          "MacroVariableName": "arg4"
        },
        {
          "DefinationEncoding": "llu",
          "MacroVariableName": "arg5"
        }
      ],
      "macroName": "QuicTraceLogVerbose"
    },
    "FrameLogMaxStreamDataInvalid": {
      "ModuleProperites": {},
      "TraceString": "[%c][%cX][%llu]   MAX_STREAM_DATA [Invalid]",
      "UniqueId": "FrameLogMaxStreamDataInvalid",
      "splitArgs": [
        {
          "DefinationEncoding": "c",
          "MacroVariableName": "arg2"
        },
        {
          "DefinationEncoding": "c",
          "MacroVariableName": "arg3"
        },
        {
          "DefinationEncoding": "llu",
          "MacroVariableName": "arg4"
        }
      ],
      "macroName": "QuicTraceLogVerbose"
    },
    "FrameLogMaxStreamData": {
      "ModuleProperites": {},
      "TraceString": "[%c][%cX][%llu]   MAX_STREAM_DATA ID:%llu Max:%llu",
      "UniqueId": "FrameLogMaxStreamData",
      "splitArgs": [
        {
          "DefinationEncoding": "c",
          "MacroVariableName": "arg2"
        },
        {
          "DefinationEncoding": "c",
          "MacroVariableName": "arg3"
        },
        {
          "DefinationEncoding": "llu",
          "MacroVariableName": "arg4"
        },
        {
          "DefinationEncoding": "llu",
          "MacroVariableName": "arg5"
        },
        {
          "DefinationEncoding": "llu",
          "MacroVariableName": "arg6"
        }
      ],
      "macroName": "QuicTraceLogVerbose"
    },
    "FrameLogMaxStreamsInvalid": {
      "ModuleProperites": {},
      "TraceString": "[%c][%cX][%llu]   MAX_STREAMS [Invalid]",
      "UniqueId": "FrameLogMaxStreamsInvalid",
      "splitArgs": [
        {
          "DefinationEncoding": "c",
          "MacroVariableName": "arg2"
        },
        {
          "DefinationEncoding": "c",
          "MacroVariableName": "arg3"
        },
        {
          "DefinationEncoding": "llu",
          "MacroVariableName": "arg4"
        }
      ],
      "macroName": "QuicTraceLogVerbose"
    },
    "FrameLogMaxStreams": {
      "ModuleProperites": {},
      "TraceString": "[%c][%cX][%llu]   MAX_STREAMS[%hu] Count:%llu",
      "UniqueId": "FrameLogMaxStreams",
      "splitArgs": [
        {
          "DefinationEncoding": "c",
          "MacroVariableName": "arg2"
        },
        {
          "DefinationEncoding": "c",
          "MacroVariableName": "arg3"
        },
        {
          "DefinationEncoding": "llu",
          "MacroVariableName": "arg4"
        },
        {
          "DefinationEncoding": "hu",
          "MacroVariableName": "arg5"
        },
        {
          "DefinationEncoding": "llu",
          "MacroVariableName": "arg6"
        }
      ],
      "macroName": "QuicTraceLogVerbose"
    },
    "FrameLogDataBlockedInvalid": {
      "ModuleProperites": {},
      "TraceString": "[%c][%cX][%llu]   DATA_BLOCKED [Invalid]",
      "UniqueId": "FrameLogDataBlockedInvalid",
      "splitArgs": [
        {
          "DefinationEncoding": "c",
          "MacroVariableName": "arg2"
        },
        {
          "DefinationEncoding": "c",
          "MacroVariableName": "arg3"
        },
        {
          "DefinationEncoding": "llu",
          "MacroVariableName": "arg4"
        }
      ],
      "macroName": "QuicTraceLogVerbose"
    },
    "FrameLogDataBlocked": {
      "ModuleProperites": {},
      "TraceString": "[%c][%cX][%llu]   DATA_BLOCKED Limit:%llu",
      "UniqueId": "FrameLogDataBlocked",
      "splitArgs": [
        {
          "DefinationEncoding": "c",
          "MacroVariableName": "arg2"
        },
        {
          "DefinationEncoding": "c",
          "MacroVariableName": "arg3"
        },
        {
          "DefinationEncoding": "llu",
          "MacroVariableName": "arg4"
        },
        {
          "DefinationEncoding": "llu",
          "MacroVariableName": "arg5"
        }
      ],
      "macroName": "QuicTraceLogVerbose"
    },
    "FrameLogStreamDataBlockedInvalid": {
      "ModuleProperites": {},
      "TraceString": "[%c][%cX][%llu]   STREAM_DATA_BLOCKED [Invalid]",
      "UniqueId": "FrameLogStreamDataBlockedInvalid",
      "splitArgs": [
        {
          "DefinationEncoding": "c",
          "MacroVariableName": "arg2"
        },
        {
          "DefinationEncoding": "c",
          "MacroVariableName": "arg3"
        },
        {
          "DefinationEncoding": "llu",
          "MacroVariableName": "arg4"
        }
      ],
      "macroName": "QuicTraceLogVerbose"
    },
    "FrameLogStreamDataBlocked": {
      "ModuleProperites": {},
      "TraceString": "[%c][%cX][%llu]   STREAM_DATA_BLOCKED ID:%llu Limit:%llu",
      "UniqueId": "FrameLogStreamDataBlocked",
      "splitArgs": [
        {
          "DefinationEncoding": "c",
          "MacroVariableName": "arg2"
        },
        {
          "DefinationEncoding": "c",
          "MacroVariableName": "arg3"
        },
        {
          "DefinationEncoding": "llu",
          "MacroVariableName": "arg4"
        },
        {
          "DefinationEncoding": "llu",
          "MacroVariableName": "arg5"
        },
        {
          "DefinationEncoding": "llu",
          "MacroVariableName": "arg6"
        }
      ],
      "macroName": "QuicTraceLogVerbose"
    },
    "FrameLogStreamsBlockedInvalid": {
      "ModuleProperites": {},
      "TraceString": "[%c][%cX][%llu]   STREAMS_BLOCKED [Invalid]",
      "UniqueId": "FrameLogStreamsBlockedInvalid",
      "splitArgs": [
        {
          "DefinationEncoding": "c",
          "MacroVariableName": "arg2"
        },
        {
          "DefinationEncoding": "c",
          "MacroVariableName": "arg3"
        },
        {
          "DefinationEncoding": "llu",
          "MacroVariableName": "arg4"
        }
      ],
      "macroName": "QuicTraceLogVerbose"
    },
    "FrameLogStreamsBlocked": {
      "ModuleProperites": {},
      "TraceString": "[%c][%cX][%llu]   STREAMS_BLOCKED[%hu] ID:%llu",
      "UniqueId": "FrameLogStreamsBlocked",
      "splitArgs": [
        {
          "DefinationEncoding": "c",
          "MacroVariableName": "arg2"
        },
        {
          "DefinationEncoding": "c",
          "MacroVariableName": "arg3"
        },
        {
          "DefinationEncoding": "llu",
          "MacroVariableName": "arg4"
        },
        {
          "DefinationEncoding": "hu",
          "MacroVariableName": "arg5"
        },
        {
          "DefinationEncoding": "llu",
          "MacroVariableName": "arg6"
        }
      ],
      "macroName": "QuicTraceLogVerbose"
    },
    "FrameLogNewConnectionIDInvalid": {
      "ModuleProperites": {},
      "TraceString": "[%c][%cX][%llu]   NEW_CONN_ID [Invalid]",
      "UniqueId": "FrameLogNewConnectionIDInvalid",
      "splitArgs": [
        {
          "DefinationEncoding": "c",
          "MacroVariableName": "arg2"
        },
        {
          "DefinationEncoding": "c",
          "MacroVariableName": "arg3"
        },
        {
          "DefinationEncoding": "llu",
          "MacroVariableName": "arg4"
        }
      ],
      "macroName": "QuicTraceLogVerbose"
    },
    "FrameLogNewConnectionID": {
      "ModuleProperites": {},
      "TraceString": "[%c][%cX][%llu]   NEW_CONN_ID Seq:%llu RPT:%llu CID:%s Token:%s",
      "UniqueId": "FrameLogNewConnectionID",
      "splitArgs": [
        {
          "DefinationEncoding": "c",
          "MacroVariableName": "arg2"
        },
        {
          "DefinationEncoding": "c",
          "MacroVariableName": "arg3"
        },
        {
          "DefinationEncoding": "llu",
          "MacroVariableName": "arg4"
        },
        {
          "DefinationEncoding": "llu",
          "MacroVariableName": "arg5"
        },
        {
          "DefinationEncoding": "llu",
          "MacroVariableName": "arg6"
        },
        {
          "DefinationEncoding": "s",
          "MacroVariableName": "arg7"
        },
        {
          "DefinationEncoding": "s",
          "MacroVariableName": "arg8"
        }
      ],
      "macroName": "QuicTraceLogVerbose"
    },
    "FrameLogRetireConnectionIDInvalid": {
      "ModuleProperites": {},
      "TraceString": "[%c][%cX][%llu]   RETIRE_CONN_ID [Invalid]",
      "UniqueId": "FrameLogRetireConnectionIDInvalid",
      "splitArgs": [
        {
          "DefinationEncoding": "c",
          "MacroVariableName": "arg2"
        },
        {
          "DefinationEncoding": "c",
          "MacroVariableName": "arg3"
        },
        {
          "DefinationEncoding": "llu",
          "MacroVariableName": "arg4"
        }
      ],
      "macroName": "QuicTraceLogVerbose"
    },
    "FrameLogRetireConnectionID": {
      "ModuleProperites": {},
      "TraceString": "[%c][%cX][%llu]   RETIRE_CONN_ID Seq:%llu",
      "UniqueId": "FrameLogRetireConnectionID",
      "splitArgs": [
        {
          "DefinationEncoding": "c",
          "MacroVariableName": "arg2"
        },
        {
          "DefinationEncoding": "c",
          "MacroVariableName": "arg3"
        },
        {
          "DefinationEncoding": "llu",
          "MacroVariableName": "arg4"
        },
        {
          "DefinationEncoding": "llu",
          "MacroVariableName": "arg5"
        }
      ],
      "macroName": "QuicTraceLogVerbose"
    },
    "FrameLogPathChallengeInvalid": {
      "ModuleProperites": {},
      "TraceString": "[%c][%cX][%llu]   PATH_CHALLENGE [Invalid]",
      "UniqueId": "FrameLogPathChallengeInvalid",
      "splitArgs": [
        {
          "DefinationEncoding": "c",
          "MacroVariableName": "arg2"
        },
        {
          "DefinationEncoding": "c",
          "MacroVariableName": "arg3"
        },
        {
          "DefinationEncoding": "llu",
          "MacroVariableName": "arg4"
        }
      ],
      "macroName": "QuicTraceLogVerbose"
    },
    "FrameLogPathChallenge": {
      "ModuleProperites": {},
      "TraceString": "[%c][%cX][%llu]   PATH_CHALLENGE [%llu]",
      "UniqueId": "FrameLogPathChallenge",
      "splitArgs": [
        {
          "DefinationEncoding": "c",
          "MacroVariableName": "arg2"
        },
        {
          "DefinationEncoding": "c",
          "MacroVariableName": "arg3"
        },
        {
          "DefinationEncoding": "llu",
          "MacroVariableName": "arg4"
        },
        {
          "DefinationEncoding": "llu",
          "MacroVariableName": "arg5"
        }
      ],
      "macroName": "QuicTraceLogVerbose"
    },
    "FrameLogPathResponseInvalid": {
      "ModuleProperites": {},
      "TraceString": "[%c][%cX][%llu]   PATH_RESPONSE [Invalid]",
      "UniqueId": "FrameLogPathResponseInvalid",
      "splitArgs": [
        {
          "DefinationEncoding": "c",
          "MacroVariableName": "arg2"
        },
        {
          "DefinationEncoding": "c",
          "MacroVariableName": "arg3"
        },
        {
          "DefinationEncoding": "llu",
          "MacroVariableName": "arg4"
        }
      ],
      "macroName": "QuicTraceLogVerbose"
    },
    "FrameLogPathResponse": {
      "ModuleProperites": {},
      "TraceString": "[%c][%cX][%llu]   PATH_RESPONSE [%llu]",
      "UniqueId": "FrameLogPathResponse",
      "splitArgs": [
        {
          "DefinationEncoding": "c",
          "MacroVariableName": "arg2"
        },
        {
          "DefinationEncoding": "c",
          "MacroVariableName": "arg3"
        },
        {
          "DefinationEncoding": "llu",
          "MacroVariableName": "arg4"
        },
        {
          "DefinationEncoding": "llu",
          "MacroVariableName": "arg5"
        }
      ],
      "macroName": "QuicTraceLogVerbose"
    },
    "FrameLogConnectionCloseInvalid": {
      "ModuleProperites": {},
      "TraceString": "[%c][%cX][%llu]   CONN_CLOSE [Invalid]",
      "UniqueId": "FrameLogConnectionCloseInvalid",
      "splitArgs": [
        {
          "DefinationEncoding": "c",
          "MacroVariableName": "arg2"
        },
        {
          "DefinationEncoding": "c",
          "MacroVariableName": "arg3"
        },
        {
          "DefinationEncoding": "llu",
          "MacroVariableName": "arg4"
        }
      ],
      "macroName": "QuicTraceLogVerbose"
    },
    "FrameLogConnectionCloseApp": {
      "ModuleProperites": {},
      "TraceString": "[%c][%cX][%llu]   CONN_CLOSE (App) ErrorCode:0x%llX",
      "UniqueId": "FrameLogConnectionCloseApp",
      "splitArgs": [
        {
          "DefinationEncoding": "c",
          "MacroVariableName": "arg2"
        },
        {
          "DefinationEncoding": "c",
          "MacroVariableName": "arg3"
        },
        {
          "DefinationEncoding": "llu",
          "MacroVariableName": "arg4"
        },
        {
          "DefinationEncoding": "llX",
          "MacroVariableName": "arg5"
        }
      ],
      "macroName": "QuicTraceLogVerbose"
    },
    "FrameLogConnectionClose": {
      "ModuleProperites": {},
      "TraceString": "[%c][%cX][%llu]   CONN_CLOSE ErrorCode:0x%llX FrameType:%llu",
      "UniqueId": "FrameLogConnectionClose",
      "splitArgs": [
        {
          "DefinationEncoding": "c",
          "MacroVariableName": "arg2"
        },
        {
          "DefinationEncoding": "c",
          "MacroVariableName": "arg3"
        },
        {
          "DefinationEncoding": "llu",
          "MacroVariableName": "arg4"
        },
        {
          "DefinationEncoding": "llX",
          "MacroVariableName": "arg5"
        },
        {
          "DefinationEncoding": "llu",
          "MacroVariableName": "arg6"
        }
      ],
      "macroName": "QuicTraceLogVerbose"
    },
    "FrameLogHandshakeDone": {
      "ModuleProperites": {},
      "TraceString": "[%c][%cX][%llu]   HANDSHAKE_DONE",
      "UniqueId": "FrameLogHandshakeDone",
      "splitArgs": [
        {
          "DefinationEncoding": "c",
          "MacroVariableName": "arg2"
        },
        {
          "DefinationEncoding": "c",
          "MacroVariableName": "arg3"
        },
        {
          "DefinationEncoding": "llu",
          "MacroVariableName": "arg4"
        }
      ],
      "macroName": "QuicTraceLogVerbose"
    },
    "FrameLogDatagramInvalid": {
      "ModuleProperites": {},
      "TraceString": "[%c][%cX][%llu]   DATAGRAM [Invalid]",
      "UniqueId": "FrameLogDatagramInvalid",
      "splitArgs": [
        {
          "DefinationEncoding": "c",
          "MacroVariableName": "arg2"
        },
        {
          "DefinationEncoding": "c",
          "MacroVariableName": "arg3"
        },
        {
          "DefinationEncoding": "llu",
          "MacroVariableName": "arg4"
        }
      ],
      "macroName": "QuicTraceLogVerbose"
    },
    "FrameLogDatagram": {
      "ModuleProperites": {},
      "TraceString": "[%c][%cX][%llu]   DATAGRAM Len:%hu",
      "UniqueId": "FrameLogDatagram",
      "splitArgs": [
        {
          "DefinationEncoding": "c",
          "MacroVariableName": "arg2"
        },
        {
          "DefinationEncoding": "c",
          "MacroVariableName": "arg3"
        },
        {
          "DefinationEncoding": "llu",
          "MacroVariableName": "arg4"
        },
        {
          "DefinationEncoding": "hu",
          "MacroVariableName": "arg5"
        }
      ],
      "macroName": "QuicTraceLogVerbose"
    },
    "FrameLogAckFrequencyInvalid": {
      "ModuleProperites": {},
      "TraceString": "[%c][%cX][%llu]   ACK_FREQUENCY [Invalid]",
      "UniqueId": "FrameLogAckFrequencyInvalid",
      "splitArgs": [
        {
          "DefinationEncoding": "c",
          "MacroVariableName": "arg2"
        },
        {
          "DefinationEncoding": "c",
          "MacroVariableName": "arg3"
        },
        {
          "DefinationEncoding": "llu",
          "MacroVariableName": "arg4"
        }
      ],
      "macroName": "QuicTraceLogVerbose"
    },
    "FrameLogAckFrequency": {
      "ModuleProperites": {},
      "TraceString": "[%c][%cX][%llu]   ACK_FREQUENCY SeqNum:%llu PktTolerance:%llu MaxAckDelay:%llu IgnoreOrder:%hhu IgnoreCE:%hhu",
      "UniqueId": "FrameLogAckFrequency",
      "splitArgs": [
        {
          "DefinationEncoding": "c",
          "MacroVariableName": "arg2"
        },
        {
          "DefinationEncoding": "c",
          "MacroVariableName": "arg3"
        },
        {
          "DefinationEncoding": "llu",
          "MacroVariableName": "arg4"
        },
        {
          "DefinationEncoding": "llu",
          "MacroVariableName": "arg5"
        },
        {
          "DefinationEncoding": "llu",
          "MacroVariableName": "arg6"
        },
        {
          "DefinationEncoding": "llu",
          "MacroVariableName": "arg7"
        },
        {
          "DefinationEncoding": "hhu",
          "MacroVariableName": "arg8"
        },
        {
          "DefinationEncoding": "hhu",
          "MacroVariableName": "arg9"
        }
      ],
      "macroName": "QuicTraceLogVerbose"
    },
    "FrameLogImmediateAck": {
      "ModuleProperites": {},
      "TraceString": "[%c][%cX][%llu]   IMMEDIATE_ACK",
      "UniqueId": "FrameLogImmediateAck",
      "splitArgs": [
        {
          "DefinationEncoding": "c",
          "MacroVariableName": "arg2"
        },
        {
          "DefinationEncoding": "c",
          "MacroVariableName": "arg3"
        },
        {
          "DefinationEncoding": "llu",
          "MacroVariableName": "arg4"
        }
      ],
      "macroName": "QuicTraceLogVerbose"
    },
    "IgnoreCryptoFrame": {
      "ModuleProperites": {},
      "TraceString": "[conn][%p] Ignoring received crypto after cleanup",
      "UniqueId": "IgnoreCryptoFrame",
      "splitArgs": [
        {
          "DefinationEncoding": "p",
          "MacroVariableName": "arg1"
        }
      ],
      "macroName": "QuicTraceLogConnWarning"
    },
    "DiscardKeyType": {
      "ModuleProperites": {},
      "TraceString": "[conn][%p] Discarding key type = %hhu",
      "UniqueId": "DiscardKeyType",
      "splitArgs": [
        {
          "DefinationEncoding": "p",
          "MacroVariableName": "arg1"
        },
        {
          "DefinationEncoding": "hhu",
          "MacroVariableName": "arg3"
        }
      ],
      "macroName": "QuicTraceLogConnInfo"
    },
    "ZeroRttAccepted": {
      "ModuleProperites": {},
      "TraceString": "[conn][%p] 0-RTT accepted",
      "UniqueId": "ZeroRttAccepted",
      "splitArgs": [
        {
          "DefinationEncoding": "p",
          "MacroVariableName": "arg1"
        }
      ],
      "macroName": "QuicTraceLogConnInfo"
    },
    "ZeroRttRejected": {
      "ModuleProperites": {},
      "TraceString": "[conn][%p] 0-RTT rejected",
      "UniqueId": "ZeroRttRejected",
      "splitArgs": [
        {
          "DefinationEncoding": "p",
          "MacroVariableName": "arg1"
        }
      ],
      "macroName": "QuicTraceLogConnInfo"
    },
    "HandshakeConfirmedServer": {
      "ModuleProperites": {},
      "TraceString": "[conn][%p] Handshake confirmed (server)",
      "UniqueId": "HandshakeConfirmedServer",
      "splitArgs": [
        {
          "DefinationEncoding": "p",
          "MacroVariableName": "arg1"
        }
      ],
      "macroName": "QuicTraceLogConnInfo"
    },
    "CustomCertValidationSuccess": {
      "ModuleProperites": {},
      "TraceString": "[conn][%p] Custom cert validation succeeded",
      "UniqueId": "CustomCertValidationSuccess",
      "splitArgs": [
        {
          "DefinationEncoding": "p",
          "MacroVariableName": "arg1"
        }
      ],
      "macroName": "QuicTraceLogConnInfo"
    },
    "CryptoDump": {
      "ModuleProperites": {},
      "TraceString": "[conn][%p] QS:%u MAX:%u UNA:%u NXT:%u RECOV:%u-%u",
      "UniqueId": "CryptoDump",
      "splitArgs": [
        {
          "DefinationEncoding": "p",
          "MacroVariableName": "arg1"
        },
        {
          "DefinationEncoding": "u",
          "MacroVariableName": "arg3"
        },
        {
          "DefinationEncoding": "u",
          "MacroVariableName": "arg4"
        },
        {
          "DefinationEncoding": "u",
          "MacroVariableName": "arg5"
        },
        {
          "DefinationEncoding": "u",
          "MacroVariableName": "arg6"
        },
        {
          "DefinationEncoding": "u",
          "MacroVariableName": "arg7"
        },
        {
          "DefinationEncoding": "u",
          "MacroVariableName": "arg8"
        }
      ],
      "macroName": "QuicTraceLogConnVerbose"
    },
    "CryptoDumpUnacked": {
      "ModuleProperites": {},
      "TraceString": "[conn][%p]   unACKed: [%llu, %llu]",
      "UniqueId": "CryptoDumpUnacked",
      "splitArgs": [
        {
          "DefinationEncoding": "p",
          "MacroVariableName": "arg1"
        },
        {
          "DefinationEncoding": "llu",
          "MacroVariableName": "arg3"
        },
        {
          "DefinationEncoding": "llu",
          "MacroVariableName": "arg4"
        }
      ],
      "macroName": "QuicTraceLogConnVerbose"
    },
    "CryptoDumpUnacked2": {
      "ModuleProperites": {},
      "TraceString": "[conn][%p]   unACKed: [%llu, %u]",
      "UniqueId": "CryptoDumpUnacked2",
      "splitArgs": [
        {
          "DefinationEncoding": "p",
          "MacroVariableName": "arg1"
        },
        {
          "DefinationEncoding": "llu",
          "MacroVariableName": "arg3"
        },
        {
          "DefinationEncoding": "u",
          "MacroVariableName": "arg4"
        }
      ],
      "macroName": "QuicTraceLogConnVerbose"
    },
    "NoMoreRoomForCrypto": {
      "ModuleProperites": {},
      "TraceString": "[conn][%p] No room for CRYPTO frame",
      "UniqueId": "NoMoreRoomForCrypto",
      "splitArgs": [
        {
          "DefinationEncoding": "p",
          "MacroVariableName": "arg1"
        }
      ],
      "macroName": "QuicTraceLogConnVerbose"
    },
    "AddCryptoFrame": {
      "ModuleProperites": {},
      "TraceString": "[conn][%p] Sending %hu crypto bytes, offset=%u",
      "UniqueId": "AddCryptoFrame",
      "splitArgs": [
        {
          "DefinationEncoding": "p",
          "MacroVariableName": "arg1"
        },
        {
          "DefinationEncoding": "hu",
          "MacroVariableName": "arg3"
        },
        {
          "DefinationEncoding": "u",
          "MacroVariableName": "arg4"
        }
      ],
      "macroName": "QuicTraceLogConnVerbose"
    },
    "RecoverCrypto": {
      "ModuleProperites": {},
      "TraceString": "[conn][%p] Recovering crypto from %llu up to %llu",
      "UniqueId": "RecoverCrypto",
      "splitArgs": [
        {
          "DefinationEncoding": "p",
          "MacroVariableName": "arg1"
        },
        {
          "DefinationEncoding": "llu",
          "MacroVariableName": "arg3"
        },
        {
          "DefinationEncoding": "llu",
          "MacroVariableName": "arg4"
        }
      ],
      "macroName": "QuicTraceLogConnVerbose"
    },
    "AckCrypto": {
      "ModuleProperites": {},
      "TraceString": "[conn][%p] Received ack for %u crypto bytes, offset=%u",
      "UniqueId": "AckCrypto",
      "splitArgs": [
        {
          "DefinationEncoding": "p",
          "MacroVariableName": "arg1"
        },
        {
          "DefinationEncoding": "u",
          "MacroVariableName": "arg3"
        },
        {
          "DefinationEncoding": "u",
          "MacroVariableName": "arg4"
        }
      ],
      "macroName": "QuicTraceLogConnVerbose"
    },
    "RecvCrypto": {
      "ModuleProperites": {},
      "TraceString": "[conn][%p] Received %hu crypto bytes, offset=%llu Ready=%hhu",
      "UniqueId": "RecvCrypto",
      "splitArgs": [
        {
          "DefinationEncoding": "p",
          "MacroVariableName": "arg1"
        },
        {
          "DefinationEncoding": "hu",
          "MacroVariableName": "arg3"
        },
        {
          "DefinationEncoding": "llu",
          "MacroVariableName": "arg4"
        },
        {
          "DefinationEncoding": "hhu",
          "MacroVariableName": "arg5"
        }
      ],
      "macroName": "QuicTraceLogConnVerbose"
    },
    "IndicateConnected": {
      "ModuleProperites": {},
      "TraceString": "[conn][%p] Indicating QUIC_CONNECTION_EVENT_CONNECTED (Resume=%hhu)",
      "UniqueId": "IndicateConnected",
      "splitArgs": [
        {
          "DefinationEncoding": "p",
          "MacroVariableName": "arg1"
        },
        {
          "DefinationEncoding": "hhu",
          "MacroVariableName": "arg3"
        }
      ],
      "macroName": "QuicTraceLogConnVerbose"
    },
    "DrainCrypto": {
      "ModuleProperites": {},
      "TraceString": "[conn][%p] Draining %u crypto bytes",
      "UniqueId": "DrainCrypto",
      "splitArgs": [
        {
          "DefinationEncoding": "p",
          "MacroVariableName": "arg1"
        },
        {
          "DefinationEncoding": "u",
          "MacroVariableName": "arg3"
        }
      ],
      "macroName": "QuicTraceLogConnVerbose"
    },
    "CryptoNotReady": {
      "ModuleProperites": {},
      "TraceString": "[conn][%p] No complete TLS messages to process",
      "UniqueId": "CryptoNotReady",
      "splitArgs": [
        {
          "DefinationEncoding": "p",
          "MacroVariableName": "arg1"
        }
      ],
      "macroName": "QuicTraceLogConnVerbose"
    },
    "ConnWriteKeyUpdated": {
      "ModuleProperites": {},
      "TraceString": "[conn][%p] Write Key Updated, %hhu.",
      "UniqueId": "ConnWriteKeyUpdated",
      "splitArgs": [
        {
          "DefinationEncoding": "p",
          "MacroVariableName": "arg2"
        },
        {
          "DefinationEncoding": "hhu",
          "MacroVariableName": "arg3"
        }
      ],
      "macroName": "QuicTraceEvent"
    },
    "ConnReadKeyUpdated": {
      "ModuleProperites": {},
      "TraceString": "[conn][%p] Read Key Updated, %hhu.",
      "UniqueId": "ConnReadKeyUpdated",
      "splitArgs": [
        {
          "DefinationEncoding": "p",
          "MacroVariableName": "arg2"
        },
        {
          "DefinationEncoding": "hhu",
          "MacroVariableName": "arg3"
        }
      ],
      "macroName": "QuicTraceEvent"
    },
    "ConnSourceCidRemoved": {
      "ModuleProperites": {},
      "TraceString": "[conn][%p] (SeqNum=%llu) Removed Source CID: %!CID!",
      "UniqueId": "ConnSourceCidRemoved",
      "splitArgs": [
        {
          "DefinationEncoding": "p",
          "MacroVariableName": "arg2"
        },
        {
          "DefinationEncoding": "llu",
          "MacroVariableName": "arg3"
        },
        {
          "DefinationEncoding": "!CID!",
          "MacroVariableName": "arg4"
        }
      ],
      "macroName": "QuicTraceEvent"
    },
    "ConnNewPacketKeys": {
      "ModuleProperites": {},
      "TraceString": "[conn][%p] New packet keys created successfully.",
      "UniqueId": "ConnNewPacketKeys",
      "splitArgs": [
        {
          "DefinationEncoding": "p",
          "MacroVariableName": "arg2"
        }
      ],
      "macroName": "QuicTraceEvent"
    },
    "ConnKeyPhaseChange": {
      "ModuleProperites": {},
      "TraceString": "[conn][%p] Key phase change (locally initiated=%hhu).",
      "UniqueId": "ConnKeyPhaseChange",
      "splitArgs": [
        {
          "DefinationEncoding": "p",
          "MacroVariableName": "arg2"
        },
        {
          "DefinationEncoding": "hhu",
          "MacroVariableName": "arg3"
        }
      ],
      "macroName": "QuicTraceEvent"
    },
    "LogPacketVersionNegotiation": {
      "ModuleProperites": {},
      "TraceString": "[%c][%cX][-] VerNeg DestCid:%s SrcCid:%s (Payload %hu bytes)",
      "UniqueId": "LogPacketVersionNegotiation",
      "splitArgs": [
        {
          "DefinationEncoding": "c",
          "MacroVariableName": "arg2"
        },
        {
          "DefinationEncoding": "c",
          "MacroVariableName": "arg3"
        },
        {
          "DefinationEncoding": "s",
          "MacroVariableName": "arg4"
        },
        {
          "DefinationEncoding": "s",
          "MacroVariableName": "arg5"
        },
        {
          "DefinationEncoding": "hu",
          "MacroVariableName": "arg6"
        }
      ],
      "macroName": "QuicTraceLogVerbose"
    },
    "LogPacketVersionNegotiationVersion": {
      "ModuleProperites": {},
      "TraceString": "[%c][%cX][-]   Ver:0x%x",
      "UniqueId": "LogPacketVersionNegotiationVersion",
      "splitArgs": [
        {
          "DefinationEncoding": "c",
          "MacroVariableName": "arg2"
        },
        {
          "DefinationEncoding": "c",
          "MacroVariableName": "arg3"
        },
        {
          "DefinationEncoding": "x",
          "MacroVariableName": "arg4"
        }
      ],
      "macroName": "QuicTraceLogVerbose"
    },
    "LogPacketRetry": {
      "ModuleProperites": {},
      "TraceString": "[%c][%cX][-] LH Ver:0x%x DestCid:%s SrcCid:%s Type:R (Token %hu bytes)",
      "UniqueId": "LogPacketRetry",
      "splitArgs": [
        {
          "DefinationEncoding": "c",
          "MacroVariableName": "arg2"
        },
        {
          "DefinationEncoding": "c",
          "MacroVariableName": "arg3"
        },
        {
          "DefinationEncoding": "x",
          "MacroVariableName": "arg4"
        },
        {
          "DefinationEncoding": "s",
          "MacroVariableName": "arg5"
        },
        {
          "DefinationEncoding": "s",
          "MacroVariableName": "arg6"
        },
        {
          "DefinationEncoding": "hu",
          "MacroVariableName": "arg7"
        }
      ],
      "macroName": "QuicTraceLogVerbose"
    },
    "LogPacketLongHeaderInitial": {
      "ModuleProperites": {},
      "TraceString": "[%c][%cX][%llu] LH Ver:0x%x DestCid:%s SrcCid:%s Type:I (Token %hu bytes) (Payload %hu bytes)",
      "UniqueId": "LogPacketLongHeaderInitial",
      "splitArgs": [
        {
          "DefinationEncoding": "c",
          "MacroVariableName": "arg2"
        },
        {
          "DefinationEncoding": "c",
          "MacroVariableName": "arg3"
        },
        {
          "DefinationEncoding": "llu",
          "MacroVariableName": "arg4"
        },
        {
          "DefinationEncoding": "x",
          "MacroVariableName": "arg5"
        },
        {
          "DefinationEncoding": "s",
          "MacroVariableName": "arg6"
        },
        {
          "DefinationEncoding": "s",
          "MacroVariableName": "arg7"
        },
        {
          "DefinationEncoding": "hu",
          "MacroVariableName": "arg8"
        },
        {
          "DefinationEncoding": "hu",
          "MacroVariableName": "arg9"
        }
      ],
      "macroName": "QuicTraceLogVerbose"
    },
    "LogPacketLongHeader": {
      "ModuleProperites": {},
      "TraceString": "[%c][%cX][%llu] LH Ver:0x%x DestCid:%s SrcCid:%s Type:%s (Payload %hu bytes)",
      "UniqueId": "LogPacketLongHeader",
      "splitArgs": [
        {
          "DefinationEncoding": "c",
          "MacroVariableName": "arg2"
        },
        {
          "DefinationEncoding": "c",
          "MacroVariableName": "arg3"
        },
        {
          "DefinationEncoding": "llu",
          "MacroVariableName": "arg4"
        },
        {
          "DefinationEncoding": "x",
          "MacroVariableName": "arg5"
        },
        {
          "DefinationEncoding": "s",
          "MacroVariableName": "arg6"
        },
        {
          "DefinationEncoding": "s",
          "MacroVariableName": "arg7"
        },
        {
          "DefinationEncoding": "s",
          "MacroVariableName": "arg8"
        },
        {
          "DefinationEncoding": "hu",
          "MacroVariableName": "arg9"
        }
      ],
      "macroName": "QuicTraceLogVerbose"
    },
    "LogPacketLongHeaderUnsupported": {
      "ModuleProperites": {},
      "TraceString": "[%c][%cX][%llu] LH Ver:[UNSUPPORTED,0x%x] DestCid:%s SrcCid:%s",
      "UniqueId": "LogPacketLongHeaderUnsupported",
      "splitArgs": [
        {
          "DefinationEncoding": "c",
          "MacroVariableName": "arg2"
        },
        {
          "DefinationEncoding": "c",
          "MacroVariableName": "arg3"
        },
        {
          "DefinationEncoding": "llu",
          "MacroVariableName": "arg4"
        },
        {
          "DefinationEncoding": "x",
          "MacroVariableName": "arg5"
        },
        {
          "DefinationEncoding": "s",
          "MacroVariableName": "arg6"
        },
        {
          "DefinationEncoding": "s",
          "MacroVariableName": "arg7"
        }
      ],
      "macroName": "QuicTraceLogVerbose"
    },
    "LogPacketShortHeader": {
      "ModuleProperites": {},
      "TraceString": "[%c][%cX][%llu] SH DestCid:%s KP:%hu SB:%hu (Payload %hu bytes)",
      "UniqueId": "LogPacketShortHeader",
      "splitArgs": [
        {
          "DefinationEncoding": "c",
          "MacroVariableName": "arg2"
        },
        {
          "DefinationEncoding": "c",
          "MacroVariableName": "arg3"
        },
        {
          "DefinationEncoding": "llu",
          "MacroVariableName": "arg4"
        },
        {
          "DefinationEncoding": "s",
          "MacroVariableName": "arg5"
        },
        {
          "DefinationEncoding": "hu",
          "MacroVariableName": "arg6"
        },
        {
          "DefinationEncoding": "hu",
          "MacroVariableName": "arg7"
        },
        {
          "DefinationEncoding": "hu",
          "MacroVariableName": "arg8"
        }
      ],
      "macroName": "QuicTraceLogVerbose"
    },
    "ConnDropPacket": {
      "ModuleProperites": {},
      "TraceString": "[conn][%p] DROP packet Dst=%!ADDR! Src=%!ADDR! Reason=%s.",
      "UniqueId": "ConnDropPacket",
      "splitArgs": [
        {
          "DefinationEncoding": "p",
          "MacroVariableName": "arg2"
        },
        {
          "DefinationEncoding": "!ADDR!",
          "MacroVariableName": "arg3"
        },
        {
          "DefinationEncoding": "!ADDR!",
          "MacroVariableName": "arg4"
        },
        {
          "DefinationEncoding": "s",
          "MacroVariableName": "arg5"
        }
      ],
      "macroName": "QuicTraceEvent"
    },
    "BindingDropPacket": {
      "ModuleProperites": {},
      "TraceString": "[bind][%p] DROP packet Dst=%!ADDR! Src=%!ADDR! Reason=%s.",
      "UniqueId": "BindingDropPacket",
      "splitArgs": [
        {
          "DefinationEncoding": "p",
          "MacroVariableName": "arg2"
        },
        {
          "DefinationEncoding": "!ADDR!",
          "MacroVariableName": "arg3"
        },
        {
          "DefinationEncoding": "!ADDR!",
          "MacroVariableName": "arg4"
        },
        {
          "DefinationEncoding": "s",
          "MacroVariableName": "arg5"
        }
      ],
      "macroName": "QuicTraceEvent"
    },
    "ConnDropPacketEx": {
      "ModuleProperites": {},
      "TraceString": "[conn][%p] DROP packet Value=%llu Dst=%!ADDR! Src=%!ADDR! Reason=%s.",
      "UniqueId": "ConnDropPacketEx",
      "splitArgs": [
        {
          "DefinationEncoding": "p",
          "MacroVariableName": "arg2"
        },
        {
          "DefinationEncoding": "llu",
          "MacroVariableName": "arg3"
        },
        {
          "DefinationEncoding": "!ADDR!",
          "MacroVariableName": "arg4"
        },
        {
          "DefinationEncoding": "!ADDR!",
          "MacroVariableName": "arg5"
        },
        {
          "DefinationEncoding": "s",
          "MacroVariableName": "arg6"
        }
      ],
      "macroName": "QuicTraceEvent"
    },
    "BindingDropPacketEx": {
      "ModuleProperites": {},
      "TraceString": "[bind][%p] DROP packet %llu. Dst=%!ADDR! Src=%!ADDR! Reason=%s",
      "UniqueId": "BindingDropPacketEx",
      "splitArgs": [
        {
          "DefinationEncoding": "p",
          "MacroVariableName": "arg2"
        },
        {
          "DefinationEncoding": "llu",
          "MacroVariableName": "arg3"
        },
        {
          "DefinationEncoding": "!ADDR!",
          "MacroVariableName": "arg4"
        },
        {
          "DefinationEncoding": "!ADDR!",
          "MacroVariableName": "arg5"
        },
        {
          "DefinationEncoding": "s",
          "MacroVariableName": "arg6"
        }
      ],
      "macroName": "QuicTraceEvent"
    },
    "TimerWheelResize": {
      "ModuleProperites": {},
      "TraceString": "[time][%p] Resizing timer wheel (new slot count = %u).",
      "UniqueId": "TimerWheelResize",
      "splitArgs": [
        {
          "DefinationEncoding": "p",
          "MacroVariableName": "arg2"
        },
        {
          "DefinationEncoding": "u",
          "MacroVariableName": "arg3"
        }
      ],
      "macroName": "QuicTraceLogVerbose"
    },
    "TimerWheelNextExpirationNull": {
      "ModuleProperites": {},
      "TraceString": "[time][%p] Next Expiration = {NULL}.",
      "UniqueId": "TimerWheelNextExpirationNull",
      "splitArgs": [
        {
          "DefinationEncoding": "p",
          "MacroVariableName": "arg2"
        }
      ],
      "macroName": "QuicTraceLogVerbose"
    },
    "TimerWheelNextExpiration": {
      "ModuleProperites": {},
      "TraceString": "[time][%p] Next Expiration = {%llu, %p}.",
      "UniqueId": "TimerWheelNextExpiration",
      "splitArgs": [
        {
          "DefinationEncoding": "p",
          "MacroVariableName": "arg2"
        },
        {
          "DefinationEncoding": "llu",
          "MacroVariableName": "arg3"
        },
        {
          "DefinationEncoding": "p",
          "MacroVariableName": "arg4"
        }
      ],
      "macroName": "QuicTraceLogVerbose"
    },
    "TimerWheelRemoveConnection": {
      "ModuleProperites": {},
      "TraceString": "[time][%p] Removing Connection %p.",
      "UniqueId": "TimerWheelRemoveConnection",
      "splitArgs": [
        {
          "DefinationEncoding": "p",
          "MacroVariableName": "arg2"
        },
        {
          "DefinationEncoding": "p",
          "MacroVariableName": "arg3"
        }
      ],
      "macroName": "QuicTraceLogVerbose"
    },
    "TimerWheelUpdateConnection": {
      "ModuleProperites": {},
      "TraceString": "[time][%p] Updating Connection %p.",
      "UniqueId": "TimerWheelUpdateConnection",
      "splitArgs": [
        {
          "DefinationEncoding": "p",
          "MacroVariableName": "arg2"
        },
        {
          "DefinationEncoding": "p",
          "MacroVariableName": "arg3"
        }
      ],
      "macroName": "QuicTraceLogVerbose"
    },
    "StillInTimerWheel": {
      "ModuleProperites": {},
      "TraceString": "[conn][%p] Still in timer wheel! Connection was likely leaked!",
      "UniqueId": "StillInTimerWheel",
      "splitArgs": [
        {
          "DefinationEncoding": "p",
          "MacroVariableName": "arg1"
        }
      ],
      "macroName": "QuicTraceLogConnWarning"
    },
    "ListenerIndicateStopComplete": {
      "ModuleProperites": {},
      "TraceString": "[list][%p] Indicating STOP_COMPLETE",
      "UniqueId": "ListenerIndicateStopComplete",
      "splitArgs": [
        {
          "DefinationEncoding": "p",
          "MacroVariableName": "arg2"
        }
      ],
      "macroName": "QuicTraceLogVerbose"
    },
    "ListenerIndicateNewConnection": {
      "ModuleProperites": {},
      "TraceString": "[list][%p] Indicating NEW_CONNECTION %p",
      "UniqueId": "ListenerIndicateNewConnection",
      "splitArgs": [
        {
          "DefinationEncoding": "p",
          "MacroVariableName": "arg2"
        },
        {
          "DefinationEncoding": "p",
          "MacroVariableName": "arg3"
        }
      ],
      "macroName": "QuicTraceLogVerbose"
    },
    "ListenerCibirIdSet": {
      "ModuleProperites": {},
      "TraceString": "[list][%p] CIBIR ID set (len %hhu, offset %hhu)",
      "UniqueId": "ListenerCibirIdSet",
      "splitArgs": [
        {
          "DefinationEncoding": "p",
          "MacroVariableName": "arg2"
        },
        {
          "DefinationEncoding": "hhu",
          "MacroVariableName": "arg3"
        },
        {
          "DefinationEncoding": "hhu",
          "MacroVariableName": "arg4"
        }
      ],
      "macroName": "QuicTraceLogVerbose"
    },
    "ListenerCreated": {
      "ModuleProperites": {},
      "TraceString": "[list][%p] Created, Registration=%p",
      "UniqueId": "ListenerCreated",
      "splitArgs": [
        {
          "DefinationEncoding": "p",
          "MacroVariableName": "arg2"
        },
        {
          "DefinationEncoding": "p",
          "MacroVariableName": "arg3"
        }
      ],
      "macroName": "QuicTraceEvent"
    },
    "ListenerDestroyed": {
      "ModuleProperites": {},
      "TraceString": "[list][%p] Destroyed",
      "UniqueId": "ListenerDestroyed",
      "splitArgs": [
        {
          "DefinationEncoding": "p",
          "MacroVariableName": "arg2"
        }
      ],
      "macroName": "QuicTraceEvent"
    },
    "ListenerErrorStatus": {
      "ModuleProperites": {},
      "TraceString": "[list][%p] ERROR, %u, %s.",
      "UniqueId": "ListenerErrorStatus",
      "splitArgs": [
        {
          "DefinationEncoding": "p",
          "MacroVariableName": "arg2"
        },
        {
          "DefinationEncoding": "u",
          "MacroVariableName": "arg3"
        },
        {
          "DefinationEncoding": "s",
          "MacroVariableName": "arg4"
        }
      ],
      "macroName": "QuicTraceEvent"
    },
    "ListenerError": {
      "ModuleProperites": {},
      "TraceString": "[list][%p] ERROR, %s.",
      "UniqueId": "ListenerError",
      "splitArgs": [
        {
          "DefinationEncoding": "p",
          "MacroVariableName": "arg2"
        },
        {
          "DefinationEncoding": "s",
          "MacroVariableName": "arg3"
        }
      ],
      "macroName": "QuicTraceEvent"
    },
    "ListenerStarted": {
      "ModuleProperites": {},
      "TraceString": "[list][%p] Started, Binding=%p, LocalAddr=%!ADDR!, ALPN=%!ALPN!",
      "UniqueId": "ListenerStarted",
      "splitArgs": [
        {
          "DefinationEncoding": "p",
          "MacroVariableName": "arg2"
        },
        {
          "DefinationEncoding": "p",
          "MacroVariableName": "arg3"
        },
        {
          "DefinationEncoding": "!ADDR!",
          "MacroVariableName": "arg4"
        },
        {
          "DefinationEncoding": "!ALPN!",
          "MacroVariableName": "arg5"
        }
      ],
      "macroName": "QuicTraceEvent"
    },
    "ListenerStopped": {
      "ModuleProperites": {},
      "TraceString": "[list][%p] Stopped",
      "UniqueId": "ListenerStopped",
      "splitArgs": [
        {
          "DefinationEncoding": "p",
          "MacroVariableName": "arg2"
        }
      ],
      "macroName": "QuicTraceEvent"
    },
    "ListenerRundown": {
      "ModuleProperites": {},
      "TraceString": "[list][%p] Rundown, Registration=%p",
      "UniqueId": "ListenerRundown",
      "splitArgs": [
        {
          "DefinationEncoding": "p",
          "MacroVariableName": "arg2"
        },
        {
          "DefinationEncoding": "p",
          "MacroVariableName": "arg3"
        }
      ],
      "macroName": "QuicTraceEvent"
    },
    "PacketTxDiscarded": {
      "ModuleProperites": {},
      "TraceString": "[%c][TX][%llu] Thrown away on shutdown",
      "UniqueId": "PacketTxDiscarded",
      "splitArgs": [
        {
          "DefinationEncoding": "c",
          "MacroVariableName": "arg2"
        },
        {
          "DefinationEncoding": "llu",
          "MacroVariableName": "arg3"
        }
      ],
      "macroName": "QuicTraceLogVerbose"
    },
    "PacketTxLostDiscarded": {
      "ModuleProperites": {},
      "TraceString": "[%c][TX][%llu] Thrown away on shutdown (lost packet)",
      "UniqueId": "PacketTxLostDiscarded",
      "splitArgs": [
        {
          "DefinationEncoding": "c",
          "MacroVariableName": "arg2"
        },
        {
          "DefinationEncoding": "llu",
          "MacroVariableName": "arg3"
        }
      ],
      "macroName": "QuicTraceLogVerbose"
    },
    "PacketTxForget": {
      "ModuleProperites": {},
      "TraceString": "[%c][TX][%llu] Forgetting",
      "UniqueId": "PacketTxForget",
      "splitArgs": [
        {
          "DefinationEncoding": "c",
          "MacroVariableName": "arg2"
        },
        {
          "DefinationEncoding": "llu",
          "MacroVariableName": "arg3"
        }
      ],
      "macroName": "QuicTraceLogVerbose"
    },
    "PacketTxLostFack": {
      "ModuleProperites": {},
      "TraceString": "[%c][TX][%llu] Lost: FACK %llu packets",
      "UniqueId": "PacketTxLostFack",
      "splitArgs": [
        {
          "DefinationEncoding": "c",
          "MacroVariableName": "arg2"
        },
        {
          "DefinationEncoding": "llu",
          "MacroVariableName": "arg3"
        },
        {
          "DefinationEncoding": "llu",
          "MacroVariableName": "arg4"
        }
      ],
      "macroName": "QuicTraceLogVerbose"
    },
    "PacketTxLostRack": {
      "ModuleProperites": {},
      "TraceString": "[%c][TX][%llu] Lost: RACK %u ms",
      "UniqueId": "PacketTxLostRack",
      "splitArgs": [
        {
          "DefinationEncoding": "c",
          "MacroVariableName": "arg2"
        },
        {
          "DefinationEncoding": "llu",
          "MacroVariableName": "arg3"
        },
        {
          "DefinationEncoding": "u",
          "MacroVariableName": "arg4"
        }
      ],
      "macroName": "QuicTraceLogVerbose"
    },
    "PacketTxAckedImplicit": {
      "ModuleProperites": {},
      "TraceString": "[%c][TX][%llu] ACKed (implicit)",
      "UniqueId": "PacketTxAckedImplicit",
      "splitArgs": [
        {
          "DefinationEncoding": "c",
          "MacroVariableName": "arg2"
        },
        {
          "DefinationEncoding": "llu",
          "MacroVariableName": "arg3"
        }
      ],
      "macroName": "QuicTraceLogVerbose"
    },
    "PacketTx0RttRejected": {
      "ModuleProperites": {},
      "TraceString": "[%c][TX][%llu] Rejected",
      "UniqueId": "PacketTx0RttRejected",
      "splitArgs": [
        {
          "DefinationEncoding": "c",
          "MacroVariableName": "arg2"
        },
        {
          "DefinationEncoding": "llu",
          "MacroVariableName": "arg3"
        }
      ],
      "macroName": "QuicTraceLogVerbose"
    },
    "PacketTxSpuriousLoss": {
      "ModuleProperites": {},
      "TraceString": "[%c][TX][%llu] Spurious loss detected",
      "UniqueId": "PacketTxSpuriousLoss",
      "splitArgs": [
        {
          "DefinationEncoding": "c",
          "MacroVariableName": "arg2"
        },
        {
          "DefinationEncoding": "llu",
          "MacroVariableName": "arg3"
        }
      ],
      "macroName": "QuicTraceLogVerbose"
    },
    "PacketTxAcked": {
      "ModuleProperites": {},
      "TraceString": "[%c][TX][%llu] ACKed (%u.%03u ms)",
      "UniqueId": "PacketTxAcked",
      "splitArgs": [
        {
          "DefinationEncoding": "c",
          "MacroVariableName": "arg2"
        },
        {
          "DefinationEncoding": "llu",
          "MacroVariableName": "arg3"
        },
        {
          "DefinationEncoding": "u",
          "MacroVariableName": "arg4"
        },
        {
          "DefinationEncoding": "03u",
          "MacroVariableName": "arg5"
        }
      ],
      "macroName": "QuicTraceLogVerbose"
    },
    "PacketTxProbeRetransmit": {
      "ModuleProperites": {},
      "TraceString": "[%c][TX][%llu] Probe Retransmit",
      "UniqueId": "PacketTxProbeRetransmit",
      "splitArgs": [
        {
          "DefinationEncoding": "c",
          "MacroVariableName": "arg2"
        },
        {
          "DefinationEncoding": "llu",
          "MacroVariableName": "arg3"
        }
      ],
      "macroName": "QuicTraceLogVerbose"
    },
    "HandshakeConfirmedAck": {
      "ModuleProperites": {},
      "TraceString": "[conn][%p] Handshake confirmed (ack)",
      "UniqueId": "HandshakeConfirmedAck",
      "splitArgs": [
        {
          "DefinationEncoding": "p",
          "MacroVariableName": "arg1"
        }
      ],
      "macroName": "QuicTraceLogConnInfo"
    },
    "PathMinMtuValidated": {
      "ModuleProperites": {},
      "TraceString": "[conn][%p] Path[%hhu] Minimum MTU validated",
      "UniqueId": "PathMinMtuValidated",
      "splitArgs": [
        {
          "DefinationEncoding": "p",
          "MacroVariableName": "arg1"
        },
        {
          "DefinationEncoding": "hhu",
          "MacroVariableName": "arg3"
        }
      ],
      "macroName": "QuicTraceLogConnInfo"
    },
    "PathValidationTimeout": {
      "ModuleProperites": {},
      "TraceString": "[conn][%p] Path[%hhu] validation timed out",
      "UniqueId": "PathValidationTimeout",
      "splitArgs": [
        {
          "DefinationEncoding": "p",
          "MacroVariableName": "arg1"
        },
        {
          "DefinationEncoding": "hhu",
          "MacroVariableName": "arg3"
        }
      ],
      "macroName": "QuicTraceLogConnInfo"
    },
    "ScheduleProbe": {
      "ModuleProperites": {},
      "TraceString": "[conn][%p] probe round %hu",
      "UniqueId": "ScheduleProbe",
      "splitArgs": [
        {
          "DefinationEncoding": "p",
          "MacroVariableName": "arg1"
        },
        {
          "DefinationEncoding": "hu",
          "MacroVariableName": "arg3"
        }
      ],
      "macroName": "QuicTraceLogConnInfo"
    },
    "KeyChangeConfirmed": {
      "ModuleProperites": {},
      "TraceString": "[conn][%p] Key change confirmed by peer",
      "UniqueId": "KeyChangeConfirmed",
      "splitArgs": [
        {
          "DefinationEncoding": "p",
          "MacroVariableName": "arg1"
        }
      ],
      "macroName": "QuicTraceLogConnVerbose"
    },
    "ConnLossDetectionTimerSet": {
      "ModuleProperites": {},
      "TraceString": "[conn][%p] Setting loss detection %hhu timer for %u ms. (ProbeCount=%hu)",
      "UniqueId": "ConnLossDetectionTimerSet",
      "splitArgs": [
        {
          "DefinationEncoding": "p",
          "MacroVariableName": "arg2"
        },
        {
          "DefinationEncoding": "hhu",
          "MacroVariableName": "arg3"
        },
        {
          "DefinationEncoding": "u",
          "MacroVariableName": "arg4"
        },
        {
          "DefinationEncoding": "hu",
          "MacroVariableName": "arg5"
        }
      ],
      "macroName": "QuicTraceEvent"
    },
    "ConnPacketLost": {
      "ModuleProperites": {},
      "TraceString": "[conn][%p][TX][%llu] %hhu Lost: %hhu",
      "UniqueId": "ConnPacketLost",
      "splitArgs": [
        {
          "DefinationEncoding": "p",
          "MacroVariableName": "arg2"
        },
        {
          "DefinationEncoding": "llu",
          "MacroVariableName": "arg3"
        },
        {
          "DefinationEncoding": "hhu",
          "MacroVariableName": "arg4"
        },
        {
          "DefinationEncoding": "hhu",
          "MacroVariableName": "arg5"
        }
      ],
      "macroName": "QuicTraceEvent"
    },
    "ConnPacketACKed": {
      "ModuleProperites": {},
      "TraceString": "[conn][%p][TX][%llu] %hhu ACKed",
      "UniqueId": "ConnPacketACKed",
      "splitArgs": [
        {
          "DefinationEncoding": "p",
          "MacroVariableName": "arg2"
        },
        {
          "DefinationEncoding": "llu",
          "MacroVariableName": "arg3"
        },
        {
          "DefinationEncoding": "hhu",
          "MacroVariableName": "arg4"
        }
      ],
      "macroName": "QuicTraceEvent"
    },
    "NotAccepted": {
      "ModuleProperites": {},
      "TraceString": "[strm][%p] New stream wasn't accepted, 0x%x",
      "UniqueId": "NotAccepted",
      "splitArgs": [
        {
          "DefinationEncoding": "p",
          "MacroVariableName": "arg1"
        },
        {
          "DefinationEncoding": "x",
          "MacroVariableName": "arg3"
        }
      ],
      "macroName": "QuicTraceLogStreamWarning"
    },
    "IndicatePeerAccepted": {
      "ModuleProperites": {},
      "TraceString": "[strm][%p] Indicating QUIC_STREAM_EVENT_PEER_ACCEPTED",
      "UniqueId": "IndicatePeerAccepted",
      "splitArgs": [
        {
          "DefinationEncoding": "p",
          "MacroVariableName": "arg1"
        }
      ],
      "macroName": "QuicTraceLogStreamVerbose"
    },
    "MaxStreamCountUpdated": {
      "ModuleProperites": {},
      "TraceString": "[conn][%p] App configured max stream count of %hu (type=%hhu).",
      "UniqueId": "MaxStreamCountUpdated",
      "splitArgs": [
        {
          "DefinationEncoding": "p",
          "MacroVariableName": "arg1"
        },
        {
          "DefinationEncoding": "hu",
          "MacroVariableName": "arg3"
        },
        {
          "DefinationEncoding": "hhu",
          "MacroVariableName": "arg4"
        }
      ],
      "macroName": "QuicTraceLogConnInfo"
    },
    "IndicateStreamsAvailable": {
      "ModuleProperites": {},
      "TraceString": "[conn][%p] Indicating QUIC_CONNECTION_EVENT_STREAMS_AVAILABLE [bi=%hu uni=%hu]",
      "UniqueId": "IndicateStreamsAvailable",
      "splitArgs": [
        {
          "DefinationEncoding": "p",
          "MacroVariableName": "arg1"
        },
        {
          "DefinationEncoding": "hu",
          "MacroVariableName": "arg3"
        },
        {
          "DefinationEncoding": "hu",
          "MacroVariableName": "arg4"
        }
      ],
      "macroName": "QuicTraceLogConnVerbose"
    },
    "PeerStreamCountsUpdated": {
      "ModuleProperites": {},
      "TraceString": "[conn][%p] Peer updated max stream count (%hhu, %llu).",
      "UniqueId": "PeerStreamCountsUpdated",
      "splitArgs": [
        {
          "DefinationEncoding": "p",
          "MacroVariableName": "arg1"
        },
        {
          "DefinationEncoding": "hhu",
          "MacroVariableName": "arg3"
        },
        {
          "DefinationEncoding": "llu",
          "MacroVariableName": "arg4"
        }
      ],
      "macroName": "QuicTraceLogConnVerbose"
    },
    "IndicatePeerStreamStarted": {
      "ModuleProperites": {},
      "TraceString": "[conn][%p] Indicating QUIC_CONNECTION_EVENT_PEER_STREAM_STARTED [%p, 0x%x]",
      "UniqueId": "IndicatePeerStreamStarted",
      "splitArgs": [
        {
          "DefinationEncoding": "p",
          "MacroVariableName": "arg1"
        },
        {
          "DefinationEncoding": "p",
          "MacroVariableName": "arg3"
        },
        {
          "DefinationEncoding": "x",
          "MacroVariableName": "arg4"
        }
      ],
      "macroName": "QuicTraceLogConnVerbose"
    },
    "IndicateSendShutdownComplete": {
      "ModuleProperites": {},
      "TraceString": "[strm][%p] Indicating QUIC_STREAM_EVENT_SEND_SHUTDOWN_COMPLETE",
      "UniqueId": "IndicateSendShutdownComplete",
      "splitArgs": [
        {
          "DefinationEncoding": "p",
          "MacroVariableName": "arg1"
        }
      ],
      "macroName": "QuicTraceLogStreamVerbose"
    },
    "IndicateSendCanceled": {
      "ModuleProperites": {},
      "TraceString": "[strm][%p] Indicating QUIC_STREAM_EVENT_SEND_COMPLETE [%p] (Canceled)",
      "UniqueId": "IndicateSendCanceled",
      "splitArgs": [
        {
          "DefinationEncoding": "p",
          "MacroVariableName": "arg1"
        },
        {
          "DefinationEncoding": "p",
          "MacroVariableName": "arg3"
        }
      ],
      "macroName": "QuicTraceLogStreamVerbose"
    },
    "IndicateSendComplete": {
      "ModuleProperites": {},
      "TraceString": "[strm][%p] Indicating QUIC_STREAM_EVENT_SEND_COMPLETE [%p]",
      "UniqueId": "IndicateSendComplete",
      "splitArgs": [
        {
          "DefinationEncoding": "p",
          "MacroVariableName": "arg1"
        },
        {
          "DefinationEncoding": "p",
          "MacroVariableName": "arg3"
        }
      ],
      "macroName": "QuicTraceLogStreamVerbose"
    },
    "SendQueued": {
      "ModuleProperites": {},
      "TraceString": "[strm][%p] Send Request [%p] queued with %llu bytes at offset %llu (flags 0x%x)",
      "UniqueId": "SendQueued",
      "splitArgs": [
        {
          "DefinationEncoding": "p",
          "MacroVariableName": "arg1"
        },
        {
          "DefinationEncoding": "p",
          "MacroVariableName": "arg3"
        },
        {
          "DefinationEncoding": "llu",
          "MacroVariableName": "arg4"
        },
        {
          "DefinationEncoding": "llu",
          "MacroVariableName": "arg5"
        },
        {
          "DefinationEncoding": "x",
          "MacroVariableName": "arg6"
        }
      ],
      "macroName": "QuicTraceLogStreamVerbose"
    },
    "NoMoreRoom": {
      "ModuleProperites": {},
      "TraceString": "[strm][%p] Can't squeeze in a frame (no room for header)",
      "UniqueId": "NoMoreRoom",
      "splitArgs": [
        {
          "DefinationEncoding": "p",
          "MacroVariableName": "arg1"
        }
      ],
      "macroName": "QuicTraceLogStreamVerbose"
    },
    "NoMoreFrames": {
      "ModuleProperites": {},
      "TraceString": "[strm][%p] No more frames",
      "UniqueId": "NoMoreFrames",
      "splitArgs": [
        {
          "DefinationEncoding": "p",
          "MacroVariableName": "arg1"
        }
      ],
      "macroName": "QuicTraceLogStreamVerbose"
    },
    "AddFrame": {
      "ModuleProperites": {},
      "TraceString": "[strm][%p] Built stream frame, offset=%llu len=%hu fin=%hhu",
      "UniqueId": "AddFrame",
      "splitArgs": [
        {
          "DefinationEncoding": "p",
          "MacroVariableName": "arg1"
        },
        {
          "DefinationEncoding": "llu",
          "MacroVariableName": "arg3"
        },
        {
          "DefinationEncoding": "hu",
          "MacroVariableName": "arg4"
        },
        {
          "DefinationEncoding": "hhu",
          "MacroVariableName": "arg5"
        }
      ],
      "macroName": "QuicTraceLogStreamVerbose"
    },
    "RecoverOpen": {
      "ModuleProperites": {},
      "TraceString": "[strm][%p] Recovering open STREAM frame",
      "UniqueId": "RecoverOpen",
      "splitArgs": [
        {
          "DefinationEncoding": "p",
          "MacroVariableName": "arg1"
        }
      ],
      "macroName": "QuicTraceLogStreamVerbose"
    },
    "RecoverFin": {
      "ModuleProperites": {},
      "TraceString": "[strm][%p] Recovering fin STREAM frame",
      "UniqueId": "RecoverFin",
      "splitArgs": [
        {
          "DefinationEncoding": "p",
          "MacroVariableName": "arg1"
        }
      ],
      "macroName": "QuicTraceLogStreamVerbose"
    },
    "RecoverRange": {
      "ModuleProperites": {},
      "TraceString": "[strm][%p] Recovering offset %llu up to %llu",
      "UniqueId": "RecoverRange",
      "splitArgs": [
        {
          "DefinationEncoding": "p",
          "MacroVariableName": "arg1"
        },
        {
          "DefinationEncoding": "llu",
          "MacroVariableName": "arg3"
        },
        {
          "DefinationEncoding": "llu",
          "MacroVariableName": "arg4"
        }
      ],
      "macroName": "QuicTraceLogStreamVerbose"
    },
    "AckRangeMsg": {
      "ModuleProperites": {},
      "TraceString": "[strm][%p] Received ack for %d bytes, offset=%llu, FF=0x%hx",
      "UniqueId": "AckRangeMsg",
      "splitArgs": [
        {
          "DefinationEncoding": "p",
          "MacroVariableName": "arg1"
        },
        {
          "DefinationEncoding": "d",
          "MacroVariableName": "arg3"
        },
        {
          "DefinationEncoding": "llu",
          "MacroVariableName": "arg4"
        },
        {
          "DefinationEncoding": "hx",
          "MacroVariableName": "arg5"
        }
      ],
      "macroName": "QuicTraceLogStreamVerbose"
    },
    "Send0RttUpdated": {
      "ModuleProperites": {},
      "TraceString": "[strm][%p] Updated sent 0RTT length to %llu",
      "UniqueId": "Send0RttUpdated",
      "splitArgs": [
        {
          "DefinationEncoding": "p",
          "MacroVariableName": "arg1"
        },
        {
          "DefinationEncoding": "llu",
          "MacroVariableName": "arg3"
        }
      ],
      "macroName": "QuicTraceLogStreamVerbose"
    },
    "SendQueueDrained": {
      "ModuleProperites": {},
      "TraceString": "[strm][%p] Send queue completely drained",
      "UniqueId": "SendQueueDrained",
      "splitArgs": [
        {
          "DefinationEncoding": "p",
          "MacroVariableName": "arg1"
        }
      ],
      "macroName": "QuicTraceLogStreamVerbose"
    },
    "SendDump": {
      "ModuleProperites": {},
      "TraceString": "[strm][%p] SF:%hX FC:%llu QS:%llu MAX:%llu UNA:%llu NXT:%llu RECOV:%llu-%llu",
      "UniqueId": "SendDump",
      "splitArgs": [
        {
          "DefinationEncoding": "p",
          "MacroVariableName": "arg1"
        },
        {
          "DefinationEncoding": "hX",
          "MacroVariableName": "arg3"
        },
        {
          "DefinationEncoding": "llu",
          "MacroVariableName": "arg4"
        },
        {
          "DefinationEncoding": "llu",
          "MacroVariableName": "arg5"
        },
        {
          "DefinationEncoding": "llu",
          "MacroVariableName": "arg6"
        },
        {
          "DefinationEncoding": "llu",
          "MacroVariableName": "arg7"
        },
        {
          "DefinationEncoding": "llu",
          "MacroVariableName": "arg8"
        },
        {
          "DefinationEncoding": "llu",
          "MacroVariableName": "arg9"
        },
        {
          "DefinationEncoding": "llu",
          "MacroVariableName": "arg10"
        }
      ],
      "macroName": "QuicTraceLogStreamVerbose"
    },
    "SendDumpAck": {
      "ModuleProperites": {},
      "TraceString": "[strm][%p]   unACKed: [%llu, %llu]",
      "UniqueId": "SendDumpAck",
      "splitArgs": [
        {
          "DefinationEncoding": "p",
          "MacroVariableName": "arg1"
        },
        {
          "DefinationEncoding": "llu",
          "MacroVariableName": "arg3"
        },
        {
          "DefinationEncoding": "llu",
          "MacroVariableName": "arg4"
        }
      ],
      "macroName": "QuicTraceLogStreamVerbose"
    },
    "StreamWriteFrames": {
      "ModuleProperites": {},
      "TraceString": "[strm][%p] Writing frames to packet %llu",
      "UniqueId": "StreamWriteFrames",
      "splitArgs": [
        {
          "DefinationEncoding": "p",
          "MacroVariableName": "arg2"
        },
        {
          "DefinationEncoding": "llu",
          "MacroVariableName": "arg3"
        }
      ],
      "macroName": "QuicTraceEvent"
    },
    "ResetEarly": {
      "ModuleProperites": {},
      "TraceString": "[strm][%p] Tried to reset at earlier final size!",
      "UniqueId": "ResetEarly",
      "splitArgs": [
        {
          "DefinationEncoding": "p",
          "MacroVariableName": "arg1"
        }
      ],
      "macroName": "QuicTraceLogStreamWarning"
    },
    "ResetTooBig": {
      "ModuleProperites": {},
      "TraceString": "[strm][%p] Tried to reset with too big final size!",
      "UniqueId": "ResetTooBig",
      "splitArgs": [
        {
          "DefinationEncoding": "p",
          "MacroVariableName": "arg1"
        }
      ],
      "macroName": "QuicTraceLogStreamWarning"
    },
    "ReceiveTooBig": {
      "ModuleProperites": {},
      "TraceString": "[strm][%p] Tried to write beyond end of buffer!",
      "UniqueId": "ReceiveTooBig",
      "splitArgs": [
        {
          "DefinationEncoding": "p",
          "MacroVariableName": "arg1"
        }
      ],
      "macroName": "QuicTraceLogStreamWarning"
    },
    "ReceiveBeyondFlowControl": {
      "ModuleProperites": {},
      "TraceString": "[strm][%p] Tried to write beyond flow control limit!",
      "UniqueId": "ReceiveBeyondFlowControl",
      "splitArgs": [
        {
          "DefinationEncoding": "p",
          "MacroVariableName": "arg1"
        }
      ],
      "macroName": "QuicTraceLogStreamWarning"
    },
    "RemoteCloseReset": {
      "ModuleProperites": {},
      "TraceString": "[strm][%p] Closed remotely (reset)",
      "UniqueId": "RemoteCloseReset",
      "splitArgs": [
        {
          "DefinationEncoding": "p",
          "MacroVariableName": "arg1"
        }
      ],
      "macroName": "QuicTraceLogStreamInfo"
    },
    "LocalCloseStopSending": {
      "ModuleProperites": {},
      "TraceString": "[strm][%p] Closed locally (stop sending)",
      "UniqueId": "LocalCloseStopSending",
      "splitArgs": [
        {
          "DefinationEncoding": "p",
          "MacroVariableName": "arg1"
        }
      ],
      "macroName": "QuicTraceLogStreamInfo"
    },
    "TreatFinAsReset": {
      "ModuleProperites": {},
      "TraceString": "[strm][%p] Treating FIN after receive abort as reset",
      "UniqueId": "TreatFinAsReset",
      "splitArgs": [
        {
          "DefinationEncoding": "p",
          "MacroVariableName": "arg1"
        }
      ],
      "macroName": "QuicTraceLogStreamInfo"
    },
    "QueueRecvFlush": {
      "ModuleProperites": {},
      "TraceString": "[strm][%p] Queuing recv flush",
      "UniqueId": "QueueRecvFlush",
      "splitArgs": [
        {
          "DefinationEncoding": "p",
          "MacroVariableName": "arg1"
        }
      ],
      "macroName": "QuicTraceLogStreamVerbose"
    },
    "IndicatePeerSendAbort": {
      "ModuleProperites": {},
      "TraceString": "[strm][%p] Indicating QUIC_STREAM_EVENT_PEER_SEND_ABORTED (0x%llX)",
      "UniqueId": "IndicatePeerSendAbort",
      "splitArgs": [
        {
          "DefinationEncoding": "p",
          "MacroVariableName": "arg1"
        },
        {
          "DefinationEncoding": "llX",
          "MacroVariableName": "arg3"
        }
      ],
      "macroName": "QuicTraceLogStreamVerbose"
    },
    "IndicatePeerReceiveAborted": {
      "ModuleProperites": {},
      "TraceString": "[strm][%p] Indicating QUIC_STREAM_EVENT_PEER_RECEIVE_ABORTED (0x%llX)",
      "UniqueId": "IndicatePeerReceiveAborted",
      "splitArgs": [
        {
          "DefinationEncoding": "p",
          "MacroVariableName": "arg1"
        },
        {
          "DefinationEncoding": "llX",
          "MacroVariableName": "arg3"
        }
      ],
      "macroName": "QuicTraceLogStreamVerbose"
    },
    "IgnoreRecvAfterClose": {
      "ModuleProperites": {},
      "TraceString": "[strm][%p] Ignoring recv after close",
      "UniqueId": "IgnoreRecvAfterClose",
      "splitArgs": [
        {
          "DefinationEncoding": "p",
          "MacroVariableName": "arg1"
        }
      ],
      "macroName": "QuicTraceLogStreamVerbose"
    },
    "IgnoreRecvAfterAbort": {
      "ModuleProperites": {},
      "TraceString": "[strm][%p] Ignoring received frame after receive abort",
      "UniqueId": "IgnoreRecvAfterAbort",
      "splitArgs": [
        {
          "DefinationEncoding": "p",
          "MacroVariableName": "arg1"
        }
      ],
      "macroName": "QuicTraceLogStreamVerbose"
    },
    "FlowControlExhausted": {
      "ModuleProperites": {},
      "TraceString": "[strm][%p] Flow control window exhausted!",
      "UniqueId": "FlowControlExhausted",
      "splitArgs": [
        {
          "DefinationEncoding": "p",
          "MacroVariableName": "arg1"
        }
      ],
      "macroName": "QuicTraceLogStreamVerbose"
    },
    "Receive": {
      "ModuleProperites": {},
      "TraceString": "[strm][%p] Received %hu bytes, offset=%llu Ready=%hhu",
      "UniqueId": "Receive",
      "splitArgs": [
        {
          "DefinationEncoding": "p",
          "MacroVariableName": "arg1"
        },
        {
          "DefinationEncoding": "hu",
          "MacroVariableName": "arg3"
        },
        {
          "DefinationEncoding": "llu",
          "MacroVariableName": "arg4"
        },
        {
          "DefinationEncoding": "hhu",
          "MacroVariableName": "arg5"
        }
      ],
      "macroName": "QuicTraceLogStreamVerbose"
    },
    "RemoteBlocked": {
      "ModuleProperites": {},
      "TraceString": "[strm][%p] Remote FC blocked (%llu)",
      "UniqueId": "RemoteBlocked",
      "splitArgs": [
        {
          "DefinationEncoding": "p",
          "MacroVariableName": "arg1"
        },
        {
          "DefinationEncoding": "llu",
          "MacroVariableName": "arg3"
        }
      ],
      "macroName": "QuicTraceLogStreamVerbose"
    },
    "IncreaseRxBuffer": {
      "ModuleProperites": {},
      "TraceString": "[strm][%p] Increasing max RX buffer size to %u (MinRtt=%u; TimeNow=%u; LastUpdate=%u)",
      "UniqueId": "IncreaseRxBuffer",
      "splitArgs": [
        {
          "DefinationEncoding": "p",
          "MacroVariableName": "arg1"
        },
        {
          "DefinationEncoding": "u",
          "MacroVariableName": "arg3"
        },
        {
          "DefinationEncoding": "u",
          "MacroVariableName": "arg4"
        },
        {
          "DefinationEncoding": "u",
          "MacroVariableName": "arg5"
        },
        {
          "DefinationEncoding": "u",
          "MacroVariableName": "arg6"
        }
      ],
      "macroName": "QuicTraceLogStreamVerbose"
    },
    "UpdateFlowControl": {
      "ModuleProperites": {},
      "TraceString": "[strm][%p] Updating flow control window",
      "UniqueId": "UpdateFlowControl",
      "splitArgs": [
        {
          "DefinationEncoding": "p",
          "MacroVariableName": "arg1"
        }
      ],
      "macroName": "QuicTraceLogStreamVerbose"
    },
    "IgnoreRecvFlush": {
      "ModuleProperites": {},
      "TraceString": "[strm][%p] Ignoring recv flush (recv disabled)",
      "UniqueId": "IgnoreRecvFlush",
      "splitArgs": [
        {
          "DefinationEncoding": "p",
          "MacroVariableName": "arg1"
        }
      ],
      "macroName": "QuicTraceLogStreamVerbose"
    },
    "IndicatePeerSendShutdown": {
      "ModuleProperites": {},
      "TraceString": "[strm][%p] Indicating QUIC_STREAM_EVENT_PEER_SEND_SHUTDOWN",
      "UniqueId": "IndicatePeerSendShutdown",
      "splitArgs": [
        {
          "DefinationEncoding": "p",
          "MacroVariableName": "arg1"
        }
      ],
      "macroName": "QuicTraceLogStreamVerbose"
    },
    "StreamReceiveFrame": {
      "ModuleProperites": {},
      "TraceString": "[strm][%p] Processing frame in packet %llu",
      "UniqueId": "StreamReceiveFrame",
      "splitArgs": [
        {
          "DefinationEncoding": "p",
          "MacroVariableName": "arg2"
        },
        {
          "DefinationEncoding": "llu",
          "MacroVariableName": "arg3"
        }
      ],
      "macroName": "QuicTraceEvent"
    },
    "StreamAppReceive": {
      "ModuleProperites": {},
      "TraceString": "[strm][%p] Indicating QUIC_STREAM_EVENT_RECEIVE [%llu bytes, %u buffers, 0x%x flags]",
      "UniqueId": "StreamAppReceive",
      "splitArgs": [
        {
          "DefinationEncoding": "p",
          "MacroVariableName": "arg2"
        },
        {
          "DefinationEncoding": "llu",
          "MacroVariableName": "arg3"
        },
        {
          "DefinationEncoding": "u",
          "MacroVariableName": "arg4"
        },
        {
          "DefinationEncoding": "x",
          "MacroVariableName": "arg5"
        }
      ],
      "macroName": "QuicTraceEvent"
    },
    "StreamAppReceiveComplete": {
      "ModuleProperites": {},
      "TraceString": "[strm][%p] Receive complete [%llu bytes]",
      "UniqueId": "StreamAppReceiveComplete",
      "splitArgs": [
        {
          "DefinationEncoding": "p",
          "MacroVariableName": "arg2"
        },
        {
          "DefinationEncoding": "llu",
          "MacroVariableName": "arg3"
        }
      ],
      "macroName": "QuicTraceEvent"
    },
    "MtuSearchComplete": {
      "ModuleProperites": {},
      "TraceString": "[conn][%p] Path[%hhu] Mtu Discovery Entering Search Complete at MTU %hu",
      "UniqueId": "MtuSearchComplete",
      "splitArgs": [
        {
          "DefinationEncoding": "p",
          "MacroVariableName": "arg1"
        },
        {
          "DefinationEncoding": "hhu",
          "MacroVariableName": "arg3"
        },
        {
          "DefinationEncoding": "hu",
          "MacroVariableName": "arg4"
        }
      ],
      "macroName": "QuicTraceLogConnInfo"
    },
    "MtuSearching": {
      "ModuleProperites": {},
      "TraceString": "[conn][%p] Path[%hhu] Mtu Discovery Search Packet Sending with MTU %hu",
      "UniqueId": "MtuSearching",
      "splitArgs": [
        {
          "DefinationEncoding": "p",
          "MacroVariableName": "arg1"
        },
        {
          "DefinationEncoding": "hhu",
          "MacroVariableName": "arg3"
        },
        {
          "DefinationEncoding": "hu",
          "MacroVariableName": "arg4"
        }
      ],
      "macroName": "QuicTraceLogConnInfo"
    },
    "MtuPathInitialized": {
      "ModuleProperites": {},
      "TraceString": "[conn][%p] Path[%hhu] Mtu Discovery Initialized: max_mtu=%u, cur/min_mtu=%u",
      "UniqueId": "MtuPathInitialized",
      "splitArgs": [
        {
          "DefinationEncoding": "p",
          "MacroVariableName": "arg1"
        },
        {
          "DefinationEncoding": "hhu",
          "MacroVariableName": "arg3"
        },
        {
          "DefinationEncoding": "u",
          "MacroVariableName": "arg4"
        },
        {
          "DefinationEncoding": "u",
          "MacroVariableName": "arg5"
        }
      ],
      "macroName": "QuicTraceLogConnInfo"
    },
    "PathMtuUpdated": {
      "ModuleProperites": {},
      "TraceString": "[conn][%p] Path[%hhu] MTU updated to %hu bytes",
      "UniqueId": "PathMtuUpdated",
      "splitArgs": [
        {
          "DefinationEncoding": "p",
          "MacroVariableName": "arg1"
        },
        {
          "DefinationEncoding": "hhu",
          "MacroVariableName": "arg3"
        },
        {
          "DefinationEncoding": "hu",
          "MacroVariableName": "arg4"
        }
      ],
      "macroName": "QuicTraceLogConnInfo"
    },
    "MtuDiscarded": {
      "ModuleProperites": {},
      "TraceString": "[conn][%p] Path[%hhu] Mtu Discovery Packet Discarded: size=%u, probe_count=%u",
      "UniqueId": "MtuDiscarded",
      "splitArgs": [
        {
          "DefinationEncoding": "p",
          "MacroVariableName": "arg1"
        },
        {
          "DefinationEncoding": "hhu",
          "MacroVariableName": "arg3"
        },
        {
          "DefinationEncoding": "u",
          "MacroVariableName": "arg4"
        },
        {
          "DefinationEncoding": "u",
          "MacroVariableName": "arg5"
        }
      ],
      "macroName": "QuicTraceLogConnInfo"
    },
    "MtuIncorrectSize": {
      "ModuleProperites": {},
      "TraceString": "[conn][%p] Path[%hhu] Mtu Discovery Received Out of Order: expected=%u received=%u",
      "UniqueId": "MtuIncorrectSize",
      "splitArgs": [
        {
          "DefinationEncoding": "p",
          "MacroVariableName": "arg1"
        },
        {
          "DefinationEncoding": "hhu",
          "MacroVariableName": "arg3"
        },
        {
          "DefinationEncoding": "u",
          "MacroVariableName": "arg4"
        },
        {
          "DefinationEncoding": "u",
          "MacroVariableName": "arg5"
        }
      ],
      "macroName": "QuicTraceLogConnVerbose"
    },
    "ConfigurationOpenStorageFailed": {
      "ModuleProperites": {},
      "TraceString": "[cnfg][%p] Failed to open settings, 0x%x",
      "UniqueId": "ConfigurationOpenStorageFailed",
      "splitArgs": [
        {
          "DefinationEncoding": "p",
          "MacroVariableName": "arg2"
        },
        {
          "DefinationEncoding": "x",
          "MacroVariableName": "arg3"
        }
      ],
      "macroName": "QuicTraceLogWarning"
    },
    "ConfigurationOpenAppStorageFailed": {
      "ModuleProperites": {},
      "TraceString": "[cnfg][%p] Failed to open app specific settings, 0x%x",
      "UniqueId": "ConfigurationOpenAppStorageFailed",
      "splitArgs": [
        {
          "DefinationEncoding": "p",
          "MacroVariableName": "arg2"
        },
        {
          "DefinationEncoding": "x",
          "MacroVariableName": "arg3"
        }
      ],
      "macroName": "QuicTraceLogWarning"
    },
    "ConfigurationSettingsUpdated": {
      "ModuleProperites": {},
      "TraceString": "[cnfg][%p] Settings %p Updated",
      "UniqueId": "ConfigurationSettingsUpdated",
      "splitArgs": [
        {
          "DefinationEncoding": "p",
          "MacroVariableName": "arg2"
        },
        {
          "DefinationEncoding": "p",
          "MacroVariableName": "arg3"
        }
      ],
      "macroName": "QuicTraceLogInfo"
    },
    "ConfigurationSetSettings": {
      "ModuleProperites": {},
      "TraceString": "[cnfg][%p] Setting new settings",
      "UniqueId": "ConfigurationSetSettings",
      "splitArgs": [
        {
          "DefinationEncoding": "p",
          "MacroVariableName": "arg2"
        }
      ],
      "macroName": "QuicTraceLogInfo"
    },
    "ConfigurationCreated": {
      "ModuleProperites": {},
      "TraceString": "[cnfg][%p] Created, Registration=%p",
      "UniqueId": "ConfigurationCreated",
      "splitArgs": [
        {
          "DefinationEncoding": "p",
          "MacroVariableName": "arg2"
        },
        {
          "DefinationEncoding": "p",
          "MacroVariableName": "arg3"
        }
      ],
      "macroName": "QuicTraceEvent"
    },
    "ConfigurationCleanup": {
      "ModuleProperites": {},
      "TraceString": "[cnfg][%p] Cleaning up",
      "UniqueId": "ConfigurationCleanup",
      "splitArgs": [
        {
          "DefinationEncoding": "p",
          "MacroVariableName": "arg2"
        }
      ],
      "macroName": "QuicTraceEvent"
    },
    "ConfigurationDestroyed": {
      "ModuleProperites": {},
      "TraceString": "[cnfg][%p] Destroyed",
      "UniqueId": "ConfigurationDestroyed",
      "splitArgs": [
        {
          "DefinationEncoding": "p",
          "MacroVariableName": "arg2"
        }
      ],
      "macroName": "QuicTraceEvent"
    },
    "ConfigurationRundown": {
      "ModuleProperites": {},
      "TraceString": "[cnfg][%p] Rundown, Registration=%p",
      "UniqueId": "ConfigurationRundown",
      "splitArgs": [
        {
          "DefinationEncoding": "p",
          "MacroVariableName": "arg2"
        },
        {
          "DefinationEncoding": "p",
          "MacroVariableName": "arg3"
        }
      ],
      "macroName": "QuicTraceEvent"
    },
    "LibraryStorageOpenFailed": {
      "ModuleProperites": {},
      "TraceString": "[ lib] Failed to open global settings, 0x%x",
      "UniqueId": "LibraryStorageOpenFailed",
      "splitArgs": [
        {
          "DefinationEncoding": "x",
          "MacroVariableName": "arg2"
        }
      ],
      "macroName": "QuicTraceLogWarning"
    },
    "LibraryTestDatapathHooksSet": {
      "ModuleProperites": {},
      "TraceString": "[ lib] Updated test datapath hooks",
      "UniqueId": "LibraryTestDatapathHooksSet",
      "splitArgs": [],
      "macroName": "QuicTraceLogWarning"
    },
    "LibrarySettingsUpdated": {
      "ModuleProperites": {},
      "TraceString": "[ lib] Settings %p Updated",
      "UniqueId": "LibrarySettingsUpdated",
      "splitArgs": [
        {
          "DefinationEncoding": "p",
          "MacroVariableName": "arg2"
        }
      ],
      "macroName": "QuicTraceLogInfo"
    },
    "LibraryVerifierEnabledPerRegistration": {
      "ModuleProperites": {},
      "TraceString": "[ lib] Verifing enabled, per-registration!",
      "UniqueId": "LibraryVerifierEnabledPerRegistration",
      "splitArgs": [],
      "macroName": "QuicTraceLogInfo"
    },
    "LibraryVerifierEnabled": {
      "ModuleProperites": {},
      "TraceString": "[ lib] Verifing enabled for all!",
      "UniqueId": "LibraryVerifierEnabled",
      "splitArgs": [],
      "macroName": "QuicTraceLogInfo"
    },
    "LibraryCidLengthSet": {
      "ModuleProperites": {},
      "TraceString": "[ lib] CID Length = %hhu",
      "UniqueId": "LibraryCidLengthSet",
      "splitArgs": [
        {
          "DefinationEncoding": "hhu",
          "MacroVariableName": "arg2"
        }
      ],
      "macroName": "QuicTraceLogInfo"
    },
    "LibraryRetryMemoryLimitSet": {
      "ModuleProperites": {},
      "TraceString": "[ lib] Updated retry memory limit = %hu",
      "UniqueId": "LibraryRetryMemoryLimitSet",
      "splitArgs": [
        {
          "DefinationEncoding": "hu",
          "MacroVariableName": "arg2"
        }
      ],
      "macroName": "QuicTraceLogInfo"
    },
    "LibraryLoadBalancingModeSet": {
      "ModuleProperites": {},
      "TraceString": "[ lib] Updated load balancing mode = %hu",
      "UniqueId": "LibraryLoadBalancingModeSet",
      "splitArgs": [
        {
          "DefinationEncoding": "hu",
          "MacroVariableName": "arg2"
        }
      ],
      "macroName": "QuicTraceLogInfo"
    },
    "LibrarySetSettings": {
      "ModuleProperites": {},
      "TraceString": "[ lib] Setting new settings",
      "UniqueId": "LibrarySetSettings",
      "splitArgs": [],
      "macroName": "QuicTraceLogInfo"
    },
    "LibraryInUse": {
      "ModuleProperites": {},
      "TraceString": "[ lib] Now in use.",
      "UniqueId": "LibraryInUse",
      "splitArgs": [],
      "macroName": "QuicTraceLogInfo"
    },
    "LibraryNotInUse": {
      "ModuleProperites": {},
      "TraceString": "[ lib] No longer in use.",
      "UniqueId": "LibraryNotInUse",
      "splitArgs": [],
      "macroName": "QuicTraceLogInfo"
    },
    "LibraryMsQuicOpenVersionNull": {
      "ModuleProperites": {},
      "TraceString": "[ api] MsQuicOpenVersion, NULL",
      "UniqueId": "LibraryMsQuicOpenVersionNull",
      "splitArgs": [],
      "macroName": "QuicTraceLogVerbose"
    },
    "LibraryMsQuicOpenVersionEntry": {
      "ModuleProperites": {},
      "TraceString": "[ api] MsQuicOpenVersion",
      "UniqueId": "LibraryMsQuicOpenVersionEntry",
      "splitArgs": [],
      "macroName": "QuicTraceLogVerbose"
    },
    "LibraryMsQuicOpenVersionExit": {
      "ModuleProperites": {},
      "TraceString": "[ api] MsQuicOpenVersion, status=0x%x",
      "UniqueId": "LibraryMsQuicOpenVersionExit",
      "splitArgs": [
        {
          "DefinationEncoding": "x",
          "MacroVariableName": "arg2"
        }
      ],
      "macroName": "QuicTraceLogVerbose"
    },
    "LibraryMsQuicClose": {
      "ModuleProperites": {},
      "TraceString": "[ api] MsQuicClose",
      "UniqueId": "LibraryMsQuicClose",
      "splitArgs": [],
      "macroName": "QuicTraceLogVerbose"
    },
    "LibraryLoadBalancingModeSetAfterInUse": {
      "ModuleProperites": {},
      "TraceString": "[ lib] Tried to change load balancing mode after library in use!",
      "UniqueId": "LibraryLoadBalancingModeSetAfterInUse",
      "splitArgs": [],
      "macroName": "QuicTraceLogError"
    },
    "LibraryInitializedV2": {
      "ModuleProperites": {},
      "TraceString": "[ lib] Initialized, PartitionCount=%u",
      "UniqueId": "LibraryInitializedV2",
      "splitArgs": [
        {
          "DefinationEncoding": "u",
          "MacroVariableName": "arg2"
        }
      ],
      "macroName": "QuicTraceEvent"
    },
    "LibraryVersion": {
      "ModuleProperites": {},
      "TraceString": "[ lib] Version %u.%u.%u.%u",
      "UniqueId": "LibraryVersion",
      "splitArgs": [
        {
          "DefinationEncoding": "u",
          "MacroVariableName": "arg2"
        },
        {
          "DefinationEncoding": "u",
          "MacroVariableName": "arg3"
        },
        {
          "DefinationEncoding": "u",
          "MacroVariableName": "arg4"
        },
        {
          "DefinationEncoding": "u",
          "MacroVariableName": "arg5"
        }
      ],
      "macroName": "QuicTraceEvent"
    },
    "LibraryUninitialized": {
      "ModuleProperites": {},
      "TraceString": "[ lib] Uninitialized",
      "UniqueId": "LibraryUninitialized",
      "splitArgs": [],
      "macroName": "QuicTraceEvent"
    },
    "LibraryAddRef": {
      "ModuleProperites": {},
      "TraceString": "[ lib] AddRef",
      "UniqueId": "LibraryAddRef",
      "splitArgs": [],
      "macroName": "QuicTraceEvent"
    },
    "LibraryRelease": {
      "ModuleProperites": {},
      "TraceString": "[ lib] Release",
      "UniqueId": "LibraryRelease",
      "splitArgs": [],
      "macroName": "QuicTraceEvent"
    },
    "BindingError": {
      "ModuleProperites": {},
      "TraceString": "[bind][%p] ERROR, %s.",
      "UniqueId": "BindingError",
      "splitArgs": [
        {
          "DefinationEncoding": "p",
          "MacroVariableName": "arg2"
        },
        {
          "DefinationEncoding": "s",
          "MacroVariableName": "arg3"
        }
      ],
      "macroName": "QuicTraceEvent"
    },
    "LibraryServerInit": {
      "ModuleProperites": {},
      "TraceString": "[ lib] Shared server state initializing",
      "UniqueId": "LibraryServerInit",
      "splitArgs": [],
      "macroName": "QuicTraceEvent"
    },
    "LibraryRundownV2": {
      "ModuleProperites": {},
      "TraceString": "[ lib] Rundown, PartitionCount=%u",
      "UniqueId": "LibraryRundownV2",
      "splitArgs": [
        {
          "DefinationEncoding": "u",
          "MacroVariableName": "arg2"
        }
      ],
      "macroName": "QuicTraceEvent"
    },
    "DataPathRundown": {
      "ModuleProperites": {},
      "TraceString": "[data] Rundown, DatapathFeatures=%u",
      "UniqueId": "DataPathRundown",
      "splitArgs": [
        {
          "DefinationEncoding": "u",
          "MacroVariableName": "arg2"
        }
      ],
      "macroName": "QuicTraceEvent"
    },
    "LibrarySendRetryStateUpdated": {
      "ModuleProperites": {},
      "TraceString": "[ lib] New SendRetryEnabled state, %hhu",
      "UniqueId": "LibrarySendRetryStateUpdated",
      "splitArgs": [
        {
          "DefinationEncoding": "hhu",
          "MacroVariableName": "arg2"
        }
      ],
      "macroName": "QuicTraceEvent"
    },
    "PerfCountersRundown": {
      "ModuleProperites": {},
      "TraceString": "[ lib] Perf counters Rundown, Counters=%!CID!",
      "UniqueId": "PerfCountersRundown",
      "splitArgs": [
        {
          "DefinationEncoding": "!CID!",
          "MacroVariableName": "arg2"
        }
      ],
      "macroName": "QuicTraceEvent"
    },
    "ConnExecApiOper": {
      "ModuleProperites": {},
      "TraceString": "[conn][%p] Execute: %u",
      "UniqueId": "ConnExecApiOper",
      "splitArgs": [
        {
          "DefinationEncoding": "p",
          "MacroVariableName": "arg2"
        },
        {
          "DefinationEncoding": "u",
          "MacroVariableName": "arg3"
        }
      ],
      "macroName": "QuicTraceEvent"
    },
    "ConnExecOper": {
      "ModuleProperites": {},
      "TraceString": "[conn][%p] Execute: %u",
      "UniqueId": "ConnExecOper",
      "splitArgs": [
        {
          "DefinationEncoding": "p",
          "MacroVariableName": "arg2"
        },
        {
          "DefinationEncoding": "u",
          "MacroVariableName": "arg3"
        }
      ],
      "macroName": "QuicTraceEvent"
    },
    "ConnOutFlowStreamStats": {
      "ModuleProperites": {},
      "TraceString": "[conn][%p] OUT: StreamFC=%llu StreamSendWindow=%llu",
      "UniqueId": "ConnOutFlowStreamStats",
      "splitArgs": [
        {
          "DefinationEncoding": "p",
          "MacroVariableName": "arg2"
        },
        {
          "DefinationEncoding": "llu",
          "MacroVariableName": "arg3"
        },
        {
          "DefinationEncoding": "llu",
          "MacroVariableName": "arg4"
        }
      ],
      "macroName": "QuicTraceEvent"
    },
    "ConnInFlowStats": {
      "ModuleProperites": {},
      "TraceString": "[conn][%p] IN: BytesRecv=%llu",
      "UniqueId": "ConnInFlowStats",
      "splitArgs": [
        {
          "DefinationEncoding": "p",
          "MacroVariableName": "arg2"
        },
        {
          "DefinationEncoding": "llu",
          "MacroVariableName": "arg3"
        }
      ],
      "macroName": "QuicTraceEvent"
    },
    "ConnStats": {
      "ModuleProperites": {},
      "TraceString": "[conn][%p] STATS: SRtt=%u CongestionCount=%u PersistentCongestionCount=%u SendTotalBytes=%llu RecvTotalBytes=%llu CongestionWindow=%u",
      "UniqueId": "ConnStats",
      "splitArgs": [
        {
          "DefinationEncoding": "p",
          "MacroVariableName": "arg2"
        },
        {
          "DefinationEncoding": "u",
          "MacroVariableName": "arg3"
        },
        {
          "DefinationEncoding": "u",
          "MacroVariableName": "arg4"
        },
        {
          "DefinationEncoding": "u",
          "MacroVariableName": "arg5"
        },
        {
          "DefinationEncoding": "llu",
          "MacroVariableName": "arg6"
        },
        {
          "DefinationEncoding": "llu",
          "MacroVariableName": "arg7"
        },
        {
          "DefinationEncoding": "u",
          "MacroVariableName": "arg8"
        }
      ],
      "macroName": "QuicTraceEvent"
    },
    "ConnPacketStats": {
      "ModuleProperites": {},
      "TraceString": "[conn][%p] STATS: SendTotalPackets=%llu SendSuspectedLostPackets=%llu SendSpuriousLostPackets=%llu RecvTotalPackets=%llu RecvReorderedPackets=%llu RecvDroppedPackets=%llu RecvDuplicatePackets=%llu RecvDecryptionFailures=%llu",
      "UniqueId": "ConnPacketStats",
      "splitArgs": [
        {
          "DefinationEncoding": "p",
          "MacroVariableName": "arg2"
        },
        {
          "DefinationEncoding": "llu",
          "MacroVariableName": "arg3"
        },
        {
          "DefinationEncoding": "llu",
          "MacroVariableName": "arg4"
        },
        {
          "DefinationEncoding": "llu",
          "MacroVariableName": "arg5"
        },
        {
          "DefinationEncoding": "llu",
          "MacroVariableName": "arg6"
        },
        {
          "DefinationEncoding": "llu",
          "MacroVariableName": "arg7"
        },
        {
          "DefinationEncoding": "llu",
          "MacroVariableName": "arg8"
        },
        {
          "DefinationEncoding": "llu",
          "MacroVariableName": "arg9"
        },
        {
          "DefinationEncoding": "llu",
          "MacroVariableName": "arg10"
        }
      ],
      "macroName": "QuicTraceEvent"
    },
    "ConnOutFlowBlocked": {
      "ModuleProperites": {},
      "TraceString": "[conn][%p] Send Blocked Flags: %hhu",
      "UniqueId": "ConnOutFlowBlocked",
      "splitArgs": [
        {
          "DefinationEncoding": "p",
          "MacroVariableName": "arg2"
        },
        {
          "DefinationEncoding": "hhu",
          "MacroVariableName": "arg3"
        }
      ],
      "macroName": "QuicTraceEvent"
    },
    "TestScopeEntry": {
      "ModuleProperites": {},
      "TraceString": "[test]---> %s",
      "UniqueId": "TestScopeEntry",
      "splitArgs": [
        {
          "DefinationEncoding": "s",
          "MacroVariableName": "arg2"
        }
      ],
      "macroName": "QuicTraceLogInfo"
    },
    "TestScopeExit": {
      "ModuleProperites": {},
      "TraceString": "[test]<--- %s",
      "UniqueId": "TestScopeExit",
      "splitArgs": [
        {
          "DefinationEncoding": "s",
          "MacroVariableName": "arg2"
        }
      ],
      "macroName": "QuicTraceLogInfo"
    },
    "TestHookRegister": {
      "ModuleProperites": {},
      "TraceString": "[test][hook] Registering",
      "UniqueId": "TestHookRegister",
      "splitArgs": [],
      "macroName": "QuicTraceLogInfo"
    },
    "TestHookUnregistering": {
      "ModuleProperites": {},
      "TraceString": "[test][hook] Unregistering",
      "UniqueId": "TestHookUnregistering",
      "splitArgs": [],
      "macroName": "QuicTraceLogInfo"
    },
    "TestHookUnregistered": {
      "ModuleProperites": {},
      "TraceString": "[test][hook] Unregistered",
      "UniqueId": "TestHookUnregistered",
      "splitArgs": [],
      "macroName": "QuicTraceLogInfo"
    },
    "TestHookDropPacketRandom": {
      "ModuleProperites": {},
      "TraceString": "[test][hook] Random packet drop",
      "UniqueId": "TestHookDropPacketRandom",
      "splitArgs": [],
      "macroName": "QuicTraceLogVerbose"
    },
    "TestHookDropPacketSelective": {
      "ModuleProperites": {},
      "TraceString": "[test][hook] Selective packet drop",
      "UniqueId": "TestHookDropPacketSelective",
      "splitArgs": [],
      "macroName": "QuicTraceLogVerbose"
    },
    "TestHookReplaceAddrRecv": {
      "ModuleProperites": {},
      "TraceString": "[test][hook] Recv Addr :%hu => :%hu",
      "UniqueId": "TestHookReplaceAddrRecv",
      "splitArgs": [
        {
          "DefinationEncoding": "hu",
          "MacroVariableName": "arg2"
        },
        {
          "DefinationEncoding": "hu",
          "MacroVariableName": "arg3"
        }
      ],
      "macroName": "QuicTraceLogVerbose"
    },
    "TestHookReplaceAddrSend": {
      "ModuleProperites": {},
      "TraceString": "[test][hook] Send Addr :%hu => :%hu",
      "UniqueId": "TestHookReplaceAddrSend",
      "splitArgs": [
        {
          "DefinationEncoding": "hu",
          "MacroVariableName": "arg2"
        },
        {
          "DefinationEncoding": "hu",
          "MacroVariableName": "arg3"
        }
      ],
      "macroName": "QuicTraceLogVerbose"
    },
    "TestHookDropOldAddrSend": {
      "ModuleProperites": {},
      "TraceString": "[test][hook] Dropping send to old addr",
      "UniqueId": "TestHookDropOldAddrSend",
      "splitArgs": [],
      "macroName": "QuicTraceLogVerbose"
    },
    "TestHookDropLimitAddrRecv": {
      "ModuleProperites": {},
      "TraceString": "[test][hook] Dropping recv over limit to new addr",
      "UniqueId": "TestHookDropLimitAddrRecv",
      "splitArgs": [],
      "macroName": "QuicTraceLogVerbose"
    },
    "TestHookDropLimitAddrSend": {
      "ModuleProperites": {},
      "TraceString": "[test][hook] Dropping send over limit to new addr",
      "UniqueId": "TestHookDropLimitAddrSend",
      "splitArgs": [],
      "macroName": "QuicTraceLogVerbose"
    },
    "TestHookReplaceCreateSend": {
      "ModuleProperites": {},
      "TraceString": "[test][hook] Create (remote) Addr :%hu => :%hu",
      "UniqueId": "TestHookReplaceCreateSend",
      "splitArgs": [
        {
          "DefinationEncoding": "hu",
          "MacroVariableName": "arg2"
        },
        {
          "DefinationEncoding": "hu",
          "MacroVariableName": "arg3"
        }
      ],
      "macroName": "QuicTraceLogVerbose"
    },
    "TestIgnoreConnectionTimeout": {
      "ModuleProperites": {},
      "TraceString": "[test] Ignoring timeout unexpected status because of random loss",
      "UniqueId": "TestIgnoreConnectionTimeout",
      "splitArgs": [],
      "macroName": "QuicTraceLogInfo"
    },
    "PerfTcpCreateClient": {
      "ModuleProperites": {},
      "TraceString": "[perf][tcp][%p] Client created",
      "UniqueId": "PerfTcpCreateClient",
      "splitArgs": [
        {
          "DefinationEncoding": "p",
          "MacroVariableName": "arg2"
        }
      ],
      "macroName": "QuicTraceLogVerbose"
    },
    "PerfTcpCreateServer": {
      "ModuleProperites": {},
      "TraceString": "[perf][tcp][%p] Server created",
      "UniqueId": "PerfTcpCreateServer",
      "splitArgs": [
        {
          "DefinationEncoding": "p",
          "MacroVariableName": "arg2"
        }
      ],
      "macroName": "QuicTraceLogVerbose"
    },
    "PerfTcpDestroyed": {
      "ModuleProperites": {},
      "TraceString": "[perf][tcp][%p] Destroyed",
      "UniqueId": "PerfTcpDestroyed",
      "splitArgs": [
        {
          "DefinationEncoding": "p",
          "MacroVariableName": "arg2"
        }
      ],
      "macroName": "QuicTraceLogVerbose"
    },
    "PerfTcpConnectCallback": {
      "ModuleProperites": {},
      "TraceString": "[perf][tcp][%p] Connect callback %hhu",
      "UniqueId": "PerfTcpConnectCallback",
      "splitArgs": [
        {
          "DefinationEncoding": "p",
          "MacroVariableName": "arg2"
        },
        {
          "DefinationEncoding": "hhu",
          "MacroVariableName": "arg3"
        }
      ],
      "macroName": "QuicTraceLogVerbose"
    },
    "PerfTcpReceiveCallback": {
      "ModuleProperites": {},
      "TraceString": "[perf][tcp][%p] Receive callback",
      "UniqueId": "PerfTcpReceiveCallback",
      "splitArgs": [
        {
          "DefinationEncoding": "p",
          "MacroVariableName": "arg2"
        }
      ],
      "macroName": "QuicTraceLogVerbose"
    },
    "PerfTcpSendCompleteCallback": {
      "ModuleProperites": {},
      "TraceString": "[perf][tcp][%p] SendComplete callback",
      "UniqueId": "PerfTcpSendCompleteCallback",
      "splitArgs": [
        {
          "DefinationEncoding": "p",
          "MacroVariableName": "arg2"
        }
      ],
      "macroName": "QuicTraceLogVerbose"
    },
    "PerfTcpAppAccept": {
      "ModuleProperites": {},
      "TraceString": "[perf][tcp][%p] App Accept",
      "UniqueId": "PerfTcpAppAccept",
      "splitArgs": [
        {
          "DefinationEncoding": "p",
          "MacroVariableName": "arg2"
        }
      ],
      "macroName": "QuicTraceLogVerbose"
    },
    "PerfTcpAppConnect": {
      "ModuleProperites": {},
      "TraceString": "[perf][tcp][%p] App Connect",
      "UniqueId": "PerfTcpAppConnect",
      "splitArgs": [
        {
          "DefinationEncoding": "p",
          "MacroVariableName": "arg2"
        }
      ],
      "macroName": "QuicTraceLogVerbose"
    },
    "PerfTcpStartTls": {
      "ModuleProperites": {},
      "TraceString": "[perf][tcp][%p] Start TLS",
      "UniqueId": "PerfTcpStartTls",
      "splitArgs": [
        {
          "DefinationEncoding": "p",
          "MacroVariableName": "arg2"
        }
      ],
      "macroName": "QuicTraceLogVerbose"
    },
    "PerfTcpAppDisconnect": {
      "ModuleProperites": {},
      "TraceString": "[perf][tcp][%p] App Disconnect",
      "UniqueId": "PerfTcpAppDisconnect",
      "splitArgs": [
        {
          "DefinationEncoding": "p",
          "MacroVariableName": "arg2"
        }
      ],
      "macroName": "QuicTraceLogVerbose"
    },
    "PerfTcpAppReceive": {
      "ModuleProperites": {},
      "TraceString": "[perf][tcp][%p] App Receive %hu bytes, Open=%hhu Fin=%hhu Abort=%hhu",
      "UniqueId": "PerfTcpAppReceive",
      "splitArgs": [
        {
          "DefinationEncoding": "p",
          "MacroVariableName": "arg2"
        },
        {
          "DefinationEncoding": "hu",
          "MacroVariableName": "arg3"
        },
        {
          "DefinationEncoding": "hhu",
          "MacroVariableName": "arg4"
        },
        {
          "DefinationEncoding": "hhu",
          "MacroVariableName": "arg5"
        },
        {
          "DefinationEncoding": "hhu",
          "MacroVariableName": "arg6"
        }
      ],
      "macroName": "QuicTraceLogVerbose"
    },
    "PerfTcpSendFrame": {
      "ModuleProperites": {},
      "TraceString": "[perf][tcp][%p] Send frame %hu bytes, Open=%hhu Fin=%hhu Abort=%hhu",
      "UniqueId": "PerfTcpSendFrame",
      "splitArgs": [
        {
          "DefinationEncoding": "p",
          "MacroVariableName": "arg2"
        },
        {
          "DefinationEncoding": "hu",
          "MacroVariableName": "arg3"
        },
        {
          "DefinationEncoding": "hhu",
          "MacroVariableName": "arg4"
        },
        {
          "DefinationEncoding": "hhu",
          "MacroVariableName": "arg5"
        },
        {
          "DefinationEncoding": "hhu",
          "MacroVariableName": "arg6"
        }
      ],
      "macroName": "QuicTraceLogVerbose"
    },
    "PerfTcpAppSendComplete": {
      "ModuleProperites": {},
      "TraceString": "[perf][tcp][%p] App Send complete %u bytes",
      "UniqueId": "PerfTcpAppSendComplete",
      "splitArgs": [
        {
          "DefinationEncoding": "p",
          "MacroVariableName": "arg2"
        },
        {
          "DefinationEncoding": "u",
          "MacroVariableName": "arg3"
        }
      ],
      "macroName": "QuicTraceLogVerbose"
    },
    "PerfTcpAppSend": {
      "ModuleProperites": {},
      "TraceString": "[perf][tcp][%p] App Send %u bytes, Open=%hhu Fin=%hhu Abort=%hhu",
      "UniqueId": "PerfTcpAppSend",
      "splitArgs": [
        {
          "DefinationEncoding": "p",
          "MacroVariableName": "arg2"
        },
        {
          "DefinationEncoding": "u",
          "MacroVariableName": "arg3"
        },
        {
          "DefinationEncoding": "hhu",
          "MacroVariableName": "arg4"
        },
        {
          "DefinationEncoding": "hhu",
          "MacroVariableName": "arg5"
        },
        {
          "DefinationEncoding": "hhu",
          "MacroVariableName": "arg6"
        }
      ],
      "macroName": "QuicTraceLogVerbose"
    },
    "PerfTcpAppClose": {
      "ModuleProperites": {},
      "TraceString": "[perf][tcp][%p] App Close",
      "UniqueId": "PerfTcpAppClose",
      "splitArgs": [
        {
          "DefinationEncoding": "p",
          "MacroVariableName": "arg2"
        }
      ],
      "macroName": "QuicTraceLogVerbose"
    },
    "PerfRpsStart": {
      "ModuleProperites": {},
      "TraceString": "[perf] RPS Client start",
      "UniqueId": "PerfRpsStart",
      "splitArgs": [],
      "macroName": "QuicTraceLogVerbose"
    },
    "PerfRpsTimeout": {
      "ModuleProperites": {},
      "TraceString": "[perf] RPS Client timeout",
      "UniqueId": "PerfRpsTimeout",
      "splitArgs": [],
      "macroName": "QuicTraceLogVerbose"
    },
    "PerfRpsComplete": {
      "ModuleProperites": {},
      "TraceString": "[perf] RPS Client complete",
      "UniqueId": "PerfRpsComplete",
      "splitArgs": [],
      "macroName": "QuicTraceLogVerbose"
    },
    "ClientResumptionTicketDecodeFailTpLengthShort": {
      "ModuleProperites": {},
      "TraceString": "[test] Attempting to decode Server TP with length %u (Actual: %u)",
      "UniqueId": "ClientResumptionTicketDecodeFailTpLengthShort",
      "splitArgs": [
        {
          "DefinationEncoding": "u",
          "MacroVariableName": "arg2"
        },
        {
          "DefinationEncoding": "u",
          "MacroVariableName": "arg3"
        }
      ],
      "macroName": "QuicTraceLogInfo"
    },
    "ClientResumptionTicketDecodeFailTpLengthEncodedWrong": {
      "ModuleProperites": {},
      "TraceString": "[test] Attempting to decode Server TP length (improperly encoded) %x (Actual: %u)",
      "UniqueId": "ClientResumptionTicketDecodeFailTpLengthEncodedWrong",
      "splitArgs": [
        {
          "DefinationEncoding": "x",
          "MacroVariableName": "arg2"
        },
        {
          "DefinationEncoding": "u",
          "MacroVariableName": "arg3"
        }
      ],
      "macroName": "QuicTraceLogInfo"
    },
    "ClientResumptionTicketDecodeFailTicketLengthShort": {
      "ModuleProperites": {},
      "TraceString": "[test] Attempting to decode Server Ticket with length %u (Actual: %u)",
      "UniqueId": "ClientResumptionTicketDecodeFailTicketLengthShort",
      "splitArgs": [
        {
          "DefinationEncoding": "u",
          "MacroVariableName": "arg2"
        },
        {
          "DefinationEncoding": "u",
          "MacroVariableName": "arg3"
        }
      ],
      "macroName": "QuicTraceLogInfo"
    },
    "ClientResumptionTicketDecodeFailTicketLengthEncodedWrong": {
      "ModuleProperites": {},
      "TraceString": "[test] Attempting to decode Server Ticket length (improperly encoded) %x (Actual: %u)",
      "UniqueId": "ClientResumptionTicketDecodeFailTicketLengthEncodedWrong",
      "splitArgs": [
        {
          "DefinationEncoding": "x",
          "MacroVariableName": "arg2"
        },
        {
          "DefinationEncoding": "u",
          "MacroVariableName": "arg3"
        }
      ],
      "macroName": "QuicTraceLogInfo"
    },
    "ServerResumptionTicketDecodeFailAlpnLengthShort": {
      "ModuleProperites": {},
      "TraceString": "[test] Attempting to decode Negotiated ALPN with length %u (Actual: %u)",
      "UniqueId": "ServerResumptionTicketDecodeFailAlpnLengthShort",
      "splitArgs": [
        {
          "DefinationEncoding": "u",
          "MacroVariableName": "arg2"
        },
        {
          "DefinationEncoding": "u",
          "MacroVariableName": "arg3"
        }
      ],
      "macroName": "QuicTraceLogInfo"
    },
    "ServerResumptionTicketDecodeFailAlpnLengthEncodedWrong": {
      "ModuleProperites": {},
      "TraceString": "[test] Attempting to decode Negotiated ALPN length (improperly encoded) %x (Actual: %u)",
      "UniqueId": "ServerResumptionTicketDecodeFailAlpnLengthEncodedWrong",
      "splitArgs": [
        {
          "DefinationEncoding": "x",
          "MacroVariableName": "arg2"
        },
        {
          "DefinationEncoding": "u",
          "MacroVariableName": "arg3"
        }
      ],
      "macroName": "QuicTraceLogInfo"
    },
    "ServerResumptionTicketDecodeFailTpLengthShort": {
      "ModuleProperites": {},
      "TraceString": "[test] Attempting to decode Handshake TP with length %u (Actual: %u)",
      "UniqueId": "ServerResumptionTicketDecodeFailTpLengthShort",
      "splitArgs": [
        {
          "DefinationEncoding": "u",
          "MacroVariableName": "arg2"
        },
        {
          "DefinationEncoding": "u",
          "MacroVariableName": "arg3"
        }
      ],
      "macroName": "QuicTraceLogInfo"
    },
    "ServerResumptionTicketDecodeFailTpLengthEncodedWrong": {
      "ModuleProperites": {},
      "TraceString": "[test] Attempting to decode Handshake TP length (improperly encoded) %x (Actual: %u)",
      "UniqueId": "ServerResumptionTicketDecodeFailTpLengthEncodedWrong",
      "splitArgs": [
        {
          "DefinationEncoding": "x",
          "MacroVariableName": "arg2"
        },
        {
          "DefinationEncoding": "u",
          "MacroVariableName": "arg3"
        }
      ],
      "macroName": "QuicTraceLogInfo"
    },
    "ServerResumptionTicketDecodeFailAppDataLengthShort": {
      "ModuleProperites": {},
      "TraceString": "[test] Attempting to decode App Data with length %u (Actual: %u)",
      "UniqueId": "ServerResumptionTicketDecodeFailAppDataLengthShort",
      "splitArgs": [
        {
          "DefinationEncoding": "u",
          "MacroVariableName": "arg2"
        },
        {
          "DefinationEncoding": "u",
          "MacroVariableName": "arg3"
        }
      ],
      "macroName": "QuicTraceLogInfo"
    },
    "ServerResumptionTicketDecodeFailAppDataLengthEncodedWrong": {
      "ModuleProperites": {},
      "TraceString": "[test] Attempting to decode App Data length (improperly encoded) %x (Actual: %u)",
      "UniqueId": "ServerResumptionTicketDecodeFailAppDataLengthEncodedWrong",
      "splitArgs": [
        {
          "DefinationEncoding": "x",
          "MacroVariableName": "arg2"
        },
        {
          "DefinationEncoding": "u",
          "MacroVariableName": "arg3"
        }
      ],
      "macroName": "QuicTraceLogInfo"
    },
    "TestCaseStart": {
      "ModuleProperites": {},
      "TraceString": "[test] START %s",
      "UniqueId": "TestCaseStart",
      "splitArgs": [
        {
          "DefinationEncoding": "s",
          "MacroVariableName": "arg2"
        }
      ],
      "macroName": "QuicTraceLogInfo"
    },
    "TestCaseEnd": {
      "ModuleProperites": {},
      "TraceString": "[test] END %s",
      "UniqueId": "TestCaseEnd",
      "splitArgs": [
        {
          "DefinationEncoding": "s",
          "MacroVariableName": "arg2"
        }
      ],
      "macroName": "QuicTraceLogInfo"
    },
    "TestCaseTStart": {
      "ModuleProperites": {},
      "TraceString": "[test] START %s, %s",
      "UniqueId": "TestCaseTStart",
      "splitArgs": [
        {
          "DefinationEncoding": "s",
          "MacroVariableName": "arg2"
        },
        {
          "DefinationEncoding": "s",
          "MacroVariableName": "arg3"
        }
      ],
      "macroName": "QuicTraceLogInfo"
    },
    "TestCaseTEnd": {
      "ModuleProperites": {},
      "TraceString": "[test] END %s",
      "UniqueId": "TestCaseTEnd",
      "splitArgs": [
        {
          "DefinationEncoding": "s",
          "MacroVariableName": "arg2"
        }
      ],
      "macroName": "QuicTraceLogInfo"
    },
    "TestLogFailure": {
      "ModuleProperites": {},
      "TraceString": "[test] FAILURE - %s:%d - %s",
      "UniqueId": "TestLogFailure",
      "splitArgs": [
        {
          "DefinationEncoding": "s",
          "MacroVariableName": "arg2"
        },
        {
          "DefinationEncoding": "d",
          "MacroVariableName": "arg3"
        },
        {
          "DefinationEncoding": "s",
          "MacroVariableName": "arg4"
        }
      ],
      "macroName": "QuicTraceLogError"
    },
    "PerfControlClientCanceledRequest": {
      "ModuleProperites": {},
      "TraceString": "[perf] Client %p canceled request %p",
      "UniqueId": "PerfControlClientCanceledRequest",
      "splitArgs": [
        {
          "DefinationEncoding": "p",
          "MacroVariableName": "arg2"
        },
        {
          "DefinationEncoding": "p",
          "MacroVariableName": "arg3"
        }
      ],
      "macroName": "QuicTraceLogWarning"
    },
    "PerfDriverStarted": {
      "ModuleProperites": {},
      "TraceString": "[perf] Started",
      "UniqueId": "PerfDriverStarted",
      "splitArgs": [],
      "macroName": "QuicTraceLogInfo"
    },
    "PerfDriverStopped": {
      "ModuleProperites": {},
      "TraceString": "[perf] Stopped",
      "UniqueId": "PerfDriverStopped",
      "splitArgs": [],
      "macroName": "QuicTraceLogInfo"
    },
    "PerfControlClientCreated": {
      "ModuleProperites": {},
      "TraceString": "[perf] Client %p created",
      "UniqueId": "PerfControlClientCreated",
      "splitArgs": [
        {
          "DefinationEncoding": "p",
          "MacroVariableName": "arg2"
        }
      ],
      "macroName": "QuicTraceLogInfo"
    },
    "PerfControlClientCleaningUp": {
      "ModuleProperites": {},
      "TraceString": "[perf] Client %p cleaning up",
      "UniqueId": "PerfControlClientCleaningUp",
      "splitArgs": [
        {
          "DefinationEncoding": "p",
          "MacroVariableName": "arg2"
        }
      ],
      "macroName": "QuicTraceLogInfo"
    },
    "PerformanceStopCancelled": {
      "ModuleProperites": {},
      "TraceString": "[perf] Performance Stop Cancelled",
      "UniqueId": "PerformanceStopCancelled",
      "splitArgs": [],
      "macroName": "QuicTraceLogInfo"
    },
    "PrintBufferReturn": {
      "ModuleProperites": {},
      "TraceString": "[perf] Print Buffer %d %s\\n",
      "UniqueId": "PrintBufferReturn",
      "splitArgs": [
        {
          "DefinationEncoding": "d",
          "MacroVariableName": "arg2"
        },
        {
          "DefinationEncoding": "s",
          "MacroVariableName": "arg3"
        }
      ],
      "macroName": "QuicTraceLogInfo"
    },
    "PerfControlClientIoctl": {
      "ModuleProperites": {},
      "TraceString": "[perf] Client %p executing write IOCTL %u",
      "UniqueId": "PerfControlClientIoctl",
      "splitArgs": [
        {
          "DefinationEncoding": "p",
          "MacroVariableName": "arg2"
        },
        {
          "DefinationEncoding": "u",
          "MacroVariableName": "arg3"
        }
      ],
      "macroName": "QuicTraceLogInfo"
    },
    "PerfControlClientIoctlComplete": {
      "ModuleProperites": {},
      "TraceString": "[perf] Client %p completing request, 0x%x",
      "UniqueId": "PerfControlClientIoctlComplete",
      "splitArgs": [
        {
          "DefinationEncoding": "p",
          "MacroVariableName": "arg2"
        },
        {
          "DefinationEncoding": "x",
          "MacroVariableName": "arg3"
        }
      ],
      "macroName": "QuicTraceLogInfo"
    },
    "PerfControlInitialized": {
      "ModuleProperites": {},
      "TraceString": "[perf] Control interface initialized",
      "UniqueId": "PerfControlInitialized",
      "splitArgs": [],
      "macroName": "QuicTraceLogVerbose"
    },
    "PerfControlUninitializing": {
      "ModuleProperites": {},
      "TraceString": "[perf] Control interface uninitializing",
      "UniqueId": "PerfControlUninitializing",
      "splitArgs": [],
      "macroName": "QuicTraceLogVerbose"
    },
    "PerfControlUninitialized": {
      "ModuleProperites": {},
      "TraceString": "[perf] Control interface uninitialized",
      "UniqueId": "PerfControlUninitialized",
      "splitArgs": [],
      "macroName": "QuicTraceLogVerbose"
    },
    "InteropTestStart": {
      "ModuleProperites": {},
      "TraceString": "[ntrp] Test Start, Server: %s, Port: %hu, Tests: 0x%x.",
      "UniqueId": "InteropTestStart",
      "splitArgs": [
        {
          "DefinationEncoding": "s",
          "MacroVariableName": "arg2"
        },
        {
          "DefinationEncoding": "hu",
          "MacroVariableName": "arg3"
        },
        {
          "DefinationEncoding": "x",
          "MacroVariableName": "arg4"
        }
      ],
      "macroName": "QuicTraceLogInfo"
    },
    "InteropTestStop": {
      "ModuleProperites": {},
      "TraceString": "[ntrp] Test Stop, Server: %s, Port: %hu, Tests: 0x%x, Negotiated Alpn: %s, Passed: %s.",
      "UniqueId": "InteropTestStop",
      "splitArgs": [
        {
          "DefinationEncoding": "s",
          "MacroVariableName": "arg2"
        },
        {
          "DefinationEncoding": "hu",
          "MacroVariableName": "arg3"
        },
        {
          "DefinationEncoding": "x",
          "MacroVariableName": "arg4"
        },
        {
          "DefinationEncoding": "s",
          "MacroVariableName": "arg5"
        },
        {
          "DefinationEncoding": "s",
          "MacroVariableName": "arg6"
        }
      ],
      "macroName": "QuicTraceLogInfo"
<<<<<<< HEAD
    },
    "EncodeTPCibirEncoding": {
      "ModuleProperites": {},
      "TraceString": "[conn][%p] TP: CIBIR Encoding (%llu length, %llu offset)",
      "UniqueId": "EncodeTPCibirEncoding",
      "splitArgs": [
        {
          "DefinationEncoding": "p",
          "MacroVariableName": "arg1"
        },
        {
          "DefinationEncoding": "llu",
          "MacroVariableName": "arg3"
        },
        {
          "DefinationEncoding": "llu",
          "MacroVariableName": "arg4"
        }
      ],
      "macroName": "QuicTraceLogConnVerbose"
    },
    "DecodeTPCibirEncoding": {
      "ModuleProperites": {},
      "TraceString": "[conn][%p] TP: CIBIR Encoding (%llu length, %llu offset)",
      "UniqueId": "DecodeTPCibirEncoding",
      "splitArgs": [
        {
          "DefinationEncoding": "p",
          "MacroVariableName": "arg1"
        },
        {
          "DefinationEncoding": "llu",
          "MacroVariableName": "arg3"
        },
        {
          "DefinationEncoding": "llu",
          "MacroVariableName": "arg4"
        }
      ],
      "macroName": "QuicTraceLogConnVerbose"
    },
    "CibirIdSet": {
      "ModuleProperites": {},
      "TraceString": "[conn][%p] CIBIR ID set (len %hhu, offset %hhu)",
      "UniqueId": "CibirIdSet",
      "splitArgs": [
        {
          "DefinationEncoding": "p",
          "MacroVariableName": "arg1"
        },
        {
          "DefinationEncoding": "hhu",
          "MacroVariableName": "arg3"
        },
        {
          "DefinationEncoding": "hhu",
          "MacroVariableName": "arg4"
        }
      ],
      "macroName": "QuicTraceLogConnInfo"
    },
    "ListenerCibirIdSet": {
      "ModuleProperites": {},
      "TraceString": "[list][%p] CIBIR ID set (len %hhu, offset %hhu)",
      "UniqueId": "ListenerCibirIdSet",
      "splitArgs": [
        {
          "DefinationEncoding": "p",
          "MacroVariableName": "arg2"
        },
        {
          "DefinationEncoding": "hhu",
          "MacroVariableName": "arg3"
        },
        {
          "DefinationEncoding": "hhu",
          "MacroVariableName": "arg4"
        }
      ],
      "macroName": "QuicTraceLogVerbose"
    },
    "SettingDumpAcceptedVersionsLength": {
      "ModuleProperites": {},
      "TraceString": "[sett] AcceptedVersionslength = %u",
      "UniqueId": "SettingDumpAcceptedVersionsLength",
      "splitArgs": [
        {
          "DefinationEncoding": "u",
          "MacroVariableName": "arg2"
        }
      ],
      "macroName": "QuicTraceLogVerbose"
    },
    "SettingDumpOfferedVersionsLength": {
      "ModuleProperites": {},
      "TraceString": "[sett] OfferedVersionslength  = %u",
      "UniqueId": "SettingDumpOfferedVersionsLength",
      "splitArgs": [
        {
          "DefinationEncoding": "u",
          "MacroVariableName": "arg2"
        }
      ],
      "macroName": "QuicTraceLogVerbose"
    },
    "SettingDumpAcceptableVersions": {
      "ModuleProperites": {},
      "TraceString": "[sett] AcceptableVersions[0]  = 0x%x",
      "UniqueId": "SettingDumpAcceptableVersions",
      "splitArgs": [
        {
          "DefinationEncoding": "x",
          "MacroVariableName": "arg2"
        }
      ],
      "macroName": "QuicTraceLogVerbose"
    },
    "SettingDumpOfferedVersions": {
      "ModuleProperites": {},
      "TraceString": "[sett] OfferedVersions[0]     = 0x%x",
      "UniqueId": "SettingDumpOfferedVersions",
      "splitArgs": [
        {
          "DefinationEncoding": "x",
          "MacroVariableName": "arg2"
        }
      ],
      "macroName": "QuicTraceLogVerbose"
    },
    "SettingDumpFullyDeployedVersions": {
      "ModuleProperites": {},
      "TraceString": "[sett] FullyDeployedVersion[0]= 0x%x",
      "UniqueId": "SettingDumpFullyDeployedVersions",
      "splitArgs": [
        {
          "DefinationEncoding": "x",
          "MacroVariableName": "arg2"
        }
      ],
      "macroName": "QuicTraceLogVerbose"
    },
    "SettingsInvalidAcceptableVersion": {
      "ModuleProperites": {},
      "TraceString": "Invalid AcceptableVersion supplied to settings! 0x%x at position %d",
      "UniqueId": "SettingsInvalidAcceptableVersion",
      "splitArgs": [
        {
          "DefinationEncoding": "x",
          "MacroVariableName": "arg2"
        },
        {
          "DefinationEncoding": "d",
          "MacroVariableName": "arg3"
        }
      ],
      "macroName": "QuicTraceLogError"
    },
    "SettingsInvalidOfferedVersion": {
      "ModuleProperites": {},
      "TraceString": "Invalid OfferedVersion supplied to settings! 0x%x at position %d",
      "UniqueId": "SettingsInvalidOfferedVersion",
      "splitArgs": [
        {
          "DefinationEncoding": "x",
          "MacroVariableName": "arg2"
        },
        {
          "DefinationEncoding": "d",
          "MacroVariableName": "arg3"
        }
      ],
      "macroName": "QuicTraceLogError"
    },
    "SettingsInvalidFullyDeployedVersion": {
      "ModuleProperites": {},
      "TraceString": "Invalid FullyDeployedVersion supplied to settings! 0x%x at position %d",
      "UniqueId": "SettingsInvalidFullyDeployedVersion",
      "splitArgs": [
        {
          "DefinationEncoding": "x",
          "MacroVariableName": "arg2"
        },
        {
          "DefinationEncoding": "d",
          "MacroVariableName": "arg3"
        }
      ],
      "macroName": "QuicTraceLogError"
=======
>>>>>>> 6b798e34
    }
  },
  "ConfigFile": {
    "MacroConfigurations": {
      "lttng_plus": {
        "Modules": [
          {
            "ExportModule": "LTTNG",
            "CustomSettings": {}
          }
        ]
      },
      "empty": {
        "Modules": [],
        "SkipProcessing": true
      },
      "stubs": {
        "Modules": []
      },
      "STDOUT": {
        "Modules": [
          {
            "ExportModule": "STDOUT",
            "CustomSettings": {}
          }
        ]
      },
      "etw_only": {
        "Modules": [
          {
            "ExportModule": "MANIFESTED_ETW",
            "CustomSettings": {
              "ETWManifestFile": "MsQuicEtw.man",
              "ETW_Provider": "ff15e657-4f26-570e-88ab-0796b258d11c",
              "Level": "win:Informational",
              "Keywords": "ut:Connection ut:LowVolume"
            }
          }
        ]
      },
      "etw_plus": {
        "Modules": [
          {
            "ExportModule": "MANIFESTED_ETW",
            "CustomSettings": {
              "ETWManifestFile": "MsQuicEtw.man",
              "ETW_Provider": "ff15e657-4f26-570e-88ab-0796b258d11c",
              "Level": "win:Informational",
              "Keywords": "ut:Connection ut:LowVolume"
            }
          }
        ]
      }
    },
    "Version": 1,
    "CustomTypeClogCSharpFile": "msquic.clog.cs",
    "CustomTypeClogCSharpFileContents": "/*++\n\n    Copyright (c) Microsoft Corporation.\n    Licensed under the MIT License.\n\n--*/\n\nusing System;\nusing System.Text;\nusing System.Net;\nusing System.Runtime.InteropServices;\n\nnamespace msquic.clog_config\n{\n    public class Types\n    {\n        public static string ADDR(byte[] value)\n        {\n            if (value.Length == 0)\n            {\n                return \"None\";\n            }\n\n            int si_family = value[0] | ((ushort)value[1] << 8);\n            int sin_port = value[3] | ((ushort)value[2] << 8);\n\n            byte[] sa2;\n\n            string msg = \"\";\n\n            switch (si_family)\n            {\n                case 0:  //<--unspecified\n                    msg += $\"*:{sin_port}\";\n                    break;\n                case 2:  //< --v4\n                    sa2 = new byte[4];\n                    Array.Copy(value, 4, sa2, 0, 4);\n                    msg += $\"{new IPAddress(sa2).ToString()}:{sin_port}\";\n                    break;\n                case 10:  //<--v6 (linux)\n                case 23: //<--v6\n                    sa2 = new byte[16];\n                    Array.Copy(value, 8, sa2, 0, 16);\n                    msg += $\"[{new IPAddress(sa2).ToString()}]:{sin_port}\";\n                    break;\n                default:\n                    throw new NotSupportedException(\"Invalid SI_FAMILY : \" + si_family);\n            }\n\n            return msg;\n        }\n\n        public static string CID(byte [] value)\n        {\n            StringBuilder hex = new StringBuilder(value.Length * 2);\n            foreach (byte v in value)\n            {\n                hex.AppendFormat(v.ToString(\"X2\"));\n            }\n            return hex.ToString();\n        }\n\n        public static string VNL(byte [] value)\n        {\n            if (value.Length == 0) {\n                return \"Empty\";\n            }\n            if (value.Length < 4)\n            {\n                return \"Invalid\";\n            }\n            StringBuilder hex = new StringBuilder(\n                (value.Length * 2) +                    // Hex length for all characters\n                ((value.Length / sizeof(int)) - 1));    // Space for commas, if list is long enough.\n\n            for (int i = 0; value.Length - i >= sizeof(int); i += sizeof(int))\n            {\n                int Version = (int)(value[i] << 24) | (int)(value[i + 1] << 16) | (int)(value[i + 2] << 8) | (int)(value[i + 3]);\n                hex.Append(Version.ToString(\"X8\"));\n                if (value.Length - (i + sizeof(int)) >= sizeof(int)) {\n                    hex.Append(\",\");\n                }\n            }\n            return hex.ToString();\n        }\n\n        public static string ALPN(byte [] value)\n        {\n            if (value.Length == 0) {\n                return \"Empty\";\n            }\n            UTF8Encoding utf8 = new UTF8Encoding(false, true);\n            StringBuilder AlpnList = new StringBuilder(value.Length);\n            uint i = 0;\n            while (i < value.Length)\n            {\n                uint AlpnLength = value[i];\n                i++;\n                if (AlpnLength > value.Length - i)\n                {\n                    // Alpn longer than remaining buffer, print to the end.\n                    AlpnLength = (uint)value.Length - i;\n                }\n                try {\n                    String CurrentAlpn = utf8.GetString(value, (int)i, (int)AlpnLength);\n                    AlpnList.Append(CurrentAlpn);\n                    i += AlpnLength;\n                } catch {\n                    // Fall back to printing hex\n                    for (; AlpnLength > 0; AlpnLength--, i++)\n                    {\n                        AlpnList.Append(value[i].ToString(\"x2\"));\n                        if (AlpnLength > 1) {\n                            AlpnList.Append(\",\");\n                        }\n                    }\n                }\n                if (i < value.Length)\n                {\n                    AlpnList.Append(';');\n                }\n            }\n            return AlpnList.ToString();\n        }\n    }\n}\n",
    "MaximumVariableLength": 20,
    "TypeEncoders": {
      "Version": 0,
      "TypeEncoder": [
        {
          "EncodingType": "ByteArray",
          "CType": "CLOG_PTR",
          "JavaType": null,
          "DefinationEncoding": "!ADDR!",
          "CustomDecoder": "msquic.clog_config.Types.ADDR"
        },
        {
          "EncodingType": "ByteArray",
          "CType": "CLOG_PTR",
          "JavaType": null,
          "DefinationEncoding": "!ALPN!",
          "CustomDecoder": "msquic.clog_config.Types.ALPN"
        },
        {
          "EncodingType": "ByteArray",
          "CType": "CLOG_PTR",
          "JavaType": null,
          "DefinationEncoding": "!CID!",
          "CustomDecoder": "msquic.clog_config.Types.CID"
        },
        {
          "EncodingType": "ByteArray",
          "CType": "CLOG_PTR",
          "JavaType": null,
          "DefinationEncoding": "!VNL!",
          "CustomDecoder": "msquic.clog_config.Types.VNL"
        },
        {
          "EncodingType": "UInt32",
          "CType": "CLOG_UINT32",
          "JavaType": null,
          "DefinationEncoding": "03u"
        }
      ]
    },
    "SourceCodeMacros": [
      {
        "MacroName": "QuicTraceLogWarning",
        "EncodedPrefix": null,
        "EncodedArgNumber": 1,
        "MacroConfiguration": {
          "linux": "lttng_plus",
          "stubs": "stubs",
          "macos": "STDOUT",
          "windows_kernel": "empty",
          "windows": "empty"
        },
        "CustomSettings": null
      },
      {
        "MacroName": "QuicTraceLogStreamWarning",
        "EncodedPrefix": "[strm][%p] ",
        "EncodedArgNumber": 2,
        "MacroConfiguration": {
          "linux": "lttng_plus",
          "stubs": "stubs",
          "macos": "STDOUT",
          "windows_kernel": "empty",
          "windows": "empty"
        },
        "CustomSettings": null
      },
      {
        "MacroName": "QuicTraceLogStreamInfo",
        "EncodedPrefix": "[strm][%p] ",
        "EncodedArgNumber": 2,
        "MacroConfiguration": {
          "linux": "lttng_plus",
          "stubs": "stubs",
          "macos": "STDOUT",
          "windows_kernel": "empty",
          "windows": "empty"
        },
        "CustomSettings": null
      },
      {
        "MacroName": "QuicTraceLogStreamVerbose",
        "EncodedPrefix": "[strm][%p] ",
        "EncodedArgNumber": 2,
        "MacroConfiguration": {
          "linux": "lttng_plus",
          "stubs": "stubs",
          "macos": "STDOUT",
          "windows_kernel": "empty",
          "windows": "empty"
        },
        "CustomSettings": null
      },
      {
        "MacroName": "QuicTraceLogInfo",
        "EncodedPrefix": null,
        "EncodedArgNumber": 1,
        "MacroConfiguration": {
          "linux": "lttng_plus",
          "stubs": "stubs",
          "macos": "STDOUT",
          "windows_kernel": "empty",
          "windows": "empty"
        },
        "CustomSettings": null
      },
      {
        "MacroName": "QuicTraceLogVerbose",
        "EncodedPrefix": null,
        "EncodedArgNumber": 1,
        "MacroConfiguration": {
          "linux": "lttng_plus",
          "stubs": "stubs",
          "macos": "STDOUT",
          "windows_kernel": "empty",
          "windows": "empty"
        },
        "CustomSettings": null
      },
      {
        "MacroName": "QuicTraceLogError",
        "EncodedPrefix": null,
        "EncodedArgNumber": 1,
        "MacroConfiguration": {
          "linux": "lttng_plus",
          "stubs": "stubs",
          "macos": "STDOUT",
          "windows_kernel": "empty",
          "windows": "empty"
        },
        "CustomSettings": null
      },
      {
        "MacroName": "QuicTraceLogConnError",
        "EncodedPrefix": "[conn][%p] ",
        "EncodedArgNumber": 2,
        "MacroConfiguration": {
          "linux": "lttng_plus",
          "stubs": "stubs",
          "macos": "STDOUT",
          "windows_kernel": "empty",
          "windows": "empty"
        },
        "CustomSettings": null
      },
      {
        "MacroName": "QuicTraceLogConnWarning",
        "EncodedPrefix": "[conn][%p] ",
        "EncodedArgNumber": 2,
        "MacroConfiguration": {
          "linux": "lttng_plus",
          "stubs": "stubs",
          "macos": "STDOUT",
          "windows_kernel": "empty",
          "windows": "empty"
        },
        "CustomSettings": null
      },
      {
        "MacroName": "QuicTraceLogConnInfo",
        "EncodedPrefix": "[conn][%p] ",
        "EncodedArgNumber": 2,
        "MacroConfiguration": {
          "linux": "lttng_plus",
          "stubs": "stubs",
          "macos": "STDOUT",
          "windows_kernel": "empty",
          "windows": "empty"
        },
        "CustomSettings": null
      },
      {
        "MacroName": "QuicTraceLogConnVerbose",
        "EncodedPrefix": "[conn][%p] ",
        "EncodedArgNumber": 2,
        "MacroConfiguration": {
          "linux": "lttng_plus",
          "stubs": "stubs",
          "macos": "STDOUT",
          "windows_kernel": "empty",
          "windows": "empty"
        },
        "CustomSettings": null
      },
      {
        "MacroName": "QuicTraceEvent",
        "EncodedPrefix": null,
        "EncodedArgNumber": 1,
        "MacroConfiguration": {
          "linux": "lttng_plus",
          "stubs": "stubs",
          "macos": "STDOUT",
          "windows_kernel": "empty",
          "windows": "empty"
        },
        "CustomSettings": null
      }
    ],
    "ChainedConfigFiles": [
      "DEFAULTS"
    ],
    "ChainedConfigurations": [
      {
        "MacroConfigurations": {},
        "Version": 1,
        "CustomTypeClogCSharpFile": "DEFAULTS",
        "CustomTypeClogCSharpFileContents": "/*++\n\n    Copyright (c) Microsoft Corporation.\n    Licensed under the MIT License.\n\n--*/\n\nnamespace defaults.clog_config\n{\n    public class Types\n    {\n        public static string DecodePointer(ulong pointer)\n        {\n            return \"0x\" + pointer.ToString(\"x\");\n        }\n\n        public static string DecodeChar(byte value)\n        {\n            return ((char)value).ToString();\n        }\n\n        public static string DecodeUInt32(uint value)\n        {\n            return value.ToString();\n        }\n\n        public static string DecodeInt32(int value)\n        {\n            return value.ToString();\n        }\n\n        public static string DecodeInt8(byte value)\n        {\n            return value.ToString();\n        }\n    }\n}\n",
        "MaximumVariableLength": 20,
        "TypeEncoders": {
          "Version": 0,
          "TypeEncoder": [
            {
              "EncodingType": "ByteArray",
              "CType": "CLOG_PTR",
              "JavaType": null,
              "DefinationEncoding": "!BYTEARRAY!"
            },
            {
              "EncodingType": "Int32",
              "CType": "int",
              "JavaType": null,
              "DefinationEncoding": "d"
            },
            {
              "EncodingType": "Int8",
              "CType": "signed char",
              "JavaType": null,
              "DefinationEncoding": "hhd"
            },
            {
              "EncodingType": "Int8",
              "CType": "signed char",
              "JavaType": null,
              "DefinationEncoding": "hhi"
            },
            {
              "EncodingType": "UInt8",
              "CType": "unsigned char",
              "JavaType": null,
              "DefinationEncoding": "hhu"
            },
            {
              "EncodingType": "UInt8",
              "CType": "unsigned char",
              "JavaType": null,
              "DefinationEncoding": "hhx"
            },
            {
              "EncodingType": "UInt8",
              "CType": "unsigned char",
              "JavaType": null,
              "DefinationEncoding": "hhX"
            },
            {
              "EncodingType": "UInt16",
              "CType": "unsigned short",
              "JavaType": null,
              "DefinationEncoding": "hu"
            },
            {
              "EncodingType": "UInt16",
              "CType": "unsigned short",
              "JavaType": null,
              "DefinationEncoding": "hx"
            },
            {
              "EncodingType": "Int16",
              "CType": "short",
              "JavaType": null,
              "DefinationEncoding": "hd"
            },
            {
              "EncodingType": "UInt16",
              "CType": "unsigned short",
              "JavaType": null,
              "DefinationEncoding": "hX"
            },
            {
              "EncodingType": "Int32",
              "CType": "long int",
              "JavaType": null,
              "DefinationEncoding": "ld"
            },
            {
              "EncodingType": "Int64",
              "CType": "long long int",
              "JavaType": null,
              "DefinationEncoding": "lld"
            },
            {
              "EncodingType": "Int64",
              "CType": "long long int",
              "JavaType": null,
              "DefinationEncoding": "lli"
            },
            {
              "EncodingType": "UInt64",
              "CType": "unsigned long long int",
              "JavaType": null,
              "DefinationEncoding": "llu"
            },
            {
              "EncodingType": "UInt64",
              "CType": "unsigned long long int",
              "JavaType": null,
              "DefinationEncoding": "llx"
            },
            {
              "EncodingType": "UInt64",
              "CType": "unsigned long long int",
              "JavaType": null,
              "DefinationEncoding": "llX"
            },
            {
              "EncodingType": "Int32",
              "CType": "long int",
              "JavaType": null,
              "DefinationEncoding": "li"
            },
            {
              "EncodingType": "UInt32",
              "CType": "unsigned long int",
              "JavaType": null,
              "DefinationEncoding": "lu"
            },
            {
              "EncodingType": "UInt32",
              "CType": "unsigned long int",
              "JavaType": null,
              "DefinationEncoding": "lx"
            },
            {
              "EncodingType": "UInt32",
              "CType": "unsigned long int",
              "JavaType": null,
              "DefinationEncoding": "lX"
            },
            {
              "EncodingType": "UNICODE_String",
              "CType": "const wchar_t *",
              "JavaType": null,
              "DefinationEncoding": "ls"
            },
            {
              "EncodingType": "Int64",
              "CType": "size_t",
              "JavaType": null,
              "DefinationEncoding": "zd"
            },
            {
              "EncodingType": "Int64",
              "CType": "size_t",
              "JavaType": null,
              "DefinationEncoding": "zi"
            },
            {
              "EncodingType": "UInt64",
              "CType": "size_t",
              "JavaType": null,
              "DefinationEncoding": "zu"
            },
            {
              "EncodingType": "UInt64",
              "CType": "size_t",
              "JavaType": null,
              "DefinationEncoding": "zx"
            },
            {
              "EncodingType": "UInt64",
              "CType": "size_t",
              "JavaType": null,
              "DefinationEncoding": "zX"
            },
            {
              "EncodingType": "Int64",
              "CType": "ptrdiff_t",
              "JavaType": null,
              "DefinationEncoding": "td"
            },
            {
              "EncodingType": "Int64",
              "CType": "ptrdiff_t",
              "JavaType": null,
              "DefinationEncoding": "ti"
            },
            {
              "EncodingType": "UInt64",
              "CType": "ptrdiff_t",
              "JavaType": null,
              "DefinationEncoding": "tu"
            },
            {
              "EncodingType": "UInt64",
              "CType": "ptrdiff_t",
              "JavaType": null,
              "DefinationEncoding": "tx"
            },
            {
              "EncodingType": "UInt64",
              "CType": "ptrdiff_t",
              "JavaType": null,
              "DefinationEncoding": "tX"
            },
            {
              "EncodingType": "Int32",
              "CType": "int",
              "JavaType": null,
              "DefinationEncoding": "i"
            },
            {
              "EncodingType": "UInt32",
              "CType": "unsigned int",
              "JavaType": null,
              "DefinationEncoding": "u"
            },
            {
              "EncodingType": "UInt32",
              "CType": "unsigned int",
              "JavaType": null,
              "DefinationEncoding": "x"
            },
            {
              "EncodingType": "UInt32",
              "CType": "unsigned int",
              "JavaType": null,
              "DefinationEncoding": "4.4x"
            },
            {
              "EncodingType": "UInt32",
              "CType": "unsigned int",
              "JavaType": null,
              "DefinationEncoding": "X"
            },
            {
              "EncodingType": "UInt8",
              "CType": "char",
              "JavaType": null,
              "DefinationEncoding": "c",
              "CustomDecoder": "defaults.clog_config.Types.DecodeChar"
            },
            {
              "EncodingType": "ANSI_String",
              "CType": "const char *",
              "JavaType": null,
              "DefinationEncoding": "s"
            },
            {
              "EncodingType": "UNICODE_String",
              "CType": "const wchar_t *",
              "JavaType": null,
              "DefinationEncoding": "S"
            },
            {
              "EncodingType": "Pointer",
              "CType": "CLOG_PTR",
              "JavaType": null,
              "DefinationEncoding": "p",
              "CustomDecoder": "defaults.clog_config.Types.DecodePointer"
            }
          ]
        },
        "SourceCodeMacros": [],
        "ChainedConfigFiles": [],
        "ChainedConfigurations": []
      }
    ]
  },
  "ModuleUniqueness": {
    "TraceInformation": [
      {
        "UniquenessHash": "2cbc406b-c1c0-ba4d-eee8-669f30330f4a",
        "TraceID": "LibraryError",
        "EncodingString": "[ lib] ERROR, %s."
      },
      {
        "UniquenessHash": "8c0dc882-517e-cd8f-df0b-0b892d83bb00",
        "TraceID": "DatapathResolveHostNameFailed",
        "EncodingString": "[%p] Couldn't resolve hostname '%s' to an IP address"
      },
      {
        "UniquenessHash": "f8608b33-99de-87fb-58fc-7a0f6dfe385c",
        "TraceID": "LibraryErrorStatus",
        "EncodingString": "[ lib] ERROR, %u, %s."
      },
      {
        "UniquenessHash": "335643ef-1fdb-099b-6672-4452222524ff",
        "TraceID": "AllocFailure",
        "EncodingString": "Allocation of '%s' failed. (%llu bytes)"
      },
      {
        "UniquenessHash": "17f0621a-2b85-e04d-3ff1-a2b62cef0bf5",
        "TraceID": "DatapathErrorStatus",
        "EncodingString": "[data][%p] ERROR, %u, %s."
      },
      {
        "UniquenessHash": "3b8a506d-ede0-3c3b-7c31-83127acebfc6",
        "TraceID": "DatapathRecv",
        "EncodingString": "[data][%p] Recv %u bytes (segment=%hu) Src=%!ADDR! Dst=%!ADDR!"
      },
      {
        "UniquenessHash": "1cde4174-4172-15b7-b59b-dcbb6410b43a",
        "TraceID": "DatapathCreated",
        "EncodingString": "[data][%p] Created, local=%!ADDR!, remote=%!ADDR!"
      },
      {
        "UniquenessHash": "f5328bae-6bcb-72fc-a6fd-89b44261a85b",
        "TraceID": "DatapathDestroyed",
        "EncodingString": "[data][%p] Destroyed"
      },
      {
        "UniquenessHash": "20cf52f5-ef36-a45b-6a54-29e5eaac7f19",
        "TraceID": "DatapathSend",
        "EncodingString": "[data][%p] Send %u bytes in %hhu buffers (segment=%hu) Dst=%!ADDR!, Src=%!ADDR!"
      },
      {
        "UniquenessHash": "7512a5e6-b76b-d244-25a2-f27c6b593461",
        "TraceID": "TlsLogSecret",
        "EncodingString": "[ tls] %s[%u]: %s"
      },
      {
        "UniquenessHash": "6eeae539-95db-bea9-7e36-8635006dae40",
        "TraceID": "DatapathOpenTcpSocketFailed",
        "EncodingString": "[data] RSS helper socket failed to open, 0x%x"
      },
      {
        "UniquenessHash": "3fa7bab2-3b0c-9bb8-549d-167f35ace387",
        "TraceID": "DatapathOpenTcpSocketFailedAsync",
        "EncodingString": "[data] RSS helper socket failed to open (async), 0x%x"
      },
      {
        "UniquenessHash": "89ed61ea-4393-6369-8aeb-35d7b01a2b02",
        "TraceID": "DatapathQueryRssScalabilityInfoFailed",
        "EncodingString": "[data] Query for SIO_QUERY_RSS_SCALABILITY_INFO failed, 0x%x"
      },
      {
        "UniquenessHash": "74f297f4-8e97-b395-7e1b-bf46a620caa1",
        "TraceID": "DatapathQueryRssScalabilityInfoFailedAsync",
        "EncodingString": "[data] Query for SIO_QUERY_RSS_SCALABILITY_INFO failed (async), 0x%x"
      },
      {
        "UniquenessHash": "78b2984b-b937-3b8e-7684-9339d9267135",
        "TraceID": "DatapathOpenUdpSocketFailed",
        "EncodingString": "[data] UDP send segmentation helper socket failed to open, 0x%x"
      },
      {
        "UniquenessHash": "b68b4500-98ad-8200-72d3-788a4f0af3d1",
        "TraceID": "DatapathOpenUdpSocketFailedAsync",
        "EncodingString": "[data] UDP send segmentation helper socket failed to open (async), 0x%x"
      },
      {
        "UniquenessHash": "e9dcd981-9b8a-a04f-303a-c3acf58a93eb",
        "TraceID": "DatapathQueryUdpSendMsgFailed",
        "EncodingString": "[data] Query for UDP_SEND_MSG_SIZE failed, 0x%x"
      },
      {
        "UniquenessHash": "26a5e3a8-910f-4058-923c-97ea977107b0",
        "TraceID": "DatapathQueryUdpSendMsgFailedAsync",
        "EncodingString": "[data] Query for UDP_SEND_MSG_SIZE failed (async), 0x%x"
      },
      {
        "UniquenessHash": "1ba702fe-3407-9bab-a2bf-4f694b478ac0",
        "TraceID": "DatapathQueryRecvMaxCoalescedSizeFailed",
        "EncodingString": "[data] Query for UDP_RECV_MAX_COALESCED_SIZE failed, 0x%x"
      },
      {
        "UniquenessHash": "5af86e1e-9f51-cd58-2506-9b88ac659923",
        "TraceID": "DatapathQueryRecvMaxCoalescedSizeFailedAsync",
        "EncodingString": "[data] Query for UDP_RECV_MAX_COALESCED_SIZE failed (async), 0x%x"
      },
      {
        "UniquenessHash": "b503f2a8-8676-cb38-1cab-733b1b6168c4",
        "TraceID": "DatapathDropEmptyMdl",
        "EncodingString": "[%p] Dropping datagram with empty mdl."
      },
      {
        "UniquenessHash": "93ba4ba0-a056-754c-13bd-4d57d0f1d5f4",
        "TraceID": "DatapathDropMissingInfo",
        "EncodingString": "[%p] Dropping datagram missing IP_PKTINFO/IP_RECVERR."
      },
      {
        "UniquenessHash": "e2a52ac0-8148-8ba4-8ea5-bab2cbf1a43c",
        "TraceID": "DatapathDropTooBig",
        "EncodingString": "[%p] Dropping datagram with too many bytes (%llu)."
      },
      {
        "UniquenessHash": "177e3d8f-353c-329c-6b7c-638649a7d3ef",
        "TraceID": "DatapathDropMdlMapFailure",
        "EncodingString": "[%p] Failed to map MDL chain"
      },
      {
        "UniquenessHash": "b940eb8b-74ec-f569-8167-e95ccc36510e",
        "TraceID": "DatapathFragmented",
        "EncodingString": "[%p] Dropping datagram with fragmented MDL."
      },
      {
        "UniquenessHash": "a3d48581-00d1-fbbf-3ede-f8e9a4a22187",
        "TraceID": "DatapathDropAllocRecvContextFailure",
        "EncodingString": "[%p] Couldn't allocate receive context."
      },
      {
        "UniquenessHash": "977ca100-03bb-010a-09ab-0a04d33a7dfd",
        "TraceID": "DatapathDropAllocRecvBufferFailure",
        "EncodingString": "[%p] Couldn't allocate receive buffers."
      },
      {
        "UniquenessHash": "9ab36cd5-f082-c444-283c-9b8354ecedb5",
        "TraceID": "DatapathUroExceeded",
        "EncodingString": "[%p] Exceeded URO preallocation capacity."
      },
      {
        "UniquenessHash": "29acd049-f710-a71e-1271-698510cfc519",
        "TraceID": "DatapathUnreachableMsg",
        "EncodingString": "[sock][%p] Unreachable error from %!ADDR!"
      },
      {
        "UniquenessHash": "fd2c68c0-8a5e-b4bf-9d40-937c67e99fdd",
        "TraceID": "DatapathQueryUdpSegmentFailed",
        "EncodingString": "[data] Query for UDP_SEGMENT failed, 0x%x"
      },
      {
        "UniquenessHash": "e5973396-4dc6-d94f-5d67-921952ed35a5",
        "TraceID": "DatapathRecvEmpty",
        "EncodingString": "[data][%p] Dropping datagram with empty payload."
      },
      {
        "UniquenessHash": "fd2f4dda-2c95-a301-6a5e-8dda859fd5c5",
        "TraceID": "SchannelAchAsync",
        "EncodingString": "[ tls] Calling SspiAcquireCredentialsHandleAsyncW"
      },
      {
        "UniquenessHash": "03c8b552-99e5-6c8b-a95f-ba31e7b3149b",
        "TraceID": "SchannelAchWorkerStart",
        "EncodingString": "[ tls] Starting ACH worker"
      },
      {
        "UniquenessHash": "a1f31b13-badd-4de3-0620-3c8d413e7d49",
        "TraceID": "SchannelAch",
        "EncodingString": "[ tls] Calling AcquireCredentialsHandleW"
      },
      {
        "UniquenessHash": "7a6ea81a-5491-2148-a007-711c5a641acc",
        "TraceID": "SchannelAchCompleteInline",
        "EncodingString": "[ tls] Invoking security config completion callback inline, 0x%x"
      },
      {
        "UniquenessHash": "799852e0-2f39-43d4-6888-98a33178b844",
        "TraceID": "SchannelHandshakeComplete",
        "EncodingString": "[conn][%p] Handshake complete (resume=%hu)"
      },
      {
        "UniquenessHash": "4fd0cb41-bb79-5d9a-c799-172bb467970d",
        "TraceID": "SchannelConsumedBytes",
        "EncodingString": "[conn][%p] Consumed %u bytes"
      },
      {
        "UniquenessHash": "eb856414-e192-4e49-572c-18139925d342",
        "TraceID": "SchannelReadHandshakeStart",
        "EncodingString": "[conn][%p] Reading Handshake data starts now"
      },
      {
        "UniquenessHash": "6c7d08b4-8448-c087-743f-73690c501946",
        "TraceID": "SchannelRead1RttStart",
        "EncodingString": "[conn][%p] Reading 1-RTT data starts now"
      },
      {
        "UniquenessHash": "38faedd2-85a9-6145-38fb-11ec25de8777",
        "TraceID": "SchannelWriteHandshakeStart",
        "EncodingString": "[conn][%p] Writing Handshake data starts at %u"
      },
      {
        "UniquenessHash": "59d54505-6178-e02b-252e-a09308888444",
        "TraceID": "SchannelWrite1RttStart",
        "EncodingString": "[conn][%p] Writing 1-RTT data starts at %u"
      },
      {
        "UniquenessHash": "376c2752-488a-f7aa-91ef-900cfc5c9105",
        "TraceID": "SchannelProducedData",
        "EncodingString": "[conn][%p] Produced %u bytes"
      },
      {
        "UniquenessHash": "1197fc0e-03e3-58cf-6637-f912c96fa67b",
        "TraceID": "SchannelMissingData",
        "EncodingString": "[conn][%p] TLS message missing %u bytes of data"
      },
      {
        "UniquenessHash": "62985565-58a4-f934-c4ce-c12b8c6a19f9",
        "TraceID": "SchannelTransParamsBufferTooSmall",
        "EncodingString": "[conn][%p] Peer TP too large for available buffer (%u vs. %u)"
      },
      {
        "UniquenessHash": "18fa206f-59b9-158c-7fa9-904ae6cb9663",
        "TraceID": "SchannelContextCreated",
        "EncodingString": "[conn][%p] TLS context Created"
      },
      {
        "UniquenessHash": "771d2d3f-b8cd-0a3d-ac59-eac4d476390e",
        "TraceID": "SchannelContextCleaningUp",
        "EncodingString": "[conn][%p] Cleaning up"
      },
      {
        "UniquenessHash": "d5458244-ce44-333d-c01e-4739a7e39567",
        "TraceID": "SchannelKeyReady",
        "EncodingString": "[conn][%p] Key Ready Type, %u [%hu to %hu]"
      },
      {
        "UniquenessHash": "8fcfd765-ba83-53f1-a0bc-6992c51d42bd",
        "TraceID": "SchannelIgnoringTicket",
        "EncodingString": "[conn][%p] Ignoring %u ticket bytes"
      },
      {
        "UniquenessHash": "183e91b7-6ad7-7a8b-0d77-94004bde6757",
        "TraceID": "SchannelProcessingData",
        "EncodingString": "[conn][%p] Processing %u received bytes"
      },
      {
        "UniquenessHash": "9eac4540-061f-ff2b-c104-5c1e1b8b22b6",
        "TraceID": "TlsError",
        "EncodingString": "[ tls][%p] ERROR, %s."
      },
      {
        "UniquenessHash": "7312d23f-2305-b54b-e1da-81597fabe281",
        "TraceID": "TlsErrorStatus",
        "EncodingString": "[ tls][%p] ERROR, %u, %s."
      },
      {
        "UniquenessHash": "5fc489fc-c2f2-0e16-8c99-87acf91e235d",
        "TraceID": "CertFindCertificateFriendlyName",
        "EncodingString": "[test] No certificate found by FriendlyName"
      },
      {
        "UniquenessHash": "b3f755ee-8d5e-ee68-77ce-d28d21c60214",
        "TraceID": "CertWaitForCreationEvent",
        "EncodingString": "[test] WaitForSingleObject returned 0x%x, proceeding without caution... (GLE: 0x%x)"
      },
      {
        "UniquenessHash": "1d49a12c-2001-fbe8-e111-80da9c0c330f",
        "TraceID": "CertCleanTestCerts",
        "EncodingString": "[cert] %d test certificates found, and %d deleted"
      },
      {
        "UniquenessHash": "77982893-1b1e-c8f4-2410-5885f9f9debc",
        "TraceID": "CertOpenRsaKeySuccess",
        "EncodingString": "[cert] Successfully opened RSA key"
      },
      {
        "UniquenessHash": "41f32b3e-24fa-9aea-be99-143d45142d0b",
        "TraceID": "CertCreateRsaKeySuccess",
        "EncodingString": "[cert] Successfully created key"
      },
      {
        "UniquenessHash": "43fb9236-e276-a71e-ab43-b1b026b31cfd",
        "TraceID": "CertCreationEventAlreadyCreated",
        "EncodingString": "[test] CreateEvent opened existing event"
      },
      {
        "UniquenessHash": "6fb480dc-d71f-74f2-dc75-559a5591fe3d",
        "TraceID": "CertCapiVerifiedChain",
        "EncodingString": "CertVerifyChain: %S 0x%x, result=0x%x"
      },
      {
        "UniquenessHash": "2e3530fe-5082-ce8a-7275-87755eb70c41",
        "TraceID": "CertCapiParsedChain",
        "EncodingString": "[cert] Successfully parsed chain of %u certificate(s)"
      },
      {
        "UniquenessHash": "bc118133-e7f5-68c2-fd22-5dba9202e2eb",
        "TraceID": "CertCapiFormattedChain",
        "EncodingString": "[cert] Successfully formatted chain of %u certificate(s)"
      },
      {
        "UniquenessHash": "827a6a52-50a7-a1f6-8caa-5f1aea644206",
        "TraceID": "CertCapiSign",
        "EncodingString": "[cert] QuicCertSign alg=0x%4.4x"
      },
      {
        "UniquenessHash": "d53212c8-2068-d598-a55f-1b238ec86ad1",
        "TraceID": "CertCapiVerify",
        "EncodingString": "[cert] QuicCertVerify alg=0x%4.4x"
      },
      {
        "UniquenessHash": "31349def-7bef-9552-85d3-571ed17dd5ab",
        "TraceID": "PosixLoaded",
        "EncodingString": "[ dso] Loaded"
      },
      {
        "UniquenessHash": "91532cdf-2221-2667-1b05-a537e0452c6d",
        "TraceID": "PosixUnloaded",
        "EncodingString": "[ dso] Unloaded"
      },
      {
        "UniquenessHash": "40b64940-ccfe-0749-363e-2579b535f9c6",
        "TraceID": "PosixInitialized",
        "EncodingString": "[ dso] Initialized (AvailMem = %llu bytes)"
      },
      {
        "UniquenessHash": "3c9f8c11-7ba6-80cd-f2a9-2863b654c189",
        "TraceID": "PosixUninitialized",
        "EncodingString": "[ dso] Uninitialized"
      },
      {
        "UniquenessHash": "681db658-c247-7951-8110-1c361bf69097",
        "TraceID": "LibraryAssert",
        "EncodingString": "[ lib] ASSERT, %u:%s - %s."
      },
      {
        "UniquenessHash": "c7b17ffc-7649-6294-b6d0-cf4bbf4bc8cb",
        "TraceID": "OpenSslAlert",
        "EncodingString": "[conn][%p] Send alert = %u (Level = %u)"
      },
      {
        "UniquenessHash": "33c7b405-30d7-b1d6-1c60-91d15920e2dc",
        "TraceID": "OpenSslQuicDataErrorStr",
        "EncodingString": "[conn][%p] SSL_provide_quic_data failed: %s"
      },
      {
        "UniquenessHash": "ea63635a-adff-b833-abb2-009297ee0ca0",
        "TraceID": "OpenSslHandshakeErrorStr",
        "EncodingString": "[conn][%p] TLS handshake error: %s, file:%s:%d"
      },
      {
        "UniquenessHash": "f80224e1-7ca4-27b8-154f-fc7e85e79ec7",
        "TraceID": "OpenSslHandshakeError",
        "EncodingString": "[conn][%p] TLS handshake error: %d"
      },
      {
        "UniquenessHash": "c279cde0-f02f-b00b-6d26-e4b9b7a7f136",
        "TraceID": "OpenSslAlpnNegotiationFailure",
        "EncodingString": "[conn][%p] Failed to negotiate ALPN"
      },
      {
        "UniquenessHash": "9db25efa-f88e-4060-209f-1512595e2e48",
        "TraceID": "OpenSslInvalidAlpnLength",
        "EncodingString": "[conn][%p] Invalid negotiated ALPN length"
      },
      {
        "UniquenessHash": "ae3edb31-740c-da1e-7beb-1413f94a5af4",
        "TraceID": "OpenSslNoMatchingAlpn",
        "EncodingString": "[conn][%p] Failed to find a matching ALPN"
      },
      {
        "UniquenessHash": "b75cb1a1-4f18-b079-1f2f-c85b209e0bb2",
        "TraceID": "OpenSslMissingTransportParameters",
        "EncodingString": "[conn][%p] No transport parameters received"
      },
      {
        "UniquenessHash": "adea8fef-9bdf-e9d9-63f2-64fefaea1bde",
        "TraceID": "OpenSslHandshakeDataStart",
        "EncodingString": "[conn][%p] Writing Handshake data starts at %u"
      },
      {
        "UniquenessHash": "eaede67a-124b-3b3f-95ba-363d08546d2a",
        "TraceID": "OpenSsl1RttDataStart",
        "EncodingString": "[conn][%p] Writing 1-RTT data starts at %u"
      },
      {
        "UniquenessHash": "26435dc8-4bc1-07f9-1db1-9b206d1cdf14",
        "TraceID": "OpenSslOnRecvTicket",
        "EncodingString": "[conn][%p] Received session ticket, %u bytes"
      },
      {
        "UniquenessHash": "f402229a-851f-11c6-00b3-69f4a4b0428a",
        "TraceID": "OpenSslOnSetTicket",
        "EncodingString": "[conn][%p] Setting session ticket, %u bytes"
      },
      {
        "UniquenessHash": "2e040e87-bbc9-9c8e-8a2e-83c0cff19c5e",
        "TraceID": "OpenSslHandshakeComplete",
        "EncodingString": "[conn][%p] TLS Handshake complete"
      },
      {
        "UniquenessHash": "d8d00935-5969-fe32-21c9-de32190ac99f",
        "TraceID": "OpenSslHandshakeResumed",
        "EncodingString": "[conn][%p] TLS Handshake resumed"
      },
      {
        "UniquenessHash": "e9fe92dd-5582-f430-a385-ab63ebfd22c8",
        "TraceID": "OpenSslNewEncryptionSecrets",
        "EncodingString": "[conn][%p] New encryption secrets (Level = %u)"
      },
      {
        "UniquenessHash": "286da584-4057-1b9b-c98f-83b7b936af68",
        "TraceID": "OpenSslAddHandshakeData",
        "EncodingString": "[conn][%p] Sending %llu handshake bytes (Level = %u)"
      },
      {
        "UniquenessHash": "72e491bb-79fd-ba28-760a-54e0b9a4d854",
        "TraceID": "OpenSslTickedDecrypted",
        "EncodingString": "[conn][%p] Session ticket decrypted, status %u"
      },
      {
        "UniquenessHash": "882fcfec-93cc-9255-700a-96a9263f2421",
        "TraceID": "OpenSslRecvTicketData",
        "EncodingString": "[conn][%p] Received ticket data, %u bytes"
      },
      {
        "UniquenessHash": "e1629f75-f460-8951-5138-b0602b8f4db0",
        "TraceID": "OpenSslContextCreated",
        "EncodingString": "[conn][%p] TLS context Created"
      },
      {
        "UniquenessHash": "a241a44d-19e5-3ddd-03b3-2e65b093720f",
        "TraceID": "OpenSslContextCleaningUp",
        "EncodingString": "[conn][%p] Cleaning up"
      },
      {
        "UniquenessHash": "78497dcf-70d4-80d5-af6d-0856653591e3",
        "TraceID": "OpenSslSendTicketData",
        "EncodingString": "[conn][%p] Sending ticket data, %u bytes"
      },
      {
        "UniquenessHash": "ff332af9-4ba2-95a8-bb2c-c5c729be4ccd",
        "TraceID": "OpenSslProcessData",
        "EncodingString": "[conn][%p] Processing %u received bytes"
      },
      {
        "UniquenessHash": "bddd082e-fd86-4e92-2b3f-ed831dad41eb",
        "TraceID": "WindowsKernelLoaded",
        "EncodingString": "[ sys] Loaded"
      },
      {
        "UniquenessHash": "99b1ad83-0cbf-8b42-36e2-86e505bf6b76",
        "TraceID": "WindowsKernelUnloaded",
        "EncodingString": "[ sys] Unloaded"
      },
      {
        "UniquenessHash": "09622250-6902-8f51-16a4-41a81d9cfc14",
        "TraceID": "WindowsKernelInitialized",
        "EncodingString": "[ sys] Initialized (PageSize = %u bytes; AvailMem = %llu bytes)"
      },
      {
        "UniquenessHash": "7d3c84e1-4c84-fd6e-19b0-5210f45719fe",
        "TraceID": "WindowsKernelUninitialized",
        "EncodingString": "[ sys] Uninitialized"
      },
      {
        "UniquenessHash": "86f0cb85-ebae-d293-4103-fb695920b86c",
        "TraceID": "DatapathQueryRssProcessorInfoFailed",
        "EncodingString": "[data] Query for SIO_QUERY_RSS_SCALABILITY_INFO failed, 0x%x"
      },
      {
        "UniquenessHash": "379a72cf-af97-5535-180f-f644b7513c0c",
        "TraceID": "DatapathMissingInfo",
        "EncodingString": "[data][%p] WSARecvMsg completion is missing IP_PKTINFO"
      },
      {
        "UniquenessHash": "fc873bff-2380-b7f7-a8be-4ff93b6d72d7",
        "TraceID": "DatapathUroPreallocExceeded",
        "EncodingString": "[data][%p] Exceeded URO preallocation capacity."
      },
      {
        "UniquenessHash": "313a165a-4ec1-9450-6b07-56ed0db4c004",
        "TraceID": "DatapathShutDownReturn",
        "EncodingString": "[data][%p] Shut down (return)"
      },
      {
        "UniquenessHash": "4f1e0892-0852-480e-71db-5b9bb377aabc",
        "TraceID": "DatapathShutDownComplete",
        "EncodingString": "[data][%p] Shut down (complete)"
      },
      {
        "UniquenessHash": "381ba642-ea84-5bf3-aeea-543fe5c5e9b5",
        "TraceID": "DatapathUnreachableWithError",
        "EncodingString": "[data][%p] Received unreachable error (0x%x) from %!ADDR!"
      },
      {
        "UniquenessHash": "a07c9538-e6d7-3c41-1367-ce58f2df4d9e",
        "TraceID": "DatapathTooLarge",
        "EncodingString": "[data][%p] Received larger than expected datagram from %!ADDR!"
      },
      {
        "UniquenessHash": "9bc1fa4d-99a3-dcfe-2650-d4effac253ba",
        "TraceID": "RouteResolutionEnd",
        "EncodingString": "[conn][%p] Route resolution completed on Path[%hhu] with L2 address %hhx:%hhx:%hhx:%hhx:%hhx:%hhx"
      },
      {
        "UniquenessHash": "8662b462-9871-7631-034d-9d175232ab4f",
        "TraceID": "RouteResolutionStart",
        "EncodingString": "[conn][%p] Starting to look up neighbor on Path[%hhu] with status %u"
      },
      {
        "UniquenessHash": "2b127bfd-4623-d1ad-f438-977d808c9514",
        "TraceID": "DatapathError",
        "EncodingString": "[data][%p] ERROR, %s."
      },
      {
        "UniquenessHash": "b34bba29-c6d5-e31d-a099-d73a62330504",
        "TraceID": "WindowsUserLoaded",
        "EncodingString": "[ dll] Loaded"
      },
      {
        "UniquenessHash": "98edbe6f-c588-a919-3251-cd78aa291751",
        "TraceID": "WindowsUserUnloaded",
        "EncodingString": "[ dll] Unloaded"
      },
      {
        "UniquenessHash": "c900bbe4-0bbe-349f-7ad7-9ece1080a288",
        "TraceID": "WindowsUserProcessorState",
        "EncodingString": "[ dll] Processors:%u, Groups:%u, NUMA Nodes:%u"
      },
      {
        "UniquenessHash": "fe92afed-9594-4ca6-5fca-ea13e79da91c",
        "TraceID": "ProcessorInfo",
        "EncodingString": "[ dll] Proc[%u] Group[%hu] Index[%u] NUMA[%u]"
      },
      {
        "UniquenessHash": "4f262ea3-4eb1-45f3-019c-54d89cf92893",
        "TraceID": "WindowsUserInitialized2",
        "EncodingString": "[ dll] Initialized (AvailMem = %llu bytes, TimerResolution = [%u, %u])"
      },
      {
        "UniquenessHash": "cdce2126-524a-0cae-e4d3-c8bd5ef39930",
        "TraceID": "WindowsUserInitialized",
        "EncodingString": "[ dll] Initialized (AvailMem = %llu bytes)"
      },
      {
        "UniquenessHash": "19b21f4a-a6e8-3b9b-c4da-e303c8f108b1",
        "TraceID": "WindowsUserUninitialized",
        "EncodingString": "[ dll] Uninitialized"
      },
      {
        "UniquenessHash": "86a081de-c71a-7043-b507-672561f5fd36",
        "TraceID": "StorageOpenKey",
        "EncodingString": "[ reg] Opening %s"
      },
      {
        "UniquenessHash": "5c3773e2-ef60-26b9-4b3c-d433ca2656df",
        "TraceID": "PlatformWorkerThreadStart",
        "EncodingString": "[ lib][%p] Worker start"
      },
      {
        "UniquenessHash": "317dc2da-d83f-49ec-c0f0-872bcbf594dd",
        "TraceID": "PlatformWorkerThreadStop",
        "EncodingString": "[ lib][%p] Worker stop"
      },
      {
        "UniquenessHash": "92b1bb9f-afd4-62fa-3fb6-1021c09c5916",
        "TraceID": "ApiEnter",
        "EncodingString": "[ api] Enter %u (%p)."
      },
      {
        "UniquenessHash": "c688dd24-6f44-b26b-29cd-a225acbd0a28",
        "TraceID": "ApiExitStatus",
        "EncodingString": "[ api] Exit %u"
      },
      {
        "UniquenessHash": "2f617a65-c556-dbe4-0a91-982a44c26814",
        "TraceID": "ApiWaitOperation",
        "EncodingString": "[ api] Waiting on operation"
      },
      {
        "UniquenessHash": "fe671d01-61c1-337c-86f7-e918563cc313",
        "TraceID": "ApiExit",
        "EncodingString": "[ api] Exit"
      },
      {
        "UniquenessHash": "c3b546cc-e127-435d-8bf4-cf20ca3d2d5e",
        "TraceID": "StreamError",
        "EncodingString": "[strm][%p] ERROR, %s."
      },
      {
        "UniquenessHash": "a35cb953-343e-6914-a737-cd53044edb92",
        "TraceID": "StreamAppSend",
        "EncodingString": "[strm][%p] App queuing send [%llu bytes, %u buffers, 0x%x flags]"
      },
      {
        "UniquenessHash": "dddba4c1-201c-11ae-51de-155523e40b7e",
        "TraceID": "ApiError",
        "EncodingString": "[ api] Error %u"
      },
      {
        "UniquenessHash": "0ebbffbe-69d8-3f2b-949d-d93cdd7f8b99",
        "TraceID": "ConnError",
        "EncodingString": "[conn][%p] ERROR, %s."
      },
      {
        "UniquenessHash": "152723b4-2b46-a936-ffaf-9cc429e8e66f",
        "TraceID": "DatagramSendStateChanged",
        "EncodingString": "[conn][%p] Indicating DATAGRAM_SEND_STATE_CHANGED to %u"
      },
      {
        "UniquenessHash": "61e4bec5-f94e-a8cd-1c05-04b24a1c89ff",
        "TraceID": "DatagramSendShutdown",
        "EncodingString": "[conn][%p] Datagram send shutdown"
      },
      {
        "UniquenessHash": "67a8d85c-7122-a922-2370-3f841ac174ed",
        "TraceID": "IndicateDatagramStateChanged",
        "EncodingString": "[conn][%p] Indicating QUIC_CONNECTION_EVENT_DATAGRAM_STATE_CHANGED [SendEnabled=%hhu] [MaxSendLength=%hu]"
      },
      {
        "UniquenessHash": "02aca78b-b8be-4340-6f05-e81c018e6625",
        "TraceID": "DatagramSendQueued",
        "EncodingString": "[conn][%p] Datagram [%p] queued with %llu bytes (flags 0x%x)"
      },
      {
        "UniquenessHash": "6cac678c-2cc7-84af-5059-9622332c579b",
        "TraceID": "IndicateDatagramReceived",
        "EncodingString": "[conn][%p] Indicating DATAGRAM_RECEIVED [len=%hu]"
      },
      {
        "UniquenessHash": "e507ac6d-1899-3690-fceb-3231a0eedb86",
        "TraceID": "ConnCubic",
        "EncodingString": "[conn][%p] CUBIC: SlowStartThreshold=%u K=%u WindowMax=%u WindowLastMax=%u"
      },
      {
        "UniquenessHash": "49757e31-cd50-7e77-6853-034e81817918",
        "TraceID": "ConnCongestion",
        "EncodingString": "[conn][%p] Congestion event"
      },
      {
        "UniquenessHash": "c339eadc-2eef-8e45-4a51-1fc84a3c198e",
        "TraceID": "ConnPersistentCongestion",
        "EncodingString": "[conn][%p] Persistent congestion event"
      },
      {
        "UniquenessHash": "5eef16d4-a574-2e5c-62c1-d561f0040322",
        "TraceID": "ConnRecoveryExit",
        "EncodingString": "[conn][%p] Recovery complete"
      },
      {
        "UniquenessHash": "262484c2-7385-f5dd-c3de-0bb48fe2ffea",
        "TraceID": "ConnSpuriousCongestion",
        "EncodingString": "[conn][%p] Spurious congestion event"
      },
      {
        "UniquenessHash": "9165bf3c-da91-8d88-41bc-6709ad299bed",
        "TraceID": "ConnOutFlowStats",
        "EncodingString": "[conn][%p] OUT: BytesSent=%llu InFlight=%u InFlightMax=%u CWnd=%u SSThresh=%u ConnFC=%llu ISB=%llu PostedBytes=%llu SRtt=%u"
      },
      {
        "UniquenessHash": "cf0f3e68-b28d-2378-09be-480fa6147054",
        "TraceID": "RegistrationVerifierEnabled",
        "EncodingString": "[ reg][%p] Verifing enabled!"
      },
      {
        "UniquenessHash": "d68a3d43-333c-e62d-ec53-bb88a64aa2f4",
        "TraceID": "DataPathInitialized",
        "EncodingString": "[data] Initialized, DatapathFeatures=%u"
      },
      {
        "UniquenessHash": "71276afe-f6b2-286a-bc47-a9d4176e00a3",
        "TraceID": "RegistrationCreated",
        "EncodingString": "[ reg][%p] Created, AppName=%s"
      },
      {
        "UniquenessHash": "a4c92ffa-ea52-8ddc-f2d9-abc3de718bac",
        "TraceID": "RegistrationCleanup",
        "EncodingString": "[ reg][%p] Cleaning up"
      },
      {
        "UniquenessHash": "6f6956ec-af60-d54a-176e-c9db6ac7a50a",
        "TraceID": "RegistrationRundown",
        "EncodingString": "[ reg][%p] Rundown, AppName=%s"
      },
      {
        "UniquenessHash": "c8982d54-5957-078c-2db7-dcfc5ff92003",
        "TraceID": "SetSendFlag",
        "EncodingString": "[strm][%p] Setting flags 0x%x (existing flags: 0x%x)"
      },
      {
        "UniquenessHash": "3a9eb05d-dcdf-b054-391e-e360e5d27e51",
        "TraceID": "ClearSendFlags",
        "EncodingString": "[strm][%p] Removing flags %x"
      },
      {
        "UniquenessHash": "67214142-6506-1bc9-8571-1db21b754ea7",
        "TraceID": "ScheduleSendFlags",
        "EncodingString": "[conn][%p] Scheduling flags 0x%x to 0x%x"
      },
      {
        "UniquenessHash": "b4aa5fad-d1de-466c-0214-1bbda4b9eb95",
        "TraceID": "RemoveSendFlagsMsg",
        "EncodingString": "[conn][%p] Removing flags %x"
      },
      {
        "UniquenessHash": "908d186e-4adc-6428-393d-cb3f4a90bdb3",
        "TraceID": "AmplificationProtectionBlocked",
        "EncodingString": "[conn][%p] Cannot send any more because of amplification protection"
      },
      {
        "UniquenessHash": "6068f77b-96f9-706f-e3c0-02193c9c1c2a",
        "TraceID": "SendFlushComplete",
        "EncodingString": "[conn][%p] Flush complete flags=0x%x"
      },
      {
        "UniquenessHash": "3811b30b-84d6-43cc-8312-918d88c99d3e",
        "TraceID": "StartAckDelayTimer",
        "EncodingString": "[conn][%p] Starting ACK_DELAY timer for %u ms"
      },
      {
        "UniquenessHash": "1774df63-d849-a89c-4a88-bf2ff1002e15",
        "TraceID": "ConnQueueSendFlush",
        "EncodingString": "[conn][%p] Queueing send flush, reason=%u"
      },
      {
        "UniquenessHash": "2b385c1c-47fa-6f41-f11b-97d8b31aca2b",
        "TraceID": "ConnFlushSend",
        "EncodingString": "[conn][%p] Flushing Send. Allowance=%u bytes"
      },
      {
        "UniquenessHash": "607e449d-59a9-9d66-fcd1-b0a2e12f1dc1",
        "TraceID": "PathInitialized",
        "EncodingString": "[conn][%p] Path[%hhu] Initialized"
      },
      {
        "UniquenessHash": "2e3024b8-4329-c124-05b3-9801c51b9346",
        "TraceID": "PathRemoved",
        "EncodingString": "[conn][%p] Path[%hhu] Removed"
      },
      {
        "UniquenessHash": "4ce67714-4e7b-0004-8559-eee9a101fe4b",
        "TraceID": "PathValidated",
        "EncodingString": "[conn][%p] Path[%hhu] Validated (%s)"
      },
      {
        "UniquenessHash": "ec372104-72cb-c49c-d887-6610157e8ba9",
        "TraceID": "PathActive",
        "EncodingString": "[conn][%p] Path[%hhu] Set active (rebind=%hhu)"
      },
      {
        "UniquenessHash": "a0905196-8b7e-fdd3-5369-0c6ffcc3707f",
        "TraceID": "SettingDumpSendBufferingEnabled",
        "EncodingString": "[sett] SendBufferingEnabled   = %hhu"
      },
      {
        "UniquenessHash": "50c8e61a-10db-0422-9497-26f288b36eed",
        "TraceID": "SettingDumpPacingEnabled",
        "EncodingString": "[sett] PacingEnabled          = %hhu"
      },
      {
        "UniquenessHash": "340f2d77-e194-4320-a5cf-5bd9f81d8568",
        "TraceID": "SettingDumpMigrationEnabled",
        "EncodingString": "[sett] MigrationEnabled       = %hhu"
      },
      {
        "UniquenessHash": "d4201eb3-a633-2e4e-e23a-2c5e045234fa",
        "TraceID": "SettingDumpDatagramReceiveEnabled",
        "EncodingString": "[sett] DatagramReceiveEnabled = %hhu"
      },
      {
        "UniquenessHash": "3fe22b95-e06c-01be-48f2-1bed9eb3def3",
        "TraceID": "SettingDumpMaxOperationsPerDrain",
        "EncodingString": "[sett] MaxOperationsPerDrain  = %hhu"
      },
      {
        "UniquenessHash": "8dd44e38-a5b3-1ee8-e082-ff903f39f574",
        "TraceID": "SettingDumpRetryMemoryLimit",
        "EncodingString": "[sett] RetryMemoryLimit       = %hu"
      },
      {
        "UniquenessHash": "e4bd36f1-b2c4-a817-647c-b81bdaa7d40d",
        "TraceID": "SettingDumpLoadBalancingMode",
        "EncodingString": "[sett] LoadBalancingMode      = %hu"
      },
      {
        "UniquenessHash": "e7d638ec-54bc-9c13-7b32-4cd766bbd4f2",
        "TraceID": "SettingDumpMaxStatelessOperations",
        "EncodingString": "[sett] MaxStatelessOperations = %u"
      },
      {
        "UniquenessHash": "113f784c-e4cf-2f59-57b6-42997504aab7",
        "TraceID": "SettingDumpMaxWorkerQueueDelayUs",
        "EncodingString": "[sett] MaxWorkerQueueDelayUs  = %u"
      },
      {
        "UniquenessHash": "04a58439-5787-a735-8226-ccfb3e8aea2f",
        "TraceID": "SettingDumpInitialWindowPackets",
        "EncodingString": "[sett] InitialWindowPackets   = %u"
      },
      {
        "UniquenessHash": "37fc9d5f-6438-780c-0f14-1574944068f3",
        "TraceID": "SettingDumpSendIdleTimeoutMs",
        "EncodingString": "[sett] SendIdleTimeoutMs      = %u"
      },
      {
        "UniquenessHash": "52215359-317d-8ad1-0592-e3d99ffe9aae",
        "TraceID": "SettingDumpInitialRttMs",
        "EncodingString": "[sett] InitialRttMs           = %u"
      },
      {
        "UniquenessHash": "6dabe463-6d61-af2b-317e-28cfcb62e573",
        "TraceID": "SettingDumpMaxAckDelayMs",
        "EncodingString": "[sett] MaxAckDelayMs          = %u"
      },
      {
        "UniquenessHash": "5bb1bd57-aefe-343c-87d3-c9a8bc30d2c4",
        "TraceID": "SettingDumpDisconnectTimeoutMs",
        "EncodingString": "[sett] DisconnectTimeoutMs    = %u"
      },
      {
        "UniquenessHash": "c8a2ca5b-f27d-192b-af01-605c5ea507f0",
        "TraceID": "SettingDumpKeepAliveIntervalMs",
        "EncodingString": "[sett] KeepAliveIntervalMs    = %u"
      },
      {
        "UniquenessHash": "6dccdcfe-fcee-6d2e-abe5-76250c180b56",
        "TraceID": "SettingDumpIdleTimeoutMs",
        "EncodingString": "[sett] IdleTimeoutMs          = %llu"
      },
      {
        "UniquenessHash": "155f7518-f6a7-c163-087f-cd860a6b3bb5",
        "TraceID": "SettingDumpHandshakeIdleTimeoutMs",
        "EncodingString": "[sett] HandshakeIdleTimeoutMs = %llu"
      },
      {
        "UniquenessHash": "b6d32b84-af0c-b1cb-5e97-a9fb84980e8d",
        "TraceID": "SettingDumpBidiStreamCount",
        "EncodingString": "[sett] PeerBidiStreamCount    = %hu"
      },
      {
        "UniquenessHash": "db025b70-a960-32f0-75b0-1cc495602e15",
        "TraceID": "SettingDumpUnidiStreamCount",
        "EncodingString": "[sett] PeerUnidiStreamCount   = %hu"
      },
      {
        "UniquenessHash": "4eaf58f9-d813-f2de-2388-6f550e14f27d",
        "TraceID": "SettingDumpTlsClientMaxSendBuffer",
        "EncodingString": "[sett] TlsClientMaxSendBuffer = %u"
      },
      {
        "UniquenessHash": "a53f1507-270d-73e4-9f2e-8e5f14603590",
        "TraceID": "SettingDumpTlsServerMaxSendBuffer",
        "EncodingString": "[sett] TlsServerMaxSendBuffer = %u"
      },
      {
        "UniquenessHash": "2da1de63-c2be-a594-45de-7dd6cb192b7e",
        "TraceID": "SettingDumpStreamRecvWindowDefault",
        "EncodingString": "[sett] StreamRecvWindowDefault= %u"
      },
      {
        "UniquenessHash": "6c0be7ae-fa32-3171-ddc0-837b5508deee",
        "TraceID": "SettingDumpStreamRecvBufferDefault",
        "EncodingString": "[sett] StreamRecvBufferDefault= %u"
      },
      {
        "UniquenessHash": "02965b16-a43a-3229-55bb-3e9398dc61f8",
        "TraceID": "SettingDumpConnFlowControlWindow",
        "EncodingString": "[sett] ConnFlowControlWindow  = %u"
      },
      {
        "UniquenessHash": "d4b04482-ccdf-9d2e-2664-801731ea151f",
        "TraceID": "SettingDumpMaxBytesPerKey",
        "EncodingString": "[sett] MaxBytesPerKey         = %llu"
      },
      {
        "UniquenessHash": "1695fe94-7146-5c58-1fa8-9364a932a773",
        "TraceID": "SettingDumpServerResumptionLevel",
        "EncodingString": "[sett] ServerResumptionLevel  = %hhu"
      },
      {
        "UniquenessHash": "0080f5a7-d4e1-7c9d-e023-eb4dd540fffe",
        "TraceID": "SettingDumpDesiredVersionsListLength",
        "EncodingString": "[sett] Desired Version length = %u"
      },
      {
        "UniquenessHash": "d4981da2-783e-a3bb-0f42-7264db208f13",
        "TraceID": "SettingDumpDesiredVersionsList",
        "EncodingString": "[sett] Desired Version[0]     = 0x%x"
      },
      {
        "UniquenessHash": "5611e76a-6d7c-35b7-9562-f67e5c2e3aa1",
        "TraceID": "SettingDumpVersionNegoExtEnabled",
        "EncodingString": "[sett] Version Negotiation Ext Enabled = %hhu"
      },
      {
        "UniquenessHash": "380762fe-b4e0-231a-3107-17a5e545c780",
        "TraceID": "SettingDumpMinimumMtu",
        "EncodingString": "[sett] MinimumMtu             = %hu"
      },
      {
        "UniquenessHash": "1398ba42-f72d-dac1-4c89-f9ae626a5c7b",
        "TraceID": "SettingDumpMaximumMtu",
        "EncodingString": "[sett] MaximumMtu             = %hu"
      },
      {
        "UniquenessHash": "fe0a786d-3839-19aa-8cd3-e2e1b75eb49e",
        "TraceID": "SettingDumpMtuCompleteTimeout",
        "EncodingString": "[sett] MtuCompleteTimeout     = %llu"
      },
      {
        "UniquenessHash": "07e96091-df10-e8a0-aae5-ed943ffea694",
        "TraceID": "SettingDumpMtuMissingProbeCount",
        "EncodingString": "[sett] MtuMissingProbeCount   = %hhu"
      },
      {
        "UniquenessHash": "64337501-b792-a81e-678a-aebffa63483e",
        "TraceID": "SettingDumpMaxBindingStatelessOper",
        "EncodingString": "[sett] MaxBindingStatelessOper= %hu"
      },
      {
        "UniquenessHash": "940f7585-40ed-60f4-0e01-fa5ef6bea02f",
        "TraceID": "SettingDumpStatelessOperExpirMs",
        "EncodingString": "[sett] StatelessOperExpirMs   = %hu"
      },
      {
        "UniquenessHash": "8a9548eb-5ed9-abe8-6008-94b545f099d7",
        "TraceID": "SettingCongestionControlAlgorithm",
        "EncodingString": "[sett] CongestionControlAlgorithm = %hu"
      },
      {
        "UniquenessHash": "a3237095-0958-5564-417c-5a60b9db4ec1",
        "TraceID": "SettingsInvalidVersion",
        "EncodingString": "Invalid version supplied to settings! 0x%x at position %d"
      },
      {
        "UniquenessHash": "74a3473b-5ac0-6376-652d-882aac50b01a",
        "TraceID": "PacketRxStatelessReset",
        "EncodingString": "[S][RX][-] SR %s"
      },
      {
        "UniquenessHash": "a0de2e59-c52c-b13c-6065-1bb6268561c7",
        "TraceID": "PacketRxNotAcked",
        "EncodingString": "[%c][RX][%llu] not acked (connection is closed)"
      },
      {
        "UniquenessHash": "412694ad-c22e-de81-738e-8778466420f0",
        "TraceID": "ClientVersionInfoVersionMismatch",
        "EncodingString": "[conn][%p] Client Chosen Version doesn't match long header. 0x%x != 0x%x"
      },
      {
        "UniquenessHash": "eb447a25-63e1-1f7e-8e4d-b24e05563bd1",
        "TraceID": "ServerVersionInfoVersionMismatch",
        "EncodingString": "[conn][%p] Server Chosen Version doesn't match long header. 0x%x != 0x%x"
      },
      {
        "UniquenessHash": "2ae32fc2-e372-7d38-69d2-e085f736570f",
        "TraceID": "ServerVersionInformationChosenVersionNotInOtherVerList",
        "EncodingString": "[conn][%p] Server Chosen Version is not in Server Other Versions list: 0x%x"
      },
      {
        "UniquenessHash": "828fe056-14ad-503a-e3dc-5b6fe1333ddb",
        "TraceID": "ClientChosenVersionMismatchServerChosenVersion",
        "EncodingString": "[conn][%p] Client Chosen Version doesn't match Server Chosen Version: 0x%x vs. 0x%x"
      },
      {
        "UniquenessHash": "e3311a70-0df4-e618-3d6e-779ed92d435f",
        "TraceID": "ServerVersionInformationPreviousVersionIsChosenVersion",
        "EncodingString": "[conn][%p] Previous Client Version is Server Chosen Version: 0x%x"
      },
      {
        "UniquenessHash": "c0975309-af60-f767-e139-f7cb6071e863",
        "TraceID": "ServerVersionInformationPreviousVersionInOtherVerList",
        "EncodingString": "[conn][%p] Previous Client Version in Server Other Versions list: 0x%x"
      },
      {
        "UniquenessHash": "d228f1d4-3747-2ceb-0fc7-986db4a0c698",
        "TraceID": "CompatibleVersionNegotiationNotCompatible",
        "EncodingString": "[conn][%p] Compatible Version negotiation not compatible with client: original 0x%x, upgrade: 0x%x"
      },
      {
        "UniquenessHash": "f0c46ad1-71b6-5434-44f2-2bb549ffdbf1",
        "TraceID": "CompatibleVersionNegotiationOriginalVersionNotFound",
        "EncodingString": "[conn][%p] OriginalVersion not found in server's TP: original 0x%x, upgrade: 0x%x"
      },
      {
        "UniquenessHash": "c9015186-9937-78ff-24f3-2f08dc9d3c95",
        "TraceID": "RecvVerNegNoMatch",
        "EncodingString": "[conn][%p] Version Negotation contained no supported versions"
      },
      {
        "UniquenessHash": "c69c6d33-2838-013a-936c-7fbc085570b4",
        "TraceID": "ApiEventNoHandler",
        "EncodingString": "[conn][%p] Event silently discarded (no handler)."
      },
      {
        "UniquenessHash": "9cc051a4-7fe8-2888-20cf-c5ada9208533",
        "TraceID": "NoReplacementCidForRetire",
        "EncodingString": "[conn][%p] Can't retire current CID because we don't have a replacement"
      },
      {
        "UniquenessHash": "20b67d09-e893-9f23-3603-0b3993d48031",
        "TraceID": "NonActivePathCidRetired",
        "EncodingString": "[conn][%p] Non-active path has no replacement for retired CID."
      },
      {
        "UniquenessHash": "1e752977-c5b3-6034-4b89-414f9c6ff50f",
        "TraceID": "IgnoreUnreachable",
        "EncodingString": "[conn][%p] Ignoring received unreachable event (inline)"
      },
      {
        "UniquenessHash": "9b430be7-b0f2-665f-5499-2558b9679b2b",
        "TraceID": "IgnoreFrameAfterClose",
        "EncodingString": "[conn][%p] Ignoring frame (%hhu) for already closed stream id = %llu"
      },
      {
        "UniquenessHash": "77212d61-9925-bec1-4c5b-749d4fff7279",
        "TraceID": "InvalidInitialPackets",
        "EncodingString": "[conn][%p] Aborting connection with invalid initial packets"
      },
      {
        "UniquenessHash": "abdd8da8-ac7e-f610-f745-b4d3fc85bbca",
        "TraceID": "UnreachableIgnore",
        "EncodingString": "[conn][%p] Ignoring received unreachable event"
      },
      {
        "UniquenessHash": "9ed03280-632f-813e-4188-70167f097eae",
        "TraceID": "UnreachableInvalid",
        "EncodingString": "[conn][%p] Received invalid unreachable event"
      },
      {
        "UniquenessHash": "b4f3dc8d-17c8-39c5-5345-952616752980",
        "TraceID": "CloseUserCanceled",
        "EncodingString": "[conn][%p] Connection close using user canceled error"
      },
      {
        "UniquenessHash": "e6969fd7-4bfa-f16b-fd2d-f366f94dce7c",
        "TraceID": "CloseComplete",
        "EncodingString": "[conn][%p] Connection close complete"
      },
      {
        "UniquenessHash": "dfd165b7-db65-59a6-211e-8df812cc6524",
        "TraceID": "Restart",
        "EncodingString": "[conn][%p] Restart (CompleteReset=%hhu)"
      },
      {
        "UniquenessHash": "ab194a75-9835-d231-9336-628397e466cc",
        "TraceID": "CryptoStateDiscard",
        "EncodingString": "[conn][%p] TLS state no longer needed"
      },
      {
        "UniquenessHash": "9263ea25-3bcc-5edf-b6ee-493bfe5cc4de",
        "TraceID": "SetConfiguration",
        "EncodingString": "[conn][%p] Configuration set, %p"
      },
      {
        "UniquenessHash": "63153436-bbba-4092-b061-5aab2692a9c9",
        "TraceID": "PeerTPSet",
        "EncodingString": "[conn][%p] Peer Transport Parameters Set"
      },
      {
        "UniquenessHash": "74d787df-3260-879d-5e65-e28486df5e26",
        "TraceID": "PeerPreferredAddress",
        "EncodingString": "[conn][%p] Peer configured preferred address %!ADDR!"
      },
      {
        "UniquenessHash": "270621d6-25e4-9741-4f15-ed4a5b3d4f33",
        "TraceID": "NegotiatedDisable1RttEncryption",
        "EncodingString": "[conn][%p] Negotiated Disable 1-RTT Encryption"
      },
      {
        "UniquenessHash": "cfc6e146-0966-e783-5344-2ea4afd4d692",
        "TraceID": "CustomCertValidationPending",
        "EncodingString": "[conn][%p] Custom cert validation is pending"
      },
      {
        "UniquenessHash": "1a6051bf-393a-b704-7237-8d9d0881efb3",
        "TraceID": "RecvStatelessReset",
        "EncodingString": "[conn][%p] Received stateless reset"
      },
      {
        "UniquenessHash": "1a99a1d4-e93f-590e-b9d2-766c6616680f",
        "TraceID": "HandshakeConfirmedFrame",
        "EncodingString": "[conn][%p] Handshake confirmed (frame)"
      },
      {
        "UniquenessHash": "e232b42d-9955-4467-0464-559ea5965464",
        "TraceID": "UpdatePacketTolerance",
        "EncodingString": "[conn][%p] Updating packet tolerance to %hhu"
      },
      {
        "UniquenessHash": "5e023c07-7bc3-8b2f-76d0-4a38701cef2d",
        "TraceID": "FirstCidUsage",
        "EncodingString": "[conn][%p] First usage of SrcCid: %s"
      },
      {
        "UniquenessHash": "8843a66a-349f-e5a2-a63c-5120fb187f69",
        "TraceID": "PathDiscarded",
        "EncodingString": "[conn][%p] Removing invalid path[%hhu]"
      },
      {
        "UniquenessHash": "78e16be2-4ef2-96e6-6151-8c7198865607",
        "TraceID": "Unreachable",
        "EncodingString": "[conn][%p] Received unreachable event"
      },
      {
        "UniquenessHash": "e8bf302f-52d7-c228-4cc8-a74a099b0baa",
        "TraceID": "SuccessfulRouteResolution",
        "EncodingString": "[conn][%p] Processing successful route completion Path[%hhu]"
      },
      {
        "UniquenessHash": "d3e660d6-4f05-fd4d-e6e5-c8967d710df4",
        "TraceID": "FailedRouteResolution",
        "EncodingString": "[conn][%p] Processing failed route completion Path[%hhu]"
      },
      {
        "UniquenessHash": "14f03b98-a434-2f35-2ed0-1fa71aa50e44",
        "TraceID": "UpdatePeerPacketTolerance",
        "EncodingString": "[conn][%p] Updating peer packet tolerance to %hhu"
      },
      {
        "UniquenessHash": "66cfdc40-f79f-a762-a02c-b7f1a4c2e0eb",
        "TraceID": "UpdateShareBinding",
        "EncodingString": "[conn][%p] Updated ShareBinding = %hhu"
      },
      {
        "UniquenessHash": "f433b4bc-afec-9da4-79cb-eb11596d42e4",
        "TraceID": "UpdateStreamSchedulingScheme",
        "EncodingString": "[conn][%p] Updated Stream Scheduling Scheme = %u"
      },
      {
        "UniquenessHash": "39d13f61-96a0-c66a-a1f7-3174e5fa775e",
        "TraceID": "LocalInterfaceSet",
        "EncodingString": "[conn][%p] Local interface set to %u"
      },
      {
        "UniquenessHash": "02c2201b-fb0a-daed-b336-7d413eeed4f7",
        "TraceID": "CibirIdSet",
        "EncodingString": "[conn][%p] CIBIR ID set (len %hhu, offset %hhu)"
      },
      {
        "UniquenessHash": "87c499a7-b21e-c2df-9d11-9176e9730676",
        "TraceID": "ApplySettings",
        "EncodingString": "[conn][%p] Applying new settings"
      },
      {
        "UniquenessHash": "dc25a415-b386-47ec-0128-415c6f31795b",
        "TraceID": "RttUpdatedMsg",
        "EncodingString": "[conn][%p] Updated Rtt=%u.%03u ms, Var=%u.%03u"
      },
      {
        "UniquenessHash": "5bdd3273-8aaf-afec-f7e3-a031e8c0122c",
        "TraceID": "NewSrcCidNameCollision",
        "EncodingString": "[conn][%p] CID collision, trying again"
      },
      {
        "UniquenessHash": "544776e8-4877-d5da-4fa0-fc664dd8fd98",
        "TraceID": "ZeroLengthCidRetire",
        "EncodingString": "[conn][%p] Can't retire current CID because it's zero length"
      },
      {
        "UniquenessHash": "5bda6698-e21b-b6c6-8eeb-1345b5b6fdb5",
        "TraceID": "IndicateShutdownByPeer",
        "EncodingString": "[conn][%p] Indicating QUIC_CONNECTION_EVENT_SHUTDOWN_INITIATED_BY_PEER [0x%llx]"
      },
      {
        "UniquenessHash": "2fbfe723-9f02-173c-6f00-d6910945fc2b",
        "TraceID": "IndicateShutdownByTransport",
        "EncodingString": "[conn][%p] Indicating QUIC_CONNECTION_EVENT_SHUTDOWN_INITIATED_BY_TRANSPORT [0x%x]"
      },
      {
        "UniquenessHash": "f8280555-5057-232c-bc7d-b3cdd8f840f5",
        "TraceID": "IndicateConnectionShutdownComplete",
        "EncodingString": "[conn][%p] Indicating QUIC_CONNECTION_EVENT_SHUTDOWN_COMPLETE"
      },
      {
        "UniquenessHash": "8c1a717b-f814-d6d9-3f2e-f1987be847d6",
        "TraceID": "IndicateResumed",
        "EncodingString": "[conn][%p] Indicating QUIC_CONNECTION_EVENT_RESUMED"
      },
      {
        "UniquenessHash": "920800a1-3a54-af40-19d9-fdfaf274a6d4",
        "TraceID": "IndicateResumptionTicketReceived",
        "EncodingString": "[conn][%p] Indicating QUIC_CONNECTION_EVENT_RESUMPTION_TICKET_RECEIVED"
      },
      {
        "UniquenessHash": "1e4f68c2-b9d0-a7d8-1bc4-1f76affbf04d",
        "TraceID": "ClientVersionNegotiationCompatibleVersionUpgrade",
        "EncodingString": "[conn][%p] Compatible version upgrade! Old: 0x%x, New: 0x%x"
      },
      {
        "UniquenessHash": "13fbb0ef-abe5-4b6d-808c-9baed9531070",
        "TraceID": "CompatibleVersionUpgradeComplete",
        "EncodingString": "[conn][%p] Compatible version upgrade! Old: 0x%x, New: 0x%x"
      },
      {
        "UniquenessHash": "506a0bfb-88c2-6ef1-149b-8c6e2d9dd836",
        "TraceID": "IndicatePeerCertificateReceived",
        "EncodingString": "[conn][%p] Indicating QUIC_CONNECTION_EVENT_PEER_CERTIFICATE_RECEIVED (0x%x, 0x%x)"
      },
      {
        "UniquenessHash": "18ef147d-5376-d7f2-f624-3b27af96dd05",
        "TraceID": "QueueDatagrams",
        "EncodingString": "[conn][%p] Queuing %u UDP datagrams"
      },
      {
        "UniquenessHash": "9727ad53-8a0f-e3b3-8def-c1fa820baaa9",
        "TraceID": "RecvVerNeg",
        "EncodingString": "[conn][%p] Received Version Negotation:"
      },
      {
        "UniquenessHash": "62fa7337-1321-2cd0-f7cc-236d893ed747",
        "TraceID": "VerNegItem",
        "EncodingString": "[conn][%p]   Ver[%d]: 0x%x"
      },
      {
        "UniquenessHash": "3405b409-bdc8-a1c4-cc9a-6dc3c0f86f01",
        "TraceID": "DeferDatagram",
        "EncodingString": "[conn][%p] Deferring datagram (type=%hu)"
      },
      {
        "UniquenessHash": "d4b170ec-6aac-e1b9-65d2-980190c166b8",
        "TraceID": "DecryptOldKey",
        "EncodingString": "[conn][%p] Using old key to decrypt"
      },
      {
        "UniquenessHash": "3a28ad92-a692-7746-3bea-0309be06a558",
        "TraceID": "PossiblePeerKeyUpdate",
        "EncodingString": "[conn][%p] Possible peer initiated key update [packet %llu]"
      },
      {
        "UniquenessHash": "e5011584-a82b-c64d-75a5-a18ec4670a1d",
        "TraceID": "UpdateReadKeyPhase",
        "EncodingString": "[conn][%p] Updating current read key phase and packet number[%llu]"
      },
      {
        "UniquenessHash": "1d828295-7cdc-fd81-10d0-7bc5ca9f0ce7",
        "TraceID": "PeerConnFCBlocked",
        "EncodingString": "[conn][%p] Peer Connection FC blocked (%llu)"
      },
      {
        "UniquenessHash": "33d2457f-7bc8-a252-2a65-7b492c581b7a",
        "TraceID": "PeerStreamFCBlocked",
        "EncodingString": "[conn][%p] Peer Streams[%hu] FC blocked (%llu)"
      },
      {
        "UniquenessHash": "df8cd7bd-ef29-fc9c-b3e0-7dc89bee82d5",
        "TraceID": "IndicatePeerNeedStreams",
        "EncodingString": "[conn][%p] Indicating QUIC_CONNECTION_EVENT_PEER_NEEDS_STREAMS"
      },
      {
        "UniquenessHash": "69bf030e-d811-6f6f-9b99-48c5b8571a4a",
        "TraceID": "IndicatePeerAddrChanged",
        "EncodingString": "[conn][%p] Indicating QUIC_CONNECTION_EVENT_PEER_ADDRESS_CHANGED"
      },
      {
        "UniquenessHash": "d1b6f5eb-6243-10dc-b07a-0f545b66b5e6",
        "TraceID": "UdpRecvBatch",
        "EncodingString": "[conn][%p] Batch Recv %u UDP datagrams"
      },
      {
        "UniquenessHash": "b2826750-692c-079a-196b-3ef9a77daf0b",
        "TraceID": "UdpRecvDeferred",
        "EncodingString": "[conn][%p] Recv %u deferred UDP datagrams"
      },
      {
        "UniquenessHash": "cd3c6623-5c8b-d0a0-f653-dd7ae1b09077",
        "TraceID": "UdpRecv",
        "EncodingString": "[conn][%p] Recv %u UDP datagrams"
      },
      {
        "UniquenessHash": "886942eb-0bdc-fffd-0a3b-e2ea639228bb",
        "TraceID": "DatagramReceiveEnableUpdated",
        "EncodingString": "[conn][%p] Updated datagram receive enabled to %hhu"
      },
      {
        "UniquenessHash": "b5551d75-2b95-b9d9-98f7-36215d5364b0",
        "TraceID": "Disable1RttEncrytionUpdated",
        "EncodingString": "[conn][%p] Updated disable 1-RTT encrytption to %hhu"
      },
      {
        "UniquenessHash": "4e7f072c-3335-6eb0-dcca-13d3fdf87fe8",
        "TraceID": "ForceKeyUpdate",
        "EncodingString": "[conn][%p] Forcing key update"
      },
      {
        "UniquenessHash": "6e5b39c0-03d0-5405-431a-9b3d0940496e",
        "TraceID": "ForceCidUpdate",
        "EncodingString": "[conn][%p] Forcing destination CID update"
      },
      {
        "UniquenessHash": "ad3632a2-ac75-293d-854f-381b59368114",
        "TraceID": "TestTPSet",
        "EncodingString": "[conn][%p] Setting Test Transport Parameter (type %hu, %hu bytes)"
      },
      {
        "UniquenessHash": "4af24dff-9b3b-84ae-8868-0443f2ad6ec5",
        "TraceID": "AbandonInternallyClosed",
        "EncodingString": "[conn][%p] Abandoning internal, closed connection"
      },
      {
        "UniquenessHash": "aed1e684-1268-09f6-9232-3b0ad19349f5",
        "TraceID": "ConnCreated",
        "EncodingString": "[conn][%p] Created, IsServer=%hhu, CorrelationId=%llu"
      },
      {
        "UniquenessHash": "44cc2fb4-5b7d-66dd-69b4-3644ee31088f",
        "TraceID": "ConnLocalAddrAdded",
        "EncodingString": "[conn][%p] New Local IP: %!ADDR!"
      },
      {
        "UniquenessHash": "57df3cb1-120c-282b-ea2a-f9ff854b5a76",
        "TraceID": "ConnRemoteAddrAdded",
        "EncodingString": "[conn][%p] New Remote IP: %!ADDR!"
      },
      {
        "UniquenessHash": "e2133726-1e36-d515-e6b1-ab7ac6fdf53e",
        "TraceID": "ConnDestCidAdded",
        "EncodingString": "[conn][%p] (SeqNum=%llu) New Destination CID: %!CID!"
      },
      {
        "UniquenessHash": "b1ef59fd-834d-2786-8b05-c14f32023aea",
        "TraceID": "ConnSourceCidAdded",
        "EncodingString": "[conn][%p] (SeqNum=%llu) New Source CID: %!CID!"
      },
      {
        "UniquenessHash": "228c04ea-f275-6f9c-e29a-a8f058a5db5e",
        "TraceID": "ConnInitializeComplete",
        "EncodingString": "[conn][%p] Initialize complete"
      },
      {
        "UniquenessHash": "2c7b6642-2b16-6fdb-2e81-f932dca249e3",
        "TraceID": "ConnUnregistered",
        "EncodingString": "[conn][%p] Unregistered from %p"
      },
      {
        "UniquenessHash": "3903cc44-b387-b5f6-17fc-62d5aee48015",
        "TraceID": "ConnDestroyed",
        "EncodingString": "[conn][%p] Destroyed"
      },
      {
        "UniquenessHash": "27cd4e17-599b-5429-699a-05377472f707",
        "TraceID": "ConnHandleClosed",
        "EncodingString": "[conn][%p] Handle closed"
      },
      {
        "UniquenessHash": "60a38bc0-4218-963b-507a-5d7cb5c08596",
        "TraceID": "ConnRegistered",
        "EncodingString": "[conn][%p] Registered with %p"
      },
      {
        "UniquenessHash": "9ba874f3-1fe6-aef6-6d3b-5c9b8b9d8720",
        "TraceID": "ConnRundown",
        "EncodingString": "[conn][%p] Rundown, IsServer=%hu, CorrelationId=%llu"
      },
      {
        "UniquenessHash": "6815c8ca-4f06-e4ed-45ef-61e4440505b7",
        "TraceID": "ConnAssignWorker",
        "EncodingString": "[conn][%p] Assigned worker: %p"
      },
      {
        "UniquenessHash": "8fbe1b93-5e48-0738-c64d-8e60a387bc13",
        "TraceID": "ConnVersionSet",
        "EncodingString": "[conn][%p] QUIC Version: %u"
      },
      {
        "UniquenessHash": "e55bbe23-63cb-e695-26d2-734d5bab5d48",
        "TraceID": "ConnHandshakeComplete",
        "EncodingString": "[conn][%p] Handshake complete"
      },
      {
        "UniquenessHash": "8f204a2e-9160-ae42-2cdd-4f8e8eab10c5",
        "TraceID": "ConnDestCidRemoved",
        "EncodingString": "[conn][%p] (SeqNum=%llu) Removed Destination CID: %!CID!"
      },
      {
        "UniquenessHash": "6eb1d989-e1ad-a6e1-76cc-26fe4a23a56e",
        "TraceID": "ConnSetTimer",
        "EncodingString": "[conn][%p] Setting %hhu, delay=%llu us"
      },
      {
        "UniquenessHash": "3cb11d31-f785-9082-29ff-ca3a505762e4",
        "TraceID": "ConnCancelTimer",
        "EncodingString": "[conn][%p] Canceling %hhu"
      },
      {
        "UniquenessHash": "337abaeb-0cc0-11c8-523a-e6b816a8a3ed",
        "TraceID": "ConnExpiredTimer",
        "EncodingString": "[conn][%p] %hhu expired"
      },
      {
        "UniquenessHash": "43def263-b39e-5ace-4ab9-9318c5382766",
        "TraceID": "ConnExecTimerOper",
        "EncodingString": "[conn][%p] Execute: %u"
      },
      {
        "UniquenessHash": "c1260e67-a879-a771-4273-78ed7f098da3",
        "TraceID": "ConnShutdownComplete",
        "EncodingString": "[conn][%p] Shutdown complete, PeerFailedToAcknowledged=%hhu."
      },
      {
        "UniquenessHash": "905ba7f9-0427-2d53-7d13-88f2bb532bf0",
        "TraceID": "ConnAppShutdown",
        "EncodingString": "[conn][%p] App Shutdown: %llu (Remote=%hhu)"
      },
      {
        "UniquenessHash": "421b9353-bbea-5599-f173-5911d85a776e",
        "TraceID": "ConnTransportShutdown",
        "EncodingString": "[conn][%p] Transport Shutdown: %llu (Remote=%hhu) (QS=%hhu)"
      },
      {
        "UniquenessHash": "7a6ee833-be8b-28d5-a62a-4addb834ada3",
        "TraceID": "ConnErrorStatus",
        "EncodingString": "[conn][%p] ERROR, %u, %s."
      },
      {
        "UniquenessHash": "78747bf9-56cb-052b-6f03-10d9a57749fa",
        "TraceID": "ConnServerResumeTicket",
        "EncodingString": "[conn][%p] Server app accepted resumption ticket"
      },
      {
        "UniquenessHash": "01d5a727-8287-c441-9ff0-0ebbd899549f",
        "TraceID": "ConnHandshakeStart",
        "EncodingString": "[conn][%p] Handshake start"
      },
      {
        "UniquenessHash": "b27efe89-6500-60ee-bdbb-b417ecce6d62",
        "TraceID": "PacketDecrypt",
        "EncodingString": "[pack][%llu] Decrypting"
      },
      {
        "UniquenessHash": "af137df5-1055-7424-de16-65895d8d276b",
        "TraceID": "ConnPacketRecv",
        "EncodingString": "[conn][%p][RX][%llu] %c (%hu bytes)"
      },
      {
        "UniquenessHash": "23378f35-794d-1493-0f86-0c338e1bf37c",
        "TraceID": "ConnLocalAddrRemoved",
        "EncodingString": "[conn][%p] Removed Local IP: %!ADDR!"
      },
      {
        "UniquenessHash": "91e6e3a1-830d-6ed9-b737-a6481ac8eb55",
        "TraceID": "NoSrcCidAvailable",
        "EncodingString": "[conn][%p] No src CID to send with"
      },
      {
        "UniquenessHash": "03e79f57-89b7-b2d2-b13f-cb2f995b47cd",
        "TraceID": "GetPacketTypeFailure",
        "EncodingString": "[conn][%p] Failed to get packet type for control frames, 0x%x"
      },
      {
        "UniquenessHash": "f2859068-aa3b-758e-45b8-db7e1bf4063f",
        "TraceID": "PacketBuilderSendBatch",
        "EncodingString": "[conn][%p] Sending batch. %hu datagrams"
      },
      {
        "UniquenessHash": "e0aaacd6-02f1-c4f2-571b-290d53b0ebf7",
        "TraceID": "PacketCreated",
        "EncodingString": "[pack][%llu] Created in batch %llu"
      },
      {
        "UniquenessHash": "040e32a3-ba11-8989-d6d4-57d7c799c359",
        "TraceID": "PacketEncrypt",
        "EncodingString": "[pack][%llu] Encrypting"
      },
      {
        "UniquenessHash": "e1679e26-ce08-f741-23b6-23fa6f1de264",
        "TraceID": "PacketFinalize",
        "EncodingString": "[pack][%llu] Finalizing"
      },
      {
        "UniquenessHash": "8acd91f1-3c17-7458-fb5b-e3453f2825d3",
        "TraceID": "ConnPacketSent",
        "EncodingString": "[conn][%p][TX][%llu] %hhu (%hu bytes)"
      },
      {
        "UniquenessHash": "64d69663-eb58-98c9-1c06-2b1fa209874b",
        "TraceID": "PacketBatchSent",
        "EncodingString": "[pack][%llu] Batch sent"
      },
      {
        "UniquenessHash": "2222c403-3ef4-09ef-5b3c-aca16af3616d",
        "TraceID": "VersionInfoDecodeFailed1",
        "EncodingString": "[conn][%p] Version info too short to contain Chosen Version (%hu bytes)"
      },
      {
        "UniquenessHash": "3e7b261f-8077-d6f3-18ee-188f5cfe6b6b",
        "TraceID": "VersionInfoDecodeFailed2",
        "EncodingString": "[conn][%p] Version info too short to contain any Other Versions (%hu bytes)"
      },
      {
        "UniquenessHash": "f6f8ff1e-981f-8f41-67d4-9e051d0b6093",
        "TraceID": "ServerVersionInfoDecodeFailed3",
        "EncodingString": "[conn][%p] Version info contains partial Other Version (%hu bytes vs. %u bytes)"
      },
      {
        "UniquenessHash": "341c77aa-d452-791a-d880-186dca98a7be",
        "TraceID": "ServerVersionInfoDecodeFailed4",
        "EncodingString": "[conn][%p] Version info parsed less than full buffer (%hu bytes vs. %hu bytes"
      },
      {
        "UniquenessHash": "7d006393-c91d-c1ce-5dca-284c81136b96",
        "TraceID": "ServerVersionInfoDecoded",
        "EncodingString": "[conn][%p] VerInfo Decoded: Chosen Ver:%x Other Ver Count:%u"
      },
      {
        "UniquenessHash": "3754eaa4-3328-7113-f87a-c5d55a54db2c",
        "TraceID": "ServerVersionNegotiationInfoEncoded",
        "EncodingString": "[conn][%p] Server VI Encoded: Chosen Ver:%x Other Ver Count:%u"
      },
      {
        "UniquenessHash": "42a4017b-0e70-eb13-7d54-8665729dbcad",
        "TraceID": "ClientVersionInfoEncoded",
        "EncodingString": "[conn][%p] Client VI Encoded: Current Ver:%x Prev Ver:%x Compat Ver Count:%u"
      },
      {
        "UniquenessHash": "d94a73fc-1f40-d653-9753-35f107a8db2a",
        "TraceID": "ConnVNEOtherVersionList",
        "EncodingString": "[conn][%p] VerInfo Other Versions List: %!VNL!"
      },
      {
        "UniquenessHash": "cbfa374b-8626-eaf8-52f1-dae0df48749f",
        "TraceID": "LookupCidFound",
        "EncodingString": "[look][%p] Lookup Hash=%u found %p"
      },
      {
        "UniquenessHash": "82888cbc-e68c-a952-e43d-d42bf53948b9",
        "TraceID": "LookupCidNotFound",
        "EncodingString": "[look][%p] Lookup Hash=%u not found"
      },
      {
        "UniquenessHash": "e33648a6-65bb-f96c-5528-e402ebb146ee",
        "TraceID": "LookupRemoteHashFound",
        "EncodingString": "[look][%p] Lookup RemoteHash=%u found %p"
      },
      {
        "UniquenessHash": "697ab833-df25-0d50-e74c-12ff19c95cbb",
        "TraceID": "LookupRemoteHashNotFound",
        "EncodingString": "[look][%p] Lookup RemoteHash=%u not found"
      },
      {
        "UniquenessHash": "93dcbb3d-c29c-d129-7b2a-9b78e14e2505",
        "TraceID": "LookupCidInsert",
        "EncodingString": "[look][%p] Insert Conn=%p Hash=%u"
      },
      {
        "UniquenessHash": "bb640c64-ae23-7de2-05b1-04e0b9831d6f",
        "TraceID": "LookupRemoteHashInsert",
        "EncodingString": "[look][%p] Insert Conn=%p RemoteHash=%u"
      },
      {
        "UniquenessHash": "71715265-6b3f-5781-584b-ab51b0336c38",
        "TraceID": "LookupCidRemoved",
        "EncodingString": "[look][%p] Remove Conn=%p"
      },
      {
        "UniquenessHash": "572f7bb6-23fa-8f9a-25cd-2098fb307a5c",
        "TraceID": "IndicateIdealProcChanged",
        "EncodingString": "[conn][%p] Indicating QUIC_CONNECTION_EVENT_IDEAL_PROCESSOR_CHANGED"
      },
      {
        "UniquenessHash": "2104f4e7-9cc0-74bc-f4b5-dfc645b5642a",
        "TraceID": "AbandonOnLibShutdown",
        "EncodingString": "[conn][%p] Abandoning on shutdown"
      },
      {
        "UniquenessHash": "49ee2ed0-1b90-a7f2-d8a6-230a287a07b7",
        "TraceID": "WorkerCreated",
        "EncodingString": "[wrkr][%p] Created, IdealProc=%hu Owner=%p"
      },
      {
        "UniquenessHash": "07e794d9-3f9b-61ce-b0b8-af3cc9d92ebe",
        "TraceID": "WorkerErrorStatus",
        "EncodingString": "[wrkr][%p] ERROR, %u, %s."
      },
      {
        "UniquenessHash": "04d9796b-69cf-902e-3525-738196a13977",
        "TraceID": "WorkerCleanup",
        "EncodingString": "[wrkr][%p] Cleaning up"
      },
      {
        "UniquenessHash": "040cdcdf-a76c-26b5-a4d6-36222cd2abdb",
        "TraceID": "WorkerDestroyed",
        "EncodingString": "[wrkr][%p] Destroyed"
      },
      {
        "UniquenessHash": "42b9c102-5000-2886-e38e-f8b94d09dfa1",
        "TraceID": "ConnScheduleState",
        "EncodingString": "[conn][%p] Scheduling: %u"
      },
      {
        "UniquenessHash": "e1a37301-aaf6-2912-f408-1d81199cc4e6",
        "TraceID": "WorkerQueueDelayUpdated",
        "EncodingString": "[wrkr][%p] QueueDelay = %u"
      },
      {
        "UniquenessHash": "c50d7d7b-5ea5-6f62-b2c8-8e06a5684266",
        "TraceID": "WorkerActivityStateUpdated",
        "EncodingString": "[wrkr][%p] IsActive = %hhu, Arg = %u"
      },
      {
        "UniquenessHash": "be2a8e4f-7708-e894-48df-762d926dac26",
        "TraceID": "WorkerStart",
        "EncodingString": "[wrkr][%p] Start"
      },
      {
        "UniquenessHash": "2a4c81a8-bf45-5d2a-fa79-dc075733386b",
        "TraceID": "WorkerStop",
        "EncodingString": "[wrkr][%p] Stop"
      },
      {
        "UniquenessHash": "84d80052-65e2-9ca0-e282-dd91296c0987",
        "TraceID": "InvalidCongestionControlAlgorithm",
        "EncodingString": "[conn][%p] Unknown congestion control algorithm: %hu, fallback to Cubic"
      },
      {
        "UniquenessHash": "e1f61a3e-5405-efd7-d585-f3a10ab0b6d1",
        "TraceID": "NoSniPresent",
        "EncodingString": "[conn][%p] No SNI extension present"
      },
      {
        "UniquenessHash": "95f4176f-e0b5-1420-53d9-44e244c44ea5",
        "TraceID": "DecodeTPReserved",
        "EncodingString": "[conn][%p] TP: Reserved ID %llu, length %hu"
      },
      {
        "UniquenessHash": "f1d31c20-28ed-b67e-9b71-05c7763658de",
        "TraceID": "DecodeTPUnknown",
        "EncodingString": "[conn][%p] TP: Unknown ID %llu, length %hu"
      },
      {
        "UniquenessHash": "0e57e530-870c-7ba0-5b7b-5da31f55dc03",
        "TraceID": "EncodeTPStart",
        "EncodingString": "[conn][%p] Encoding Transport Parameters (Server = %hhu)"
      },
      {
        "UniquenessHash": "6de9e23c-7651-edb6-1005-247aef18aae3",
        "TraceID": "EncodeTPOriginalDestinationCID",
        "EncodingString": "[conn][%p] TP: Original Destination Connection ID (%s)"
      },
      {
        "UniquenessHash": "a0423f9f-5528-282d-de58-b90aea239e3f",
        "TraceID": "EncodeTPIdleTimeout",
        "EncodingString": "[conn][%p] TP: Idle Timeout (%llu ms)"
      },
      {
        "UniquenessHash": "c5a96b84-829e-1140-85af-18ab6924eb23",
        "TraceID": "EncodeTPStatelessResetToken",
        "EncodingString": "[conn][%p] TP: Stateless Reset Token (%s)"
      },
      {
        "UniquenessHash": "7ccb258f-6f1d-cdd4-761c-8b098b4fb5b6",
        "TraceID": "EncodeTPMaxUdpPayloadSize",
        "EncodingString": "[conn][%p] TP: Max Udp Payload Size (%llu bytes)"
      },
      {
        "UniquenessHash": "c212483c-4211-8603-5f60-6773b67d2622",
        "TraceID": "EncodeTPInitMaxData",
        "EncodingString": "[conn][%p] TP: Max Data (%llu bytes)"
      },
      {
        "UniquenessHash": "1cf3e10e-79dd-5aed-6c1c-f0675514be81",
        "TraceID": "EncodeTPInitMaxStreamDataBidiLocal",
        "EncodingString": "[conn][%p] TP: Max Local Bidirectional Stream Data (%llu bytes)"
      },
      {
        "UniquenessHash": "e9eaf5c8-bdb6-bd4e-beca-4207cd1fef91",
        "TraceID": "EncodeTPInitMaxStreamDataBidiRemote",
        "EncodingString": "[conn][%p] TP: Max Remote Bidirectional Stream Data (%llu bytes)"
      },
      {
        "UniquenessHash": "24ac7692-c735-f737-d7d6-c3f65d595b67",
        "TraceID": "EncodeTPInitMaxStreamUni",
        "EncodingString": "[conn][%p] TP: Max Unidirectional Stream Data (%llu)"
      },
      {
        "UniquenessHash": "c5697d69-e02a-7775-a151-c34f748320aa",
        "TraceID": "EncodeTPMaxBidiStreams",
        "EncodingString": "[conn][%p] TP: Max Bidirectional Streams (%llu)"
      },
      {
        "UniquenessHash": "6154341e-5b61-63c0-da65-a3e9fe9cb0e0",
        "TraceID": "EncodeTPMaxUniStreams",
        "EncodingString": "[conn][%p] TP: Max Unidirectional Streams (%llu)"
      },
      {
        "UniquenessHash": "0101cc93-9665-3cc3-b1ea-2a6be959530b",
        "TraceID": "EncodeTPAckDelayExponent",
        "EncodingString": "[conn][%p] TP: ACK Delay Exponent (%llu)"
      },
      {
        "UniquenessHash": "38340c32-a630-64c1-b93a-b1e7ca40397e",
        "TraceID": "EncodeTPMaxAckDelay",
        "EncodingString": "[conn][%p] TP: Max ACK Delay (%llu ms)"
      },
      {
        "UniquenessHash": "88f5bfbe-85c2-0a8e-869d-669c1f347170",
        "TraceID": "EncodeTPDisableMigration",
        "EncodingString": "[conn][%p] TP: Disable Active Migration"
      },
      {
        "UniquenessHash": "7ae85c8f-532c-c622-19be-a82d9002385d",
        "TraceID": "EncodeTPPreferredAddress",
        "EncodingString": "[conn][%p] TP: Preferred Address"
      },
      {
        "UniquenessHash": "a9ef9690-4a65-72f7-40ad-f09fd6976881",
        "TraceID": "EncodeTPCIDLimit",
        "EncodingString": "[conn][%p] TP: Connection ID Limit (%llu)"
      },
      {
        "UniquenessHash": "a10dde76-0ba2-2458-5f43-805105fa2127",
        "TraceID": "EncodeTPOriginalCID",
        "EncodingString": "[conn][%p] TP: Initial Source Connection ID (%s)"
      },
      {
        "UniquenessHash": "214be45a-42ba-44e1-05c2-f82f3200e671",
        "TraceID": "EncodeTPRetrySourceCID",
        "EncodingString": "[conn][%p] TP: Retry Source Connection ID (%s)"
      },
      {
        "UniquenessHash": "d276c997-5dfb-645e-b54a-7ec567967851",
        "TraceID": "EncodeMaxDatagramFrameSize",
        "EncodingString": "[conn][%p] TP: Max Datagram Frame Size (%llu bytes)"
      },
      {
        "UniquenessHash": "00dd319f-d948-bd6b-e480-9188c53a9eb7",
        "TraceID": "EncodeTPDisable1RttEncryption",
        "EncodingString": "[conn][%p] TP: Disable 1-RTT Encryption"
      },
      {
        "UniquenessHash": "efc12508-e546-ff7a-e943-829ad204f871",
        "TraceID": "EncodeTPVersionNegotiationExt",
        "EncodingString": "[conn][%p] TP: Version Negotiation Extension (%u bytes)"
      },
      {
        "UniquenessHash": "2bcc548f-81c8-bf14-8378-f2c540783112",
        "TraceID": "EncodeTPMinAckDelay",
        "EncodingString": "[conn][%p] TP: Min ACK Delay (%llu us)"
      },
      {
        "UniquenessHash": "aaf030f3-46be-72b4-807a-08aea8ec0362",
        "TraceID": "EncodeTPCibirEncoding",
        "EncodingString": "[conn][%p] TP: CIBIR Encoding (%llu length, %llu offset)"
      },
      {
        "UniquenessHash": "4650353e-149e-c99a-1ab8-9b7e6a1e698e",
        "TraceID": "EncodeTPTest",
        "EncodingString": "[conn][%p] TP: TEST TP (Type %hu, Length %hu)"
      },
      {
        "UniquenessHash": "413f5682-4110-fabc-1552-daf76011b827",
        "TraceID": "EncodeTPEnd",
        "EncodingString": "[conn][%p] Encoded %hu bytes for QUIC TP"
      },
      {
        "UniquenessHash": "822613a7-cc7e-334a-8e53-483b30217cea",
        "TraceID": "DecodeTPStart",
        "EncodingString": "[conn][%p] Decoding Transport Parameters (Server = %hhu) (%hu bytes)"
      },
      {
        "UniquenessHash": "0f20e85c-c2f2-44e2-9762-7044995c647d",
        "TraceID": "DecodeTPOriginalDestinationCID",
        "EncodingString": "[conn][%p] TP: Original Connection Destination ID (%s)"
      },
      {
        "UniquenessHash": "17e21ccd-6314-9850-c892-6fc71b4e2339",
        "TraceID": "DecodeTPIdleTimeout",
        "EncodingString": "[conn][%p] TP: Idle Timeout (%llu ms)"
      },
      {
        "UniquenessHash": "22774447-fb97-c333-ea55-96d7234b806f",
        "TraceID": "DecodeTPStatelessResetToken",
        "EncodingString": "[conn][%p] TP: Stateless Reset Token (%s)"
      },
      {
        "UniquenessHash": "dcdc839f-72fd-686f-4a16-b070ed7bea5f",
        "TraceID": "DecodeTPMaxUdpPayloadSize",
        "EncodingString": "[conn][%p] TP: Max Udp Payload Size (%llu bytes)"
      },
      {
        "UniquenessHash": "718ed4d4-ace9-2e3d-2f3b-c61bc224c852",
        "TraceID": "DecodeTPInitMaxData",
        "EncodingString": "[conn][%p] TP: Max Data (%llu bytes)"
      },
      {
        "UniquenessHash": "e4d0eb5f-0f76-f0ac-1c84-f306c642b9a6",
        "TraceID": "DecodeTPInitMaxStreamDataBidiLocal",
        "EncodingString": "[conn][%p] TP: Max Local Bidirectional Stream Data (%llu bytes)"
      },
      {
        "UniquenessHash": "8ed9301a-b13d-9983-f34c-d2d124a7a3f1",
        "TraceID": "DecodeTPInitMaxStreamDataBidiRemote",
        "EncodingString": "[conn][%p] TP: Max Remote Bidirectional Stream Data (%llu bytes)"
      },
      {
        "UniquenessHash": "e4979e9a-74a5-15f2-adb0-2e79e72bac62",
        "TraceID": "DecodeTPInitMaxStreamDataBidiUni",
        "EncodingString": "[conn][%p] TP: Max Unidirectional Stream Data (%llu)"
      },
      {
        "UniquenessHash": "a8590572-737f-3dd9-d415-f1f9c63ab68b",
        "TraceID": "DecodeTPMaxBidiStreams",
        "EncodingString": "[conn][%p] TP: Max Bidirectional Streams (%llu)"
      },
      {
        "UniquenessHash": "0120457e-9a38-b234-ef17-ec3bd85790ec",
        "TraceID": "DecodeTPMaxUniStreams",
        "EncodingString": "[conn][%p] TP: Max Unidirectional Streams (%llu)"
      },
      {
        "UniquenessHash": "244561c5-e612-a194-99af-e39c0b17c234",
        "TraceID": "DecodeTPAckDelayExponent",
        "EncodingString": "[conn][%p] TP: ACK Delay Exponent (%llu)"
      },
      {
        "UniquenessHash": "f610329d-1292-7a18-4a2d-b745ecf7d4b7",
        "TraceID": "DecodeTPMaxAckDelay",
        "EncodingString": "[conn][%p] TP: Max ACK Delay (%llu ms)"
      },
      {
        "UniquenessHash": "bd9900ec-ea63-19c7-b852-d50c250f7441",
        "TraceID": "DecodeTPDisableActiveMigration",
        "EncodingString": "[conn][%p] TP: Disable Active Migration"
      },
      {
        "UniquenessHash": "f922e6c2-c8b5-7e24-b451-55dd6c348335",
        "TraceID": "DecodeTPPreferredAddress",
        "EncodingString": "[conn][%p] TP: Preferred Address"
      },
      {
        "UniquenessHash": "4c903962-3302-75ab-6ed6-52c50fb560a8",
        "TraceID": "DecodeTPCIDLimit",
        "EncodingString": "[conn][%p] TP: Connection ID Limit (%llu)"
      },
      {
        "UniquenessHash": "6569e950-f497-9d07-72d6-1811ecdb4b8e",
        "TraceID": "DecodeTPInitialSourceCID",
        "EncodingString": "[conn][%p] TP: Initial Source Connection ID (%s)"
      },
      {
        "UniquenessHash": "f9c309de-adae-2892-8f3b-5ecb036737c9",
        "TraceID": "DecodeTPRetrySourceCID",
        "EncodingString": "[conn][%p] TP: Retry Source Connection ID (%s)"
      },
      {
        "UniquenessHash": "87156c11-9645-fbe7-66fe-c68ef5b80a18",
        "TraceID": "DecodeTPMaxDatagramFrameSize",
        "EncodingString": "[conn][%p] TP: Max Datagram Frame Size (%llu bytes)"
      },
      {
        "UniquenessHash": "bcca8105-4c4b-0733-5277-ca216bcd792b",
        "TraceID": "DecodeTPCibirEncoding",
        "EncodingString": "[conn][%p] TP: CIBIR Encoding (%llu length, %llu offset)"
      },
      {
        "UniquenessHash": "bf16a511-be08-e9ca-915f-5e5c834d5ca6",
        "TraceID": "DecodeTPDisable1RttEncryption",
        "EncodingString": "[conn][%p] TP: Disable 1-RTT Encryption"
      },
      {
        "UniquenessHash": "0cffe1cb-49d2-ac2b-79ff-a691bdd7d53b",
        "TraceID": "DecodeTPVersionNegotiationInfo",
        "EncodingString": "[conn][%p] TP: Version Negotiation Info (%hu bytes)"
      },
      {
        "UniquenessHash": "94dce213-922c-7a7e-d752-7af836a806ab",
        "TraceID": "DecodeTPMinAckDelay",
        "EncodingString": "[conn][%p] TP: Min ACK Delay (%llu us)"
      },
      {
        "UniquenessHash": "50589e4d-727a-f0d9-3d55-be9fece3f1e3",
        "TraceID": "BindingListenerAlreadyRegistered",
        "EncodingString": "[bind][%p] Listener (%p) already registered on ALPN"
      },
      {
        "UniquenessHash": "ed52dc79-5619-64e6-7bde-c177b24ff85d",
        "TraceID": "BindingSendFailed",
        "EncodingString": "[bind][%p] Send failed, 0x%x"
      },
      {
        "UniquenessHash": "abecde52-d14c-a321-f36e-bec3b2d4aa95",
        "TraceID": "PacketTxVersionNegotiation",
        "EncodingString": "[S][TX][-] VN"
      },
      {
        "UniquenessHash": "06b1c90c-5051-fa3a-65a9-61ac409a7afc",
        "TraceID": "PacketTxStatelessReset",
        "EncodingString": "[S][TX][-] SR %s"
      },
      {
        "UniquenessHash": "e63baed9-55fa-fbbb-57a7-bc462892dc22",
        "TraceID": "PacketTxRetry",
        "EncodingString": "[S][TX][-] LH Ver:0x%x DestCid:%s SrcCid:%s Type:R OrigDestCid:%s (Token %hu bytes)"
      },
      {
        "UniquenessHash": "8419ad0b-e226-53e3-837c-4eebd4cc6619",
        "TraceID": "BindingSendTestDrop",
        "EncodingString": "[bind][%p] Test dropped packet"
      },
      {
        "UniquenessHash": "8f664316-de64-1faa-b303-6cda51fd619a",
        "TraceID": "BindingErrorStatus",
        "EncodingString": "[bind][%p] ERROR, %u, %s."
      },
      {
        "UniquenessHash": "de67327e-34fe-e36e-e687-09f38be7e043",
        "TraceID": "BindingCreated",
        "EncodingString": "[bind][%p] Created, Udp=%p LocalAddr=%!ADDR! RemoteAddr=%!ADDR!"
      },
      {
        "UniquenessHash": "5d83e63e-7ce5-0102-8dd2-cbcf5946da2e",
        "TraceID": "BindingCleanup",
        "EncodingString": "[bind][%p] Cleaning up"
      },
      {
        "UniquenessHash": "9dc8a42f-5829-5abf-0bb0-5040ff1428b9",
        "TraceID": "BindingDestroyed",
        "EncodingString": "[bind][%p] Destroyed"
      },
      {
        "UniquenessHash": "229b6b27-7423-c3ab-5a3e-f99929ef7e50",
        "TraceID": "BindingRundown",
        "EncodingString": "[bind][%p] Rundown, Udp=%p LocalAddr=%!ADDR! RemoteAddr=%!ADDR!"
      },
      {
        "UniquenessHash": "11b93e99-5a6c-6cc9-12c9-6ef575ffa8e0",
        "TraceID": "ConnNoListenerIp",
        "EncodingString": "[conn][%p] No Listener for IP address: %!ADDR!"
      },
      {
        "UniquenessHash": "36572545-3721-e03a-c50a-7afdd62c4614",
        "TraceID": "ConnNoListenerAlpn",
        "EncodingString": "[conn][%p] No listener matching ALPN: %!ALPN!"
      },
      {
        "UniquenessHash": "3726f8cb-fca2-1ea3-208b-0f223c09aae2",
        "TraceID": "BindingExecOper",
        "EncodingString": "[bind][%p] Execute: %u"
      },
      {
        "UniquenessHash": "f1741ac1-9c6a-e567-0c1c-9dc411e88b49",
        "TraceID": "PacketReceive",
        "EncodingString": "[pack][%llu] Received"
      },
      {
        "UniquenessHash": "537b9c54-10f5-965c-b3e5-6e6e5c66dc85",
        "TraceID": "IndicateIdealSendBuffer",
        "EncodingString": "[strm][%p] Indicating QUIC_STREAM_EVENT_IDEAL_SEND_BUFFER_SIZE = %llu"
      },
      {
        "UniquenessHash": "f96b231c-aa1b-08a4-7036-a60927e3eadd",
        "TraceID": "CloseWithoutShutdown",
        "EncodingString": "[strm][%p] Closing handle without fully shutting down"
      },
      {
        "UniquenessHash": "21a2e517-42a5-1d18-885f-8b57b79a2fba",
        "TraceID": "EventSilentDiscard",
        "EncodingString": "[strm][%p] Event silently discarded"
      },
      {
        "UniquenessHash": "1b92f995-0f00-00a4-3898-3e5121f9f323",
        "TraceID": "UpdatePriority",
        "EncodingString": "[strm][%p] New send priority = %hu"
      },
      {
        "UniquenessHash": "66dd140b-9fd3-eddc-e34c-cb81639e1aca",
        "TraceID": "IndicateStartComplete",
        "EncodingString": "[strm][%p] Indicating QUIC_STREAM_EVENT_START_COMPLETE [Status=0x%x ID=%llu Accepted=%hhu]"
      },
      {
        "UniquenessHash": "8340b390-8b79-ab44-6593-7e449f0ec748",
        "TraceID": "IndicateStreamShutdownComplete",
        "EncodingString": "[strm][%p] Indicating QUIC_STREAM_EVENT_SHUTDOWN_COMPLETE [ConnectionShutdown=%hhu]"
      },
      {
        "UniquenessHash": "cbc983bb-6d04-149e-6eda-09d855f77d4c",
        "TraceID": "StreamAlloc",
        "EncodingString": "[strm][%p] Allocated, Conn=%p"
      },
      {
        "UniquenessHash": "cfaab7b3-b77b-3a94-a433-4c9b57907696",
        "TraceID": "StreamDestroyed",
        "EncodingString": "[strm][%p] Destroyed"
      },
      {
        "UniquenessHash": "ba0612b6-86a7-d764-ac9e-bbd12eeb0dca",
        "TraceID": "StreamCreated",
        "EncodingString": "[strm][%p] Created, Conn=%p ID=%llu IsLocal=%hhu"
      },
      {
        "UniquenessHash": "0a4d4b4f-3622-3e1b-99be-acf0719d1bdf",
        "TraceID": "StreamSendState",
        "EncodingString": "[strm][%p] Send State: %hhu"
      },
      {
        "UniquenessHash": "89b5a6dc-7445-0b70-6a73-ff28d3f78246",
        "TraceID": "StreamRecvState",
        "EncodingString": "[strm][%p] Recv State: %hhu"
      },
      {
        "UniquenessHash": "638251a8-14f3-2929-34e2-e69cfdab2277",
        "TraceID": "StreamOutFlowBlocked",
        "EncodingString": "[strm][%p] Send Blocked Flags: %hhu"
      },
      {
        "UniquenessHash": "c91c925c-07e9-3204-5459-5d3b19d137d8",
        "TraceID": "StreamRundown",
        "EncodingString": "[strm][%p] Rundown, Conn=%p ID=%llu IsLocal=%hhu"
      },
      {
        "UniquenessHash": "bb7402a7-ba47-dbce-71f2-fbbd659eb0ff",
        "TraceID": "PacketRxMarkedForAck",
        "EncodingString": "[%c][RX][%llu] Marked for ACK (ECN=%hhu)"
      },
      {
        "UniquenessHash": "0663ac49-e402-40ea-b23a-851ef032e5d5",
        "TraceID": "FrameLogUnknownType",
        "EncodingString": "[%c][%cX][%llu]   unknown frame (%llu)"
      },
      {
        "UniquenessHash": "a6b615ee-e5e9-f437-c21a-c3c502f86000",
        "TraceID": "FrameLogPadding",
        "EncodingString": "[%c][%cX][%llu]   PADDING Len:%hu"
      },
      {
        "UniquenessHash": "4e057b3b-1d37-81dc-0b9d-e449ba9a5bbf",
        "TraceID": "FrameLogPing",
        "EncodingString": "[%c][%cX][%llu]   PING"
      },
      {
        "UniquenessHash": "5ba172ab-0068-119f-d1d4-91b10fb61c9a",
        "TraceID": "FrameLogAckInvalid",
        "EncodingString": "[%c][%cX][%llu]   ACK [Invalid]"
      },
      {
        "UniquenessHash": "60343716-1a2c-e07a-f524-7337b986b581",
        "TraceID": "FrameLogAck",
        "EncodingString": "[%c][%cX][%llu]   ACK Largest:%llu Delay:%llu"
      },
      {
        "UniquenessHash": "af66c908-a85d-0ce3-458c-3a3783481bf0",
        "TraceID": "FrameLogAckSingleBlock",
        "EncodingString": "[%c][%cX][%llu]     %llu"
      },
      {
        "UniquenessHash": "b526352a-2e6f-49e9-8900-83a417ce4d7f",
        "TraceID": "FrameLogAckMultiBlock",
        "EncodingString": "[%c][%cX][%llu]     %llu - %llu"
      },
      {
        "UniquenessHash": "1e9cdd30-8c88-d373-75ed-935434f33791",
        "TraceID": "FrameLogAckInvalidBlock",
        "EncodingString": "[%c][%cX][%llu]     [Invalid Block]"
      },
      {
        "UniquenessHash": "9a1e7c32-71f8-7bcb-6c77-4b43fccaea8c",
        "TraceID": "FrameLogAckEcnInvalid",
        "EncodingString": "[%c][%cX][%llu]     ECN [Invalid]"
      },
      {
        "UniquenessHash": "9d787009-dbca-5770-1a52-ae3fd6dab643",
        "TraceID": "FrameLogAckEcn",
        "EncodingString": "[%c][%cX][%llu]     ECN [ECT0=%llu,ECT1=%llu,CE=%llu]"
      },
      {
        "UniquenessHash": "0bf56511-3556-9f0d-5569-8b637eac8021",
        "TraceID": "FrameLogResetStreamInvalid",
        "EncodingString": "[%c][%cX][%llu]   RESET_STREAM [Invalid]"
      },
      {
        "UniquenessHash": "47de738b-e1df-210a-5eff-181b82072815",
        "TraceID": "FrameLogResetStream",
        "EncodingString": "[%c][%cX][%llu]   RESET_STREAM ID:%llu ErrorCode:0x%llX FinalSize:%llu"
      },
      {
        "UniquenessHash": "be7c0aac-6f80-d2b1-59c1-fb4be9ae9e45",
        "TraceID": "FrameLogStopSendingInvalid",
        "EncodingString": "[%c][%cX][%llu]   STOP_SENDING [Invalid]"
      },
      {
        "UniquenessHash": "e4585b81-61e3-9b3b-5af6-cf17c4e95d81",
        "TraceID": "FrameLogStopSending",
        "EncodingString": "[%c][%cX][%llu]   STOP_SENDING ID:%llu Error:0x%llX"
      },
      {
        "UniquenessHash": "9e696311-7c42-7cd3-32ea-0840d880e794",
        "TraceID": "FrameLogCryptoInvalid",
        "EncodingString": "[%c][%cX][%llu]   CRYPTO [Invalid]"
      },
      {
        "UniquenessHash": "e00d36b1-f054-87c7-137a-db4257a08907",
        "TraceID": "FrameLogCrypto",
        "EncodingString": "[%c][%cX][%llu]   CRYPTO Offset:%llu Len:%hu"
      },
      {
        "UniquenessHash": "12b5f9d8-e0a8-5b58-d80d-339e7a0d161a",
        "TraceID": "FrameLogNewTokenInvalid",
        "EncodingString": "[%c][%cX][%llu]   NEW_TOKEN [Invalid]"
      },
      {
        "UniquenessHash": "459e94e6-baab-6749-4df5-f26ad9b8b04b",
        "TraceID": "FrameLogNewToken",
        "EncodingString": "[%c][%cX][%llu]   NEW_TOKEN Length:%llu"
      },
      {
        "UniquenessHash": "9d86e647-b1c5-a5cf-dc18-5935327b0bdb",
        "TraceID": "FrameLogStreamInvalid",
        "EncodingString": "[%c][%cX][%llu]   STREAM [Invalid]"
      },
      {
        "UniquenessHash": "e9932bc2-289d-ae3a-4e10-766ddb5a6fcc",
        "TraceID": "FrameLogStreamFin",
        "EncodingString": "[%c][%cX][%llu]   STREAM ID:%llu Offset:%llu Len:%hu Fin"
      },
      {
        "UniquenessHash": "49f8d2b4-bc9e-eefb-63a6-8bef8d094cb1",
        "TraceID": "FrameLogStream",
        "EncodingString": "[%c][%cX][%llu]   STREAM ID:%llu Offset:%llu Len:%hu"
      },
      {
        "UniquenessHash": "c5cd2dbc-b096-c5e4-d241-8987ecc7c9ad",
        "TraceID": "FrameLogMaxDataInvalid",
        "EncodingString": "[%c][%cX][%llu]   MAX_DATA [Invalid]"
      },
      {
        "UniquenessHash": "d4092823-1cdd-2c4d-acc6-ff7c87192a3d",
        "TraceID": "FrameLogMaxData",
        "EncodingString": "[%c][%cX][%llu]   MAX_DATA Max:%llu"
      },
      {
        "UniquenessHash": "ebce62fa-177a-21f5-a9e6-be815e2088c7",
        "TraceID": "FrameLogMaxStreamDataInvalid",
        "EncodingString": "[%c][%cX][%llu]   MAX_STREAM_DATA [Invalid]"
      },
      {
        "UniquenessHash": "3fa56e85-dbd2-f442-7f76-c4c011e23ecc",
        "TraceID": "FrameLogMaxStreamData",
        "EncodingString": "[%c][%cX][%llu]   MAX_STREAM_DATA ID:%llu Max:%llu"
      },
      {
        "UniquenessHash": "b79183c7-4d7b-0154-9625-ebf40a995883",
        "TraceID": "FrameLogMaxStreamsInvalid",
        "EncodingString": "[%c][%cX][%llu]   MAX_STREAMS [Invalid]"
      },
      {
        "UniquenessHash": "f7fb2211-5d39-8968-2543-8c80e5ba6953",
        "TraceID": "FrameLogMaxStreams",
        "EncodingString": "[%c][%cX][%llu]   MAX_STREAMS[%hu] Count:%llu"
      },
      {
        "UniquenessHash": "43ad68ac-a2bb-2e93-d7da-364e3502e5fe",
        "TraceID": "FrameLogDataBlockedInvalid",
        "EncodingString": "[%c][%cX][%llu]   DATA_BLOCKED [Invalid]"
      },
      {
        "UniquenessHash": "7776beb0-487f-f492-445d-f29eea30f8eb",
        "TraceID": "FrameLogDataBlocked",
        "EncodingString": "[%c][%cX][%llu]   DATA_BLOCKED Limit:%llu"
      },
      {
        "UniquenessHash": "5ff0a3bb-83fb-8d24-6353-c61e566d55f9",
        "TraceID": "FrameLogStreamDataBlockedInvalid",
        "EncodingString": "[%c][%cX][%llu]   STREAM_DATA_BLOCKED [Invalid]"
      },
      {
        "UniquenessHash": "3833ebb3-0291-d071-2c18-fda51ed98872",
        "TraceID": "FrameLogStreamDataBlocked",
        "EncodingString": "[%c][%cX][%llu]   STREAM_DATA_BLOCKED ID:%llu Limit:%llu"
      },
      {
        "UniquenessHash": "f8792c4a-d448-1f2d-ceba-3e2514d693c4",
        "TraceID": "FrameLogStreamsBlockedInvalid",
        "EncodingString": "[%c][%cX][%llu]   STREAMS_BLOCKED [Invalid]"
      },
      {
        "UniquenessHash": "3005885e-f0f3-7417-59a0-c87f635ccb99",
        "TraceID": "FrameLogStreamsBlocked",
        "EncodingString": "[%c][%cX][%llu]   STREAMS_BLOCKED[%hu] ID:%llu"
      },
      {
        "UniquenessHash": "d942cb64-cd25-abca-53fe-da7ffb3a63fa",
        "TraceID": "FrameLogNewConnectionIDInvalid",
        "EncodingString": "[%c][%cX][%llu]   NEW_CONN_ID [Invalid]"
      },
      {
        "UniquenessHash": "96006531-5a22-bb6d-5186-2b7b30de0d9e",
        "TraceID": "FrameLogNewConnectionID",
        "EncodingString": "[%c][%cX][%llu]   NEW_CONN_ID Seq:%llu RPT:%llu CID:%s Token:%s"
      },
      {
        "UniquenessHash": "8524f407-db2b-201f-baed-6d6501147ee1",
        "TraceID": "FrameLogRetireConnectionIDInvalid",
        "EncodingString": "[%c][%cX][%llu]   RETIRE_CONN_ID [Invalid]"
      },
      {
        "UniquenessHash": "3bbb38a3-5d64-e257-3f3d-7cd00ece1b21",
        "TraceID": "FrameLogRetireConnectionID",
        "EncodingString": "[%c][%cX][%llu]   RETIRE_CONN_ID Seq:%llu"
      },
      {
        "UniquenessHash": "a145bb21-3f9f-bae4-04ae-a6f82319b86e",
        "TraceID": "FrameLogPathChallengeInvalid",
        "EncodingString": "[%c][%cX][%llu]   PATH_CHALLENGE [Invalid]"
      },
      {
        "UniquenessHash": "230959d3-aa58-0944-8287-6120bebac2f0",
        "TraceID": "FrameLogPathChallenge",
        "EncodingString": "[%c][%cX][%llu]   PATH_CHALLENGE [%llu]"
      },
      {
        "UniquenessHash": "98ece405-2862-63c3-ecf6-9f1cb067f3bb",
        "TraceID": "FrameLogPathResponseInvalid",
        "EncodingString": "[%c][%cX][%llu]   PATH_RESPONSE [Invalid]"
      },
      {
        "UniquenessHash": "48bdfe8e-61dc-d2b1-c15b-cd1157a7f291",
        "TraceID": "FrameLogPathResponse",
        "EncodingString": "[%c][%cX][%llu]   PATH_RESPONSE [%llu]"
      },
      {
        "UniquenessHash": "e1f15bbb-983a-15f1-c311-8a848849d956",
        "TraceID": "FrameLogConnectionCloseInvalid",
        "EncodingString": "[%c][%cX][%llu]   CONN_CLOSE [Invalid]"
      },
      {
        "UniquenessHash": "b927ee52-d216-17fd-4f2c-969019a36a4e",
        "TraceID": "FrameLogConnectionCloseApp",
        "EncodingString": "[%c][%cX][%llu]   CONN_CLOSE (App) ErrorCode:0x%llX"
      },
      {
        "UniquenessHash": "39592ea2-35f5-d3d5-efb2-d330fb4c400b",
        "TraceID": "FrameLogConnectionClose",
        "EncodingString": "[%c][%cX][%llu]   CONN_CLOSE ErrorCode:0x%llX FrameType:%llu"
      },
      {
        "UniquenessHash": "21385572-3391-c466-7f6d-369484b98bd9",
        "TraceID": "FrameLogHandshakeDone",
        "EncodingString": "[%c][%cX][%llu]   HANDSHAKE_DONE"
      },
      {
        "UniquenessHash": "e447af81-8615-d95b-02a9-ba9dd4b1ea19",
        "TraceID": "FrameLogDatagramInvalid",
        "EncodingString": "[%c][%cX][%llu]   DATAGRAM [Invalid]"
      },
      {
        "UniquenessHash": "a23b67c8-c2da-dfbe-2c86-728785bcdfb3",
        "TraceID": "FrameLogDatagram",
        "EncodingString": "[%c][%cX][%llu]   DATAGRAM Len:%hu"
      },
      {
        "UniquenessHash": "262b3f95-1062-851d-c2d8-c46867da793b",
        "TraceID": "FrameLogAckFrequencyInvalid",
        "EncodingString": "[%c][%cX][%llu]   ACK_FREQUENCY [Invalid]"
      },
      {
        "UniquenessHash": "7470e68a-8ad6-563a-4957-76dc22e5deeb",
        "TraceID": "FrameLogAckFrequency",
        "EncodingString": "[%c][%cX][%llu]   ACK_FREQUENCY SeqNum:%llu PktTolerance:%llu MaxAckDelay:%llu IgnoreOrder:%hhu IgnoreCE:%hhu"
      },
      {
        "UniquenessHash": "d0932f9a-e8e8-65d9-692c-3bd379a86d58",
        "TraceID": "FrameLogImmediateAck",
        "EncodingString": "[%c][%cX][%llu]   IMMEDIATE_ACK"
      },
      {
        "UniquenessHash": "60d753ab-6710-fe16-e47d-37f046f5973c",
        "TraceID": "IgnoreCryptoFrame",
        "EncodingString": "[conn][%p] Ignoring received crypto after cleanup"
      },
      {
        "UniquenessHash": "6501738d-0b97-8289-8e1d-54274fae4f1d",
        "TraceID": "DiscardKeyType",
        "EncodingString": "[conn][%p] Discarding key type = %hhu"
      },
      {
        "UniquenessHash": "7add7bc7-5514-83ea-44ca-8acc7e6643b2",
        "TraceID": "ZeroRttAccepted",
        "EncodingString": "[conn][%p] 0-RTT accepted"
      },
      {
        "UniquenessHash": "bb841825-a52e-8ecf-243e-1a65d10a3e75",
        "TraceID": "ZeroRttRejected",
        "EncodingString": "[conn][%p] 0-RTT rejected"
      },
      {
        "UniquenessHash": "fba5c72f-0c3d-f668-a88b-39e5e3e62cbd",
        "TraceID": "HandshakeConfirmedServer",
        "EncodingString": "[conn][%p] Handshake confirmed (server)"
      },
      {
        "UniquenessHash": "3aed23c0-7540-7e83-e8ba-2530dd6837f8",
        "TraceID": "CustomCertValidationSuccess",
        "EncodingString": "[conn][%p] Custom cert validation succeeded"
      },
      {
        "UniquenessHash": "4e785757-b1de-e65c-a7b1-7ac868748434",
        "TraceID": "CryptoDump",
        "EncodingString": "[conn][%p] QS:%u MAX:%u UNA:%u NXT:%u RECOV:%u-%u"
      },
      {
        "UniquenessHash": "c2f15df5-6ae8-de48-4875-35d291565d96",
        "TraceID": "CryptoDumpUnacked",
        "EncodingString": "[conn][%p]   unACKed: [%llu, %llu]"
      },
      {
        "UniquenessHash": "e6984e8e-3408-1b5f-b0a0-7d8f293c6623",
        "TraceID": "CryptoDumpUnacked2",
        "EncodingString": "[conn][%p]   unACKed: [%llu, %u]"
      },
      {
        "UniquenessHash": "a2080700-161b-68e4-457e-40e07275acf5",
        "TraceID": "NoMoreRoomForCrypto",
        "EncodingString": "[conn][%p] No room for CRYPTO frame"
      },
      {
        "UniquenessHash": "cef32e9a-1355-7a31-bd2d-a458b02e214d",
        "TraceID": "AddCryptoFrame",
        "EncodingString": "[conn][%p] Sending %hu crypto bytes, offset=%u"
      },
      {
        "UniquenessHash": "94b619d7-6b5a-e1b4-d3ee-1b66a383ebbc",
        "TraceID": "RecoverCrypto",
        "EncodingString": "[conn][%p] Recovering crypto from %llu up to %llu"
      },
      {
        "UniquenessHash": "60f13d90-f6b5-d1e2-41fd-0a5662d602e6",
        "TraceID": "AckCrypto",
        "EncodingString": "[conn][%p] Received ack for %u crypto bytes, offset=%u"
      },
      {
        "UniquenessHash": "e5c3a539-ac41-94df-060d-bd4dc2ef4b82",
        "TraceID": "RecvCrypto",
        "EncodingString": "[conn][%p] Received %hu crypto bytes, offset=%llu Ready=%hhu"
      },
      {
        "UniquenessHash": "9ed40f87-2b63-8343-5e37-2640d0a40e27",
        "TraceID": "IndicateConnected",
        "EncodingString": "[conn][%p] Indicating QUIC_CONNECTION_EVENT_CONNECTED (Resume=%hhu)"
      },
      {
        "UniquenessHash": "c53376e2-b465-d6a1-047c-4e5e64c263af",
        "TraceID": "DrainCrypto",
        "EncodingString": "[conn][%p] Draining %u crypto bytes"
      },
      {
        "UniquenessHash": "fe4d4428-c697-f073-1d9e-e0441b1a8f45",
        "TraceID": "CryptoNotReady",
        "EncodingString": "[conn][%p] No complete TLS messages to process"
      },
      {
        "UniquenessHash": "15379a50-c581-3086-043e-53167a6b3fd6",
        "TraceID": "ConnWriteKeyUpdated",
        "EncodingString": "[conn][%p] Write Key Updated, %hhu."
      },
      {
        "UniquenessHash": "252598af-99d8-c9ea-9f14-dd07630a45b4",
        "TraceID": "ConnReadKeyUpdated",
        "EncodingString": "[conn][%p] Read Key Updated, %hhu."
      },
      {
        "UniquenessHash": "65f1ff8d-810a-4f24-b2f6-817daf9275ef",
        "TraceID": "ConnSourceCidRemoved",
        "EncodingString": "[conn][%p] (SeqNum=%llu) Removed Source CID: %!CID!"
      },
      {
        "UniquenessHash": "12872365-4c5b-bfd4-dc5f-83f6aae048cf",
        "TraceID": "ConnNewPacketKeys",
        "EncodingString": "[conn][%p] New packet keys created successfully."
      },
      {
        "UniquenessHash": "ec54e332-0990-e91f-5fc1-9a09441bf8a4",
        "TraceID": "ConnKeyPhaseChange",
        "EncodingString": "[conn][%p] Key phase change (locally initiated=%hhu)."
      },
      {
        "UniquenessHash": "e7d3b50d-c315-3189-9752-de68bf66c705",
        "TraceID": "LogPacketVersionNegotiation",
        "EncodingString": "[%c][%cX][-] VerNeg DestCid:%s SrcCid:%s (Payload %hu bytes)"
      },
      {
        "UniquenessHash": "afa9276d-cc3c-6cb1-4df9-e4d2fdc0e66d",
        "TraceID": "LogPacketVersionNegotiationVersion",
        "EncodingString": "[%c][%cX][-]   Ver:0x%x"
      },
      {
        "UniquenessHash": "7eb61a02-54e5-87ff-96fd-1aa7a6f81569",
        "TraceID": "LogPacketRetry",
        "EncodingString": "[%c][%cX][-] LH Ver:0x%x DestCid:%s SrcCid:%s Type:R (Token %hu bytes)"
      },
      {
        "UniquenessHash": "bbda1fb7-53e6-9422-0733-3fb647dc08c2",
        "TraceID": "LogPacketLongHeaderInitial",
        "EncodingString": "[%c][%cX][%llu] LH Ver:0x%x DestCid:%s SrcCid:%s Type:I (Token %hu bytes) (Payload %hu bytes)"
      },
      {
        "UniquenessHash": "dec52d9e-7e72-e564-5939-e9ea18608def",
        "TraceID": "LogPacketLongHeader",
        "EncodingString": "[%c][%cX][%llu] LH Ver:0x%x DestCid:%s SrcCid:%s Type:%s (Payload %hu bytes)"
      },
      {
        "UniquenessHash": "8800dba6-67c8-d4e4-65f2-a7e73639b324",
        "TraceID": "LogPacketLongHeaderUnsupported",
        "EncodingString": "[%c][%cX][%llu] LH Ver:[UNSUPPORTED,0x%x] DestCid:%s SrcCid:%s"
      },
      {
        "UniquenessHash": "9e1fbc05-e228-ec82-2670-42e49702aef4",
        "TraceID": "LogPacketShortHeader",
        "EncodingString": "[%c][%cX][%llu] SH DestCid:%s KP:%hu SB:%hu (Payload %hu bytes)"
      },
      {
        "UniquenessHash": "946d7a4f-ca9f-b676-8fef-1661da5703cd",
        "TraceID": "ConnDropPacket",
        "EncodingString": "[conn][%p] DROP packet Dst=%!ADDR! Src=%!ADDR! Reason=%s."
      },
      {
        "UniquenessHash": "aff4ab67-a70e-f05b-c51d-9b97628c141e",
        "TraceID": "BindingDropPacket",
        "EncodingString": "[bind][%p] DROP packet Dst=%!ADDR! Src=%!ADDR! Reason=%s."
      },
      {
        "UniquenessHash": "7b8fcbcd-b097-9b8b-3d56-a2ca2d8b5cb8",
        "TraceID": "ConnDropPacketEx",
        "EncodingString": "[conn][%p] DROP packet Value=%llu Dst=%!ADDR! Src=%!ADDR! Reason=%s."
      },
      {
        "UniquenessHash": "262f6b18-033f-5ef9-44eb-b2bebae16084",
        "TraceID": "BindingDropPacketEx",
        "EncodingString": "[bind][%p] DROP packet %llu. Dst=%!ADDR! Src=%!ADDR! Reason=%s"
      },
      {
        "UniquenessHash": "f1df9958-6255-24ce-540f-df464661f666",
        "TraceID": "TimerWheelResize",
        "EncodingString": "[time][%p] Resizing timer wheel (new slot count = %u)."
      },
      {
        "UniquenessHash": "f1a743ba-eff3-ee06-cb54-49ef20ca85ea",
        "TraceID": "TimerWheelNextExpirationNull",
        "EncodingString": "[time][%p] Next Expiration = {NULL}."
      },
      {
        "UniquenessHash": "db41669b-3e8f-05ca-4ac2-2c194cce7b51",
        "TraceID": "TimerWheelNextExpiration",
        "EncodingString": "[time][%p] Next Expiration = {%llu, %p}."
      },
      {
        "UniquenessHash": "cb91e066-b3cd-a009-a0f8-48d01b26d9a8",
        "TraceID": "TimerWheelRemoveConnection",
        "EncodingString": "[time][%p] Removing Connection %p."
      },
      {
        "UniquenessHash": "c3b6de49-9be3-fc4b-7a9c-fb8402d1d1f6",
        "TraceID": "TimerWheelUpdateConnection",
        "EncodingString": "[time][%p] Updating Connection %p."
      },
      {
        "UniquenessHash": "badaa7e5-aa9e-7979-b334-154a884827b6",
        "TraceID": "StillInTimerWheel",
        "EncodingString": "[conn][%p] Still in timer wheel! Connection was likely leaked!"
      },
      {
        "UniquenessHash": "4687c526-98b4-7014-5ab2-6cf89e76f504",
        "TraceID": "ListenerIndicateStopComplete",
        "EncodingString": "[list][%p] Indicating STOP_COMPLETE"
      },
      {
        "UniquenessHash": "f27f1ff0-edfe-bf39-708a-f9da7a2b4d3d",
        "TraceID": "ListenerIndicateNewConnection",
        "EncodingString": "[list][%p] Indicating NEW_CONNECTION %p"
      },
      {
        "UniquenessHash": "d1af42ed-141c-9600-a11e-61b6bfce2853",
        "TraceID": "ListenerCibirIdSet",
        "EncodingString": "[list][%p] CIBIR ID set (len %hhu, offset %hhu)"
      },
      {
        "UniquenessHash": "135ad665-a1b8-32ac-555d-8d1c65c94206",
        "TraceID": "ListenerCreated",
        "EncodingString": "[list][%p] Created, Registration=%p"
      },
      {
        "UniquenessHash": "c1f29de0-fe00-6ea3-b33e-690fb6e099d4",
        "TraceID": "ListenerDestroyed",
        "EncodingString": "[list][%p] Destroyed"
      },
      {
        "UniquenessHash": "f41800cd-1b46-84fe-faac-464cd08343fe",
        "TraceID": "ListenerErrorStatus",
        "EncodingString": "[list][%p] ERROR, %u, %s."
      },
      {
        "UniquenessHash": "c11d30b9-28c1-6e74-528e-d5660eebfcc9",
        "TraceID": "ListenerError",
        "EncodingString": "[list][%p] ERROR, %s."
      },
      {
        "UniquenessHash": "9b2d757a-63f3-549c-eff6-53512cd8b811",
        "TraceID": "ListenerStarted",
        "EncodingString": "[list][%p] Started, Binding=%p, LocalAddr=%!ADDR!, ALPN=%!ALPN!"
      },
      {
        "UniquenessHash": "da94a1b4-7135-7fd3-9216-36a5faf1ed7a",
        "TraceID": "ListenerStopped",
        "EncodingString": "[list][%p] Stopped"
      },
      {
        "UniquenessHash": "516f74f8-8802-7cdb-d034-3fa2e41d42c0",
        "TraceID": "ListenerRundown",
        "EncodingString": "[list][%p] Rundown, Registration=%p"
      },
      {
        "UniquenessHash": "5da7b422-0df0-5cbb-c439-cb34a08ccaeb",
        "TraceID": "PacketTxDiscarded",
        "EncodingString": "[%c][TX][%llu] Thrown away on shutdown"
      },
      {
        "UniquenessHash": "4f37e527-894d-f241-db09-d051de04cdb6",
        "TraceID": "PacketTxLostDiscarded",
        "EncodingString": "[%c][TX][%llu] Thrown away on shutdown (lost packet)"
      },
      {
        "UniquenessHash": "7f30b648-8f9c-dbba-7e8d-79e925332299",
        "TraceID": "PacketTxForget",
        "EncodingString": "[%c][TX][%llu] Forgetting"
      },
      {
        "UniquenessHash": "139268a5-7543-71a7-dff5-c6f276821e71",
        "TraceID": "PacketTxLostFack",
        "EncodingString": "[%c][TX][%llu] Lost: FACK %llu packets"
      },
      {
        "UniquenessHash": "79037f89-4d68-1fe1-8945-65ff684ef474",
        "TraceID": "PacketTxLostRack",
        "EncodingString": "[%c][TX][%llu] Lost: RACK %u ms"
      },
      {
        "UniquenessHash": "d9674680-3227-ec67-7175-bd47736f1221",
        "TraceID": "PacketTxAckedImplicit",
        "EncodingString": "[%c][TX][%llu] ACKed (implicit)"
      },
      {
        "UniquenessHash": "9d72c640-7512-38fd-8823-f24b7e1ad94c",
        "TraceID": "PacketTx0RttRejected",
        "EncodingString": "[%c][TX][%llu] Rejected"
      },
      {
        "UniquenessHash": "edcfe29b-2e36-30ba-6e64-181edf2f2e5c",
        "TraceID": "PacketTxSpuriousLoss",
        "EncodingString": "[%c][TX][%llu] Spurious loss detected"
      },
      {
        "UniquenessHash": "280a868f-caf8-d582-c6a7-2c2d896b0e5f",
        "TraceID": "PacketTxAcked",
        "EncodingString": "[%c][TX][%llu] ACKed (%u.%03u ms)"
      },
      {
        "UniquenessHash": "114eda6f-e346-6701-573c-ad9cdbd6e082",
        "TraceID": "PacketTxProbeRetransmit",
        "EncodingString": "[%c][TX][%llu] Probe Retransmit"
      },
      {
        "UniquenessHash": "eeb31991-927b-2f3c-bfb7-12b7dea50ead",
        "TraceID": "HandshakeConfirmedAck",
        "EncodingString": "[conn][%p] Handshake confirmed (ack)"
      },
      {
        "UniquenessHash": "cda9bb97-fd6c-a4a5-a61c-2e2931d2ce2c",
        "TraceID": "PathMinMtuValidated",
        "EncodingString": "[conn][%p] Path[%hhu] Minimum MTU validated"
      },
      {
        "UniquenessHash": "3ab19fcb-a837-77d2-82e3-a62d0361d98f",
        "TraceID": "PathValidationTimeout",
        "EncodingString": "[conn][%p] Path[%hhu] validation timed out"
      },
      {
        "UniquenessHash": "47339f5a-04e9-3e6a-ef26-c2e630b17d27",
        "TraceID": "ScheduleProbe",
        "EncodingString": "[conn][%p] probe round %hu"
      },
      {
        "UniquenessHash": "7b311464-a259-71d2-ad45-dc4707dbefcc",
        "TraceID": "KeyChangeConfirmed",
        "EncodingString": "[conn][%p] Key change confirmed by peer"
      },
      {
        "UniquenessHash": "dc75d9a9-d321-f77d-bb01-bf9cbcccfdb5",
        "TraceID": "ConnLossDetectionTimerSet",
        "EncodingString": "[conn][%p] Setting loss detection %hhu timer for %u ms. (ProbeCount=%hu)"
      },
      {
        "UniquenessHash": "8b0f23a1-b574-3b36-3ad7-fa8d7786695a",
        "TraceID": "ConnPacketLost",
        "EncodingString": "[conn][%p][TX][%llu] %hhu Lost: %hhu"
      },
      {
        "UniquenessHash": "26dded12-d106-a37b-0903-9a3cb98e3618",
        "TraceID": "ConnPacketACKed",
        "EncodingString": "[conn][%p][TX][%llu] %hhu ACKed"
      },
      {
        "UniquenessHash": "48b0b691-89c1-4bb2-1ba4-5bc91586b2b3",
        "TraceID": "NotAccepted",
        "EncodingString": "[strm][%p] New stream wasn't accepted, 0x%x"
      },
      {
        "UniquenessHash": "446a0073-26fb-eed7-4ed4-fa9838fbd654",
        "TraceID": "IndicatePeerAccepted",
        "EncodingString": "[strm][%p] Indicating QUIC_STREAM_EVENT_PEER_ACCEPTED"
      },
      {
        "UniquenessHash": "418770bb-5594-978f-0b62-4bb47315bfa1",
        "TraceID": "MaxStreamCountUpdated",
        "EncodingString": "[conn][%p] App configured max stream count of %hu (type=%hhu)."
      },
      {
        "UniquenessHash": "26bdd068-e9fa-9f1e-2d26-60dbed5c5080",
        "TraceID": "IndicateStreamsAvailable",
        "EncodingString": "[conn][%p] Indicating QUIC_CONNECTION_EVENT_STREAMS_AVAILABLE [bi=%hu uni=%hu]"
      },
      {
        "UniquenessHash": "f717f17f-99ed-acb7-9a3c-098e69d13a4a",
        "TraceID": "PeerStreamCountsUpdated",
        "EncodingString": "[conn][%p] Peer updated max stream count (%hhu, %llu)."
      },
      {
        "UniquenessHash": "c5a168ed-97fa-1cb7-3c3f-15762d9e402a",
        "TraceID": "IndicatePeerStreamStarted",
        "EncodingString": "[conn][%p] Indicating QUIC_CONNECTION_EVENT_PEER_STREAM_STARTED [%p, 0x%x]"
      },
      {
        "UniquenessHash": "e7d79111-7d5f-45a3-50b8-e4ca6de3c081",
        "TraceID": "IndicateSendShutdownComplete",
        "EncodingString": "[strm][%p] Indicating QUIC_STREAM_EVENT_SEND_SHUTDOWN_COMPLETE"
      },
      {
        "UniquenessHash": "5d9c2923-02fa-cd5d-1329-6a4b2a81cf37",
        "TraceID": "IndicateSendCanceled",
        "EncodingString": "[strm][%p] Indicating QUIC_STREAM_EVENT_SEND_COMPLETE [%p] (Canceled)"
      },
      {
        "UniquenessHash": "a667dea0-1637-af92-3e52-b3d9824c4b35",
        "TraceID": "IndicateSendComplete",
        "EncodingString": "[strm][%p] Indicating QUIC_STREAM_EVENT_SEND_COMPLETE [%p]"
      },
      {
        "UniquenessHash": "17bf6c28-0f23-8f48-f293-61afc78f4b87",
        "TraceID": "SendQueued",
        "EncodingString": "[strm][%p] Send Request [%p] queued with %llu bytes at offset %llu (flags 0x%x)"
      },
      {
        "UniquenessHash": "070e88f9-a986-449f-b2d9-645e7fd659cb",
        "TraceID": "NoMoreRoom",
        "EncodingString": "[strm][%p] Can't squeeze in a frame (no room for header)"
      },
      {
        "UniquenessHash": "574dff3c-b925-a925-a951-10832b2c67c6",
        "TraceID": "NoMoreFrames",
        "EncodingString": "[strm][%p] No more frames"
      },
      {
        "UniquenessHash": "33320d97-b1b4-948d-7914-f43887bae98c",
        "TraceID": "AddFrame",
        "EncodingString": "[strm][%p] Built stream frame, offset=%llu len=%hu fin=%hhu"
      },
      {
        "UniquenessHash": "cb6d043b-5ace-d8a5-3168-f60061823b3e",
        "TraceID": "RecoverOpen",
        "EncodingString": "[strm][%p] Recovering open STREAM frame"
      },
      {
        "UniquenessHash": "2df32de8-d3e1-79f9-8d4f-f4f9c1fc8955",
        "TraceID": "RecoverFin",
        "EncodingString": "[strm][%p] Recovering fin STREAM frame"
      },
      {
        "UniquenessHash": "bf0a689f-15ce-34a3-a5bd-a09596792886",
        "TraceID": "RecoverRange",
        "EncodingString": "[strm][%p] Recovering offset %llu up to %llu"
      },
      {
        "UniquenessHash": "1f842f1b-027f-b5ec-e0ac-fc9491aeb629",
        "TraceID": "AckRangeMsg",
        "EncodingString": "[strm][%p] Received ack for %d bytes, offset=%llu, FF=0x%hx"
      },
      {
        "UniquenessHash": "0d9cddd5-17e7-d796-fa49-7f3450287fa6",
        "TraceID": "Send0RttUpdated",
        "EncodingString": "[strm][%p] Updated sent 0RTT length to %llu"
      },
      {
        "UniquenessHash": "bd391397-df8d-a396-230b-c7846fcbda3b",
        "TraceID": "SendQueueDrained",
        "EncodingString": "[strm][%p] Send queue completely drained"
      },
      {
        "UniquenessHash": "11454ad7-905b-ea01-1cdd-f9918ca502dc",
        "TraceID": "SendDump",
        "EncodingString": "[strm][%p] SF:%hX FC:%llu QS:%llu MAX:%llu UNA:%llu NXT:%llu RECOV:%llu-%llu"
      },
      {
        "UniquenessHash": "b5af9a64-4d59-3aa3-f0d4-abcbbbfd0329",
        "TraceID": "SendDumpAck",
        "EncodingString": "[strm][%p]   unACKed: [%llu, %llu]"
      },
      {
        "UniquenessHash": "cc7f8746-a729-760b-90cc-8f3973b3fde2",
        "TraceID": "StreamWriteFrames",
        "EncodingString": "[strm][%p] Writing frames to packet %llu"
      },
      {
        "UniquenessHash": "1f2558ac-412e-da8c-33d7-7c45995dbcf9",
        "TraceID": "ResetEarly",
        "EncodingString": "[strm][%p] Tried to reset at earlier final size!"
      },
      {
        "UniquenessHash": "a3253f53-3e9c-4e45-d114-c4e99cd3cdc6",
        "TraceID": "ResetTooBig",
        "EncodingString": "[strm][%p] Tried to reset with too big final size!"
      },
      {
        "UniquenessHash": "933b832f-9c45-2489-6266-de2ff7e2ac21",
        "TraceID": "ReceiveTooBig",
        "EncodingString": "[strm][%p] Tried to write beyond end of buffer!"
      },
      {
        "UniquenessHash": "d88819df-486c-d38b-2df6-d9045a4030f3",
        "TraceID": "ReceiveBeyondFlowControl",
        "EncodingString": "[strm][%p] Tried to write beyond flow control limit!"
      },
      {
        "UniquenessHash": "f98444b3-dd05-091c-103a-1bab97f2c4ba",
        "TraceID": "RemoteCloseReset",
        "EncodingString": "[strm][%p] Closed remotely (reset)"
      },
      {
        "UniquenessHash": "3d930671-e549-968b-fcba-6e7691ee9678",
        "TraceID": "LocalCloseStopSending",
        "EncodingString": "[strm][%p] Closed locally (stop sending)"
      },
      {
        "UniquenessHash": "40c67c17-d530-a2d2-272a-4730ad121b34",
        "TraceID": "TreatFinAsReset",
        "EncodingString": "[strm][%p] Treating FIN after receive abort as reset"
      },
      {
        "UniquenessHash": "80596bbb-20e9-07e5-07f3-ebc7078fa612",
        "TraceID": "QueueRecvFlush",
        "EncodingString": "[strm][%p] Queuing recv flush"
      },
      {
        "UniquenessHash": "5b791afd-1ad0-2715-7c99-2671ee5be40e",
        "TraceID": "IndicatePeerSendAbort",
        "EncodingString": "[strm][%p] Indicating QUIC_STREAM_EVENT_PEER_SEND_ABORTED (0x%llX)"
      },
      {
        "UniquenessHash": "87c746b1-6bb4-6173-0f4e-f918641d4b80",
        "TraceID": "IndicatePeerReceiveAborted",
        "EncodingString": "[strm][%p] Indicating QUIC_STREAM_EVENT_PEER_RECEIVE_ABORTED (0x%llX)"
      },
      {
        "UniquenessHash": "59f615c0-9861-8dc7-db5a-224ebc6336a5",
        "TraceID": "IgnoreRecvAfterClose",
        "EncodingString": "[strm][%p] Ignoring recv after close"
      },
      {
        "UniquenessHash": "61c9329f-42bd-40dd-43cc-5b5c3fa2830b",
        "TraceID": "IgnoreRecvAfterAbort",
        "EncodingString": "[strm][%p] Ignoring received frame after receive abort"
      },
      {
        "UniquenessHash": "337f803e-406e-0817-5804-7273bf3a07ec",
        "TraceID": "FlowControlExhausted",
        "EncodingString": "[strm][%p] Flow control window exhausted!"
      },
      {
        "UniquenessHash": "84eb0d5c-ea47-1349-64a1-66146e94d06e",
        "TraceID": "Receive",
        "EncodingString": "[strm][%p] Received %hu bytes, offset=%llu Ready=%hhu"
      },
      {
        "UniquenessHash": "90a48bef-0658-1e75-8afa-d4fff8d929bf",
        "TraceID": "RemoteBlocked",
        "EncodingString": "[strm][%p] Remote FC blocked (%llu)"
      },
      {
        "UniquenessHash": "5d5005c9-b064-899a-abec-29608ab4c745",
        "TraceID": "IncreaseRxBuffer",
        "EncodingString": "[strm][%p] Increasing max RX buffer size to %u (MinRtt=%u; TimeNow=%u; LastUpdate=%u)"
      },
      {
        "UniquenessHash": "7b3aad91-15b8-6d79-7ad7-f634248db148",
        "TraceID": "UpdateFlowControl",
        "EncodingString": "[strm][%p] Updating flow control window"
      },
      {
        "UniquenessHash": "b7d10598-79a4-31fa-8455-0d393b45c1e7",
        "TraceID": "IgnoreRecvFlush",
        "EncodingString": "[strm][%p] Ignoring recv flush (recv disabled)"
      },
      {
        "UniquenessHash": "7b23cd90-0d41-8339-9622-e84277f95b5d",
        "TraceID": "IndicatePeerSendShutdown",
        "EncodingString": "[strm][%p] Indicating QUIC_STREAM_EVENT_PEER_SEND_SHUTDOWN"
      },
      {
        "UniquenessHash": "aaf00b3c-6719-7619-1362-6058d0d3be90",
        "TraceID": "StreamReceiveFrame",
        "EncodingString": "[strm][%p] Processing frame in packet %llu"
      },
      {
        "UniquenessHash": "e6e8eceb-d044-4536-96cc-97d53de7e620",
        "TraceID": "StreamAppReceive",
        "EncodingString": "[strm][%p] Indicating QUIC_STREAM_EVENT_RECEIVE [%llu bytes, %u buffers, 0x%x flags]"
      },
      {
        "UniquenessHash": "92e805e6-d2f5-68d3-fdcd-f56c490ed368",
        "TraceID": "StreamAppReceiveComplete",
        "EncodingString": "[strm][%p] Receive complete [%llu bytes]"
      },
      {
        "UniquenessHash": "92ab8084-33fb-0565-da7b-d2278d05c642",
        "TraceID": "MtuSearchComplete",
        "EncodingString": "[conn][%p] Path[%hhu] Mtu Discovery Entering Search Complete at MTU %hu"
      },
      {
        "UniquenessHash": "c7a85c07-7d70-b24f-313d-2db9a20333bd",
        "TraceID": "MtuSearching",
        "EncodingString": "[conn][%p] Path[%hhu] Mtu Discovery Search Packet Sending with MTU %hu"
      },
      {
        "UniquenessHash": "3f758826-f3d7-22eb-b7df-0453cdad3bc8",
        "TraceID": "MtuPathInitialized",
        "EncodingString": "[conn][%p] Path[%hhu] Mtu Discovery Initialized: max_mtu=%u, cur/min_mtu=%u"
      },
      {
        "UniquenessHash": "e4b7c3f7-0733-40b5-95d7-af81de6568ec",
        "TraceID": "PathMtuUpdated",
        "EncodingString": "[conn][%p] Path[%hhu] MTU updated to %hu bytes"
      },
      {
        "UniquenessHash": "1aa1d324-af31-356c-0738-863e209f6f21",
        "TraceID": "MtuDiscarded",
        "EncodingString": "[conn][%p] Path[%hhu] Mtu Discovery Packet Discarded: size=%u, probe_count=%u"
      },
      {
        "UniquenessHash": "a20786c3-f6b7-176d-7e63-b6c558f7d394",
        "TraceID": "MtuIncorrectSize",
        "EncodingString": "[conn][%p] Path[%hhu] Mtu Discovery Received Out of Order: expected=%u received=%u"
      },
      {
        "UniquenessHash": "c020fe47-4ec6-93b0-03db-ec72593a14b5",
        "TraceID": "ConfigurationOpenStorageFailed",
        "EncodingString": "[cnfg][%p] Failed to open settings, 0x%x"
      },
      {
        "UniquenessHash": "2b8c1b84-4ce3-1294-13da-1f56579a80a0",
        "TraceID": "ConfigurationOpenAppStorageFailed",
        "EncodingString": "[cnfg][%p] Failed to open app specific settings, 0x%x"
      },
      {
        "UniquenessHash": "e104b282-92ce-2322-3af0-f59ccaabf2f1",
        "TraceID": "ConfigurationSettingsUpdated",
        "EncodingString": "[cnfg][%p] Settings %p Updated"
      },
      {
        "UniquenessHash": "68e427b3-d324-b500-3d21-f8f8c84079fb",
        "TraceID": "ConfigurationSetSettings",
        "EncodingString": "[cnfg][%p] Setting new settings"
      },
      {
        "UniquenessHash": "f017e9d9-1069-630c-9301-b7c2cdd0dab5",
        "TraceID": "ConfigurationCreated",
        "EncodingString": "[cnfg][%p] Created, Registration=%p"
      },
      {
        "UniquenessHash": "c4fb9ea0-c592-0ce3-51af-47689a0b2d11",
        "TraceID": "ConfigurationCleanup",
        "EncodingString": "[cnfg][%p] Cleaning up"
      },
      {
        "UniquenessHash": "e63d4591-3c4b-b640-cf7d-5e58755920bd",
        "TraceID": "ConfigurationDestroyed",
        "EncodingString": "[cnfg][%p] Destroyed"
      },
      {
        "UniquenessHash": "1a9b55d5-1b7e-a6d6-e74a-cc8d426e6aaa",
        "TraceID": "ConfigurationRundown",
        "EncodingString": "[cnfg][%p] Rundown, Registration=%p"
      },
      {
        "UniquenessHash": "5d4bb0a9-d10e-7ac9-a46a-dcfc5f7bf831",
        "TraceID": "LibraryStorageOpenFailed",
        "EncodingString": "[ lib] Failed to open global settings, 0x%x"
      },
      {
        "UniquenessHash": "afe681b2-a6aa-74e7-2687-629e9b38aa2a",
        "TraceID": "LibraryTestDatapathHooksSet",
        "EncodingString": "[ lib] Updated test datapath hooks"
      },
      {
        "UniquenessHash": "ebf09e36-4ddd-dec8-19ef-35e6f7cdd691",
        "TraceID": "LibrarySettingsUpdated",
        "EncodingString": "[ lib] Settings %p Updated"
      },
      {
        "UniquenessHash": "615f61f5-7a3e-def3-f522-de287d7aa749",
        "TraceID": "LibraryVerifierEnabledPerRegistration",
        "EncodingString": "[ lib] Verifing enabled, per-registration!"
      },
      {
        "UniquenessHash": "84804294-753f-9674-c22f-a6ce7f8c5f6c",
        "TraceID": "LibraryVerifierEnabled",
        "EncodingString": "[ lib] Verifing enabled for all!"
      },
      {
        "UniquenessHash": "4574d3aa-0d58-420f-fa75-4b57a79d3fa8",
        "TraceID": "LibraryCidLengthSet",
        "EncodingString": "[ lib] CID Length = %hhu"
      },
      {
        "UniquenessHash": "71c0b89c-7bb8-4a53-be34-dd9a4170850c",
        "TraceID": "LibraryRetryMemoryLimitSet",
        "EncodingString": "[ lib] Updated retry memory limit = %hu"
      },
      {
        "UniquenessHash": "99794e3f-6b9a-841b-214f-6ee4f630fa38",
        "TraceID": "LibraryLoadBalancingModeSet",
        "EncodingString": "[ lib] Updated load balancing mode = %hu"
      },
      {
        "UniquenessHash": "8b631421-6922-c7cf-8f9e-0b9ded090611",
        "TraceID": "LibrarySetSettings",
        "EncodingString": "[ lib] Setting new settings"
      },
      {
        "UniquenessHash": "80830820-d84f-0303-c862-a7d195fbca03",
        "TraceID": "LibraryInUse",
        "EncodingString": "[ lib] Now in use."
      },
      {
        "UniquenessHash": "1799d6aa-33d5-cb09-2058-09b8369d852f",
        "TraceID": "LibraryNotInUse",
        "EncodingString": "[ lib] No longer in use."
      },
      {
        "UniquenessHash": "9dbf9e05-d5cd-4ec3-ea93-fb33942ff968",
        "TraceID": "LibraryMsQuicOpenVersionNull",
        "EncodingString": "[ api] MsQuicOpenVersion, NULL"
      },
      {
        "UniquenessHash": "108ce8c8-296c-0dfd-9efc-9ed86bcb1c7d",
        "TraceID": "LibraryMsQuicOpenVersionEntry",
        "EncodingString": "[ api] MsQuicOpenVersion"
      },
      {
        "UniquenessHash": "fc39ba20-c315-583e-6b62-656fbbd3d077",
        "TraceID": "LibraryMsQuicOpenVersionExit",
        "EncodingString": "[ api] MsQuicOpenVersion, status=0x%x"
      },
      {
        "UniquenessHash": "ae77005c-231d-7848-7e06-879ecbd5363d",
        "TraceID": "LibraryMsQuicClose",
        "EncodingString": "[ api] MsQuicClose"
      },
      {
        "UniquenessHash": "e6c3b194-e19d-d568-1157-675aba101620",
        "TraceID": "LibraryLoadBalancingModeSetAfterInUse",
        "EncodingString": "[ lib] Tried to change load balancing mode after library in use!"
      },
      {
        "UniquenessHash": "49364a79-a042-c58c-1024-f2b92b2bf039",
        "TraceID": "LibraryInitializedV2",
        "EncodingString": "[ lib] Initialized, PartitionCount=%u"
      },
      {
        "UniquenessHash": "c5092562-eb73-dded-1d42-ad7fdd896841",
        "TraceID": "LibraryVersion",
        "EncodingString": "[ lib] Version %u.%u.%u.%u"
      },
      {
        "UniquenessHash": "75aa07a5-b70c-1670-9f7b-cddc495a508c",
        "TraceID": "LibraryUninitialized",
        "EncodingString": "[ lib] Uninitialized"
      },
      {
        "UniquenessHash": "f72fef56-3f63-6d43-820a-b0f443526cc6",
        "TraceID": "LibraryAddRef",
        "EncodingString": "[ lib] AddRef"
      },
      {
        "UniquenessHash": "0a866453-c89b-e8b7-d853-8f975458d9a9",
        "TraceID": "LibraryRelease",
        "EncodingString": "[ lib] Release"
      },
      {
        "UniquenessHash": "36d08274-918b-3ecd-861c-ada8d4fda4d5",
        "TraceID": "BindingError",
        "EncodingString": "[bind][%p] ERROR, %s."
      },
      {
        "UniquenessHash": "58367e27-574f-14e0-4661-81f93cdb9e18",
        "TraceID": "LibraryServerInit",
        "EncodingString": "[ lib] Shared server state initializing"
      },
      {
        "UniquenessHash": "43bfaa48-1837-fff4-58c5-196814e7775c",
        "TraceID": "LibraryRundownV2",
        "EncodingString": "[ lib] Rundown, PartitionCount=%u"
      },
      {
        "UniquenessHash": "d61f461f-19e4-23db-3546-54de3c8ce838",
        "TraceID": "DataPathRundown",
        "EncodingString": "[data] Rundown, DatapathFeatures=%u"
      },
      {
        "UniquenessHash": "e1750b05-bb04-6a2d-d4d6-99892dd266cd",
        "TraceID": "LibrarySendRetryStateUpdated",
        "EncodingString": "[ lib] New SendRetryEnabled state, %hhu"
      },
      {
        "UniquenessHash": "10ce7ee9-cfcc-e364-e24c-71e1913cb472",
        "TraceID": "PerfCountersRundown",
        "EncodingString": "[ lib] Perf counters Rundown, Counters=%!CID!"
      },
      {
        "UniquenessHash": "4ef04b3e-7dde-88ad-60eb-150c807af68f",
        "TraceID": "ConnExecApiOper",
        "EncodingString": "[conn][%p] Execute: %u"
      },
      {
        "UniquenessHash": "2f8e5304-312b-2633-ee2b-def9ea2e0e72",
        "TraceID": "ConnExecOper",
        "EncodingString": "[conn][%p] Execute: %u"
      },
      {
        "UniquenessHash": "55425e95-f2a7-6b0d-41e9-82bdeb5d9082",
        "TraceID": "ConnOutFlowStreamStats",
        "EncodingString": "[conn][%p] OUT: StreamFC=%llu StreamSendWindow=%llu"
      },
      {
        "UniquenessHash": "5e524dd5-fea0-3816-a291-92ed85eab29d",
        "TraceID": "ConnInFlowStats",
        "EncodingString": "[conn][%p] IN: BytesRecv=%llu"
      },
      {
        "UniquenessHash": "86c5e382-0fbb-1fd6-cdaa-a3d988861364",
        "TraceID": "ConnPacketStats",
        "EncodingString": "[conn][%p] STATS: SendTotalPackets=%llu SendSuspectedLostPackets=%llu SendSpuriousLostPackets=%llu RecvTotalPackets=%llu RecvReorderedPackets=%llu RecvDroppedPackets=%llu RecvDuplicatePackets=%llu RecvDecryptionFailures=%llu"
      },
      {
        "UniquenessHash": "11964356-1a57-bc4d-0637-9300c14e0cb9",
        "TraceID": "ConnOutFlowBlocked",
        "EncodingString": "[conn][%p] Send Blocked Flags: %hhu"
      },
      {
        "UniquenessHash": "76b54d32-001b-12e0-4e99-d29d2640eaeb",
        "TraceID": "TestScopeEntry",
        "EncodingString": "[test]---> %s"
      },
      {
        "UniquenessHash": "dcfcaf50-a07f-c426-e2fb-f19b77811e65",
        "TraceID": "TestScopeExit",
        "EncodingString": "[test]<--- %s"
      },
      {
        "UniquenessHash": "1dfb652d-bf04-b3c5-5037-a1d7659e3d23",
        "TraceID": "TestHookRegister",
        "EncodingString": "[test][hook] Registering"
      },
      {
        "UniquenessHash": "b00f19a5-597a-64dd-4bab-fa3e383ea688",
        "TraceID": "TestHookUnregistering",
        "EncodingString": "[test][hook] Unregistering"
      },
      {
        "UniquenessHash": "35fe1a4b-cb88-2161-ef4b-e6d0c78186f5",
        "TraceID": "TestHookUnregistered",
        "EncodingString": "[test][hook] Unregistered"
      },
      {
        "UniquenessHash": "ccf24f92-4b3c-0f17-5c84-1d454a788837",
        "TraceID": "TestHookDropPacketRandom",
        "EncodingString": "[test][hook] Random packet drop"
      },
      {
        "UniquenessHash": "ce814b3f-616f-bb09-3743-9c2879fd97a4",
        "TraceID": "TestHookDropPacketSelective",
        "EncodingString": "[test][hook] Selective packet drop"
      },
      {
        "UniquenessHash": "28d71381-a26c-3f0b-e2a9-1a97c3be08e2",
        "TraceID": "TestHookReplaceAddrRecv",
        "EncodingString": "[test][hook] Recv Addr :%hu => :%hu"
      },
      {
        "UniquenessHash": "5d176d92-2974-c576-9dba-202db86131f2",
        "TraceID": "TestHookReplaceAddrSend",
        "EncodingString": "[test][hook] Send Addr :%hu => :%hu"
      },
      {
        "UniquenessHash": "861bbb4e-e371-4334-b45d-03199c1cacda",
        "TraceID": "TestHookDropOldAddrSend",
        "EncodingString": "[test][hook] Dropping send to old addr"
      },
      {
        "UniquenessHash": "8b50bb5d-c66e-e93c-55cd-253b3af4d510",
        "TraceID": "TestHookDropLimitAddrRecv",
        "EncodingString": "[test][hook] Dropping recv over limit to new addr"
      },
      {
        "UniquenessHash": "78d1c2fe-fbce-b603-004e-f2026093416c",
        "TraceID": "TestHookDropLimitAddrSend",
        "EncodingString": "[test][hook] Dropping send over limit to new addr"
      },
      {
        "UniquenessHash": "be2459c1-0870-ccba-da9b-ae1ecc23ded8",
        "TraceID": "TestHookReplaceCreateSend",
        "EncodingString": "[test][hook] Create (remote) Addr :%hu => :%hu"
      },
      {
        "UniquenessHash": "f4248703-23be-e418-2b90-c9670966f154",
        "TraceID": "TestIgnoreConnectionTimeout",
        "EncodingString": "[test] Ignoring timeout unexpected status because of random loss"
      },
      {
        "UniquenessHash": "c025bce3-e69b-4fe3-572e-750b3b130b70",
        "TraceID": "PerfTcpCreateClient",
        "EncodingString": "[perf][tcp][%p] Client created"
      },
      {
        "UniquenessHash": "7213ed35-b768-db24-e10b-c437f8708546",
        "TraceID": "PerfTcpCreateServer",
        "EncodingString": "[perf][tcp][%p] Server created"
      },
      {
        "UniquenessHash": "efc600b9-fa06-a765-2aca-db7171a29ae5",
        "TraceID": "PerfTcpDestroyed",
        "EncodingString": "[perf][tcp][%p] Destroyed"
      },
      {
        "UniquenessHash": "79fa6537-aa2a-a13d-5c83-69c1e33ba1b7",
        "TraceID": "PerfTcpConnectCallback",
        "EncodingString": "[perf][tcp][%p] Connect callback %hhu"
      },
      {
        "UniquenessHash": "066de3e2-3de2-99d4-d800-8468fb5794e5",
        "TraceID": "PerfTcpReceiveCallback",
        "EncodingString": "[perf][tcp][%p] Receive callback"
      },
      {
        "UniquenessHash": "c0732f05-6611-2c1d-ad74-42718c7269cc",
        "TraceID": "PerfTcpSendCompleteCallback",
        "EncodingString": "[perf][tcp][%p] SendComplete callback"
      },
      {
        "UniquenessHash": "8260f5a0-7930-0280-7f31-39c627e51e33",
        "TraceID": "PerfTcpAppAccept",
        "EncodingString": "[perf][tcp][%p] App Accept"
      },
      {
        "UniquenessHash": "03b3d713-afa5-9b75-6ced-4a4026219557",
        "TraceID": "PerfTcpAppConnect",
        "EncodingString": "[perf][tcp][%p] App Connect"
      },
      {
        "UniquenessHash": "68f39cf7-bcf8-8314-a151-2316d10bead4",
        "TraceID": "PerfTcpStartTls",
        "EncodingString": "[perf][tcp][%p] Start TLS"
      },
      {
        "UniquenessHash": "48f4b913-352b-3aca-318c-5616b6421733",
        "TraceID": "PerfTcpAppDisconnect",
        "EncodingString": "[perf][tcp][%p] App Disconnect"
      },
      {
        "UniquenessHash": "7ec7a7ee-0ccd-a1a8-0c0b-84eec62f7c03",
        "TraceID": "PerfTcpAppReceive",
        "EncodingString": "[perf][tcp][%p] App Receive %hu bytes, Open=%hhu Fin=%hhu Abort=%hhu"
      },
      {
        "UniquenessHash": "87a3325f-51ea-bece-2c7f-5a1e55cf6415",
        "TraceID": "PerfTcpSendFrame",
        "EncodingString": "[perf][tcp][%p] Send frame %hu bytes, Open=%hhu Fin=%hhu Abort=%hhu"
      },
      {
        "UniquenessHash": "b9d6812c-f686-651d-a4dc-85dc652f0d99",
        "TraceID": "PerfTcpAppSendComplete",
        "EncodingString": "[perf][tcp][%p] App Send complete %u bytes"
      },
      {
        "UniquenessHash": "559bc6c8-b410-9047-639b-a99f8d43acbf",
        "TraceID": "PerfTcpAppSend",
        "EncodingString": "[perf][tcp][%p] App Send %u bytes, Open=%hhu Fin=%hhu Abort=%hhu"
      },
      {
        "UniquenessHash": "77f041f5-1399-b3d5-1ce1-fc4be089d4a5",
        "TraceID": "PerfTcpAppClose",
        "EncodingString": "[perf][tcp][%p] App Close"
      },
      {
        "UniquenessHash": "d09461bb-6b09-2766-23bd-bc4734886134",
        "TraceID": "PerfRpsStart",
        "EncodingString": "[perf] RPS Client start"
      },
      {
        "UniquenessHash": "93872e3e-e3be-2983-e205-d6e666f739f6",
        "TraceID": "PerfRpsTimeout",
        "EncodingString": "[perf] RPS Client timeout"
      },
      {
        "UniquenessHash": "221a79fd-6347-1c39-b203-268190b2e183",
        "TraceID": "PerfRpsComplete",
        "EncodingString": "[perf] RPS Client complete"
      },
      {
        "UniquenessHash": "4af1859d-901e-496c-6684-5e90fd1ed197",
        "TraceID": "ClientResumptionTicketDecodeFailTpLengthShort",
        "EncodingString": "[test] Attempting to decode Server TP with length %u (Actual: %u)"
      },
      {
        "UniquenessHash": "05e7754f-0f5d-dbb8-f6f2-9bd78260dd9a",
        "TraceID": "ClientResumptionTicketDecodeFailTpLengthEncodedWrong",
        "EncodingString": "[test] Attempting to decode Server TP length (improperly encoded) %x (Actual: %u)"
      },
      {
        "UniquenessHash": "42e92d4d-1384-a1c1-4414-39cb9de5f346",
        "TraceID": "ClientResumptionTicketDecodeFailTicketLengthShort",
        "EncodingString": "[test] Attempting to decode Server Ticket with length %u (Actual: %u)"
      },
      {
        "UniquenessHash": "e095ab6a-5a7c-2fdc-91e7-70711b273610",
        "TraceID": "ClientResumptionTicketDecodeFailTicketLengthEncodedWrong",
        "EncodingString": "[test] Attempting to decode Server Ticket length (improperly encoded) %x (Actual: %u)"
      },
      {
        "UniquenessHash": "9140659a-eab1-dd55-73fd-e065acfab968",
        "TraceID": "ServerResumptionTicketDecodeFailAlpnLengthShort",
        "EncodingString": "[test] Attempting to decode Negotiated ALPN with length %u (Actual: %u)"
      },
      {
        "UniquenessHash": "10a2af3e-b6e9-d046-42b5-49a1f96ef4f2",
        "TraceID": "ServerResumptionTicketDecodeFailAlpnLengthEncodedWrong",
        "EncodingString": "[test] Attempting to decode Negotiated ALPN length (improperly encoded) %x (Actual: %u)"
      },
      {
        "UniquenessHash": "2626d036-0f88-3cee-bb11-acbe28b5b31a",
        "TraceID": "ServerResumptionTicketDecodeFailTpLengthShort",
        "EncodingString": "[test] Attempting to decode Handshake TP with length %u (Actual: %u)"
      },
      {
        "UniquenessHash": "cacc6514-e0b1-37a7-c68f-82e9273ecdea",
        "TraceID": "ServerResumptionTicketDecodeFailTpLengthEncodedWrong",
        "EncodingString": "[test] Attempting to decode Handshake TP length (improperly encoded) %x (Actual: %u)"
      },
      {
        "UniquenessHash": "6761da36-f0a0-a9dc-43ab-76c5dc83e833",
        "TraceID": "ServerResumptionTicketDecodeFailAppDataLengthShort",
        "EncodingString": "[test] Attempting to decode App Data with length %u (Actual: %u)"
      },
      {
        "UniquenessHash": "ad1f93df-84e1-c836-2743-2d3b5324a0b4",
        "TraceID": "ServerResumptionTicketDecodeFailAppDataLengthEncodedWrong",
        "EncodingString": "[test] Attempting to decode App Data length (improperly encoded) %x (Actual: %u)"
      },
      {
        "UniquenessHash": "75b94a49-9bfe-7be0-7756-8f014aeeddba",
        "TraceID": "TestCaseStart",
        "EncodingString": "[test] START %s"
      },
      {
        "UniquenessHash": "b79cc8df-4d28-f459-11b2-ba8160512a09",
        "TraceID": "TestCaseEnd",
        "EncodingString": "[test] END %s"
      },
      {
        "UniquenessHash": "cf26e1f0-583d-ec79-4a49-8e398f9883b0",
        "TraceID": "TestCaseTStart",
        "EncodingString": "[test] START %s, %s"
      },
      {
        "UniquenessHash": "36ce89a9-c16e-d08a-4bea-f8e25c22d2ce",
        "TraceID": "TestCaseTEnd",
        "EncodingString": "[test] END %s"
      },
      {
        "UniquenessHash": "3928cc2f-84c2-48ac-845b-40781cf8021b",
        "TraceID": "TestLogFailure",
        "EncodingString": "[test] FAILURE - %s:%d - %s"
      },
      {
        "UniquenessHash": "a8e218d7-5268-b267-37f8-7d52b57a9b8d",
        "TraceID": "PerfControlClientCanceledRequest",
        "EncodingString": "[perf] Client %p canceled request %p"
      },
      {
        "UniquenessHash": "cbb6dfec-610a-8ac9-6e81-bfcc4a3cf1d0",
        "TraceID": "PerfDriverStarted",
        "EncodingString": "[perf] Started"
      },
      {
        "UniquenessHash": "aa784cdc-ddba-63bf-3353-f49cab3704ff",
        "TraceID": "PerfDriverStopped",
        "EncodingString": "[perf] Stopped"
      },
      {
        "UniquenessHash": "3bf75e53-3309-6c6a-eb4e-f863fe2acbe5",
        "TraceID": "PerfControlClientCreated",
        "EncodingString": "[perf] Client %p created"
      },
      {
        "UniquenessHash": "90cb187a-83f2-bfb3-7999-aa5a4456940d",
        "TraceID": "PerfControlClientCleaningUp",
        "EncodingString": "[perf] Client %p cleaning up"
      },
      {
        "UniquenessHash": "99857768-2aa8-73b4-9fcc-4ec0f76d3746",
        "TraceID": "PerformanceStopCancelled",
        "EncodingString": "[perf] Performance Stop Cancelled"
      },
      {
        "UniquenessHash": "11eead25-b324-9846-3de0-2aa73980bc0b",
        "TraceID": "PrintBufferReturn",
        "EncodingString": "[perf] Print Buffer %d %s\\n"
      },
      {
        "UniquenessHash": "ff32f865-3179-13d0-8cc9-a70db92aae6d",
        "TraceID": "PerfControlClientIoctl",
        "EncodingString": "[perf] Client %p executing write IOCTL %u"
      },
      {
        "UniquenessHash": "612e4adb-52a7-78a4-200f-5cfb76ad9713",
        "TraceID": "PerfControlClientIoctlComplete",
        "EncodingString": "[perf] Client %p completing request, 0x%x"
      },
      {
        "UniquenessHash": "0ba57698-ca5f-449b-4d87-183b7ea2918b",
        "TraceID": "PerfControlInitialized",
        "EncodingString": "[perf] Control interface initialized"
      },
      {
        "UniquenessHash": "bce70700-af58-e03b-5021-93a28f3dd74f",
        "TraceID": "PerfControlUninitializing",
        "EncodingString": "[perf] Control interface uninitializing"
      },
      {
        "UniquenessHash": "22229503-d941-59c2-95d5-6d3123dab580",
        "TraceID": "PerfControlUninitialized",
        "EncodingString": "[perf] Control interface uninitialized"
      },
      {
        "UniquenessHash": "e98e6411-dfab-d3a6-e7bd-d1782209846d",
        "TraceID": "InteropTestStart",
        "EncodingString": "[ntrp] Test Start, Server: %s, Port: %hu, Tests: 0x%x."
      },
      {
        "UniquenessHash": "7368812e-a46d-0924-7643-009511288886",
        "TraceID": "InteropTestStop",
        "EncodingString": "[ntrp] Test Stop, Server: %s, Port: %hu, Tests: 0x%x, Negotiated Alpn: %s, Passed: %s."
      },
      {
<<<<<<< HEAD
        "UniquenessHash": "aaf030f3-46be-72b4-807a-08aea8ec0362",
        "TraceID": "EncodeTPCibirEncoding",
        "EncodingString": "[conn][%p] TP: CIBIR Encoding (%llu length, %llu offset)"
      },
      {
        "UniquenessHash": "bcca8105-4c4b-0733-5277-ca216bcd792b",
        "TraceID": "DecodeTPCibirEncoding",
        "EncodingString": "[conn][%p] TP: CIBIR Encoding (%llu length, %llu offset)"
      },
      {
        "UniquenessHash": "02c2201b-fb0a-daed-b336-7d413eeed4f7",
        "TraceID": "CibirIdSet",
        "EncodingString": "[conn][%p] CIBIR ID set (len %hhu, offset %hhu)"
      },
      {
        "UniquenessHash": "d1af42ed-141c-9600-a11e-61b6bfce2853",
        "TraceID": "ListenerCibirIdSet",
        "EncodingString": "[list][%p] CIBIR ID set (len %hhu, offset %hhu)"
      },
      {
        "UniquenessHash": "c0266d26-3804-aad5-8d4d-4f93de41b025",
        "TraceID": "SettingDumpAcceptedVersionsLength",
        "EncodingString": "[sett] AcceptedVersionslength = %u"
      },
      {
        "UniquenessHash": "0f868c36-d81d-43d0-15d1-292fee929a4b",
        "TraceID": "SettingDumpOfferedVersionsLength",
        "EncodingString": "[sett] OfferedVersionslength  = %u"
      },
      {
        "UniquenessHash": "0262f547-c129-94ac-98c0-6e3eac0b0e16",
        "TraceID": "SettingDumpAcceptableVersions",
        "EncodingString": "[sett] AcceptableVersions[0]  = 0x%x"
      },
      {
        "UniquenessHash": "bd61d1c2-8ff7-c2fd-b902-f3b6eb7f5958",
        "TraceID": "SettingDumpOfferedVersions",
        "EncodingString": "[sett] OfferedVersions[0]     = 0x%x"
      },
      {
        "UniquenessHash": "ec059c88-2d48-e261-c956-4c75902bed79",
        "TraceID": "SettingDumpFullyDeployedVersions",
        "EncodingString": "[sett] FullyDeployedVersion[0]= 0x%x"
      },
      {
        "UniquenessHash": "e7d29156-fb54-8f96-f3e2-1aa999886c12",
        "TraceID": "SettingsInvalidAcceptableVersion",
        "EncodingString": "Invalid AcceptableVersion supplied to settings! 0x%x at position %d"
      },
      {
        "UniquenessHash": "dad8e0fd-193d-ff7c-1657-2f8eebc1d457",
        "TraceID": "SettingsInvalidOfferedVersion",
        "EncodingString": "Invalid OfferedVersion supplied to settings! 0x%x at position %d"
      },
      {
        "UniquenessHash": "cdf8543c-9ea9-1078-8200-1ff0a8786dd0",
        "TraceID": "SettingsInvalidFullyDeployedVersion",
        "EncodingString": "Invalid FullyDeployedVersion supplied to settings! 0x%x at position %d"
=======
        "UniquenessHash": "8a578804-829f-fb41-f1d7-f4b5c356a328",
        "TraceID": "ConnStats",
        "EncodingString": "[conn][%p] STATS: SRtt=%u CongestionCount=%u PersistentCongestionCount=%u SendTotalBytes=%llu RecvTotalBytes=%llu CongestionWindow=%u"
>>>>>>> 6b798e34
      }
    ]
  }
}<|MERGE_RESOLUTION|>--- conflicted
+++ resolved
@@ -1,49 +1,117 @@
 {
   "Version": 2,
   "EventBundlesV2": {
-    "LibraryError": {
-      "ModuleProperites": {},
-      "TraceString": "[ lib] ERROR, %s.",
-      "UniqueId": "LibraryError",
-      "splitArgs": [
-        {
-          "DefinationEncoding": "s",
-          "MacroVariableName": "arg2"
-        }
-      ],
-      "macroName": "QuicTraceEvent"
-    },
-    "DatapathResolveHostNameFailed": {
-      "ModuleProperites": {},
-      "TraceString": "[%p] Couldn't resolve hostname '%s' to an IP address",
-      "UniqueId": "DatapathResolveHostNameFailed",
-      "splitArgs": [
-        {
-          "DefinationEncoding": "p",
-          "MacroVariableName": "arg2"
-        },
-        {
-          "DefinationEncoding": "s",
-          "MacroVariableName": "arg3"
-        }
-      ],
-      "macroName": "QuicTraceLogError"
-    },
-    "LibraryErrorStatus": {
-      "ModuleProperites": {},
-      "TraceString": "[ lib] ERROR, %u, %s.",
-      "UniqueId": "LibraryErrorStatus",
-      "splitArgs": [
-        {
-          "DefinationEncoding": "u",
-          "MacroVariableName": "arg2"
-        },
-        {
-          "DefinationEncoding": "s",
-          "MacroVariableName": "arg3"
-        }
-      ],
-      "macroName": "QuicTraceEvent"
+    "AbandonInternallyClosed": {
+      "ModuleProperites": {},
+      "TraceString": "[conn][%p] Abandoning internal, closed connection",
+      "UniqueId": "AbandonInternallyClosed",
+      "splitArgs": [
+        {
+          "DefinationEncoding": "p",
+          "MacroVariableName": "arg1"
+        }
+      ],
+      "macroName": "QuicTraceLogConnVerbose"
+    },
+    "AbandonOnLibShutdown": {
+      "ModuleProperites": {},
+      "TraceString": "[conn][%p] Abandoning on shutdown",
+      "UniqueId": "AbandonOnLibShutdown",
+      "splitArgs": [
+        {
+          "DefinationEncoding": "p",
+          "MacroVariableName": "arg1"
+        }
+      ],
+      "macroName": "QuicTraceLogConnVerbose"
+    },
+    "AckCrypto": {
+      "ModuleProperites": {},
+      "TraceString": "[conn][%p] Received ack for %u crypto bytes, offset=%u",
+      "UniqueId": "AckCrypto",
+      "splitArgs": [
+        {
+          "DefinationEncoding": "p",
+          "MacroVariableName": "arg1"
+        },
+        {
+          "DefinationEncoding": "u",
+          "MacroVariableName": "arg3"
+        },
+        {
+          "DefinationEncoding": "u",
+          "MacroVariableName": "arg4"
+        }
+      ],
+      "macroName": "QuicTraceLogConnVerbose"
+    },
+    "AckRangeMsg": {
+      "ModuleProperites": {},
+      "TraceString": "[strm][%p] Received ack for %d bytes, offset=%llu, FF=0x%hx",
+      "UniqueId": "AckRangeMsg",
+      "splitArgs": [
+        {
+          "DefinationEncoding": "p",
+          "MacroVariableName": "arg1"
+        },
+        {
+          "DefinationEncoding": "d",
+          "MacroVariableName": "arg3"
+        },
+        {
+          "DefinationEncoding": "llu",
+          "MacroVariableName": "arg4"
+        },
+        {
+          "DefinationEncoding": "hx",
+          "MacroVariableName": "arg5"
+        }
+      ],
+      "macroName": "QuicTraceLogStreamVerbose"
+    },
+    "AddCryptoFrame": {
+      "ModuleProperites": {},
+      "TraceString": "[conn][%p] Sending %hu crypto bytes, offset=%u",
+      "UniqueId": "AddCryptoFrame",
+      "splitArgs": [
+        {
+          "DefinationEncoding": "p",
+          "MacroVariableName": "arg1"
+        },
+        {
+          "DefinationEncoding": "hu",
+          "MacroVariableName": "arg3"
+        },
+        {
+          "DefinationEncoding": "u",
+          "MacroVariableName": "arg4"
+        }
+      ],
+      "macroName": "QuicTraceLogConnVerbose"
+    },
+    "AddFrame": {
+      "ModuleProperites": {},
+      "TraceString": "[strm][%p] Built stream frame, offset=%llu len=%hu fin=%hhu",
+      "UniqueId": "AddFrame",
+      "splitArgs": [
+        {
+          "DefinationEncoding": "p",
+          "MacroVariableName": "arg1"
+        },
+        {
+          "DefinationEncoding": "llu",
+          "MacroVariableName": "arg3"
+        },
+        {
+          "DefinationEncoding": "hu",
+          "MacroVariableName": "arg4"
+        },
+        {
+          "DefinationEncoding": "hhu",
+          "MacroVariableName": "arg5"
+        }
+      ],
+      "macroName": "QuicTraceLogStreamVerbose"
     },
     "AllocFailure": {
       "ModuleProperites": {},
@@ -61,686 +129,413 @@
       ],
       "macroName": "QuicTraceEvent"
     },
-    "DatapathErrorStatus": {
-      "ModuleProperites": {},
-      "TraceString": "[data][%p] ERROR, %u, %s.",
-      "UniqueId": "DatapathErrorStatus",
-      "splitArgs": [
-        {
-          "DefinationEncoding": "p",
-          "MacroVariableName": "arg2"
-        },
-        {
-          "DefinationEncoding": "u",
-          "MacroVariableName": "arg3"
-        },
-        {
-          "DefinationEncoding": "s",
-          "MacroVariableName": "arg4"
+    "AmplificationProtectionBlocked": {
+      "ModuleProperites": {},
+      "TraceString": "[conn][%p] Cannot send any more because of amplification protection",
+      "UniqueId": "AmplificationProtectionBlocked",
+      "splitArgs": [
+        {
+          "DefinationEncoding": "p",
+          "MacroVariableName": "arg1"
+        }
+      ],
+      "macroName": "QuicTraceLogConnVerbose"
+    },
+    "ApiEnter": {
+      "ModuleProperites": {},
+      "TraceString": "[ api] Enter %u (%p).",
+      "UniqueId": "ApiEnter",
+      "splitArgs": [
+        {
+          "DefinationEncoding": "u",
+          "MacroVariableName": "arg2"
+        },
+        {
+          "DefinationEncoding": "p",
+          "MacroVariableName": "arg3"
         }
       ],
       "macroName": "QuicTraceEvent"
     },
-    "DatapathRecv": {
-      "ModuleProperites": {},
-      "TraceString": "[data][%p] Recv %u bytes (segment=%hu) Src=%!ADDR! Dst=%!ADDR!",
-      "UniqueId": "DatapathRecv",
-      "splitArgs": [
-        {
-          "DefinationEncoding": "p",
-          "MacroVariableName": "arg2"
-        },
-        {
-          "DefinationEncoding": "u",
-          "MacroVariableName": "arg3"
-        },
-        {
-          "DefinationEncoding": "hu",
+    "ApiError": {
+      "ModuleProperites": {},
+      "TraceString": "[ api] Error %u",
+      "UniqueId": "ApiError",
+      "splitArgs": [
+        {
+          "DefinationEncoding": "u",
+          "MacroVariableName": "arg2"
+        }
+      ],
+      "macroName": "QuicTraceEvent"
+    },
+    "ApiEventNoHandler": {
+      "ModuleProperites": {},
+      "TraceString": "[conn][%p] Event silently discarded (no handler).",
+      "UniqueId": "ApiEventNoHandler",
+      "splitArgs": [
+        {
+          "DefinationEncoding": "p",
+          "MacroVariableName": "arg1"
+        }
+      ],
+      "macroName": "QuicTraceLogConnWarning"
+    },
+    "ApiExit": {
+      "ModuleProperites": {},
+      "TraceString": "[ api] Exit",
+      "UniqueId": "ApiExit",
+      "splitArgs": [],
+      "macroName": "QuicTraceEvent"
+    },
+    "ApiExitStatus": {
+      "ModuleProperites": {},
+      "TraceString": "[ api] Exit %u",
+      "UniqueId": "ApiExitStatus",
+      "splitArgs": [
+        {
+          "DefinationEncoding": "u",
+          "MacroVariableName": "arg2"
+        }
+      ],
+      "macroName": "QuicTraceEvent"
+    },
+    "ApiWaitOperation": {
+      "ModuleProperites": {},
+      "TraceString": "[ api] Waiting on operation",
+      "UniqueId": "ApiWaitOperation",
+      "splitArgs": [],
+      "macroName": "QuicTraceEvent"
+    },
+    "ApplySettings": {
+      "ModuleProperites": {},
+      "TraceString": "[conn][%p] Applying new settings",
+      "UniqueId": "ApplySettings",
+      "splitArgs": [
+        {
+          "DefinationEncoding": "p",
+          "MacroVariableName": "arg1"
+        }
+      ],
+      "macroName": "QuicTraceLogConnInfo"
+    },
+    "BindingCleanup": {
+      "ModuleProperites": {},
+      "TraceString": "[bind][%p] Cleaning up",
+      "UniqueId": "BindingCleanup",
+      "splitArgs": [
+        {
+          "DefinationEncoding": "p",
+          "MacroVariableName": "arg2"
+        }
+      ],
+      "macroName": "QuicTraceEvent"
+    },
+    "BindingCreated": {
+      "ModuleProperites": {},
+      "TraceString": "[bind][%p] Created, Udp=%p LocalAddr=%!ADDR! RemoteAddr=%!ADDR!",
+      "UniqueId": "BindingCreated",
+      "splitArgs": [
+        {
+          "DefinationEncoding": "p",
+          "MacroVariableName": "arg2"
+        },
+        {
+          "DefinationEncoding": "p",
+          "MacroVariableName": "arg3"
+        },
+        {
+          "DefinationEncoding": "!ADDR!",
           "MacroVariableName": "arg4"
         },
         {
           "DefinationEncoding": "!ADDR!",
           "MacroVariableName": "arg5"
+        }
+      ],
+      "macroName": "QuicTraceEvent"
+    },
+    "BindingDestroyed": {
+      "ModuleProperites": {},
+      "TraceString": "[bind][%p] Destroyed",
+      "UniqueId": "BindingDestroyed",
+      "splitArgs": [
+        {
+          "DefinationEncoding": "p",
+          "MacroVariableName": "arg2"
+        }
+      ],
+      "macroName": "QuicTraceEvent"
+    },
+    "BindingDropPacket": {
+      "ModuleProperites": {},
+      "TraceString": "[bind][%p] DROP packet Dst=%!ADDR! Src=%!ADDR! Reason=%s.",
+      "UniqueId": "BindingDropPacket",
+      "splitArgs": [
+        {
+          "DefinationEncoding": "p",
+          "MacroVariableName": "arg2"
         },
         {
           "DefinationEncoding": "!ADDR!",
+          "MacroVariableName": "arg3"
+        },
+        {
+          "DefinationEncoding": "!ADDR!",
+          "MacroVariableName": "arg4"
+        },
+        {
+          "DefinationEncoding": "s",
+          "MacroVariableName": "arg5"
+        }
+      ],
+      "macroName": "QuicTraceEvent"
+    },
+    "BindingDropPacketEx": {
+      "ModuleProperites": {},
+      "TraceString": "[bind][%p] DROP packet %llu. Dst=%!ADDR! Src=%!ADDR! Reason=%s",
+      "UniqueId": "BindingDropPacketEx",
+      "splitArgs": [
+        {
+          "DefinationEncoding": "p",
+          "MacroVariableName": "arg2"
+        },
+        {
+          "DefinationEncoding": "llu",
+          "MacroVariableName": "arg3"
+        },
+        {
+          "DefinationEncoding": "!ADDR!",
+          "MacroVariableName": "arg4"
+        },
+        {
+          "DefinationEncoding": "!ADDR!",
+          "MacroVariableName": "arg5"
+        },
+        {
+          "DefinationEncoding": "s",
           "MacroVariableName": "arg6"
         }
       ],
       "macroName": "QuicTraceEvent"
     },
-    "DatapathCreated": {
-      "ModuleProperites": {},
-      "TraceString": "[data][%p] Created, local=%!ADDR!, remote=%!ADDR!",
-      "UniqueId": "DatapathCreated",
-      "splitArgs": [
-        {
-          "DefinationEncoding": "p",
-          "MacroVariableName": "arg2"
+    "BindingError": {
+      "ModuleProperites": {},
+      "TraceString": "[bind][%p] ERROR, %s.",
+      "UniqueId": "BindingError",
+      "splitArgs": [
+        {
+          "DefinationEncoding": "p",
+          "MacroVariableName": "arg2"
+        },
+        {
+          "DefinationEncoding": "s",
+          "MacroVariableName": "arg3"
+        }
+      ],
+      "macroName": "QuicTraceEvent"
+    },
+    "BindingErrorStatus": {
+      "ModuleProperites": {},
+      "TraceString": "[bind][%p] ERROR, %u, %s.",
+      "UniqueId": "BindingErrorStatus",
+      "splitArgs": [
+        {
+          "DefinationEncoding": "p",
+          "MacroVariableName": "arg2"
+        },
+        {
+          "DefinationEncoding": "u",
+          "MacroVariableName": "arg3"
+        },
+        {
+          "DefinationEncoding": "s",
+          "MacroVariableName": "arg4"
+        }
+      ],
+      "macroName": "QuicTraceEvent"
+    },
+    "BindingExecOper": {
+      "ModuleProperites": {},
+      "TraceString": "[bind][%p] Execute: %u",
+      "UniqueId": "BindingExecOper",
+      "splitArgs": [
+        {
+          "DefinationEncoding": "p",
+          "MacroVariableName": "arg2"
+        },
+        {
+          "DefinationEncoding": "u",
+          "MacroVariableName": "arg3"
+        }
+      ],
+      "macroName": "QuicTraceEvent"
+    },
+    "BindingListenerAlreadyRegistered": {
+      "ModuleProperites": {},
+      "TraceString": "[bind][%p] Listener (%p) already registered on ALPN",
+      "UniqueId": "BindingListenerAlreadyRegistered",
+      "splitArgs": [
+        {
+          "DefinationEncoding": "p",
+          "MacroVariableName": "arg2"
+        },
+        {
+          "DefinationEncoding": "p",
+          "MacroVariableName": "arg3"
+        }
+      ],
+      "macroName": "QuicTraceLogWarning"
+    },
+    "BindingRundown": {
+      "ModuleProperites": {},
+      "TraceString": "[bind][%p] Rundown, Udp=%p LocalAddr=%!ADDR! RemoteAddr=%!ADDR!",
+      "UniqueId": "BindingRundown",
+      "splitArgs": [
+        {
+          "DefinationEncoding": "p",
+          "MacroVariableName": "arg2"
+        },
+        {
+          "DefinationEncoding": "p",
+          "MacroVariableName": "arg3"
         },
         {
           "DefinationEncoding": "!ADDR!",
-          "MacroVariableName": "arg3"
+          "MacroVariableName": "arg4"
         },
         {
           "DefinationEncoding": "!ADDR!",
-          "MacroVariableName": "arg4"
+          "MacroVariableName": "arg5"
         }
       ],
       "macroName": "QuicTraceEvent"
     },
-    "DatapathDestroyed": {
-      "ModuleProperites": {},
-      "TraceString": "[data][%p] Destroyed",
-      "UniqueId": "DatapathDestroyed",
-      "splitArgs": [
-        {
-          "DefinationEncoding": "p",
-          "MacroVariableName": "arg2"
-        }
-      ],
-      "macroName": "QuicTraceEvent"
-    },
-    "DatapathSend": {
-      "ModuleProperites": {},
-      "TraceString": "[data][%p] Send %u bytes in %hhu buffers (segment=%hu) Dst=%!ADDR!, Src=%!ADDR!",
-      "UniqueId": "DatapathSend",
-      "splitArgs": [
-        {
-          "DefinationEncoding": "p",
-          "MacroVariableName": "arg2"
-        },
-        {
-          "DefinationEncoding": "u",
-          "MacroVariableName": "arg3"
-        },
-        {
-          "DefinationEncoding": "hhu",
-          "MacroVariableName": "arg4"
-        },
-        {
-          "DefinationEncoding": "hu",
-          "MacroVariableName": "arg5"
-        },
-        {
-          "DefinationEncoding": "!ADDR!",
-          "MacroVariableName": "arg6"
-        },
-        {
-          "DefinationEncoding": "!ADDR!",
-          "MacroVariableName": "arg7"
-        }
-      ],
-      "macroName": "QuicTraceEvent"
-    },
-    "TlsLogSecret": {
-      "ModuleProperites": {},
-      "TraceString": "[ tls] %s[%u]: %s",
-      "UniqueId": "TlsLogSecret",
-      "splitArgs": [
-        {
-          "DefinationEncoding": "s",
-          "MacroVariableName": "arg2"
-        },
-        {
-          "DefinationEncoding": "u",
-          "MacroVariableName": "arg3"
-        },
-        {
-          "DefinationEncoding": "s",
-          "MacroVariableName": "arg4"
-        }
-      ],
-      "macroName": "QuicTraceLogVerbose"
-    },
-    "DatapathOpenTcpSocketFailed": {
-      "ModuleProperites": {},
-      "TraceString": "[data] RSS helper socket failed to open, 0x%x",
-      "UniqueId": "DatapathOpenTcpSocketFailed",
-      "splitArgs": [
+    "BindingSendFailed": {
+      "ModuleProperites": {},
+      "TraceString": "[bind][%p] Send failed, 0x%x",
+      "UniqueId": "BindingSendFailed",
+      "splitArgs": [
+        {
+          "DefinationEncoding": "p",
+          "MacroVariableName": "arg2"
+        },
         {
           "DefinationEncoding": "x",
-          "MacroVariableName": "arg2"
+          "MacroVariableName": "arg3"
         }
       ],
       "macroName": "QuicTraceLogWarning"
     },
-    "DatapathOpenTcpSocketFailedAsync": {
-      "ModuleProperites": {},
-      "TraceString": "[data] RSS helper socket failed to open (async), 0x%x",
-      "UniqueId": "DatapathOpenTcpSocketFailedAsync",
-      "splitArgs": [
+    "BindingSendTestDrop": {
+      "ModuleProperites": {},
+      "TraceString": "[bind][%p] Test dropped packet",
+      "UniqueId": "BindingSendTestDrop",
+      "splitArgs": [
+        {
+          "DefinationEncoding": "p",
+          "MacroVariableName": "arg2"
+        }
+      ],
+      "macroName": "QuicTraceLogVerbose"
+    },
+    "CertCapiFormattedChain": {
+      "ModuleProperites": {},
+      "TraceString": "[cert] Successfully formatted chain of %u certificate(s)",
+      "UniqueId": "CertCapiFormattedChain",
+      "splitArgs": [
+        {
+          "DefinationEncoding": "u",
+          "MacroVariableName": "arg2"
+        }
+      ],
+      "macroName": "QuicTraceLogVerbose"
+    },
+    "CertCapiParsedChain": {
+      "ModuleProperites": {},
+      "TraceString": "[cert] Successfully parsed chain of %u certificate(s)",
+      "UniqueId": "CertCapiParsedChain",
+      "splitArgs": [
+        {
+          "DefinationEncoding": "u",
+          "MacroVariableName": "arg2"
+        }
+      ],
+      "macroName": "QuicTraceLogVerbose"
+    },
+    "CertCapiSign": {
+      "ModuleProperites": {},
+      "TraceString": "[cert] QuicCertSign alg=0x%4.4x",
+      "UniqueId": "CertCapiSign",
+      "splitArgs": [
+        {
+          "DefinationEncoding": "4.4x",
+          "MacroVariableName": "arg2"
+        }
+      ],
+      "macroName": "QuicTraceLogVerbose"
+    },
+    "CertCapiVerifiedChain": {
+      "ModuleProperites": {},
+      "TraceString": "CertVerifyChain: %S 0x%x, result=0x%x",
+      "UniqueId": "CertCapiVerifiedChain",
+      "splitArgs": [
+        {
+          "DefinationEncoding": "S",
+          "MacroVariableName": "arg2"
+        },
         {
           "DefinationEncoding": "x",
-          "MacroVariableName": "arg2"
-        }
-      ],
-      "macroName": "QuicTraceLogWarning"
-    },
-    "DatapathQueryRssScalabilityInfoFailed": {
-      "ModuleProperites": {},
-      "TraceString": "[data] Query for SIO_QUERY_RSS_SCALABILITY_INFO failed, 0x%x",
-      "UniqueId": "DatapathQueryRssScalabilityInfoFailed",
-      "splitArgs": [
+          "MacroVariableName": "arg3"
+        },
         {
           "DefinationEncoding": "x",
-          "MacroVariableName": "arg2"
-        }
-      ],
-      "macroName": "QuicTraceLogWarning"
-    },
-    "DatapathQueryRssScalabilityInfoFailedAsync": {
-      "ModuleProperites": {},
-      "TraceString": "[data] Query for SIO_QUERY_RSS_SCALABILITY_INFO failed (async), 0x%x",
-      "UniqueId": "DatapathQueryRssScalabilityInfoFailedAsync",
-      "splitArgs": [
-        {
-          "DefinationEncoding": "x",
-          "MacroVariableName": "arg2"
-        }
-      ],
-      "macroName": "QuicTraceLogWarning"
-    },
-    "DatapathOpenUdpSocketFailed": {
-      "ModuleProperites": {},
-      "TraceString": "[data] UDP send segmentation helper socket failed to open, 0x%x",
-      "UniqueId": "DatapathOpenUdpSocketFailed",
-      "splitArgs": [
-        {
-          "DefinationEncoding": "x",
-          "MacroVariableName": "arg2"
-        }
-      ],
-      "macroName": "QuicTraceLogWarning"
-    },
-    "DatapathOpenUdpSocketFailedAsync": {
-      "ModuleProperites": {},
-      "TraceString": "[data] UDP send segmentation helper socket failed to open (async), 0x%x",
-      "UniqueId": "DatapathOpenUdpSocketFailedAsync",
-      "splitArgs": [
-        {
-          "DefinationEncoding": "x",
-          "MacroVariableName": "arg2"
-        }
-      ],
-      "macroName": "QuicTraceLogWarning"
-    },
-    "DatapathQueryUdpSendMsgFailed": {
-      "ModuleProperites": {},
-      "TraceString": "[data] Query for UDP_SEND_MSG_SIZE failed, 0x%x",
-      "UniqueId": "DatapathQueryUdpSendMsgFailed",
-      "splitArgs": [
-        {
-          "DefinationEncoding": "x",
-          "MacroVariableName": "arg2"
-        }
-      ],
-      "macroName": "QuicTraceLogWarning"
-    },
-    "DatapathQueryUdpSendMsgFailedAsync": {
-      "ModuleProperites": {},
-      "TraceString": "[data] Query for UDP_SEND_MSG_SIZE failed (async), 0x%x",
-      "UniqueId": "DatapathQueryUdpSendMsgFailedAsync",
-      "splitArgs": [
-        {
-          "DefinationEncoding": "x",
-          "MacroVariableName": "arg2"
-        }
-      ],
-      "macroName": "QuicTraceLogWarning"
-    },
-    "DatapathQueryRecvMaxCoalescedSizeFailed": {
-      "ModuleProperites": {},
-      "TraceString": "[data] Query for UDP_RECV_MAX_COALESCED_SIZE failed, 0x%x",
-      "UniqueId": "DatapathQueryRecvMaxCoalescedSizeFailed",
-      "splitArgs": [
-        {
-          "DefinationEncoding": "x",
-          "MacroVariableName": "arg2"
-        }
-      ],
-      "macroName": "QuicTraceLogWarning"
-    },
-    "DatapathQueryRecvMaxCoalescedSizeFailedAsync": {
-      "ModuleProperites": {},
-      "TraceString": "[data] Query for UDP_RECV_MAX_COALESCED_SIZE failed (async), 0x%x",
-      "UniqueId": "DatapathQueryRecvMaxCoalescedSizeFailedAsync",
-      "splitArgs": [
-        {
-          "DefinationEncoding": "x",
-          "MacroVariableName": "arg2"
-        }
-      ],
-      "macroName": "QuicTraceLogWarning"
-    },
-    "DatapathDropEmptyMdl": {
-      "ModuleProperites": {},
-      "TraceString": "[%p] Dropping datagram with empty mdl.",
-      "UniqueId": "DatapathDropEmptyMdl",
-      "splitArgs": [
-        {
-          "DefinationEncoding": "p",
-          "MacroVariableName": "arg2"
-        }
-      ],
-      "macroName": "QuicTraceLogWarning"
-    },
-    "DatapathDropMissingInfo": {
-      "ModuleProperites": {},
-      "TraceString": "[%p] Dropping datagram missing IP_PKTINFO/IP_RECVERR.",
-      "UniqueId": "DatapathDropMissingInfo",
-      "splitArgs": [
-        {
-          "DefinationEncoding": "p",
-          "MacroVariableName": "arg2"
-        }
-      ],
-      "macroName": "QuicTraceLogWarning"
-    },
-    "DatapathDropTooBig": {
-      "ModuleProperites": {},
-      "TraceString": "[%p] Dropping datagram with too many bytes (%llu).",
-      "UniqueId": "DatapathDropTooBig",
-      "splitArgs": [
-        {
-          "DefinationEncoding": "p",
-          "MacroVariableName": "arg2"
-        },
-        {
-          "DefinationEncoding": "llu",
-          "MacroVariableName": "arg3"
-        }
-      ],
-      "macroName": "QuicTraceLogWarning"
-    },
-    "DatapathDropMdlMapFailure": {
-      "ModuleProperites": {},
-      "TraceString": "[%p] Failed to map MDL chain",
-      "UniqueId": "DatapathDropMdlMapFailure",
-      "splitArgs": [
-        {
-          "DefinationEncoding": "p",
-          "MacroVariableName": "arg2"
-        }
-      ],
-      "macroName": "QuicTraceLogWarning"
-    },
-    "DatapathFragmented": {
-      "ModuleProperites": {},
-      "TraceString": "[%p] Dropping datagram with fragmented MDL.",
-      "UniqueId": "DatapathFragmented",
-      "splitArgs": [
-        {
-          "DefinationEncoding": "p",
-          "MacroVariableName": "arg2"
-        }
-      ],
-      "macroName": "QuicTraceLogWarning"
-    },
-    "DatapathDropAllocRecvContextFailure": {
-      "ModuleProperites": {},
-      "TraceString": "[%p] Couldn't allocate receive context.",
-      "UniqueId": "DatapathDropAllocRecvContextFailure",
-      "splitArgs": [
-        {
-          "DefinationEncoding": "p",
-          "MacroVariableName": "arg2"
-        }
-      ],
-      "macroName": "QuicTraceLogWarning"
-    },
-    "DatapathDropAllocRecvBufferFailure": {
-      "ModuleProperites": {},
-      "TraceString": "[%p] Couldn't allocate receive buffers.",
-      "UniqueId": "DatapathDropAllocRecvBufferFailure",
-      "splitArgs": [
-        {
-          "DefinationEncoding": "p",
-          "MacroVariableName": "arg2"
-        }
-      ],
-      "macroName": "QuicTraceLogWarning"
-    },
-    "DatapathUroExceeded": {
-      "ModuleProperites": {},
-      "TraceString": "[%p] Exceeded URO preallocation capacity.",
-      "UniqueId": "DatapathUroExceeded",
-      "splitArgs": [
-        {
-          "DefinationEncoding": "p",
-          "MacroVariableName": "arg2"
-        }
-      ],
-      "macroName": "QuicTraceLogWarning"
-    },
-    "DatapathUnreachableMsg": {
-      "ModuleProperites": {},
-      "TraceString": "[sock][%p] Unreachable error from %!ADDR!",
-      "UniqueId": "DatapathUnreachableMsg",
-      "splitArgs": [
-        {
-          "DefinationEncoding": "p",
-          "MacroVariableName": "arg2"
-        },
-        {
-          "DefinationEncoding": "!ADDR!",
-          "MacroVariableName": "arg3"
-        }
-      ],
-      "macroName": "QuicTraceLogVerbose"
-    },
-    "DatapathQueryUdpSegmentFailed": {
-      "ModuleProperites": {},
-      "TraceString": "[data] Query for UDP_SEGMENT failed, 0x%x",
-      "UniqueId": "DatapathQueryUdpSegmentFailed",
-      "splitArgs": [
-        {
-          "DefinationEncoding": "x",
-          "MacroVariableName": "arg2"
-        }
-      ],
-      "macroName": "QuicTraceLogWarning"
-    },
-    "DatapathRecvEmpty": {
-      "ModuleProperites": {},
-      "TraceString": "[data][%p] Dropping datagram with empty payload.",
-      "UniqueId": "DatapathRecvEmpty",
-      "splitArgs": [
-        {
-          "DefinationEncoding": "p",
-          "MacroVariableName": "arg2"
-        }
-      ],
-      "macroName": "QuicTraceLogWarning"
-    },
-    "SchannelAchAsync": {
-      "ModuleProperites": {},
-      "TraceString": "[ tls] Calling SspiAcquireCredentialsHandleAsyncW",
-      "UniqueId": "SchannelAchAsync",
+          "MacroVariableName": "arg4"
+        }
+      ],
+      "macroName": "QuicTraceLogInfo"
+    },
+    "CertCapiVerify": {
+      "ModuleProperites": {},
+      "TraceString": "[cert] QuicCertVerify alg=0x%4.4x",
+      "UniqueId": "CertCapiVerify",
+      "splitArgs": [
+        {
+          "DefinationEncoding": "4.4x",
+          "MacroVariableName": "arg2"
+        }
+      ],
+      "macroName": "QuicTraceLogVerbose"
+    },
+    "CertCleanTestCerts": {
+      "ModuleProperites": {},
+      "TraceString": "[cert] %d test certificates found, and %d deleted",
+      "UniqueId": "CertCleanTestCerts",
+      "splitArgs": [
+        {
+          "DefinationEncoding": "d",
+          "MacroVariableName": "arg2"
+        },
+        {
+          "DefinationEncoding": "d",
+          "MacroVariableName": "arg3"
+        }
+      ],
+      "macroName": "QuicTraceLogInfo"
+    },
+    "CertCreateRsaKeySuccess": {
+      "ModuleProperites": {},
+      "TraceString": "[cert] Successfully created key",
+      "UniqueId": "CertCreateRsaKeySuccess",
       "splitArgs": [],
-      "macroName": "QuicTraceLogVerbose"
-    },
-    "SchannelAchWorkerStart": {
-      "ModuleProperites": {},
-      "TraceString": "[ tls] Starting ACH worker",
-      "UniqueId": "SchannelAchWorkerStart",
+      "macroName": "QuicTraceLogInfo"
+    },
+    "CertCreationEventAlreadyCreated": {
+      "ModuleProperites": {},
+      "TraceString": "[test] CreateEvent opened existing event",
+      "UniqueId": "CertCreationEventAlreadyCreated",
       "splitArgs": [],
-      "macroName": "QuicTraceLogVerbose"
-    },
-    "SchannelAch": {
-      "ModuleProperites": {},
-      "TraceString": "[ tls] Calling AcquireCredentialsHandleW",
-      "UniqueId": "SchannelAch",
-      "splitArgs": [],
-      "macroName": "QuicTraceLogVerbose"
-    },
-    "SchannelAchCompleteInline": {
-      "ModuleProperites": {},
-      "TraceString": "[ tls] Invoking security config completion callback inline, 0x%x",
-      "UniqueId": "SchannelAchCompleteInline",
-      "splitArgs": [
-        {
-          "DefinationEncoding": "x",
-          "MacroVariableName": "arg2"
-        }
-      ],
-      "macroName": "QuicTraceLogVerbose"
-    },
-    "SchannelHandshakeComplete": {
-      "ModuleProperites": {},
-      "TraceString": "[conn][%p] Handshake complete (resume=%hu)",
-      "UniqueId": "SchannelHandshakeComplete",
-      "splitArgs": [
-        {
-          "DefinationEncoding": "p",
-          "MacroVariableName": "arg1"
-        },
-        {
-          "DefinationEncoding": "hu",
-          "MacroVariableName": "arg3"
-        }
-      ],
-      "macroName": "QuicTraceLogConnInfo"
-    },
-    "SchannelConsumedBytes": {
-      "ModuleProperites": {},
-      "TraceString": "[conn][%p] Consumed %u bytes",
-      "UniqueId": "SchannelConsumedBytes",
-      "splitArgs": [
-        {
-          "DefinationEncoding": "p",
-          "MacroVariableName": "arg1"
-        },
-        {
-          "DefinationEncoding": "u",
-          "MacroVariableName": "arg3"
-        }
-      ],
-      "macroName": "QuicTraceLogConnInfo"
-    },
-    "SchannelReadHandshakeStart": {
-      "ModuleProperites": {},
-      "TraceString": "[conn][%p] Reading Handshake data starts now",
-      "UniqueId": "SchannelReadHandshakeStart",
-      "splitArgs": [
-        {
-          "DefinationEncoding": "p",
-          "MacroVariableName": "arg1"
-        }
-      ],
-      "macroName": "QuicTraceLogConnInfo"
-    },
-    "SchannelRead1RttStart": {
-      "ModuleProperites": {},
-      "TraceString": "[conn][%p] Reading 1-RTT data starts now",
-      "UniqueId": "SchannelRead1RttStart",
-      "splitArgs": [
-        {
-          "DefinationEncoding": "p",
-          "MacroVariableName": "arg1"
-        }
-      ],
-      "macroName": "QuicTraceLogConnInfo"
-    },
-    "SchannelWriteHandshakeStart": {
-      "ModuleProperites": {},
-      "TraceString": "[conn][%p] Writing Handshake data starts at %u",
-      "UniqueId": "SchannelWriteHandshakeStart",
-      "splitArgs": [
-        {
-          "DefinationEncoding": "p",
-          "MacroVariableName": "arg1"
-        },
-        {
-          "DefinationEncoding": "u",
-          "MacroVariableName": "arg3"
-        }
-      ],
-      "macroName": "QuicTraceLogConnInfo"
-    },
-    "SchannelWrite1RttStart": {
-      "ModuleProperites": {},
-      "TraceString": "[conn][%p] Writing 1-RTT data starts at %u",
-      "UniqueId": "SchannelWrite1RttStart",
-      "splitArgs": [
-        {
-          "DefinationEncoding": "p",
-          "MacroVariableName": "arg1"
-        },
-        {
-          "DefinationEncoding": "u",
-          "MacroVariableName": "arg3"
-        }
-      ],
-      "macroName": "QuicTraceLogConnInfo"
-    },
-    "SchannelProducedData": {
-      "ModuleProperites": {},
-      "TraceString": "[conn][%p] Produced %u bytes",
-      "UniqueId": "SchannelProducedData",
-      "splitArgs": [
-        {
-          "DefinationEncoding": "p",
-          "MacroVariableName": "arg1"
-        },
-        {
-          "DefinationEncoding": "u",
-          "MacroVariableName": "arg3"
-        }
-      ],
-      "macroName": "QuicTraceLogConnInfo"
-    },
-    "SchannelMissingData": {
-      "ModuleProperites": {},
-      "TraceString": "[conn][%p] TLS message missing %u bytes of data",
-      "UniqueId": "SchannelMissingData",
-      "splitArgs": [
-        {
-          "DefinationEncoding": "p",
-          "MacroVariableName": "arg1"
-        },
-        {
-          "DefinationEncoding": "u",
-          "MacroVariableName": "arg3"
-        }
-      ],
-      "macroName": "QuicTraceLogConnInfo"
-    },
-    "SchannelTransParamsBufferTooSmall": {
-      "ModuleProperites": {},
-      "TraceString": "[conn][%p] Peer TP too large for available buffer (%u vs. %u)",
-      "UniqueId": "SchannelTransParamsBufferTooSmall",
-      "splitArgs": [
-        {
-          "DefinationEncoding": "p",
-          "MacroVariableName": "arg1"
-        },
-        {
-          "DefinationEncoding": "u",
-          "MacroVariableName": "arg3"
-        },
-        {
-          "DefinationEncoding": "u",
-          "MacroVariableName": "arg4"
-        }
-      ],
-      "macroName": "QuicTraceLogConnInfo"
-    },
-    "SchannelContextCreated": {
-      "ModuleProperites": {},
-      "TraceString": "[conn][%p] TLS context Created",
-      "UniqueId": "SchannelContextCreated",
-      "splitArgs": [
-        {
-          "DefinationEncoding": "p",
-          "MacroVariableName": "arg1"
-        }
-      ],
-      "macroName": "QuicTraceLogConnVerbose"
-    },
-    "SchannelContextCleaningUp": {
-      "ModuleProperites": {},
-      "TraceString": "[conn][%p] Cleaning up",
-      "UniqueId": "SchannelContextCleaningUp",
-      "splitArgs": [
-        {
-          "DefinationEncoding": "p",
-          "MacroVariableName": "arg1"
-        }
-      ],
-      "macroName": "QuicTraceLogConnVerbose"
-    },
-    "SchannelKeyReady": {
-      "ModuleProperites": {},
-      "TraceString": "[conn][%p] Key Ready Type, %u [%hu to %hu]",
-      "UniqueId": "SchannelKeyReady",
-      "splitArgs": [
-        {
-          "DefinationEncoding": "p",
-          "MacroVariableName": "arg1"
-        },
-        {
-          "DefinationEncoding": "u",
-          "MacroVariableName": "arg3"
-        },
-        {
-          "DefinationEncoding": "hu",
-          "MacroVariableName": "arg4"
-        },
-        {
-          "DefinationEncoding": "hu",
-          "MacroVariableName": "arg5"
-        }
-      ],
-      "macroName": "QuicTraceLogConnVerbose"
-    },
-    "SchannelIgnoringTicket": {
-      "ModuleProperites": {},
-      "TraceString": "[conn][%p] Ignoring %u ticket bytes",
-      "UniqueId": "SchannelIgnoringTicket",
-      "splitArgs": [
-        {
-          "DefinationEncoding": "p",
-          "MacroVariableName": "arg1"
-        },
-        {
-          "DefinationEncoding": "u",
-          "MacroVariableName": "arg3"
-        }
-      ],
-      "macroName": "QuicTraceLogConnVerbose"
-    },
-    "SchannelProcessingData": {
-      "ModuleProperites": {},
-      "TraceString": "[conn][%p] Processing %u received bytes",
-      "UniqueId": "SchannelProcessingData",
-      "splitArgs": [
-        {
-          "DefinationEncoding": "p",
-          "MacroVariableName": "arg1"
-        },
-        {
-          "DefinationEncoding": "u",
-          "MacroVariableName": "arg3"
-        }
-      ],
-      "macroName": "QuicTraceLogConnVerbose"
-    },
-    "TlsError": {
-      "ModuleProperites": {},
-      "TraceString": "[ tls][%p] ERROR, %s.",
-      "UniqueId": "TlsError",
-      "splitArgs": [
-        {
-          "DefinationEncoding": "p",
-          "MacroVariableName": "arg2"
-        },
-        {
-          "DefinationEncoding": "s",
-          "MacroVariableName": "arg3"
-        }
-      ],
-      "macroName": "QuicTraceEvent"
-    },
-    "TlsErrorStatus": {
-      "ModuleProperites": {},
-      "TraceString": "[ tls][%p] ERROR, %u, %s.",
-      "UniqueId": "TlsErrorStatus",
-      "splitArgs": [
-        {
-          "DefinationEncoding": "p",
-          "MacroVariableName": "arg2"
-        },
-        {
-          "DefinationEncoding": "u",
-          "MacroVariableName": "arg3"
-        },
-        {
-          "DefinationEncoding": "s",
-          "MacroVariableName": "arg4"
-        }
-      ],
-      "macroName": "QuicTraceEvent"
+      "macroName": "QuicTraceLogInfo"
     },
     "CertFindCertificateFriendlyName": {
       "ModuleProperites": {},
@@ -749,38 +544,6 @@
       "splitArgs": [],
       "macroName": "QuicTraceLogWarning"
     },
-    "CertWaitForCreationEvent": {
-      "ModuleProperites": {},
-      "TraceString": "[test] WaitForSingleObject returned 0x%x, proceeding without caution... (GLE: 0x%x)",
-      "UniqueId": "CertWaitForCreationEvent",
-      "splitArgs": [
-        {
-          "DefinationEncoding": "x",
-          "MacroVariableName": "arg2"
-        },
-        {
-          "DefinationEncoding": "x",
-          "MacroVariableName": "arg3"
-        }
-      ],
-      "macroName": "QuicTraceLogWarning"
-    },
-    "CertCleanTestCerts": {
-      "ModuleProperites": {},
-      "TraceString": "[cert] %d test certificates found, and %d deleted",
-      "UniqueId": "CertCleanTestCerts",
-      "splitArgs": [
-        {
-          "DefinationEncoding": "d",
-          "MacroVariableName": "arg2"
-        },
-        {
-          "DefinationEncoding": "d",
-          "MacroVariableName": "arg3"
-        }
-      ],
-      "macroName": "QuicTraceLogInfo"
-    },
     "CertOpenRsaKeySuccess": {
       "ModuleProperites": {},
       "TraceString": "[cert] Successfully opened RSA key",
@@ -788,87 +551,7413 @@
       "splitArgs": [],
       "macroName": "QuicTraceLogInfo"
     },
-    "CertCreateRsaKeySuccess": {
-      "ModuleProperites": {},
-      "TraceString": "[cert] Successfully created key",
-      "UniqueId": "CertCreateRsaKeySuccess",
+    "CertWaitForCreationEvent": {
+      "ModuleProperites": {},
+      "TraceString": "[test] WaitForSingleObject returned 0x%x, proceeding without caution... (GLE: 0x%x)",
+      "UniqueId": "CertWaitForCreationEvent",
+      "splitArgs": [
+        {
+          "DefinationEncoding": "x",
+          "MacroVariableName": "arg2"
+        },
+        {
+          "DefinationEncoding": "x",
+          "MacroVariableName": "arg3"
+        }
+      ],
+      "macroName": "QuicTraceLogWarning"
+    },
+    "CibirIdSet": {
+      "ModuleProperites": {},
+      "TraceString": "[conn][%p] CIBIR ID set (len %hhu, offset %hhu)",
+      "UniqueId": "CibirIdSet",
+      "splitArgs": [
+        {
+          "DefinationEncoding": "p",
+          "MacroVariableName": "arg1"
+        },
+        {
+          "DefinationEncoding": "hhu",
+          "MacroVariableName": "arg3"
+        },
+        {
+          "DefinationEncoding": "hhu",
+          "MacroVariableName": "arg4"
+        }
+      ],
+      "macroName": "QuicTraceLogConnInfo"
+    },
+    "ClearSendFlags": {
+      "ModuleProperites": {},
+      "TraceString": "[strm][%p] Removing flags %x",
+      "UniqueId": "ClearSendFlags",
+      "splitArgs": [
+        {
+          "DefinationEncoding": "p",
+          "MacroVariableName": "arg1"
+        },
+        {
+          "DefinationEncoding": "x",
+          "MacroVariableName": "arg3"
+        }
+      ],
+      "macroName": "QuicTraceLogStreamVerbose"
+    },
+    "ClientChosenVersionMismatchServerChosenVersion": {
+      "ModuleProperites": {},
+      "TraceString": "[conn][%p] Client Chosen Version doesn't match Server Chosen Version: 0x%x vs. 0x%x",
+      "UniqueId": "ClientChosenVersionMismatchServerChosenVersion",
+      "splitArgs": [
+        {
+          "DefinationEncoding": "p",
+          "MacroVariableName": "arg1"
+        },
+        {
+          "DefinationEncoding": "x",
+          "MacroVariableName": "arg3"
+        },
+        {
+          "DefinationEncoding": "x",
+          "MacroVariableName": "arg4"
+        }
+      ],
+      "macroName": "QuicTraceLogConnError"
+    },
+    "ClientResumptionTicketDecodeFailTicketLengthEncodedWrong": {
+      "ModuleProperites": {},
+      "TraceString": "[test] Attempting to decode Server Ticket length (improperly encoded) %x (Actual: %u)",
+      "UniqueId": "ClientResumptionTicketDecodeFailTicketLengthEncodedWrong",
+      "splitArgs": [
+        {
+          "DefinationEncoding": "x",
+          "MacroVariableName": "arg2"
+        },
+        {
+          "DefinationEncoding": "u",
+          "MacroVariableName": "arg3"
+        }
+      ],
+      "macroName": "QuicTraceLogInfo"
+    },
+    "ClientResumptionTicketDecodeFailTicketLengthShort": {
+      "ModuleProperites": {},
+      "TraceString": "[test] Attempting to decode Server Ticket with length %u (Actual: %u)",
+      "UniqueId": "ClientResumptionTicketDecodeFailTicketLengthShort",
+      "splitArgs": [
+        {
+          "DefinationEncoding": "u",
+          "MacroVariableName": "arg2"
+        },
+        {
+          "DefinationEncoding": "u",
+          "MacroVariableName": "arg3"
+        }
+      ],
+      "macroName": "QuicTraceLogInfo"
+    },
+    "ClientResumptionTicketDecodeFailTpLengthEncodedWrong": {
+      "ModuleProperites": {},
+      "TraceString": "[test] Attempting to decode Server TP length (improperly encoded) %x (Actual: %u)",
+      "UniqueId": "ClientResumptionTicketDecodeFailTpLengthEncodedWrong",
+      "splitArgs": [
+        {
+          "DefinationEncoding": "x",
+          "MacroVariableName": "arg2"
+        },
+        {
+          "DefinationEncoding": "u",
+          "MacroVariableName": "arg3"
+        }
+      ],
+      "macroName": "QuicTraceLogInfo"
+    },
+    "ClientResumptionTicketDecodeFailTpLengthShort": {
+      "ModuleProperites": {},
+      "TraceString": "[test] Attempting to decode Server TP with length %u (Actual: %u)",
+      "UniqueId": "ClientResumptionTicketDecodeFailTpLengthShort",
+      "splitArgs": [
+        {
+          "DefinationEncoding": "u",
+          "MacroVariableName": "arg2"
+        },
+        {
+          "DefinationEncoding": "u",
+          "MacroVariableName": "arg3"
+        }
+      ],
+      "macroName": "QuicTraceLogInfo"
+    },
+    "ClientVersionInfoEncoded": {
+      "ModuleProperites": {},
+      "TraceString": "[conn][%p] Client VI Encoded: Current Ver:%x Prev Ver:%x Compat Ver Count:%u",
+      "UniqueId": "ClientVersionInfoEncoded",
+      "splitArgs": [
+        {
+          "DefinationEncoding": "p",
+          "MacroVariableName": "arg1"
+        },
+        {
+          "DefinationEncoding": "x",
+          "MacroVariableName": "arg3"
+        },
+        {
+          "DefinationEncoding": "x",
+          "MacroVariableName": "arg4"
+        },
+        {
+          "DefinationEncoding": "u",
+          "MacroVariableName": "arg5"
+        }
+      ],
+      "macroName": "QuicTraceLogConnInfo"
+    },
+    "ClientVersionInfoVersionMismatch": {
+      "ModuleProperites": {},
+      "TraceString": "[conn][%p] Client Chosen Version doesn't match long header. 0x%x != 0x%x",
+      "UniqueId": "ClientVersionInfoVersionMismatch",
+      "splitArgs": [
+        {
+          "DefinationEncoding": "p",
+          "MacroVariableName": "arg1"
+        },
+        {
+          "DefinationEncoding": "x",
+          "MacroVariableName": "arg3"
+        },
+        {
+          "DefinationEncoding": "x",
+          "MacroVariableName": "arg4"
+        }
+      ],
+      "macroName": "QuicTraceLogConnError"
+    },
+    "ClientVersionNegotiationCompatibleVersionUpgrade": {
+      "ModuleProperites": {},
+      "TraceString": "[conn][%p] Compatible version upgrade! Old: 0x%x, New: 0x%x",
+      "UniqueId": "ClientVersionNegotiationCompatibleVersionUpgrade",
+      "splitArgs": [
+        {
+          "DefinationEncoding": "p",
+          "MacroVariableName": "arg1"
+        },
+        {
+          "DefinationEncoding": "x",
+          "MacroVariableName": "arg3"
+        },
+        {
+          "DefinationEncoding": "x",
+          "MacroVariableName": "arg4"
+        }
+      ],
+      "macroName": "QuicTraceLogConnVerbose"
+    },
+    "CloseComplete": {
+      "ModuleProperites": {},
+      "TraceString": "[conn][%p] Connection close complete",
+      "UniqueId": "CloseComplete",
+      "splitArgs": [
+        {
+          "DefinationEncoding": "p",
+          "MacroVariableName": "arg1"
+        }
+      ],
+      "macroName": "QuicTraceLogConnInfo"
+    },
+    "CloseUserCanceled": {
+      "ModuleProperites": {},
+      "TraceString": "[conn][%p] Connection close using user canceled error",
+      "UniqueId": "CloseUserCanceled",
+      "splitArgs": [
+        {
+          "DefinationEncoding": "p",
+          "MacroVariableName": "arg1"
+        }
+      ],
+      "macroName": "QuicTraceLogConnInfo"
+    },
+    "CloseWithoutShutdown": {
+      "ModuleProperites": {},
+      "TraceString": "[strm][%p] Closing handle without fully shutting down",
+      "UniqueId": "CloseWithoutShutdown",
+      "splitArgs": [
+        {
+          "DefinationEncoding": "p",
+          "MacroVariableName": "arg1"
+        }
+      ],
+      "macroName": "QuicTraceLogStreamWarning"
+    },
+    "CompatibleVersionNegotiationNotCompatible": {
+      "ModuleProperites": {},
+      "TraceString": "[conn][%p] Compatible Version negotiation not compatible with client: original 0x%x, upgrade: 0x%x",
+      "UniqueId": "CompatibleVersionNegotiationNotCompatible",
+      "splitArgs": [
+        {
+          "DefinationEncoding": "p",
+          "MacroVariableName": "arg1"
+        },
+        {
+          "DefinationEncoding": "x",
+          "MacroVariableName": "arg3"
+        },
+        {
+          "DefinationEncoding": "x",
+          "MacroVariableName": "arg4"
+        }
+      ],
+      "macroName": "QuicTraceLogConnError"
+    },
+    "CompatibleVersionNegotiationOriginalVersionNotFound": {
+      "ModuleProperites": {},
+      "TraceString": "[conn][%p] OriginalVersion not found in server's TP: original 0x%x, upgrade: 0x%x",
+      "UniqueId": "CompatibleVersionNegotiationOriginalVersionNotFound",
+      "splitArgs": [
+        {
+          "DefinationEncoding": "p",
+          "MacroVariableName": "arg1"
+        },
+        {
+          "DefinationEncoding": "x",
+          "MacroVariableName": "arg3"
+        },
+        {
+          "DefinationEncoding": "x",
+          "MacroVariableName": "arg4"
+        }
+      ],
+      "macroName": "QuicTraceLogConnError"
+    },
+    "CompatibleVersionUpgradeComplete": {
+      "ModuleProperites": {},
+      "TraceString": "[conn][%p] Compatible version upgrade! Old: 0x%x, New: 0x%x",
+      "UniqueId": "CompatibleVersionUpgradeComplete",
+      "splitArgs": [
+        {
+          "DefinationEncoding": "p",
+          "MacroVariableName": "arg1"
+        },
+        {
+          "DefinationEncoding": "x",
+          "MacroVariableName": "arg3"
+        },
+        {
+          "DefinationEncoding": "x",
+          "MacroVariableName": "arg4"
+        }
+      ],
+      "macroName": "QuicTraceLogConnVerbose"
+    },
+    "ConfigurationCleanup": {
+      "ModuleProperites": {},
+      "TraceString": "[cnfg][%p] Cleaning up",
+      "UniqueId": "ConfigurationCleanup",
+      "splitArgs": [
+        {
+          "DefinationEncoding": "p",
+          "MacroVariableName": "arg2"
+        }
+      ],
+      "macroName": "QuicTraceEvent"
+    },
+    "ConfigurationCreated": {
+      "ModuleProperites": {},
+      "TraceString": "[cnfg][%p] Created, Registration=%p",
+      "UniqueId": "ConfigurationCreated",
+      "splitArgs": [
+        {
+          "DefinationEncoding": "p",
+          "MacroVariableName": "arg2"
+        },
+        {
+          "DefinationEncoding": "p",
+          "MacroVariableName": "arg3"
+        }
+      ],
+      "macroName": "QuicTraceEvent"
+    },
+    "ConfigurationDestroyed": {
+      "ModuleProperites": {},
+      "TraceString": "[cnfg][%p] Destroyed",
+      "UniqueId": "ConfigurationDestroyed",
+      "splitArgs": [
+        {
+          "DefinationEncoding": "p",
+          "MacroVariableName": "arg2"
+        }
+      ],
+      "macroName": "QuicTraceEvent"
+    },
+    "ConfigurationOpenAppStorageFailed": {
+      "ModuleProperites": {},
+      "TraceString": "[cnfg][%p] Failed to open app specific settings, 0x%x",
+      "UniqueId": "ConfigurationOpenAppStorageFailed",
+      "splitArgs": [
+        {
+          "DefinationEncoding": "p",
+          "MacroVariableName": "arg2"
+        },
+        {
+          "DefinationEncoding": "x",
+          "MacroVariableName": "arg3"
+        }
+      ],
+      "macroName": "QuicTraceLogWarning"
+    },
+    "ConfigurationOpenStorageFailed": {
+      "ModuleProperites": {},
+      "TraceString": "[cnfg][%p] Failed to open settings, 0x%x",
+      "UniqueId": "ConfigurationOpenStorageFailed",
+      "splitArgs": [
+        {
+          "DefinationEncoding": "p",
+          "MacroVariableName": "arg2"
+        },
+        {
+          "DefinationEncoding": "x",
+          "MacroVariableName": "arg3"
+        }
+      ],
+      "macroName": "QuicTraceLogWarning"
+    },
+    "ConfigurationRundown": {
+      "ModuleProperites": {},
+      "TraceString": "[cnfg][%p] Rundown, Registration=%p",
+      "UniqueId": "ConfigurationRundown",
+      "splitArgs": [
+        {
+          "DefinationEncoding": "p",
+          "MacroVariableName": "arg2"
+        },
+        {
+          "DefinationEncoding": "p",
+          "MacroVariableName": "arg3"
+        }
+      ],
+      "macroName": "QuicTraceEvent"
+    },
+    "ConfigurationSetSettings": {
+      "ModuleProperites": {},
+      "TraceString": "[cnfg][%p] Setting new settings",
+      "UniqueId": "ConfigurationSetSettings",
+      "splitArgs": [
+        {
+          "DefinationEncoding": "p",
+          "MacroVariableName": "arg2"
+        }
+      ],
+      "macroName": "QuicTraceLogInfo"
+    },
+    "ConfigurationSettingsUpdated": {
+      "ModuleProperites": {},
+      "TraceString": "[cnfg][%p] Settings %p Updated",
+      "UniqueId": "ConfigurationSettingsUpdated",
+      "splitArgs": [
+        {
+          "DefinationEncoding": "p",
+          "MacroVariableName": "arg2"
+        },
+        {
+          "DefinationEncoding": "p",
+          "MacroVariableName": "arg3"
+        }
+      ],
+      "macroName": "QuicTraceLogInfo"
+    },
+    "ConnAppShutdown": {
+      "ModuleProperites": {},
+      "TraceString": "[conn][%p] App Shutdown: %llu (Remote=%hhu)",
+      "UniqueId": "ConnAppShutdown",
+      "splitArgs": [
+        {
+          "DefinationEncoding": "p",
+          "MacroVariableName": "arg2"
+        },
+        {
+          "DefinationEncoding": "llu",
+          "MacroVariableName": "arg3"
+        },
+        {
+          "DefinationEncoding": "hhu",
+          "MacroVariableName": "arg4"
+        }
+      ],
+      "macroName": "QuicTraceEvent"
+    },
+    "ConnAssignWorker": {
+      "ModuleProperites": {},
+      "TraceString": "[conn][%p] Assigned worker: %p",
+      "UniqueId": "ConnAssignWorker",
+      "splitArgs": [
+        {
+          "DefinationEncoding": "p",
+          "MacroVariableName": "arg2"
+        },
+        {
+          "DefinationEncoding": "p",
+          "MacroVariableName": "arg3"
+        }
+      ],
+      "macroName": "QuicTraceEvent"
+    },
+    "ConnCancelTimer": {
+      "ModuleProperites": {},
+      "TraceString": "[conn][%p] Canceling %hhu",
+      "UniqueId": "ConnCancelTimer",
+      "splitArgs": [
+        {
+          "DefinationEncoding": "p",
+          "MacroVariableName": "arg2"
+        },
+        {
+          "DefinationEncoding": "hhu",
+          "MacroVariableName": "arg3"
+        }
+      ],
+      "macroName": "QuicTraceEvent"
+    },
+    "ConnCongestion": {
+      "ModuleProperites": {},
+      "TraceString": "[conn][%p] Congestion event",
+      "UniqueId": "ConnCongestion",
+      "splitArgs": [
+        {
+          "DefinationEncoding": "p",
+          "MacroVariableName": "arg2"
+        }
+      ],
+      "macroName": "QuicTraceEvent"
+    },
+    "ConnCreated": {
+      "ModuleProperites": {},
+      "TraceString": "[conn][%p] Created, IsServer=%hhu, CorrelationId=%llu",
+      "UniqueId": "ConnCreated",
+      "splitArgs": [
+        {
+          "DefinationEncoding": "p",
+          "MacroVariableName": "arg2"
+        },
+        {
+          "DefinationEncoding": "hhu",
+          "MacroVariableName": "arg3"
+        },
+        {
+          "DefinationEncoding": "llu",
+          "MacroVariableName": "arg4"
+        }
+      ],
+      "macroName": "QuicTraceEvent"
+    },
+    "ConnCubic": {
+      "ModuleProperites": {},
+      "TraceString": "[conn][%p] CUBIC: SlowStartThreshold=%u K=%u WindowMax=%u WindowLastMax=%u",
+      "UniqueId": "ConnCubic",
+      "splitArgs": [
+        {
+          "DefinationEncoding": "p",
+          "MacroVariableName": "arg2"
+        },
+        {
+          "DefinationEncoding": "u",
+          "MacroVariableName": "arg3"
+        },
+        {
+          "DefinationEncoding": "u",
+          "MacroVariableName": "arg4"
+        },
+        {
+          "DefinationEncoding": "u",
+          "MacroVariableName": "arg5"
+        },
+        {
+          "DefinationEncoding": "u",
+          "MacroVariableName": "arg6"
+        }
+      ],
+      "macroName": "QuicTraceEvent"
+    },
+    "ConnDestCidAdded": {
+      "ModuleProperites": {},
+      "TraceString": "[conn][%p] (SeqNum=%llu) New Destination CID: %!CID!",
+      "UniqueId": "ConnDestCidAdded",
+      "splitArgs": [
+        {
+          "DefinationEncoding": "p",
+          "MacroVariableName": "arg2"
+        },
+        {
+          "DefinationEncoding": "llu",
+          "MacroVariableName": "arg3"
+        },
+        {
+          "DefinationEncoding": "!CID!",
+          "MacroVariableName": "arg4"
+        }
+      ],
+      "macroName": "QuicTraceEvent"
+    },
+    "ConnDestCidRemoved": {
+      "ModuleProperites": {},
+      "TraceString": "[conn][%p] (SeqNum=%llu) Removed Destination CID: %!CID!",
+      "UniqueId": "ConnDestCidRemoved",
+      "splitArgs": [
+        {
+          "DefinationEncoding": "p",
+          "MacroVariableName": "arg2"
+        },
+        {
+          "DefinationEncoding": "llu",
+          "MacroVariableName": "arg3"
+        },
+        {
+          "DefinationEncoding": "!CID!",
+          "MacroVariableName": "arg4"
+        }
+      ],
+      "macroName": "QuicTraceEvent"
+    },
+    "ConnDestroyed": {
+      "ModuleProperites": {},
+      "TraceString": "[conn][%p] Destroyed",
+      "UniqueId": "ConnDestroyed",
+      "splitArgs": [
+        {
+          "DefinationEncoding": "p",
+          "MacroVariableName": "arg2"
+        }
+      ],
+      "macroName": "QuicTraceEvent"
+    },
+    "ConnDropPacket": {
+      "ModuleProperites": {},
+      "TraceString": "[conn][%p] DROP packet Dst=%!ADDR! Src=%!ADDR! Reason=%s.",
+      "UniqueId": "ConnDropPacket",
+      "splitArgs": [
+        {
+          "DefinationEncoding": "p",
+          "MacroVariableName": "arg2"
+        },
+        {
+          "DefinationEncoding": "!ADDR!",
+          "MacroVariableName": "arg3"
+        },
+        {
+          "DefinationEncoding": "!ADDR!",
+          "MacroVariableName": "arg4"
+        },
+        {
+          "DefinationEncoding": "s",
+          "MacroVariableName": "arg5"
+        }
+      ],
+      "macroName": "QuicTraceEvent"
+    },
+    "ConnDropPacketEx": {
+      "ModuleProperites": {},
+      "TraceString": "[conn][%p] DROP packet Value=%llu Dst=%!ADDR! Src=%!ADDR! Reason=%s.",
+      "UniqueId": "ConnDropPacketEx",
+      "splitArgs": [
+        {
+          "DefinationEncoding": "p",
+          "MacroVariableName": "arg2"
+        },
+        {
+          "DefinationEncoding": "llu",
+          "MacroVariableName": "arg3"
+        },
+        {
+          "DefinationEncoding": "!ADDR!",
+          "MacroVariableName": "arg4"
+        },
+        {
+          "DefinationEncoding": "!ADDR!",
+          "MacroVariableName": "arg5"
+        },
+        {
+          "DefinationEncoding": "s",
+          "MacroVariableName": "arg6"
+        }
+      ],
+      "macroName": "QuicTraceEvent"
+    },
+    "ConnError": {
+      "ModuleProperites": {},
+      "TraceString": "[conn][%p] ERROR, %s.",
+      "UniqueId": "ConnError",
+      "splitArgs": [
+        {
+          "DefinationEncoding": "p",
+          "MacroVariableName": "arg2"
+        },
+        {
+          "DefinationEncoding": "s",
+          "MacroVariableName": "arg3"
+        }
+      ],
+      "macroName": "QuicTraceEvent"
+    },
+    "ConnErrorStatus": {
+      "ModuleProperites": {},
+      "TraceString": "[conn][%p] ERROR, %u, %s.",
+      "UniqueId": "ConnErrorStatus",
+      "splitArgs": [
+        {
+          "DefinationEncoding": "p",
+          "MacroVariableName": "arg2"
+        },
+        {
+          "DefinationEncoding": "u",
+          "MacroVariableName": "arg3"
+        },
+        {
+          "DefinationEncoding": "s",
+          "MacroVariableName": "arg4"
+        }
+      ],
+      "macroName": "QuicTraceEvent"
+    },
+    "ConnExecApiOper": {
+      "ModuleProperites": {},
+      "TraceString": "[conn][%p] Execute: %u",
+      "UniqueId": "ConnExecApiOper",
+      "splitArgs": [
+        {
+          "DefinationEncoding": "p",
+          "MacroVariableName": "arg2"
+        },
+        {
+          "DefinationEncoding": "u",
+          "MacroVariableName": "arg3"
+        }
+      ],
+      "macroName": "QuicTraceEvent"
+    },
+    "ConnExecOper": {
+      "ModuleProperites": {},
+      "TraceString": "[conn][%p] Execute: %u",
+      "UniqueId": "ConnExecOper",
+      "splitArgs": [
+        {
+          "DefinationEncoding": "p",
+          "MacroVariableName": "arg2"
+        },
+        {
+          "DefinationEncoding": "u",
+          "MacroVariableName": "arg3"
+        }
+      ],
+      "macroName": "QuicTraceEvent"
+    },
+    "ConnExecTimerOper": {
+      "ModuleProperites": {},
+      "TraceString": "[conn][%p] Execute: %u",
+      "UniqueId": "ConnExecTimerOper",
+      "splitArgs": [
+        {
+          "DefinationEncoding": "p",
+          "MacroVariableName": "arg2"
+        },
+        {
+          "DefinationEncoding": "u",
+          "MacroVariableName": "arg3"
+        }
+      ],
+      "macroName": "QuicTraceEvent"
+    },
+    "ConnExpiredTimer": {
+      "ModuleProperites": {},
+      "TraceString": "[conn][%p] %hhu expired",
+      "UniqueId": "ConnExpiredTimer",
+      "splitArgs": [
+        {
+          "DefinationEncoding": "p",
+          "MacroVariableName": "arg2"
+        },
+        {
+          "DefinationEncoding": "hhu",
+          "MacroVariableName": "arg3"
+        }
+      ],
+      "macroName": "QuicTraceEvent"
+    },
+    "ConnFlushSend": {
+      "ModuleProperites": {},
+      "TraceString": "[conn][%p] Flushing Send. Allowance=%u bytes",
+      "UniqueId": "ConnFlushSend",
+      "splitArgs": [
+        {
+          "DefinationEncoding": "p",
+          "MacroVariableName": "arg2"
+        },
+        {
+          "DefinationEncoding": "u",
+          "MacroVariableName": "arg3"
+        }
+      ],
+      "macroName": "QuicTraceEvent"
+    },
+    "ConnHandleClosed": {
+      "ModuleProperites": {},
+      "TraceString": "[conn][%p] Handle closed",
+      "UniqueId": "ConnHandleClosed",
+      "splitArgs": [
+        {
+          "DefinationEncoding": "p",
+          "MacroVariableName": "arg2"
+        }
+      ],
+      "macroName": "QuicTraceEvent"
+    },
+    "ConnHandshakeComplete": {
+      "ModuleProperites": {},
+      "TraceString": "[conn][%p] Handshake complete",
+      "UniqueId": "ConnHandshakeComplete",
+      "splitArgs": [
+        {
+          "DefinationEncoding": "p",
+          "MacroVariableName": "arg2"
+        }
+      ],
+      "macroName": "QuicTraceEvent"
+    },
+    "ConnHandshakeStart": {
+      "ModuleProperites": {},
+      "TraceString": "[conn][%p] Handshake start",
+      "UniqueId": "ConnHandshakeStart",
+      "splitArgs": [
+        {
+          "DefinationEncoding": "p",
+          "MacroVariableName": "arg2"
+        }
+      ],
+      "macroName": "QuicTraceEvent"
+    },
+    "ConnInFlowStats": {
+      "ModuleProperites": {},
+      "TraceString": "[conn][%p] IN: BytesRecv=%llu",
+      "UniqueId": "ConnInFlowStats",
+      "splitArgs": [
+        {
+          "DefinationEncoding": "p",
+          "MacroVariableName": "arg2"
+        },
+        {
+          "DefinationEncoding": "llu",
+          "MacroVariableName": "arg3"
+        }
+      ],
+      "macroName": "QuicTraceEvent"
+    },
+    "ConnInitializeComplete": {
+      "ModuleProperites": {},
+      "TraceString": "[conn][%p] Initialize complete",
+      "UniqueId": "ConnInitializeComplete",
+      "splitArgs": [
+        {
+          "DefinationEncoding": "p",
+          "MacroVariableName": "arg2"
+        }
+      ],
+      "macroName": "QuicTraceEvent"
+    },
+    "ConnKeyPhaseChange": {
+      "ModuleProperites": {},
+      "TraceString": "[conn][%p] Key phase change (locally initiated=%hhu).",
+      "UniqueId": "ConnKeyPhaseChange",
+      "splitArgs": [
+        {
+          "DefinationEncoding": "p",
+          "MacroVariableName": "arg2"
+        },
+        {
+          "DefinationEncoding": "hhu",
+          "MacroVariableName": "arg3"
+        }
+      ],
+      "macroName": "QuicTraceEvent"
+    },
+    "ConnLocalAddrAdded": {
+      "ModuleProperites": {},
+      "TraceString": "[conn][%p] New Local IP: %!ADDR!",
+      "UniqueId": "ConnLocalAddrAdded",
+      "splitArgs": [
+        {
+          "DefinationEncoding": "p",
+          "MacroVariableName": "arg2"
+        },
+        {
+          "DefinationEncoding": "!ADDR!",
+          "MacroVariableName": "arg3"
+        }
+      ],
+      "macroName": "QuicTraceEvent"
+    },
+    "ConnLocalAddrRemoved": {
+      "ModuleProperites": {},
+      "TraceString": "[conn][%p] Removed Local IP: %!ADDR!",
+      "UniqueId": "ConnLocalAddrRemoved",
+      "splitArgs": [
+        {
+          "DefinationEncoding": "p",
+          "MacroVariableName": "arg2"
+        },
+        {
+          "DefinationEncoding": "!ADDR!",
+          "MacroVariableName": "arg3"
+        }
+      ],
+      "macroName": "QuicTraceEvent"
+    },
+    "ConnLossDetectionTimerSet": {
+      "ModuleProperites": {},
+      "TraceString": "[conn][%p] Setting loss detection %hhu timer for %u ms. (ProbeCount=%hu)",
+      "UniqueId": "ConnLossDetectionTimerSet",
+      "splitArgs": [
+        {
+          "DefinationEncoding": "p",
+          "MacroVariableName": "arg2"
+        },
+        {
+          "DefinationEncoding": "hhu",
+          "MacroVariableName": "arg3"
+        },
+        {
+          "DefinationEncoding": "u",
+          "MacroVariableName": "arg4"
+        },
+        {
+          "DefinationEncoding": "hu",
+          "MacroVariableName": "arg5"
+        }
+      ],
+      "macroName": "QuicTraceEvent"
+    },
+    "ConnNewPacketKeys": {
+      "ModuleProperites": {},
+      "TraceString": "[conn][%p] New packet keys created successfully.",
+      "UniqueId": "ConnNewPacketKeys",
+      "splitArgs": [
+        {
+          "DefinationEncoding": "p",
+          "MacroVariableName": "arg2"
+        }
+      ],
+      "macroName": "QuicTraceEvent"
+    },
+    "ConnNoListenerAlpn": {
+      "ModuleProperites": {},
+      "TraceString": "[conn][%p] No listener matching ALPN: %!ALPN!",
+      "UniqueId": "ConnNoListenerAlpn",
+      "splitArgs": [
+        {
+          "DefinationEncoding": "p",
+          "MacroVariableName": "arg2"
+        },
+        {
+          "DefinationEncoding": "!ALPN!",
+          "MacroVariableName": "arg3"
+        }
+      ],
+      "macroName": "QuicTraceEvent"
+    },
+    "ConnNoListenerIp": {
+      "ModuleProperites": {},
+      "TraceString": "[conn][%p] No Listener for IP address: %!ADDR!",
+      "UniqueId": "ConnNoListenerIp",
+      "splitArgs": [
+        {
+          "DefinationEncoding": "p",
+          "MacroVariableName": "arg2"
+        },
+        {
+          "DefinationEncoding": "!ADDR!",
+          "MacroVariableName": "arg3"
+        }
+      ],
+      "macroName": "QuicTraceEvent"
+    },
+    "ConnOutFlowBlocked": {
+      "ModuleProperites": {},
+      "TraceString": "[conn][%p] Send Blocked Flags: %hhu",
+      "UniqueId": "ConnOutFlowBlocked",
+      "splitArgs": [
+        {
+          "DefinationEncoding": "p",
+          "MacroVariableName": "arg2"
+        },
+        {
+          "DefinationEncoding": "hhu",
+          "MacroVariableName": "arg3"
+        }
+      ],
+      "macroName": "QuicTraceEvent"
+    },
+    "ConnOutFlowStats": {
+      "ModuleProperites": {},
+      "TraceString": "[conn][%p] OUT: BytesSent=%llu InFlight=%u InFlightMax=%u CWnd=%u SSThresh=%u ConnFC=%llu ISB=%llu PostedBytes=%llu SRtt=%u",
+      "UniqueId": "ConnOutFlowStats",
+      "splitArgs": [
+        {
+          "DefinationEncoding": "p",
+          "MacroVariableName": "arg2"
+        },
+        {
+          "DefinationEncoding": "llu",
+          "MacroVariableName": "arg3"
+        },
+        {
+          "DefinationEncoding": "u",
+          "MacroVariableName": "arg4"
+        },
+        {
+          "DefinationEncoding": "u",
+          "MacroVariableName": "arg5"
+        },
+        {
+          "DefinationEncoding": "u",
+          "MacroVariableName": "arg6"
+        },
+        {
+          "DefinationEncoding": "u",
+          "MacroVariableName": "arg7"
+        },
+        {
+          "DefinationEncoding": "llu",
+          "MacroVariableName": "arg8"
+        },
+        {
+          "DefinationEncoding": "llu",
+          "MacroVariableName": "arg9"
+        },
+        {
+          "DefinationEncoding": "llu",
+          "MacroVariableName": "arg10"
+        },
+        {
+          "DefinationEncoding": "u",
+          "MacroVariableName": "arg11"
+        }
+      ],
+      "macroName": "QuicTraceEvent"
+    },
+    "ConnOutFlowStreamStats": {
+      "ModuleProperites": {},
+      "TraceString": "[conn][%p] OUT: StreamFC=%llu StreamSendWindow=%llu",
+      "UniqueId": "ConnOutFlowStreamStats",
+      "splitArgs": [
+        {
+          "DefinationEncoding": "p",
+          "MacroVariableName": "arg2"
+        },
+        {
+          "DefinationEncoding": "llu",
+          "MacroVariableName": "arg3"
+        },
+        {
+          "DefinationEncoding": "llu",
+          "MacroVariableName": "arg4"
+        }
+      ],
+      "macroName": "QuicTraceEvent"
+    },
+    "ConnPacketACKed": {
+      "ModuleProperites": {},
+      "TraceString": "[conn][%p][TX][%llu] %hhu ACKed",
+      "UniqueId": "ConnPacketACKed",
+      "splitArgs": [
+        {
+          "DefinationEncoding": "p",
+          "MacroVariableName": "arg2"
+        },
+        {
+          "DefinationEncoding": "llu",
+          "MacroVariableName": "arg3"
+        },
+        {
+          "DefinationEncoding": "hhu",
+          "MacroVariableName": "arg4"
+        }
+      ],
+      "macroName": "QuicTraceEvent"
+    },
+    "ConnPacketLost": {
+      "ModuleProperites": {},
+      "TraceString": "[conn][%p][TX][%llu] %hhu Lost: %hhu",
+      "UniqueId": "ConnPacketLost",
+      "splitArgs": [
+        {
+          "DefinationEncoding": "p",
+          "MacroVariableName": "arg2"
+        },
+        {
+          "DefinationEncoding": "llu",
+          "MacroVariableName": "arg3"
+        },
+        {
+          "DefinationEncoding": "hhu",
+          "MacroVariableName": "arg4"
+        },
+        {
+          "DefinationEncoding": "hhu",
+          "MacroVariableName": "arg5"
+        }
+      ],
+      "macroName": "QuicTraceEvent"
+    },
+    "ConnPacketRecv": {
+      "ModuleProperites": {},
+      "TraceString": "[conn][%p][RX][%llu] %c (%hu bytes)",
+      "UniqueId": "ConnPacketRecv",
+      "splitArgs": [
+        {
+          "DefinationEncoding": "p",
+          "MacroVariableName": "arg2"
+        },
+        {
+          "DefinationEncoding": "llu",
+          "MacroVariableName": "arg3"
+        },
+        {
+          "DefinationEncoding": "c",
+          "MacroVariableName": "arg4"
+        },
+        {
+          "DefinationEncoding": "hu",
+          "MacroVariableName": "arg5"
+        }
+      ],
+      "macroName": "QuicTraceEvent"
+    },
+    "ConnPacketSent": {
+      "ModuleProperites": {},
+      "TraceString": "[conn][%p][TX][%llu] %hhu (%hu bytes)",
+      "UniqueId": "ConnPacketSent",
+      "splitArgs": [
+        {
+          "DefinationEncoding": "p",
+          "MacroVariableName": "arg2"
+        },
+        {
+          "DefinationEncoding": "llu",
+          "MacroVariableName": "arg3"
+        },
+        {
+          "DefinationEncoding": "hhu",
+          "MacroVariableName": "arg4"
+        },
+        {
+          "DefinationEncoding": "hu",
+          "MacroVariableName": "arg5"
+        }
+      ],
+      "macroName": "QuicTraceEvent"
+    },
+    "ConnPacketStats": {
+      "ModuleProperites": {},
+      "TraceString": "[conn][%p] STATS: SendTotalPackets=%llu SendSuspectedLostPackets=%llu SendSpuriousLostPackets=%llu RecvTotalPackets=%llu RecvReorderedPackets=%llu RecvDroppedPackets=%llu RecvDuplicatePackets=%llu RecvDecryptionFailures=%llu",
+      "UniqueId": "ConnPacketStats",
+      "splitArgs": [
+        {
+          "DefinationEncoding": "p",
+          "MacroVariableName": "arg2"
+        },
+        {
+          "DefinationEncoding": "llu",
+          "MacroVariableName": "arg3"
+        },
+        {
+          "DefinationEncoding": "llu",
+          "MacroVariableName": "arg4"
+        },
+        {
+          "DefinationEncoding": "llu",
+          "MacroVariableName": "arg5"
+        },
+        {
+          "DefinationEncoding": "llu",
+          "MacroVariableName": "arg6"
+        },
+        {
+          "DefinationEncoding": "llu",
+          "MacroVariableName": "arg7"
+        },
+        {
+          "DefinationEncoding": "llu",
+          "MacroVariableName": "arg8"
+        },
+        {
+          "DefinationEncoding": "llu",
+          "MacroVariableName": "arg9"
+        },
+        {
+          "DefinationEncoding": "llu",
+          "MacroVariableName": "arg10"
+        }
+      ],
+      "macroName": "QuicTraceEvent"
+    },
+    "ConnPersistentCongestion": {
+      "ModuleProperites": {},
+      "TraceString": "[conn][%p] Persistent congestion event",
+      "UniqueId": "ConnPersistentCongestion",
+      "splitArgs": [
+        {
+          "DefinationEncoding": "p",
+          "MacroVariableName": "arg2"
+        }
+      ],
+      "macroName": "QuicTraceEvent"
+    },
+    "ConnQueueSendFlush": {
+      "ModuleProperites": {},
+      "TraceString": "[conn][%p] Queueing send flush, reason=%u",
+      "UniqueId": "ConnQueueSendFlush",
+      "splitArgs": [
+        {
+          "DefinationEncoding": "p",
+          "MacroVariableName": "arg2"
+        },
+        {
+          "DefinationEncoding": "u",
+          "MacroVariableName": "arg3"
+        }
+      ],
+      "macroName": "QuicTraceEvent"
+    },
+    "ConnReadKeyUpdated": {
+      "ModuleProperites": {},
+      "TraceString": "[conn][%p] Read Key Updated, %hhu.",
+      "UniqueId": "ConnReadKeyUpdated",
+      "splitArgs": [
+        {
+          "DefinationEncoding": "p",
+          "MacroVariableName": "arg2"
+        },
+        {
+          "DefinationEncoding": "hhu",
+          "MacroVariableName": "arg3"
+        }
+      ],
+      "macroName": "QuicTraceEvent"
+    },
+    "ConnRecoveryExit": {
+      "ModuleProperites": {},
+      "TraceString": "[conn][%p] Recovery complete",
+      "UniqueId": "ConnRecoveryExit",
+      "splitArgs": [
+        {
+          "DefinationEncoding": "p",
+          "MacroVariableName": "arg2"
+        }
+      ],
+      "macroName": "QuicTraceEvent"
+    },
+    "ConnRegistered": {
+      "ModuleProperites": {},
+      "TraceString": "[conn][%p] Registered with %p",
+      "UniqueId": "ConnRegistered",
+      "splitArgs": [
+        {
+          "DefinationEncoding": "p",
+          "MacroVariableName": "arg2"
+        },
+        {
+          "DefinationEncoding": "p",
+          "MacroVariableName": "arg3"
+        }
+      ],
+      "macroName": "QuicTraceEvent"
+    },
+    "ConnRemoteAddrAdded": {
+      "ModuleProperites": {},
+      "TraceString": "[conn][%p] New Remote IP: %!ADDR!",
+      "UniqueId": "ConnRemoteAddrAdded",
+      "splitArgs": [
+        {
+          "DefinationEncoding": "p",
+          "MacroVariableName": "arg2"
+        },
+        {
+          "DefinationEncoding": "!ADDR!",
+          "MacroVariableName": "arg3"
+        }
+      ],
+      "macroName": "QuicTraceEvent"
+    },
+    "ConnRundown": {
+      "ModuleProperites": {},
+      "TraceString": "[conn][%p] Rundown, IsServer=%hu, CorrelationId=%llu",
+      "UniqueId": "ConnRundown",
+      "splitArgs": [
+        {
+          "DefinationEncoding": "p",
+          "MacroVariableName": "arg2"
+        },
+        {
+          "DefinationEncoding": "hu",
+          "MacroVariableName": "arg3"
+        },
+        {
+          "DefinationEncoding": "llu",
+          "MacroVariableName": "arg4"
+        }
+      ],
+      "macroName": "QuicTraceEvent"
+    },
+    "ConnScheduleState": {
+      "ModuleProperites": {},
+      "TraceString": "[conn][%p] Scheduling: %u",
+      "UniqueId": "ConnScheduleState",
+      "splitArgs": [
+        {
+          "DefinationEncoding": "p",
+          "MacroVariableName": "arg2"
+        },
+        {
+          "DefinationEncoding": "u",
+          "MacroVariableName": "arg3"
+        }
+      ],
+      "macroName": "QuicTraceEvent"
+    },
+    "ConnServerResumeTicket": {
+      "ModuleProperites": {},
+      "TraceString": "[conn][%p] Server app accepted resumption ticket",
+      "UniqueId": "ConnServerResumeTicket",
+      "splitArgs": [
+        {
+          "DefinationEncoding": "p",
+          "MacroVariableName": "arg2"
+        }
+      ],
+      "macroName": "QuicTraceEvent"
+    },
+    "ConnSetTimer": {
+      "ModuleProperites": {},
+      "TraceString": "[conn][%p] Setting %hhu, delay=%llu us",
+      "UniqueId": "ConnSetTimer",
+      "splitArgs": [
+        {
+          "DefinationEncoding": "p",
+          "MacroVariableName": "arg2"
+        },
+        {
+          "DefinationEncoding": "hhu",
+          "MacroVariableName": "arg3"
+        },
+        {
+          "DefinationEncoding": "llu",
+          "MacroVariableName": "arg4"
+        }
+      ],
+      "macroName": "QuicTraceEvent"
+    },
+    "ConnShutdownComplete": {
+      "ModuleProperites": {},
+      "TraceString": "[conn][%p] Shutdown complete, PeerFailedToAcknowledged=%hhu.",
+      "UniqueId": "ConnShutdownComplete",
+      "splitArgs": [
+        {
+          "DefinationEncoding": "p",
+          "MacroVariableName": "arg2"
+        },
+        {
+          "DefinationEncoding": "hhu",
+          "MacroVariableName": "arg3"
+        }
+      ],
+      "macroName": "QuicTraceEvent"
+    },
+    "ConnSourceCidAdded": {
+      "ModuleProperites": {},
+      "TraceString": "[conn][%p] (SeqNum=%llu) New Source CID: %!CID!",
+      "UniqueId": "ConnSourceCidAdded",
+      "splitArgs": [
+        {
+          "DefinationEncoding": "p",
+          "MacroVariableName": "arg2"
+        },
+        {
+          "DefinationEncoding": "llu",
+          "MacroVariableName": "arg3"
+        },
+        {
+          "DefinationEncoding": "!CID!",
+          "MacroVariableName": "arg4"
+        }
+      ],
+      "macroName": "QuicTraceEvent"
+    },
+    "ConnSourceCidRemoved": {
+      "ModuleProperites": {},
+      "TraceString": "[conn][%p] (SeqNum=%llu) Removed Source CID: %!CID!",
+      "UniqueId": "ConnSourceCidRemoved",
+      "splitArgs": [
+        {
+          "DefinationEncoding": "p",
+          "MacroVariableName": "arg2"
+        },
+        {
+          "DefinationEncoding": "llu",
+          "MacroVariableName": "arg3"
+        },
+        {
+          "DefinationEncoding": "!CID!",
+          "MacroVariableName": "arg4"
+        }
+      ],
+      "macroName": "QuicTraceEvent"
+    },
+    "ConnSpuriousCongestion": {
+      "ModuleProperites": {},
+      "TraceString": "[conn][%p] Spurious congestion event",
+      "UniqueId": "ConnSpuriousCongestion",
+      "splitArgs": [
+        {
+          "DefinationEncoding": "p",
+          "MacroVariableName": "arg2"
+        }
+      ],
+      "macroName": "QuicTraceEvent"
+    },
+    "ConnStats": {
+      "ModuleProperites": {},
+      "TraceString": "[conn][%p] STATS: SRtt=%u CongestionCount=%u PersistentCongestionCount=%u SendTotalBytes=%llu RecvTotalBytes=%llu CongestionWindow=%u",
+      "UniqueId": "ConnStats",
+      "splitArgs": [
+        {
+          "DefinationEncoding": "p",
+          "MacroVariableName": "arg2"
+        },
+        {
+          "DefinationEncoding": "u",
+          "MacroVariableName": "arg3"
+        },
+        {
+          "DefinationEncoding": "u",
+          "MacroVariableName": "arg4"
+        },
+        {
+          "DefinationEncoding": "u",
+          "MacroVariableName": "arg5"
+        },
+        {
+          "DefinationEncoding": "llu",
+          "MacroVariableName": "arg6"
+        },
+        {
+          "DefinationEncoding": "llu",
+          "MacroVariableName": "arg7"
+        },
+        {
+          "DefinationEncoding": "u",
+          "MacroVariableName": "arg8"
+        }
+      ],
+      "macroName": "QuicTraceEvent"
+    },
+    "ConnTransportShutdown": {
+      "ModuleProperites": {},
+      "TraceString": "[conn][%p] Transport Shutdown: %llu (Remote=%hhu) (QS=%hhu)",
+      "UniqueId": "ConnTransportShutdown",
+      "splitArgs": [
+        {
+          "DefinationEncoding": "p",
+          "MacroVariableName": "arg2"
+        },
+        {
+          "DefinationEncoding": "llu",
+          "MacroVariableName": "arg3"
+        },
+        {
+          "DefinationEncoding": "hhu",
+          "MacroVariableName": "arg4"
+        },
+        {
+          "DefinationEncoding": "hhu",
+          "MacroVariableName": "arg5"
+        }
+      ],
+      "macroName": "QuicTraceEvent"
+    },
+    "ConnUnregistered": {
+      "ModuleProperites": {},
+      "TraceString": "[conn][%p] Unregistered from %p",
+      "UniqueId": "ConnUnregistered",
+      "splitArgs": [
+        {
+          "DefinationEncoding": "p",
+          "MacroVariableName": "arg2"
+        },
+        {
+          "DefinationEncoding": "p",
+          "MacroVariableName": "arg3"
+        }
+      ],
+      "macroName": "QuicTraceEvent"
+    },
+    "ConnVersionSet": {
+      "ModuleProperites": {},
+      "TraceString": "[conn][%p] QUIC Version: %u",
+      "UniqueId": "ConnVersionSet",
+      "splitArgs": [
+        {
+          "DefinationEncoding": "p",
+          "MacroVariableName": "arg2"
+        },
+        {
+          "DefinationEncoding": "u",
+          "MacroVariableName": "arg3"
+        }
+      ],
+      "macroName": "QuicTraceEvent"
+    },
+    "ConnVNEOtherVersionList": {
+      "ModuleProperites": {},
+      "TraceString": "[conn][%p] VerInfo Other Versions List: %!VNL!",
+      "UniqueId": "ConnVNEOtherVersionList",
+      "splitArgs": [
+        {
+          "DefinationEncoding": "p",
+          "MacroVariableName": "arg2"
+        },
+        {
+          "DefinationEncoding": "!VNL!",
+          "MacroVariableName": "arg3"
+        }
+      ],
+      "macroName": "QuicTraceEvent"
+    },
+    "ConnWriteKeyUpdated": {
+      "ModuleProperites": {},
+      "TraceString": "[conn][%p] Write Key Updated, %hhu.",
+      "UniqueId": "ConnWriteKeyUpdated",
+      "splitArgs": [
+        {
+          "DefinationEncoding": "p",
+          "MacroVariableName": "arg2"
+        },
+        {
+          "DefinationEncoding": "hhu",
+          "MacroVariableName": "arg3"
+        }
+      ],
+      "macroName": "QuicTraceEvent"
+    },
+    "CryptoDump": {
+      "ModuleProperites": {},
+      "TraceString": "[conn][%p] QS:%u MAX:%u UNA:%u NXT:%u RECOV:%u-%u",
+      "UniqueId": "CryptoDump",
+      "splitArgs": [
+        {
+          "DefinationEncoding": "p",
+          "MacroVariableName": "arg1"
+        },
+        {
+          "DefinationEncoding": "u",
+          "MacroVariableName": "arg3"
+        },
+        {
+          "DefinationEncoding": "u",
+          "MacroVariableName": "arg4"
+        },
+        {
+          "DefinationEncoding": "u",
+          "MacroVariableName": "arg5"
+        },
+        {
+          "DefinationEncoding": "u",
+          "MacroVariableName": "arg6"
+        },
+        {
+          "DefinationEncoding": "u",
+          "MacroVariableName": "arg7"
+        },
+        {
+          "DefinationEncoding": "u",
+          "MacroVariableName": "arg8"
+        }
+      ],
+      "macroName": "QuicTraceLogConnVerbose"
+    },
+    "CryptoDumpUnacked": {
+      "ModuleProperites": {},
+      "TraceString": "[conn][%p]   unACKed: [%llu, %llu]",
+      "UniqueId": "CryptoDumpUnacked",
+      "splitArgs": [
+        {
+          "DefinationEncoding": "p",
+          "MacroVariableName": "arg1"
+        },
+        {
+          "DefinationEncoding": "llu",
+          "MacroVariableName": "arg3"
+        },
+        {
+          "DefinationEncoding": "llu",
+          "MacroVariableName": "arg4"
+        }
+      ],
+      "macroName": "QuicTraceLogConnVerbose"
+    },
+    "CryptoDumpUnacked2": {
+      "ModuleProperites": {},
+      "TraceString": "[conn][%p]   unACKed: [%llu, %u]",
+      "UniqueId": "CryptoDumpUnacked2",
+      "splitArgs": [
+        {
+          "DefinationEncoding": "p",
+          "MacroVariableName": "arg1"
+        },
+        {
+          "DefinationEncoding": "llu",
+          "MacroVariableName": "arg3"
+        },
+        {
+          "DefinationEncoding": "u",
+          "MacroVariableName": "arg4"
+        }
+      ],
+      "macroName": "QuicTraceLogConnVerbose"
+    },
+    "CryptoNotReady": {
+      "ModuleProperites": {},
+      "TraceString": "[conn][%p] No complete TLS messages to process",
+      "UniqueId": "CryptoNotReady",
+      "splitArgs": [
+        {
+          "DefinationEncoding": "p",
+          "MacroVariableName": "arg1"
+        }
+      ],
+      "macroName": "QuicTraceLogConnVerbose"
+    },
+    "CryptoStateDiscard": {
+      "ModuleProperites": {},
+      "TraceString": "[conn][%p] TLS state no longer needed",
+      "UniqueId": "CryptoStateDiscard",
+      "splitArgs": [
+        {
+          "DefinationEncoding": "p",
+          "MacroVariableName": "arg1"
+        }
+      ],
+      "macroName": "QuicTraceLogConnInfo"
+    },
+    "CustomCertValidationPending": {
+      "ModuleProperites": {},
+      "TraceString": "[conn][%p] Custom cert validation is pending",
+      "UniqueId": "CustomCertValidationPending",
+      "splitArgs": [
+        {
+          "DefinationEncoding": "p",
+          "MacroVariableName": "arg1"
+        }
+      ],
+      "macroName": "QuicTraceLogConnInfo"
+    },
+    "CustomCertValidationSuccess": {
+      "ModuleProperites": {},
+      "TraceString": "[conn][%p] Custom cert validation succeeded",
+      "UniqueId": "CustomCertValidationSuccess",
+      "splitArgs": [
+        {
+          "DefinationEncoding": "p",
+          "MacroVariableName": "arg1"
+        }
+      ],
+      "macroName": "QuicTraceLogConnInfo"
+    },
+    "DatagramReceiveEnableUpdated": {
+      "ModuleProperites": {},
+      "TraceString": "[conn][%p] Updated datagram receive enabled to %hhu",
+      "UniqueId": "DatagramReceiveEnableUpdated",
+      "splitArgs": [
+        {
+          "DefinationEncoding": "p",
+          "MacroVariableName": "arg1"
+        },
+        {
+          "DefinationEncoding": "hhu",
+          "MacroVariableName": "arg3"
+        }
+      ],
+      "macroName": "QuicTraceLogConnVerbose"
+    },
+    "DatagramSendQueued": {
+      "ModuleProperites": {},
+      "TraceString": "[conn][%p] Datagram [%p] queued with %llu bytes (flags 0x%x)",
+      "UniqueId": "DatagramSendQueued",
+      "splitArgs": [
+        {
+          "DefinationEncoding": "p",
+          "MacroVariableName": "arg1"
+        },
+        {
+          "DefinationEncoding": "p",
+          "MacroVariableName": "arg3"
+        },
+        {
+          "DefinationEncoding": "llu",
+          "MacroVariableName": "arg4"
+        },
+        {
+          "DefinationEncoding": "x",
+          "MacroVariableName": "arg5"
+        }
+      ],
+      "macroName": "QuicTraceLogConnVerbose"
+    },
+    "DatagramSendShutdown": {
+      "ModuleProperites": {},
+      "TraceString": "[conn][%p] Datagram send shutdown",
+      "UniqueId": "DatagramSendShutdown",
+      "splitArgs": [
+        {
+          "DefinationEncoding": "p",
+          "MacroVariableName": "arg1"
+        }
+      ],
+      "macroName": "QuicTraceLogConnVerbose"
+    },
+    "DatagramSendStateChanged": {
+      "ModuleProperites": {},
+      "TraceString": "[conn][%p] Indicating DATAGRAM_SEND_STATE_CHANGED to %u",
+      "UniqueId": "DatagramSendStateChanged",
+      "splitArgs": [
+        {
+          "DefinationEncoding": "p",
+          "MacroVariableName": "arg1"
+        },
+        {
+          "DefinationEncoding": "u",
+          "MacroVariableName": "arg3"
+        }
+      ],
+      "macroName": "QuicTraceLogConnVerbose"
+    },
+    "DatapathCreated": {
+      "ModuleProperites": {},
+      "TraceString": "[data][%p] Created, local=%!ADDR!, remote=%!ADDR!",
+      "UniqueId": "DatapathCreated",
+      "splitArgs": [
+        {
+          "DefinationEncoding": "p",
+          "MacroVariableName": "arg2"
+        },
+        {
+          "DefinationEncoding": "!ADDR!",
+          "MacroVariableName": "arg3"
+        },
+        {
+          "DefinationEncoding": "!ADDR!",
+          "MacroVariableName": "arg4"
+        }
+      ],
+      "macroName": "QuicTraceEvent"
+    },
+    "DatapathDestroyed": {
+      "ModuleProperites": {},
+      "TraceString": "[data][%p] Destroyed",
+      "UniqueId": "DatapathDestroyed",
+      "splitArgs": [
+        {
+          "DefinationEncoding": "p",
+          "MacroVariableName": "arg2"
+        }
+      ],
+      "macroName": "QuicTraceEvent"
+    },
+    "DatapathDropAllocRecvBufferFailure": {
+      "ModuleProperites": {},
+      "TraceString": "[%p] Couldn't allocate receive buffers.",
+      "UniqueId": "DatapathDropAllocRecvBufferFailure",
+      "splitArgs": [
+        {
+          "DefinationEncoding": "p",
+          "MacroVariableName": "arg2"
+        }
+      ],
+      "macroName": "QuicTraceLogWarning"
+    },
+    "DatapathDropAllocRecvContextFailure": {
+      "ModuleProperites": {},
+      "TraceString": "[%p] Couldn't allocate receive context.",
+      "UniqueId": "DatapathDropAllocRecvContextFailure",
+      "splitArgs": [
+        {
+          "DefinationEncoding": "p",
+          "MacroVariableName": "arg2"
+        }
+      ],
+      "macroName": "QuicTraceLogWarning"
+    },
+    "DatapathDropEmptyMdl": {
+      "ModuleProperites": {},
+      "TraceString": "[%p] Dropping datagram with empty mdl.",
+      "UniqueId": "DatapathDropEmptyMdl",
+      "splitArgs": [
+        {
+          "DefinationEncoding": "p",
+          "MacroVariableName": "arg2"
+        }
+      ],
+      "macroName": "QuicTraceLogWarning"
+    },
+    "DatapathDropMdlMapFailure": {
+      "ModuleProperites": {},
+      "TraceString": "[%p] Failed to map MDL chain",
+      "UniqueId": "DatapathDropMdlMapFailure",
+      "splitArgs": [
+        {
+          "DefinationEncoding": "p",
+          "MacroVariableName": "arg2"
+        }
+      ],
+      "macroName": "QuicTraceLogWarning"
+    },
+    "DatapathDropMissingInfo": {
+      "ModuleProperites": {},
+      "TraceString": "[%p] Dropping datagram missing IP_PKTINFO/IP_RECVERR.",
+      "UniqueId": "DatapathDropMissingInfo",
+      "splitArgs": [
+        {
+          "DefinationEncoding": "p",
+          "MacroVariableName": "arg2"
+        }
+      ],
+      "macroName": "QuicTraceLogWarning"
+    },
+    "DatapathDropTooBig": {
+      "ModuleProperites": {},
+      "TraceString": "[%p] Dropping datagram with too many bytes (%llu).",
+      "UniqueId": "DatapathDropTooBig",
+      "splitArgs": [
+        {
+          "DefinationEncoding": "p",
+          "MacroVariableName": "arg2"
+        },
+        {
+          "DefinationEncoding": "llu",
+          "MacroVariableName": "arg3"
+        }
+      ],
+      "macroName": "QuicTraceLogWarning"
+    },
+    "DatapathError": {
+      "ModuleProperites": {},
+      "TraceString": "[data][%p] ERROR, %s.",
+      "UniqueId": "DatapathError",
+      "splitArgs": [
+        {
+          "DefinationEncoding": "p",
+          "MacroVariableName": "arg2"
+        },
+        {
+          "DefinationEncoding": "s",
+          "MacroVariableName": "arg3"
+        }
+      ],
+      "macroName": "QuicTraceEvent"
+    },
+    "DatapathErrorStatus": {
+      "ModuleProperites": {},
+      "TraceString": "[data][%p] ERROR, %u, %s.",
+      "UniqueId": "DatapathErrorStatus",
+      "splitArgs": [
+        {
+          "DefinationEncoding": "p",
+          "MacroVariableName": "arg2"
+        },
+        {
+          "DefinationEncoding": "u",
+          "MacroVariableName": "arg3"
+        },
+        {
+          "DefinationEncoding": "s",
+          "MacroVariableName": "arg4"
+        }
+      ],
+      "macroName": "QuicTraceEvent"
+    },
+    "DatapathFragmented": {
+      "ModuleProperites": {},
+      "TraceString": "[%p] Dropping datagram with fragmented MDL.",
+      "UniqueId": "DatapathFragmented",
+      "splitArgs": [
+        {
+          "DefinationEncoding": "p",
+          "MacroVariableName": "arg2"
+        }
+      ],
+      "macroName": "QuicTraceLogWarning"
+    },
+    "DataPathInitialized": {
+      "ModuleProperites": {},
+      "TraceString": "[data] Initialized, DatapathFeatures=%u",
+      "UniqueId": "DataPathInitialized",
+      "splitArgs": [
+        {
+          "DefinationEncoding": "u",
+          "MacroVariableName": "arg2"
+        }
+      ],
+      "macroName": "QuicTraceEvent"
+    },
+    "DatapathMissingInfo": {
+      "ModuleProperites": {},
+      "TraceString": "[data][%p] WSARecvMsg completion is missing IP_PKTINFO",
+      "UniqueId": "DatapathMissingInfo",
+      "splitArgs": [
+        {
+          "DefinationEncoding": "p",
+          "MacroVariableName": "arg2"
+        }
+      ],
+      "macroName": "QuicTraceLogWarning"
+    },
+    "DatapathOpenTcpSocketFailed": {
+      "ModuleProperites": {},
+      "TraceString": "[data] RSS helper socket failed to open, 0x%x",
+      "UniqueId": "DatapathOpenTcpSocketFailed",
+      "splitArgs": [
+        {
+          "DefinationEncoding": "x",
+          "MacroVariableName": "arg2"
+        }
+      ],
+      "macroName": "QuicTraceLogWarning"
+    },
+    "DatapathOpenTcpSocketFailedAsync": {
+      "ModuleProperites": {},
+      "TraceString": "[data] RSS helper socket failed to open (async), 0x%x",
+      "UniqueId": "DatapathOpenTcpSocketFailedAsync",
+      "splitArgs": [
+        {
+          "DefinationEncoding": "x",
+          "MacroVariableName": "arg2"
+        }
+      ],
+      "macroName": "QuicTraceLogWarning"
+    },
+    "DatapathOpenUdpSocketFailed": {
+      "ModuleProperites": {},
+      "TraceString": "[data] UDP send segmentation helper socket failed to open, 0x%x",
+      "UniqueId": "DatapathOpenUdpSocketFailed",
+      "splitArgs": [
+        {
+          "DefinationEncoding": "x",
+          "MacroVariableName": "arg2"
+        }
+      ],
+      "macroName": "QuicTraceLogWarning"
+    },
+    "DatapathOpenUdpSocketFailedAsync": {
+      "ModuleProperites": {},
+      "TraceString": "[data] UDP send segmentation helper socket failed to open (async), 0x%x",
+      "UniqueId": "DatapathOpenUdpSocketFailedAsync",
+      "splitArgs": [
+        {
+          "DefinationEncoding": "x",
+          "MacroVariableName": "arg2"
+        }
+      ],
+      "macroName": "QuicTraceLogWarning"
+    },
+    "DatapathQueryRecvMaxCoalescedSizeFailed": {
+      "ModuleProperites": {},
+      "TraceString": "[data] Query for UDP_RECV_MAX_COALESCED_SIZE failed, 0x%x",
+      "UniqueId": "DatapathQueryRecvMaxCoalescedSizeFailed",
+      "splitArgs": [
+        {
+          "DefinationEncoding": "x",
+          "MacroVariableName": "arg2"
+        }
+      ],
+      "macroName": "QuicTraceLogWarning"
+    },
+    "DatapathQueryRecvMaxCoalescedSizeFailedAsync": {
+      "ModuleProperites": {},
+      "TraceString": "[data] Query for UDP_RECV_MAX_COALESCED_SIZE failed (async), 0x%x",
+      "UniqueId": "DatapathQueryRecvMaxCoalescedSizeFailedAsync",
+      "splitArgs": [
+        {
+          "DefinationEncoding": "x",
+          "MacroVariableName": "arg2"
+        }
+      ],
+      "macroName": "QuicTraceLogWarning"
+    },
+    "DatapathQueryRssProcessorInfoFailed": {
+      "ModuleProperites": {},
+      "TraceString": "[data] Query for SIO_QUERY_RSS_SCALABILITY_INFO failed, 0x%x",
+      "UniqueId": "DatapathQueryRssProcessorInfoFailed",
+      "splitArgs": [
+        {
+          "DefinationEncoding": "x",
+          "MacroVariableName": "arg2"
+        }
+      ],
+      "macroName": "QuicTraceLogWarning"
+    },
+    "DatapathQueryRssScalabilityInfoFailed": {
+      "ModuleProperites": {},
+      "TraceString": "[data] Query for SIO_QUERY_RSS_SCALABILITY_INFO failed, 0x%x",
+      "UniqueId": "DatapathQueryRssScalabilityInfoFailed",
+      "splitArgs": [
+        {
+          "DefinationEncoding": "x",
+          "MacroVariableName": "arg2"
+        }
+      ],
+      "macroName": "QuicTraceLogWarning"
+    },
+    "DatapathQueryRssScalabilityInfoFailedAsync": {
+      "ModuleProperites": {},
+      "TraceString": "[data] Query for SIO_QUERY_RSS_SCALABILITY_INFO failed (async), 0x%x",
+      "UniqueId": "DatapathQueryRssScalabilityInfoFailedAsync",
+      "splitArgs": [
+        {
+          "DefinationEncoding": "x",
+          "MacroVariableName": "arg2"
+        }
+      ],
+      "macroName": "QuicTraceLogWarning"
+    },
+    "DatapathQueryUdpSegmentFailed": {
+      "ModuleProperites": {},
+      "TraceString": "[data] Query for UDP_SEGMENT failed, 0x%x",
+      "UniqueId": "DatapathQueryUdpSegmentFailed",
+      "splitArgs": [
+        {
+          "DefinationEncoding": "x",
+          "MacroVariableName": "arg2"
+        }
+      ],
+      "macroName": "QuicTraceLogWarning"
+    },
+    "DatapathQueryUdpSendMsgFailed": {
+      "ModuleProperites": {},
+      "TraceString": "[data] Query for UDP_SEND_MSG_SIZE failed, 0x%x",
+      "UniqueId": "DatapathQueryUdpSendMsgFailed",
+      "splitArgs": [
+        {
+          "DefinationEncoding": "x",
+          "MacroVariableName": "arg2"
+        }
+      ],
+      "macroName": "QuicTraceLogWarning"
+    },
+    "DatapathQueryUdpSendMsgFailedAsync": {
+      "ModuleProperites": {},
+      "TraceString": "[data] Query for UDP_SEND_MSG_SIZE failed (async), 0x%x",
+      "UniqueId": "DatapathQueryUdpSendMsgFailedAsync",
+      "splitArgs": [
+        {
+          "DefinationEncoding": "x",
+          "MacroVariableName": "arg2"
+        }
+      ],
+      "macroName": "QuicTraceLogWarning"
+    },
+    "DatapathRecv": {
+      "ModuleProperites": {},
+      "TraceString": "[data][%p] Recv %u bytes (segment=%hu) Src=%!ADDR! Dst=%!ADDR!",
+      "UniqueId": "DatapathRecv",
+      "splitArgs": [
+        {
+          "DefinationEncoding": "p",
+          "MacroVariableName": "arg2"
+        },
+        {
+          "DefinationEncoding": "u",
+          "MacroVariableName": "arg3"
+        },
+        {
+          "DefinationEncoding": "hu",
+          "MacroVariableName": "arg4"
+        },
+        {
+          "DefinationEncoding": "!ADDR!",
+          "MacroVariableName": "arg5"
+        },
+        {
+          "DefinationEncoding": "!ADDR!",
+          "MacroVariableName": "arg6"
+        }
+      ],
+      "macroName": "QuicTraceEvent"
+    },
+    "DatapathRecvEmpty": {
+      "ModuleProperites": {},
+      "TraceString": "[data][%p] Dropping datagram with empty payload.",
+      "UniqueId": "DatapathRecvEmpty",
+      "splitArgs": [
+        {
+          "DefinationEncoding": "p",
+          "MacroVariableName": "arg2"
+        }
+      ],
+      "macroName": "QuicTraceLogWarning"
+    },
+    "DatapathResolveHostNameFailed": {
+      "ModuleProperites": {},
+      "TraceString": "[%p] Couldn't resolve hostname '%s' to an IP address",
+      "UniqueId": "DatapathResolveHostNameFailed",
+      "splitArgs": [
+        {
+          "DefinationEncoding": "p",
+          "MacroVariableName": "arg2"
+        },
+        {
+          "DefinationEncoding": "s",
+          "MacroVariableName": "arg3"
+        }
+      ],
+      "macroName": "QuicTraceLogError"
+    },
+    "DataPathRundown": {
+      "ModuleProperites": {},
+      "TraceString": "[data] Rundown, DatapathFeatures=%u",
+      "UniqueId": "DataPathRundown",
+      "splitArgs": [
+        {
+          "DefinationEncoding": "u",
+          "MacroVariableName": "arg2"
+        }
+      ],
+      "macroName": "QuicTraceEvent"
+    },
+    "DatapathSend": {
+      "ModuleProperites": {},
+      "TraceString": "[data][%p] Send %u bytes in %hhu buffers (segment=%hu) Dst=%!ADDR!, Src=%!ADDR!",
+      "UniqueId": "DatapathSend",
+      "splitArgs": [
+        {
+          "DefinationEncoding": "p",
+          "MacroVariableName": "arg2"
+        },
+        {
+          "DefinationEncoding": "u",
+          "MacroVariableName": "arg3"
+        },
+        {
+          "DefinationEncoding": "hhu",
+          "MacroVariableName": "arg4"
+        },
+        {
+          "DefinationEncoding": "hu",
+          "MacroVariableName": "arg5"
+        },
+        {
+          "DefinationEncoding": "!ADDR!",
+          "MacroVariableName": "arg6"
+        },
+        {
+          "DefinationEncoding": "!ADDR!",
+          "MacroVariableName": "arg7"
+        }
+      ],
+      "macroName": "QuicTraceEvent"
+    },
+    "DatapathShutDownComplete": {
+      "ModuleProperites": {},
+      "TraceString": "[data][%p] Shut down (complete)",
+      "UniqueId": "DatapathShutDownComplete",
+      "splitArgs": [
+        {
+          "DefinationEncoding": "p",
+          "MacroVariableName": "arg2"
+        }
+      ],
+      "macroName": "QuicTraceLogVerbose"
+    },
+    "DatapathShutDownReturn": {
+      "ModuleProperites": {},
+      "TraceString": "[data][%p] Shut down (return)",
+      "UniqueId": "DatapathShutDownReturn",
+      "splitArgs": [
+        {
+          "DefinationEncoding": "p",
+          "MacroVariableName": "arg2"
+        }
+      ],
+      "macroName": "QuicTraceLogVerbose"
+    },
+    "DatapathTooLarge": {
+      "ModuleProperites": {},
+      "TraceString": "[data][%p] Received larger than expected datagram from %!ADDR!",
+      "UniqueId": "DatapathTooLarge",
+      "splitArgs": [
+        {
+          "DefinationEncoding": "p",
+          "MacroVariableName": "arg2"
+        },
+        {
+          "DefinationEncoding": "!ADDR!",
+          "MacroVariableName": "arg3"
+        }
+      ],
+      "macroName": "QuicTraceLogVerbose"
+    },
+    "DatapathUnreachableMsg": {
+      "ModuleProperites": {},
+      "TraceString": "[sock][%p] Unreachable error from %!ADDR!",
+      "UniqueId": "DatapathUnreachableMsg",
+      "splitArgs": [
+        {
+          "DefinationEncoding": "p",
+          "MacroVariableName": "arg2"
+        },
+        {
+          "DefinationEncoding": "!ADDR!",
+          "MacroVariableName": "arg3"
+        }
+      ],
+      "macroName": "QuicTraceLogVerbose"
+    },
+    "DatapathUnreachableWithError": {
+      "ModuleProperites": {},
+      "TraceString": "[data][%p] Received unreachable error (0x%x) from %!ADDR!",
+      "UniqueId": "DatapathUnreachableWithError",
+      "splitArgs": [
+        {
+          "DefinationEncoding": "p",
+          "MacroVariableName": "arg2"
+        },
+        {
+          "DefinationEncoding": "x",
+          "MacroVariableName": "arg3"
+        },
+        {
+          "DefinationEncoding": "!ADDR!",
+          "MacroVariableName": "arg4"
+        }
+      ],
+      "macroName": "QuicTraceLogVerbose"
+    },
+    "DatapathUroExceeded": {
+      "ModuleProperites": {},
+      "TraceString": "[%p] Exceeded URO preallocation capacity.",
+      "UniqueId": "DatapathUroExceeded",
+      "splitArgs": [
+        {
+          "DefinationEncoding": "p",
+          "MacroVariableName": "arg2"
+        }
+      ],
+      "macroName": "QuicTraceLogWarning"
+    },
+    "DatapathUroPreallocExceeded": {
+      "ModuleProperites": {},
+      "TraceString": "[data][%p] Exceeded URO preallocation capacity.",
+      "UniqueId": "DatapathUroPreallocExceeded",
+      "splitArgs": [
+        {
+          "DefinationEncoding": "p",
+          "MacroVariableName": "arg2"
+        }
+      ],
+      "macroName": "QuicTraceLogWarning"
+    },
+    "DecodeTPAckDelayExponent": {
+      "ModuleProperites": {},
+      "TraceString": "[conn][%p] TP: ACK Delay Exponent (%llu)",
+      "UniqueId": "DecodeTPAckDelayExponent",
+      "splitArgs": [
+        {
+          "DefinationEncoding": "p",
+          "MacroVariableName": "arg1"
+        },
+        {
+          "DefinationEncoding": "llu",
+          "MacroVariableName": "arg3"
+        }
+      ],
+      "macroName": "QuicTraceLogConnVerbose"
+    },
+    "DecodeTPCibirEncoding": {
+      "ModuleProperites": {},
+      "TraceString": "[conn][%p] TP: CIBIR Encoding (%llu length, %llu offset)",
+      "UniqueId": "DecodeTPCibirEncoding",
+      "splitArgs": [
+        {
+          "DefinationEncoding": "p",
+          "MacroVariableName": "arg1"
+        },
+        {
+          "DefinationEncoding": "llu",
+          "MacroVariableName": "arg3"
+        },
+        {
+          "DefinationEncoding": "llu",
+          "MacroVariableName": "arg4"
+        }
+      ],
+      "macroName": "QuicTraceLogConnVerbose"
+    },
+    "DecodeTPCIDLimit": {
+      "ModuleProperites": {},
+      "TraceString": "[conn][%p] TP: Connection ID Limit (%llu)",
+      "UniqueId": "DecodeTPCIDLimit",
+      "splitArgs": [
+        {
+          "DefinationEncoding": "p",
+          "MacroVariableName": "arg1"
+        },
+        {
+          "DefinationEncoding": "llu",
+          "MacroVariableName": "arg3"
+        }
+      ],
+      "macroName": "QuicTraceLogConnVerbose"
+    },
+    "DecodeTPDisable1RttEncryption": {
+      "ModuleProperites": {},
+      "TraceString": "[conn][%p] TP: Disable 1-RTT Encryption",
+      "UniqueId": "DecodeTPDisable1RttEncryption",
+      "splitArgs": [
+        {
+          "DefinationEncoding": "p",
+          "MacroVariableName": "arg1"
+        }
+      ],
+      "macroName": "QuicTraceLogConnVerbose"
+    },
+    "DecodeTPDisableActiveMigration": {
+      "ModuleProperites": {},
+      "TraceString": "[conn][%p] TP: Disable Active Migration",
+      "UniqueId": "DecodeTPDisableActiveMigration",
+      "splitArgs": [
+        {
+          "DefinationEncoding": "p",
+          "MacroVariableName": "arg1"
+        }
+      ],
+      "macroName": "QuicTraceLogConnVerbose"
+    },
+    "DecodeTPIdleTimeout": {
+      "ModuleProperites": {},
+      "TraceString": "[conn][%p] TP: Idle Timeout (%llu ms)",
+      "UniqueId": "DecodeTPIdleTimeout",
+      "splitArgs": [
+        {
+          "DefinationEncoding": "p",
+          "MacroVariableName": "arg1"
+        },
+        {
+          "DefinationEncoding": "llu",
+          "MacroVariableName": "arg3"
+        }
+      ],
+      "macroName": "QuicTraceLogConnVerbose"
+    },
+    "DecodeTPInitialSourceCID": {
+      "ModuleProperites": {},
+      "TraceString": "[conn][%p] TP: Initial Source Connection ID (%s)",
+      "UniqueId": "DecodeTPInitialSourceCID",
+      "splitArgs": [
+        {
+          "DefinationEncoding": "p",
+          "MacroVariableName": "arg1"
+        },
+        {
+          "DefinationEncoding": "s",
+          "MacroVariableName": "arg3"
+        }
+      ],
+      "macroName": "QuicTraceLogConnVerbose"
+    },
+    "DecodeTPInitMaxData": {
+      "ModuleProperites": {},
+      "TraceString": "[conn][%p] TP: Max Data (%llu bytes)",
+      "UniqueId": "DecodeTPInitMaxData",
+      "splitArgs": [
+        {
+          "DefinationEncoding": "p",
+          "MacroVariableName": "arg1"
+        },
+        {
+          "DefinationEncoding": "llu",
+          "MacroVariableName": "arg3"
+        }
+      ],
+      "macroName": "QuicTraceLogConnVerbose"
+    },
+    "DecodeTPInitMaxStreamDataBidiLocal": {
+      "ModuleProperites": {},
+      "TraceString": "[conn][%p] TP: Max Local Bidirectional Stream Data (%llu bytes)",
+      "UniqueId": "DecodeTPInitMaxStreamDataBidiLocal",
+      "splitArgs": [
+        {
+          "DefinationEncoding": "p",
+          "MacroVariableName": "arg1"
+        },
+        {
+          "DefinationEncoding": "llu",
+          "MacroVariableName": "arg3"
+        }
+      ],
+      "macroName": "QuicTraceLogConnVerbose"
+    },
+    "DecodeTPInitMaxStreamDataBidiRemote": {
+      "ModuleProperites": {},
+      "TraceString": "[conn][%p] TP: Max Remote Bidirectional Stream Data (%llu bytes)",
+      "UniqueId": "DecodeTPInitMaxStreamDataBidiRemote",
+      "splitArgs": [
+        {
+          "DefinationEncoding": "p",
+          "MacroVariableName": "arg1"
+        },
+        {
+          "DefinationEncoding": "llu",
+          "MacroVariableName": "arg3"
+        }
+      ],
+      "macroName": "QuicTraceLogConnVerbose"
+    },
+    "DecodeTPInitMaxStreamDataBidiUni": {
+      "ModuleProperites": {},
+      "TraceString": "[conn][%p] TP: Max Unidirectional Stream Data (%llu)",
+      "UniqueId": "DecodeTPInitMaxStreamDataBidiUni",
+      "splitArgs": [
+        {
+          "DefinationEncoding": "p",
+          "MacroVariableName": "arg1"
+        },
+        {
+          "DefinationEncoding": "llu",
+          "MacroVariableName": "arg3"
+        }
+      ],
+      "macroName": "QuicTraceLogConnVerbose"
+    },
+    "DecodeTPMaxAckDelay": {
+      "ModuleProperites": {},
+      "TraceString": "[conn][%p] TP: Max ACK Delay (%llu ms)",
+      "UniqueId": "DecodeTPMaxAckDelay",
+      "splitArgs": [
+        {
+          "DefinationEncoding": "p",
+          "MacroVariableName": "arg1"
+        },
+        {
+          "DefinationEncoding": "llu",
+          "MacroVariableName": "arg3"
+        }
+      ],
+      "macroName": "QuicTraceLogConnVerbose"
+    },
+    "DecodeTPMaxBidiStreams": {
+      "ModuleProperites": {},
+      "TraceString": "[conn][%p] TP: Max Bidirectional Streams (%llu)",
+      "UniqueId": "DecodeTPMaxBidiStreams",
+      "splitArgs": [
+        {
+          "DefinationEncoding": "p",
+          "MacroVariableName": "arg1"
+        },
+        {
+          "DefinationEncoding": "llu",
+          "MacroVariableName": "arg3"
+        }
+      ],
+      "macroName": "QuicTraceLogConnVerbose"
+    },
+    "DecodeTPMaxDatagramFrameSize": {
+      "ModuleProperites": {},
+      "TraceString": "[conn][%p] TP: Max Datagram Frame Size (%llu bytes)",
+      "UniqueId": "DecodeTPMaxDatagramFrameSize",
+      "splitArgs": [
+        {
+          "DefinationEncoding": "p",
+          "MacroVariableName": "arg1"
+        },
+        {
+          "DefinationEncoding": "llu",
+          "MacroVariableName": "arg3"
+        }
+      ],
+      "macroName": "QuicTraceLogConnVerbose"
+    },
+    "DecodeTPMaxUdpPayloadSize": {
+      "ModuleProperites": {},
+      "TraceString": "[conn][%p] TP: Max Udp Payload Size (%llu bytes)",
+      "UniqueId": "DecodeTPMaxUdpPayloadSize",
+      "splitArgs": [
+        {
+          "DefinationEncoding": "p",
+          "MacroVariableName": "arg1"
+        },
+        {
+          "DefinationEncoding": "llu",
+          "MacroVariableName": "arg3"
+        }
+      ],
+      "macroName": "QuicTraceLogConnVerbose"
+    },
+    "DecodeTPMaxUniStreams": {
+      "ModuleProperites": {},
+      "TraceString": "[conn][%p] TP: Max Unidirectional Streams (%llu)",
+      "UniqueId": "DecodeTPMaxUniStreams",
+      "splitArgs": [
+        {
+          "DefinationEncoding": "p",
+          "MacroVariableName": "arg1"
+        },
+        {
+          "DefinationEncoding": "llu",
+          "MacroVariableName": "arg3"
+        }
+      ],
+      "macroName": "QuicTraceLogConnVerbose"
+    },
+    "DecodeTPMinAckDelay": {
+      "ModuleProperites": {},
+      "TraceString": "[conn][%p] TP: Min ACK Delay (%llu us)",
+      "UniqueId": "DecodeTPMinAckDelay",
+      "splitArgs": [
+        {
+          "DefinationEncoding": "p",
+          "MacroVariableName": "arg1"
+        },
+        {
+          "DefinationEncoding": "llu",
+          "MacroVariableName": "arg3"
+        }
+      ],
+      "macroName": "QuicTraceLogConnVerbose"
+    },
+    "DecodeTPOriginalDestinationCID": {
+      "ModuleProperites": {},
+      "TraceString": "[conn][%p] TP: Original Connection Destination ID (%s)",
+      "UniqueId": "DecodeTPOriginalDestinationCID",
+      "splitArgs": [
+        {
+          "DefinationEncoding": "p",
+          "MacroVariableName": "arg1"
+        },
+        {
+          "DefinationEncoding": "s",
+          "MacroVariableName": "arg3"
+        }
+      ],
+      "macroName": "QuicTraceLogConnVerbose"
+    },
+    "DecodeTPPreferredAddress": {
+      "ModuleProperites": {},
+      "TraceString": "[conn][%p] TP: Preferred Address",
+      "UniqueId": "DecodeTPPreferredAddress",
+      "splitArgs": [
+        {
+          "DefinationEncoding": "p",
+          "MacroVariableName": "arg1"
+        }
+      ],
+      "macroName": "QuicTraceLogConnVerbose"
+    },
+    "DecodeTPReserved": {
+      "ModuleProperites": {},
+      "TraceString": "[conn][%p] TP: Reserved ID %llu, length %hu",
+      "UniqueId": "DecodeTPReserved",
+      "splitArgs": [
+        {
+          "DefinationEncoding": "p",
+          "MacroVariableName": "arg1"
+        },
+        {
+          "DefinationEncoding": "llu",
+          "MacroVariableName": "arg3"
+        },
+        {
+          "DefinationEncoding": "hu",
+          "MacroVariableName": "arg4"
+        }
+      ],
+      "macroName": "QuicTraceLogConnWarning"
+    },
+    "DecodeTPRetrySourceCID": {
+      "ModuleProperites": {},
+      "TraceString": "[conn][%p] TP: Retry Source Connection ID (%s)",
+      "UniqueId": "DecodeTPRetrySourceCID",
+      "splitArgs": [
+        {
+          "DefinationEncoding": "p",
+          "MacroVariableName": "arg1"
+        },
+        {
+          "DefinationEncoding": "s",
+          "MacroVariableName": "arg3"
+        }
+      ],
+      "macroName": "QuicTraceLogConnVerbose"
+    },
+    "DecodeTPStart": {
+      "ModuleProperites": {},
+      "TraceString": "[conn][%p] Decoding Transport Parameters (Server = %hhu) (%hu bytes)",
+      "UniqueId": "DecodeTPStart",
+      "splitArgs": [
+        {
+          "DefinationEncoding": "p",
+          "MacroVariableName": "arg1"
+        },
+        {
+          "DefinationEncoding": "hhu",
+          "MacroVariableName": "arg3"
+        },
+        {
+          "DefinationEncoding": "hu",
+          "MacroVariableName": "arg4"
+        }
+      ],
+      "macroName": "QuicTraceLogConnVerbose"
+    },
+    "DecodeTPStatelessResetToken": {
+      "ModuleProperites": {},
+      "TraceString": "[conn][%p] TP: Stateless Reset Token (%s)",
+      "UniqueId": "DecodeTPStatelessResetToken",
+      "splitArgs": [
+        {
+          "DefinationEncoding": "p",
+          "MacroVariableName": "arg1"
+        },
+        {
+          "DefinationEncoding": "s",
+          "MacroVariableName": "arg3"
+        }
+      ],
+      "macroName": "QuicTraceLogConnVerbose"
+    },
+    "DecodeTPUnknown": {
+      "ModuleProperites": {},
+      "TraceString": "[conn][%p] TP: Unknown ID %llu, length %hu",
+      "UniqueId": "DecodeTPUnknown",
+      "splitArgs": [
+        {
+          "DefinationEncoding": "p",
+          "MacroVariableName": "arg1"
+        },
+        {
+          "DefinationEncoding": "llu",
+          "MacroVariableName": "arg3"
+        },
+        {
+          "DefinationEncoding": "hu",
+          "MacroVariableName": "arg4"
+        }
+      ],
+      "macroName": "QuicTraceLogConnWarning"
+    },
+    "DecodeTPVersionNegotiationInfo": {
+      "ModuleProperites": {},
+      "TraceString": "[conn][%p] TP: Version Negotiation Info (%hu bytes)",
+      "UniqueId": "DecodeTPVersionNegotiationInfo",
+      "splitArgs": [
+        {
+          "DefinationEncoding": "p",
+          "MacroVariableName": "arg1"
+        },
+        {
+          "DefinationEncoding": "hu",
+          "MacroVariableName": "arg3"
+        }
+      ],
+      "macroName": "QuicTraceLogConnVerbose"
+    },
+    "DecryptOldKey": {
+      "ModuleProperites": {},
+      "TraceString": "[conn][%p] Using old key to decrypt",
+      "UniqueId": "DecryptOldKey",
+      "splitArgs": [
+        {
+          "DefinationEncoding": "p",
+          "MacroVariableName": "arg1"
+        }
+      ],
+      "macroName": "QuicTraceLogConnVerbose"
+    },
+    "DeferDatagram": {
+      "ModuleProperites": {},
+      "TraceString": "[conn][%p] Deferring datagram (type=%hu)",
+      "UniqueId": "DeferDatagram",
+      "splitArgs": [
+        {
+          "DefinationEncoding": "p",
+          "MacroVariableName": "arg1"
+        },
+        {
+          "DefinationEncoding": "hu",
+          "MacroVariableName": "arg3"
+        }
+      ],
+      "macroName": "QuicTraceLogConnVerbose"
+    },
+    "Disable1RttEncrytionUpdated": {
+      "ModuleProperites": {},
+      "TraceString": "[conn][%p] Updated disable 1-RTT encrytption to %hhu",
+      "UniqueId": "Disable1RttEncrytionUpdated",
+      "splitArgs": [
+        {
+          "DefinationEncoding": "p",
+          "MacroVariableName": "arg1"
+        },
+        {
+          "DefinationEncoding": "hhu",
+          "MacroVariableName": "arg3"
+        }
+      ],
+      "macroName": "QuicTraceLogConnVerbose"
+    },
+    "DiscardKeyType": {
+      "ModuleProperites": {},
+      "TraceString": "[conn][%p] Discarding key type = %hhu",
+      "UniqueId": "DiscardKeyType",
+      "splitArgs": [
+        {
+          "DefinationEncoding": "p",
+          "MacroVariableName": "arg1"
+        },
+        {
+          "DefinationEncoding": "hhu",
+          "MacroVariableName": "arg3"
+        }
+      ],
+      "macroName": "QuicTraceLogConnInfo"
+    },
+    "DrainCrypto": {
+      "ModuleProperites": {},
+      "TraceString": "[conn][%p] Draining %u crypto bytes",
+      "UniqueId": "DrainCrypto",
+      "splitArgs": [
+        {
+          "DefinationEncoding": "p",
+          "MacroVariableName": "arg1"
+        },
+        {
+          "DefinationEncoding": "u",
+          "MacroVariableName": "arg3"
+        }
+      ],
+      "macroName": "QuicTraceLogConnVerbose"
+    },
+    "EncodeMaxDatagramFrameSize": {
+      "ModuleProperites": {},
+      "TraceString": "[conn][%p] TP: Max Datagram Frame Size (%llu bytes)",
+      "UniqueId": "EncodeMaxDatagramFrameSize",
+      "splitArgs": [
+        {
+          "DefinationEncoding": "p",
+          "MacroVariableName": "arg1"
+        },
+        {
+          "DefinationEncoding": "llu",
+          "MacroVariableName": "arg3"
+        }
+      ],
+      "macroName": "QuicTraceLogConnVerbose"
+    },
+    "EncodeTPAckDelayExponent": {
+      "ModuleProperites": {},
+      "TraceString": "[conn][%p] TP: ACK Delay Exponent (%llu)",
+      "UniqueId": "EncodeTPAckDelayExponent",
+      "splitArgs": [
+        {
+          "DefinationEncoding": "p",
+          "MacroVariableName": "arg1"
+        },
+        {
+          "DefinationEncoding": "llu",
+          "MacroVariableName": "arg3"
+        }
+      ],
+      "macroName": "QuicTraceLogConnVerbose"
+    },
+    "EncodeTPCibirEncoding": {
+      "ModuleProperites": {},
+      "TraceString": "[conn][%p] TP: CIBIR Encoding (%llu length, %llu offset)",
+      "UniqueId": "EncodeTPCibirEncoding",
+      "splitArgs": [
+        {
+          "DefinationEncoding": "p",
+          "MacroVariableName": "arg1"
+        },
+        {
+          "DefinationEncoding": "llu",
+          "MacroVariableName": "arg3"
+        },
+        {
+          "DefinationEncoding": "llu",
+          "MacroVariableName": "arg4"
+        }
+      ],
+      "macroName": "QuicTraceLogConnVerbose"
+    },
+    "EncodeTPCIDLimit": {
+      "ModuleProperites": {},
+      "TraceString": "[conn][%p] TP: Connection ID Limit (%llu)",
+      "UniqueId": "EncodeTPCIDLimit",
+      "splitArgs": [
+        {
+          "DefinationEncoding": "p",
+          "MacroVariableName": "arg1"
+        },
+        {
+          "DefinationEncoding": "llu",
+          "MacroVariableName": "arg3"
+        }
+      ],
+      "macroName": "QuicTraceLogConnVerbose"
+    },
+    "EncodeTPDisable1RttEncryption": {
+      "ModuleProperites": {},
+      "TraceString": "[conn][%p] TP: Disable 1-RTT Encryption",
+      "UniqueId": "EncodeTPDisable1RttEncryption",
+      "splitArgs": [
+        {
+          "DefinationEncoding": "p",
+          "MacroVariableName": "arg1"
+        }
+      ],
+      "macroName": "QuicTraceLogConnVerbose"
+    },
+    "EncodeTPDisableMigration": {
+      "ModuleProperites": {},
+      "TraceString": "[conn][%p] TP: Disable Active Migration",
+      "UniqueId": "EncodeTPDisableMigration",
+      "splitArgs": [
+        {
+          "DefinationEncoding": "p",
+          "MacroVariableName": "arg1"
+        }
+      ],
+      "macroName": "QuicTraceLogConnVerbose"
+    },
+    "EncodeTPEnd": {
+      "ModuleProperites": {},
+      "TraceString": "[conn][%p] Encoded %hu bytes for QUIC TP",
+      "UniqueId": "EncodeTPEnd",
+      "splitArgs": [
+        {
+          "DefinationEncoding": "p",
+          "MacroVariableName": "arg1"
+        },
+        {
+          "DefinationEncoding": "hu",
+          "MacroVariableName": "arg3"
+        }
+      ],
+      "macroName": "QuicTraceLogConnVerbose"
+    },
+    "EncodeTPIdleTimeout": {
+      "ModuleProperites": {},
+      "TraceString": "[conn][%p] TP: Idle Timeout (%llu ms)",
+      "UniqueId": "EncodeTPIdleTimeout",
+      "splitArgs": [
+        {
+          "DefinationEncoding": "p",
+          "MacroVariableName": "arg1"
+        },
+        {
+          "DefinationEncoding": "llu",
+          "MacroVariableName": "arg3"
+        }
+      ],
+      "macroName": "QuicTraceLogConnVerbose"
+    },
+    "EncodeTPInitMaxData": {
+      "ModuleProperites": {},
+      "TraceString": "[conn][%p] TP: Max Data (%llu bytes)",
+      "UniqueId": "EncodeTPInitMaxData",
+      "splitArgs": [
+        {
+          "DefinationEncoding": "p",
+          "MacroVariableName": "arg1"
+        },
+        {
+          "DefinationEncoding": "llu",
+          "MacroVariableName": "arg3"
+        }
+      ],
+      "macroName": "QuicTraceLogConnVerbose"
+    },
+    "EncodeTPInitMaxStreamDataBidiLocal": {
+      "ModuleProperites": {},
+      "TraceString": "[conn][%p] TP: Max Local Bidirectional Stream Data (%llu bytes)",
+      "UniqueId": "EncodeTPInitMaxStreamDataBidiLocal",
+      "splitArgs": [
+        {
+          "DefinationEncoding": "p",
+          "MacroVariableName": "arg1"
+        },
+        {
+          "DefinationEncoding": "llu",
+          "MacroVariableName": "arg3"
+        }
+      ],
+      "macroName": "QuicTraceLogConnVerbose"
+    },
+    "EncodeTPInitMaxStreamDataBidiRemote": {
+      "ModuleProperites": {},
+      "TraceString": "[conn][%p] TP: Max Remote Bidirectional Stream Data (%llu bytes)",
+      "UniqueId": "EncodeTPInitMaxStreamDataBidiRemote",
+      "splitArgs": [
+        {
+          "DefinationEncoding": "p",
+          "MacroVariableName": "arg1"
+        },
+        {
+          "DefinationEncoding": "llu",
+          "MacroVariableName": "arg3"
+        }
+      ],
+      "macroName": "QuicTraceLogConnVerbose"
+    },
+    "EncodeTPInitMaxStreamUni": {
+      "ModuleProperites": {},
+      "TraceString": "[conn][%p] TP: Max Unidirectional Stream Data (%llu)",
+      "UniqueId": "EncodeTPInitMaxStreamUni",
+      "splitArgs": [
+        {
+          "DefinationEncoding": "p",
+          "MacroVariableName": "arg1"
+        },
+        {
+          "DefinationEncoding": "llu",
+          "MacroVariableName": "arg3"
+        }
+      ],
+      "macroName": "QuicTraceLogConnVerbose"
+    },
+    "EncodeTPMaxAckDelay": {
+      "ModuleProperites": {},
+      "TraceString": "[conn][%p] TP: Max ACK Delay (%llu ms)",
+      "UniqueId": "EncodeTPMaxAckDelay",
+      "splitArgs": [
+        {
+          "DefinationEncoding": "p",
+          "MacroVariableName": "arg1"
+        },
+        {
+          "DefinationEncoding": "llu",
+          "MacroVariableName": "arg3"
+        }
+      ],
+      "macroName": "QuicTraceLogConnVerbose"
+    },
+    "EncodeTPMaxBidiStreams": {
+      "ModuleProperites": {},
+      "TraceString": "[conn][%p] TP: Max Bidirectional Streams (%llu)",
+      "UniqueId": "EncodeTPMaxBidiStreams",
+      "splitArgs": [
+        {
+          "DefinationEncoding": "p",
+          "MacroVariableName": "arg1"
+        },
+        {
+          "DefinationEncoding": "llu",
+          "MacroVariableName": "arg3"
+        }
+      ],
+      "macroName": "QuicTraceLogConnVerbose"
+    },
+    "EncodeTPMaxUdpPayloadSize": {
+      "ModuleProperites": {},
+      "TraceString": "[conn][%p] TP: Max Udp Payload Size (%llu bytes)",
+      "UniqueId": "EncodeTPMaxUdpPayloadSize",
+      "splitArgs": [
+        {
+          "DefinationEncoding": "p",
+          "MacroVariableName": "arg1"
+        },
+        {
+          "DefinationEncoding": "llu",
+          "MacroVariableName": "arg3"
+        }
+      ],
+      "macroName": "QuicTraceLogConnVerbose"
+    },
+    "EncodeTPMaxUniStreams": {
+      "ModuleProperites": {},
+      "TraceString": "[conn][%p] TP: Max Unidirectional Streams (%llu)",
+      "UniqueId": "EncodeTPMaxUniStreams",
+      "splitArgs": [
+        {
+          "DefinationEncoding": "p",
+          "MacroVariableName": "arg1"
+        },
+        {
+          "DefinationEncoding": "llu",
+          "MacroVariableName": "arg3"
+        }
+      ],
+      "macroName": "QuicTraceLogConnVerbose"
+    },
+    "EncodeTPMinAckDelay": {
+      "ModuleProperites": {},
+      "TraceString": "[conn][%p] TP: Min ACK Delay (%llu us)",
+      "UniqueId": "EncodeTPMinAckDelay",
+      "splitArgs": [
+        {
+          "DefinationEncoding": "p",
+          "MacroVariableName": "arg1"
+        },
+        {
+          "DefinationEncoding": "llu",
+          "MacroVariableName": "arg3"
+        }
+      ],
+      "macroName": "QuicTraceLogConnVerbose"
+    },
+    "EncodeTPOriginalCID": {
+      "ModuleProperites": {},
+      "TraceString": "[conn][%p] TP: Initial Source Connection ID (%s)",
+      "UniqueId": "EncodeTPOriginalCID",
+      "splitArgs": [
+        {
+          "DefinationEncoding": "p",
+          "MacroVariableName": "arg1"
+        },
+        {
+          "DefinationEncoding": "s",
+          "MacroVariableName": "arg3"
+        }
+      ],
+      "macroName": "QuicTraceLogConnVerbose"
+    },
+    "EncodeTPOriginalDestinationCID": {
+      "ModuleProperites": {},
+      "TraceString": "[conn][%p] TP: Original Destination Connection ID (%s)",
+      "UniqueId": "EncodeTPOriginalDestinationCID",
+      "splitArgs": [
+        {
+          "DefinationEncoding": "p",
+          "MacroVariableName": "arg1"
+        },
+        {
+          "DefinationEncoding": "s",
+          "MacroVariableName": "arg3"
+        }
+      ],
+      "macroName": "QuicTraceLogConnVerbose"
+    },
+    "EncodeTPPreferredAddress": {
+      "ModuleProperites": {},
+      "TraceString": "[conn][%p] TP: Preferred Address",
+      "UniqueId": "EncodeTPPreferredAddress",
+      "splitArgs": [
+        {
+          "DefinationEncoding": "p",
+          "MacroVariableName": "arg1"
+        }
+      ],
+      "macroName": "QuicTraceLogConnVerbose"
+    },
+    "EncodeTPRetrySourceCID": {
+      "ModuleProperites": {},
+      "TraceString": "[conn][%p] TP: Retry Source Connection ID (%s)",
+      "UniqueId": "EncodeTPRetrySourceCID",
+      "splitArgs": [
+        {
+          "DefinationEncoding": "p",
+          "MacroVariableName": "arg1"
+        },
+        {
+          "DefinationEncoding": "s",
+          "MacroVariableName": "arg3"
+        }
+      ],
+      "macroName": "QuicTraceLogConnVerbose"
+    },
+    "EncodeTPStart": {
+      "ModuleProperites": {},
+      "TraceString": "[conn][%p] Encoding Transport Parameters (Server = %hhu)",
+      "UniqueId": "EncodeTPStart",
+      "splitArgs": [
+        {
+          "DefinationEncoding": "p",
+          "MacroVariableName": "arg1"
+        },
+        {
+          "DefinationEncoding": "hhu",
+          "MacroVariableName": "arg3"
+        }
+      ],
+      "macroName": "QuicTraceLogConnVerbose"
+    },
+    "EncodeTPStatelessResetToken": {
+      "ModuleProperites": {},
+      "TraceString": "[conn][%p] TP: Stateless Reset Token (%s)",
+      "UniqueId": "EncodeTPStatelessResetToken",
+      "splitArgs": [
+        {
+          "DefinationEncoding": "p",
+          "MacroVariableName": "arg1"
+        },
+        {
+          "DefinationEncoding": "s",
+          "MacroVariableName": "arg3"
+        }
+      ],
+      "macroName": "QuicTraceLogConnVerbose"
+    },
+    "EncodeTPTest": {
+      "ModuleProperites": {},
+      "TraceString": "[conn][%p] TP: TEST TP (Type %hu, Length %hu)",
+      "UniqueId": "EncodeTPTest",
+      "splitArgs": [
+        {
+          "DefinationEncoding": "p",
+          "MacroVariableName": "arg1"
+        },
+        {
+          "DefinationEncoding": "hu",
+          "MacroVariableName": "arg3"
+        },
+        {
+          "DefinationEncoding": "hu",
+          "MacroVariableName": "arg4"
+        }
+      ],
+      "macroName": "QuicTraceLogConnVerbose"
+    },
+    "EncodeTPVersionNegotiationExt": {
+      "ModuleProperites": {},
+      "TraceString": "[conn][%p] TP: Version Negotiation Extension (%u bytes)",
+      "UniqueId": "EncodeTPVersionNegotiationExt",
+      "splitArgs": [
+        {
+          "DefinationEncoding": "p",
+          "MacroVariableName": "arg1"
+        },
+        {
+          "DefinationEncoding": "u",
+          "MacroVariableName": "arg3"
+        }
+      ],
+      "macroName": "QuicTraceLogConnVerbose"
+    },
+    "EventSilentDiscard": {
+      "ModuleProperites": {},
+      "TraceString": "[strm][%p] Event silently discarded",
+      "UniqueId": "EventSilentDiscard",
+      "splitArgs": [
+        {
+          "DefinationEncoding": "p",
+          "MacroVariableName": "arg1"
+        }
+      ],
+      "macroName": "QuicTraceLogStreamWarning"
+    },
+    "FailedRouteResolution": {
+      "ModuleProperites": {},
+      "TraceString": "[conn][%p] Processing failed route completion Path[%hhu]",
+      "UniqueId": "FailedRouteResolution",
+      "splitArgs": [
+        {
+          "DefinationEncoding": "p",
+          "MacroVariableName": "arg1"
+        },
+        {
+          "DefinationEncoding": "hhu",
+          "MacroVariableName": "arg3"
+        }
+      ],
+      "macroName": "QuicTraceLogConnInfo"
+    },
+    "FirstCidUsage": {
+      "ModuleProperites": {},
+      "TraceString": "[conn][%p] First usage of SrcCid: %s",
+      "UniqueId": "FirstCidUsage",
+      "splitArgs": [
+        {
+          "DefinationEncoding": "p",
+          "MacroVariableName": "arg1"
+        },
+        {
+          "DefinationEncoding": "s",
+          "MacroVariableName": "arg3"
+        }
+      ],
+      "macroName": "QuicTraceLogConnInfo"
+    },
+    "FlowControlExhausted": {
+      "ModuleProperites": {},
+      "TraceString": "[strm][%p] Flow control window exhausted!",
+      "UniqueId": "FlowControlExhausted",
+      "splitArgs": [
+        {
+          "DefinationEncoding": "p",
+          "MacroVariableName": "arg1"
+        }
+      ],
+      "macroName": "QuicTraceLogStreamVerbose"
+    },
+    "ForceCidUpdate": {
+      "ModuleProperites": {},
+      "TraceString": "[conn][%p] Forcing destination CID update",
+      "UniqueId": "ForceCidUpdate",
+      "splitArgs": [
+        {
+          "DefinationEncoding": "p",
+          "MacroVariableName": "arg1"
+        }
+      ],
+      "macroName": "QuicTraceLogConnVerbose"
+    },
+    "ForceKeyUpdate": {
+      "ModuleProperites": {},
+      "TraceString": "[conn][%p] Forcing key update",
+      "UniqueId": "ForceKeyUpdate",
+      "splitArgs": [
+        {
+          "DefinationEncoding": "p",
+          "MacroVariableName": "arg1"
+        }
+      ],
+      "macroName": "QuicTraceLogConnVerbose"
+    },
+    "FrameLogAck": {
+      "ModuleProperites": {},
+      "TraceString": "[%c][%cX][%llu]   ACK Largest:%llu Delay:%llu",
+      "UniqueId": "FrameLogAck",
+      "splitArgs": [
+        {
+          "DefinationEncoding": "c",
+          "MacroVariableName": "arg2"
+        },
+        {
+          "DefinationEncoding": "c",
+          "MacroVariableName": "arg3"
+        },
+        {
+          "DefinationEncoding": "llu",
+          "MacroVariableName": "arg4"
+        },
+        {
+          "DefinationEncoding": "llu",
+          "MacroVariableName": "arg5"
+        },
+        {
+          "DefinationEncoding": "llu",
+          "MacroVariableName": "arg6"
+        }
+      ],
+      "macroName": "QuicTraceLogVerbose"
+    },
+    "FrameLogAckEcn": {
+      "ModuleProperites": {},
+      "TraceString": "[%c][%cX][%llu]     ECN [ECT0=%llu,ECT1=%llu,CE=%llu]",
+      "UniqueId": "FrameLogAckEcn",
+      "splitArgs": [
+        {
+          "DefinationEncoding": "c",
+          "MacroVariableName": "arg2"
+        },
+        {
+          "DefinationEncoding": "c",
+          "MacroVariableName": "arg3"
+        },
+        {
+          "DefinationEncoding": "llu",
+          "MacroVariableName": "arg4"
+        },
+        {
+          "DefinationEncoding": "llu",
+          "MacroVariableName": "arg5"
+        },
+        {
+          "DefinationEncoding": "llu",
+          "MacroVariableName": "arg6"
+        },
+        {
+          "DefinationEncoding": "llu",
+          "MacroVariableName": "arg7"
+        }
+      ],
+      "macroName": "QuicTraceLogVerbose"
+    },
+    "FrameLogAckEcnInvalid": {
+      "ModuleProperites": {},
+      "TraceString": "[%c][%cX][%llu]     ECN [Invalid]",
+      "UniqueId": "FrameLogAckEcnInvalid",
+      "splitArgs": [
+        {
+          "DefinationEncoding": "c",
+          "MacroVariableName": "arg2"
+        },
+        {
+          "DefinationEncoding": "c",
+          "MacroVariableName": "arg3"
+        },
+        {
+          "DefinationEncoding": "llu",
+          "MacroVariableName": "arg4"
+        }
+      ],
+      "macroName": "QuicTraceLogVerbose"
+    },
+    "FrameLogAckFrequency": {
+      "ModuleProperites": {},
+      "TraceString": "[%c][%cX][%llu]   ACK_FREQUENCY SeqNum:%llu PktTolerance:%llu MaxAckDelay:%llu IgnoreOrder:%hhu IgnoreCE:%hhu",
+      "UniqueId": "FrameLogAckFrequency",
+      "splitArgs": [
+        {
+          "DefinationEncoding": "c",
+          "MacroVariableName": "arg2"
+        },
+        {
+          "DefinationEncoding": "c",
+          "MacroVariableName": "arg3"
+        },
+        {
+          "DefinationEncoding": "llu",
+          "MacroVariableName": "arg4"
+        },
+        {
+          "DefinationEncoding": "llu",
+          "MacroVariableName": "arg5"
+        },
+        {
+          "DefinationEncoding": "llu",
+          "MacroVariableName": "arg6"
+        },
+        {
+          "DefinationEncoding": "llu",
+          "MacroVariableName": "arg7"
+        },
+        {
+          "DefinationEncoding": "hhu",
+          "MacroVariableName": "arg8"
+        },
+        {
+          "DefinationEncoding": "hhu",
+          "MacroVariableName": "arg9"
+        }
+      ],
+      "macroName": "QuicTraceLogVerbose"
+    },
+    "FrameLogAckFrequencyInvalid": {
+      "ModuleProperites": {},
+      "TraceString": "[%c][%cX][%llu]   ACK_FREQUENCY [Invalid]",
+      "UniqueId": "FrameLogAckFrequencyInvalid",
+      "splitArgs": [
+        {
+          "DefinationEncoding": "c",
+          "MacroVariableName": "arg2"
+        },
+        {
+          "DefinationEncoding": "c",
+          "MacroVariableName": "arg3"
+        },
+        {
+          "DefinationEncoding": "llu",
+          "MacroVariableName": "arg4"
+        }
+      ],
+      "macroName": "QuicTraceLogVerbose"
+    },
+    "FrameLogAckInvalid": {
+      "ModuleProperites": {},
+      "TraceString": "[%c][%cX][%llu]   ACK [Invalid]",
+      "UniqueId": "FrameLogAckInvalid",
+      "splitArgs": [
+        {
+          "DefinationEncoding": "c",
+          "MacroVariableName": "arg2"
+        },
+        {
+          "DefinationEncoding": "c",
+          "MacroVariableName": "arg3"
+        },
+        {
+          "DefinationEncoding": "llu",
+          "MacroVariableName": "arg4"
+        }
+      ],
+      "macroName": "QuicTraceLogVerbose"
+    },
+    "FrameLogAckInvalidBlock": {
+      "ModuleProperites": {},
+      "TraceString": "[%c][%cX][%llu]     [Invalid Block]",
+      "UniqueId": "FrameLogAckInvalidBlock",
+      "splitArgs": [
+        {
+          "DefinationEncoding": "c",
+          "MacroVariableName": "arg2"
+        },
+        {
+          "DefinationEncoding": "c",
+          "MacroVariableName": "arg3"
+        },
+        {
+          "DefinationEncoding": "llu",
+          "MacroVariableName": "arg4"
+        }
+      ],
+      "macroName": "QuicTraceLogVerbose"
+    },
+    "FrameLogAckMultiBlock": {
+      "ModuleProperites": {},
+      "TraceString": "[%c][%cX][%llu]     %llu - %llu",
+      "UniqueId": "FrameLogAckMultiBlock",
+      "splitArgs": [
+        {
+          "DefinationEncoding": "c",
+          "MacroVariableName": "arg2"
+        },
+        {
+          "DefinationEncoding": "c",
+          "MacroVariableName": "arg3"
+        },
+        {
+          "DefinationEncoding": "llu",
+          "MacroVariableName": "arg4"
+        },
+        {
+          "DefinationEncoding": "llu",
+          "MacroVariableName": "arg5"
+        },
+        {
+          "DefinationEncoding": "llu",
+          "MacroVariableName": "arg6"
+        }
+      ],
+      "macroName": "QuicTraceLogVerbose"
+    },
+    "FrameLogAckSingleBlock": {
+      "ModuleProperites": {},
+      "TraceString": "[%c][%cX][%llu]     %llu",
+      "UniqueId": "FrameLogAckSingleBlock",
+      "splitArgs": [
+        {
+          "DefinationEncoding": "c",
+          "MacroVariableName": "arg2"
+        },
+        {
+          "DefinationEncoding": "c",
+          "MacroVariableName": "arg3"
+        },
+        {
+          "DefinationEncoding": "llu",
+          "MacroVariableName": "arg4"
+        },
+        {
+          "DefinationEncoding": "llu",
+          "MacroVariableName": "arg5"
+        }
+      ],
+      "macroName": "QuicTraceLogVerbose"
+    },
+    "FrameLogConnectionClose": {
+      "ModuleProperites": {},
+      "TraceString": "[%c][%cX][%llu]   CONN_CLOSE ErrorCode:0x%llX FrameType:%llu",
+      "UniqueId": "FrameLogConnectionClose",
+      "splitArgs": [
+        {
+          "DefinationEncoding": "c",
+          "MacroVariableName": "arg2"
+        },
+        {
+          "DefinationEncoding": "c",
+          "MacroVariableName": "arg3"
+        },
+        {
+          "DefinationEncoding": "llu",
+          "MacroVariableName": "arg4"
+        },
+        {
+          "DefinationEncoding": "llX",
+          "MacroVariableName": "arg5"
+        },
+        {
+          "DefinationEncoding": "llu",
+          "MacroVariableName": "arg6"
+        }
+      ],
+      "macroName": "QuicTraceLogVerbose"
+    },
+    "FrameLogConnectionCloseApp": {
+      "ModuleProperites": {},
+      "TraceString": "[%c][%cX][%llu]   CONN_CLOSE (App) ErrorCode:0x%llX",
+      "UniqueId": "FrameLogConnectionCloseApp",
+      "splitArgs": [
+        {
+          "DefinationEncoding": "c",
+          "MacroVariableName": "arg2"
+        },
+        {
+          "DefinationEncoding": "c",
+          "MacroVariableName": "arg3"
+        },
+        {
+          "DefinationEncoding": "llu",
+          "MacroVariableName": "arg4"
+        },
+        {
+          "DefinationEncoding": "llX",
+          "MacroVariableName": "arg5"
+        }
+      ],
+      "macroName": "QuicTraceLogVerbose"
+    },
+    "FrameLogConnectionCloseInvalid": {
+      "ModuleProperites": {},
+      "TraceString": "[%c][%cX][%llu]   CONN_CLOSE [Invalid]",
+      "UniqueId": "FrameLogConnectionCloseInvalid",
+      "splitArgs": [
+        {
+          "DefinationEncoding": "c",
+          "MacroVariableName": "arg2"
+        },
+        {
+          "DefinationEncoding": "c",
+          "MacroVariableName": "arg3"
+        },
+        {
+          "DefinationEncoding": "llu",
+          "MacroVariableName": "arg4"
+        }
+      ],
+      "macroName": "QuicTraceLogVerbose"
+    },
+    "FrameLogCrypto": {
+      "ModuleProperites": {},
+      "TraceString": "[%c][%cX][%llu]   CRYPTO Offset:%llu Len:%hu",
+      "UniqueId": "FrameLogCrypto",
+      "splitArgs": [
+        {
+          "DefinationEncoding": "c",
+          "MacroVariableName": "arg2"
+        },
+        {
+          "DefinationEncoding": "c",
+          "MacroVariableName": "arg3"
+        },
+        {
+          "DefinationEncoding": "llu",
+          "MacroVariableName": "arg4"
+        },
+        {
+          "DefinationEncoding": "llu",
+          "MacroVariableName": "arg5"
+        },
+        {
+          "DefinationEncoding": "hu",
+          "MacroVariableName": "arg6"
+        }
+      ],
+      "macroName": "QuicTraceLogVerbose"
+    },
+    "FrameLogCryptoInvalid": {
+      "ModuleProperites": {},
+      "TraceString": "[%c][%cX][%llu]   CRYPTO [Invalid]",
+      "UniqueId": "FrameLogCryptoInvalid",
+      "splitArgs": [
+        {
+          "DefinationEncoding": "c",
+          "MacroVariableName": "arg2"
+        },
+        {
+          "DefinationEncoding": "c",
+          "MacroVariableName": "arg3"
+        },
+        {
+          "DefinationEncoding": "llu",
+          "MacroVariableName": "arg4"
+        }
+      ],
+      "macroName": "QuicTraceLogVerbose"
+    },
+    "FrameLogDataBlocked": {
+      "ModuleProperites": {},
+      "TraceString": "[%c][%cX][%llu]   DATA_BLOCKED Limit:%llu",
+      "UniqueId": "FrameLogDataBlocked",
+      "splitArgs": [
+        {
+          "DefinationEncoding": "c",
+          "MacroVariableName": "arg2"
+        },
+        {
+          "DefinationEncoding": "c",
+          "MacroVariableName": "arg3"
+        },
+        {
+          "DefinationEncoding": "llu",
+          "MacroVariableName": "arg4"
+        },
+        {
+          "DefinationEncoding": "llu",
+          "MacroVariableName": "arg5"
+        }
+      ],
+      "macroName": "QuicTraceLogVerbose"
+    },
+    "FrameLogDataBlockedInvalid": {
+      "ModuleProperites": {},
+      "TraceString": "[%c][%cX][%llu]   DATA_BLOCKED [Invalid]",
+      "UniqueId": "FrameLogDataBlockedInvalid",
+      "splitArgs": [
+        {
+          "DefinationEncoding": "c",
+          "MacroVariableName": "arg2"
+        },
+        {
+          "DefinationEncoding": "c",
+          "MacroVariableName": "arg3"
+        },
+        {
+          "DefinationEncoding": "llu",
+          "MacroVariableName": "arg4"
+        }
+      ],
+      "macroName": "QuicTraceLogVerbose"
+    },
+    "FrameLogDatagram": {
+      "ModuleProperites": {},
+      "TraceString": "[%c][%cX][%llu]   DATAGRAM Len:%hu",
+      "UniqueId": "FrameLogDatagram",
+      "splitArgs": [
+        {
+          "DefinationEncoding": "c",
+          "MacroVariableName": "arg2"
+        },
+        {
+          "DefinationEncoding": "c",
+          "MacroVariableName": "arg3"
+        },
+        {
+          "DefinationEncoding": "llu",
+          "MacroVariableName": "arg4"
+        },
+        {
+          "DefinationEncoding": "hu",
+          "MacroVariableName": "arg5"
+        }
+      ],
+      "macroName": "QuicTraceLogVerbose"
+    },
+    "FrameLogDatagramInvalid": {
+      "ModuleProperites": {},
+      "TraceString": "[%c][%cX][%llu]   DATAGRAM [Invalid]",
+      "UniqueId": "FrameLogDatagramInvalid",
+      "splitArgs": [
+        {
+          "DefinationEncoding": "c",
+          "MacroVariableName": "arg2"
+        },
+        {
+          "DefinationEncoding": "c",
+          "MacroVariableName": "arg3"
+        },
+        {
+          "DefinationEncoding": "llu",
+          "MacroVariableName": "arg4"
+        }
+      ],
+      "macroName": "QuicTraceLogVerbose"
+    },
+    "FrameLogHandshakeDone": {
+      "ModuleProperites": {},
+      "TraceString": "[%c][%cX][%llu]   HANDSHAKE_DONE",
+      "UniqueId": "FrameLogHandshakeDone",
+      "splitArgs": [
+        {
+          "DefinationEncoding": "c",
+          "MacroVariableName": "arg2"
+        },
+        {
+          "DefinationEncoding": "c",
+          "MacroVariableName": "arg3"
+        },
+        {
+          "DefinationEncoding": "llu",
+          "MacroVariableName": "arg4"
+        }
+      ],
+      "macroName": "QuicTraceLogVerbose"
+    },
+    "FrameLogImmediateAck": {
+      "ModuleProperites": {},
+      "TraceString": "[%c][%cX][%llu]   IMMEDIATE_ACK",
+      "UniqueId": "FrameLogImmediateAck",
+      "splitArgs": [
+        {
+          "DefinationEncoding": "c",
+          "MacroVariableName": "arg2"
+        },
+        {
+          "DefinationEncoding": "c",
+          "MacroVariableName": "arg3"
+        },
+        {
+          "DefinationEncoding": "llu",
+          "MacroVariableName": "arg4"
+        }
+      ],
+      "macroName": "QuicTraceLogVerbose"
+    },
+    "FrameLogMaxData": {
+      "ModuleProperites": {},
+      "TraceString": "[%c][%cX][%llu]   MAX_DATA Max:%llu",
+      "UniqueId": "FrameLogMaxData",
+      "splitArgs": [
+        {
+          "DefinationEncoding": "c",
+          "MacroVariableName": "arg2"
+        },
+        {
+          "DefinationEncoding": "c",
+          "MacroVariableName": "arg3"
+        },
+        {
+          "DefinationEncoding": "llu",
+          "MacroVariableName": "arg4"
+        },
+        {
+          "DefinationEncoding": "llu",
+          "MacroVariableName": "arg5"
+        }
+      ],
+      "macroName": "QuicTraceLogVerbose"
+    },
+    "FrameLogMaxDataInvalid": {
+      "ModuleProperites": {},
+      "TraceString": "[%c][%cX][%llu]   MAX_DATA [Invalid]",
+      "UniqueId": "FrameLogMaxDataInvalid",
+      "splitArgs": [
+        {
+          "DefinationEncoding": "c",
+          "MacroVariableName": "arg2"
+        },
+        {
+          "DefinationEncoding": "c",
+          "MacroVariableName": "arg3"
+        },
+        {
+          "DefinationEncoding": "llu",
+          "MacroVariableName": "arg4"
+        }
+      ],
+      "macroName": "QuicTraceLogVerbose"
+    },
+    "FrameLogMaxStreamData": {
+      "ModuleProperites": {},
+      "TraceString": "[%c][%cX][%llu]   MAX_STREAM_DATA ID:%llu Max:%llu",
+      "UniqueId": "FrameLogMaxStreamData",
+      "splitArgs": [
+        {
+          "DefinationEncoding": "c",
+          "MacroVariableName": "arg2"
+        },
+        {
+          "DefinationEncoding": "c",
+          "MacroVariableName": "arg3"
+        },
+        {
+          "DefinationEncoding": "llu",
+          "MacroVariableName": "arg4"
+        },
+        {
+          "DefinationEncoding": "llu",
+          "MacroVariableName": "arg5"
+        },
+        {
+          "DefinationEncoding": "llu",
+          "MacroVariableName": "arg6"
+        }
+      ],
+      "macroName": "QuicTraceLogVerbose"
+    },
+    "FrameLogMaxStreamDataInvalid": {
+      "ModuleProperites": {},
+      "TraceString": "[%c][%cX][%llu]   MAX_STREAM_DATA [Invalid]",
+      "UniqueId": "FrameLogMaxStreamDataInvalid",
+      "splitArgs": [
+        {
+          "DefinationEncoding": "c",
+          "MacroVariableName": "arg2"
+        },
+        {
+          "DefinationEncoding": "c",
+          "MacroVariableName": "arg3"
+        },
+        {
+          "DefinationEncoding": "llu",
+          "MacroVariableName": "arg4"
+        }
+      ],
+      "macroName": "QuicTraceLogVerbose"
+    },
+    "FrameLogMaxStreams": {
+      "ModuleProperites": {},
+      "TraceString": "[%c][%cX][%llu]   MAX_STREAMS[%hu] Count:%llu",
+      "UniqueId": "FrameLogMaxStreams",
+      "splitArgs": [
+        {
+          "DefinationEncoding": "c",
+          "MacroVariableName": "arg2"
+        },
+        {
+          "DefinationEncoding": "c",
+          "MacroVariableName": "arg3"
+        },
+        {
+          "DefinationEncoding": "llu",
+          "MacroVariableName": "arg4"
+        },
+        {
+          "DefinationEncoding": "hu",
+          "MacroVariableName": "arg5"
+        },
+        {
+          "DefinationEncoding": "llu",
+          "MacroVariableName": "arg6"
+        }
+      ],
+      "macroName": "QuicTraceLogVerbose"
+    },
+    "FrameLogMaxStreamsInvalid": {
+      "ModuleProperites": {},
+      "TraceString": "[%c][%cX][%llu]   MAX_STREAMS [Invalid]",
+      "UniqueId": "FrameLogMaxStreamsInvalid",
+      "splitArgs": [
+        {
+          "DefinationEncoding": "c",
+          "MacroVariableName": "arg2"
+        },
+        {
+          "DefinationEncoding": "c",
+          "MacroVariableName": "arg3"
+        },
+        {
+          "DefinationEncoding": "llu",
+          "MacroVariableName": "arg4"
+        }
+      ],
+      "macroName": "QuicTraceLogVerbose"
+    },
+    "FrameLogNewConnectionID": {
+      "ModuleProperites": {},
+      "TraceString": "[%c][%cX][%llu]   NEW_CONN_ID Seq:%llu RPT:%llu CID:%s Token:%s",
+      "UniqueId": "FrameLogNewConnectionID",
+      "splitArgs": [
+        {
+          "DefinationEncoding": "c",
+          "MacroVariableName": "arg2"
+        },
+        {
+          "DefinationEncoding": "c",
+          "MacroVariableName": "arg3"
+        },
+        {
+          "DefinationEncoding": "llu",
+          "MacroVariableName": "arg4"
+        },
+        {
+          "DefinationEncoding": "llu",
+          "MacroVariableName": "arg5"
+        },
+        {
+          "DefinationEncoding": "llu",
+          "MacroVariableName": "arg6"
+        },
+        {
+          "DefinationEncoding": "s",
+          "MacroVariableName": "arg7"
+        },
+        {
+          "DefinationEncoding": "s",
+          "MacroVariableName": "arg8"
+        }
+      ],
+      "macroName": "QuicTraceLogVerbose"
+    },
+    "FrameLogNewConnectionIDInvalid": {
+      "ModuleProperites": {},
+      "TraceString": "[%c][%cX][%llu]   NEW_CONN_ID [Invalid]",
+      "UniqueId": "FrameLogNewConnectionIDInvalid",
+      "splitArgs": [
+        {
+          "DefinationEncoding": "c",
+          "MacroVariableName": "arg2"
+        },
+        {
+          "DefinationEncoding": "c",
+          "MacroVariableName": "arg3"
+        },
+        {
+          "DefinationEncoding": "llu",
+          "MacroVariableName": "arg4"
+        }
+      ],
+      "macroName": "QuicTraceLogVerbose"
+    },
+    "FrameLogNewToken": {
+      "ModuleProperites": {},
+      "TraceString": "[%c][%cX][%llu]   NEW_TOKEN Length:%llu",
+      "UniqueId": "FrameLogNewToken",
+      "splitArgs": [
+        {
+          "DefinationEncoding": "c",
+          "MacroVariableName": "arg2"
+        },
+        {
+          "DefinationEncoding": "c",
+          "MacroVariableName": "arg3"
+        },
+        {
+          "DefinationEncoding": "llu",
+          "MacroVariableName": "arg4"
+        },
+        {
+          "DefinationEncoding": "llu",
+          "MacroVariableName": "arg5"
+        }
+      ],
+      "macroName": "QuicTraceLogVerbose"
+    },
+    "FrameLogNewTokenInvalid": {
+      "ModuleProperites": {},
+      "TraceString": "[%c][%cX][%llu]   NEW_TOKEN [Invalid]",
+      "UniqueId": "FrameLogNewTokenInvalid",
+      "splitArgs": [
+        {
+          "DefinationEncoding": "c",
+          "MacroVariableName": "arg2"
+        },
+        {
+          "DefinationEncoding": "c",
+          "MacroVariableName": "arg3"
+        },
+        {
+          "DefinationEncoding": "llu",
+          "MacroVariableName": "arg4"
+        }
+      ],
+      "macroName": "QuicTraceLogVerbose"
+    },
+    "FrameLogPadding": {
+      "ModuleProperites": {},
+      "TraceString": "[%c][%cX][%llu]   PADDING Len:%hu",
+      "UniqueId": "FrameLogPadding",
+      "splitArgs": [
+        {
+          "DefinationEncoding": "c",
+          "MacroVariableName": "arg2"
+        },
+        {
+          "DefinationEncoding": "c",
+          "MacroVariableName": "arg3"
+        },
+        {
+          "DefinationEncoding": "llu",
+          "MacroVariableName": "arg4"
+        },
+        {
+          "DefinationEncoding": "hu",
+          "MacroVariableName": "arg5"
+        }
+      ],
+      "macroName": "QuicTraceLogVerbose"
+    },
+    "FrameLogPathChallenge": {
+      "ModuleProperites": {},
+      "TraceString": "[%c][%cX][%llu]   PATH_CHALLENGE [%llu]",
+      "UniqueId": "FrameLogPathChallenge",
+      "splitArgs": [
+        {
+          "DefinationEncoding": "c",
+          "MacroVariableName": "arg2"
+        },
+        {
+          "DefinationEncoding": "c",
+          "MacroVariableName": "arg3"
+        },
+        {
+          "DefinationEncoding": "llu",
+          "MacroVariableName": "arg4"
+        },
+        {
+          "DefinationEncoding": "llu",
+          "MacroVariableName": "arg5"
+        }
+      ],
+      "macroName": "QuicTraceLogVerbose"
+    },
+    "FrameLogPathChallengeInvalid": {
+      "ModuleProperites": {},
+      "TraceString": "[%c][%cX][%llu]   PATH_CHALLENGE [Invalid]",
+      "UniqueId": "FrameLogPathChallengeInvalid",
+      "splitArgs": [
+        {
+          "DefinationEncoding": "c",
+          "MacroVariableName": "arg2"
+        },
+        {
+          "DefinationEncoding": "c",
+          "MacroVariableName": "arg3"
+        },
+        {
+          "DefinationEncoding": "llu",
+          "MacroVariableName": "arg4"
+        }
+      ],
+      "macroName": "QuicTraceLogVerbose"
+    },
+    "FrameLogPathResponse": {
+      "ModuleProperites": {},
+      "TraceString": "[%c][%cX][%llu]   PATH_RESPONSE [%llu]",
+      "UniqueId": "FrameLogPathResponse",
+      "splitArgs": [
+        {
+          "DefinationEncoding": "c",
+          "MacroVariableName": "arg2"
+        },
+        {
+          "DefinationEncoding": "c",
+          "MacroVariableName": "arg3"
+        },
+        {
+          "DefinationEncoding": "llu",
+          "MacroVariableName": "arg4"
+        },
+        {
+          "DefinationEncoding": "llu",
+          "MacroVariableName": "arg5"
+        }
+      ],
+      "macroName": "QuicTraceLogVerbose"
+    },
+    "FrameLogPathResponseInvalid": {
+      "ModuleProperites": {},
+      "TraceString": "[%c][%cX][%llu]   PATH_RESPONSE [Invalid]",
+      "UniqueId": "FrameLogPathResponseInvalid",
+      "splitArgs": [
+        {
+          "DefinationEncoding": "c",
+          "MacroVariableName": "arg2"
+        },
+        {
+          "DefinationEncoding": "c",
+          "MacroVariableName": "arg3"
+        },
+        {
+          "DefinationEncoding": "llu",
+          "MacroVariableName": "arg4"
+        }
+      ],
+      "macroName": "QuicTraceLogVerbose"
+    },
+    "FrameLogPing": {
+      "ModuleProperites": {},
+      "TraceString": "[%c][%cX][%llu]   PING",
+      "UniqueId": "FrameLogPing",
+      "splitArgs": [
+        {
+          "DefinationEncoding": "c",
+          "MacroVariableName": "arg2"
+        },
+        {
+          "DefinationEncoding": "c",
+          "MacroVariableName": "arg3"
+        },
+        {
+          "DefinationEncoding": "llu",
+          "MacroVariableName": "arg4"
+        }
+      ],
+      "macroName": "QuicTraceLogVerbose"
+    },
+    "FrameLogResetStream": {
+      "ModuleProperites": {},
+      "TraceString": "[%c][%cX][%llu]   RESET_STREAM ID:%llu ErrorCode:0x%llX FinalSize:%llu",
+      "UniqueId": "FrameLogResetStream",
+      "splitArgs": [
+        {
+          "DefinationEncoding": "c",
+          "MacroVariableName": "arg2"
+        },
+        {
+          "DefinationEncoding": "c",
+          "MacroVariableName": "arg3"
+        },
+        {
+          "DefinationEncoding": "llu",
+          "MacroVariableName": "arg4"
+        },
+        {
+          "DefinationEncoding": "llu",
+          "MacroVariableName": "arg5"
+        },
+        {
+          "DefinationEncoding": "llX",
+          "MacroVariableName": "arg6"
+        },
+        {
+          "DefinationEncoding": "llu",
+          "MacroVariableName": "arg7"
+        }
+      ],
+      "macroName": "QuicTraceLogVerbose"
+    },
+    "FrameLogResetStreamInvalid": {
+      "ModuleProperites": {},
+      "TraceString": "[%c][%cX][%llu]   RESET_STREAM [Invalid]",
+      "UniqueId": "FrameLogResetStreamInvalid",
+      "splitArgs": [
+        {
+          "DefinationEncoding": "c",
+          "MacroVariableName": "arg2"
+        },
+        {
+          "DefinationEncoding": "c",
+          "MacroVariableName": "arg3"
+        },
+        {
+          "DefinationEncoding": "llu",
+          "MacroVariableName": "arg4"
+        }
+      ],
+      "macroName": "QuicTraceLogVerbose"
+    },
+    "FrameLogRetireConnectionID": {
+      "ModuleProperites": {},
+      "TraceString": "[%c][%cX][%llu]   RETIRE_CONN_ID Seq:%llu",
+      "UniqueId": "FrameLogRetireConnectionID",
+      "splitArgs": [
+        {
+          "DefinationEncoding": "c",
+          "MacroVariableName": "arg2"
+        },
+        {
+          "DefinationEncoding": "c",
+          "MacroVariableName": "arg3"
+        },
+        {
+          "DefinationEncoding": "llu",
+          "MacroVariableName": "arg4"
+        },
+        {
+          "DefinationEncoding": "llu",
+          "MacroVariableName": "arg5"
+        }
+      ],
+      "macroName": "QuicTraceLogVerbose"
+    },
+    "FrameLogRetireConnectionIDInvalid": {
+      "ModuleProperites": {},
+      "TraceString": "[%c][%cX][%llu]   RETIRE_CONN_ID [Invalid]",
+      "UniqueId": "FrameLogRetireConnectionIDInvalid",
+      "splitArgs": [
+        {
+          "DefinationEncoding": "c",
+          "MacroVariableName": "arg2"
+        },
+        {
+          "DefinationEncoding": "c",
+          "MacroVariableName": "arg3"
+        },
+        {
+          "DefinationEncoding": "llu",
+          "MacroVariableName": "arg4"
+        }
+      ],
+      "macroName": "QuicTraceLogVerbose"
+    },
+    "FrameLogStopSending": {
+      "ModuleProperites": {},
+      "TraceString": "[%c][%cX][%llu]   STOP_SENDING ID:%llu Error:0x%llX",
+      "UniqueId": "FrameLogStopSending",
+      "splitArgs": [
+        {
+          "DefinationEncoding": "c",
+          "MacroVariableName": "arg2"
+        },
+        {
+          "DefinationEncoding": "c",
+          "MacroVariableName": "arg3"
+        },
+        {
+          "DefinationEncoding": "llu",
+          "MacroVariableName": "arg4"
+        },
+        {
+          "DefinationEncoding": "llu",
+          "MacroVariableName": "arg5"
+        },
+        {
+          "DefinationEncoding": "llX",
+          "MacroVariableName": "arg6"
+        }
+      ],
+      "macroName": "QuicTraceLogVerbose"
+    },
+    "FrameLogStopSendingInvalid": {
+      "ModuleProperites": {},
+      "TraceString": "[%c][%cX][%llu]   STOP_SENDING [Invalid]",
+      "UniqueId": "FrameLogStopSendingInvalid",
+      "splitArgs": [
+        {
+          "DefinationEncoding": "c",
+          "MacroVariableName": "arg2"
+        },
+        {
+          "DefinationEncoding": "c",
+          "MacroVariableName": "arg3"
+        },
+        {
+          "DefinationEncoding": "llu",
+          "MacroVariableName": "arg4"
+        }
+      ],
+      "macroName": "QuicTraceLogVerbose"
+    },
+    "FrameLogStream": {
+      "ModuleProperites": {},
+      "TraceString": "[%c][%cX][%llu]   STREAM ID:%llu Offset:%llu Len:%hu",
+      "UniqueId": "FrameLogStream",
+      "splitArgs": [
+        {
+          "DefinationEncoding": "c",
+          "MacroVariableName": "arg2"
+        },
+        {
+          "DefinationEncoding": "c",
+          "MacroVariableName": "arg3"
+        },
+        {
+          "DefinationEncoding": "llu",
+          "MacroVariableName": "arg4"
+        },
+        {
+          "DefinationEncoding": "llu",
+          "MacroVariableName": "arg5"
+        },
+        {
+          "DefinationEncoding": "llu",
+          "MacroVariableName": "arg6"
+        },
+        {
+          "DefinationEncoding": "hu",
+          "MacroVariableName": "arg7"
+        }
+      ],
+      "macroName": "QuicTraceLogVerbose"
+    },
+    "FrameLogStreamDataBlocked": {
+      "ModuleProperites": {},
+      "TraceString": "[%c][%cX][%llu]   STREAM_DATA_BLOCKED ID:%llu Limit:%llu",
+      "UniqueId": "FrameLogStreamDataBlocked",
+      "splitArgs": [
+        {
+          "DefinationEncoding": "c",
+          "MacroVariableName": "arg2"
+        },
+        {
+          "DefinationEncoding": "c",
+          "MacroVariableName": "arg3"
+        },
+        {
+          "DefinationEncoding": "llu",
+          "MacroVariableName": "arg4"
+        },
+        {
+          "DefinationEncoding": "llu",
+          "MacroVariableName": "arg5"
+        },
+        {
+          "DefinationEncoding": "llu",
+          "MacroVariableName": "arg6"
+        }
+      ],
+      "macroName": "QuicTraceLogVerbose"
+    },
+    "FrameLogStreamDataBlockedInvalid": {
+      "ModuleProperites": {},
+      "TraceString": "[%c][%cX][%llu]   STREAM_DATA_BLOCKED [Invalid]",
+      "UniqueId": "FrameLogStreamDataBlockedInvalid",
+      "splitArgs": [
+        {
+          "DefinationEncoding": "c",
+          "MacroVariableName": "arg2"
+        },
+        {
+          "DefinationEncoding": "c",
+          "MacroVariableName": "arg3"
+        },
+        {
+          "DefinationEncoding": "llu",
+          "MacroVariableName": "arg4"
+        }
+      ],
+      "macroName": "QuicTraceLogVerbose"
+    },
+    "FrameLogStreamFin": {
+      "ModuleProperites": {},
+      "TraceString": "[%c][%cX][%llu]   STREAM ID:%llu Offset:%llu Len:%hu Fin",
+      "UniqueId": "FrameLogStreamFin",
+      "splitArgs": [
+        {
+          "DefinationEncoding": "c",
+          "MacroVariableName": "arg2"
+        },
+        {
+          "DefinationEncoding": "c",
+          "MacroVariableName": "arg3"
+        },
+        {
+          "DefinationEncoding": "llu",
+          "MacroVariableName": "arg4"
+        },
+        {
+          "DefinationEncoding": "llu",
+          "MacroVariableName": "arg5"
+        },
+        {
+          "DefinationEncoding": "llu",
+          "MacroVariableName": "arg6"
+        },
+        {
+          "DefinationEncoding": "hu",
+          "MacroVariableName": "arg7"
+        }
+      ],
+      "macroName": "QuicTraceLogVerbose"
+    },
+    "FrameLogStreamInvalid": {
+      "ModuleProperites": {},
+      "TraceString": "[%c][%cX][%llu]   STREAM [Invalid]",
+      "UniqueId": "FrameLogStreamInvalid",
+      "splitArgs": [
+        {
+          "DefinationEncoding": "c",
+          "MacroVariableName": "arg2"
+        },
+        {
+          "DefinationEncoding": "c",
+          "MacroVariableName": "arg3"
+        },
+        {
+          "DefinationEncoding": "llu",
+          "MacroVariableName": "arg4"
+        }
+      ],
+      "macroName": "QuicTraceLogVerbose"
+    },
+    "FrameLogStreamsBlocked": {
+      "ModuleProperites": {},
+      "TraceString": "[%c][%cX][%llu]   STREAMS_BLOCKED[%hu] ID:%llu",
+      "UniqueId": "FrameLogStreamsBlocked",
+      "splitArgs": [
+        {
+          "DefinationEncoding": "c",
+          "MacroVariableName": "arg2"
+        },
+        {
+          "DefinationEncoding": "c",
+          "MacroVariableName": "arg3"
+        },
+        {
+          "DefinationEncoding": "llu",
+          "MacroVariableName": "arg4"
+        },
+        {
+          "DefinationEncoding": "hu",
+          "MacroVariableName": "arg5"
+        },
+        {
+          "DefinationEncoding": "llu",
+          "MacroVariableName": "arg6"
+        }
+      ],
+      "macroName": "QuicTraceLogVerbose"
+    },
+    "FrameLogStreamsBlockedInvalid": {
+      "ModuleProperites": {},
+      "TraceString": "[%c][%cX][%llu]   STREAMS_BLOCKED [Invalid]",
+      "UniqueId": "FrameLogStreamsBlockedInvalid",
+      "splitArgs": [
+        {
+          "DefinationEncoding": "c",
+          "MacroVariableName": "arg2"
+        },
+        {
+          "DefinationEncoding": "c",
+          "MacroVariableName": "arg3"
+        },
+        {
+          "DefinationEncoding": "llu",
+          "MacroVariableName": "arg4"
+        }
+      ],
+      "macroName": "QuicTraceLogVerbose"
+    },
+    "FrameLogUnknownType": {
+      "ModuleProperites": {},
+      "TraceString": "[%c][%cX][%llu]   unknown frame (%llu)",
+      "UniqueId": "FrameLogUnknownType",
+      "splitArgs": [
+        {
+          "DefinationEncoding": "c",
+          "MacroVariableName": "arg2"
+        },
+        {
+          "DefinationEncoding": "c",
+          "MacroVariableName": "arg3"
+        },
+        {
+          "DefinationEncoding": "llu",
+          "MacroVariableName": "arg4"
+        },
+        {
+          "DefinationEncoding": "llu",
+          "MacroVariableName": "arg5"
+        }
+      ],
+      "macroName": "QuicTraceLogVerbose"
+    },
+    "GetPacketTypeFailure": {
+      "ModuleProperites": {},
+      "TraceString": "[conn][%p] Failed to get packet type for control frames, 0x%x",
+      "UniqueId": "GetPacketTypeFailure",
+      "splitArgs": [
+        {
+          "DefinationEncoding": "p",
+          "MacroVariableName": "arg1"
+        },
+        {
+          "DefinationEncoding": "x",
+          "MacroVariableName": "arg3"
+        }
+      ],
+      "macroName": "QuicTraceLogConnWarning"
+    },
+    "HandshakeConfirmedAck": {
+      "ModuleProperites": {},
+      "TraceString": "[conn][%p] Handshake confirmed (ack)",
+      "UniqueId": "HandshakeConfirmedAck",
+      "splitArgs": [
+        {
+          "DefinationEncoding": "p",
+          "MacroVariableName": "arg1"
+        }
+      ],
+      "macroName": "QuicTraceLogConnInfo"
+    },
+    "HandshakeConfirmedFrame": {
+      "ModuleProperites": {},
+      "TraceString": "[conn][%p] Handshake confirmed (frame)",
+      "UniqueId": "HandshakeConfirmedFrame",
+      "splitArgs": [
+        {
+          "DefinationEncoding": "p",
+          "MacroVariableName": "arg1"
+        }
+      ],
+      "macroName": "QuicTraceLogConnInfo"
+    },
+    "HandshakeConfirmedServer": {
+      "ModuleProperites": {},
+      "TraceString": "[conn][%p] Handshake confirmed (server)",
+      "UniqueId": "HandshakeConfirmedServer",
+      "splitArgs": [
+        {
+          "DefinationEncoding": "p",
+          "MacroVariableName": "arg1"
+        }
+      ],
+      "macroName": "QuicTraceLogConnInfo"
+    },
+    "IgnoreCryptoFrame": {
+      "ModuleProperites": {},
+      "TraceString": "[conn][%p] Ignoring received crypto after cleanup",
+      "UniqueId": "IgnoreCryptoFrame",
+      "splitArgs": [
+        {
+          "DefinationEncoding": "p",
+          "MacroVariableName": "arg1"
+        }
+      ],
+      "macroName": "QuicTraceLogConnWarning"
+    },
+    "IgnoreFrameAfterClose": {
+      "ModuleProperites": {},
+      "TraceString": "[conn][%p] Ignoring frame (%hhu) for already closed stream id = %llu",
+      "UniqueId": "IgnoreFrameAfterClose",
+      "splitArgs": [
+        {
+          "DefinationEncoding": "p",
+          "MacroVariableName": "arg1"
+        },
+        {
+          "DefinationEncoding": "hhu",
+          "MacroVariableName": "arg3"
+        },
+        {
+          "DefinationEncoding": "llu",
+          "MacroVariableName": "arg4"
+        }
+      ],
+      "macroName": "QuicTraceLogConnWarning"
+    },
+    "IgnoreRecvAfterAbort": {
+      "ModuleProperites": {},
+      "TraceString": "[strm][%p] Ignoring received frame after receive abort",
+      "UniqueId": "IgnoreRecvAfterAbort",
+      "splitArgs": [
+        {
+          "DefinationEncoding": "p",
+          "MacroVariableName": "arg1"
+        }
+      ],
+      "macroName": "QuicTraceLogStreamVerbose"
+    },
+    "IgnoreRecvAfterClose": {
+      "ModuleProperites": {},
+      "TraceString": "[strm][%p] Ignoring recv after close",
+      "UniqueId": "IgnoreRecvAfterClose",
+      "splitArgs": [
+        {
+          "DefinationEncoding": "p",
+          "MacroVariableName": "arg1"
+        }
+      ],
+      "macroName": "QuicTraceLogStreamVerbose"
+    },
+    "IgnoreRecvFlush": {
+      "ModuleProperites": {},
+      "TraceString": "[strm][%p] Ignoring recv flush (recv disabled)",
+      "UniqueId": "IgnoreRecvFlush",
+      "splitArgs": [
+        {
+          "DefinationEncoding": "p",
+          "MacroVariableName": "arg1"
+        }
+      ],
+      "macroName": "QuicTraceLogStreamVerbose"
+    },
+    "IgnoreUnreachable": {
+      "ModuleProperites": {},
+      "TraceString": "[conn][%p] Ignoring received unreachable event (inline)",
+      "UniqueId": "IgnoreUnreachable",
+      "splitArgs": [
+        {
+          "DefinationEncoding": "p",
+          "MacroVariableName": "arg1"
+        }
+      ],
+      "macroName": "QuicTraceLogConnWarning"
+    },
+    "IncreaseRxBuffer": {
+      "ModuleProperites": {},
+      "TraceString": "[strm][%p] Increasing max RX buffer size to %u (MinRtt=%u; TimeNow=%u; LastUpdate=%u)",
+      "UniqueId": "IncreaseRxBuffer",
+      "splitArgs": [
+        {
+          "DefinationEncoding": "p",
+          "MacroVariableName": "arg1"
+        },
+        {
+          "DefinationEncoding": "u",
+          "MacroVariableName": "arg3"
+        },
+        {
+          "DefinationEncoding": "u",
+          "MacroVariableName": "arg4"
+        },
+        {
+          "DefinationEncoding": "u",
+          "MacroVariableName": "arg5"
+        },
+        {
+          "DefinationEncoding": "u",
+          "MacroVariableName": "arg6"
+        }
+      ],
+      "macroName": "QuicTraceLogStreamVerbose"
+    },
+    "IndicateConnected": {
+      "ModuleProperites": {},
+      "TraceString": "[conn][%p] Indicating QUIC_CONNECTION_EVENT_CONNECTED (Resume=%hhu)",
+      "UniqueId": "IndicateConnected",
+      "splitArgs": [
+        {
+          "DefinationEncoding": "p",
+          "MacroVariableName": "arg1"
+        },
+        {
+          "DefinationEncoding": "hhu",
+          "MacroVariableName": "arg3"
+        }
+      ],
+      "macroName": "QuicTraceLogConnVerbose"
+    },
+    "IndicateConnectionShutdownComplete": {
+      "ModuleProperites": {},
+      "TraceString": "[conn][%p] Indicating QUIC_CONNECTION_EVENT_SHUTDOWN_COMPLETE",
+      "UniqueId": "IndicateConnectionShutdownComplete",
+      "splitArgs": [
+        {
+          "DefinationEncoding": "p",
+          "MacroVariableName": "arg1"
+        }
+      ],
+      "macroName": "QuicTraceLogConnVerbose"
+    },
+    "IndicateDatagramReceived": {
+      "ModuleProperites": {},
+      "TraceString": "[conn][%p] Indicating DATAGRAM_RECEIVED [len=%hu]",
+      "UniqueId": "IndicateDatagramReceived",
+      "splitArgs": [
+        {
+          "DefinationEncoding": "p",
+          "MacroVariableName": "arg1"
+        },
+        {
+          "DefinationEncoding": "hu",
+          "MacroVariableName": "arg3"
+        }
+      ],
+      "macroName": "QuicTraceLogConnVerbose"
+    },
+    "IndicateDatagramStateChanged": {
+      "ModuleProperites": {},
+      "TraceString": "[conn][%p] Indicating QUIC_CONNECTION_EVENT_DATAGRAM_STATE_CHANGED [SendEnabled=%hhu] [MaxSendLength=%hu]",
+      "UniqueId": "IndicateDatagramStateChanged",
+      "splitArgs": [
+        {
+          "DefinationEncoding": "p",
+          "MacroVariableName": "arg1"
+        },
+        {
+          "DefinationEncoding": "hhu",
+          "MacroVariableName": "arg3"
+        },
+        {
+          "DefinationEncoding": "hu",
+          "MacroVariableName": "arg4"
+        }
+      ],
+      "macroName": "QuicTraceLogConnVerbose"
+    },
+    "IndicateIdealProcChanged": {
+      "ModuleProperites": {},
+      "TraceString": "[conn][%p] Indicating QUIC_CONNECTION_EVENT_IDEAL_PROCESSOR_CHANGED",
+      "UniqueId": "IndicateIdealProcChanged",
+      "splitArgs": [
+        {
+          "DefinationEncoding": "p",
+          "MacroVariableName": "arg1"
+        }
+      ],
+      "macroName": "QuicTraceLogConnVerbose"
+    },
+    "IndicateIdealSendBuffer": {
+      "ModuleProperites": {},
+      "TraceString": "[strm][%p] Indicating QUIC_STREAM_EVENT_IDEAL_SEND_BUFFER_SIZE = %llu",
+      "UniqueId": "IndicateIdealSendBuffer",
+      "splitArgs": [
+        {
+          "DefinationEncoding": "p",
+          "MacroVariableName": "arg1"
+        },
+        {
+          "DefinationEncoding": "llu",
+          "MacroVariableName": "arg3"
+        }
+      ],
+      "macroName": "QuicTraceLogStreamVerbose"
+    },
+    "IndicatePeerAccepted": {
+      "ModuleProperites": {},
+      "TraceString": "[strm][%p] Indicating QUIC_STREAM_EVENT_PEER_ACCEPTED",
+      "UniqueId": "IndicatePeerAccepted",
+      "splitArgs": [
+        {
+          "DefinationEncoding": "p",
+          "MacroVariableName": "arg1"
+        }
+      ],
+      "macroName": "QuicTraceLogStreamVerbose"
+    },
+    "IndicatePeerAddrChanged": {
+      "ModuleProperites": {},
+      "TraceString": "[conn][%p] Indicating QUIC_CONNECTION_EVENT_PEER_ADDRESS_CHANGED",
+      "UniqueId": "IndicatePeerAddrChanged",
+      "splitArgs": [
+        {
+          "DefinationEncoding": "p",
+          "MacroVariableName": "arg1"
+        }
+      ],
+      "macroName": "QuicTraceLogConnVerbose"
+    },
+    "IndicatePeerCertificateReceived": {
+      "ModuleProperites": {},
+      "TraceString": "[conn][%p] Indicating QUIC_CONNECTION_EVENT_PEER_CERTIFICATE_RECEIVED (0x%x, 0x%x)",
+      "UniqueId": "IndicatePeerCertificateReceived",
+      "splitArgs": [
+        {
+          "DefinationEncoding": "p",
+          "MacroVariableName": "arg1"
+        },
+        {
+          "DefinationEncoding": "x",
+          "MacroVariableName": "arg3"
+        },
+        {
+          "DefinationEncoding": "x",
+          "MacroVariableName": "arg4"
+        }
+      ],
+      "macroName": "QuicTraceLogConnVerbose"
+    },
+    "IndicatePeerNeedStreams": {
+      "ModuleProperites": {},
+      "TraceString": "[conn][%p] Indicating QUIC_CONNECTION_EVENT_PEER_NEEDS_STREAMS",
+      "UniqueId": "IndicatePeerNeedStreams",
+      "splitArgs": [
+        {
+          "DefinationEncoding": "p",
+          "MacroVariableName": "arg1"
+        }
+      ],
+      "macroName": "QuicTraceLogConnVerbose"
+    },
+    "IndicatePeerReceiveAborted": {
+      "ModuleProperites": {},
+      "TraceString": "[strm][%p] Indicating QUIC_STREAM_EVENT_PEER_RECEIVE_ABORTED (0x%llX)",
+      "UniqueId": "IndicatePeerReceiveAborted",
+      "splitArgs": [
+        {
+          "DefinationEncoding": "p",
+          "MacroVariableName": "arg1"
+        },
+        {
+          "DefinationEncoding": "llX",
+          "MacroVariableName": "arg3"
+        }
+      ],
+      "macroName": "QuicTraceLogStreamVerbose"
+    },
+    "IndicatePeerSendAbort": {
+      "ModuleProperites": {},
+      "TraceString": "[strm][%p] Indicating QUIC_STREAM_EVENT_PEER_SEND_ABORTED (0x%llX)",
+      "UniqueId": "IndicatePeerSendAbort",
+      "splitArgs": [
+        {
+          "DefinationEncoding": "p",
+          "MacroVariableName": "arg1"
+        },
+        {
+          "DefinationEncoding": "llX",
+          "MacroVariableName": "arg3"
+        }
+      ],
+      "macroName": "QuicTraceLogStreamVerbose"
+    },
+    "IndicatePeerSendShutdown": {
+      "ModuleProperites": {},
+      "TraceString": "[strm][%p] Indicating QUIC_STREAM_EVENT_PEER_SEND_SHUTDOWN",
+      "UniqueId": "IndicatePeerSendShutdown",
+      "splitArgs": [
+        {
+          "DefinationEncoding": "p",
+          "MacroVariableName": "arg1"
+        }
+      ],
+      "macroName": "QuicTraceLogStreamVerbose"
+    },
+    "IndicatePeerStreamStarted": {
+      "ModuleProperites": {},
+      "TraceString": "[conn][%p] Indicating QUIC_CONNECTION_EVENT_PEER_STREAM_STARTED [%p, 0x%x]",
+      "UniqueId": "IndicatePeerStreamStarted",
+      "splitArgs": [
+        {
+          "DefinationEncoding": "p",
+          "MacroVariableName": "arg1"
+        },
+        {
+          "DefinationEncoding": "p",
+          "MacroVariableName": "arg3"
+        },
+        {
+          "DefinationEncoding": "x",
+          "MacroVariableName": "arg4"
+        }
+      ],
+      "macroName": "QuicTraceLogConnVerbose"
+    },
+    "IndicateResumed": {
+      "ModuleProperites": {},
+      "TraceString": "[conn][%p] Indicating QUIC_CONNECTION_EVENT_RESUMED",
+      "UniqueId": "IndicateResumed",
+      "splitArgs": [
+        {
+          "DefinationEncoding": "p",
+          "MacroVariableName": "arg1"
+        }
+      ],
+      "macroName": "QuicTraceLogConnVerbose"
+    },
+    "IndicateResumptionTicketReceived": {
+      "ModuleProperites": {},
+      "TraceString": "[conn][%p] Indicating QUIC_CONNECTION_EVENT_RESUMPTION_TICKET_RECEIVED",
+      "UniqueId": "IndicateResumptionTicketReceived",
+      "splitArgs": [
+        {
+          "DefinationEncoding": "p",
+          "MacroVariableName": "arg1"
+        }
+      ],
+      "macroName": "QuicTraceLogConnVerbose"
+    },
+    "IndicateSendCanceled": {
+      "ModuleProperites": {},
+      "TraceString": "[strm][%p] Indicating QUIC_STREAM_EVENT_SEND_COMPLETE [%p] (Canceled)",
+      "UniqueId": "IndicateSendCanceled",
+      "splitArgs": [
+        {
+          "DefinationEncoding": "p",
+          "MacroVariableName": "arg1"
+        },
+        {
+          "DefinationEncoding": "p",
+          "MacroVariableName": "arg3"
+        }
+      ],
+      "macroName": "QuicTraceLogStreamVerbose"
+    },
+    "IndicateSendComplete": {
+      "ModuleProperites": {},
+      "TraceString": "[strm][%p] Indicating QUIC_STREAM_EVENT_SEND_COMPLETE [%p]",
+      "UniqueId": "IndicateSendComplete",
+      "splitArgs": [
+        {
+          "DefinationEncoding": "p",
+          "MacroVariableName": "arg1"
+        },
+        {
+          "DefinationEncoding": "p",
+          "MacroVariableName": "arg3"
+        }
+      ],
+      "macroName": "QuicTraceLogStreamVerbose"
+    },
+    "IndicateSendShutdownComplete": {
+      "ModuleProperites": {},
+      "TraceString": "[strm][%p] Indicating QUIC_STREAM_EVENT_SEND_SHUTDOWN_COMPLETE",
+      "UniqueId": "IndicateSendShutdownComplete",
+      "splitArgs": [
+        {
+          "DefinationEncoding": "p",
+          "MacroVariableName": "arg1"
+        }
+      ],
+      "macroName": "QuicTraceLogStreamVerbose"
+    },
+    "IndicateShutdownByPeer": {
+      "ModuleProperites": {},
+      "TraceString": "[conn][%p] Indicating QUIC_CONNECTION_EVENT_SHUTDOWN_INITIATED_BY_PEER [0x%llx]",
+      "UniqueId": "IndicateShutdownByPeer",
+      "splitArgs": [
+        {
+          "DefinationEncoding": "p",
+          "MacroVariableName": "arg1"
+        },
+        {
+          "DefinationEncoding": "llx",
+          "MacroVariableName": "arg3"
+        }
+      ],
+      "macroName": "QuicTraceLogConnVerbose"
+    },
+    "IndicateShutdownByTransport": {
+      "ModuleProperites": {},
+      "TraceString": "[conn][%p] Indicating QUIC_CONNECTION_EVENT_SHUTDOWN_INITIATED_BY_TRANSPORT [0x%x]",
+      "UniqueId": "IndicateShutdownByTransport",
+      "splitArgs": [
+        {
+          "DefinationEncoding": "p",
+          "MacroVariableName": "arg1"
+        },
+        {
+          "DefinationEncoding": "x",
+          "MacroVariableName": "arg3"
+        }
+      ],
+      "macroName": "QuicTraceLogConnVerbose"
+    },
+    "IndicateStartComplete": {
+      "ModuleProperites": {},
+      "TraceString": "[strm][%p] Indicating QUIC_STREAM_EVENT_START_COMPLETE [Status=0x%x ID=%llu Accepted=%hhu]",
+      "UniqueId": "IndicateStartComplete",
+      "splitArgs": [
+        {
+          "DefinationEncoding": "p",
+          "MacroVariableName": "arg1"
+        },
+        {
+          "DefinationEncoding": "x",
+          "MacroVariableName": "arg3"
+        },
+        {
+          "DefinationEncoding": "llu",
+          "MacroVariableName": "arg4"
+        },
+        {
+          "DefinationEncoding": "hhu",
+          "MacroVariableName": "arg5"
+        }
+      ],
+      "macroName": "QuicTraceLogStreamVerbose"
+    },
+    "IndicateStreamsAvailable": {
+      "ModuleProperites": {},
+      "TraceString": "[conn][%p] Indicating QUIC_CONNECTION_EVENT_STREAMS_AVAILABLE [bi=%hu uni=%hu]",
+      "UniqueId": "IndicateStreamsAvailable",
+      "splitArgs": [
+        {
+          "DefinationEncoding": "p",
+          "MacroVariableName": "arg1"
+        },
+        {
+          "DefinationEncoding": "hu",
+          "MacroVariableName": "arg3"
+        },
+        {
+          "DefinationEncoding": "hu",
+          "MacroVariableName": "arg4"
+        }
+      ],
+      "macroName": "QuicTraceLogConnVerbose"
+    },
+    "IndicateStreamShutdownComplete": {
+      "ModuleProperites": {},
+      "TraceString": "[strm][%p] Indicating QUIC_STREAM_EVENT_SHUTDOWN_COMPLETE [ConnectionShutdown=%hhu]",
+      "UniqueId": "IndicateStreamShutdownComplete",
+      "splitArgs": [
+        {
+          "DefinationEncoding": "p",
+          "MacroVariableName": "arg1"
+        },
+        {
+          "DefinationEncoding": "hhu",
+          "MacroVariableName": "arg3"
+        }
+      ],
+      "macroName": "QuicTraceLogStreamVerbose"
+    },
+    "InteropTestStart": {
+      "ModuleProperites": {},
+      "TraceString": "[ntrp] Test Start, Server: %s, Port: %hu, Tests: 0x%x.",
+      "UniqueId": "InteropTestStart",
+      "splitArgs": [
+        {
+          "DefinationEncoding": "s",
+          "MacroVariableName": "arg2"
+        },
+        {
+          "DefinationEncoding": "hu",
+          "MacroVariableName": "arg3"
+        },
+        {
+          "DefinationEncoding": "x",
+          "MacroVariableName": "arg4"
+        }
+      ],
+      "macroName": "QuicTraceLogInfo"
+    },
+    "InteropTestStop": {
+      "ModuleProperites": {},
+      "TraceString": "[ntrp] Test Stop, Server: %s, Port: %hu, Tests: 0x%x, Negotiated Alpn: %s, Passed: %s.",
+      "UniqueId": "InteropTestStop",
+      "splitArgs": [
+        {
+          "DefinationEncoding": "s",
+          "MacroVariableName": "arg2"
+        },
+        {
+          "DefinationEncoding": "hu",
+          "MacroVariableName": "arg3"
+        },
+        {
+          "DefinationEncoding": "x",
+          "MacroVariableName": "arg4"
+        },
+        {
+          "DefinationEncoding": "s",
+          "MacroVariableName": "arg5"
+        },
+        {
+          "DefinationEncoding": "s",
+          "MacroVariableName": "arg6"
+        }
+      ],
+      "macroName": "QuicTraceLogInfo"
+    },
+    "InvalidCongestionControlAlgorithm": {
+      "ModuleProperites": {},
+      "TraceString": "[conn][%p] Unknown congestion control algorithm: %hu, fallback to Cubic",
+      "UniqueId": "InvalidCongestionControlAlgorithm",
+      "splitArgs": [
+        {
+          "DefinationEncoding": "p",
+          "MacroVariableName": "arg1"
+        },
+        {
+          "DefinationEncoding": "hu",
+          "MacroVariableName": "arg3"
+        }
+      ],
+      "macroName": "QuicTraceLogConnWarning"
+    },
+    "InvalidInitialPackets": {
+      "ModuleProperites": {},
+      "TraceString": "[conn][%p] Aborting connection with invalid initial packets",
+      "UniqueId": "InvalidInitialPackets",
+      "splitArgs": [
+        {
+          "DefinationEncoding": "p",
+          "MacroVariableName": "arg1"
+        }
+      ],
+      "macroName": "QuicTraceLogConnWarning"
+    },
+    "KeyChangeConfirmed": {
+      "ModuleProperites": {},
+      "TraceString": "[conn][%p] Key change confirmed by peer",
+      "UniqueId": "KeyChangeConfirmed",
+      "splitArgs": [
+        {
+          "DefinationEncoding": "p",
+          "MacroVariableName": "arg1"
+        }
+      ],
+      "macroName": "QuicTraceLogConnVerbose"
+    },
+    "LibraryAddRef": {
+      "ModuleProperites": {},
+      "TraceString": "[ lib] AddRef",
+      "UniqueId": "LibraryAddRef",
+      "splitArgs": [],
+      "macroName": "QuicTraceEvent"
+    },
+    "LibraryAssert": {
+      "ModuleProperites": {},
+      "TraceString": "[ lib] ASSERT, %u:%s - %s.",
+      "UniqueId": "LibraryAssert",
+      "splitArgs": [
+        {
+          "DefinationEncoding": "u",
+          "MacroVariableName": "arg2"
+        },
+        {
+          "DefinationEncoding": "s",
+          "MacroVariableName": "arg3"
+        },
+        {
+          "DefinationEncoding": "s",
+          "MacroVariableName": "arg4"
+        }
+      ],
+      "macroName": "QuicTraceEvent"
+    },
+    "LibraryCidLengthSet": {
+      "ModuleProperites": {},
+      "TraceString": "[ lib] CID Length = %hhu",
+      "UniqueId": "LibraryCidLengthSet",
+      "splitArgs": [
+        {
+          "DefinationEncoding": "hhu",
+          "MacroVariableName": "arg2"
+        }
+      ],
+      "macroName": "QuicTraceLogInfo"
+    },
+    "LibraryError": {
+      "ModuleProperites": {},
+      "TraceString": "[ lib] ERROR, %s.",
+      "UniqueId": "LibraryError",
+      "splitArgs": [
+        {
+          "DefinationEncoding": "s",
+          "MacroVariableName": "arg2"
+        }
+      ],
+      "macroName": "QuicTraceEvent"
+    },
+    "LibraryErrorStatus": {
+      "ModuleProperites": {},
+      "TraceString": "[ lib] ERROR, %u, %s.",
+      "UniqueId": "LibraryErrorStatus",
+      "splitArgs": [
+        {
+          "DefinationEncoding": "u",
+          "MacroVariableName": "arg2"
+        },
+        {
+          "DefinationEncoding": "s",
+          "MacroVariableName": "arg3"
+        }
+      ],
+      "macroName": "QuicTraceEvent"
+    },
+    "LibraryInitializedV2": {
+      "ModuleProperites": {},
+      "TraceString": "[ lib] Initialized, PartitionCount=%u",
+      "UniqueId": "LibraryInitializedV2",
+      "splitArgs": [
+        {
+          "DefinationEncoding": "u",
+          "MacroVariableName": "arg2"
+        }
+      ],
+      "macroName": "QuicTraceEvent"
+    },
+    "LibraryInUse": {
+      "ModuleProperites": {},
+      "TraceString": "[ lib] Now in use.",
+      "UniqueId": "LibraryInUse",
       "splitArgs": [],
       "macroName": "QuicTraceLogInfo"
     },
-    "CertCreationEventAlreadyCreated": {
-      "ModuleProperites": {},
-      "TraceString": "[test] CreateEvent opened existing event",
-      "UniqueId": "CertCreationEventAlreadyCreated",
+    "LibraryLoadBalancingModeSet": {
+      "ModuleProperites": {},
+      "TraceString": "[ lib] Updated load balancing mode = %hu",
+      "UniqueId": "LibraryLoadBalancingModeSet",
+      "splitArgs": [
+        {
+          "DefinationEncoding": "hu",
+          "MacroVariableName": "arg2"
+        }
+      ],
+      "macroName": "QuicTraceLogInfo"
+    },
+    "LibraryLoadBalancingModeSetAfterInUse": {
+      "ModuleProperites": {},
+      "TraceString": "[ lib] Tried to change load balancing mode after library in use!",
+      "UniqueId": "LibraryLoadBalancingModeSetAfterInUse",
+      "splitArgs": [],
+      "macroName": "QuicTraceLogError"
+    },
+    "LibraryMsQuicClose": {
+      "ModuleProperites": {},
+      "TraceString": "[ api] MsQuicClose",
+      "UniqueId": "LibraryMsQuicClose",
+      "splitArgs": [],
+      "macroName": "QuicTraceLogVerbose"
+    },
+    "LibraryMsQuicOpenVersionEntry": {
+      "ModuleProperites": {},
+      "TraceString": "[ api] MsQuicOpenVersion",
+      "UniqueId": "LibraryMsQuicOpenVersionEntry",
+      "splitArgs": [],
+      "macroName": "QuicTraceLogVerbose"
+    },
+    "LibraryMsQuicOpenVersionExit": {
+      "ModuleProperites": {},
+      "TraceString": "[ api] MsQuicOpenVersion, status=0x%x",
+      "UniqueId": "LibraryMsQuicOpenVersionExit",
+      "splitArgs": [
+        {
+          "DefinationEncoding": "x",
+          "MacroVariableName": "arg2"
+        }
+      ],
+      "macroName": "QuicTraceLogVerbose"
+    },
+    "LibraryMsQuicOpenVersionNull": {
+      "ModuleProperites": {},
+      "TraceString": "[ api] MsQuicOpenVersion, NULL",
+      "UniqueId": "LibraryMsQuicOpenVersionNull",
+      "splitArgs": [],
+      "macroName": "QuicTraceLogVerbose"
+    },
+    "LibraryNotInUse": {
+      "ModuleProperites": {},
+      "TraceString": "[ lib] No longer in use.",
+      "UniqueId": "LibraryNotInUse",
       "splitArgs": [],
       "macroName": "QuicTraceLogInfo"
     },
-    "CertCapiVerifiedChain": {
-      "ModuleProperites": {},
-      "TraceString": "CertVerifyChain: %S 0x%x, result=0x%x",
-      "UniqueId": "CertCapiVerifiedChain",
-      "splitArgs": [
-        {
-          "DefinationEncoding": "S",
-          "MacroVariableName": "arg2"
-        },
+    "LibraryRelease": {
+      "ModuleProperites": {},
+      "TraceString": "[ lib] Release",
+      "UniqueId": "LibraryRelease",
+      "splitArgs": [],
+      "macroName": "QuicTraceEvent"
+    },
+    "LibraryRetryMemoryLimitSet": {
+      "ModuleProperites": {},
+      "TraceString": "[ lib] Updated retry memory limit = %hu",
+      "UniqueId": "LibraryRetryMemoryLimitSet",
+      "splitArgs": [
+        {
+          "DefinationEncoding": "hu",
+          "MacroVariableName": "arg2"
+        }
+      ],
+      "macroName": "QuicTraceLogInfo"
+    },
+    "LibraryRundownV2": {
+      "ModuleProperites": {},
+      "TraceString": "[ lib] Rundown, PartitionCount=%u",
+      "UniqueId": "LibraryRundownV2",
+      "splitArgs": [
+        {
+          "DefinationEncoding": "u",
+          "MacroVariableName": "arg2"
+        }
+      ],
+      "macroName": "QuicTraceEvent"
+    },
+    "LibrarySendRetryStateUpdated": {
+      "ModuleProperites": {},
+      "TraceString": "[ lib] New SendRetryEnabled state, %hhu",
+      "UniqueId": "LibrarySendRetryStateUpdated",
+      "splitArgs": [
+        {
+          "DefinationEncoding": "hhu",
+          "MacroVariableName": "arg2"
+        }
+      ],
+      "macroName": "QuicTraceEvent"
+    },
+    "LibraryServerInit": {
+      "ModuleProperites": {},
+      "TraceString": "[ lib] Shared server state initializing",
+      "UniqueId": "LibraryServerInit",
+      "splitArgs": [],
+      "macroName": "QuicTraceEvent"
+    },
+    "LibrarySetSettings": {
+      "ModuleProperites": {},
+      "TraceString": "[ lib] Setting new settings",
+      "UniqueId": "LibrarySetSettings",
+      "splitArgs": [],
+      "macroName": "QuicTraceLogInfo"
+    },
+    "LibrarySettingsUpdated": {
+      "ModuleProperites": {},
+      "TraceString": "[ lib] Settings %p Updated",
+      "UniqueId": "LibrarySettingsUpdated",
+      "splitArgs": [
+        {
+          "DefinationEncoding": "p",
+          "MacroVariableName": "arg2"
+        }
+      ],
+      "macroName": "QuicTraceLogInfo"
+    },
+    "LibraryStorageOpenFailed": {
+      "ModuleProperites": {},
+      "TraceString": "[ lib] Failed to open global settings, 0x%x",
+      "UniqueId": "LibraryStorageOpenFailed",
+      "splitArgs": [
         {
           "DefinationEncoding": "x",
-          "MacroVariableName": "arg3"
+          "MacroVariableName": "arg2"
+        }
+      ],
+      "macroName": "QuicTraceLogWarning"
+    },
+    "LibraryTestDatapathHooksSet": {
+      "ModuleProperites": {},
+      "TraceString": "[ lib] Updated test datapath hooks",
+      "UniqueId": "LibraryTestDatapathHooksSet",
+      "splitArgs": [],
+      "macroName": "QuicTraceLogWarning"
+    },
+    "LibraryUninitialized": {
+      "ModuleProperites": {},
+      "TraceString": "[ lib] Uninitialized",
+      "UniqueId": "LibraryUninitialized",
+      "splitArgs": [],
+      "macroName": "QuicTraceEvent"
+    },
+    "LibraryVerifierEnabled": {
+      "ModuleProperites": {},
+      "TraceString": "[ lib] Verifing enabled for all!",
+      "UniqueId": "LibraryVerifierEnabled",
+      "splitArgs": [],
+      "macroName": "QuicTraceLogInfo"
+    },
+    "LibraryVerifierEnabledPerRegistration": {
+      "ModuleProperites": {},
+      "TraceString": "[ lib] Verifing enabled, per-registration!",
+      "UniqueId": "LibraryVerifierEnabledPerRegistration",
+      "splitArgs": [],
+      "macroName": "QuicTraceLogInfo"
+    },
+    "LibraryVersion": {
+      "ModuleProperites": {},
+      "TraceString": "[ lib] Version %u.%u.%u.%u",
+      "UniqueId": "LibraryVersion",
+      "splitArgs": [
+        {
+          "DefinationEncoding": "u",
+          "MacroVariableName": "arg2"
+        },
+        {
+          "DefinationEncoding": "u",
+          "MacroVariableName": "arg3"
+        },
+        {
+          "DefinationEncoding": "u",
+          "MacroVariableName": "arg4"
+        },
+        {
+          "DefinationEncoding": "u",
+          "MacroVariableName": "arg5"
+        }
+      ],
+      "macroName": "QuicTraceEvent"
+    },
+    "ListenerCibirIdSet": {
+      "ModuleProperites": {},
+      "TraceString": "[list][%p] CIBIR ID set (len %hhu, offset %hhu)",
+      "UniqueId": "ListenerCibirIdSet",
+      "splitArgs": [
+        {
+          "DefinationEncoding": "p",
+          "MacroVariableName": "arg2"
+        },
+        {
+          "DefinationEncoding": "hhu",
+          "MacroVariableName": "arg3"
+        },
+        {
+          "DefinationEncoding": "hhu",
+          "MacroVariableName": "arg4"
+        }
+      ],
+      "macroName": "QuicTraceLogVerbose"
+    },
+    "ListenerCreated": {
+      "ModuleProperites": {},
+      "TraceString": "[list][%p] Created, Registration=%p",
+      "UniqueId": "ListenerCreated",
+      "splitArgs": [
+        {
+          "DefinationEncoding": "p",
+          "MacroVariableName": "arg2"
+        },
+        {
+          "DefinationEncoding": "p",
+          "MacroVariableName": "arg3"
+        }
+      ],
+      "macroName": "QuicTraceEvent"
+    },
+    "ListenerDestroyed": {
+      "ModuleProperites": {},
+      "TraceString": "[list][%p] Destroyed",
+      "UniqueId": "ListenerDestroyed",
+      "splitArgs": [
+        {
+          "DefinationEncoding": "p",
+          "MacroVariableName": "arg2"
+        }
+      ],
+      "macroName": "QuicTraceEvent"
+    },
+    "ListenerError": {
+      "ModuleProperites": {},
+      "TraceString": "[list][%p] ERROR, %s.",
+      "UniqueId": "ListenerError",
+      "splitArgs": [
+        {
+          "DefinationEncoding": "p",
+          "MacroVariableName": "arg2"
+        },
+        {
+          "DefinationEncoding": "s",
+          "MacroVariableName": "arg3"
+        }
+      ],
+      "macroName": "QuicTraceEvent"
+    },
+    "ListenerErrorStatus": {
+      "ModuleProperites": {},
+      "TraceString": "[list][%p] ERROR, %u, %s.",
+      "UniqueId": "ListenerErrorStatus",
+      "splitArgs": [
+        {
+          "DefinationEncoding": "p",
+          "MacroVariableName": "arg2"
+        },
+        {
+          "DefinationEncoding": "u",
+          "MacroVariableName": "arg3"
+        },
+        {
+          "DefinationEncoding": "s",
+          "MacroVariableName": "arg4"
+        }
+      ],
+      "macroName": "QuicTraceEvent"
+    },
+    "ListenerIndicateNewConnection": {
+      "ModuleProperites": {},
+      "TraceString": "[list][%p] Indicating NEW_CONNECTION %p",
+      "UniqueId": "ListenerIndicateNewConnection",
+      "splitArgs": [
+        {
+          "DefinationEncoding": "p",
+          "MacroVariableName": "arg2"
+        },
+        {
+          "DefinationEncoding": "p",
+          "MacroVariableName": "arg3"
+        }
+      ],
+      "macroName": "QuicTraceLogVerbose"
+    },
+    "ListenerIndicateStopComplete": {
+      "ModuleProperites": {},
+      "TraceString": "[list][%p] Indicating STOP_COMPLETE",
+      "UniqueId": "ListenerIndicateStopComplete",
+      "splitArgs": [
+        {
+          "DefinationEncoding": "p",
+          "MacroVariableName": "arg2"
+        }
+      ],
+      "macroName": "QuicTraceLogVerbose"
+    },
+    "ListenerRundown": {
+      "ModuleProperites": {},
+      "TraceString": "[list][%p] Rundown, Registration=%p",
+      "UniqueId": "ListenerRundown",
+      "splitArgs": [
+        {
+          "DefinationEncoding": "p",
+          "MacroVariableName": "arg2"
+        },
+        {
+          "DefinationEncoding": "p",
+          "MacroVariableName": "arg3"
+        }
+      ],
+      "macroName": "QuicTraceEvent"
+    },
+    "ListenerStarted": {
+      "ModuleProperites": {},
+      "TraceString": "[list][%p] Started, Binding=%p, LocalAddr=%!ADDR!, ALPN=%!ALPN!",
+      "UniqueId": "ListenerStarted",
+      "splitArgs": [
+        {
+          "DefinationEncoding": "p",
+          "MacroVariableName": "arg2"
+        },
+        {
+          "DefinationEncoding": "p",
+          "MacroVariableName": "arg3"
+        },
+        {
+          "DefinationEncoding": "!ADDR!",
+          "MacroVariableName": "arg4"
+        },
+        {
+          "DefinationEncoding": "!ALPN!",
+          "MacroVariableName": "arg5"
+        }
+      ],
+      "macroName": "QuicTraceEvent"
+    },
+    "ListenerStopped": {
+      "ModuleProperites": {},
+      "TraceString": "[list][%p] Stopped",
+      "UniqueId": "ListenerStopped",
+      "splitArgs": [
+        {
+          "DefinationEncoding": "p",
+          "MacroVariableName": "arg2"
+        }
+      ],
+      "macroName": "QuicTraceEvent"
+    },
+    "LocalCloseStopSending": {
+      "ModuleProperites": {},
+      "TraceString": "[strm][%p] Closed locally (stop sending)",
+      "UniqueId": "LocalCloseStopSending",
+      "splitArgs": [
+        {
+          "DefinationEncoding": "p",
+          "MacroVariableName": "arg1"
+        }
+      ],
+      "macroName": "QuicTraceLogStreamInfo"
+    },
+    "LocalInterfaceSet": {
+      "ModuleProperites": {},
+      "TraceString": "[conn][%p] Local interface set to %u",
+      "UniqueId": "LocalInterfaceSet",
+      "splitArgs": [
+        {
+          "DefinationEncoding": "p",
+          "MacroVariableName": "arg1"
+        },
+        {
+          "DefinationEncoding": "u",
+          "MacroVariableName": "arg3"
+        }
+      ],
+      "macroName": "QuicTraceLogConnInfo"
+    },
+    "LogPacketLongHeader": {
+      "ModuleProperites": {},
+      "TraceString": "[%c][%cX][%llu] LH Ver:0x%x DestCid:%s SrcCid:%s Type:%s (Payload %hu bytes)",
+      "UniqueId": "LogPacketLongHeader",
+      "splitArgs": [
+        {
+          "DefinationEncoding": "c",
+          "MacroVariableName": "arg2"
+        },
+        {
+          "DefinationEncoding": "c",
+          "MacroVariableName": "arg3"
+        },
+        {
+          "DefinationEncoding": "llu",
+          "MacroVariableName": "arg4"
         },
         {
           "DefinationEncoding": "x",
-          "MacroVariableName": "arg4"
+          "MacroVariableName": "arg5"
+        },
+        {
+          "DefinationEncoding": "s",
+          "MacroVariableName": "arg6"
+        },
+        {
+          "DefinationEncoding": "s",
+          "MacroVariableName": "arg7"
+        },
+        {
+          "DefinationEncoding": "s",
+          "MacroVariableName": "arg8"
+        },
+        {
+          "DefinationEncoding": "hu",
+          "MacroVariableName": "arg9"
+        }
+      ],
+      "macroName": "QuicTraceLogVerbose"
+    },
+    "LogPacketLongHeaderInitial": {
+      "ModuleProperites": {},
+      "TraceString": "[%c][%cX][%llu] LH Ver:0x%x DestCid:%s SrcCid:%s Type:I (Token %hu bytes) (Payload %hu bytes)",
+      "UniqueId": "LogPacketLongHeaderInitial",
+      "splitArgs": [
+        {
+          "DefinationEncoding": "c",
+          "MacroVariableName": "arg2"
+        },
+        {
+          "DefinationEncoding": "c",
+          "MacroVariableName": "arg3"
+        },
+        {
+          "DefinationEncoding": "llu",
+          "MacroVariableName": "arg4"
+        },
+        {
+          "DefinationEncoding": "x",
+          "MacroVariableName": "arg5"
+        },
+        {
+          "DefinationEncoding": "s",
+          "MacroVariableName": "arg6"
+        },
+        {
+          "DefinationEncoding": "s",
+          "MacroVariableName": "arg7"
+        },
+        {
+          "DefinationEncoding": "hu",
+          "MacroVariableName": "arg8"
+        },
+        {
+          "DefinationEncoding": "hu",
+          "MacroVariableName": "arg9"
+        }
+      ],
+      "macroName": "QuicTraceLogVerbose"
+    },
+    "LogPacketLongHeaderUnsupported": {
+      "ModuleProperites": {},
+      "TraceString": "[%c][%cX][%llu] LH Ver:[UNSUPPORTED,0x%x] DestCid:%s SrcCid:%s",
+      "UniqueId": "LogPacketLongHeaderUnsupported",
+      "splitArgs": [
+        {
+          "DefinationEncoding": "c",
+          "MacroVariableName": "arg2"
+        },
+        {
+          "DefinationEncoding": "c",
+          "MacroVariableName": "arg3"
+        },
+        {
+          "DefinationEncoding": "llu",
+          "MacroVariableName": "arg4"
+        },
+        {
+          "DefinationEncoding": "x",
+          "MacroVariableName": "arg5"
+        },
+        {
+          "DefinationEncoding": "s",
+          "MacroVariableName": "arg6"
+        },
+        {
+          "DefinationEncoding": "s",
+          "MacroVariableName": "arg7"
+        }
+      ],
+      "macroName": "QuicTraceLogVerbose"
+    },
+    "LogPacketRetry": {
+      "ModuleProperites": {},
+      "TraceString": "[%c][%cX][-] LH Ver:0x%x DestCid:%s SrcCid:%s Type:R (Token %hu bytes)",
+      "UniqueId": "LogPacketRetry",
+      "splitArgs": [
+        {
+          "DefinationEncoding": "c",
+          "MacroVariableName": "arg2"
+        },
+        {
+          "DefinationEncoding": "c",
+          "MacroVariableName": "arg3"
+        },
+        {
+          "DefinationEncoding": "x",
+          "MacroVariableName": "arg4"
+        },
+        {
+          "DefinationEncoding": "s",
+          "MacroVariableName": "arg5"
+        },
+        {
+          "DefinationEncoding": "s",
+          "MacroVariableName": "arg6"
+        },
+        {
+          "DefinationEncoding": "hu",
+          "MacroVariableName": "arg7"
+        }
+      ],
+      "macroName": "QuicTraceLogVerbose"
+    },
+    "LogPacketShortHeader": {
+      "ModuleProperites": {},
+      "TraceString": "[%c][%cX][%llu] SH DestCid:%s KP:%hu SB:%hu (Payload %hu bytes)",
+      "UniqueId": "LogPacketShortHeader",
+      "splitArgs": [
+        {
+          "DefinationEncoding": "c",
+          "MacroVariableName": "arg2"
+        },
+        {
+          "DefinationEncoding": "c",
+          "MacroVariableName": "arg3"
+        },
+        {
+          "DefinationEncoding": "llu",
+          "MacroVariableName": "arg4"
+        },
+        {
+          "DefinationEncoding": "s",
+          "MacroVariableName": "arg5"
+        },
+        {
+          "DefinationEncoding": "hu",
+          "MacroVariableName": "arg6"
+        },
+        {
+          "DefinationEncoding": "hu",
+          "MacroVariableName": "arg7"
+        },
+        {
+          "DefinationEncoding": "hu",
+          "MacroVariableName": "arg8"
+        }
+      ],
+      "macroName": "QuicTraceLogVerbose"
+    },
+    "LogPacketVersionNegotiation": {
+      "ModuleProperites": {},
+      "TraceString": "[%c][%cX][-] VerNeg DestCid:%s SrcCid:%s (Payload %hu bytes)",
+      "UniqueId": "LogPacketVersionNegotiation",
+      "splitArgs": [
+        {
+          "DefinationEncoding": "c",
+          "MacroVariableName": "arg2"
+        },
+        {
+          "DefinationEncoding": "c",
+          "MacroVariableName": "arg3"
+        },
+        {
+          "DefinationEncoding": "s",
+          "MacroVariableName": "arg4"
+        },
+        {
+          "DefinationEncoding": "s",
+          "MacroVariableName": "arg5"
+        },
+        {
+          "DefinationEncoding": "hu",
+          "MacroVariableName": "arg6"
+        }
+      ],
+      "macroName": "QuicTraceLogVerbose"
+    },
+    "LogPacketVersionNegotiationVersion": {
+      "ModuleProperites": {},
+      "TraceString": "[%c][%cX][-]   Ver:0x%x",
+      "UniqueId": "LogPacketVersionNegotiationVersion",
+      "splitArgs": [
+        {
+          "DefinationEncoding": "c",
+          "MacroVariableName": "arg2"
+        },
+        {
+          "DefinationEncoding": "c",
+          "MacroVariableName": "arg3"
+        },
+        {
+          "DefinationEncoding": "x",
+          "MacroVariableName": "arg4"
+        }
+      ],
+      "macroName": "QuicTraceLogVerbose"
+    },
+    "LookupCidFound": {
+      "ModuleProperites": {},
+      "TraceString": "[look][%p] Lookup Hash=%u found %p",
+      "UniqueId": "LookupCidFound",
+      "splitArgs": [
+        {
+          "DefinationEncoding": "p",
+          "MacroVariableName": "arg2"
+        },
+        {
+          "DefinationEncoding": "u",
+          "MacroVariableName": "arg3"
+        },
+        {
+          "DefinationEncoding": "p",
+          "MacroVariableName": "arg4"
+        }
+      ],
+      "macroName": "QuicTraceLogVerbose"
+    },
+    "LookupCidInsert": {
+      "ModuleProperites": {},
+      "TraceString": "[look][%p] Insert Conn=%p Hash=%u",
+      "UniqueId": "LookupCidInsert",
+      "splitArgs": [
+        {
+          "DefinationEncoding": "p",
+          "MacroVariableName": "arg2"
+        },
+        {
+          "DefinationEncoding": "p",
+          "MacroVariableName": "arg3"
+        },
+        {
+          "DefinationEncoding": "u",
+          "MacroVariableName": "arg4"
+        }
+      ],
+      "macroName": "QuicTraceLogVerbose"
+    },
+    "LookupCidNotFound": {
+      "ModuleProperites": {},
+      "TraceString": "[look][%p] Lookup Hash=%u not found",
+      "UniqueId": "LookupCidNotFound",
+      "splitArgs": [
+        {
+          "DefinationEncoding": "p",
+          "MacroVariableName": "arg2"
+        },
+        {
+          "DefinationEncoding": "u",
+          "MacroVariableName": "arg3"
+        }
+      ],
+      "macroName": "QuicTraceLogVerbose"
+    },
+    "LookupCidRemoved": {
+      "ModuleProperites": {},
+      "TraceString": "[look][%p] Remove Conn=%p",
+      "UniqueId": "LookupCidRemoved",
+      "splitArgs": [
+        {
+          "DefinationEncoding": "p",
+          "MacroVariableName": "arg2"
+        },
+        {
+          "DefinationEncoding": "p",
+          "MacroVariableName": "arg3"
+        }
+      ],
+      "macroName": "QuicTraceLogVerbose"
+    },
+    "LookupRemoteHashFound": {
+      "ModuleProperites": {},
+      "TraceString": "[look][%p] Lookup RemoteHash=%u found %p",
+      "UniqueId": "LookupRemoteHashFound",
+      "splitArgs": [
+        {
+          "DefinationEncoding": "p",
+          "MacroVariableName": "arg2"
+        },
+        {
+          "DefinationEncoding": "u",
+          "MacroVariableName": "arg3"
+        },
+        {
+          "DefinationEncoding": "p",
+          "MacroVariableName": "arg4"
+        }
+      ],
+      "macroName": "QuicTraceLogVerbose"
+    },
+    "LookupRemoteHashInsert": {
+      "ModuleProperites": {},
+      "TraceString": "[look][%p] Insert Conn=%p RemoteHash=%u",
+      "UniqueId": "LookupRemoteHashInsert",
+      "splitArgs": [
+        {
+          "DefinationEncoding": "p",
+          "MacroVariableName": "arg2"
+        },
+        {
+          "DefinationEncoding": "p",
+          "MacroVariableName": "arg3"
+        },
+        {
+          "DefinationEncoding": "u",
+          "MacroVariableName": "arg4"
+        }
+      ],
+      "macroName": "QuicTraceLogVerbose"
+    },
+    "LookupRemoteHashNotFound": {
+      "ModuleProperites": {},
+      "TraceString": "[look][%p] Lookup RemoteHash=%u not found",
+      "UniqueId": "LookupRemoteHashNotFound",
+      "splitArgs": [
+        {
+          "DefinationEncoding": "p",
+          "MacroVariableName": "arg2"
+        },
+        {
+          "DefinationEncoding": "u",
+          "MacroVariableName": "arg3"
+        }
+      ],
+      "macroName": "QuicTraceLogVerbose"
+    },
+    "MaxStreamCountUpdated": {
+      "ModuleProperites": {},
+      "TraceString": "[conn][%p] App configured max stream count of %hu (type=%hhu).",
+      "UniqueId": "MaxStreamCountUpdated",
+      "splitArgs": [
+        {
+          "DefinationEncoding": "p",
+          "MacroVariableName": "arg1"
+        },
+        {
+          "DefinationEncoding": "hu",
+          "MacroVariableName": "arg3"
+        },
+        {
+          "DefinationEncoding": "hhu",
+          "MacroVariableName": "arg4"
+        }
+      ],
+      "macroName": "QuicTraceLogConnInfo"
+    },
+    "MtuDiscarded": {
+      "ModuleProperites": {},
+      "TraceString": "[conn][%p] Path[%hhu] Mtu Discovery Packet Discarded: size=%u, probe_count=%u",
+      "UniqueId": "MtuDiscarded",
+      "splitArgs": [
+        {
+          "DefinationEncoding": "p",
+          "MacroVariableName": "arg1"
+        },
+        {
+          "DefinationEncoding": "hhu",
+          "MacroVariableName": "arg3"
+        },
+        {
+          "DefinationEncoding": "u",
+          "MacroVariableName": "arg4"
+        },
+        {
+          "DefinationEncoding": "u",
+          "MacroVariableName": "arg5"
+        }
+      ],
+      "macroName": "QuicTraceLogConnInfo"
+    },
+    "MtuIncorrectSize": {
+      "ModuleProperites": {},
+      "TraceString": "[conn][%p] Path[%hhu] Mtu Discovery Received Out of Order: expected=%u received=%u",
+      "UniqueId": "MtuIncorrectSize",
+      "splitArgs": [
+        {
+          "DefinationEncoding": "p",
+          "MacroVariableName": "arg1"
+        },
+        {
+          "DefinationEncoding": "hhu",
+          "MacroVariableName": "arg3"
+        },
+        {
+          "DefinationEncoding": "u",
+          "MacroVariableName": "arg4"
+        },
+        {
+          "DefinationEncoding": "u",
+          "MacroVariableName": "arg5"
+        }
+      ],
+      "macroName": "QuicTraceLogConnVerbose"
+    },
+    "MtuPathInitialized": {
+      "ModuleProperites": {},
+      "TraceString": "[conn][%p] Path[%hhu] Mtu Discovery Initialized: max_mtu=%u, cur/min_mtu=%u",
+      "UniqueId": "MtuPathInitialized",
+      "splitArgs": [
+        {
+          "DefinationEncoding": "p",
+          "MacroVariableName": "arg1"
+        },
+        {
+          "DefinationEncoding": "hhu",
+          "MacroVariableName": "arg3"
+        },
+        {
+          "DefinationEncoding": "u",
+          "MacroVariableName": "arg4"
+        },
+        {
+          "DefinationEncoding": "u",
+          "MacroVariableName": "arg5"
+        }
+      ],
+      "macroName": "QuicTraceLogConnInfo"
+    },
+    "MtuSearchComplete": {
+      "ModuleProperites": {},
+      "TraceString": "[conn][%p] Path[%hhu] Mtu Discovery Entering Search Complete at MTU %hu",
+      "UniqueId": "MtuSearchComplete",
+      "splitArgs": [
+        {
+          "DefinationEncoding": "p",
+          "MacroVariableName": "arg1"
+        },
+        {
+          "DefinationEncoding": "hhu",
+          "MacroVariableName": "arg3"
+        },
+        {
+          "DefinationEncoding": "hu",
+          "MacroVariableName": "arg4"
+        }
+      ],
+      "macroName": "QuicTraceLogConnInfo"
+    },
+    "MtuSearching": {
+      "ModuleProperites": {},
+      "TraceString": "[conn][%p] Path[%hhu] Mtu Discovery Search Packet Sending with MTU %hu",
+      "UniqueId": "MtuSearching",
+      "splitArgs": [
+        {
+          "DefinationEncoding": "p",
+          "MacroVariableName": "arg1"
+        },
+        {
+          "DefinationEncoding": "hhu",
+          "MacroVariableName": "arg3"
+        },
+        {
+          "DefinationEncoding": "hu",
+          "MacroVariableName": "arg4"
+        }
+      ],
+      "macroName": "QuicTraceLogConnInfo"
+    },
+    "NegotiatedDisable1RttEncryption": {
+      "ModuleProperites": {},
+      "TraceString": "[conn][%p] Negotiated Disable 1-RTT Encryption",
+      "UniqueId": "NegotiatedDisable1RttEncryption",
+      "splitArgs": [
+        {
+          "DefinationEncoding": "p",
+          "MacroVariableName": "arg1"
+        }
+      ],
+      "macroName": "QuicTraceLogConnInfo"
+    },
+    "NewSrcCidNameCollision": {
+      "ModuleProperites": {},
+      "TraceString": "[conn][%p] CID collision, trying again",
+      "UniqueId": "NewSrcCidNameCollision",
+      "splitArgs": [
+        {
+          "DefinationEncoding": "p",
+          "MacroVariableName": "arg1"
+        }
+      ],
+      "macroName": "QuicTraceLogConnVerbose"
+    },
+    "NoMoreFrames": {
+      "ModuleProperites": {},
+      "TraceString": "[strm][%p] No more frames",
+      "UniqueId": "NoMoreFrames",
+      "splitArgs": [
+        {
+          "DefinationEncoding": "p",
+          "MacroVariableName": "arg1"
+        }
+      ],
+      "macroName": "QuicTraceLogStreamVerbose"
+    },
+    "NoMoreRoom": {
+      "ModuleProperites": {},
+      "TraceString": "[strm][%p] Can't squeeze in a frame (no room for header)",
+      "UniqueId": "NoMoreRoom",
+      "splitArgs": [
+        {
+          "DefinationEncoding": "p",
+          "MacroVariableName": "arg1"
+        }
+      ],
+      "macroName": "QuicTraceLogStreamVerbose"
+    },
+    "NoMoreRoomForCrypto": {
+      "ModuleProperites": {},
+      "TraceString": "[conn][%p] No room for CRYPTO frame",
+      "UniqueId": "NoMoreRoomForCrypto",
+      "splitArgs": [
+        {
+          "DefinationEncoding": "p",
+          "MacroVariableName": "arg1"
+        }
+      ],
+      "macroName": "QuicTraceLogConnVerbose"
+    },
+    "NonActivePathCidRetired": {
+      "ModuleProperites": {},
+      "TraceString": "[conn][%p] Non-active path has no replacement for retired CID.",
+      "UniqueId": "NonActivePathCidRetired",
+      "splitArgs": [
+        {
+          "DefinationEncoding": "p",
+          "MacroVariableName": "arg1"
+        }
+      ],
+      "macroName": "QuicTraceLogConnWarning"
+    },
+    "NoReplacementCidForRetire": {
+      "ModuleProperites": {},
+      "TraceString": "[conn][%p] Can't retire current CID because we don't have a replacement",
+      "UniqueId": "NoReplacementCidForRetire",
+      "splitArgs": [
+        {
+          "DefinationEncoding": "p",
+          "MacroVariableName": "arg1"
+        }
+      ],
+      "macroName": "QuicTraceLogConnWarning"
+    },
+    "NoSniPresent": {
+      "ModuleProperites": {},
+      "TraceString": "[conn][%p] No SNI extension present",
+      "UniqueId": "NoSniPresent",
+      "splitArgs": [
+        {
+          "DefinationEncoding": "p",
+          "MacroVariableName": "arg1"
+        }
+      ],
+      "macroName": "QuicTraceLogConnWarning"
+    },
+    "NoSrcCidAvailable": {
+      "ModuleProperites": {},
+      "TraceString": "[conn][%p] No src CID to send with",
+      "UniqueId": "NoSrcCidAvailable",
+      "splitArgs": [
+        {
+          "DefinationEncoding": "p",
+          "MacroVariableName": "arg1"
+        }
+      ],
+      "macroName": "QuicTraceLogConnWarning"
+    },
+    "NotAccepted": {
+      "ModuleProperites": {},
+      "TraceString": "[strm][%p] New stream wasn't accepted, 0x%x",
+      "UniqueId": "NotAccepted",
+      "splitArgs": [
+        {
+          "DefinationEncoding": "p",
+          "MacroVariableName": "arg1"
+        },
+        {
+          "DefinationEncoding": "x",
+          "MacroVariableName": "arg3"
+        }
+      ],
+      "macroName": "QuicTraceLogStreamWarning"
+    },
+    "OpenSsl1RttDataStart": {
+      "ModuleProperites": {},
+      "TraceString": "[conn][%p] Writing 1-RTT data starts at %u",
+      "UniqueId": "OpenSsl1RttDataStart",
+      "splitArgs": [
+        {
+          "DefinationEncoding": "p",
+          "MacroVariableName": "arg1"
+        },
+        {
+          "DefinationEncoding": "u",
+          "MacroVariableName": "arg3"
+        }
+      ],
+      "macroName": "QuicTraceLogConnInfo"
+    },
+    "OpenSslAddHandshakeData": {
+      "ModuleProperites": {},
+      "TraceString": "[conn][%p] Sending %llu handshake bytes (Level = %u)",
+      "UniqueId": "OpenSslAddHandshakeData",
+      "splitArgs": [
+        {
+          "DefinationEncoding": "p",
+          "MacroVariableName": "arg1"
+        },
+        {
+          "DefinationEncoding": "llu",
+          "MacroVariableName": "arg3"
+        },
+        {
+          "DefinationEncoding": "u",
+          "MacroVariableName": "arg4"
+        }
+      ],
+      "macroName": "QuicTraceLogConnVerbose"
+    },
+    "OpenSslAlert": {
+      "ModuleProperites": {},
+      "TraceString": "[conn][%p] Send alert = %u (Level = %u)",
+      "UniqueId": "OpenSslAlert",
+      "splitArgs": [
+        {
+          "DefinationEncoding": "p",
+          "MacroVariableName": "arg1"
+        },
+        {
+          "DefinationEncoding": "u",
+          "MacroVariableName": "arg3"
+        },
+        {
+          "DefinationEncoding": "u",
+          "MacroVariableName": "arg4"
+        }
+      ],
+      "macroName": "QuicTraceLogConnError"
+    },
+    "OpenSslAlpnNegotiationFailure": {
+      "ModuleProperites": {},
+      "TraceString": "[conn][%p] Failed to negotiate ALPN",
+      "UniqueId": "OpenSslAlpnNegotiationFailure",
+      "splitArgs": [
+        {
+          "DefinationEncoding": "p",
+          "MacroVariableName": "arg1"
+        }
+      ],
+      "macroName": "QuicTraceLogConnError"
+    },
+    "OpenSslContextCleaningUp": {
+      "ModuleProperites": {},
+      "TraceString": "[conn][%p] Cleaning up",
+      "UniqueId": "OpenSslContextCleaningUp",
+      "splitArgs": [
+        {
+          "DefinationEncoding": "p",
+          "MacroVariableName": "arg1"
+        }
+      ],
+      "macroName": "QuicTraceLogConnVerbose"
+    },
+    "OpenSslContextCreated": {
+      "ModuleProperites": {},
+      "TraceString": "[conn][%p] TLS context Created",
+      "UniqueId": "OpenSslContextCreated",
+      "splitArgs": [
+        {
+          "DefinationEncoding": "p",
+          "MacroVariableName": "arg1"
+        }
+      ],
+      "macroName": "QuicTraceLogConnVerbose"
+    },
+    "OpenSslHandshakeComplete": {
+      "ModuleProperites": {},
+      "TraceString": "[conn][%p] TLS Handshake complete",
+      "UniqueId": "OpenSslHandshakeComplete",
+      "splitArgs": [
+        {
+          "DefinationEncoding": "p",
+          "MacroVariableName": "arg1"
+        }
+      ],
+      "macroName": "QuicTraceLogConnInfo"
+    },
+    "OpenSslHandshakeDataStart": {
+      "ModuleProperites": {},
+      "TraceString": "[conn][%p] Writing Handshake data starts at %u",
+      "UniqueId": "OpenSslHandshakeDataStart",
+      "splitArgs": [
+        {
+          "DefinationEncoding": "p",
+          "MacroVariableName": "arg1"
+        },
+        {
+          "DefinationEncoding": "u",
+          "MacroVariableName": "arg3"
+        }
+      ],
+      "macroName": "QuicTraceLogConnInfo"
+    },
+    "OpenSslHandshakeError": {
+      "ModuleProperites": {},
+      "TraceString": "[conn][%p] TLS handshake error: %d",
+      "UniqueId": "OpenSslHandshakeError",
+      "splitArgs": [
+        {
+          "DefinationEncoding": "p",
+          "MacroVariableName": "arg1"
+        },
+        {
+          "DefinationEncoding": "d",
+          "MacroVariableName": "arg3"
+        }
+      ],
+      "macroName": "QuicTraceLogConnError"
+    },
+    "OpenSslHandshakeErrorStr": {
+      "ModuleProperites": {},
+      "TraceString": "[conn][%p] TLS handshake error: %s, file:%s:%d",
+      "UniqueId": "OpenSslHandshakeErrorStr",
+      "splitArgs": [
+        {
+          "DefinationEncoding": "p",
+          "MacroVariableName": "arg1"
+        },
+        {
+          "DefinationEncoding": "s",
+          "MacroVariableName": "arg3"
+        },
+        {
+          "DefinationEncoding": "s",
+          "MacroVariableName": "arg4"
+        },
+        {
+          "DefinationEncoding": "d",
+          "MacroVariableName": "arg5"
+        }
+      ],
+      "macroName": "QuicTraceLogConnError"
+    },
+    "OpenSslHandshakeResumed": {
+      "ModuleProperites": {},
+      "TraceString": "[conn][%p] TLS Handshake resumed",
+      "UniqueId": "OpenSslHandshakeResumed",
+      "splitArgs": [
+        {
+          "DefinationEncoding": "p",
+          "MacroVariableName": "arg1"
+        }
+      ],
+      "macroName": "QuicTraceLogConnInfo"
+    },
+    "OpenSslInvalidAlpnLength": {
+      "ModuleProperites": {},
+      "TraceString": "[conn][%p] Invalid negotiated ALPN length",
+      "UniqueId": "OpenSslInvalidAlpnLength",
+      "splitArgs": [
+        {
+          "DefinationEncoding": "p",
+          "MacroVariableName": "arg1"
+        }
+      ],
+      "macroName": "QuicTraceLogConnError"
+    },
+    "OpenSslMissingTransportParameters": {
+      "ModuleProperites": {},
+      "TraceString": "[conn][%p] No transport parameters received",
+      "UniqueId": "OpenSslMissingTransportParameters",
+      "splitArgs": [
+        {
+          "DefinationEncoding": "p",
+          "MacroVariableName": "arg1"
+        }
+      ],
+      "macroName": "QuicTraceLogConnError"
+    },
+    "OpenSslNewEncryptionSecrets": {
+      "ModuleProperites": {},
+      "TraceString": "[conn][%p] New encryption secrets (Level = %u)",
+      "UniqueId": "OpenSslNewEncryptionSecrets",
+      "splitArgs": [
+        {
+          "DefinationEncoding": "p",
+          "MacroVariableName": "arg1"
+        },
+        {
+          "DefinationEncoding": "u",
+          "MacroVariableName": "arg3"
+        }
+      ],
+      "macroName": "QuicTraceLogConnVerbose"
+    },
+    "OpenSslNoMatchingAlpn": {
+      "ModuleProperites": {},
+      "TraceString": "[conn][%p] Failed to find a matching ALPN",
+      "UniqueId": "OpenSslNoMatchingAlpn",
+      "splitArgs": [
+        {
+          "DefinationEncoding": "p",
+          "MacroVariableName": "arg1"
+        }
+      ],
+      "macroName": "QuicTraceLogConnError"
+    },
+    "OpenSslOnRecvTicket": {
+      "ModuleProperites": {},
+      "TraceString": "[conn][%p] Received session ticket, %u bytes",
+      "UniqueId": "OpenSslOnRecvTicket",
+      "splitArgs": [
+        {
+          "DefinationEncoding": "p",
+          "MacroVariableName": "arg1"
+        },
+        {
+          "DefinationEncoding": "u",
+          "MacroVariableName": "arg3"
+        }
+      ],
+      "macroName": "QuicTraceLogConnInfo"
+    },
+    "OpenSslOnSetTicket": {
+      "ModuleProperites": {},
+      "TraceString": "[conn][%p] Setting session ticket, %u bytes",
+      "UniqueId": "OpenSslOnSetTicket",
+      "splitArgs": [
+        {
+          "DefinationEncoding": "p",
+          "MacroVariableName": "arg1"
+        },
+        {
+          "DefinationEncoding": "u",
+          "MacroVariableName": "arg3"
+        }
+      ],
+      "macroName": "QuicTraceLogConnInfo"
+    },
+    "OpenSslProcessData": {
+      "ModuleProperites": {},
+      "TraceString": "[conn][%p] Processing %u received bytes",
+      "UniqueId": "OpenSslProcessData",
+      "splitArgs": [
+        {
+          "DefinationEncoding": "p",
+          "MacroVariableName": "arg1"
+        },
+        {
+          "DefinationEncoding": "u",
+          "MacroVariableName": "arg3"
+        }
+      ],
+      "macroName": "QuicTraceLogConnVerbose"
+    },
+    "OpenSslQuicDataErrorStr": {
+      "ModuleProperites": {},
+      "TraceString": "[conn][%p] SSL_provide_quic_data failed: %s",
+      "UniqueId": "OpenSslQuicDataErrorStr",
+      "splitArgs": [
+        {
+          "DefinationEncoding": "p",
+          "MacroVariableName": "arg1"
+        },
+        {
+          "DefinationEncoding": "s",
+          "MacroVariableName": "arg3"
+        }
+      ],
+      "macroName": "QuicTraceLogConnError"
+    },
+    "OpenSslRecvTicketData": {
+      "ModuleProperites": {},
+      "TraceString": "[conn][%p] Received ticket data, %u bytes",
+      "UniqueId": "OpenSslRecvTicketData",
+      "splitArgs": [
+        {
+          "DefinationEncoding": "p",
+          "MacroVariableName": "arg1"
+        },
+        {
+          "DefinationEncoding": "u",
+          "MacroVariableName": "arg3"
+        }
+      ],
+      "macroName": "QuicTraceLogConnVerbose"
+    },
+    "OpenSslSendTicketData": {
+      "ModuleProperites": {},
+      "TraceString": "[conn][%p] Sending ticket data, %u bytes",
+      "UniqueId": "OpenSslSendTicketData",
+      "splitArgs": [
+        {
+          "DefinationEncoding": "p",
+          "MacroVariableName": "arg1"
+        },
+        {
+          "DefinationEncoding": "u",
+          "MacroVariableName": "arg3"
+        }
+      ],
+      "macroName": "QuicTraceLogConnVerbose"
+    },
+    "OpenSslTickedDecrypted": {
+      "ModuleProperites": {},
+      "TraceString": "[conn][%p] Session ticket decrypted, status %u",
+      "UniqueId": "OpenSslTickedDecrypted",
+      "splitArgs": [
+        {
+          "DefinationEncoding": "p",
+          "MacroVariableName": "arg1"
+        },
+        {
+          "DefinationEncoding": "u",
+          "MacroVariableName": "arg3"
+        }
+      ],
+      "macroName": "QuicTraceLogConnVerbose"
+    },
+    "PacketBatchSent": {
+      "ModuleProperites": {},
+      "TraceString": "[pack][%llu] Batch sent",
+      "UniqueId": "PacketBatchSent",
+      "splitArgs": [
+        {
+          "DefinationEncoding": "llu",
+          "MacroVariableName": "arg2"
+        }
+      ],
+      "macroName": "QuicTraceEvent"
+    },
+    "PacketBuilderSendBatch": {
+      "ModuleProperites": {},
+      "TraceString": "[conn][%p] Sending batch. %hu datagrams",
+      "UniqueId": "PacketBuilderSendBatch",
+      "splitArgs": [
+        {
+          "DefinationEncoding": "p",
+          "MacroVariableName": "arg1"
+        },
+        {
+          "DefinationEncoding": "hu",
+          "MacroVariableName": "arg3"
+        }
+      ],
+      "macroName": "QuicTraceLogConnVerbose"
+    },
+    "PacketCreated": {
+      "ModuleProperites": {},
+      "TraceString": "[pack][%llu] Created in batch %llu",
+      "UniqueId": "PacketCreated",
+      "splitArgs": [
+        {
+          "DefinationEncoding": "llu",
+          "MacroVariableName": "arg2"
+        },
+        {
+          "DefinationEncoding": "llu",
+          "MacroVariableName": "arg3"
+        }
+      ],
+      "macroName": "QuicTraceEvent"
+    },
+    "PacketDecrypt": {
+      "ModuleProperites": {},
+      "TraceString": "[pack][%llu] Decrypting",
+      "UniqueId": "PacketDecrypt",
+      "splitArgs": [
+        {
+          "DefinationEncoding": "llu",
+          "MacroVariableName": "arg2"
+        }
+      ],
+      "macroName": "QuicTraceEvent"
+    },
+    "PacketEncrypt": {
+      "ModuleProperites": {},
+      "TraceString": "[pack][%llu] Encrypting",
+      "UniqueId": "PacketEncrypt",
+      "splitArgs": [
+        {
+          "DefinationEncoding": "llu",
+          "MacroVariableName": "arg2"
+        }
+      ],
+      "macroName": "QuicTraceEvent"
+    },
+    "PacketFinalize": {
+      "ModuleProperites": {},
+      "TraceString": "[pack][%llu] Finalizing",
+      "UniqueId": "PacketFinalize",
+      "splitArgs": [
+        {
+          "DefinationEncoding": "llu",
+          "MacroVariableName": "arg2"
+        }
+      ],
+      "macroName": "QuicTraceEvent"
+    },
+    "PacketReceive": {
+      "ModuleProperites": {},
+      "TraceString": "[pack][%llu] Received",
+      "UniqueId": "PacketReceive",
+      "splitArgs": [
+        {
+          "DefinationEncoding": "llu",
+          "MacroVariableName": "arg2"
+        }
+      ],
+      "macroName": "QuicTraceEvent"
+    },
+    "PacketRxMarkedForAck": {
+      "ModuleProperites": {},
+      "TraceString": "[%c][RX][%llu] Marked for ACK (ECN=%hhu)",
+      "UniqueId": "PacketRxMarkedForAck",
+      "splitArgs": [
+        {
+          "DefinationEncoding": "c",
+          "MacroVariableName": "arg2"
+        },
+        {
+          "DefinationEncoding": "llu",
+          "MacroVariableName": "arg3"
+        },
+        {
+          "DefinationEncoding": "hhu",
+          "MacroVariableName": "arg4"
+        }
+      ],
+      "macroName": "QuicTraceLogVerbose"
+    },
+    "PacketRxNotAcked": {
+      "ModuleProperites": {},
+      "TraceString": "[%c][RX][%llu] not acked (connection is closed)",
+      "UniqueId": "PacketRxNotAcked",
+      "splitArgs": [
+        {
+          "DefinationEncoding": "c",
+          "MacroVariableName": "arg2"
+        },
+        {
+          "DefinationEncoding": "llu",
+          "MacroVariableName": "arg3"
+        }
+      ],
+      "macroName": "QuicTraceLogVerbose"
+    },
+    "PacketRxStatelessReset": {
+      "ModuleProperites": {},
+      "TraceString": "[S][RX][-] SR %s",
+      "UniqueId": "PacketRxStatelessReset",
+      "splitArgs": [
+        {
+          "DefinationEncoding": "s",
+          "MacroVariableName": "arg2"
+        }
+      ],
+      "macroName": "QuicTraceLogVerbose"
+    },
+    "PacketTx0RttRejected": {
+      "ModuleProperites": {},
+      "TraceString": "[%c][TX][%llu] Rejected",
+      "UniqueId": "PacketTx0RttRejected",
+      "splitArgs": [
+        {
+          "DefinationEncoding": "c",
+          "MacroVariableName": "arg2"
+        },
+        {
+          "DefinationEncoding": "llu",
+          "MacroVariableName": "arg3"
+        }
+      ],
+      "macroName": "QuicTraceLogVerbose"
+    },
+    "PacketTxAcked": {
+      "ModuleProperites": {},
+      "TraceString": "[%c][TX][%llu] ACKed (%u.%03u ms)",
+      "UniqueId": "PacketTxAcked",
+      "splitArgs": [
+        {
+          "DefinationEncoding": "c",
+          "MacroVariableName": "arg2"
+        },
+        {
+          "DefinationEncoding": "llu",
+          "MacroVariableName": "arg3"
+        },
+        {
+          "DefinationEncoding": "u",
+          "MacroVariableName": "arg4"
+        },
+        {
+          "DefinationEncoding": "03u",
+          "MacroVariableName": "arg5"
+        }
+      ],
+      "macroName": "QuicTraceLogVerbose"
+    },
+    "PacketTxAckedImplicit": {
+      "ModuleProperites": {},
+      "TraceString": "[%c][TX][%llu] ACKed (implicit)",
+      "UniqueId": "PacketTxAckedImplicit",
+      "splitArgs": [
+        {
+          "DefinationEncoding": "c",
+          "MacroVariableName": "arg2"
+        },
+        {
+          "DefinationEncoding": "llu",
+          "MacroVariableName": "arg3"
+        }
+      ],
+      "macroName": "QuicTraceLogVerbose"
+    },
+    "PacketTxDiscarded": {
+      "ModuleProperites": {},
+      "TraceString": "[%c][TX][%llu] Thrown away on shutdown",
+      "UniqueId": "PacketTxDiscarded",
+      "splitArgs": [
+        {
+          "DefinationEncoding": "c",
+          "MacroVariableName": "arg2"
+        },
+        {
+          "DefinationEncoding": "llu",
+          "MacroVariableName": "arg3"
+        }
+      ],
+      "macroName": "QuicTraceLogVerbose"
+    },
+    "PacketTxForget": {
+      "ModuleProperites": {},
+      "TraceString": "[%c][TX][%llu] Forgetting",
+      "UniqueId": "PacketTxForget",
+      "splitArgs": [
+        {
+          "DefinationEncoding": "c",
+          "MacroVariableName": "arg2"
+        },
+        {
+          "DefinationEncoding": "llu",
+          "MacroVariableName": "arg3"
+        }
+      ],
+      "macroName": "QuicTraceLogVerbose"
+    },
+    "PacketTxLostDiscarded": {
+      "ModuleProperites": {},
+      "TraceString": "[%c][TX][%llu] Thrown away on shutdown (lost packet)",
+      "UniqueId": "PacketTxLostDiscarded",
+      "splitArgs": [
+        {
+          "DefinationEncoding": "c",
+          "MacroVariableName": "arg2"
+        },
+        {
+          "DefinationEncoding": "llu",
+          "MacroVariableName": "arg3"
+        }
+      ],
+      "macroName": "QuicTraceLogVerbose"
+    },
+    "PacketTxLostFack": {
+      "ModuleProperites": {},
+      "TraceString": "[%c][TX][%llu] Lost: FACK %llu packets",
+      "UniqueId": "PacketTxLostFack",
+      "splitArgs": [
+        {
+          "DefinationEncoding": "c",
+          "MacroVariableName": "arg2"
+        },
+        {
+          "DefinationEncoding": "llu",
+          "MacroVariableName": "arg3"
+        },
+        {
+          "DefinationEncoding": "llu",
+          "MacroVariableName": "arg4"
+        }
+      ],
+      "macroName": "QuicTraceLogVerbose"
+    },
+    "PacketTxLostRack": {
+      "ModuleProperites": {},
+      "TraceString": "[%c][TX][%llu] Lost: RACK %u ms",
+      "UniqueId": "PacketTxLostRack",
+      "splitArgs": [
+        {
+          "DefinationEncoding": "c",
+          "MacroVariableName": "arg2"
+        },
+        {
+          "DefinationEncoding": "llu",
+          "MacroVariableName": "arg3"
+        },
+        {
+          "DefinationEncoding": "u",
+          "MacroVariableName": "arg4"
+        }
+      ],
+      "macroName": "QuicTraceLogVerbose"
+    },
+    "PacketTxProbeRetransmit": {
+      "ModuleProperites": {},
+      "TraceString": "[%c][TX][%llu] Probe Retransmit",
+      "UniqueId": "PacketTxProbeRetransmit",
+      "splitArgs": [
+        {
+          "DefinationEncoding": "c",
+          "MacroVariableName": "arg2"
+        },
+        {
+          "DefinationEncoding": "llu",
+          "MacroVariableName": "arg3"
+        }
+      ],
+      "macroName": "QuicTraceLogVerbose"
+    },
+    "PacketTxRetry": {
+      "ModuleProperites": {},
+      "TraceString": "[S][TX][-] LH Ver:0x%x DestCid:%s SrcCid:%s Type:R OrigDestCid:%s (Token %hu bytes)",
+      "UniqueId": "PacketTxRetry",
+      "splitArgs": [
+        {
+          "DefinationEncoding": "x",
+          "MacroVariableName": "arg2"
+        },
+        {
+          "DefinationEncoding": "s",
+          "MacroVariableName": "arg3"
+        },
+        {
+          "DefinationEncoding": "s",
+          "MacroVariableName": "arg4"
+        },
+        {
+          "DefinationEncoding": "s",
+          "MacroVariableName": "arg5"
+        },
+        {
+          "DefinationEncoding": "hu",
+          "MacroVariableName": "arg6"
+        }
+      ],
+      "macroName": "QuicTraceLogVerbose"
+    },
+    "PacketTxSpuriousLoss": {
+      "ModuleProperites": {},
+      "TraceString": "[%c][TX][%llu] Spurious loss detected",
+      "UniqueId": "PacketTxSpuriousLoss",
+      "splitArgs": [
+        {
+          "DefinationEncoding": "c",
+          "MacroVariableName": "arg2"
+        },
+        {
+          "DefinationEncoding": "llu",
+          "MacroVariableName": "arg3"
+        }
+      ],
+      "macroName": "QuicTraceLogVerbose"
+    },
+    "PacketTxStatelessReset": {
+      "ModuleProperites": {},
+      "TraceString": "[S][TX][-] SR %s",
+      "UniqueId": "PacketTxStatelessReset",
+      "splitArgs": [
+        {
+          "DefinationEncoding": "s",
+          "MacroVariableName": "arg2"
+        }
+      ],
+      "macroName": "QuicTraceLogVerbose"
+    },
+    "PacketTxVersionNegotiation": {
+      "ModuleProperites": {},
+      "TraceString": "[S][TX][-] VN",
+      "UniqueId": "PacketTxVersionNegotiation",
+      "splitArgs": [],
+      "macroName": "QuicTraceLogVerbose"
+    },
+    "PathActive": {
+      "ModuleProperites": {},
+      "TraceString": "[conn][%p] Path[%hhu] Set active (rebind=%hhu)",
+      "UniqueId": "PathActive",
+      "splitArgs": [
+        {
+          "DefinationEncoding": "p",
+          "MacroVariableName": "arg1"
+        },
+        {
+          "DefinationEncoding": "hhu",
+          "MacroVariableName": "arg3"
+        },
+        {
+          "DefinationEncoding": "hhu",
+          "MacroVariableName": "arg4"
+        }
+      ],
+      "macroName": "QuicTraceLogConnInfo"
+    },
+    "PathDiscarded": {
+      "ModuleProperites": {},
+      "TraceString": "[conn][%p] Removing invalid path[%hhu]",
+      "UniqueId": "PathDiscarded",
+      "splitArgs": [
+        {
+          "DefinationEncoding": "p",
+          "MacroVariableName": "arg1"
+        },
+        {
+          "DefinationEncoding": "hhu",
+          "MacroVariableName": "arg3"
+        }
+      ],
+      "macroName": "QuicTraceLogConnInfo"
+    },
+    "PathInitialized": {
+      "ModuleProperites": {},
+      "TraceString": "[conn][%p] Path[%hhu] Initialized",
+      "UniqueId": "PathInitialized",
+      "splitArgs": [
+        {
+          "DefinationEncoding": "p",
+          "MacroVariableName": "arg1"
+        },
+        {
+          "DefinationEncoding": "hhu",
+          "MacroVariableName": "arg3"
+        }
+      ],
+      "macroName": "QuicTraceLogConnInfo"
+    },
+    "PathMinMtuValidated": {
+      "ModuleProperites": {},
+      "TraceString": "[conn][%p] Path[%hhu] Minimum MTU validated",
+      "UniqueId": "PathMinMtuValidated",
+      "splitArgs": [
+        {
+          "DefinationEncoding": "p",
+          "MacroVariableName": "arg1"
+        },
+        {
+          "DefinationEncoding": "hhu",
+          "MacroVariableName": "arg3"
+        }
+      ],
+      "macroName": "QuicTraceLogConnInfo"
+    },
+    "PathMtuUpdated": {
+      "ModuleProperites": {},
+      "TraceString": "[conn][%p] Path[%hhu] MTU updated to %hu bytes",
+      "UniqueId": "PathMtuUpdated",
+      "splitArgs": [
+        {
+          "DefinationEncoding": "p",
+          "MacroVariableName": "arg1"
+        },
+        {
+          "DefinationEncoding": "hhu",
+          "MacroVariableName": "arg3"
+        },
+        {
+          "DefinationEncoding": "hu",
+          "MacroVariableName": "arg4"
+        }
+      ],
+      "macroName": "QuicTraceLogConnInfo"
+    },
+    "PathRemoved": {
+      "ModuleProperites": {},
+      "TraceString": "[conn][%p] Path[%hhu] Removed",
+      "UniqueId": "PathRemoved",
+      "splitArgs": [
+        {
+          "DefinationEncoding": "p",
+          "MacroVariableName": "arg1"
+        },
+        {
+          "DefinationEncoding": "hhu",
+          "MacroVariableName": "arg3"
+        }
+      ],
+      "macroName": "QuicTraceLogConnInfo"
+    },
+    "PathValidated": {
+      "ModuleProperites": {},
+      "TraceString": "[conn][%p] Path[%hhu] Validated (%s)",
+      "UniqueId": "PathValidated",
+      "splitArgs": [
+        {
+          "DefinationEncoding": "p",
+          "MacroVariableName": "arg1"
+        },
+        {
+          "DefinationEncoding": "hhu",
+          "MacroVariableName": "arg3"
+        },
+        {
+          "DefinationEncoding": "s",
+          "MacroVariableName": "arg4"
+        }
+      ],
+      "macroName": "QuicTraceLogConnInfo"
+    },
+    "PathValidationTimeout": {
+      "ModuleProperites": {},
+      "TraceString": "[conn][%p] Path[%hhu] validation timed out",
+      "UniqueId": "PathValidationTimeout",
+      "splitArgs": [
+        {
+          "DefinationEncoding": "p",
+          "MacroVariableName": "arg1"
+        },
+        {
+          "DefinationEncoding": "hhu",
+          "MacroVariableName": "arg3"
+        }
+      ],
+      "macroName": "QuicTraceLogConnInfo"
+    },
+    "PeerConnFCBlocked": {
+      "ModuleProperites": {},
+      "TraceString": "[conn][%p] Peer Connection FC blocked (%llu)",
+      "UniqueId": "PeerConnFCBlocked",
+      "splitArgs": [
+        {
+          "DefinationEncoding": "p",
+          "MacroVariableName": "arg1"
+        },
+        {
+          "DefinationEncoding": "llu",
+          "MacroVariableName": "arg3"
+        }
+      ],
+      "macroName": "QuicTraceLogConnVerbose"
+    },
+    "PeerPreferredAddress": {
+      "ModuleProperites": {},
+      "TraceString": "[conn][%p] Peer configured preferred address %!ADDR!",
+      "UniqueId": "PeerPreferredAddress",
+      "splitArgs": [
+        {
+          "DefinationEncoding": "p",
+          "MacroVariableName": "arg1"
+        },
+        {
+          "DefinationEncoding": "!ADDR!",
+          "MacroVariableName": "arg3"
+        }
+      ],
+      "macroName": "QuicTraceLogConnInfo"
+    },
+    "PeerStreamCountsUpdated": {
+      "ModuleProperites": {},
+      "TraceString": "[conn][%p] Peer updated max stream count (%hhu, %llu).",
+      "UniqueId": "PeerStreamCountsUpdated",
+      "splitArgs": [
+        {
+          "DefinationEncoding": "p",
+          "MacroVariableName": "arg1"
+        },
+        {
+          "DefinationEncoding": "hhu",
+          "MacroVariableName": "arg3"
+        },
+        {
+          "DefinationEncoding": "llu",
+          "MacroVariableName": "arg4"
+        }
+      ],
+      "macroName": "QuicTraceLogConnVerbose"
+    },
+    "PeerStreamFCBlocked": {
+      "ModuleProperites": {},
+      "TraceString": "[conn][%p] Peer Streams[%hu] FC blocked (%llu)",
+      "UniqueId": "PeerStreamFCBlocked",
+      "splitArgs": [
+        {
+          "DefinationEncoding": "p",
+          "MacroVariableName": "arg1"
+        },
+        {
+          "DefinationEncoding": "hu",
+          "MacroVariableName": "arg3"
+        },
+        {
+          "DefinationEncoding": "llu",
+          "MacroVariableName": "arg4"
+        }
+      ],
+      "macroName": "QuicTraceLogConnVerbose"
+    },
+    "PeerTPSet": {
+      "ModuleProperites": {},
+      "TraceString": "[conn][%p] Peer Transport Parameters Set",
+      "UniqueId": "PeerTPSet",
+      "splitArgs": [
+        {
+          "DefinationEncoding": "p",
+          "MacroVariableName": "arg1"
+        }
+      ],
+      "macroName": "QuicTraceLogConnInfo"
+    },
+    "PerfControlClientCanceledRequest": {
+      "ModuleProperites": {},
+      "TraceString": "[perf] Client %p canceled request %p",
+      "UniqueId": "PerfControlClientCanceledRequest",
+      "splitArgs": [
+        {
+          "DefinationEncoding": "p",
+          "MacroVariableName": "arg2"
+        },
+        {
+          "DefinationEncoding": "p",
+          "MacroVariableName": "arg3"
+        }
+      ],
+      "macroName": "QuicTraceLogWarning"
+    },
+    "PerfControlClientCleaningUp": {
+      "ModuleProperites": {},
+      "TraceString": "[perf] Client %p cleaning up",
+      "UniqueId": "PerfControlClientCleaningUp",
+      "splitArgs": [
+        {
+          "DefinationEncoding": "p",
+          "MacroVariableName": "arg2"
         }
       ],
       "macroName": "QuicTraceLogInfo"
     },
-    "CertCapiParsedChain": {
-      "ModuleProperites": {},
-      "TraceString": "[cert] Successfully parsed chain of %u certificate(s)",
-      "UniqueId": "CertCapiParsedChain",
-      "splitArgs": [
-        {
-          "DefinationEncoding": "u",
-          "MacroVariableName": "arg2"
-        }
-      ],
-      "macroName": "QuicTraceLogVerbose"
-    },
-    "CertCapiFormattedChain": {
-      "ModuleProperites": {},
-      "TraceString": "[cert] Successfully formatted chain of %u certificate(s)",
-      "UniqueId": "CertCapiFormattedChain",
-      "splitArgs": [
-        {
-          "DefinationEncoding": "u",
-          "MacroVariableName": "arg2"
-        }
-      ],
-      "macroName": "QuicTraceLogVerbose"
-    },
-    "CertCapiSign": {
-      "ModuleProperites": {},
-      "TraceString": "[cert] QuicCertSign alg=0x%4.4x",
-      "UniqueId": "CertCapiSign",
-      "splitArgs": [
-        {
-          "DefinationEncoding": "4.4x",
-          "MacroVariableName": "arg2"
-        }
-      ],
-      "macroName": "QuicTraceLogVerbose"
-    },
-    "CertCapiVerify": {
-      "ModuleProperites": {},
-      "TraceString": "[cert] QuicCertVerify alg=0x%4.4x",
-      "UniqueId": "CertCapiVerify",
-      "splitArgs": [
-        {
-          "DefinationEncoding": "4.4x",
-          "MacroVariableName": "arg2"
-        }
-      ],
-      "macroName": "QuicTraceLogVerbose"
+    "PerfControlClientCreated": {
+      "ModuleProperites": {},
+      "TraceString": "[perf] Client %p created",
+      "UniqueId": "PerfControlClientCreated",
+      "splitArgs": [
+        {
+          "DefinationEncoding": "p",
+          "MacroVariableName": "arg2"
+        }
+      ],
+      "macroName": "QuicTraceLogInfo"
+    },
+    "PerfControlClientIoctl": {
+      "ModuleProperites": {},
+      "TraceString": "[perf] Client %p executing write IOCTL %u",
+      "UniqueId": "PerfControlClientIoctl",
+      "splitArgs": [
+        {
+          "DefinationEncoding": "p",
+          "MacroVariableName": "arg2"
+        },
+        {
+          "DefinationEncoding": "u",
+          "MacroVariableName": "arg3"
+        }
+      ],
+      "macroName": "QuicTraceLogInfo"
+    },
+    "PerfControlClientIoctlComplete": {
+      "ModuleProperites": {},
+      "TraceString": "[perf] Client %p completing request, 0x%x",
+      "UniqueId": "PerfControlClientIoctlComplete",
+      "splitArgs": [
+        {
+          "DefinationEncoding": "p",
+          "MacroVariableName": "arg2"
+        },
+        {
+          "DefinationEncoding": "x",
+          "MacroVariableName": "arg3"
+        }
+      ],
+      "macroName": "QuicTraceLogInfo"
+    },
+    "PerfControlInitialized": {
+      "ModuleProperites": {},
+      "TraceString": "[perf] Control interface initialized",
+      "UniqueId": "PerfControlInitialized",
+      "splitArgs": [],
+      "macroName": "QuicTraceLogVerbose"
+    },
+    "PerfControlUninitialized": {
+      "ModuleProperites": {},
+      "TraceString": "[perf] Control interface uninitialized",
+      "UniqueId": "PerfControlUninitialized",
+      "splitArgs": [],
+      "macroName": "QuicTraceLogVerbose"
+    },
+    "PerfControlUninitializing": {
+      "ModuleProperites": {},
+      "TraceString": "[perf] Control interface uninitializing",
+      "UniqueId": "PerfControlUninitializing",
+      "splitArgs": [],
+      "macroName": "QuicTraceLogVerbose"
+    },
+    "PerfCountersRundown": {
+      "ModuleProperites": {},
+      "TraceString": "[ lib] Perf counters Rundown, Counters=%!CID!",
+      "UniqueId": "PerfCountersRundown",
+      "splitArgs": [
+        {
+          "DefinationEncoding": "!CID!",
+          "MacroVariableName": "arg2"
+        }
+      ],
+      "macroName": "QuicTraceEvent"
+    },
+    "PerfDriverStarted": {
+      "ModuleProperites": {},
+      "TraceString": "[perf] Started",
+      "UniqueId": "PerfDriverStarted",
+      "splitArgs": [],
+      "macroName": "QuicTraceLogInfo"
+    },
+    "PerfDriverStopped": {
+      "ModuleProperites": {},
+      "TraceString": "[perf] Stopped",
+      "UniqueId": "PerfDriverStopped",
+      "splitArgs": [],
+      "macroName": "QuicTraceLogInfo"
+    },
+    "PerformanceStopCancelled": {
+      "ModuleProperites": {},
+      "TraceString": "[perf] Performance Stop Cancelled",
+      "UniqueId": "PerformanceStopCancelled",
+      "splitArgs": [],
+      "macroName": "QuicTraceLogInfo"
+    },
+    "PerfRpsComplete": {
+      "ModuleProperites": {},
+      "TraceString": "[perf] RPS Client complete",
+      "UniqueId": "PerfRpsComplete",
+      "splitArgs": [],
+      "macroName": "QuicTraceLogVerbose"
+    },
+    "PerfRpsStart": {
+      "ModuleProperites": {},
+      "TraceString": "[perf] RPS Client start",
+      "UniqueId": "PerfRpsStart",
+      "splitArgs": [],
+      "macroName": "QuicTraceLogVerbose"
+    },
+    "PerfRpsTimeout": {
+      "ModuleProperites": {},
+      "TraceString": "[perf] RPS Client timeout",
+      "UniqueId": "PerfRpsTimeout",
+      "splitArgs": [],
+      "macroName": "QuicTraceLogVerbose"
+    },
+    "PerfTcpAppAccept": {
+      "ModuleProperites": {},
+      "TraceString": "[perf][tcp][%p] App Accept",
+      "UniqueId": "PerfTcpAppAccept",
+      "splitArgs": [
+        {
+          "DefinationEncoding": "p",
+          "MacroVariableName": "arg2"
+        }
+      ],
+      "macroName": "QuicTraceLogVerbose"
+    },
+    "PerfTcpAppClose": {
+      "ModuleProperites": {},
+      "TraceString": "[perf][tcp][%p] App Close",
+      "UniqueId": "PerfTcpAppClose",
+      "splitArgs": [
+        {
+          "DefinationEncoding": "p",
+          "MacroVariableName": "arg2"
+        }
+      ],
+      "macroName": "QuicTraceLogVerbose"
+    },
+    "PerfTcpAppConnect": {
+      "ModuleProperites": {},
+      "TraceString": "[perf][tcp][%p] App Connect",
+      "UniqueId": "PerfTcpAppConnect",
+      "splitArgs": [
+        {
+          "DefinationEncoding": "p",
+          "MacroVariableName": "arg2"
+        }
+      ],
+      "macroName": "QuicTraceLogVerbose"
+    },
+    "PerfTcpAppDisconnect": {
+      "ModuleProperites": {},
+      "TraceString": "[perf][tcp][%p] App Disconnect",
+      "UniqueId": "PerfTcpAppDisconnect",
+      "splitArgs": [
+        {
+          "DefinationEncoding": "p",
+          "MacroVariableName": "arg2"
+        }
+      ],
+      "macroName": "QuicTraceLogVerbose"
+    },
+    "PerfTcpAppReceive": {
+      "ModuleProperites": {},
+      "TraceString": "[perf][tcp][%p] App Receive %hu bytes, Open=%hhu Fin=%hhu Abort=%hhu",
+      "UniqueId": "PerfTcpAppReceive",
+      "splitArgs": [
+        {
+          "DefinationEncoding": "p",
+          "MacroVariableName": "arg2"
+        },
+        {
+          "DefinationEncoding": "hu",
+          "MacroVariableName": "arg3"
+        },
+        {
+          "DefinationEncoding": "hhu",
+          "MacroVariableName": "arg4"
+        },
+        {
+          "DefinationEncoding": "hhu",
+          "MacroVariableName": "arg5"
+        },
+        {
+          "DefinationEncoding": "hhu",
+          "MacroVariableName": "arg6"
+        }
+      ],
+      "macroName": "QuicTraceLogVerbose"
+    },
+    "PerfTcpAppSend": {
+      "ModuleProperites": {},
+      "TraceString": "[perf][tcp][%p] App Send %u bytes, Open=%hhu Fin=%hhu Abort=%hhu",
+      "UniqueId": "PerfTcpAppSend",
+      "splitArgs": [
+        {
+          "DefinationEncoding": "p",
+          "MacroVariableName": "arg2"
+        },
+        {
+          "DefinationEncoding": "u",
+          "MacroVariableName": "arg3"
+        },
+        {
+          "DefinationEncoding": "hhu",
+          "MacroVariableName": "arg4"
+        },
+        {
+          "DefinationEncoding": "hhu",
+          "MacroVariableName": "arg5"
+        },
+        {
+          "DefinationEncoding": "hhu",
+          "MacroVariableName": "arg6"
+        }
+      ],
+      "macroName": "QuicTraceLogVerbose"
+    },
+    "PerfTcpAppSendComplete": {
+      "ModuleProperites": {},
+      "TraceString": "[perf][tcp][%p] App Send complete %u bytes",
+      "UniqueId": "PerfTcpAppSendComplete",
+      "splitArgs": [
+        {
+          "DefinationEncoding": "p",
+          "MacroVariableName": "arg2"
+        },
+        {
+          "DefinationEncoding": "u",
+          "MacroVariableName": "arg3"
+        }
+      ],
+      "macroName": "QuicTraceLogVerbose"
+    },
+    "PerfTcpConnectCallback": {
+      "ModuleProperites": {},
+      "TraceString": "[perf][tcp][%p] Connect callback %hhu",
+      "UniqueId": "PerfTcpConnectCallback",
+      "splitArgs": [
+        {
+          "DefinationEncoding": "p",
+          "MacroVariableName": "arg2"
+        },
+        {
+          "DefinationEncoding": "hhu",
+          "MacroVariableName": "arg3"
+        }
+      ],
+      "macroName": "QuicTraceLogVerbose"
+    },
+    "PerfTcpCreateClient": {
+      "ModuleProperites": {},
+      "TraceString": "[perf][tcp][%p] Client created",
+      "UniqueId": "PerfTcpCreateClient",
+      "splitArgs": [
+        {
+          "DefinationEncoding": "p",
+          "MacroVariableName": "arg2"
+        }
+      ],
+      "macroName": "QuicTraceLogVerbose"
+    },
+    "PerfTcpCreateServer": {
+      "ModuleProperites": {},
+      "TraceString": "[perf][tcp][%p] Server created",
+      "UniqueId": "PerfTcpCreateServer",
+      "splitArgs": [
+        {
+          "DefinationEncoding": "p",
+          "MacroVariableName": "arg2"
+        }
+      ],
+      "macroName": "QuicTraceLogVerbose"
+    },
+    "PerfTcpDestroyed": {
+      "ModuleProperites": {},
+      "TraceString": "[perf][tcp][%p] Destroyed",
+      "UniqueId": "PerfTcpDestroyed",
+      "splitArgs": [
+        {
+          "DefinationEncoding": "p",
+          "MacroVariableName": "arg2"
+        }
+      ],
+      "macroName": "QuicTraceLogVerbose"
+    },
+    "PerfTcpReceiveCallback": {
+      "ModuleProperites": {},
+      "TraceString": "[perf][tcp][%p] Receive callback",
+      "UniqueId": "PerfTcpReceiveCallback",
+      "splitArgs": [
+        {
+          "DefinationEncoding": "p",
+          "MacroVariableName": "arg2"
+        }
+      ],
+      "macroName": "QuicTraceLogVerbose"
+    },
+    "PerfTcpSendCompleteCallback": {
+      "ModuleProperites": {},
+      "TraceString": "[perf][tcp][%p] SendComplete callback",
+      "UniqueId": "PerfTcpSendCompleteCallback",
+      "splitArgs": [
+        {
+          "DefinationEncoding": "p",
+          "MacroVariableName": "arg2"
+        }
+      ],
+      "macroName": "QuicTraceLogVerbose"
+    },
+    "PerfTcpSendFrame": {
+      "ModuleProperites": {},
+      "TraceString": "[perf][tcp][%p] Send frame %hu bytes, Open=%hhu Fin=%hhu Abort=%hhu",
+      "UniqueId": "PerfTcpSendFrame",
+      "splitArgs": [
+        {
+          "DefinationEncoding": "p",
+          "MacroVariableName": "arg2"
+        },
+        {
+          "DefinationEncoding": "hu",
+          "MacroVariableName": "arg3"
+        },
+        {
+          "DefinationEncoding": "hhu",
+          "MacroVariableName": "arg4"
+        },
+        {
+          "DefinationEncoding": "hhu",
+          "MacroVariableName": "arg5"
+        },
+        {
+          "DefinationEncoding": "hhu",
+          "MacroVariableName": "arg6"
+        }
+      ],
+      "macroName": "QuicTraceLogVerbose"
+    },
+    "PerfTcpStartTls": {
+      "ModuleProperites": {},
+      "TraceString": "[perf][tcp][%p] Start TLS",
+      "UniqueId": "PerfTcpStartTls",
+      "splitArgs": [
+        {
+          "DefinationEncoding": "p",
+          "MacroVariableName": "arg2"
+        }
+      ],
+      "macroName": "QuicTraceLogVerbose"
+    },
+    "PlatformWorkerThreadStart": {
+      "ModuleProperites": {},
+      "TraceString": "[ lib][%p] Worker start",
+      "UniqueId": "PlatformWorkerThreadStart",
+      "splitArgs": [
+        {
+          "DefinationEncoding": "p",
+          "MacroVariableName": "arg2"
+        }
+      ],
+      "macroName": "QuicTraceLogInfo"
+    },
+    "PlatformWorkerThreadStop": {
+      "ModuleProperites": {},
+      "TraceString": "[ lib][%p] Worker stop",
+      "UniqueId": "PlatformWorkerThreadStop",
+      "splitArgs": [
+        {
+          "DefinationEncoding": "p",
+          "MacroVariableName": "arg2"
+        }
+      ],
+      "macroName": "QuicTraceLogInfo"
+    },
+    "PosixInitialized": {
+      "ModuleProperites": {},
+      "TraceString": "[ dso] Initialized (AvailMem = %llu bytes)",
+      "UniqueId": "PosixInitialized",
+      "splitArgs": [
+        {
+          "DefinationEncoding": "llu",
+          "MacroVariableName": "arg2"
+        }
+      ],
+      "macroName": "QuicTraceLogInfo"
     },
     "PosixLoaded": {
       "ModuleProperites": {},
@@ -877,6 +7966,13 @@
       "splitArgs": [],
       "macroName": "QuicTraceLogInfo"
     },
+    "PosixUninitialized": {
+      "ModuleProperites": {},
+      "TraceString": "[ dso] Uninitialized",
+      "UniqueId": "PosixUninitialized",
+      "splitArgs": [],
+      "macroName": "QuicTraceLogInfo"
+    },
     "PosixUnloaded": {
       "ModuleProperites": {},
       "TraceString": "[ dso] Unloaded",
@@ -884,36 +7980,2173 @@
       "splitArgs": [],
       "macroName": "QuicTraceLogInfo"
     },
-    "PosixInitialized": {
-      "ModuleProperites": {},
-      "TraceString": "[ dso] Initialized (AvailMem = %llu bytes)",
-      "UniqueId": "PosixInitialized",
-      "splitArgs": [
-        {
-          "DefinationEncoding": "llu",
-          "MacroVariableName": "arg2"
+    "PossiblePeerKeyUpdate": {
+      "ModuleProperites": {},
+      "TraceString": "[conn][%p] Possible peer initiated key update [packet %llu]",
+      "UniqueId": "PossiblePeerKeyUpdate",
+      "splitArgs": [
+        {
+          "DefinationEncoding": "p",
+          "MacroVariableName": "arg1"
+        },
+        {
+          "DefinationEncoding": "llu",
+          "MacroVariableName": "arg3"
+        }
+      ],
+      "macroName": "QuicTraceLogConnVerbose"
+    },
+    "PrintBufferReturn": {
+      "ModuleProperites": {},
+      "TraceString": "[perf] Print Buffer %d %s\\n",
+      "UniqueId": "PrintBufferReturn",
+      "splitArgs": [
+        {
+          "DefinationEncoding": "d",
+          "MacroVariableName": "arg2"
+        },
+        {
+          "DefinationEncoding": "s",
+          "MacroVariableName": "arg3"
         }
       ],
       "macroName": "QuicTraceLogInfo"
     },
-    "PosixUninitialized": {
-      "ModuleProperites": {},
-      "TraceString": "[ dso] Uninitialized",
-      "UniqueId": "PosixUninitialized",
+    "ProcessorInfo": {
+      "ModuleProperites": {},
+      "TraceString": "[ dll] Proc[%u] Group[%hu] Index[%u] NUMA[%u]",
+      "UniqueId": "ProcessorInfo",
+      "splitArgs": [
+        {
+          "DefinationEncoding": "u",
+          "MacroVariableName": "arg2"
+        },
+        {
+          "DefinationEncoding": "hu",
+          "MacroVariableName": "arg3"
+        },
+        {
+          "DefinationEncoding": "u",
+          "MacroVariableName": "arg4"
+        },
+        {
+          "DefinationEncoding": "u",
+          "MacroVariableName": "arg5"
+        }
+      ],
+      "macroName": "QuicTraceLogInfo"
+    },
+    "QueueDatagrams": {
+      "ModuleProperites": {},
+      "TraceString": "[conn][%p] Queuing %u UDP datagrams",
+      "UniqueId": "QueueDatagrams",
+      "splitArgs": [
+        {
+          "DefinationEncoding": "p",
+          "MacroVariableName": "arg1"
+        },
+        {
+          "DefinationEncoding": "u",
+          "MacroVariableName": "arg3"
+        }
+      ],
+      "macroName": "QuicTraceLogConnVerbose"
+    },
+    "QueueRecvFlush": {
+      "ModuleProperites": {},
+      "TraceString": "[strm][%p] Queuing recv flush",
+      "UniqueId": "QueueRecvFlush",
+      "splitArgs": [
+        {
+          "DefinationEncoding": "p",
+          "MacroVariableName": "arg1"
+        }
+      ],
+      "macroName": "QuicTraceLogStreamVerbose"
+    },
+    "Receive": {
+      "ModuleProperites": {},
+      "TraceString": "[strm][%p] Received %hu bytes, offset=%llu Ready=%hhu",
+      "UniqueId": "Receive",
+      "splitArgs": [
+        {
+          "DefinationEncoding": "p",
+          "MacroVariableName": "arg1"
+        },
+        {
+          "DefinationEncoding": "hu",
+          "MacroVariableName": "arg3"
+        },
+        {
+          "DefinationEncoding": "llu",
+          "MacroVariableName": "arg4"
+        },
+        {
+          "DefinationEncoding": "hhu",
+          "MacroVariableName": "arg5"
+        }
+      ],
+      "macroName": "QuicTraceLogStreamVerbose"
+    },
+    "ReceiveBeyondFlowControl": {
+      "ModuleProperites": {},
+      "TraceString": "[strm][%p] Tried to write beyond flow control limit!",
+      "UniqueId": "ReceiveBeyondFlowControl",
+      "splitArgs": [
+        {
+          "DefinationEncoding": "p",
+          "MacroVariableName": "arg1"
+        }
+      ],
+      "macroName": "QuicTraceLogStreamWarning"
+    },
+    "ReceiveTooBig": {
+      "ModuleProperites": {},
+      "TraceString": "[strm][%p] Tried to write beyond end of buffer!",
+      "UniqueId": "ReceiveTooBig",
+      "splitArgs": [
+        {
+          "DefinationEncoding": "p",
+          "MacroVariableName": "arg1"
+        }
+      ],
+      "macroName": "QuicTraceLogStreamWarning"
+    },
+    "RecoverCrypto": {
+      "ModuleProperites": {},
+      "TraceString": "[conn][%p] Recovering crypto from %llu up to %llu",
+      "UniqueId": "RecoverCrypto",
+      "splitArgs": [
+        {
+          "DefinationEncoding": "p",
+          "MacroVariableName": "arg1"
+        },
+        {
+          "DefinationEncoding": "llu",
+          "MacroVariableName": "arg3"
+        },
+        {
+          "DefinationEncoding": "llu",
+          "MacroVariableName": "arg4"
+        }
+      ],
+      "macroName": "QuicTraceLogConnVerbose"
+    },
+    "RecoverFin": {
+      "ModuleProperites": {},
+      "TraceString": "[strm][%p] Recovering fin STREAM frame",
+      "UniqueId": "RecoverFin",
+      "splitArgs": [
+        {
+          "DefinationEncoding": "p",
+          "MacroVariableName": "arg1"
+        }
+      ],
+      "macroName": "QuicTraceLogStreamVerbose"
+    },
+    "RecoverOpen": {
+      "ModuleProperites": {},
+      "TraceString": "[strm][%p] Recovering open STREAM frame",
+      "UniqueId": "RecoverOpen",
+      "splitArgs": [
+        {
+          "DefinationEncoding": "p",
+          "MacroVariableName": "arg1"
+        }
+      ],
+      "macroName": "QuicTraceLogStreamVerbose"
+    },
+    "RecoverRange": {
+      "ModuleProperites": {},
+      "TraceString": "[strm][%p] Recovering offset %llu up to %llu",
+      "UniqueId": "RecoverRange",
+      "splitArgs": [
+        {
+          "DefinationEncoding": "p",
+          "MacroVariableName": "arg1"
+        },
+        {
+          "DefinationEncoding": "llu",
+          "MacroVariableName": "arg3"
+        },
+        {
+          "DefinationEncoding": "llu",
+          "MacroVariableName": "arg4"
+        }
+      ],
+      "macroName": "QuicTraceLogStreamVerbose"
+    },
+    "RecvCrypto": {
+      "ModuleProperites": {},
+      "TraceString": "[conn][%p] Received %hu crypto bytes, offset=%llu Ready=%hhu",
+      "UniqueId": "RecvCrypto",
+      "splitArgs": [
+        {
+          "DefinationEncoding": "p",
+          "MacroVariableName": "arg1"
+        },
+        {
+          "DefinationEncoding": "hu",
+          "MacroVariableName": "arg3"
+        },
+        {
+          "DefinationEncoding": "llu",
+          "MacroVariableName": "arg4"
+        },
+        {
+          "DefinationEncoding": "hhu",
+          "MacroVariableName": "arg5"
+        }
+      ],
+      "macroName": "QuicTraceLogConnVerbose"
+    },
+    "RecvStatelessReset": {
+      "ModuleProperites": {},
+      "TraceString": "[conn][%p] Received stateless reset",
+      "UniqueId": "RecvStatelessReset",
+      "splitArgs": [
+        {
+          "DefinationEncoding": "p",
+          "MacroVariableName": "arg1"
+        }
+      ],
+      "macroName": "QuicTraceLogConnInfo"
+    },
+    "RecvVerNeg": {
+      "ModuleProperites": {},
+      "TraceString": "[conn][%p] Received Version Negotation:",
+      "UniqueId": "RecvVerNeg",
+      "splitArgs": [
+        {
+          "DefinationEncoding": "p",
+          "MacroVariableName": "arg1"
+        }
+      ],
+      "macroName": "QuicTraceLogConnVerbose"
+    },
+    "RecvVerNegNoMatch": {
+      "ModuleProperites": {},
+      "TraceString": "[conn][%p] Version Negotation contained no supported versions",
+      "UniqueId": "RecvVerNegNoMatch",
+      "splitArgs": [
+        {
+          "DefinationEncoding": "p",
+          "MacroVariableName": "arg1"
+        }
+      ],
+      "macroName": "QuicTraceLogConnError"
+    },
+    "RegistrationCleanup": {
+      "ModuleProperites": {},
+      "TraceString": "[ reg][%p] Cleaning up",
+      "UniqueId": "RegistrationCleanup",
+      "splitArgs": [
+        {
+          "DefinationEncoding": "p",
+          "MacroVariableName": "arg2"
+        }
+      ],
+      "macroName": "QuicTraceEvent"
+    },
+    "RegistrationCreated": {
+      "ModuleProperites": {},
+      "TraceString": "[ reg][%p] Created, AppName=%s",
+      "UniqueId": "RegistrationCreated",
+      "splitArgs": [
+        {
+          "DefinationEncoding": "p",
+          "MacroVariableName": "arg2"
+        },
+        {
+          "DefinationEncoding": "s",
+          "MacroVariableName": "arg3"
+        }
+      ],
+      "macroName": "QuicTraceEvent"
+    },
+    "RegistrationRundown": {
+      "ModuleProperites": {},
+      "TraceString": "[ reg][%p] Rundown, AppName=%s",
+      "UniqueId": "RegistrationRundown",
+      "splitArgs": [
+        {
+          "DefinationEncoding": "p",
+          "MacroVariableName": "arg2"
+        },
+        {
+          "DefinationEncoding": "s",
+          "MacroVariableName": "arg3"
+        }
+      ],
+      "macroName": "QuicTraceEvent"
+    },
+    "RegistrationVerifierEnabled": {
+      "ModuleProperites": {},
+      "TraceString": "[ reg][%p] Verifing enabled!",
+      "UniqueId": "RegistrationVerifierEnabled",
+      "splitArgs": [
+        {
+          "DefinationEncoding": "p",
+          "MacroVariableName": "arg2"
+        }
+      ],
+      "macroName": "QuicTraceLogInfo"
+    },
+    "RemoteBlocked": {
+      "ModuleProperites": {},
+      "TraceString": "[strm][%p] Remote FC blocked (%llu)",
+      "UniqueId": "RemoteBlocked",
+      "splitArgs": [
+        {
+          "DefinationEncoding": "p",
+          "MacroVariableName": "arg1"
+        },
+        {
+          "DefinationEncoding": "llu",
+          "MacroVariableName": "arg3"
+        }
+      ],
+      "macroName": "QuicTraceLogStreamVerbose"
+    },
+    "RemoteCloseReset": {
+      "ModuleProperites": {},
+      "TraceString": "[strm][%p] Closed remotely (reset)",
+      "UniqueId": "RemoteCloseReset",
+      "splitArgs": [
+        {
+          "DefinationEncoding": "p",
+          "MacroVariableName": "arg1"
+        }
+      ],
+      "macroName": "QuicTraceLogStreamInfo"
+    },
+    "RemoveSendFlagsMsg": {
+      "ModuleProperites": {},
+      "TraceString": "[conn][%p] Removing flags %x",
+      "UniqueId": "RemoveSendFlagsMsg",
+      "splitArgs": [
+        {
+          "DefinationEncoding": "p",
+          "MacroVariableName": "arg1"
+        },
+        {
+          "DefinationEncoding": "x",
+          "MacroVariableName": "arg3"
+        }
+      ],
+      "macroName": "QuicTraceLogConnVerbose"
+    },
+    "ResetEarly": {
+      "ModuleProperites": {},
+      "TraceString": "[strm][%p] Tried to reset at earlier final size!",
+      "UniqueId": "ResetEarly",
+      "splitArgs": [
+        {
+          "DefinationEncoding": "p",
+          "MacroVariableName": "arg1"
+        }
+      ],
+      "macroName": "QuicTraceLogStreamWarning"
+    },
+    "ResetTooBig": {
+      "ModuleProperites": {},
+      "TraceString": "[strm][%p] Tried to reset with too big final size!",
+      "UniqueId": "ResetTooBig",
+      "splitArgs": [
+        {
+          "DefinationEncoding": "p",
+          "MacroVariableName": "arg1"
+        }
+      ],
+      "macroName": "QuicTraceLogStreamWarning"
+    },
+    "Restart": {
+      "ModuleProperites": {},
+      "TraceString": "[conn][%p] Restart (CompleteReset=%hhu)",
+      "UniqueId": "Restart",
+      "splitArgs": [
+        {
+          "DefinationEncoding": "p",
+          "MacroVariableName": "arg1"
+        },
+        {
+          "DefinationEncoding": "hhu",
+          "MacroVariableName": "arg3"
+        }
+      ],
+      "macroName": "QuicTraceLogConnInfo"
+    },
+    "RouteResolutionEnd": {
+      "ModuleProperites": {},
+      "TraceString": "[conn][%p] Route resolution completed on Path[%hhu] with L2 address %hhx:%hhx:%hhx:%hhx:%hhx:%hhx",
+      "UniqueId": "RouteResolutionEnd",
+      "splitArgs": [
+        {
+          "DefinationEncoding": "p",
+          "MacroVariableName": "arg1"
+        },
+        {
+          "DefinationEncoding": "hhu",
+          "MacroVariableName": "arg3"
+        },
+        {
+          "DefinationEncoding": "hhx",
+          "MacroVariableName": "arg4"
+        },
+        {
+          "DefinationEncoding": "hhx",
+          "MacroVariableName": "arg5"
+        },
+        {
+          "DefinationEncoding": "hhx",
+          "MacroVariableName": "arg6"
+        },
+        {
+          "DefinationEncoding": "hhx",
+          "MacroVariableName": "arg7"
+        },
+        {
+          "DefinationEncoding": "hhx",
+          "MacroVariableName": "arg8"
+        },
+        {
+          "DefinationEncoding": "hhx",
+          "MacroVariableName": "arg9"
+        }
+      ],
+      "macroName": "QuicTraceLogConnInfo"
+    },
+    "RouteResolutionStart": {
+      "ModuleProperites": {},
+      "TraceString": "[conn][%p] Starting to look up neighbor on Path[%hhu] with status %u",
+      "UniqueId": "RouteResolutionStart",
+      "splitArgs": [
+        {
+          "DefinationEncoding": "p",
+          "MacroVariableName": "arg1"
+        },
+        {
+          "DefinationEncoding": "hhu",
+          "MacroVariableName": "arg3"
+        },
+        {
+          "DefinationEncoding": "u",
+          "MacroVariableName": "arg4"
+        }
+      ],
+      "macroName": "QuicTraceLogConnInfo"
+    },
+    "RttUpdatedMsg": {
+      "ModuleProperites": {},
+      "TraceString": "[conn][%p] Updated Rtt=%u.%03u ms, Var=%u.%03u",
+      "UniqueId": "RttUpdatedMsg",
+      "splitArgs": [
+        {
+          "DefinationEncoding": "p",
+          "MacroVariableName": "arg1"
+        },
+        {
+          "DefinationEncoding": "u",
+          "MacroVariableName": "arg3"
+        },
+        {
+          "DefinationEncoding": "03u",
+          "MacroVariableName": "arg4"
+        },
+        {
+          "DefinationEncoding": "u",
+          "MacroVariableName": "arg5"
+        },
+        {
+          "DefinationEncoding": "03u",
+          "MacroVariableName": "arg6"
+        }
+      ],
+      "macroName": "QuicTraceLogConnVerbose"
+    },
+    "SchannelAch": {
+      "ModuleProperites": {},
+      "TraceString": "[ tls] Calling AcquireCredentialsHandleW",
+      "UniqueId": "SchannelAch",
+      "splitArgs": [],
+      "macroName": "QuicTraceLogVerbose"
+    },
+    "SchannelAchAsync": {
+      "ModuleProperites": {},
+      "TraceString": "[ tls] Calling SspiAcquireCredentialsHandleAsyncW",
+      "UniqueId": "SchannelAchAsync",
+      "splitArgs": [],
+      "macroName": "QuicTraceLogVerbose"
+    },
+    "SchannelAchCompleteInline": {
+      "ModuleProperites": {},
+      "TraceString": "[ tls] Invoking security config completion callback inline, 0x%x",
+      "UniqueId": "SchannelAchCompleteInline",
+      "splitArgs": [
+        {
+          "DefinationEncoding": "x",
+          "MacroVariableName": "arg2"
+        }
+      ],
+      "macroName": "QuicTraceLogVerbose"
+    },
+    "SchannelAchWorkerStart": {
+      "ModuleProperites": {},
+      "TraceString": "[ tls] Starting ACH worker",
+      "UniqueId": "SchannelAchWorkerStart",
+      "splitArgs": [],
+      "macroName": "QuicTraceLogVerbose"
+    },
+    "SchannelConsumedBytes": {
+      "ModuleProperites": {},
+      "TraceString": "[conn][%p] Consumed %u bytes",
+      "UniqueId": "SchannelConsumedBytes",
+      "splitArgs": [
+        {
+          "DefinationEncoding": "p",
+          "MacroVariableName": "arg1"
+        },
+        {
+          "DefinationEncoding": "u",
+          "MacroVariableName": "arg3"
+        }
+      ],
+      "macroName": "QuicTraceLogConnInfo"
+    },
+    "SchannelContextCleaningUp": {
+      "ModuleProperites": {},
+      "TraceString": "[conn][%p] Cleaning up",
+      "UniqueId": "SchannelContextCleaningUp",
+      "splitArgs": [
+        {
+          "DefinationEncoding": "p",
+          "MacroVariableName": "arg1"
+        }
+      ],
+      "macroName": "QuicTraceLogConnVerbose"
+    },
+    "SchannelContextCreated": {
+      "ModuleProperites": {},
+      "TraceString": "[conn][%p] TLS context Created",
+      "UniqueId": "SchannelContextCreated",
+      "splitArgs": [
+        {
+          "DefinationEncoding": "p",
+          "MacroVariableName": "arg1"
+        }
+      ],
+      "macroName": "QuicTraceLogConnVerbose"
+    },
+    "SchannelHandshakeComplete": {
+      "ModuleProperites": {},
+      "TraceString": "[conn][%p] Handshake complete (resume=%hu)",
+      "UniqueId": "SchannelHandshakeComplete",
+      "splitArgs": [
+        {
+          "DefinationEncoding": "p",
+          "MacroVariableName": "arg1"
+        },
+        {
+          "DefinationEncoding": "hu",
+          "MacroVariableName": "arg3"
+        }
+      ],
+      "macroName": "QuicTraceLogConnInfo"
+    },
+    "SchannelIgnoringTicket": {
+      "ModuleProperites": {},
+      "TraceString": "[conn][%p] Ignoring %u ticket bytes",
+      "UniqueId": "SchannelIgnoringTicket",
+      "splitArgs": [
+        {
+          "DefinationEncoding": "p",
+          "MacroVariableName": "arg1"
+        },
+        {
+          "DefinationEncoding": "u",
+          "MacroVariableName": "arg3"
+        }
+      ],
+      "macroName": "QuicTraceLogConnVerbose"
+    },
+    "SchannelKeyReady": {
+      "ModuleProperites": {},
+      "TraceString": "[conn][%p] Key Ready Type, %u [%hu to %hu]",
+      "UniqueId": "SchannelKeyReady",
+      "splitArgs": [
+        {
+          "DefinationEncoding": "p",
+          "MacroVariableName": "arg1"
+        },
+        {
+          "DefinationEncoding": "u",
+          "MacroVariableName": "arg3"
+        },
+        {
+          "DefinationEncoding": "hu",
+          "MacroVariableName": "arg4"
+        },
+        {
+          "DefinationEncoding": "hu",
+          "MacroVariableName": "arg5"
+        }
+      ],
+      "macroName": "QuicTraceLogConnVerbose"
+    },
+    "SchannelMissingData": {
+      "ModuleProperites": {},
+      "TraceString": "[conn][%p] TLS message missing %u bytes of data",
+      "UniqueId": "SchannelMissingData",
+      "splitArgs": [
+        {
+          "DefinationEncoding": "p",
+          "MacroVariableName": "arg1"
+        },
+        {
+          "DefinationEncoding": "u",
+          "MacroVariableName": "arg3"
+        }
+      ],
+      "macroName": "QuicTraceLogConnInfo"
+    },
+    "SchannelProcessingData": {
+      "ModuleProperites": {},
+      "TraceString": "[conn][%p] Processing %u received bytes",
+      "UniqueId": "SchannelProcessingData",
+      "splitArgs": [
+        {
+          "DefinationEncoding": "p",
+          "MacroVariableName": "arg1"
+        },
+        {
+          "DefinationEncoding": "u",
+          "MacroVariableName": "arg3"
+        }
+      ],
+      "macroName": "QuicTraceLogConnVerbose"
+    },
+    "SchannelProducedData": {
+      "ModuleProperites": {},
+      "TraceString": "[conn][%p] Produced %u bytes",
+      "UniqueId": "SchannelProducedData",
+      "splitArgs": [
+        {
+          "DefinationEncoding": "p",
+          "MacroVariableName": "arg1"
+        },
+        {
+          "DefinationEncoding": "u",
+          "MacroVariableName": "arg3"
+        }
+      ],
+      "macroName": "QuicTraceLogConnInfo"
+    },
+    "SchannelRead1RttStart": {
+      "ModuleProperites": {},
+      "TraceString": "[conn][%p] Reading 1-RTT data starts now",
+      "UniqueId": "SchannelRead1RttStart",
+      "splitArgs": [
+        {
+          "DefinationEncoding": "p",
+          "MacroVariableName": "arg1"
+        }
+      ],
+      "macroName": "QuicTraceLogConnInfo"
+    },
+    "SchannelReadHandshakeStart": {
+      "ModuleProperites": {},
+      "TraceString": "[conn][%p] Reading Handshake data starts now",
+      "UniqueId": "SchannelReadHandshakeStart",
+      "splitArgs": [
+        {
+          "DefinationEncoding": "p",
+          "MacroVariableName": "arg1"
+        }
+      ],
+      "macroName": "QuicTraceLogConnInfo"
+    },
+    "SchannelTransParamsBufferTooSmall": {
+      "ModuleProperites": {},
+      "TraceString": "[conn][%p] Peer TP too large for available buffer (%u vs. %u)",
+      "UniqueId": "SchannelTransParamsBufferTooSmall",
+      "splitArgs": [
+        {
+          "DefinationEncoding": "p",
+          "MacroVariableName": "arg1"
+        },
+        {
+          "DefinationEncoding": "u",
+          "MacroVariableName": "arg3"
+        },
+        {
+          "DefinationEncoding": "u",
+          "MacroVariableName": "arg4"
+        }
+      ],
+      "macroName": "QuicTraceLogConnInfo"
+    },
+    "SchannelWrite1RttStart": {
+      "ModuleProperites": {},
+      "TraceString": "[conn][%p] Writing 1-RTT data starts at %u",
+      "UniqueId": "SchannelWrite1RttStart",
+      "splitArgs": [
+        {
+          "DefinationEncoding": "p",
+          "MacroVariableName": "arg1"
+        },
+        {
+          "DefinationEncoding": "u",
+          "MacroVariableName": "arg3"
+        }
+      ],
+      "macroName": "QuicTraceLogConnInfo"
+    },
+    "SchannelWriteHandshakeStart": {
+      "ModuleProperites": {},
+      "TraceString": "[conn][%p] Writing Handshake data starts at %u",
+      "UniqueId": "SchannelWriteHandshakeStart",
+      "splitArgs": [
+        {
+          "DefinationEncoding": "p",
+          "MacroVariableName": "arg1"
+        },
+        {
+          "DefinationEncoding": "u",
+          "MacroVariableName": "arg3"
+        }
+      ],
+      "macroName": "QuicTraceLogConnInfo"
+    },
+    "ScheduleProbe": {
+      "ModuleProperites": {},
+      "TraceString": "[conn][%p] probe round %hu",
+      "UniqueId": "ScheduleProbe",
+      "splitArgs": [
+        {
+          "DefinationEncoding": "p",
+          "MacroVariableName": "arg1"
+        },
+        {
+          "DefinationEncoding": "hu",
+          "MacroVariableName": "arg3"
+        }
+      ],
+      "macroName": "QuicTraceLogConnInfo"
+    },
+    "ScheduleSendFlags": {
+      "ModuleProperites": {},
+      "TraceString": "[conn][%p] Scheduling flags 0x%x to 0x%x",
+      "UniqueId": "ScheduleSendFlags",
+      "splitArgs": [
+        {
+          "DefinationEncoding": "p",
+          "MacroVariableName": "arg1"
+        },
+        {
+          "DefinationEncoding": "x",
+          "MacroVariableName": "arg3"
+        },
+        {
+          "DefinationEncoding": "x",
+          "MacroVariableName": "arg4"
+        }
+      ],
+      "macroName": "QuicTraceLogConnVerbose"
+    },
+    "Send0RttUpdated": {
+      "ModuleProperites": {},
+      "TraceString": "[strm][%p] Updated sent 0RTT length to %llu",
+      "UniqueId": "Send0RttUpdated",
+      "splitArgs": [
+        {
+          "DefinationEncoding": "p",
+          "MacroVariableName": "arg1"
+        },
+        {
+          "DefinationEncoding": "llu",
+          "MacroVariableName": "arg3"
+        }
+      ],
+      "macroName": "QuicTraceLogStreamVerbose"
+    },
+    "SendDump": {
+      "ModuleProperites": {},
+      "TraceString": "[strm][%p] SF:%hX FC:%llu QS:%llu MAX:%llu UNA:%llu NXT:%llu RECOV:%llu-%llu",
+      "UniqueId": "SendDump",
+      "splitArgs": [
+        {
+          "DefinationEncoding": "p",
+          "MacroVariableName": "arg1"
+        },
+        {
+          "DefinationEncoding": "hX",
+          "MacroVariableName": "arg3"
+        },
+        {
+          "DefinationEncoding": "llu",
+          "MacroVariableName": "arg4"
+        },
+        {
+          "DefinationEncoding": "llu",
+          "MacroVariableName": "arg5"
+        },
+        {
+          "DefinationEncoding": "llu",
+          "MacroVariableName": "arg6"
+        },
+        {
+          "DefinationEncoding": "llu",
+          "MacroVariableName": "arg7"
+        },
+        {
+          "DefinationEncoding": "llu",
+          "MacroVariableName": "arg8"
+        },
+        {
+          "DefinationEncoding": "llu",
+          "MacroVariableName": "arg9"
+        },
+        {
+          "DefinationEncoding": "llu",
+          "MacroVariableName": "arg10"
+        }
+      ],
+      "macroName": "QuicTraceLogStreamVerbose"
+    },
+    "SendDumpAck": {
+      "ModuleProperites": {},
+      "TraceString": "[strm][%p]   unACKed: [%llu, %llu]",
+      "UniqueId": "SendDumpAck",
+      "splitArgs": [
+        {
+          "DefinationEncoding": "p",
+          "MacroVariableName": "arg1"
+        },
+        {
+          "DefinationEncoding": "llu",
+          "MacroVariableName": "arg3"
+        },
+        {
+          "DefinationEncoding": "llu",
+          "MacroVariableName": "arg4"
+        }
+      ],
+      "macroName": "QuicTraceLogStreamVerbose"
+    },
+    "SendFlushComplete": {
+      "ModuleProperites": {},
+      "TraceString": "[conn][%p] Flush complete flags=0x%x",
+      "UniqueId": "SendFlushComplete",
+      "splitArgs": [
+        {
+          "DefinationEncoding": "p",
+          "MacroVariableName": "arg1"
+        },
+        {
+          "DefinationEncoding": "x",
+          "MacroVariableName": "arg3"
+        }
+      ],
+      "macroName": "QuicTraceLogConnVerbose"
+    },
+    "SendQueued": {
+      "ModuleProperites": {},
+      "TraceString": "[strm][%p] Send Request [%p] queued with %llu bytes at offset %llu (flags 0x%x)",
+      "UniqueId": "SendQueued",
+      "splitArgs": [
+        {
+          "DefinationEncoding": "p",
+          "MacroVariableName": "arg1"
+        },
+        {
+          "DefinationEncoding": "p",
+          "MacroVariableName": "arg3"
+        },
+        {
+          "DefinationEncoding": "llu",
+          "MacroVariableName": "arg4"
+        },
+        {
+          "DefinationEncoding": "llu",
+          "MacroVariableName": "arg5"
+        },
+        {
+          "DefinationEncoding": "x",
+          "MacroVariableName": "arg6"
+        }
+      ],
+      "macroName": "QuicTraceLogStreamVerbose"
+    },
+    "SendQueueDrained": {
+      "ModuleProperites": {},
+      "TraceString": "[strm][%p] Send queue completely drained",
+      "UniqueId": "SendQueueDrained",
+      "splitArgs": [
+        {
+          "DefinationEncoding": "p",
+          "MacroVariableName": "arg1"
+        }
+      ],
+      "macroName": "QuicTraceLogStreamVerbose"
+    },
+    "ServerResumptionTicketDecodeFailAlpnLengthEncodedWrong": {
+      "ModuleProperites": {},
+      "TraceString": "[test] Attempting to decode Negotiated ALPN length (improperly encoded) %x (Actual: %u)",
+      "UniqueId": "ServerResumptionTicketDecodeFailAlpnLengthEncodedWrong",
+      "splitArgs": [
+        {
+          "DefinationEncoding": "x",
+          "MacroVariableName": "arg2"
+        },
+        {
+          "DefinationEncoding": "u",
+          "MacroVariableName": "arg3"
+        }
+      ],
+      "macroName": "QuicTraceLogInfo"
+    },
+    "ServerResumptionTicketDecodeFailAlpnLengthShort": {
+      "ModuleProperites": {},
+      "TraceString": "[test] Attempting to decode Negotiated ALPN with length %u (Actual: %u)",
+      "UniqueId": "ServerResumptionTicketDecodeFailAlpnLengthShort",
+      "splitArgs": [
+        {
+          "DefinationEncoding": "u",
+          "MacroVariableName": "arg2"
+        },
+        {
+          "DefinationEncoding": "u",
+          "MacroVariableName": "arg3"
+        }
+      ],
+      "macroName": "QuicTraceLogInfo"
+    },
+    "ServerResumptionTicketDecodeFailAppDataLengthEncodedWrong": {
+      "ModuleProperites": {},
+      "TraceString": "[test] Attempting to decode App Data length (improperly encoded) %x (Actual: %u)",
+      "UniqueId": "ServerResumptionTicketDecodeFailAppDataLengthEncodedWrong",
+      "splitArgs": [
+        {
+          "DefinationEncoding": "x",
+          "MacroVariableName": "arg2"
+        },
+        {
+          "DefinationEncoding": "u",
+          "MacroVariableName": "arg3"
+        }
+      ],
+      "macroName": "QuicTraceLogInfo"
+    },
+    "ServerResumptionTicketDecodeFailAppDataLengthShort": {
+      "ModuleProperites": {},
+      "TraceString": "[test] Attempting to decode App Data with length %u (Actual: %u)",
+      "UniqueId": "ServerResumptionTicketDecodeFailAppDataLengthShort",
+      "splitArgs": [
+        {
+          "DefinationEncoding": "u",
+          "MacroVariableName": "arg2"
+        },
+        {
+          "DefinationEncoding": "u",
+          "MacroVariableName": "arg3"
+        }
+      ],
+      "macroName": "QuicTraceLogInfo"
+    },
+    "ServerResumptionTicketDecodeFailTpLengthEncodedWrong": {
+      "ModuleProperites": {},
+      "TraceString": "[test] Attempting to decode Handshake TP length (improperly encoded) %x (Actual: %u)",
+      "UniqueId": "ServerResumptionTicketDecodeFailTpLengthEncodedWrong",
+      "splitArgs": [
+        {
+          "DefinationEncoding": "x",
+          "MacroVariableName": "arg2"
+        },
+        {
+          "DefinationEncoding": "u",
+          "MacroVariableName": "arg3"
+        }
+      ],
+      "macroName": "QuicTraceLogInfo"
+    },
+    "ServerResumptionTicketDecodeFailTpLengthShort": {
+      "ModuleProperites": {},
+      "TraceString": "[test] Attempting to decode Handshake TP with length %u (Actual: %u)",
+      "UniqueId": "ServerResumptionTicketDecodeFailTpLengthShort",
+      "splitArgs": [
+        {
+          "DefinationEncoding": "u",
+          "MacroVariableName": "arg2"
+        },
+        {
+          "DefinationEncoding": "u",
+          "MacroVariableName": "arg3"
+        }
+      ],
+      "macroName": "QuicTraceLogInfo"
+    },
+    "ServerVersionInfoDecoded": {
+      "ModuleProperites": {},
+      "TraceString": "[conn][%p] VerInfo Decoded: Chosen Ver:%x Other Ver Count:%u",
+      "UniqueId": "ServerVersionInfoDecoded",
+      "splitArgs": [
+        {
+          "DefinationEncoding": "p",
+          "MacroVariableName": "arg1"
+        },
+        {
+          "DefinationEncoding": "x",
+          "MacroVariableName": "arg3"
+        },
+        {
+          "DefinationEncoding": "u",
+          "MacroVariableName": "arg4"
+        }
+      ],
+      "macroName": "QuicTraceLogConnInfo"
+    },
+    "ServerVersionInfoDecodeFailed3": {
+      "ModuleProperites": {},
+      "TraceString": "[conn][%p] Version info contains partial Other Version (%hu bytes vs. %u bytes)",
+      "UniqueId": "ServerVersionInfoDecodeFailed3",
+      "splitArgs": [
+        {
+          "DefinationEncoding": "p",
+          "MacroVariableName": "arg1"
+        },
+        {
+          "DefinationEncoding": "hu",
+          "MacroVariableName": "arg3"
+        },
+        {
+          "DefinationEncoding": "u",
+          "MacroVariableName": "arg4"
+        }
+      ],
+      "macroName": "QuicTraceLogConnError"
+    },
+    "ServerVersionInfoDecodeFailed4": {
+      "ModuleProperites": {},
+      "TraceString": "[conn][%p] Version info parsed less than full buffer (%hu bytes vs. %hu bytes",
+      "UniqueId": "ServerVersionInfoDecodeFailed4",
+      "splitArgs": [
+        {
+          "DefinationEncoding": "p",
+          "MacroVariableName": "arg1"
+        },
+        {
+          "DefinationEncoding": "hu",
+          "MacroVariableName": "arg3"
+        },
+        {
+          "DefinationEncoding": "hu",
+          "MacroVariableName": "arg4"
+        }
+      ],
+      "macroName": "QuicTraceLogConnError"
+    },
+    "ServerVersionInformationPreviousVersionInOtherVerList": {
+      "ModuleProperites": {},
+      "TraceString": "[conn][%p] Previous Client Version in Server Other Versions list: 0x%x",
+      "UniqueId": "ServerVersionInformationPreviousVersionInOtherVerList",
+      "splitArgs": [
+        {
+          "DefinationEncoding": "p",
+          "MacroVariableName": "arg1"
+        },
+        {
+          "DefinationEncoding": "x",
+          "MacroVariableName": "arg3"
+        }
+      ],
+      "macroName": "QuicTraceLogConnError"
+    },
+    "ServerVersionInformationPreviousVersionIsChosenVersion": {
+      "ModuleProperites": {},
+      "TraceString": "[conn][%p] Previous Client Version is Server Chosen Version: 0x%x",
+      "UniqueId": "ServerVersionInformationPreviousVersionIsChosenVersion",
+      "splitArgs": [
+        {
+          "DefinationEncoding": "p",
+          "MacroVariableName": "arg1"
+        },
+        {
+          "DefinationEncoding": "x",
+          "MacroVariableName": "arg3"
+        }
+      ],
+      "macroName": "QuicTraceLogConnError"
+    },
+    "ServerVersionInfoVersionMismatch": {
+      "ModuleProperites": {},
+      "TraceString": "[conn][%p] Server Chosen Version doesn't match long header. 0x%x != 0x%x",
+      "UniqueId": "ServerVersionInfoVersionMismatch",
+      "splitArgs": [
+        {
+          "DefinationEncoding": "p",
+          "MacroVariableName": "arg1"
+        },
+        {
+          "DefinationEncoding": "x",
+          "MacroVariableName": "arg3"
+        },
+        {
+          "DefinationEncoding": "x",
+          "MacroVariableName": "arg4"
+        }
+      ],
+      "macroName": "QuicTraceLogConnError"
+    },
+    "ServerVersionNegotiationInfoEncoded": {
+      "ModuleProperites": {},
+      "TraceString": "[conn][%p] Server VI Encoded: Chosen Ver:%x Other Ver Count:%u",
+      "UniqueId": "ServerVersionNegotiationInfoEncoded",
+      "splitArgs": [
+        {
+          "DefinationEncoding": "p",
+          "MacroVariableName": "arg1"
+        },
+        {
+          "DefinationEncoding": "x",
+          "MacroVariableName": "arg3"
+        },
+        {
+          "DefinationEncoding": "u",
+          "MacroVariableName": "arg4"
+        }
+      ],
+      "macroName": "QuicTraceLogConnInfo"
+    },
+    "SetConfiguration": {
+      "ModuleProperites": {},
+      "TraceString": "[conn][%p] Configuration set, %p",
+      "UniqueId": "SetConfiguration",
+      "splitArgs": [
+        {
+          "DefinationEncoding": "p",
+          "MacroVariableName": "arg1"
+        },
+        {
+          "DefinationEncoding": "p",
+          "MacroVariableName": "arg3"
+        }
+      ],
+      "macroName": "QuicTraceLogConnInfo"
+    },
+    "SetSendFlag": {
+      "ModuleProperites": {},
+      "TraceString": "[strm][%p] Setting flags 0x%x (existing flags: 0x%x)",
+      "UniqueId": "SetSendFlag",
+      "splitArgs": [
+        {
+          "DefinationEncoding": "p",
+          "MacroVariableName": "arg1"
+        },
+        {
+          "DefinationEncoding": "x",
+          "MacroVariableName": "arg3"
+        },
+        {
+          "DefinationEncoding": "x",
+          "MacroVariableName": "arg4"
+        }
+      ],
+      "macroName": "QuicTraceLogStreamVerbose"
+    },
+    "SettingCongestionControlAlgorithm": {
+      "ModuleProperites": {},
+      "TraceString": "[sett] CongestionControlAlgorithm = %hu",
+      "UniqueId": "SettingCongestionControlAlgorithm",
+      "splitArgs": [
+        {
+          "DefinationEncoding": "hu",
+          "MacroVariableName": "arg2"
+        }
+      ],
+      "macroName": "QuicTraceLogVerbose"
+    },
+    "SettingDumpAcceptableVersions": {
+      "ModuleProperites": {},
+      "TraceString": "[sett] AcceptableVersions[%u]  = 0x%x",
+      "UniqueId": "SettingDumpAcceptableVersions",
+      "splitArgs": [
+        {
+          "DefinationEncoding": "u",
+          "MacroVariableName": "arg2"
+        },
+        {
+          "DefinationEncoding": "x",
+          "MacroVariableName": "arg3"
+        }
+      ],
+      "macroName": "QuicTraceLogVerbose"
+    },
+    "SettingDumpAcceptedVersionsLength": {
+      "ModuleProperites": {},
+      "TraceString": "[sett] AcceptedVersionslength = %u",
+      "UniqueId": "SettingDumpAcceptedVersionsLength",
+      "splitArgs": [
+        {
+          "DefinationEncoding": "u",
+          "MacroVariableName": "arg2"
+        }
+      ],
+      "macroName": "QuicTraceLogVerbose"
+    },
+    "SettingDumpBidiStreamCount": {
+      "ModuleProperites": {},
+      "TraceString": "[sett] PeerBidiStreamCount    = %hu",
+      "UniqueId": "SettingDumpBidiStreamCount",
+      "splitArgs": [
+        {
+          "DefinationEncoding": "hu",
+          "MacroVariableName": "arg2"
+        }
+      ],
+      "macroName": "QuicTraceLogVerbose"
+    },
+    "SettingDumpConnFlowControlWindow": {
+      "ModuleProperites": {},
+      "TraceString": "[sett] ConnFlowControlWindow  = %u",
+      "UniqueId": "SettingDumpConnFlowControlWindow",
+      "splitArgs": [
+        {
+          "DefinationEncoding": "u",
+          "MacroVariableName": "arg2"
+        }
+      ],
+      "macroName": "QuicTraceLogVerbose"
+    },
+    "SettingDumpDatagramReceiveEnabled": {
+      "ModuleProperites": {},
+      "TraceString": "[sett] DatagramReceiveEnabled = %hhu",
+      "UniqueId": "SettingDumpDatagramReceiveEnabled",
+      "splitArgs": [
+        {
+          "DefinationEncoding": "hhu",
+          "MacroVariableName": "arg2"
+        }
+      ],
+      "macroName": "QuicTraceLogVerbose"
+    },
+    "SettingDumpDisconnectTimeoutMs": {
+      "ModuleProperites": {},
+      "TraceString": "[sett] DisconnectTimeoutMs    = %u",
+      "UniqueId": "SettingDumpDisconnectTimeoutMs",
+      "splitArgs": [
+        {
+          "DefinationEncoding": "u",
+          "MacroVariableName": "arg2"
+        }
+      ],
+      "macroName": "QuicTraceLogVerbose"
+    },
+    "SettingDumpFullyDeployedVersions": {
+      "ModuleProperites": {},
+      "TraceString": "[sett] FullyDeployedVersion[%u]= 0x%x",
+      "UniqueId": "SettingDumpFullyDeployedVersions",
+      "splitArgs": [
+        {
+          "DefinationEncoding": "u",
+          "MacroVariableName": "arg2"
+        },
+        {
+          "DefinationEncoding": "x",
+          "MacroVariableName": "arg3"
+        }
+      ],
+      "macroName": "QuicTraceLogVerbose"
+    },
+    "SettingDumpHandshakeIdleTimeoutMs": {
+      "ModuleProperites": {},
+      "TraceString": "[sett] HandshakeIdleTimeoutMs = %llu",
+      "UniqueId": "SettingDumpHandshakeIdleTimeoutMs",
+      "splitArgs": [
+        {
+          "DefinationEncoding": "llu",
+          "MacroVariableName": "arg2"
+        }
+      ],
+      "macroName": "QuicTraceLogVerbose"
+    },
+    "SettingDumpIdleTimeoutMs": {
+      "ModuleProperites": {},
+      "TraceString": "[sett] IdleTimeoutMs          = %llu",
+      "UniqueId": "SettingDumpIdleTimeoutMs",
+      "splitArgs": [
+        {
+          "DefinationEncoding": "llu",
+          "MacroVariableName": "arg2"
+        }
+      ],
+      "macroName": "QuicTraceLogVerbose"
+    },
+    "SettingDumpInitialRttMs": {
+      "ModuleProperites": {},
+      "TraceString": "[sett] InitialRttMs           = %u",
+      "UniqueId": "SettingDumpInitialRttMs",
+      "splitArgs": [
+        {
+          "DefinationEncoding": "u",
+          "MacroVariableName": "arg2"
+        }
+      ],
+      "macroName": "QuicTraceLogVerbose"
+    },
+    "SettingDumpInitialWindowPackets": {
+      "ModuleProperites": {},
+      "TraceString": "[sett] InitialWindowPackets   = %u",
+      "UniqueId": "SettingDumpInitialWindowPackets",
+      "splitArgs": [
+        {
+          "DefinationEncoding": "u",
+          "MacroVariableName": "arg2"
+        }
+      ],
+      "macroName": "QuicTraceLogVerbose"
+    },
+    "SettingDumpKeepAliveIntervalMs": {
+      "ModuleProperites": {},
+      "TraceString": "[sett] KeepAliveIntervalMs    = %u",
+      "UniqueId": "SettingDumpKeepAliveIntervalMs",
+      "splitArgs": [
+        {
+          "DefinationEncoding": "u",
+          "MacroVariableName": "arg2"
+        }
+      ],
+      "macroName": "QuicTraceLogVerbose"
+    },
+    "SettingDumpLoadBalancingMode": {
+      "ModuleProperites": {},
+      "TraceString": "[sett] LoadBalancingMode      = %hu",
+      "UniqueId": "SettingDumpLoadBalancingMode",
+      "splitArgs": [
+        {
+          "DefinationEncoding": "hu",
+          "MacroVariableName": "arg2"
+        }
+      ],
+      "macroName": "QuicTraceLogVerbose"
+    },
+    "SettingDumpMaxAckDelayMs": {
+      "ModuleProperites": {},
+      "TraceString": "[sett] MaxAckDelayMs          = %u",
+      "UniqueId": "SettingDumpMaxAckDelayMs",
+      "splitArgs": [
+        {
+          "DefinationEncoding": "u",
+          "MacroVariableName": "arg2"
+        }
+      ],
+      "macroName": "QuicTraceLogVerbose"
+    },
+    "SettingDumpMaxBindingStatelessOper": {
+      "ModuleProperites": {},
+      "TraceString": "[sett] MaxBindingStatelessOper= %hu",
+      "UniqueId": "SettingDumpMaxBindingStatelessOper",
+      "splitArgs": [
+        {
+          "DefinationEncoding": "hu",
+          "MacroVariableName": "arg2"
+        }
+      ],
+      "macroName": "QuicTraceLogVerbose"
+    },
+    "SettingDumpMaxBytesPerKey": {
+      "ModuleProperites": {},
+      "TraceString": "[sett] MaxBytesPerKey         = %llu",
+      "UniqueId": "SettingDumpMaxBytesPerKey",
+      "splitArgs": [
+        {
+          "DefinationEncoding": "llu",
+          "MacroVariableName": "arg2"
+        }
+      ],
+      "macroName": "QuicTraceLogVerbose"
+    },
+    "SettingDumpMaximumMtu": {
+      "ModuleProperites": {},
+      "TraceString": "[sett] MaximumMtu             = %hu",
+      "UniqueId": "SettingDumpMaximumMtu",
+      "splitArgs": [
+        {
+          "DefinationEncoding": "hu",
+          "MacroVariableName": "arg2"
+        }
+      ],
+      "macroName": "QuicTraceLogVerbose"
+    },
+    "SettingDumpMaxOperationsPerDrain": {
+      "ModuleProperites": {},
+      "TraceString": "[sett] MaxOperationsPerDrain  = %hhu",
+      "UniqueId": "SettingDumpMaxOperationsPerDrain",
+      "splitArgs": [
+        {
+          "DefinationEncoding": "hhu",
+          "MacroVariableName": "arg2"
+        }
+      ],
+      "macroName": "QuicTraceLogVerbose"
+    },
+    "SettingDumpMaxStatelessOperations": {
+      "ModuleProperites": {},
+      "TraceString": "[sett] MaxStatelessOperations = %u",
+      "UniqueId": "SettingDumpMaxStatelessOperations",
+      "splitArgs": [
+        {
+          "DefinationEncoding": "u",
+          "MacroVariableName": "arg2"
+        }
+      ],
+      "macroName": "QuicTraceLogVerbose"
+    },
+    "SettingDumpMaxWorkerQueueDelayUs": {
+      "ModuleProperites": {},
+      "TraceString": "[sett] MaxWorkerQueueDelayUs  = %u",
+      "UniqueId": "SettingDumpMaxWorkerQueueDelayUs",
+      "splitArgs": [
+        {
+          "DefinationEncoding": "u",
+          "MacroVariableName": "arg2"
+        }
+      ],
+      "macroName": "QuicTraceLogVerbose"
+    },
+    "SettingDumpMigrationEnabled": {
+      "ModuleProperites": {},
+      "TraceString": "[sett] MigrationEnabled       = %hhu",
+      "UniqueId": "SettingDumpMigrationEnabled",
+      "splitArgs": [
+        {
+          "DefinationEncoding": "hhu",
+          "MacroVariableName": "arg2"
+        }
+      ],
+      "macroName": "QuicTraceLogVerbose"
+    },
+    "SettingDumpMinimumMtu": {
+      "ModuleProperites": {},
+      "TraceString": "[sett] MinimumMtu             = %hu",
+      "UniqueId": "SettingDumpMinimumMtu",
+      "splitArgs": [
+        {
+          "DefinationEncoding": "hu",
+          "MacroVariableName": "arg2"
+        }
+      ],
+      "macroName": "QuicTraceLogVerbose"
+    },
+    "SettingDumpMtuCompleteTimeout": {
+      "ModuleProperites": {},
+      "TraceString": "[sett] MtuCompleteTimeout     = %llu",
+      "UniqueId": "SettingDumpMtuCompleteTimeout",
+      "splitArgs": [
+        {
+          "DefinationEncoding": "llu",
+          "MacroVariableName": "arg2"
+        }
+      ],
+      "macroName": "QuicTraceLogVerbose"
+    },
+    "SettingDumpMtuMissingProbeCount": {
+      "ModuleProperites": {},
+      "TraceString": "[sett] MtuMissingProbeCount   = %hhu",
+      "UniqueId": "SettingDumpMtuMissingProbeCount",
+      "splitArgs": [
+        {
+          "DefinationEncoding": "hhu",
+          "MacroVariableName": "arg2"
+        }
+      ],
+      "macroName": "QuicTraceLogVerbose"
+    },
+    "SettingDumpOfferedVersions": {
+      "ModuleProperites": {},
+      "TraceString": "[sett] OfferedVersions[%u]     = 0x%x",
+      "UniqueId": "SettingDumpOfferedVersions",
+      "splitArgs": [
+        {
+          "DefinationEncoding": "u",
+          "MacroVariableName": "arg2"
+        },
+        {
+          "DefinationEncoding": "x",
+          "MacroVariableName": "arg3"
+        }
+      ],
+      "macroName": "QuicTraceLogVerbose"
+    },
+    "SettingDumpOfferedVersionsLength": {
+      "ModuleProperites": {},
+      "TraceString": "[sett] OfferedVersionslength  = %u",
+      "UniqueId": "SettingDumpOfferedVersionsLength",
+      "splitArgs": [
+        {
+          "DefinationEncoding": "u",
+          "MacroVariableName": "arg2"
+        }
+      ],
+      "macroName": "QuicTraceLogVerbose"
+    },
+    "SettingDumpPacingEnabled": {
+      "ModuleProperites": {},
+      "TraceString": "[sett] PacingEnabled          = %hhu",
+      "UniqueId": "SettingDumpPacingEnabled",
+      "splitArgs": [
+        {
+          "DefinationEncoding": "hhu",
+          "MacroVariableName": "arg2"
+        }
+      ],
+      "macroName": "QuicTraceLogVerbose"
+    },
+    "SettingDumpRetryMemoryLimit": {
+      "ModuleProperites": {},
+      "TraceString": "[sett] RetryMemoryLimit       = %hu",
+      "UniqueId": "SettingDumpRetryMemoryLimit",
+      "splitArgs": [
+        {
+          "DefinationEncoding": "hu",
+          "MacroVariableName": "arg2"
+        }
+      ],
+      "macroName": "QuicTraceLogVerbose"
+    },
+    "SettingDumpSendBufferingEnabled": {
+      "ModuleProperites": {},
+      "TraceString": "[sett] SendBufferingEnabled   = %hhu",
+      "UniqueId": "SettingDumpSendBufferingEnabled",
+      "splitArgs": [
+        {
+          "DefinationEncoding": "hhu",
+          "MacroVariableName": "arg2"
+        }
+      ],
+      "macroName": "QuicTraceLogVerbose"
+    },
+    "SettingDumpSendIdleTimeoutMs": {
+      "ModuleProperites": {},
+      "TraceString": "[sett] SendIdleTimeoutMs      = %u",
+      "UniqueId": "SettingDumpSendIdleTimeoutMs",
+      "splitArgs": [
+        {
+          "DefinationEncoding": "u",
+          "MacroVariableName": "arg2"
+        }
+      ],
+      "macroName": "QuicTraceLogVerbose"
+    },
+    "SettingDumpServerResumptionLevel": {
+      "ModuleProperites": {},
+      "TraceString": "[sett] ServerResumptionLevel  = %hhu",
+      "UniqueId": "SettingDumpServerResumptionLevel",
+      "splitArgs": [
+        {
+          "DefinationEncoding": "hhu",
+          "MacroVariableName": "arg2"
+        }
+      ],
+      "macroName": "QuicTraceLogVerbose"
+    },
+    "SettingDumpStatelessOperExpirMs": {
+      "ModuleProperites": {},
+      "TraceString": "[sett] StatelessOperExpirMs   = %hu",
+      "UniqueId": "SettingDumpStatelessOperExpirMs",
+      "splitArgs": [
+        {
+          "DefinationEncoding": "hu",
+          "MacroVariableName": "arg2"
+        }
+      ],
+      "macroName": "QuicTraceLogVerbose"
+    },
+    "SettingDumpStreamRecvBufferDefault": {
+      "ModuleProperites": {},
+      "TraceString": "[sett] StreamRecvBufferDefault= %u",
+      "UniqueId": "SettingDumpStreamRecvBufferDefault",
+      "splitArgs": [
+        {
+          "DefinationEncoding": "u",
+          "MacroVariableName": "arg2"
+        }
+      ],
+      "macroName": "QuicTraceLogVerbose"
+    },
+    "SettingDumpStreamRecvWindowDefault": {
+      "ModuleProperites": {},
+      "TraceString": "[sett] StreamRecvWindowDefault= %u",
+      "UniqueId": "SettingDumpStreamRecvWindowDefault",
+      "splitArgs": [
+        {
+          "DefinationEncoding": "u",
+          "MacroVariableName": "arg2"
+        }
+      ],
+      "macroName": "QuicTraceLogVerbose"
+    },
+    "SettingDumpTlsClientMaxSendBuffer": {
+      "ModuleProperites": {},
+      "TraceString": "[sett] TlsClientMaxSendBuffer = %u",
+      "UniqueId": "SettingDumpTlsClientMaxSendBuffer",
+      "splitArgs": [
+        {
+          "DefinationEncoding": "u",
+          "MacroVariableName": "arg2"
+        }
+      ],
+      "macroName": "QuicTraceLogVerbose"
+    },
+    "SettingDumpTlsServerMaxSendBuffer": {
+      "ModuleProperites": {},
+      "TraceString": "[sett] TlsServerMaxSendBuffer = %u",
+      "UniqueId": "SettingDumpTlsServerMaxSendBuffer",
+      "splitArgs": [
+        {
+          "DefinationEncoding": "u",
+          "MacroVariableName": "arg2"
+        }
+      ],
+      "macroName": "QuicTraceLogVerbose"
+    },
+    "SettingDumpUnidiStreamCount": {
+      "ModuleProperites": {},
+      "TraceString": "[sett] PeerUnidiStreamCount   = %hu",
+      "UniqueId": "SettingDumpUnidiStreamCount",
+      "splitArgs": [
+        {
+          "DefinationEncoding": "hu",
+          "MacroVariableName": "arg2"
+        }
+      ],
+      "macroName": "QuicTraceLogVerbose"
+    },
+    "SettingDumpVersionNegoExtEnabled": {
+      "ModuleProperites": {},
+      "TraceString": "[sett] Version Negotiation Ext Enabled = %hhu",
+      "UniqueId": "SettingDumpVersionNegoExtEnabled",
+      "splitArgs": [
+        {
+          "DefinationEncoding": "hhu",
+          "MacroVariableName": "arg2"
+        }
+      ],
+      "macroName": "QuicTraceLogVerbose"
+    },
+    "SettingsInvalidAcceptableVersion": {
+      "ModuleProperites": {},
+      "TraceString": "Invalid AcceptableVersion supplied to settings! 0x%x at position %d",
+      "UniqueId": "SettingsInvalidAcceptableVersion",
+      "splitArgs": [
+        {
+          "DefinationEncoding": "x",
+          "MacroVariableName": "arg2"
+        },
+        {
+          "DefinationEncoding": "d",
+          "MacroVariableName": "arg3"
+        }
+      ],
+      "macroName": "QuicTraceLogError"
+    },
+    "SettingsInvalidFullyDeployedVersion": {
+      "ModuleProperites": {},
+      "TraceString": "Invalid FullyDeployedVersion supplied to settings! 0x%x at position %d",
+      "UniqueId": "SettingsInvalidFullyDeployedVersion",
+      "splitArgs": [
+        {
+          "DefinationEncoding": "x",
+          "MacroVariableName": "arg2"
+        },
+        {
+          "DefinationEncoding": "d",
+          "MacroVariableName": "arg3"
+        }
+      ],
+      "macroName": "QuicTraceLogError"
+    },
+    "SettingsInvalidOfferedVersion": {
+      "ModuleProperites": {},
+      "TraceString": "Invalid OfferedVersion supplied to settings! 0x%x at position %d",
+      "UniqueId": "SettingsInvalidOfferedVersion",
+      "splitArgs": [
+        {
+          "DefinationEncoding": "x",
+          "MacroVariableName": "arg2"
+        },
+        {
+          "DefinationEncoding": "d",
+          "MacroVariableName": "arg3"
+        }
+      ],
+      "macroName": "QuicTraceLogError"
+    },
+    "StartAckDelayTimer": {
+      "ModuleProperites": {},
+      "TraceString": "[conn][%p] Starting ACK_DELAY timer for %u ms",
+      "UniqueId": "StartAckDelayTimer",
+      "splitArgs": [
+        {
+          "DefinationEncoding": "p",
+          "MacroVariableName": "arg1"
+        },
+        {
+          "DefinationEncoding": "u",
+          "MacroVariableName": "arg3"
+        }
+      ],
+      "macroName": "QuicTraceLogConnVerbose"
+    },
+    "StillInTimerWheel": {
+      "ModuleProperites": {},
+      "TraceString": "[conn][%p] Still in timer wheel! Connection was likely leaked!",
+      "UniqueId": "StillInTimerWheel",
+      "splitArgs": [
+        {
+          "DefinationEncoding": "p",
+          "MacroVariableName": "arg1"
+        }
+      ],
+      "macroName": "QuicTraceLogConnWarning"
+    },
+    "StorageOpenKey": {
+      "ModuleProperites": {},
+      "TraceString": "[ reg] Opening %s",
+      "UniqueId": "StorageOpenKey",
+      "splitArgs": [
+        {
+          "DefinationEncoding": "s",
+          "MacroVariableName": "arg2"
+        }
+      ],
+      "macroName": "QuicTraceLogVerbose"
+    },
+    "StreamAlloc": {
+      "ModuleProperites": {},
+      "TraceString": "[strm][%p] Allocated, Conn=%p",
+      "UniqueId": "StreamAlloc",
+      "splitArgs": [
+        {
+          "DefinationEncoding": "p",
+          "MacroVariableName": "arg2"
+        },
+        {
+          "DefinationEncoding": "p",
+          "MacroVariableName": "arg3"
+        }
+      ],
+      "macroName": "QuicTraceEvent"
+    },
+    "StreamAppReceive": {
+      "ModuleProperites": {},
+      "TraceString": "[strm][%p] Indicating QUIC_STREAM_EVENT_RECEIVE [%llu bytes, %u buffers, 0x%x flags]",
+      "UniqueId": "StreamAppReceive",
+      "splitArgs": [
+        {
+          "DefinationEncoding": "p",
+          "MacroVariableName": "arg2"
+        },
+        {
+          "DefinationEncoding": "llu",
+          "MacroVariableName": "arg3"
+        },
+        {
+          "DefinationEncoding": "u",
+          "MacroVariableName": "arg4"
+        },
+        {
+          "DefinationEncoding": "x",
+          "MacroVariableName": "arg5"
+        }
+      ],
+      "macroName": "QuicTraceEvent"
+    },
+    "StreamAppReceiveComplete": {
+      "ModuleProperites": {},
+      "TraceString": "[strm][%p] Receive complete [%llu bytes]",
+      "UniqueId": "StreamAppReceiveComplete",
+      "splitArgs": [
+        {
+          "DefinationEncoding": "p",
+          "MacroVariableName": "arg2"
+        },
+        {
+          "DefinationEncoding": "llu",
+          "MacroVariableName": "arg3"
+        }
+      ],
+      "macroName": "QuicTraceEvent"
+    },
+    "StreamAppSend": {
+      "ModuleProperites": {},
+      "TraceString": "[strm][%p] App queuing send [%llu bytes, %u buffers, 0x%x flags]",
+      "UniqueId": "StreamAppSend",
+      "splitArgs": [
+        {
+          "DefinationEncoding": "p",
+          "MacroVariableName": "arg2"
+        },
+        {
+          "DefinationEncoding": "llu",
+          "MacroVariableName": "arg3"
+        },
+        {
+          "DefinationEncoding": "u",
+          "MacroVariableName": "arg4"
+        },
+        {
+          "DefinationEncoding": "x",
+          "MacroVariableName": "arg5"
+        }
+      ],
+      "macroName": "QuicTraceEvent"
+    },
+    "StreamCreated": {
+      "ModuleProperites": {},
+      "TraceString": "[strm][%p] Created, Conn=%p ID=%llu IsLocal=%hhu",
+      "UniqueId": "StreamCreated",
+      "splitArgs": [
+        {
+          "DefinationEncoding": "p",
+          "MacroVariableName": "arg2"
+        },
+        {
+          "DefinationEncoding": "p",
+          "MacroVariableName": "arg3"
+        },
+        {
+          "DefinationEncoding": "llu",
+          "MacroVariableName": "arg4"
+        },
+        {
+          "DefinationEncoding": "hhu",
+          "MacroVariableName": "arg5"
+        }
+      ],
+      "macroName": "QuicTraceEvent"
+    },
+    "StreamDestroyed": {
+      "ModuleProperites": {},
+      "TraceString": "[strm][%p] Destroyed",
+      "UniqueId": "StreamDestroyed",
+      "splitArgs": [
+        {
+          "DefinationEncoding": "p",
+          "MacroVariableName": "arg2"
+        }
+      ],
+      "macroName": "QuicTraceEvent"
+    },
+    "StreamError": {
+      "ModuleProperites": {},
+      "TraceString": "[strm][%p] ERROR, %s.",
+      "UniqueId": "StreamError",
+      "splitArgs": [
+        {
+          "DefinationEncoding": "p",
+          "MacroVariableName": "arg2"
+        },
+        {
+          "DefinationEncoding": "s",
+          "MacroVariableName": "arg3"
+        }
+      ],
+      "macroName": "QuicTraceEvent"
+    },
+    "StreamOutFlowBlocked": {
+      "ModuleProperites": {},
+      "TraceString": "[strm][%p] Send Blocked Flags: %hhu",
+      "UniqueId": "StreamOutFlowBlocked",
+      "splitArgs": [
+        {
+          "DefinationEncoding": "p",
+          "MacroVariableName": "arg2"
+        },
+        {
+          "DefinationEncoding": "hhu",
+          "MacroVariableName": "arg3"
+        }
+      ],
+      "macroName": "QuicTraceEvent"
+    },
+    "StreamReceiveFrame": {
+      "ModuleProperites": {},
+      "TraceString": "[strm][%p] Processing frame in packet %llu",
+      "UniqueId": "StreamReceiveFrame",
+      "splitArgs": [
+        {
+          "DefinationEncoding": "p",
+          "MacroVariableName": "arg2"
+        },
+        {
+          "DefinationEncoding": "llu",
+          "MacroVariableName": "arg3"
+        }
+      ],
+      "macroName": "QuicTraceEvent"
+    },
+    "StreamRecvState": {
+      "ModuleProperites": {},
+      "TraceString": "[strm][%p] Recv State: %hhu",
+      "UniqueId": "StreamRecvState",
+      "splitArgs": [
+        {
+          "DefinationEncoding": "p",
+          "MacroVariableName": "arg2"
+        },
+        {
+          "DefinationEncoding": "hhu",
+          "MacroVariableName": "arg3"
+        }
+      ],
+      "macroName": "QuicTraceEvent"
+    },
+    "StreamRundown": {
+      "ModuleProperites": {},
+      "TraceString": "[strm][%p] Rundown, Conn=%p ID=%llu IsLocal=%hhu",
+      "UniqueId": "StreamRundown",
+      "splitArgs": [
+        {
+          "DefinationEncoding": "p",
+          "MacroVariableName": "arg2"
+        },
+        {
+          "DefinationEncoding": "p",
+          "MacroVariableName": "arg3"
+        },
+        {
+          "DefinationEncoding": "llu",
+          "MacroVariableName": "arg4"
+        },
+        {
+          "DefinationEncoding": "hhu",
+          "MacroVariableName": "arg5"
+        }
+      ],
+      "macroName": "QuicTraceEvent"
+    },
+    "StreamSendState": {
+      "ModuleProperites": {},
+      "TraceString": "[strm][%p] Send State: %hhu",
+      "UniqueId": "StreamSendState",
+      "splitArgs": [
+        {
+          "DefinationEncoding": "p",
+          "MacroVariableName": "arg2"
+        },
+        {
+          "DefinationEncoding": "hhu",
+          "MacroVariableName": "arg3"
+        }
+      ],
+      "macroName": "QuicTraceEvent"
+    },
+    "StreamWriteFrames": {
+      "ModuleProperites": {},
+      "TraceString": "[strm][%p] Writing frames to packet %llu",
+      "UniqueId": "StreamWriteFrames",
+      "splitArgs": [
+        {
+          "DefinationEncoding": "p",
+          "MacroVariableName": "arg2"
+        },
+        {
+          "DefinationEncoding": "llu",
+          "MacroVariableName": "arg3"
+        }
+      ],
+      "macroName": "QuicTraceEvent"
+    },
+    "SuccessfulRouteResolution": {
+      "ModuleProperites": {},
+      "TraceString": "[conn][%p] Processing successful route completion Path[%hhu]",
+      "UniqueId": "SuccessfulRouteResolution",
+      "splitArgs": [
+        {
+          "DefinationEncoding": "p",
+          "MacroVariableName": "arg1"
+        },
+        {
+          "DefinationEncoding": "hhu",
+          "MacroVariableName": "arg3"
+        }
+      ],
+      "macroName": "QuicTraceLogConnInfo"
+    },
+    "TestCaseEnd": {
+      "ModuleProperites": {},
+      "TraceString": "[test] END %s",
+      "UniqueId": "TestCaseEnd",
+      "splitArgs": [
+        {
+          "DefinationEncoding": "s",
+          "MacroVariableName": "arg2"
+        }
+      ],
+      "macroName": "QuicTraceLogInfo"
+    },
+    "TestCaseStart": {
+      "ModuleProperites": {},
+      "TraceString": "[test] START %s",
+      "UniqueId": "TestCaseStart",
+      "splitArgs": [
+        {
+          "DefinationEncoding": "s",
+          "MacroVariableName": "arg2"
+        }
+      ],
+      "macroName": "QuicTraceLogInfo"
+    },
+    "TestCaseTEnd": {
+      "ModuleProperites": {},
+      "TraceString": "[test] END %s",
+      "UniqueId": "TestCaseTEnd",
+      "splitArgs": [
+        {
+          "DefinationEncoding": "s",
+          "MacroVariableName": "arg2"
+        }
+      ],
+      "macroName": "QuicTraceLogInfo"
+    },
+    "TestCaseTStart": {
+      "ModuleProperites": {},
+      "TraceString": "[test] START %s, %s",
+      "UniqueId": "TestCaseTStart",
+      "splitArgs": [
+        {
+          "DefinationEncoding": "s",
+          "MacroVariableName": "arg2"
+        },
+        {
+          "DefinationEncoding": "s",
+          "MacroVariableName": "arg3"
+        }
+      ],
+      "macroName": "QuicTraceLogInfo"
+    },
+    "TestHookDropLimitAddrRecv": {
+      "ModuleProperites": {},
+      "TraceString": "[test][hook] Dropping recv over limit to new addr",
+      "UniqueId": "TestHookDropLimitAddrRecv",
+      "splitArgs": [],
+      "macroName": "QuicTraceLogVerbose"
+    },
+    "TestHookDropLimitAddrSend": {
+      "ModuleProperites": {},
+      "TraceString": "[test][hook] Dropping send over limit to new addr",
+      "UniqueId": "TestHookDropLimitAddrSend",
+      "splitArgs": [],
+      "macroName": "QuicTraceLogVerbose"
+    },
+    "TestHookDropOldAddrSend": {
+      "ModuleProperites": {},
+      "TraceString": "[test][hook] Dropping send to old addr",
+      "UniqueId": "TestHookDropOldAddrSend",
+      "splitArgs": [],
+      "macroName": "QuicTraceLogVerbose"
+    },
+    "TestHookDropPacketRandom": {
+      "ModuleProperites": {},
+      "TraceString": "[test][hook] Random packet drop",
+      "UniqueId": "TestHookDropPacketRandom",
+      "splitArgs": [],
+      "macroName": "QuicTraceLogVerbose"
+    },
+    "TestHookDropPacketSelective": {
+      "ModuleProperites": {},
+      "TraceString": "[test][hook] Selective packet drop",
+      "UniqueId": "TestHookDropPacketSelective",
+      "splitArgs": [],
+      "macroName": "QuicTraceLogVerbose"
+    },
+    "TestHookRegister": {
+      "ModuleProperites": {},
+      "TraceString": "[test][hook] Registering",
+      "UniqueId": "TestHookRegister",
       "splitArgs": [],
       "macroName": "QuicTraceLogInfo"
     },
-    "LibraryAssert": {
-      "ModuleProperites": {},
-      "TraceString": "[ lib] ASSERT, %u:%s - %s.",
-      "UniqueId": "LibraryAssert",
-      "splitArgs": [
-        {
-          "DefinationEncoding": "u",
-          "MacroVariableName": "arg2"
-        },
+    "TestHookReplaceAddrRecv": {
+      "ModuleProperites": {},
+      "TraceString": "[test][hook] Recv Addr :%hu => :%hu",
+      "UniqueId": "TestHookReplaceAddrRecv",
+      "splitArgs": [
+        {
+          "DefinationEncoding": "hu",
+          "MacroVariableName": "arg2"
+        },
+        {
+          "DefinationEncoding": "hu",
+          "MacroVariableName": "arg3"
+        }
+      ],
+      "macroName": "QuicTraceLogVerbose"
+    },
+    "TestHookReplaceAddrSend": {
+      "ModuleProperites": {},
+      "TraceString": "[test][hook] Send Addr :%hu => :%hu",
+      "UniqueId": "TestHookReplaceAddrSend",
+      "splitArgs": [
+        {
+          "DefinationEncoding": "hu",
+          "MacroVariableName": "arg2"
+        },
+        {
+          "DefinationEncoding": "hu",
+          "MacroVariableName": "arg3"
+        }
+      ],
+      "macroName": "QuicTraceLogVerbose"
+    },
+    "TestHookReplaceCreateSend": {
+      "ModuleProperites": {},
+      "TraceString": "[test][hook] Create (remote) Addr :%hu => :%hu",
+      "UniqueId": "TestHookReplaceCreateSend",
+      "splitArgs": [
+        {
+          "DefinationEncoding": "hu",
+          "MacroVariableName": "arg2"
+        },
+        {
+          "DefinationEncoding": "hu",
+          "MacroVariableName": "arg3"
+        }
+      ],
+      "macroName": "QuicTraceLogVerbose"
+    },
+    "TestHookUnregistered": {
+      "ModuleProperites": {},
+      "TraceString": "[test][hook] Unregistered",
+      "UniqueId": "TestHookUnregistered",
+      "splitArgs": [],
+      "macroName": "QuicTraceLogInfo"
+    },
+    "TestHookUnregistering": {
+      "ModuleProperites": {},
+      "TraceString": "[test][hook] Unregistering",
+      "UniqueId": "TestHookUnregistering",
+      "splitArgs": [],
+      "macroName": "QuicTraceLogInfo"
+    },
+    "TestIgnoreConnectionTimeout": {
+      "ModuleProperites": {},
+      "TraceString": "[test] Ignoring timeout unexpected status because of random loss",
+      "UniqueId": "TestIgnoreConnectionTimeout",
+      "splitArgs": [],
+      "macroName": "QuicTraceLogInfo"
+    },
+    "TestLogFailure": {
+      "ModuleProperites": {},
+      "TraceString": "[test] FAILURE - %s:%d - %s",
+      "UniqueId": "TestLogFailure",
+      "splitArgs": [
         {
           "DefinationEncoding": "s",
+          "MacroVariableName": "arg2"
+        },
+        {
+          "DefinationEncoding": "d",
           "MacroVariableName": "arg3"
         },
         {
@@ -921,343 +10154,459 @@
           "MacroVariableName": "arg4"
         }
       ],
+      "macroName": "QuicTraceLogError"
+    },
+    "TestScopeEntry": {
+      "ModuleProperites": {},
+      "TraceString": "[test]---> %s",
+      "UniqueId": "TestScopeEntry",
+      "splitArgs": [
+        {
+          "DefinationEncoding": "s",
+          "MacroVariableName": "arg2"
+        }
+      ],
+      "macroName": "QuicTraceLogInfo"
+    },
+    "TestScopeExit": {
+      "ModuleProperites": {},
+      "TraceString": "[test]<--- %s",
+      "UniqueId": "TestScopeExit",
+      "splitArgs": [
+        {
+          "DefinationEncoding": "s",
+          "MacroVariableName": "arg2"
+        }
+      ],
+      "macroName": "QuicTraceLogInfo"
+    },
+    "TestTPSet": {
+      "ModuleProperites": {},
+      "TraceString": "[conn][%p] Setting Test Transport Parameter (type %hu, %hu bytes)",
+      "UniqueId": "TestTPSet",
+      "splitArgs": [
+        {
+          "DefinationEncoding": "p",
+          "MacroVariableName": "arg1"
+        },
+        {
+          "DefinationEncoding": "hu",
+          "MacroVariableName": "arg3"
+        },
+        {
+          "DefinationEncoding": "hu",
+          "MacroVariableName": "arg4"
+        }
+      ],
+      "macroName": "QuicTraceLogConnVerbose"
+    },
+    "TimerWheelNextExpiration": {
+      "ModuleProperites": {},
+      "TraceString": "[time][%p] Next Expiration = {%llu, %p}.",
+      "UniqueId": "TimerWheelNextExpiration",
+      "splitArgs": [
+        {
+          "DefinationEncoding": "p",
+          "MacroVariableName": "arg2"
+        },
+        {
+          "DefinationEncoding": "llu",
+          "MacroVariableName": "arg3"
+        },
+        {
+          "DefinationEncoding": "p",
+          "MacroVariableName": "arg4"
+        }
+      ],
+      "macroName": "QuicTraceLogVerbose"
+    },
+    "TimerWheelNextExpirationNull": {
+      "ModuleProperites": {},
+      "TraceString": "[time][%p] Next Expiration = {NULL}.",
+      "UniqueId": "TimerWheelNextExpirationNull",
+      "splitArgs": [
+        {
+          "DefinationEncoding": "p",
+          "MacroVariableName": "arg2"
+        }
+      ],
+      "macroName": "QuicTraceLogVerbose"
+    },
+    "TimerWheelRemoveConnection": {
+      "ModuleProperites": {},
+      "TraceString": "[time][%p] Removing Connection %p.",
+      "UniqueId": "TimerWheelRemoveConnection",
+      "splitArgs": [
+        {
+          "DefinationEncoding": "p",
+          "MacroVariableName": "arg2"
+        },
+        {
+          "DefinationEncoding": "p",
+          "MacroVariableName": "arg3"
+        }
+      ],
+      "macroName": "QuicTraceLogVerbose"
+    },
+    "TimerWheelResize": {
+      "ModuleProperites": {},
+      "TraceString": "[time][%p] Resizing timer wheel (new slot count = %u).",
+      "UniqueId": "TimerWheelResize",
+      "splitArgs": [
+        {
+          "DefinationEncoding": "p",
+          "MacroVariableName": "arg2"
+        },
+        {
+          "DefinationEncoding": "u",
+          "MacroVariableName": "arg3"
+        }
+      ],
+      "macroName": "QuicTraceLogVerbose"
+    },
+    "TimerWheelUpdateConnection": {
+      "ModuleProperites": {},
+      "TraceString": "[time][%p] Updating Connection %p.",
+      "UniqueId": "TimerWheelUpdateConnection",
+      "splitArgs": [
+        {
+          "DefinationEncoding": "p",
+          "MacroVariableName": "arg2"
+        },
+        {
+          "DefinationEncoding": "p",
+          "MacroVariableName": "arg3"
+        }
+      ],
+      "macroName": "QuicTraceLogVerbose"
+    },
+    "TlsError": {
+      "ModuleProperites": {},
+      "TraceString": "[ tls][%p] ERROR, %s.",
+      "UniqueId": "TlsError",
+      "splitArgs": [
+        {
+          "DefinationEncoding": "p",
+          "MacroVariableName": "arg2"
+        },
+        {
+          "DefinationEncoding": "s",
+          "MacroVariableName": "arg3"
+        }
+      ],
       "macroName": "QuicTraceEvent"
     },
-    "OpenSslAlert": {
-      "ModuleProperites": {},
-      "TraceString": "[conn][%p] Send alert = %u (Level = %u)",
-      "UniqueId": "OpenSslAlert",
-      "splitArgs": [
-        {
-          "DefinationEncoding": "p",
-          "MacroVariableName": "arg1"
-        },
-        {
-          "DefinationEncoding": "u",
-          "MacroVariableName": "arg3"
-        },
-        {
-          "DefinationEncoding": "u",
-          "MacroVariableName": "arg4"
+    "TlsErrorStatus": {
+      "ModuleProperites": {},
+      "TraceString": "[ tls][%p] ERROR, %u, %s.",
+      "UniqueId": "TlsErrorStatus",
+      "splitArgs": [
+        {
+          "DefinationEncoding": "p",
+          "MacroVariableName": "arg2"
+        },
+        {
+          "DefinationEncoding": "u",
+          "MacroVariableName": "arg3"
+        },
+        {
+          "DefinationEncoding": "s",
+          "MacroVariableName": "arg4"
+        }
+      ],
+      "macroName": "QuicTraceEvent"
+    },
+    "TlsLogSecret": {
+      "ModuleProperites": {},
+      "TraceString": "[ tls] %s[%u]: %s",
+      "UniqueId": "TlsLogSecret",
+      "splitArgs": [
+        {
+          "DefinationEncoding": "s",
+          "MacroVariableName": "arg2"
+        },
+        {
+          "DefinationEncoding": "u",
+          "MacroVariableName": "arg3"
+        },
+        {
+          "DefinationEncoding": "s",
+          "MacroVariableName": "arg4"
+        }
+      ],
+      "macroName": "QuicTraceLogVerbose"
+    },
+    "TreatFinAsReset": {
+      "ModuleProperites": {},
+      "TraceString": "[strm][%p] Treating FIN after receive abort as reset",
+      "UniqueId": "TreatFinAsReset",
+      "splitArgs": [
+        {
+          "DefinationEncoding": "p",
+          "MacroVariableName": "arg1"
+        }
+      ],
+      "macroName": "QuicTraceLogStreamInfo"
+    },
+    "UdpRecv": {
+      "ModuleProperites": {},
+      "TraceString": "[conn][%p] Recv %u UDP datagrams",
+      "UniqueId": "UdpRecv",
+      "splitArgs": [
+        {
+          "DefinationEncoding": "p",
+          "MacroVariableName": "arg1"
+        },
+        {
+          "DefinationEncoding": "u",
+          "MacroVariableName": "arg3"
+        }
+      ],
+      "macroName": "QuicTraceLogConnVerbose"
+    },
+    "UdpRecvBatch": {
+      "ModuleProperites": {},
+      "TraceString": "[conn][%p] Batch Recv %u UDP datagrams",
+      "UniqueId": "UdpRecvBatch",
+      "splitArgs": [
+        {
+          "DefinationEncoding": "p",
+          "MacroVariableName": "arg1"
+        },
+        {
+          "DefinationEncoding": "u",
+          "MacroVariableName": "arg3"
+        }
+      ],
+      "macroName": "QuicTraceLogConnVerbose"
+    },
+    "UdpRecvDeferred": {
+      "ModuleProperites": {},
+      "TraceString": "[conn][%p] Recv %u deferred UDP datagrams",
+      "UniqueId": "UdpRecvDeferred",
+      "splitArgs": [
+        {
+          "DefinationEncoding": "p",
+          "MacroVariableName": "arg1"
+        },
+        {
+          "DefinationEncoding": "u",
+          "MacroVariableName": "arg3"
+        }
+      ],
+      "macroName": "QuicTraceLogConnVerbose"
+    },
+    "Unreachable": {
+      "ModuleProperites": {},
+      "TraceString": "[conn][%p] Received unreachable event",
+      "UniqueId": "Unreachable",
+      "splitArgs": [
+        {
+          "DefinationEncoding": "p",
+          "MacroVariableName": "arg1"
+        }
+      ],
+      "macroName": "QuicTraceLogConnInfo"
+    },
+    "UnreachableIgnore": {
+      "ModuleProperites": {},
+      "TraceString": "[conn][%p] Ignoring received unreachable event",
+      "UniqueId": "UnreachableIgnore",
+      "splitArgs": [
+        {
+          "DefinationEncoding": "p",
+          "MacroVariableName": "arg1"
+        }
+      ],
+      "macroName": "QuicTraceLogConnWarning"
+    },
+    "UnreachableInvalid": {
+      "ModuleProperites": {},
+      "TraceString": "[conn][%p] Received invalid unreachable event",
+      "UniqueId": "UnreachableInvalid",
+      "splitArgs": [
+        {
+          "DefinationEncoding": "p",
+          "MacroVariableName": "arg1"
+        }
+      ],
+      "macroName": "QuicTraceLogConnWarning"
+    },
+    "UpdateFlowControl": {
+      "ModuleProperites": {},
+      "TraceString": "[strm][%p] Updating flow control window",
+      "UniqueId": "UpdateFlowControl",
+      "splitArgs": [
+        {
+          "DefinationEncoding": "p",
+          "MacroVariableName": "arg1"
+        }
+      ],
+      "macroName": "QuicTraceLogStreamVerbose"
+    },
+    "UpdatePacketTolerance": {
+      "ModuleProperites": {},
+      "TraceString": "[conn][%p] Updating packet tolerance to %hhu",
+      "UniqueId": "UpdatePacketTolerance",
+      "splitArgs": [
+        {
+          "DefinationEncoding": "p",
+          "MacroVariableName": "arg1"
+        },
+        {
+          "DefinationEncoding": "hhu",
+          "MacroVariableName": "arg3"
+        }
+      ],
+      "macroName": "QuicTraceLogConnInfo"
+    },
+    "UpdatePeerPacketTolerance": {
+      "ModuleProperites": {},
+      "TraceString": "[conn][%p] Updating peer packet tolerance to %hhu",
+      "UniqueId": "UpdatePeerPacketTolerance",
+      "splitArgs": [
+        {
+          "DefinationEncoding": "p",
+          "MacroVariableName": "arg1"
+        },
+        {
+          "DefinationEncoding": "hhu",
+          "MacroVariableName": "arg3"
+        }
+      ],
+      "macroName": "QuicTraceLogConnInfo"
+    },
+    "UpdatePriority": {
+      "ModuleProperites": {},
+      "TraceString": "[strm][%p] New send priority = %hu",
+      "UniqueId": "UpdatePriority",
+      "splitArgs": [
+        {
+          "DefinationEncoding": "p",
+          "MacroVariableName": "arg1"
+        },
+        {
+          "DefinationEncoding": "hu",
+          "MacroVariableName": "arg3"
+        }
+      ],
+      "macroName": "QuicTraceLogStreamInfo"
+    },
+    "UpdateReadKeyPhase": {
+      "ModuleProperites": {},
+      "TraceString": "[conn][%p] Updating current read key phase and packet number[%llu]",
+      "UniqueId": "UpdateReadKeyPhase",
+      "splitArgs": [
+        {
+          "DefinationEncoding": "p",
+          "MacroVariableName": "arg1"
+        },
+        {
+          "DefinationEncoding": "llu",
+          "MacroVariableName": "arg3"
+        }
+      ],
+      "macroName": "QuicTraceLogConnVerbose"
+    },
+    "UpdateShareBinding": {
+      "ModuleProperites": {},
+      "TraceString": "[conn][%p] Updated ShareBinding = %hhu",
+      "UniqueId": "UpdateShareBinding",
+      "splitArgs": [
+        {
+          "DefinationEncoding": "p",
+          "MacroVariableName": "arg1"
+        },
+        {
+          "DefinationEncoding": "hhu",
+          "MacroVariableName": "arg3"
+        }
+      ],
+      "macroName": "QuicTraceLogConnInfo"
+    },
+    "UpdateStreamSchedulingScheme": {
+      "ModuleProperites": {},
+      "TraceString": "[conn][%p] Updated Stream Scheduling Scheme = %u",
+      "UniqueId": "UpdateStreamSchedulingScheme",
+      "splitArgs": [
+        {
+          "DefinationEncoding": "p",
+          "MacroVariableName": "arg1"
+        },
+        {
+          "DefinationEncoding": "u",
+          "MacroVariableName": "arg3"
+        }
+      ],
+      "macroName": "QuicTraceLogConnInfo"
+    },
+    "VerNegItem": {
+      "ModuleProperites": {},
+      "TraceString": "[conn][%p]   Ver[%d]: 0x%x",
+      "UniqueId": "VerNegItem",
+      "splitArgs": [
+        {
+          "DefinationEncoding": "p",
+          "MacroVariableName": "arg1"
+        },
+        {
+          "DefinationEncoding": "d",
+          "MacroVariableName": "arg3"
+        },
+        {
+          "DefinationEncoding": "x",
+          "MacroVariableName": "arg4"
+        }
+      ],
+      "macroName": "QuicTraceLogConnVerbose"
+    },
+    "VersionInfoDecodeFailed1": {
+      "ModuleProperites": {},
+      "TraceString": "[conn][%p] Version info too short to contain Chosen Version (%hu bytes)",
+      "UniqueId": "VersionInfoDecodeFailed1",
+      "splitArgs": [
+        {
+          "DefinationEncoding": "p",
+          "MacroVariableName": "arg1"
+        },
+        {
+          "DefinationEncoding": "hu",
+          "MacroVariableName": "arg3"
         }
       ],
       "macroName": "QuicTraceLogConnError"
     },
-    "OpenSslQuicDataErrorStr": {
-      "ModuleProperites": {},
-      "TraceString": "[conn][%p] SSL_provide_quic_data failed: %s",
-      "UniqueId": "OpenSslQuicDataErrorStr",
-      "splitArgs": [
-        {
-          "DefinationEncoding": "p",
-          "MacroVariableName": "arg1"
-        },
-        {
-          "DefinationEncoding": "s",
+    "VersionInfoDecodeFailed2": {
+      "ModuleProperites": {},
+      "TraceString": "[conn][%p] Version info too short to contain any Other Versions (%hu bytes)",
+      "UniqueId": "VersionInfoDecodeFailed2",
+      "splitArgs": [
+        {
+          "DefinationEncoding": "p",
+          "MacroVariableName": "arg1"
+        },
+        {
+          "DefinationEncoding": "hu",
           "MacroVariableName": "arg3"
         }
       ],
       "macroName": "QuicTraceLogConnError"
     },
-    "OpenSslHandshakeErrorStr": {
-      "ModuleProperites": {},
-      "TraceString": "[conn][%p] TLS handshake error: %s, file:%s:%d",
-      "UniqueId": "OpenSslHandshakeErrorStr",
-      "splitArgs": [
-        {
-          "DefinationEncoding": "p",
-          "MacroVariableName": "arg1"
-        },
-        {
-          "DefinationEncoding": "s",
-          "MacroVariableName": "arg3"
-        },
-        {
-          "DefinationEncoding": "s",
-          "MacroVariableName": "arg4"
-        },
-        {
-          "DefinationEncoding": "d",
-          "MacroVariableName": "arg5"
-        }
-      ],
-      "macroName": "QuicTraceLogConnError"
-    },
-    "OpenSslHandshakeError": {
-      "ModuleProperites": {},
-      "TraceString": "[conn][%p] TLS handshake error: %d",
-      "UniqueId": "OpenSslHandshakeError",
-      "splitArgs": [
-        {
-          "DefinationEncoding": "p",
-          "MacroVariableName": "arg1"
-        },
-        {
-          "DefinationEncoding": "d",
-          "MacroVariableName": "arg3"
-        }
-      ],
-      "macroName": "QuicTraceLogConnError"
-    },
-    "OpenSslAlpnNegotiationFailure": {
-      "ModuleProperites": {},
-      "TraceString": "[conn][%p] Failed to negotiate ALPN",
-      "UniqueId": "OpenSslAlpnNegotiationFailure",
-      "splitArgs": [
-        {
-          "DefinationEncoding": "p",
-          "MacroVariableName": "arg1"
-        }
-      ],
-      "macroName": "QuicTraceLogConnError"
-    },
-    "OpenSslInvalidAlpnLength": {
-      "ModuleProperites": {},
-      "TraceString": "[conn][%p] Invalid negotiated ALPN length",
-      "UniqueId": "OpenSslInvalidAlpnLength",
-      "splitArgs": [
-        {
-          "DefinationEncoding": "p",
-          "MacroVariableName": "arg1"
-        }
-      ],
-      "macroName": "QuicTraceLogConnError"
-    },
-    "OpenSslNoMatchingAlpn": {
-      "ModuleProperites": {},
-      "TraceString": "[conn][%p] Failed to find a matching ALPN",
-      "UniqueId": "OpenSslNoMatchingAlpn",
-      "splitArgs": [
-        {
-          "DefinationEncoding": "p",
-          "MacroVariableName": "arg1"
-        }
-      ],
-      "macroName": "QuicTraceLogConnError"
-    },
-    "OpenSslMissingTransportParameters": {
-      "ModuleProperites": {},
-      "TraceString": "[conn][%p] No transport parameters received",
-      "UniqueId": "OpenSslMissingTransportParameters",
-      "splitArgs": [
-        {
-          "DefinationEncoding": "p",
-          "MacroVariableName": "arg1"
-        }
-      ],
-      "macroName": "QuicTraceLogConnError"
-    },
-    "OpenSslHandshakeDataStart": {
-      "ModuleProperites": {},
-      "TraceString": "[conn][%p] Writing Handshake data starts at %u",
-      "UniqueId": "OpenSslHandshakeDataStart",
-      "splitArgs": [
-        {
-          "DefinationEncoding": "p",
-          "MacroVariableName": "arg1"
-        },
-        {
-          "DefinationEncoding": "u",
-          "MacroVariableName": "arg3"
-        }
-      ],
-      "macroName": "QuicTraceLogConnInfo"
-    },
-    "OpenSsl1RttDataStart": {
-      "ModuleProperites": {},
-      "TraceString": "[conn][%p] Writing 1-RTT data starts at %u",
-      "UniqueId": "OpenSsl1RttDataStart",
-      "splitArgs": [
-        {
-          "DefinationEncoding": "p",
-          "MacroVariableName": "arg1"
-        },
-        {
-          "DefinationEncoding": "u",
-          "MacroVariableName": "arg3"
-        }
-      ],
-      "macroName": "QuicTraceLogConnInfo"
-    },
-    "OpenSslOnRecvTicket": {
-      "ModuleProperites": {},
-      "TraceString": "[conn][%p] Received session ticket, %u bytes",
-      "UniqueId": "OpenSslOnRecvTicket",
-      "splitArgs": [
-        {
-          "DefinationEncoding": "p",
-          "MacroVariableName": "arg1"
-        },
-        {
-          "DefinationEncoding": "u",
-          "MacroVariableName": "arg3"
-        }
-      ],
-      "macroName": "QuicTraceLogConnInfo"
-    },
-    "OpenSslOnSetTicket": {
-      "ModuleProperites": {},
-      "TraceString": "[conn][%p] Setting session ticket, %u bytes",
-      "UniqueId": "OpenSslOnSetTicket",
-      "splitArgs": [
-        {
-          "DefinationEncoding": "p",
-          "MacroVariableName": "arg1"
-        },
-        {
-          "DefinationEncoding": "u",
-          "MacroVariableName": "arg3"
-        }
-      ],
-      "macroName": "QuicTraceLogConnInfo"
-    },
-    "OpenSslHandshakeComplete": {
-      "ModuleProperites": {},
-      "TraceString": "[conn][%p] TLS Handshake complete",
-      "UniqueId": "OpenSslHandshakeComplete",
-      "splitArgs": [
-        {
-          "DefinationEncoding": "p",
-          "MacroVariableName": "arg1"
-        }
-      ],
-      "macroName": "QuicTraceLogConnInfo"
-    },
-    "OpenSslHandshakeResumed": {
-      "ModuleProperites": {},
-      "TraceString": "[conn][%p] TLS Handshake resumed",
-      "UniqueId": "OpenSslHandshakeResumed",
-      "splitArgs": [
-        {
-          "DefinationEncoding": "p",
-          "MacroVariableName": "arg1"
-        }
-      ],
-      "macroName": "QuicTraceLogConnInfo"
-    },
-    "OpenSslNewEncryptionSecrets": {
-      "ModuleProperites": {},
-      "TraceString": "[conn][%p] New encryption secrets (Level = %u)",
-      "UniqueId": "OpenSslNewEncryptionSecrets",
-      "splitArgs": [
-        {
-          "DefinationEncoding": "p",
-          "MacroVariableName": "arg1"
-        },
-        {
-          "DefinationEncoding": "u",
-          "MacroVariableName": "arg3"
-        }
-      ],
-      "macroName": "QuicTraceLogConnVerbose"
-    },
-    "OpenSslAddHandshakeData": {
-      "ModuleProperites": {},
-      "TraceString": "[conn][%p] Sending %llu handshake bytes (Level = %u)",
-      "UniqueId": "OpenSslAddHandshakeData",
-      "splitArgs": [
-        {
-          "DefinationEncoding": "p",
-          "MacroVariableName": "arg1"
-        },
-        {
-          "DefinationEncoding": "llu",
-          "MacroVariableName": "arg3"
-        },
-        {
-          "DefinationEncoding": "u",
-          "MacroVariableName": "arg4"
-        }
-      ],
-      "macroName": "QuicTraceLogConnVerbose"
-    },
-    "OpenSslTickedDecrypted": {
-      "ModuleProperites": {},
-      "TraceString": "[conn][%p] Session ticket decrypted, status %u",
-      "UniqueId": "OpenSslTickedDecrypted",
-      "splitArgs": [
-        {
-          "DefinationEncoding": "p",
-          "MacroVariableName": "arg1"
-        },
-        {
-          "DefinationEncoding": "u",
-          "MacroVariableName": "arg3"
-        }
-      ],
-      "macroName": "QuicTraceLogConnVerbose"
-    },
-    "OpenSslRecvTicketData": {
-      "ModuleProperites": {},
-      "TraceString": "[conn][%p] Received ticket data, %u bytes",
-      "UniqueId": "OpenSslRecvTicketData",
-      "splitArgs": [
-        {
-          "DefinationEncoding": "p",
-          "MacroVariableName": "arg1"
-        },
-        {
-          "DefinationEncoding": "u",
-          "MacroVariableName": "arg3"
-        }
-      ],
-      "macroName": "QuicTraceLogConnVerbose"
-    },
-    "OpenSslContextCreated": {
-      "ModuleProperites": {},
-      "TraceString": "[conn][%p] TLS context Created",
-      "UniqueId": "OpenSslContextCreated",
-      "splitArgs": [
-        {
-          "DefinationEncoding": "p",
-          "MacroVariableName": "arg1"
-        }
-      ],
-      "macroName": "QuicTraceLogConnVerbose"
-    },
-    "OpenSslContextCleaningUp": {
-      "ModuleProperites": {},
-      "TraceString": "[conn][%p] Cleaning up",
-      "UniqueId": "OpenSslContextCleaningUp",
-      "splitArgs": [
-        {
-          "DefinationEncoding": "p",
-          "MacroVariableName": "arg1"
-        }
-      ],
-      "macroName": "QuicTraceLogConnVerbose"
-    },
-    "OpenSslSendTicketData": {
-      "ModuleProperites": {},
-      "TraceString": "[conn][%p] Sending ticket data, %u bytes",
-      "UniqueId": "OpenSslSendTicketData",
-      "splitArgs": [
-        {
-          "DefinationEncoding": "p",
-          "MacroVariableName": "arg1"
-        },
-        {
-          "DefinationEncoding": "u",
-          "MacroVariableName": "arg3"
-        }
-      ],
-      "macroName": "QuicTraceLogConnVerbose"
-    },
-    "OpenSslProcessData": {
-      "ModuleProperites": {},
-      "TraceString": "[conn][%p] Processing %u received bytes",
-      "UniqueId": "OpenSslProcessData",
-      "splitArgs": [
-        {
-          "DefinationEncoding": "p",
-          "MacroVariableName": "arg1"
-        },
-        {
-          "DefinationEncoding": "u",
-          "MacroVariableName": "arg3"
-        }
-      ],
-      "macroName": "QuicTraceLogConnVerbose"
+    "WindowsKernelInitialized": {
+      "ModuleProperites": {},
+      "TraceString": "[ sys] Initialized (PageSize = %u bytes; AvailMem = %llu bytes)",
+      "UniqueId": "WindowsKernelInitialized",
+      "splitArgs": [
+        {
+          "DefinationEncoding": "u",
+          "MacroVariableName": "arg2"
+        },
+        {
+          "DefinationEncoding": "llu",
+          "MacroVariableName": "arg3"
+        }
+      ],
+      "macroName": "QuicTraceLogInfo"
     },
     "WindowsKernelLoaded": {
       "ModuleProperites": {},
@@ -1266,6 +10615,13 @@
       "splitArgs": [],
       "macroName": "QuicTraceLogInfo"
     },
+    "WindowsKernelUninitialized": {
+      "ModuleProperites": {},
+      "TraceString": "[ sys] Uninitialized",
+      "UniqueId": "WindowsKernelUninitialized",
+      "splitArgs": [],
+      "macroName": "QuicTraceLogInfo"
+    },
     "WindowsKernelUnloaded": {
       "ModuleProperites": {},
       "TraceString": "[ sys] Unloaded",
@@ -1273,200 +10629,37 @@
       "splitArgs": [],
       "macroName": "QuicTraceLogInfo"
     },
-    "WindowsKernelInitialized": {
-      "ModuleProperites": {},
-      "TraceString": "[ sys] Initialized (PageSize = %u bytes; AvailMem = %llu bytes)",
-      "UniqueId": "WindowsKernelInitialized",
-      "splitArgs": [
-        {
-          "DefinationEncoding": "u",
-          "MacroVariableName": "arg2"
-        },
-        {
-          "DefinationEncoding": "llu",
-          "MacroVariableName": "arg3"
+    "WindowsUserInitialized": {
+      "ModuleProperites": {},
+      "TraceString": "[ dll] Initialized (AvailMem = %llu bytes)",
+      "UniqueId": "WindowsUserInitialized",
+      "splitArgs": [
+        {
+          "DefinationEncoding": "llu",
+          "MacroVariableName": "arg2"
         }
       ],
       "macroName": "QuicTraceLogInfo"
     },
-    "WindowsKernelUninitialized": {
-      "ModuleProperites": {},
-      "TraceString": "[ sys] Uninitialized",
-      "UniqueId": "WindowsKernelUninitialized",
-      "splitArgs": [],
+    "WindowsUserInitialized2": {
+      "ModuleProperites": {},
+      "TraceString": "[ dll] Initialized (AvailMem = %llu bytes, TimerResolution = [%u, %u])",
+      "UniqueId": "WindowsUserInitialized2",
+      "splitArgs": [
+        {
+          "DefinationEncoding": "llu",
+          "MacroVariableName": "arg2"
+        },
+        {
+          "DefinationEncoding": "u",
+          "MacroVariableName": "arg3"
+        },
+        {
+          "DefinationEncoding": "u",
+          "MacroVariableName": "arg4"
+        }
+      ],
       "macroName": "QuicTraceLogInfo"
-    },
-    "DatapathQueryRssProcessorInfoFailed": {
-      "ModuleProperites": {},
-      "TraceString": "[data] Query for SIO_QUERY_RSS_SCALABILITY_INFO failed, 0x%x",
-      "UniqueId": "DatapathQueryRssProcessorInfoFailed",
-      "splitArgs": [
-        {
-          "DefinationEncoding": "x",
-          "MacroVariableName": "arg2"
-        }
-      ],
-      "macroName": "QuicTraceLogWarning"
-    },
-    "DatapathMissingInfo": {
-      "ModuleProperites": {},
-      "TraceString": "[data][%p] WSARecvMsg completion is missing IP_PKTINFO",
-      "UniqueId": "DatapathMissingInfo",
-      "splitArgs": [
-        {
-          "DefinationEncoding": "p",
-          "MacroVariableName": "arg2"
-        }
-      ],
-      "macroName": "QuicTraceLogWarning"
-    },
-    "DatapathUroPreallocExceeded": {
-      "ModuleProperites": {},
-      "TraceString": "[data][%p] Exceeded URO preallocation capacity.",
-      "UniqueId": "DatapathUroPreallocExceeded",
-      "splitArgs": [
-        {
-          "DefinationEncoding": "p",
-          "MacroVariableName": "arg2"
-        }
-      ],
-      "macroName": "QuicTraceLogWarning"
-    },
-    "DatapathShutDownReturn": {
-      "ModuleProperites": {},
-      "TraceString": "[data][%p] Shut down (return)",
-      "UniqueId": "DatapathShutDownReturn",
-      "splitArgs": [
-        {
-          "DefinationEncoding": "p",
-          "MacroVariableName": "arg2"
-        }
-      ],
-      "macroName": "QuicTraceLogVerbose"
-    },
-    "DatapathShutDownComplete": {
-      "ModuleProperites": {},
-      "TraceString": "[data][%p] Shut down (complete)",
-      "UniqueId": "DatapathShutDownComplete",
-      "splitArgs": [
-        {
-          "DefinationEncoding": "p",
-          "MacroVariableName": "arg2"
-        }
-      ],
-      "macroName": "QuicTraceLogVerbose"
-    },
-    "DatapathUnreachableWithError": {
-      "ModuleProperites": {},
-      "TraceString": "[data][%p] Received unreachable error (0x%x) from %!ADDR!",
-      "UniqueId": "DatapathUnreachableWithError",
-      "splitArgs": [
-        {
-          "DefinationEncoding": "p",
-          "MacroVariableName": "arg2"
-        },
-        {
-          "DefinationEncoding": "x",
-          "MacroVariableName": "arg3"
-        },
-        {
-          "DefinationEncoding": "!ADDR!",
-          "MacroVariableName": "arg4"
-        }
-      ],
-      "macroName": "QuicTraceLogVerbose"
-    },
-    "DatapathTooLarge": {
-      "ModuleProperites": {},
-      "TraceString": "[data][%p] Received larger than expected datagram from %!ADDR!",
-      "UniqueId": "DatapathTooLarge",
-      "splitArgs": [
-        {
-          "DefinationEncoding": "p",
-          "MacroVariableName": "arg2"
-        },
-        {
-          "DefinationEncoding": "!ADDR!",
-          "MacroVariableName": "arg3"
-        }
-      ],
-      "macroName": "QuicTraceLogVerbose"
-    },
-    "RouteResolutionEnd": {
-      "ModuleProperites": {},
-      "TraceString": "[conn][%p] Route resolution completed on Path[%hhu] with L2 address %hhx:%hhx:%hhx:%hhx:%hhx:%hhx",
-      "UniqueId": "RouteResolutionEnd",
-      "splitArgs": [
-        {
-          "DefinationEncoding": "p",
-          "MacroVariableName": "arg1"
-        },
-        {
-          "DefinationEncoding": "hhu",
-          "MacroVariableName": "arg3"
-        },
-        {
-          "DefinationEncoding": "hhx",
-          "MacroVariableName": "arg4"
-        },
-        {
-          "DefinationEncoding": "hhx",
-          "MacroVariableName": "arg5"
-        },
-        {
-          "DefinationEncoding": "hhx",
-          "MacroVariableName": "arg6"
-        },
-        {
-          "DefinationEncoding": "hhx",
-          "MacroVariableName": "arg7"
-        },
-        {
-          "DefinationEncoding": "hhx",
-          "MacroVariableName": "arg8"
-        },
-        {
-          "DefinationEncoding": "hhx",
-          "MacroVariableName": "arg9"
-        }
-      ],
-      "macroName": "QuicTraceLogConnInfo"
-    },
-    "RouteResolutionStart": {
-      "ModuleProperites": {},
-      "TraceString": "[conn][%p] Starting to look up neighbor on Path[%hhu] with status %u",
-      "UniqueId": "RouteResolutionStart",
-      "splitArgs": [
-        {
-          "DefinationEncoding": "p",
-          "MacroVariableName": "arg1"
-        },
-        {
-          "DefinationEncoding": "hhu",
-          "MacroVariableName": "arg3"
-        },
-        {
-          "DefinationEncoding": "u",
-          "MacroVariableName": "arg4"
-        }
-      ],
-      "macroName": "QuicTraceLogConnInfo"
-    },
-    "DatapathError": {
-      "ModuleProperites": {},
-      "TraceString": "[data][%p] ERROR, %s.",
-      "UniqueId": "DatapathError",
-      "splitArgs": [
-        {
-          "DefinationEncoding": "p",
-          "MacroVariableName": "arg2"
-        },
-        {
-          "DefinationEncoding": "s",
-          "MacroVariableName": "arg3"
-        }
-      ],
-      "macroName": "QuicTraceEvent"
     },
     "WindowsUserLoaded": {
       "ModuleProperites": {},
@@ -1475,6 +10668,33 @@
       "splitArgs": [],
       "macroName": "QuicTraceLogInfo"
     },
+    "WindowsUserProcessorState": {
+      "ModuleProperites": {},
+      "TraceString": "[ dll] Processors:%u, Groups:%u, NUMA Nodes:%u",
+      "UniqueId": "WindowsUserProcessorState",
+      "splitArgs": [
+        {
+          "DefinationEncoding": "u",
+          "MacroVariableName": "arg2"
+        },
+        {
+          "DefinationEncoding": "u",
+          "MacroVariableName": "arg3"
+        },
+        {
+          "DefinationEncoding": "u",
+          "MacroVariableName": "arg4"
+        }
+      ],
+      "macroName": "QuicTraceLogInfo"
+    },
+    "WindowsUserUninitialized": {
+      "ModuleProperites": {},
+      "TraceString": "[ dll] Uninitialized",
+      "UniqueId": "WindowsUserUninitialized",
+      "splitArgs": [],
+      "macroName": "QuicTraceLogInfo"
+    },
     "WindowsUserUnloaded": {
       "ModuleProperites": {},
       "TraceString": "[ dll] Unloaded",
@@ -1482,33 +10702,45 @@
       "splitArgs": [],
       "macroName": "QuicTraceLogInfo"
     },
-    "WindowsUserProcessorState": {
-      "ModuleProperites": {},
-      "TraceString": "[ dll] Processors:%u, Groups:%u, NUMA Nodes:%u",
-      "UniqueId": "WindowsUserProcessorState",
-      "splitArgs": [
-        {
-          "DefinationEncoding": "u",
-          "MacroVariableName": "arg2"
-        },
-        {
-          "DefinationEncoding": "u",
-          "MacroVariableName": "arg3"
-        },
-        {
-          "DefinationEncoding": "u",
-          "MacroVariableName": "arg4"
-        }
-      ],
-      "macroName": "QuicTraceLogInfo"
-    },
-    "ProcessorInfo": {
-      "ModuleProperites": {},
-      "TraceString": "[ dll] Proc[%u] Group[%hu] Index[%u] NUMA[%u]",
-      "UniqueId": "ProcessorInfo",
-      "splitArgs": [
-        {
-          "DefinationEncoding": "u",
+    "WorkerActivityStateUpdated": {
+      "ModuleProperites": {},
+      "TraceString": "[wrkr][%p] IsActive = %hhu, Arg = %u",
+      "UniqueId": "WorkerActivityStateUpdated",
+      "splitArgs": [
+        {
+          "DefinationEncoding": "p",
+          "MacroVariableName": "arg2"
+        },
+        {
+          "DefinationEncoding": "hhu",
+          "MacroVariableName": "arg3"
+        },
+        {
+          "DefinationEncoding": "u",
+          "MacroVariableName": "arg4"
+        }
+      ],
+      "macroName": "QuicTraceEvent"
+    },
+    "WorkerCleanup": {
+      "ModuleProperites": {},
+      "TraceString": "[wrkr][%p] Cleaning up",
+      "UniqueId": "WorkerCleanup",
+      "splitArgs": [
+        {
+          "DefinationEncoding": "p",
+          "MacroVariableName": "arg2"
+        }
+      ],
+      "macroName": "QuicTraceEvent"
+    },
+    "WorkerCreated": {
+      "ModuleProperites": {},
+      "TraceString": "[wrkr][%p] Created, IdealProc=%hu Owner=%p",
+      "UniqueId": "WorkerCreated",
+      "splitArgs": [
+        {
+          "DefinationEncoding": "p",
           "MacroVariableName": "arg2"
         },
         {
@@ -1516,1812 +10748,83 @@
           "MacroVariableName": "arg3"
         },
         {
-          "DefinationEncoding": "u",
-          "MacroVariableName": "arg4"
-        },
-        {
-          "DefinationEncoding": "u",
-          "MacroVariableName": "arg5"
-        }
-      ],
-      "macroName": "QuicTraceLogInfo"
-    },
-    "WindowsUserInitialized2": {
-      "ModuleProperites": {},
-      "TraceString": "[ dll] Initialized (AvailMem = %llu bytes, TimerResolution = [%u, %u])",
-      "UniqueId": "WindowsUserInitialized2",
-      "splitArgs": [
-        {
-          "DefinationEncoding": "llu",
-          "MacroVariableName": "arg2"
-        },
-        {
-          "DefinationEncoding": "u",
-          "MacroVariableName": "arg3"
-        },
-        {
-          "DefinationEncoding": "u",
-          "MacroVariableName": "arg4"
-        }
-      ],
-      "macroName": "QuicTraceLogInfo"
-    },
-    "WindowsUserInitialized": {
-      "ModuleProperites": {},
-      "TraceString": "[ dll] Initialized (AvailMem = %llu bytes)",
-      "UniqueId": "WindowsUserInitialized",
-      "splitArgs": [
-        {
-          "DefinationEncoding": "llu",
-          "MacroVariableName": "arg2"
-        }
-      ],
-      "macroName": "QuicTraceLogInfo"
-    },
-    "WindowsUserUninitialized": {
-      "ModuleProperites": {},
-      "TraceString": "[ dll] Uninitialized",
-      "UniqueId": "WindowsUserUninitialized",
-      "splitArgs": [],
-      "macroName": "QuicTraceLogInfo"
-    },
-    "StorageOpenKey": {
-      "ModuleProperites": {},
-      "TraceString": "[ reg] Opening %s",
-      "UniqueId": "StorageOpenKey",
-      "splitArgs": [
+          "DefinationEncoding": "p",
+          "MacroVariableName": "arg4"
+        }
+      ],
+      "macroName": "QuicTraceEvent"
+    },
+    "WorkerDestroyed": {
+      "ModuleProperites": {},
+      "TraceString": "[wrkr][%p] Destroyed",
+      "UniqueId": "WorkerDestroyed",
+      "splitArgs": [
+        {
+          "DefinationEncoding": "p",
+          "MacroVariableName": "arg2"
+        }
+      ],
+      "macroName": "QuicTraceEvent"
+    },
+    "WorkerErrorStatus": {
+      "ModuleProperites": {},
+      "TraceString": "[wrkr][%p] ERROR, %u, %s.",
+      "UniqueId": "WorkerErrorStatus",
+      "splitArgs": [
+        {
+          "DefinationEncoding": "p",
+          "MacroVariableName": "arg2"
+        },
+        {
+          "DefinationEncoding": "u",
+          "MacroVariableName": "arg3"
+        },
         {
           "DefinationEncoding": "s",
-          "MacroVariableName": "arg2"
-        }
-      ],
-      "macroName": "QuicTraceLogVerbose"
-    },
-    "PlatformWorkerThreadStart": {
-      "ModuleProperites": {},
-      "TraceString": "[ lib][%p] Worker start",
-      "UniqueId": "PlatformWorkerThreadStart",
-      "splitArgs": [
-        {
-          "DefinationEncoding": "p",
-          "MacroVariableName": "arg2"
-        }
-      ],
-      "macroName": "QuicTraceLogInfo"
-    },
-    "PlatformWorkerThreadStop": {
-      "ModuleProperites": {},
-      "TraceString": "[ lib][%p] Worker stop",
-      "UniqueId": "PlatformWorkerThreadStop",
-      "splitArgs": [
-        {
-          "DefinationEncoding": "p",
-          "MacroVariableName": "arg2"
-        }
-      ],
-      "macroName": "QuicTraceLogInfo"
-    },
-    "ApiEnter": {
-      "ModuleProperites": {},
-      "TraceString": "[ api] Enter %u (%p).",
-      "UniqueId": "ApiEnter",
-      "splitArgs": [
-        {
-          "DefinationEncoding": "u",
-          "MacroVariableName": "arg2"
-        },
-        {
-          "DefinationEncoding": "p",
-          "MacroVariableName": "arg3"
+          "MacroVariableName": "arg4"
         }
       ],
       "macroName": "QuicTraceEvent"
     },
-    "ApiExitStatus": {
-      "ModuleProperites": {},
-      "TraceString": "[ api] Exit %u",
-      "UniqueId": "ApiExitStatus",
-      "splitArgs": [
-        {
-          "DefinationEncoding": "u",
-          "MacroVariableName": "arg2"
+    "WorkerQueueDelayUpdated": {
+      "ModuleProperites": {},
+      "TraceString": "[wrkr][%p] QueueDelay = %u",
+      "UniqueId": "WorkerQueueDelayUpdated",
+      "splitArgs": [
+        {
+          "DefinationEncoding": "p",
+          "MacroVariableName": "arg2"
+        },
+        {
+          "DefinationEncoding": "u",
+          "MacroVariableName": "arg3"
         }
       ],
       "macroName": "QuicTraceEvent"
     },
-    "ApiWaitOperation": {
-      "ModuleProperites": {},
-      "TraceString": "[ api] Waiting on operation",
-      "UniqueId": "ApiWaitOperation",
-      "splitArgs": [],
+    "WorkerStart": {
+      "ModuleProperites": {},
+      "TraceString": "[wrkr][%p] Start",
+      "UniqueId": "WorkerStart",
+      "splitArgs": [
+        {
+          "DefinationEncoding": "p",
+          "MacroVariableName": "arg2"
+        }
+      ],
       "macroName": "QuicTraceEvent"
     },
-    "ApiExit": {
-      "ModuleProperites": {},
-      "TraceString": "[ api] Exit",
-      "UniqueId": "ApiExit",
-      "splitArgs": [],
+    "WorkerStop": {
+      "ModuleProperites": {},
+      "TraceString": "[wrkr][%p] Stop",
+      "UniqueId": "WorkerStop",
+      "splitArgs": [
+        {
+          "DefinationEncoding": "p",
+          "MacroVariableName": "arg2"
+        }
+      ],
       "macroName": "QuicTraceEvent"
-    },
-    "StreamError": {
-      "ModuleProperites": {},
-      "TraceString": "[strm][%p] ERROR, %s.",
-      "UniqueId": "StreamError",
-      "splitArgs": [
-        {
-          "DefinationEncoding": "p",
-          "MacroVariableName": "arg2"
-        },
-        {
-          "DefinationEncoding": "s",
-          "MacroVariableName": "arg3"
-        }
-      ],
-      "macroName": "QuicTraceEvent"
-    },
-    "StreamAppSend": {
-      "ModuleProperites": {},
-      "TraceString": "[strm][%p] App queuing send [%llu bytes, %u buffers, 0x%x flags]",
-      "UniqueId": "StreamAppSend",
-      "splitArgs": [
-        {
-          "DefinationEncoding": "p",
-          "MacroVariableName": "arg2"
-        },
-        {
-          "DefinationEncoding": "llu",
-          "MacroVariableName": "arg3"
-        },
-        {
-          "DefinationEncoding": "u",
-          "MacroVariableName": "arg4"
-        },
-        {
-          "DefinationEncoding": "x",
-          "MacroVariableName": "arg5"
-        }
-      ],
-      "macroName": "QuicTraceEvent"
-    },
-    "ApiError": {
-      "ModuleProperites": {},
-      "TraceString": "[ api] Error %u",
-      "UniqueId": "ApiError",
-      "splitArgs": [
-        {
-          "DefinationEncoding": "u",
-          "MacroVariableName": "arg2"
-        }
-      ],
-      "macroName": "QuicTraceEvent"
-    },
-    "ConnError": {
-      "ModuleProperites": {},
-      "TraceString": "[conn][%p] ERROR, %s.",
-      "UniqueId": "ConnError",
-      "splitArgs": [
-        {
-          "DefinationEncoding": "p",
-          "MacroVariableName": "arg2"
-        },
-        {
-          "DefinationEncoding": "s",
-          "MacroVariableName": "arg3"
-        }
-      ],
-      "macroName": "QuicTraceEvent"
-    },
-    "DatagramSendStateChanged": {
-      "ModuleProperites": {},
-      "TraceString": "[conn][%p] Indicating DATAGRAM_SEND_STATE_CHANGED to %u",
-      "UniqueId": "DatagramSendStateChanged",
-      "splitArgs": [
-        {
-          "DefinationEncoding": "p",
-          "MacroVariableName": "arg1"
-        },
-        {
-          "DefinationEncoding": "u",
-          "MacroVariableName": "arg3"
-        }
-      ],
-      "macroName": "QuicTraceLogConnVerbose"
-    },
-    "DatagramSendShutdown": {
-      "ModuleProperites": {},
-      "TraceString": "[conn][%p] Datagram send shutdown",
-      "UniqueId": "DatagramSendShutdown",
-      "splitArgs": [
-        {
-          "DefinationEncoding": "p",
-          "MacroVariableName": "arg1"
-        }
-      ],
-      "macroName": "QuicTraceLogConnVerbose"
-    },
-    "IndicateDatagramStateChanged": {
-      "ModuleProperites": {},
-      "TraceString": "[conn][%p] Indicating QUIC_CONNECTION_EVENT_DATAGRAM_STATE_CHANGED [SendEnabled=%hhu] [MaxSendLength=%hu]",
-      "UniqueId": "IndicateDatagramStateChanged",
-      "splitArgs": [
-        {
-          "DefinationEncoding": "p",
-          "MacroVariableName": "arg1"
-        },
-        {
-          "DefinationEncoding": "hhu",
-          "MacroVariableName": "arg3"
-        },
-        {
-          "DefinationEncoding": "hu",
-          "MacroVariableName": "arg4"
-        }
-      ],
-      "macroName": "QuicTraceLogConnVerbose"
-    },
-    "DatagramSendQueued": {
-      "ModuleProperites": {},
-      "TraceString": "[conn][%p] Datagram [%p] queued with %llu bytes (flags 0x%x)",
-      "UniqueId": "DatagramSendQueued",
-      "splitArgs": [
-        {
-          "DefinationEncoding": "p",
-          "MacroVariableName": "arg1"
-        },
-        {
-          "DefinationEncoding": "p",
-          "MacroVariableName": "arg3"
-        },
-        {
-          "DefinationEncoding": "llu",
-          "MacroVariableName": "arg4"
-        },
-        {
-          "DefinationEncoding": "x",
-          "MacroVariableName": "arg5"
-        }
-      ],
-      "macroName": "QuicTraceLogConnVerbose"
-    },
-    "IndicateDatagramReceived": {
-      "ModuleProperites": {},
-      "TraceString": "[conn][%p] Indicating DATAGRAM_RECEIVED [len=%hu]",
-      "UniqueId": "IndicateDatagramReceived",
-      "splitArgs": [
-        {
-          "DefinationEncoding": "p",
-          "MacroVariableName": "arg1"
-        },
-        {
-          "DefinationEncoding": "hu",
-          "MacroVariableName": "arg3"
-        }
-      ],
-      "macroName": "QuicTraceLogConnVerbose"
-    },
-    "ConnCubic": {
-      "ModuleProperites": {},
-      "TraceString": "[conn][%p] CUBIC: SlowStartThreshold=%u K=%u WindowMax=%u WindowLastMax=%u",
-      "UniqueId": "ConnCubic",
-      "splitArgs": [
-        {
-          "DefinationEncoding": "p",
-          "MacroVariableName": "arg2"
-        },
-        {
-          "DefinationEncoding": "u",
-          "MacroVariableName": "arg3"
-        },
-        {
-          "DefinationEncoding": "u",
-          "MacroVariableName": "arg4"
-        },
-        {
-          "DefinationEncoding": "u",
-          "MacroVariableName": "arg5"
-        },
-        {
-          "DefinationEncoding": "u",
-          "MacroVariableName": "arg6"
-        }
-      ],
-      "macroName": "QuicTraceEvent"
-    },
-    "ConnCongestion": {
-      "ModuleProperites": {},
-      "TraceString": "[conn][%p] Congestion event",
-      "UniqueId": "ConnCongestion",
-      "splitArgs": [
-        {
-          "DefinationEncoding": "p",
-          "MacroVariableName": "arg2"
-        }
-      ],
-      "macroName": "QuicTraceEvent"
-    },
-    "ConnPersistentCongestion": {
-      "ModuleProperites": {},
-      "TraceString": "[conn][%p] Persistent congestion event",
-      "UniqueId": "ConnPersistentCongestion",
-      "splitArgs": [
-        {
-          "DefinationEncoding": "p",
-          "MacroVariableName": "arg2"
-        }
-      ],
-      "macroName": "QuicTraceEvent"
-    },
-    "ConnRecoveryExit": {
-      "ModuleProperites": {},
-      "TraceString": "[conn][%p] Recovery complete",
-      "UniqueId": "ConnRecoveryExit",
-      "splitArgs": [
-        {
-          "DefinationEncoding": "p",
-          "MacroVariableName": "arg2"
-        }
-      ],
-      "macroName": "QuicTraceEvent"
-    },
-    "ConnSpuriousCongestion": {
-      "ModuleProperites": {},
-      "TraceString": "[conn][%p] Spurious congestion event",
-      "UniqueId": "ConnSpuriousCongestion",
-      "splitArgs": [
-        {
-          "DefinationEncoding": "p",
-          "MacroVariableName": "arg2"
-        }
-      ],
-      "macroName": "QuicTraceEvent"
-    },
-    "ConnOutFlowStats": {
-      "ModuleProperites": {},
-      "TraceString": "[conn][%p] OUT: BytesSent=%llu InFlight=%u InFlightMax=%u CWnd=%u SSThresh=%u ConnFC=%llu ISB=%llu PostedBytes=%llu SRtt=%u",
-      "UniqueId": "ConnOutFlowStats",
-      "splitArgs": [
-        {
-          "DefinationEncoding": "p",
-          "MacroVariableName": "arg2"
-        },
-        {
-          "DefinationEncoding": "llu",
-          "MacroVariableName": "arg3"
-        },
-        {
-          "DefinationEncoding": "u",
-          "MacroVariableName": "arg4"
-        },
-        {
-          "DefinationEncoding": "u",
-          "MacroVariableName": "arg5"
-        },
-        {
-          "DefinationEncoding": "u",
-          "MacroVariableName": "arg6"
-        },
-        {
-          "DefinationEncoding": "u",
-          "MacroVariableName": "arg7"
-        },
-        {
-          "DefinationEncoding": "llu",
-          "MacroVariableName": "arg8"
-        },
-        {
-          "DefinationEncoding": "llu",
-          "MacroVariableName": "arg9"
-        },
-        {
-          "DefinationEncoding": "llu",
-          "MacroVariableName": "arg10"
-        },
-        {
-          "DefinationEncoding": "u",
-          "MacroVariableName": "arg11"
-        }
-      ],
-      "macroName": "QuicTraceEvent"
-    },
-    "RegistrationVerifierEnabled": {
-      "ModuleProperites": {},
-      "TraceString": "[ reg][%p] Verifing enabled!",
-      "UniqueId": "RegistrationVerifierEnabled",
-      "splitArgs": [
-        {
-          "DefinationEncoding": "p",
-          "MacroVariableName": "arg2"
-        }
-      ],
-      "macroName": "QuicTraceLogInfo"
-    },
-    "DataPathInitialized": {
-      "ModuleProperites": {},
-      "TraceString": "[data] Initialized, DatapathFeatures=%u",
-      "UniqueId": "DataPathInitialized",
-      "splitArgs": [
-        {
-          "DefinationEncoding": "u",
-          "MacroVariableName": "arg2"
-        }
-      ],
-      "macroName": "QuicTraceEvent"
-    },
-    "RegistrationCreated": {
-      "ModuleProperites": {},
-      "TraceString": "[ reg][%p] Created, AppName=%s",
-      "UniqueId": "RegistrationCreated",
-      "splitArgs": [
-        {
-          "DefinationEncoding": "p",
-          "MacroVariableName": "arg2"
-        },
-        {
-          "DefinationEncoding": "s",
-          "MacroVariableName": "arg3"
-        }
-      ],
-      "macroName": "QuicTraceEvent"
-    },
-    "RegistrationCleanup": {
-      "ModuleProperites": {},
-      "TraceString": "[ reg][%p] Cleaning up",
-      "UniqueId": "RegistrationCleanup",
-      "splitArgs": [
-        {
-          "DefinationEncoding": "p",
-          "MacroVariableName": "arg2"
-        }
-      ],
-      "macroName": "QuicTraceEvent"
-    },
-    "RegistrationRundown": {
-      "ModuleProperites": {},
-      "TraceString": "[ reg][%p] Rundown, AppName=%s",
-      "UniqueId": "RegistrationRundown",
-      "splitArgs": [
-        {
-          "DefinationEncoding": "p",
-          "MacroVariableName": "arg2"
-        },
-        {
-          "DefinationEncoding": "s",
-          "MacroVariableName": "arg3"
-        }
-      ],
-      "macroName": "QuicTraceEvent"
-    },
-    "SetSendFlag": {
-      "ModuleProperites": {},
-      "TraceString": "[strm][%p] Setting flags 0x%x (existing flags: 0x%x)",
-      "UniqueId": "SetSendFlag",
-      "splitArgs": [
-        {
-          "DefinationEncoding": "p",
-          "MacroVariableName": "arg1"
-        },
-        {
-          "DefinationEncoding": "x",
-          "MacroVariableName": "arg3"
-        },
-        {
-          "DefinationEncoding": "x",
-          "MacroVariableName": "arg4"
-        }
-      ],
-      "macroName": "QuicTraceLogStreamVerbose"
-    },
-    "ClearSendFlags": {
-      "ModuleProperites": {},
-      "TraceString": "[strm][%p] Removing flags %x",
-      "UniqueId": "ClearSendFlags",
-      "splitArgs": [
-        {
-          "DefinationEncoding": "p",
-          "MacroVariableName": "arg1"
-        },
-        {
-          "DefinationEncoding": "x",
-          "MacroVariableName": "arg3"
-        }
-      ],
-      "macroName": "QuicTraceLogStreamVerbose"
-    },
-    "ScheduleSendFlags": {
-      "ModuleProperites": {},
-      "TraceString": "[conn][%p] Scheduling flags 0x%x to 0x%x",
-      "UniqueId": "ScheduleSendFlags",
-      "splitArgs": [
-        {
-          "DefinationEncoding": "p",
-          "MacroVariableName": "arg1"
-        },
-        {
-          "DefinationEncoding": "x",
-          "MacroVariableName": "arg3"
-        },
-        {
-          "DefinationEncoding": "x",
-          "MacroVariableName": "arg4"
-        }
-      ],
-      "macroName": "QuicTraceLogConnVerbose"
-    },
-    "RemoveSendFlagsMsg": {
-      "ModuleProperites": {},
-      "TraceString": "[conn][%p] Removing flags %x",
-      "UniqueId": "RemoveSendFlagsMsg",
-      "splitArgs": [
-        {
-          "DefinationEncoding": "p",
-          "MacroVariableName": "arg1"
-        },
-        {
-          "DefinationEncoding": "x",
-          "MacroVariableName": "arg3"
-        }
-      ],
-      "macroName": "QuicTraceLogConnVerbose"
-    },
-    "AmplificationProtectionBlocked": {
-      "ModuleProperites": {},
-      "TraceString": "[conn][%p] Cannot send any more because of amplification protection",
-      "UniqueId": "AmplificationProtectionBlocked",
-      "splitArgs": [
-        {
-          "DefinationEncoding": "p",
-          "MacroVariableName": "arg1"
-        }
-      ],
-      "macroName": "QuicTraceLogConnVerbose"
-    },
-    "SendFlushComplete": {
-      "ModuleProperites": {},
-      "TraceString": "[conn][%p] Flush complete flags=0x%x",
-      "UniqueId": "SendFlushComplete",
-      "splitArgs": [
-        {
-          "DefinationEncoding": "p",
-          "MacroVariableName": "arg1"
-        },
-        {
-          "DefinationEncoding": "x",
-          "MacroVariableName": "arg3"
-        }
-      ],
-      "macroName": "QuicTraceLogConnVerbose"
-    },
-    "StartAckDelayTimer": {
-      "ModuleProperites": {},
-      "TraceString": "[conn][%p] Starting ACK_DELAY timer for %u ms",
-      "UniqueId": "StartAckDelayTimer",
-      "splitArgs": [
-        {
-          "DefinationEncoding": "p",
-          "MacroVariableName": "arg1"
-        },
-        {
-          "DefinationEncoding": "u",
-          "MacroVariableName": "arg3"
-        }
-      ],
-      "macroName": "QuicTraceLogConnVerbose"
-    },
-    "ConnQueueSendFlush": {
-      "ModuleProperites": {},
-      "TraceString": "[conn][%p] Queueing send flush, reason=%u",
-      "UniqueId": "ConnQueueSendFlush",
-      "splitArgs": [
-        {
-          "DefinationEncoding": "p",
-          "MacroVariableName": "arg2"
-        },
-        {
-          "DefinationEncoding": "u",
-          "MacroVariableName": "arg3"
-        }
-      ],
-      "macroName": "QuicTraceEvent"
-    },
-    "ConnFlushSend": {
-      "ModuleProperites": {},
-      "TraceString": "[conn][%p] Flushing Send. Allowance=%u bytes",
-      "UniqueId": "ConnFlushSend",
-      "splitArgs": [
-        {
-          "DefinationEncoding": "p",
-          "MacroVariableName": "arg2"
-        },
-        {
-          "DefinationEncoding": "u",
-          "MacroVariableName": "arg3"
-        }
-      ],
-      "macroName": "QuicTraceEvent"
-    },
-    "PathInitialized": {
-      "ModuleProperites": {},
-      "TraceString": "[conn][%p] Path[%hhu] Initialized",
-      "UniqueId": "PathInitialized",
-      "splitArgs": [
-        {
-          "DefinationEncoding": "p",
-          "MacroVariableName": "arg1"
-        },
-        {
-          "DefinationEncoding": "hhu",
-          "MacroVariableName": "arg3"
-        }
-      ],
-      "macroName": "QuicTraceLogConnInfo"
-    },
-    "PathRemoved": {
-      "ModuleProperites": {},
-      "TraceString": "[conn][%p] Path[%hhu] Removed",
-      "UniqueId": "PathRemoved",
-      "splitArgs": [
-        {
-          "DefinationEncoding": "p",
-          "MacroVariableName": "arg1"
-        },
-        {
-          "DefinationEncoding": "hhu",
-          "MacroVariableName": "arg3"
-        }
-      ],
-      "macroName": "QuicTraceLogConnInfo"
-    },
-    "PathValidated": {
-      "ModuleProperites": {},
-      "TraceString": "[conn][%p] Path[%hhu] Validated (%s)",
-      "UniqueId": "PathValidated",
-      "splitArgs": [
-        {
-          "DefinationEncoding": "p",
-          "MacroVariableName": "arg1"
-        },
-        {
-          "DefinationEncoding": "hhu",
-          "MacroVariableName": "arg3"
-        },
-        {
-          "DefinationEncoding": "s",
-          "MacroVariableName": "arg4"
-        }
-      ],
-      "macroName": "QuicTraceLogConnInfo"
-    },
-    "PathActive": {
-      "ModuleProperites": {},
-      "TraceString": "[conn][%p] Path[%hhu] Set active (rebind=%hhu)",
-      "UniqueId": "PathActive",
-      "splitArgs": [
-        {
-          "DefinationEncoding": "p",
-          "MacroVariableName": "arg1"
-        },
-        {
-          "DefinationEncoding": "hhu",
-          "MacroVariableName": "arg3"
-        },
-        {
-          "DefinationEncoding": "hhu",
-          "MacroVariableName": "arg4"
-        }
-      ],
-      "macroName": "QuicTraceLogConnInfo"
-    },
-    "SettingDumpSendBufferingEnabled": {
-      "ModuleProperites": {},
-      "TraceString": "[sett] SendBufferingEnabled   = %hhu",
-      "UniqueId": "SettingDumpSendBufferingEnabled",
-      "splitArgs": [
-        {
-          "DefinationEncoding": "hhu",
-          "MacroVariableName": "arg2"
-        }
-      ],
-      "macroName": "QuicTraceLogVerbose"
-    },
-    "SettingDumpPacingEnabled": {
-      "ModuleProperites": {},
-      "TraceString": "[sett] PacingEnabled          = %hhu",
-      "UniqueId": "SettingDumpPacingEnabled",
-      "splitArgs": [
-        {
-          "DefinationEncoding": "hhu",
-          "MacroVariableName": "arg2"
-        }
-      ],
-      "macroName": "QuicTraceLogVerbose"
-    },
-    "SettingDumpMigrationEnabled": {
-      "ModuleProperites": {},
-      "TraceString": "[sett] MigrationEnabled       = %hhu",
-      "UniqueId": "SettingDumpMigrationEnabled",
-      "splitArgs": [
-        {
-          "DefinationEncoding": "hhu",
-          "MacroVariableName": "arg2"
-        }
-      ],
-      "macroName": "QuicTraceLogVerbose"
-    },
-    "SettingDumpDatagramReceiveEnabled": {
-      "ModuleProperites": {},
-      "TraceString": "[sett] DatagramReceiveEnabled = %hhu",
-      "UniqueId": "SettingDumpDatagramReceiveEnabled",
-      "splitArgs": [
-        {
-          "DefinationEncoding": "hhu",
-          "MacroVariableName": "arg2"
-        }
-      ],
-      "macroName": "QuicTraceLogVerbose"
-    },
-    "SettingDumpMaxOperationsPerDrain": {
-      "ModuleProperites": {},
-      "TraceString": "[sett] MaxOperationsPerDrain  = %hhu",
-      "UniqueId": "SettingDumpMaxOperationsPerDrain",
-      "splitArgs": [
-        {
-          "DefinationEncoding": "hhu",
-          "MacroVariableName": "arg2"
-        }
-      ],
-      "macroName": "QuicTraceLogVerbose"
-    },
-    "SettingDumpRetryMemoryLimit": {
-      "ModuleProperites": {},
-      "TraceString": "[sett] RetryMemoryLimit       = %hu",
-      "UniqueId": "SettingDumpRetryMemoryLimit",
-      "splitArgs": [
-        {
-          "DefinationEncoding": "hu",
-          "MacroVariableName": "arg2"
-        }
-      ],
-      "macroName": "QuicTraceLogVerbose"
-    },
-    "SettingDumpLoadBalancingMode": {
-      "ModuleProperites": {},
-      "TraceString": "[sett] LoadBalancingMode      = %hu",
-      "UniqueId": "SettingDumpLoadBalancingMode",
-      "splitArgs": [
-        {
-          "DefinationEncoding": "hu",
-          "MacroVariableName": "arg2"
-        }
-      ],
-      "macroName": "QuicTraceLogVerbose"
-    },
-    "SettingDumpMaxStatelessOperations": {
-      "ModuleProperites": {},
-      "TraceString": "[sett] MaxStatelessOperations = %u",
-      "UniqueId": "SettingDumpMaxStatelessOperations",
-      "splitArgs": [
-        {
-          "DefinationEncoding": "u",
-          "MacroVariableName": "arg2"
-        }
-      ],
-      "macroName": "QuicTraceLogVerbose"
-    },
-    "SettingDumpMaxWorkerQueueDelayUs": {
-      "ModuleProperites": {},
-      "TraceString": "[sett] MaxWorkerQueueDelayUs  = %u",
-      "UniqueId": "SettingDumpMaxWorkerQueueDelayUs",
-      "splitArgs": [
-        {
-          "DefinationEncoding": "u",
-          "MacroVariableName": "arg2"
-        }
-      ],
-      "macroName": "QuicTraceLogVerbose"
-    },
-    "SettingDumpInitialWindowPackets": {
-      "ModuleProperites": {},
-      "TraceString": "[sett] InitialWindowPackets   = %u",
-      "UniqueId": "SettingDumpInitialWindowPackets",
-      "splitArgs": [
-        {
-          "DefinationEncoding": "u",
-          "MacroVariableName": "arg2"
-        }
-      ],
-      "macroName": "QuicTraceLogVerbose"
-    },
-    "SettingDumpSendIdleTimeoutMs": {
-      "ModuleProperites": {},
-      "TraceString": "[sett] SendIdleTimeoutMs      = %u",
-      "UniqueId": "SettingDumpSendIdleTimeoutMs",
-      "splitArgs": [
-        {
-          "DefinationEncoding": "u",
-          "MacroVariableName": "arg2"
-        }
-      ],
-      "macroName": "QuicTraceLogVerbose"
-    },
-    "SettingDumpInitialRttMs": {
-      "ModuleProperites": {},
-      "TraceString": "[sett] InitialRttMs           = %u",
-      "UniqueId": "SettingDumpInitialRttMs",
-      "splitArgs": [
-        {
-          "DefinationEncoding": "u",
-          "MacroVariableName": "arg2"
-        }
-      ],
-      "macroName": "QuicTraceLogVerbose"
-    },
-    "SettingDumpMaxAckDelayMs": {
-      "ModuleProperites": {},
-      "TraceString": "[sett] MaxAckDelayMs          = %u",
-      "UniqueId": "SettingDumpMaxAckDelayMs",
-      "splitArgs": [
-        {
-          "DefinationEncoding": "u",
-          "MacroVariableName": "arg2"
-        }
-      ],
-      "macroName": "QuicTraceLogVerbose"
-    },
-    "SettingDumpDisconnectTimeoutMs": {
-      "ModuleProperites": {},
-      "TraceString": "[sett] DisconnectTimeoutMs    = %u",
-      "UniqueId": "SettingDumpDisconnectTimeoutMs",
-      "splitArgs": [
-        {
-          "DefinationEncoding": "u",
-          "MacroVariableName": "arg2"
-        }
-      ],
-      "macroName": "QuicTraceLogVerbose"
-    },
-    "SettingDumpKeepAliveIntervalMs": {
-      "ModuleProperites": {},
-      "TraceString": "[sett] KeepAliveIntervalMs    = %u",
-      "UniqueId": "SettingDumpKeepAliveIntervalMs",
-      "splitArgs": [
-        {
-          "DefinationEncoding": "u",
-          "MacroVariableName": "arg2"
-        }
-      ],
-      "macroName": "QuicTraceLogVerbose"
-    },
-    "SettingDumpIdleTimeoutMs": {
-      "ModuleProperites": {},
-      "TraceString": "[sett] IdleTimeoutMs          = %llu",
-      "UniqueId": "SettingDumpIdleTimeoutMs",
-      "splitArgs": [
-        {
-          "DefinationEncoding": "llu",
-          "MacroVariableName": "arg2"
-        }
-      ],
-      "macroName": "QuicTraceLogVerbose"
-    },
-    "SettingDumpHandshakeIdleTimeoutMs": {
-      "ModuleProperites": {},
-      "TraceString": "[sett] HandshakeIdleTimeoutMs = %llu",
-      "UniqueId": "SettingDumpHandshakeIdleTimeoutMs",
-      "splitArgs": [
-        {
-          "DefinationEncoding": "llu",
-          "MacroVariableName": "arg2"
-        }
-      ],
-      "macroName": "QuicTraceLogVerbose"
-    },
-    "SettingDumpBidiStreamCount": {
-      "ModuleProperites": {},
-      "TraceString": "[sett] PeerBidiStreamCount    = %hu",
-      "UniqueId": "SettingDumpBidiStreamCount",
-      "splitArgs": [
-        {
-          "DefinationEncoding": "hu",
-          "MacroVariableName": "arg2"
-        }
-      ],
-      "macroName": "QuicTraceLogVerbose"
-    },
-    "SettingDumpUnidiStreamCount": {
-      "ModuleProperites": {},
-      "TraceString": "[sett] PeerUnidiStreamCount   = %hu",
-      "UniqueId": "SettingDumpUnidiStreamCount",
-      "splitArgs": [
-        {
-          "DefinationEncoding": "hu",
-          "MacroVariableName": "arg2"
-        }
-      ],
-      "macroName": "QuicTraceLogVerbose"
-    },
-    "SettingDumpTlsClientMaxSendBuffer": {
-      "ModuleProperites": {},
-      "TraceString": "[sett] TlsClientMaxSendBuffer = %u",
-      "UniqueId": "SettingDumpTlsClientMaxSendBuffer",
-      "splitArgs": [
-        {
-          "DefinationEncoding": "u",
-          "MacroVariableName": "arg2"
-        }
-      ],
-      "macroName": "QuicTraceLogVerbose"
-    },
-    "SettingDumpTlsServerMaxSendBuffer": {
-      "ModuleProperites": {},
-      "TraceString": "[sett] TlsServerMaxSendBuffer = %u",
-      "UniqueId": "SettingDumpTlsServerMaxSendBuffer",
-      "splitArgs": [
-        {
-          "DefinationEncoding": "u",
-          "MacroVariableName": "arg2"
-        }
-      ],
-      "macroName": "QuicTraceLogVerbose"
-    },
-    "SettingDumpStreamRecvWindowDefault": {
-      "ModuleProperites": {},
-      "TraceString": "[sett] StreamRecvWindowDefault= %u",
-      "UniqueId": "SettingDumpStreamRecvWindowDefault",
-      "splitArgs": [
-        {
-          "DefinationEncoding": "u",
-          "MacroVariableName": "arg2"
-        }
-      ],
-      "macroName": "QuicTraceLogVerbose"
-    },
-    "SettingDumpStreamRecvBufferDefault": {
-      "ModuleProperites": {},
-      "TraceString": "[sett] StreamRecvBufferDefault= %u",
-      "UniqueId": "SettingDumpStreamRecvBufferDefault",
-      "splitArgs": [
-        {
-          "DefinationEncoding": "u",
-          "MacroVariableName": "arg2"
-        }
-      ],
-      "macroName": "QuicTraceLogVerbose"
-    },
-    "SettingDumpConnFlowControlWindow": {
-      "ModuleProperites": {},
-      "TraceString": "[sett] ConnFlowControlWindow  = %u",
-      "UniqueId": "SettingDumpConnFlowControlWindow",
-      "splitArgs": [
-        {
-          "DefinationEncoding": "u",
-          "MacroVariableName": "arg2"
-        }
-      ],
-      "macroName": "QuicTraceLogVerbose"
-    },
-    "SettingDumpMaxBytesPerKey": {
-      "ModuleProperites": {},
-      "TraceString": "[sett] MaxBytesPerKey         = %llu",
-      "UniqueId": "SettingDumpMaxBytesPerKey",
-      "splitArgs": [
-        {
-          "DefinationEncoding": "llu",
-          "MacroVariableName": "arg2"
-        }
-      ],
-      "macroName": "QuicTraceLogVerbose"
-    },
-    "SettingDumpServerResumptionLevel": {
-      "ModuleProperites": {},
-      "TraceString": "[sett] ServerResumptionLevel  = %hhu",
-      "UniqueId": "SettingDumpServerResumptionLevel",
-      "splitArgs": [
-        {
-          "DefinationEncoding": "hhu",
-          "MacroVariableName": "arg2"
-        }
-      ],
-      "macroName": "QuicTraceLogVerbose"
-    },
-    "SettingDumpDesiredVersionsListLength": {
-      "ModuleProperites": {},
-      "TraceString": "[sett] Desired Version length = %u",
-      "UniqueId": "SettingDumpDesiredVersionsListLength",
-      "splitArgs": [
-        {
-          "DefinationEncoding": "u",
-          "MacroVariableName": "arg2"
-        }
-      ],
-      "macroName": "QuicTraceLogVerbose"
-    },
-    "SettingDumpDesiredVersionsList": {
-      "ModuleProperites": {},
-      "TraceString": "[sett] Desired Version[0]     = 0x%x",
-      "UniqueId": "SettingDumpDesiredVersionsList",
-      "splitArgs": [
-        {
-          "DefinationEncoding": "x",
-          "MacroVariableName": "arg2"
-        }
-      ],
-      "macroName": "QuicTraceLogVerbose"
-    },
-    "SettingDumpVersionNegoExtEnabled": {
-      "ModuleProperites": {},
-      "TraceString": "[sett] Version Negotiation Ext Enabled = %hhu",
-      "UniqueId": "SettingDumpVersionNegoExtEnabled",
-      "splitArgs": [
-        {
-          "DefinationEncoding": "hhu",
-          "MacroVariableName": "arg2"
-        }
-      ],
-      "macroName": "QuicTraceLogVerbose"
-    },
-    "SettingDumpMinimumMtu": {
-      "ModuleProperites": {},
-      "TraceString": "[sett] MinimumMtu             = %hu",
-      "UniqueId": "SettingDumpMinimumMtu",
-      "splitArgs": [
-        {
-          "DefinationEncoding": "hu",
-          "MacroVariableName": "arg2"
-        }
-      ],
-      "macroName": "QuicTraceLogVerbose"
-    },
-    "SettingDumpMaximumMtu": {
-      "ModuleProperites": {},
-      "TraceString": "[sett] MaximumMtu             = %hu",
-      "UniqueId": "SettingDumpMaximumMtu",
-      "splitArgs": [
-        {
-          "DefinationEncoding": "hu",
-          "MacroVariableName": "arg2"
-        }
-      ],
-      "macroName": "QuicTraceLogVerbose"
-    },
-    "SettingDumpMtuCompleteTimeout": {
-      "ModuleProperites": {},
-      "TraceString": "[sett] MtuCompleteTimeout     = %llu",
-      "UniqueId": "SettingDumpMtuCompleteTimeout",
-      "splitArgs": [
-        {
-          "DefinationEncoding": "llu",
-          "MacroVariableName": "arg2"
-        }
-      ],
-      "macroName": "QuicTraceLogVerbose"
-    },
-    "SettingDumpMtuMissingProbeCount": {
-      "ModuleProperites": {},
-      "TraceString": "[sett] MtuMissingProbeCount   = %hhu",
-      "UniqueId": "SettingDumpMtuMissingProbeCount",
-      "splitArgs": [
-        {
-          "DefinationEncoding": "hhu",
-          "MacroVariableName": "arg2"
-        }
-      ],
-      "macroName": "QuicTraceLogVerbose"
-    },
-    "SettingDumpMaxBindingStatelessOper": {
-      "ModuleProperites": {},
-      "TraceString": "[sett] MaxBindingStatelessOper= %hu",
-      "UniqueId": "SettingDumpMaxBindingStatelessOper",
-      "splitArgs": [
-        {
-          "DefinationEncoding": "hu",
-          "MacroVariableName": "arg2"
-        }
-      ],
-      "macroName": "QuicTraceLogVerbose"
-    },
-    "SettingDumpStatelessOperExpirMs": {
-      "ModuleProperites": {},
-      "TraceString": "[sett] StatelessOperExpirMs   = %hu",
-      "UniqueId": "SettingDumpStatelessOperExpirMs",
-      "splitArgs": [
-        {
-          "DefinationEncoding": "hu",
-          "MacroVariableName": "arg2"
-        }
-      ],
-      "macroName": "QuicTraceLogVerbose"
-    },
-    "SettingCongestionControlAlgorithm": {
-      "ModuleProperites": {},
-      "TraceString": "[sett] CongestionControlAlgorithm = %hu",
-      "UniqueId": "SettingCongestionControlAlgorithm",
-      "splitArgs": [
-        {
-          "DefinationEncoding": "hu",
-          "MacroVariableName": "arg2"
-        }
-      ],
-      "macroName": "QuicTraceLogVerbose"
-    },
-    "SettingsInvalidVersion": {
-      "ModuleProperites": {},
-      "TraceString": "Invalid version supplied to settings! 0x%x at position %d",
-      "UniqueId": "SettingsInvalidVersion",
-      "splitArgs": [
-        {
-          "DefinationEncoding": "x",
-          "MacroVariableName": "arg2"
-        },
-        {
-          "DefinationEncoding": "d",
-          "MacroVariableName": "arg3"
-        }
-      ],
-      "macroName": "QuicTraceLogError"
-    },
-    "PacketRxStatelessReset": {
-      "ModuleProperites": {},
-      "TraceString": "[S][RX][-] SR %s",
-      "UniqueId": "PacketRxStatelessReset",
-      "splitArgs": [
-        {
-          "DefinationEncoding": "s",
-          "MacroVariableName": "arg2"
-        }
-      ],
-      "macroName": "QuicTraceLogVerbose"
-    },
-    "PacketRxNotAcked": {
-      "ModuleProperites": {},
-      "TraceString": "[%c][RX][%llu] not acked (connection is closed)",
-      "UniqueId": "PacketRxNotAcked",
-      "splitArgs": [
-        {
-          "DefinationEncoding": "c",
-          "MacroVariableName": "arg2"
-        },
-        {
-          "DefinationEncoding": "llu",
-          "MacroVariableName": "arg3"
-        }
-      ],
-      "macroName": "QuicTraceLogVerbose"
-    },
-    "ClientVersionInfoVersionMismatch": {
-      "ModuleProperites": {},
-      "TraceString": "[conn][%p] Client Chosen Version doesn't match long header. 0x%x != 0x%x",
-      "UniqueId": "ClientVersionInfoVersionMismatch",
-      "splitArgs": [
-        {
-          "DefinationEncoding": "p",
-          "MacroVariableName": "arg1"
-        },
-        {
-          "DefinationEncoding": "x",
-          "MacroVariableName": "arg3"
-        },
-        {
-          "DefinationEncoding": "x",
-          "MacroVariableName": "arg4"
-        }
-      ],
-      "macroName": "QuicTraceLogConnError"
-    },
-    "ServerVersionInfoVersionMismatch": {
-      "ModuleProperites": {},
-      "TraceString": "[conn][%p] Server Chosen Version doesn't match long header. 0x%x != 0x%x",
-      "UniqueId": "ServerVersionInfoVersionMismatch",
-      "splitArgs": [
-        {
-          "DefinationEncoding": "p",
-          "MacroVariableName": "arg1"
-        },
-        {
-          "DefinationEncoding": "x",
-          "MacroVariableName": "arg3"
-        },
-        {
-          "DefinationEncoding": "x",
-          "MacroVariableName": "arg4"
-        }
-      ],
-      "macroName": "QuicTraceLogConnError"
-    },
-    "ServerVersionInformationChosenVersionNotInOtherVerList": {
-      "ModuleProperites": {},
-      "TraceString": "[conn][%p] Server Chosen Version is not in Server Other Versions list: 0x%x",
-      "UniqueId": "ServerVersionInformationChosenVersionNotInOtherVerList",
-      "splitArgs": [
-        {
-          "DefinationEncoding": "p",
-          "MacroVariableName": "arg1"
-        },
-        {
-          "DefinationEncoding": "x",
-          "MacroVariableName": "arg3"
-        }
-      ],
-      "macroName": "QuicTraceLogConnError"
-    },
-    "ClientChosenVersionMismatchServerChosenVersion": {
-      "ModuleProperites": {},
-      "TraceString": "[conn][%p] Client Chosen Version doesn't match Server Chosen Version: 0x%x vs. 0x%x",
-      "UniqueId": "ClientChosenVersionMismatchServerChosenVersion",
-      "splitArgs": [
-        {
-          "DefinationEncoding": "p",
-          "MacroVariableName": "arg1"
-        },
-        {
-          "DefinationEncoding": "x",
-          "MacroVariableName": "arg3"
-        },
-        {
-          "DefinationEncoding": "x",
-          "MacroVariableName": "arg4"
-        }
-      ],
-      "macroName": "QuicTraceLogConnError"
-    },
-    "ServerVersionInformationPreviousVersionIsChosenVersion": {
-      "ModuleProperites": {},
-      "TraceString": "[conn][%p] Previous Client Version is Server Chosen Version: 0x%x",
-      "UniqueId": "ServerVersionInformationPreviousVersionIsChosenVersion",
-      "splitArgs": [
-        {
-          "DefinationEncoding": "p",
-          "MacroVariableName": "arg1"
-        },
-        {
-          "DefinationEncoding": "x",
-          "MacroVariableName": "arg3"
-        }
-      ],
-      "macroName": "QuicTraceLogConnError"
-    },
-    "ServerVersionInformationPreviousVersionInOtherVerList": {
-      "ModuleProperites": {},
-      "TraceString": "[conn][%p] Previous Client Version in Server Other Versions list: 0x%x",
-      "UniqueId": "ServerVersionInformationPreviousVersionInOtherVerList",
-      "splitArgs": [
-        {
-          "DefinationEncoding": "p",
-          "MacroVariableName": "arg1"
-        },
-        {
-          "DefinationEncoding": "x",
-          "MacroVariableName": "arg3"
-        }
-      ],
-      "macroName": "QuicTraceLogConnError"
-    },
-    "CompatibleVersionNegotiationNotCompatible": {
-      "ModuleProperites": {},
-      "TraceString": "[conn][%p] Compatible Version negotiation not compatible with client: original 0x%x, upgrade: 0x%x",
-      "UniqueId": "CompatibleVersionNegotiationNotCompatible",
-      "splitArgs": [
-        {
-          "DefinationEncoding": "p",
-          "MacroVariableName": "arg1"
-        },
-        {
-          "DefinationEncoding": "x",
-          "MacroVariableName": "arg3"
-        },
-        {
-          "DefinationEncoding": "x",
-          "MacroVariableName": "arg4"
-        }
-      ],
-      "macroName": "QuicTraceLogConnError"
-    },
-    "CompatibleVersionNegotiationOriginalVersionNotFound": {
-      "ModuleProperites": {},
-      "TraceString": "[conn][%p] OriginalVersion not found in server's TP: original 0x%x, upgrade: 0x%x",
-      "UniqueId": "CompatibleVersionNegotiationOriginalVersionNotFound",
-      "splitArgs": [
-        {
-          "DefinationEncoding": "p",
-          "MacroVariableName": "arg1"
-        },
-        {
-          "DefinationEncoding": "x",
-          "MacroVariableName": "arg3"
-        },
-        {
-          "DefinationEncoding": "x",
-          "MacroVariableName": "arg4"
-        }
-      ],
-      "macroName": "QuicTraceLogConnError"
-    },
-    "RecvVerNegNoMatch": {
-      "ModuleProperites": {},
-      "TraceString": "[conn][%p] Version Negotation contained no supported versions",
-      "UniqueId": "RecvVerNegNoMatch",
-      "splitArgs": [
-        {
-          "DefinationEncoding": "p",
-          "MacroVariableName": "arg1"
-        }
-      ],
-      "macroName": "QuicTraceLogConnError"
-    },
-    "ApiEventNoHandler": {
-      "ModuleProperites": {},
-      "TraceString": "[conn][%p] Event silently discarded (no handler).",
-      "UniqueId": "ApiEventNoHandler",
-      "splitArgs": [
-        {
-          "DefinationEncoding": "p",
-          "MacroVariableName": "arg1"
-        }
-      ],
-      "macroName": "QuicTraceLogConnWarning"
-    },
-    "NoReplacementCidForRetire": {
-      "ModuleProperites": {},
-      "TraceString": "[conn][%p] Can't retire current CID because we don't have a replacement",
-      "UniqueId": "NoReplacementCidForRetire",
-      "splitArgs": [
-        {
-          "DefinationEncoding": "p",
-          "MacroVariableName": "arg1"
-        }
-      ],
-      "macroName": "QuicTraceLogConnWarning"
-    },
-    "NonActivePathCidRetired": {
-      "ModuleProperites": {},
-      "TraceString": "[conn][%p] Non-active path has no replacement for retired CID.",
-      "UniqueId": "NonActivePathCidRetired",
-      "splitArgs": [
-        {
-          "DefinationEncoding": "p",
-          "MacroVariableName": "arg1"
-        }
-      ],
-      "macroName": "QuicTraceLogConnWarning"
-    },
-    "IgnoreUnreachable": {
-      "ModuleProperites": {},
-      "TraceString": "[conn][%p] Ignoring received unreachable event (inline)",
-      "UniqueId": "IgnoreUnreachable",
-      "splitArgs": [
-        {
-          "DefinationEncoding": "p",
-          "MacroVariableName": "arg1"
-        }
-      ],
-      "macroName": "QuicTraceLogConnWarning"
-    },
-    "IgnoreFrameAfterClose": {
-      "ModuleProperites": {},
-      "TraceString": "[conn][%p] Ignoring frame (%hhu) for already closed stream id = %llu",
-      "UniqueId": "IgnoreFrameAfterClose",
-      "splitArgs": [
-        {
-          "DefinationEncoding": "p",
-          "MacroVariableName": "arg1"
-        },
-        {
-          "DefinationEncoding": "hhu",
-          "MacroVariableName": "arg3"
-        },
-        {
-          "DefinationEncoding": "llu",
-          "MacroVariableName": "arg4"
-        }
-      ],
-      "macroName": "QuicTraceLogConnWarning"
-    },
-    "InvalidInitialPackets": {
-      "ModuleProperites": {},
-      "TraceString": "[conn][%p] Aborting connection with invalid initial packets",
-      "UniqueId": "InvalidInitialPackets",
-      "splitArgs": [
-        {
-          "DefinationEncoding": "p",
-          "MacroVariableName": "arg1"
-        }
-      ],
-      "macroName": "QuicTraceLogConnWarning"
-    },
-    "UnreachableIgnore": {
-      "ModuleProperites": {},
-      "TraceString": "[conn][%p] Ignoring received unreachable event",
-      "UniqueId": "UnreachableIgnore",
-      "splitArgs": [
-        {
-          "DefinationEncoding": "p",
-          "MacroVariableName": "arg1"
-        }
-      ],
-      "macroName": "QuicTraceLogConnWarning"
-    },
-    "UnreachableInvalid": {
-      "ModuleProperites": {},
-      "TraceString": "[conn][%p] Received invalid unreachable event",
-      "UniqueId": "UnreachableInvalid",
-      "splitArgs": [
-        {
-          "DefinationEncoding": "p",
-          "MacroVariableName": "arg1"
-        }
-      ],
-      "macroName": "QuicTraceLogConnWarning"
-    },
-    "CloseUserCanceled": {
-      "ModuleProperites": {},
-      "TraceString": "[conn][%p] Connection close using user canceled error",
-      "UniqueId": "CloseUserCanceled",
-      "splitArgs": [
-        {
-          "DefinationEncoding": "p",
-          "MacroVariableName": "arg1"
-        }
-      ],
-      "macroName": "QuicTraceLogConnInfo"
-    },
-    "CloseComplete": {
-      "ModuleProperites": {},
-      "TraceString": "[conn][%p] Connection close complete",
-      "UniqueId": "CloseComplete",
-      "splitArgs": [
-        {
-          "DefinationEncoding": "p",
-          "MacroVariableName": "arg1"
-        }
-      ],
-      "macroName": "QuicTraceLogConnInfo"
-    },
-    "Restart": {
-      "ModuleProperites": {},
-      "TraceString": "[conn][%p] Restart (CompleteReset=%hhu)",
-      "UniqueId": "Restart",
-      "splitArgs": [
-        {
-          "DefinationEncoding": "p",
-          "MacroVariableName": "arg1"
-        },
-        {
-          "DefinationEncoding": "hhu",
-          "MacroVariableName": "arg3"
-        }
-      ],
-      "macroName": "QuicTraceLogConnInfo"
-    },
-    "CryptoStateDiscard": {
-      "ModuleProperites": {},
-      "TraceString": "[conn][%p] TLS state no longer needed",
-      "UniqueId": "CryptoStateDiscard",
-      "splitArgs": [
-        {
-          "DefinationEncoding": "p",
-          "MacroVariableName": "arg1"
-        }
-      ],
-      "macroName": "QuicTraceLogConnInfo"
-    },
-    "SetConfiguration": {
-      "ModuleProperites": {},
-      "TraceString": "[conn][%p] Configuration set, %p",
-      "UniqueId": "SetConfiguration",
-      "splitArgs": [
-        {
-          "DefinationEncoding": "p",
-          "MacroVariableName": "arg1"
-        },
-        {
-          "DefinationEncoding": "p",
-          "MacroVariableName": "arg3"
-        }
-      ],
-      "macroName": "QuicTraceLogConnInfo"
-    },
-    "PeerTPSet": {
-      "ModuleProperites": {},
-      "TraceString": "[conn][%p] Peer Transport Parameters Set",
-      "UniqueId": "PeerTPSet",
-      "splitArgs": [
-        {
-          "DefinationEncoding": "p",
-          "MacroVariableName": "arg1"
-        }
-      ],
-      "macroName": "QuicTraceLogConnInfo"
-    },
-    "PeerPreferredAddress": {
-      "ModuleProperites": {},
-      "TraceString": "[conn][%p] Peer configured preferred address %!ADDR!",
-      "UniqueId": "PeerPreferredAddress",
-      "splitArgs": [
-        {
-          "DefinationEncoding": "p",
-          "MacroVariableName": "arg1"
-        },
-        {
-          "DefinationEncoding": "!ADDR!",
-          "MacroVariableName": "arg3"
-        }
-      ],
-      "macroName": "QuicTraceLogConnInfo"
-    },
-    "NegotiatedDisable1RttEncryption": {
-      "ModuleProperites": {},
-      "TraceString": "[conn][%p] Negotiated Disable 1-RTT Encryption",
-      "UniqueId": "NegotiatedDisable1RttEncryption",
-      "splitArgs": [
-        {
-          "DefinationEncoding": "p",
-          "MacroVariableName": "arg1"
-        }
-      ],
-      "macroName": "QuicTraceLogConnInfo"
-    },
-    "CustomCertValidationPending": {
-      "ModuleProperites": {},
-      "TraceString": "[conn][%p] Custom cert validation is pending",
-      "UniqueId": "CustomCertValidationPending",
-      "splitArgs": [
-        {
-          "DefinationEncoding": "p",
-          "MacroVariableName": "arg1"
-        }
-      ],
-      "macroName": "QuicTraceLogConnInfo"
-    },
-    "RecvStatelessReset": {
-      "ModuleProperites": {},
-      "TraceString": "[conn][%p] Received stateless reset",
-      "UniqueId": "RecvStatelessReset",
-      "splitArgs": [
-        {
-          "DefinationEncoding": "p",
-          "MacroVariableName": "arg1"
-        }
-      ],
-      "macroName": "QuicTraceLogConnInfo"
-    },
-    "HandshakeConfirmedFrame": {
-      "ModuleProperites": {},
-      "TraceString": "[conn][%p] Handshake confirmed (frame)",
-      "UniqueId": "HandshakeConfirmedFrame",
-      "splitArgs": [
-        {
-          "DefinationEncoding": "p",
-          "MacroVariableName": "arg1"
-        }
-      ],
-      "macroName": "QuicTraceLogConnInfo"
-    },
-    "UpdatePacketTolerance": {
-      "ModuleProperites": {},
-      "TraceString": "[conn][%p] Updating packet tolerance to %hhu",
-      "UniqueId": "UpdatePacketTolerance",
-      "splitArgs": [
-        {
-          "DefinationEncoding": "p",
-          "MacroVariableName": "arg1"
-        },
-        {
-          "DefinationEncoding": "hhu",
-          "MacroVariableName": "arg3"
-        }
-      ],
-      "macroName": "QuicTraceLogConnInfo"
-    },
-    "FirstCidUsage": {
-      "ModuleProperites": {},
-      "TraceString": "[conn][%p] First usage of SrcCid: %s",
-      "UniqueId": "FirstCidUsage",
-      "splitArgs": [
-        {
-          "DefinationEncoding": "p",
-          "MacroVariableName": "arg1"
-        },
-        {
-          "DefinationEncoding": "s",
-          "MacroVariableName": "arg3"
-        }
-      ],
-      "macroName": "QuicTraceLogConnInfo"
-    },
-    "PathDiscarded": {
-      "ModuleProperites": {},
-      "TraceString": "[conn][%p] Removing invalid path[%hhu]",
-      "UniqueId": "PathDiscarded",
-      "splitArgs": [
-        {
-          "DefinationEncoding": "p",
-          "MacroVariableName": "arg1"
-        },
-        {
-          "DefinationEncoding": "hhu",
-          "MacroVariableName": "arg3"
-        }
-      ],
-      "macroName": "QuicTraceLogConnInfo"
-    },
-    "Unreachable": {
-      "ModuleProperites": {},
-      "TraceString": "[conn][%p] Received unreachable event",
-      "UniqueId": "Unreachable",
-      "splitArgs": [
-        {
-          "DefinationEncoding": "p",
-          "MacroVariableName": "arg1"
-        }
-      ],
-      "macroName": "QuicTraceLogConnInfo"
-    },
-    "SuccessfulRouteResolution": {
-      "ModuleProperites": {},
-      "TraceString": "[conn][%p] Processing successful route completion Path[%hhu]",
-      "UniqueId": "SuccessfulRouteResolution",
-      "splitArgs": [
-        {
-          "DefinationEncoding": "p",
-          "MacroVariableName": "arg1"
-        },
-        {
-          "DefinationEncoding": "hhu",
-          "MacroVariableName": "arg3"
-        }
-      ],
-      "macroName": "QuicTraceLogConnInfo"
-    },
-    "FailedRouteResolution": {
-      "ModuleProperites": {},
-      "TraceString": "[conn][%p] Processing failed route completion Path[%hhu]",
-      "UniqueId": "FailedRouteResolution",
-      "splitArgs": [
-        {
-          "DefinationEncoding": "p",
-          "MacroVariableName": "arg1"
-        },
-        {
-          "DefinationEncoding": "hhu",
-          "MacroVariableName": "arg3"
-        }
-      ],
-      "macroName": "QuicTraceLogConnInfo"
-    },
-    "UpdatePeerPacketTolerance": {
-      "ModuleProperites": {},
-      "TraceString": "[conn][%p] Updating peer packet tolerance to %hhu",
-      "UniqueId": "UpdatePeerPacketTolerance",
-      "splitArgs": [
-        {
-          "DefinationEncoding": "p",
-          "MacroVariableName": "arg1"
-        },
-        {
-          "DefinationEncoding": "hhu",
-          "MacroVariableName": "arg3"
-        }
-      ],
-      "macroName": "QuicTraceLogConnInfo"
-    },
-    "UpdateShareBinding": {
-      "ModuleProperites": {},
-      "TraceString": "[conn][%p] Updated ShareBinding = %hhu",
-      "UniqueId": "UpdateShareBinding",
-      "splitArgs": [
-        {
-          "DefinationEncoding": "p",
-          "MacroVariableName": "arg1"
-        },
-        {
-          "DefinationEncoding": "hhu",
-          "MacroVariableName": "arg3"
-        }
-      ],
-      "macroName": "QuicTraceLogConnInfo"
-    },
-    "UpdateStreamSchedulingScheme": {
-      "ModuleProperites": {},
-      "TraceString": "[conn][%p] Updated Stream Scheduling Scheme = %u",
-      "UniqueId": "UpdateStreamSchedulingScheme",
-      "splitArgs": [
-        {
-          "DefinationEncoding": "p",
-          "MacroVariableName": "arg1"
-        },
-        {
-          "DefinationEncoding": "u",
-          "MacroVariableName": "arg3"
-        }
-      ],
-      "macroName": "QuicTraceLogConnInfo"
-    },
-    "LocalInterfaceSet": {
-      "ModuleProperites": {},
-      "TraceString": "[conn][%p] Local interface set to %u",
-      "UniqueId": "LocalInterfaceSet",
-      "splitArgs": [
-        {
-          "DefinationEncoding": "p",
-          "MacroVariableName": "arg1"
-        },
-        {
-          "DefinationEncoding": "u",
-          "MacroVariableName": "arg3"
-        }
-      ],
-      "macroName": "QuicTraceLogConnInfo"
-    },
-    "CibirIdSet": {
-      "ModuleProperites": {},
-      "TraceString": "[conn][%p] CIBIR ID set (len %hhu, offset %hhu)",
-      "UniqueId": "CibirIdSet",
-      "splitArgs": [
-        {
-          "DefinationEncoding": "p",
-          "MacroVariableName": "arg1"
-        },
-        {
-          "DefinationEncoding": "hhu",
-          "MacroVariableName": "arg3"
-        },
-        {
-          "DefinationEncoding": "hhu",
-          "MacroVariableName": "arg4"
-        }
-      ],
-      "macroName": "QuicTraceLogConnInfo"
-    },
-    "ApplySettings": {
-      "ModuleProperites": {},
-      "TraceString": "[conn][%p] Applying new settings",
-      "UniqueId": "ApplySettings",
-      "splitArgs": [
-        {
-          "DefinationEncoding": "p",
-          "MacroVariableName": "arg1"
-        }
-      ],
-      "macroName": "QuicTraceLogConnInfo"
-    },
-    "RttUpdatedMsg": {
-      "ModuleProperites": {},
-      "TraceString": "[conn][%p] Updated Rtt=%u.%03u ms, Var=%u.%03u",
-      "UniqueId": "RttUpdatedMsg",
-      "splitArgs": [
-        {
-          "DefinationEncoding": "p",
-          "MacroVariableName": "arg1"
-        },
-        {
-          "DefinationEncoding": "u",
-          "MacroVariableName": "arg3"
-        },
-        {
-          "DefinationEncoding": "03u",
-          "MacroVariableName": "arg4"
-        },
-        {
-          "DefinationEncoding": "u",
-          "MacroVariableName": "arg5"
-        },
-        {
-          "DefinationEncoding": "03u",
-          "MacroVariableName": "arg6"
-        }
-      ],
-      "macroName": "QuicTraceLogConnVerbose"
-    },
-    "NewSrcCidNameCollision": {
-      "ModuleProperites": {},
-      "TraceString": "[conn][%p] CID collision, trying again",
-      "UniqueId": "NewSrcCidNameCollision",
-      "splitArgs": [
-        {
-          "DefinationEncoding": "p",
-          "MacroVariableName": "arg1"
-        }
-      ],
-      "macroName": "QuicTraceLogConnVerbose"
     },
     "ZeroLengthCidRetire": {
       "ModuleProperites": {},
@@ -3335,4009 +10838,6 @@
       ],
       "macroName": "QuicTraceLogConnVerbose"
     },
-    "IndicateShutdownByPeer": {
-      "ModuleProperites": {},
-      "TraceString": "[conn][%p] Indicating QUIC_CONNECTION_EVENT_SHUTDOWN_INITIATED_BY_PEER [0x%llx]",
-      "UniqueId": "IndicateShutdownByPeer",
-      "splitArgs": [
-        {
-          "DefinationEncoding": "p",
-          "MacroVariableName": "arg1"
-        },
-        {
-          "DefinationEncoding": "llx",
-          "MacroVariableName": "arg3"
-        }
-      ],
-      "macroName": "QuicTraceLogConnVerbose"
-    },
-    "IndicateShutdownByTransport": {
-      "ModuleProperites": {},
-      "TraceString": "[conn][%p] Indicating QUIC_CONNECTION_EVENT_SHUTDOWN_INITIATED_BY_TRANSPORT [0x%x]",
-      "UniqueId": "IndicateShutdownByTransport",
-      "splitArgs": [
-        {
-          "DefinationEncoding": "p",
-          "MacroVariableName": "arg1"
-        },
-        {
-          "DefinationEncoding": "x",
-          "MacroVariableName": "arg3"
-        }
-      ],
-      "macroName": "QuicTraceLogConnVerbose"
-    },
-    "IndicateConnectionShutdownComplete": {
-      "ModuleProperites": {},
-      "TraceString": "[conn][%p] Indicating QUIC_CONNECTION_EVENT_SHUTDOWN_COMPLETE",
-      "UniqueId": "IndicateConnectionShutdownComplete",
-      "splitArgs": [
-        {
-          "DefinationEncoding": "p",
-          "MacroVariableName": "arg1"
-        }
-      ],
-      "macroName": "QuicTraceLogConnVerbose"
-    },
-    "IndicateResumed": {
-      "ModuleProperites": {},
-      "TraceString": "[conn][%p] Indicating QUIC_CONNECTION_EVENT_RESUMED",
-      "UniqueId": "IndicateResumed",
-      "splitArgs": [
-        {
-          "DefinationEncoding": "p",
-          "MacroVariableName": "arg1"
-        }
-      ],
-      "macroName": "QuicTraceLogConnVerbose"
-    },
-    "IndicateResumptionTicketReceived": {
-      "ModuleProperites": {},
-      "TraceString": "[conn][%p] Indicating QUIC_CONNECTION_EVENT_RESUMPTION_TICKET_RECEIVED",
-      "UniqueId": "IndicateResumptionTicketReceived",
-      "splitArgs": [
-        {
-          "DefinationEncoding": "p",
-          "MacroVariableName": "arg1"
-        }
-      ],
-      "macroName": "QuicTraceLogConnVerbose"
-    },
-    "ClientVersionNegotiationCompatibleVersionUpgrade": {
-      "ModuleProperites": {},
-      "TraceString": "[conn][%p] Compatible version upgrade! Old: 0x%x, New: 0x%x",
-      "UniqueId": "ClientVersionNegotiationCompatibleVersionUpgrade",
-      "splitArgs": [
-        {
-          "DefinationEncoding": "p",
-          "MacroVariableName": "arg1"
-        },
-        {
-          "DefinationEncoding": "x",
-          "MacroVariableName": "arg3"
-        },
-        {
-          "DefinationEncoding": "x",
-          "MacroVariableName": "arg4"
-        }
-      ],
-      "macroName": "QuicTraceLogConnVerbose"
-    },
-    "CompatibleVersionUpgradeComplete": {
-      "ModuleProperites": {},
-      "TraceString": "[conn][%p] Compatible version upgrade! Old: 0x%x, New: 0x%x",
-      "UniqueId": "CompatibleVersionUpgradeComplete",
-      "splitArgs": [
-        {
-          "DefinationEncoding": "p",
-          "MacroVariableName": "arg1"
-        },
-        {
-          "DefinationEncoding": "x",
-          "MacroVariableName": "arg3"
-        },
-        {
-          "DefinationEncoding": "x",
-          "MacroVariableName": "arg4"
-        }
-      ],
-      "macroName": "QuicTraceLogConnVerbose"
-    },
-    "IndicatePeerCertificateReceived": {
-      "ModuleProperites": {},
-      "TraceString": "[conn][%p] Indicating QUIC_CONNECTION_EVENT_PEER_CERTIFICATE_RECEIVED (0x%x, 0x%x)",
-      "UniqueId": "IndicatePeerCertificateReceived",
-      "splitArgs": [
-        {
-          "DefinationEncoding": "p",
-          "MacroVariableName": "arg1"
-        },
-        {
-          "DefinationEncoding": "x",
-          "MacroVariableName": "arg3"
-        },
-        {
-          "DefinationEncoding": "x",
-          "MacroVariableName": "arg4"
-        }
-      ],
-      "macroName": "QuicTraceLogConnVerbose"
-    },
-    "QueueDatagrams": {
-      "ModuleProperites": {},
-      "TraceString": "[conn][%p] Queuing %u UDP datagrams",
-      "UniqueId": "QueueDatagrams",
-      "splitArgs": [
-        {
-          "DefinationEncoding": "p",
-          "MacroVariableName": "arg1"
-        },
-        {
-          "DefinationEncoding": "u",
-          "MacroVariableName": "arg3"
-        }
-      ],
-      "macroName": "QuicTraceLogConnVerbose"
-    },
-    "RecvVerNeg": {
-      "ModuleProperites": {},
-      "TraceString": "[conn][%p] Received Version Negotation:",
-      "UniqueId": "RecvVerNeg",
-      "splitArgs": [
-        {
-          "DefinationEncoding": "p",
-          "MacroVariableName": "arg1"
-        }
-      ],
-      "macroName": "QuicTraceLogConnVerbose"
-    },
-    "VerNegItem": {
-      "ModuleProperites": {},
-      "TraceString": "[conn][%p]   Ver[%d]: 0x%x",
-      "UniqueId": "VerNegItem",
-      "splitArgs": [
-        {
-          "DefinationEncoding": "p",
-          "MacroVariableName": "arg1"
-        },
-        {
-          "DefinationEncoding": "d",
-          "MacroVariableName": "arg3"
-        },
-        {
-          "DefinationEncoding": "x",
-          "MacroVariableName": "arg4"
-        }
-      ],
-      "macroName": "QuicTraceLogConnVerbose"
-    },
-    "DeferDatagram": {
-      "ModuleProperites": {},
-      "TraceString": "[conn][%p] Deferring datagram (type=%hu)",
-      "UniqueId": "DeferDatagram",
-      "splitArgs": [
-        {
-          "DefinationEncoding": "p",
-          "MacroVariableName": "arg1"
-        },
-        {
-          "DefinationEncoding": "hu",
-          "MacroVariableName": "arg3"
-        }
-      ],
-      "macroName": "QuicTraceLogConnVerbose"
-    },
-    "DecryptOldKey": {
-      "ModuleProperites": {},
-      "TraceString": "[conn][%p] Using old key to decrypt",
-      "UniqueId": "DecryptOldKey",
-      "splitArgs": [
-        {
-          "DefinationEncoding": "p",
-          "MacroVariableName": "arg1"
-        }
-      ],
-      "macroName": "QuicTraceLogConnVerbose"
-    },
-    "PossiblePeerKeyUpdate": {
-      "ModuleProperites": {},
-      "TraceString": "[conn][%p] Possible peer initiated key update [packet %llu]",
-      "UniqueId": "PossiblePeerKeyUpdate",
-      "splitArgs": [
-        {
-          "DefinationEncoding": "p",
-          "MacroVariableName": "arg1"
-        },
-        {
-          "DefinationEncoding": "llu",
-          "MacroVariableName": "arg3"
-        }
-      ],
-      "macroName": "QuicTraceLogConnVerbose"
-    },
-    "UpdateReadKeyPhase": {
-      "ModuleProperites": {},
-      "TraceString": "[conn][%p] Updating current read key phase and packet number[%llu]",
-      "UniqueId": "UpdateReadKeyPhase",
-      "splitArgs": [
-        {
-          "DefinationEncoding": "p",
-          "MacroVariableName": "arg1"
-        },
-        {
-          "DefinationEncoding": "llu",
-          "MacroVariableName": "arg3"
-        }
-      ],
-      "macroName": "QuicTraceLogConnVerbose"
-    },
-    "PeerConnFCBlocked": {
-      "ModuleProperites": {},
-      "TraceString": "[conn][%p] Peer Connection FC blocked (%llu)",
-      "UniqueId": "PeerConnFCBlocked",
-      "splitArgs": [
-        {
-          "DefinationEncoding": "p",
-          "MacroVariableName": "arg1"
-        },
-        {
-          "DefinationEncoding": "llu",
-          "MacroVariableName": "arg3"
-        }
-      ],
-      "macroName": "QuicTraceLogConnVerbose"
-    },
-    "PeerStreamFCBlocked": {
-      "ModuleProperites": {},
-      "TraceString": "[conn][%p] Peer Streams[%hu] FC blocked (%llu)",
-      "UniqueId": "PeerStreamFCBlocked",
-      "splitArgs": [
-        {
-          "DefinationEncoding": "p",
-          "MacroVariableName": "arg1"
-        },
-        {
-          "DefinationEncoding": "hu",
-          "MacroVariableName": "arg3"
-        },
-        {
-          "DefinationEncoding": "llu",
-          "MacroVariableName": "arg4"
-        }
-      ],
-      "macroName": "QuicTraceLogConnVerbose"
-    },
-    "IndicatePeerNeedStreams": {
-      "ModuleProperites": {},
-      "TraceString": "[conn][%p] Indicating QUIC_CONNECTION_EVENT_PEER_NEEDS_STREAMS",
-      "UniqueId": "IndicatePeerNeedStreams",
-      "splitArgs": [
-        {
-          "DefinationEncoding": "p",
-          "MacroVariableName": "arg1"
-        }
-      ],
-      "macroName": "QuicTraceLogConnVerbose"
-    },
-    "IndicatePeerAddrChanged": {
-      "ModuleProperites": {},
-      "TraceString": "[conn][%p] Indicating QUIC_CONNECTION_EVENT_PEER_ADDRESS_CHANGED",
-      "UniqueId": "IndicatePeerAddrChanged",
-      "splitArgs": [
-        {
-          "DefinationEncoding": "p",
-          "MacroVariableName": "arg1"
-        }
-      ],
-      "macroName": "QuicTraceLogConnVerbose"
-    },
-    "UdpRecvBatch": {
-      "ModuleProperites": {},
-      "TraceString": "[conn][%p] Batch Recv %u UDP datagrams",
-      "UniqueId": "UdpRecvBatch",
-      "splitArgs": [
-        {
-          "DefinationEncoding": "p",
-          "MacroVariableName": "arg1"
-        },
-        {
-          "DefinationEncoding": "u",
-          "MacroVariableName": "arg3"
-        }
-      ],
-      "macroName": "QuicTraceLogConnVerbose"
-    },
-    "UdpRecvDeferred": {
-      "ModuleProperites": {},
-      "TraceString": "[conn][%p] Recv %u deferred UDP datagrams",
-      "UniqueId": "UdpRecvDeferred",
-      "splitArgs": [
-        {
-          "DefinationEncoding": "p",
-          "MacroVariableName": "arg1"
-        },
-        {
-          "DefinationEncoding": "u",
-          "MacroVariableName": "arg3"
-        }
-      ],
-      "macroName": "QuicTraceLogConnVerbose"
-    },
-    "UdpRecv": {
-      "ModuleProperites": {},
-      "TraceString": "[conn][%p] Recv %u UDP datagrams",
-      "UniqueId": "UdpRecv",
-      "splitArgs": [
-        {
-          "DefinationEncoding": "p",
-          "MacroVariableName": "arg1"
-        },
-        {
-          "DefinationEncoding": "u",
-          "MacroVariableName": "arg3"
-        }
-      ],
-      "macroName": "QuicTraceLogConnVerbose"
-    },
-    "DatagramReceiveEnableUpdated": {
-      "ModuleProperites": {},
-      "TraceString": "[conn][%p] Updated datagram receive enabled to %hhu",
-      "UniqueId": "DatagramReceiveEnableUpdated",
-      "splitArgs": [
-        {
-          "DefinationEncoding": "p",
-          "MacroVariableName": "arg1"
-        },
-        {
-          "DefinationEncoding": "hhu",
-          "MacroVariableName": "arg3"
-        }
-      ],
-      "macroName": "QuicTraceLogConnVerbose"
-    },
-    "Disable1RttEncrytionUpdated": {
-      "ModuleProperites": {},
-      "TraceString": "[conn][%p] Updated disable 1-RTT encrytption to %hhu",
-      "UniqueId": "Disable1RttEncrytionUpdated",
-      "splitArgs": [
-        {
-          "DefinationEncoding": "p",
-          "MacroVariableName": "arg1"
-        },
-        {
-          "DefinationEncoding": "hhu",
-          "MacroVariableName": "arg3"
-        }
-      ],
-      "macroName": "QuicTraceLogConnVerbose"
-    },
-    "ForceKeyUpdate": {
-      "ModuleProperites": {},
-      "TraceString": "[conn][%p] Forcing key update",
-      "UniqueId": "ForceKeyUpdate",
-      "splitArgs": [
-        {
-          "DefinationEncoding": "p",
-          "MacroVariableName": "arg1"
-        }
-      ],
-      "macroName": "QuicTraceLogConnVerbose"
-    },
-    "ForceCidUpdate": {
-      "ModuleProperites": {},
-      "TraceString": "[conn][%p] Forcing destination CID update",
-      "UniqueId": "ForceCidUpdate",
-      "splitArgs": [
-        {
-          "DefinationEncoding": "p",
-          "MacroVariableName": "arg1"
-        }
-      ],
-      "macroName": "QuicTraceLogConnVerbose"
-    },
-    "TestTPSet": {
-      "ModuleProperites": {},
-      "TraceString": "[conn][%p] Setting Test Transport Parameter (type %hu, %hu bytes)",
-      "UniqueId": "TestTPSet",
-      "splitArgs": [
-        {
-          "DefinationEncoding": "p",
-          "MacroVariableName": "arg1"
-        },
-        {
-          "DefinationEncoding": "hu",
-          "MacroVariableName": "arg3"
-        },
-        {
-          "DefinationEncoding": "hu",
-          "MacroVariableName": "arg4"
-        }
-      ],
-      "macroName": "QuicTraceLogConnVerbose"
-    },
-    "AbandonInternallyClosed": {
-      "ModuleProperites": {},
-      "TraceString": "[conn][%p] Abandoning internal, closed connection",
-      "UniqueId": "AbandonInternallyClosed",
-      "splitArgs": [
-        {
-          "DefinationEncoding": "p",
-          "MacroVariableName": "arg1"
-        }
-      ],
-      "macroName": "QuicTraceLogConnVerbose"
-    },
-    "ConnCreated": {
-      "ModuleProperites": {},
-      "TraceString": "[conn][%p] Created, IsServer=%hhu, CorrelationId=%llu",
-      "UniqueId": "ConnCreated",
-      "splitArgs": [
-        {
-          "DefinationEncoding": "p",
-          "MacroVariableName": "arg2"
-        },
-        {
-          "DefinationEncoding": "hhu",
-          "MacroVariableName": "arg3"
-        },
-        {
-          "DefinationEncoding": "llu",
-          "MacroVariableName": "arg4"
-        }
-      ],
-      "macroName": "QuicTraceEvent"
-    },
-    "ConnLocalAddrAdded": {
-      "ModuleProperites": {},
-      "TraceString": "[conn][%p] New Local IP: %!ADDR!",
-      "UniqueId": "ConnLocalAddrAdded",
-      "splitArgs": [
-        {
-          "DefinationEncoding": "p",
-          "MacroVariableName": "arg2"
-        },
-        {
-          "DefinationEncoding": "!ADDR!",
-          "MacroVariableName": "arg3"
-        }
-      ],
-      "macroName": "QuicTraceEvent"
-    },
-    "ConnRemoteAddrAdded": {
-      "ModuleProperites": {},
-      "TraceString": "[conn][%p] New Remote IP: %!ADDR!",
-      "UniqueId": "ConnRemoteAddrAdded",
-      "splitArgs": [
-        {
-          "DefinationEncoding": "p",
-          "MacroVariableName": "arg2"
-        },
-        {
-          "DefinationEncoding": "!ADDR!",
-          "MacroVariableName": "arg3"
-        }
-      ],
-      "macroName": "QuicTraceEvent"
-    },
-    "ConnDestCidAdded": {
-      "ModuleProperites": {},
-      "TraceString": "[conn][%p] (SeqNum=%llu) New Destination CID: %!CID!",
-      "UniqueId": "ConnDestCidAdded",
-      "splitArgs": [
-        {
-          "DefinationEncoding": "p",
-          "MacroVariableName": "arg2"
-        },
-        {
-          "DefinationEncoding": "llu",
-          "MacroVariableName": "arg3"
-        },
-        {
-          "DefinationEncoding": "!CID!",
-          "MacroVariableName": "arg4"
-        }
-      ],
-      "macroName": "QuicTraceEvent"
-    },
-    "ConnSourceCidAdded": {
-      "ModuleProperites": {},
-      "TraceString": "[conn][%p] (SeqNum=%llu) New Source CID: %!CID!",
-      "UniqueId": "ConnSourceCidAdded",
-      "splitArgs": [
-        {
-          "DefinationEncoding": "p",
-          "MacroVariableName": "arg2"
-        },
-        {
-          "DefinationEncoding": "llu",
-          "MacroVariableName": "arg3"
-        },
-        {
-          "DefinationEncoding": "!CID!",
-          "MacroVariableName": "arg4"
-        }
-      ],
-      "macroName": "QuicTraceEvent"
-    },
-    "ConnInitializeComplete": {
-      "ModuleProperites": {},
-      "TraceString": "[conn][%p] Initialize complete",
-      "UniqueId": "ConnInitializeComplete",
-      "splitArgs": [
-        {
-          "DefinationEncoding": "p",
-          "MacroVariableName": "arg2"
-        }
-      ],
-      "macroName": "QuicTraceEvent"
-    },
-    "ConnUnregistered": {
-      "ModuleProperites": {},
-      "TraceString": "[conn][%p] Unregistered from %p",
-      "UniqueId": "ConnUnregistered",
-      "splitArgs": [
-        {
-          "DefinationEncoding": "p",
-          "MacroVariableName": "arg2"
-        },
-        {
-          "DefinationEncoding": "p",
-          "MacroVariableName": "arg3"
-        }
-      ],
-      "macroName": "QuicTraceEvent"
-    },
-    "ConnDestroyed": {
-      "ModuleProperites": {},
-      "TraceString": "[conn][%p] Destroyed",
-      "UniqueId": "ConnDestroyed",
-      "splitArgs": [
-        {
-          "DefinationEncoding": "p",
-          "MacroVariableName": "arg2"
-        }
-      ],
-      "macroName": "QuicTraceEvent"
-    },
-    "ConnHandleClosed": {
-      "ModuleProperites": {},
-      "TraceString": "[conn][%p] Handle closed",
-      "UniqueId": "ConnHandleClosed",
-      "splitArgs": [
-        {
-          "DefinationEncoding": "p",
-          "MacroVariableName": "arg2"
-        }
-      ],
-      "macroName": "QuicTraceEvent"
-    },
-    "ConnRegistered": {
-      "ModuleProperites": {},
-      "TraceString": "[conn][%p] Registered with %p",
-      "UniqueId": "ConnRegistered",
-      "splitArgs": [
-        {
-          "DefinationEncoding": "p",
-          "MacroVariableName": "arg2"
-        },
-        {
-          "DefinationEncoding": "p",
-          "MacroVariableName": "arg3"
-        }
-      ],
-      "macroName": "QuicTraceEvent"
-    },
-    "ConnRundown": {
-      "ModuleProperites": {},
-      "TraceString": "[conn][%p] Rundown, IsServer=%hu, CorrelationId=%llu",
-      "UniqueId": "ConnRundown",
-      "splitArgs": [
-        {
-          "DefinationEncoding": "p",
-          "MacroVariableName": "arg2"
-        },
-        {
-          "DefinationEncoding": "hu",
-          "MacroVariableName": "arg3"
-        },
-        {
-          "DefinationEncoding": "llu",
-          "MacroVariableName": "arg4"
-        }
-      ],
-      "macroName": "QuicTraceEvent"
-    },
-    "ConnAssignWorker": {
-      "ModuleProperites": {},
-      "TraceString": "[conn][%p] Assigned worker: %p",
-      "UniqueId": "ConnAssignWorker",
-      "splitArgs": [
-        {
-          "DefinationEncoding": "p",
-          "MacroVariableName": "arg2"
-        },
-        {
-          "DefinationEncoding": "p",
-          "MacroVariableName": "arg3"
-        }
-      ],
-      "macroName": "QuicTraceEvent"
-    },
-    "ConnVersionSet": {
-      "ModuleProperites": {},
-      "TraceString": "[conn][%p] QUIC Version: %u",
-      "UniqueId": "ConnVersionSet",
-      "splitArgs": [
-        {
-          "DefinationEncoding": "p",
-          "MacroVariableName": "arg2"
-        },
-        {
-          "DefinationEncoding": "u",
-          "MacroVariableName": "arg3"
-        }
-      ],
-      "macroName": "QuicTraceEvent"
-    },
-    "ConnHandshakeComplete": {
-      "ModuleProperites": {},
-      "TraceString": "[conn][%p] Handshake complete",
-      "UniqueId": "ConnHandshakeComplete",
-      "splitArgs": [
-        {
-          "DefinationEncoding": "p",
-          "MacroVariableName": "arg2"
-        }
-      ],
-      "macroName": "QuicTraceEvent"
-    },
-    "ConnDestCidRemoved": {
-      "ModuleProperites": {},
-      "TraceString": "[conn][%p] (SeqNum=%llu) Removed Destination CID: %!CID!",
-      "UniqueId": "ConnDestCidRemoved",
-      "splitArgs": [
-        {
-          "DefinationEncoding": "p",
-          "MacroVariableName": "arg2"
-        },
-        {
-          "DefinationEncoding": "llu",
-          "MacroVariableName": "arg3"
-        },
-        {
-          "DefinationEncoding": "!CID!",
-          "MacroVariableName": "arg4"
-        }
-      ],
-      "macroName": "QuicTraceEvent"
-    },
-    "ConnSetTimer": {
-      "ModuleProperites": {},
-      "TraceString": "[conn][%p] Setting %hhu, delay=%llu us",
-      "UniqueId": "ConnSetTimer",
-      "splitArgs": [
-        {
-          "DefinationEncoding": "p",
-          "MacroVariableName": "arg2"
-        },
-        {
-          "DefinationEncoding": "hhu",
-          "MacroVariableName": "arg3"
-        },
-        {
-          "DefinationEncoding": "llu",
-          "MacroVariableName": "arg4"
-        }
-      ],
-      "macroName": "QuicTraceEvent"
-    },
-    "ConnCancelTimer": {
-      "ModuleProperites": {},
-      "TraceString": "[conn][%p] Canceling %hhu",
-      "UniqueId": "ConnCancelTimer",
-      "splitArgs": [
-        {
-          "DefinationEncoding": "p",
-          "MacroVariableName": "arg2"
-        },
-        {
-          "DefinationEncoding": "hhu",
-          "MacroVariableName": "arg3"
-        }
-      ],
-      "macroName": "QuicTraceEvent"
-    },
-    "ConnExpiredTimer": {
-      "ModuleProperites": {},
-      "TraceString": "[conn][%p] %hhu expired",
-      "UniqueId": "ConnExpiredTimer",
-      "splitArgs": [
-        {
-          "DefinationEncoding": "p",
-          "MacroVariableName": "arg2"
-        },
-        {
-          "DefinationEncoding": "hhu",
-          "MacroVariableName": "arg3"
-        }
-      ],
-      "macroName": "QuicTraceEvent"
-    },
-    "ConnExecTimerOper": {
-      "ModuleProperites": {},
-      "TraceString": "[conn][%p] Execute: %u",
-      "UniqueId": "ConnExecTimerOper",
-      "splitArgs": [
-        {
-          "DefinationEncoding": "p",
-          "MacroVariableName": "arg2"
-        },
-        {
-          "DefinationEncoding": "u",
-          "MacroVariableName": "arg3"
-        }
-      ],
-      "macroName": "QuicTraceEvent"
-    },
-    "ConnShutdownComplete": {
-      "ModuleProperites": {},
-      "TraceString": "[conn][%p] Shutdown complete, PeerFailedToAcknowledged=%hhu.",
-      "UniqueId": "ConnShutdownComplete",
-      "splitArgs": [
-        {
-          "DefinationEncoding": "p",
-          "MacroVariableName": "arg2"
-        },
-        {
-          "DefinationEncoding": "hhu",
-          "MacroVariableName": "arg3"
-        }
-      ],
-      "macroName": "QuicTraceEvent"
-    },
-    "ConnAppShutdown": {
-      "ModuleProperites": {},
-      "TraceString": "[conn][%p] App Shutdown: %llu (Remote=%hhu)",
-      "UniqueId": "ConnAppShutdown",
-      "splitArgs": [
-        {
-          "DefinationEncoding": "p",
-          "MacroVariableName": "arg2"
-        },
-        {
-          "DefinationEncoding": "llu",
-          "MacroVariableName": "arg3"
-        },
-        {
-          "DefinationEncoding": "hhu",
-          "MacroVariableName": "arg4"
-        }
-      ],
-      "macroName": "QuicTraceEvent"
-    },
-    "ConnTransportShutdown": {
-      "ModuleProperites": {},
-      "TraceString": "[conn][%p] Transport Shutdown: %llu (Remote=%hhu) (QS=%hhu)",
-      "UniqueId": "ConnTransportShutdown",
-      "splitArgs": [
-        {
-          "DefinationEncoding": "p",
-          "MacroVariableName": "arg2"
-        },
-        {
-          "DefinationEncoding": "llu",
-          "MacroVariableName": "arg3"
-        },
-        {
-          "DefinationEncoding": "hhu",
-          "MacroVariableName": "arg4"
-        },
-        {
-          "DefinationEncoding": "hhu",
-          "MacroVariableName": "arg5"
-        }
-      ],
-      "macroName": "QuicTraceEvent"
-    },
-    "ConnErrorStatus": {
-      "ModuleProperites": {},
-      "TraceString": "[conn][%p] ERROR, %u, %s.",
-      "UniqueId": "ConnErrorStatus",
-      "splitArgs": [
-        {
-          "DefinationEncoding": "p",
-          "MacroVariableName": "arg2"
-        },
-        {
-          "DefinationEncoding": "u",
-          "MacroVariableName": "arg3"
-        },
-        {
-          "DefinationEncoding": "s",
-          "MacroVariableName": "arg4"
-        }
-      ],
-      "macroName": "QuicTraceEvent"
-    },
-    "ConnServerResumeTicket": {
-      "ModuleProperites": {},
-      "TraceString": "[conn][%p] Server app accepted resumption ticket",
-      "UniqueId": "ConnServerResumeTicket",
-      "splitArgs": [
-        {
-          "DefinationEncoding": "p",
-          "MacroVariableName": "arg2"
-        }
-      ],
-      "macroName": "QuicTraceEvent"
-    },
-    "ConnHandshakeStart": {
-      "ModuleProperites": {},
-      "TraceString": "[conn][%p] Handshake start",
-      "UniqueId": "ConnHandshakeStart",
-      "splitArgs": [
-        {
-          "DefinationEncoding": "p",
-          "MacroVariableName": "arg2"
-        }
-      ],
-      "macroName": "QuicTraceEvent"
-    },
-    "PacketDecrypt": {
-      "ModuleProperites": {},
-      "TraceString": "[pack][%llu] Decrypting",
-      "UniqueId": "PacketDecrypt",
-      "splitArgs": [
-        {
-          "DefinationEncoding": "llu",
-          "MacroVariableName": "arg2"
-        }
-      ],
-      "macroName": "QuicTraceEvent"
-    },
-    "ConnPacketRecv": {
-      "ModuleProperites": {},
-      "TraceString": "[conn][%p][RX][%llu] %c (%hu bytes)",
-      "UniqueId": "ConnPacketRecv",
-      "splitArgs": [
-        {
-          "DefinationEncoding": "p",
-          "MacroVariableName": "arg2"
-        },
-        {
-          "DefinationEncoding": "llu",
-          "MacroVariableName": "arg3"
-        },
-        {
-          "DefinationEncoding": "c",
-          "MacroVariableName": "arg4"
-        },
-        {
-          "DefinationEncoding": "hu",
-          "MacroVariableName": "arg5"
-        }
-      ],
-      "macroName": "QuicTraceEvent"
-    },
-    "ConnLocalAddrRemoved": {
-      "ModuleProperites": {},
-      "TraceString": "[conn][%p] Removed Local IP: %!ADDR!",
-      "UniqueId": "ConnLocalAddrRemoved",
-      "splitArgs": [
-        {
-          "DefinationEncoding": "p",
-          "MacroVariableName": "arg2"
-        },
-        {
-          "DefinationEncoding": "!ADDR!",
-          "MacroVariableName": "arg3"
-        }
-      ],
-      "macroName": "QuicTraceEvent"
-    },
-    "NoSrcCidAvailable": {
-      "ModuleProperites": {},
-      "TraceString": "[conn][%p] No src CID to send with",
-      "UniqueId": "NoSrcCidAvailable",
-      "splitArgs": [
-        {
-          "DefinationEncoding": "p",
-          "MacroVariableName": "arg1"
-        }
-      ],
-      "macroName": "QuicTraceLogConnWarning"
-    },
-    "GetPacketTypeFailure": {
-      "ModuleProperites": {},
-      "TraceString": "[conn][%p] Failed to get packet type for control frames, 0x%x",
-      "UniqueId": "GetPacketTypeFailure",
-      "splitArgs": [
-        {
-          "DefinationEncoding": "p",
-          "MacroVariableName": "arg1"
-        },
-        {
-          "DefinationEncoding": "x",
-          "MacroVariableName": "arg3"
-        }
-      ],
-      "macroName": "QuicTraceLogConnWarning"
-    },
-    "PacketBuilderSendBatch": {
-      "ModuleProperites": {},
-      "TraceString": "[conn][%p] Sending batch. %hu datagrams",
-      "UniqueId": "PacketBuilderSendBatch",
-      "splitArgs": [
-        {
-          "DefinationEncoding": "p",
-          "MacroVariableName": "arg1"
-        },
-        {
-          "DefinationEncoding": "hu",
-          "MacroVariableName": "arg3"
-        }
-      ],
-      "macroName": "QuicTraceLogConnVerbose"
-    },
-    "PacketCreated": {
-      "ModuleProperites": {},
-      "TraceString": "[pack][%llu] Created in batch %llu",
-      "UniqueId": "PacketCreated",
-      "splitArgs": [
-        {
-          "DefinationEncoding": "llu",
-          "MacroVariableName": "arg2"
-        },
-        {
-          "DefinationEncoding": "llu",
-          "MacroVariableName": "arg3"
-        }
-      ],
-      "macroName": "QuicTraceEvent"
-    },
-    "PacketEncrypt": {
-      "ModuleProperites": {},
-      "TraceString": "[pack][%llu] Encrypting",
-      "UniqueId": "PacketEncrypt",
-      "splitArgs": [
-        {
-          "DefinationEncoding": "llu",
-          "MacroVariableName": "arg2"
-        }
-      ],
-      "macroName": "QuicTraceEvent"
-    },
-    "PacketFinalize": {
-      "ModuleProperites": {},
-      "TraceString": "[pack][%llu] Finalizing",
-      "UniqueId": "PacketFinalize",
-      "splitArgs": [
-        {
-          "DefinationEncoding": "llu",
-          "MacroVariableName": "arg2"
-        }
-      ],
-      "macroName": "QuicTraceEvent"
-    },
-    "ConnPacketSent": {
-      "ModuleProperites": {},
-      "TraceString": "[conn][%p][TX][%llu] %hhu (%hu bytes)",
-      "UniqueId": "ConnPacketSent",
-      "splitArgs": [
-        {
-          "DefinationEncoding": "p",
-          "MacroVariableName": "arg2"
-        },
-        {
-          "DefinationEncoding": "llu",
-          "MacroVariableName": "arg3"
-        },
-        {
-          "DefinationEncoding": "hhu",
-          "MacroVariableName": "arg4"
-        },
-        {
-          "DefinationEncoding": "hu",
-          "MacroVariableName": "arg5"
-        }
-      ],
-      "macroName": "QuicTraceEvent"
-    },
-    "PacketBatchSent": {
-      "ModuleProperites": {},
-      "TraceString": "[pack][%llu] Batch sent",
-      "UniqueId": "PacketBatchSent",
-      "splitArgs": [
-        {
-          "DefinationEncoding": "llu",
-          "MacroVariableName": "arg2"
-        }
-      ],
-      "macroName": "QuicTraceEvent"
-    },
-    "VersionInfoDecodeFailed1": {
-      "ModuleProperites": {},
-      "TraceString": "[conn][%p] Version info too short to contain Chosen Version (%hu bytes)",
-      "UniqueId": "VersionInfoDecodeFailed1",
-      "splitArgs": [
-        {
-          "DefinationEncoding": "p",
-          "MacroVariableName": "arg1"
-        },
-        {
-          "DefinationEncoding": "hu",
-          "MacroVariableName": "arg3"
-        }
-      ],
-      "macroName": "QuicTraceLogConnError"
-    },
-    "VersionInfoDecodeFailed2": {
-      "ModuleProperites": {},
-      "TraceString": "[conn][%p] Version info too short to contain any Other Versions (%hu bytes)",
-      "UniqueId": "VersionInfoDecodeFailed2",
-      "splitArgs": [
-        {
-          "DefinationEncoding": "p",
-          "MacroVariableName": "arg1"
-        },
-        {
-          "DefinationEncoding": "hu",
-          "MacroVariableName": "arg3"
-        }
-      ],
-      "macroName": "QuicTraceLogConnError"
-    },
-    "ServerVersionInfoDecodeFailed3": {
-      "ModuleProperites": {},
-      "TraceString": "[conn][%p] Version info contains partial Other Version (%hu bytes vs. %u bytes)",
-      "UniqueId": "ServerVersionInfoDecodeFailed3",
-      "splitArgs": [
-        {
-          "DefinationEncoding": "p",
-          "MacroVariableName": "arg1"
-        },
-        {
-          "DefinationEncoding": "hu",
-          "MacroVariableName": "arg3"
-        },
-        {
-          "DefinationEncoding": "u",
-          "MacroVariableName": "arg4"
-        }
-      ],
-      "macroName": "QuicTraceLogConnError"
-    },
-    "ServerVersionInfoDecodeFailed4": {
-      "ModuleProperites": {},
-      "TraceString": "[conn][%p] Version info parsed less than full buffer (%hu bytes vs. %hu bytes",
-      "UniqueId": "ServerVersionInfoDecodeFailed4",
-      "splitArgs": [
-        {
-          "DefinationEncoding": "p",
-          "MacroVariableName": "arg1"
-        },
-        {
-          "DefinationEncoding": "hu",
-          "MacroVariableName": "arg3"
-        },
-        {
-          "DefinationEncoding": "hu",
-          "MacroVariableName": "arg4"
-        }
-      ],
-      "macroName": "QuicTraceLogConnError"
-    },
-    "ServerVersionInfoDecoded": {
-      "ModuleProperites": {},
-      "TraceString": "[conn][%p] VerInfo Decoded: Chosen Ver:%x Other Ver Count:%u",
-      "UniqueId": "ServerVersionInfoDecoded",
-      "splitArgs": [
-        {
-          "DefinationEncoding": "p",
-          "MacroVariableName": "arg1"
-        },
-        {
-          "DefinationEncoding": "x",
-          "MacroVariableName": "arg3"
-        },
-        {
-          "DefinationEncoding": "u",
-          "MacroVariableName": "arg4"
-        }
-      ],
-      "macroName": "QuicTraceLogConnInfo"
-    },
-    "ServerVersionNegotiationInfoEncoded": {
-      "ModuleProperites": {},
-      "TraceString": "[conn][%p] Server VI Encoded: Chosen Ver:%x Other Ver Count:%u",
-      "UniqueId": "ServerVersionNegotiationInfoEncoded",
-      "splitArgs": [
-        {
-          "DefinationEncoding": "p",
-          "MacroVariableName": "arg1"
-        },
-        {
-          "DefinationEncoding": "x",
-          "MacroVariableName": "arg3"
-        },
-        {
-          "DefinationEncoding": "u",
-          "MacroVariableName": "arg4"
-        }
-      ],
-      "macroName": "QuicTraceLogConnInfo"
-    },
-    "ClientVersionInfoEncoded": {
-      "ModuleProperites": {},
-      "TraceString": "[conn][%p] Client VI Encoded: Current Ver:%x Prev Ver:%x Compat Ver Count:%u",
-      "UniqueId": "ClientVersionInfoEncoded",
-      "splitArgs": [
-        {
-          "DefinationEncoding": "p",
-          "MacroVariableName": "arg1"
-        },
-        {
-          "DefinationEncoding": "x",
-          "MacroVariableName": "arg3"
-        },
-        {
-          "DefinationEncoding": "x",
-          "MacroVariableName": "arg4"
-        },
-        {
-          "DefinationEncoding": "u",
-          "MacroVariableName": "arg5"
-        }
-      ],
-      "macroName": "QuicTraceLogConnInfo"
-    },
-    "ConnVNEOtherVersionList": {
-      "ModuleProperites": {},
-      "TraceString": "[conn][%p] VerInfo Other Versions List: %!VNL!",
-      "UniqueId": "ConnVNEOtherVersionList",
-      "splitArgs": [
-        {
-          "DefinationEncoding": "p",
-          "MacroVariableName": "arg2"
-        },
-        {
-          "DefinationEncoding": "!VNL!",
-          "MacroVariableName": "arg3"
-        }
-      ],
-      "macroName": "QuicTraceEvent"
-    },
-    "LookupCidFound": {
-      "ModuleProperites": {},
-      "TraceString": "[look][%p] Lookup Hash=%u found %p",
-      "UniqueId": "LookupCidFound",
-      "splitArgs": [
-        {
-          "DefinationEncoding": "p",
-          "MacroVariableName": "arg2"
-        },
-        {
-          "DefinationEncoding": "u",
-          "MacroVariableName": "arg3"
-        },
-        {
-          "DefinationEncoding": "p",
-          "MacroVariableName": "arg4"
-        }
-      ],
-      "macroName": "QuicTraceLogVerbose"
-    },
-    "LookupCidNotFound": {
-      "ModuleProperites": {},
-      "TraceString": "[look][%p] Lookup Hash=%u not found",
-      "UniqueId": "LookupCidNotFound",
-      "splitArgs": [
-        {
-          "DefinationEncoding": "p",
-          "MacroVariableName": "arg2"
-        },
-        {
-          "DefinationEncoding": "u",
-          "MacroVariableName": "arg3"
-        }
-      ],
-      "macroName": "QuicTraceLogVerbose"
-    },
-    "LookupRemoteHashFound": {
-      "ModuleProperites": {},
-      "TraceString": "[look][%p] Lookup RemoteHash=%u found %p",
-      "UniqueId": "LookupRemoteHashFound",
-      "splitArgs": [
-        {
-          "DefinationEncoding": "p",
-          "MacroVariableName": "arg2"
-        },
-        {
-          "DefinationEncoding": "u",
-          "MacroVariableName": "arg3"
-        },
-        {
-          "DefinationEncoding": "p",
-          "MacroVariableName": "arg4"
-        }
-      ],
-      "macroName": "QuicTraceLogVerbose"
-    },
-    "LookupRemoteHashNotFound": {
-      "ModuleProperites": {},
-      "TraceString": "[look][%p] Lookup RemoteHash=%u not found",
-      "UniqueId": "LookupRemoteHashNotFound",
-      "splitArgs": [
-        {
-          "DefinationEncoding": "p",
-          "MacroVariableName": "arg2"
-        },
-        {
-          "DefinationEncoding": "u",
-          "MacroVariableName": "arg3"
-        }
-      ],
-      "macroName": "QuicTraceLogVerbose"
-    },
-    "LookupCidInsert": {
-      "ModuleProperites": {},
-      "TraceString": "[look][%p] Insert Conn=%p Hash=%u",
-      "UniqueId": "LookupCidInsert",
-      "splitArgs": [
-        {
-          "DefinationEncoding": "p",
-          "MacroVariableName": "arg2"
-        },
-        {
-          "DefinationEncoding": "p",
-          "MacroVariableName": "arg3"
-        },
-        {
-          "DefinationEncoding": "u",
-          "MacroVariableName": "arg4"
-        }
-      ],
-      "macroName": "QuicTraceLogVerbose"
-    },
-    "LookupRemoteHashInsert": {
-      "ModuleProperites": {},
-      "TraceString": "[look][%p] Insert Conn=%p RemoteHash=%u",
-      "UniqueId": "LookupRemoteHashInsert",
-      "splitArgs": [
-        {
-          "DefinationEncoding": "p",
-          "MacroVariableName": "arg2"
-        },
-        {
-          "DefinationEncoding": "p",
-          "MacroVariableName": "arg3"
-        },
-        {
-          "DefinationEncoding": "u",
-          "MacroVariableName": "arg4"
-        }
-      ],
-      "macroName": "QuicTraceLogVerbose"
-    },
-    "LookupCidRemoved": {
-      "ModuleProperites": {},
-      "TraceString": "[look][%p] Remove Conn=%p",
-      "UniqueId": "LookupCidRemoved",
-      "splitArgs": [
-        {
-          "DefinationEncoding": "p",
-          "MacroVariableName": "arg2"
-        },
-        {
-          "DefinationEncoding": "p",
-          "MacroVariableName": "arg3"
-        }
-      ],
-      "macroName": "QuicTraceLogVerbose"
-    },
-    "IndicateIdealProcChanged": {
-      "ModuleProperites": {},
-      "TraceString": "[conn][%p] Indicating QUIC_CONNECTION_EVENT_IDEAL_PROCESSOR_CHANGED",
-      "UniqueId": "IndicateIdealProcChanged",
-      "splitArgs": [
-        {
-          "DefinationEncoding": "p",
-          "MacroVariableName": "arg1"
-        }
-      ],
-      "macroName": "QuicTraceLogConnVerbose"
-    },
-    "AbandonOnLibShutdown": {
-      "ModuleProperites": {},
-      "TraceString": "[conn][%p] Abandoning on shutdown",
-      "UniqueId": "AbandonOnLibShutdown",
-      "splitArgs": [
-        {
-          "DefinationEncoding": "p",
-          "MacroVariableName": "arg1"
-        }
-      ],
-      "macroName": "QuicTraceLogConnVerbose"
-    },
-    "WorkerCreated": {
-      "ModuleProperites": {},
-      "TraceString": "[wrkr][%p] Created, IdealProc=%hu Owner=%p",
-      "UniqueId": "WorkerCreated",
-      "splitArgs": [
-        {
-          "DefinationEncoding": "p",
-          "MacroVariableName": "arg2"
-        },
-        {
-          "DefinationEncoding": "hu",
-          "MacroVariableName": "arg3"
-        },
-        {
-          "DefinationEncoding": "p",
-          "MacroVariableName": "arg4"
-        }
-      ],
-      "macroName": "QuicTraceEvent"
-    },
-    "WorkerErrorStatus": {
-      "ModuleProperites": {},
-      "TraceString": "[wrkr][%p] ERROR, %u, %s.",
-      "UniqueId": "WorkerErrorStatus",
-      "splitArgs": [
-        {
-          "DefinationEncoding": "p",
-          "MacroVariableName": "arg2"
-        },
-        {
-          "DefinationEncoding": "u",
-          "MacroVariableName": "arg3"
-        },
-        {
-          "DefinationEncoding": "s",
-          "MacroVariableName": "arg4"
-        }
-      ],
-      "macroName": "QuicTraceEvent"
-    },
-    "WorkerCleanup": {
-      "ModuleProperites": {},
-      "TraceString": "[wrkr][%p] Cleaning up",
-      "UniqueId": "WorkerCleanup",
-      "splitArgs": [
-        {
-          "DefinationEncoding": "p",
-          "MacroVariableName": "arg2"
-        }
-      ],
-      "macroName": "QuicTraceEvent"
-    },
-    "WorkerDestroyed": {
-      "ModuleProperites": {},
-      "TraceString": "[wrkr][%p] Destroyed",
-      "UniqueId": "WorkerDestroyed",
-      "splitArgs": [
-        {
-          "DefinationEncoding": "p",
-          "MacroVariableName": "arg2"
-        }
-      ],
-      "macroName": "QuicTraceEvent"
-    },
-    "ConnScheduleState": {
-      "ModuleProperites": {},
-      "TraceString": "[conn][%p] Scheduling: %u",
-      "UniqueId": "ConnScheduleState",
-      "splitArgs": [
-        {
-          "DefinationEncoding": "p",
-          "MacroVariableName": "arg2"
-        },
-        {
-          "DefinationEncoding": "u",
-          "MacroVariableName": "arg3"
-        }
-      ],
-      "macroName": "QuicTraceEvent"
-    },
-    "WorkerQueueDelayUpdated": {
-      "ModuleProperites": {},
-      "TraceString": "[wrkr][%p] QueueDelay = %u",
-      "UniqueId": "WorkerQueueDelayUpdated",
-      "splitArgs": [
-        {
-          "DefinationEncoding": "p",
-          "MacroVariableName": "arg2"
-        },
-        {
-          "DefinationEncoding": "u",
-          "MacroVariableName": "arg3"
-        }
-      ],
-      "macroName": "QuicTraceEvent"
-    },
-    "WorkerActivityStateUpdated": {
-      "ModuleProperites": {},
-      "TraceString": "[wrkr][%p] IsActive = %hhu, Arg = %u",
-      "UniqueId": "WorkerActivityStateUpdated",
-      "splitArgs": [
-        {
-          "DefinationEncoding": "p",
-          "MacroVariableName": "arg2"
-        },
-        {
-          "DefinationEncoding": "hhu",
-          "MacroVariableName": "arg3"
-        },
-        {
-          "DefinationEncoding": "u",
-          "MacroVariableName": "arg4"
-        }
-      ],
-      "macroName": "QuicTraceEvent"
-    },
-    "WorkerStart": {
-      "ModuleProperites": {},
-      "TraceString": "[wrkr][%p] Start",
-      "UniqueId": "WorkerStart",
-      "splitArgs": [
-        {
-          "DefinationEncoding": "p",
-          "MacroVariableName": "arg2"
-        }
-      ],
-      "macroName": "QuicTraceEvent"
-    },
-    "WorkerStop": {
-      "ModuleProperites": {},
-      "TraceString": "[wrkr][%p] Stop",
-      "UniqueId": "WorkerStop",
-      "splitArgs": [
-        {
-          "DefinationEncoding": "p",
-          "MacroVariableName": "arg2"
-        }
-      ],
-      "macroName": "QuicTraceEvent"
-    },
-    "InvalidCongestionControlAlgorithm": {
-      "ModuleProperites": {},
-      "TraceString": "[conn][%p] Unknown congestion control algorithm: %hu, fallback to Cubic",
-      "UniqueId": "InvalidCongestionControlAlgorithm",
-      "splitArgs": [
-        {
-          "DefinationEncoding": "p",
-          "MacroVariableName": "arg1"
-        },
-        {
-          "DefinationEncoding": "hu",
-          "MacroVariableName": "arg3"
-        }
-      ],
-      "macroName": "QuicTraceLogConnWarning"
-    },
-    "NoSniPresent": {
-      "ModuleProperites": {},
-      "TraceString": "[conn][%p] No SNI extension present",
-      "UniqueId": "NoSniPresent",
-      "splitArgs": [
-        {
-          "DefinationEncoding": "p",
-          "MacroVariableName": "arg1"
-        }
-      ],
-      "macroName": "QuicTraceLogConnWarning"
-    },
-    "DecodeTPReserved": {
-      "ModuleProperites": {},
-      "TraceString": "[conn][%p] TP: Reserved ID %llu, length %hu",
-      "UniqueId": "DecodeTPReserved",
-      "splitArgs": [
-        {
-          "DefinationEncoding": "p",
-          "MacroVariableName": "arg1"
-        },
-        {
-          "DefinationEncoding": "llu",
-          "MacroVariableName": "arg3"
-        },
-        {
-          "DefinationEncoding": "hu",
-          "MacroVariableName": "arg4"
-        }
-      ],
-      "macroName": "QuicTraceLogConnWarning"
-    },
-    "DecodeTPUnknown": {
-      "ModuleProperites": {},
-      "TraceString": "[conn][%p] TP: Unknown ID %llu, length %hu",
-      "UniqueId": "DecodeTPUnknown",
-      "splitArgs": [
-        {
-          "DefinationEncoding": "p",
-          "MacroVariableName": "arg1"
-        },
-        {
-          "DefinationEncoding": "llu",
-          "MacroVariableName": "arg3"
-        },
-        {
-          "DefinationEncoding": "hu",
-          "MacroVariableName": "arg4"
-        }
-      ],
-      "macroName": "QuicTraceLogConnWarning"
-    },
-    "EncodeTPStart": {
-      "ModuleProperites": {},
-      "TraceString": "[conn][%p] Encoding Transport Parameters (Server = %hhu)",
-      "UniqueId": "EncodeTPStart",
-      "splitArgs": [
-        {
-          "DefinationEncoding": "p",
-          "MacroVariableName": "arg1"
-        },
-        {
-          "DefinationEncoding": "hhu",
-          "MacroVariableName": "arg3"
-        }
-      ],
-      "macroName": "QuicTraceLogConnVerbose"
-    },
-    "EncodeTPOriginalDestinationCID": {
-      "ModuleProperites": {},
-      "TraceString": "[conn][%p] TP: Original Destination Connection ID (%s)",
-      "UniqueId": "EncodeTPOriginalDestinationCID",
-      "splitArgs": [
-        {
-          "DefinationEncoding": "p",
-          "MacroVariableName": "arg1"
-        },
-        {
-          "DefinationEncoding": "s",
-          "MacroVariableName": "arg3"
-        }
-      ],
-      "macroName": "QuicTraceLogConnVerbose"
-    },
-    "EncodeTPIdleTimeout": {
-      "ModuleProperites": {},
-      "TraceString": "[conn][%p] TP: Idle Timeout (%llu ms)",
-      "UniqueId": "EncodeTPIdleTimeout",
-      "splitArgs": [
-        {
-          "DefinationEncoding": "p",
-          "MacroVariableName": "arg1"
-        },
-        {
-          "DefinationEncoding": "llu",
-          "MacroVariableName": "arg3"
-        }
-      ],
-      "macroName": "QuicTraceLogConnVerbose"
-    },
-    "EncodeTPStatelessResetToken": {
-      "ModuleProperites": {},
-      "TraceString": "[conn][%p] TP: Stateless Reset Token (%s)",
-      "UniqueId": "EncodeTPStatelessResetToken",
-      "splitArgs": [
-        {
-          "DefinationEncoding": "p",
-          "MacroVariableName": "arg1"
-        },
-        {
-          "DefinationEncoding": "s",
-          "MacroVariableName": "arg3"
-        }
-      ],
-      "macroName": "QuicTraceLogConnVerbose"
-    },
-    "EncodeTPMaxUdpPayloadSize": {
-      "ModuleProperites": {},
-      "TraceString": "[conn][%p] TP: Max Udp Payload Size (%llu bytes)",
-      "UniqueId": "EncodeTPMaxUdpPayloadSize",
-      "splitArgs": [
-        {
-          "DefinationEncoding": "p",
-          "MacroVariableName": "arg1"
-        },
-        {
-          "DefinationEncoding": "llu",
-          "MacroVariableName": "arg3"
-        }
-      ],
-      "macroName": "QuicTraceLogConnVerbose"
-    },
-    "EncodeTPInitMaxData": {
-      "ModuleProperites": {},
-      "TraceString": "[conn][%p] TP: Max Data (%llu bytes)",
-      "UniqueId": "EncodeTPInitMaxData",
-      "splitArgs": [
-        {
-          "DefinationEncoding": "p",
-          "MacroVariableName": "arg1"
-        },
-        {
-          "DefinationEncoding": "llu",
-          "MacroVariableName": "arg3"
-        }
-      ],
-      "macroName": "QuicTraceLogConnVerbose"
-    },
-    "EncodeTPInitMaxStreamDataBidiLocal": {
-      "ModuleProperites": {},
-      "TraceString": "[conn][%p] TP: Max Local Bidirectional Stream Data (%llu bytes)",
-      "UniqueId": "EncodeTPInitMaxStreamDataBidiLocal",
-      "splitArgs": [
-        {
-          "DefinationEncoding": "p",
-          "MacroVariableName": "arg1"
-        },
-        {
-          "DefinationEncoding": "llu",
-          "MacroVariableName": "arg3"
-        }
-      ],
-      "macroName": "QuicTraceLogConnVerbose"
-    },
-    "EncodeTPInitMaxStreamDataBidiRemote": {
-      "ModuleProperites": {},
-      "TraceString": "[conn][%p] TP: Max Remote Bidirectional Stream Data (%llu bytes)",
-      "UniqueId": "EncodeTPInitMaxStreamDataBidiRemote",
-      "splitArgs": [
-        {
-          "DefinationEncoding": "p",
-          "MacroVariableName": "arg1"
-        },
-        {
-          "DefinationEncoding": "llu",
-          "MacroVariableName": "arg3"
-        }
-      ],
-      "macroName": "QuicTraceLogConnVerbose"
-    },
-    "EncodeTPInitMaxStreamUni": {
-      "ModuleProperites": {},
-      "TraceString": "[conn][%p] TP: Max Unidirectional Stream Data (%llu)",
-      "UniqueId": "EncodeTPInitMaxStreamUni",
-      "splitArgs": [
-        {
-          "DefinationEncoding": "p",
-          "MacroVariableName": "arg1"
-        },
-        {
-          "DefinationEncoding": "llu",
-          "MacroVariableName": "arg3"
-        }
-      ],
-      "macroName": "QuicTraceLogConnVerbose"
-    },
-    "EncodeTPMaxBidiStreams": {
-      "ModuleProperites": {},
-      "TraceString": "[conn][%p] TP: Max Bidirectional Streams (%llu)",
-      "UniqueId": "EncodeTPMaxBidiStreams",
-      "splitArgs": [
-        {
-          "DefinationEncoding": "p",
-          "MacroVariableName": "arg1"
-        },
-        {
-          "DefinationEncoding": "llu",
-          "MacroVariableName": "arg3"
-        }
-      ],
-      "macroName": "QuicTraceLogConnVerbose"
-    },
-    "EncodeTPMaxUniStreams": {
-      "ModuleProperites": {},
-      "TraceString": "[conn][%p] TP: Max Unidirectional Streams (%llu)",
-      "UniqueId": "EncodeTPMaxUniStreams",
-      "splitArgs": [
-        {
-          "DefinationEncoding": "p",
-          "MacroVariableName": "arg1"
-        },
-        {
-          "DefinationEncoding": "llu",
-          "MacroVariableName": "arg3"
-        }
-      ],
-      "macroName": "QuicTraceLogConnVerbose"
-    },
-    "EncodeTPAckDelayExponent": {
-      "ModuleProperites": {},
-      "TraceString": "[conn][%p] TP: ACK Delay Exponent (%llu)",
-      "UniqueId": "EncodeTPAckDelayExponent",
-      "splitArgs": [
-        {
-          "DefinationEncoding": "p",
-          "MacroVariableName": "arg1"
-        },
-        {
-          "DefinationEncoding": "llu",
-          "MacroVariableName": "arg3"
-        }
-      ],
-      "macroName": "QuicTraceLogConnVerbose"
-    },
-    "EncodeTPMaxAckDelay": {
-      "ModuleProperites": {},
-      "TraceString": "[conn][%p] TP: Max ACK Delay (%llu ms)",
-      "UniqueId": "EncodeTPMaxAckDelay",
-      "splitArgs": [
-        {
-          "DefinationEncoding": "p",
-          "MacroVariableName": "arg1"
-        },
-        {
-          "DefinationEncoding": "llu",
-          "MacroVariableName": "arg3"
-        }
-      ],
-      "macroName": "QuicTraceLogConnVerbose"
-    },
-    "EncodeTPDisableMigration": {
-      "ModuleProperites": {},
-      "TraceString": "[conn][%p] TP: Disable Active Migration",
-      "UniqueId": "EncodeTPDisableMigration",
-      "splitArgs": [
-        {
-          "DefinationEncoding": "p",
-          "MacroVariableName": "arg1"
-        }
-      ],
-      "macroName": "QuicTraceLogConnVerbose"
-    },
-    "EncodeTPPreferredAddress": {
-      "ModuleProperites": {},
-      "TraceString": "[conn][%p] TP: Preferred Address",
-      "UniqueId": "EncodeTPPreferredAddress",
-      "splitArgs": [
-        {
-          "DefinationEncoding": "p",
-          "MacroVariableName": "arg1"
-        }
-      ],
-      "macroName": "QuicTraceLogConnVerbose"
-    },
-    "EncodeTPCIDLimit": {
-      "ModuleProperites": {},
-      "TraceString": "[conn][%p] TP: Connection ID Limit (%llu)",
-      "UniqueId": "EncodeTPCIDLimit",
-      "splitArgs": [
-        {
-          "DefinationEncoding": "p",
-          "MacroVariableName": "arg1"
-        },
-        {
-          "DefinationEncoding": "llu",
-          "MacroVariableName": "arg3"
-        }
-      ],
-      "macroName": "QuicTraceLogConnVerbose"
-    },
-    "EncodeTPOriginalCID": {
-      "ModuleProperites": {},
-      "TraceString": "[conn][%p] TP: Initial Source Connection ID (%s)",
-      "UniqueId": "EncodeTPOriginalCID",
-      "splitArgs": [
-        {
-          "DefinationEncoding": "p",
-          "MacroVariableName": "arg1"
-        },
-        {
-          "DefinationEncoding": "s",
-          "MacroVariableName": "arg3"
-        }
-      ],
-      "macroName": "QuicTraceLogConnVerbose"
-    },
-    "EncodeTPRetrySourceCID": {
-      "ModuleProperites": {},
-      "TraceString": "[conn][%p] TP: Retry Source Connection ID (%s)",
-      "UniqueId": "EncodeTPRetrySourceCID",
-      "splitArgs": [
-        {
-          "DefinationEncoding": "p",
-          "MacroVariableName": "arg1"
-        },
-        {
-          "DefinationEncoding": "s",
-          "MacroVariableName": "arg3"
-        }
-      ],
-      "macroName": "QuicTraceLogConnVerbose"
-    },
-    "EncodeMaxDatagramFrameSize": {
-      "ModuleProperites": {},
-      "TraceString": "[conn][%p] TP: Max Datagram Frame Size (%llu bytes)",
-      "UniqueId": "EncodeMaxDatagramFrameSize",
-      "splitArgs": [
-        {
-          "DefinationEncoding": "p",
-          "MacroVariableName": "arg1"
-        },
-        {
-          "DefinationEncoding": "llu",
-          "MacroVariableName": "arg3"
-        }
-      ],
-      "macroName": "QuicTraceLogConnVerbose"
-    },
-    "EncodeTPDisable1RttEncryption": {
-      "ModuleProperites": {},
-      "TraceString": "[conn][%p] TP: Disable 1-RTT Encryption",
-      "UniqueId": "EncodeTPDisable1RttEncryption",
-      "splitArgs": [
-        {
-          "DefinationEncoding": "p",
-          "MacroVariableName": "arg1"
-        }
-      ],
-      "macroName": "QuicTraceLogConnVerbose"
-    },
-    "EncodeTPVersionNegotiationExt": {
-      "ModuleProperites": {},
-      "TraceString": "[conn][%p] TP: Version Negotiation Extension (%u bytes)",
-      "UniqueId": "EncodeTPVersionNegotiationExt",
-      "splitArgs": [
-        {
-          "DefinationEncoding": "p",
-          "MacroVariableName": "arg1"
-        },
-        {
-          "DefinationEncoding": "u",
-          "MacroVariableName": "arg3"
-        }
-      ],
-      "macroName": "QuicTraceLogConnVerbose"
-    },
-    "EncodeTPMinAckDelay": {
-      "ModuleProperites": {},
-      "TraceString": "[conn][%p] TP: Min ACK Delay (%llu us)",
-      "UniqueId": "EncodeTPMinAckDelay",
-      "splitArgs": [
-        {
-          "DefinationEncoding": "p",
-          "MacroVariableName": "arg1"
-        },
-        {
-          "DefinationEncoding": "llu",
-          "MacroVariableName": "arg3"
-        }
-      ],
-      "macroName": "QuicTraceLogConnVerbose"
-    },
-    "EncodeTPCibirEncoding": {
-      "ModuleProperites": {},
-      "TraceString": "[conn][%p] TP: CIBIR Encoding (%llu length, %llu offset)",
-      "UniqueId": "EncodeTPCibirEncoding",
-      "splitArgs": [
-        {
-          "DefinationEncoding": "p",
-          "MacroVariableName": "arg1"
-        },
-        {
-          "DefinationEncoding": "llu",
-          "MacroVariableName": "arg3"
-        },
-        {
-          "DefinationEncoding": "llu",
-          "MacroVariableName": "arg4"
-        }
-      ],
-      "macroName": "QuicTraceLogConnVerbose"
-    },
-    "EncodeTPTest": {
-      "ModuleProperites": {},
-      "TraceString": "[conn][%p] TP: TEST TP (Type %hu, Length %hu)",
-      "UniqueId": "EncodeTPTest",
-      "splitArgs": [
-        {
-          "DefinationEncoding": "p",
-          "MacroVariableName": "arg1"
-        },
-        {
-          "DefinationEncoding": "hu",
-          "MacroVariableName": "arg3"
-        },
-        {
-          "DefinationEncoding": "hu",
-          "MacroVariableName": "arg4"
-        }
-      ],
-      "macroName": "QuicTraceLogConnVerbose"
-    },
-    "EncodeTPEnd": {
-      "ModuleProperites": {},
-      "TraceString": "[conn][%p] Encoded %hu bytes for QUIC TP",
-      "UniqueId": "EncodeTPEnd",
-      "splitArgs": [
-        {
-          "DefinationEncoding": "p",
-          "MacroVariableName": "arg1"
-        },
-        {
-          "DefinationEncoding": "hu",
-          "MacroVariableName": "arg3"
-        }
-      ],
-      "macroName": "QuicTraceLogConnVerbose"
-    },
-    "DecodeTPStart": {
-      "ModuleProperites": {},
-      "TraceString": "[conn][%p] Decoding Transport Parameters (Server = %hhu) (%hu bytes)",
-      "UniqueId": "DecodeTPStart",
-      "splitArgs": [
-        {
-          "DefinationEncoding": "p",
-          "MacroVariableName": "arg1"
-        },
-        {
-          "DefinationEncoding": "hhu",
-          "MacroVariableName": "arg3"
-        },
-        {
-          "DefinationEncoding": "hu",
-          "MacroVariableName": "arg4"
-        }
-      ],
-      "macroName": "QuicTraceLogConnVerbose"
-    },
-    "DecodeTPOriginalDestinationCID": {
-      "ModuleProperites": {},
-      "TraceString": "[conn][%p] TP: Original Connection Destination ID (%s)",
-      "UniqueId": "DecodeTPOriginalDestinationCID",
-      "splitArgs": [
-        {
-          "DefinationEncoding": "p",
-          "MacroVariableName": "arg1"
-        },
-        {
-          "DefinationEncoding": "s",
-          "MacroVariableName": "arg3"
-        }
-      ],
-      "macroName": "QuicTraceLogConnVerbose"
-    },
-    "DecodeTPIdleTimeout": {
-      "ModuleProperites": {},
-      "TraceString": "[conn][%p] TP: Idle Timeout (%llu ms)",
-      "UniqueId": "DecodeTPIdleTimeout",
-      "splitArgs": [
-        {
-          "DefinationEncoding": "p",
-          "MacroVariableName": "arg1"
-        },
-        {
-          "DefinationEncoding": "llu",
-          "MacroVariableName": "arg3"
-        }
-      ],
-      "macroName": "QuicTraceLogConnVerbose"
-    },
-    "DecodeTPStatelessResetToken": {
-      "ModuleProperites": {},
-      "TraceString": "[conn][%p] TP: Stateless Reset Token (%s)",
-      "UniqueId": "DecodeTPStatelessResetToken",
-      "splitArgs": [
-        {
-          "DefinationEncoding": "p",
-          "MacroVariableName": "arg1"
-        },
-        {
-          "DefinationEncoding": "s",
-          "MacroVariableName": "arg3"
-        }
-      ],
-      "macroName": "QuicTraceLogConnVerbose"
-    },
-    "DecodeTPMaxUdpPayloadSize": {
-      "ModuleProperites": {},
-      "TraceString": "[conn][%p] TP: Max Udp Payload Size (%llu bytes)",
-      "UniqueId": "DecodeTPMaxUdpPayloadSize",
-      "splitArgs": [
-        {
-          "DefinationEncoding": "p",
-          "MacroVariableName": "arg1"
-        },
-        {
-          "DefinationEncoding": "llu",
-          "MacroVariableName": "arg3"
-        }
-      ],
-      "macroName": "QuicTraceLogConnVerbose"
-    },
-    "DecodeTPInitMaxData": {
-      "ModuleProperites": {},
-      "TraceString": "[conn][%p] TP: Max Data (%llu bytes)",
-      "UniqueId": "DecodeTPInitMaxData",
-      "splitArgs": [
-        {
-          "DefinationEncoding": "p",
-          "MacroVariableName": "arg1"
-        },
-        {
-          "DefinationEncoding": "llu",
-          "MacroVariableName": "arg3"
-        }
-      ],
-      "macroName": "QuicTraceLogConnVerbose"
-    },
-    "DecodeTPInitMaxStreamDataBidiLocal": {
-      "ModuleProperites": {},
-      "TraceString": "[conn][%p] TP: Max Local Bidirectional Stream Data (%llu bytes)",
-      "UniqueId": "DecodeTPInitMaxStreamDataBidiLocal",
-      "splitArgs": [
-        {
-          "DefinationEncoding": "p",
-          "MacroVariableName": "arg1"
-        },
-        {
-          "DefinationEncoding": "llu",
-          "MacroVariableName": "arg3"
-        }
-      ],
-      "macroName": "QuicTraceLogConnVerbose"
-    },
-    "DecodeTPInitMaxStreamDataBidiRemote": {
-      "ModuleProperites": {},
-      "TraceString": "[conn][%p] TP: Max Remote Bidirectional Stream Data (%llu bytes)",
-      "UniqueId": "DecodeTPInitMaxStreamDataBidiRemote",
-      "splitArgs": [
-        {
-          "DefinationEncoding": "p",
-          "MacroVariableName": "arg1"
-        },
-        {
-          "DefinationEncoding": "llu",
-          "MacroVariableName": "arg3"
-        }
-      ],
-      "macroName": "QuicTraceLogConnVerbose"
-    },
-    "DecodeTPInitMaxStreamDataBidiUni": {
-      "ModuleProperites": {},
-      "TraceString": "[conn][%p] TP: Max Unidirectional Stream Data (%llu)",
-      "UniqueId": "DecodeTPInitMaxStreamDataBidiUni",
-      "splitArgs": [
-        {
-          "DefinationEncoding": "p",
-          "MacroVariableName": "arg1"
-        },
-        {
-          "DefinationEncoding": "llu",
-          "MacroVariableName": "arg3"
-        }
-      ],
-      "macroName": "QuicTraceLogConnVerbose"
-    },
-    "DecodeTPMaxBidiStreams": {
-      "ModuleProperites": {},
-      "TraceString": "[conn][%p] TP: Max Bidirectional Streams (%llu)",
-      "UniqueId": "DecodeTPMaxBidiStreams",
-      "splitArgs": [
-        {
-          "DefinationEncoding": "p",
-          "MacroVariableName": "arg1"
-        },
-        {
-          "DefinationEncoding": "llu",
-          "MacroVariableName": "arg3"
-        }
-      ],
-      "macroName": "QuicTraceLogConnVerbose"
-    },
-    "DecodeTPMaxUniStreams": {
-      "ModuleProperites": {},
-      "TraceString": "[conn][%p] TP: Max Unidirectional Streams (%llu)",
-      "UniqueId": "DecodeTPMaxUniStreams",
-      "splitArgs": [
-        {
-          "DefinationEncoding": "p",
-          "MacroVariableName": "arg1"
-        },
-        {
-          "DefinationEncoding": "llu",
-          "MacroVariableName": "arg3"
-        }
-      ],
-      "macroName": "QuicTraceLogConnVerbose"
-    },
-    "DecodeTPAckDelayExponent": {
-      "ModuleProperites": {},
-      "TraceString": "[conn][%p] TP: ACK Delay Exponent (%llu)",
-      "UniqueId": "DecodeTPAckDelayExponent",
-      "splitArgs": [
-        {
-          "DefinationEncoding": "p",
-          "MacroVariableName": "arg1"
-        },
-        {
-          "DefinationEncoding": "llu",
-          "MacroVariableName": "arg3"
-        }
-      ],
-      "macroName": "QuicTraceLogConnVerbose"
-    },
-    "DecodeTPMaxAckDelay": {
-      "ModuleProperites": {},
-      "TraceString": "[conn][%p] TP: Max ACK Delay (%llu ms)",
-      "UniqueId": "DecodeTPMaxAckDelay",
-      "splitArgs": [
-        {
-          "DefinationEncoding": "p",
-          "MacroVariableName": "arg1"
-        },
-        {
-          "DefinationEncoding": "llu",
-          "MacroVariableName": "arg3"
-        }
-      ],
-      "macroName": "QuicTraceLogConnVerbose"
-    },
-    "DecodeTPDisableActiveMigration": {
-      "ModuleProperites": {},
-      "TraceString": "[conn][%p] TP: Disable Active Migration",
-      "UniqueId": "DecodeTPDisableActiveMigration",
-      "splitArgs": [
-        {
-          "DefinationEncoding": "p",
-          "MacroVariableName": "arg1"
-        }
-      ],
-      "macroName": "QuicTraceLogConnVerbose"
-    },
-    "DecodeTPPreferredAddress": {
-      "ModuleProperites": {},
-      "TraceString": "[conn][%p] TP: Preferred Address",
-      "UniqueId": "DecodeTPPreferredAddress",
-      "splitArgs": [
-        {
-          "DefinationEncoding": "p",
-          "MacroVariableName": "arg1"
-        }
-      ],
-      "macroName": "QuicTraceLogConnVerbose"
-    },
-    "DecodeTPCIDLimit": {
-      "ModuleProperites": {},
-      "TraceString": "[conn][%p] TP: Connection ID Limit (%llu)",
-      "UniqueId": "DecodeTPCIDLimit",
-      "splitArgs": [
-        {
-          "DefinationEncoding": "p",
-          "MacroVariableName": "arg1"
-        },
-        {
-          "DefinationEncoding": "llu",
-          "MacroVariableName": "arg3"
-        }
-      ],
-      "macroName": "QuicTraceLogConnVerbose"
-    },
-    "DecodeTPInitialSourceCID": {
-      "ModuleProperites": {},
-      "TraceString": "[conn][%p] TP: Initial Source Connection ID (%s)",
-      "UniqueId": "DecodeTPInitialSourceCID",
-      "splitArgs": [
-        {
-          "DefinationEncoding": "p",
-          "MacroVariableName": "arg1"
-        },
-        {
-          "DefinationEncoding": "s",
-          "MacroVariableName": "arg3"
-        }
-      ],
-      "macroName": "QuicTraceLogConnVerbose"
-    },
-    "DecodeTPRetrySourceCID": {
-      "ModuleProperites": {},
-      "TraceString": "[conn][%p] TP: Retry Source Connection ID (%s)",
-      "UniqueId": "DecodeTPRetrySourceCID",
-      "splitArgs": [
-        {
-          "DefinationEncoding": "p",
-          "MacroVariableName": "arg1"
-        },
-        {
-          "DefinationEncoding": "s",
-          "MacroVariableName": "arg3"
-        }
-      ],
-      "macroName": "QuicTraceLogConnVerbose"
-    },
-    "DecodeTPMaxDatagramFrameSize": {
-      "ModuleProperites": {},
-      "TraceString": "[conn][%p] TP: Max Datagram Frame Size (%llu bytes)",
-      "UniqueId": "DecodeTPMaxDatagramFrameSize",
-      "splitArgs": [
-        {
-          "DefinationEncoding": "p",
-          "MacroVariableName": "arg1"
-        },
-        {
-          "DefinationEncoding": "llu",
-          "MacroVariableName": "arg3"
-        }
-      ],
-      "macroName": "QuicTraceLogConnVerbose"
-    },
-    "DecodeTPCibirEncoding": {
-      "ModuleProperites": {},
-      "TraceString": "[conn][%p] TP: CIBIR Encoding (%llu length, %llu offset)",
-      "UniqueId": "DecodeTPCibirEncoding",
-      "splitArgs": [
-        {
-          "DefinationEncoding": "p",
-          "MacroVariableName": "arg1"
-        },
-        {
-          "DefinationEncoding": "llu",
-          "MacroVariableName": "arg3"
-        },
-        {
-          "DefinationEncoding": "llu",
-          "MacroVariableName": "arg4"
-        }
-      ],
-      "macroName": "QuicTraceLogConnVerbose"
-    },
-    "DecodeTPDisable1RttEncryption": {
-      "ModuleProperites": {},
-      "TraceString": "[conn][%p] TP: Disable 1-RTT Encryption",
-      "UniqueId": "DecodeTPDisable1RttEncryption",
-      "splitArgs": [
-        {
-          "DefinationEncoding": "p",
-          "MacroVariableName": "arg1"
-        }
-      ],
-      "macroName": "QuicTraceLogConnVerbose"
-    },
-    "DecodeTPVersionNegotiationInfo": {
-      "ModuleProperites": {},
-      "TraceString": "[conn][%p] TP: Version Negotiation Info (%hu bytes)",
-      "UniqueId": "DecodeTPVersionNegotiationInfo",
-      "splitArgs": [
-        {
-          "DefinationEncoding": "p",
-          "MacroVariableName": "arg1"
-        },
-        {
-          "DefinationEncoding": "hu",
-          "MacroVariableName": "arg3"
-        }
-      ],
-      "macroName": "QuicTraceLogConnVerbose"
-    },
-    "DecodeTPMinAckDelay": {
-      "ModuleProperites": {},
-      "TraceString": "[conn][%p] TP: Min ACK Delay (%llu us)",
-      "UniqueId": "DecodeTPMinAckDelay",
-      "splitArgs": [
-        {
-          "DefinationEncoding": "p",
-          "MacroVariableName": "arg1"
-        },
-        {
-          "DefinationEncoding": "llu",
-          "MacroVariableName": "arg3"
-        }
-      ],
-      "macroName": "QuicTraceLogConnVerbose"
-    },
-    "BindingListenerAlreadyRegistered": {
-      "ModuleProperites": {},
-      "TraceString": "[bind][%p] Listener (%p) already registered on ALPN",
-      "UniqueId": "BindingListenerAlreadyRegistered",
-      "splitArgs": [
-        {
-          "DefinationEncoding": "p",
-          "MacroVariableName": "arg2"
-        },
-        {
-          "DefinationEncoding": "p",
-          "MacroVariableName": "arg3"
-        }
-      ],
-      "macroName": "QuicTraceLogWarning"
-    },
-    "BindingSendFailed": {
-      "ModuleProperites": {},
-      "TraceString": "[bind][%p] Send failed, 0x%x",
-      "UniqueId": "BindingSendFailed",
-      "splitArgs": [
-        {
-          "DefinationEncoding": "p",
-          "MacroVariableName": "arg2"
-        },
-        {
-          "DefinationEncoding": "x",
-          "MacroVariableName": "arg3"
-        }
-      ],
-      "macroName": "QuicTraceLogWarning"
-    },
-    "PacketTxVersionNegotiation": {
-      "ModuleProperites": {},
-      "TraceString": "[S][TX][-] VN",
-      "UniqueId": "PacketTxVersionNegotiation",
-      "splitArgs": [],
-      "macroName": "QuicTraceLogVerbose"
-    },
-    "PacketTxStatelessReset": {
-      "ModuleProperites": {},
-      "TraceString": "[S][TX][-] SR %s",
-      "UniqueId": "PacketTxStatelessReset",
-      "splitArgs": [
-        {
-          "DefinationEncoding": "s",
-          "MacroVariableName": "arg2"
-        }
-      ],
-      "macroName": "QuicTraceLogVerbose"
-    },
-    "PacketTxRetry": {
-      "ModuleProperites": {},
-      "TraceString": "[S][TX][-] LH Ver:0x%x DestCid:%s SrcCid:%s Type:R OrigDestCid:%s (Token %hu bytes)",
-      "UniqueId": "PacketTxRetry",
-      "splitArgs": [
-        {
-          "DefinationEncoding": "x",
-          "MacroVariableName": "arg2"
-        },
-        {
-          "DefinationEncoding": "s",
-          "MacroVariableName": "arg3"
-        },
-        {
-          "DefinationEncoding": "s",
-          "MacroVariableName": "arg4"
-        },
-        {
-          "DefinationEncoding": "s",
-          "MacroVariableName": "arg5"
-        },
-        {
-          "DefinationEncoding": "hu",
-          "MacroVariableName": "arg6"
-        }
-      ],
-      "macroName": "QuicTraceLogVerbose"
-    },
-    "BindingSendTestDrop": {
-      "ModuleProperites": {},
-      "TraceString": "[bind][%p] Test dropped packet",
-      "UniqueId": "BindingSendTestDrop",
-      "splitArgs": [
-        {
-          "DefinationEncoding": "p",
-          "MacroVariableName": "arg2"
-        }
-      ],
-      "macroName": "QuicTraceLogVerbose"
-    },
-    "BindingErrorStatus": {
-      "ModuleProperites": {},
-      "TraceString": "[bind][%p] ERROR, %u, %s.",
-      "UniqueId": "BindingErrorStatus",
-      "splitArgs": [
-        {
-          "DefinationEncoding": "p",
-          "MacroVariableName": "arg2"
-        },
-        {
-          "DefinationEncoding": "u",
-          "MacroVariableName": "arg3"
-        },
-        {
-          "DefinationEncoding": "s",
-          "MacroVariableName": "arg4"
-        }
-      ],
-      "macroName": "QuicTraceEvent"
-    },
-    "BindingCreated": {
-      "ModuleProperites": {},
-      "TraceString": "[bind][%p] Created, Udp=%p LocalAddr=%!ADDR! RemoteAddr=%!ADDR!",
-      "UniqueId": "BindingCreated",
-      "splitArgs": [
-        {
-          "DefinationEncoding": "p",
-          "MacroVariableName": "arg2"
-        },
-        {
-          "DefinationEncoding": "p",
-          "MacroVariableName": "arg3"
-        },
-        {
-          "DefinationEncoding": "!ADDR!",
-          "MacroVariableName": "arg4"
-        },
-        {
-          "DefinationEncoding": "!ADDR!",
-          "MacroVariableName": "arg5"
-        }
-      ],
-      "macroName": "QuicTraceEvent"
-    },
-    "BindingCleanup": {
-      "ModuleProperites": {},
-      "TraceString": "[bind][%p] Cleaning up",
-      "UniqueId": "BindingCleanup",
-      "splitArgs": [
-        {
-          "DefinationEncoding": "p",
-          "MacroVariableName": "arg2"
-        }
-      ],
-      "macroName": "QuicTraceEvent"
-    },
-    "BindingDestroyed": {
-      "ModuleProperites": {},
-      "TraceString": "[bind][%p] Destroyed",
-      "UniqueId": "BindingDestroyed",
-      "splitArgs": [
-        {
-          "DefinationEncoding": "p",
-          "MacroVariableName": "arg2"
-        }
-      ],
-      "macroName": "QuicTraceEvent"
-    },
-    "BindingRundown": {
-      "ModuleProperites": {},
-      "TraceString": "[bind][%p] Rundown, Udp=%p LocalAddr=%!ADDR! RemoteAddr=%!ADDR!",
-      "UniqueId": "BindingRundown",
-      "splitArgs": [
-        {
-          "DefinationEncoding": "p",
-          "MacroVariableName": "arg2"
-        },
-        {
-          "DefinationEncoding": "p",
-          "MacroVariableName": "arg3"
-        },
-        {
-          "DefinationEncoding": "!ADDR!",
-          "MacroVariableName": "arg4"
-        },
-        {
-          "DefinationEncoding": "!ADDR!",
-          "MacroVariableName": "arg5"
-        }
-      ],
-      "macroName": "QuicTraceEvent"
-    },
-    "ConnNoListenerIp": {
-      "ModuleProperites": {},
-      "TraceString": "[conn][%p] No Listener for IP address: %!ADDR!",
-      "UniqueId": "ConnNoListenerIp",
-      "splitArgs": [
-        {
-          "DefinationEncoding": "p",
-          "MacroVariableName": "arg2"
-        },
-        {
-          "DefinationEncoding": "!ADDR!",
-          "MacroVariableName": "arg3"
-        }
-      ],
-      "macroName": "QuicTraceEvent"
-    },
-    "ConnNoListenerAlpn": {
-      "ModuleProperites": {},
-      "TraceString": "[conn][%p] No listener matching ALPN: %!ALPN!",
-      "UniqueId": "ConnNoListenerAlpn",
-      "splitArgs": [
-        {
-          "DefinationEncoding": "p",
-          "MacroVariableName": "arg2"
-        },
-        {
-          "DefinationEncoding": "!ALPN!",
-          "MacroVariableName": "arg3"
-        }
-      ],
-      "macroName": "QuicTraceEvent"
-    },
-    "BindingExecOper": {
-      "ModuleProperites": {},
-      "TraceString": "[bind][%p] Execute: %u",
-      "UniqueId": "BindingExecOper",
-      "splitArgs": [
-        {
-          "DefinationEncoding": "p",
-          "MacroVariableName": "arg2"
-        },
-        {
-          "DefinationEncoding": "u",
-          "MacroVariableName": "arg3"
-        }
-      ],
-      "macroName": "QuicTraceEvent"
-    },
-    "PacketReceive": {
-      "ModuleProperites": {},
-      "TraceString": "[pack][%llu] Received",
-      "UniqueId": "PacketReceive",
-      "splitArgs": [
-        {
-          "DefinationEncoding": "llu",
-          "MacroVariableName": "arg2"
-        }
-      ],
-      "macroName": "QuicTraceEvent"
-    },
-    "IndicateIdealSendBuffer": {
-      "ModuleProperites": {},
-      "TraceString": "[strm][%p] Indicating QUIC_STREAM_EVENT_IDEAL_SEND_BUFFER_SIZE = %llu",
-      "UniqueId": "IndicateIdealSendBuffer",
-      "splitArgs": [
-        {
-          "DefinationEncoding": "p",
-          "MacroVariableName": "arg1"
-        },
-        {
-          "DefinationEncoding": "llu",
-          "MacroVariableName": "arg3"
-        }
-      ],
-      "macroName": "QuicTraceLogStreamVerbose"
-    },
-    "CloseWithoutShutdown": {
-      "ModuleProperites": {},
-      "TraceString": "[strm][%p] Closing handle without fully shutting down",
-      "UniqueId": "CloseWithoutShutdown",
-      "splitArgs": [
-        {
-          "DefinationEncoding": "p",
-          "MacroVariableName": "arg1"
-        }
-      ],
-      "macroName": "QuicTraceLogStreamWarning"
-    },
-    "EventSilentDiscard": {
-      "ModuleProperites": {},
-      "TraceString": "[strm][%p] Event silently discarded",
-      "UniqueId": "EventSilentDiscard",
-      "splitArgs": [
-        {
-          "DefinationEncoding": "p",
-          "MacroVariableName": "arg1"
-        }
-      ],
-      "macroName": "QuicTraceLogStreamWarning"
-    },
-    "UpdatePriority": {
-      "ModuleProperites": {},
-      "TraceString": "[strm][%p] New send priority = %hu",
-      "UniqueId": "UpdatePriority",
-      "splitArgs": [
-        {
-          "DefinationEncoding": "p",
-          "MacroVariableName": "arg1"
-        },
-        {
-          "DefinationEncoding": "hu",
-          "MacroVariableName": "arg3"
-        }
-      ],
-      "macroName": "QuicTraceLogStreamInfo"
-    },
-    "IndicateStartComplete": {
-      "ModuleProperites": {},
-      "TraceString": "[strm][%p] Indicating QUIC_STREAM_EVENT_START_COMPLETE [Status=0x%x ID=%llu Accepted=%hhu]",
-      "UniqueId": "IndicateStartComplete",
-      "splitArgs": [
-        {
-          "DefinationEncoding": "p",
-          "MacroVariableName": "arg1"
-        },
-        {
-          "DefinationEncoding": "x",
-          "MacroVariableName": "arg3"
-        },
-        {
-          "DefinationEncoding": "llu",
-          "MacroVariableName": "arg4"
-        },
-        {
-          "DefinationEncoding": "hhu",
-          "MacroVariableName": "arg5"
-        }
-      ],
-      "macroName": "QuicTraceLogStreamVerbose"
-    },
-    "IndicateStreamShutdownComplete": {
-      "ModuleProperites": {},
-      "TraceString": "[strm][%p] Indicating QUIC_STREAM_EVENT_SHUTDOWN_COMPLETE [ConnectionShutdown=%hhu]",
-      "UniqueId": "IndicateStreamShutdownComplete",
-      "splitArgs": [
-        {
-          "DefinationEncoding": "p",
-          "MacroVariableName": "arg1"
-        },
-        {
-          "DefinationEncoding": "hhu",
-          "MacroVariableName": "arg3"
-        }
-      ],
-      "macroName": "QuicTraceLogStreamVerbose"
-    },
-    "StreamAlloc": {
-      "ModuleProperites": {},
-      "TraceString": "[strm][%p] Allocated, Conn=%p",
-      "UniqueId": "StreamAlloc",
-      "splitArgs": [
-        {
-          "DefinationEncoding": "p",
-          "MacroVariableName": "arg2"
-        },
-        {
-          "DefinationEncoding": "p",
-          "MacroVariableName": "arg3"
-        }
-      ],
-      "macroName": "QuicTraceEvent"
-    },
-    "StreamDestroyed": {
-      "ModuleProperites": {},
-      "TraceString": "[strm][%p] Destroyed",
-      "UniqueId": "StreamDestroyed",
-      "splitArgs": [
-        {
-          "DefinationEncoding": "p",
-          "MacroVariableName": "arg2"
-        }
-      ],
-      "macroName": "QuicTraceEvent"
-    },
-    "StreamCreated": {
-      "ModuleProperites": {},
-      "TraceString": "[strm][%p] Created, Conn=%p ID=%llu IsLocal=%hhu",
-      "UniqueId": "StreamCreated",
-      "splitArgs": [
-        {
-          "DefinationEncoding": "p",
-          "MacroVariableName": "arg2"
-        },
-        {
-          "DefinationEncoding": "p",
-          "MacroVariableName": "arg3"
-        },
-        {
-          "DefinationEncoding": "llu",
-          "MacroVariableName": "arg4"
-        },
-        {
-          "DefinationEncoding": "hhu",
-          "MacroVariableName": "arg5"
-        }
-      ],
-      "macroName": "QuicTraceEvent"
-    },
-    "StreamSendState": {
-      "ModuleProperites": {},
-      "TraceString": "[strm][%p] Send State: %hhu",
-      "UniqueId": "StreamSendState",
-      "splitArgs": [
-        {
-          "DefinationEncoding": "p",
-          "MacroVariableName": "arg2"
-        },
-        {
-          "DefinationEncoding": "hhu",
-          "MacroVariableName": "arg3"
-        }
-      ],
-      "macroName": "QuicTraceEvent"
-    },
-    "StreamRecvState": {
-      "ModuleProperites": {},
-      "TraceString": "[strm][%p] Recv State: %hhu",
-      "UniqueId": "StreamRecvState",
-      "splitArgs": [
-        {
-          "DefinationEncoding": "p",
-          "MacroVariableName": "arg2"
-        },
-        {
-          "DefinationEncoding": "hhu",
-          "MacroVariableName": "arg3"
-        }
-      ],
-      "macroName": "QuicTraceEvent"
-    },
-    "StreamOutFlowBlocked": {
-      "ModuleProperites": {},
-      "TraceString": "[strm][%p] Send Blocked Flags: %hhu",
-      "UniqueId": "StreamOutFlowBlocked",
-      "splitArgs": [
-        {
-          "DefinationEncoding": "p",
-          "MacroVariableName": "arg2"
-        },
-        {
-          "DefinationEncoding": "hhu",
-          "MacroVariableName": "arg3"
-        }
-      ],
-      "macroName": "QuicTraceEvent"
-    },
-    "StreamRundown": {
-      "ModuleProperites": {},
-      "TraceString": "[strm][%p] Rundown, Conn=%p ID=%llu IsLocal=%hhu",
-      "UniqueId": "StreamRundown",
-      "splitArgs": [
-        {
-          "DefinationEncoding": "p",
-          "MacroVariableName": "arg2"
-        },
-        {
-          "DefinationEncoding": "p",
-          "MacroVariableName": "arg3"
-        },
-        {
-          "DefinationEncoding": "llu",
-          "MacroVariableName": "arg4"
-        },
-        {
-          "DefinationEncoding": "hhu",
-          "MacroVariableName": "arg5"
-        }
-      ],
-      "macroName": "QuicTraceEvent"
-    },
-    "PacketRxMarkedForAck": {
-      "ModuleProperites": {},
-      "TraceString": "[%c][RX][%llu] Marked for ACK (ECN=%hhu)",
-      "UniqueId": "PacketRxMarkedForAck",
-      "splitArgs": [
-        {
-          "DefinationEncoding": "c",
-          "MacroVariableName": "arg2"
-        },
-        {
-          "DefinationEncoding": "llu",
-          "MacroVariableName": "arg3"
-        },
-        {
-          "DefinationEncoding": "hhu",
-          "MacroVariableName": "arg4"
-        }
-      ],
-      "macroName": "QuicTraceLogVerbose"
-    },
-    "FrameLogUnknownType": {
-      "ModuleProperites": {},
-      "TraceString": "[%c][%cX][%llu]   unknown frame (%llu)",
-      "UniqueId": "FrameLogUnknownType",
-      "splitArgs": [
-        {
-          "DefinationEncoding": "c",
-          "MacroVariableName": "arg2"
-        },
-        {
-          "DefinationEncoding": "c",
-          "MacroVariableName": "arg3"
-        },
-        {
-          "DefinationEncoding": "llu",
-          "MacroVariableName": "arg4"
-        },
-        {
-          "DefinationEncoding": "llu",
-          "MacroVariableName": "arg5"
-        }
-      ],
-      "macroName": "QuicTraceLogVerbose"
-    },
-    "FrameLogPadding": {
-      "ModuleProperites": {},
-      "TraceString": "[%c][%cX][%llu]   PADDING Len:%hu",
-      "UniqueId": "FrameLogPadding",
-      "splitArgs": [
-        {
-          "DefinationEncoding": "c",
-          "MacroVariableName": "arg2"
-        },
-        {
-          "DefinationEncoding": "c",
-          "MacroVariableName": "arg3"
-        },
-        {
-          "DefinationEncoding": "llu",
-          "MacroVariableName": "arg4"
-        },
-        {
-          "DefinationEncoding": "hu",
-          "MacroVariableName": "arg5"
-        }
-      ],
-      "macroName": "QuicTraceLogVerbose"
-    },
-    "FrameLogPing": {
-      "ModuleProperites": {},
-      "TraceString": "[%c][%cX][%llu]   PING",
-      "UniqueId": "FrameLogPing",
-      "splitArgs": [
-        {
-          "DefinationEncoding": "c",
-          "MacroVariableName": "arg2"
-        },
-        {
-          "DefinationEncoding": "c",
-          "MacroVariableName": "arg3"
-        },
-        {
-          "DefinationEncoding": "llu",
-          "MacroVariableName": "arg4"
-        }
-      ],
-      "macroName": "QuicTraceLogVerbose"
-    },
-    "FrameLogAckInvalid": {
-      "ModuleProperites": {},
-      "TraceString": "[%c][%cX][%llu]   ACK [Invalid]",
-      "UniqueId": "FrameLogAckInvalid",
-      "splitArgs": [
-        {
-          "DefinationEncoding": "c",
-          "MacroVariableName": "arg2"
-        },
-        {
-          "DefinationEncoding": "c",
-          "MacroVariableName": "arg3"
-        },
-        {
-          "DefinationEncoding": "llu",
-          "MacroVariableName": "arg4"
-        }
-      ],
-      "macroName": "QuicTraceLogVerbose"
-    },
-    "FrameLogAck": {
-      "ModuleProperites": {},
-      "TraceString": "[%c][%cX][%llu]   ACK Largest:%llu Delay:%llu",
-      "UniqueId": "FrameLogAck",
-      "splitArgs": [
-        {
-          "DefinationEncoding": "c",
-          "MacroVariableName": "arg2"
-        },
-        {
-          "DefinationEncoding": "c",
-          "MacroVariableName": "arg3"
-        },
-        {
-          "DefinationEncoding": "llu",
-          "MacroVariableName": "arg4"
-        },
-        {
-          "DefinationEncoding": "llu",
-          "MacroVariableName": "arg5"
-        },
-        {
-          "DefinationEncoding": "llu",
-          "MacroVariableName": "arg6"
-        }
-      ],
-      "macroName": "QuicTraceLogVerbose"
-    },
-    "FrameLogAckSingleBlock": {
-      "ModuleProperites": {},
-      "TraceString": "[%c][%cX][%llu]     %llu",
-      "UniqueId": "FrameLogAckSingleBlock",
-      "splitArgs": [
-        {
-          "DefinationEncoding": "c",
-          "MacroVariableName": "arg2"
-        },
-        {
-          "DefinationEncoding": "c",
-          "MacroVariableName": "arg3"
-        },
-        {
-          "DefinationEncoding": "llu",
-          "MacroVariableName": "arg4"
-        },
-        {
-          "DefinationEncoding": "llu",
-          "MacroVariableName": "arg5"
-        }
-      ],
-      "macroName": "QuicTraceLogVerbose"
-    },
-    "FrameLogAckMultiBlock": {
-      "ModuleProperites": {},
-      "TraceString": "[%c][%cX][%llu]     %llu - %llu",
-      "UniqueId": "FrameLogAckMultiBlock",
-      "splitArgs": [
-        {
-          "DefinationEncoding": "c",
-          "MacroVariableName": "arg2"
-        },
-        {
-          "DefinationEncoding": "c",
-          "MacroVariableName": "arg3"
-        },
-        {
-          "DefinationEncoding": "llu",
-          "MacroVariableName": "arg4"
-        },
-        {
-          "DefinationEncoding": "llu",
-          "MacroVariableName": "arg5"
-        },
-        {
-          "DefinationEncoding": "llu",
-          "MacroVariableName": "arg6"
-        }
-      ],
-      "macroName": "QuicTraceLogVerbose"
-    },
-    "FrameLogAckInvalidBlock": {
-      "ModuleProperites": {},
-      "TraceString": "[%c][%cX][%llu]     [Invalid Block]",
-      "UniqueId": "FrameLogAckInvalidBlock",
-      "splitArgs": [
-        {
-          "DefinationEncoding": "c",
-          "MacroVariableName": "arg2"
-        },
-        {
-          "DefinationEncoding": "c",
-          "MacroVariableName": "arg3"
-        },
-        {
-          "DefinationEncoding": "llu",
-          "MacroVariableName": "arg4"
-        }
-      ],
-      "macroName": "QuicTraceLogVerbose"
-    },
-    "FrameLogAckEcnInvalid": {
-      "ModuleProperites": {},
-      "TraceString": "[%c][%cX][%llu]     ECN [Invalid]",
-      "UniqueId": "FrameLogAckEcnInvalid",
-      "splitArgs": [
-        {
-          "DefinationEncoding": "c",
-          "MacroVariableName": "arg2"
-        },
-        {
-          "DefinationEncoding": "c",
-          "MacroVariableName": "arg3"
-        },
-        {
-          "DefinationEncoding": "llu",
-          "MacroVariableName": "arg4"
-        }
-      ],
-      "macroName": "QuicTraceLogVerbose"
-    },
-    "FrameLogAckEcn": {
-      "ModuleProperites": {},
-      "TraceString": "[%c][%cX][%llu]     ECN [ECT0=%llu,ECT1=%llu,CE=%llu]",
-      "UniqueId": "FrameLogAckEcn",
-      "splitArgs": [
-        {
-          "DefinationEncoding": "c",
-          "MacroVariableName": "arg2"
-        },
-        {
-          "DefinationEncoding": "c",
-          "MacroVariableName": "arg3"
-        },
-        {
-          "DefinationEncoding": "llu",
-          "MacroVariableName": "arg4"
-        },
-        {
-          "DefinationEncoding": "llu",
-          "MacroVariableName": "arg5"
-        },
-        {
-          "DefinationEncoding": "llu",
-          "MacroVariableName": "arg6"
-        },
-        {
-          "DefinationEncoding": "llu",
-          "MacroVariableName": "arg7"
-        }
-      ],
-      "macroName": "QuicTraceLogVerbose"
-    },
-    "FrameLogResetStreamInvalid": {
-      "ModuleProperites": {},
-      "TraceString": "[%c][%cX][%llu]   RESET_STREAM [Invalid]",
-      "UniqueId": "FrameLogResetStreamInvalid",
-      "splitArgs": [
-        {
-          "DefinationEncoding": "c",
-          "MacroVariableName": "arg2"
-        },
-        {
-          "DefinationEncoding": "c",
-          "MacroVariableName": "arg3"
-        },
-        {
-          "DefinationEncoding": "llu",
-          "MacroVariableName": "arg4"
-        }
-      ],
-      "macroName": "QuicTraceLogVerbose"
-    },
-    "FrameLogResetStream": {
-      "ModuleProperites": {},
-      "TraceString": "[%c][%cX][%llu]   RESET_STREAM ID:%llu ErrorCode:0x%llX FinalSize:%llu",
-      "UniqueId": "FrameLogResetStream",
-      "splitArgs": [
-        {
-          "DefinationEncoding": "c",
-          "MacroVariableName": "arg2"
-        },
-        {
-          "DefinationEncoding": "c",
-          "MacroVariableName": "arg3"
-        },
-        {
-          "DefinationEncoding": "llu",
-          "MacroVariableName": "arg4"
-        },
-        {
-          "DefinationEncoding": "llu",
-          "MacroVariableName": "arg5"
-        },
-        {
-          "DefinationEncoding": "llX",
-          "MacroVariableName": "arg6"
-        },
-        {
-          "DefinationEncoding": "llu",
-          "MacroVariableName": "arg7"
-        }
-      ],
-      "macroName": "QuicTraceLogVerbose"
-    },
-    "FrameLogStopSendingInvalid": {
-      "ModuleProperites": {},
-      "TraceString": "[%c][%cX][%llu]   STOP_SENDING [Invalid]",
-      "UniqueId": "FrameLogStopSendingInvalid",
-      "splitArgs": [
-        {
-          "DefinationEncoding": "c",
-          "MacroVariableName": "arg2"
-        },
-        {
-          "DefinationEncoding": "c",
-          "MacroVariableName": "arg3"
-        },
-        {
-          "DefinationEncoding": "llu",
-          "MacroVariableName": "arg4"
-        }
-      ],
-      "macroName": "QuicTraceLogVerbose"
-    },
-    "FrameLogStopSending": {
-      "ModuleProperites": {},
-      "TraceString": "[%c][%cX][%llu]   STOP_SENDING ID:%llu Error:0x%llX",
-      "UniqueId": "FrameLogStopSending",
-      "splitArgs": [
-        {
-          "DefinationEncoding": "c",
-          "MacroVariableName": "arg2"
-        },
-        {
-          "DefinationEncoding": "c",
-          "MacroVariableName": "arg3"
-        },
-        {
-          "DefinationEncoding": "llu",
-          "MacroVariableName": "arg4"
-        },
-        {
-          "DefinationEncoding": "llu",
-          "MacroVariableName": "arg5"
-        },
-        {
-          "DefinationEncoding": "llX",
-          "MacroVariableName": "arg6"
-        }
-      ],
-      "macroName": "QuicTraceLogVerbose"
-    },
-    "FrameLogCryptoInvalid": {
-      "ModuleProperites": {},
-      "TraceString": "[%c][%cX][%llu]   CRYPTO [Invalid]",
-      "UniqueId": "FrameLogCryptoInvalid",
-      "splitArgs": [
-        {
-          "DefinationEncoding": "c",
-          "MacroVariableName": "arg2"
-        },
-        {
-          "DefinationEncoding": "c",
-          "MacroVariableName": "arg3"
-        },
-        {
-          "DefinationEncoding": "llu",
-          "MacroVariableName": "arg4"
-        }
-      ],
-      "macroName": "QuicTraceLogVerbose"
-    },
-    "FrameLogCrypto": {
-      "ModuleProperites": {},
-      "TraceString": "[%c][%cX][%llu]   CRYPTO Offset:%llu Len:%hu",
-      "UniqueId": "FrameLogCrypto",
-      "splitArgs": [
-        {
-          "DefinationEncoding": "c",
-          "MacroVariableName": "arg2"
-        },
-        {
-          "DefinationEncoding": "c",
-          "MacroVariableName": "arg3"
-        },
-        {
-          "DefinationEncoding": "llu",
-          "MacroVariableName": "arg4"
-        },
-        {
-          "DefinationEncoding": "llu",
-          "MacroVariableName": "arg5"
-        },
-        {
-          "DefinationEncoding": "hu",
-          "MacroVariableName": "arg6"
-        }
-      ],
-      "macroName": "QuicTraceLogVerbose"
-    },
-    "FrameLogNewTokenInvalid": {
-      "ModuleProperites": {},
-      "TraceString": "[%c][%cX][%llu]   NEW_TOKEN [Invalid]",
-      "UniqueId": "FrameLogNewTokenInvalid",
-      "splitArgs": [
-        {
-          "DefinationEncoding": "c",
-          "MacroVariableName": "arg2"
-        },
-        {
-          "DefinationEncoding": "c",
-          "MacroVariableName": "arg3"
-        },
-        {
-          "DefinationEncoding": "llu",
-          "MacroVariableName": "arg4"
-        }
-      ],
-      "macroName": "QuicTraceLogVerbose"
-    },
-    "FrameLogNewToken": {
-      "ModuleProperites": {},
-      "TraceString": "[%c][%cX][%llu]   NEW_TOKEN Length:%llu",
-      "UniqueId": "FrameLogNewToken",
-      "splitArgs": [
-        {
-          "DefinationEncoding": "c",
-          "MacroVariableName": "arg2"
-        },
-        {
-          "DefinationEncoding": "c",
-          "MacroVariableName": "arg3"
-        },
-        {
-          "DefinationEncoding": "llu",
-          "MacroVariableName": "arg4"
-        },
-        {
-          "DefinationEncoding": "llu",
-          "MacroVariableName": "arg5"
-        }
-      ],
-      "macroName": "QuicTraceLogVerbose"
-    },
-    "FrameLogStreamInvalid": {
-      "ModuleProperites": {},
-      "TraceString": "[%c][%cX][%llu]   STREAM [Invalid]",
-      "UniqueId": "FrameLogStreamInvalid",
-      "splitArgs": [
-        {
-          "DefinationEncoding": "c",
-          "MacroVariableName": "arg2"
-        },
-        {
-          "DefinationEncoding": "c",
-          "MacroVariableName": "arg3"
-        },
-        {
-          "DefinationEncoding": "llu",
-          "MacroVariableName": "arg4"
-        }
-      ],
-      "macroName": "QuicTraceLogVerbose"
-    },
-    "FrameLogStreamFin": {
-      "ModuleProperites": {},
-      "TraceString": "[%c][%cX][%llu]   STREAM ID:%llu Offset:%llu Len:%hu Fin",
-      "UniqueId": "FrameLogStreamFin",
-      "splitArgs": [
-        {
-          "DefinationEncoding": "c",
-          "MacroVariableName": "arg2"
-        },
-        {
-          "DefinationEncoding": "c",
-          "MacroVariableName": "arg3"
-        },
-        {
-          "DefinationEncoding": "llu",
-          "MacroVariableName": "arg4"
-        },
-        {
-          "DefinationEncoding": "llu",
-          "MacroVariableName": "arg5"
-        },
-        {
-          "DefinationEncoding": "llu",
-          "MacroVariableName": "arg6"
-        },
-        {
-          "DefinationEncoding": "hu",
-          "MacroVariableName": "arg7"
-        }
-      ],
-      "macroName": "QuicTraceLogVerbose"
-    },
-    "FrameLogStream": {
-      "ModuleProperites": {},
-      "TraceString": "[%c][%cX][%llu]   STREAM ID:%llu Offset:%llu Len:%hu",
-      "UniqueId": "FrameLogStream",
-      "splitArgs": [
-        {
-          "DefinationEncoding": "c",
-          "MacroVariableName": "arg2"
-        },
-        {
-          "DefinationEncoding": "c",
-          "MacroVariableName": "arg3"
-        },
-        {
-          "DefinationEncoding": "llu",
-          "MacroVariableName": "arg4"
-        },
-        {
-          "DefinationEncoding": "llu",
-          "MacroVariableName": "arg5"
-        },
-        {
-          "DefinationEncoding": "llu",
-          "MacroVariableName": "arg6"
-        },
-        {
-          "DefinationEncoding": "hu",
-          "MacroVariableName": "arg7"
-        }
-      ],
-      "macroName": "QuicTraceLogVerbose"
-    },
-    "FrameLogMaxDataInvalid": {
-      "ModuleProperites": {},
-      "TraceString": "[%c][%cX][%llu]   MAX_DATA [Invalid]",
-      "UniqueId": "FrameLogMaxDataInvalid",
-      "splitArgs": [
-        {
-          "DefinationEncoding": "c",
-          "MacroVariableName": "arg2"
-        },
-        {
-          "DefinationEncoding": "c",
-          "MacroVariableName": "arg3"
-        },
-        {
-          "DefinationEncoding": "llu",
-          "MacroVariableName": "arg4"
-        }
-      ],
-      "macroName": "QuicTraceLogVerbose"
-    },
-    "FrameLogMaxData": {
-      "ModuleProperites": {},
-      "TraceString": "[%c][%cX][%llu]   MAX_DATA Max:%llu",
-      "UniqueId": "FrameLogMaxData",
-      "splitArgs": [
-        {
-          "DefinationEncoding": "c",
-          "MacroVariableName": "arg2"
-        },
-        {
-          "DefinationEncoding": "c",
-          "MacroVariableName": "arg3"
-        },
-        {
-          "DefinationEncoding": "llu",
-          "MacroVariableName": "arg4"
-        },
-        {
-          "DefinationEncoding": "llu",
-          "MacroVariableName": "arg5"
-        }
-      ],
-      "macroName": "QuicTraceLogVerbose"
-    },
-    "FrameLogMaxStreamDataInvalid": {
-      "ModuleProperites": {},
-      "TraceString": "[%c][%cX][%llu]   MAX_STREAM_DATA [Invalid]",
-      "UniqueId": "FrameLogMaxStreamDataInvalid",
-      "splitArgs": [
-        {
-          "DefinationEncoding": "c",
-          "MacroVariableName": "arg2"
-        },
-        {
-          "DefinationEncoding": "c",
-          "MacroVariableName": "arg3"
-        },
-        {
-          "DefinationEncoding": "llu",
-          "MacroVariableName": "arg4"
-        }
-      ],
-      "macroName": "QuicTraceLogVerbose"
-    },
-    "FrameLogMaxStreamData": {
-      "ModuleProperites": {},
-      "TraceString": "[%c][%cX][%llu]   MAX_STREAM_DATA ID:%llu Max:%llu",
-      "UniqueId": "FrameLogMaxStreamData",
-      "splitArgs": [
-        {
-          "DefinationEncoding": "c",
-          "MacroVariableName": "arg2"
-        },
-        {
-          "DefinationEncoding": "c",
-          "MacroVariableName": "arg3"
-        },
-        {
-          "DefinationEncoding": "llu",
-          "MacroVariableName": "arg4"
-        },
-        {
-          "DefinationEncoding": "llu",
-          "MacroVariableName": "arg5"
-        },
-        {
-          "DefinationEncoding": "llu",
-          "MacroVariableName": "arg6"
-        }
-      ],
-      "macroName": "QuicTraceLogVerbose"
-    },
-    "FrameLogMaxStreamsInvalid": {
-      "ModuleProperites": {},
-      "TraceString": "[%c][%cX][%llu]   MAX_STREAMS [Invalid]",
-      "UniqueId": "FrameLogMaxStreamsInvalid",
-      "splitArgs": [
-        {
-          "DefinationEncoding": "c",
-          "MacroVariableName": "arg2"
-        },
-        {
-          "DefinationEncoding": "c",
-          "MacroVariableName": "arg3"
-        },
-        {
-          "DefinationEncoding": "llu",
-          "MacroVariableName": "arg4"
-        }
-      ],
-      "macroName": "QuicTraceLogVerbose"
-    },
-    "FrameLogMaxStreams": {
-      "ModuleProperites": {},
-      "TraceString": "[%c][%cX][%llu]   MAX_STREAMS[%hu] Count:%llu",
-      "UniqueId": "FrameLogMaxStreams",
-      "splitArgs": [
-        {
-          "DefinationEncoding": "c",
-          "MacroVariableName": "arg2"
-        },
-        {
-          "DefinationEncoding": "c",
-          "MacroVariableName": "arg3"
-        },
-        {
-          "DefinationEncoding": "llu",
-          "MacroVariableName": "arg4"
-        },
-        {
-          "DefinationEncoding": "hu",
-          "MacroVariableName": "arg5"
-        },
-        {
-          "DefinationEncoding": "llu",
-          "MacroVariableName": "arg6"
-        }
-      ],
-      "macroName": "QuicTraceLogVerbose"
-    },
-    "FrameLogDataBlockedInvalid": {
-      "ModuleProperites": {},
-      "TraceString": "[%c][%cX][%llu]   DATA_BLOCKED [Invalid]",
-      "UniqueId": "FrameLogDataBlockedInvalid",
-      "splitArgs": [
-        {
-          "DefinationEncoding": "c",
-          "MacroVariableName": "arg2"
-        },
-        {
-          "DefinationEncoding": "c",
-          "MacroVariableName": "arg3"
-        },
-        {
-          "DefinationEncoding": "llu",
-          "MacroVariableName": "arg4"
-        }
-      ],
-      "macroName": "QuicTraceLogVerbose"
-    },
-    "FrameLogDataBlocked": {
-      "ModuleProperites": {},
-      "TraceString": "[%c][%cX][%llu]   DATA_BLOCKED Limit:%llu",
-      "UniqueId": "FrameLogDataBlocked",
-      "splitArgs": [
-        {
-          "DefinationEncoding": "c",
-          "MacroVariableName": "arg2"
-        },
-        {
-          "DefinationEncoding": "c",
-          "MacroVariableName": "arg3"
-        },
-        {
-          "DefinationEncoding": "llu",
-          "MacroVariableName": "arg4"
-        },
-        {
-          "DefinationEncoding": "llu",
-          "MacroVariableName": "arg5"
-        }
-      ],
-      "macroName": "QuicTraceLogVerbose"
-    },
-    "FrameLogStreamDataBlockedInvalid": {
-      "ModuleProperites": {},
-      "TraceString": "[%c][%cX][%llu]   STREAM_DATA_BLOCKED [Invalid]",
-      "UniqueId": "FrameLogStreamDataBlockedInvalid",
-      "splitArgs": [
-        {
-          "DefinationEncoding": "c",
-          "MacroVariableName": "arg2"
-        },
-        {
-          "DefinationEncoding": "c",
-          "MacroVariableName": "arg3"
-        },
-        {
-          "DefinationEncoding": "llu",
-          "MacroVariableName": "arg4"
-        }
-      ],
-      "macroName": "QuicTraceLogVerbose"
-    },
-    "FrameLogStreamDataBlocked": {
-      "ModuleProperites": {},
-      "TraceString": "[%c][%cX][%llu]   STREAM_DATA_BLOCKED ID:%llu Limit:%llu",
-      "UniqueId": "FrameLogStreamDataBlocked",
-      "splitArgs": [
-        {
-          "DefinationEncoding": "c",
-          "MacroVariableName": "arg2"
-        },
-        {
-          "DefinationEncoding": "c",
-          "MacroVariableName": "arg3"
-        },
-        {
-          "DefinationEncoding": "llu",
-          "MacroVariableName": "arg4"
-        },
-        {
-          "DefinationEncoding": "llu",
-          "MacroVariableName": "arg5"
-        },
-        {
-          "DefinationEncoding": "llu",
-          "MacroVariableName": "arg6"
-        }
-      ],
-      "macroName": "QuicTraceLogVerbose"
-    },
-    "FrameLogStreamsBlockedInvalid": {
-      "ModuleProperites": {},
-      "TraceString": "[%c][%cX][%llu]   STREAMS_BLOCKED [Invalid]",
-      "UniqueId": "FrameLogStreamsBlockedInvalid",
-      "splitArgs": [
-        {
-          "DefinationEncoding": "c",
-          "MacroVariableName": "arg2"
-        },
-        {
-          "DefinationEncoding": "c",
-          "MacroVariableName": "arg3"
-        },
-        {
-          "DefinationEncoding": "llu",
-          "MacroVariableName": "arg4"
-        }
-      ],
-      "macroName": "QuicTraceLogVerbose"
-    },
-    "FrameLogStreamsBlocked": {
-      "ModuleProperites": {},
-      "TraceString": "[%c][%cX][%llu]   STREAMS_BLOCKED[%hu] ID:%llu",
-      "UniqueId": "FrameLogStreamsBlocked",
-      "splitArgs": [
-        {
-          "DefinationEncoding": "c",
-          "MacroVariableName": "arg2"
-        },
-        {
-          "DefinationEncoding": "c",
-          "MacroVariableName": "arg3"
-        },
-        {
-          "DefinationEncoding": "llu",
-          "MacroVariableName": "arg4"
-        },
-        {
-          "DefinationEncoding": "hu",
-          "MacroVariableName": "arg5"
-        },
-        {
-          "DefinationEncoding": "llu",
-          "MacroVariableName": "arg6"
-        }
-      ],
-      "macroName": "QuicTraceLogVerbose"
-    },
-    "FrameLogNewConnectionIDInvalid": {
-      "ModuleProperites": {},
-      "TraceString": "[%c][%cX][%llu]   NEW_CONN_ID [Invalid]",
-      "UniqueId": "FrameLogNewConnectionIDInvalid",
-      "splitArgs": [
-        {
-          "DefinationEncoding": "c",
-          "MacroVariableName": "arg2"
-        },
-        {
-          "DefinationEncoding": "c",
-          "MacroVariableName": "arg3"
-        },
-        {
-          "DefinationEncoding": "llu",
-          "MacroVariableName": "arg4"
-        }
-      ],
-      "macroName": "QuicTraceLogVerbose"
-    },
-    "FrameLogNewConnectionID": {
-      "ModuleProperites": {},
-      "TraceString": "[%c][%cX][%llu]   NEW_CONN_ID Seq:%llu RPT:%llu CID:%s Token:%s",
-      "UniqueId": "FrameLogNewConnectionID",
-      "splitArgs": [
-        {
-          "DefinationEncoding": "c",
-          "MacroVariableName": "arg2"
-        },
-        {
-          "DefinationEncoding": "c",
-          "MacroVariableName": "arg3"
-        },
-        {
-          "DefinationEncoding": "llu",
-          "MacroVariableName": "arg4"
-        },
-        {
-          "DefinationEncoding": "llu",
-          "MacroVariableName": "arg5"
-        },
-        {
-          "DefinationEncoding": "llu",
-          "MacroVariableName": "arg6"
-        },
-        {
-          "DefinationEncoding": "s",
-          "MacroVariableName": "arg7"
-        },
-        {
-          "DefinationEncoding": "s",
-          "MacroVariableName": "arg8"
-        }
-      ],
-      "macroName": "QuicTraceLogVerbose"
-    },
-    "FrameLogRetireConnectionIDInvalid": {
-      "ModuleProperites": {},
-      "TraceString": "[%c][%cX][%llu]   RETIRE_CONN_ID [Invalid]",
-      "UniqueId": "FrameLogRetireConnectionIDInvalid",
-      "splitArgs": [
-        {
-          "DefinationEncoding": "c",
-          "MacroVariableName": "arg2"
-        },
-        {
-          "DefinationEncoding": "c",
-          "MacroVariableName": "arg3"
-        },
-        {
-          "DefinationEncoding": "llu",
-          "MacroVariableName": "arg4"
-        }
-      ],
-      "macroName": "QuicTraceLogVerbose"
-    },
-    "FrameLogRetireConnectionID": {
-      "ModuleProperites": {},
-      "TraceString": "[%c][%cX][%llu]   RETIRE_CONN_ID Seq:%llu",
-      "UniqueId": "FrameLogRetireConnectionID",
-      "splitArgs": [
-        {
-          "DefinationEncoding": "c",
-          "MacroVariableName": "arg2"
-        },
-        {
-          "DefinationEncoding": "c",
-          "MacroVariableName": "arg3"
-        },
-        {
-          "DefinationEncoding": "llu",
-          "MacroVariableName": "arg4"
-        },
-        {
-          "DefinationEncoding": "llu",
-          "MacroVariableName": "arg5"
-        }
-      ],
-      "macroName": "QuicTraceLogVerbose"
-    },
-    "FrameLogPathChallengeInvalid": {
-      "ModuleProperites": {},
-      "TraceString": "[%c][%cX][%llu]   PATH_CHALLENGE [Invalid]",
-      "UniqueId": "FrameLogPathChallengeInvalid",
-      "splitArgs": [
-        {
-          "DefinationEncoding": "c",
-          "MacroVariableName": "arg2"
-        },
-        {
-          "DefinationEncoding": "c",
-          "MacroVariableName": "arg3"
-        },
-        {
-          "DefinationEncoding": "llu",
-          "MacroVariableName": "arg4"
-        }
-      ],
-      "macroName": "QuicTraceLogVerbose"
-    },
-    "FrameLogPathChallenge": {
-      "ModuleProperites": {},
-      "TraceString": "[%c][%cX][%llu]   PATH_CHALLENGE [%llu]",
-      "UniqueId": "FrameLogPathChallenge",
-      "splitArgs": [
-        {
-          "DefinationEncoding": "c",
-          "MacroVariableName": "arg2"
-        },
-        {
-          "DefinationEncoding": "c",
-          "MacroVariableName": "arg3"
-        },
-        {
-          "DefinationEncoding": "llu",
-          "MacroVariableName": "arg4"
-        },
-        {
-          "DefinationEncoding": "llu",
-          "MacroVariableName": "arg5"
-        }
-      ],
-      "macroName": "QuicTraceLogVerbose"
-    },
-    "FrameLogPathResponseInvalid": {
-      "ModuleProperites": {},
-      "TraceString": "[%c][%cX][%llu]   PATH_RESPONSE [Invalid]",
-      "UniqueId": "FrameLogPathResponseInvalid",
-      "splitArgs": [
-        {
-          "DefinationEncoding": "c",
-          "MacroVariableName": "arg2"
-        },
-        {
-          "DefinationEncoding": "c",
-          "MacroVariableName": "arg3"
-        },
-        {
-          "DefinationEncoding": "llu",
-          "MacroVariableName": "arg4"
-        }
-      ],
-      "macroName": "QuicTraceLogVerbose"
-    },
-    "FrameLogPathResponse": {
-      "ModuleProperites": {},
-      "TraceString": "[%c][%cX][%llu]   PATH_RESPONSE [%llu]",
-      "UniqueId": "FrameLogPathResponse",
-      "splitArgs": [
-        {
-          "DefinationEncoding": "c",
-          "MacroVariableName": "arg2"
-        },
-        {
-          "DefinationEncoding": "c",
-          "MacroVariableName": "arg3"
-        },
-        {
-          "DefinationEncoding": "llu",
-          "MacroVariableName": "arg4"
-        },
-        {
-          "DefinationEncoding": "llu",
-          "MacroVariableName": "arg5"
-        }
-      ],
-      "macroName": "QuicTraceLogVerbose"
-    },
-    "FrameLogConnectionCloseInvalid": {
-      "ModuleProperites": {},
-      "TraceString": "[%c][%cX][%llu]   CONN_CLOSE [Invalid]",
-      "UniqueId": "FrameLogConnectionCloseInvalid",
-      "splitArgs": [
-        {
-          "DefinationEncoding": "c",
-          "MacroVariableName": "arg2"
-        },
-        {
-          "DefinationEncoding": "c",
-          "MacroVariableName": "arg3"
-        },
-        {
-          "DefinationEncoding": "llu",
-          "MacroVariableName": "arg4"
-        }
-      ],
-      "macroName": "QuicTraceLogVerbose"
-    },
-    "FrameLogConnectionCloseApp": {
-      "ModuleProperites": {},
-      "TraceString": "[%c][%cX][%llu]   CONN_CLOSE (App) ErrorCode:0x%llX",
-      "UniqueId": "FrameLogConnectionCloseApp",
-      "splitArgs": [
-        {
-          "DefinationEncoding": "c",
-          "MacroVariableName": "arg2"
-        },
-        {
-          "DefinationEncoding": "c",
-          "MacroVariableName": "arg3"
-        },
-        {
-          "DefinationEncoding": "llu",
-          "MacroVariableName": "arg4"
-        },
-        {
-          "DefinationEncoding": "llX",
-          "MacroVariableName": "arg5"
-        }
-      ],
-      "macroName": "QuicTraceLogVerbose"
-    },
-    "FrameLogConnectionClose": {
-      "ModuleProperites": {},
-      "TraceString": "[%c][%cX][%llu]   CONN_CLOSE ErrorCode:0x%llX FrameType:%llu",
-      "UniqueId": "FrameLogConnectionClose",
-      "splitArgs": [
-        {
-          "DefinationEncoding": "c",
-          "MacroVariableName": "arg2"
-        },
-        {
-          "DefinationEncoding": "c",
-          "MacroVariableName": "arg3"
-        },
-        {
-          "DefinationEncoding": "llu",
-          "MacroVariableName": "arg4"
-        },
-        {
-          "DefinationEncoding": "llX",
-          "MacroVariableName": "arg5"
-        },
-        {
-          "DefinationEncoding": "llu",
-          "MacroVariableName": "arg6"
-        }
-      ],
-      "macroName": "QuicTraceLogVerbose"
-    },
-    "FrameLogHandshakeDone": {
-      "ModuleProperites": {},
-      "TraceString": "[%c][%cX][%llu]   HANDSHAKE_DONE",
-      "UniqueId": "FrameLogHandshakeDone",
-      "splitArgs": [
-        {
-          "DefinationEncoding": "c",
-          "MacroVariableName": "arg2"
-        },
-        {
-          "DefinationEncoding": "c",
-          "MacroVariableName": "arg3"
-        },
-        {
-          "DefinationEncoding": "llu",
-          "MacroVariableName": "arg4"
-        }
-      ],
-      "macroName": "QuicTraceLogVerbose"
-    },
-    "FrameLogDatagramInvalid": {
-      "ModuleProperites": {},
-      "TraceString": "[%c][%cX][%llu]   DATAGRAM [Invalid]",
-      "UniqueId": "FrameLogDatagramInvalid",
-      "splitArgs": [
-        {
-          "DefinationEncoding": "c",
-          "MacroVariableName": "arg2"
-        },
-        {
-          "DefinationEncoding": "c",
-          "MacroVariableName": "arg3"
-        },
-        {
-          "DefinationEncoding": "llu",
-          "MacroVariableName": "arg4"
-        }
-      ],
-      "macroName": "QuicTraceLogVerbose"
-    },
-    "FrameLogDatagram": {
-      "ModuleProperites": {},
-      "TraceString": "[%c][%cX][%llu]   DATAGRAM Len:%hu",
-      "UniqueId": "FrameLogDatagram",
-      "splitArgs": [
-        {
-          "DefinationEncoding": "c",
-          "MacroVariableName": "arg2"
-        },
-        {
-          "DefinationEncoding": "c",
-          "MacroVariableName": "arg3"
-        },
-        {
-          "DefinationEncoding": "llu",
-          "MacroVariableName": "arg4"
-        },
-        {
-          "DefinationEncoding": "hu",
-          "MacroVariableName": "arg5"
-        }
-      ],
-      "macroName": "QuicTraceLogVerbose"
-    },
-    "FrameLogAckFrequencyInvalid": {
-      "ModuleProperites": {},
-      "TraceString": "[%c][%cX][%llu]   ACK_FREQUENCY [Invalid]",
-      "UniqueId": "FrameLogAckFrequencyInvalid",
-      "splitArgs": [
-        {
-          "DefinationEncoding": "c",
-          "MacroVariableName": "arg2"
-        },
-        {
-          "DefinationEncoding": "c",
-          "MacroVariableName": "arg3"
-        },
-        {
-          "DefinationEncoding": "llu",
-          "MacroVariableName": "arg4"
-        }
-      ],
-      "macroName": "QuicTraceLogVerbose"
-    },
-    "FrameLogAckFrequency": {
-      "ModuleProperites": {},
-      "TraceString": "[%c][%cX][%llu]   ACK_FREQUENCY SeqNum:%llu PktTolerance:%llu MaxAckDelay:%llu IgnoreOrder:%hhu IgnoreCE:%hhu",
-      "UniqueId": "FrameLogAckFrequency",
-      "splitArgs": [
-        {
-          "DefinationEncoding": "c",
-          "MacroVariableName": "arg2"
-        },
-        {
-          "DefinationEncoding": "c",
-          "MacroVariableName": "arg3"
-        },
-        {
-          "DefinationEncoding": "llu",
-          "MacroVariableName": "arg4"
-        },
-        {
-          "DefinationEncoding": "llu",
-          "MacroVariableName": "arg5"
-        },
-        {
-          "DefinationEncoding": "llu",
-          "MacroVariableName": "arg6"
-        },
-        {
-          "DefinationEncoding": "llu",
-          "MacroVariableName": "arg7"
-        },
-        {
-          "DefinationEncoding": "hhu",
-          "MacroVariableName": "arg8"
-        },
-        {
-          "DefinationEncoding": "hhu",
-          "MacroVariableName": "arg9"
-        }
-      ],
-      "macroName": "QuicTraceLogVerbose"
-    },
-    "FrameLogImmediateAck": {
-      "ModuleProperites": {},
-      "TraceString": "[%c][%cX][%llu]   IMMEDIATE_ACK",
-      "UniqueId": "FrameLogImmediateAck",
-      "splitArgs": [
-        {
-          "DefinationEncoding": "c",
-          "MacroVariableName": "arg2"
-        },
-        {
-          "DefinationEncoding": "c",
-          "MacroVariableName": "arg3"
-        },
-        {
-          "DefinationEncoding": "llu",
-          "MacroVariableName": "arg4"
-        }
-      ],
-      "macroName": "QuicTraceLogVerbose"
-    },
-    "IgnoreCryptoFrame": {
-      "ModuleProperites": {},
-      "TraceString": "[conn][%p] Ignoring received crypto after cleanup",
-      "UniqueId": "IgnoreCryptoFrame",
-      "splitArgs": [
-        {
-          "DefinationEncoding": "p",
-          "MacroVariableName": "arg1"
-        }
-      ],
-      "macroName": "QuicTraceLogConnWarning"
-    },
-    "DiscardKeyType": {
-      "ModuleProperites": {},
-      "TraceString": "[conn][%p] Discarding key type = %hhu",
-      "UniqueId": "DiscardKeyType",
-      "splitArgs": [
-        {
-          "DefinationEncoding": "p",
-          "MacroVariableName": "arg1"
-        },
-        {
-          "DefinationEncoding": "hhu",
-          "MacroVariableName": "arg3"
-        }
-      ],
-      "macroName": "QuicTraceLogConnInfo"
-    },
     "ZeroRttAccepted": {
       "ModuleProperites": {},
       "TraceString": "[conn][%p] 0-RTT accepted",
@@ -7361,3633 +10861,6 @@
         }
       ],
       "macroName": "QuicTraceLogConnInfo"
-    },
-    "HandshakeConfirmedServer": {
-      "ModuleProperites": {},
-      "TraceString": "[conn][%p] Handshake confirmed (server)",
-      "UniqueId": "HandshakeConfirmedServer",
-      "splitArgs": [
-        {
-          "DefinationEncoding": "p",
-          "MacroVariableName": "arg1"
-        }
-      ],
-      "macroName": "QuicTraceLogConnInfo"
-    },
-    "CustomCertValidationSuccess": {
-      "ModuleProperites": {},
-      "TraceString": "[conn][%p] Custom cert validation succeeded",
-      "UniqueId": "CustomCertValidationSuccess",
-      "splitArgs": [
-        {
-          "DefinationEncoding": "p",
-          "MacroVariableName": "arg1"
-        }
-      ],
-      "macroName": "QuicTraceLogConnInfo"
-    },
-    "CryptoDump": {
-      "ModuleProperites": {},
-      "TraceString": "[conn][%p] QS:%u MAX:%u UNA:%u NXT:%u RECOV:%u-%u",
-      "UniqueId": "CryptoDump",
-      "splitArgs": [
-        {
-          "DefinationEncoding": "p",
-          "MacroVariableName": "arg1"
-        },
-        {
-          "DefinationEncoding": "u",
-          "MacroVariableName": "arg3"
-        },
-        {
-          "DefinationEncoding": "u",
-          "MacroVariableName": "arg4"
-        },
-        {
-          "DefinationEncoding": "u",
-          "MacroVariableName": "arg5"
-        },
-        {
-          "DefinationEncoding": "u",
-          "MacroVariableName": "arg6"
-        },
-        {
-          "DefinationEncoding": "u",
-          "MacroVariableName": "arg7"
-        },
-        {
-          "DefinationEncoding": "u",
-          "MacroVariableName": "arg8"
-        }
-      ],
-      "macroName": "QuicTraceLogConnVerbose"
-    },
-    "CryptoDumpUnacked": {
-      "ModuleProperites": {},
-      "TraceString": "[conn][%p]   unACKed: [%llu, %llu]",
-      "UniqueId": "CryptoDumpUnacked",
-      "splitArgs": [
-        {
-          "DefinationEncoding": "p",
-          "MacroVariableName": "arg1"
-        },
-        {
-          "DefinationEncoding": "llu",
-          "MacroVariableName": "arg3"
-        },
-        {
-          "DefinationEncoding": "llu",
-          "MacroVariableName": "arg4"
-        }
-      ],
-      "macroName": "QuicTraceLogConnVerbose"
-    },
-    "CryptoDumpUnacked2": {
-      "ModuleProperites": {},
-      "TraceString": "[conn][%p]   unACKed: [%llu, %u]",
-      "UniqueId": "CryptoDumpUnacked2",
-      "splitArgs": [
-        {
-          "DefinationEncoding": "p",
-          "MacroVariableName": "arg1"
-        },
-        {
-          "DefinationEncoding": "llu",
-          "MacroVariableName": "arg3"
-        },
-        {
-          "DefinationEncoding": "u",
-          "MacroVariableName": "arg4"
-        }
-      ],
-      "macroName": "QuicTraceLogConnVerbose"
-    },
-    "NoMoreRoomForCrypto": {
-      "ModuleProperites": {},
-      "TraceString": "[conn][%p] No room for CRYPTO frame",
-      "UniqueId": "NoMoreRoomForCrypto",
-      "splitArgs": [
-        {
-          "DefinationEncoding": "p",
-          "MacroVariableName": "arg1"
-        }
-      ],
-      "macroName": "QuicTraceLogConnVerbose"
-    },
-    "AddCryptoFrame": {
-      "ModuleProperites": {},
-      "TraceString": "[conn][%p] Sending %hu crypto bytes, offset=%u",
-      "UniqueId": "AddCryptoFrame",
-      "splitArgs": [
-        {
-          "DefinationEncoding": "p",
-          "MacroVariableName": "arg1"
-        },
-        {
-          "DefinationEncoding": "hu",
-          "MacroVariableName": "arg3"
-        },
-        {
-          "DefinationEncoding": "u",
-          "MacroVariableName": "arg4"
-        }
-      ],
-      "macroName": "QuicTraceLogConnVerbose"
-    },
-    "RecoverCrypto": {
-      "ModuleProperites": {},
-      "TraceString": "[conn][%p] Recovering crypto from %llu up to %llu",
-      "UniqueId": "RecoverCrypto",
-      "splitArgs": [
-        {
-          "DefinationEncoding": "p",
-          "MacroVariableName": "arg1"
-        },
-        {
-          "DefinationEncoding": "llu",
-          "MacroVariableName": "arg3"
-        },
-        {
-          "DefinationEncoding": "llu",
-          "MacroVariableName": "arg4"
-        }
-      ],
-      "macroName": "QuicTraceLogConnVerbose"
-    },
-    "AckCrypto": {
-      "ModuleProperites": {},
-      "TraceString": "[conn][%p] Received ack for %u crypto bytes, offset=%u",
-      "UniqueId": "AckCrypto",
-      "splitArgs": [
-        {
-          "DefinationEncoding": "p",
-          "MacroVariableName": "arg1"
-        },
-        {
-          "DefinationEncoding": "u",
-          "MacroVariableName": "arg3"
-        },
-        {
-          "DefinationEncoding": "u",
-          "MacroVariableName": "arg4"
-        }
-      ],
-      "macroName": "QuicTraceLogConnVerbose"
-    },
-    "RecvCrypto": {
-      "ModuleProperites": {},
-      "TraceString": "[conn][%p] Received %hu crypto bytes, offset=%llu Ready=%hhu",
-      "UniqueId": "RecvCrypto",
-      "splitArgs": [
-        {
-          "DefinationEncoding": "p",
-          "MacroVariableName": "arg1"
-        },
-        {
-          "DefinationEncoding": "hu",
-          "MacroVariableName": "arg3"
-        },
-        {
-          "DefinationEncoding": "llu",
-          "MacroVariableName": "arg4"
-        },
-        {
-          "DefinationEncoding": "hhu",
-          "MacroVariableName": "arg5"
-        }
-      ],
-      "macroName": "QuicTraceLogConnVerbose"
-    },
-    "IndicateConnected": {
-      "ModuleProperites": {},
-      "TraceString": "[conn][%p] Indicating QUIC_CONNECTION_EVENT_CONNECTED (Resume=%hhu)",
-      "UniqueId": "IndicateConnected",
-      "splitArgs": [
-        {
-          "DefinationEncoding": "p",
-          "MacroVariableName": "arg1"
-        },
-        {
-          "DefinationEncoding": "hhu",
-          "MacroVariableName": "arg3"
-        }
-      ],
-      "macroName": "QuicTraceLogConnVerbose"
-    },
-    "DrainCrypto": {
-      "ModuleProperites": {},
-      "TraceString": "[conn][%p] Draining %u crypto bytes",
-      "UniqueId": "DrainCrypto",
-      "splitArgs": [
-        {
-          "DefinationEncoding": "p",
-          "MacroVariableName": "arg1"
-        },
-        {
-          "DefinationEncoding": "u",
-          "MacroVariableName": "arg3"
-        }
-      ],
-      "macroName": "QuicTraceLogConnVerbose"
-    },
-    "CryptoNotReady": {
-      "ModuleProperites": {},
-      "TraceString": "[conn][%p] No complete TLS messages to process",
-      "UniqueId": "CryptoNotReady",
-      "splitArgs": [
-        {
-          "DefinationEncoding": "p",
-          "MacroVariableName": "arg1"
-        }
-      ],
-      "macroName": "QuicTraceLogConnVerbose"
-    },
-    "ConnWriteKeyUpdated": {
-      "ModuleProperites": {},
-      "TraceString": "[conn][%p] Write Key Updated, %hhu.",
-      "UniqueId": "ConnWriteKeyUpdated",
-      "splitArgs": [
-        {
-          "DefinationEncoding": "p",
-          "MacroVariableName": "arg2"
-        },
-        {
-          "DefinationEncoding": "hhu",
-          "MacroVariableName": "arg3"
-        }
-      ],
-      "macroName": "QuicTraceEvent"
-    },
-    "ConnReadKeyUpdated": {
-      "ModuleProperites": {},
-      "TraceString": "[conn][%p] Read Key Updated, %hhu.",
-      "UniqueId": "ConnReadKeyUpdated",
-      "splitArgs": [
-        {
-          "DefinationEncoding": "p",
-          "MacroVariableName": "arg2"
-        },
-        {
-          "DefinationEncoding": "hhu",
-          "MacroVariableName": "arg3"
-        }
-      ],
-      "macroName": "QuicTraceEvent"
-    },
-    "ConnSourceCidRemoved": {
-      "ModuleProperites": {},
-      "TraceString": "[conn][%p] (SeqNum=%llu) Removed Source CID: %!CID!",
-      "UniqueId": "ConnSourceCidRemoved",
-      "splitArgs": [
-        {
-          "DefinationEncoding": "p",
-          "MacroVariableName": "arg2"
-        },
-        {
-          "DefinationEncoding": "llu",
-          "MacroVariableName": "arg3"
-        },
-        {
-          "DefinationEncoding": "!CID!",
-          "MacroVariableName": "arg4"
-        }
-      ],
-      "macroName": "QuicTraceEvent"
-    },
-    "ConnNewPacketKeys": {
-      "ModuleProperites": {},
-      "TraceString": "[conn][%p] New packet keys created successfully.",
-      "UniqueId": "ConnNewPacketKeys",
-      "splitArgs": [
-        {
-          "DefinationEncoding": "p",
-          "MacroVariableName": "arg2"
-        }
-      ],
-      "macroName": "QuicTraceEvent"
-    },
-    "ConnKeyPhaseChange": {
-      "ModuleProperites": {},
-      "TraceString": "[conn][%p] Key phase change (locally initiated=%hhu).",
-      "UniqueId": "ConnKeyPhaseChange",
-      "splitArgs": [
-        {
-          "DefinationEncoding": "p",
-          "MacroVariableName": "arg2"
-        },
-        {
-          "DefinationEncoding": "hhu",
-          "MacroVariableName": "arg3"
-        }
-      ],
-      "macroName": "QuicTraceEvent"
-    },
-    "LogPacketVersionNegotiation": {
-      "ModuleProperites": {},
-      "TraceString": "[%c][%cX][-] VerNeg DestCid:%s SrcCid:%s (Payload %hu bytes)",
-      "UniqueId": "LogPacketVersionNegotiation",
-      "splitArgs": [
-        {
-          "DefinationEncoding": "c",
-          "MacroVariableName": "arg2"
-        },
-        {
-          "DefinationEncoding": "c",
-          "MacroVariableName": "arg3"
-        },
-        {
-          "DefinationEncoding": "s",
-          "MacroVariableName": "arg4"
-        },
-        {
-          "DefinationEncoding": "s",
-          "MacroVariableName": "arg5"
-        },
-        {
-          "DefinationEncoding": "hu",
-          "MacroVariableName": "arg6"
-        }
-      ],
-      "macroName": "QuicTraceLogVerbose"
-    },
-    "LogPacketVersionNegotiationVersion": {
-      "ModuleProperites": {},
-      "TraceString": "[%c][%cX][-]   Ver:0x%x",
-      "UniqueId": "LogPacketVersionNegotiationVersion",
-      "splitArgs": [
-        {
-          "DefinationEncoding": "c",
-          "MacroVariableName": "arg2"
-        },
-        {
-          "DefinationEncoding": "c",
-          "MacroVariableName": "arg3"
-        },
-        {
-          "DefinationEncoding": "x",
-          "MacroVariableName": "arg4"
-        }
-      ],
-      "macroName": "QuicTraceLogVerbose"
-    },
-    "LogPacketRetry": {
-      "ModuleProperites": {},
-      "TraceString": "[%c][%cX][-] LH Ver:0x%x DestCid:%s SrcCid:%s Type:R (Token %hu bytes)",
-      "UniqueId": "LogPacketRetry",
-      "splitArgs": [
-        {
-          "DefinationEncoding": "c",
-          "MacroVariableName": "arg2"
-        },
-        {
-          "DefinationEncoding": "c",
-          "MacroVariableName": "arg3"
-        },
-        {
-          "DefinationEncoding": "x",
-          "MacroVariableName": "arg4"
-        },
-        {
-          "DefinationEncoding": "s",
-          "MacroVariableName": "arg5"
-        },
-        {
-          "DefinationEncoding": "s",
-          "MacroVariableName": "arg6"
-        },
-        {
-          "DefinationEncoding": "hu",
-          "MacroVariableName": "arg7"
-        }
-      ],
-      "macroName": "QuicTraceLogVerbose"
-    },
-    "LogPacketLongHeaderInitial": {
-      "ModuleProperites": {},
-      "TraceString": "[%c][%cX][%llu] LH Ver:0x%x DestCid:%s SrcCid:%s Type:I (Token %hu bytes) (Payload %hu bytes)",
-      "UniqueId": "LogPacketLongHeaderInitial",
-      "splitArgs": [
-        {
-          "DefinationEncoding": "c",
-          "MacroVariableName": "arg2"
-        },
-        {
-          "DefinationEncoding": "c",
-          "MacroVariableName": "arg3"
-        },
-        {
-          "DefinationEncoding": "llu",
-          "MacroVariableName": "arg4"
-        },
-        {
-          "DefinationEncoding": "x",
-          "MacroVariableName": "arg5"
-        },
-        {
-          "DefinationEncoding": "s",
-          "MacroVariableName": "arg6"
-        },
-        {
-          "DefinationEncoding": "s",
-          "MacroVariableName": "arg7"
-        },
-        {
-          "DefinationEncoding": "hu",
-          "MacroVariableName": "arg8"
-        },
-        {
-          "DefinationEncoding": "hu",
-          "MacroVariableName": "arg9"
-        }
-      ],
-      "macroName": "QuicTraceLogVerbose"
-    },
-    "LogPacketLongHeader": {
-      "ModuleProperites": {},
-      "TraceString": "[%c][%cX][%llu] LH Ver:0x%x DestCid:%s SrcCid:%s Type:%s (Payload %hu bytes)",
-      "UniqueId": "LogPacketLongHeader",
-      "splitArgs": [
-        {
-          "DefinationEncoding": "c",
-          "MacroVariableName": "arg2"
-        },
-        {
-          "DefinationEncoding": "c",
-          "MacroVariableName": "arg3"
-        },
-        {
-          "DefinationEncoding": "llu",
-          "MacroVariableName": "arg4"
-        },
-        {
-          "DefinationEncoding": "x",
-          "MacroVariableName": "arg5"
-        },
-        {
-          "DefinationEncoding": "s",
-          "MacroVariableName": "arg6"
-        },
-        {
-          "DefinationEncoding": "s",
-          "MacroVariableName": "arg7"
-        },
-        {
-          "DefinationEncoding": "s",
-          "MacroVariableName": "arg8"
-        },
-        {
-          "DefinationEncoding": "hu",
-          "MacroVariableName": "arg9"
-        }
-      ],
-      "macroName": "QuicTraceLogVerbose"
-    },
-    "LogPacketLongHeaderUnsupported": {
-      "ModuleProperites": {},
-      "TraceString": "[%c][%cX][%llu] LH Ver:[UNSUPPORTED,0x%x] DestCid:%s SrcCid:%s",
-      "UniqueId": "LogPacketLongHeaderUnsupported",
-      "splitArgs": [
-        {
-          "DefinationEncoding": "c",
-          "MacroVariableName": "arg2"
-        },
-        {
-          "DefinationEncoding": "c",
-          "MacroVariableName": "arg3"
-        },
-        {
-          "DefinationEncoding": "llu",
-          "MacroVariableName": "arg4"
-        },
-        {
-          "DefinationEncoding": "x",
-          "MacroVariableName": "arg5"
-        },
-        {
-          "DefinationEncoding": "s",
-          "MacroVariableName": "arg6"
-        },
-        {
-          "DefinationEncoding": "s",
-          "MacroVariableName": "arg7"
-        }
-      ],
-      "macroName": "QuicTraceLogVerbose"
-    },
-    "LogPacketShortHeader": {
-      "ModuleProperites": {},
-      "TraceString": "[%c][%cX][%llu] SH DestCid:%s KP:%hu SB:%hu (Payload %hu bytes)",
-      "UniqueId": "LogPacketShortHeader",
-      "splitArgs": [
-        {
-          "DefinationEncoding": "c",
-          "MacroVariableName": "arg2"
-        },
-        {
-          "DefinationEncoding": "c",
-          "MacroVariableName": "arg3"
-        },
-        {
-          "DefinationEncoding": "llu",
-          "MacroVariableName": "arg4"
-        },
-        {
-          "DefinationEncoding": "s",
-          "MacroVariableName": "arg5"
-        },
-        {
-          "DefinationEncoding": "hu",
-          "MacroVariableName": "arg6"
-        },
-        {
-          "DefinationEncoding": "hu",
-          "MacroVariableName": "arg7"
-        },
-        {
-          "DefinationEncoding": "hu",
-          "MacroVariableName": "arg8"
-        }
-      ],
-      "macroName": "QuicTraceLogVerbose"
-    },
-    "ConnDropPacket": {
-      "ModuleProperites": {},
-      "TraceString": "[conn][%p] DROP packet Dst=%!ADDR! Src=%!ADDR! Reason=%s.",
-      "UniqueId": "ConnDropPacket",
-      "splitArgs": [
-        {
-          "DefinationEncoding": "p",
-          "MacroVariableName": "arg2"
-        },
-        {
-          "DefinationEncoding": "!ADDR!",
-          "MacroVariableName": "arg3"
-        },
-        {
-          "DefinationEncoding": "!ADDR!",
-          "MacroVariableName": "arg4"
-        },
-        {
-          "DefinationEncoding": "s",
-          "MacroVariableName": "arg5"
-        }
-      ],
-      "macroName": "QuicTraceEvent"
-    },
-    "BindingDropPacket": {
-      "ModuleProperites": {},
-      "TraceString": "[bind][%p] DROP packet Dst=%!ADDR! Src=%!ADDR! Reason=%s.",
-      "UniqueId": "BindingDropPacket",
-      "splitArgs": [
-        {
-          "DefinationEncoding": "p",
-          "MacroVariableName": "arg2"
-        },
-        {
-          "DefinationEncoding": "!ADDR!",
-          "MacroVariableName": "arg3"
-        },
-        {
-          "DefinationEncoding": "!ADDR!",
-          "MacroVariableName": "arg4"
-        },
-        {
-          "DefinationEncoding": "s",
-          "MacroVariableName": "arg5"
-        }
-      ],
-      "macroName": "QuicTraceEvent"
-    },
-    "ConnDropPacketEx": {
-      "ModuleProperites": {},
-      "TraceString": "[conn][%p] DROP packet Value=%llu Dst=%!ADDR! Src=%!ADDR! Reason=%s.",
-      "UniqueId": "ConnDropPacketEx",
-      "splitArgs": [
-        {
-          "DefinationEncoding": "p",
-          "MacroVariableName": "arg2"
-        },
-        {
-          "DefinationEncoding": "llu",
-          "MacroVariableName": "arg3"
-        },
-        {
-          "DefinationEncoding": "!ADDR!",
-          "MacroVariableName": "arg4"
-        },
-        {
-          "DefinationEncoding": "!ADDR!",
-          "MacroVariableName": "arg5"
-        },
-        {
-          "DefinationEncoding": "s",
-          "MacroVariableName": "arg6"
-        }
-      ],
-      "macroName": "QuicTraceEvent"
-    },
-    "BindingDropPacketEx": {
-      "ModuleProperites": {},
-      "TraceString": "[bind][%p] DROP packet %llu. Dst=%!ADDR! Src=%!ADDR! Reason=%s",
-      "UniqueId": "BindingDropPacketEx",
-      "splitArgs": [
-        {
-          "DefinationEncoding": "p",
-          "MacroVariableName": "arg2"
-        },
-        {
-          "DefinationEncoding": "llu",
-          "MacroVariableName": "arg3"
-        },
-        {
-          "DefinationEncoding": "!ADDR!",
-          "MacroVariableName": "arg4"
-        },
-        {
-          "DefinationEncoding": "!ADDR!",
-          "MacroVariableName": "arg5"
-        },
-        {
-          "DefinationEncoding": "s",
-          "MacroVariableName": "arg6"
-        }
-      ],
-      "macroName": "QuicTraceEvent"
-    },
-    "TimerWheelResize": {
-      "ModuleProperites": {},
-      "TraceString": "[time][%p] Resizing timer wheel (new slot count = %u).",
-      "UniqueId": "TimerWheelResize",
-      "splitArgs": [
-        {
-          "DefinationEncoding": "p",
-          "MacroVariableName": "arg2"
-        },
-        {
-          "DefinationEncoding": "u",
-          "MacroVariableName": "arg3"
-        }
-      ],
-      "macroName": "QuicTraceLogVerbose"
-    },
-    "TimerWheelNextExpirationNull": {
-      "ModuleProperites": {},
-      "TraceString": "[time][%p] Next Expiration = {NULL}.",
-      "UniqueId": "TimerWheelNextExpirationNull",
-      "splitArgs": [
-        {
-          "DefinationEncoding": "p",
-          "MacroVariableName": "arg2"
-        }
-      ],
-      "macroName": "QuicTraceLogVerbose"
-    },
-    "TimerWheelNextExpiration": {
-      "ModuleProperites": {},
-      "TraceString": "[time][%p] Next Expiration = {%llu, %p}.",
-      "UniqueId": "TimerWheelNextExpiration",
-      "splitArgs": [
-        {
-          "DefinationEncoding": "p",
-          "MacroVariableName": "arg2"
-        },
-        {
-          "DefinationEncoding": "llu",
-          "MacroVariableName": "arg3"
-        },
-        {
-          "DefinationEncoding": "p",
-          "MacroVariableName": "arg4"
-        }
-      ],
-      "macroName": "QuicTraceLogVerbose"
-    },
-    "TimerWheelRemoveConnection": {
-      "ModuleProperites": {},
-      "TraceString": "[time][%p] Removing Connection %p.",
-      "UniqueId": "TimerWheelRemoveConnection",
-      "splitArgs": [
-        {
-          "DefinationEncoding": "p",
-          "MacroVariableName": "arg2"
-        },
-        {
-          "DefinationEncoding": "p",
-          "MacroVariableName": "arg3"
-        }
-      ],
-      "macroName": "QuicTraceLogVerbose"
-    },
-    "TimerWheelUpdateConnection": {
-      "ModuleProperites": {},
-      "TraceString": "[time][%p] Updating Connection %p.",
-      "UniqueId": "TimerWheelUpdateConnection",
-      "splitArgs": [
-        {
-          "DefinationEncoding": "p",
-          "MacroVariableName": "arg2"
-        },
-        {
-          "DefinationEncoding": "p",
-          "MacroVariableName": "arg3"
-        }
-      ],
-      "macroName": "QuicTraceLogVerbose"
-    },
-    "StillInTimerWheel": {
-      "ModuleProperites": {},
-      "TraceString": "[conn][%p] Still in timer wheel! Connection was likely leaked!",
-      "UniqueId": "StillInTimerWheel",
-      "splitArgs": [
-        {
-          "DefinationEncoding": "p",
-          "MacroVariableName": "arg1"
-        }
-      ],
-      "macroName": "QuicTraceLogConnWarning"
-    },
-    "ListenerIndicateStopComplete": {
-      "ModuleProperites": {},
-      "TraceString": "[list][%p] Indicating STOP_COMPLETE",
-      "UniqueId": "ListenerIndicateStopComplete",
-      "splitArgs": [
-        {
-          "DefinationEncoding": "p",
-          "MacroVariableName": "arg2"
-        }
-      ],
-      "macroName": "QuicTraceLogVerbose"
-    },
-    "ListenerIndicateNewConnection": {
-      "ModuleProperites": {},
-      "TraceString": "[list][%p] Indicating NEW_CONNECTION %p",
-      "UniqueId": "ListenerIndicateNewConnection",
-      "splitArgs": [
-        {
-          "DefinationEncoding": "p",
-          "MacroVariableName": "arg2"
-        },
-        {
-          "DefinationEncoding": "p",
-          "MacroVariableName": "arg3"
-        }
-      ],
-      "macroName": "QuicTraceLogVerbose"
-    },
-    "ListenerCibirIdSet": {
-      "ModuleProperites": {},
-      "TraceString": "[list][%p] CIBIR ID set (len %hhu, offset %hhu)",
-      "UniqueId": "ListenerCibirIdSet",
-      "splitArgs": [
-        {
-          "DefinationEncoding": "p",
-          "MacroVariableName": "arg2"
-        },
-        {
-          "DefinationEncoding": "hhu",
-          "MacroVariableName": "arg3"
-        },
-        {
-          "DefinationEncoding": "hhu",
-          "MacroVariableName": "arg4"
-        }
-      ],
-      "macroName": "QuicTraceLogVerbose"
-    },
-    "ListenerCreated": {
-      "ModuleProperites": {},
-      "TraceString": "[list][%p] Created, Registration=%p",
-      "UniqueId": "ListenerCreated",
-      "splitArgs": [
-        {
-          "DefinationEncoding": "p",
-          "MacroVariableName": "arg2"
-        },
-        {
-          "DefinationEncoding": "p",
-          "MacroVariableName": "arg3"
-        }
-      ],
-      "macroName": "QuicTraceEvent"
-    },
-    "ListenerDestroyed": {
-      "ModuleProperites": {},
-      "TraceString": "[list][%p] Destroyed",
-      "UniqueId": "ListenerDestroyed",
-      "splitArgs": [
-        {
-          "DefinationEncoding": "p",
-          "MacroVariableName": "arg2"
-        }
-      ],
-      "macroName": "QuicTraceEvent"
-    },
-    "ListenerErrorStatus": {
-      "ModuleProperites": {},
-      "TraceString": "[list][%p] ERROR, %u, %s.",
-      "UniqueId": "ListenerErrorStatus",
-      "splitArgs": [
-        {
-          "DefinationEncoding": "p",
-          "MacroVariableName": "arg2"
-        },
-        {
-          "DefinationEncoding": "u",
-          "MacroVariableName": "arg3"
-        },
-        {
-          "DefinationEncoding": "s",
-          "MacroVariableName": "arg4"
-        }
-      ],
-      "macroName": "QuicTraceEvent"
-    },
-    "ListenerError": {
-      "ModuleProperites": {},
-      "TraceString": "[list][%p] ERROR, %s.",
-      "UniqueId": "ListenerError",
-      "splitArgs": [
-        {
-          "DefinationEncoding": "p",
-          "MacroVariableName": "arg2"
-        },
-        {
-          "DefinationEncoding": "s",
-          "MacroVariableName": "arg3"
-        }
-      ],
-      "macroName": "QuicTraceEvent"
-    },
-    "ListenerStarted": {
-      "ModuleProperites": {},
-      "TraceString": "[list][%p] Started, Binding=%p, LocalAddr=%!ADDR!, ALPN=%!ALPN!",
-      "UniqueId": "ListenerStarted",
-      "splitArgs": [
-        {
-          "DefinationEncoding": "p",
-          "MacroVariableName": "arg2"
-        },
-        {
-          "DefinationEncoding": "p",
-          "MacroVariableName": "arg3"
-        },
-        {
-          "DefinationEncoding": "!ADDR!",
-          "MacroVariableName": "arg4"
-        },
-        {
-          "DefinationEncoding": "!ALPN!",
-          "MacroVariableName": "arg5"
-        }
-      ],
-      "macroName": "QuicTraceEvent"
-    },
-    "ListenerStopped": {
-      "ModuleProperites": {},
-      "TraceString": "[list][%p] Stopped",
-      "UniqueId": "ListenerStopped",
-      "splitArgs": [
-        {
-          "DefinationEncoding": "p",
-          "MacroVariableName": "arg2"
-        }
-      ],
-      "macroName": "QuicTraceEvent"
-    },
-    "ListenerRundown": {
-      "ModuleProperites": {},
-      "TraceString": "[list][%p] Rundown, Registration=%p",
-      "UniqueId": "ListenerRundown",
-      "splitArgs": [
-        {
-          "DefinationEncoding": "p",
-          "MacroVariableName": "arg2"
-        },
-        {
-          "DefinationEncoding": "p",
-          "MacroVariableName": "arg3"
-        }
-      ],
-      "macroName": "QuicTraceEvent"
-    },
-    "PacketTxDiscarded": {
-      "ModuleProperites": {},
-      "TraceString": "[%c][TX][%llu] Thrown away on shutdown",
-      "UniqueId": "PacketTxDiscarded",
-      "splitArgs": [
-        {
-          "DefinationEncoding": "c",
-          "MacroVariableName": "arg2"
-        },
-        {
-          "DefinationEncoding": "llu",
-          "MacroVariableName": "arg3"
-        }
-      ],
-      "macroName": "QuicTraceLogVerbose"
-    },
-    "PacketTxLostDiscarded": {
-      "ModuleProperites": {},
-      "TraceString": "[%c][TX][%llu] Thrown away on shutdown (lost packet)",
-      "UniqueId": "PacketTxLostDiscarded",
-      "splitArgs": [
-        {
-          "DefinationEncoding": "c",
-          "MacroVariableName": "arg2"
-        },
-        {
-          "DefinationEncoding": "llu",
-          "MacroVariableName": "arg3"
-        }
-      ],
-      "macroName": "QuicTraceLogVerbose"
-    },
-    "PacketTxForget": {
-      "ModuleProperites": {},
-      "TraceString": "[%c][TX][%llu] Forgetting",
-      "UniqueId": "PacketTxForget",
-      "splitArgs": [
-        {
-          "DefinationEncoding": "c",
-          "MacroVariableName": "arg2"
-        },
-        {
-          "DefinationEncoding": "llu",
-          "MacroVariableName": "arg3"
-        }
-      ],
-      "macroName": "QuicTraceLogVerbose"
-    },
-    "PacketTxLostFack": {
-      "ModuleProperites": {},
-      "TraceString": "[%c][TX][%llu] Lost: FACK %llu packets",
-      "UniqueId": "PacketTxLostFack",
-      "splitArgs": [
-        {
-          "DefinationEncoding": "c",
-          "MacroVariableName": "arg2"
-        },
-        {
-          "DefinationEncoding": "llu",
-          "MacroVariableName": "arg3"
-        },
-        {
-          "DefinationEncoding": "llu",
-          "MacroVariableName": "arg4"
-        }
-      ],
-      "macroName": "QuicTraceLogVerbose"
-    },
-    "PacketTxLostRack": {
-      "ModuleProperites": {},
-      "TraceString": "[%c][TX][%llu] Lost: RACK %u ms",
-      "UniqueId": "PacketTxLostRack",
-      "splitArgs": [
-        {
-          "DefinationEncoding": "c",
-          "MacroVariableName": "arg2"
-        },
-        {
-          "DefinationEncoding": "llu",
-          "MacroVariableName": "arg3"
-        },
-        {
-          "DefinationEncoding": "u",
-          "MacroVariableName": "arg4"
-        }
-      ],
-      "macroName": "QuicTraceLogVerbose"
-    },
-    "PacketTxAckedImplicit": {
-      "ModuleProperites": {},
-      "TraceString": "[%c][TX][%llu] ACKed (implicit)",
-      "UniqueId": "PacketTxAckedImplicit",
-      "splitArgs": [
-        {
-          "DefinationEncoding": "c",
-          "MacroVariableName": "arg2"
-        },
-        {
-          "DefinationEncoding": "llu",
-          "MacroVariableName": "arg3"
-        }
-      ],
-      "macroName": "QuicTraceLogVerbose"
-    },
-    "PacketTx0RttRejected": {
-      "ModuleProperites": {},
-      "TraceString": "[%c][TX][%llu] Rejected",
-      "UniqueId": "PacketTx0RttRejected",
-      "splitArgs": [
-        {
-          "DefinationEncoding": "c",
-          "MacroVariableName": "arg2"
-        },
-        {
-          "DefinationEncoding": "llu",
-          "MacroVariableName": "arg3"
-        }
-      ],
-      "macroName": "QuicTraceLogVerbose"
-    },
-    "PacketTxSpuriousLoss": {
-      "ModuleProperites": {},
-      "TraceString": "[%c][TX][%llu] Spurious loss detected",
-      "UniqueId": "PacketTxSpuriousLoss",
-      "splitArgs": [
-        {
-          "DefinationEncoding": "c",
-          "MacroVariableName": "arg2"
-        },
-        {
-          "DefinationEncoding": "llu",
-          "MacroVariableName": "arg3"
-        }
-      ],
-      "macroName": "QuicTraceLogVerbose"
-    },
-    "PacketTxAcked": {
-      "ModuleProperites": {},
-      "TraceString": "[%c][TX][%llu] ACKed (%u.%03u ms)",
-      "UniqueId": "PacketTxAcked",
-      "splitArgs": [
-        {
-          "DefinationEncoding": "c",
-          "MacroVariableName": "arg2"
-        },
-        {
-          "DefinationEncoding": "llu",
-          "MacroVariableName": "arg3"
-        },
-        {
-          "DefinationEncoding": "u",
-          "MacroVariableName": "arg4"
-        },
-        {
-          "DefinationEncoding": "03u",
-          "MacroVariableName": "arg5"
-        }
-      ],
-      "macroName": "QuicTraceLogVerbose"
-    },
-    "PacketTxProbeRetransmit": {
-      "ModuleProperites": {},
-      "TraceString": "[%c][TX][%llu] Probe Retransmit",
-      "UniqueId": "PacketTxProbeRetransmit",
-      "splitArgs": [
-        {
-          "DefinationEncoding": "c",
-          "MacroVariableName": "arg2"
-        },
-        {
-          "DefinationEncoding": "llu",
-          "MacroVariableName": "arg3"
-        }
-      ],
-      "macroName": "QuicTraceLogVerbose"
-    },
-    "HandshakeConfirmedAck": {
-      "ModuleProperites": {},
-      "TraceString": "[conn][%p] Handshake confirmed (ack)",
-      "UniqueId": "HandshakeConfirmedAck",
-      "splitArgs": [
-        {
-          "DefinationEncoding": "p",
-          "MacroVariableName": "arg1"
-        }
-      ],
-      "macroName": "QuicTraceLogConnInfo"
-    },
-    "PathMinMtuValidated": {
-      "ModuleProperites": {},
-      "TraceString": "[conn][%p] Path[%hhu] Minimum MTU validated",
-      "UniqueId": "PathMinMtuValidated",
-      "splitArgs": [
-        {
-          "DefinationEncoding": "p",
-          "MacroVariableName": "arg1"
-        },
-        {
-          "DefinationEncoding": "hhu",
-          "MacroVariableName": "arg3"
-        }
-      ],
-      "macroName": "QuicTraceLogConnInfo"
-    },
-    "PathValidationTimeout": {
-      "ModuleProperites": {},
-      "TraceString": "[conn][%p] Path[%hhu] validation timed out",
-      "UniqueId": "PathValidationTimeout",
-      "splitArgs": [
-        {
-          "DefinationEncoding": "p",
-          "MacroVariableName": "arg1"
-        },
-        {
-          "DefinationEncoding": "hhu",
-          "MacroVariableName": "arg3"
-        }
-      ],
-      "macroName": "QuicTraceLogConnInfo"
-    },
-    "ScheduleProbe": {
-      "ModuleProperites": {},
-      "TraceString": "[conn][%p] probe round %hu",
-      "UniqueId": "ScheduleProbe",
-      "splitArgs": [
-        {
-          "DefinationEncoding": "p",
-          "MacroVariableName": "arg1"
-        },
-        {
-          "DefinationEncoding": "hu",
-          "MacroVariableName": "arg3"
-        }
-      ],
-      "macroName": "QuicTraceLogConnInfo"
-    },
-    "KeyChangeConfirmed": {
-      "ModuleProperites": {},
-      "TraceString": "[conn][%p] Key change confirmed by peer",
-      "UniqueId": "KeyChangeConfirmed",
-      "splitArgs": [
-        {
-          "DefinationEncoding": "p",
-          "MacroVariableName": "arg1"
-        }
-      ],
-      "macroName": "QuicTraceLogConnVerbose"
-    },
-    "ConnLossDetectionTimerSet": {
-      "ModuleProperites": {},
-      "TraceString": "[conn][%p] Setting loss detection %hhu timer for %u ms. (ProbeCount=%hu)",
-      "UniqueId": "ConnLossDetectionTimerSet",
-      "splitArgs": [
-        {
-          "DefinationEncoding": "p",
-          "MacroVariableName": "arg2"
-        },
-        {
-          "DefinationEncoding": "hhu",
-          "MacroVariableName": "arg3"
-        },
-        {
-          "DefinationEncoding": "u",
-          "MacroVariableName": "arg4"
-        },
-        {
-          "DefinationEncoding": "hu",
-          "MacroVariableName": "arg5"
-        }
-      ],
-      "macroName": "QuicTraceEvent"
-    },
-    "ConnPacketLost": {
-      "ModuleProperites": {},
-      "TraceString": "[conn][%p][TX][%llu] %hhu Lost: %hhu",
-      "UniqueId": "ConnPacketLost",
-      "splitArgs": [
-        {
-          "DefinationEncoding": "p",
-          "MacroVariableName": "arg2"
-        },
-        {
-          "DefinationEncoding": "llu",
-          "MacroVariableName": "arg3"
-        },
-        {
-          "DefinationEncoding": "hhu",
-          "MacroVariableName": "arg4"
-        },
-        {
-          "DefinationEncoding": "hhu",
-          "MacroVariableName": "arg5"
-        }
-      ],
-      "macroName": "QuicTraceEvent"
-    },
-    "ConnPacketACKed": {
-      "ModuleProperites": {},
-      "TraceString": "[conn][%p][TX][%llu] %hhu ACKed",
-      "UniqueId": "ConnPacketACKed",
-      "splitArgs": [
-        {
-          "DefinationEncoding": "p",
-          "MacroVariableName": "arg2"
-        },
-        {
-          "DefinationEncoding": "llu",
-          "MacroVariableName": "arg3"
-        },
-        {
-          "DefinationEncoding": "hhu",
-          "MacroVariableName": "arg4"
-        }
-      ],
-      "macroName": "QuicTraceEvent"
-    },
-    "NotAccepted": {
-      "ModuleProperites": {},
-      "TraceString": "[strm][%p] New stream wasn't accepted, 0x%x",
-      "UniqueId": "NotAccepted",
-      "splitArgs": [
-        {
-          "DefinationEncoding": "p",
-          "MacroVariableName": "arg1"
-        },
-        {
-          "DefinationEncoding": "x",
-          "MacroVariableName": "arg3"
-        }
-      ],
-      "macroName": "QuicTraceLogStreamWarning"
-    },
-    "IndicatePeerAccepted": {
-      "ModuleProperites": {},
-      "TraceString": "[strm][%p] Indicating QUIC_STREAM_EVENT_PEER_ACCEPTED",
-      "UniqueId": "IndicatePeerAccepted",
-      "splitArgs": [
-        {
-          "DefinationEncoding": "p",
-          "MacroVariableName": "arg1"
-        }
-      ],
-      "macroName": "QuicTraceLogStreamVerbose"
-    },
-    "MaxStreamCountUpdated": {
-      "ModuleProperites": {},
-      "TraceString": "[conn][%p] App configured max stream count of %hu (type=%hhu).",
-      "UniqueId": "MaxStreamCountUpdated",
-      "splitArgs": [
-        {
-          "DefinationEncoding": "p",
-          "MacroVariableName": "arg1"
-        },
-        {
-          "DefinationEncoding": "hu",
-          "MacroVariableName": "arg3"
-        },
-        {
-          "DefinationEncoding": "hhu",
-          "MacroVariableName": "arg4"
-        }
-      ],
-      "macroName": "QuicTraceLogConnInfo"
-    },
-    "IndicateStreamsAvailable": {
-      "ModuleProperites": {},
-      "TraceString": "[conn][%p] Indicating QUIC_CONNECTION_EVENT_STREAMS_AVAILABLE [bi=%hu uni=%hu]",
-      "UniqueId": "IndicateStreamsAvailable",
-      "splitArgs": [
-        {
-          "DefinationEncoding": "p",
-          "MacroVariableName": "arg1"
-        },
-        {
-          "DefinationEncoding": "hu",
-          "MacroVariableName": "arg3"
-        },
-        {
-          "DefinationEncoding": "hu",
-          "MacroVariableName": "arg4"
-        }
-      ],
-      "macroName": "QuicTraceLogConnVerbose"
-    },
-    "PeerStreamCountsUpdated": {
-      "ModuleProperites": {},
-      "TraceString": "[conn][%p] Peer updated max stream count (%hhu, %llu).",
-      "UniqueId": "PeerStreamCountsUpdated",
-      "splitArgs": [
-        {
-          "DefinationEncoding": "p",
-          "MacroVariableName": "arg1"
-        },
-        {
-          "DefinationEncoding": "hhu",
-          "MacroVariableName": "arg3"
-        },
-        {
-          "DefinationEncoding": "llu",
-          "MacroVariableName": "arg4"
-        }
-      ],
-      "macroName": "QuicTraceLogConnVerbose"
-    },
-    "IndicatePeerStreamStarted": {
-      "ModuleProperites": {},
-      "TraceString": "[conn][%p] Indicating QUIC_CONNECTION_EVENT_PEER_STREAM_STARTED [%p, 0x%x]",
-      "UniqueId": "IndicatePeerStreamStarted",
-      "splitArgs": [
-        {
-          "DefinationEncoding": "p",
-          "MacroVariableName": "arg1"
-        },
-        {
-          "DefinationEncoding": "p",
-          "MacroVariableName": "arg3"
-        },
-        {
-          "DefinationEncoding": "x",
-          "MacroVariableName": "arg4"
-        }
-      ],
-      "macroName": "QuicTraceLogConnVerbose"
-    },
-    "IndicateSendShutdownComplete": {
-      "ModuleProperites": {},
-      "TraceString": "[strm][%p] Indicating QUIC_STREAM_EVENT_SEND_SHUTDOWN_COMPLETE",
-      "UniqueId": "IndicateSendShutdownComplete",
-      "splitArgs": [
-        {
-          "DefinationEncoding": "p",
-          "MacroVariableName": "arg1"
-        }
-      ],
-      "macroName": "QuicTraceLogStreamVerbose"
-    },
-    "IndicateSendCanceled": {
-      "ModuleProperites": {},
-      "TraceString": "[strm][%p] Indicating QUIC_STREAM_EVENT_SEND_COMPLETE [%p] (Canceled)",
-      "UniqueId": "IndicateSendCanceled",
-      "splitArgs": [
-        {
-          "DefinationEncoding": "p",
-          "MacroVariableName": "arg1"
-        },
-        {
-          "DefinationEncoding": "p",
-          "MacroVariableName": "arg3"
-        }
-      ],
-      "macroName": "QuicTraceLogStreamVerbose"
-    },
-    "IndicateSendComplete": {
-      "ModuleProperites": {},
-      "TraceString": "[strm][%p] Indicating QUIC_STREAM_EVENT_SEND_COMPLETE [%p]",
-      "UniqueId": "IndicateSendComplete",
-      "splitArgs": [
-        {
-          "DefinationEncoding": "p",
-          "MacroVariableName": "arg1"
-        },
-        {
-          "DefinationEncoding": "p",
-          "MacroVariableName": "arg3"
-        }
-      ],
-      "macroName": "QuicTraceLogStreamVerbose"
-    },
-    "SendQueued": {
-      "ModuleProperites": {},
-      "TraceString": "[strm][%p] Send Request [%p] queued with %llu bytes at offset %llu (flags 0x%x)",
-      "UniqueId": "SendQueued",
-      "splitArgs": [
-        {
-          "DefinationEncoding": "p",
-          "MacroVariableName": "arg1"
-        },
-        {
-          "DefinationEncoding": "p",
-          "MacroVariableName": "arg3"
-        },
-        {
-          "DefinationEncoding": "llu",
-          "MacroVariableName": "arg4"
-        },
-        {
-          "DefinationEncoding": "llu",
-          "MacroVariableName": "arg5"
-        },
-        {
-          "DefinationEncoding": "x",
-          "MacroVariableName": "arg6"
-        }
-      ],
-      "macroName": "QuicTraceLogStreamVerbose"
-    },
-    "NoMoreRoom": {
-      "ModuleProperites": {},
-      "TraceString": "[strm][%p] Can't squeeze in a frame (no room for header)",
-      "UniqueId": "NoMoreRoom",
-      "splitArgs": [
-        {
-          "DefinationEncoding": "p",
-          "MacroVariableName": "arg1"
-        }
-      ],
-      "macroName": "QuicTraceLogStreamVerbose"
-    },
-    "NoMoreFrames": {
-      "ModuleProperites": {},
-      "TraceString": "[strm][%p] No more frames",
-      "UniqueId": "NoMoreFrames",
-      "splitArgs": [
-        {
-          "DefinationEncoding": "p",
-          "MacroVariableName": "arg1"
-        }
-      ],
-      "macroName": "QuicTraceLogStreamVerbose"
-    },
-    "AddFrame": {
-      "ModuleProperites": {},
-      "TraceString": "[strm][%p] Built stream frame, offset=%llu len=%hu fin=%hhu",
-      "UniqueId": "AddFrame",
-      "splitArgs": [
-        {
-          "DefinationEncoding": "p",
-          "MacroVariableName": "arg1"
-        },
-        {
-          "DefinationEncoding": "llu",
-          "MacroVariableName": "arg3"
-        },
-        {
-          "DefinationEncoding": "hu",
-          "MacroVariableName": "arg4"
-        },
-        {
-          "DefinationEncoding": "hhu",
-          "MacroVariableName": "arg5"
-        }
-      ],
-      "macroName": "QuicTraceLogStreamVerbose"
-    },
-    "RecoverOpen": {
-      "ModuleProperites": {},
-      "TraceString": "[strm][%p] Recovering open STREAM frame",
-      "UniqueId": "RecoverOpen",
-      "splitArgs": [
-        {
-          "DefinationEncoding": "p",
-          "MacroVariableName": "arg1"
-        }
-      ],
-      "macroName": "QuicTraceLogStreamVerbose"
-    },
-    "RecoverFin": {
-      "ModuleProperites": {},
-      "TraceString": "[strm][%p] Recovering fin STREAM frame",
-      "UniqueId": "RecoverFin",
-      "splitArgs": [
-        {
-          "DefinationEncoding": "p",
-          "MacroVariableName": "arg1"
-        }
-      ],
-      "macroName": "QuicTraceLogStreamVerbose"
-    },
-    "RecoverRange": {
-      "ModuleProperites": {},
-      "TraceString": "[strm][%p] Recovering offset %llu up to %llu",
-      "UniqueId": "RecoverRange",
-      "splitArgs": [
-        {
-          "DefinationEncoding": "p",
-          "MacroVariableName": "arg1"
-        },
-        {
-          "DefinationEncoding": "llu",
-          "MacroVariableName": "arg3"
-        },
-        {
-          "DefinationEncoding": "llu",
-          "MacroVariableName": "arg4"
-        }
-      ],
-      "macroName": "QuicTraceLogStreamVerbose"
-    },
-    "AckRangeMsg": {
-      "ModuleProperites": {},
-      "TraceString": "[strm][%p] Received ack for %d bytes, offset=%llu, FF=0x%hx",
-      "UniqueId": "AckRangeMsg",
-      "splitArgs": [
-        {
-          "DefinationEncoding": "p",
-          "MacroVariableName": "arg1"
-        },
-        {
-          "DefinationEncoding": "d",
-          "MacroVariableName": "arg3"
-        },
-        {
-          "DefinationEncoding": "llu",
-          "MacroVariableName": "arg4"
-        },
-        {
-          "DefinationEncoding": "hx",
-          "MacroVariableName": "arg5"
-        }
-      ],
-      "macroName": "QuicTraceLogStreamVerbose"
-    },
-    "Send0RttUpdated": {
-      "ModuleProperites": {},
-      "TraceString": "[strm][%p] Updated sent 0RTT length to %llu",
-      "UniqueId": "Send0RttUpdated",
-      "splitArgs": [
-        {
-          "DefinationEncoding": "p",
-          "MacroVariableName": "arg1"
-        },
-        {
-          "DefinationEncoding": "llu",
-          "MacroVariableName": "arg3"
-        }
-      ],
-      "macroName": "QuicTraceLogStreamVerbose"
-    },
-    "SendQueueDrained": {
-      "ModuleProperites": {},
-      "TraceString": "[strm][%p] Send queue completely drained",
-      "UniqueId": "SendQueueDrained",
-      "splitArgs": [
-        {
-          "DefinationEncoding": "p",
-          "MacroVariableName": "arg1"
-        }
-      ],
-      "macroName": "QuicTraceLogStreamVerbose"
-    },
-    "SendDump": {
-      "ModuleProperites": {},
-      "TraceString": "[strm][%p] SF:%hX FC:%llu QS:%llu MAX:%llu UNA:%llu NXT:%llu RECOV:%llu-%llu",
-      "UniqueId": "SendDump",
-      "splitArgs": [
-        {
-          "DefinationEncoding": "p",
-          "MacroVariableName": "arg1"
-        },
-        {
-          "DefinationEncoding": "hX",
-          "MacroVariableName": "arg3"
-        },
-        {
-          "DefinationEncoding": "llu",
-          "MacroVariableName": "arg4"
-        },
-        {
-          "DefinationEncoding": "llu",
-          "MacroVariableName": "arg5"
-        },
-        {
-          "DefinationEncoding": "llu",
-          "MacroVariableName": "arg6"
-        },
-        {
-          "DefinationEncoding": "llu",
-          "MacroVariableName": "arg7"
-        },
-        {
-          "DefinationEncoding": "llu",
-          "MacroVariableName": "arg8"
-        },
-        {
-          "DefinationEncoding": "llu",
-          "MacroVariableName": "arg9"
-        },
-        {
-          "DefinationEncoding": "llu",
-          "MacroVariableName": "arg10"
-        }
-      ],
-      "macroName": "QuicTraceLogStreamVerbose"
-    },
-    "SendDumpAck": {
-      "ModuleProperites": {},
-      "TraceString": "[strm][%p]   unACKed: [%llu, %llu]",
-      "UniqueId": "SendDumpAck",
-      "splitArgs": [
-        {
-          "DefinationEncoding": "p",
-          "MacroVariableName": "arg1"
-        },
-        {
-          "DefinationEncoding": "llu",
-          "MacroVariableName": "arg3"
-        },
-        {
-          "DefinationEncoding": "llu",
-          "MacroVariableName": "arg4"
-        }
-      ],
-      "macroName": "QuicTraceLogStreamVerbose"
-    },
-    "StreamWriteFrames": {
-      "ModuleProperites": {},
-      "TraceString": "[strm][%p] Writing frames to packet %llu",
-      "UniqueId": "StreamWriteFrames",
-      "splitArgs": [
-        {
-          "DefinationEncoding": "p",
-          "MacroVariableName": "arg2"
-        },
-        {
-          "DefinationEncoding": "llu",
-          "MacroVariableName": "arg3"
-        }
-      ],
-      "macroName": "QuicTraceEvent"
-    },
-    "ResetEarly": {
-      "ModuleProperites": {},
-      "TraceString": "[strm][%p] Tried to reset at earlier final size!",
-      "UniqueId": "ResetEarly",
-      "splitArgs": [
-        {
-          "DefinationEncoding": "p",
-          "MacroVariableName": "arg1"
-        }
-      ],
-      "macroName": "QuicTraceLogStreamWarning"
-    },
-    "ResetTooBig": {
-      "ModuleProperites": {},
-      "TraceString": "[strm][%p] Tried to reset with too big final size!",
-      "UniqueId": "ResetTooBig",
-      "splitArgs": [
-        {
-          "DefinationEncoding": "p",
-          "MacroVariableName": "arg1"
-        }
-      ],
-      "macroName": "QuicTraceLogStreamWarning"
-    },
-    "ReceiveTooBig": {
-      "ModuleProperites": {},
-      "TraceString": "[strm][%p] Tried to write beyond end of buffer!",
-      "UniqueId": "ReceiveTooBig",
-      "splitArgs": [
-        {
-          "DefinationEncoding": "p",
-          "MacroVariableName": "arg1"
-        }
-      ],
-      "macroName": "QuicTraceLogStreamWarning"
-    },
-    "ReceiveBeyondFlowControl": {
-      "ModuleProperites": {},
-      "TraceString": "[strm][%p] Tried to write beyond flow control limit!",
-      "UniqueId": "ReceiveBeyondFlowControl",
-      "splitArgs": [
-        {
-          "DefinationEncoding": "p",
-          "MacroVariableName": "arg1"
-        }
-      ],
-      "macroName": "QuicTraceLogStreamWarning"
-    },
-    "RemoteCloseReset": {
-      "ModuleProperites": {},
-      "TraceString": "[strm][%p] Closed remotely (reset)",
-      "UniqueId": "RemoteCloseReset",
-      "splitArgs": [
-        {
-          "DefinationEncoding": "p",
-          "MacroVariableName": "arg1"
-        }
-      ],
-      "macroName": "QuicTraceLogStreamInfo"
-    },
-    "LocalCloseStopSending": {
-      "ModuleProperites": {},
-      "TraceString": "[strm][%p] Closed locally (stop sending)",
-      "UniqueId": "LocalCloseStopSending",
-      "splitArgs": [
-        {
-          "DefinationEncoding": "p",
-          "MacroVariableName": "arg1"
-        }
-      ],
-      "macroName": "QuicTraceLogStreamInfo"
-    },
-    "TreatFinAsReset": {
-      "ModuleProperites": {},
-      "TraceString": "[strm][%p] Treating FIN after receive abort as reset",
-      "UniqueId": "TreatFinAsReset",
-      "splitArgs": [
-        {
-          "DefinationEncoding": "p",
-          "MacroVariableName": "arg1"
-        }
-      ],
-      "macroName": "QuicTraceLogStreamInfo"
-    },
-    "QueueRecvFlush": {
-      "ModuleProperites": {},
-      "TraceString": "[strm][%p] Queuing recv flush",
-      "UniqueId": "QueueRecvFlush",
-      "splitArgs": [
-        {
-          "DefinationEncoding": "p",
-          "MacroVariableName": "arg1"
-        }
-      ],
-      "macroName": "QuicTraceLogStreamVerbose"
-    },
-    "IndicatePeerSendAbort": {
-      "ModuleProperites": {},
-      "TraceString": "[strm][%p] Indicating QUIC_STREAM_EVENT_PEER_SEND_ABORTED (0x%llX)",
-      "UniqueId": "IndicatePeerSendAbort",
-      "splitArgs": [
-        {
-          "DefinationEncoding": "p",
-          "MacroVariableName": "arg1"
-        },
-        {
-          "DefinationEncoding": "llX",
-          "MacroVariableName": "arg3"
-        }
-      ],
-      "macroName": "QuicTraceLogStreamVerbose"
-    },
-    "IndicatePeerReceiveAborted": {
-      "ModuleProperites": {},
-      "TraceString": "[strm][%p] Indicating QUIC_STREAM_EVENT_PEER_RECEIVE_ABORTED (0x%llX)",
-      "UniqueId": "IndicatePeerReceiveAborted",
-      "splitArgs": [
-        {
-          "DefinationEncoding": "p",
-          "MacroVariableName": "arg1"
-        },
-        {
-          "DefinationEncoding": "llX",
-          "MacroVariableName": "arg3"
-        }
-      ],
-      "macroName": "QuicTraceLogStreamVerbose"
-    },
-    "IgnoreRecvAfterClose": {
-      "ModuleProperites": {},
-      "TraceString": "[strm][%p] Ignoring recv after close",
-      "UniqueId": "IgnoreRecvAfterClose",
-      "splitArgs": [
-        {
-          "DefinationEncoding": "p",
-          "MacroVariableName": "arg1"
-        }
-      ],
-      "macroName": "QuicTraceLogStreamVerbose"
-    },
-    "IgnoreRecvAfterAbort": {
-      "ModuleProperites": {},
-      "TraceString": "[strm][%p] Ignoring received frame after receive abort",
-      "UniqueId": "IgnoreRecvAfterAbort",
-      "splitArgs": [
-        {
-          "DefinationEncoding": "p",
-          "MacroVariableName": "arg1"
-        }
-      ],
-      "macroName": "QuicTraceLogStreamVerbose"
-    },
-    "FlowControlExhausted": {
-      "ModuleProperites": {},
-      "TraceString": "[strm][%p] Flow control window exhausted!",
-      "UniqueId": "FlowControlExhausted",
-      "splitArgs": [
-        {
-          "DefinationEncoding": "p",
-          "MacroVariableName": "arg1"
-        }
-      ],
-      "macroName": "QuicTraceLogStreamVerbose"
-    },
-    "Receive": {
-      "ModuleProperites": {},
-      "TraceString": "[strm][%p] Received %hu bytes, offset=%llu Ready=%hhu",
-      "UniqueId": "Receive",
-      "splitArgs": [
-        {
-          "DefinationEncoding": "p",
-          "MacroVariableName": "arg1"
-        },
-        {
-          "DefinationEncoding": "hu",
-          "MacroVariableName": "arg3"
-        },
-        {
-          "DefinationEncoding": "llu",
-          "MacroVariableName": "arg4"
-        },
-        {
-          "DefinationEncoding": "hhu",
-          "MacroVariableName": "arg5"
-        }
-      ],
-      "macroName": "QuicTraceLogStreamVerbose"
-    },
-    "RemoteBlocked": {
-      "ModuleProperites": {},
-      "TraceString": "[strm][%p] Remote FC blocked (%llu)",
-      "UniqueId": "RemoteBlocked",
-      "splitArgs": [
-        {
-          "DefinationEncoding": "p",
-          "MacroVariableName": "arg1"
-        },
-        {
-          "DefinationEncoding": "llu",
-          "MacroVariableName": "arg3"
-        }
-      ],
-      "macroName": "QuicTraceLogStreamVerbose"
-    },
-    "IncreaseRxBuffer": {
-      "ModuleProperites": {},
-      "TraceString": "[strm][%p] Increasing max RX buffer size to %u (MinRtt=%u; TimeNow=%u; LastUpdate=%u)",
-      "UniqueId": "IncreaseRxBuffer",
-      "splitArgs": [
-        {
-          "DefinationEncoding": "p",
-          "MacroVariableName": "arg1"
-        },
-        {
-          "DefinationEncoding": "u",
-          "MacroVariableName": "arg3"
-        },
-        {
-          "DefinationEncoding": "u",
-          "MacroVariableName": "arg4"
-        },
-        {
-          "DefinationEncoding": "u",
-          "MacroVariableName": "arg5"
-        },
-        {
-          "DefinationEncoding": "u",
-          "MacroVariableName": "arg6"
-        }
-      ],
-      "macroName": "QuicTraceLogStreamVerbose"
-    },
-    "UpdateFlowControl": {
-      "ModuleProperites": {},
-      "TraceString": "[strm][%p] Updating flow control window",
-      "UniqueId": "UpdateFlowControl",
-      "splitArgs": [
-        {
-          "DefinationEncoding": "p",
-          "MacroVariableName": "arg1"
-        }
-      ],
-      "macroName": "QuicTraceLogStreamVerbose"
-    },
-    "IgnoreRecvFlush": {
-      "ModuleProperites": {},
-      "TraceString": "[strm][%p] Ignoring recv flush (recv disabled)",
-      "UniqueId": "IgnoreRecvFlush",
-      "splitArgs": [
-        {
-          "DefinationEncoding": "p",
-          "MacroVariableName": "arg1"
-        }
-      ],
-      "macroName": "QuicTraceLogStreamVerbose"
-    },
-    "IndicatePeerSendShutdown": {
-      "ModuleProperites": {},
-      "TraceString": "[strm][%p] Indicating QUIC_STREAM_EVENT_PEER_SEND_SHUTDOWN",
-      "UniqueId": "IndicatePeerSendShutdown",
-      "splitArgs": [
-        {
-          "DefinationEncoding": "p",
-          "MacroVariableName": "arg1"
-        }
-      ],
-      "macroName": "QuicTraceLogStreamVerbose"
-    },
-    "StreamReceiveFrame": {
-      "ModuleProperites": {},
-      "TraceString": "[strm][%p] Processing frame in packet %llu",
-      "UniqueId": "StreamReceiveFrame",
-      "splitArgs": [
-        {
-          "DefinationEncoding": "p",
-          "MacroVariableName": "arg2"
-        },
-        {
-          "DefinationEncoding": "llu",
-          "MacroVariableName": "arg3"
-        }
-      ],
-      "macroName": "QuicTraceEvent"
-    },
-    "StreamAppReceive": {
-      "ModuleProperites": {},
-      "TraceString": "[strm][%p] Indicating QUIC_STREAM_EVENT_RECEIVE [%llu bytes, %u buffers, 0x%x flags]",
-      "UniqueId": "StreamAppReceive",
-      "splitArgs": [
-        {
-          "DefinationEncoding": "p",
-          "MacroVariableName": "arg2"
-        },
-        {
-          "DefinationEncoding": "llu",
-          "MacroVariableName": "arg3"
-        },
-        {
-          "DefinationEncoding": "u",
-          "MacroVariableName": "arg4"
-        },
-        {
-          "DefinationEncoding": "x",
-          "MacroVariableName": "arg5"
-        }
-      ],
-      "macroName": "QuicTraceEvent"
-    },
-    "StreamAppReceiveComplete": {
-      "ModuleProperites": {},
-      "TraceString": "[strm][%p] Receive complete [%llu bytes]",
-      "UniqueId": "StreamAppReceiveComplete",
-      "splitArgs": [
-        {
-          "DefinationEncoding": "p",
-          "MacroVariableName": "arg2"
-        },
-        {
-          "DefinationEncoding": "llu",
-          "MacroVariableName": "arg3"
-        }
-      ],
-      "macroName": "QuicTraceEvent"
-    },
-    "MtuSearchComplete": {
-      "ModuleProperites": {},
-      "TraceString": "[conn][%p] Path[%hhu] Mtu Discovery Entering Search Complete at MTU %hu",
-      "UniqueId": "MtuSearchComplete",
-      "splitArgs": [
-        {
-          "DefinationEncoding": "p",
-          "MacroVariableName": "arg1"
-        },
-        {
-          "DefinationEncoding": "hhu",
-          "MacroVariableName": "arg3"
-        },
-        {
-          "DefinationEncoding": "hu",
-          "MacroVariableName": "arg4"
-        }
-      ],
-      "macroName": "QuicTraceLogConnInfo"
-    },
-    "MtuSearching": {
-      "ModuleProperites": {},
-      "TraceString": "[conn][%p] Path[%hhu] Mtu Discovery Search Packet Sending with MTU %hu",
-      "UniqueId": "MtuSearching",
-      "splitArgs": [
-        {
-          "DefinationEncoding": "p",
-          "MacroVariableName": "arg1"
-        },
-        {
-          "DefinationEncoding": "hhu",
-          "MacroVariableName": "arg3"
-        },
-        {
-          "DefinationEncoding": "hu",
-          "MacroVariableName": "arg4"
-        }
-      ],
-      "macroName": "QuicTraceLogConnInfo"
-    },
-    "MtuPathInitialized": {
-      "ModuleProperites": {},
-      "TraceString": "[conn][%p] Path[%hhu] Mtu Discovery Initialized: max_mtu=%u, cur/min_mtu=%u",
-      "UniqueId": "MtuPathInitialized",
-      "splitArgs": [
-        {
-          "DefinationEncoding": "p",
-          "MacroVariableName": "arg1"
-        },
-        {
-          "DefinationEncoding": "hhu",
-          "MacroVariableName": "arg3"
-        },
-        {
-          "DefinationEncoding": "u",
-          "MacroVariableName": "arg4"
-        },
-        {
-          "DefinationEncoding": "u",
-          "MacroVariableName": "arg5"
-        }
-      ],
-      "macroName": "QuicTraceLogConnInfo"
-    },
-    "PathMtuUpdated": {
-      "ModuleProperites": {},
-      "TraceString": "[conn][%p] Path[%hhu] MTU updated to %hu bytes",
-      "UniqueId": "PathMtuUpdated",
-      "splitArgs": [
-        {
-          "DefinationEncoding": "p",
-          "MacroVariableName": "arg1"
-        },
-        {
-          "DefinationEncoding": "hhu",
-          "MacroVariableName": "arg3"
-        },
-        {
-          "DefinationEncoding": "hu",
-          "MacroVariableName": "arg4"
-        }
-      ],
-      "macroName": "QuicTraceLogConnInfo"
-    },
-    "MtuDiscarded": {
-      "ModuleProperites": {},
-      "TraceString": "[conn][%p] Path[%hhu] Mtu Discovery Packet Discarded: size=%u, probe_count=%u",
-      "UniqueId": "MtuDiscarded",
-      "splitArgs": [
-        {
-          "DefinationEncoding": "p",
-          "MacroVariableName": "arg1"
-        },
-        {
-          "DefinationEncoding": "hhu",
-          "MacroVariableName": "arg3"
-        },
-        {
-          "DefinationEncoding": "u",
-          "MacroVariableName": "arg4"
-        },
-        {
-          "DefinationEncoding": "u",
-          "MacroVariableName": "arg5"
-        }
-      ],
-      "macroName": "QuicTraceLogConnInfo"
-    },
-    "MtuIncorrectSize": {
-      "ModuleProperites": {},
-      "TraceString": "[conn][%p] Path[%hhu] Mtu Discovery Received Out of Order: expected=%u received=%u",
-      "UniqueId": "MtuIncorrectSize",
-      "splitArgs": [
-        {
-          "DefinationEncoding": "p",
-          "MacroVariableName": "arg1"
-        },
-        {
-          "DefinationEncoding": "hhu",
-          "MacroVariableName": "arg3"
-        },
-        {
-          "DefinationEncoding": "u",
-          "MacroVariableName": "arg4"
-        },
-        {
-          "DefinationEncoding": "u",
-          "MacroVariableName": "arg5"
-        }
-      ],
-      "macroName": "QuicTraceLogConnVerbose"
-    },
-    "ConfigurationOpenStorageFailed": {
-      "ModuleProperites": {},
-      "TraceString": "[cnfg][%p] Failed to open settings, 0x%x",
-      "UniqueId": "ConfigurationOpenStorageFailed",
-      "splitArgs": [
-        {
-          "DefinationEncoding": "p",
-          "MacroVariableName": "arg2"
-        },
-        {
-          "DefinationEncoding": "x",
-          "MacroVariableName": "arg3"
-        }
-      ],
-      "macroName": "QuicTraceLogWarning"
-    },
-    "ConfigurationOpenAppStorageFailed": {
-      "ModuleProperites": {},
-      "TraceString": "[cnfg][%p] Failed to open app specific settings, 0x%x",
-      "UniqueId": "ConfigurationOpenAppStorageFailed",
-      "splitArgs": [
-        {
-          "DefinationEncoding": "p",
-          "MacroVariableName": "arg2"
-        },
-        {
-          "DefinationEncoding": "x",
-          "MacroVariableName": "arg3"
-        }
-      ],
-      "macroName": "QuicTraceLogWarning"
-    },
-    "ConfigurationSettingsUpdated": {
-      "ModuleProperites": {},
-      "TraceString": "[cnfg][%p] Settings %p Updated",
-      "UniqueId": "ConfigurationSettingsUpdated",
-      "splitArgs": [
-        {
-          "DefinationEncoding": "p",
-          "MacroVariableName": "arg2"
-        },
-        {
-          "DefinationEncoding": "p",
-          "MacroVariableName": "arg3"
-        }
-      ],
-      "macroName": "QuicTraceLogInfo"
-    },
-    "ConfigurationSetSettings": {
-      "ModuleProperites": {},
-      "TraceString": "[cnfg][%p] Setting new settings",
-      "UniqueId": "ConfigurationSetSettings",
-      "splitArgs": [
-        {
-          "DefinationEncoding": "p",
-          "MacroVariableName": "arg2"
-        }
-      ],
-      "macroName": "QuicTraceLogInfo"
-    },
-    "ConfigurationCreated": {
-      "ModuleProperites": {},
-      "TraceString": "[cnfg][%p] Created, Registration=%p",
-      "UniqueId": "ConfigurationCreated",
-      "splitArgs": [
-        {
-          "DefinationEncoding": "p",
-          "MacroVariableName": "arg2"
-        },
-        {
-          "DefinationEncoding": "p",
-          "MacroVariableName": "arg3"
-        }
-      ],
-      "macroName": "QuicTraceEvent"
-    },
-    "ConfigurationCleanup": {
-      "ModuleProperites": {},
-      "TraceString": "[cnfg][%p] Cleaning up",
-      "UniqueId": "ConfigurationCleanup",
-      "splitArgs": [
-        {
-          "DefinationEncoding": "p",
-          "MacroVariableName": "arg2"
-        }
-      ],
-      "macroName": "QuicTraceEvent"
-    },
-    "ConfigurationDestroyed": {
-      "ModuleProperites": {},
-      "TraceString": "[cnfg][%p] Destroyed",
-      "UniqueId": "ConfigurationDestroyed",
-      "splitArgs": [
-        {
-          "DefinationEncoding": "p",
-          "MacroVariableName": "arg2"
-        }
-      ],
-      "macroName": "QuicTraceEvent"
-    },
-    "ConfigurationRundown": {
-      "ModuleProperites": {},
-      "TraceString": "[cnfg][%p] Rundown, Registration=%p",
-      "UniqueId": "ConfigurationRundown",
-      "splitArgs": [
-        {
-          "DefinationEncoding": "p",
-          "MacroVariableName": "arg2"
-        },
-        {
-          "DefinationEncoding": "p",
-          "MacroVariableName": "arg3"
-        }
-      ],
-      "macroName": "QuicTraceEvent"
-    },
-    "LibraryStorageOpenFailed": {
-      "ModuleProperites": {},
-      "TraceString": "[ lib] Failed to open global settings, 0x%x",
-      "UniqueId": "LibraryStorageOpenFailed",
-      "splitArgs": [
-        {
-          "DefinationEncoding": "x",
-          "MacroVariableName": "arg2"
-        }
-      ],
-      "macroName": "QuicTraceLogWarning"
-    },
-    "LibraryTestDatapathHooksSet": {
-      "ModuleProperites": {},
-      "TraceString": "[ lib] Updated test datapath hooks",
-      "UniqueId": "LibraryTestDatapathHooksSet",
-      "splitArgs": [],
-      "macroName": "QuicTraceLogWarning"
-    },
-    "LibrarySettingsUpdated": {
-      "ModuleProperites": {},
-      "TraceString": "[ lib] Settings %p Updated",
-      "UniqueId": "LibrarySettingsUpdated",
-      "splitArgs": [
-        {
-          "DefinationEncoding": "p",
-          "MacroVariableName": "arg2"
-        }
-      ],
-      "macroName": "QuicTraceLogInfo"
-    },
-    "LibraryVerifierEnabledPerRegistration": {
-      "ModuleProperites": {},
-      "TraceString": "[ lib] Verifing enabled, per-registration!",
-      "UniqueId": "LibraryVerifierEnabledPerRegistration",
-      "splitArgs": [],
-      "macroName": "QuicTraceLogInfo"
-    },
-    "LibraryVerifierEnabled": {
-      "ModuleProperites": {},
-      "TraceString": "[ lib] Verifing enabled for all!",
-      "UniqueId": "LibraryVerifierEnabled",
-      "splitArgs": [],
-      "macroName": "QuicTraceLogInfo"
-    },
-    "LibraryCidLengthSet": {
-      "ModuleProperites": {},
-      "TraceString": "[ lib] CID Length = %hhu",
-      "UniqueId": "LibraryCidLengthSet",
-      "splitArgs": [
-        {
-          "DefinationEncoding": "hhu",
-          "MacroVariableName": "arg2"
-        }
-      ],
-      "macroName": "QuicTraceLogInfo"
-    },
-    "LibraryRetryMemoryLimitSet": {
-      "ModuleProperites": {},
-      "TraceString": "[ lib] Updated retry memory limit = %hu",
-      "UniqueId": "LibraryRetryMemoryLimitSet",
-      "splitArgs": [
-        {
-          "DefinationEncoding": "hu",
-          "MacroVariableName": "arg2"
-        }
-      ],
-      "macroName": "QuicTraceLogInfo"
-    },
-    "LibraryLoadBalancingModeSet": {
-      "ModuleProperites": {},
-      "TraceString": "[ lib] Updated load balancing mode = %hu",
-      "UniqueId": "LibraryLoadBalancingModeSet",
-      "splitArgs": [
-        {
-          "DefinationEncoding": "hu",
-          "MacroVariableName": "arg2"
-        }
-      ],
-      "macroName": "QuicTraceLogInfo"
-    },
-    "LibrarySetSettings": {
-      "ModuleProperites": {},
-      "TraceString": "[ lib] Setting new settings",
-      "UniqueId": "LibrarySetSettings",
-      "splitArgs": [],
-      "macroName": "QuicTraceLogInfo"
-    },
-    "LibraryInUse": {
-      "ModuleProperites": {},
-      "TraceString": "[ lib] Now in use.",
-      "UniqueId": "LibraryInUse",
-      "splitArgs": [],
-      "macroName": "QuicTraceLogInfo"
-    },
-    "LibraryNotInUse": {
-      "ModuleProperites": {},
-      "TraceString": "[ lib] No longer in use.",
-      "UniqueId": "LibraryNotInUse",
-      "splitArgs": [],
-      "macroName": "QuicTraceLogInfo"
-    },
-    "LibraryMsQuicOpenVersionNull": {
-      "ModuleProperites": {},
-      "TraceString": "[ api] MsQuicOpenVersion, NULL",
-      "UniqueId": "LibraryMsQuicOpenVersionNull",
-      "splitArgs": [],
-      "macroName": "QuicTraceLogVerbose"
-    },
-    "LibraryMsQuicOpenVersionEntry": {
-      "ModuleProperites": {},
-      "TraceString": "[ api] MsQuicOpenVersion",
-      "UniqueId": "LibraryMsQuicOpenVersionEntry",
-      "splitArgs": [],
-      "macroName": "QuicTraceLogVerbose"
-    },
-    "LibraryMsQuicOpenVersionExit": {
-      "ModuleProperites": {},
-      "TraceString": "[ api] MsQuicOpenVersion, status=0x%x",
-      "UniqueId": "LibraryMsQuicOpenVersionExit",
-      "splitArgs": [
-        {
-          "DefinationEncoding": "x",
-          "MacroVariableName": "arg2"
-        }
-      ],
-      "macroName": "QuicTraceLogVerbose"
-    },
-    "LibraryMsQuicClose": {
-      "ModuleProperites": {},
-      "TraceString": "[ api] MsQuicClose",
-      "UniqueId": "LibraryMsQuicClose",
-      "splitArgs": [],
-      "macroName": "QuicTraceLogVerbose"
-    },
-    "LibraryLoadBalancingModeSetAfterInUse": {
-      "ModuleProperites": {},
-      "TraceString": "[ lib] Tried to change load balancing mode after library in use!",
-      "UniqueId": "LibraryLoadBalancingModeSetAfterInUse",
-      "splitArgs": [],
-      "macroName": "QuicTraceLogError"
-    },
-    "LibraryInitializedV2": {
-      "ModuleProperites": {},
-      "TraceString": "[ lib] Initialized, PartitionCount=%u",
-      "UniqueId": "LibraryInitializedV2",
-      "splitArgs": [
-        {
-          "DefinationEncoding": "u",
-          "MacroVariableName": "arg2"
-        }
-      ],
-      "macroName": "QuicTraceEvent"
-    },
-    "LibraryVersion": {
-      "ModuleProperites": {},
-      "TraceString": "[ lib] Version %u.%u.%u.%u",
-      "UniqueId": "LibraryVersion",
-      "splitArgs": [
-        {
-          "DefinationEncoding": "u",
-          "MacroVariableName": "arg2"
-        },
-        {
-          "DefinationEncoding": "u",
-          "MacroVariableName": "arg3"
-        },
-        {
-          "DefinationEncoding": "u",
-          "MacroVariableName": "arg4"
-        },
-        {
-          "DefinationEncoding": "u",
-          "MacroVariableName": "arg5"
-        }
-      ],
-      "macroName": "QuicTraceEvent"
-    },
-    "LibraryUninitialized": {
-      "ModuleProperites": {},
-      "TraceString": "[ lib] Uninitialized",
-      "UniqueId": "LibraryUninitialized",
-      "splitArgs": [],
-      "macroName": "QuicTraceEvent"
-    },
-    "LibraryAddRef": {
-      "ModuleProperites": {},
-      "TraceString": "[ lib] AddRef",
-      "UniqueId": "LibraryAddRef",
-      "splitArgs": [],
-      "macroName": "QuicTraceEvent"
-    },
-    "LibraryRelease": {
-      "ModuleProperites": {},
-      "TraceString": "[ lib] Release",
-      "UniqueId": "LibraryRelease",
-      "splitArgs": [],
-      "macroName": "QuicTraceEvent"
-    },
-    "BindingError": {
-      "ModuleProperites": {},
-      "TraceString": "[bind][%p] ERROR, %s.",
-      "UniqueId": "BindingError",
-      "splitArgs": [
-        {
-          "DefinationEncoding": "p",
-          "MacroVariableName": "arg2"
-        },
-        {
-          "DefinationEncoding": "s",
-          "MacroVariableName": "arg3"
-        }
-      ],
-      "macroName": "QuicTraceEvent"
-    },
-    "LibraryServerInit": {
-      "ModuleProperites": {},
-      "TraceString": "[ lib] Shared server state initializing",
-      "UniqueId": "LibraryServerInit",
-      "splitArgs": [],
-      "macroName": "QuicTraceEvent"
-    },
-    "LibraryRundownV2": {
-      "ModuleProperites": {},
-      "TraceString": "[ lib] Rundown, PartitionCount=%u",
-      "UniqueId": "LibraryRundownV2",
-      "splitArgs": [
-        {
-          "DefinationEncoding": "u",
-          "MacroVariableName": "arg2"
-        }
-      ],
-      "macroName": "QuicTraceEvent"
-    },
-    "DataPathRundown": {
-      "ModuleProperites": {},
-      "TraceString": "[data] Rundown, DatapathFeatures=%u",
-      "UniqueId": "DataPathRundown",
-      "splitArgs": [
-        {
-          "DefinationEncoding": "u",
-          "MacroVariableName": "arg2"
-        }
-      ],
-      "macroName": "QuicTraceEvent"
-    },
-    "LibrarySendRetryStateUpdated": {
-      "ModuleProperites": {},
-      "TraceString": "[ lib] New SendRetryEnabled state, %hhu",
-      "UniqueId": "LibrarySendRetryStateUpdated",
-      "splitArgs": [
-        {
-          "DefinationEncoding": "hhu",
-          "MacroVariableName": "arg2"
-        }
-      ],
-      "macroName": "QuicTraceEvent"
-    },
-    "PerfCountersRundown": {
-      "ModuleProperites": {},
-      "TraceString": "[ lib] Perf counters Rundown, Counters=%!CID!",
-      "UniqueId": "PerfCountersRundown",
-      "splitArgs": [
-        {
-          "DefinationEncoding": "!CID!",
-          "MacroVariableName": "arg2"
-        }
-      ],
-      "macroName": "QuicTraceEvent"
-    },
-    "ConnExecApiOper": {
-      "ModuleProperites": {},
-      "TraceString": "[conn][%p] Execute: %u",
-      "UniqueId": "ConnExecApiOper",
-      "splitArgs": [
-        {
-          "DefinationEncoding": "p",
-          "MacroVariableName": "arg2"
-        },
-        {
-          "DefinationEncoding": "u",
-          "MacroVariableName": "arg3"
-        }
-      ],
-      "macroName": "QuicTraceEvent"
-    },
-    "ConnExecOper": {
-      "ModuleProperites": {},
-      "TraceString": "[conn][%p] Execute: %u",
-      "UniqueId": "ConnExecOper",
-      "splitArgs": [
-        {
-          "DefinationEncoding": "p",
-          "MacroVariableName": "arg2"
-        },
-        {
-          "DefinationEncoding": "u",
-          "MacroVariableName": "arg3"
-        }
-      ],
-      "macroName": "QuicTraceEvent"
-    },
-    "ConnOutFlowStreamStats": {
-      "ModuleProperites": {},
-      "TraceString": "[conn][%p] OUT: StreamFC=%llu StreamSendWindow=%llu",
-      "UniqueId": "ConnOutFlowStreamStats",
-      "splitArgs": [
-        {
-          "DefinationEncoding": "p",
-          "MacroVariableName": "arg2"
-        },
-        {
-          "DefinationEncoding": "llu",
-          "MacroVariableName": "arg3"
-        },
-        {
-          "DefinationEncoding": "llu",
-          "MacroVariableName": "arg4"
-        }
-      ],
-      "macroName": "QuicTraceEvent"
-    },
-    "ConnInFlowStats": {
-      "ModuleProperites": {},
-      "TraceString": "[conn][%p] IN: BytesRecv=%llu",
-      "UniqueId": "ConnInFlowStats",
-      "splitArgs": [
-        {
-          "DefinationEncoding": "p",
-          "MacroVariableName": "arg2"
-        },
-        {
-          "DefinationEncoding": "llu",
-          "MacroVariableName": "arg3"
-        }
-      ],
-      "macroName": "QuicTraceEvent"
-    },
-    "ConnStats": {
-      "ModuleProperites": {},
-      "TraceString": "[conn][%p] STATS: SRtt=%u CongestionCount=%u PersistentCongestionCount=%u SendTotalBytes=%llu RecvTotalBytes=%llu CongestionWindow=%u",
-      "UniqueId": "ConnStats",
-      "splitArgs": [
-        {
-          "DefinationEncoding": "p",
-          "MacroVariableName": "arg2"
-        },
-        {
-          "DefinationEncoding": "u",
-          "MacroVariableName": "arg3"
-        },
-        {
-          "DefinationEncoding": "u",
-          "MacroVariableName": "arg4"
-        },
-        {
-          "DefinationEncoding": "u",
-          "MacroVariableName": "arg5"
-        },
-        {
-          "DefinationEncoding": "llu",
-          "MacroVariableName": "arg6"
-        },
-        {
-          "DefinationEncoding": "llu",
-          "MacroVariableName": "arg7"
-        },
-        {
-          "DefinationEncoding": "u",
-          "MacroVariableName": "arg8"
-        }
-      ],
-      "macroName": "QuicTraceEvent"
-    },
-    "ConnPacketStats": {
-      "ModuleProperites": {},
-      "TraceString": "[conn][%p] STATS: SendTotalPackets=%llu SendSuspectedLostPackets=%llu SendSpuriousLostPackets=%llu RecvTotalPackets=%llu RecvReorderedPackets=%llu RecvDroppedPackets=%llu RecvDuplicatePackets=%llu RecvDecryptionFailures=%llu",
-      "UniqueId": "ConnPacketStats",
-      "splitArgs": [
-        {
-          "DefinationEncoding": "p",
-          "MacroVariableName": "arg2"
-        },
-        {
-          "DefinationEncoding": "llu",
-          "MacroVariableName": "arg3"
-        },
-        {
-          "DefinationEncoding": "llu",
-          "MacroVariableName": "arg4"
-        },
-        {
-          "DefinationEncoding": "llu",
-          "MacroVariableName": "arg5"
-        },
-        {
-          "DefinationEncoding": "llu",
-          "MacroVariableName": "arg6"
-        },
-        {
-          "DefinationEncoding": "llu",
-          "MacroVariableName": "arg7"
-        },
-        {
-          "DefinationEncoding": "llu",
-          "MacroVariableName": "arg8"
-        },
-        {
-          "DefinationEncoding": "llu",
-          "MacroVariableName": "arg9"
-        },
-        {
-          "DefinationEncoding": "llu",
-          "MacroVariableName": "arg10"
-        }
-      ],
-      "macroName": "QuicTraceEvent"
-    },
-    "ConnOutFlowBlocked": {
-      "ModuleProperites": {},
-      "TraceString": "[conn][%p] Send Blocked Flags: %hhu",
-      "UniqueId": "ConnOutFlowBlocked",
-      "splitArgs": [
-        {
-          "DefinationEncoding": "p",
-          "MacroVariableName": "arg2"
-        },
-        {
-          "DefinationEncoding": "hhu",
-          "MacroVariableName": "arg3"
-        }
-      ],
-      "macroName": "QuicTraceEvent"
-    },
-    "TestScopeEntry": {
-      "ModuleProperites": {},
-      "TraceString": "[test]---> %s",
-      "UniqueId": "TestScopeEntry",
-      "splitArgs": [
-        {
-          "DefinationEncoding": "s",
-          "MacroVariableName": "arg2"
-        }
-      ],
-      "macroName": "QuicTraceLogInfo"
-    },
-    "TestScopeExit": {
-      "ModuleProperites": {},
-      "TraceString": "[test]<--- %s",
-      "UniqueId": "TestScopeExit",
-      "splitArgs": [
-        {
-          "DefinationEncoding": "s",
-          "MacroVariableName": "arg2"
-        }
-      ],
-      "macroName": "QuicTraceLogInfo"
-    },
-    "TestHookRegister": {
-      "ModuleProperites": {},
-      "TraceString": "[test][hook] Registering",
-      "UniqueId": "TestHookRegister",
-      "splitArgs": [],
-      "macroName": "QuicTraceLogInfo"
-    },
-    "TestHookUnregistering": {
-      "ModuleProperites": {},
-      "TraceString": "[test][hook] Unregistering",
-      "UniqueId": "TestHookUnregistering",
-      "splitArgs": [],
-      "macroName": "QuicTraceLogInfo"
-    },
-    "TestHookUnregistered": {
-      "ModuleProperites": {},
-      "TraceString": "[test][hook] Unregistered",
-      "UniqueId": "TestHookUnregistered",
-      "splitArgs": [],
-      "macroName": "QuicTraceLogInfo"
-    },
-    "TestHookDropPacketRandom": {
-      "ModuleProperites": {},
-      "TraceString": "[test][hook] Random packet drop",
-      "UniqueId": "TestHookDropPacketRandom",
-      "splitArgs": [],
-      "macroName": "QuicTraceLogVerbose"
-    },
-    "TestHookDropPacketSelective": {
-      "ModuleProperites": {},
-      "TraceString": "[test][hook] Selective packet drop",
-      "UniqueId": "TestHookDropPacketSelective",
-      "splitArgs": [],
-      "macroName": "QuicTraceLogVerbose"
-    },
-    "TestHookReplaceAddrRecv": {
-      "ModuleProperites": {},
-      "TraceString": "[test][hook] Recv Addr :%hu => :%hu",
-      "UniqueId": "TestHookReplaceAddrRecv",
-      "splitArgs": [
-        {
-          "DefinationEncoding": "hu",
-          "MacroVariableName": "arg2"
-        },
-        {
-          "DefinationEncoding": "hu",
-          "MacroVariableName": "arg3"
-        }
-      ],
-      "macroName": "QuicTraceLogVerbose"
-    },
-    "TestHookReplaceAddrSend": {
-      "ModuleProperites": {},
-      "TraceString": "[test][hook] Send Addr :%hu => :%hu",
-      "UniqueId": "TestHookReplaceAddrSend",
-      "splitArgs": [
-        {
-          "DefinationEncoding": "hu",
-          "MacroVariableName": "arg2"
-        },
-        {
-          "DefinationEncoding": "hu",
-          "MacroVariableName": "arg3"
-        }
-      ],
-      "macroName": "QuicTraceLogVerbose"
-    },
-    "TestHookDropOldAddrSend": {
-      "ModuleProperites": {},
-      "TraceString": "[test][hook] Dropping send to old addr",
-      "UniqueId": "TestHookDropOldAddrSend",
-      "splitArgs": [],
-      "macroName": "QuicTraceLogVerbose"
-    },
-    "TestHookDropLimitAddrRecv": {
-      "ModuleProperites": {},
-      "TraceString": "[test][hook] Dropping recv over limit to new addr",
-      "UniqueId": "TestHookDropLimitAddrRecv",
-      "splitArgs": [],
-      "macroName": "QuicTraceLogVerbose"
-    },
-    "TestHookDropLimitAddrSend": {
-      "ModuleProperites": {},
-      "TraceString": "[test][hook] Dropping send over limit to new addr",
-      "UniqueId": "TestHookDropLimitAddrSend",
-      "splitArgs": [],
-      "macroName": "QuicTraceLogVerbose"
-    },
-    "TestHookReplaceCreateSend": {
-      "ModuleProperites": {},
-      "TraceString": "[test][hook] Create (remote) Addr :%hu => :%hu",
-      "UniqueId": "TestHookReplaceCreateSend",
-      "splitArgs": [
-        {
-          "DefinationEncoding": "hu",
-          "MacroVariableName": "arg2"
-        },
-        {
-          "DefinationEncoding": "hu",
-          "MacroVariableName": "arg3"
-        }
-      ],
-      "macroName": "QuicTraceLogVerbose"
-    },
-    "TestIgnoreConnectionTimeout": {
-      "ModuleProperites": {},
-      "TraceString": "[test] Ignoring timeout unexpected status because of random loss",
-      "UniqueId": "TestIgnoreConnectionTimeout",
-      "splitArgs": [],
-      "macroName": "QuicTraceLogInfo"
-    },
-    "PerfTcpCreateClient": {
-      "ModuleProperites": {},
-      "TraceString": "[perf][tcp][%p] Client created",
-      "UniqueId": "PerfTcpCreateClient",
-      "splitArgs": [
-        {
-          "DefinationEncoding": "p",
-          "MacroVariableName": "arg2"
-        }
-      ],
-      "macroName": "QuicTraceLogVerbose"
-    },
-    "PerfTcpCreateServer": {
-      "ModuleProperites": {},
-      "TraceString": "[perf][tcp][%p] Server created",
-      "UniqueId": "PerfTcpCreateServer",
-      "splitArgs": [
-        {
-          "DefinationEncoding": "p",
-          "MacroVariableName": "arg2"
-        }
-      ],
-      "macroName": "QuicTraceLogVerbose"
-    },
-    "PerfTcpDestroyed": {
-      "ModuleProperites": {},
-      "TraceString": "[perf][tcp][%p] Destroyed",
-      "UniqueId": "PerfTcpDestroyed",
-      "splitArgs": [
-        {
-          "DefinationEncoding": "p",
-          "MacroVariableName": "arg2"
-        }
-      ],
-      "macroName": "QuicTraceLogVerbose"
-    },
-    "PerfTcpConnectCallback": {
-      "ModuleProperites": {},
-      "TraceString": "[perf][tcp][%p] Connect callback %hhu",
-      "UniqueId": "PerfTcpConnectCallback",
-      "splitArgs": [
-        {
-          "DefinationEncoding": "p",
-          "MacroVariableName": "arg2"
-        },
-        {
-          "DefinationEncoding": "hhu",
-          "MacroVariableName": "arg3"
-        }
-      ],
-      "macroName": "QuicTraceLogVerbose"
-    },
-    "PerfTcpReceiveCallback": {
-      "ModuleProperites": {},
-      "TraceString": "[perf][tcp][%p] Receive callback",
-      "UniqueId": "PerfTcpReceiveCallback",
-      "splitArgs": [
-        {
-          "DefinationEncoding": "p",
-          "MacroVariableName": "arg2"
-        }
-      ],
-      "macroName": "QuicTraceLogVerbose"
-    },
-    "PerfTcpSendCompleteCallback": {
-      "ModuleProperites": {},
-      "TraceString": "[perf][tcp][%p] SendComplete callback",
-      "UniqueId": "PerfTcpSendCompleteCallback",
-      "splitArgs": [
-        {
-          "DefinationEncoding": "p",
-          "MacroVariableName": "arg2"
-        }
-      ],
-      "macroName": "QuicTraceLogVerbose"
-    },
-    "PerfTcpAppAccept": {
-      "ModuleProperites": {},
-      "TraceString": "[perf][tcp][%p] App Accept",
-      "UniqueId": "PerfTcpAppAccept",
-      "splitArgs": [
-        {
-          "DefinationEncoding": "p",
-          "MacroVariableName": "arg2"
-        }
-      ],
-      "macroName": "QuicTraceLogVerbose"
-    },
-    "PerfTcpAppConnect": {
-      "ModuleProperites": {},
-      "TraceString": "[perf][tcp][%p] App Connect",
-      "UniqueId": "PerfTcpAppConnect",
-      "splitArgs": [
-        {
-          "DefinationEncoding": "p",
-          "MacroVariableName": "arg2"
-        }
-      ],
-      "macroName": "QuicTraceLogVerbose"
-    },
-    "PerfTcpStartTls": {
-      "ModuleProperites": {},
-      "TraceString": "[perf][tcp][%p] Start TLS",
-      "UniqueId": "PerfTcpStartTls",
-      "splitArgs": [
-        {
-          "DefinationEncoding": "p",
-          "MacroVariableName": "arg2"
-        }
-      ],
-      "macroName": "QuicTraceLogVerbose"
-    },
-    "PerfTcpAppDisconnect": {
-      "ModuleProperites": {},
-      "TraceString": "[perf][tcp][%p] App Disconnect",
-      "UniqueId": "PerfTcpAppDisconnect",
-      "splitArgs": [
-        {
-          "DefinationEncoding": "p",
-          "MacroVariableName": "arg2"
-        }
-      ],
-      "macroName": "QuicTraceLogVerbose"
-    },
-    "PerfTcpAppReceive": {
-      "ModuleProperites": {},
-      "TraceString": "[perf][tcp][%p] App Receive %hu bytes, Open=%hhu Fin=%hhu Abort=%hhu",
-      "UniqueId": "PerfTcpAppReceive",
-      "splitArgs": [
-        {
-          "DefinationEncoding": "p",
-          "MacroVariableName": "arg2"
-        },
-        {
-          "DefinationEncoding": "hu",
-          "MacroVariableName": "arg3"
-        },
-        {
-          "DefinationEncoding": "hhu",
-          "MacroVariableName": "arg4"
-        },
-        {
-          "DefinationEncoding": "hhu",
-          "MacroVariableName": "arg5"
-        },
-        {
-          "DefinationEncoding": "hhu",
-          "MacroVariableName": "arg6"
-        }
-      ],
-      "macroName": "QuicTraceLogVerbose"
-    },
-    "PerfTcpSendFrame": {
-      "ModuleProperites": {},
-      "TraceString": "[perf][tcp][%p] Send frame %hu bytes, Open=%hhu Fin=%hhu Abort=%hhu",
-      "UniqueId": "PerfTcpSendFrame",
-      "splitArgs": [
-        {
-          "DefinationEncoding": "p",
-          "MacroVariableName": "arg2"
-        },
-        {
-          "DefinationEncoding": "hu",
-          "MacroVariableName": "arg3"
-        },
-        {
-          "DefinationEncoding": "hhu",
-          "MacroVariableName": "arg4"
-        },
-        {
-          "DefinationEncoding": "hhu",
-          "MacroVariableName": "arg5"
-        },
-        {
-          "DefinationEncoding": "hhu",
-          "MacroVariableName": "arg6"
-        }
-      ],
-      "macroName": "QuicTraceLogVerbose"
-    },
-    "PerfTcpAppSendComplete": {
-      "ModuleProperites": {},
-      "TraceString": "[perf][tcp][%p] App Send complete %u bytes",
-      "UniqueId": "PerfTcpAppSendComplete",
-      "splitArgs": [
-        {
-          "DefinationEncoding": "p",
-          "MacroVariableName": "arg2"
-        },
-        {
-          "DefinationEncoding": "u",
-          "MacroVariableName": "arg3"
-        }
-      ],
-      "macroName": "QuicTraceLogVerbose"
-    },
-    "PerfTcpAppSend": {
-      "ModuleProperites": {},
-      "TraceString": "[perf][tcp][%p] App Send %u bytes, Open=%hhu Fin=%hhu Abort=%hhu",
-      "UniqueId": "PerfTcpAppSend",
-      "splitArgs": [
-        {
-          "DefinationEncoding": "p",
-          "MacroVariableName": "arg2"
-        },
-        {
-          "DefinationEncoding": "u",
-          "MacroVariableName": "arg3"
-        },
-        {
-          "DefinationEncoding": "hhu",
-          "MacroVariableName": "arg4"
-        },
-        {
-          "DefinationEncoding": "hhu",
-          "MacroVariableName": "arg5"
-        },
-        {
-          "DefinationEncoding": "hhu",
-          "MacroVariableName": "arg6"
-        }
-      ],
-      "macroName": "QuicTraceLogVerbose"
-    },
-    "PerfTcpAppClose": {
-      "ModuleProperites": {},
-      "TraceString": "[perf][tcp][%p] App Close",
-      "UniqueId": "PerfTcpAppClose",
-      "splitArgs": [
-        {
-          "DefinationEncoding": "p",
-          "MacroVariableName": "arg2"
-        }
-      ],
-      "macroName": "QuicTraceLogVerbose"
-    },
-    "PerfRpsStart": {
-      "ModuleProperites": {},
-      "TraceString": "[perf] RPS Client start",
-      "UniqueId": "PerfRpsStart",
-      "splitArgs": [],
-      "macroName": "QuicTraceLogVerbose"
-    },
-    "PerfRpsTimeout": {
-      "ModuleProperites": {},
-      "TraceString": "[perf] RPS Client timeout",
-      "UniqueId": "PerfRpsTimeout",
-      "splitArgs": [],
-      "macroName": "QuicTraceLogVerbose"
-    },
-    "PerfRpsComplete": {
-      "ModuleProperites": {},
-      "TraceString": "[perf] RPS Client complete",
-      "UniqueId": "PerfRpsComplete",
-      "splitArgs": [],
-      "macroName": "QuicTraceLogVerbose"
-    },
-    "ClientResumptionTicketDecodeFailTpLengthShort": {
-      "ModuleProperites": {},
-      "TraceString": "[test] Attempting to decode Server TP with length %u (Actual: %u)",
-      "UniqueId": "ClientResumptionTicketDecodeFailTpLengthShort",
-      "splitArgs": [
-        {
-          "DefinationEncoding": "u",
-          "MacroVariableName": "arg2"
-        },
-        {
-          "DefinationEncoding": "u",
-          "MacroVariableName": "arg3"
-        }
-      ],
-      "macroName": "QuicTraceLogInfo"
-    },
-    "ClientResumptionTicketDecodeFailTpLengthEncodedWrong": {
-      "ModuleProperites": {},
-      "TraceString": "[test] Attempting to decode Server TP length (improperly encoded) %x (Actual: %u)",
-      "UniqueId": "ClientResumptionTicketDecodeFailTpLengthEncodedWrong",
-      "splitArgs": [
-        {
-          "DefinationEncoding": "x",
-          "MacroVariableName": "arg2"
-        },
-        {
-          "DefinationEncoding": "u",
-          "MacroVariableName": "arg3"
-        }
-      ],
-      "macroName": "QuicTraceLogInfo"
-    },
-    "ClientResumptionTicketDecodeFailTicketLengthShort": {
-      "ModuleProperites": {},
-      "TraceString": "[test] Attempting to decode Server Ticket with length %u (Actual: %u)",
-      "UniqueId": "ClientResumptionTicketDecodeFailTicketLengthShort",
-      "splitArgs": [
-        {
-          "DefinationEncoding": "u",
-          "MacroVariableName": "arg2"
-        },
-        {
-          "DefinationEncoding": "u",
-          "MacroVariableName": "arg3"
-        }
-      ],
-      "macroName": "QuicTraceLogInfo"
-    },
-    "ClientResumptionTicketDecodeFailTicketLengthEncodedWrong": {
-      "ModuleProperites": {},
-      "TraceString": "[test] Attempting to decode Server Ticket length (improperly encoded) %x (Actual: %u)",
-      "UniqueId": "ClientResumptionTicketDecodeFailTicketLengthEncodedWrong",
-      "splitArgs": [
-        {
-          "DefinationEncoding": "x",
-          "MacroVariableName": "arg2"
-        },
-        {
-          "DefinationEncoding": "u",
-          "MacroVariableName": "arg3"
-        }
-      ],
-      "macroName": "QuicTraceLogInfo"
-    },
-    "ServerResumptionTicketDecodeFailAlpnLengthShort": {
-      "ModuleProperites": {},
-      "TraceString": "[test] Attempting to decode Negotiated ALPN with length %u (Actual: %u)",
-      "UniqueId": "ServerResumptionTicketDecodeFailAlpnLengthShort",
-      "splitArgs": [
-        {
-          "DefinationEncoding": "u",
-          "MacroVariableName": "arg2"
-        },
-        {
-          "DefinationEncoding": "u",
-          "MacroVariableName": "arg3"
-        }
-      ],
-      "macroName": "QuicTraceLogInfo"
-    },
-    "ServerResumptionTicketDecodeFailAlpnLengthEncodedWrong": {
-      "ModuleProperites": {},
-      "TraceString": "[test] Attempting to decode Negotiated ALPN length (improperly encoded) %x (Actual: %u)",
-      "UniqueId": "ServerResumptionTicketDecodeFailAlpnLengthEncodedWrong",
-      "splitArgs": [
-        {
-          "DefinationEncoding": "x",
-          "MacroVariableName": "arg2"
-        },
-        {
-          "DefinationEncoding": "u",
-          "MacroVariableName": "arg3"
-        }
-      ],
-      "macroName": "QuicTraceLogInfo"
-    },
-    "ServerResumptionTicketDecodeFailTpLengthShort": {
-      "ModuleProperites": {},
-      "TraceString": "[test] Attempting to decode Handshake TP with length %u (Actual: %u)",
-      "UniqueId": "ServerResumptionTicketDecodeFailTpLengthShort",
-      "splitArgs": [
-        {
-          "DefinationEncoding": "u",
-          "MacroVariableName": "arg2"
-        },
-        {
-          "DefinationEncoding": "u",
-          "MacroVariableName": "arg3"
-        }
-      ],
-      "macroName": "QuicTraceLogInfo"
-    },
-    "ServerResumptionTicketDecodeFailTpLengthEncodedWrong": {
-      "ModuleProperites": {},
-      "TraceString": "[test] Attempting to decode Handshake TP length (improperly encoded) %x (Actual: %u)",
-      "UniqueId": "ServerResumptionTicketDecodeFailTpLengthEncodedWrong",
-      "splitArgs": [
-        {
-          "DefinationEncoding": "x",
-          "MacroVariableName": "arg2"
-        },
-        {
-          "DefinationEncoding": "u",
-          "MacroVariableName": "arg3"
-        }
-      ],
-      "macroName": "QuicTraceLogInfo"
-    },
-    "ServerResumptionTicketDecodeFailAppDataLengthShort": {
-      "ModuleProperites": {},
-      "TraceString": "[test] Attempting to decode App Data with length %u (Actual: %u)",
-      "UniqueId": "ServerResumptionTicketDecodeFailAppDataLengthShort",
-      "splitArgs": [
-        {
-          "DefinationEncoding": "u",
-          "MacroVariableName": "arg2"
-        },
-        {
-          "DefinationEncoding": "u",
-          "MacroVariableName": "arg3"
-        }
-      ],
-      "macroName": "QuicTraceLogInfo"
-    },
-    "ServerResumptionTicketDecodeFailAppDataLengthEncodedWrong": {
-      "ModuleProperites": {},
-      "TraceString": "[test] Attempting to decode App Data length (improperly encoded) %x (Actual: %u)",
-      "UniqueId": "ServerResumptionTicketDecodeFailAppDataLengthEncodedWrong",
-      "splitArgs": [
-        {
-          "DefinationEncoding": "x",
-          "MacroVariableName": "arg2"
-        },
-        {
-          "DefinationEncoding": "u",
-          "MacroVariableName": "arg3"
-        }
-      ],
-      "macroName": "QuicTraceLogInfo"
-    },
-    "TestCaseStart": {
-      "ModuleProperites": {},
-      "TraceString": "[test] START %s",
-      "UniqueId": "TestCaseStart",
-      "splitArgs": [
-        {
-          "DefinationEncoding": "s",
-          "MacroVariableName": "arg2"
-        }
-      ],
-      "macroName": "QuicTraceLogInfo"
-    },
-    "TestCaseEnd": {
-      "ModuleProperites": {},
-      "TraceString": "[test] END %s",
-      "UniqueId": "TestCaseEnd",
-      "splitArgs": [
-        {
-          "DefinationEncoding": "s",
-          "MacroVariableName": "arg2"
-        }
-      ],
-      "macroName": "QuicTraceLogInfo"
-    },
-    "TestCaseTStart": {
-      "ModuleProperites": {},
-      "TraceString": "[test] START %s, %s",
-      "UniqueId": "TestCaseTStart",
-      "splitArgs": [
-        {
-          "DefinationEncoding": "s",
-          "MacroVariableName": "arg2"
-        },
-        {
-          "DefinationEncoding": "s",
-          "MacroVariableName": "arg3"
-        }
-      ],
-      "macroName": "QuicTraceLogInfo"
-    },
-    "TestCaseTEnd": {
-      "ModuleProperites": {},
-      "TraceString": "[test] END %s",
-      "UniqueId": "TestCaseTEnd",
-      "splitArgs": [
-        {
-          "DefinationEncoding": "s",
-          "MacroVariableName": "arg2"
-        }
-      ],
-      "macroName": "QuicTraceLogInfo"
-    },
-    "TestLogFailure": {
-      "ModuleProperites": {},
-      "TraceString": "[test] FAILURE - %s:%d - %s",
-      "UniqueId": "TestLogFailure",
-      "splitArgs": [
-        {
-          "DefinationEncoding": "s",
-          "MacroVariableName": "arg2"
-        },
-        {
-          "DefinationEncoding": "d",
-          "MacroVariableName": "arg3"
-        },
-        {
-          "DefinationEncoding": "s",
-          "MacroVariableName": "arg4"
-        }
-      ],
-      "macroName": "QuicTraceLogError"
-    },
-    "PerfControlClientCanceledRequest": {
-      "ModuleProperites": {},
-      "TraceString": "[perf] Client %p canceled request %p",
-      "UniqueId": "PerfControlClientCanceledRequest",
-      "splitArgs": [
-        {
-          "DefinationEncoding": "p",
-          "MacroVariableName": "arg2"
-        },
-        {
-          "DefinationEncoding": "p",
-          "MacroVariableName": "arg3"
-        }
-      ],
-      "macroName": "QuicTraceLogWarning"
-    },
-    "PerfDriverStarted": {
-      "ModuleProperites": {},
-      "TraceString": "[perf] Started",
-      "UniqueId": "PerfDriverStarted",
-      "splitArgs": [],
-      "macroName": "QuicTraceLogInfo"
-    },
-    "PerfDriverStopped": {
-      "ModuleProperites": {},
-      "TraceString": "[perf] Stopped",
-      "UniqueId": "PerfDriverStopped",
-      "splitArgs": [],
-      "macroName": "QuicTraceLogInfo"
-    },
-    "PerfControlClientCreated": {
-      "ModuleProperites": {},
-      "TraceString": "[perf] Client %p created",
-      "UniqueId": "PerfControlClientCreated",
-      "splitArgs": [
-        {
-          "DefinationEncoding": "p",
-          "MacroVariableName": "arg2"
-        }
-      ],
-      "macroName": "QuicTraceLogInfo"
-    },
-    "PerfControlClientCleaningUp": {
-      "ModuleProperites": {},
-      "TraceString": "[perf] Client %p cleaning up",
-      "UniqueId": "PerfControlClientCleaningUp",
-      "splitArgs": [
-        {
-          "DefinationEncoding": "p",
-          "MacroVariableName": "arg2"
-        }
-      ],
-      "macroName": "QuicTraceLogInfo"
-    },
-    "PerformanceStopCancelled": {
-      "ModuleProperites": {},
-      "TraceString": "[perf] Performance Stop Cancelled",
-      "UniqueId": "PerformanceStopCancelled",
-      "splitArgs": [],
-      "macroName": "QuicTraceLogInfo"
-    },
-    "PrintBufferReturn": {
-      "ModuleProperites": {},
-      "TraceString": "[perf] Print Buffer %d %s\\n",
-      "UniqueId": "PrintBufferReturn",
-      "splitArgs": [
-        {
-          "DefinationEncoding": "d",
-          "MacroVariableName": "arg2"
-        },
-        {
-          "DefinationEncoding": "s",
-          "MacroVariableName": "arg3"
-        }
-      ],
-      "macroName": "QuicTraceLogInfo"
-    },
-    "PerfControlClientIoctl": {
-      "ModuleProperites": {},
-      "TraceString": "[perf] Client %p executing write IOCTL %u",
-      "UniqueId": "PerfControlClientIoctl",
-      "splitArgs": [
-        {
-          "DefinationEncoding": "p",
-          "MacroVariableName": "arg2"
-        },
-        {
-          "DefinationEncoding": "u",
-          "MacroVariableName": "arg3"
-        }
-      ],
-      "macroName": "QuicTraceLogInfo"
-    },
-    "PerfControlClientIoctlComplete": {
-      "ModuleProperites": {},
-      "TraceString": "[perf] Client %p completing request, 0x%x",
-      "UniqueId": "PerfControlClientIoctlComplete",
-      "splitArgs": [
-        {
-          "DefinationEncoding": "p",
-          "MacroVariableName": "arg2"
-        },
-        {
-          "DefinationEncoding": "x",
-          "MacroVariableName": "arg3"
-        }
-      ],
-      "macroName": "QuicTraceLogInfo"
-    },
-    "PerfControlInitialized": {
-      "ModuleProperites": {},
-      "TraceString": "[perf] Control interface initialized",
-      "UniqueId": "PerfControlInitialized",
-      "splitArgs": [],
-      "macroName": "QuicTraceLogVerbose"
-    },
-    "PerfControlUninitializing": {
-      "ModuleProperites": {},
-      "TraceString": "[perf] Control interface uninitializing",
-      "UniqueId": "PerfControlUninitializing",
-      "splitArgs": [],
-      "macroName": "QuicTraceLogVerbose"
-    },
-    "PerfControlUninitialized": {
-      "ModuleProperites": {},
-      "TraceString": "[perf] Control interface uninitialized",
-      "UniqueId": "PerfControlUninitialized",
-      "splitArgs": [],
-      "macroName": "QuicTraceLogVerbose"
-    },
-    "InteropTestStart": {
-      "ModuleProperites": {},
-      "TraceString": "[ntrp] Test Start, Server: %s, Port: %hu, Tests: 0x%x.",
-      "UniqueId": "InteropTestStart",
-      "splitArgs": [
-        {
-          "DefinationEncoding": "s",
-          "MacroVariableName": "arg2"
-        },
-        {
-          "DefinationEncoding": "hu",
-          "MacroVariableName": "arg3"
-        },
-        {
-          "DefinationEncoding": "x",
-          "MacroVariableName": "arg4"
-        }
-      ],
-      "macroName": "QuicTraceLogInfo"
-    },
-    "InteropTestStop": {
-      "ModuleProperites": {},
-      "TraceString": "[ntrp] Test Stop, Server: %s, Port: %hu, Tests: 0x%x, Negotiated Alpn: %s, Passed: %s.",
-      "UniqueId": "InteropTestStop",
-      "splitArgs": [
-        {
-          "DefinationEncoding": "s",
-          "MacroVariableName": "arg2"
-        },
-        {
-          "DefinationEncoding": "hu",
-          "MacroVariableName": "arg3"
-        },
-        {
-          "DefinationEncoding": "x",
-          "MacroVariableName": "arg4"
-        },
-        {
-          "DefinationEncoding": "s",
-          "MacroVariableName": "arg5"
-        },
-        {
-          "DefinationEncoding": "s",
-          "MacroVariableName": "arg6"
-        }
-      ],
-      "macroName": "QuicTraceLogInfo"
-<<<<<<< HEAD
-    },
-    "EncodeTPCibirEncoding": {
-      "ModuleProperites": {},
-      "TraceString": "[conn][%p] TP: CIBIR Encoding (%llu length, %llu offset)",
-      "UniqueId": "EncodeTPCibirEncoding",
-      "splitArgs": [
-        {
-          "DefinationEncoding": "p",
-          "MacroVariableName": "arg1"
-        },
-        {
-          "DefinationEncoding": "llu",
-          "MacroVariableName": "arg3"
-        },
-        {
-          "DefinationEncoding": "llu",
-          "MacroVariableName": "arg4"
-        }
-      ],
-      "macroName": "QuicTraceLogConnVerbose"
-    },
-    "DecodeTPCibirEncoding": {
-      "ModuleProperites": {},
-      "TraceString": "[conn][%p] TP: CIBIR Encoding (%llu length, %llu offset)",
-      "UniqueId": "DecodeTPCibirEncoding",
-      "splitArgs": [
-        {
-          "DefinationEncoding": "p",
-          "MacroVariableName": "arg1"
-        },
-        {
-          "DefinationEncoding": "llu",
-          "MacroVariableName": "arg3"
-        },
-        {
-          "DefinationEncoding": "llu",
-          "MacroVariableName": "arg4"
-        }
-      ],
-      "macroName": "QuicTraceLogConnVerbose"
-    },
-    "CibirIdSet": {
-      "ModuleProperites": {},
-      "TraceString": "[conn][%p] CIBIR ID set (len %hhu, offset %hhu)",
-      "UniqueId": "CibirIdSet",
-      "splitArgs": [
-        {
-          "DefinationEncoding": "p",
-          "MacroVariableName": "arg1"
-        },
-        {
-          "DefinationEncoding": "hhu",
-          "MacroVariableName": "arg3"
-        },
-        {
-          "DefinationEncoding": "hhu",
-          "MacroVariableName": "arg4"
-        }
-      ],
-      "macroName": "QuicTraceLogConnInfo"
-    },
-    "ListenerCibirIdSet": {
-      "ModuleProperites": {},
-      "TraceString": "[list][%p] CIBIR ID set (len %hhu, offset %hhu)",
-      "UniqueId": "ListenerCibirIdSet",
-      "splitArgs": [
-        {
-          "DefinationEncoding": "p",
-          "MacroVariableName": "arg2"
-        },
-        {
-          "DefinationEncoding": "hhu",
-          "MacroVariableName": "arg3"
-        },
-        {
-          "DefinationEncoding": "hhu",
-          "MacroVariableName": "arg4"
-        }
-      ],
-      "macroName": "QuicTraceLogVerbose"
-    },
-    "SettingDumpAcceptedVersionsLength": {
-      "ModuleProperites": {},
-      "TraceString": "[sett] AcceptedVersionslength = %u",
-      "UniqueId": "SettingDumpAcceptedVersionsLength",
-      "splitArgs": [
-        {
-          "DefinationEncoding": "u",
-          "MacroVariableName": "arg2"
-        }
-      ],
-      "macroName": "QuicTraceLogVerbose"
-    },
-    "SettingDumpOfferedVersionsLength": {
-      "ModuleProperites": {},
-      "TraceString": "[sett] OfferedVersionslength  = %u",
-      "UniqueId": "SettingDumpOfferedVersionsLength",
-      "splitArgs": [
-        {
-          "DefinationEncoding": "u",
-          "MacroVariableName": "arg2"
-        }
-      ],
-      "macroName": "QuicTraceLogVerbose"
-    },
-    "SettingDumpAcceptableVersions": {
-      "ModuleProperites": {},
-      "TraceString": "[sett] AcceptableVersions[0]  = 0x%x",
-      "UniqueId": "SettingDumpAcceptableVersions",
-      "splitArgs": [
-        {
-          "DefinationEncoding": "x",
-          "MacroVariableName": "arg2"
-        }
-      ],
-      "macroName": "QuicTraceLogVerbose"
-    },
-    "SettingDumpOfferedVersions": {
-      "ModuleProperites": {},
-      "TraceString": "[sett] OfferedVersions[0]     = 0x%x",
-      "UniqueId": "SettingDumpOfferedVersions",
-      "splitArgs": [
-        {
-          "DefinationEncoding": "x",
-          "MacroVariableName": "arg2"
-        }
-      ],
-      "macroName": "QuicTraceLogVerbose"
-    },
-    "SettingDumpFullyDeployedVersions": {
-      "ModuleProperites": {},
-      "TraceString": "[sett] FullyDeployedVersion[0]= 0x%x",
-      "UniqueId": "SettingDumpFullyDeployedVersions",
-      "splitArgs": [
-        {
-          "DefinationEncoding": "x",
-          "MacroVariableName": "arg2"
-        }
-      ],
-      "macroName": "QuicTraceLogVerbose"
-    },
-    "SettingsInvalidAcceptableVersion": {
-      "ModuleProperites": {},
-      "TraceString": "Invalid AcceptableVersion supplied to settings! 0x%x at position %d",
-      "UniqueId": "SettingsInvalidAcceptableVersion",
-      "splitArgs": [
-        {
-          "DefinationEncoding": "x",
-          "MacroVariableName": "arg2"
-        },
-        {
-          "DefinationEncoding": "d",
-          "MacroVariableName": "arg3"
-        }
-      ],
-      "macroName": "QuicTraceLogError"
-    },
-    "SettingsInvalidOfferedVersion": {
-      "ModuleProperites": {},
-      "TraceString": "Invalid OfferedVersion supplied to settings! 0x%x at position %d",
-      "UniqueId": "SettingsInvalidOfferedVersion",
-      "splitArgs": [
-        {
-          "DefinationEncoding": "x",
-          "MacroVariableName": "arg2"
-        },
-        {
-          "DefinationEncoding": "d",
-          "MacroVariableName": "arg3"
-        }
-      ],
-      "macroName": "QuicTraceLogError"
-    },
-    "SettingsInvalidFullyDeployedVersion": {
-      "ModuleProperites": {},
-      "TraceString": "Invalid FullyDeployedVersion supplied to settings! 0x%x at position %d",
-      "UniqueId": "SettingsInvalidFullyDeployedVersion",
-      "splitArgs": [
-        {
-          "DefinationEncoding": "x",
-          "MacroVariableName": "arg2"
-        },
-        {
-          "DefinationEncoding": "d",
-          "MacroVariableName": "arg3"
-        }
-      ],
-      "macroName": "QuicTraceLogError"
-=======
->>>>>>> 6b798e34
     }
   },
   "ConfigFile": {
@@ -11515,49 +11388,3194 @@
   "ModuleUniqueness": {
     "TraceInformation": [
       {
+        "UniquenessHash": "4af24dff-9b3b-84ae-8868-0443f2ad6ec5",
+        "TraceID": "AbandonInternallyClosed",
+        "EncodingString": "[conn][%p] Abandoning internal, closed connection"
+      },
+      {
+        "UniquenessHash": "2104f4e7-9cc0-74bc-f4b5-dfc645b5642a",
+        "TraceID": "AbandonOnLibShutdown",
+        "EncodingString": "[conn][%p] Abandoning on shutdown"
+      },
+      {
+        "UniquenessHash": "60f13d90-f6b5-d1e2-41fd-0a5662d602e6",
+        "TraceID": "AckCrypto",
+        "EncodingString": "[conn][%p] Received ack for %u crypto bytes, offset=%u"
+      },
+      {
+        "UniquenessHash": "1f842f1b-027f-b5ec-e0ac-fc9491aeb629",
+        "TraceID": "AckRangeMsg",
+        "EncodingString": "[strm][%p] Received ack for %d bytes, offset=%llu, FF=0x%hx"
+      },
+      {
+        "UniquenessHash": "cef32e9a-1355-7a31-bd2d-a458b02e214d",
+        "TraceID": "AddCryptoFrame",
+        "EncodingString": "[conn][%p] Sending %hu crypto bytes, offset=%u"
+      },
+      {
+        "UniquenessHash": "33320d97-b1b4-948d-7914-f43887bae98c",
+        "TraceID": "AddFrame",
+        "EncodingString": "[strm][%p] Built stream frame, offset=%llu len=%hu fin=%hhu"
+      },
+      {
+        "UniquenessHash": "335643ef-1fdb-099b-6672-4452222524ff",
+        "TraceID": "AllocFailure",
+        "EncodingString": "Allocation of '%s' failed. (%llu bytes)"
+      },
+      {
+        "UniquenessHash": "908d186e-4adc-6428-393d-cb3f4a90bdb3",
+        "TraceID": "AmplificationProtectionBlocked",
+        "EncodingString": "[conn][%p] Cannot send any more because of amplification protection"
+      },
+      {
+        "UniquenessHash": "92b1bb9f-afd4-62fa-3fb6-1021c09c5916",
+        "TraceID": "ApiEnter",
+        "EncodingString": "[ api] Enter %u (%p)."
+      },
+      {
+        "UniquenessHash": "dddba4c1-201c-11ae-51de-155523e40b7e",
+        "TraceID": "ApiError",
+        "EncodingString": "[ api] Error %u"
+      },
+      {
+        "UniquenessHash": "c69c6d33-2838-013a-936c-7fbc085570b4",
+        "TraceID": "ApiEventNoHandler",
+        "EncodingString": "[conn][%p] Event silently discarded (no handler)."
+      },
+      {
+        "UniquenessHash": "fe671d01-61c1-337c-86f7-e918563cc313",
+        "TraceID": "ApiExit",
+        "EncodingString": "[ api] Exit"
+      },
+      {
+        "UniquenessHash": "c688dd24-6f44-b26b-29cd-a225acbd0a28",
+        "TraceID": "ApiExitStatus",
+        "EncodingString": "[ api] Exit %u"
+      },
+      {
+        "UniquenessHash": "2f617a65-c556-dbe4-0a91-982a44c26814",
+        "TraceID": "ApiWaitOperation",
+        "EncodingString": "[ api] Waiting on operation"
+      },
+      {
+        "UniquenessHash": "87c499a7-b21e-c2df-9d11-9176e9730676",
+        "TraceID": "ApplySettings",
+        "EncodingString": "[conn][%p] Applying new settings"
+      },
+      {
+        "UniquenessHash": "5d83e63e-7ce5-0102-8dd2-cbcf5946da2e",
+        "TraceID": "BindingCleanup",
+        "EncodingString": "[bind][%p] Cleaning up"
+      },
+      {
+        "UniquenessHash": "de67327e-34fe-e36e-e687-09f38be7e043",
+        "TraceID": "BindingCreated",
+        "EncodingString": "[bind][%p] Created, Udp=%p LocalAddr=%!ADDR! RemoteAddr=%!ADDR!"
+      },
+      {
+        "UniquenessHash": "9dc8a42f-5829-5abf-0bb0-5040ff1428b9",
+        "TraceID": "BindingDestroyed",
+        "EncodingString": "[bind][%p] Destroyed"
+      },
+      {
+        "UniquenessHash": "aff4ab67-a70e-f05b-c51d-9b97628c141e",
+        "TraceID": "BindingDropPacket",
+        "EncodingString": "[bind][%p] DROP packet Dst=%!ADDR! Src=%!ADDR! Reason=%s."
+      },
+      {
+        "UniquenessHash": "262f6b18-033f-5ef9-44eb-b2bebae16084",
+        "TraceID": "BindingDropPacketEx",
+        "EncodingString": "[bind][%p] DROP packet %llu. Dst=%!ADDR! Src=%!ADDR! Reason=%s"
+      },
+      {
+        "UniquenessHash": "36d08274-918b-3ecd-861c-ada8d4fda4d5",
+        "TraceID": "BindingError",
+        "EncodingString": "[bind][%p] ERROR, %s."
+      },
+      {
+        "UniquenessHash": "8f664316-de64-1faa-b303-6cda51fd619a",
+        "TraceID": "BindingErrorStatus",
+        "EncodingString": "[bind][%p] ERROR, %u, %s."
+      },
+      {
+        "UniquenessHash": "3726f8cb-fca2-1ea3-208b-0f223c09aae2",
+        "TraceID": "BindingExecOper",
+        "EncodingString": "[bind][%p] Execute: %u"
+      },
+      {
+        "UniquenessHash": "50589e4d-727a-f0d9-3d55-be9fece3f1e3",
+        "TraceID": "BindingListenerAlreadyRegistered",
+        "EncodingString": "[bind][%p] Listener (%p) already registered on ALPN"
+      },
+      {
+        "UniquenessHash": "229b6b27-7423-c3ab-5a3e-f99929ef7e50",
+        "TraceID": "BindingRundown",
+        "EncodingString": "[bind][%p] Rundown, Udp=%p LocalAddr=%!ADDR! RemoteAddr=%!ADDR!"
+      },
+      {
+        "UniquenessHash": "ed52dc79-5619-64e6-7bde-c177b24ff85d",
+        "TraceID": "BindingSendFailed",
+        "EncodingString": "[bind][%p] Send failed, 0x%x"
+      },
+      {
+        "UniquenessHash": "8419ad0b-e226-53e3-837c-4eebd4cc6619",
+        "TraceID": "BindingSendTestDrop",
+        "EncodingString": "[bind][%p] Test dropped packet"
+      },
+      {
+        "UniquenessHash": "bc118133-e7f5-68c2-fd22-5dba9202e2eb",
+        "TraceID": "CertCapiFormattedChain",
+        "EncodingString": "[cert] Successfully formatted chain of %u certificate(s)"
+      },
+      {
+        "UniquenessHash": "2e3530fe-5082-ce8a-7275-87755eb70c41",
+        "TraceID": "CertCapiParsedChain",
+        "EncodingString": "[cert] Successfully parsed chain of %u certificate(s)"
+      },
+      {
+        "UniquenessHash": "827a6a52-50a7-a1f6-8caa-5f1aea644206",
+        "TraceID": "CertCapiSign",
+        "EncodingString": "[cert] QuicCertSign alg=0x%4.4x"
+      },
+      {
+        "UniquenessHash": "6fb480dc-d71f-74f2-dc75-559a5591fe3d",
+        "TraceID": "CertCapiVerifiedChain",
+        "EncodingString": "CertVerifyChain: %S 0x%x, result=0x%x"
+      },
+      {
+        "UniquenessHash": "d53212c8-2068-d598-a55f-1b238ec86ad1",
+        "TraceID": "CertCapiVerify",
+        "EncodingString": "[cert] QuicCertVerify alg=0x%4.4x"
+      },
+      {
+        "UniquenessHash": "1d49a12c-2001-fbe8-e111-80da9c0c330f",
+        "TraceID": "CertCleanTestCerts",
+        "EncodingString": "[cert] %d test certificates found, and %d deleted"
+      },
+      {
+        "UniquenessHash": "41f32b3e-24fa-9aea-be99-143d45142d0b",
+        "TraceID": "CertCreateRsaKeySuccess",
+        "EncodingString": "[cert] Successfully created key"
+      },
+      {
+        "UniquenessHash": "43fb9236-e276-a71e-ab43-b1b026b31cfd",
+        "TraceID": "CertCreationEventAlreadyCreated",
+        "EncodingString": "[test] CreateEvent opened existing event"
+      },
+      {
+        "UniquenessHash": "5fc489fc-c2f2-0e16-8c99-87acf91e235d",
+        "TraceID": "CertFindCertificateFriendlyName",
+        "EncodingString": "[test] No certificate found by FriendlyName"
+      },
+      {
+        "UniquenessHash": "77982893-1b1e-c8f4-2410-5885f9f9debc",
+        "TraceID": "CertOpenRsaKeySuccess",
+        "EncodingString": "[cert] Successfully opened RSA key"
+      },
+      {
+        "UniquenessHash": "b3f755ee-8d5e-ee68-77ce-d28d21c60214",
+        "TraceID": "CertWaitForCreationEvent",
+        "EncodingString": "[test] WaitForSingleObject returned 0x%x, proceeding without caution... (GLE: 0x%x)"
+      },
+      {
+        "UniquenessHash": "02c2201b-fb0a-daed-b336-7d413eeed4f7",
+        "TraceID": "CibirIdSet",
+        "EncodingString": "[conn][%p] CIBIR ID set (len %hhu, offset %hhu)"
+      },
+      {
+        "UniquenessHash": "3a9eb05d-dcdf-b054-391e-e360e5d27e51",
+        "TraceID": "ClearSendFlags",
+        "EncodingString": "[strm][%p] Removing flags %x"
+      },
+      {
+        "UniquenessHash": "828fe056-14ad-503a-e3dc-5b6fe1333ddb",
+        "TraceID": "ClientChosenVersionMismatchServerChosenVersion",
+        "EncodingString": "[conn][%p] Client Chosen Version doesn't match Server Chosen Version: 0x%x vs. 0x%x"
+      },
+      {
+        "UniquenessHash": "e095ab6a-5a7c-2fdc-91e7-70711b273610",
+        "TraceID": "ClientResumptionTicketDecodeFailTicketLengthEncodedWrong",
+        "EncodingString": "[test] Attempting to decode Server Ticket length (improperly encoded) %x (Actual: %u)"
+      },
+      {
+        "UniquenessHash": "42e92d4d-1384-a1c1-4414-39cb9de5f346",
+        "TraceID": "ClientResumptionTicketDecodeFailTicketLengthShort",
+        "EncodingString": "[test] Attempting to decode Server Ticket with length %u (Actual: %u)"
+      },
+      {
+        "UniquenessHash": "05e7754f-0f5d-dbb8-f6f2-9bd78260dd9a",
+        "TraceID": "ClientResumptionTicketDecodeFailTpLengthEncodedWrong",
+        "EncodingString": "[test] Attempting to decode Server TP length (improperly encoded) %x (Actual: %u)"
+      },
+      {
+        "UniquenessHash": "4af1859d-901e-496c-6684-5e90fd1ed197",
+        "TraceID": "ClientResumptionTicketDecodeFailTpLengthShort",
+        "EncodingString": "[test] Attempting to decode Server TP with length %u (Actual: %u)"
+      },
+      {
+        "UniquenessHash": "42a4017b-0e70-eb13-7d54-8665729dbcad",
+        "TraceID": "ClientVersionInfoEncoded",
+        "EncodingString": "[conn][%p] Client VI Encoded: Current Ver:%x Prev Ver:%x Compat Ver Count:%u"
+      },
+      {
+        "UniquenessHash": "412694ad-c22e-de81-738e-8778466420f0",
+        "TraceID": "ClientVersionInfoVersionMismatch",
+        "EncodingString": "[conn][%p] Client Chosen Version doesn't match long header. 0x%x != 0x%x"
+      },
+      {
+        "UniquenessHash": "1e4f68c2-b9d0-a7d8-1bc4-1f76affbf04d",
+        "TraceID": "ClientVersionNegotiationCompatibleVersionUpgrade",
+        "EncodingString": "[conn][%p] Compatible version upgrade! Old: 0x%x, New: 0x%x"
+      },
+      {
+        "UniquenessHash": "e6969fd7-4bfa-f16b-fd2d-f366f94dce7c",
+        "TraceID": "CloseComplete",
+        "EncodingString": "[conn][%p] Connection close complete"
+      },
+      {
+        "UniquenessHash": "b4f3dc8d-17c8-39c5-5345-952616752980",
+        "TraceID": "CloseUserCanceled",
+        "EncodingString": "[conn][%p] Connection close using user canceled error"
+      },
+      {
+        "UniquenessHash": "f96b231c-aa1b-08a4-7036-a60927e3eadd",
+        "TraceID": "CloseWithoutShutdown",
+        "EncodingString": "[strm][%p] Closing handle without fully shutting down"
+      },
+      {
+        "UniquenessHash": "d228f1d4-3747-2ceb-0fc7-986db4a0c698",
+        "TraceID": "CompatibleVersionNegotiationNotCompatible",
+        "EncodingString": "[conn][%p] Compatible Version negotiation not compatible with client: original 0x%x, upgrade: 0x%x"
+      },
+      {
+        "UniquenessHash": "f0c46ad1-71b6-5434-44f2-2bb549ffdbf1",
+        "TraceID": "CompatibleVersionNegotiationOriginalVersionNotFound",
+        "EncodingString": "[conn][%p] OriginalVersion not found in server's TP: original 0x%x, upgrade: 0x%x"
+      },
+      {
+        "UniquenessHash": "13fbb0ef-abe5-4b6d-808c-9baed9531070",
+        "TraceID": "CompatibleVersionUpgradeComplete",
+        "EncodingString": "[conn][%p] Compatible version upgrade! Old: 0x%x, New: 0x%x"
+      },
+      {
+        "UniquenessHash": "c4fb9ea0-c592-0ce3-51af-47689a0b2d11",
+        "TraceID": "ConfigurationCleanup",
+        "EncodingString": "[cnfg][%p] Cleaning up"
+      },
+      {
+        "UniquenessHash": "f017e9d9-1069-630c-9301-b7c2cdd0dab5",
+        "TraceID": "ConfigurationCreated",
+        "EncodingString": "[cnfg][%p] Created, Registration=%p"
+      },
+      {
+        "UniquenessHash": "e63d4591-3c4b-b640-cf7d-5e58755920bd",
+        "TraceID": "ConfigurationDestroyed",
+        "EncodingString": "[cnfg][%p] Destroyed"
+      },
+      {
+        "UniquenessHash": "2b8c1b84-4ce3-1294-13da-1f56579a80a0",
+        "TraceID": "ConfigurationOpenAppStorageFailed",
+        "EncodingString": "[cnfg][%p] Failed to open app specific settings, 0x%x"
+      },
+      {
+        "UniquenessHash": "c020fe47-4ec6-93b0-03db-ec72593a14b5",
+        "TraceID": "ConfigurationOpenStorageFailed",
+        "EncodingString": "[cnfg][%p] Failed to open settings, 0x%x"
+      },
+      {
+        "UniquenessHash": "1a9b55d5-1b7e-a6d6-e74a-cc8d426e6aaa",
+        "TraceID": "ConfigurationRundown",
+        "EncodingString": "[cnfg][%p] Rundown, Registration=%p"
+      },
+      {
+        "UniquenessHash": "68e427b3-d324-b500-3d21-f8f8c84079fb",
+        "TraceID": "ConfigurationSetSettings",
+        "EncodingString": "[cnfg][%p] Setting new settings"
+      },
+      {
+        "UniquenessHash": "e104b282-92ce-2322-3af0-f59ccaabf2f1",
+        "TraceID": "ConfigurationSettingsUpdated",
+        "EncodingString": "[cnfg][%p] Settings %p Updated"
+      },
+      {
+        "UniquenessHash": "905ba7f9-0427-2d53-7d13-88f2bb532bf0",
+        "TraceID": "ConnAppShutdown",
+        "EncodingString": "[conn][%p] App Shutdown: %llu (Remote=%hhu)"
+      },
+      {
+        "UniquenessHash": "6815c8ca-4f06-e4ed-45ef-61e4440505b7",
+        "TraceID": "ConnAssignWorker",
+        "EncodingString": "[conn][%p] Assigned worker: %p"
+      },
+      {
+        "UniquenessHash": "3cb11d31-f785-9082-29ff-ca3a505762e4",
+        "TraceID": "ConnCancelTimer",
+        "EncodingString": "[conn][%p] Canceling %hhu"
+      },
+      {
+        "UniquenessHash": "49757e31-cd50-7e77-6853-034e81817918",
+        "TraceID": "ConnCongestion",
+        "EncodingString": "[conn][%p] Congestion event"
+      },
+      {
+        "UniquenessHash": "aed1e684-1268-09f6-9232-3b0ad19349f5",
+        "TraceID": "ConnCreated",
+        "EncodingString": "[conn][%p] Created, IsServer=%hhu, CorrelationId=%llu"
+      },
+      {
+        "UniquenessHash": "e507ac6d-1899-3690-fceb-3231a0eedb86",
+        "TraceID": "ConnCubic",
+        "EncodingString": "[conn][%p] CUBIC: SlowStartThreshold=%u K=%u WindowMax=%u WindowLastMax=%u"
+      },
+      {
+        "UniquenessHash": "e2133726-1e36-d515-e6b1-ab7ac6fdf53e",
+        "TraceID": "ConnDestCidAdded",
+        "EncodingString": "[conn][%p] (SeqNum=%llu) New Destination CID: %!CID!"
+      },
+      {
+        "UniquenessHash": "8f204a2e-9160-ae42-2cdd-4f8e8eab10c5",
+        "TraceID": "ConnDestCidRemoved",
+        "EncodingString": "[conn][%p] (SeqNum=%llu) Removed Destination CID: %!CID!"
+      },
+      {
+        "UniquenessHash": "3903cc44-b387-b5f6-17fc-62d5aee48015",
+        "TraceID": "ConnDestroyed",
+        "EncodingString": "[conn][%p] Destroyed"
+      },
+      {
+        "UniquenessHash": "946d7a4f-ca9f-b676-8fef-1661da5703cd",
+        "TraceID": "ConnDropPacket",
+        "EncodingString": "[conn][%p] DROP packet Dst=%!ADDR! Src=%!ADDR! Reason=%s."
+      },
+      {
+        "UniquenessHash": "7b8fcbcd-b097-9b8b-3d56-a2ca2d8b5cb8",
+        "TraceID": "ConnDropPacketEx",
+        "EncodingString": "[conn][%p] DROP packet Value=%llu Dst=%!ADDR! Src=%!ADDR! Reason=%s."
+      },
+      {
+        "UniquenessHash": "0ebbffbe-69d8-3f2b-949d-d93cdd7f8b99",
+        "TraceID": "ConnError",
+        "EncodingString": "[conn][%p] ERROR, %s."
+      },
+      {
+        "UniquenessHash": "7a6ee833-be8b-28d5-a62a-4addb834ada3",
+        "TraceID": "ConnErrorStatus",
+        "EncodingString": "[conn][%p] ERROR, %u, %s."
+      },
+      {
+        "UniquenessHash": "4ef04b3e-7dde-88ad-60eb-150c807af68f",
+        "TraceID": "ConnExecApiOper",
+        "EncodingString": "[conn][%p] Execute: %u"
+      },
+      {
+        "UniquenessHash": "2f8e5304-312b-2633-ee2b-def9ea2e0e72",
+        "TraceID": "ConnExecOper",
+        "EncodingString": "[conn][%p] Execute: %u"
+      },
+      {
+        "UniquenessHash": "43def263-b39e-5ace-4ab9-9318c5382766",
+        "TraceID": "ConnExecTimerOper",
+        "EncodingString": "[conn][%p] Execute: %u"
+      },
+      {
+        "UniquenessHash": "337abaeb-0cc0-11c8-523a-e6b816a8a3ed",
+        "TraceID": "ConnExpiredTimer",
+        "EncodingString": "[conn][%p] %hhu expired"
+      },
+      {
+        "UniquenessHash": "2b385c1c-47fa-6f41-f11b-97d8b31aca2b",
+        "TraceID": "ConnFlushSend",
+        "EncodingString": "[conn][%p] Flushing Send. Allowance=%u bytes"
+      },
+      {
+        "UniquenessHash": "27cd4e17-599b-5429-699a-05377472f707",
+        "TraceID": "ConnHandleClosed",
+        "EncodingString": "[conn][%p] Handle closed"
+      },
+      {
+        "UniquenessHash": "e55bbe23-63cb-e695-26d2-734d5bab5d48",
+        "TraceID": "ConnHandshakeComplete",
+        "EncodingString": "[conn][%p] Handshake complete"
+      },
+      {
+        "UniquenessHash": "01d5a727-8287-c441-9ff0-0ebbd899549f",
+        "TraceID": "ConnHandshakeStart",
+        "EncodingString": "[conn][%p] Handshake start"
+      },
+      {
+        "UniquenessHash": "5e524dd5-fea0-3816-a291-92ed85eab29d",
+        "TraceID": "ConnInFlowStats",
+        "EncodingString": "[conn][%p] IN: BytesRecv=%llu"
+      },
+      {
+        "UniquenessHash": "228c04ea-f275-6f9c-e29a-a8f058a5db5e",
+        "TraceID": "ConnInitializeComplete",
+        "EncodingString": "[conn][%p] Initialize complete"
+      },
+      {
+        "UniquenessHash": "ec54e332-0990-e91f-5fc1-9a09441bf8a4",
+        "TraceID": "ConnKeyPhaseChange",
+        "EncodingString": "[conn][%p] Key phase change (locally initiated=%hhu)."
+      },
+      {
+        "UniquenessHash": "44cc2fb4-5b7d-66dd-69b4-3644ee31088f",
+        "TraceID": "ConnLocalAddrAdded",
+        "EncodingString": "[conn][%p] New Local IP: %!ADDR!"
+      },
+      {
+        "UniquenessHash": "23378f35-794d-1493-0f86-0c338e1bf37c",
+        "TraceID": "ConnLocalAddrRemoved",
+        "EncodingString": "[conn][%p] Removed Local IP: %!ADDR!"
+      },
+      {
+        "UniquenessHash": "dc75d9a9-d321-f77d-bb01-bf9cbcccfdb5",
+        "TraceID": "ConnLossDetectionTimerSet",
+        "EncodingString": "[conn][%p] Setting loss detection %hhu timer for %u ms. (ProbeCount=%hu)"
+      },
+      {
+        "UniquenessHash": "12872365-4c5b-bfd4-dc5f-83f6aae048cf",
+        "TraceID": "ConnNewPacketKeys",
+        "EncodingString": "[conn][%p] New packet keys created successfully."
+      },
+      {
+        "UniquenessHash": "36572545-3721-e03a-c50a-7afdd62c4614",
+        "TraceID": "ConnNoListenerAlpn",
+        "EncodingString": "[conn][%p] No listener matching ALPN: %!ALPN!"
+      },
+      {
+        "UniquenessHash": "11b93e99-5a6c-6cc9-12c9-6ef575ffa8e0",
+        "TraceID": "ConnNoListenerIp",
+        "EncodingString": "[conn][%p] No Listener for IP address: %!ADDR!"
+      },
+      {
+        "UniquenessHash": "11964356-1a57-bc4d-0637-9300c14e0cb9",
+        "TraceID": "ConnOutFlowBlocked",
+        "EncodingString": "[conn][%p] Send Blocked Flags: %hhu"
+      },
+      {
+        "UniquenessHash": "9165bf3c-da91-8d88-41bc-6709ad299bed",
+        "TraceID": "ConnOutFlowStats",
+        "EncodingString": "[conn][%p] OUT: BytesSent=%llu InFlight=%u InFlightMax=%u CWnd=%u SSThresh=%u ConnFC=%llu ISB=%llu PostedBytes=%llu SRtt=%u"
+      },
+      {
+        "UniquenessHash": "55425e95-f2a7-6b0d-41e9-82bdeb5d9082",
+        "TraceID": "ConnOutFlowStreamStats",
+        "EncodingString": "[conn][%p] OUT: StreamFC=%llu StreamSendWindow=%llu"
+      },
+      {
+        "UniquenessHash": "26dded12-d106-a37b-0903-9a3cb98e3618",
+        "TraceID": "ConnPacketACKed",
+        "EncodingString": "[conn][%p][TX][%llu] %hhu ACKed"
+      },
+      {
+        "UniquenessHash": "8b0f23a1-b574-3b36-3ad7-fa8d7786695a",
+        "TraceID": "ConnPacketLost",
+        "EncodingString": "[conn][%p][TX][%llu] %hhu Lost: %hhu"
+      },
+      {
+        "UniquenessHash": "af137df5-1055-7424-de16-65895d8d276b",
+        "TraceID": "ConnPacketRecv",
+        "EncodingString": "[conn][%p][RX][%llu] %c (%hu bytes)"
+      },
+      {
+        "UniquenessHash": "8acd91f1-3c17-7458-fb5b-e3453f2825d3",
+        "TraceID": "ConnPacketSent",
+        "EncodingString": "[conn][%p][TX][%llu] %hhu (%hu bytes)"
+      },
+      {
+        "UniquenessHash": "86c5e382-0fbb-1fd6-cdaa-a3d988861364",
+        "TraceID": "ConnPacketStats",
+        "EncodingString": "[conn][%p] STATS: SendTotalPackets=%llu SendSuspectedLostPackets=%llu SendSpuriousLostPackets=%llu RecvTotalPackets=%llu RecvReorderedPackets=%llu RecvDroppedPackets=%llu RecvDuplicatePackets=%llu RecvDecryptionFailures=%llu"
+      },
+      {
+        "UniquenessHash": "c339eadc-2eef-8e45-4a51-1fc84a3c198e",
+        "TraceID": "ConnPersistentCongestion",
+        "EncodingString": "[conn][%p] Persistent congestion event"
+      },
+      {
+        "UniquenessHash": "1774df63-d849-a89c-4a88-bf2ff1002e15",
+        "TraceID": "ConnQueueSendFlush",
+        "EncodingString": "[conn][%p] Queueing send flush, reason=%u"
+      },
+      {
+        "UniquenessHash": "252598af-99d8-c9ea-9f14-dd07630a45b4",
+        "TraceID": "ConnReadKeyUpdated",
+        "EncodingString": "[conn][%p] Read Key Updated, %hhu."
+      },
+      {
+        "UniquenessHash": "5eef16d4-a574-2e5c-62c1-d561f0040322",
+        "TraceID": "ConnRecoveryExit",
+        "EncodingString": "[conn][%p] Recovery complete"
+      },
+      {
+        "UniquenessHash": "60a38bc0-4218-963b-507a-5d7cb5c08596",
+        "TraceID": "ConnRegistered",
+        "EncodingString": "[conn][%p] Registered with %p"
+      },
+      {
+        "UniquenessHash": "57df3cb1-120c-282b-ea2a-f9ff854b5a76",
+        "TraceID": "ConnRemoteAddrAdded",
+        "EncodingString": "[conn][%p] New Remote IP: %!ADDR!"
+      },
+      {
+        "UniquenessHash": "9ba874f3-1fe6-aef6-6d3b-5c9b8b9d8720",
+        "TraceID": "ConnRundown",
+        "EncodingString": "[conn][%p] Rundown, IsServer=%hu, CorrelationId=%llu"
+      },
+      {
+        "UniquenessHash": "42b9c102-5000-2886-e38e-f8b94d09dfa1",
+        "TraceID": "ConnScheduleState",
+        "EncodingString": "[conn][%p] Scheduling: %u"
+      },
+      {
+        "UniquenessHash": "78747bf9-56cb-052b-6f03-10d9a57749fa",
+        "TraceID": "ConnServerResumeTicket",
+        "EncodingString": "[conn][%p] Server app accepted resumption ticket"
+      },
+      {
+        "UniquenessHash": "6eb1d989-e1ad-a6e1-76cc-26fe4a23a56e",
+        "TraceID": "ConnSetTimer",
+        "EncodingString": "[conn][%p] Setting %hhu, delay=%llu us"
+      },
+      {
+        "UniquenessHash": "c1260e67-a879-a771-4273-78ed7f098da3",
+        "TraceID": "ConnShutdownComplete",
+        "EncodingString": "[conn][%p] Shutdown complete, PeerFailedToAcknowledged=%hhu."
+      },
+      {
+        "UniquenessHash": "b1ef59fd-834d-2786-8b05-c14f32023aea",
+        "TraceID": "ConnSourceCidAdded",
+        "EncodingString": "[conn][%p] (SeqNum=%llu) New Source CID: %!CID!"
+      },
+      {
+        "UniquenessHash": "65f1ff8d-810a-4f24-b2f6-817daf9275ef",
+        "TraceID": "ConnSourceCidRemoved",
+        "EncodingString": "[conn][%p] (SeqNum=%llu) Removed Source CID: %!CID!"
+      },
+      {
+        "UniquenessHash": "262484c2-7385-f5dd-c3de-0bb48fe2ffea",
+        "TraceID": "ConnSpuriousCongestion",
+        "EncodingString": "[conn][%p] Spurious congestion event"
+      },
+      {
+        "UniquenessHash": "8a578804-829f-fb41-f1d7-f4b5c356a328",
+        "TraceID": "ConnStats",
+        "EncodingString": "[conn][%p] STATS: SRtt=%u CongestionCount=%u PersistentCongestionCount=%u SendTotalBytes=%llu RecvTotalBytes=%llu CongestionWindow=%u"
+      },
+      {
+        "UniquenessHash": "421b9353-bbea-5599-f173-5911d85a776e",
+        "TraceID": "ConnTransportShutdown",
+        "EncodingString": "[conn][%p] Transport Shutdown: %llu (Remote=%hhu) (QS=%hhu)"
+      },
+      {
+        "UniquenessHash": "2c7b6642-2b16-6fdb-2e81-f932dca249e3",
+        "TraceID": "ConnUnregistered",
+        "EncodingString": "[conn][%p] Unregistered from %p"
+      },
+      {
+        "UniquenessHash": "8fbe1b93-5e48-0738-c64d-8e60a387bc13",
+        "TraceID": "ConnVersionSet",
+        "EncodingString": "[conn][%p] QUIC Version: %u"
+      },
+      {
+        "UniquenessHash": "d94a73fc-1f40-d653-9753-35f107a8db2a",
+        "TraceID": "ConnVNEOtherVersionList",
+        "EncodingString": "[conn][%p] VerInfo Other Versions List: %!VNL!"
+      },
+      {
+        "UniquenessHash": "15379a50-c581-3086-043e-53167a6b3fd6",
+        "TraceID": "ConnWriteKeyUpdated",
+        "EncodingString": "[conn][%p] Write Key Updated, %hhu."
+      },
+      {
+        "UniquenessHash": "4e785757-b1de-e65c-a7b1-7ac868748434",
+        "TraceID": "CryptoDump",
+        "EncodingString": "[conn][%p] QS:%u MAX:%u UNA:%u NXT:%u RECOV:%u-%u"
+      },
+      {
+        "UniquenessHash": "c2f15df5-6ae8-de48-4875-35d291565d96",
+        "TraceID": "CryptoDumpUnacked",
+        "EncodingString": "[conn][%p]   unACKed: [%llu, %llu]"
+      },
+      {
+        "UniquenessHash": "e6984e8e-3408-1b5f-b0a0-7d8f293c6623",
+        "TraceID": "CryptoDumpUnacked2",
+        "EncodingString": "[conn][%p]   unACKed: [%llu, %u]"
+      },
+      {
+        "UniquenessHash": "fe4d4428-c697-f073-1d9e-e0441b1a8f45",
+        "TraceID": "CryptoNotReady",
+        "EncodingString": "[conn][%p] No complete TLS messages to process"
+      },
+      {
+        "UniquenessHash": "ab194a75-9835-d231-9336-628397e466cc",
+        "TraceID": "CryptoStateDiscard",
+        "EncodingString": "[conn][%p] TLS state no longer needed"
+      },
+      {
+        "UniquenessHash": "cfc6e146-0966-e783-5344-2ea4afd4d692",
+        "TraceID": "CustomCertValidationPending",
+        "EncodingString": "[conn][%p] Custom cert validation is pending"
+      },
+      {
+        "UniquenessHash": "3aed23c0-7540-7e83-e8ba-2530dd6837f8",
+        "TraceID": "CustomCertValidationSuccess",
+        "EncodingString": "[conn][%p] Custom cert validation succeeded"
+      },
+      {
+        "UniquenessHash": "886942eb-0bdc-fffd-0a3b-e2ea639228bb",
+        "TraceID": "DatagramReceiveEnableUpdated",
+        "EncodingString": "[conn][%p] Updated datagram receive enabled to %hhu"
+      },
+      {
+        "UniquenessHash": "02aca78b-b8be-4340-6f05-e81c018e6625",
+        "TraceID": "DatagramSendQueued",
+        "EncodingString": "[conn][%p] Datagram [%p] queued with %llu bytes (flags 0x%x)"
+      },
+      {
+        "UniquenessHash": "61e4bec5-f94e-a8cd-1c05-04b24a1c89ff",
+        "TraceID": "DatagramSendShutdown",
+        "EncodingString": "[conn][%p] Datagram send shutdown"
+      },
+      {
+        "UniquenessHash": "152723b4-2b46-a936-ffaf-9cc429e8e66f",
+        "TraceID": "DatagramSendStateChanged",
+        "EncodingString": "[conn][%p] Indicating DATAGRAM_SEND_STATE_CHANGED to %u"
+      },
+      {
+        "UniquenessHash": "1cde4174-4172-15b7-b59b-dcbb6410b43a",
+        "TraceID": "DatapathCreated",
+        "EncodingString": "[data][%p] Created, local=%!ADDR!, remote=%!ADDR!"
+      },
+      {
+        "UniquenessHash": "f5328bae-6bcb-72fc-a6fd-89b44261a85b",
+        "TraceID": "DatapathDestroyed",
+        "EncodingString": "[data][%p] Destroyed"
+      },
+      {
+        "UniquenessHash": "977ca100-03bb-010a-09ab-0a04d33a7dfd",
+        "TraceID": "DatapathDropAllocRecvBufferFailure",
+        "EncodingString": "[%p] Couldn't allocate receive buffers."
+      },
+      {
+        "UniquenessHash": "a3d48581-00d1-fbbf-3ede-f8e9a4a22187",
+        "TraceID": "DatapathDropAllocRecvContextFailure",
+        "EncodingString": "[%p] Couldn't allocate receive context."
+      },
+      {
+        "UniquenessHash": "b503f2a8-8676-cb38-1cab-733b1b6168c4",
+        "TraceID": "DatapathDropEmptyMdl",
+        "EncodingString": "[%p] Dropping datagram with empty mdl."
+      },
+      {
+        "UniquenessHash": "177e3d8f-353c-329c-6b7c-638649a7d3ef",
+        "TraceID": "DatapathDropMdlMapFailure",
+        "EncodingString": "[%p] Failed to map MDL chain"
+      },
+      {
+        "UniquenessHash": "93ba4ba0-a056-754c-13bd-4d57d0f1d5f4",
+        "TraceID": "DatapathDropMissingInfo",
+        "EncodingString": "[%p] Dropping datagram missing IP_PKTINFO/IP_RECVERR."
+      },
+      {
+        "UniquenessHash": "e2a52ac0-8148-8ba4-8ea5-bab2cbf1a43c",
+        "TraceID": "DatapathDropTooBig",
+        "EncodingString": "[%p] Dropping datagram with too many bytes (%llu)."
+      },
+      {
+        "UniquenessHash": "2b127bfd-4623-d1ad-f438-977d808c9514",
+        "TraceID": "DatapathError",
+        "EncodingString": "[data][%p] ERROR, %s."
+      },
+      {
+        "UniquenessHash": "17f0621a-2b85-e04d-3ff1-a2b62cef0bf5",
+        "TraceID": "DatapathErrorStatus",
+        "EncodingString": "[data][%p] ERROR, %u, %s."
+      },
+      {
+        "UniquenessHash": "b940eb8b-74ec-f569-8167-e95ccc36510e",
+        "TraceID": "DatapathFragmented",
+        "EncodingString": "[%p] Dropping datagram with fragmented MDL."
+      },
+      {
+        "UniquenessHash": "d68a3d43-333c-e62d-ec53-bb88a64aa2f4",
+        "TraceID": "DataPathInitialized",
+        "EncodingString": "[data] Initialized, DatapathFeatures=%u"
+      },
+      {
+        "UniquenessHash": "379a72cf-af97-5535-180f-f644b7513c0c",
+        "TraceID": "DatapathMissingInfo",
+        "EncodingString": "[data][%p] WSARecvMsg completion is missing IP_PKTINFO"
+      },
+      {
+        "UniquenessHash": "6eeae539-95db-bea9-7e36-8635006dae40",
+        "TraceID": "DatapathOpenTcpSocketFailed",
+        "EncodingString": "[data] RSS helper socket failed to open, 0x%x"
+      },
+      {
+        "UniquenessHash": "3fa7bab2-3b0c-9bb8-549d-167f35ace387",
+        "TraceID": "DatapathOpenTcpSocketFailedAsync",
+        "EncodingString": "[data] RSS helper socket failed to open (async), 0x%x"
+      },
+      {
+        "UniquenessHash": "78b2984b-b937-3b8e-7684-9339d9267135",
+        "TraceID": "DatapathOpenUdpSocketFailed",
+        "EncodingString": "[data] UDP send segmentation helper socket failed to open, 0x%x"
+      },
+      {
+        "UniquenessHash": "b68b4500-98ad-8200-72d3-788a4f0af3d1",
+        "TraceID": "DatapathOpenUdpSocketFailedAsync",
+        "EncodingString": "[data] UDP send segmentation helper socket failed to open (async), 0x%x"
+      },
+      {
+        "UniquenessHash": "1ba702fe-3407-9bab-a2bf-4f694b478ac0",
+        "TraceID": "DatapathQueryRecvMaxCoalescedSizeFailed",
+        "EncodingString": "[data] Query for UDP_RECV_MAX_COALESCED_SIZE failed, 0x%x"
+      },
+      {
+        "UniquenessHash": "5af86e1e-9f51-cd58-2506-9b88ac659923",
+        "TraceID": "DatapathQueryRecvMaxCoalescedSizeFailedAsync",
+        "EncodingString": "[data] Query for UDP_RECV_MAX_COALESCED_SIZE failed (async), 0x%x"
+      },
+      {
+        "UniquenessHash": "86f0cb85-ebae-d293-4103-fb695920b86c",
+        "TraceID": "DatapathQueryRssProcessorInfoFailed",
+        "EncodingString": "[data] Query for SIO_QUERY_RSS_SCALABILITY_INFO failed, 0x%x"
+      },
+      {
+        "UniquenessHash": "89ed61ea-4393-6369-8aeb-35d7b01a2b02",
+        "TraceID": "DatapathQueryRssScalabilityInfoFailed",
+        "EncodingString": "[data] Query for SIO_QUERY_RSS_SCALABILITY_INFO failed, 0x%x"
+      },
+      {
+        "UniquenessHash": "74f297f4-8e97-b395-7e1b-bf46a620caa1",
+        "TraceID": "DatapathQueryRssScalabilityInfoFailedAsync",
+        "EncodingString": "[data] Query for SIO_QUERY_RSS_SCALABILITY_INFO failed (async), 0x%x"
+      },
+      {
+        "UniquenessHash": "fd2c68c0-8a5e-b4bf-9d40-937c67e99fdd",
+        "TraceID": "DatapathQueryUdpSegmentFailed",
+        "EncodingString": "[data] Query for UDP_SEGMENT failed, 0x%x"
+      },
+      {
+        "UniquenessHash": "e9dcd981-9b8a-a04f-303a-c3acf58a93eb",
+        "TraceID": "DatapathQueryUdpSendMsgFailed",
+        "EncodingString": "[data] Query for UDP_SEND_MSG_SIZE failed, 0x%x"
+      },
+      {
+        "UniquenessHash": "26a5e3a8-910f-4058-923c-97ea977107b0",
+        "TraceID": "DatapathQueryUdpSendMsgFailedAsync",
+        "EncodingString": "[data] Query for UDP_SEND_MSG_SIZE failed (async), 0x%x"
+      },
+      {
+        "UniquenessHash": "3b8a506d-ede0-3c3b-7c31-83127acebfc6",
+        "TraceID": "DatapathRecv",
+        "EncodingString": "[data][%p] Recv %u bytes (segment=%hu) Src=%!ADDR! Dst=%!ADDR!"
+      },
+      {
+        "UniquenessHash": "e5973396-4dc6-d94f-5d67-921952ed35a5",
+        "TraceID": "DatapathRecvEmpty",
+        "EncodingString": "[data][%p] Dropping datagram with empty payload."
+      },
+      {
+        "UniquenessHash": "8c0dc882-517e-cd8f-df0b-0b892d83bb00",
+        "TraceID": "DatapathResolveHostNameFailed",
+        "EncodingString": "[%p] Couldn't resolve hostname '%s' to an IP address"
+      },
+      {
+        "UniquenessHash": "d61f461f-19e4-23db-3546-54de3c8ce838",
+        "TraceID": "DataPathRundown",
+        "EncodingString": "[data] Rundown, DatapathFeatures=%u"
+      },
+      {
+        "UniquenessHash": "20cf52f5-ef36-a45b-6a54-29e5eaac7f19",
+        "TraceID": "DatapathSend",
+        "EncodingString": "[data][%p] Send %u bytes in %hhu buffers (segment=%hu) Dst=%!ADDR!, Src=%!ADDR!"
+      },
+      {
+        "UniquenessHash": "4f1e0892-0852-480e-71db-5b9bb377aabc",
+        "TraceID": "DatapathShutDownComplete",
+        "EncodingString": "[data][%p] Shut down (complete)"
+      },
+      {
+        "UniquenessHash": "313a165a-4ec1-9450-6b07-56ed0db4c004",
+        "TraceID": "DatapathShutDownReturn",
+        "EncodingString": "[data][%p] Shut down (return)"
+      },
+      {
+        "UniquenessHash": "a07c9538-e6d7-3c41-1367-ce58f2df4d9e",
+        "TraceID": "DatapathTooLarge",
+        "EncodingString": "[data][%p] Received larger than expected datagram from %!ADDR!"
+      },
+      {
+        "UniquenessHash": "29acd049-f710-a71e-1271-698510cfc519",
+        "TraceID": "DatapathUnreachableMsg",
+        "EncodingString": "[sock][%p] Unreachable error from %!ADDR!"
+      },
+      {
+        "UniquenessHash": "381ba642-ea84-5bf3-aeea-543fe5c5e9b5",
+        "TraceID": "DatapathUnreachableWithError",
+        "EncodingString": "[data][%p] Received unreachable error (0x%x) from %!ADDR!"
+      },
+      {
+        "UniquenessHash": "9ab36cd5-f082-c444-283c-9b8354ecedb5",
+        "TraceID": "DatapathUroExceeded",
+        "EncodingString": "[%p] Exceeded URO preallocation capacity."
+      },
+      {
+        "UniquenessHash": "fc873bff-2380-b7f7-a8be-4ff93b6d72d7",
+        "TraceID": "DatapathUroPreallocExceeded",
+        "EncodingString": "[data][%p] Exceeded URO preallocation capacity."
+      },
+      {
+        "UniquenessHash": "244561c5-e612-a194-99af-e39c0b17c234",
+        "TraceID": "DecodeTPAckDelayExponent",
+        "EncodingString": "[conn][%p] TP: ACK Delay Exponent (%llu)"
+      },
+      {
+        "UniquenessHash": "bcca8105-4c4b-0733-5277-ca216bcd792b",
+        "TraceID": "DecodeTPCibirEncoding",
+        "EncodingString": "[conn][%p] TP: CIBIR Encoding (%llu length, %llu offset)"
+      },
+      {
+        "UniquenessHash": "4c903962-3302-75ab-6ed6-52c50fb560a8",
+        "TraceID": "DecodeTPCIDLimit",
+        "EncodingString": "[conn][%p] TP: Connection ID Limit (%llu)"
+      },
+      {
+        "UniquenessHash": "bf16a511-be08-e9ca-915f-5e5c834d5ca6",
+        "TraceID": "DecodeTPDisable1RttEncryption",
+        "EncodingString": "[conn][%p] TP: Disable 1-RTT Encryption"
+      },
+      {
+        "UniquenessHash": "bd9900ec-ea63-19c7-b852-d50c250f7441",
+        "TraceID": "DecodeTPDisableActiveMigration",
+        "EncodingString": "[conn][%p] TP: Disable Active Migration"
+      },
+      {
+        "UniquenessHash": "17e21ccd-6314-9850-c892-6fc71b4e2339",
+        "TraceID": "DecodeTPIdleTimeout",
+        "EncodingString": "[conn][%p] TP: Idle Timeout (%llu ms)"
+      },
+      {
+        "UniquenessHash": "6569e950-f497-9d07-72d6-1811ecdb4b8e",
+        "TraceID": "DecodeTPInitialSourceCID",
+        "EncodingString": "[conn][%p] TP: Initial Source Connection ID (%s)"
+      },
+      {
+        "UniquenessHash": "718ed4d4-ace9-2e3d-2f3b-c61bc224c852",
+        "TraceID": "DecodeTPInitMaxData",
+        "EncodingString": "[conn][%p] TP: Max Data (%llu bytes)"
+      },
+      {
+        "UniquenessHash": "e4d0eb5f-0f76-f0ac-1c84-f306c642b9a6",
+        "TraceID": "DecodeTPInitMaxStreamDataBidiLocal",
+        "EncodingString": "[conn][%p] TP: Max Local Bidirectional Stream Data (%llu bytes)"
+      },
+      {
+        "UniquenessHash": "8ed9301a-b13d-9983-f34c-d2d124a7a3f1",
+        "TraceID": "DecodeTPInitMaxStreamDataBidiRemote",
+        "EncodingString": "[conn][%p] TP: Max Remote Bidirectional Stream Data (%llu bytes)"
+      },
+      {
+        "UniquenessHash": "e4979e9a-74a5-15f2-adb0-2e79e72bac62",
+        "TraceID": "DecodeTPInitMaxStreamDataBidiUni",
+        "EncodingString": "[conn][%p] TP: Max Unidirectional Stream Data (%llu)"
+      },
+      {
+        "UniquenessHash": "f610329d-1292-7a18-4a2d-b745ecf7d4b7",
+        "TraceID": "DecodeTPMaxAckDelay",
+        "EncodingString": "[conn][%p] TP: Max ACK Delay (%llu ms)"
+      },
+      {
+        "UniquenessHash": "a8590572-737f-3dd9-d415-f1f9c63ab68b",
+        "TraceID": "DecodeTPMaxBidiStreams",
+        "EncodingString": "[conn][%p] TP: Max Bidirectional Streams (%llu)"
+      },
+      {
+        "UniquenessHash": "87156c11-9645-fbe7-66fe-c68ef5b80a18",
+        "TraceID": "DecodeTPMaxDatagramFrameSize",
+        "EncodingString": "[conn][%p] TP: Max Datagram Frame Size (%llu bytes)"
+      },
+      {
+        "UniquenessHash": "dcdc839f-72fd-686f-4a16-b070ed7bea5f",
+        "TraceID": "DecodeTPMaxUdpPayloadSize",
+        "EncodingString": "[conn][%p] TP: Max Udp Payload Size (%llu bytes)"
+      },
+      {
+        "UniquenessHash": "0120457e-9a38-b234-ef17-ec3bd85790ec",
+        "TraceID": "DecodeTPMaxUniStreams",
+        "EncodingString": "[conn][%p] TP: Max Unidirectional Streams (%llu)"
+      },
+      {
+        "UniquenessHash": "94dce213-922c-7a7e-d752-7af836a806ab",
+        "TraceID": "DecodeTPMinAckDelay",
+        "EncodingString": "[conn][%p] TP: Min ACK Delay (%llu us)"
+      },
+      {
+        "UniquenessHash": "0f20e85c-c2f2-44e2-9762-7044995c647d",
+        "TraceID": "DecodeTPOriginalDestinationCID",
+        "EncodingString": "[conn][%p] TP: Original Connection Destination ID (%s)"
+      },
+      {
+        "UniquenessHash": "f922e6c2-c8b5-7e24-b451-55dd6c348335",
+        "TraceID": "DecodeTPPreferredAddress",
+        "EncodingString": "[conn][%p] TP: Preferred Address"
+      },
+      {
+        "UniquenessHash": "95f4176f-e0b5-1420-53d9-44e244c44ea5",
+        "TraceID": "DecodeTPReserved",
+        "EncodingString": "[conn][%p] TP: Reserved ID %llu, length %hu"
+      },
+      {
+        "UniquenessHash": "f9c309de-adae-2892-8f3b-5ecb036737c9",
+        "TraceID": "DecodeTPRetrySourceCID",
+        "EncodingString": "[conn][%p] TP: Retry Source Connection ID (%s)"
+      },
+      {
+        "UniquenessHash": "822613a7-cc7e-334a-8e53-483b30217cea",
+        "TraceID": "DecodeTPStart",
+        "EncodingString": "[conn][%p] Decoding Transport Parameters (Server = %hhu) (%hu bytes)"
+      },
+      {
+        "UniquenessHash": "22774447-fb97-c333-ea55-96d7234b806f",
+        "TraceID": "DecodeTPStatelessResetToken",
+        "EncodingString": "[conn][%p] TP: Stateless Reset Token (%s)"
+      },
+      {
+        "UniquenessHash": "f1d31c20-28ed-b67e-9b71-05c7763658de",
+        "TraceID": "DecodeTPUnknown",
+        "EncodingString": "[conn][%p] TP: Unknown ID %llu, length %hu"
+      },
+      {
+        "UniquenessHash": "0cffe1cb-49d2-ac2b-79ff-a691bdd7d53b",
+        "TraceID": "DecodeTPVersionNegotiationInfo",
+        "EncodingString": "[conn][%p] TP: Version Negotiation Info (%hu bytes)"
+      },
+      {
+        "UniquenessHash": "d4b170ec-6aac-e1b9-65d2-980190c166b8",
+        "TraceID": "DecryptOldKey",
+        "EncodingString": "[conn][%p] Using old key to decrypt"
+      },
+      {
+        "UniquenessHash": "3405b409-bdc8-a1c4-cc9a-6dc3c0f86f01",
+        "TraceID": "DeferDatagram",
+        "EncodingString": "[conn][%p] Deferring datagram (type=%hu)"
+      },
+      {
+        "UniquenessHash": "b5551d75-2b95-b9d9-98f7-36215d5364b0",
+        "TraceID": "Disable1RttEncrytionUpdated",
+        "EncodingString": "[conn][%p] Updated disable 1-RTT encrytption to %hhu"
+      },
+      {
+        "UniquenessHash": "6501738d-0b97-8289-8e1d-54274fae4f1d",
+        "TraceID": "DiscardKeyType",
+        "EncodingString": "[conn][%p] Discarding key type = %hhu"
+      },
+      {
+        "UniquenessHash": "c53376e2-b465-d6a1-047c-4e5e64c263af",
+        "TraceID": "DrainCrypto",
+        "EncodingString": "[conn][%p] Draining %u crypto bytes"
+      },
+      {
+        "UniquenessHash": "d276c997-5dfb-645e-b54a-7ec567967851",
+        "TraceID": "EncodeMaxDatagramFrameSize",
+        "EncodingString": "[conn][%p] TP: Max Datagram Frame Size (%llu bytes)"
+      },
+      {
+        "UniquenessHash": "0101cc93-9665-3cc3-b1ea-2a6be959530b",
+        "TraceID": "EncodeTPAckDelayExponent",
+        "EncodingString": "[conn][%p] TP: ACK Delay Exponent (%llu)"
+      },
+      {
+        "UniquenessHash": "aaf030f3-46be-72b4-807a-08aea8ec0362",
+        "TraceID": "EncodeTPCibirEncoding",
+        "EncodingString": "[conn][%p] TP: CIBIR Encoding (%llu length, %llu offset)"
+      },
+      {
+        "UniquenessHash": "a9ef9690-4a65-72f7-40ad-f09fd6976881",
+        "TraceID": "EncodeTPCIDLimit",
+        "EncodingString": "[conn][%p] TP: Connection ID Limit (%llu)"
+      },
+      {
+        "UniquenessHash": "00dd319f-d948-bd6b-e480-9188c53a9eb7",
+        "TraceID": "EncodeTPDisable1RttEncryption",
+        "EncodingString": "[conn][%p] TP: Disable 1-RTT Encryption"
+      },
+      {
+        "UniquenessHash": "88f5bfbe-85c2-0a8e-869d-669c1f347170",
+        "TraceID": "EncodeTPDisableMigration",
+        "EncodingString": "[conn][%p] TP: Disable Active Migration"
+      },
+      {
+        "UniquenessHash": "413f5682-4110-fabc-1552-daf76011b827",
+        "TraceID": "EncodeTPEnd",
+        "EncodingString": "[conn][%p] Encoded %hu bytes for QUIC TP"
+      },
+      {
+        "UniquenessHash": "a0423f9f-5528-282d-de58-b90aea239e3f",
+        "TraceID": "EncodeTPIdleTimeout",
+        "EncodingString": "[conn][%p] TP: Idle Timeout (%llu ms)"
+      },
+      {
+        "UniquenessHash": "c212483c-4211-8603-5f60-6773b67d2622",
+        "TraceID": "EncodeTPInitMaxData",
+        "EncodingString": "[conn][%p] TP: Max Data (%llu bytes)"
+      },
+      {
+        "UniquenessHash": "1cf3e10e-79dd-5aed-6c1c-f0675514be81",
+        "TraceID": "EncodeTPInitMaxStreamDataBidiLocal",
+        "EncodingString": "[conn][%p] TP: Max Local Bidirectional Stream Data (%llu bytes)"
+      },
+      {
+        "UniquenessHash": "e9eaf5c8-bdb6-bd4e-beca-4207cd1fef91",
+        "TraceID": "EncodeTPInitMaxStreamDataBidiRemote",
+        "EncodingString": "[conn][%p] TP: Max Remote Bidirectional Stream Data (%llu bytes)"
+      },
+      {
+        "UniquenessHash": "24ac7692-c735-f737-d7d6-c3f65d595b67",
+        "TraceID": "EncodeTPInitMaxStreamUni",
+        "EncodingString": "[conn][%p] TP: Max Unidirectional Stream Data (%llu)"
+      },
+      {
+        "UniquenessHash": "38340c32-a630-64c1-b93a-b1e7ca40397e",
+        "TraceID": "EncodeTPMaxAckDelay",
+        "EncodingString": "[conn][%p] TP: Max ACK Delay (%llu ms)"
+      },
+      {
+        "UniquenessHash": "c5697d69-e02a-7775-a151-c34f748320aa",
+        "TraceID": "EncodeTPMaxBidiStreams",
+        "EncodingString": "[conn][%p] TP: Max Bidirectional Streams (%llu)"
+      },
+      {
+        "UniquenessHash": "7ccb258f-6f1d-cdd4-761c-8b098b4fb5b6",
+        "TraceID": "EncodeTPMaxUdpPayloadSize",
+        "EncodingString": "[conn][%p] TP: Max Udp Payload Size (%llu bytes)"
+      },
+      {
+        "UniquenessHash": "6154341e-5b61-63c0-da65-a3e9fe9cb0e0",
+        "TraceID": "EncodeTPMaxUniStreams",
+        "EncodingString": "[conn][%p] TP: Max Unidirectional Streams (%llu)"
+      },
+      {
+        "UniquenessHash": "2bcc548f-81c8-bf14-8378-f2c540783112",
+        "TraceID": "EncodeTPMinAckDelay",
+        "EncodingString": "[conn][%p] TP: Min ACK Delay (%llu us)"
+      },
+      {
+        "UniquenessHash": "a10dde76-0ba2-2458-5f43-805105fa2127",
+        "TraceID": "EncodeTPOriginalCID",
+        "EncodingString": "[conn][%p] TP: Initial Source Connection ID (%s)"
+      },
+      {
+        "UniquenessHash": "6de9e23c-7651-edb6-1005-247aef18aae3",
+        "TraceID": "EncodeTPOriginalDestinationCID",
+        "EncodingString": "[conn][%p] TP: Original Destination Connection ID (%s)"
+      },
+      {
+        "UniquenessHash": "7ae85c8f-532c-c622-19be-a82d9002385d",
+        "TraceID": "EncodeTPPreferredAddress",
+        "EncodingString": "[conn][%p] TP: Preferred Address"
+      },
+      {
+        "UniquenessHash": "214be45a-42ba-44e1-05c2-f82f3200e671",
+        "TraceID": "EncodeTPRetrySourceCID",
+        "EncodingString": "[conn][%p] TP: Retry Source Connection ID (%s)"
+      },
+      {
+        "UniquenessHash": "0e57e530-870c-7ba0-5b7b-5da31f55dc03",
+        "TraceID": "EncodeTPStart",
+        "EncodingString": "[conn][%p] Encoding Transport Parameters (Server = %hhu)"
+      },
+      {
+        "UniquenessHash": "c5a96b84-829e-1140-85af-18ab6924eb23",
+        "TraceID": "EncodeTPStatelessResetToken",
+        "EncodingString": "[conn][%p] TP: Stateless Reset Token (%s)"
+      },
+      {
+        "UniquenessHash": "4650353e-149e-c99a-1ab8-9b7e6a1e698e",
+        "TraceID": "EncodeTPTest",
+        "EncodingString": "[conn][%p] TP: TEST TP (Type %hu, Length %hu)"
+      },
+      {
+        "UniquenessHash": "efc12508-e546-ff7a-e943-829ad204f871",
+        "TraceID": "EncodeTPVersionNegotiationExt",
+        "EncodingString": "[conn][%p] TP: Version Negotiation Extension (%u bytes)"
+      },
+      {
+        "UniquenessHash": "21a2e517-42a5-1d18-885f-8b57b79a2fba",
+        "TraceID": "EventSilentDiscard",
+        "EncodingString": "[strm][%p] Event silently discarded"
+      },
+      {
+        "UniquenessHash": "d3e660d6-4f05-fd4d-e6e5-c8967d710df4",
+        "TraceID": "FailedRouteResolution",
+        "EncodingString": "[conn][%p] Processing failed route completion Path[%hhu]"
+      },
+      {
+        "UniquenessHash": "5e023c07-7bc3-8b2f-76d0-4a38701cef2d",
+        "TraceID": "FirstCidUsage",
+        "EncodingString": "[conn][%p] First usage of SrcCid: %s"
+      },
+      {
+        "UniquenessHash": "337f803e-406e-0817-5804-7273bf3a07ec",
+        "TraceID": "FlowControlExhausted",
+        "EncodingString": "[strm][%p] Flow control window exhausted!"
+      },
+      {
+        "UniquenessHash": "6e5b39c0-03d0-5405-431a-9b3d0940496e",
+        "TraceID": "ForceCidUpdate",
+        "EncodingString": "[conn][%p] Forcing destination CID update"
+      },
+      {
+        "UniquenessHash": "4e7f072c-3335-6eb0-dcca-13d3fdf87fe8",
+        "TraceID": "ForceKeyUpdate",
+        "EncodingString": "[conn][%p] Forcing key update"
+      },
+      {
+        "UniquenessHash": "60343716-1a2c-e07a-f524-7337b986b581",
+        "TraceID": "FrameLogAck",
+        "EncodingString": "[%c][%cX][%llu]   ACK Largest:%llu Delay:%llu"
+      },
+      {
+        "UniquenessHash": "9d787009-dbca-5770-1a52-ae3fd6dab643",
+        "TraceID": "FrameLogAckEcn",
+        "EncodingString": "[%c][%cX][%llu]     ECN [ECT0=%llu,ECT1=%llu,CE=%llu]"
+      },
+      {
+        "UniquenessHash": "9a1e7c32-71f8-7bcb-6c77-4b43fccaea8c",
+        "TraceID": "FrameLogAckEcnInvalid",
+        "EncodingString": "[%c][%cX][%llu]     ECN [Invalid]"
+      },
+      {
+        "UniquenessHash": "7470e68a-8ad6-563a-4957-76dc22e5deeb",
+        "TraceID": "FrameLogAckFrequency",
+        "EncodingString": "[%c][%cX][%llu]   ACK_FREQUENCY SeqNum:%llu PktTolerance:%llu MaxAckDelay:%llu IgnoreOrder:%hhu IgnoreCE:%hhu"
+      },
+      {
+        "UniquenessHash": "262b3f95-1062-851d-c2d8-c46867da793b",
+        "TraceID": "FrameLogAckFrequencyInvalid",
+        "EncodingString": "[%c][%cX][%llu]   ACK_FREQUENCY [Invalid]"
+      },
+      {
+        "UniquenessHash": "5ba172ab-0068-119f-d1d4-91b10fb61c9a",
+        "TraceID": "FrameLogAckInvalid",
+        "EncodingString": "[%c][%cX][%llu]   ACK [Invalid]"
+      },
+      {
+        "UniquenessHash": "1e9cdd30-8c88-d373-75ed-935434f33791",
+        "TraceID": "FrameLogAckInvalidBlock",
+        "EncodingString": "[%c][%cX][%llu]     [Invalid Block]"
+      },
+      {
+        "UniquenessHash": "b526352a-2e6f-49e9-8900-83a417ce4d7f",
+        "TraceID": "FrameLogAckMultiBlock",
+        "EncodingString": "[%c][%cX][%llu]     %llu - %llu"
+      },
+      {
+        "UniquenessHash": "af66c908-a85d-0ce3-458c-3a3783481bf0",
+        "TraceID": "FrameLogAckSingleBlock",
+        "EncodingString": "[%c][%cX][%llu]     %llu"
+      },
+      {
+        "UniquenessHash": "39592ea2-35f5-d3d5-efb2-d330fb4c400b",
+        "TraceID": "FrameLogConnectionClose",
+        "EncodingString": "[%c][%cX][%llu]   CONN_CLOSE ErrorCode:0x%llX FrameType:%llu"
+      },
+      {
+        "UniquenessHash": "b927ee52-d216-17fd-4f2c-969019a36a4e",
+        "TraceID": "FrameLogConnectionCloseApp",
+        "EncodingString": "[%c][%cX][%llu]   CONN_CLOSE (App) ErrorCode:0x%llX"
+      },
+      {
+        "UniquenessHash": "e1f15bbb-983a-15f1-c311-8a848849d956",
+        "TraceID": "FrameLogConnectionCloseInvalid",
+        "EncodingString": "[%c][%cX][%llu]   CONN_CLOSE [Invalid]"
+      },
+      {
+        "UniquenessHash": "e00d36b1-f054-87c7-137a-db4257a08907",
+        "TraceID": "FrameLogCrypto",
+        "EncodingString": "[%c][%cX][%llu]   CRYPTO Offset:%llu Len:%hu"
+      },
+      {
+        "UniquenessHash": "9e696311-7c42-7cd3-32ea-0840d880e794",
+        "TraceID": "FrameLogCryptoInvalid",
+        "EncodingString": "[%c][%cX][%llu]   CRYPTO [Invalid]"
+      },
+      {
+        "UniquenessHash": "7776beb0-487f-f492-445d-f29eea30f8eb",
+        "TraceID": "FrameLogDataBlocked",
+        "EncodingString": "[%c][%cX][%llu]   DATA_BLOCKED Limit:%llu"
+      },
+      {
+        "UniquenessHash": "43ad68ac-a2bb-2e93-d7da-364e3502e5fe",
+        "TraceID": "FrameLogDataBlockedInvalid",
+        "EncodingString": "[%c][%cX][%llu]   DATA_BLOCKED [Invalid]"
+      },
+      {
+        "UniquenessHash": "a23b67c8-c2da-dfbe-2c86-728785bcdfb3",
+        "TraceID": "FrameLogDatagram",
+        "EncodingString": "[%c][%cX][%llu]   DATAGRAM Len:%hu"
+      },
+      {
+        "UniquenessHash": "e447af81-8615-d95b-02a9-ba9dd4b1ea19",
+        "TraceID": "FrameLogDatagramInvalid",
+        "EncodingString": "[%c][%cX][%llu]   DATAGRAM [Invalid]"
+      },
+      {
+        "UniquenessHash": "21385572-3391-c466-7f6d-369484b98bd9",
+        "TraceID": "FrameLogHandshakeDone",
+        "EncodingString": "[%c][%cX][%llu]   HANDSHAKE_DONE"
+      },
+      {
+        "UniquenessHash": "d0932f9a-e8e8-65d9-692c-3bd379a86d58",
+        "TraceID": "FrameLogImmediateAck",
+        "EncodingString": "[%c][%cX][%llu]   IMMEDIATE_ACK"
+      },
+      {
+        "UniquenessHash": "d4092823-1cdd-2c4d-acc6-ff7c87192a3d",
+        "TraceID": "FrameLogMaxData",
+        "EncodingString": "[%c][%cX][%llu]   MAX_DATA Max:%llu"
+      },
+      {
+        "UniquenessHash": "c5cd2dbc-b096-c5e4-d241-8987ecc7c9ad",
+        "TraceID": "FrameLogMaxDataInvalid",
+        "EncodingString": "[%c][%cX][%llu]   MAX_DATA [Invalid]"
+      },
+      {
+        "UniquenessHash": "3fa56e85-dbd2-f442-7f76-c4c011e23ecc",
+        "TraceID": "FrameLogMaxStreamData",
+        "EncodingString": "[%c][%cX][%llu]   MAX_STREAM_DATA ID:%llu Max:%llu"
+      },
+      {
+        "UniquenessHash": "ebce62fa-177a-21f5-a9e6-be815e2088c7",
+        "TraceID": "FrameLogMaxStreamDataInvalid",
+        "EncodingString": "[%c][%cX][%llu]   MAX_STREAM_DATA [Invalid]"
+      },
+      {
+        "UniquenessHash": "f7fb2211-5d39-8968-2543-8c80e5ba6953",
+        "TraceID": "FrameLogMaxStreams",
+        "EncodingString": "[%c][%cX][%llu]   MAX_STREAMS[%hu] Count:%llu"
+      },
+      {
+        "UniquenessHash": "b79183c7-4d7b-0154-9625-ebf40a995883",
+        "TraceID": "FrameLogMaxStreamsInvalid",
+        "EncodingString": "[%c][%cX][%llu]   MAX_STREAMS [Invalid]"
+      },
+      {
+        "UniquenessHash": "96006531-5a22-bb6d-5186-2b7b30de0d9e",
+        "TraceID": "FrameLogNewConnectionID",
+        "EncodingString": "[%c][%cX][%llu]   NEW_CONN_ID Seq:%llu RPT:%llu CID:%s Token:%s"
+      },
+      {
+        "UniquenessHash": "d942cb64-cd25-abca-53fe-da7ffb3a63fa",
+        "TraceID": "FrameLogNewConnectionIDInvalid",
+        "EncodingString": "[%c][%cX][%llu]   NEW_CONN_ID [Invalid]"
+      },
+      {
+        "UniquenessHash": "459e94e6-baab-6749-4df5-f26ad9b8b04b",
+        "TraceID": "FrameLogNewToken",
+        "EncodingString": "[%c][%cX][%llu]   NEW_TOKEN Length:%llu"
+      },
+      {
+        "UniquenessHash": "12b5f9d8-e0a8-5b58-d80d-339e7a0d161a",
+        "TraceID": "FrameLogNewTokenInvalid",
+        "EncodingString": "[%c][%cX][%llu]   NEW_TOKEN [Invalid]"
+      },
+      {
+        "UniquenessHash": "a6b615ee-e5e9-f437-c21a-c3c502f86000",
+        "TraceID": "FrameLogPadding",
+        "EncodingString": "[%c][%cX][%llu]   PADDING Len:%hu"
+      },
+      {
+        "UniquenessHash": "230959d3-aa58-0944-8287-6120bebac2f0",
+        "TraceID": "FrameLogPathChallenge",
+        "EncodingString": "[%c][%cX][%llu]   PATH_CHALLENGE [%llu]"
+      },
+      {
+        "UniquenessHash": "a145bb21-3f9f-bae4-04ae-a6f82319b86e",
+        "TraceID": "FrameLogPathChallengeInvalid",
+        "EncodingString": "[%c][%cX][%llu]   PATH_CHALLENGE [Invalid]"
+      },
+      {
+        "UniquenessHash": "48bdfe8e-61dc-d2b1-c15b-cd1157a7f291",
+        "TraceID": "FrameLogPathResponse",
+        "EncodingString": "[%c][%cX][%llu]   PATH_RESPONSE [%llu]"
+      },
+      {
+        "UniquenessHash": "98ece405-2862-63c3-ecf6-9f1cb067f3bb",
+        "TraceID": "FrameLogPathResponseInvalid",
+        "EncodingString": "[%c][%cX][%llu]   PATH_RESPONSE [Invalid]"
+      },
+      {
+        "UniquenessHash": "4e057b3b-1d37-81dc-0b9d-e449ba9a5bbf",
+        "TraceID": "FrameLogPing",
+        "EncodingString": "[%c][%cX][%llu]   PING"
+      },
+      {
+        "UniquenessHash": "47de738b-e1df-210a-5eff-181b82072815",
+        "TraceID": "FrameLogResetStream",
+        "EncodingString": "[%c][%cX][%llu]   RESET_STREAM ID:%llu ErrorCode:0x%llX FinalSize:%llu"
+      },
+      {
+        "UniquenessHash": "0bf56511-3556-9f0d-5569-8b637eac8021",
+        "TraceID": "FrameLogResetStreamInvalid",
+        "EncodingString": "[%c][%cX][%llu]   RESET_STREAM [Invalid]"
+      },
+      {
+        "UniquenessHash": "3bbb38a3-5d64-e257-3f3d-7cd00ece1b21",
+        "TraceID": "FrameLogRetireConnectionID",
+        "EncodingString": "[%c][%cX][%llu]   RETIRE_CONN_ID Seq:%llu"
+      },
+      {
+        "UniquenessHash": "8524f407-db2b-201f-baed-6d6501147ee1",
+        "TraceID": "FrameLogRetireConnectionIDInvalid",
+        "EncodingString": "[%c][%cX][%llu]   RETIRE_CONN_ID [Invalid]"
+      },
+      {
+        "UniquenessHash": "e4585b81-61e3-9b3b-5af6-cf17c4e95d81",
+        "TraceID": "FrameLogStopSending",
+        "EncodingString": "[%c][%cX][%llu]   STOP_SENDING ID:%llu Error:0x%llX"
+      },
+      {
+        "UniquenessHash": "be7c0aac-6f80-d2b1-59c1-fb4be9ae9e45",
+        "TraceID": "FrameLogStopSendingInvalid",
+        "EncodingString": "[%c][%cX][%llu]   STOP_SENDING [Invalid]"
+      },
+      {
+        "UniquenessHash": "49f8d2b4-bc9e-eefb-63a6-8bef8d094cb1",
+        "TraceID": "FrameLogStream",
+        "EncodingString": "[%c][%cX][%llu]   STREAM ID:%llu Offset:%llu Len:%hu"
+      },
+      {
+        "UniquenessHash": "3833ebb3-0291-d071-2c18-fda51ed98872",
+        "TraceID": "FrameLogStreamDataBlocked",
+        "EncodingString": "[%c][%cX][%llu]   STREAM_DATA_BLOCKED ID:%llu Limit:%llu"
+      },
+      {
+        "UniquenessHash": "5ff0a3bb-83fb-8d24-6353-c61e566d55f9",
+        "TraceID": "FrameLogStreamDataBlockedInvalid",
+        "EncodingString": "[%c][%cX][%llu]   STREAM_DATA_BLOCKED [Invalid]"
+      },
+      {
+        "UniquenessHash": "e9932bc2-289d-ae3a-4e10-766ddb5a6fcc",
+        "TraceID": "FrameLogStreamFin",
+        "EncodingString": "[%c][%cX][%llu]   STREAM ID:%llu Offset:%llu Len:%hu Fin"
+      },
+      {
+        "UniquenessHash": "9d86e647-b1c5-a5cf-dc18-5935327b0bdb",
+        "TraceID": "FrameLogStreamInvalid",
+        "EncodingString": "[%c][%cX][%llu]   STREAM [Invalid]"
+      },
+      {
+        "UniquenessHash": "3005885e-f0f3-7417-59a0-c87f635ccb99",
+        "TraceID": "FrameLogStreamsBlocked",
+        "EncodingString": "[%c][%cX][%llu]   STREAMS_BLOCKED[%hu] ID:%llu"
+      },
+      {
+        "UniquenessHash": "f8792c4a-d448-1f2d-ceba-3e2514d693c4",
+        "TraceID": "FrameLogStreamsBlockedInvalid",
+        "EncodingString": "[%c][%cX][%llu]   STREAMS_BLOCKED [Invalid]"
+      },
+      {
+        "UniquenessHash": "0663ac49-e402-40ea-b23a-851ef032e5d5",
+        "TraceID": "FrameLogUnknownType",
+        "EncodingString": "[%c][%cX][%llu]   unknown frame (%llu)"
+      },
+      {
+        "UniquenessHash": "03e79f57-89b7-b2d2-b13f-cb2f995b47cd",
+        "TraceID": "GetPacketTypeFailure",
+        "EncodingString": "[conn][%p] Failed to get packet type for control frames, 0x%x"
+      },
+      {
+        "UniquenessHash": "eeb31991-927b-2f3c-bfb7-12b7dea50ead",
+        "TraceID": "HandshakeConfirmedAck",
+        "EncodingString": "[conn][%p] Handshake confirmed (ack)"
+      },
+      {
+        "UniquenessHash": "1a99a1d4-e93f-590e-b9d2-766c6616680f",
+        "TraceID": "HandshakeConfirmedFrame",
+        "EncodingString": "[conn][%p] Handshake confirmed (frame)"
+      },
+      {
+        "UniquenessHash": "fba5c72f-0c3d-f668-a88b-39e5e3e62cbd",
+        "TraceID": "HandshakeConfirmedServer",
+        "EncodingString": "[conn][%p] Handshake confirmed (server)"
+      },
+      {
+        "UniquenessHash": "60d753ab-6710-fe16-e47d-37f046f5973c",
+        "TraceID": "IgnoreCryptoFrame",
+        "EncodingString": "[conn][%p] Ignoring received crypto after cleanup"
+      },
+      {
+        "UniquenessHash": "9b430be7-b0f2-665f-5499-2558b9679b2b",
+        "TraceID": "IgnoreFrameAfterClose",
+        "EncodingString": "[conn][%p] Ignoring frame (%hhu) for already closed stream id = %llu"
+      },
+      {
+        "UniquenessHash": "61c9329f-42bd-40dd-43cc-5b5c3fa2830b",
+        "TraceID": "IgnoreRecvAfterAbort",
+        "EncodingString": "[strm][%p] Ignoring received frame after receive abort"
+      },
+      {
+        "UniquenessHash": "59f615c0-9861-8dc7-db5a-224ebc6336a5",
+        "TraceID": "IgnoreRecvAfterClose",
+        "EncodingString": "[strm][%p] Ignoring recv after close"
+      },
+      {
+        "UniquenessHash": "b7d10598-79a4-31fa-8455-0d393b45c1e7",
+        "TraceID": "IgnoreRecvFlush",
+        "EncodingString": "[strm][%p] Ignoring recv flush (recv disabled)"
+      },
+      {
+        "UniquenessHash": "1e752977-c5b3-6034-4b89-414f9c6ff50f",
+        "TraceID": "IgnoreUnreachable",
+        "EncodingString": "[conn][%p] Ignoring received unreachable event (inline)"
+      },
+      {
+        "UniquenessHash": "5d5005c9-b064-899a-abec-29608ab4c745",
+        "TraceID": "IncreaseRxBuffer",
+        "EncodingString": "[strm][%p] Increasing max RX buffer size to %u (MinRtt=%u; TimeNow=%u; LastUpdate=%u)"
+      },
+      {
+        "UniquenessHash": "9ed40f87-2b63-8343-5e37-2640d0a40e27",
+        "TraceID": "IndicateConnected",
+        "EncodingString": "[conn][%p] Indicating QUIC_CONNECTION_EVENT_CONNECTED (Resume=%hhu)"
+      },
+      {
+        "UniquenessHash": "f8280555-5057-232c-bc7d-b3cdd8f840f5",
+        "TraceID": "IndicateConnectionShutdownComplete",
+        "EncodingString": "[conn][%p] Indicating QUIC_CONNECTION_EVENT_SHUTDOWN_COMPLETE"
+      },
+      {
+        "UniquenessHash": "6cac678c-2cc7-84af-5059-9622332c579b",
+        "TraceID": "IndicateDatagramReceived",
+        "EncodingString": "[conn][%p] Indicating DATAGRAM_RECEIVED [len=%hu]"
+      },
+      {
+        "UniquenessHash": "67a8d85c-7122-a922-2370-3f841ac174ed",
+        "TraceID": "IndicateDatagramStateChanged",
+        "EncodingString": "[conn][%p] Indicating QUIC_CONNECTION_EVENT_DATAGRAM_STATE_CHANGED [SendEnabled=%hhu] [MaxSendLength=%hu]"
+      },
+      {
+        "UniquenessHash": "572f7bb6-23fa-8f9a-25cd-2098fb307a5c",
+        "TraceID": "IndicateIdealProcChanged",
+        "EncodingString": "[conn][%p] Indicating QUIC_CONNECTION_EVENT_IDEAL_PROCESSOR_CHANGED"
+      },
+      {
+        "UniquenessHash": "537b9c54-10f5-965c-b3e5-6e6e5c66dc85",
+        "TraceID": "IndicateIdealSendBuffer",
+        "EncodingString": "[strm][%p] Indicating QUIC_STREAM_EVENT_IDEAL_SEND_BUFFER_SIZE = %llu"
+      },
+      {
+        "UniquenessHash": "446a0073-26fb-eed7-4ed4-fa9838fbd654",
+        "TraceID": "IndicatePeerAccepted",
+        "EncodingString": "[strm][%p] Indicating QUIC_STREAM_EVENT_PEER_ACCEPTED"
+      },
+      {
+        "UniquenessHash": "69bf030e-d811-6f6f-9b99-48c5b8571a4a",
+        "TraceID": "IndicatePeerAddrChanged",
+        "EncodingString": "[conn][%p] Indicating QUIC_CONNECTION_EVENT_PEER_ADDRESS_CHANGED"
+      },
+      {
+        "UniquenessHash": "506a0bfb-88c2-6ef1-149b-8c6e2d9dd836",
+        "TraceID": "IndicatePeerCertificateReceived",
+        "EncodingString": "[conn][%p] Indicating QUIC_CONNECTION_EVENT_PEER_CERTIFICATE_RECEIVED (0x%x, 0x%x)"
+      },
+      {
+        "UniquenessHash": "df8cd7bd-ef29-fc9c-b3e0-7dc89bee82d5",
+        "TraceID": "IndicatePeerNeedStreams",
+        "EncodingString": "[conn][%p] Indicating QUIC_CONNECTION_EVENT_PEER_NEEDS_STREAMS"
+      },
+      {
+        "UniquenessHash": "87c746b1-6bb4-6173-0f4e-f918641d4b80",
+        "TraceID": "IndicatePeerReceiveAborted",
+        "EncodingString": "[strm][%p] Indicating QUIC_STREAM_EVENT_PEER_RECEIVE_ABORTED (0x%llX)"
+      },
+      {
+        "UniquenessHash": "5b791afd-1ad0-2715-7c99-2671ee5be40e",
+        "TraceID": "IndicatePeerSendAbort",
+        "EncodingString": "[strm][%p] Indicating QUIC_STREAM_EVENT_PEER_SEND_ABORTED (0x%llX)"
+      },
+      {
+        "UniquenessHash": "7b23cd90-0d41-8339-9622-e84277f95b5d",
+        "TraceID": "IndicatePeerSendShutdown",
+        "EncodingString": "[strm][%p] Indicating QUIC_STREAM_EVENT_PEER_SEND_SHUTDOWN"
+      },
+      {
+        "UniquenessHash": "c5a168ed-97fa-1cb7-3c3f-15762d9e402a",
+        "TraceID": "IndicatePeerStreamStarted",
+        "EncodingString": "[conn][%p] Indicating QUIC_CONNECTION_EVENT_PEER_STREAM_STARTED [%p, 0x%x]"
+      },
+      {
+        "UniquenessHash": "8c1a717b-f814-d6d9-3f2e-f1987be847d6",
+        "TraceID": "IndicateResumed",
+        "EncodingString": "[conn][%p] Indicating QUIC_CONNECTION_EVENT_RESUMED"
+      },
+      {
+        "UniquenessHash": "920800a1-3a54-af40-19d9-fdfaf274a6d4",
+        "TraceID": "IndicateResumptionTicketReceived",
+        "EncodingString": "[conn][%p] Indicating QUIC_CONNECTION_EVENT_RESUMPTION_TICKET_RECEIVED"
+      },
+      {
+        "UniquenessHash": "5d9c2923-02fa-cd5d-1329-6a4b2a81cf37",
+        "TraceID": "IndicateSendCanceled",
+        "EncodingString": "[strm][%p] Indicating QUIC_STREAM_EVENT_SEND_COMPLETE [%p] (Canceled)"
+      },
+      {
+        "UniquenessHash": "a667dea0-1637-af92-3e52-b3d9824c4b35",
+        "TraceID": "IndicateSendComplete",
+        "EncodingString": "[strm][%p] Indicating QUIC_STREAM_EVENT_SEND_COMPLETE [%p]"
+      },
+      {
+        "UniquenessHash": "e7d79111-7d5f-45a3-50b8-e4ca6de3c081",
+        "TraceID": "IndicateSendShutdownComplete",
+        "EncodingString": "[strm][%p] Indicating QUIC_STREAM_EVENT_SEND_SHUTDOWN_COMPLETE"
+      },
+      {
+        "UniquenessHash": "5bda6698-e21b-b6c6-8eeb-1345b5b6fdb5",
+        "TraceID": "IndicateShutdownByPeer",
+        "EncodingString": "[conn][%p] Indicating QUIC_CONNECTION_EVENT_SHUTDOWN_INITIATED_BY_PEER [0x%llx]"
+      },
+      {
+        "UniquenessHash": "2fbfe723-9f02-173c-6f00-d6910945fc2b",
+        "TraceID": "IndicateShutdownByTransport",
+        "EncodingString": "[conn][%p] Indicating QUIC_CONNECTION_EVENT_SHUTDOWN_INITIATED_BY_TRANSPORT [0x%x]"
+      },
+      {
+        "UniquenessHash": "66dd140b-9fd3-eddc-e34c-cb81639e1aca",
+        "TraceID": "IndicateStartComplete",
+        "EncodingString": "[strm][%p] Indicating QUIC_STREAM_EVENT_START_COMPLETE [Status=0x%x ID=%llu Accepted=%hhu]"
+      },
+      {
+        "UniquenessHash": "26bdd068-e9fa-9f1e-2d26-60dbed5c5080",
+        "TraceID": "IndicateStreamsAvailable",
+        "EncodingString": "[conn][%p] Indicating QUIC_CONNECTION_EVENT_STREAMS_AVAILABLE [bi=%hu uni=%hu]"
+      },
+      {
+        "UniquenessHash": "8340b390-8b79-ab44-6593-7e449f0ec748",
+        "TraceID": "IndicateStreamShutdownComplete",
+        "EncodingString": "[strm][%p] Indicating QUIC_STREAM_EVENT_SHUTDOWN_COMPLETE [ConnectionShutdown=%hhu]"
+      },
+      {
+        "UniquenessHash": "e98e6411-dfab-d3a6-e7bd-d1782209846d",
+        "TraceID": "InteropTestStart",
+        "EncodingString": "[ntrp] Test Start, Server: %s, Port: %hu, Tests: 0x%x."
+      },
+      {
+        "UniquenessHash": "7368812e-a46d-0924-7643-009511288886",
+        "TraceID": "InteropTestStop",
+        "EncodingString": "[ntrp] Test Stop, Server: %s, Port: %hu, Tests: 0x%x, Negotiated Alpn: %s, Passed: %s."
+      },
+      {
+        "UniquenessHash": "84d80052-65e2-9ca0-e282-dd91296c0987",
+        "TraceID": "InvalidCongestionControlAlgorithm",
+        "EncodingString": "[conn][%p] Unknown congestion control algorithm: %hu, fallback to Cubic"
+      },
+      {
+        "UniquenessHash": "77212d61-9925-bec1-4c5b-749d4fff7279",
+        "TraceID": "InvalidInitialPackets",
+        "EncodingString": "[conn][%p] Aborting connection with invalid initial packets"
+      },
+      {
+        "UniquenessHash": "7b311464-a259-71d2-ad45-dc4707dbefcc",
+        "TraceID": "KeyChangeConfirmed",
+        "EncodingString": "[conn][%p] Key change confirmed by peer"
+      },
+      {
+        "UniquenessHash": "f72fef56-3f63-6d43-820a-b0f443526cc6",
+        "TraceID": "LibraryAddRef",
+        "EncodingString": "[ lib] AddRef"
+      },
+      {
+        "UniquenessHash": "681db658-c247-7951-8110-1c361bf69097",
+        "TraceID": "LibraryAssert",
+        "EncodingString": "[ lib] ASSERT, %u:%s - %s."
+      },
+      {
+        "UniquenessHash": "4574d3aa-0d58-420f-fa75-4b57a79d3fa8",
+        "TraceID": "LibraryCidLengthSet",
+        "EncodingString": "[ lib] CID Length = %hhu"
+      },
+      {
         "UniquenessHash": "2cbc406b-c1c0-ba4d-eee8-669f30330f4a",
         "TraceID": "LibraryError",
         "EncodingString": "[ lib] ERROR, %s."
       },
       {
-        "UniquenessHash": "8c0dc882-517e-cd8f-df0b-0b892d83bb00",
-        "TraceID": "DatapathResolveHostNameFailed",
-        "EncodingString": "[%p] Couldn't resolve hostname '%s' to an IP address"
-      },
-      {
         "UniquenessHash": "f8608b33-99de-87fb-58fc-7a0f6dfe385c",
         "TraceID": "LibraryErrorStatus",
         "EncodingString": "[ lib] ERROR, %u, %s."
       },
       {
-        "UniquenessHash": "335643ef-1fdb-099b-6672-4452222524ff",
-        "TraceID": "AllocFailure",
-        "EncodingString": "Allocation of '%s' failed. (%llu bytes)"
-      },
-      {
-        "UniquenessHash": "17f0621a-2b85-e04d-3ff1-a2b62cef0bf5",
-        "TraceID": "DatapathErrorStatus",
-        "EncodingString": "[data][%p] ERROR, %u, %s."
-      },
-      {
-        "UniquenessHash": "3b8a506d-ede0-3c3b-7c31-83127acebfc6",
-        "TraceID": "DatapathRecv",
-        "EncodingString": "[data][%p] Recv %u bytes (segment=%hu) Src=%!ADDR! Dst=%!ADDR!"
-      },
-      {
-        "UniquenessHash": "1cde4174-4172-15b7-b59b-dcbb6410b43a",
-        "TraceID": "DatapathCreated",
-        "EncodingString": "[data][%p] Created, local=%!ADDR!, remote=%!ADDR!"
-      },
-      {
-        "UniquenessHash": "f5328bae-6bcb-72fc-a6fd-89b44261a85b",
-        "TraceID": "DatapathDestroyed",
-        "EncodingString": "[data][%p] Destroyed"
-      },
-      {
-        "UniquenessHash": "20cf52f5-ef36-a45b-6a54-29e5eaac7f19",
-        "TraceID": "DatapathSend",
-        "EncodingString": "[data][%p] Send %u bytes in %hhu buffers (segment=%hu) Dst=%!ADDR!, Src=%!ADDR!"
+        "UniquenessHash": "49364a79-a042-c58c-1024-f2b92b2bf039",
+        "TraceID": "LibraryInitializedV2",
+        "EncodingString": "[ lib] Initialized, PartitionCount=%u"
+      },
+      {
+        "UniquenessHash": "80830820-d84f-0303-c862-a7d195fbca03",
+        "TraceID": "LibraryInUse",
+        "EncodingString": "[ lib] Now in use."
+      },
+      {
+        "UniquenessHash": "99794e3f-6b9a-841b-214f-6ee4f630fa38",
+        "TraceID": "LibraryLoadBalancingModeSet",
+        "EncodingString": "[ lib] Updated load balancing mode = %hu"
+      },
+      {
+        "UniquenessHash": "e6c3b194-e19d-d568-1157-675aba101620",
+        "TraceID": "LibraryLoadBalancingModeSetAfterInUse",
+        "EncodingString": "[ lib] Tried to change load balancing mode after library in use!"
+      },
+      {
+        "UniquenessHash": "ae77005c-231d-7848-7e06-879ecbd5363d",
+        "TraceID": "LibraryMsQuicClose",
+        "EncodingString": "[ api] MsQuicClose"
+      },
+      {
+        "UniquenessHash": "108ce8c8-296c-0dfd-9efc-9ed86bcb1c7d",
+        "TraceID": "LibraryMsQuicOpenVersionEntry",
+        "EncodingString": "[ api] MsQuicOpenVersion"
+      },
+      {
+        "UniquenessHash": "fc39ba20-c315-583e-6b62-656fbbd3d077",
+        "TraceID": "LibraryMsQuicOpenVersionExit",
+        "EncodingString": "[ api] MsQuicOpenVersion, status=0x%x"
+      },
+      {
+        "UniquenessHash": "9dbf9e05-d5cd-4ec3-ea93-fb33942ff968",
+        "TraceID": "LibraryMsQuicOpenVersionNull",
+        "EncodingString": "[ api] MsQuicOpenVersion, NULL"
+      },
+      {
+        "UniquenessHash": "1799d6aa-33d5-cb09-2058-09b8369d852f",
+        "TraceID": "LibraryNotInUse",
+        "EncodingString": "[ lib] No longer in use."
+      },
+      {
+        "UniquenessHash": "0a866453-c89b-e8b7-d853-8f975458d9a9",
+        "TraceID": "LibraryRelease",
+        "EncodingString": "[ lib] Release"
+      },
+      {
+        "UniquenessHash": "71c0b89c-7bb8-4a53-be34-dd9a4170850c",
+        "TraceID": "LibraryRetryMemoryLimitSet",
+        "EncodingString": "[ lib] Updated retry memory limit = %hu"
+      },
+      {
+        "UniquenessHash": "43bfaa48-1837-fff4-58c5-196814e7775c",
+        "TraceID": "LibraryRundownV2",
+        "EncodingString": "[ lib] Rundown, PartitionCount=%u"
+      },
+      {
+        "UniquenessHash": "e1750b05-bb04-6a2d-d4d6-99892dd266cd",
+        "TraceID": "LibrarySendRetryStateUpdated",
+        "EncodingString": "[ lib] New SendRetryEnabled state, %hhu"
+      },
+      {
+        "UniquenessHash": "58367e27-574f-14e0-4661-81f93cdb9e18",
+        "TraceID": "LibraryServerInit",
+        "EncodingString": "[ lib] Shared server state initializing"
+      },
+      {
+        "UniquenessHash": "8b631421-6922-c7cf-8f9e-0b9ded090611",
+        "TraceID": "LibrarySetSettings",
+        "EncodingString": "[ lib] Setting new settings"
+      },
+      {
+        "UniquenessHash": "ebf09e36-4ddd-dec8-19ef-35e6f7cdd691",
+        "TraceID": "LibrarySettingsUpdated",
+        "EncodingString": "[ lib] Settings %p Updated"
+      },
+      {
+        "UniquenessHash": "5d4bb0a9-d10e-7ac9-a46a-dcfc5f7bf831",
+        "TraceID": "LibraryStorageOpenFailed",
+        "EncodingString": "[ lib] Failed to open global settings, 0x%x"
+      },
+      {
+        "UniquenessHash": "afe681b2-a6aa-74e7-2687-629e9b38aa2a",
+        "TraceID": "LibraryTestDatapathHooksSet",
+        "EncodingString": "[ lib] Updated test datapath hooks"
+      },
+      {
+        "UniquenessHash": "75aa07a5-b70c-1670-9f7b-cddc495a508c",
+        "TraceID": "LibraryUninitialized",
+        "EncodingString": "[ lib] Uninitialized"
+      },
+      {
+        "UniquenessHash": "84804294-753f-9674-c22f-a6ce7f8c5f6c",
+        "TraceID": "LibraryVerifierEnabled",
+        "EncodingString": "[ lib] Verifing enabled for all!"
+      },
+      {
+        "UniquenessHash": "615f61f5-7a3e-def3-f522-de287d7aa749",
+        "TraceID": "LibraryVerifierEnabledPerRegistration",
+        "EncodingString": "[ lib] Verifing enabled, per-registration!"
+      },
+      {
+        "UniquenessHash": "c5092562-eb73-dded-1d42-ad7fdd896841",
+        "TraceID": "LibraryVersion",
+        "EncodingString": "[ lib] Version %u.%u.%u.%u"
+      },
+      {
+        "UniquenessHash": "d1af42ed-141c-9600-a11e-61b6bfce2853",
+        "TraceID": "ListenerCibirIdSet",
+        "EncodingString": "[list][%p] CIBIR ID set (len %hhu, offset %hhu)"
+      },
+      {
+        "UniquenessHash": "135ad665-a1b8-32ac-555d-8d1c65c94206",
+        "TraceID": "ListenerCreated",
+        "EncodingString": "[list][%p] Created, Registration=%p"
+      },
+      {
+        "UniquenessHash": "c1f29de0-fe00-6ea3-b33e-690fb6e099d4",
+        "TraceID": "ListenerDestroyed",
+        "EncodingString": "[list][%p] Destroyed"
+      },
+      {
+        "UniquenessHash": "c11d30b9-28c1-6e74-528e-d5660eebfcc9",
+        "TraceID": "ListenerError",
+        "EncodingString": "[list][%p] ERROR, %s."
+      },
+      {
+        "UniquenessHash": "f41800cd-1b46-84fe-faac-464cd08343fe",
+        "TraceID": "ListenerErrorStatus",
+        "EncodingString": "[list][%p] ERROR, %u, %s."
+      },
+      {
+        "UniquenessHash": "f27f1ff0-edfe-bf39-708a-f9da7a2b4d3d",
+        "TraceID": "ListenerIndicateNewConnection",
+        "EncodingString": "[list][%p] Indicating NEW_CONNECTION %p"
+      },
+      {
+        "UniquenessHash": "4687c526-98b4-7014-5ab2-6cf89e76f504",
+        "TraceID": "ListenerIndicateStopComplete",
+        "EncodingString": "[list][%p] Indicating STOP_COMPLETE"
+      },
+      {
+        "UniquenessHash": "516f74f8-8802-7cdb-d034-3fa2e41d42c0",
+        "TraceID": "ListenerRundown",
+        "EncodingString": "[list][%p] Rundown, Registration=%p"
+      },
+      {
+        "UniquenessHash": "9b2d757a-63f3-549c-eff6-53512cd8b811",
+        "TraceID": "ListenerStarted",
+        "EncodingString": "[list][%p] Started, Binding=%p, LocalAddr=%!ADDR!, ALPN=%!ALPN!"
+      },
+      {
+        "UniquenessHash": "da94a1b4-7135-7fd3-9216-36a5faf1ed7a",
+        "TraceID": "ListenerStopped",
+        "EncodingString": "[list][%p] Stopped"
+      },
+      {
+        "UniquenessHash": "3d930671-e549-968b-fcba-6e7691ee9678",
+        "TraceID": "LocalCloseStopSending",
+        "EncodingString": "[strm][%p] Closed locally (stop sending)"
+      },
+      {
+        "UniquenessHash": "39d13f61-96a0-c66a-a1f7-3174e5fa775e",
+        "TraceID": "LocalInterfaceSet",
+        "EncodingString": "[conn][%p] Local interface set to %u"
+      },
+      {
+        "UniquenessHash": "dec52d9e-7e72-e564-5939-e9ea18608def",
+        "TraceID": "LogPacketLongHeader",
+        "EncodingString": "[%c][%cX][%llu] LH Ver:0x%x DestCid:%s SrcCid:%s Type:%s (Payload %hu bytes)"
+      },
+      {
+        "UniquenessHash": "bbda1fb7-53e6-9422-0733-3fb647dc08c2",
+        "TraceID": "LogPacketLongHeaderInitial",
+        "EncodingString": "[%c][%cX][%llu] LH Ver:0x%x DestCid:%s SrcCid:%s Type:I (Token %hu bytes) (Payload %hu bytes)"
+      },
+      {
+        "UniquenessHash": "8800dba6-67c8-d4e4-65f2-a7e73639b324",
+        "TraceID": "LogPacketLongHeaderUnsupported",
+        "EncodingString": "[%c][%cX][%llu] LH Ver:[UNSUPPORTED,0x%x] DestCid:%s SrcCid:%s"
+      },
+      {
+        "UniquenessHash": "7eb61a02-54e5-87ff-96fd-1aa7a6f81569",
+        "TraceID": "LogPacketRetry",
+        "EncodingString": "[%c][%cX][-] LH Ver:0x%x DestCid:%s SrcCid:%s Type:R (Token %hu bytes)"
+      },
+      {
+        "UniquenessHash": "9e1fbc05-e228-ec82-2670-42e49702aef4",
+        "TraceID": "LogPacketShortHeader",
+        "EncodingString": "[%c][%cX][%llu] SH DestCid:%s KP:%hu SB:%hu (Payload %hu bytes)"
+      },
+      {
+        "UniquenessHash": "e7d3b50d-c315-3189-9752-de68bf66c705",
+        "TraceID": "LogPacketVersionNegotiation",
+        "EncodingString": "[%c][%cX][-] VerNeg DestCid:%s SrcCid:%s (Payload %hu bytes)"
+      },
+      {
+        "UniquenessHash": "afa9276d-cc3c-6cb1-4df9-e4d2fdc0e66d",
+        "TraceID": "LogPacketVersionNegotiationVersion",
+        "EncodingString": "[%c][%cX][-]   Ver:0x%x"
+      },
+      {
+        "UniquenessHash": "cbfa374b-8626-eaf8-52f1-dae0df48749f",
+        "TraceID": "LookupCidFound",
+        "EncodingString": "[look][%p] Lookup Hash=%u found %p"
+      },
+      {
+        "UniquenessHash": "93dcbb3d-c29c-d129-7b2a-9b78e14e2505",
+        "TraceID": "LookupCidInsert",
+        "EncodingString": "[look][%p] Insert Conn=%p Hash=%u"
+      },
+      {
+        "UniquenessHash": "82888cbc-e68c-a952-e43d-d42bf53948b9",
+        "TraceID": "LookupCidNotFound",
+        "EncodingString": "[look][%p] Lookup Hash=%u not found"
+      },
+      {
+        "UniquenessHash": "71715265-6b3f-5781-584b-ab51b0336c38",
+        "TraceID": "LookupCidRemoved",
+        "EncodingString": "[look][%p] Remove Conn=%p"
+      },
+      {
+        "UniquenessHash": "e33648a6-65bb-f96c-5528-e402ebb146ee",
+        "TraceID": "LookupRemoteHashFound",
+        "EncodingString": "[look][%p] Lookup RemoteHash=%u found %p"
+      },
+      {
+        "UniquenessHash": "bb640c64-ae23-7de2-05b1-04e0b9831d6f",
+        "TraceID": "LookupRemoteHashInsert",
+        "EncodingString": "[look][%p] Insert Conn=%p RemoteHash=%u"
+      },
+      {
+        "UniquenessHash": "697ab833-df25-0d50-e74c-12ff19c95cbb",
+        "TraceID": "LookupRemoteHashNotFound",
+        "EncodingString": "[look][%p] Lookup RemoteHash=%u not found"
+      },
+      {
+        "UniquenessHash": "418770bb-5594-978f-0b62-4bb47315bfa1",
+        "TraceID": "MaxStreamCountUpdated",
+        "EncodingString": "[conn][%p] App configured max stream count of %hu (type=%hhu)."
+      },
+      {
+        "UniquenessHash": "1aa1d324-af31-356c-0738-863e209f6f21",
+        "TraceID": "MtuDiscarded",
+        "EncodingString": "[conn][%p] Path[%hhu] Mtu Discovery Packet Discarded: size=%u, probe_count=%u"
+      },
+      {
+        "UniquenessHash": "a20786c3-f6b7-176d-7e63-b6c558f7d394",
+        "TraceID": "MtuIncorrectSize",
+        "EncodingString": "[conn][%p] Path[%hhu] Mtu Discovery Received Out of Order: expected=%u received=%u"
+      },
+      {
+        "UniquenessHash": "3f758826-f3d7-22eb-b7df-0453cdad3bc8",
+        "TraceID": "MtuPathInitialized",
+        "EncodingString": "[conn][%p] Path[%hhu] Mtu Discovery Initialized: max_mtu=%u, cur/min_mtu=%u"
+      },
+      {
+        "UniquenessHash": "92ab8084-33fb-0565-da7b-d2278d05c642",
+        "TraceID": "MtuSearchComplete",
+        "EncodingString": "[conn][%p] Path[%hhu] Mtu Discovery Entering Search Complete at MTU %hu"
+      },
+      {
+        "UniquenessHash": "c7a85c07-7d70-b24f-313d-2db9a20333bd",
+        "TraceID": "MtuSearching",
+        "EncodingString": "[conn][%p] Path[%hhu] Mtu Discovery Search Packet Sending with MTU %hu"
+      },
+      {
+        "UniquenessHash": "270621d6-25e4-9741-4f15-ed4a5b3d4f33",
+        "TraceID": "NegotiatedDisable1RttEncryption",
+        "EncodingString": "[conn][%p] Negotiated Disable 1-RTT Encryption"
+      },
+      {
+        "UniquenessHash": "5bdd3273-8aaf-afec-f7e3-a031e8c0122c",
+        "TraceID": "NewSrcCidNameCollision",
+        "EncodingString": "[conn][%p] CID collision, trying again"
+      },
+      {
+        "UniquenessHash": "574dff3c-b925-a925-a951-10832b2c67c6",
+        "TraceID": "NoMoreFrames",
+        "EncodingString": "[strm][%p] No more frames"
+      },
+      {
+        "UniquenessHash": "070e88f9-a986-449f-b2d9-645e7fd659cb",
+        "TraceID": "NoMoreRoom",
+        "EncodingString": "[strm][%p] Can't squeeze in a frame (no room for header)"
+      },
+      {
+        "UniquenessHash": "a2080700-161b-68e4-457e-40e07275acf5",
+        "TraceID": "NoMoreRoomForCrypto",
+        "EncodingString": "[conn][%p] No room for CRYPTO frame"
+      },
+      {
+        "UniquenessHash": "20b67d09-e893-9f23-3603-0b3993d48031",
+        "TraceID": "NonActivePathCidRetired",
+        "EncodingString": "[conn][%p] Non-active path has no replacement for retired CID."
+      },
+      {
+        "UniquenessHash": "9cc051a4-7fe8-2888-20cf-c5ada9208533",
+        "TraceID": "NoReplacementCidForRetire",
+        "EncodingString": "[conn][%p] Can't retire current CID because we don't have a replacement"
+      },
+      {
+        "UniquenessHash": "e1f61a3e-5405-efd7-d585-f3a10ab0b6d1",
+        "TraceID": "NoSniPresent",
+        "EncodingString": "[conn][%p] No SNI extension present"
+      },
+      {
+        "UniquenessHash": "91e6e3a1-830d-6ed9-b737-a6481ac8eb55",
+        "TraceID": "NoSrcCidAvailable",
+        "EncodingString": "[conn][%p] No src CID to send with"
+      },
+      {
+        "UniquenessHash": "48b0b691-89c1-4bb2-1ba4-5bc91586b2b3",
+        "TraceID": "NotAccepted",
+        "EncodingString": "[strm][%p] New stream wasn't accepted, 0x%x"
+      },
+      {
+        "UniquenessHash": "eaede67a-124b-3b3f-95ba-363d08546d2a",
+        "TraceID": "OpenSsl1RttDataStart",
+        "EncodingString": "[conn][%p] Writing 1-RTT data starts at %u"
+      },
+      {
+        "UniquenessHash": "286da584-4057-1b9b-c98f-83b7b936af68",
+        "TraceID": "OpenSslAddHandshakeData",
+        "EncodingString": "[conn][%p] Sending %llu handshake bytes (Level = %u)"
+      },
+      {
+        "UniquenessHash": "c7b17ffc-7649-6294-b6d0-cf4bbf4bc8cb",
+        "TraceID": "OpenSslAlert",
+        "EncodingString": "[conn][%p] Send alert = %u (Level = %u)"
+      },
+      {
+        "UniquenessHash": "c279cde0-f02f-b00b-6d26-e4b9b7a7f136",
+        "TraceID": "OpenSslAlpnNegotiationFailure",
+        "EncodingString": "[conn][%p] Failed to negotiate ALPN"
+      },
+      {
+        "UniquenessHash": "a241a44d-19e5-3ddd-03b3-2e65b093720f",
+        "TraceID": "OpenSslContextCleaningUp",
+        "EncodingString": "[conn][%p] Cleaning up"
+      },
+      {
+        "UniquenessHash": "e1629f75-f460-8951-5138-b0602b8f4db0",
+        "TraceID": "OpenSslContextCreated",
+        "EncodingString": "[conn][%p] TLS context Created"
+      },
+      {
+        "UniquenessHash": "2e040e87-bbc9-9c8e-8a2e-83c0cff19c5e",
+        "TraceID": "OpenSslHandshakeComplete",
+        "EncodingString": "[conn][%p] TLS Handshake complete"
+      },
+      {
+        "UniquenessHash": "adea8fef-9bdf-e9d9-63f2-64fefaea1bde",
+        "TraceID": "OpenSslHandshakeDataStart",
+        "EncodingString": "[conn][%p] Writing Handshake data starts at %u"
+      },
+      {
+        "UniquenessHash": "f80224e1-7ca4-27b8-154f-fc7e85e79ec7",
+        "TraceID": "OpenSslHandshakeError",
+        "EncodingString": "[conn][%p] TLS handshake error: %d"
+      },
+      {
+        "UniquenessHash": "ea63635a-adff-b833-abb2-009297ee0ca0",
+        "TraceID": "OpenSslHandshakeErrorStr",
+        "EncodingString": "[conn][%p] TLS handshake error: %s, file:%s:%d"
+      },
+      {
+        "UniquenessHash": "d8d00935-5969-fe32-21c9-de32190ac99f",
+        "TraceID": "OpenSslHandshakeResumed",
+        "EncodingString": "[conn][%p] TLS Handshake resumed"
+      },
+      {
+        "UniquenessHash": "9db25efa-f88e-4060-209f-1512595e2e48",
+        "TraceID": "OpenSslInvalidAlpnLength",
+        "EncodingString": "[conn][%p] Invalid negotiated ALPN length"
+      },
+      {
+        "UniquenessHash": "b75cb1a1-4f18-b079-1f2f-c85b209e0bb2",
+        "TraceID": "OpenSslMissingTransportParameters",
+        "EncodingString": "[conn][%p] No transport parameters received"
+      },
+      {
+        "UniquenessHash": "e9fe92dd-5582-f430-a385-ab63ebfd22c8",
+        "TraceID": "OpenSslNewEncryptionSecrets",
+        "EncodingString": "[conn][%p] New encryption secrets (Level = %u)"
+      },
+      {
+        "UniquenessHash": "ae3edb31-740c-da1e-7beb-1413f94a5af4",
+        "TraceID": "OpenSslNoMatchingAlpn",
+        "EncodingString": "[conn][%p] Failed to find a matching ALPN"
+      },
+      {
+        "UniquenessHash": "26435dc8-4bc1-07f9-1db1-9b206d1cdf14",
+        "TraceID": "OpenSslOnRecvTicket",
+        "EncodingString": "[conn][%p] Received session ticket, %u bytes"
+      },
+      {
+        "UniquenessHash": "f402229a-851f-11c6-00b3-69f4a4b0428a",
+        "TraceID": "OpenSslOnSetTicket",
+        "EncodingString": "[conn][%p] Setting session ticket, %u bytes"
+      },
+      {
+        "UniquenessHash": "ff332af9-4ba2-95a8-bb2c-c5c729be4ccd",
+        "TraceID": "OpenSslProcessData",
+        "EncodingString": "[conn][%p] Processing %u received bytes"
+      },
+      {
+        "UniquenessHash": "33c7b405-30d7-b1d6-1c60-91d15920e2dc",
+        "TraceID": "OpenSslQuicDataErrorStr",
+        "EncodingString": "[conn][%p] SSL_provide_quic_data failed: %s"
+      },
+      {
+        "UniquenessHash": "882fcfec-93cc-9255-700a-96a9263f2421",
+        "TraceID": "OpenSslRecvTicketData",
+        "EncodingString": "[conn][%p] Received ticket data, %u bytes"
+      },
+      {
+        "UniquenessHash": "78497dcf-70d4-80d5-af6d-0856653591e3",
+        "TraceID": "OpenSslSendTicketData",
+        "EncodingString": "[conn][%p] Sending ticket data, %u bytes"
+      },
+      {
+        "UniquenessHash": "72e491bb-79fd-ba28-760a-54e0b9a4d854",
+        "TraceID": "OpenSslTickedDecrypted",
+        "EncodingString": "[conn][%p] Session ticket decrypted, status %u"
+      },
+      {
+        "UniquenessHash": "64d69663-eb58-98c9-1c06-2b1fa209874b",
+        "TraceID": "PacketBatchSent",
+        "EncodingString": "[pack][%llu] Batch sent"
+      },
+      {
+        "UniquenessHash": "f2859068-aa3b-758e-45b8-db7e1bf4063f",
+        "TraceID": "PacketBuilderSendBatch",
+        "EncodingString": "[conn][%p] Sending batch. %hu datagrams"
+      },
+      {
+        "UniquenessHash": "e0aaacd6-02f1-c4f2-571b-290d53b0ebf7",
+        "TraceID": "PacketCreated",
+        "EncodingString": "[pack][%llu] Created in batch %llu"
+      },
+      {
+        "UniquenessHash": "b27efe89-6500-60ee-bdbb-b417ecce6d62",
+        "TraceID": "PacketDecrypt",
+        "EncodingString": "[pack][%llu] Decrypting"
+      },
+      {
+        "UniquenessHash": "040e32a3-ba11-8989-d6d4-57d7c799c359",
+        "TraceID": "PacketEncrypt",
+        "EncodingString": "[pack][%llu] Encrypting"
+      },
+      {
+        "UniquenessHash": "e1679e26-ce08-f741-23b6-23fa6f1de264",
+        "TraceID": "PacketFinalize",
+        "EncodingString": "[pack][%llu] Finalizing"
+      },
+      {
+        "UniquenessHash": "f1741ac1-9c6a-e567-0c1c-9dc411e88b49",
+        "TraceID": "PacketReceive",
+        "EncodingString": "[pack][%llu] Received"
+      },
+      {
+        "UniquenessHash": "bb7402a7-ba47-dbce-71f2-fbbd659eb0ff",
+        "TraceID": "PacketRxMarkedForAck",
+        "EncodingString": "[%c][RX][%llu] Marked for ACK (ECN=%hhu)"
+      },
+      {
+        "UniquenessHash": "a0de2e59-c52c-b13c-6065-1bb6268561c7",
+        "TraceID": "PacketRxNotAcked",
+        "EncodingString": "[%c][RX][%llu] not acked (connection is closed)"
+      },
+      {
+        "UniquenessHash": "74a3473b-5ac0-6376-652d-882aac50b01a",
+        "TraceID": "PacketRxStatelessReset",
+        "EncodingString": "[S][RX][-] SR %s"
+      },
+      {
+        "UniquenessHash": "9d72c640-7512-38fd-8823-f24b7e1ad94c",
+        "TraceID": "PacketTx0RttRejected",
+        "EncodingString": "[%c][TX][%llu] Rejected"
+      },
+      {
+        "UniquenessHash": "280a868f-caf8-d582-c6a7-2c2d896b0e5f",
+        "TraceID": "PacketTxAcked",
+        "EncodingString": "[%c][TX][%llu] ACKed (%u.%03u ms)"
+      },
+      {
+        "UniquenessHash": "d9674680-3227-ec67-7175-bd47736f1221",
+        "TraceID": "PacketTxAckedImplicit",
+        "EncodingString": "[%c][TX][%llu] ACKed (implicit)"
+      },
+      {
+        "UniquenessHash": "5da7b422-0df0-5cbb-c439-cb34a08ccaeb",
+        "TraceID": "PacketTxDiscarded",
+        "EncodingString": "[%c][TX][%llu] Thrown away on shutdown"
+      },
+      {
+        "UniquenessHash": "7f30b648-8f9c-dbba-7e8d-79e925332299",
+        "TraceID": "PacketTxForget",
+        "EncodingString": "[%c][TX][%llu] Forgetting"
+      },
+      {
+        "UniquenessHash": "4f37e527-894d-f241-db09-d051de04cdb6",
+        "TraceID": "PacketTxLostDiscarded",
+        "EncodingString": "[%c][TX][%llu] Thrown away on shutdown (lost packet)"
+      },
+      {
+        "UniquenessHash": "139268a5-7543-71a7-dff5-c6f276821e71",
+        "TraceID": "PacketTxLostFack",
+        "EncodingString": "[%c][TX][%llu] Lost: FACK %llu packets"
+      },
+      {
+        "UniquenessHash": "79037f89-4d68-1fe1-8945-65ff684ef474",
+        "TraceID": "PacketTxLostRack",
+        "EncodingString": "[%c][TX][%llu] Lost: RACK %u ms"
+      },
+      {
+        "UniquenessHash": "114eda6f-e346-6701-573c-ad9cdbd6e082",
+        "TraceID": "PacketTxProbeRetransmit",
+        "EncodingString": "[%c][TX][%llu] Probe Retransmit"
+      },
+      {
+        "UniquenessHash": "e63baed9-55fa-fbbb-57a7-bc462892dc22",
+        "TraceID": "PacketTxRetry",
+        "EncodingString": "[S][TX][-] LH Ver:0x%x DestCid:%s SrcCid:%s Type:R OrigDestCid:%s (Token %hu bytes)"
+      },
+      {
+        "UniquenessHash": "edcfe29b-2e36-30ba-6e64-181edf2f2e5c",
+        "TraceID": "PacketTxSpuriousLoss",
+        "EncodingString": "[%c][TX][%llu] Spurious loss detected"
+      },
+      {
+        "UniquenessHash": "06b1c90c-5051-fa3a-65a9-61ac409a7afc",
+        "TraceID": "PacketTxStatelessReset",
+        "EncodingString": "[S][TX][-] SR %s"
+      },
+      {
+        "UniquenessHash": "abecde52-d14c-a321-f36e-bec3b2d4aa95",
+        "TraceID": "PacketTxVersionNegotiation",
+        "EncodingString": "[S][TX][-] VN"
+      },
+      {
+        "UniquenessHash": "ec372104-72cb-c49c-d887-6610157e8ba9",
+        "TraceID": "PathActive",
+        "EncodingString": "[conn][%p] Path[%hhu] Set active (rebind=%hhu)"
+      },
+      {
+        "UniquenessHash": "8843a66a-349f-e5a2-a63c-5120fb187f69",
+        "TraceID": "PathDiscarded",
+        "EncodingString": "[conn][%p] Removing invalid path[%hhu]"
+      },
+      {
+        "UniquenessHash": "607e449d-59a9-9d66-fcd1-b0a2e12f1dc1",
+        "TraceID": "PathInitialized",
+        "EncodingString": "[conn][%p] Path[%hhu] Initialized"
+      },
+      {
+        "UniquenessHash": "cda9bb97-fd6c-a4a5-a61c-2e2931d2ce2c",
+        "TraceID": "PathMinMtuValidated",
+        "EncodingString": "[conn][%p] Path[%hhu] Minimum MTU validated"
+      },
+      {
+        "UniquenessHash": "e4b7c3f7-0733-40b5-95d7-af81de6568ec",
+        "TraceID": "PathMtuUpdated",
+        "EncodingString": "[conn][%p] Path[%hhu] MTU updated to %hu bytes"
+      },
+      {
+        "UniquenessHash": "2e3024b8-4329-c124-05b3-9801c51b9346",
+        "TraceID": "PathRemoved",
+        "EncodingString": "[conn][%p] Path[%hhu] Removed"
+      },
+      {
+        "UniquenessHash": "4ce67714-4e7b-0004-8559-eee9a101fe4b",
+        "TraceID": "PathValidated",
+        "EncodingString": "[conn][%p] Path[%hhu] Validated (%s)"
+      },
+      {
+        "UniquenessHash": "3ab19fcb-a837-77d2-82e3-a62d0361d98f",
+        "TraceID": "PathValidationTimeout",
+        "EncodingString": "[conn][%p] Path[%hhu] validation timed out"
+      },
+      {
+        "UniquenessHash": "1d828295-7cdc-fd81-10d0-7bc5ca9f0ce7",
+        "TraceID": "PeerConnFCBlocked",
+        "EncodingString": "[conn][%p] Peer Connection FC blocked (%llu)"
+      },
+      {
+        "UniquenessHash": "74d787df-3260-879d-5e65-e28486df5e26",
+        "TraceID": "PeerPreferredAddress",
+        "EncodingString": "[conn][%p] Peer configured preferred address %!ADDR!"
+      },
+      {
+        "UniquenessHash": "f717f17f-99ed-acb7-9a3c-098e69d13a4a",
+        "TraceID": "PeerStreamCountsUpdated",
+        "EncodingString": "[conn][%p] Peer updated max stream count (%hhu, %llu)."
+      },
+      {
+        "UniquenessHash": "33d2457f-7bc8-a252-2a65-7b492c581b7a",
+        "TraceID": "PeerStreamFCBlocked",
+        "EncodingString": "[conn][%p] Peer Streams[%hu] FC blocked (%llu)"
+      },
+      {
+        "UniquenessHash": "63153436-bbba-4092-b061-5aab2692a9c9",
+        "TraceID": "PeerTPSet",
+        "EncodingString": "[conn][%p] Peer Transport Parameters Set"
+      },
+      {
+        "UniquenessHash": "a8e218d7-5268-b267-37f8-7d52b57a9b8d",
+        "TraceID": "PerfControlClientCanceledRequest",
+        "EncodingString": "[perf] Client %p canceled request %p"
+      },
+      {
+        "UniquenessHash": "90cb187a-83f2-bfb3-7999-aa5a4456940d",
+        "TraceID": "PerfControlClientCleaningUp",
+        "EncodingString": "[perf] Client %p cleaning up"
+      },
+      {
+        "UniquenessHash": "3bf75e53-3309-6c6a-eb4e-f863fe2acbe5",
+        "TraceID": "PerfControlClientCreated",
+        "EncodingString": "[perf] Client %p created"
+      },
+      {
+        "UniquenessHash": "ff32f865-3179-13d0-8cc9-a70db92aae6d",
+        "TraceID": "PerfControlClientIoctl",
+        "EncodingString": "[perf] Client %p executing write IOCTL %u"
+      },
+      {
+        "UniquenessHash": "612e4adb-52a7-78a4-200f-5cfb76ad9713",
+        "TraceID": "PerfControlClientIoctlComplete",
+        "EncodingString": "[perf] Client %p completing request, 0x%x"
+      },
+      {
+        "UniquenessHash": "0ba57698-ca5f-449b-4d87-183b7ea2918b",
+        "TraceID": "PerfControlInitialized",
+        "EncodingString": "[perf] Control interface initialized"
+      },
+      {
+        "UniquenessHash": "22229503-d941-59c2-95d5-6d3123dab580",
+        "TraceID": "PerfControlUninitialized",
+        "EncodingString": "[perf] Control interface uninitialized"
+      },
+      {
+        "UniquenessHash": "bce70700-af58-e03b-5021-93a28f3dd74f",
+        "TraceID": "PerfControlUninitializing",
+        "EncodingString": "[perf] Control interface uninitializing"
+      },
+      {
+        "UniquenessHash": "10ce7ee9-cfcc-e364-e24c-71e1913cb472",
+        "TraceID": "PerfCountersRundown",
+        "EncodingString": "[ lib] Perf counters Rundown, Counters=%!CID!"
+      },
+      {
+        "UniquenessHash": "cbb6dfec-610a-8ac9-6e81-bfcc4a3cf1d0",
+        "TraceID": "PerfDriverStarted",
+        "EncodingString": "[perf] Started"
+      },
+      {
+        "UniquenessHash": "aa784cdc-ddba-63bf-3353-f49cab3704ff",
+        "TraceID": "PerfDriverStopped",
+        "EncodingString": "[perf] Stopped"
+      },
+      {
+        "UniquenessHash": "99857768-2aa8-73b4-9fcc-4ec0f76d3746",
+        "TraceID": "PerformanceStopCancelled",
+        "EncodingString": "[perf] Performance Stop Cancelled"
+      },
+      {
+        "UniquenessHash": "221a79fd-6347-1c39-b203-268190b2e183",
+        "TraceID": "PerfRpsComplete",
+        "EncodingString": "[perf] RPS Client complete"
+      },
+      {
+        "UniquenessHash": "d09461bb-6b09-2766-23bd-bc4734886134",
+        "TraceID": "PerfRpsStart",
+        "EncodingString": "[perf] RPS Client start"
+      },
+      {
+        "UniquenessHash": "93872e3e-e3be-2983-e205-d6e666f739f6",
+        "TraceID": "PerfRpsTimeout",
+        "EncodingString": "[perf] RPS Client timeout"
+      },
+      {
+        "UniquenessHash": "8260f5a0-7930-0280-7f31-39c627e51e33",
+        "TraceID": "PerfTcpAppAccept",
+        "EncodingString": "[perf][tcp][%p] App Accept"
+      },
+      {
+        "UniquenessHash": "77f041f5-1399-b3d5-1ce1-fc4be089d4a5",
+        "TraceID": "PerfTcpAppClose",
+        "EncodingString": "[perf][tcp][%p] App Close"
+      },
+      {
+        "UniquenessHash": "03b3d713-afa5-9b75-6ced-4a4026219557",
+        "TraceID": "PerfTcpAppConnect",
+        "EncodingString": "[perf][tcp][%p] App Connect"
+      },
+      {
+        "UniquenessHash": "48f4b913-352b-3aca-318c-5616b6421733",
+        "TraceID": "PerfTcpAppDisconnect",
+        "EncodingString": "[perf][tcp][%p] App Disconnect"
+      },
+      {
+        "UniquenessHash": "7ec7a7ee-0ccd-a1a8-0c0b-84eec62f7c03",
+        "TraceID": "PerfTcpAppReceive",
+        "EncodingString": "[perf][tcp][%p] App Receive %hu bytes, Open=%hhu Fin=%hhu Abort=%hhu"
+      },
+      {
+        "UniquenessHash": "559bc6c8-b410-9047-639b-a99f8d43acbf",
+        "TraceID": "PerfTcpAppSend",
+        "EncodingString": "[perf][tcp][%p] App Send %u bytes, Open=%hhu Fin=%hhu Abort=%hhu"
+      },
+      {
+        "UniquenessHash": "b9d6812c-f686-651d-a4dc-85dc652f0d99",
+        "TraceID": "PerfTcpAppSendComplete",
+        "EncodingString": "[perf][tcp][%p] App Send complete %u bytes"
+      },
+      {
+        "UniquenessHash": "79fa6537-aa2a-a13d-5c83-69c1e33ba1b7",
+        "TraceID": "PerfTcpConnectCallback",
+        "EncodingString": "[perf][tcp][%p] Connect callback %hhu"
+      },
+      {
+        "UniquenessHash": "c025bce3-e69b-4fe3-572e-750b3b130b70",
+        "TraceID": "PerfTcpCreateClient",
+        "EncodingString": "[perf][tcp][%p] Client created"
+      },
+      {
+        "UniquenessHash": "7213ed35-b768-db24-e10b-c437f8708546",
+        "TraceID": "PerfTcpCreateServer",
+        "EncodingString": "[perf][tcp][%p] Server created"
+      },
+      {
+        "UniquenessHash": "efc600b9-fa06-a765-2aca-db7171a29ae5",
+        "TraceID": "PerfTcpDestroyed",
+        "EncodingString": "[perf][tcp][%p] Destroyed"
+      },
+      {
+        "UniquenessHash": "066de3e2-3de2-99d4-d800-8468fb5794e5",
+        "TraceID": "PerfTcpReceiveCallback",
+        "EncodingString": "[perf][tcp][%p] Receive callback"
+      },
+      {
+        "UniquenessHash": "c0732f05-6611-2c1d-ad74-42718c7269cc",
+        "TraceID": "PerfTcpSendCompleteCallback",
+        "EncodingString": "[perf][tcp][%p] SendComplete callback"
+      },
+      {
+        "UniquenessHash": "87a3325f-51ea-bece-2c7f-5a1e55cf6415",
+        "TraceID": "PerfTcpSendFrame",
+        "EncodingString": "[perf][tcp][%p] Send frame %hu bytes, Open=%hhu Fin=%hhu Abort=%hhu"
+      },
+      {
+        "UniquenessHash": "68f39cf7-bcf8-8314-a151-2316d10bead4",
+        "TraceID": "PerfTcpStartTls",
+        "EncodingString": "[perf][tcp][%p] Start TLS"
+      },
+      {
+        "UniquenessHash": "5c3773e2-ef60-26b9-4b3c-d433ca2656df",
+        "TraceID": "PlatformWorkerThreadStart",
+        "EncodingString": "[ lib][%p] Worker start"
+      },
+      {
+        "UniquenessHash": "317dc2da-d83f-49ec-c0f0-872bcbf594dd",
+        "TraceID": "PlatformWorkerThreadStop",
+        "EncodingString": "[ lib][%p] Worker stop"
+      },
+      {
+        "UniquenessHash": "40b64940-ccfe-0749-363e-2579b535f9c6",
+        "TraceID": "PosixInitialized",
+        "EncodingString": "[ dso] Initialized (AvailMem = %llu bytes)"
+      },
+      {
+        "UniquenessHash": "31349def-7bef-9552-85d3-571ed17dd5ab",
+        "TraceID": "PosixLoaded",
+        "EncodingString": "[ dso] Loaded"
+      },
+      {
+        "UniquenessHash": "3c9f8c11-7ba6-80cd-f2a9-2863b654c189",
+        "TraceID": "PosixUninitialized",
+        "EncodingString": "[ dso] Uninitialized"
+      },
+      {
+        "UniquenessHash": "91532cdf-2221-2667-1b05-a537e0452c6d",
+        "TraceID": "PosixUnloaded",
+        "EncodingString": "[ dso] Unloaded"
+      },
+      {
+        "UniquenessHash": "3a28ad92-a692-7746-3bea-0309be06a558",
+        "TraceID": "PossiblePeerKeyUpdate",
+        "EncodingString": "[conn][%p] Possible peer initiated key update [packet %llu]"
+      },
+      {
+        "UniquenessHash": "11eead25-b324-9846-3de0-2aa73980bc0b",
+        "TraceID": "PrintBufferReturn",
+        "EncodingString": "[perf] Print Buffer %d %s\\n"
+      },
+      {
+        "UniquenessHash": "fe92afed-9594-4ca6-5fca-ea13e79da91c",
+        "TraceID": "ProcessorInfo",
+        "EncodingString": "[ dll] Proc[%u] Group[%hu] Index[%u] NUMA[%u]"
+      },
+      {
+        "UniquenessHash": "18ef147d-5376-d7f2-f624-3b27af96dd05",
+        "TraceID": "QueueDatagrams",
+        "EncodingString": "[conn][%p] Queuing %u UDP datagrams"
+      },
+      {
+        "UniquenessHash": "80596bbb-20e9-07e5-07f3-ebc7078fa612",
+        "TraceID": "QueueRecvFlush",
+        "EncodingString": "[strm][%p] Queuing recv flush"
+      },
+      {
+        "UniquenessHash": "84eb0d5c-ea47-1349-64a1-66146e94d06e",
+        "TraceID": "Receive",
+        "EncodingString": "[strm][%p] Received %hu bytes, offset=%llu Ready=%hhu"
+      },
+      {
+        "UniquenessHash": "d88819df-486c-d38b-2df6-d9045a4030f3",
+        "TraceID": "ReceiveBeyondFlowControl",
+        "EncodingString": "[strm][%p] Tried to write beyond flow control limit!"
+      },
+      {
+        "UniquenessHash": "933b832f-9c45-2489-6266-de2ff7e2ac21",
+        "TraceID": "ReceiveTooBig",
+        "EncodingString": "[strm][%p] Tried to write beyond end of buffer!"
+      },
+      {
+        "UniquenessHash": "94b619d7-6b5a-e1b4-d3ee-1b66a383ebbc",
+        "TraceID": "RecoverCrypto",
+        "EncodingString": "[conn][%p] Recovering crypto from %llu up to %llu"
+      },
+      {
+        "UniquenessHash": "2df32de8-d3e1-79f9-8d4f-f4f9c1fc8955",
+        "TraceID": "RecoverFin",
+        "EncodingString": "[strm][%p] Recovering fin STREAM frame"
+      },
+      {
+        "UniquenessHash": "cb6d043b-5ace-d8a5-3168-f60061823b3e",
+        "TraceID": "RecoverOpen",
+        "EncodingString": "[strm][%p] Recovering open STREAM frame"
+      },
+      {
+        "UniquenessHash": "bf0a689f-15ce-34a3-a5bd-a09596792886",
+        "TraceID": "RecoverRange",
+        "EncodingString": "[strm][%p] Recovering offset %llu up to %llu"
+      },
+      {
+        "UniquenessHash": "e5c3a539-ac41-94df-060d-bd4dc2ef4b82",
+        "TraceID": "RecvCrypto",
+        "EncodingString": "[conn][%p] Received %hu crypto bytes, offset=%llu Ready=%hhu"
+      },
+      {
+        "UniquenessHash": "1a6051bf-393a-b704-7237-8d9d0881efb3",
+        "TraceID": "RecvStatelessReset",
+        "EncodingString": "[conn][%p] Received stateless reset"
+      },
+      {
+        "UniquenessHash": "9727ad53-8a0f-e3b3-8def-c1fa820baaa9",
+        "TraceID": "RecvVerNeg",
+        "EncodingString": "[conn][%p] Received Version Negotation:"
+      },
+      {
+        "UniquenessHash": "c9015186-9937-78ff-24f3-2f08dc9d3c95",
+        "TraceID": "RecvVerNegNoMatch",
+        "EncodingString": "[conn][%p] Version Negotation contained no supported versions"
+      },
+      {
+        "UniquenessHash": "a4c92ffa-ea52-8ddc-f2d9-abc3de718bac",
+        "TraceID": "RegistrationCleanup",
+        "EncodingString": "[ reg][%p] Cleaning up"
+      },
+      {
+        "UniquenessHash": "71276afe-f6b2-286a-bc47-a9d4176e00a3",
+        "TraceID": "RegistrationCreated",
+        "EncodingString": "[ reg][%p] Created, AppName=%s"
+      },
+      {
+        "UniquenessHash": "6f6956ec-af60-d54a-176e-c9db6ac7a50a",
+        "TraceID": "RegistrationRundown",
+        "EncodingString": "[ reg][%p] Rundown, AppName=%s"
+      },
+      {
+        "UniquenessHash": "cf0f3e68-b28d-2378-09be-480fa6147054",
+        "TraceID": "RegistrationVerifierEnabled",
+        "EncodingString": "[ reg][%p] Verifing enabled!"
+      },
+      {
+        "UniquenessHash": "90a48bef-0658-1e75-8afa-d4fff8d929bf",
+        "TraceID": "RemoteBlocked",
+        "EncodingString": "[strm][%p] Remote FC blocked (%llu)"
+      },
+      {
+        "UniquenessHash": "f98444b3-dd05-091c-103a-1bab97f2c4ba",
+        "TraceID": "RemoteCloseReset",
+        "EncodingString": "[strm][%p] Closed remotely (reset)"
+      },
+      {
+        "UniquenessHash": "b4aa5fad-d1de-466c-0214-1bbda4b9eb95",
+        "TraceID": "RemoveSendFlagsMsg",
+        "EncodingString": "[conn][%p] Removing flags %x"
+      },
+      {
+        "UniquenessHash": "1f2558ac-412e-da8c-33d7-7c45995dbcf9",
+        "TraceID": "ResetEarly",
+        "EncodingString": "[strm][%p] Tried to reset at earlier final size!"
+      },
+      {
+        "UniquenessHash": "a3253f53-3e9c-4e45-d114-c4e99cd3cdc6",
+        "TraceID": "ResetTooBig",
+        "EncodingString": "[strm][%p] Tried to reset with too big final size!"
+      },
+      {
+        "UniquenessHash": "dfd165b7-db65-59a6-211e-8df812cc6524",
+        "TraceID": "Restart",
+        "EncodingString": "[conn][%p] Restart (CompleteReset=%hhu)"
+      },
+      {
+        "UniquenessHash": "9bc1fa4d-99a3-dcfe-2650-d4effac253ba",
+        "TraceID": "RouteResolutionEnd",
+        "EncodingString": "[conn][%p] Route resolution completed on Path[%hhu] with L2 address %hhx:%hhx:%hhx:%hhx:%hhx:%hhx"
+      },
+      {
+        "UniquenessHash": "8662b462-9871-7631-034d-9d175232ab4f",
+        "TraceID": "RouteResolutionStart",
+        "EncodingString": "[conn][%p] Starting to look up neighbor on Path[%hhu] with status %u"
+      },
+      {
+        "UniquenessHash": "dc25a415-b386-47ec-0128-415c6f31795b",
+        "TraceID": "RttUpdatedMsg",
+        "EncodingString": "[conn][%p] Updated Rtt=%u.%03u ms, Var=%u.%03u"
+      },
+      {
+        "UniquenessHash": "a1f31b13-badd-4de3-0620-3c8d413e7d49",
+        "TraceID": "SchannelAch",
+        "EncodingString": "[ tls] Calling AcquireCredentialsHandleW"
+      },
+      {
+        "UniquenessHash": "fd2f4dda-2c95-a301-6a5e-8dda859fd5c5",
+        "TraceID": "SchannelAchAsync",
+        "EncodingString": "[ tls] Calling SspiAcquireCredentialsHandleAsyncW"
+      },
+      {
+        "UniquenessHash": "7a6ea81a-5491-2148-a007-711c5a641acc",
+        "TraceID": "SchannelAchCompleteInline",
+        "EncodingString": "[ tls] Invoking security config completion callback inline, 0x%x"
+      },
+      {
+        "UniquenessHash": "03c8b552-99e5-6c8b-a95f-ba31e7b3149b",
+        "TraceID": "SchannelAchWorkerStart",
+        "EncodingString": "[ tls] Starting ACH worker"
+      },
+      {
+        "UniquenessHash": "4fd0cb41-bb79-5d9a-c799-172bb467970d",
+        "TraceID": "SchannelConsumedBytes",
+        "EncodingString": "[conn][%p] Consumed %u bytes"
+      },
+      {
+        "UniquenessHash": "771d2d3f-b8cd-0a3d-ac59-eac4d476390e",
+        "TraceID": "SchannelContextCleaningUp",
+        "EncodingString": "[conn][%p] Cleaning up"
+      },
+      {
+        "UniquenessHash": "18fa206f-59b9-158c-7fa9-904ae6cb9663",
+        "TraceID": "SchannelContextCreated",
+        "EncodingString": "[conn][%p] TLS context Created"
+      },
+      {
+        "UniquenessHash": "799852e0-2f39-43d4-6888-98a33178b844",
+        "TraceID": "SchannelHandshakeComplete",
+        "EncodingString": "[conn][%p] Handshake complete (resume=%hu)"
+      },
+      {
+        "UniquenessHash": "8fcfd765-ba83-53f1-a0bc-6992c51d42bd",
+        "TraceID": "SchannelIgnoringTicket",
+        "EncodingString": "[conn][%p] Ignoring %u ticket bytes"
+      },
+      {
+        "UniquenessHash": "d5458244-ce44-333d-c01e-4739a7e39567",
+        "TraceID": "SchannelKeyReady",
+        "EncodingString": "[conn][%p] Key Ready Type, %u [%hu to %hu]"
+      },
+      {
+        "UniquenessHash": "1197fc0e-03e3-58cf-6637-f912c96fa67b",
+        "TraceID": "SchannelMissingData",
+        "EncodingString": "[conn][%p] TLS message missing %u bytes of data"
+      },
+      {
+        "UniquenessHash": "183e91b7-6ad7-7a8b-0d77-94004bde6757",
+        "TraceID": "SchannelProcessingData",
+        "EncodingString": "[conn][%p] Processing %u received bytes"
+      },
+      {
+        "UniquenessHash": "376c2752-488a-f7aa-91ef-900cfc5c9105",
+        "TraceID": "SchannelProducedData",
+        "EncodingString": "[conn][%p] Produced %u bytes"
+      },
+      {
+        "UniquenessHash": "6c7d08b4-8448-c087-743f-73690c501946",
+        "TraceID": "SchannelRead1RttStart",
+        "EncodingString": "[conn][%p] Reading 1-RTT data starts now"
+      },
+      {
+        "UniquenessHash": "eb856414-e192-4e49-572c-18139925d342",
+        "TraceID": "SchannelReadHandshakeStart",
+        "EncodingString": "[conn][%p] Reading Handshake data starts now"
+      },
+      {
+        "UniquenessHash": "62985565-58a4-f934-c4ce-c12b8c6a19f9",
+        "TraceID": "SchannelTransParamsBufferTooSmall",
+        "EncodingString": "[conn][%p] Peer TP too large for available buffer (%u vs. %u)"
+      },
+      {
+        "UniquenessHash": "59d54505-6178-e02b-252e-a09308888444",
+        "TraceID": "SchannelWrite1RttStart",
+        "EncodingString": "[conn][%p] Writing 1-RTT data starts at %u"
+      },
+      {
+        "UniquenessHash": "38faedd2-85a9-6145-38fb-11ec25de8777",
+        "TraceID": "SchannelWriteHandshakeStart",
+        "EncodingString": "[conn][%p] Writing Handshake data starts at %u"
+      },
+      {
+        "UniquenessHash": "47339f5a-04e9-3e6a-ef26-c2e630b17d27",
+        "TraceID": "ScheduleProbe",
+        "EncodingString": "[conn][%p] probe round %hu"
+      },
+      {
+        "UniquenessHash": "67214142-6506-1bc9-8571-1db21b754ea7",
+        "TraceID": "ScheduleSendFlags",
+        "EncodingString": "[conn][%p] Scheduling flags 0x%x to 0x%x"
+      },
+      {
+        "UniquenessHash": "0d9cddd5-17e7-d796-fa49-7f3450287fa6",
+        "TraceID": "Send0RttUpdated",
+        "EncodingString": "[strm][%p] Updated sent 0RTT length to %llu"
+      },
+      {
+        "UniquenessHash": "11454ad7-905b-ea01-1cdd-f9918ca502dc",
+        "TraceID": "SendDump",
+        "EncodingString": "[strm][%p] SF:%hX FC:%llu QS:%llu MAX:%llu UNA:%llu NXT:%llu RECOV:%llu-%llu"
+      },
+      {
+        "UniquenessHash": "b5af9a64-4d59-3aa3-f0d4-abcbbbfd0329",
+        "TraceID": "SendDumpAck",
+        "EncodingString": "[strm][%p]   unACKed: [%llu, %llu]"
+      },
+      {
+        "UniquenessHash": "6068f77b-96f9-706f-e3c0-02193c9c1c2a",
+        "TraceID": "SendFlushComplete",
+        "EncodingString": "[conn][%p] Flush complete flags=0x%x"
+      },
+      {
+        "UniquenessHash": "17bf6c28-0f23-8f48-f293-61afc78f4b87",
+        "TraceID": "SendQueued",
+        "EncodingString": "[strm][%p] Send Request [%p] queued with %llu bytes at offset %llu (flags 0x%x)"
+      },
+      {
+        "UniquenessHash": "bd391397-df8d-a396-230b-c7846fcbda3b",
+        "TraceID": "SendQueueDrained",
+        "EncodingString": "[strm][%p] Send queue completely drained"
+      },
+      {
+        "UniquenessHash": "10a2af3e-b6e9-d046-42b5-49a1f96ef4f2",
+        "TraceID": "ServerResumptionTicketDecodeFailAlpnLengthEncodedWrong",
+        "EncodingString": "[test] Attempting to decode Negotiated ALPN length (improperly encoded) %x (Actual: %u)"
+      },
+      {
+        "UniquenessHash": "9140659a-eab1-dd55-73fd-e065acfab968",
+        "TraceID": "ServerResumptionTicketDecodeFailAlpnLengthShort",
+        "EncodingString": "[test] Attempting to decode Negotiated ALPN with length %u (Actual: %u)"
+      },
+      {
+        "UniquenessHash": "ad1f93df-84e1-c836-2743-2d3b5324a0b4",
+        "TraceID": "ServerResumptionTicketDecodeFailAppDataLengthEncodedWrong",
+        "EncodingString": "[test] Attempting to decode App Data length (improperly encoded) %x (Actual: %u)"
+      },
+      {
+        "UniquenessHash": "6761da36-f0a0-a9dc-43ab-76c5dc83e833",
+        "TraceID": "ServerResumptionTicketDecodeFailAppDataLengthShort",
+        "EncodingString": "[test] Attempting to decode App Data with length %u (Actual: %u)"
+      },
+      {
+        "UniquenessHash": "cacc6514-e0b1-37a7-c68f-82e9273ecdea",
+        "TraceID": "ServerResumptionTicketDecodeFailTpLengthEncodedWrong",
+        "EncodingString": "[test] Attempting to decode Handshake TP length (improperly encoded) %x (Actual: %u)"
+      },
+      {
+        "UniquenessHash": "2626d036-0f88-3cee-bb11-acbe28b5b31a",
+        "TraceID": "ServerResumptionTicketDecodeFailTpLengthShort",
+        "EncodingString": "[test] Attempting to decode Handshake TP with length %u (Actual: %u)"
+      },
+      {
+        "UniquenessHash": "7d006393-c91d-c1ce-5dca-284c81136b96",
+        "TraceID": "ServerVersionInfoDecoded",
+        "EncodingString": "[conn][%p] VerInfo Decoded: Chosen Ver:%x Other Ver Count:%u"
+      },
+      {
+        "UniquenessHash": "f6f8ff1e-981f-8f41-67d4-9e051d0b6093",
+        "TraceID": "ServerVersionInfoDecodeFailed3",
+        "EncodingString": "[conn][%p] Version info contains partial Other Version (%hu bytes vs. %u bytes)"
+      },
+      {
+        "UniquenessHash": "341c77aa-d452-791a-d880-186dca98a7be",
+        "TraceID": "ServerVersionInfoDecodeFailed4",
+        "EncodingString": "[conn][%p] Version info parsed less than full buffer (%hu bytes vs. %hu bytes"
+      },
+      {
+        "UniquenessHash": "c0975309-af60-f767-e139-f7cb6071e863",
+        "TraceID": "ServerVersionInformationPreviousVersionInOtherVerList",
+        "EncodingString": "[conn][%p] Previous Client Version in Server Other Versions list: 0x%x"
+      },
+      {
+        "UniquenessHash": "e3311a70-0df4-e618-3d6e-779ed92d435f",
+        "TraceID": "ServerVersionInformationPreviousVersionIsChosenVersion",
+        "EncodingString": "[conn][%p] Previous Client Version is Server Chosen Version: 0x%x"
+      },
+      {
+        "UniquenessHash": "eb447a25-63e1-1f7e-8e4d-b24e05563bd1",
+        "TraceID": "ServerVersionInfoVersionMismatch",
+        "EncodingString": "[conn][%p] Server Chosen Version doesn't match long header. 0x%x != 0x%x"
+      },
+      {
+        "UniquenessHash": "3754eaa4-3328-7113-f87a-c5d55a54db2c",
+        "TraceID": "ServerVersionNegotiationInfoEncoded",
+        "EncodingString": "[conn][%p] Server VI Encoded: Chosen Ver:%x Other Ver Count:%u"
+      },
+      {
+        "UniquenessHash": "9263ea25-3bcc-5edf-b6ee-493bfe5cc4de",
+        "TraceID": "SetConfiguration",
+        "EncodingString": "[conn][%p] Configuration set, %p"
+      },
+      {
+        "UniquenessHash": "c8982d54-5957-078c-2db7-dcfc5ff92003",
+        "TraceID": "SetSendFlag",
+        "EncodingString": "[strm][%p] Setting flags 0x%x (existing flags: 0x%x)"
+      },
+      {
+        "UniquenessHash": "8a9548eb-5ed9-abe8-6008-94b545f099d7",
+        "TraceID": "SettingCongestionControlAlgorithm",
+        "EncodingString": "[sett] CongestionControlAlgorithm = %hu"
+      },
+      {
+        "UniquenessHash": "67e5d417-58c4-ed4f-c4c3-c3f0b171c9cf",
+        "TraceID": "SettingDumpAcceptableVersions",
+        "EncodingString": "[sett] AcceptableVersions[%u]  = 0x%x"
+      },
+      {
+        "UniquenessHash": "c0266d26-3804-aad5-8d4d-4f93de41b025",
+        "TraceID": "SettingDumpAcceptedVersionsLength",
+        "EncodingString": "[sett] AcceptedVersionslength = %u"
+      },
+      {
+        "UniquenessHash": "b6d32b84-af0c-b1cb-5e97-a9fb84980e8d",
+        "TraceID": "SettingDumpBidiStreamCount",
+        "EncodingString": "[sett] PeerBidiStreamCount    = %hu"
+      },
+      {
+        "UniquenessHash": "02965b16-a43a-3229-55bb-3e9398dc61f8",
+        "TraceID": "SettingDumpConnFlowControlWindow",
+        "EncodingString": "[sett] ConnFlowControlWindow  = %u"
+      },
+      {
+        "UniquenessHash": "d4201eb3-a633-2e4e-e23a-2c5e045234fa",
+        "TraceID": "SettingDumpDatagramReceiveEnabled",
+        "EncodingString": "[sett] DatagramReceiveEnabled = %hhu"
+      },
+      {
+        "UniquenessHash": "5bb1bd57-aefe-343c-87d3-c9a8bc30d2c4",
+        "TraceID": "SettingDumpDisconnectTimeoutMs",
+        "EncodingString": "[sett] DisconnectTimeoutMs    = %u"
+      },
+      {
+        "UniquenessHash": "a4fc8178-7f43-f558-f37c-273bfb44ad5f",
+        "TraceID": "SettingDumpFullyDeployedVersions",
+        "EncodingString": "[sett] FullyDeployedVersion[%u]= 0x%x"
+      },
+      {
+        "UniquenessHash": "155f7518-f6a7-c163-087f-cd860a6b3bb5",
+        "TraceID": "SettingDumpHandshakeIdleTimeoutMs",
+        "EncodingString": "[sett] HandshakeIdleTimeoutMs = %llu"
+      },
+      {
+        "UniquenessHash": "6dccdcfe-fcee-6d2e-abe5-76250c180b56",
+        "TraceID": "SettingDumpIdleTimeoutMs",
+        "EncodingString": "[sett] IdleTimeoutMs          = %llu"
+      },
+      {
+        "UniquenessHash": "52215359-317d-8ad1-0592-e3d99ffe9aae",
+        "TraceID": "SettingDumpInitialRttMs",
+        "EncodingString": "[sett] InitialRttMs           = %u"
+      },
+      {
+        "UniquenessHash": "04a58439-5787-a735-8226-ccfb3e8aea2f",
+        "TraceID": "SettingDumpInitialWindowPackets",
+        "EncodingString": "[sett] InitialWindowPackets   = %u"
+      },
+      {
+        "UniquenessHash": "c8a2ca5b-f27d-192b-af01-605c5ea507f0",
+        "TraceID": "SettingDumpKeepAliveIntervalMs",
+        "EncodingString": "[sett] KeepAliveIntervalMs    = %u"
+      },
+      {
+        "UniquenessHash": "e4bd36f1-b2c4-a817-647c-b81bdaa7d40d",
+        "TraceID": "SettingDumpLoadBalancingMode",
+        "EncodingString": "[sett] LoadBalancingMode      = %hu"
+      },
+      {
+        "UniquenessHash": "6dabe463-6d61-af2b-317e-28cfcb62e573",
+        "TraceID": "SettingDumpMaxAckDelayMs",
+        "EncodingString": "[sett] MaxAckDelayMs          = %u"
+      },
+      {
+        "UniquenessHash": "64337501-b792-a81e-678a-aebffa63483e",
+        "TraceID": "SettingDumpMaxBindingStatelessOper",
+        "EncodingString": "[sett] MaxBindingStatelessOper= %hu"
+      },
+      {
+        "UniquenessHash": "d4b04482-ccdf-9d2e-2664-801731ea151f",
+        "TraceID": "SettingDumpMaxBytesPerKey",
+        "EncodingString": "[sett] MaxBytesPerKey         = %llu"
+      },
+      {
+        "UniquenessHash": "1398ba42-f72d-dac1-4c89-f9ae626a5c7b",
+        "TraceID": "SettingDumpMaximumMtu",
+        "EncodingString": "[sett] MaximumMtu             = %hu"
+      },
+      {
+        "UniquenessHash": "3fe22b95-e06c-01be-48f2-1bed9eb3def3",
+        "TraceID": "SettingDumpMaxOperationsPerDrain",
+        "EncodingString": "[sett] MaxOperationsPerDrain  = %hhu"
+      },
+      {
+        "UniquenessHash": "e7d638ec-54bc-9c13-7b32-4cd766bbd4f2",
+        "TraceID": "SettingDumpMaxStatelessOperations",
+        "EncodingString": "[sett] MaxStatelessOperations = %u"
+      },
+      {
+        "UniquenessHash": "113f784c-e4cf-2f59-57b6-42997504aab7",
+        "TraceID": "SettingDumpMaxWorkerQueueDelayUs",
+        "EncodingString": "[sett] MaxWorkerQueueDelayUs  = %u"
+      },
+      {
+        "UniquenessHash": "340f2d77-e194-4320-a5cf-5bd9f81d8568",
+        "TraceID": "SettingDumpMigrationEnabled",
+        "EncodingString": "[sett] MigrationEnabled       = %hhu"
+      },
+      {
+        "UniquenessHash": "380762fe-b4e0-231a-3107-17a5e545c780",
+        "TraceID": "SettingDumpMinimumMtu",
+        "EncodingString": "[sett] MinimumMtu             = %hu"
+      },
+      {
+        "UniquenessHash": "fe0a786d-3839-19aa-8cd3-e2e1b75eb49e",
+        "TraceID": "SettingDumpMtuCompleteTimeout",
+        "EncodingString": "[sett] MtuCompleteTimeout     = %llu"
+      },
+      {
+        "UniquenessHash": "07e96091-df10-e8a0-aae5-ed943ffea694",
+        "TraceID": "SettingDumpMtuMissingProbeCount",
+        "EncodingString": "[sett] MtuMissingProbeCount   = %hhu"
+      },
+      {
+        "UniquenessHash": "7774895d-cb18-b7f5-51e8-7bc0bfbff8e9",
+        "TraceID": "SettingDumpOfferedVersions",
+        "EncodingString": "[sett] OfferedVersions[%u]     = 0x%x"
+      },
+      {
+        "UniquenessHash": "0f868c36-d81d-43d0-15d1-292fee929a4b",
+        "TraceID": "SettingDumpOfferedVersionsLength",
+        "EncodingString": "[sett] OfferedVersionslength  = %u"
+      },
+      {
+        "UniquenessHash": "50c8e61a-10db-0422-9497-26f288b36eed",
+        "TraceID": "SettingDumpPacingEnabled",
+        "EncodingString": "[sett] PacingEnabled          = %hhu"
+      },
+      {
+        "UniquenessHash": "8dd44e38-a5b3-1ee8-e082-ff903f39f574",
+        "TraceID": "SettingDumpRetryMemoryLimit",
+        "EncodingString": "[sett] RetryMemoryLimit       = %hu"
+      },
+      {
+        "UniquenessHash": "a0905196-8b7e-fdd3-5369-0c6ffcc3707f",
+        "TraceID": "SettingDumpSendBufferingEnabled",
+        "EncodingString": "[sett] SendBufferingEnabled   = %hhu"
+      },
+      {
+        "UniquenessHash": "37fc9d5f-6438-780c-0f14-1574944068f3",
+        "TraceID": "SettingDumpSendIdleTimeoutMs",
+        "EncodingString": "[sett] SendIdleTimeoutMs      = %u"
+      },
+      {
+        "UniquenessHash": "1695fe94-7146-5c58-1fa8-9364a932a773",
+        "TraceID": "SettingDumpServerResumptionLevel",
+        "EncodingString": "[sett] ServerResumptionLevel  = %hhu"
+      },
+      {
+        "UniquenessHash": "940f7585-40ed-60f4-0e01-fa5ef6bea02f",
+        "TraceID": "SettingDumpStatelessOperExpirMs",
+        "EncodingString": "[sett] StatelessOperExpirMs   = %hu"
+      },
+      {
+        "UniquenessHash": "6c0be7ae-fa32-3171-ddc0-837b5508deee",
+        "TraceID": "SettingDumpStreamRecvBufferDefault",
+        "EncodingString": "[sett] StreamRecvBufferDefault= %u"
+      },
+      {
+        "UniquenessHash": "2da1de63-c2be-a594-45de-7dd6cb192b7e",
+        "TraceID": "SettingDumpStreamRecvWindowDefault",
+        "EncodingString": "[sett] StreamRecvWindowDefault= %u"
+      },
+      {
+        "UniquenessHash": "4eaf58f9-d813-f2de-2388-6f550e14f27d",
+        "TraceID": "SettingDumpTlsClientMaxSendBuffer",
+        "EncodingString": "[sett] TlsClientMaxSendBuffer = %u"
+      },
+      {
+        "UniquenessHash": "a53f1507-270d-73e4-9f2e-8e5f14603590",
+        "TraceID": "SettingDumpTlsServerMaxSendBuffer",
+        "EncodingString": "[sett] TlsServerMaxSendBuffer = %u"
+      },
+      {
+        "UniquenessHash": "db025b70-a960-32f0-75b0-1cc495602e15",
+        "TraceID": "SettingDumpUnidiStreamCount",
+        "EncodingString": "[sett] PeerUnidiStreamCount   = %hu"
+      },
+      {
+        "UniquenessHash": "5611e76a-6d7c-35b7-9562-f67e5c2e3aa1",
+        "TraceID": "SettingDumpVersionNegoExtEnabled",
+        "EncodingString": "[sett] Version Negotiation Ext Enabled = %hhu"
+      },
+      {
+        "UniquenessHash": "e7d29156-fb54-8f96-f3e2-1aa999886c12",
+        "TraceID": "SettingsInvalidAcceptableVersion",
+        "EncodingString": "Invalid AcceptableVersion supplied to settings! 0x%x at position %d"
+      },
+      {
+        "UniquenessHash": "cdf8543c-9ea9-1078-8200-1ff0a8786dd0",
+        "TraceID": "SettingsInvalidFullyDeployedVersion",
+        "EncodingString": "Invalid FullyDeployedVersion supplied to settings! 0x%x at position %d"
+      },
+      {
+        "UniquenessHash": "dad8e0fd-193d-ff7c-1657-2f8eebc1d457",
+        "TraceID": "SettingsInvalidOfferedVersion",
+        "EncodingString": "Invalid OfferedVersion supplied to settings! 0x%x at position %d"
+      },
+      {
+        "UniquenessHash": "3811b30b-84d6-43cc-8312-918d88c99d3e",
+        "TraceID": "StartAckDelayTimer",
+        "EncodingString": "[conn][%p] Starting ACK_DELAY timer for %u ms"
+      },
+      {
+        "UniquenessHash": "badaa7e5-aa9e-7979-b334-154a884827b6",
+        "TraceID": "StillInTimerWheel",
+        "EncodingString": "[conn][%p] Still in timer wheel! Connection was likely leaked!"
+      },
+      {
+        "UniquenessHash": "86a081de-c71a-7043-b507-672561f5fd36",
+        "TraceID": "StorageOpenKey",
+        "EncodingString": "[ reg] Opening %s"
+      },
+      {
+        "UniquenessHash": "cbc983bb-6d04-149e-6eda-09d855f77d4c",
+        "TraceID": "StreamAlloc",
+        "EncodingString": "[strm][%p] Allocated, Conn=%p"
+      },
+      {
+        "UniquenessHash": "e6e8eceb-d044-4536-96cc-97d53de7e620",
+        "TraceID": "StreamAppReceive",
+        "EncodingString": "[strm][%p] Indicating QUIC_STREAM_EVENT_RECEIVE [%llu bytes, %u buffers, 0x%x flags]"
+      },
+      {
+        "UniquenessHash": "92e805e6-d2f5-68d3-fdcd-f56c490ed368",
+        "TraceID": "StreamAppReceiveComplete",
+        "EncodingString": "[strm][%p] Receive complete [%llu bytes]"
+      },
+      {
+        "UniquenessHash": "a35cb953-343e-6914-a737-cd53044edb92",
+        "TraceID": "StreamAppSend",
+        "EncodingString": "[strm][%p] App queuing send [%llu bytes, %u buffers, 0x%x flags]"
+      },
+      {
+        "UniquenessHash": "ba0612b6-86a7-d764-ac9e-bbd12eeb0dca",
+        "TraceID": "StreamCreated",
+        "EncodingString": "[strm][%p] Created, Conn=%p ID=%llu IsLocal=%hhu"
+      },
+      {
+        "UniquenessHash": "cfaab7b3-b77b-3a94-a433-4c9b57907696",
+        "TraceID": "StreamDestroyed",
+        "EncodingString": "[strm][%p] Destroyed"
+      },
+      {
+        "UniquenessHash": "c3b546cc-e127-435d-8bf4-cf20ca3d2d5e",
+        "TraceID": "StreamError",
+        "EncodingString": "[strm][%p] ERROR, %s."
+      },
+      {
+        "UniquenessHash": "638251a8-14f3-2929-34e2-e69cfdab2277",
+        "TraceID": "StreamOutFlowBlocked",
+        "EncodingString": "[strm][%p] Send Blocked Flags: %hhu"
+      },
+      {
+        "UniquenessHash": "aaf00b3c-6719-7619-1362-6058d0d3be90",
+        "TraceID": "StreamReceiveFrame",
+        "EncodingString": "[strm][%p] Processing frame in packet %llu"
+      },
+      {
+        "UniquenessHash": "89b5a6dc-7445-0b70-6a73-ff28d3f78246",
+        "TraceID": "StreamRecvState",
+        "EncodingString": "[strm][%p] Recv State: %hhu"
+      },
+      {
+        "UniquenessHash": "c91c925c-07e9-3204-5459-5d3b19d137d8",
+        "TraceID": "StreamRundown",
+        "EncodingString": "[strm][%p] Rundown, Conn=%p ID=%llu IsLocal=%hhu"
+      },
+      {
+        "UniquenessHash": "0a4d4b4f-3622-3e1b-99be-acf0719d1bdf",
+        "TraceID": "StreamSendState",
+        "EncodingString": "[strm][%p] Send State: %hhu"
+      },
+      {
+        "UniquenessHash": "cc7f8746-a729-760b-90cc-8f3973b3fde2",
+        "TraceID": "StreamWriteFrames",
+        "EncodingString": "[strm][%p] Writing frames to packet %llu"
+      },
+      {
+        "UniquenessHash": "e8bf302f-52d7-c228-4cc8-a74a099b0baa",
+        "TraceID": "SuccessfulRouteResolution",
+        "EncodingString": "[conn][%p] Processing successful route completion Path[%hhu]"
+      },
+      {
+        "UniquenessHash": "b79cc8df-4d28-f459-11b2-ba8160512a09",
+        "TraceID": "TestCaseEnd",
+        "EncodingString": "[test] END %s"
+      },
+      {
+        "UniquenessHash": "75b94a49-9bfe-7be0-7756-8f014aeeddba",
+        "TraceID": "TestCaseStart",
+        "EncodingString": "[test] START %s"
+      },
+      {
+        "UniquenessHash": "36ce89a9-c16e-d08a-4bea-f8e25c22d2ce",
+        "TraceID": "TestCaseTEnd",
+        "EncodingString": "[test] END %s"
+      },
+      {
+        "UniquenessHash": "cf26e1f0-583d-ec79-4a49-8e398f9883b0",
+        "TraceID": "TestCaseTStart",
+        "EncodingString": "[test] START %s, %s"
+      },
+      {
+        "UniquenessHash": "8b50bb5d-c66e-e93c-55cd-253b3af4d510",
+        "TraceID": "TestHookDropLimitAddrRecv",
+        "EncodingString": "[test][hook] Dropping recv over limit to new addr"
+      },
+      {
+        "UniquenessHash": "78d1c2fe-fbce-b603-004e-f2026093416c",
+        "TraceID": "TestHookDropLimitAddrSend",
+        "EncodingString": "[test][hook] Dropping send over limit to new addr"
+      },
+      {
+        "UniquenessHash": "861bbb4e-e371-4334-b45d-03199c1cacda",
+        "TraceID": "TestHookDropOldAddrSend",
+        "EncodingString": "[test][hook] Dropping send to old addr"
+      },
+      {
+        "UniquenessHash": "ccf24f92-4b3c-0f17-5c84-1d454a788837",
+        "TraceID": "TestHookDropPacketRandom",
+        "EncodingString": "[test][hook] Random packet drop"
+      },
+      {
+        "UniquenessHash": "ce814b3f-616f-bb09-3743-9c2879fd97a4",
+        "TraceID": "TestHookDropPacketSelective",
+        "EncodingString": "[test][hook] Selective packet drop"
+      },
+      {
+        "UniquenessHash": "1dfb652d-bf04-b3c5-5037-a1d7659e3d23",
+        "TraceID": "TestHookRegister",
+        "EncodingString": "[test][hook] Registering"
+      },
+      {
+        "UniquenessHash": "28d71381-a26c-3f0b-e2a9-1a97c3be08e2",
+        "TraceID": "TestHookReplaceAddrRecv",
+        "EncodingString": "[test][hook] Recv Addr :%hu => :%hu"
+      },
+      {
+        "UniquenessHash": "5d176d92-2974-c576-9dba-202db86131f2",
+        "TraceID": "TestHookReplaceAddrSend",
+        "EncodingString": "[test][hook] Send Addr :%hu => :%hu"
+      },
+      {
+        "UniquenessHash": "be2459c1-0870-ccba-da9b-ae1ecc23ded8",
+        "TraceID": "TestHookReplaceCreateSend",
+        "EncodingString": "[test][hook] Create (remote) Addr :%hu => :%hu"
+      },
+      {
+        "UniquenessHash": "35fe1a4b-cb88-2161-ef4b-e6d0c78186f5",
+        "TraceID": "TestHookUnregistered",
+        "EncodingString": "[test][hook] Unregistered"
+      },
+      {
+        "UniquenessHash": "b00f19a5-597a-64dd-4bab-fa3e383ea688",
+        "TraceID": "TestHookUnregistering",
+        "EncodingString": "[test][hook] Unregistering"
+      },
+      {
+        "UniquenessHash": "f4248703-23be-e418-2b90-c9670966f154",
+        "TraceID": "TestIgnoreConnectionTimeout",
+        "EncodingString": "[test] Ignoring timeout unexpected status because of random loss"
+      },
+      {
+        "UniquenessHash": "3928cc2f-84c2-48ac-845b-40781cf8021b",
+        "TraceID": "TestLogFailure",
+        "EncodingString": "[test] FAILURE - %s:%d - %s"
+      },
+      {
+        "UniquenessHash": "76b54d32-001b-12e0-4e99-d29d2640eaeb",
+        "TraceID": "TestScopeEntry",
+        "EncodingString": "[test]---> %s"
+      },
+      {
+        "UniquenessHash": "dcfcaf50-a07f-c426-e2fb-f19b77811e65",
+        "TraceID": "TestScopeExit",
+        "EncodingString": "[test]<--- %s"
+      },
+      {
+        "UniquenessHash": "ad3632a2-ac75-293d-854f-381b59368114",
+        "TraceID": "TestTPSet",
+        "EncodingString": "[conn][%p] Setting Test Transport Parameter (type %hu, %hu bytes)"
+      },
+      {
+        "UniquenessHash": "db41669b-3e8f-05ca-4ac2-2c194cce7b51",
+        "TraceID": "TimerWheelNextExpiration",
+        "EncodingString": "[time][%p] Next Expiration = {%llu, %p}."
+      },
+      {
+        "UniquenessHash": "f1a743ba-eff3-ee06-cb54-49ef20ca85ea",
+        "TraceID": "TimerWheelNextExpirationNull",
+        "EncodingString": "[time][%p] Next Expiration = {NULL}."
+      },
+      {
+        "UniquenessHash": "cb91e066-b3cd-a009-a0f8-48d01b26d9a8",
+        "TraceID": "TimerWheelRemoveConnection",
+        "EncodingString": "[time][%p] Removing Connection %p."
+      },
+      {
+        "UniquenessHash": "f1df9958-6255-24ce-540f-df464661f666",
+        "TraceID": "TimerWheelResize",
+        "EncodingString": "[time][%p] Resizing timer wheel (new slot count = %u)."
+      },
+      {
+        "UniquenessHash": "c3b6de49-9be3-fc4b-7a9c-fb8402d1d1f6",
+        "TraceID": "TimerWheelUpdateConnection",
+        "EncodingString": "[time][%p] Updating Connection %p."
+      },
+      {
+        "UniquenessHash": "9eac4540-061f-ff2b-c104-5c1e1b8b22b6",
+        "TraceID": "TlsError",
+        "EncodingString": "[ tls][%p] ERROR, %s."
+      },
+      {
+        "UniquenessHash": "7312d23f-2305-b54b-e1da-81597fabe281",
+        "TraceID": "TlsErrorStatus",
+        "EncodingString": "[ tls][%p] ERROR, %u, %s."
       },
       {
         "UniquenessHash": "7512a5e6-b76b-d244-25a2-f27c6b593461",
@@ -11565,399 +14583,94 @@
         "EncodingString": "[ tls] %s[%u]: %s"
       },
       {
-        "UniquenessHash": "6eeae539-95db-bea9-7e36-8635006dae40",
-        "TraceID": "DatapathOpenTcpSocketFailed",
-        "EncodingString": "[data] RSS helper socket failed to open, 0x%x"
-      },
-      {
-        "UniquenessHash": "3fa7bab2-3b0c-9bb8-549d-167f35ace387",
-        "TraceID": "DatapathOpenTcpSocketFailedAsync",
-        "EncodingString": "[data] RSS helper socket failed to open (async), 0x%x"
-      },
-      {
-        "UniquenessHash": "89ed61ea-4393-6369-8aeb-35d7b01a2b02",
-        "TraceID": "DatapathQueryRssScalabilityInfoFailed",
-        "EncodingString": "[data] Query for SIO_QUERY_RSS_SCALABILITY_INFO failed, 0x%x"
-      },
-      {
-        "UniquenessHash": "74f297f4-8e97-b395-7e1b-bf46a620caa1",
-        "TraceID": "DatapathQueryRssScalabilityInfoFailedAsync",
-        "EncodingString": "[data] Query for SIO_QUERY_RSS_SCALABILITY_INFO failed (async), 0x%x"
-      },
-      {
-        "UniquenessHash": "78b2984b-b937-3b8e-7684-9339d9267135",
-        "TraceID": "DatapathOpenUdpSocketFailed",
-        "EncodingString": "[data] UDP send segmentation helper socket failed to open, 0x%x"
-      },
-      {
-        "UniquenessHash": "b68b4500-98ad-8200-72d3-788a4f0af3d1",
-        "TraceID": "DatapathOpenUdpSocketFailedAsync",
-        "EncodingString": "[data] UDP send segmentation helper socket failed to open (async), 0x%x"
-      },
-      {
-        "UniquenessHash": "e9dcd981-9b8a-a04f-303a-c3acf58a93eb",
-        "TraceID": "DatapathQueryUdpSendMsgFailed",
-        "EncodingString": "[data] Query for UDP_SEND_MSG_SIZE failed, 0x%x"
-      },
-      {
-        "UniquenessHash": "26a5e3a8-910f-4058-923c-97ea977107b0",
-        "TraceID": "DatapathQueryUdpSendMsgFailedAsync",
-        "EncodingString": "[data] Query for UDP_SEND_MSG_SIZE failed (async), 0x%x"
-      },
-      {
-        "UniquenessHash": "1ba702fe-3407-9bab-a2bf-4f694b478ac0",
-        "TraceID": "DatapathQueryRecvMaxCoalescedSizeFailed",
-        "EncodingString": "[data] Query for UDP_RECV_MAX_COALESCED_SIZE failed, 0x%x"
-      },
-      {
-        "UniquenessHash": "5af86e1e-9f51-cd58-2506-9b88ac659923",
-        "TraceID": "DatapathQueryRecvMaxCoalescedSizeFailedAsync",
-        "EncodingString": "[data] Query for UDP_RECV_MAX_COALESCED_SIZE failed (async), 0x%x"
-      },
-      {
-        "UniquenessHash": "b503f2a8-8676-cb38-1cab-733b1b6168c4",
-        "TraceID": "DatapathDropEmptyMdl",
-        "EncodingString": "[%p] Dropping datagram with empty mdl."
-      },
-      {
-        "UniquenessHash": "93ba4ba0-a056-754c-13bd-4d57d0f1d5f4",
-        "TraceID": "DatapathDropMissingInfo",
-        "EncodingString": "[%p] Dropping datagram missing IP_PKTINFO/IP_RECVERR."
-      },
-      {
-        "UniquenessHash": "e2a52ac0-8148-8ba4-8ea5-bab2cbf1a43c",
-        "TraceID": "DatapathDropTooBig",
-        "EncodingString": "[%p] Dropping datagram with too many bytes (%llu)."
-      },
-      {
-        "UniquenessHash": "177e3d8f-353c-329c-6b7c-638649a7d3ef",
-        "TraceID": "DatapathDropMdlMapFailure",
-        "EncodingString": "[%p] Failed to map MDL chain"
-      },
-      {
-        "UniquenessHash": "b940eb8b-74ec-f569-8167-e95ccc36510e",
-        "TraceID": "DatapathFragmented",
-        "EncodingString": "[%p] Dropping datagram with fragmented MDL."
-      },
-      {
-        "UniquenessHash": "a3d48581-00d1-fbbf-3ede-f8e9a4a22187",
-        "TraceID": "DatapathDropAllocRecvContextFailure",
-        "EncodingString": "[%p] Couldn't allocate receive context."
-      },
-      {
-        "UniquenessHash": "977ca100-03bb-010a-09ab-0a04d33a7dfd",
-        "TraceID": "DatapathDropAllocRecvBufferFailure",
-        "EncodingString": "[%p] Couldn't allocate receive buffers."
-      },
-      {
-        "UniquenessHash": "9ab36cd5-f082-c444-283c-9b8354ecedb5",
-        "TraceID": "DatapathUroExceeded",
-        "EncodingString": "[%p] Exceeded URO preallocation capacity."
-      },
-      {
-        "UniquenessHash": "29acd049-f710-a71e-1271-698510cfc519",
-        "TraceID": "DatapathUnreachableMsg",
-        "EncodingString": "[sock][%p] Unreachable error from %!ADDR!"
-      },
-      {
-        "UniquenessHash": "fd2c68c0-8a5e-b4bf-9d40-937c67e99fdd",
-        "TraceID": "DatapathQueryUdpSegmentFailed",
-        "EncodingString": "[data] Query for UDP_SEGMENT failed, 0x%x"
-      },
-      {
-        "UniquenessHash": "e5973396-4dc6-d94f-5d67-921952ed35a5",
-        "TraceID": "DatapathRecvEmpty",
-        "EncodingString": "[data][%p] Dropping datagram with empty payload."
-      },
-      {
-        "UniquenessHash": "fd2f4dda-2c95-a301-6a5e-8dda859fd5c5",
-        "TraceID": "SchannelAchAsync",
-        "EncodingString": "[ tls] Calling SspiAcquireCredentialsHandleAsyncW"
-      },
-      {
-        "UniquenessHash": "03c8b552-99e5-6c8b-a95f-ba31e7b3149b",
-        "TraceID": "SchannelAchWorkerStart",
-        "EncodingString": "[ tls] Starting ACH worker"
-      },
-      {
-        "UniquenessHash": "a1f31b13-badd-4de3-0620-3c8d413e7d49",
-        "TraceID": "SchannelAch",
-        "EncodingString": "[ tls] Calling AcquireCredentialsHandleW"
-      },
-      {
-        "UniquenessHash": "7a6ea81a-5491-2148-a007-711c5a641acc",
-        "TraceID": "SchannelAchCompleteInline",
-        "EncodingString": "[ tls] Invoking security config completion callback inline, 0x%x"
-      },
-      {
-        "UniquenessHash": "799852e0-2f39-43d4-6888-98a33178b844",
-        "TraceID": "SchannelHandshakeComplete",
-        "EncodingString": "[conn][%p] Handshake complete (resume=%hu)"
-      },
-      {
-        "UniquenessHash": "4fd0cb41-bb79-5d9a-c799-172bb467970d",
-        "TraceID": "SchannelConsumedBytes",
-        "EncodingString": "[conn][%p] Consumed %u bytes"
-      },
-      {
-        "UniquenessHash": "eb856414-e192-4e49-572c-18139925d342",
-        "TraceID": "SchannelReadHandshakeStart",
-        "EncodingString": "[conn][%p] Reading Handshake data starts now"
-      },
-      {
-        "UniquenessHash": "6c7d08b4-8448-c087-743f-73690c501946",
-        "TraceID": "SchannelRead1RttStart",
-        "EncodingString": "[conn][%p] Reading 1-RTT data starts now"
-      },
-      {
-        "UniquenessHash": "38faedd2-85a9-6145-38fb-11ec25de8777",
-        "TraceID": "SchannelWriteHandshakeStart",
-        "EncodingString": "[conn][%p] Writing Handshake data starts at %u"
-      },
-      {
-        "UniquenessHash": "59d54505-6178-e02b-252e-a09308888444",
-        "TraceID": "SchannelWrite1RttStart",
-        "EncodingString": "[conn][%p] Writing 1-RTT data starts at %u"
-      },
-      {
-        "UniquenessHash": "376c2752-488a-f7aa-91ef-900cfc5c9105",
-        "TraceID": "SchannelProducedData",
-        "EncodingString": "[conn][%p] Produced %u bytes"
-      },
-      {
-        "UniquenessHash": "1197fc0e-03e3-58cf-6637-f912c96fa67b",
-        "TraceID": "SchannelMissingData",
-        "EncodingString": "[conn][%p] TLS message missing %u bytes of data"
-      },
-      {
-        "UniquenessHash": "62985565-58a4-f934-c4ce-c12b8c6a19f9",
-        "TraceID": "SchannelTransParamsBufferTooSmall",
-        "EncodingString": "[conn][%p] Peer TP too large for available buffer (%u vs. %u)"
-      },
-      {
-        "UniquenessHash": "18fa206f-59b9-158c-7fa9-904ae6cb9663",
-        "TraceID": "SchannelContextCreated",
-        "EncodingString": "[conn][%p] TLS context Created"
-      },
-      {
-        "UniquenessHash": "771d2d3f-b8cd-0a3d-ac59-eac4d476390e",
-        "TraceID": "SchannelContextCleaningUp",
-        "EncodingString": "[conn][%p] Cleaning up"
-      },
-      {
-        "UniquenessHash": "d5458244-ce44-333d-c01e-4739a7e39567",
-        "TraceID": "SchannelKeyReady",
-        "EncodingString": "[conn][%p] Key Ready Type, %u [%hu to %hu]"
-      },
-      {
-        "UniquenessHash": "8fcfd765-ba83-53f1-a0bc-6992c51d42bd",
-        "TraceID": "SchannelIgnoringTicket",
-        "EncodingString": "[conn][%p] Ignoring %u ticket bytes"
-      },
-      {
-        "UniquenessHash": "183e91b7-6ad7-7a8b-0d77-94004bde6757",
-        "TraceID": "SchannelProcessingData",
-        "EncodingString": "[conn][%p] Processing %u received bytes"
-      },
-      {
-        "UniquenessHash": "9eac4540-061f-ff2b-c104-5c1e1b8b22b6",
-        "TraceID": "TlsError",
-        "EncodingString": "[ tls][%p] ERROR, %s."
-      },
-      {
-        "UniquenessHash": "7312d23f-2305-b54b-e1da-81597fabe281",
-        "TraceID": "TlsErrorStatus",
-        "EncodingString": "[ tls][%p] ERROR, %u, %s."
-      },
-      {
-        "UniquenessHash": "5fc489fc-c2f2-0e16-8c99-87acf91e235d",
-        "TraceID": "CertFindCertificateFriendlyName",
-        "EncodingString": "[test] No certificate found by FriendlyName"
-      },
-      {
-        "UniquenessHash": "b3f755ee-8d5e-ee68-77ce-d28d21c60214",
-        "TraceID": "CertWaitForCreationEvent",
-        "EncodingString": "[test] WaitForSingleObject returned 0x%x, proceeding without caution... (GLE: 0x%x)"
-      },
-      {
-        "UniquenessHash": "1d49a12c-2001-fbe8-e111-80da9c0c330f",
-        "TraceID": "CertCleanTestCerts",
-        "EncodingString": "[cert] %d test certificates found, and %d deleted"
-      },
-      {
-        "UniquenessHash": "77982893-1b1e-c8f4-2410-5885f9f9debc",
-        "TraceID": "CertOpenRsaKeySuccess",
-        "EncodingString": "[cert] Successfully opened RSA key"
-      },
-      {
-        "UniquenessHash": "41f32b3e-24fa-9aea-be99-143d45142d0b",
-        "TraceID": "CertCreateRsaKeySuccess",
-        "EncodingString": "[cert] Successfully created key"
-      },
-      {
-        "UniquenessHash": "43fb9236-e276-a71e-ab43-b1b026b31cfd",
-        "TraceID": "CertCreationEventAlreadyCreated",
-        "EncodingString": "[test] CreateEvent opened existing event"
-      },
-      {
-        "UniquenessHash": "6fb480dc-d71f-74f2-dc75-559a5591fe3d",
-        "TraceID": "CertCapiVerifiedChain",
-        "EncodingString": "CertVerifyChain: %S 0x%x, result=0x%x"
-      },
-      {
-        "UniquenessHash": "2e3530fe-5082-ce8a-7275-87755eb70c41",
-        "TraceID": "CertCapiParsedChain",
-        "EncodingString": "[cert] Successfully parsed chain of %u certificate(s)"
-      },
-      {
-        "UniquenessHash": "bc118133-e7f5-68c2-fd22-5dba9202e2eb",
-        "TraceID": "CertCapiFormattedChain",
-        "EncodingString": "[cert] Successfully formatted chain of %u certificate(s)"
-      },
-      {
-        "UniquenessHash": "827a6a52-50a7-a1f6-8caa-5f1aea644206",
-        "TraceID": "CertCapiSign",
-        "EncodingString": "[cert] QuicCertSign alg=0x%4.4x"
-      },
-      {
-        "UniquenessHash": "d53212c8-2068-d598-a55f-1b238ec86ad1",
-        "TraceID": "CertCapiVerify",
-        "EncodingString": "[cert] QuicCertVerify alg=0x%4.4x"
-      },
-      {
-        "UniquenessHash": "31349def-7bef-9552-85d3-571ed17dd5ab",
-        "TraceID": "PosixLoaded",
-        "EncodingString": "[ dso] Loaded"
-      },
-      {
-        "UniquenessHash": "91532cdf-2221-2667-1b05-a537e0452c6d",
-        "TraceID": "PosixUnloaded",
-        "EncodingString": "[ dso] Unloaded"
-      },
-      {
-        "UniquenessHash": "40b64940-ccfe-0749-363e-2579b535f9c6",
-        "TraceID": "PosixInitialized",
-        "EncodingString": "[ dso] Initialized (AvailMem = %llu bytes)"
-      },
-      {
-        "UniquenessHash": "3c9f8c11-7ba6-80cd-f2a9-2863b654c189",
-        "TraceID": "PosixUninitialized",
-        "EncodingString": "[ dso] Uninitialized"
-      },
-      {
-        "UniquenessHash": "681db658-c247-7951-8110-1c361bf69097",
-        "TraceID": "LibraryAssert",
-        "EncodingString": "[ lib] ASSERT, %u:%s - %s."
-      },
-      {
-        "UniquenessHash": "c7b17ffc-7649-6294-b6d0-cf4bbf4bc8cb",
-        "TraceID": "OpenSslAlert",
-        "EncodingString": "[conn][%p] Send alert = %u (Level = %u)"
-      },
-      {
-        "UniquenessHash": "33c7b405-30d7-b1d6-1c60-91d15920e2dc",
-        "TraceID": "OpenSslQuicDataErrorStr",
-        "EncodingString": "[conn][%p] SSL_provide_quic_data failed: %s"
-      },
-      {
-        "UniquenessHash": "ea63635a-adff-b833-abb2-009297ee0ca0",
-        "TraceID": "OpenSslHandshakeErrorStr",
-        "EncodingString": "[conn][%p] TLS handshake error: %s, file:%s:%d"
-      },
-      {
-        "UniquenessHash": "f80224e1-7ca4-27b8-154f-fc7e85e79ec7",
-        "TraceID": "OpenSslHandshakeError",
-        "EncodingString": "[conn][%p] TLS handshake error: %d"
-      },
-      {
-        "UniquenessHash": "c279cde0-f02f-b00b-6d26-e4b9b7a7f136",
-        "TraceID": "OpenSslAlpnNegotiationFailure",
-        "EncodingString": "[conn][%p] Failed to negotiate ALPN"
-      },
-      {
-        "UniquenessHash": "9db25efa-f88e-4060-209f-1512595e2e48",
-        "TraceID": "OpenSslInvalidAlpnLength",
-        "EncodingString": "[conn][%p] Invalid negotiated ALPN length"
-      },
-      {
-        "UniquenessHash": "ae3edb31-740c-da1e-7beb-1413f94a5af4",
-        "TraceID": "OpenSslNoMatchingAlpn",
-        "EncodingString": "[conn][%p] Failed to find a matching ALPN"
-      },
-      {
-        "UniquenessHash": "b75cb1a1-4f18-b079-1f2f-c85b209e0bb2",
-        "TraceID": "OpenSslMissingTransportParameters",
-        "EncodingString": "[conn][%p] No transport parameters received"
-      },
-      {
-        "UniquenessHash": "adea8fef-9bdf-e9d9-63f2-64fefaea1bde",
-        "TraceID": "OpenSslHandshakeDataStart",
-        "EncodingString": "[conn][%p] Writing Handshake data starts at %u"
-      },
-      {
-        "UniquenessHash": "eaede67a-124b-3b3f-95ba-363d08546d2a",
-        "TraceID": "OpenSsl1RttDataStart",
-        "EncodingString": "[conn][%p] Writing 1-RTT data starts at %u"
-      },
-      {
-        "UniquenessHash": "26435dc8-4bc1-07f9-1db1-9b206d1cdf14",
-        "TraceID": "OpenSslOnRecvTicket",
-        "EncodingString": "[conn][%p] Received session ticket, %u bytes"
-      },
-      {
-        "UniquenessHash": "f402229a-851f-11c6-00b3-69f4a4b0428a",
-        "TraceID": "OpenSslOnSetTicket",
-        "EncodingString": "[conn][%p] Setting session ticket, %u bytes"
-      },
-      {
-        "UniquenessHash": "2e040e87-bbc9-9c8e-8a2e-83c0cff19c5e",
-        "TraceID": "OpenSslHandshakeComplete",
-        "EncodingString": "[conn][%p] TLS Handshake complete"
-      },
-      {
-        "UniquenessHash": "d8d00935-5969-fe32-21c9-de32190ac99f",
-        "TraceID": "OpenSslHandshakeResumed",
-        "EncodingString": "[conn][%p] TLS Handshake resumed"
-      },
-      {
-        "UniquenessHash": "e9fe92dd-5582-f430-a385-ab63ebfd22c8",
-        "TraceID": "OpenSslNewEncryptionSecrets",
-        "EncodingString": "[conn][%p] New encryption secrets (Level = %u)"
-      },
-      {
-        "UniquenessHash": "286da584-4057-1b9b-c98f-83b7b936af68",
-        "TraceID": "OpenSslAddHandshakeData",
-        "EncodingString": "[conn][%p] Sending %llu handshake bytes (Level = %u)"
-      },
-      {
-        "UniquenessHash": "72e491bb-79fd-ba28-760a-54e0b9a4d854",
-        "TraceID": "OpenSslTickedDecrypted",
-        "EncodingString": "[conn][%p] Session ticket decrypted, status %u"
-      },
-      {
-        "UniquenessHash": "882fcfec-93cc-9255-700a-96a9263f2421",
-        "TraceID": "OpenSslRecvTicketData",
-        "EncodingString": "[conn][%p] Received ticket data, %u bytes"
-      },
-      {
-        "UniquenessHash": "e1629f75-f460-8951-5138-b0602b8f4db0",
-        "TraceID": "OpenSslContextCreated",
-        "EncodingString": "[conn][%p] TLS context Created"
-      },
-      {
-        "UniquenessHash": "a241a44d-19e5-3ddd-03b3-2e65b093720f",
-        "TraceID": "OpenSslContextCleaningUp",
-        "EncodingString": "[conn][%p] Cleaning up"
-      },
-      {
-        "UniquenessHash": "78497dcf-70d4-80d5-af6d-0856653591e3",
-        "TraceID": "OpenSslSendTicketData",
-        "EncodingString": "[conn][%p] Sending ticket data, %u bytes"
-      },
-      {
-        "UniquenessHash": "ff332af9-4ba2-95a8-bb2c-c5c729be4ccd",
-        "TraceID": "OpenSslProcessData",
-        "EncodingString": "[conn][%p] Processing %u received bytes"
+        "UniquenessHash": "40c67c17-d530-a2d2-272a-4730ad121b34",
+        "TraceID": "TreatFinAsReset",
+        "EncodingString": "[strm][%p] Treating FIN after receive abort as reset"
+      },
+      {
+        "UniquenessHash": "cd3c6623-5c8b-d0a0-f653-dd7ae1b09077",
+        "TraceID": "UdpRecv",
+        "EncodingString": "[conn][%p] Recv %u UDP datagrams"
+      },
+      {
+        "UniquenessHash": "d1b6f5eb-6243-10dc-b07a-0f545b66b5e6",
+        "TraceID": "UdpRecvBatch",
+        "EncodingString": "[conn][%p] Batch Recv %u UDP datagrams"
+      },
+      {
+        "UniquenessHash": "b2826750-692c-079a-196b-3ef9a77daf0b",
+        "TraceID": "UdpRecvDeferred",
+        "EncodingString": "[conn][%p] Recv %u deferred UDP datagrams"
+      },
+      {
+        "UniquenessHash": "78e16be2-4ef2-96e6-6151-8c7198865607",
+        "TraceID": "Unreachable",
+        "EncodingString": "[conn][%p] Received unreachable event"
+      },
+      {
+        "UniquenessHash": "abdd8da8-ac7e-f610-f745-b4d3fc85bbca",
+        "TraceID": "UnreachableIgnore",
+        "EncodingString": "[conn][%p] Ignoring received unreachable event"
+      },
+      {
+        "UniquenessHash": "9ed03280-632f-813e-4188-70167f097eae",
+        "TraceID": "UnreachableInvalid",
+        "EncodingString": "[conn][%p] Received invalid unreachable event"
+      },
+      {
+        "UniquenessHash": "7b3aad91-15b8-6d79-7ad7-f634248db148",
+        "TraceID": "UpdateFlowControl",
+        "EncodingString": "[strm][%p] Updating flow control window"
+      },
+      {
+        "UniquenessHash": "e232b42d-9955-4467-0464-559ea5965464",
+        "TraceID": "UpdatePacketTolerance",
+        "EncodingString": "[conn][%p] Updating packet tolerance to %hhu"
+      },
+      {
+        "UniquenessHash": "14f03b98-a434-2f35-2ed0-1fa71aa50e44",
+        "TraceID": "UpdatePeerPacketTolerance",
+        "EncodingString": "[conn][%p] Updating peer packet tolerance to %hhu"
+      },
+      {
+        "UniquenessHash": "1b92f995-0f00-00a4-3898-3e5121f9f323",
+        "TraceID": "UpdatePriority",
+        "EncodingString": "[strm][%p] New send priority = %hu"
+      },
+      {
+        "UniquenessHash": "e5011584-a82b-c64d-75a5-a18ec4670a1d",
+        "TraceID": "UpdateReadKeyPhase",
+        "EncodingString": "[conn][%p] Updating current read key phase and packet number[%llu]"
+      },
+      {
+        "UniquenessHash": "66cfdc40-f79f-a762-a02c-b7f1a4c2e0eb",
+        "TraceID": "UpdateShareBinding",
+        "EncodingString": "[conn][%p] Updated ShareBinding = %hhu"
+      },
+      {
+        "UniquenessHash": "f433b4bc-afec-9da4-79cb-eb11596d42e4",
+        "TraceID": "UpdateStreamSchedulingScheme",
+        "EncodingString": "[conn][%p] Updated Stream Scheduling Scheme = %u"
+      },
+      {
+        "UniquenessHash": "62fa7337-1321-2cd0-f7cc-236d893ed747",
+        "TraceID": "VerNegItem",
+        "EncodingString": "[conn][%p]   Ver[%d]: 0x%x"
+      },
+      {
+        "UniquenessHash": "2222c403-3ef4-09ef-5b3c-aca16af3616d",
+        "TraceID": "VersionInfoDecodeFailed1",
+        "EncodingString": "[conn][%p] Version info too short to contain Chosen Version (%hu bytes)"
+      },
+      {
+        "UniquenessHash": "3e7b261f-8077-d6f3-18ee-188f5cfe6b6b",
+        "TraceID": "VersionInfoDecodeFailed2",
+        "EncodingString": "[conn][%p] Version info too short to contain any Other Versions (%hu bytes)"
+      },
+      {
+        "UniquenessHash": "09622250-6902-8f51-16a4-41a81d9cfc14",
+        "TraceID": "WindowsKernelInitialized",
+        "EncodingString": "[ sys] Initialized (PageSize = %u bytes; AvailMem = %llu bytes)"
       },
       {
         "UniquenessHash": "bddd082e-fd86-4e92-2b3f-ed831dad41eb",
@@ -11965,69 +14678,24 @@
         "EncodingString": "[ sys] Loaded"
       },
       {
+        "UniquenessHash": "7d3c84e1-4c84-fd6e-19b0-5210f45719fe",
+        "TraceID": "WindowsKernelUninitialized",
+        "EncodingString": "[ sys] Uninitialized"
+      },
+      {
         "UniquenessHash": "99b1ad83-0cbf-8b42-36e2-86e505bf6b76",
         "TraceID": "WindowsKernelUnloaded",
         "EncodingString": "[ sys] Unloaded"
       },
       {
-        "UniquenessHash": "09622250-6902-8f51-16a4-41a81d9cfc14",
-        "TraceID": "WindowsKernelInitialized",
-        "EncodingString": "[ sys] Initialized (PageSize = %u bytes; AvailMem = %llu bytes)"
-      },
-      {
-        "UniquenessHash": "7d3c84e1-4c84-fd6e-19b0-5210f45719fe",
-        "TraceID": "WindowsKernelUninitialized",
-        "EncodingString": "[ sys] Uninitialized"
-      },
-      {
-        "UniquenessHash": "86f0cb85-ebae-d293-4103-fb695920b86c",
-        "TraceID": "DatapathQueryRssProcessorInfoFailed",
-        "EncodingString": "[data] Query for SIO_QUERY_RSS_SCALABILITY_INFO failed, 0x%x"
-      },
-      {
-        "UniquenessHash": "379a72cf-af97-5535-180f-f644b7513c0c",
-        "TraceID": "DatapathMissingInfo",
-        "EncodingString": "[data][%p] WSARecvMsg completion is missing IP_PKTINFO"
-      },
-      {
-        "UniquenessHash": "fc873bff-2380-b7f7-a8be-4ff93b6d72d7",
-        "TraceID": "DatapathUroPreallocExceeded",
-        "EncodingString": "[data][%p] Exceeded URO preallocation capacity."
-      },
-      {
-        "UniquenessHash": "313a165a-4ec1-9450-6b07-56ed0db4c004",
-        "TraceID": "DatapathShutDownReturn",
-        "EncodingString": "[data][%p] Shut down (return)"
-      },
-      {
-        "UniquenessHash": "4f1e0892-0852-480e-71db-5b9bb377aabc",
-        "TraceID": "DatapathShutDownComplete",
-        "EncodingString": "[data][%p] Shut down (complete)"
-      },
-      {
-        "UniquenessHash": "381ba642-ea84-5bf3-aeea-543fe5c5e9b5",
-        "TraceID": "DatapathUnreachableWithError",
-        "EncodingString": "[data][%p] Received unreachable error (0x%x) from %!ADDR!"
-      },
-      {
-        "UniquenessHash": "a07c9538-e6d7-3c41-1367-ce58f2df4d9e",
-        "TraceID": "DatapathTooLarge",
-        "EncodingString": "[data][%p] Received larger than expected datagram from %!ADDR!"
-      },
-      {
-        "UniquenessHash": "9bc1fa4d-99a3-dcfe-2650-d4effac253ba",
-        "TraceID": "RouteResolutionEnd",
-        "EncodingString": "[conn][%p] Route resolution completed on Path[%hhu] with L2 address %hhx:%hhx:%hhx:%hhx:%hhx:%hhx"
-      },
-      {
-        "UniquenessHash": "8662b462-9871-7631-034d-9d175232ab4f",
-        "TraceID": "RouteResolutionStart",
-        "EncodingString": "[conn][%p] Starting to look up neighbor on Path[%hhu] with status %u"
-      },
-      {
-        "UniquenessHash": "2b127bfd-4623-d1ad-f438-977d808c9514",
-        "TraceID": "DatapathError",
-        "EncodingString": "[data][%p] ERROR, %s."
+        "UniquenessHash": "cdce2126-524a-0cae-e4d3-c8bd5ef39930",
+        "TraceID": "WindowsUserInitialized",
+        "EncodingString": "[ dll] Initialized (AvailMem = %llu bytes)"
+      },
+      {
+        "UniquenessHash": "4f262ea3-4eb1-45f3-019c-54d89cf92893",
+        "TraceID": "WindowsUserInitialized2",
+        "EncodingString": "[ dll] Initialized (AvailMem = %llu bytes, TimerResolution = [%u, %u])"
       },
       {
         "UniquenessHash": "b34bba29-c6d5-e31d-a099-d73a62330504",
@@ -12035,639 +14703,59 @@
         "EncodingString": "[ dll] Loaded"
       },
       {
+        "UniquenessHash": "c900bbe4-0bbe-349f-7ad7-9ece1080a288",
+        "TraceID": "WindowsUserProcessorState",
+        "EncodingString": "[ dll] Processors:%u, Groups:%u, NUMA Nodes:%u"
+      },
+      {
+        "UniquenessHash": "19b21f4a-a6e8-3b9b-c4da-e303c8f108b1",
+        "TraceID": "WindowsUserUninitialized",
+        "EncodingString": "[ dll] Uninitialized"
+      },
+      {
         "UniquenessHash": "98edbe6f-c588-a919-3251-cd78aa291751",
         "TraceID": "WindowsUserUnloaded",
         "EncodingString": "[ dll] Unloaded"
       },
       {
-        "UniquenessHash": "c900bbe4-0bbe-349f-7ad7-9ece1080a288",
-        "TraceID": "WindowsUserProcessorState",
-        "EncodingString": "[ dll] Processors:%u, Groups:%u, NUMA Nodes:%u"
-      },
-      {
-        "UniquenessHash": "fe92afed-9594-4ca6-5fca-ea13e79da91c",
-        "TraceID": "ProcessorInfo",
-        "EncodingString": "[ dll] Proc[%u] Group[%hu] Index[%u] NUMA[%u]"
-      },
-      {
-        "UniquenessHash": "4f262ea3-4eb1-45f3-019c-54d89cf92893",
-        "TraceID": "WindowsUserInitialized2",
-        "EncodingString": "[ dll] Initialized (AvailMem = %llu bytes, TimerResolution = [%u, %u])"
-      },
-      {
-        "UniquenessHash": "cdce2126-524a-0cae-e4d3-c8bd5ef39930",
-        "TraceID": "WindowsUserInitialized",
-        "EncodingString": "[ dll] Initialized (AvailMem = %llu bytes)"
-      },
-      {
-        "UniquenessHash": "19b21f4a-a6e8-3b9b-c4da-e303c8f108b1",
-        "TraceID": "WindowsUserUninitialized",
-        "EncodingString": "[ dll] Uninitialized"
-      },
-      {
-        "UniquenessHash": "86a081de-c71a-7043-b507-672561f5fd36",
-        "TraceID": "StorageOpenKey",
-        "EncodingString": "[ reg] Opening %s"
-      },
-      {
-        "UniquenessHash": "5c3773e2-ef60-26b9-4b3c-d433ca2656df",
-        "TraceID": "PlatformWorkerThreadStart",
-        "EncodingString": "[ lib][%p] Worker start"
-      },
-      {
-        "UniquenessHash": "317dc2da-d83f-49ec-c0f0-872bcbf594dd",
-        "TraceID": "PlatformWorkerThreadStop",
-        "EncodingString": "[ lib][%p] Worker stop"
-      },
-      {
-        "UniquenessHash": "92b1bb9f-afd4-62fa-3fb6-1021c09c5916",
-        "TraceID": "ApiEnter",
-        "EncodingString": "[ api] Enter %u (%p)."
-      },
-      {
-        "UniquenessHash": "c688dd24-6f44-b26b-29cd-a225acbd0a28",
-        "TraceID": "ApiExitStatus",
-        "EncodingString": "[ api] Exit %u"
-      },
-      {
-        "UniquenessHash": "2f617a65-c556-dbe4-0a91-982a44c26814",
-        "TraceID": "ApiWaitOperation",
-        "EncodingString": "[ api] Waiting on operation"
-      },
-      {
-        "UniquenessHash": "fe671d01-61c1-337c-86f7-e918563cc313",
-        "TraceID": "ApiExit",
-        "EncodingString": "[ api] Exit"
-      },
-      {
-        "UniquenessHash": "c3b546cc-e127-435d-8bf4-cf20ca3d2d5e",
-        "TraceID": "StreamError",
-        "EncodingString": "[strm][%p] ERROR, %s."
-      },
-      {
-        "UniquenessHash": "a35cb953-343e-6914-a737-cd53044edb92",
-        "TraceID": "StreamAppSend",
-        "EncodingString": "[strm][%p] App queuing send [%llu bytes, %u buffers, 0x%x flags]"
-      },
-      {
-        "UniquenessHash": "dddba4c1-201c-11ae-51de-155523e40b7e",
-        "TraceID": "ApiError",
-        "EncodingString": "[ api] Error %u"
-      },
-      {
-        "UniquenessHash": "0ebbffbe-69d8-3f2b-949d-d93cdd7f8b99",
-        "TraceID": "ConnError",
-        "EncodingString": "[conn][%p] ERROR, %s."
-      },
-      {
-        "UniquenessHash": "152723b4-2b46-a936-ffaf-9cc429e8e66f",
-        "TraceID": "DatagramSendStateChanged",
-        "EncodingString": "[conn][%p] Indicating DATAGRAM_SEND_STATE_CHANGED to %u"
-      },
-      {
-        "UniquenessHash": "61e4bec5-f94e-a8cd-1c05-04b24a1c89ff",
-        "TraceID": "DatagramSendShutdown",
-        "EncodingString": "[conn][%p] Datagram send shutdown"
-      },
-      {
-        "UniquenessHash": "67a8d85c-7122-a922-2370-3f841ac174ed",
-        "TraceID": "IndicateDatagramStateChanged",
-        "EncodingString": "[conn][%p] Indicating QUIC_CONNECTION_EVENT_DATAGRAM_STATE_CHANGED [SendEnabled=%hhu] [MaxSendLength=%hu]"
-      },
-      {
-        "UniquenessHash": "02aca78b-b8be-4340-6f05-e81c018e6625",
-        "TraceID": "DatagramSendQueued",
-        "EncodingString": "[conn][%p] Datagram [%p] queued with %llu bytes (flags 0x%x)"
-      },
-      {
-        "UniquenessHash": "6cac678c-2cc7-84af-5059-9622332c579b",
-        "TraceID": "IndicateDatagramReceived",
-        "EncodingString": "[conn][%p] Indicating DATAGRAM_RECEIVED [len=%hu]"
-      },
-      {
-        "UniquenessHash": "e507ac6d-1899-3690-fceb-3231a0eedb86",
-        "TraceID": "ConnCubic",
-        "EncodingString": "[conn][%p] CUBIC: SlowStartThreshold=%u K=%u WindowMax=%u WindowLastMax=%u"
-      },
-      {
-        "UniquenessHash": "49757e31-cd50-7e77-6853-034e81817918",
-        "TraceID": "ConnCongestion",
-        "EncodingString": "[conn][%p] Congestion event"
-      },
-      {
-        "UniquenessHash": "c339eadc-2eef-8e45-4a51-1fc84a3c198e",
-        "TraceID": "ConnPersistentCongestion",
-        "EncodingString": "[conn][%p] Persistent congestion event"
-      },
-      {
-        "UniquenessHash": "5eef16d4-a574-2e5c-62c1-d561f0040322",
-        "TraceID": "ConnRecoveryExit",
-        "EncodingString": "[conn][%p] Recovery complete"
-      },
-      {
-        "UniquenessHash": "262484c2-7385-f5dd-c3de-0bb48fe2ffea",
-        "TraceID": "ConnSpuriousCongestion",
-        "EncodingString": "[conn][%p] Spurious congestion event"
-      },
-      {
-        "UniquenessHash": "9165bf3c-da91-8d88-41bc-6709ad299bed",
-        "TraceID": "ConnOutFlowStats",
-        "EncodingString": "[conn][%p] OUT: BytesSent=%llu InFlight=%u InFlightMax=%u CWnd=%u SSThresh=%u ConnFC=%llu ISB=%llu PostedBytes=%llu SRtt=%u"
-      },
-      {
-        "UniquenessHash": "cf0f3e68-b28d-2378-09be-480fa6147054",
-        "TraceID": "RegistrationVerifierEnabled",
-        "EncodingString": "[ reg][%p] Verifing enabled!"
-      },
-      {
-        "UniquenessHash": "d68a3d43-333c-e62d-ec53-bb88a64aa2f4",
-        "TraceID": "DataPathInitialized",
-        "EncodingString": "[data] Initialized, DatapathFeatures=%u"
-      },
-      {
-        "UniquenessHash": "71276afe-f6b2-286a-bc47-a9d4176e00a3",
-        "TraceID": "RegistrationCreated",
-        "EncodingString": "[ reg][%p] Created, AppName=%s"
-      },
-      {
-        "UniquenessHash": "a4c92ffa-ea52-8ddc-f2d9-abc3de718bac",
-        "TraceID": "RegistrationCleanup",
-        "EncodingString": "[ reg][%p] Cleaning up"
-      },
-      {
-        "UniquenessHash": "6f6956ec-af60-d54a-176e-c9db6ac7a50a",
-        "TraceID": "RegistrationRundown",
-        "EncodingString": "[ reg][%p] Rundown, AppName=%s"
-      },
-      {
-        "UniquenessHash": "c8982d54-5957-078c-2db7-dcfc5ff92003",
-        "TraceID": "SetSendFlag",
-        "EncodingString": "[strm][%p] Setting flags 0x%x (existing flags: 0x%x)"
-      },
-      {
-        "UniquenessHash": "3a9eb05d-dcdf-b054-391e-e360e5d27e51",
-        "TraceID": "ClearSendFlags",
-        "EncodingString": "[strm][%p] Removing flags %x"
-      },
-      {
-        "UniquenessHash": "67214142-6506-1bc9-8571-1db21b754ea7",
-        "TraceID": "ScheduleSendFlags",
-        "EncodingString": "[conn][%p] Scheduling flags 0x%x to 0x%x"
-      },
-      {
-        "UniquenessHash": "b4aa5fad-d1de-466c-0214-1bbda4b9eb95",
-        "TraceID": "RemoveSendFlagsMsg",
-        "EncodingString": "[conn][%p] Removing flags %x"
-      },
-      {
-        "UniquenessHash": "908d186e-4adc-6428-393d-cb3f4a90bdb3",
-        "TraceID": "AmplificationProtectionBlocked",
-        "EncodingString": "[conn][%p] Cannot send any more because of amplification protection"
-      },
-      {
-        "UniquenessHash": "6068f77b-96f9-706f-e3c0-02193c9c1c2a",
-        "TraceID": "SendFlushComplete",
-        "EncodingString": "[conn][%p] Flush complete flags=0x%x"
-      },
-      {
-        "UniquenessHash": "3811b30b-84d6-43cc-8312-918d88c99d3e",
-        "TraceID": "StartAckDelayTimer",
-        "EncodingString": "[conn][%p] Starting ACK_DELAY timer for %u ms"
-      },
-      {
-        "UniquenessHash": "1774df63-d849-a89c-4a88-bf2ff1002e15",
-        "TraceID": "ConnQueueSendFlush",
-        "EncodingString": "[conn][%p] Queueing send flush, reason=%u"
-      },
-      {
-        "UniquenessHash": "2b385c1c-47fa-6f41-f11b-97d8b31aca2b",
-        "TraceID": "ConnFlushSend",
-        "EncodingString": "[conn][%p] Flushing Send. Allowance=%u bytes"
-      },
-      {
-        "UniquenessHash": "607e449d-59a9-9d66-fcd1-b0a2e12f1dc1",
-        "TraceID": "PathInitialized",
-        "EncodingString": "[conn][%p] Path[%hhu] Initialized"
-      },
-      {
-        "UniquenessHash": "2e3024b8-4329-c124-05b3-9801c51b9346",
-        "TraceID": "PathRemoved",
-        "EncodingString": "[conn][%p] Path[%hhu] Removed"
-      },
-      {
-        "UniquenessHash": "4ce67714-4e7b-0004-8559-eee9a101fe4b",
-        "TraceID": "PathValidated",
-        "EncodingString": "[conn][%p] Path[%hhu] Validated (%s)"
-      },
-      {
-        "UniquenessHash": "ec372104-72cb-c49c-d887-6610157e8ba9",
-        "TraceID": "PathActive",
-        "EncodingString": "[conn][%p] Path[%hhu] Set active (rebind=%hhu)"
-      },
-      {
-        "UniquenessHash": "a0905196-8b7e-fdd3-5369-0c6ffcc3707f",
-        "TraceID": "SettingDumpSendBufferingEnabled",
-        "EncodingString": "[sett] SendBufferingEnabled   = %hhu"
-      },
-      {
-        "UniquenessHash": "50c8e61a-10db-0422-9497-26f288b36eed",
-        "TraceID": "SettingDumpPacingEnabled",
-        "EncodingString": "[sett] PacingEnabled          = %hhu"
-      },
-      {
-        "UniquenessHash": "340f2d77-e194-4320-a5cf-5bd9f81d8568",
-        "TraceID": "SettingDumpMigrationEnabled",
-        "EncodingString": "[sett] MigrationEnabled       = %hhu"
-      },
-      {
-        "UniquenessHash": "d4201eb3-a633-2e4e-e23a-2c5e045234fa",
-        "TraceID": "SettingDumpDatagramReceiveEnabled",
-        "EncodingString": "[sett] DatagramReceiveEnabled = %hhu"
-      },
-      {
-        "UniquenessHash": "3fe22b95-e06c-01be-48f2-1bed9eb3def3",
-        "TraceID": "SettingDumpMaxOperationsPerDrain",
-        "EncodingString": "[sett] MaxOperationsPerDrain  = %hhu"
-      },
-      {
-        "UniquenessHash": "8dd44e38-a5b3-1ee8-e082-ff903f39f574",
-        "TraceID": "SettingDumpRetryMemoryLimit",
-        "EncodingString": "[sett] RetryMemoryLimit       = %hu"
-      },
-      {
-        "UniquenessHash": "e4bd36f1-b2c4-a817-647c-b81bdaa7d40d",
-        "TraceID": "SettingDumpLoadBalancingMode",
-        "EncodingString": "[sett] LoadBalancingMode      = %hu"
-      },
-      {
-        "UniquenessHash": "e7d638ec-54bc-9c13-7b32-4cd766bbd4f2",
-        "TraceID": "SettingDumpMaxStatelessOperations",
-        "EncodingString": "[sett] MaxStatelessOperations = %u"
-      },
-      {
-        "UniquenessHash": "113f784c-e4cf-2f59-57b6-42997504aab7",
-        "TraceID": "SettingDumpMaxWorkerQueueDelayUs",
-        "EncodingString": "[sett] MaxWorkerQueueDelayUs  = %u"
-      },
-      {
-        "UniquenessHash": "04a58439-5787-a735-8226-ccfb3e8aea2f",
-        "TraceID": "SettingDumpInitialWindowPackets",
-        "EncodingString": "[sett] InitialWindowPackets   = %u"
-      },
-      {
-        "UniquenessHash": "37fc9d5f-6438-780c-0f14-1574944068f3",
-        "TraceID": "SettingDumpSendIdleTimeoutMs",
-        "EncodingString": "[sett] SendIdleTimeoutMs      = %u"
-      },
-      {
-        "UniquenessHash": "52215359-317d-8ad1-0592-e3d99ffe9aae",
-        "TraceID": "SettingDumpInitialRttMs",
-        "EncodingString": "[sett] InitialRttMs           = %u"
-      },
-      {
-        "UniquenessHash": "6dabe463-6d61-af2b-317e-28cfcb62e573",
-        "TraceID": "SettingDumpMaxAckDelayMs",
-        "EncodingString": "[sett] MaxAckDelayMs          = %u"
-      },
-      {
-        "UniquenessHash": "5bb1bd57-aefe-343c-87d3-c9a8bc30d2c4",
-        "TraceID": "SettingDumpDisconnectTimeoutMs",
-        "EncodingString": "[sett] DisconnectTimeoutMs    = %u"
-      },
-      {
-        "UniquenessHash": "c8a2ca5b-f27d-192b-af01-605c5ea507f0",
-        "TraceID": "SettingDumpKeepAliveIntervalMs",
-        "EncodingString": "[sett] KeepAliveIntervalMs    = %u"
-      },
-      {
-        "UniquenessHash": "6dccdcfe-fcee-6d2e-abe5-76250c180b56",
-        "TraceID": "SettingDumpIdleTimeoutMs",
-        "EncodingString": "[sett] IdleTimeoutMs          = %llu"
-      },
-      {
-        "UniquenessHash": "155f7518-f6a7-c163-087f-cd860a6b3bb5",
-        "TraceID": "SettingDumpHandshakeIdleTimeoutMs",
-        "EncodingString": "[sett] HandshakeIdleTimeoutMs = %llu"
-      },
-      {
-        "UniquenessHash": "b6d32b84-af0c-b1cb-5e97-a9fb84980e8d",
-        "TraceID": "SettingDumpBidiStreamCount",
-        "EncodingString": "[sett] PeerBidiStreamCount    = %hu"
-      },
-      {
-        "UniquenessHash": "db025b70-a960-32f0-75b0-1cc495602e15",
-        "TraceID": "SettingDumpUnidiStreamCount",
-        "EncodingString": "[sett] PeerUnidiStreamCount   = %hu"
-      },
-      {
-        "UniquenessHash": "4eaf58f9-d813-f2de-2388-6f550e14f27d",
-        "TraceID": "SettingDumpTlsClientMaxSendBuffer",
-        "EncodingString": "[sett] TlsClientMaxSendBuffer = %u"
-      },
-      {
-        "UniquenessHash": "a53f1507-270d-73e4-9f2e-8e5f14603590",
-        "TraceID": "SettingDumpTlsServerMaxSendBuffer",
-        "EncodingString": "[sett] TlsServerMaxSendBuffer = %u"
-      },
-      {
-        "UniquenessHash": "2da1de63-c2be-a594-45de-7dd6cb192b7e",
-        "TraceID": "SettingDumpStreamRecvWindowDefault",
-        "EncodingString": "[sett] StreamRecvWindowDefault= %u"
-      },
-      {
-        "UniquenessHash": "6c0be7ae-fa32-3171-ddc0-837b5508deee",
-        "TraceID": "SettingDumpStreamRecvBufferDefault",
-        "EncodingString": "[sett] StreamRecvBufferDefault= %u"
-      },
-      {
-        "UniquenessHash": "02965b16-a43a-3229-55bb-3e9398dc61f8",
-        "TraceID": "SettingDumpConnFlowControlWindow",
-        "EncodingString": "[sett] ConnFlowControlWindow  = %u"
-      },
-      {
-        "UniquenessHash": "d4b04482-ccdf-9d2e-2664-801731ea151f",
-        "TraceID": "SettingDumpMaxBytesPerKey",
-        "EncodingString": "[sett] MaxBytesPerKey         = %llu"
-      },
-      {
-        "UniquenessHash": "1695fe94-7146-5c58-1fa8-9364a932a773",
-        "TraceID": "SettingDumpServerResumptionLevel",
-        "EncodingString": "[sett] ServerResumptionLevel  = %hhu"
-      },
-      {
-        "UniquenessHash": "0080f5a7-d4e1-7c9d-e023-eb4dd540fffe",
-        "TraceID": "SettingDumpDesiredVersionsListLength",
-        "EncodingString": "[sett] Desired Version length = %u"
-      },
-      {
-        "UniquenessHash": "d4981da2-783e-a3bb-0f42-7264db208f13",
-        "TraceID": "SettingDumpDesiredVersionsList",
-        "EncodingString": "[sett] Desired Version[0]     = 0x%x"
-      },
-      {
-        "UniquenessHash": "5611e76a-6d7c-35b7-9562-f67e5c2e3aa1",
-        "TraceID": "SettingDumpVersionNegoExtEnabled",
-        "EncodingString": "[sett] Version Negotiation Ext Enabled = %hhu"
-      },
-      {
-        "UniquenessHash": "380762fe-b4e0-231a-3107-17a5e545c780",
-        "TraceID": "SettingDumpMinimumMtu",
-        "EncodingString": "[sett] MinimumMtu             = %hu"
-      },
-      {
-        "UniquenessHash": "1398ba42-f72d-dac1-4c89-f9ae626a5c7b",
-        "TraceID": "SettingDumpMaximumMtu",
-        "EncodingString": "[sett] MaximumMtu             = %hu"
-      },
-      {
-        "UniquenessHash": "fe0a786d-3839-19aa-8cd3-e2e1b75eb49e",
-        "TraceID": "SettingDumpMtuCompleteTimeout",
-        "EncodingString": "[sett] MtuCompleteTimeout     = %llu"
-      },
-      {
-        "UniquenessHash": "07e96091-df10-e8a0-aae5-ed943ffea694",
-        "TraceID": "SettingDumpMtuMissingProbeCount",
-        "EncodingString": "[sett] MtuMissingProbeCount   = %hhu"
-      },
-      {
-        "UniquenessHash": "64337501-b792-a81e-678a-aebffa63483e",
-        "TraceID": "SettingDumpMaxBindingStatelessOper",
-        "EncodingString": "[sett] MaxBindingStatelessOper= %hu"
-      },
-      {
-        "UniquenessHash": "940f7585-40ed-60f4-0e01-fa5ef6bea02f",
-        "TraceID": "SettingDumpStatelessOperExpirMs",
-        "EncodingString": "[sett] StatelessOperExpirMs   = %hu"
-      },
-      {
-        "UniquenessHash": "8a9548eb-5ed9-abe8-6008-94b545f099d7",
-        "TraceID": "SettingCongestionControlAlgorithm",
-        "EncodingString": "[sett] CongestionControlAlgorithm = %hu"
-      },
-      {
-        "UniquenessHash": "a3237095-0958-5564-417c-5a60b9db4ec1",
-        "TraceID": "SettingsInvalidVersion",
-        "EncodingString": "Invalid version supplied to settings! 0x%x at position %d"
-      },
-      {
-        "UniquenessHash": "74a3473b-5ac0-6376-652d-882aac50b01a",
-        "TraceID": "PacketRxStatelessReset",
-        "EncodingString": "[S][RX][-] SR %s"
-      },
-      {
-        "UniquenessHash": "a0de2e59-c52c-b13c-6065-1bb6268561c7",
-        "TraceID": "PacketRxNotAcked",
-        "EncodingString": "[%c][RX][%llu] not acked (connection is closed)"
-      },
-      {
-        "UniquenessHash": "412694ad-c22e-de81-738e-8778466420f0",
-        "TraceID": "ClientVersionInfoVersionMismatch",
-        "EncodingString": "[conn][%p] Client Chosen Version doesn't match long header. 0x%x != 0x%x"
-      },
-      {
-        "UniquenessHash": "eb447a25-63e1-1f7e-8e4d-b24e05563bd1",
-        "TraceID": "ServerVersionInfoVersionMismatch",
-        "EncodingString": "[conn][%p] Server Chosen Version doesn't match long header. 0x%x != 0x%x"
-      },
-      {
-        "UniquenessHash": "2ae32fc2-e372-7d38-69d2-e085f736570f",
-        "TraceID": "ServerVersionInformationChosenVersionNotInOtherVerList",
-        "EncodingString": "[conn][%p] Server Chosen Version is not in Server Other Versions list: 0x%x"
-      },
-      {
-        "UniquenessHash": "828fe056-14ad-503a-e3dc-5b6fe1333ddb",
-        "TraceID": "ClientChosenVersionMismatchServerChosenVersion",
-        "EncodingString": "[conn][%p] Client Chosen Version doesn't match Server Chosen Version: 0x%x vs. 0x%x"
-      },
-      {
-        "UniquenessHash": "e3311a70-0df4-e618-3d6e-779ed92d435f",
-        "TraceID": "ServerVersionInformationPreviousVersionIsChosenVersion",
-        "EncodingString": "[conn][%p] Previous Client Version is Server Chosen Version: 0x%x"
-      },
-      {
-        "UniquenessHash": "c0975309-af60-f767-e139-f7cb6071e863",
-        "TraceID": "ServerVersionInformationPreviousVersionInOtherVerList",
-        "EncodingString": "[conn][%p] Previous Client Version in Server Other Versions list: 0x%x"
-      },
-      {
-        "UniquenessHash": "d228f1d4-3747-2ceb-0fc7-986db4a0c698",
-        "TraceID": "CompatibleVersionNegotiationNotCompatible",
-        "EncodingString": "[conn][%p] Compatible Version negotiation not compatible with client: original 0x%x, upgrade: 0x%x"
-      },
-      {
-        "UniquenessHash": "f0c46ad1-71b6-5434-44f2-2bb549ffdbf1",
-        "TraceID": "CompatibleVersionNegotiationOriginalVersionNotFound",
-        "EncodingString": "[conn][%p] OriginalVersion not found in server's TP: original 0x%x, upgrade: 0x%x"
-      },
-      {
-        "UniquenessHash": "c9015186-9937-78ff-24f3-2f08dc9d3c95",
-        "TraceID": "RecvVerNegNoMatch",
-        "EncodingString": "[conn][%p] Version Negotation contained no supported versions"
-      },
-      {
-        "UniquenessHash": "c69c6d33-2838-013a-936c-7fbc085570b4",
-        "TraceID": "ApiEventNoHandler",
-        "EncodingString": "[conn][%p] Event silently discarded (no handler)."
-      },
-      {
-        "UniquenessHash": "9cc051a4-7fe8-2888-20cf-c5ada9208533",
-        "TraceID": "NoReplacementCidForRetire",
-        "EncodingString": "[conn][%p] Can't retire current CID because we don't have a replacement"
-      },
-      {
-        "UniquenessHash": "20b67d09-e893-9f23-3603-0b3993d48031",
-        "TraceID": "NonActivePathCidRetired",
-        "EncodingString": "[conn][%p] Non-active path has no replacement for retired CID."
-      },
-      {
-        "UniquenessHash": "1e752977-c5b3-6034-4b89-414f9c6ff50f",
-        "TraceID": "IgnoreUnreachable",
-        "EncodingString": "[conn][%p] Ignoring received unreachable event (inline)"
-      },
-      {
-        "UniquenessHash": "9b430be7-b0f2-665f-5499-2558b9679b2b",
-        "TraceID": "IgnoreFrameAfterClose",
-        "EncodingString": "[conn][%p] Ignoring frame (%hhu) for already closed stream id = %llu"
-      },
-      {
-        "UniquenessHash": "77212d61-9925-bec1-4c5b-749d4fff7279",
-        "TraceID": "InvalidInitialPackets",
-        "EncodingString": "[conn][%p] Aborting connection with invalid initial packets"
-      },
-      {
-        "UniquenessHash": "abdd8da8-ac7e-f610-f745-b4d3fc85bbca",
-        "TraceID": "UnreachableIgnore",
-        "EncodingString": "[conn][%p] Ignoring received unreachable event"
-      },
-      {
-        "UniquenessHash": "9ed03280-632f-813e-4188-70167f097eae",
-        "TraceID": "UnreachableInvalid",
-        "EncodingString": "[conn][%p] Received invalid unreachable event"
-      },
-      {
-        "UniquenessHash": "b4f3dc8d-17c8-39c5-5345-952616752980",
-        "TraceID": "CloseUserCanceled",
-        "EncodingString": "[conn][%p] Connection close using user canceled error"
-      },
-      {
-        "UniquenessHash": "e6969fd7-4bfa-f16b-fd2d-f366f94dce7c",
-        "TraceID": "CloseComplete",
-        "EncodingString": "[conn][%p] Connection close complete"
-      },
-      {
-        "UniquenessHash": "dfd165b7-db65-59a6-211e-8df812cc6524",
-        "TraceID": "Restart",
-        "EncodingString": "[conn][%p] Restart (CompleteReset=%hhu)"
-      },
-      {
-        "UniquenessHash": "ab194a75-9835-d231-9336-628397e466cc",
-        "TraceID": "CryptoStateDiscard",
-        "EncodingString": "[conn][%p] TLS state no longer needed"
-      },
-      {
-        "UniquenessHash": "9263ea25-3bcc-5edf-b6ee-493bfe5cc4de",
-        "TraceID": "SetConfiguration",
-        "EncodingString": "[conn][%p] Configuration set, %p"
-      },
-      {
-        "UniquenessHash": "63153436-bbba-4092-b061-5aab2692a9c9",
-        "TraceID": "PeerTPSet",
-        "EncodingString": "[conn][%p] Peer Transport Parameters Set"
-      },
-      {
-        "UniquenessHash": "74d787df-3260-879d-5e65-e28486df5e26",
-        "TraceID": "PeerPreferredAddress",
-        "EncodingString": "[conn][%p] Peer configured preferred address %!ADDR!"
-      },
-      {
-        "UniquenessHash": "270621d6-25e4-9741-4f15-ed4a5b3d4f33",
-        "TraceID": "NegotiatedDisable1RttEncryption",
-        "EncodingString": "[conn][%p] Negotiated Disable 1-RTT Encryption"
-      },
-      {
-        "UniquenessHash": "cfc6e146-0966-e783-5344-2ea4afd4d692",
-        "TraceID": "CustomCertValidationPending",
-        "EncodingString": "[conn][%p] Custom cert validation is pending"
-      },
-      {
-        "UniquenessHash": "1a6051bf-393a-b704-7237-8d9d0881efb3",
-        "TraceID": "RecvStatelessReset",
-        "EncodingString": "[conn][%p] Received stateless reset"
-      },
-      {
-        "UniquenessHash": "1a99a1d4-e93f-590e-b9d2-766c6616680f",
-        "TraceID": "HandshakeConfirmedFrame",
-        "EncodingString": "[conn][%p] Handshake confirmed (frame)"
-      },
-      {
-        "UniquenessHash": "e232b42d-9955-4467-0464-559ea5965464",
-        "TraceID": "UpdatePacketTolerance",
-        "EncodingString": "[conn][%p] Updating packet tolerance to %hhu"
-      },
-      {
-        "UniquenessHash": "5e023c07-7bc3-8b2f-76d0-4a38701cef2d",
-        "TraceID": "FirstCidUsage",
-        "EncodingString": "[conn][%p] First usage of SrcCid: %s"
-      },
-      {
-        "UniquenessHash": "8843a66a-349f-e5a2-a63c-5120fb187f69",
-        "TraceID": "PathDiscarded",
-        "EncodingString": "[conn][%p] Removing invalid path[%hhu]"
-      },
-      {
-        "UniquenessHash": "78e16be2-4ef2-96e6-6151-8c7198865607",
-        "TraceID": "Unreachable",
-        "EncodingString": "[conn][%p] Received unreachable event"
-      },
-      {
-        "UniquenessHash": "e8bf302f-52d7-c228-4cc8-a74a099b0baa",
-        "TraceID": "SuccessfulRouteResolution",
-        "EncodingString": "[conn][%p] Processing successful route completion Path[%hhu]"
-      },
-      {
-        "UniquenessHash": "d3e660d6-4f05-fd4d-e6e5-c8967d710df4",
-        "TraceID": "FailedRouteResolution",
-        "EncodingString": "[conn][%p] Processing failed route completion Path[%hhu]"
-      },
-      {
-        "UniquenessHash": "14f03b98-a434-2f35-2ed0-1fa71aa50e44",
-        "TraceID": "UpdatePeerPacketTolerance",
-        "EncodingString": "[conn][%p] Updating peer packet tolerance to %hhu"
-      },
-      {
-        "UniquenessHash": "66cfdc40-f79f-a762-a02c-b7f1a4c2e0eb",
-        "TraceID": "UpdateShareBinding",
-        "EncodingString": "[conn][%p] Updated ShareBinding = %hhu"
-      },
-      {
-        "UniquenessHash": "f433b4bc-afec-9da4-79cb-eb11596d42e4",
-        "TraceID": "UpdateStreamSchedulingScheme",
-        "EncodingString": "[conn][%p] Updated Stream Scheduling Scheme = %u"
-      },
-      {
-        "UniquenessHash": "39d13f61-96a0-c66a-a1f7-3174e5fa775e",
-        "TraceID": "LocalInterfaceSet",
-        "EncodingString": "[conn][%p] Local interface set to %u"
-      },
-      {
-        "UniquenessHash": "02c2201b-fb0a-daed-b336-7d413eeed4f7",
-        "TraceID": "CibirIdSet",
-        "EncodingString": "[conn][%p] CIBIR ID set (len %hhu, offset %hhu)"
-      },
-      {
-        "UniquenessHash": "87c499a7-b21e-c2df-9d11-9176e9730676",
-        "TraceID": "ApplySettings",
-        "EncodingString": "[conn][%p] Applying new settings"
-      },
-      {
-        "UniquenessHash": "dc25a415-b386-47ec-0128-415c6f31795b",
-        "TraceID": "RttUpdatedMsg",
-        "EncodingString": "[conn][%p] Updated Rtt=%u.%03u ms, Var=%u.%03u"
-      },
-      {
-        "UniquenessHash": "5bdd3273-8aaf-afec-f7e3-a031e8c0122c",
-        "TraceID": "NewSrcCidNameCollision",
-        "EncodingString": "[conn][%p] CID collision, trying again"
+        "UniquenessHash": "c50d7d7b-5ea5-6f62-b2c8-8e06a5684266",
+        "TraceID": "WorkerActivityStateUpdated",
+        "EncodingString": "[wrkr][%p] IsActive = %hhu, Arg = %u"
+      },
+      {
+        "UniquenessHash": "04d9796b-69cf-902e-3525-738196a13977",
+        "TraceID": "WorkerCleanup",
+        "EncodingString": "[wrkr][%p] Cleaning up"
+      },
+      {
+        "UniquenessHash": "49ee2ed0-1b90-a7f2-d8a6-230a287a07b7",
+        "TraceID": "WorkerCreated",
+        "EncodingString": "[wrkr][%p] Created, IdealProc=%hu Owner=%p"
+      },
+      {
+        "UniquenessHash": "040cdcdf-a76c-26b5-a4d6-36222cd2abdb",
+        "TraceID": "WorkerDestroyed",
+        "EncodingString": "[wrkr][%p] Destroyed"
+      },
+      {
+        "UniquenessHash": "07e794d9-3f9b-61ce-b0b8-af3cc9d92ebe",
+        "TraceID": "WorkerErrorStatus",
+        "EncodingString": "[wrkr][%p] ERROR, %u, %s."
+      },
+      {
+        "UniquenessHash": "e1a37301-aaf6-2912-f408-1d81199cc4e6",
+        "TraceID": "WorkerQueueDelayUpdated",
+        "EncodingString": "[wrkr][%p] QueueDelay = %u"
+      },
+      {
+        "UniquenessHash": "be2a8e4f-7708-e894-48df-762d926dac26",
+        "TraceID": "WorkerStart",
+        "EncodingString": "[wrkr][%p] Start"
+      },
+      {
+        "UniquenessHash": "2a4c81a8-bf45-5d2a-fa79-dc075733386b",
+        "TraceID": "WorkerStop",
+        "EncodingString": "[wrkr][%p] Stop"
       },
       {
         "UniquenessHash": "544776e8-4877-d5da-4fa0-fc664dd8fd98",
@@ -12675,1121 +14763,6 @@
         "EncodingString": "[conn][%p] Can't retire current CID because it's zero length"
       },
       {
-        "UniquenessHash": "5bda6698-e21b-b6c6-8eeb-1345b5b6fdb5",
-        "TraceID": "IndicateShutdownByPeer",
-        "EncodingString": "[conn][%p] Indicating QUIC_CONNECTION_EVENT_SHUTDOWN_INITIATED_BY_PEER [0x%llx]"
-      },
-      {
-        "UniquenessHash": "2fbfe723-9f02-173c-6f00-d6910945fc2b",
-        "TraceID": "IndicateShutdownByTransport",
-        "EncodingString": "[conn][%p] Indicating QUIC_CONNECTION_EVENT_SHUTDOWN_INITIATED_BY_TRANSPORT [0x%x]"
-      },
-      {
-        "UniquenessHash": "f8280555-5057-232c-bc7d-b3cdd8f840f5",
-        "TraceID": "IndicateConnectionShutdownComplete",
-        "EncodingString": "[conn][%p] Indicating QUIC_CONNECTION_EVENT_SHUTDOWN_COMPLETE"
-      },
-      {
-        "UniquenessHash": "8c1a717b-f814-d6d9-3f2e-f1987be847d6",
-        "TraceID": "IndicateResumed",
-        "EncodingString": "[conn][%p] Indicating QUIC_CONNECTION_EVENT_RESUMED"
-      },
-      {
-        "UniquenessHash": "920800a1-3a54-af40-19d9-fdfaf274a6d4",
-        "TraceID": "IndicateResumptionTicketReceived",
-        "EncodingString": "[conn][%p] Indicating QUIC_CONNECTION_EVENT_RESUMPTION_TICKET_RECEIVED"
-      },
-      {
-        "UniquenessHash": "1e4f68c2-b9d0-a7d8-1bc4-1f76affbf04d",
-        "TraceID": "ClientVersionNegotiationCompatibleVersionUpgrade",
-        "EncodingString": "[conn][%p] Compatible version upgrade! Old: 0x%x, New: 0x%x"
-      },
-      {
-        "UniquenessHash": "13fbb0ef-abe5-4b6d-808c-9baed9531070",
-        "TraceID": "CompatibleVersionUpgradeComplete",
-        "EncodingString": "[conn][%p] Compatible version upgrade! Old: 0x%x, New: 0x%x"
-      },
-      {
-        "UniquenessHash": "506a0bfb-88c2-6ef1-149b-8c6e2d9dd836",
-        "TraceID": "IndicatePeerCertificateReceived",
-        "EncodingString": "[conn][%p] Indicating QUIC_CONNECTION_EVENT_PEER_CERTIFICATE_RECEIVED (0x%x, 0x%x)"
-      },
-      {
-        "UniquenessHash": "18ef147d-5376-d7f2-f624-3b27af96dd05",
-        "TraceID": "QueueDatagrams",
-        "EncodingString": "[conn][%p] Queuing %u UDP datagrams"
-      },
-      {
-        "UniquenessHash": "9727ad53-8a0f-e3b3-8def-c1fa820baaa9",
-        "TraceID": "RecvVerNeg",
-        "EncodingString": "[conn][%p] Received Version Negotation:"
-      },
-      {
-        "UniquenessHash": "62fa7337-1321-2cd0-f7cc-236d893ed747",
-        "TraceID": "VerNegItem",
-        "EncodingString": "[conn][%p]   Ver[%d]: 0x%x"
-      },
-      {
-        "UniquenessHash": "3405b409-bdc8-a1c4-cc9a-6dc3c0f86f01",
-        "TraceID": "DeferDatagram",
-        "EncodingString": "[conn][%p] Deferring datagram (type=%hu)"
-      },
-      {
-        "UniquenessHash": "d4b170ec-6aac-e1b9-65d2-980190c166b8",
-        "TraceID": "DecryptOldKey",
-        "EncodingString": "[conn][%p] Using old key to decrypt"
-      },
-      {
-        "UniquenessHash": "3a28ad92-a692-7746-3bea-0309be06a558",
-        "TraceID": "PossiblePeerKeyUpdate",
-        "EncodingString": "[conn][%p] Possible peer initiated key update [packet %llu]"
-      },
-      {
-        "UniquenessHash": "e5011584-a82b-c64d-75a5-a18ec4670a1d",
-        "TraceID": "UpdateReadKeyPhase",
-        "EncodingString": "[conn][%p] Updating current read key phase and packet number[%llu]"
-      },
-      {
-        "UniquenessHash": "1d828295-7cdc-fd81-10d0-7bc5ca9f0ce7",
-        "TraceID": "PeerConnFCBlocked",
-        "EncodingString": "[conn][%p] Peer Connection FC blocked (%llu)"
-      },
-      {
-        "UniquenessHash": "33d2457f-7bc8-a252-2a65-7b492c581b7a",
-        "TraceID": "PeerStreamFCBlocked",
-        "EncodingString": "[conn][%p] Peer Streams[%hu] FC blocked (%llu)"
-      },
-      {
-        "UniquenessHash": "df8cd7bd-ef29-fc9c-b3e0-7dc89bee82d5",
-        "TraceID": "IndicatePeerNeedStreams",
-        "EncodingString": "[conn][%p] Indicating QUIC_CONNECTION_EVENT_PEER_NEEDS_STREAMS"
-      },
-      {
-        "UniquenessHash": "69bf030e-d811-6f6f-9b99-48c5b8571a4a",
-        "TraceID": "IndicatePeerAddrChanged",
-        "EncodingString": "[conn][%p] Indicating QUIC_CONNECTION_EVENT_PEER_ADDRESS_CHANGED"
-      },
-      {
-        "UniquenessHash": "d1b6f5eb-6243-10dc-b07a-0f545b66b5e6",
-        "TraceID": "UdpRecvBatch",
-        "EncodingString": "[conn][%p] Batch Recv %u UDP datagrams"
-      },
-      {
-        "UniquenessHash": "b2826750-692c-079a-196b-3ef9a77daf0b",
-        "TraceID": "UdpRecvDeferred",
-        "EncodingString": "[conn][%p] Recv %u deferred UDP datagrams"
-      },
-      {
-        "UniquenessHash": "cd3c6623-5c8b-d0a0-f653-dd7ae1b09077",
-        "TraceID": "UdpRecv",
-        "EncodingString": "[conn][%p] Recv %u UDP datagrams"
-      },
-      {
-        "UniquenessHash": "886942eb-0bdc-fffd-0a3b-e2ea639228bb",
-        "TraceID": "DatagramReceiveEnableUpdated",
-        "EncodingString": "[conn][%p] Updated datagram receive enabled to %hhu"
-      },
-      {
-        "UniquenessHash": "b5551d75-2b95-b9d9-98f7-36215d5364b0",
-        "TraceID": "Disable1RttEncrytionUpdated",
-        "EncodingString": "[conn][%p] Updated disable 1-RTT encrytption to %hhu"
-      },
-      {
-        "UniquenessHash": "4e7f072c-3335-6eb0-dcca-13d3fdf87fe8",
-        "TraceID": "ForceKeyUpdate",
-        "EncodingString": "[conn][%p] Forcing key update"
-      },
-      {
-        "UniquenessHash": "6e5b39c0-03d0-5405-431a-9b3d0940496e",
-        "TraceID": "ForceCidUpdate",
-        "EncodingString": "[conn][%p] Forcing destination CID update"
-      },
-      {
-        "UniquenessHash": "ad3632a2-ac75-293d-854f-381b59368114",
-        "TraceID": "TestTPSet",
-        "EncodingString": "[conn][%p] Setting Test Transport Parameter (type %hu, %hu bytes)"
-      },
-      {
-        "UniquenessHash": "4af24dff-9b3b-84ae-8868-0443f2ad6ec5",
-        "TraceID": "AbandonInternallyClosed",
-        "EncodingString": "[conn][%p] Abandoning internal, closed connection"
-      },
-      {
-        "UniquenessHash": "aed1e684-1268-09f6-9232-3b0ad19349f5",
-        "TraceID": "ConnCreated",
-        "EncodingString": "[conn][%p] Created, IsServer=%hhu, CorrelationId=%llu"
-      },
-      {
-        "UniquenessHash": "44cc2fb4-5b7d-66dd-69b4-3644ee31088f",
-        "TraceID": "ConnLocalAddrAdded",
-        "EncodingString": "[conn][%p] New Local IP: %!ADDR!"
-      },
-      {
-        "UniquenessHash": "57df3cb1-120c-282b-ea2a-f9ff854b5a76",
-        "TraceID": "ConnRemoteAddrAdded",
-        "EncodingString": "[conn][%p] New Remote IP: %!ADDR!"
-      },
-      {
-        "UniquenessHash": "e2133726-1e36-d515-e6b1-ab7ac6fdf53e",
-        "TraceID": "ConnDestCidAdded",
-        "EncodingString": "[conn][%p] (SeqNum=%llu) New Destination CID: %!CID!"
-      },
-      {
-        "UniquenessHash": "b1ef59fd-834d-2786-8b05-c14f32023aea",
-        "TraceID": "ConnSourceCidAdded",
-        "EncodingString": "[conn][%p] (SeqNum=%llu) New Source CID: %!CID!"
-      },
-      {
-        "UniquenessHash": "228c04ea-f275-6f9c-e29a-a8f058a5db5e",
-        "TraceID": "ConnInitializeComplete",
-        "EncodingString": "[conn][%p] Initialize complete"
-      },
-      {
-        "UniquenessHash": "2c7b6642-2b16-6fdb-2e81-f932dca249e3",
-        "TraceID": "ConnUnregistered",
-        "EncodingString": "[conn][%p] Unregistered from %p"
-      },
-      {
-        "UniquenessHash": "3903cc44-b387-b5f6-17fc-62d5aee48015",
-        "TraceID": "ConnDestroyed",
-        "EncodingString": "[conn][%p] Destroyed"
-      },
-      {
-        "UniquenessHash": "27cd4e17-599b-5429-699a-05377472f707",
-        "TraceID": "ConnHandleClosed",
-        "EncodingString": "[conn][%p] Handle closed"
-      },
-      {
-        "UniquenessHash": "60a38bc0-4218-963b-507a-5d7cb5c08596",
-        "TraceID": "ConnRegistered",
-        "EncodingString": "[conn][%p] Registered with %p"
-      },
-      {
-        "UniquenessHash": "9ba874f3-1fe6-aef6-6d3b-5c9b8b9d8720",
-        "TraceID": "ConnRundown",
-        "EncodingString": "[conn][%p] Rundown, IsServer=%hu, CorrelationId=%llu"
-      },
-      {
-        "UniquenessHash": "6815c8ca-4f06-e4ed-45ef-61e4440505b7",
-        "TraceID": "ConnAssignWorker",
-        "EncodingString": "[conn][%p] Assigned worker: %p"
-      },
-      {
-        "UniquenessHash": "8fbe1b93-5e48-0738-c64d-8e60a387bc13",
-        "TraceID": "ConnVersionSet",
-        "EncodingString": "[conn][%p] QUIC Version: %u"
-      },
-      {
-        "UniquenessHash": "e55bbe23-63cb-e695-26d2-734d5bab5d48",
-        "TraceID": "ConnHandshakeComplete",
-        "EncodingString": "[conn][%p] Handshake complete"
-      },
-      {
-        "UniquenessHash": "8f204a2e-9160-ae42-2cdd-4f8e8eab10c5",
-        "TraceID": "ConnDestCidRemoved",
-        "EncodingString": "[conn][%p] (SeqNum=%llu) Removed Destination CID: %!CID!"
-      },
-      {
-        "UniquenessHash": "6eb1d989-e1ad-a6e1-76cc-26fe4a23a56e",
-        "TraceID": "ConnSetTimer",
-        "EncodingString": "[conn][%p] Setting %hhu, delay=%llu us"
-      },
-      {
-        "UniquenessHash": "3cb11d31-f785-9082-29ff-ca3a505762e4",
-        "TraceID": "ConnCancelTimer",
-        "EncodingString": "[conn][%p] Canceling %hhu"
-      },
-      {
-        "UniquenessHash": "337abaeb-0cc0-11c8-523a-e6b816a8a3ed",
-        "TraceID": "ConnExpiredTimer",
-        "EncodingString": "[conn][%p] %hhu expired"
-      },
-      {
-        "UniquenessHash": "43def263-b39e-5ace-4ab9-9318c5382766",
-        "TraceID": "ConnExecTimerOper",
-        "EncodingString": "[conn][%p] Execute: %u"
-      },
-      {
-        "UniquenessHash": "c1260e67-a879-a771-4273-78ed7f098da3",
-        "TraceID": "ConnShutdownComplete",
-        "EncodingString": "[conn][%p] Shutdown complete, PeerFailedToAcknowledged=%hhu."
-      },
-      {
-        "UniquenessHash": "905ba7f9-0427-2d53-7d13-88f2bb532bf0",
-        "TraceID": "ConnAppShutdown",
-        "EncodingString": "[conn][%p] App Shutdown: %llu (Remote=%hhu)"
-      },
-      {
-        "UniquenessHash": "421b9353-bbea-5599-f173-5911d85a776e",
-        "TraceID": "ConnTransportShutdown",
-        "EncodingString": "[conn][%p] Transport Shutdown: %llu (Remote=%hhu) (QS=%hhu)"
-      },
-      {
-        "UniquenessHash": "7a6ee833-be8b-28d5-a62a-4addb834ada3",
-        "TraceID": "ConnErrorStatus",
-        "EncodingString": "[conn][%p] ERROR, %u, %s."
-      },
-      {
-        "UniquenessHash": "78747bf9-56cb-052b-6f03-10d9a57749fa",
-        "TraceID": "ConnServerResumeTicket",
-        "EncodingString": "[conn][%p] Server app accepted resumption ticket"
-      },
-      {
-        "UniquenessHash": "01d5a727-8287-c441-9ff0-0ebbd899549f",
-        "TraceID": "ConnHandshakeStart",
-        "EncodingString": "[conn][%p] Handshake start"
-      },
-      {
-        "UniquenessHash": "b27efe89-6500-60ee-bdbb-b417ecce6d62",
-        "TraceID": "PacketDecrypt",
-        "EncodingString": "[pack][%llu] Decrypting"
-      },
-      {
-        "UniquenessHash": "af137df5-1055-7424-de16-65895d8d276b",
-        "TraceID": "ConnPacketRecv",
-        "EncodingString": "[conn][%p][RX][%llu] %c (%hu bytes)"
-      },
-      {
-        "UniquenessHash": "23378f35-794d-1493-0f86-0c338e1bf37c",
-        "TraceID": "ConnLocalAddrRemoved",
-        "EncodingString": "[conn][%p] Removed Local IP: %!ADDR!"
-      },
-      {
-        "UniquenessHash": "91e6e3a1-830d-6ed9-b737-a6481ac8eb55",
-        "TraceID": "NoSrcCidAvailable",
-        "EncodingString": "[conn][%p] No src CID to send with"
-      },
-      {
-        "UniquenessHash": "03e79f57-89b7-b2d2-b13f-cb2f995b47cd",
-        "TraceID": "GetPacketTypeFailure",
-        "EncodingString": "[conn][%p] Failed to get packet type for control frames, 0x%x"
-      },
-      {
-        "UniquenessHash": "f2859068-aa3b-758e-45b8-db7e1bf4063f",
-        "TraceID": "PacketBuilderSendBatch",
-        "EncodingString": "[conn][%p] Sending batch. %hu datagrams"
-      },
-      {
-        "UniquenessHash": "e0aaacd6-02f1-c4f2-571b-290d53b0ebf7",
-        "TraceID": "PacketCreated",
-        "EncodingString": "[pack][%llu] Created in batch %llu"
-      },
-      {
-        "UniquenessHash": "040e32a3-ba11-8989-d6d4-57d7c799c359",
-        "TraceID": "PacketEncrypt",
-        "EncodingString": "[pack][%llu] Encrypting"
-      },
-      {
-        "UniquenessHash": "e1679e26-ce08-f741-23b6-23fa6f1de264",
-        "TraceID": "PacketFinalize",
-        "EncodingString": "[pack][%llu] Finalizing"
-      },
-      {
-        "UniquenessHash": "8acd91f1-3c17-7458-fb5b-e3453f2825d3",
-        "TraceID": "ConnPacketSent",
-        "EncodingString": "[conn][%p][TX][%llu] %hhu (%hu bytes)"
-      },
-      {
-        "UniquenessHash": "64d69663-eb58-98c9-1c06-2b1fa209874b",
-        "TraceID": "PacketBatchSent",
-        "EncodingString": "[pack][%llu] Batch sent"
-      },
-      {
-        "UniquenessHash": "2222c403-3ef4-09ef-5b3c-aca16af3616d",
-        "TraceID": "VersionInfoDecodeFailed1",
-        "EncodingString": "[conn][%p] Version info too short to contain Chosen Version (%hu bytes)"
-      },
-      {
-        "UniquenessHash": "3e7b261f-8077-d6f3-18ee-188f5cfe6b6b",
-        "TraceID": "VersionInfoDecodeFailed2",
-        "EncodingString": "[conn][%p] Version info too short to contain any Other Versions (%hu bytes)"
-      },
-      {
-        "UniquenessHash": "f6f8ff1e-981f-8f41-67d4-9e051d0b6093",
-        "TraceID": "ServerVersionInfoDecodeFailed3",
-        "EncodingString": "[conn][%p] Version info contains partial Other Version (%hu bytes vs. %u bytes)"
-      },
-      {
-        "UniquenessHash": "341c77aa-d452-791a-d880-186dca98a7be",
-        "TraceID": "ServerVersionInfoDecodeFailed4",
-        "EncodingString": "[conn][%p] Version info parsed less than full buffer (%hu bytes vs. %hu bytes"
-      },
-      {
-        "UniquenessHash": "7d006393-c91d-c1ce-5dca-284c81136b96",
-        "TraceID": "ServerVersionInfoDecoded",
-        "EncodingString": "[conn][%p] VerInfo Decoded: Chosen Ver:%x Other Ver Count:%u"
-      },
-      {
-        "UniquenessHash": "3754eaa4-3328-7113-f87a-c5d55a54db2c",
-        "TraceID": "ServerVersionNegotiationInfoEncoded",
-        "EncodingString": "[conn][%p] Server VI Encoded: Chosen Ver:%x Other Ver Count:%u"
-      },
-      {
-        "UniquenessHash": "42a4017b-0e70-eb13-7d54-8665729dbcad",
-        "TraceID": "ClientVersionInfoEncoded",
-        "EncodingString": "[conn][%p] Client VI Encoded: Current Ver:%x Prev Ver:%x Compat Ver Count:%u"
-      },
-      {
-        "UniquenessHash": "d94a73fc-1f40-d653-9753-35f107a8db2a",
-        "TraceID": "ConnVNEOtherVersionList",
-        "EncodingString": "[conn][%p] VerInfo Other Versions List: %!VNL!"
-      },
-      {
-        "UniquenessHash": "cbfa374b-8626-eaf8-52f1-dae0df48749f",
-        "TraceID": "LookupCidFound",
-        "EncodingString": "[look][%p] Lookup Hash=%u found %p"
-      },
-      {
-        "UniquenessHash": "82888cbc-e68c-a952-e43d-d42bf53948b9",
-        "TraceID": "LookupCidNotFound",
-        "EncodingString": "[look][%p] Lookup Hash=%u not found"
-      },
-      {
-        "UniquenessHash": "e33648a6-65bb-f96c-5528-e402ebb146ee",
-        "TraceID": "LookupRemoteHashFound",
-        "EncodingString": "[look][%p] Lookup RemoteHash=%u found %p"
-      },
-      {
-        "UniquenessHash": "697ab833-df25-0d50-e74c-12ff19c95cbb",
-        "TraceID": "LookupRemoteHashNotFound",
-        "EncodingString": "[look][%p] Lookup RemoteHash=%u not found"
-      },
-      {
-        "UniquenessHash": "93dcbb3d-c29c-d129-7b2a-9b78e14e2505",
-        "TraceID": "LookupCidInsert",
-        "EncodingString": "[look][%p] Insert Conn=%p Hash=%u"
-      },
-      {
-        "UniquenessHash": "bb640c64-ae23-7de2-05b1-04e0b9831d6f",
-        "TraceID": "LookupRemoteHashInsert",
-        "EncodingString": "[look][%p] Insert Conn=%p RemoteHash=%u"
-      },
-      {
-        "UniquenessHash": "71715265-6b3f-5781-584b-ab51b0336c38",
-        "TraceID": "LookupCidRemoved",
-        "EncodingString": "[look][%p] Remove Conn=%p"
-      },
-      {
-        "UniquenessHash": "572f7bb6-23fa-8f9a-25cd-2098fb307a5c",
-        "TraceID": "IndicateIdealProcChanged",
-        "EncodingString": "[conn][%p] Indicating QUIC_CONNECTION_EVENT_IDEAL_PROCESSOR_CHANGED"
-      },
-      {
-        "UniquenessHash": "2104f4e7-9cc0-74bc-f4b5-dfc645b5642a",
-        "TraceID": "AbandonOnLibShutdown",
-        "EncodingString": "[conn][%p] Abandoning on shutdown"
-      },
-      {
-        "UniquenessHash": "49ee2ed0-1b90-a7f2-d8a6-230a287a07b7",
-        "TraceID": "WorkerCreated",
-        "EncodingString": "[wrkr][%p] Created, IdealProc=%hu Owner=%p"
-      },
-      {
-        "UniquenessHash": "07e794d9-3f9b-61ce-b0b8-af3cc9d92ebe",
-        "TraceID": "WorkerErrorStatus",
-        "EncodingString": "[wrkr][%p] ERROR, %u, %s."
-      },
-      {
-        "UniquenessHash": "04d9796b-69cf-902e-3525-738196a13977",
-        "TraceID": "WorkerCleanup",
-        "EncodingString": "[wrkr][%p] Cleaning up"
-      },
-      {
-        "UniquenessHash": "040cdcdf-a76c-26b5-a4d6-36222cd2abdb",
-        "TraceID": "WorkerDestroyed",
-        "EncodingString": "[wrkr][%p] Destroyed"
-      },
-      {
-        "UniquenessHash": "42b9c102-5000-2886-e38e-f8b94d09dfa1",
-        "TraceID": "ConnScheduleState",
-        "EncodingString": "[conn][%p] Scheduling: %u"
-      },
-      {
-        "UniquenessHash": "e1a37301-aaf6-2912-f408-1d81199cc4e6",
-        "TraceID": "WorkerQueueDelayUpdated",
-        "EncodingString": "[wrkr][%p] QueueDelay = %u"
-      },
-      {
-        "UniquenessHash": "c50d7d7b-5ea5-6f62-b2c8-8e06a5684266",
-        "TraceID": "WorkerActivityStateUpdated",
-        "EncodingString": "[wrkr][%p] IsActive = %hhu, Arg = %u"
-      },
-      {
-        "UniquenessHash": "be2a8e4f-7708-e894-48df-762d926dac26",
-        "TraceID": "WorkerStart",
-        "EncodingString": "[wrkr][%p] Start"
-      },
-      {
-        "UniquenessHash": "2a4c81a8-bf45-5d2a-fa79-dc075733386b",
-        "TraceID": "WorkerStop",
-        "EncodingString": "[wrkr][%p] Stop"
-      },
-      {
-        "UniquenessHash": "84d80052-65e2-9ca0-e282-dd91296c0987",
-        "TraceID": "InvalidCongestionControlAlgorithm",
-        "EncodingString": "[conn][%p] Unknown congestion control algorithm: %hu, fallback to Cubic"
-      },
-      {
-        "UniquenessHash": "e1f61a3e-5405-efd7-d585-f3a10ab0b6d1",
-        "TraceID": "NoSniPresent",
-        "EncodingString": "[conn][%p] No SNI extension present"
-      },
-      {
-        "UniquenessHash": "95f4176f-e0b5-1420-53d9-44e244c44ea5",
-        "TraceID": "DecodeTPReserved",
-        "EncodingString": "[conn][%p] TP: Reserved ID %llu, length %hu"
-      },
-      {
-        "UniquenessHash": "f1d31c20-28ed-b67e-9b71-05c7763658de",
-        "TraceID": "DecodeTPUnknown",
-        "EncodingString": "[conn][%p] TP: Unknown ID %llu, length %hu"
-      },
-      {
-        "UniquenessHash": "0e57e530-870c-7ba0-5b7b-5da31f55dc03",
-        "TraceID": "EncodeTPStart",
-        "EncodingString": "[conn][%p] Encoding Transport Parameters (Server = %hhu)"
-      },
-      {
-        "UniquenessHash": "6de9e23c-7651-edb6-1005-247aef18aae3",
-        "TraceID": "EncodeTPOriginalDestinationCID",
-        "EncodingString": "[conn][%p] TP: Original Destination Connection ID (%s)"
-      },
-      {
-        "UniquenessHash": "a0423f9f-5528-282d-de58-b90aea239e3f",
-        "TraceID": "EncodeTPIdleTimeout",
-        "EncodingString": "[conn][%p] TP: Idle Timeout (%llu ms)"
-      },
-      {
-        "UniquenessHash": "c5a96b84-829e-1140-85af-18ab6924eb23",
-        "TraceID": "EncodeTPStatelessResetToken",
-        "EncodingString": "[conn][%p] TP: Stateless Reset Token (%s)"
-      },
-      {
-        "UniquenessHash": "7ccb258f-6f1d-cdd4-761c-8b098b4fb5b6",
-        "TraceID": "EncodeTPMaxUdpPayloadSize",
-        "EncodingString": "[conn][%p] TP: Max Udp Payload Size (%llu bytes)"
-      },
-      {
-        "UniquenessHash": "c212483c-4211-8603-5f60-6773b67d2622",
-        "TraceID": "EncodeTPInitMaxData",
-        "EncodingString": "[conn][%p] TP: Max Data (%llu bytes)"
-      },
-      {
-        "UniquenessHash": "1cf3e10e-79dd-5aed-6c1c-f0675514be81",
-        "TraceID": "EncodeTPInitMaxStreamDataBidiLocal",
-        "EncodingString": "[conn][%p] TP: Max Local Bidirectional Stream Data (%llu bytes)"
-      },
-      {
-        "UniquenessHash": "e9eaf5c8-bdb6-bd4e-beca-4207cd1fef91",
-        "TraceID": "EncodeTPInitMaxStreamDataBidiRemote",
-        "EncodingString": "[conn][%p] TP: Max Remote Bidirectional Stream Data (%llu bytes)"
-      },
-      {
-        "UniquenessHash": "24ac7692-c735-f737-d7d6-c3f65d595b67",
-        "TraceID": "EncodeTPInitMaxStreamUni",
-        "EncodingString": "[conn][%p] TP: Max Unidirectional Stream Data (%llu)"
-      },
-      {
-        "UniquenessHash": "c5697d69-e02a-7775-a151-c34f748320aa",
-        "TraceID": "EncodeTPMaxBidiStreams",
-        "EncodingString": "[conn][%p] TP: Max Bidirectional Streams (%llu)"
-      },
-      {
-        "UniquenessHash": "6154341e-5b61-63c0-da65-a3e9fe9cb0e0",
-        "TraceID": "EncodeTPMaxUniStreams",
-        "EncodingString": "[conn][%p] TP: Max Unidirectional Streams (%llu)"
-      },
-      {
-        "UniquenessHash": "0101cc93-9665-3cc3-b1ea-2a6be959530b",
-        "TraceID": "EncodeTPAckDelayExponent",
-        "EncodingString": "[conn][%p] TP: ACK Delay Exponent (%llu)"
-      },
-      {
-        "UniquenessHash": "38340c32-a630-64c1-b93a-b1e7ca40397e",
-        "TraceID": "EncodeTPMaxAckDelay",
-        "EncodingString": "[conn][%p] TP: Max ACK Delay (%llu ms)"
-      },
-      {
-        "UniquenessHash": "88f5bfbe-85c2-0a8e-869d-669c1f347170",
-        "TraceID": "EncodeTPDisableMigration",
-        "EncodingString": "[conn][%p] TP: Disable Active Migration"
-      },
-      {
-        "UniquenessHash": "7ae85c8f-532c-c622-19be-a82d9002385d",
-        "TraceID": "EncodeTPPreferredAddress",
-        "EncodingString": "[conn][%p] TP: Preferred Address"
-      },
-      {
-        "UniquenessHash": "a9ef9690-4a65-72f7-40ad-f09fd6976881",
-        "TraceID": "EncodeTPCIDLimit",
-        "EncodingString": "[conn][%p] TP: Connection ID Limit (%llu)"
-      },
-      {
-        "UniquenessHash": "a10dde76-0ba2-2458-5f43-805105fa2127",
-        "TraceID": "EncodeTPOriginalCID",
-        "EncodingString": "[conn][%p] TP: Initial Source Connection ID (%s)"
-      },
-      {
-        "UniquenessHash": "214be45a-42ba-44e1-05c2-f82f3200e671",
-        "TraceID": "EncodeTPRetrySourceCID",
-        "EncodingString": "[conn][%p] TP: Retry Source Connection ID (%s)"
-      },
-      {
-        "UniquenessHash": "d276c997-5dfb-645e-b54a-7ec567967851",
-        "TraceID": "EncodeMaxDatagramFrameSize",
-        "EncodingString": "[conn][%p] TP: Max Datagram Frame Size (%llu bytes)"
-      },
-      {
-        "UniquenessHash": "00dd319f-d948-bd6b-e480-9188c53a9eb7",
-        "TraceID": "EncodeTPDisable1RttEncryption",
-        "EncodingString": "[conn][%p] TP: Disable 1-RTT Encryption"
-      },
-      {
-        "UniquenessHash": "efc12508-e546-ff7a-e943-829ad204f871",
-        "TraceID": "EncodeTPVersionNegotiationExt",
-        "EncodingString": "[conn][%p] TP: Version Negotiation Extension (%u bytes)"
-      },
-      {
-        "UniquenessHash": "2bcc548f-81c8-bf14-8378-f2c540783112",
-        "TraceID": "EncodeTPMinAckDelay",
-        "EncodingString": "[conn][%p] TP: Min ACK Delay (%llu us)"
-      },
-      {
-        "UniquenessHash": "aaf030f3-46be-72b4-807a-08aea8ec0362",
-        "TraceID": "EncodeTPCibirEncoding",
-        "EncodingString": "[conn][%p] TP: CIBIR Encoding (%llu length, %llu offset)"
-      },
-      {
-        "UniquenessHash": "4650353e-149e-c99a-1ab8-9b7e6a1e698e",
-        "TraceID": "EncodeTPTest",
-        "EncodingString": "[conn][%p] TP: TEST TP (Type %hu, Length %hu)"
-      },
-      {
-        "UniquenessHash": "413f5682-4110-fabc-1552-daf76011b827",
-        "TraceID": "EncodeTPEnd",
-        "EncodingString": "[conn][%p] Encoded %hu bytes for QUIC TP"
-      },
-      {
-        "UniquenessHash": "822613a7-cc7e-334a-8e53-483b30217cea",
-        "TraceID": "DecodeTPStart",
-        "EncodingString": "[conn][%p] Decoding Transport Parameters (Server = %hhu) (%hu bytes)"
-      },
-      {
-        "UniquenessHash": "0f20e85c-c2f2-44e2-9762-7044995c647d",
-        "TraceID": "DecodeTPOriginalDestinationCID",
-        "EncodingString": "[conn][%p] TP: Original Connection Destination ID (%s)"
-      },
-      {
-        "UniquenessHash": "17e21ccd-6314-9850-c892-6fc71b4e2339",
-        "TraceID": "DecodeTPIdleTimeout",
-        "EncodingString": "[conn][%p] TP: Idle Timeout (%llu ms)"
-      },
-      {
-        "UniquenessHash": "22774447-fb97-c333-ea55-96d7234b806f",
-        "TraceID": "DecodeTPStatelessResetToken",
-        "EncodingString": "[conn][%p] TP: Stateless Reset Token (%s)"
-      },
-      {
-        "UniquenessHash": "dcdc839f-72fd-686f-4a16-b070ed7bea5f",
-        "TraceID": "DecodeTPMaxUdpPayloadSize",
-        "EncodingString": "[conn][%p] TP: Max Udp Payload Size (%llu bytes)"
-      },
-      {
-        "UniquenessHash": "718ed4d4-ace9-2e3d-2f3b-c61bc224c852",
-        "TraceID": "DecodeTPInitMaxData",
-        "EncodingString": "[conn][%p] TP: Max Data (%llu bytes)"
-      },
-      {
-        "UniquenessHash": "e4d0eb5f-0f76-f0ac-1c84-f306c642b9a6",
-        "TraceID": "DecodeTPInitMaxStreamDataBidiLocal",
-        "EncodingString": "[conn][%p] TP: Max Local Bidirectional Stream Data (%llu bytes)"
-      },
-      {
-        "UniquenessHash": "8ed9301a-b13d-9983-f34c-d2d124a7a3f1",
-        "TraceID": "DecodeTPInitMaxStreamDataBidiRemote",
-        "EncodingString": "[conn][%p] TP: Max Remote Bidirectional Stream Data (%llu bytes)"
-      },
-      {
-        "UniquenessHash": "e4979e9a-74a5-15f2-adb0-2e79e72bac62",
-        "TraceID": "DecodeTPInitMaxStreamDataBidiUni",
-        "EncodingString": "[conn][%p] TP: Max Unidirectional Stream Data (%llu)"
-      },
-      {
-        "UniquenessHash": "a8590572-737f-3dd9-d415-f1f9c63ab68b",
-        "TraceID": "DecodeTPMaxBidiStreams",
-        "EncodingString": "[conn][%p] TP: Max Bidirectional Streams (%llu)"
-      },
-      {
-        "UniquenessHash": "0120457e-9a38-b234-ef17-ec3bd85790ec",
-        "TraceID": "DecodeTPMaxUniStreams",
-        "EncodingString": "[conn][%p] TP: Max Unidirectional Streams (%llu)"
-      },
-      {
-        "UniquenessHash": "244561c5-e612-a194-99af-e39c0b17c234",
-        "TraceID": "DecodeTPAckDelayExponent",
-        "EncodingString": "[conn][%p] TP: ACK Delay Exponent (%llu)"
-      },
-      {
-        "UniquenessHash": "f610329d-1292-7a18-4a2d-b745ecf7d4b7",
-        "TraceID": "DecodeTPMaxAckDelay",
-        "EncodingString": "[conn][%p] TP: Max ACK Delay (%llu ms)"
-      },
-      {
-        "UniquenessHash": "bd9900ec-ea63-19c7-b852-d50c250f7441",
-        "TraceID": "DecodeTPDisableActiveMigration",
-        "EncodingString": "[conn][%p] TP: Disable Active Migration"
-      },
-      {
-        "UniquenessHash": "f922e6c2-c8b5-7e24-b451-55dd6c348335",
-        "TraceID": "DecodeTPPreferredAddress",
-        "EncodingString": "[conn][%p] TP: Preferred Address"
-      },
-      {
-        "UniquenessHash": "4c903962-3302-75ab-6ed6-52c50fb560a8",
-        "TraceID": "DecodeTPCIDLimit",
-        "EncodingString": "[conn][%p] TP: Connection ID Limit (%llu)"
-      },
-      {
-        "UniquenessHash": "6569e950-f497-9d07-72d6-1811ecdb4b8e",
-        "TraceID": "DecodeTPInitialSourceCID",
-        "EncodingString": "[conn][%p] TP: Initial Source Connection ID (%s)"
-      },
-      {
-        "UniquenessHash": "f9c309de-adae-2892-8f3b-5ecb036737c9",
-        "TraceID": "DecodeTPRetrySourceCID",
-        "EncodingString": "[conn][%p] TP: Retry Source Connection ID (%s)"
-      },
-      {
-        "UniquenessHash": "87156c11-9645-fbe7-66fe-c68ef5b80a18",
-        "TraceID": "DecodeTPMaxDatagramFrameSize",
-        "EncodingString": "[conn][%p] TP: Max Datagram Frame Size (%llu bytes)"
-      },
-      {
-        "UniquenessHash": "bcca8105-4c4b-0733-5277-ca216bcd792b",
-        "TraceID": "DecodeTPCibirEncoding",
-        "EncodingString": "[conn][%p] TP: CIBIR Encoding (%llu length, %llu offset)"
-      },
-      {
-        "UniquenessHash": "bf16a511-be08-e9ca-915f-5e5c834d5ca6",
-        "TraceID": "DecodeTPDisable1RttEncryption",
-        "EncodingString": "[conn][%p] TP: Disable 1-RTT Encryption"
-      },
-      {
-        "UniquenessHash": "0cffe1cb-49d2-ac2b-79ff-a691bdd7d53b",
-        "TraceID": "DecodeTPVersionNegotiationInfo",
-        "EncodingString": "[conn][%p] TP: Version Negotiation Info (%hu bytes)"
-      },
-      {
-        "UniquenessHash": "94dce213-922c-7a7e-d752-7af836a806ab",
-        "TraceID": "DecodeTPMinAckDelay",
-        "EncodingString": "[conn][%p] TP: Min ACK Delay (%llu us)"
-      },
-      {
-        "UniquenessHash": "50589e4d-727a-f0d9-3d55-be9fece3f1e3",
-        "TraceID": "BindingListenerAlreadyRegistered",
-        "EncodingString": "[bind][%p] Listener (%p) already registered on ALPN"
-      },
-      {
-        "UniquenessHash": "ed52dc79-5619-64e6-7bde-c177b24ff85d",
-        "TraceID": "BindingSendFailed",
-        "EncodingString": "[bind][%p] Send failed, 0x%x"
-      },
-      {
-        "UniquenessHash": "abecde52-d14c-a321-f36e-bec3b2d4aa95",
-        "TraceID": "PacketTxVersionNegotiation",
-        "EncodingString": "[S][TX][-] VN"
-      },
-      {
-        "UniquenessHash": "06b1c90c-5051-fa3a-65a9-61ac409a7afc",
-        "TraceID": "PacketTxStatelessReset",
-        "EncodingString": "[S][TX][-] SR %s"
-      },
-      {
-        "UniquenessHash": "e63baed9-55fa-fbbb-57a7-bc462892dc22",
-        "TraceID": "PacketTxRetry",
-        "EncodingString": "[S][TX][-] LH Ver:0x%x DestCid:%s SrcCid:%s Type:R OrigDestCid:%s (Token %hu bytes)"
-      },
-      {
-        "UniquenessHash": "8419ad0b-e226-53e3-837c-4eebd4cc6619",
-        "TraceID": "BindingSendTestDrop",
-        "EncodingString": "[bind][%p] Test dropped packet"
-      },
-      {
-        "UniquenessHash": "8f664316-de64-1faa-b303-6cda51fd619a",
-        "TraceID": "BindingErrorStatus",
-        "EncodingString": "[bind][%p] ERROR, %u, %s."
-      },
-      {
-        "UniquenessHash": "de67327e-34fe-e36e-e687-09f38be7e043",
-        "TraceID": "BindingCreated",
-        "EncodingString": "[bind][%p] Created, Udp=%p LocalAddr=%!ADDR! RemoteAddr=%!ADDR!"
-      },
-      {
-        "UniquenessHash": "5d83e63e-7ce5-0102-8dd2-cbcf5946da2e",
-        "TraceID": "BindingCleanup",
-        "EncodingString": "[bind][%p] Cleaning up"
-      },
-      {
-        "UniquenessHash": "9dc8a42f-5829-5abf-0bb0-5040ff1428b9",
-        "TraceID": "BindingDestroyed",
-        "EncodingString": "[bind][%p] Destroyed"
-      },
-      {
-        "UniquenessHash": "229b6b27-7423-c3ab-5a3e-f99929ef7e50",
-        "TraceID": "BindingRundown",
-        "EncodingString": "[bind][%p] Rundown, Udp=%p LocalAddr=%!ADDR! RemoteAddr=%!ADDR!"
-      },
-      {
-        "UniquenessHash": "11b93e99-5a6c-6cc9-12c9-6ef575ffa8e0",
-        "TraceID": "ConnNoListenerIp",
-        "EncodingString": "[conn][%p] No Listener for IP address: %!ADDR!"
-      },
-      {
-        "UniquenessHash": "36572545-3721-e03a-c50a-7afdd62c4614",
-        "TraceID": "ConnNoListenerAlpn",
-        "EncodingString": "[conn][%p] No listener matching ALPN: %!ALPN!"
-      },
-      {
-        "UniquenessHash": "3726f8cb-fca2-1ea3-208b-0f223c09aae2",
-        "TraceID": "BindingExecOper",
-        "EncodingString": "[bind][%p] Execute: %u"
-      },
-      {
-        "UniquenessHash": "f1741ac1-9c6a-e567-0c1c-9dc411e88b49",
-        "TraceID": "PacketReceive",
-        "EncodingString": "[pack][%llu] Received"
-      },
-      {
-        "UniquenessHash": "537b9c54-10f5-965c-b3e5-6e6e5c66dc85",
-        "TraceID": "IndicateIdealSendBuffer",
-        "EncodingString": "[strm][%p] Indicating QUIC_STREAM_EVENT_IDEAL_SEND_BUFFER_SIZE = %llu"
-      },
-      {
-        "UniquenessHash": "f96b231c-aa1b-08a4-7036-a60927e3eadd",
-        "TraceID": "CloseWithoutShutdown",
-        "EncodingString": "[strm][%p] Closing handle without fully shutting down"
-      },
-      {
-        "UniquenessHash": "21a2e517-42a5-1d18-885f-8b57b79a2fba",
-        "TraceID": "EventSilentDiscard",
-        "EncodingString": "[strm][%p] Event silently discarded"
-      },
-      {
-        "UniquenessHash": "1b92f995-0f00-00a4-3898-3e5121f9f323",
-        "TraceID": "UpdatePriority",
-        "EncodingString": "[strm][%p] New send priority = %hu"
-      },
-      {
-        "UniquenessHash": "66dd140b-9fd3-eddc-e34c-cb81639e1aca",
-        "TraceID": "IndicateStartComplete",
-        "EncodingString": "[strm][%p] Indicating QUIC_STREAM_EVENT_START_COMPLETE [Status=0x%x ID=%llu Accepted=%hhu]"
-      },
-      {
-        "UniquenessHash": "8340b390-8b79-ab44-6593-7e449f0ec748",
-        "TraceID": "IndicateStreamShutdownComplete",
-        "EncodingString": "[strm][%p] Indicating QUIC_STREAM_EVENT_SHUTDOWN_COMPLETE [ConnectionShutdown=%hhu]"
-      },
-      {
-        "UniquenessHash": "cbc983bb-6d04-149e-6eda-09d855f77d4c",
-        "TraceID": "StreamAlloc",
-        "EncodingString": "[strm][%p] Allocated, Conn=%p"
-      },
-      {
-        "UniquenessHash": "cfaab7b3-b77b-3a94-a433-4c9b57907696",
-        "TraceID": "StreamDestroyed",
-        "EncodingString": "[strm][%p] Destroyed"
-      },
-      {
-        "UniquenessHash": "ba0612b6-86a7-d764-ac9e-bbd12eeb0dca",
-        "TraceID": "StreamCreated",
-        "EncodingString": "[strm][%p] Created, Conn=%p ID=%llu IsLocal=%hhu"
-      },
-      {
-        "UniquenessHash": "0a4d4b4f-3622-3e1b-99be-acf0719d1bdf",
-        "TraceID": "StreamSendState",
-        "EncodingString": "[strm][%p] Send State: %hhu"
-      },
-      {
-        "UniquenessHash": "89b5a6dc-7445-0b70-6a73-ff28d3f78246",
-        "TraceID": "StreamRecvState",
-        "EncodingString": "[strm][%p] Recv State: %hhu"
-      },
-      {
-        "UniquenessHash": "638251a8-14f3-2929-34e2-e69cfdab2277",
-        "TraceID": "StreamOutFlowBlocked",
-        "EncodingString": "[strm][%p] Send Blocked Flags: %hhu"
-      },
-      {
-        "UniquenessHash": "c91c925c-07e9-3204-5459-5d3b19d137d8",
-        "TraceID": "StreamRundown",
-        "EncodingString": "[strm][%p] Rundown, Conn=%p ID=%llu IsLocal=%hhu"
-      },
-      {
-        "UniquenessHash": "bb7402a7-ba47-dbce-71f2-fbbd659eb0ff",
-        "TraceID": "PacketRxMarkedForAck",
-        "EncodingString": "[%c][RX][%llu] Marked for ACK (ECN=%hhu)"
-      },
-      {
-        "UniquenessHash": "0663ac49-e402-40ea-b23a-851ef032e5d5",
-        "TraceID": "FrameLogUnknownType",
-        "EncodingString": "[%c][%cX][%llu]   unknown frame (%llu)"
-      },
-      {
-        "UniquenessHash": "a6b615ee-e5e9-f437-c21a-c3c502f86000",
-        "TraceID": "FrameLogPadding",
-        "EncodingString": "[%c][%cX][%llu]   PADDING Len:%hu"
-      },
-      {
-        "UniquenessHash": "4e057b3b-1d37-81dc-0b9d-e449ba9a5bbf",
-        "TraceID": "FrameLogPing",
-        "EncodingString": "[%c][%cX][%llu]   PING"
-      },
-      {
-        "UniquenessHash": "5ba172ab-0068-119f-d1d4-91b10fb61c9a",
-        "TraceID": "FrameLogAckInvalid",
-        "EncodingString": "[%c][%cX][%llu]   ACK [Invalid]"
-      },
-      {
-        "UniquenessHash": "60343716-1a2c-e07a-f524-7337b986b581",
-        "TraceID": "FrameLogAck",
-        "EncodingString": "[%c][%cX][%llu]   ACK Largest:%llu Delay:%llu"
-      },
-      {
-        "UniquenessHash": "af66c908-a85d-0ce3-458c-3a3783481bf0",
-        "TraceID": "FrameLogAckSingleBlock",
-        "EncodingString": "[%c][%cX][%llu]     %llu"
-      },
-      {
-        "UniquenessHash": "b526352a-2e6f-49e9-8900-83a417ce4d7f",
-        "TraceID": "FrameLogAckMultiBlock",
-        "EncodingString": "[%c][%cX][%llu]     %llu - %llu"
-      },
-      {
-        "UniquenessHash": "1e9cdd30-8c88-d373-75ed-935434f33791",
-        "TraceID": "FrameLogAckInvalidBlock",
-        "EncodingString": "[%c][%cX][%llu]     [Invalid Block]"
-      },
-      {
-        "UniquenessHash": "9a1e7c32-71f8-7bcb-6c77-4b43fccaea8c",
-        "TraceID": "FrameLogAckEcnInvalid",
-        "EncodingString": "[%c][%cX][%llu]     ECN [Invalid]"
-      },
-      {
-        "UniquenessHash": "9d787009-dbca-5770-1a52-ae3fd6dab643",
-        "TraceID": "FrameLogAckEcn",
-        "EncodingString": "[%c][%cX][%llu]     ECN [ECT0=%llu,ECT1=%llu,CE=%llu]"
-      },
-      {
-        "UniquenessHash": "0bf56511-3556-9f0d-5569-8b637eac8021",
-        "TraceID": "FrameLogResetStreamInvalid",
-        "EncodingString": "[%c][%cX][%llu]   RESET_STREAM [Invalid]"
-      },
-      {
-        "UniquenessHash": "47de738b-e1df-210a-5eff-181b82072815",
-        "TraceID": "FrameLogResetStream",
-        "EncodingString": "[%c][%cX][%llu]   RESET_STREAM ID:%llu ErrorCode:0x%llX FinalSize:%llu"
-      },
-      {
-        "UniquenessHash": "be7c0aac-6f80-d2b1-59c1-fb4be9ae9e45",
-        "TraceID": "FrameLogStopSendingInvalid",
-        "EncodingString": "[%c][%cX][%llu]   STOP_SENDING [Invalid]"
-      },
-      {
-        "UniquenessHash": "e4585b81-61e3-9b3b-5af6-cf17c4e95d81",
-        "TraceID": "FrameLogStopSending",
-        "EncodingString": "[%c][%cX][%llu]   STOP_SENDING ID:%llu Error:0x%llX"
-      },
-      {
-        "UniquenessHash": "9e696311-7c42-7cd3-32ea-0840d880e794",
-        "TraceID": "FrameLogCryptoInvalid",
-        "EncodingString": "[%c][%cX][%llu]   CRYPTO [Invalid]"
-      },
-      {
-        "UniquenessHash": "e00d36b1-f054-87c7-137a-db4257a08907",
-        "TraceID": "FrameLogCrypto",
-        "EncodingString": "[%c][%cX][%llu]   CRYPTO Offset:%llu Len:%hu"
-      },
-      {
-        "UniquenessHash": "12b5f9d8-e0a8-5b58-d80d-339e7a0d161a",
-        "TraceID": "FrameLogNewTokenInvalid",
-        "EncodingString": "[%c][%cX][%llu]   NEW_TOKEN [Invalid]"
-      },
-      {
-        "UniquenessHash": "459e94e6-baab-6749-4df5-f26ad9b8b04b",
-        "TraceID": "FrameLogNewToken",
-        "EncodingString": "[%c][%cX][%llu]   NEW_TOKEN Length:%llu"
-      },
-      {
-        "UniquenessHash": "9d86e647-b1c5-a5cf-dc18-5935327b0bdb",
-        "TraceID": "FrameLogStreamInvalid",
-        "EncodingString": "[%c][%cX][%llu]   STREAM [Invalid]"
-      },
-      {
-        "UniquenessHash": "e9932bc2-289d-ae3a-4e10-766ddb5a6fcc",
-        "TraceID": "FrameLogStreamFin",
-        "EncodingString": "[%c][%cX][%llu]   STREAM ID:%llu Offset:%llu Len:%hu Fin"
-      },
-      {
-        "UniquenessHash": "49f8d2b4-bc9e-eefb-63a6-8bef8d094cb1",
-        "TraceID": "FrameLogStream",
-        "EncodingString": "[%c][%cX][%llu]   STREAM ID:%llu Offset:%llu Len:%hu"
-      },
-      {
-        "UniquenessHash": "c5cd2dbc-b096-c5e4-d241-8987ecc7c9ad",
-        "TraceID": "FrameLogMaxDataInvalid",
-        "EncodingString": "[%c][%cX][%llu]   MAX_DATA [Invalid]"
-      },
-      {
-        "UniquenessHash": "d4092823-1cdd-2c4d-acc6-ff7c87192a3d",
-        "TraceID": "FrameLogMaxData",
-        "EncodingString": "[%c][%cX][%llu]   MAX_DATA Max:%llu"
-      },
-      {
-        "UniquenessHash": "ebce62fa-177a-21f5-a9e6-be815e2088c7",
-        "TraceID": "FrameLogMaxStreamDataInvalid",
-        "EncodingString": "[%c][%cX][%llu]   MAX_STREAM_DATA [Invalid]"
-      },
-      {
-        "UniquenessHash": "3fa56e85-dbd2-f442-7f76-c4c011e23ecc",
-        "TraceID": "FrameLogMaxStreamData",
-        "EncodingString": "[%c][%cX][%llu]   MAX_STREAM_DATA ID:%llu Max:%llu"
-      },
-      {
-        "UniquenessHash": "b79183c7-4d7b-0154-9625-ebf40a995883",
-        "TraceID": "FrameLogMaxStreamsInvalid",
-        "EncodingString": "[%c][%cX][%llu]   MAX_STREAMS [Invalid]"
-      },
-      {
-        "UniquenessHash": "f7fb2211-5d39-8968-2543-8c80e5ba6953",
-        "TraceID": "FrameLogMaxStreams",
-        "EncodingString": "[%c][%cX][%llu]   MAX_STREAMS[%hu] Count:%llu"
-      },
-      {
-        "UniquenessHash": "43ad68ac-a2bb-2e93-d7da-364e3502e5fe",
-        "TraceID": "FrameLogDataBlockedInvalid",
-        "EncodingString": "[%c][%cX][%llu]   DATA_BLOCKED [Invalid]"
-      },
-      {
-        "UniquenessHash": "7776beb0-487f-f492-445d-f29eea30f8eb",
-        "TraceID": "FrameLogDataBlocked",
-        "EncodingString": "[%c][%cX][%llu]   DATA_BLOCKED Limit:%llu"
-      },
-      {
-        "UniquenessHash": "5ff0a3bb-83fb-8d24-6353-c61e566d55f9",
-        "TraceID": "FrameLogStreamDataBlockedInvalid",
-        "EncodingString": "[%c][%cX][%llu]   STREAM_DATA_BLOCKED [Invalid]"
-      },
-      {
-        "UniquenessHash": "3833ebb3-0291-d071-2c18-fda51ed98872",
-        "TraceID": "FrameLogStreamDataBlocked",
-        "EncodingString": "[%c][%cX][%llu]   STREAM_DATA_BLOCKED ID:%llu Limit:%llu"
-      },
-      {
-        "UniquenessHash": "f8792c4a-d448-1f2d-ceba-3e2514d693c4",
-        "TraceID": "FrameLogStreamsBlockedInvalid",
-        "EncodingString": "[%c][%cX][%llu]   STREAMS_BLOCKED [Invalid]"
-      },
-      {
-        "UniquenessHash": "3005885e-f0f3-7417-59a0-c87f635ccb99",
-        "TraceID": "FrameLogStreamsBlocked",
-        "EncodingString": "[%c][%cX][%llu]   STREAMS_BLOCKED[%hu] ID:%llu"
-      },
-      {
-        "UniquenessHash": "d942cb64-cd25-abca-53fe-da7ffb3a63fa",
-        "TraceID": "FrameLogNewConnectionIDInvalid",
-        "EncodingString": "[%c][%cX][%llu]   NEW_CONN_ID [Invalid]"
-      },
-      {
-        "UniquenessHash": "96006531-5a22-bb6d-5186-2b7b30de0d9e",
-        "TraceID": "FrameLogNewConnectionID",
-        "EncodingString": "[%c][%cX][%llu]   NEW_CONN_ID Seq:%llu RPT:%llu CID:%s Token:%s"
-      },
-      {
-        "UniquenessHash": "8524f407-db2b-201f-baed-6d6501147ee1",
-        "TraceID": "FrameLogRetireConnectionIDInvalid",
-        "EncodingString": "[%c][%cX][%llu]   RETIRE_CONN_ID [Invalid]"
-      },
-      {
-        "UniquenessHash": "3bbb38a3-5d64-e257-3f3d-7cd00ece1b21",
-        "TraceID": "FrameLogRetireConnectionID",
-        "EncodingString": "[%c][%cX][%llu]   RETIRE_CONN_ID Seq:%llu"
-      },
-      {
-        "UniquenessHash": "a145bb21-3f9f-bae4-04ae-a6f82319b86e",
-        "TraceID": "FrameLogPathChallengeInvalid",
-        "EncodingString": "[%c][%cX][%llu]   PATH_CHALLENGE [Invalid]"
-      },
-      {
-        "UniquenessHash": "230959d3-aa58-0944-8287-6120bebac2f0",
-        "TraceID": "FrameLogPathChallenge",
-        "EncodingString": "[%c][%cX][%llu]   PATH_CHALLENGE [%llu]"
-      },
-      {
-        "UniquenessHash": "98ece405-2862-63c3-ecf6-9f1cb067f3bb",
-        "TraceID": "FrameLogPathResponseInvalid",
-        "EncodingString": "[%c][%cX][%llu]   PATH_RESPONSE [Invalid]"
-      },
-      {
-        "UniquenessHash": "48bdfe8e-61dc-d2b1-c15b-cd1157a7f291",
-        "TraceID": "FrameLogPathResponse",
-        "EncodingString": "[%c][%cX][%llu]   PATH_RESPONSE [%llu]"
-      },
-      {
-        "UniquenessHash": "e1f15bbb-983a-15f1-c311-8a848849d956",
-        "TraceID": "FrameLogConnectionCloseInvalid",
-        "EncodingString": "[%c][%cX][%llu]   CONN_CLOSE [Invalid]"
-      },
-      {
-        "UniquenessHash": "b927ee52-d216-17fd-4f2c-969019a36a4e",
-        "TraceID": "FrameLogConnectionCloseApp",
-        "EncodingString": "[%c][%cX][%llu]   CONN_CLOSE (App) ErrorCode:0x%llX"
-      },
-      {
-        "UniquenessHash": "39592ea2-35f5-d3d5-efb2-d330fb4c400b",
-        "TraceID": "FrameLogConnectionClose",
-        "EncodingString": "[%c][%cX][%llu]   CONN_CLOSE ErrorCode:0x%llX FrameType:%llu"
-      },
-      {
-        "UniquenessHash": "21385572-3391-c466-7f6d-369484b98bd9",
-        "TraceID": "FrameLogHandshakeDone",
-        "EncodingString": "[%c][%cX][%llu]   HANDSHAKE_DONE"
-      },
-      {
-        "UniquenessHash": "e447af81-8615-d95b-02a9-ba9dd4b1ea19",
-        "TraceID": "FrameLogDatagramInvalid",
-        "EncodingString": "[%c][%cX][%llu]   DATAGRAM [Invalid]"
-      },
-      {
-        "UniquenessHash": "a23b67c8-c2da-dfbe-2c86-728785bcdfb3",
-        "TraceID": "FrameLogDatagram",
-        "EncodingString": "[%c][%cX][%llu]   DATAGRAM Len:%hu"
-      },
-      {
-        "UniquenessHash": "262b3f95-1062-851d-c2d8-c46867da793b",
-        "TraceID": "FrameLogAckFrequencyInvalid",
-        "EncodingString": "[%c][%cX][%llu]   ACK_FREQUENCY [Invalid]"
-      },
-      {
-        "UniquenessHash": "7470e68a-8ad6-563a-4957-76dc22e5deeb",
-        "TraceID": "FrameLogAckFrequency",
-        "EncodingString": "[%c][%cX][%llu]   ACK_FREQUENCY SeqNum:%llu PktTolerance:%llu MaxAckDelay:%llu IgnoreOrder:%hhu IgnoreCE:%hhu"
-      },
-      {
-        "UniquenessHash": "d0932f9a-e8e8-65d9-692c-3bd379a86d58",
-        "TraceID": "FrameLogImmediateAck",
-        "EncodingString": "[%c][%cX][%llu]   IMMEDIATE_ACK"
-      },
-      {
-        "UniquenessHash": "60d753ab-6710-fe16-e47d-37f046f5973c",
-        "TraceID": "IgnoreCryptoFrame",
-        "EncodingString": "[conn][%p] Ignoring received crypto after cleanup"
-      },
-      {
-        "UniquenessHash": "6501738d-0b97-8289-8e1d-54274fae4f1d",
-        "TraceID": "DiscardKeyType",
-        "EncodingString": "[conn][%p] Discarding key type = %hhu"
-      },
-      {
         "UniquenessHash": "7add7bc7-5514-83ea-44ca-8acc7e6643b2",
         "TraceID": "ZeroRttAccepted",
         "EncodingString": "[conn][%p] 0-RTT accepted"
@@ -13798,1147 +14771,6 @@
         "UniquenessHash": "bb841825-a52e-8ecf-243e-1a65d10a3e75",
         "TraceID": "ZeroRttRejected",
         "EncodingString": "[conn][%p] 0-RTT rejected"
-      },
-      {
-        "UniquenessHash": "fba5c72f-0c3d-f668-a88b-39e5e3e62cbd",
-        "TraceID": "HandshakeConfirmedServer",
-        "EncodingString": "[conn][%p] Handshake confirmed (server)"
-      },
-      {
-        "UniquenessHash": "3aed23c0-7540-7e83-e8ba-2530dd6837f8",
-        "TraceID": "CustomCertValidationSuccess",
-        "EncodingString": "[conn][%p] Custom cert validation succeeded"
-      },
-      {
-        "UniquenessHash": "4e785757-b1de-e65c-a7b1-7ac868748434",
-        "TraceID": "CryptoDump",
-        "EncodingString": "[conn][%p] QS:%u MAX:%u UNA:%u NXT:%u RECOV:%u-%u"
-      },
-      {
-        "UniquenessHash": "c2f15df5-6ae8-de48-4875-35d291565d96",
-        "TraceID": "CryptoDumpUnacked",
-        "EncodingString": "[conn][%p]   unACKed: [%llu, %llu]"
-      },
-      {
-        "UniquenessHash": "e6984e8e-3408-1b5f-b0a0-7d8f293c6623",
-        "TraceID": "CryptoDumpUnacked2",
-        "EncodingString": "[conn][%p]   unACKed: [%llu, %u]"
-      },
-      {
-        "UniquenessHash": "a2080700-161b-68e4-457e-40e07275acf5",
-        "TraceID": "NoMoreRoomForCrypto",
-        "EncodingString": "[conn][%p] No room for CRYPTO frame"
-      },
-      {
-        "UniquenessHash": "cef32e9a-1355-7a31-bd2d-a458b02e214d",
-        "TraceID": "AddCryptoFrame",
-        "EncodingString": "[conn][%p] Sending %hu crypto bytes, offset=%u"
-      },
-      {
-        "UniquenessHash": "94b619d7-6b5a-e1b4-d3ee-1b66a383ebbc",
-        "TraceID": "RecoverCrypto",
-        "EncodingString": "[conn][%p] Recovering crypto from %llu up to %llu"
-      },
-      {
-        "UniquenessHash": "60f13d90-f6b5-d1e2-41fd-0a5662d602e6",
-        "TraceID": "AckCrypto",
-        "EncodingString": "[conn][%p] Received ack for %u crypto bytes, offset=%u"
-      },
-      {
-        "UniquenessHash": "e5c3a539-ac41-94df-060d-bd4dc2ef4b82",
-        "TraceID": "RecvCrypto",
-        "EncodingString": "[conn][%p] Received %hu crypto bytes, offset=%llu Ready=%hhu"
-      },
-      {
-        "UniquenessHash": "9ed40f87-2b63-8343-5e37-2640d0a40e27",
-        "TraceID": "IndicateConnected",
-        "EncodingString": "[conn][%p] Indicating QUIC_CONNECTION_EVENT_CONNECTED (Resume=%hhu)"
-      },
-      {
-        "UniquenessHash": "c53376e2-b465-d6a1-047c-4e5e64c263af",
-        "TraceID": "DrainCrypto",
-        "EncodingString": "[conn][%p] Draining %u crypto bytes"
-      },
-      {
-        "UniquenessHash": "fe4d4428-c697-f073-1d9e-e0441b1a8f45",
-        "TraceID": "CryptoNotReady",
-        "EncodingString": "[conn][%p] No complete TLS messages to process"
-      },
-      {
-        "UniquenessHash": "15379a50-c581-3086-043e-53167a6b3fd6",
-        "TraceID": "ConnWriteKeyUpdated",
-        "EncodingString": "[conn][%p] Write Key Updated, %hhu."
-      },
-      {
-        "UniquenessHash": "252598af-99d8-c9ea-9f14-dd07630a45b4",
-        "TraceID": "ConnReadKeyUpdated",
-        "EncodingString": "[conn][%p] Read Key Updated, %hhu."
-      },
-      {
-        "UniquenessHash": "65f1ff8d-810a-4f24-b2f6-817daf9275ef",
-        "TraceID": "ConnSourceCidRemoved",
-        "EncodingString": "[conn][%p] (SeqNum=%llu) Removed Source CID: %!CID!"
-      },
-      {
-        "UniquenessHash": "12872365-4c5b-bfd4-dc5f-83f6aae048cf",
-        "TraceID": "ConnNewPacketKeys",
-        "EncodingString": "[conn][%p] New packet keys created successfully."
-      },
-      {
-        "UniquenessHash": "ec54e332-0990-e91f-5fc1-9a09441bf8a4",
-        "TraceID": "ConnKeyPhaseChange",
-        "EncodingString": "[conn][%p] Key phase change (locally initiated=%hhu)."
-      },
-      {
-        "UniquenessHash": "e7d3b50d-c315-3189-9752-de68bf66c705",
-        "TraceID": "LogPacketVersionNegotiation",
-        "EncodingString": "[%c][%cX][-] VerNeg DestCid:%s SrcCid:%s (Payload %hu bytes)"
-      },
-      {
-        "UniquenessHash": "afa9276d-cc3c-6cb1-4df9-e4d2fdc0e66d",
-        "TraceID": "LogPacketVersionNegotiationVersion",
-        "EncodingString": "[%c][%cX][-]   Ver:0x%x"
-      },
-      {
-        "UniquenessHash": "7eb61a02-54e5-87ff-96fd-1aa7a6f81569",
-        "TraceID": "LogPacketRetry",
-        "EncodingString": "[%c][%cX][-] LH Ver:0x%x DestCid:%s SrcCid:%s Type:R (Token %hu bytes)"
-      },
-      {
-        "UniquenessHash": "bbda1fb7-53e6-9422-0733-3fb647dc08c2",
-        "TraceID": "LogPacketLongHeaderInitial",
-        "EncodingString": "[%c][%cX][%llu] LH Ver:0x%x DestCid:%s SrcCid:%s Type:I (Token %hu bytes) (Payload %hu bytes)"
-      },
-      {
-        "UniquenessHash": "dec52d9e-7e72-e564-5939-e9ea18608def",
-        "TraceID": "LogPacketLongHeader",
-        "EncodingString": "[%c][%cX][%llu] LH Ver:0x%x DestCid:%s SrcCid:%s Type:%s (Payload %hu bytes)"
-      },
-      {
-        "UniquenessHash": "8800dba6-67c8-d4e4-65f2-a7e73639b324",
-        "TraceID": "LogPacketLongHeaderUnsupported",
-        "EncodingString": "[%c][%cX][%llu] LH Ver:[UNSUPPORTED,0x%x] DestCid:%s SrcCid:%s"
-      },
-      {
-        "UniquenessHash": "9e1fbc05-e228-ec82-2670-42e49702aef4",
-        "TraceID": "LogPacketShortHeader",
-        "EncodingString": "[%c][%cX][%llu] SH DestCid:%s KP:%hu SB:%hu (Payload %hu bytes)"
-      },
-      {
-        "UniquenessHash": "946d7a4f-ca9f-b676-8fef-1661da5703cd",
-        "TraceID": "ConnDropPacket",
-        "EncodingString": "[conn][%p] DROP packet Dst=%!ADDR! Src=%!ADDR! Reason=%s."
-      },
-      {
-        "UniquenessHash": "aff4ab67-a70e-f05b-c51d-9b97628c141e",
-        "TraceID": "BindingDropPacket",
-        "EncodingString": "[bind][%p] DROP packet Dst=%!ADDR! Src=%!ADDR! Reason=%s."
-      },
-      {
-        "UniquenessHash": "7b8fcbcd-b097-9b8b-3d56-a2ca2d8b5cb8",
-        "TraceID": "ConnDropPacketEx",
-        "EncodingString": "[conn][%p] DROP packet Value=%llu Dst=%!ADDR! Src=%!ADDR! Reason=%s."
-      },
-      {
-        "UniquenessHash": "262f6b18-033f-5ef9-44eb-b2bebae16084",
-        "TraceID": "BindingDropPacketEx",
-        "EncodingString": "[bind][%p] DROP packet %llu. Dst=%!ADDR! Src=%!ADDR! Reason=%s"
-      },
-      {
-        "UniquenessHash": "f1df9958-6255-24ce-540f-df464661f666",
-        "TraceID": "TimerWheelResize",
-        "EncodingString": "[time][%p] Resizing timer wheel (new slot count = %u)."
-      },
-      {
-        "UniquenessHash": "f1a743ba-eff3-ee06-cb54-49ef20ca85ea",
-        "TraceID": "TimerWheelNextExpirationNull",
-        "EncodingString": "[time][%p] Next Expiration = {NULL}."
-      },
-      {
-        "UniquenessHash": "db41669b-3e8f-05ca-4ac2-2c194cce7b51",
-        "TraceID": "TimerWheelNextExpiration",
-        "EncodingString": "[time][%p] Next Expiration = {%llu, %p}."
-      },
-      {
-        "UniquenessHash": "cb91e066-b3cd-a009-a0f8-48d01b26d9a8",
-        "TraceID": "TimerWheelRemoveConnection",
-        "EncodingString": "[time][%p] Removing Connection %p."
-      },
-      {
-        "UniquenessHash": "c3b6de49-9be3-fc4b-7a9c-fb8402d1d1f6",
-        "TraceID": "TimerWheelUpdateConnection",
-        "EncodingString": "[time][%p] Updating Connection %p."
-      },
-      {
-        "UniquenessHash": "badaa7e5-aa9e-7979-b334-154a884827b6",
-        "TraceID": "StillInTimerWheel",
-        "EncodingString": "[conn][%p] Still in timer wheel! Connection was likely leaked!"
-      },
-      {
-        "UniquenessHash": "4687c526-98b4-7014-5ab2-6cf89e76f504",
-        "TraceID": "ListenerIndicateStopComplete",
-        "EncodingString": "[list][%p] Indicating STOP_COMPLETE"
-      },
-      {
-        "UniquenessHash": "f27f1ff0-edfe-bf39-708a-f9da7a2b4d3d",
-        "TraceID": "ListenerIndicateNewConnection",
-        "EncodingString": "[list][%p] Indicating NEW_CONNECTION %p"
-      },
-      {
-        "UniquenessHash": "d1af42ed-141c-9600-a11e-61b6bfce2853",
-        "TraceID": "ListenerCibirIdSet",
-        "EncodingString": "[list][%p] CIBIR ID set (len %hhu, offset %hhu)"
-      },
-      {
-        "UniquenessHash": "135ad665-a1b8-32ac-555d-8d1c65c94206",
-        "TraceID": "ListenerCreated",
-        "EncodingString": "[list][%p] Created, Registration=%p"
-      },
-      {
-        "UniquenessHash": "c1f29de0-fe00-6ea3-b33e-690fb6e099d4",
-        "TraceID": "ListenerDestroyed",
-        "EncodingString": "[list][%p] Destroyed"
-      },
-      {
-        "UniquenessHash": "f41800cd-1b46-84fe-faac-464cd08343fe",
-        "TraceID": "ListenerErrorStatus",
-        "EncodingString": "[list][%p] ERROR, %u, %s."
-      },
-      {
-        "UniquenessHash": "c11d30b9-28c1-6e74-528e-d5660eebfcc9",
-        "TraceID": "ListenerError",
-        "EncodingString": "[list][%p] ERROR, %s."
-      },
-      {
-        "UniquenessHash": "9b2d757a-63f3-549c-eff6-53512cd8b811",
-        "TraceID": "ListenerStarted",
-        "EncodingString": "[list][%p] Started, Binding=%p, LocalAddr=%!ADDR!, ALPN=%!ALPN!"
-      },
-      {
-        "UniquenessHash": "da94a1b4-7135-7fd3-9216-36a5faf1ed7a",
-        "TraceID": "ListenerStopped",
-        "EncodingString": "[list][%p] Stopped"
-      },
-      {
-        "UniquenessHash": "516f74f8-8802-7cdb-d034-3fa2e41d42c0",
-        "TraceID": "ListenerRundown",
-        "EncodingString": "[list][%p] Rundown, Registration=%p"
-      },
-      {
-        "UniquenessHash": "5da7b422-0df0-5cbb-c439-cb34a08ccaeb",
-        "TraceID": "PacketTxDiscarded",
-        "EncodingString": "[%c][TX][%llu] Thrown away on shutdown"
-      },
-      {
-        "UniquenessHash": "4f37e527-894d-f241-db09-d051de04cdb6",
-        "TraceID": "PacketTxLostDiscarded",
-        "EncodingString": "[%c][TX][%llu] Thrown away on shutdown (lost packet)"
-      },
-      {
-        "UniquenessHash": "7f30b648-8f9c-dbba-7e8d-79e925332299",
-        "TraceID": "PacketTxForget",
-        "EncodingString": "[%c][TX][%llu] Forgetting"
-      },
-      {
-        "UniquenessHash": "139268a5-7543-71a7-dff5-c6f276821e71",
-        "TraceID": "PacketTxLostFack",
-        "EncodingString": "[%c][TX][%llu] Lost: FACK %llu packets"
-      },
-      {
-        "UniquenessHash": "79037f89-4d68-1fe1-8945-65ff684ef474",
-        "TraceID": "PacketTxLostRack",
-        "EncodingString": "[%c][TX][%llu] Lost: RACK %u ms"
-      },
-      {
-        "UniquenessHash": "d9674680-3227-ec67-7175-bd47736f1221",
-        "TraceID": "PacketTxAckedImplicit",
-        "EncodingString": "[%c][TX][%llu] ACKed (implicit)"
-      },
-      {
-        "UniquenessHash": "9d72c640-7512-38fd-8823-f24b7e1ad94c",
-        "TraceID": "PacketTx0RttRejected",
-        "EncodingString": "[%c][TX][%llu] Rejected"
-      },
-      {
-        "UniquenessHash": "edcfe29b-2e36-30ba-6e64-181edf2f2e5c",
-        "TraceID": "PacketTxSpuriousLoss",
-        "EncodingString": "[%c][TX][%llu] Spurious loss detected"
-      },
-      {
-        "UniquenessHash": "280a868f-caf8-d582-c6a7-2c2d896b0e5f",
-        "TraceID": "PacketTxAcked",
-        "EncodingString": "[%c][TX][%llu] ACKed (%u.%03u ms)"
-      },
-      {
-        "UniquenessHash": "114eda6f-e346-6701-573c-ad9cdbd6e082",
-        "TraceID": "PacketTxProbeRetransmit",
-        "EncodingString": "[%c][TX][%llu] Probe Retransmit"
-      },
-      {
-        "UniquenessHash": "eeb31991-927b-2f3c-bfb7-12b7dea50ead",
-        "TraceID": "HandshakeConfirmedAck",
-        "EncodingString": "[conn][%p] Handshake confirmed (ack)"
-      },
-      {
-        "UniquenessHash": "cda9bb97-fd6c-a4a5-a61c-2e2931d2ce2c",
-        "TraceID": "PathMinMtuValidated",
-        "EncodingString": "[conn][%p] Path[%hhu] Minimum MTU validated"
-      },
-      {
-        "UniquenessHash": "3ab19fcb-a837-77d2-82e3-a62d0361d98f",
-        "TraceID": "PathValidationTimeout",
-        "EncodingString": "[conn][%p] Path[%hhu] validation timed out"
-      },
-      {
-        "UniquenessHash": "47339f5a-04e9-3e6a-ef26-c2e630b17d27",
-        "TraceID": "ScheduleProbe",
-        "EncodingString": "[conn][%p] probe round %hu"
-      },
-      {
-        "UniquenessHash": "7b311464-a259-71d2-ad45-dc4707dbefcc",
-        "TraceID": "KeyChangeConfirmed",
-        "EncodingString": "[conn][%p] Key change confirmed by peer"
-      },
-      {
-        "UniquenessHash": "dc75d9a9-d321-f77d-bb01-bf9cbcccfdb5",
-        "TraceID": "ConnLossDetectionTimerSet",
-        "EncodingString": "[conn][%p] Setting loss detection %hhu timer for %u ms. (ProbeCount=%hu)"
-      },
-      {
-        "UniquenessHash": "8b0f23a1-b574-3b36-3ad7-fa8d7786695a",
-        "TraceID": "ConnPacketLost",
-        "EncodingString": "[conn][%p][TX][%llu] %hhu Lost: %hhu"
-      },
-      {
-        "UniquenessHash": "26dded12-d106-a37b-0903-9a3cb98e3618",
-        "TraceID": "ConnPacketACKed",
-        "EncodingString": "[conn][%p][TX][%llu] %hhu ACKed"
-      },
-      {
-        "UniquenessHash": "48b0b691-89c1-4bb2-1ba4-5bc91586b2b3",
-        "TraceID": "NotAccepted",
-        "EncodingString": "[strm][%p] New stream wasn't accepted, 0x%x"
-      },
-      {
-        "UniquenessHash": "446a0073-26fb-eed7-4ed4-fa9838fbd654",
-        "TraceID": "IndicatePeerAccepted",
-        "EncodingString": "[strm][%p] Indicating QUIC_STREAM_EVENT_PEER_ACCEPTED"
-      },
-      {
-        "UniquenessHash": "418770bb-5594-978f-0b62-4bb47315bfa1",
-        "TraceID": "MaxStreamCountUpdated",
-        "EncodingString": "[conn][%p] App configured max stream count of %hu (type=%hhu)."
-      },
-      {
-        "UniquenessHash": "26bdd068-e9fa-9f1e-2d26-60dbed5c5080",
-        "TraceID": "IndicateStreamsAvailable",
-        "EncodingString": "[conn][%p] Indicating QUIC_CONNECTION_EVENT_STREAMS_AVAILABLE [bi=%hu uni=%hu]"
-      },
-      {
-        "UniquenessHash": "f717f17f-99ed-acb7-9a3c-098e69d13a4a",
-        "TraceID": "PeerStreamCountsUpdated",
-        "EncodingString": "[conn][%p] Peer updated max stream count (%hhu, %llu)."
-      },
-      {
-        "UniquenessHash": "c5a168ed-97fa-1cb7-3c3f-15762d9e402a",
-        "TraceID": "IndicatePeerStreamStarted",
-        "EncodingString": "[conn][%p] Indicating QUIC_CONNECTION_EVENT_PEER_STREAM_STARTED [%p, 0x%x]"
-      },
-      {
-        "UniquenessHash": "e7d79111-7d5f-45a3-50b8-e4ca6de3c081",
-        "TraceID": "IndicateSendShutdownComplete",
-        "EncodingString": "[strm][%p] Indicating QUIC_STREAM_EVENT_SEND_SHUTDOWN_COMPLETE"
-      },
-      {
-        "UniquenessHash": "5d9c2923-02fa-cd5d-1329-6a4b2a81cf37",
-        "TraceID": "IndicateSendCanceled",
-        "EncodingString": "[strm][%p] Indicating QUIC_STREAM_EVENT_SEND_COMPLETE [%p] (Canceled)"
-      },
-      {
-        "UniquenessHash": "a667dea0-1637-af92-3e52-b3d9824c4b35",
-        "TraceID": "IndicateSendComplete",
-        "EncodingString": "[strm][%p] Indicating QUIC_STREAM_EVENT_SEND_COMPLETE [%p]"
-      },
-      {
-        "UniquenessHash": "17bf6c28-0f23-8f48-f293-61afc78f4b87",
-        "TraceID": "SendQueued",
-        "EncodingString": "[strm][%p] Send Request [%p] queued with %llu bytes at offset %llu (flags 0x%x)"
-      },
-      {
-        "UniquenessHash": "070e88f9-a986-449f-b2d9-645e7fd659cb",
-        "TraceID": "NoMoreRoom",
-        "EncodingString": "[strm][%p] Can't squeeze in a frame (no room for header)"
-      },
-      {
-        "UniquenessHash": "574dff3c-b925-a925-a951-10832b2c67c6",
-        "TraceID": "NoMoreFrames",
-        "EncodingString": "[strm][%p] No more frames"
-      },
-      {
-        "UniquenessHash": "33320d97-b1b4-948d-7914-f43887bae98c",
-        "TraceID": "AddFrame",
-        "EncodingString": "[strm][%p] Built stream frame, offset=%llu len=%hu fin=%hhu"
-      },
-      {
-        "UniquenessHash": "cb6d043b-5ace-d8a5-3168-f60061823b3e",
-        "TraceID": "RecoverOpen",
-        "EncodingString": "[strm][%p] Recovering open STREAM frame"
-      },
-      {
-        "UniquenessHash": "2df32de8-d3e1-79f9-8d4f-f4f9c1fc8955",
-        "TraceID": "RecoverFin",
-        "EncodingString": "[strm][%p] Recovering fin STREAM frame"
-      },
-      {
-        "UniquenessHash": "bf0a689f-15ce-34a3-a5bd-a09596792886",
-        "TraceID": "RecoverRange",
-        "EncodingString": "[strm][%p] Recovering offset %llu up to %llu"
-      },
-      {
-        "UniquenessHash": "1f842f1b-027f-b5ec-e0ac-fc9491aeb629",
-        "TraceID": "AckRangeMsg",
-        "EncodingString": "[strm][%p] Received ack for %d bytes, offset=%llu, FF=0x%hx"
-      },
-      {
-        "UniquenessHash": "0d9cddd5-17e7-d796-fa49-7f3450287fa6",
-        "TraceID": "Send0RttUpdated",
-        "EncodingString": "[strm][%p] Updated sent 0RTT length to %llu"
-      },
-      {
-        "UniquenessHash": "bd391397-df8d-a396-230b-c7846fcbda3b",
-        "TraceID": "SendQueueDrained",
-        "EncodingString": "[strm][%p] Send queue completely drained"
-      },
-      {
-        "UniquenessHash": "11454ad7-905b-ea01-1cdd-f9918ca502dc",
-        "TraceID": "SendDump",
-        "EncodingString": "[strm][%p] SF:%hX FC:%llu QS:%llu MAX:%llu UNA:%llu NXT:%llu RECOV:%llu-%llu"
-      },
-      {
-        "UniquenessHash": "b5af9a64-4d59-3aa3-f0d4-abcbbbfd0329",
-        "TraceID": "SendDumpAck",
-        "EncodingString": "[strm][%p]   unACKed: [%llu, %llu]"
-      },
-      {
-        "UniquenessHash": "cc7f8746-a729-760b-90cc-8f3973b3fde2",
-        "TraceID": "StreamWriteFrames",
-        "EncodingString": "[strm][%p] Writing frames to packet %llu"
-      },
-      {
-        "UniquenessHash": "1f2558ac-412e-da8c-33d7-7c45995dbcf9",
-        "TraceID": "ResetEarly",
-        "EncodingString": "[strm][%p] Tried to reset at earlier final size!"
-      },
-      {
-        "UniquenessHash": "a3253f53-3e9c-4e45-d114-c4e99cd3cdc6",
-        "TraceID": "ResetTooBig",
-        "EncodingString": "[strm][%p] Tried to reset with too big final size!"
-      },
-      {
-        "UniquenessHash": "933b832f-9c45-2489-6266-de2ff7e2ac21",
-        "TraceID": "ReceiveTooBig",
-        "EncodingString": "[strm][%p] Tried to write beyond end of buffer!"
-      },
-      {
-        "UniquenessHash": "d88819df-486c-d38b-2df6-d9045a4030f3",
-        "TraceID": "ReceiveBeyondFlowControl",
-        "EncodingString": "[strm][%p] Tried to write beyond flow control limit!"
-      },
-      {
-        "UniquenessHash": "f98444b3-dd05-091c-103a-1bab97f2c4ba",
-        "TraceID": "RemoteCloseReset",
-        "EncodingString": "[strm][%p] Closed remotely (reset)"
-      },
-      {
-        "UniquenessHash": "3d930671-e549-968b-fcba-6e7691ee9678",
-        "TraceID": "LocalCloseStopSending",
-        "EncodingString": "[strm][%p] Closed locally (stop sending)"
-      },
-      {
-        "UniquenessHash": "40c67c17-d530-a2d2-272a-4730ad121b34",
-        "TraceID": "TreatFinAsReset",
-        "EncodingString": "[strm][%p] Treating FIN after receive abort as reset"
-      },
-      {
-        "UniquenessHash": "80596bbb-20e9-07e5-07f3-ebc7078fa612",
-        "TraceID": "QueueRecvFlush",
-        "EncodingString": "[strm][%p] Queuing recv flush"
-      },
-      {
-        "UniquenessHash": "5b791afd-1ad0-2715-7c99-2671ee5be40e",
-        "TraceID": "IndicatePeerSendAbort",
-        "EncodingString": "[strm][%p] Indicating QUIC_STREAM_EVENT_PEER_SEND_ABORTED (0x%llX)"
-      },
-      {
-        "UniquenessHash": "87c746b1-6bb4-6173-0f4e-f918641d4b80",
-        "TraceID": "IndicatePeerReceiveAborted",
-        "EncodingString": "[strm][%p] Indicating QUIC_STREAM_EVENT_PEER_RECEIVE_ABORTED (0x%llX)"
-      },
-      {
-        "UniquenessHash": "59f615c0-9861-8dc7-db5a-224ebc6336a5",
-        "TraceID": "IgnoreRecvAfterClose",
-        "EncodingString": "[strm][%p] Ignoring recv after close"
-      },
-      {
-        "UniquenessHash": "61c9329f-42bd-40dd-43cc-5b5c3fa2830b",
-        "TraceID": "IgnoreRecvAfterAbort",
-        "EncodingString": "[strm][%p] Ignoring received frame after receive abort"
-      },
-      {
-        "UniquenessHash": "337f803e-406e-0817-5804-7273bf3a07ec",
-        "TraceID": "FlowControlExhausted",
-        "EncodingString": "[strm][%p] Flow control window exhausted!"
-      },
-      {
-        "UniquenessHash": "84eb0d5c-ea47-1349-64a1-66146e94d06e",
-        "TraceID": "Receive",
-        "EncodingString": "[strm][%p] Received %hu bytes, offset=%llu Ready=%hhu"
-      },
-      {
-        "UniquenessHash": "90a48bef-0658-1e75-8afa-d4fff8d929bf",
-        "TraceID": "RemoteBlocked",
-        "EncodingString": "[strm][%p] Remote FC blocked (%llu)"
-      },
-      {
-        "UniquenessHash": "5d5005c9-b064-899a-abec-29608ab4c745",
-        "TraceID": "IncreaseRxBuffer",
-        "EncodingString": "[strm][%p] Increasing max RX buffer size to %u (MinRtt=%u; TimeNow=%u; LastUpdate=%u)"
-      },
-      {
-        "UniquenessHash": "7b3aad91-15b8-6d79-7ad7-f634248db148",
-        "TraceID": "UpdateFlowControl",
-        "EncodingString": "[strm][%p] Updating flow control window"
-      },
-      {
-        "UniquenessHash": "b7d10598-79a4-31fa-8455-0d393b45c1e7",
-        "TraceID": "IgnoreRecvFlush",
-        "EncodingString": "[strm][%p] Ignoring recv flush (recv disabled)"
-      },
-      {
-        "UniquenessHash": "7b23cd90-0d41-8339-9622-e84277f95b5d",
-        "TraceID": "IndicatePeerSendShutdown",
-        "EncodingString": "[strm][%p] Indicating QUIC_STREAM_EVENT_PEER_SEND_SHUTDOWN"
-      },
-      {
-        "UniquenessHash": "aaf00b3c-6719-7619-1362-6058d0d3be90",
-        "TraceID": "StreamReceiveFrame",
-        "EncodingString": "[strm][%p] Processing frame in packet %llu"
-      },
-      {
-        "UniquenessHash": "e6e8eceb-d044-4536-96cc-97d53de7e620",
-        "TraceID": "StreamAppReceive",
-        "EncodingString": "[strm][%p] Indicating QUIC_STREAM_EVENT_RECEIVE [%llu bytes, %u buffers, 0x%x flags]"
-      },
-      {
-        "UniquenessHash": "92e805e6-d2f5-68d3-fdcd-f56c490ed368",
-        "TraceID": "StreamAppReceiveComplete",
-        "EncodingString": "[strm][%p] Receive complete [%llu bytes]"
-      },
-      {
-        "UniquenessHash": "92ab8084-33fb-0565-da7b-d2278d05c642",
-        "TraceID": "MtuSearchComplete",
-        "EncodingString": "[conn][%p] Path[%hhu] Mtu Discovery Entering Search Complete at MTU %hu"
-      },
-      {
-        "UniquenessHash": "c7a85c07-7d70-b24f-313d-2db9a20333bd",
-        "TraceID": "MtuSearching",
-        "EncodingString": "[conn][%p] Path[%hhu] Mtu Discovery Search Packet Sending with MTU %hu"
-      },
-      {
-        "UniquenessHash": "3f758826-f3d7-22eb-b7df-0453cdad3bc8",
-        "TraceID": "MtuPathInitialized",
-        "EncodingString": "[conn][%p] Path[%hhu] Mtu Discovery Initialized: max_mtu=%u, cur/min_mtu=%u"
-      },
-      {
-        "UniquenessHash": "e4b7c3f7-0733-40b5-95d7-af81de6568ec",
-        "TraceID": "PathMtuUpdated",
-        "EncodingString": "[conn][%p] Path[%hhu] MTU updated to %hu bytes"
-      },
-      {
-        "UniquenessHash": "1aa1d324-af31-356c-0738-863e209f6f21",
-        "TraceID": "MtuDiscarded",
-        "EncodingString": "[conn][%p] Path[%hhu] Mtu Discovery Packet Discarded: size=%u, probe_count=%u"
-      },
-      {
-        "UniquenessHash": "a20786c3-f6b7-176d-7e63-b6c558f7d394",
-        "TraceID": "MtuIncorrectSize",
-        "EncodingString": "[conn][%p] Path[%hhu] Mtu Discovery Received Out of Order: expected=%u received=%u"
-      },
-      {
-        "UniquenessHash": "c020fe47-4ec6-93b0-03db-ec72593a14b5",
-        "TraceID": "ConfigurationOpenStorageFailed",
-        "EncodingString": "[cnfg][%p] Failed to open settings, 0x%x"
-      },
-      {
-        "UniquenessHash": "2b8c1b84-4ce3-1294-13da-1f56579a80a0",
-        "TraceID": "ConfigurationOpenAppStorageFailed",
-        "EncodingString": "[cnfg][%p] Failed to open app specific settings, 0x%x"
-      },
-      {
-        "UniquenessHash": "e104b282-92ce-2322-3af0-f59ccaabf2f1",
-        "TraceID": "ConfigurationSettingsUpdated",
-        "EncodingString": "[cnfg][%p] Settings %p Updated"
-      },
-      {
-        "UniquenessHash": "68e427b3-d324-b500-3d21-f8f8c84079fb",
-        "TraceID": "ConfigurationSetSettings",
-        "EncodingString": "[cnfg][%p] Setting new settings"
-      },
-      {
-        "UniquenessHash": "f017e9d9-1069-630c-9301-b7c2cdd0dab5",
-        "TraceID": "ConfigurationCreated",
-        "EncodingString": "[cnfg][%p] Created, Registration=%p"
-      },
-      {
-        "UniquenessHash": "c4fb9ea0-c592-0ce3-51af-47689a0b2d11",
-        "TraceID": "ConfigurationCleanup",
-        "EncodingString": "[cnfg][%p] Cleaning up"
-      },
-      {
-        "UniquenessHash": "e63d4591-3c4b-b640-cf7d-5e58755920bd",
-        "TraceID": "ConfigurationDestroyed",
-        "EncodingString": "[cnfg][%p] Destroyed"
-      },
-      {
-        "UniquenessHash": "1a9b55d5-1b7e-a6d6-e74a-cc8d426e6aaa",
-        "TraceID": "ConfigurationRundown",
-        "EncodingString": "[cnfg][%p] Rundown, Registration=%p"
-      },
-      {
-        "UniquenessHash": "5d4bb0a9-d10e-7ac9-a46a-dcfc5f7bf831",
-        "TraceID": "LibraryStorageOpenFailed",
-        "EncodingString": "[ lib] Failed to open global settings, 0x%x"
-      },
-      {
-        "UniquenessHash": "afe681b2-a6aa-74e7-2687-629e9b38aa2a",
-        "TraceID": "LibraryTestDatapathHooksSet",
-        "EncodingString": "[ lib] Updated test datapath hooks"
-      },
-      {
-        "UniquenessHash": "ebf09e36-4ddd-dec8-19ef-35e6f7cdd691",
-        "TraceID": "LibrarySettingsUpdated",
-        "EncodingString": "[ lib] Settings %p Updated"
-      },
-      {
-        "UniquenessHash": "615f61f5-7a3e-def3-f522-de287d7aa749",
-        "TraceID": "LibraryVerifierEnabledPerRegistration",
-        "EncodingString": "[ lib] Verifing enabled, per-registration!"
-      },
-      {
-        "UniquenessHash": "84804294-753f-9674-c22f-a6ce7f8c5f6c",
-        "TraceID": "LibraryVerifierEnabled",
-        "EncodingString": "[ lib] Verifing enabled for all!"
-      },
-      {
-        "UniquenessHash": "4574d3aa-0d58-420f-fa75-4b57a79d3fa8",
-        "TraceID": "LibraryCidLengthSet",
-        "EncodingString": "[ lib] CID Length = %hhu"
-      },
-      {
-        "UniquenessHash": "71c0b89c-7bb8-4a53-be34-dd9a4170850c",
-        "TraceID": "LibraryRetryMemoryLimitSet",
-        "EncodingString": "[ lib] Updated retry memory limit = %hu"
-      },
-      {
-        "UniquenessHash": "99794e3f-6b9a-841b-214f-6ee4f630fa38",
-        "TraceID": "LibraryLoadBalancingModeSet",
-        "EncodingString": "[ lib] Updated load balancing mode = %hu"
-      },
-      {
-        "UniquenessHash": "8b631421-6922-c7cf-8f9e-0b9ded090611",
-        "TraceID": "LibrarySetSettings",
-        "EncodingString": "[ lib] Setting new settings"
-      },
-      {
-        "UniquenessHash": "80830820-d84f-0303-c862-a7d195fbca03",
-        "TraceID": "LibraryInUse",
-        "EncodingString": "[ lib] Now in use."
-      },
-      {
-        "UniquenessHash": "1799d6aa-33d5-cb09-2058-09b8369d852f",
-        "TraceID": "LibraryNotInUse",
-        "EncodingString": "[ lib] No longer in use."
-      },
-      {
-        "UniquenessHash": "9dbf9e05-d5cd-4ec3-ea93-fb33942ff968",
-        "TraceID": "LibraryMsQuicOpenVersionNull",
-        "EncodingString": "[ api] MsQuicOpenVersion, NULL"
-      },
-      {
-        "UniquenessHash": "108ce8c8-296c-0dfd-9efc-9ed86bcb1c7d",
-        "TraceID": "LibraryMsQuicOpenVersionEntry",
-        "EncodingString": "[ api] MsQuicOpenVersion"
-      },
-      {
-        "UniquenessHash": "fc39ba20-c315-583e-6b62-656fbbd3d077",
-        "TraceID": "LibraryMsQuicOpenVersionExit",
-        "EncodingString": "[ api] MsQuicOpenVersion, status=0x%x"
-      },
-      {
-        "UniquenessHash": "ae77005c-231d-7848-7e06-879ecbd5363d",
-        "TraceID": "LibraryMsQuicClose",
-        "EncodingString": "[ api] MsQuicClose"
-      },
-      {
-        "UniquenessHash": "e6c3b194-e19d-d568-1157-675aba101620",
-        "TraceID": "LibraryLoadBalancingModeSetAfterInUse",
-        "EncodingString": "[ lib] Tried to change load balancing mode after library in use!"
-      },
-      {
-        "UniquenessHash": "49364a79-a042-c58c-1024-f2b92b2bf039",
-        "TraceID": "LibraryInitializedV2",
-        "EncodingString": "[ lib] Initialized, PartitionCount=%u"
-      },
-      {
-        "UniquenessHash": "c5092562-eb73-dded-1d42-ad7fdd896841",
-        "TraceID": "LibraryVersion",
-        "EncodingString": "[ lib] Version %u.%u.%u.%u"
-      },
-      {
-        "UniquenessHash": "75aa07a5-b70c-1670-9f7b-cddc495a508c",
-        "TraceID": "LibraryUninitialized",
-        "EncodingString": "[ lib] Uninitialized"
-      },
-      {
-        "UniquenessHash": "f72fef56-3f63-6d43-820a-b0f443526cc6",
-        "TraceID": "LibraryAddRef",
-        "EncodingString": "[ lib] AddRef"
-      },
-      {
-        "UniquenessHash": "0a866453-c89b-e8b7-d853-8f975458d9a9",
-        "TraceID": "LibraryRelease",
-        "EncodingString": "[ lib] Release"
-      },
-      {
-        "UniquenessHash": "36d08274-918b-3ecd-861c-ada8d4fda4d5",
-        "TraceID": "BindingError",
-        "EncodingString": "[bind][%p] ERROR, %s."
-      },
-      {
-        "UniquenessHash": "58367e27-574f-14e0-4661-81f93cdb9e18",
-        "TraceID": "LibraryServerInit",
-        "EncodingString": "[ lib] Shared server state initializing"
-      },
-      {
-        "UniquenessHash": "43bfaa48-1837-fff4-58c5-196814e7775c",
-        "TraceID": "LibraryRundownV2",
-        "EncodingString": "[ lib] Rundown, PartitionCount=%u"
-      },
-      {
-        "UniquenessHash": "d61f461f-19e4-23db-3546-54de3c8ce838",
-        "TraceID": "DataPathRundown",
-        "EncodingString": "[data] Rundown, DatapathFeatures=%u"
-      },
-      {
-        "UniquenessHash": "e1750b05-bb04-6a2d-d4d6-99892dd266cd",
-        "TraceID": "LibrarySendRetryStateUpdated",
-        "EncodingString": "[ lib] New SendRetryEnabled state, %hhu"
-      },
-      {
-        "UniquenessHash": "10ce7ee9-cfcc-e364-e24c-71e1913cb472",
-        "TraceID": "PerfCountersRundown",
-        "EncodingString": "[ lib] Perf counters Rundown, Counters=%!CID!"
-      },
-      {
-        "UniquenessHash": "4ef04b3e-7dde-88ad-60eb-150c807af68f",
-        "TraceID": "ConnExecApiOper",
-        "EncodingString": "[conn][%p] Execute: %u"
-      },
-      {
-        "UniquenessHash": "2f8e5304-312b-2633-ee2b-def9ea2e0e72",
-        "TraceID": "ConnExecOper",
-        "EncodingString": "[conn][%p] Execute: %u"
-      },
-      {
-        "UniquenessHash": "55425e95-f2a7-6b0d-41e9-82bdeb5d9082",
-        "TraceID": "ConnOutFlowStreamStats",
-        "EncodingString": "[conn][%p] OUT: StreamFC=%llu StreamSendWindow=%llu"
-      },
-      {
-        "UniquenessHash": "5e524dd5-fea0-3816-a291-92ed85eab29d",
-        "TraceID": "ConnInFlowStats",
-        "EncodingString": "[conn][%p] IN: BytesRecv=%llu"
-      },
-      {
-        "UniquenessHash": "86c5e382-0fbb-1fd6-cdaa-a3d988861364",
-        "TraceID": "ConnPacketStats",
-        "EncodingString": "[conn][%p] STATS: SendTotalPackets=%llu SendSuspectedLostPackets=%llu SendSpuriousLostPackets=%llu RecvTotalPackets=%llu RecvReorderedPackets=%llu RecvDroppedPackets=%llu RecvDuplicatePackets=%llu RecvDecryptionFailures=%llu"
-      },
-      {
-        "UniquenessHash": "11964356-1a57-bc4d-0637-9300c14e0cb9",
-        "TraceID": "ConnOutFlowBlocked",
-        "EncodingString": "[conn][%p] Send Blocked Flags: %hhu"
-      },
-      {
-        "UniquenessHash": "76b54d32-001b-12e0-4e99-d29d2640eaeb",
-        "TraceID": "TestScopeEntry",
-        "EncodingString": "[test]---> %s"
-      },
-      {
-        "UniquenessHash": "dcfcaf50-a07f-c426-e2fb-f19b77811e65",
-        "TraceID": "TestScopeExit",
-        "EncodingString": "[test]<--- %s"
-      },
-      {
-        "UniquenessHash": "1dfb652d-bf04-b3c5-5037-a1d7659e3d23",
-        "TraceID": "TestHookRegister",
-        "EncodingString": "[test][hook] Registering"
-      },
-      {
-        "UniquenessHash": "b00f19a5-597a-64dd-4bab-fa3e383ea688",
-        "TraceID": "TestHookUnregistering",
-        "EncodingString": "[test][hook] Unregistering"
-      },
-      {
-        "UniquenessHash": "35fe1a4b-cb88-2161-ef4b-e6d0c78186f5",
-        "TraceID": "TestHookUnregistered",
-        "EncodingString": "[test][hook] Unregistered"
-      },
-      {
-        "UniquenessHash": "ccf24f92-4b3c-0f17-5c84-1d454a788837",
-        "TraceID": "TestHookDropPacketRandom",
-        "EncodingString": "[test][hook] Random packet drop"
-      },
-      {
-        "UniquenessHash": "ce814b3f-616f-bb09-3743-9c2879fd97a4",
-        "TraceID": "TestHookDropPacketSelective",
-        "EncodingString": "[test][hook] Selective packet drop"
-      },
-      {
-        "UniquenessHash": "28d71381-a26c-3f0b-e2a9-1a97c3be08e2",
-        "TraceID": "TestHookReplaceAddrRecv",
-        "EncodingString": "[test][hook] Recv Addr :%hu => :%hu"
-      },
-      {
-        "UniquenessHash": "5d176d92-2974-c576-9dba-202db86131f2",
-        "TraceID": "TestHookReplaceAddrSend",
-        "EncodingString": "[test][hook] Send Addr :%hu => :%hu"
-      },
-      {
-        "UniquenessHash": "861bbb4e-e371-4334-b45d-03199c1cacda",
-        "TraceID": "TestHookDropOldAddrSend",
-        "EncodingString": "[test][hook] Dropping send to old addr"
-      },
-      {
-        "UniquenessHash": "8b50bb5d-c66e-e93c-55cd-253b3af4d510",
-        "TraceID": "TestHookDropLimitAddrRecv",
-        "EncodingString": "[test][hook] Dropping recv over limit to new addr"
-      },
-      {
-        "UniquenessHash": "78d1c2fe-fbce-b603-004e-f2026093416c",
-        "TraceID": "TestHookDropLimitAddrSend",
-        "EncodingString": "[test][hook] Dropping send over limit to new addr"
-      },
-      {
-        "UniquenessHash": "be2459c1-0870-ccba-da9b-ae1ecc23ded8",
-        "TraceID": "TestHookReplaceCreateSend",
-        "EncodingString": "[test][hook] Create (remote) Addr :%hu => :%hu"
-      },
-      {
-        "UniquenessHash": "f4248703-23be-e418-2b90-c9670966f154",
-        "TraceID": "TestIgnoreConnectionTimeout",
-        "EncodingString": "[test] Ignoring timeout unexpected status because of random loss"
-      },
-      {
-        "UniquenessHash": "c025bce3-e69b-4fe3-572e-750b3b130b70",
-        "TraceID": "PerfTcpCreateClient",
-        "EncodingString": "[perf][tcp][%p] Client created"
-      },
-      {
-        "UniquenessHash": "7213ed35-b768-db24-e10b-c437f8708546",
-        "TraceID": "PerfTcpCreateServer",
-        "EncodingString": "[perf][tcp][%p] Server created"
-      },
-      {
-        "UniquenessHash": "efc600b9-fa06-a765-2aca-db7171a29ae5",
-        "TraceID": "PerfTcpDestroyed",
-        "EncodingString": "[perf][tcp][%p] Destroyed"
-      },
-      {
-        "UniquenessHash": "79fa6537-aa2a-a13d-5c83-69c1e33ba1b7",
-        "TraceID": "PerfTcpConnectCallback",
-        "EncodingString": "[perf][tcp][%p] Connect callback %hhu"
-      },
-      {
-        "UniquenessHash": "066de3e2-3de2-99d4-d800-8468fb5794e5",
-        "TraceID": "PerfTcpReceiveCallback",
-        "EncodingString": "[perf][tcp][%p] Receive callback"
-      },
-      {
-        "UniquenessHash": "c0732f05-6611-2c1d-ad74-42718c7269cc",
-        "TraceID": "PerfTcpSendCompleteCallback",
-        "EncodingString": "[perf][tcp][%p] SendComplete callback"
-      },
-      {
-        "UniquenessHash": "8260f5a0-7930-0280-7f31-39c627e51e33",
-        "TraceID": "PerfTcpAppAccept",
-        "EncodingString": "[perf][tcp][%p] App Accept"
-      },
-      {
-        "UniquenessHash": "03b3d713-afa5-9b75-6ced-4a4026219557",
-        "TraceID": "PerfTcpAppConnect",
-        "EncodingString": "[perf][tcp][%p] App Connect"
-      },
-      {
-        "UniquenessHash": "68f39cf7-bcf8-8314-a151-2316d10bead4",
-        "TraceID": "PerfTcpStartTls",
-        "EncodingString": "[perf][tcp][%p] Start TLS"
-      },
-      {
-        "UniquenessHash": "48f4b913-352b-3aca-318c-5616b6421733",
-        "TraceID": "PerfTcpAppDisconnect",
-        "EncodingString": "[perf][tcp][%p] App Disconnect"
-      },
-      {
-        "UniquenessHash": "7ec7a7ee-0ccd-a1a8-0c0b-84eec62f7c03",
-        "TraceID": "PerfTcpAppReceive",
-        "EncodingString": "[perf][tcp][%p] App Receive %hu bytes, Open=%hhu Fin=%hhu Abort=%hhu"
-      },
-      {
-        "UniquenessHash": "87a3325f-51ea-bece-2c7f-5a1e55cf6415",
-        "TraceID": "PerfTcpSendFrame",
-        "EncodingString": "[perf][tcp][%p] Send frame %hu bytes, Open=%hhu Fin=%hhu Abort=%hhu"
-      },
-      {
-        "UniquenessHash": "b9d6812c-f686-651d-a4dc-85dc652f0d99",
-        "TraceID": "PerfTcpAppSendComplete",
-        "EncodingString": "[perf][tcp][%p] App Send complete %u bytes"
-      },
-      {
-        "UniquenessHash": "559bc6c8-b410-9047-639b-a99f8d43acbf",
-        "TraceID": "PerfTcpAppSend",
-        "EncodingString": "[perf][tcp][%p] App Send %u bytes, Open=%hhu Fin=%hhu Abort=%hhu"
-      },
-      {
-        "UniquenessHash": "77f041f5-1399-b3d5-1ce1-fc4be089d4a5",
-        "TraceID": "PerfTcpAppClose",
-        "EncodingString": "[perf][tcp][%p] App Close"
-      },
-      {
-        "UniquenessHash": "d09461bb-6b09-2766-23bd-bc4734886134",
-        "TraceID": "PerfRpsStart",
-        "EncodingString": "[perf] RPS Client start"
-      },
-      {
-        "UniquenessHash": "93872e3e-e3be-2983-e205-d6e666f739f6",
-        "TraceID": "PerfRpsTimeout",
-        "EncodingString": "[perf] RPS Client timeout"
-      },
-      {
-        "UniquenessHash": "221a79fd-6347-1c39-b203-268190b2e183",
-        "TraceID": "PerfRpsComplete",
-        "EncodingString": "[perf] RPS Client complete"
-      },
-      {
-        "UniquenessHash": "4af1859d-901e-496c-6684-5e90fd1ed197",
-        "TraceID": "ClientResumptionTicketDecodeFailTpLengthShort",
-        "EncodingString": "[test] Attempting to decode Server TP with length %u (Actual: %u)"
-      },
-      {
-        "UniquenessHash": "05e7754f-0f5d-dbb8-f6f2-9bd78260dd9a",
-        "TraceID": "ClientResumptionTicketDecodeFailTpLengthEncodedWrong",
-        "EncodingString": "[test] Attempting to decode Server TP length (improperly encoded) %x (Actual: %u)"
-      },
-      {
-        "UniquenessHash": "42e92d4d-1384-a1c1-4414-39cb9de5f346",
-        "TraceID": "ClientResumptionTicketDecodeFailTicketLengthShort",
-        "EncodingString": "[test] Attempting to decode Server Ticket with length %u (Actual: %u)"
-      },
-      {
-        "UniquenessHash": "e095ab6a-5a7c-2fdc-91e7-70711b273610",
-        "TraceID": "ClientResumptionTicketDecodeFailTicketLengthEncodedWrong",
-        "EncodingString": "[test] Attempting to decode Server Ticket length (improperly encoded) %x (Actual: %u)"
-      },
-      {
-        "UniquenessHash": "9140659a-eab1-dd55-73fd-e065acfab968",
-        "TraceID": "ServerResumptionTicketDecodeFailAlpnLengthShort",
-        "EncodingString": "[test] Attempting to decode Negotiated ALPN with length %u (Actual: %u)"
-      },
-      {
-        "UniquenessHash": "10a2af3e-b6e9-d046-42b5-49a1f96ef4f2",
-        "TraceID": "ServerResumptionTicketDecodeFailAlpnLengthEncodedWrong",
-        "EncodingString": "[test] Attempting to decode Negotiated ALPN length (improperly encoded) %x (Actual: %u)"
-      },
-      {
-        "UniquenessHash": "2626d036-0f88-3cee-bb11-acbe28b5b31a",
-        "TraceID": "ServerResumptionTicketDecodeFailTpLengthShort",
-        "EncodingString": "[test] Attempting to decode Handshake TP with length %u (Actual: %u)"
-      },
-      {
-        "UniquenessHash": "cacc6514-e0b1-37a7-c68f-82e9273ecdea",
-        "TraceID": "ServerResumptionTicketDecodeFailTpLengthEncodedWrong",
-        "EncodingString": "[test] Attempting to decode Handshake TP length (improperly encoded) %x (Actual: %u)"
-      },
-      {
-        "UniquenessHash": "6761da36-f0a0-a9dc-43ab-76c5dc83e833",
-        "TraceID": "ServerResumptionTicketDecodeFailAppDataLengthShort",
-        "EncodingString": "[test] Attempting to decode App Data with length %u (Actual: %u)"
-      },
-      {
-        "UniquenessHash": "ad1f93df-84e1-c836-2743-2d3b5324a0b4",
-        "TraceID": "ServerResumptionTicketDecodeFailAppDataLengthEncodedWrong",
-        "EncodingString": "[test] Attempting to decode App Data length (improperly encoded) %x (Actual: %u)"
-      },
-      {
-        "UniquenessHash": "75b94a49-9bfe-7be0-7756-8f014aeeddba",
-        "TraceID": "TestCaseStart",
-        "EncodingString": "[test] START %s"
-      },
-      {
-        "UniquenessHash": "b79cc8df-4d28-f459-11b2-ba8160512a09",
-        "TraceID": "TestCaseEnd",
-        "EncodingString": "[test] END %s"
-      },
-      {
-        "UniquenessHash": "cf26e1f0-583d-ec79-4a49-8e398f9883b0",
-        "TraceID": "TestCaseTStart",
-        "EncodingString": "[test] START %s, %s"
-      },
-      {
-        "UniquenessHash": "36ce89a9-c16e-d08a-4bea-f8e25c22d2ce",
-        "TraceID": "TestCaseTEnd",
-        "EncodingString": "[test] END %s"
-      },
-      {
-        "UniquenessHash": "3928cc2f-84c2-48ac-845b-40781cf8021b",
-        "TraceID": "TestLogFailure",
-        "EncodingString": "[test] FAILURE - %s:%d - %s"
-      },
-      {
-        "UniquenessHash": "a8e218d7-5268-b267-37f8-7d52b57a9b8d",
-        "TraceID": "PerfControlClientCanceledRequest",
-        "EncodingString": "[perf] Client %p canceled request %p"
-      },
-      {
-        "UniquenessHash": "cbb6dfec-610a-8ac9-6e81-bfcc4a3cf1d0",
-        "TraceID": "PerfDriverStarted",
-        "EncodingString": "[perf] Started"
-      },
-      {
-        "UniquenessHash": "aa784cdc-ddba-63bf-3353-f49cab3704ff",
-        "TraceID": "PerfDriverStopped",
-        "EncodingString": "[perf] Stopped"
-      },
-      {
-        "UniquenessHash": "3bf75e53-3309-6c6a-eb4e-f863fe2acbe5",
-        "TraceID": "PerfControlClientCreated",
-        "EncodingString": "[perf] Client %p created"
-      },
-      {
-        "UniquenessHash": "90cb187a-83f2-bfb3-7999-aa5a4456940d",
-        "TraceID": "PerfControlClientCleaningUp",
-        "EncodingString": "[perf] Client %p cleaning up"
-      },
-      {
-        "UniquenessHash": "99857768-2aa8-73b4-9fcc-4ec0f76d3746",
-        "TraceID": "PerformanceStopCancelled",
-        "EncodingString": "[perf] Performance Stop Cancelled"
-      },
-      {
-        "UniquenessHash": "11eead25-b324-9846-3de0-2aa73980bc0b",
-        "TraceID": "PrintBufferReturn",
-        "EncodingString": "[perf] Print Buffer %d %s\\n"
-      },
-      {
-        "UniquenessHash": "ff32f865-3179-13d0-8cc9-a70db92aae6d",
-        "TraceID": "PerfControlClientIoctl",
-        "EncodingString": "[perf] Client %p executing write IOCTL %u"
-      },
-      {
-        "UniquenessHash": "612e4adb-52a7-78a4-200f-5cfb76ad9713",
-        "TraceID": "PerfControlClientIoctlComplete",
-        "EncodingString": "[perf] Client %p completing request, 0x%x"
-      },
-      {
-        "UniquenessHash": "0ba57698-ca5f-449b-4d87-183b7ea2918b",
-        "TraceID": "PerfControlInitialized",
-        "EncodingString": "[perf] Control interface initialized"
-      },
-      {
-        "UniquenessHash": "bce70700-af58-e03b-5021-93a28f3dd74f",
-        "TraceID": "PerfControlUninitializing",
-        "EncodingString": "[perf] Control interface uninitializing"
-      },
-      {
-        "UniquenessHash": "22229503-d941-59c2-95d5-6d3123dab580",
-        "TraceID": "PerfControlUninitialized",
-        "EncodingString": "[perf] Control interface uninitialized"
-      },
-      {
-        "UniquenessHash": "e98e6411-dfab-d3a6-e7bd-d1782209846d",
-        "TraceID": "InteropTestStart",
-        "EncodingString": "[ntrp] Test Start, Server: %s, Port: %hu, Tests: 0x%x."
-      },
-      {
-        "UniquenessHash": "7368812e-a46d-0924-7643-009511288886",
-        "TraceID": "InteropTestStop",
-        "EncodingString": "[ntrp] Test Stop, Server: %s, Port: %hu, Tests: 0x%x, Negotiated Alpn: %s, Passed: %s."
-      },
-      {
-<<<<<<< HEAD
-        "UniquenessHash": "aaf030f3-46be-72b4-807a-08aea8ec0362",
-        "TraceID": "EncodeTPCibirEncoding",
-        "EncodingString": "[conn][%p] TP: CIBIR Encoding (%llu length, %llu offset)"
-      },
-      {
-        "UniquenessHash": "bcca8105-4c4b-0733-5277-ca216bcd792b",
-        "TraceID": "DecodeTPCibirEncoding",
-        "EncodingString": "[conn][%p] TP: CIBIR Encoding (%llu length, %llu offset)"
-      },
-      {
-        "UniquenessHash": "02c2201b-fb0a-daed-b336-7d413eeed4f7",
-        "TraceID": "CibirIdSet",
-        "EncodingString": "[conn][%p] CIBIR ID set (len %hhu, offset %hhu)"
-      },
-      {
-        "UniquenessHash": "d1af42ed-141c-9600-a11e-61b6bfce2853",
-        "TraceID": "ListenerCibirIdSet",
-        "EncodingString": "[list][%p] CIBIR ID set (len %hhu, offset %hhu)"
-      },
-      {
-        "UniquenessHash": "c0266d26-3804-aad5-8d4d-4f93de41b025",
-        "TraceID": "SettingDumpAcceptedVersionsLength",
-        "EncodingString": "[sett] AcceptedVersionslength = %u"
-      },
-      {
-        "UniquenessHash": "0f868c36-d81d-43d0-15d1-292fee929a4b",
-        "TraceID": "SettingDumpOfferedVersionsLength",
-        "EncodingString": "[sett] OfferedVersionslength  = %u"
-      },
-      {
-        "UniquenessHash": "0262f547-c129-94ac-98c0-6e3eac0b0e16",
-        "TraceID": "SettingDumpAcceptableVersions",
-        "EncodingString": "[sett] AcceptableVersions[0]  = 0x%x"
-      },
-      {
-        "UniquenessHash": "bd61d1c2-8ff7-c2fd-b902-f3b6eb7f5958",
-        "TraceID": "SettingDumpOfferedVersions",
-        "EncodingString": "[sett] OfferedVersions[0]     = 0x%x"
-      },
-      {
-        "UniquenessHash": "ec059c88-2d48-e261-c956-4c75902bed79",
-        "TraceID": "SettingDumpFullyDeployedVersions",
-        "EncodingString": "[sett] FullyDeployedVersion[0]= 0x%x"
-      },
-      {
-        "UniquenessHash": "e7d29156-fb54-8f96-f3e2-1aa999886c12",
-        "TraceID": "SettingsInvalidAcceptableVersion",
-        "EncodingString": "Invalid AcceptableVersion supplied to settings! 0x%x at position %d"
-      },
-      {
-        "UniquenessHash": "dad8e0fd-193d-ff7c-1657-2f8eebc1d457",
-        "TraceID": "SettingsInvalidOfferedVersion",
-        "EncodingString": "Invalid OfferedVersion supplied to settings! 0x%x at position %d"
-      },
-      {
-        "UniquenessHash": "cdf8543c-9ea9-1078-8200-1ff0a8786dd0",
-        "TraceID": "SettingsInvalidFullyDeployedVersion",
-        "EncodingString": "Invalid FullyDeployedVersion supplied to settings! 0x%x at position %d"
-=======
-        "UniquenessHash": "8a578804-829f-fb41-f1d7-f4b5c356a328",
-        "TraceID": "ConnStats",
-        "EncodingString": "[conn][%p] STATS: SRtt=%u CongestionCount=%u PersistentCongestionCount=%u SendTotalBytes=%llu RecvTotalBytes=%llu CongestionWindow=%u"
->>>>>>> 6b798e34
       }
     ]
   }
