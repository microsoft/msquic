{
  "Version": 2,
  "EventBundlesV2": {
    "LibraryError": {
      "ModuleProperites": {},
      "TraceString": "[ lib] ERROR, %s.",
      "UniqueId": "LibraryError",
      "splitArgs": [
        {
          "DefinationEncoding": "s",
          "MacroVariableName": "arg2"
        }
      ],
      "macroName": "QuicTraceEvent"
    },
    "DatapathWorkerThreadStart": {
      "ModuleProperites": {},
      "TraceString": "[data][%p] Worker start",
      "UniqueId": "DatapathWorkerThreadStart",
      "splitArgs": [
        {
          "DefinationEncoding": "p",
          "MacroVariableName": "arg2"
        }
      ],
      "macroName": "QuicTraceLogInfo"
    },
    "DatapathWorkerThreadStop": {
      "ModuleProperites": {},
      "TraceString": "[data][%p] Worker stop",
      "UniqueId": "DatapathWorkerThreadStop",
      "splitArgs": [
        {
          "DefinationEncoding": "p",
          "MacroVariableName": "arg2"
        }
      ],
      "macroName": "QuicTraceLogInfo"
    },
    "DatapathResolveHostNameFailed": {
      "ModuleProperites": {},
      "TraceString": "[%p] Couldn't resolve hostname '%s' to an IP address",
      "UniqueId": "DatapathResolveHostNameFailed",
      "splitArgs": [
        {
          "DefinationEncoding": "p",
          "MacroVariableName": "arg2"
        },
        {
          "DefinationEncoding": "s",
          "MacroVariableName": "arg3"
        }
      ],
      "macroName": "QuicTraceLogError"
    },
    "LibraryErrorStatus": {
      "ModuleProperites": {},
      "TraceString": "[ lib] ERROR, %u, %s.",
      "UniqueId": "LibraryErrorStatus",
      "splitArgs": [
        {
          "DefinationEncoding": "u",
          "MacroVariableName": "arg2"
        },
        {
          "DefinationEncoding": "s",
          "MacroVariableName": "arg3"
        }
      ],
      "macroName": "QuicTraceEvent"
    },
    "AllocFailure": {
      "ModuleProperites": {},
      "TraceString": "Allocation of '%s' failed. (%llu bytes)",
      "UniqueId": "AllocFailure",
      "splitArgs": [
        {
          "DefinationEncoding": "s",
          "MacroVariableName": "arg2"
        },
        {
          "DefinationEncoding": "llu",
          "MacroVariableName": "arg3"
        }
      ],
      "macroName": "QuicTraceEvent"
    },
    "DatapathErrorStatus": {
      "ModuleProperites": {},
      "TraceString": "[data][%p] ERROR, %u, %s.",
      "UniqueId": "DatapathErrorStatus",
      "splitArgs": [
        {
          "DefinationEncoding": "p",
          "MacroVariableName": "arg2"
        },
        {
          "DefinationEncoding": "u",
          "MacroVariableName": "arg3"
        },
        {
          "DefinationEncoding": "s",
          "MacroVariableName": "arg4"
        }
      ],
      "macroName": "QuicTraceEvent"
    },
    "DatapathRecv": {
      "ModuleProperites": {},
      "TraceString": "[data][%p] Recv %u bytes (segment=%hu) Src=%!ADDR! Dst=%!ADDR!",
      "UniqueId": "DatapathRecv",
      "splitArgs": [
        {
          "DefinationEncoding": "p",
          "MacroVariableName": "arg2"
        },
        {
          "DefinationEncoding": "u",
          "MacroVariableName": "arg3"
        },
        {
          "DefinationEncoding": "hu",
          "MacroVariableName": "arg4"
        },
        {
          "DefinationEncoding": "!ADDR!",
          "MacroVariableName": "arg5"
        },
        {
          "DefinationEncoding": "!ADDR!",
          "MacroVariableName": "arg6"
        }
      ],
      "macroName": "QuicTraceEvent"
    },
    "DatapathCreated": {
      "ModuleProperites": {},
      "TraceString": "[data][%p] Created, local=%!ADDR!, remote=%!ADDR!",
      "UniqueId": "DatapathCreated",
      "splitArgs": [
        {
          "DefinationEncoding": "p",
          "MacroVariableName": "arg2"
        },
        {
          "DefinationEncoding": "!ADDR!",
          "MacroVariableName": "arg3"
        },
        {
          "DefinationEncoding": "!ADDR!",
          "MacroVariableName": "arg4"
        }
      ],
      "macroName": "QuicTraceEvent"
    },
    "DatapathDestroyed": {
      "ModuleProperites": {},
      "TraceString": "[data][%p] Destroyed",
      "UniqueId": "DatapathDestroyed",
      "splitArgs": [
        {
          "DefinationEncoding": "p",
          "MacroVariableName": "arg2"
        }
      ],
      "macroName": "QuicTraceEvent"
    },
    "DatapathSend": {
      "ModuleProperites": {},
      "TraceString": "[data][%p] Send %u bytes in %hhu buffers (segment=%hu) Dst=%!ADDR!, Src=%!ADDR!",
      "UniqueId": "DatapathSend",
      "splitArgs": [
        {
          "DefinationEncoding": "p",
          "MacroVariableName": "arg2"
        },
        {
          "DefinationEncoding": "u",
          "MacroVariableName": "arg3"
        },
        {
          "DefinationEncoding": "hhu",
          "MacroVariableName": "arg4"
        },
        {
          "DefinationEncoding": "hu",
          "MacroVariableName": "arg5"
        },
        {
          "DefinationEncoding": "!ADDR!",
          "MacroVariableName": "arg6"
        },
        {
          "DefinationEncoding": "!ADDR!",
          "MacroVariableName": "arg7"
        }
      ],
      "macroName": "QuicTraceEvent"
    },
    "TlsLogSecret": {
      "ModuleProperites": {},
      "TraceString": "[ tls] %s[%u]: %s",
      "UniqueId": "TlsLogSecret",
      "splitArgs": [
        {
          "DefinationEncoding": "s",
          "MacroVariableName": "arg2"
        },
        {
          "DefinationEncoding": "u",
          "MacroVariableName": "arg3"
        },
        {
          "DefinationEncoding": "s",
          "MacroVariableName": "arg4"
        }
      ],
      "macroName": "QuicTraceLogVerbose"
    },
    "DatapathOpenTcpSocketFailed": {
      "ModuleProperites": {},
      "TraceString": "[data] RSS helper socket failed to open, 0x%x",
      "UniqueId": "DatapathOpenTcpSocketFailed",
      "splitArgs": [
        {
          "DefinationEncoding": "x",
          "MacroVariableName": "arg2"
        }
      ],
      "macroName": "QuicTraceLogWarning"
    },
    "DatapathOpenTcpSocketFailedAsync": {
      "ModuleProperites": {},
      "TraceString": "[data] RSS helper socket failed to open (async), 0x%x",
      "UniqueId": "DatapathOpenTcpSocketFailedAsync",
      "splitArgs": [
        {
          "DefinationEncoding": "x",
          "MacroVariableName": "arg2"
        }
      ],
      "macroName": "QuicTraceLogWarning"
    },
    "DatapathQueryRssScalabilityInfoFailed": {
      "ModuleProperites": {},
      "TraceString": "[data] Query for SIO_QUERY_RSS_SCALABILITY_INFO failed, 0x%x",
      "UniqueId": "DatapathQueryRssScalabilityInfoFailed",
      "splitArgs": [
        {
          "DefinationEncoding": "x",
          "MacroVariableName": "arg2"
        }
      ],
      "macroName": "QuicTraceLogWarning"
    },
    "DatapathQueryRssScalabilityInfoFailedAsync": {
      "ModuleProperites": {},
      "TraceString": "[data] Query for SIO_QUERY_RSS_SCALABILITY_INFO failed (async), 0x%x",
      "UniqueId": "DatapathQueryRssScalabilityInfoFailedAsync",
      "splitArgs": [
        {
          "DefinationEncoding": "x",
          "MacroVariableName": "arg2"
        }
      ],
      "macroName": "QuicTraceLogWarning"
    },
    "DatapathOpenUdpSocketFailed": {
      "ModuleProperites": {},
      "TraceString": "[data] UDP send segmentation helper socket failed to open, 0x%x",
      "UniqueId": "DatapathOpenUdpSocketFailed",
      "splitArgs": [
        {
          "DefinationEncoding": "x",
          "MacroVariableName": "arg2"
        }
      ],
      "macroName": "QuicTraceLogWarning"
    },
    "DatapathOpenUdpSocketFailedAsync": {
      "ModuleProperites": {},
      "TraceString": "[data] UDP send segmentation helper socket failed to open (async), 0x%x",
      "UniqueId": "DatapathOpenUdpSocketFailedAsync",
      "splitArgs": [
        {
          "DefinationEncoding": "x",
          "MacroVariableName": "arg2"
        }
      ],
      "macroName": "QuicTraceLogWarning"
    },
    "DatapathQueryUdpSendMsgFailed": {
      "ModuleProperites": {},
      "TraceString": "[data] Query for UDP_SEND_MSG_SIZE failed, 0x%x",
      "UniqueId": "DatapathQueryUdpSendMsgFailed",
      "splitArgs": [
        {
          "DefinationEncoding": "x",
          "MacroVariableName": "arg2"
        }
      ],
      "macroName": "QuicTraceLogWarning"
    },
    "DatapathQueryUdpSendMsgFailedAsync": {
      "ModuleProperites": {},
      "TraceString": "[data] Query for UDP_SEND_MSG_SIZE failed (async), 0x%x",
      "UniqueId": "DatapathQueryUdpSendMsgFailedAsync",
      "splitArgs": [
        {
          "DefinationEncoding": "x",
          "MacroVariableName": "arg2"
        }
      ],
      "macroName": "QuicTraceLogWarning"
    },
    "DatapathQueryRecvMaxCoalescedSizeFailed": {
      "ModuleProperites": {},
      "TraceString": "[data] Query for UDP_RECV_MAX_COALESCED_SIZE failed, 0x%x",
      "UniqueId": "DatapathQueryRecvMaxCoalescedSizeFailed",
      "splitArgs": [
        {
          "DefinationEncoding": "x",
          "MacroVariableName": "arg2"
        }
      ],
      "macroName": "QuicTraceLogWarning"
    },
    "DatapathQueryRecvMaxCoalescedSizeFailedAsync": {
      "ModuleProperites": {},
      "TraceString": "[data] Query for UDP_RECV_MAX_COALESCED_SIZE failed (async), 0x%x",
      "UniqueId": "DatapathQueryRecvMaxCoalescedSizeFailedAsync",
      "splitArgs": [
        {
          "DefinationEncoding": "x",
          "MacroVariableName": "arg2"
        }
      ],
      "macroName": "QuicTraceLogWarning"
    },
    "DatapathDropEmptyMdl": {
      "ModuleProperites": {},
      "TraceString": "[%p] Dropping datagram with empty mdl.",
      "UniqueId": "DatapathDropEmptyMdl",
      "splitArgs": [
        {
          "DefinationEncoding": "p",
          "MacroVariableName": "arg2"
        }
      ],
      "macroName": "QuicTraceLogWarning"
    },
    "DatapathDropMissingInfo": {
      "ModuleProperites": {},
      "TraceString": "[%p] Dropping datagram missing IP_PKTINFO/IP_RECVERR.",
      "UniqueId": "DatapathDropMissingInfo",
      "splitArgs": [
        {
          "DefinationEncoding": "p",
          "MacroVariableName": "arg2"
        }
      ],
      "macroName": "QuicTraceLogWarning"
    },
    "DatapathDropTooBig": {
      "ModuleProperites": {},
      "TraceString": "[%p] Dropping datagram with too many bytes (%llu).",
      "UniqueId": "DatapathDropTooBig",
      "splitArgs": [
        {
          "DefinationEncoding": "p",
          "MacroVariableName": "arg2"
        },
        {
          "DefinationEncoding": "llu",
          "MacroVariableName": "arg3"
        }
      ],
      "macroName": "QuicTraceLogWarning"
    },
    "DatapathDropMdlMapFailure": {
      "ModuleProperites": {},
      "TraceString": "[%p] Failed to map MDL chain",
      "UniqueId": "DatapathDropMdlMapFailure",
      "splitArgs": [
        {
          "DefinationEncoding": "p",
          "MacroVariableName": "arg2"
        }
      ],
      "macroName": "QuicTraceLogWarning"
    },
    "DatapathFragmented": {
      "ModuleProperites": {},
      "TraceString": "[%p] Dropping datagram with fragmented MDL.",
      "UniqueId": "DatapathFragmented",
      "splitArgs": [
        {
          "DefinationEncoding": "p",
          "MacroVariableName": "arg2"
        }
      ],
      "macroName": "QuicTraceLogWarning"
    },
    "DatapathDropAllocRecvContextFailure": {
      "ModuleProperites": {},
      "TraceString": "[%p] Couldn't allocate receive context.",
      "UniqueId": "DatapathDropAllocRecvContextFailure",
      "splitArgs": [
        {
          "DefinationEncoding": "p",
          "MacroVariableName": "arg2"
        }
      ],
      "macroName": "QuicTraceLogWarning"
    },
    "DatapathDropAllocRecvBufferFailure": {
      "ModuleProperites": {},
      "TraceString": "[%p] Couldn't allocate receive buffers.",
      "UniqueId": "DatapathDropAllocRecvBufferFailure",
      "splitArgs": [
        {
          "DefinationEncoding": "p",
          "MacroVariableName": "arg2"
        }
      ],
      "macroName": "QuicTraceLogWarning"
    },
    "DatapathUroExceeded": {
      "ModuleProperites": {},
      "TraceString": "[%p] Exceeded URO preallocation capacity.",
      "UniqueId": "DatapathUroExceeded",
      "splitArgs": [
        {
          "DefinationEncoding": "p",
          "MacroVariableName": "arg2"
        }
      ],
      "macroName": "QuicTraceLogWarning"
    },
    "DatapathUnreachableMsg": {
      "ModuleProperites": {},
      "TraceString": "[sock][%p] Unreachable error from %!ADDR!",
      "UniqueId": "DatapathUnreachableMsg",
      "splitArgs": [
        {
          "DefinationEncoding": "p",
          "MacroVariableName": "arg2"
        },
        {
          "DefinationEncoding": "!ADDR!",
          "MacroVariableName": "arg3"
        }
      ],
      "macroName": "QuicTraceLogVerbose"
    },
    "DatapathQueryUdpSegmentFailed": {
      "ModuleProperites": {},
      "TraceString": "[data] Query for UDP_SEGMENT failed, 0x%x",
      "UniqueId": "DatapathQueryUdpSegmentFailed",
      "splitArgs": [
        {
          "DefinationEncoding": "x",
          "MacroVariableName": "arg2"
        }
      ],
      "macroName": "QuicTraceLogWarning"
    },
    "DatapathRecvEmpty": {
      "ModuleProperites": {},
      "TraceString": "[data][%p] Dropping datagram with empty payload.",
      "UniqueId": "DatapathRecvEmpty",
      "splitArgs": [
        {
          "DefinationEncoding": "p",
          "MacroVariableName": "arg2"
        }
      ],
      "macroName": "QuicTraceLogWarning"
    },
    "SchannelAchAsync": {
      "ModuleProperites": {},
      "TraceString": "[ tls] Calling SspiAcquireCredentialsHandleAsyncW",
      "UniqueId": "SchannelAchAsync",
      "splitArgs": [],
      "macroName": "QuicTraceLogVerbose"
    },
    "SchannelAchWorkerStart": {
      "ModuleProperites": {},
      "TraceString": "[ tls] Starting ACH worker",
      "UniqueId": "SchannelAchWorkerStart",
      "splitArgs": [],
      "macroName": "QuicTraceLogVerbose"
    },
    "SchannelAch": {
      "ModuleProperites": {},
      "TraceString": "[ tls] Calling AcquireCredentialsHandleW",
      "UniqueId": "SchannelAch",
      "splitArgs": [],
      "macroName": "QuicTraceLogVerbose"
    },
    "SchannelAchCompleteInline": {
      "ModuleProperites": {},
      "TraceString": "[ tls] Invoking security config completion callback inline, 0x%x",
      "UniqueId": "SchannelAchCompleteInline",
      "splitArgs": [
        {
          "DefinationEncoding": "x",
          "MacroVariableName": "arg2"
        }
      ],
      "macroName": "QuicTraceLogVerbose"
    },
    "SchannelHandshakeComplete": {
      "ModuleProperites": {},
      "TraceString": "[conn][%p] Handshake complete (resume=%hu)",
      "UniqueId": "SchannelHandshakeComplete",
      "splitArgs": [
        {
          "DefinationEncoding": "p",
          "MacroVariableName": "arg1"
        },
        {
          "DefinationEncoding": "hu",
          "MacroVariableName": "arg3"
        }
      ],
      "macroName": "QuicTraceLogConnInfo"
    },
    "SchannelConsumedBytes": {
      "ModuleProperites": {},
      "TraceString": "[conn][%p] Consumed %u bytes",
      "UniqueId": "SchannelConsumedBytes",
      "splitArgs": [
        {
          "DefinationEncoding": "p",
          "MacroVariableName": "arg1"
        },
        {
          "DefinationEncoding": "u",
          "MacroVariableName": "arg3"
        }
      ],
      "macroName": "QuicTraceLogConnInfo"
    },
    "SchannelReadHandshakeStart": {
      "ModuleProperites": {},
      "TraceString": "[conn][%p] Reading Handshake data starts now",
      "UniqueId": "SchannelReadHandshakeStart",
      "splitArgs": [
        {
          "DefinationEncoding": "p",
          "MacroVariableName": "arg1"
        }
      ],
      "macroName": "QuicTraceLogConnInfo"
    },
    "SchannelRead1RttStart": {
      "ModuleProperites": {},
      "TraceString": "[conn][%p] Reading 1-RTT data starts now",
      "UniqueId": "SchannelRead1RttStart",
      "splitArgs": [
        {
          "DefinationEncoding": "p",
          "MacroVariableName": "arg1"
        }
      ],
      "macroName": "QuicTraceLogConnInfo"
    },
    "SchannelWriteHandshakeStart": {
      "ModuleProperites": {},
      "TraceString": "[conn][%p] Writing Handshake data starts at %u",
      "UniqueId": "SchannelWriteHandshakeStart",
      "splitArgs": [
        {
          "DefinationEncoding": "p",
          "MacroVariableName": "arg1"
        },
        {
          "DefinationEncoding": "u",
          "MacroVariableName": "arg3"
        }
      ],
      "macroName": "QuicTraceLogConnInfo"
    },
    "SchannelWrite1RttStart": {
      "ModuleProperites": {},
      "TraceString": "[conn][%p] Writing 1-RTT data starts at %u",
      "UniqueId": "SchannelWrite1RttStart",
      "splitArgs": [
        {
          "DefinationEncoding": "p",
          "MacroVariableName": "arg1"
        },
        {
          "DefinationEncoding": "u",
          "MacroVariableName": "arg3"
        }
      ],
      "macroName": "QuicTraceLogConnInfo"
    },
    "SchannelProducedData": {
      "ModuleProperites": {},
      "TraceString": "[conn][%p] Produced %u bytes",
      "UniqueId": "SchannelProducedData",
      "splitArgs": [
        {
          "DefinationEncoding": "p",
          "MacroVariableName": "arg1"
        },
        {
          "DefinationEncoding": "u",
          "MacroVariableName": "arg3"
        }
      ],
      "macroName": "QuicTraceLogConnInfo"
    },
    "SchannelMissingData": {
      "ModuleProperites": {},
      "TraceString": "[conn][%p] TLS message missing %u bytes of data",
      "UniqueId": "SchannelMissingData",
      "splitArgs": [
        {
          "DefinationEncoding": "p",
          "MacroVariableName": "arg1"
        },
        {
          "DefinationEncoding": "u",
          "MacroVariableName": "arg3"
        }
      ],
      "macroName": "QuicTraceLogConnInfo"
    },
    "SchannelTransParamsBufferTooSmall": {
      "ModuleProperites": {},
      "TraceString": "[conn][%p] Peer TP too large for available buffer (%u vs. %u)",
      "UniqueId": "SchannelTransParamsBufferTooSmall",
      "splitArgs": [
        {
          "DefinationEncoding": "p",
          "MacroVariableName": "arg1"
        },
        {
          "DefinationEncoding": "u",
          "MacroVariableName": "arg3"
        },
        {
          "DefinationEncoding": "u",
          "MacroVariableName": "arg4"
        }
      ],
      "macroName": "QuicTraceLogConnInfo"
    },
    "SchannelContextCreated": {
      "ModuleProperites": {},
      "TraceString": "[conn][%p] TLS context Created",
      "UniqueId": "SchannelContextCreated",
      "splitArgs": [
        {
          "DefinationEncoding": "p",
          "MacroVariableName": "arg1"
        }
      ],
      "macroName": "QuicTraceLogConnVerbose"
    },
    "SchannelContextCleaningUp": {
      "ModuleProperites": {},
      "TraceString": "[conn][%p] Cleaning up",
      "UniqueId": "SchannelContextCleaningUp",
      "splitArgs": [
        {
          "DefinationEncoding": "p",
          "MacroVariableName": "arg1"
        }
      ],
      "macroName": "QuicTraceLogConnVerbose"
    },
    "SchannelKeyReady": {
      "ModuleProperites": {},
      "TraceString": "[conn][%p] Key Ready Type, %u [%hu to %hu]",
      "UniqueId": "SchannelKeyReady",
      "splitArgs": [
        {
          "DefinationEncoding": "p",
          "MacroVariableName": "arg1"
        },
        {
          "DefinationEncoding": "u",
          "MacroVariableName": "arg3"
        },
        {
          "DefinationEncoding": "hu",
          "MacroVariableName": "arg4"
        },
        {
          "DefinationEncoding": "hu",
          "MacroVariableName": "arg5"
        }
      ],
      "macroName": "QuicTraceLogConnVerbose"
    },
    "SchannelIgnoringTicket": {
      "ModuleProperites": {},
      "TraceString": "[conn][%p] Ignoring %u ticket bytes",
      "UniqueId": "SchannelIgnoringTicket",
      "splitArgs": [
        {
          "DefinationEncoding": "p",
          "MacroVariableName": "arg1"
        },
        {
          "DefinationEncoding": "u",
          "MacroVariableName": "arg3"
        }
      ],
      "macroName": "QuicTraceLogConnVerbose"
    },
    "SchannelProcessingData": {
      "ModuleProperites": {},
      "TraceString": "[conn][%p] Processing %u received bytes",
      "UniqueId": "SchannelProcessingData",
      "splitArgs": [
        {
          "DefinationEncoding": "p",
          "MacroVariableName": "arg1"
        },
        {
          "DefinationEncoding": "u",
          "MacroVariableName": "arg3"
        }
      ],
      "macroName": "QuicTraceLogConnVerbose"
    },
    "TlsError": {
      "ModuleProperites": {},
      "TraceString": "[ tls][%p] ERROR, %s.",
      "UniqueId": "TlsError",
      "splitArgs": [
        {
          "DefinationEncoding": "p",
          "MacroVariableName": "arg2"
        },
        {
          "DefinationEncoding": "s",
          "MacroVariableName": "arg3"
        }
      ],
      "macroName": "QuicTraceEvent"
    },
    "TlsErrorStatus": {
      "ModuleProperites": {},
      "TraceString": "[ tls][%p] ERROR, %u, %s.",
      "UniqueId": "TlsErrorStatus",
      "splitArgs": [
        {
          "DefinationEncoding": "p",
          "MacroVariableName": "arg2"
        },
        {
          "DefinationEncoding": "u",
          "MacroVariableName": "arg3"
        },
        {
          "DefinationEncoding": "s",
          "MacroVariableName": "arg4"
        }
      ],
      "macroName": "QuicTraceEvent"
    },
    "CertFindCertificateFriendlyName": {
      "ModuleProperites": {},
      "TraceString": "[test] No certificate found by FriendlyName",
      "UniqueId": "CertFindCertificateFriendlyName",
      "splitArgs": [],
      "macroName": "QuicTraceLogWarning"
    },
    "CertWaitForCreationEvent": {
      "ModuleProperites": {},
      "TraceString": "[test] WaitForSingleObject returned 0x%x, proceeding without caution... (GLE: 0x%x)",
      "UniqueId": "CertWaitForCreationEvent",
      "splitArgs": [
        {
          "DefinationEncoding": "x",
          "MacroVariableName": "arg2"
        },
        {
          "DefinationEncoding": "x",
          "MacroVariableName": "arg3"
        }
      ],
      "macroName": "QuicTraceLogWarning"
    },
    "CertCleanTestCerts": {
      "ModuleProperites": {},
      "TraceString": "[cert] %d test certificates found, and %d deleted",
      "UniqueId": "CertCleanTestCerts",
      "splitArgs": [
        {
          "DefinationEncoding": "d",
          "MacroVariableName": "arg2"
        },
        {
          "DefinationEncoding": "d",
          "MacroVariableName": "arg3"
        }
      ],
      "macroName": "QuicTraceLogInfo"
    },
    "CertOpenRsaKeySuccess": {
      "ModuleProperites": {},
      "TraceString": "[cert] Successfully opened RSA key",
      "UniqueId": "CertOpenRsaKeySuccess",
      "splitArgs": [],
      "macroName": "QuicTraceLogInfo"
    },
    "CertCreateRsaKeySuccess": {
      "ModuleProperites": {},
      "TraceString": "[cert] Successfully created key",
      "UniqueId": "CertCreateRsaKeySuccess",
      "splitArgs": [],
      "macroName": "QuicTraceLogInfo"
    },
    "CertCreationEventAlreadyCreated": {
      "ModuleProperites": {},
      "TraceString": "[test] CreateEvent opened existing event",
      "UniqueId": "CertCreationEventAlreadyCreated",
      "splitArgs": [],
      "macroName": "QuicTraceLogInfo"
    },
    "CertCapiVerifiedChain": {
      "ModuleProperites": {},
      "TraceString": "CertVerifyChain: %S 0x%x, result=0x%x",
      "UniqueId": "CertCapiVerifiedChain",
      "splitArgs": [
        {
          "DefinationEncoding": "S",
          "MacroVariableName": "arg2"
        },
        {
          "DefinationEncoding": "x",
          "MacroVariableName": "arg3"
        },
        {
          "DefinationEncoding": "x",
          "MacroVariableName": "arg4"
        }
      ],
      "macroName": "QuicTraceLogInfo"
    },
    "CertCapiParsedChain": {
      "ModuleProperites": {},
      "TraceString": "[cert] Successfully parsed chain of %u certificate(s)",
      "UniqueId": "CertCapiParsedChain",
      "splitArgs": [
        {
          "DefinationEncoding": "u",
          "MacroVariableName": "arg2"
        }
      ],
      "macroName": "QuicTraceLogVerbose"
    },
    "CertCapiFormattedChain": {
      "ModuleProperites": {},
      "TraceString": "[cert] Successfully formatted chain of %u certificate(s)",
      "UniqueId": "CertCapiFormattedChain",
      "splitArgs": [
        {
          "DefinationEncoding": "u",
          "MacroVariableName": "arg2"
        }
      ],
      "macroName": "QuicTraceLogVerbose"
    },
    "CertCapiSign": {
      "ModuleProperites": {},
      "TraceString": "[cert] QuicCertSign alg=0x%4.4x",
      "UniqueId": "CertCapiSign",
      "splitArgs": [
        {
          "DefinationEncoding": "4.4x",
          "MacroVariableName": "arg2"
        }
      ],
      "macroName": "QuicTraceLogVerbose"
    },
    "CertCapiVerify": {
      "ModuleProperites": {},
      "TraceString": "[cert] QuicCertVerify alg=0x%4.4x",
      "UniqueId": "CertCapiVerify",
      "splitArgs": [
        {
          "DefinationEncoding": "4.4x",
          "MacroVariableName": "arg2"
        }
      ],
      "macroName": "QuicTraceLogVerbose"
    },
    "PosixLoaded": {
      "ModuleProperites": {},
      "TraceString": "[ dso] Loaded",
      "UniqueId": "PosixLoaded",
      "splitArgs": [],
      "macroName": "QuicTraceLogInfo"
    },
    "PosixUnloaded": {
      "ModuleProperites": {},
      "TraceString": "[ dso] Unloaded",
      "UniqueId": "PosixUnloaded",
      "splitArgs": [],
      "macroName": "QuicTraceLogInfo"
    },
    "PosixInitialized": {
      "ModuleProperites": {},
      "TraceString": "[ dso] Initialized (AvailMem = %llu bytes)",
      "UniqueId": "PosixInitialized",
      "splitArgs": [
        {
          "DefinationEncoding": "llu",
          "MacroVariableName": "arg2"
        }
      ],
      "macroName": "QuicTraceLogInfo"
    },
    "PosixUninitialized": {
      "ModuleProperites": {},
      "TraceString": "[ dso] Uninitialized",
      "UniqueId": "PosixUninitialized",
      "splitArgs": [],
      "macroName": "QuicTraceLogInfo"
    },
    "LibraryAssert": {
      "ModuleProperites": {},
      "TraceString": "[ lib] ASSERT, %u:%s - %s.",
      "UniqueId": "LibraryAssert",
      "splitArgs": [
        {
          "DefinationEncoding": "u",
          "MacroVariableName": "arg2"
        },
        {
          "DefinationEncoding": "s",
          "MacroVariableName": "arg3"
        },
        {
          "DefinationEncoding": "s",
          "MacroVariableName": "arg4"
        }
      ],
      "macroName": "QuicTraceEvent"
    },
    "OpenSslAlert": {
      "ModuleProperites": {},
      "TraceString": "[conn][%p] Send alert = %u (Level = %u)",
      "UniqueId": "OpenSslAlert",
      "splitArgs": [
        {
          "DefinationEncoding": "p",
          "MacroVariableName": "arg1"
        },
        {
          "DefinationEncoding": "u",
          "MacroVariableName": "arg3"
        },
        {
          "DefinationEncoding": "u",
          "MacroVariableName": "arg4"
        }
      ],
      "macroName": "QuicTraceLogConnError"
    },
    "OpenSslQuicDataErrorStr": {
      "ModuleProperites": {},
      "TraceString": "[conn][%p] SSL_provide_quic_data failed: %s",
      "UniqueId": "OpenSslQuicDataErrorStr",
      "splitArgs": [
        {
          "DefinationEncoding": "p",
          "MacroVariableName": "arg1"
        },
        {
          "DefinationEncoding": "s",
          "MacroVariableName": "arg3"
        }
      ],
      "macroName": "QuicTraceLogConnError"
    },
    "OpenSslHandshakeErrorStr": {
      "ModuleProperites": {},
      "TraceString": "[conn][%p] TLS handshake error: %s, file:%s:%d",
      "UniqueId": "OpenSslHandshakeErrorStr",
      "splitArgs": [
        {
          "DefinationEncoding": "p",
          "MacroVariableName": "arg1"
        },
        {
          "DefinationEncoding": "s",
          "MacroVariableName": "arg3"
        },
        {
          "DefinationEncoding": "s",
          "MacroVariableName": "arg4"
        },
        {
          "DefinationEncoding": "d",
          "MacroVariableName": "arg5"
        }
      ],
      "macroName": "QuicTraceLogConnError"
    },
    "OpenSslHandshakeError": {
      "ModuleProperites": {},
      "TraceString": "[conn][%p] TLS handshake error: %d",
      "UniqueId": "OpenSslHandshakeError",
      "splitArgs": [
        {
          "DefinationEncoding": "p",
          "MacroVariableName": "arg1"
        },
        {
          "DefinationEncoding": "d",
          "MacroVariableName": "arg3"
        }
      ],
      "macroName": "QuicTraceLogConnError"
    },
    "OpenSslAlpnNegotiationFailure": {
      "ModuleProperites": {},
      "TraceString": "[conn][%p] Failed to negotiate ALPN",
      "UniqueId": "OpenSslAlpnNegotiationFailure",
      "splitArgs": [
        {
          "DefinationEncoding": "p",
          "MacroVariableName": "arg1"
        }
      ],
      "macroName": "QuicTraceLogConnError"
    },
    "OpenSslInvalidAlpnLength": {
      "ModuleProperites": {},
      "TraceString": "[conn][%p] Invalid negotiated ALPN length",
      "UniqueId": "OpenSslInvalidAlpnLength",
      "splitArgs": [
        {
          "DefinationEncoding": "p",
          "MacroVariableName": "arg1"
        }
      ],
      "macroName": "QuicTraceLogConnError"
    },
    "OpenSslNoMatchingAlpn": {
      "ModuleProperites": {},
      "TraceString": "[conn][%p] Failed to find a matching ALPN",
      "UniqueId": "OpenSslNoMatchingAlpn",
      "splitArgs": [
        {
          "DefinationEncoding": "p",
          "MacroVariableName": "arg1"
        }
      ],
      "macroName": "QuicTraceLogConnError"
    },
    "OpenSslMissingTransportParameters": {
      "ModuleProperites": {},
      "TraceString": "[conn][%p] No transport parameters received",
      "UniqueId": "OpenSslMissingTransportParameters",
      "splitArgs": [
        {
          "DefinationEncoding": "p",
          "MacroVariableName": "arg1"
        }
      ],
      "macroName": "QuicTraceLogConnError"
    },
    "OpenSslHandshakeDataStart": {
      "ModuleProperites": {},
      "TraceString": "[conn][%p] Writing Handshake data starts at %u",
      "UniqueId": "OpenSslHandshakeDataStart",
      "splitArgs": [
        {
          "DefinationEncoding": "p",
          "MacroVariableName": "arg1"
        },
        {
          "DefinationEncoding": "u",
          "MacroVariableName": "arg3"
        }
      ],
      "macroName": "QuicTraceLogConnInfo"
    },
    "OpenSsl1RttDataStart": {
      "ModuleProperites": {},
      "TraceString": "[conn][%p] Writing 1-RTT data starts at %u",
      "UniqueId": "OpenSsl1RttDataStart",
      "splitArgs": [
        {
          "DefinationEncoding": "p",
          "MacroVariableName": "arg1"
        },
        {
          "DefinationEncoding": "u",
          "MacroVariableName": "arg3"
        }
      ],
      "macroName": "QuicTraceLogConnInfo"
    },
    "OpenSslOnRecvTicket": {
      "ModuleProperites": {},
      "TraceString": "[conn][%p] Received session ticket, %u bytes",
      "UniqueId": "OpenSslOnRecvTicket",
      "splitArgs": [
        {
          "DefinationEncoding": "p",
          "MacroVariableName": "arg1"
        },
        {
          "DefinationEncoding": "u",
          "MacroVariableName": "arg3"
        }
      ],
      "macroName": "QuicTraceLogConnInfo"
    },
    "OpenSslOnSetTicket": {
      "ModuleProperites": {},
      "TraceString": "[conn][%p] Setting session ticket, %u bytes",
      "UniqueId": "OpenSslOnSetTicket",
      "splitArgs": [
        {
          "DefinationEncoding": "p",
          "MacroVariableName": "arg1"
        },
        {
          "DefinationEncoding": "u",
          "MacroVariableName": "arg3"
        }
      ],
      "macroName": "QuicTraceLogConnInfo"
    },
    "OpenSslHandshakeComplete": {
      "ModuleProperites": {},
      "TraceString": "[conn][%p] TLS Handshake complete",
      "UniqueId": "OpenSslHandshakeComplete",
      "splitArgs": [
        {
          "DefinationEncoding": "p",
          "MacroVariableName": "arg1"
        }
      ],
      "macroName": "QuicTraceLogConnInfo"
    },
    "OpenSslHandshakeResumed": {
      "ModuleProperites": {},
      "TraceString": "[conn][%p] TLS Handshake resumed",
      "UniqueId": "OpenSslHandshakeResumed",
      "splitArgs": [
        {
          "DefinationEncoding": "p",
          "MacroVariableName": "arg1"
        }
      ],
      "macroName": "QuicTraceLogConnInfo"
    },
    "OpenSslNewEncryptionSecrets": {
      "ModuleProperites": {},
      "TraceString": "[conn][%p] New encryption secrets (Level = %u)",
      "UniqueId": "OpenSslNewEncryptionSecrets",
      "splitArgs": [
        {
          "DefinationEncoding": "p",
          "MacroVariableName": "arg1"
        },
        {
          "DefinationEncoding": "u",
          "MacroVariableName": "arg3"
        }
      ],
      "macroName": "QuicTraceLogConnVerbose"
    },
    "OpenSslAddHandshakeData": {
      "ModuleProperites": {},
      "TraceString": "[conn][%p] Sending %llu handshake bytes (Level = %u)",
      "UniqueId": "OpenSslAddHandshakeData",
      "splitArgs": [
        {
          "DefinationEncoding": "p",
          "MacroVariableName": "arg1"
        },
        {
          "DefinationEncoding": "llu",
          "MacroVariableName": "arg3"
        },
        {
          "DefinationEncoding": "u",
          "MacroVariableName": "arg4"
        }
      ],
      "macroName": "QuicTraceLogConnVerbose"
    },
    "OpenSslTickedDecrypted": {
      "ModuleProperites": {},
      "TraceString": "[conn][%p] Session ticket decrypted, status %u",
      "UniqueId": "OpenSslTickedDecrypted",
      "splitArgs": [
        {
          "DefinationEncoding": "p",
          "MacroVariableName": "arg1"
        },
        {
          "DefinationEncoding": "u",
          "MacroVariableName": "arg3"
        }
      ],
      "macroName": "QuicTraceLogConnVerbose"
    },
    "OpenSslRecvTicketData": {
      "ModuleProperites": {},
      "TraceString": "[conn][%p] Received ticket data, %u bytes",
      "UniqueId": "OpenSslRecvTicketData",
      "splitArgs": [
        {
          "DefinationEncoding": "p",
          "MacroVariableName": "arg1"
        },
        {
          "DefinationEncoding": "u",
          "MacroVariableName": "arg3"
        }
      ],
      "macroName": "QuicTraceLogConnVerbose"
    },
    "OpenSslContextCreated": {
      "ModuleProperites": {},
      "TraceString": "[conn][%p] TLS context Created",
      "UniqueId": "OpenSslContextCreated",
      "splitArgs": [
        {
          "DefinationEncoding": "p",
          "MacroVariableName": "arg1"
        }
      ],
      "macroName": "QuicTraceLogConnVerbose"
    },
    "OpenSslContextCleaningUp": {
      "ModuleProperites": {},
      "TraceString": "[conn][%p] Cleaning up",
      "UniqueId": "OpenSslContextCleaningUp",
      "splitArgs": [
        {
          "DefinationEncoding": "p",
          "MacroVariableName": "arg1"
        }
      ],
      "macroName": "QuicTraceLogConnVerbose"
    },
    "OpenSslSendTicketData": {
      "ModuleProperites": {},
      "TraceString": "[conn][%p] Sending ticket data, %u bytes",
      "UniqueId": "OpenSslSendTicketData",
      "splitArgs": [
        {
          "DefinationEncoding": "p",
          "MacroVariableName": "arg1"
        },
        {
          "DefinationEncoding": "u",
          "MacroVariableName": "arg3"
        }
      ],
      "macroName": "QuicTraceLogConnVerbose"
    },
    "OpenSslProcessData": {
      "ModuleProperites": {},
      "TraceString": "[conn][%p] Processing %u received bytes",
      "UniqueId": "OpenSslProcessData",
      "splitArgs": [
        {
          "DefinationEncoding": "p",
          "MacroVariableName": "arg1"
        },
        {
          "DefinationEncoding": "u",
          "MacroVariableName": "arg3"
        }
      ],
      "macroName": "QuicTraceLogConnVerbose"
    },
    "WindowsKernelLoaded": {
      "ModuleProperites": {},
      "TraceString": "[ sys] Loaded",
      "UniqueId": "WindowsKernelLoaded",
      "splitArgs": [],
      "macroName": "QuicTraceLogInfo"
    },
    "WindowsKernelUnloaded": {
      "ModuleProperites": {},
      "TraceString": "[ sys] Unloaded",
      "UniqueId": "WindowsKernelUnloaded",
      "splitArgs": [],
      "macroName": "QuicTraceLogInfo"
    },
    "WindowsKernelInitialized": {
      "ModuleProperites": {},
      "TraceString": "[ sys] Initialized (PageSize = %u bytes; AvailMem = %llu bytes)",
      "UniqueId": "WindowsKernelInitialized",
      "splitArgs": [
        {
          "DefinationEncoding": "u",
          "MacroVariableName": "arg2"
        },
        {
          "DefinationEncoding": "llu",
          "MacroVariableName": "arg3"
        }
      ],
      "macroName": "QuicTraceLogInfo"
    },
    "WindowsKernelUninitialized": {
      "ModuleProperites": {},
      "TraceString": "[ sys] Uninitialized",
      "UniqueId": "WindowsKernelUninitialized",
      "splitArgs": [],
      "macroName": "QuicTraceLogInfo"
    },
    "DatapathQueryRssProcessorInfoFailed": {
      "ModuleProperites": {},
      "TraceString": "[data] Query for SIO_QUERY_RSS_SCALABILITY_INFO failed, 0x%x",
      "UniqueId": "DatapathQueryRssProcessorInfoFailed",
      "splitArgs": [
        {
          "DefinationEncoding": "x",
          "MacroVariableName": "arg2"
        }
      ],
      "macroName": "QuicTraceLogWarning"
    },
    "DatapathMissingInfo": {
      "ModuleProperites": {},
      "TraceString": "[data][%p] WSARecvMsg completion is missing IP_PKTINFO",
      "UniqueId": "DatapathMissingInfo",
      "splitArgs": [
        {
          "DefinationEncoding": "p",
          "MacroVariableName": "arg2"
        }
      ],
      "macroName": "QuicTraceLogWarning"
    },
    "DatapathUroPreallocExceeded": {
      "ModuleProperites": {},
      "TraceString": "[data][%p] Exceeded URO preallocation capacity.",
      "UniqueId": "DatapathUroPreallocExceeded",
      "splitArgs": [
        {
          "DefinationEncoding": "p",
          "MacroVariableName": "arg2"
        }
      ],
      "macroName": "QuicTraceLogWarning"
    },
    "DatapathShutDownReturn": {
      "ModuleProperites": {},
      "TraceString": "[data][%p] Shut down (return)",
      "UniqueId": "DatapathShutDownReturn",
      "splitArgs": [
        {
          "DefinationEncoding": "p",
          "MacroVariableName": "arg2"
        }
      ],
      "macroName": "QuicTraceLogVerbose"
    },
    "DatapathShutDownComplete": {
      "ModuleProperites": {},
      "TraceString": "[data][%p] Shut down (complete)",
      "UniqueId": "DatapathShutDownComplete",
      "splitArgs": [
        {
          "DefinationEncoding": "p",
          "MacroVariableName": "arg2"
        }
      ],
      "macroName": "QuicTraceLogVerbose"
    },
    "DatapathUnreachableWithError": {
      "ModuleProperites": {},
      "TraceString": "[data][%p] Received unreachable error (0x%x) from %!ADDR!",
      "UniqueId": "DatapathUnreachableWithError",
      "splitArgs": [
        {
          "DefinationEncoding": "p",
          "MacroVariableName": "arg2"
        },
        {
          "DefinationEncoding": "x",
          "MacroVariableName": "arg3"
        },
        {
          "DefinationEncoding": "!ADDR!",
          "MacroVariableName": "arg4"
        }
      ],
      "macroName": "QuicTraceLogVerbose"
    },
    "DatapathTooLarge": {
      "ModuleProperites": {},
      "TraceString": "[data][%p] Received larger than expected datagram from %!ADDR!",
      "UniqueId": "DatapathTooLarge",
      "splitArgs": [
        {
          "DefinationEncoding": "p",
          "MacroVariableName": "arg2"
        },
        {
          "DefinationEncoding": "!ADDR!",
          "MacroVariableName": "arg3"
        }
      ],
      "macroName": "QuicTraceLogVerbose"
    },
    "RouteResolutionEnd": {
      "ModuleProperites": {},
      "TraceString": "[conn][%p] Route resolution completed on Path[%hhu] with L2 address %hhu:%hhu:%hhu:%hhu:%hhu:%hhu",
      "UniqueId": "RouteResolutionEnd",
      "splitArgs": [
        {
          "DefinationEncoding": "p",
          "MacroVariableName": "arg1"
        },
        {
          "DefinationEncoding": "hhu",
          "MacroVariableName": "arg3"
        },
        {
          "DefinationEncoding": "hhu",
          "MacroVariableName": "arg4"
        },
        {
          "DefinationEncoding": "hhu",
          "MacroVariableName": "arg5"
        },
        {
          "DefinationEncoding": "hhu",
          "MacroVariableName": "arg6"
        },
        {
          "DefinationEncoding": "hhu",
          "MacroVariableName": "arg7"
        },
        {
          "DefinationEncoding": "hhu",
          "MacroVariableName": "arg8"
        },
        {
          "DefinationEncoding": "hhu",
          "MacroVariableName": "arg9"
        }
      ],
      "macroName": "QuicTraceLogConnInfo"
    },
    "RouteResolutionStart": {
      "ModuleProperites": {},
      "TraceString": "[conn][%p] Starting to look up neighbor on Path[%hhu] with status %u",
      "UniqueId": "RouteResolutionStart",
      "splitArgs": [
        {
          "DefinationEncoding": "p",
          "MacroVariableName": "arg1"
        },
        {
          "DefinationEncoding": "hhu",
          "MacroVariableName": "arg3"
        },
        {
          "DefinationEncoding": "u",
          "MacroVariableName": "arg4"
        }
      ],
      "macroName": "QuicTraceLogConnInfo"
    },
    "DatapathError": {
      "ModuleProperites": {},
      "TraceString": "[data][%p] ERROR, %s.",
      "UniqueId": "DatapathError",
      "splitArgs": [
        {
          "DefinationEncoding": "p",
          "MacroVariableName": "arg2"
        },
        {
          "DefinationEncoding": "s",
          "MacroVariableName": "arg3"
        }
      ],
      "macroName": "QuicTraceEvent"
    },
    "WindowsUserLoaded": {
      "ModuleProperites": {},
      "TraceString": "[ dll] Loaded",
      "UniqueId": "WindowsUserLoaded",
      "splitArgs": [],
      "macroName": "QuicTraceLogInfo"
    },
    "WindowsUserUnloaded": {
      "ModuleProperites": {},
      "TraceString": "[ dll] Unloaded",
      "UniqueId": "WindowsUserUnloaded",
      "splitArgs": [],
      "macroName": "QuicTraceLogInfo"
    },
    "WindowsUserProcessorState": {
      "ModuleProperites": {},
      "TraceString": "[ dll] Processors:%u, Groups:%u, NUMA Nodes:%u",
      "UniqueId": "WindowsUserProcessorState",
      "splitArgs": [
        {
          "DefinationEncoding": "u",
          "MacroVariableName": "arg2"
        },
        {
          "DefinationEncoding": "u",
          "MacroVariableName": "arg3"
        },
        {
          "DefinationEncoding": "u",
          "MacroVariableName": "arg4"
        }
      ],
      "macroName": "QuicTraceLogInfo"
    },
    "ProcessorInfo": {
      "ModuleProperites": {},
      "TraceString": "[ dll] Proc[%u] Group[%hu] Index[%u] NUMA[%u]",
      "UniqueId": "ProcessorInfo",
      "splitArgs": [
        {
          "DefinationEncoding": "u",
          "MacroVariableName": "arg2"
        },
        {
          "DefinationEncoding": "hu",
          "MacroVariableName": "arg3"
        },
        {
          "DefinationEncoding": "u",
          "MacroVariableName": "arg4"
        },
        {
          "DefinationEncoding": "u",
          "MacroVariableName": "arg5"
        }
      ],
      "macroName": "QuicTraceLogInfo"
    },
    "WindowsUserInitialized2": {
      "ModuleProperites": {},
      "TraceString": "[ dll] Initialized (AvailMem = %llu bytes, TimerResolution = [%u, %u])",
      "UniqueId": "WindowsUserInitialized2",
      "splitArgs": [
        {
          "DefinationEncoding": "llu",
          "MacroVariableName": "arg2"
        },
        {
          "DefinationEncoding": "u",
          "MacroVariableName": "arg3"
        },
        {
          "DefinationEncoding": "u",
          "MacroVariableName": "arg4"
        }
      ],
      "macroName": "QuicTraceLogInfo"
    },
    "WindowsUserInitialized": {
      "ModuleProperites": {},
      "TraceString": "[ dll] Initialized (AvailMem = %llu bytes)",
      "UniqueId": "WindowsUserInitialized",
      "splitArgs": [
        {
          "DefinationEncoding": "llu",
          "MacroVariableName": "arg2"
        }
      ],
      "macroName": "QuicTraceLogInfo"
    },
    "WindowsUserUninitialized": {
      "ModuleProperites": {},
      "TraceString": "[ dll] Uninitialized",
      "UniqueId": "WindowsUserUninitialized",
      "splitArgs": [],
      "macroName": "QuicTraceLogInfo"
    },
    "StorageOpenKey": {
      "ModuleProperites": {},
      "TraceString": "[ reg] Opening %s",
      "UniqueId": "StorageOpenKey",
      "splitArgs": [
        {
          "DefinationEncoding": "s",
          "MacroVariableName": "arg2"
        }
      ],
      "macroName": "QuicTraceLogVerbose"
    },
    "ApiEnter": {
      "ModuleProperites": {},
      "TraceString": "[ api] Enter %u (%p).",
      "UniqueId": "ApiEnter",
      "splitArgs": [
        {
          "DefinationEncoding": "u",
          "MacroVariableName": "arg2"
        },
        {
          "DefinationEncoding": "p",
          "MacroVariableName": "arg3"
        }
      ],
      "macroName": "QuicTraceEvent"
    },
    "ApiExitStatus": {
      "ModuleProperites": {},
      "TraceString": "[ api] Exit %u",
      "UniqueId": "ApiExitStatus",
      "splitArgs": [
        {
          "DefinationEncoding": "u",
          "MacroVariableName": "arg2"
        }
      ],
      "macroName": "QuicTraceEvent"
    },
    "ApiWaitOperation": {
      "ModuleProperites": {},
      "TraceString": "[ api] Waiting on operation",
      "UniqueId": "ApiWaitOperation",
      "splitArgs": [],
      "macroName": "QuicTraceEvent"
    },
    "ApiExit": {
      "ModuleProperites": {},
      "TraceString": "[ api] Exit",
      "UniqueId": "ApiExit",
      "splitArgs": [],
      "macroName": "QuicTraceEvent"
    },
    "StreamError": {
      "ModuleProperites": {},
      "TraceString": "[strm][%p] ERROR, %s.",
      "UniqueId": "StreamError",
      "splitArgs": [
        {
          "DefinationEncoding": "p",
          "MacroVariableName": "arg2"
        },
        {
          "DefinationEncoding": "s",
          "MacroVariableName": "arg3"
        }
      ],
      "macroName": "QuicTraceEvent"
    },
    "StreamAppSend": {
      "ModuleProperites": {},
      "TraceString": "[strm][%p] App queuing send [%llu bytes, %u buffers, 0x%x flags]",
      "UniqueId": "StreamAppSend",
      "splitArgs": [
        {
          "DefinationEncoding": "p",
          "MacroVariableName": "arg2"
        },
        {
          "DefinationEncoding": "llu",
          "MacroVariableName": "arg3"
        },
        {
          "DefinationEncoding": "u",
          "MacroVariableName": "arg4"
        },
        {
          "DefinationEncoding": "x",
          "MacroVariableName": "arg5"
        }
      ],
      "macroName": "QuicTraceEvent"
    },
    "ApiError": {
      "ModuleProperites": {},
      "TraceString": "[ api] Error %u",
      "UniqueId": "ApiError",
      "splitArgs": [
        {
          "DefinationEncoding": "u",
          "MacroVariableName": "arg2"
        }
      ],
      "macroName": "QuicTraceEvent"
    },
    "ConnError": {
      "ModuleProperites": {},
      "TraceString": "[conn][%p] ERROR, %s.",
      "UniqueId": "ConnError",
      "splitArgs": [
        {
          "DefinationEncoding": "p",
          "MacroVariableName": "arg2"
        },
        {
          "DefinationEncoding": "s",
          "MacroVariableName": "arg3"
        }
      ],
      "macroName": "QuicTraceEvent"
    },
    "DatagramSendStateChanged": {
      "ModuleProperites": {},
      "TraceString": "[conn][%p] Indicating DATAGRAM_SEND_STATE_CHANGED to %u",
      "UniqueId": "DatagramSendStateChanged",
      "splitArgs": [
        {
          "DefinationEncoding": "p",
          "MacroVariableName": "arg1"
        },
        {
          "DefinationEncoding": "u",
          "MacroVariableName": "arg3"
        }
      ],
      "macroName": "QuicTraceLogConnVerbose"
    },
    "DatagramSendShutdown": {
      "ModuleProperites": {},
      "TraceString": "[conn][%p] Datagram send shutdown",
      "UniqueId": "DatagramSendShutdown",
      "splitArgs": [
        {
          "DefinationEncoding": "p",
          "MacroVariableName": "arg1"
        }
      ],
      "macroName": "QuicTraceLogConnVerbose"
    },
    "IndicateDatagramStateChanged": {
      "ModuleProperites": {},
      "TraceString": "[conn][%p] Indicating QUIC_CONNECTION_EVENT_DATAGRAM_STATE_CHANGED [SendEnabled=%hhu] [MaxSendLength=%hu]",
      "UniqueId": "IndicateDatagramStateChanged",
      "splitArgs": [
        {
          "DefinationEncoding": "p",
          "MacroVariableName": "arg1"
        },
        {
          "DefinationEncoding": "hhu",
          "MacroVariableName": "arg3"
        },
        {
          "DefinationEncoding": "hu",
          "MacroVariableName": "arg4"
        }
      ],
      "macroName": "QuicTraceLogConnVerbose"
    },
    "DatagramSendQueued": {
      "ModuleProperites": {},
      "TraceString": "[conn][%p] Datagram [%p] queued with %llu bytes (flags 0x%x)",
      "UniqueId": "DatagramSendQueued",
      "splitArgs": [
        {
          "DefinationEncoding": "p",
          "MacroVariableName": "arg1"
        },
        {
          "DefinationEncoding": "p",
          "MacroVariableName": "arg3"
        },
        {
          "DefinationEncoding": "llu",
          "MacroVariableName": "arg4"
        },
        {
          "DefinationEncoding": "x",
          "MacroVariableName": "arg5"
        }
      ],
      "macroName": "QuicTraceLogConnVerbose"
    },
    "IndicateDatagramReceived": {
      "ModuleProperites": {},
      "TraceString": "[conn][%p] Indicating DATAGRAM_RECEIVED [len=%hu]",
      "UniqueId": "IndicateDatagramReceived",
      "splitArgs": [
        {
          "DefinationEncoding": "p",
          "MacroVariableName": "arg1"
        },
        {
          "DefinationEncoding": "hu",
          "MacroVariableName": "arg3"
        }
      ],
      "macroName": "QuicTraceLogConnVerbose"
    },
    "ConnCubic": {
      "ModuleProperites": {},
      "TraceString": "[conn][%p] CUBIC: SlowStartThreshold=%u K=%u WindowMax=%u WindowLastMax=%u",
      "UniqueId": "ConnCubic",
      "splitArgs": [
        {
          "DefinationEncoding": "p",
          "MacroVariableName": "arg2"
        },
        {
          "DefinationEncoding": "u",
          "MacroVariableName": "arg3"
        },
        {
          "DefinationEncoding": "u",
          "MacroVariableName": "arg4"
        },
        {
          "DefinationEncoding": "u",
          "MacroVariableName": "arg5"
        },
        {
          "DefinationEncoding": "u",
          "MacroVariableName": "arg6"
        }
      ],
      "macroName": "QuicTraceEvent"
    },
    "ConnCongestion": {
      "ModuleProperites": {},
      "TraceString": "[conn][%p] Congestion event",
      "UniqueId": "ConnCongestion",
      "splitArgs": [
        {
          "DefinationEncoding": "p",
          "MacroVariableName": "arg2"
        }
      ],
      "macroName": "QuicTraceEvent"
    },
    "ConnPersistentCongestion": {
      "ModuleProperites": {},
      "TraceString": "[conn][%p] Persistent congestion event",
      "UniqueId": "ConnPersistentCongestion",
      "splitArgs": [
        {
          "DefinationEncoding": "p",
          "MacroVariableName": "arg2"
        }
      ],
      "macroName": "QuicTraceEvent"
    },
    "ConnRecoveryExit": {
      "ModuleProperites": {},
      "TraceString": "[conn][%p] Recovery complete",
      "UniqueId": "ConnRecoveryExit",
      "splitArgs": [
        {
          "DefinationEncoding": "p",
          "MacroVariableName": "arg2"
        }
      ],
      "macroName": "QuicTraceEvent"
    },
    "ConnSpuriousCongestion": {
      "ModuleProperites": {},
      "TraceString": "[conn][%p] Spurious congestion event",
      "UniqueId": "ConnSpuriousCongestion",
      "splitArgs": [
        {
          "DefinationEncoding": "p",
          "MacroVariableName": "arg2"
        }
      ],
      "macroName": "QuicTraceEvent"
    },
    "ConnOutFlowStats": {
      "ModuleProperites": {},
      "TraceString": "[conn][%p] OUT: BytesSent=%llu InFlight=%u InFlightMax=%u CWnd=%u SSThresh=%u ConnFC=%llu ISB=%llu PostedBytes=%llu SRtt=%u",
      "UniqueId": "ConnOutFlowStats",
      "splitArgs": [
        {
          "DefinationEncoding": "p",
          "MacroVariableName": "arg2"
        },
        {
          "DefinationEncoding": "llu",
          "MacroVariableName": "arg3"
        },
        {
          "DefinationEncoding": "u",
          "MacroVariableName": "arg4"
        },
        {
          "DefinationEncoding": "u",
          "MacroVariableName": "arg5"
        },
        {
          "DefinationEncoding": "u",
          "MacroVariableName": "arg6"
        },
        {
          "DefinationEncoding": "u",
          "MacroVariableName": "arg7"
        },
        {
          "DefinationEncoding": "llu",
          "MacroVariableName": "arg8"
        },
        {
          "DefinationEncoding": "llu",
          "MacroVariableName": "arg9"
        },
        {
          "DefinationEncoding": "llu",
          "MacroVariableName": "arg10"
        },
        {
          "DefinationEncoding": "u",
          "MacroVariableName": "arg11"
        }
      ],
      "macroName": "QuicTraceEvent"
    },
    "RegistrationVerifierEnabled": {
      "ModuleProperites": {},
      "TraceString": "[ reg][%p] Verifing enabled!",
      "UniqueId": "RegistrationVerifierEnabled",
      "splitArgs": [
        {
          "DefinationEncoding": "p",
          "MacroVariableName": "arg2"
        }
      ],
      "macroName": "QuicTraceLogInfo"
    },
    "RegistrationCreated": {
      "ModuleProperites": {},
      "TraceString": "[ reg][%p] Created, AppName=%s",
      "UniqueId": "RegistrationCreated",
      "splitArgs": [
        {
          "DefinationEncoding": "p",
          "MacroVariableName": "arg2"
        },
        {
          "DefinationEncoding": "s",
          "MacroVariableName": "arg3"
        }
      ],
      "macroName": "QuicTraceEvent"
    },
    "RegistrationCleanup": {
      "ModuleProperites": {},
      "TraceString": "[ reg][%p] Cleaning up",
      "UniqueId": "RegistrationCleanup",
      "splitArgs": [
        {
          "DefinationEncoding": "p",
          "MacroVariableName": "arg2"
        }
      ],
      "macroName": "QuicTraceEvent"
    },
    "RegistrationRundown": {
      "ModuleProperites": {},
      "TraceString": "[ reg][%p] Rundown, AppName=%s",
      "UniqueId": "RegistrationRundown",
      "splitArgs": [
        {
          "DefinationEncoding": "p",
          "MacroVariableName": "arg2"
        },
        {
          "DefinationEncoding": "s",
          "MacroVariableName": "arg3"
        }
      ],
      "macroName": "QuicTraceEvent"
    },
    "SetSendFlag": {
      "ModuleProperites": {},
      "TraceString": "[strm][%p] Setting flags 0x%x (existing flags: 0x%x)",
      "UniqueId": "SetSendFlag",
      "splitArgs": [
        {
          "DefinationEncoding": "p",
          "MacroVariableName": "arg1"
        },
        {
          "DefinationEncoding": "x",
          "MacroVariableName": "arg3"
        },
        {
          "DefinationEncoding": "x",
          "MacroVariableName": "arg4"
        }
      ],
      "macroName": "QuicTraceLogStreamVerbose"
    },
    "ClearSendFlags": {
      "ModuleProperites": {},
      "TraceString": "[strm][%p] Removing flags %x",
      "UniqueId": "ClearSendFlags",
      "splitArgs": [
        {
          "DefinationEncoding": "p",
          "MacroVariableName": "arg1"
        },
        {
          "DefinationEncoding": "x",
          "MacroVariableName": "arg3"
        }
      ],
      "macroName": "QuicTraceLogStreamVerbose"
    },
    "ScheduleSendFlags": {
      "ModuleProperites": {},
      "TraceString": "[conn][%p] Scheduling flags 0x%x to 0x%x",
      "UniqueId": "ScheduleSendFlags",
      "splitArgs": [
        {
          "DefinationEncoding": "p",
          "MacroVariableName": "arg1"
        },
        {
          "DefinationEncoding": "x",
          "MacroVariableName": "arg3"
        },
        {
          "DefinationEncoding": "x",
          "MacroVariableName": "arg4"
        }
      ],
      "macroName": "QuicTraceLogConnVerbose"
    },
    "RemoveSendFlagsMsg": {
      "ModuleProperites": {},
      "TraceString": "[conn][%p] Removing flags %x",
      "UniqueId": "RemoveSendFlagsMsg",
      "splitArgs": [
        {
          "DefinationEncoding": "p",
          "MacroVariableName": "arg1"
        },
        {
          "DefinationEncoding": "x",
          "MacroVariableName": "arg3"
        }
      ],
      "macroName": "QuicTraceLogConnVerbose"
    },
    "AmplificationProtectionBlocked": {
      "ModuleProperites": {},
      "TraceString": "[conn][%p] Cannot send any more because of amplification protection",
      "UniqueId": "AmplificationProtectionBlocked",
      "splitArgs": [
        {
          "DefinationEncoding": "p",
          "MacroVariableName": "arg1"
        }
      ],
      "macroName": "QuicTraceLogConnVerbose"
    },
    "SendFlushComplete": {
      "ModuleProperites": {},
      "TraceString": "[conn][%p] Flush complete flags=0x%x",
      "UniqueId": "SendFlushComplete",
      "splitArgs": [
        {
          "DefinationEncoding": "p",
          "MacroVariableName": "arg1"
        },
        {
          "DefinationEncoding": "x",
          "MacroVariableName": "arg3"
        }
      ],
      "macroName": "QuicTraceLogConnVerbose"
    },
    "StartAckDelayTimer": {
      "ModuleProperites": {},
      "TraceString": "[conn][%p] Starting ACK_DELAY timer for %u ms",
      "UniqueId": "StartAckDelayTimer",
      "splitArgs": [
        {
          "DefinationEncoding": "p",
          "MacroVariableName": "arg1"
        },
        {
          "DefinationEncoding": "u",
          "MacroVariableName": "arg3"
        }
      ],
      "macroName": "QuicTraceLogConnVerbose"
    },
    "ConnQueueSendFlush": {
      "ModuleProperites": {},
      "TraceString": "[conn][%p] Queueing send flush, reason=%u",
      "UniqueId": "ConnQueueSendFlush",
      "splitArgs": [
        {
          "DefinationEncoding": "p",
          "MacroVariableName": "arg2"
        },
        {
          "DefinationEncoding": "u",
          "MacroVariableName": "arg3"
        }
      ],
      "macroName": "QuicTraceEvent"
    },
    "ConnFlushSend": {
      "ModuleProperites": {},
      "TraceString": "[conn][%p] Flushing Send. Allowance=%u bytes",
      "UniqueId": "ConnFlushSend",
      "splitArgs": [
        {
          "DefinationEncoding": "p",
          "MacroVariableName": "arg2"
        },
        {
          "DefinationEncoding": "u",
          "MacroVariableName": "arg3"
        }
      ],
      "macroName": "QuicTraceEvent"
    },
    "PathInitialized": {
      "ModuleProperites": {},
      "TraceString": "[conn][%p] Path[%hhu] Initialized",
      "UniqueId": "PathInitialized",
      "splitArgs": [
        {
          "DefinationEncoding": "p",
          "MacroVariableName": "arg1"
        },
        {
          "DefinationEncoding": "hhu",
          "MacroVariableName": "arg3"
        }
      ],
      "macroName": "QuicTraceLogConnInfo"
    },
    "PathRemoved": {
      "ModuleProperites": {},
      "TraceString": "[conn][%p] Path[%hhu] Removed",
      "UniqueId": "PathRemoved",
      "splitArgs": [
        {
          "DefinationEncoding": "p",
          "MacroVariableName": "arg1"
        },
        {
          "DefinationEncoding": "hhu",
          "MacroVariableName": "arg3"
        }
      ],
      "macroName": "QuicTraceLogConnInfo"
    },
    "PathValidated": {
      "ModuleProperites": {},
      "TraceString": "[conn][%p] Path[%hhu] Validated (%s)",
      "UniqueId": "PathValidated",
      "splitArgs": [
        {
          "DefinationEncoding": "p",
          "MacroVariableName": "arg1"
        },
        {
          "DefinationEncoding": "hhu",
          "MacroVariableName": "arg3"
        },
        {
          "DefinationEncoding": "s",
          "MacroVariableName": "arg4"
        }
      ],
      "macroName": "QuicTraceLogConnInfo"
    },
    "PathActive": {
      "ModuleProperites": {},
      "TraceString": "[conn][%p] Path[%hhu] Set active (rebind=%hhu)",
      "UniqueId": "PathActive",
      "splitArgs": [
        {
          "DefinationEncoding": "p",
          "MacroVariableName": "arg1"
        },
        {
          "DefinationEncoding": "hhu",
          "MacroVariableName": "arg3"
        },
        {
          "DefinationEncoding": "hhu",
          "MacroVariableName": "arg4"
        }
      ],
      "macroName": "QuicTraceLogConnInfo"
    },
    "SettingDumpSendBufferingEnabled": {
      "ModuleProperites": {},
      "TraceString": "[sett] SendBufferingEnabled   = %hhu",
      "UniqueId": "SettingDumpSendBufferingEnabled",
      "splitArgs": [
        {
          "DefinationEncoding": "hhu",
          "MacroVariableName": "arg2"
        }
      ],
      "macroName": "QuicTraceLogVerbose"
    },
    "SettingDumpPacingEnabled": {
      "ModuleProperites": {},
      "TraceString": "[sett] PacingEnabled          = %hhu",
      "UniqueId": "SettingDumpPacingEnabled",
      "splitArgs": [
        {
          "DefinationEncoding": "hhu",
          "MacroVariableName": "arg2"
        }
      ],
      "macroName": "QuicTraceLogVerbose"
    },
    "SettingDumpMigrationEnabled": {
      "ModuleProperites": {},
      "TraceString": "[sett] MigrationEnabled       = %hhu",
      "UniqueId": "SettingDumpMigrationEnabled",
      "splitArgs": [
        {
          "DefinationEncoding": "hhu",
          "MacroVariableName": "arg2"
        }
      ],
      "macroName": "QuicTraceLogVerbose"
    },
    "SettingDumpDatagramReceiveEnabled": {
      "ModuleProperites": {},
      "TraceString": "[sett] DatagramReceiveEnabled = %hhu",
      "UniqueId": "SettingDumpDatagramReceiveEnabled",
      "splitArgs": [
        {
          "DefinationEncoding": "hhu",
          "MacroVariableName": "arg2"
        }
      ],
      "macroName": "QuicTraceLogVerbose"
    },
    "SettingDumpMaxOperationsPerDrain": {
      "ModuleProperites": {},
      "TraceString": "[sett] MaxOperationsPerDrain  = %hhu",
      "UniqueId": "SettingDumpMaxOperationsPerDrain",
      "splitArgs": [
        {
          "DefinationEncoding": "hhu",
          "MacroVariableName": "arg2"
        }
      ],
      "macroName": "QuicTraceLogVerbose"
    },
    "SettingDumpRetryMemoryLimit": {
      "ModuleProperites": {},
      "TraceString": "[sett] RetryMemoryLimit       = %hu",
      "UniqueId": "SettingDumpRetryMemoryLimit",
      "splitArgs": [
        {
          "DefinationEncoding": "hu",
          "MacroVariableName": "arg2"
        }
      ],
      "macroName": "QuicTraceLogVerbose"
    },
    "SettingDumpLoadBalancingMode": {
      "ModuleProperites": {},
      "TraceString": "[sett] LoadBalancingMode      = %hu",
      "UniqueId": "SettingDumpLoadBalancingMode",
      "splitArgs": [
        {
          "DefinationEncoding": "hu",
          "MacroVariableName": "arg2"
        }
      ],
      "macroName": "QuicTraceLogVerbose"
    },
    "SettingDumpMaxStatelessOperations": {
      "ModuleProperites": {},
      "TraceString": "[sett] MaxStatelessOperations = %u",
      "UniqueId": "SettingDumpMaxStatelessOperations",
      "splitArgs": [
        {
          "DefinationEncoding": "u",
          "MacroVariableName": "arg2"
        }
      ],
      "macroName": "QuicTraceLogVerbose"
    },
    "SettingDumpMaxWorkerQueueDelayUs": {
      "ModuleProperites": {},
      "TraceString": "[sett] MaxWorkerQueueDelayUs  = %u",
      "UniqueId": "SettingDumpMaxWorkerQueueDelayUs",
      "splitArgs": [
        {
          "DefinationEncoding": "u",
          "MacroVariableName": "arg2"
        }
      ],
      "macroName": "QuicTraceLogVerbose"
    },
    "SettingDumpInitialWindowPackets": {
      "ModuleProperites": {},
      "TraceString": "[sett] InitialWindowPackets   = %u",
      "UniqueId": "SettingDumpInitialWindowPackets",
      "splitArgs": [
        {
          "DefinationEncoding": "u",
          "MacroVariableName": "arg2"
        }
      ],
      "macroName": "QuicTraceLogVerbose"
    },
    "SettingDumpSendIdleTimeoutMs": {
      "ModuleProperites": {},
      "TraceString": "[sett] SendIdleTimeoutMs      = %u",
      "UniqueId": "SettingDumpSendIdleTimeoutMs",
      "splitArgs": [
        {
          "DefinationEncoding": "u",
          "MacroVariableName": "arg2"
        }
      ],
      "macroName": "QuicTraceLogVerbose"
    },
    "SettingDumpInitialRttMs": {
      "ModuleProperites": {},
      "TraceString": "[sett] InitialRttMs           = %u",
      "UniqueId": "SettingDumpInitialRttMs",
      "splitArgs": [
        {
          "DefinationEncoding": "u",
          "MacroVariableName": "arg2"
        }
      ],
      "macroName": "QuicTraceLogVerbose"
    },
    "SettingDumpMaxAckDelayMs": {
      "ModuleProperites": {},
      "TraceString": "[sett] MaxAckDelayMs          = %u",
      "UniqueId": "SettingDumpMaxAckDelayMs",
      "splitArgs": [
        {
          "DefinationEncoding": "u",
          "MacroVariableName": "arg2"
        }
      ],
      "macroName": "QuicTraceLogVerbose"
    },
    "SettingDumpDisconnectTimeoutMs": {
      "ModuleProperites": {},
      "TraceString": "[sett] DisconnectTimeoutMs    = %u",
      "UniqueId": "SettingDumpDisconnectTimeoutMs",
      "splitArgs": [
        {
          "DefinationEncoding": "u",
          "MacroVariableName": "arg2"
        }
      ],
      "macroName": "QuicTraceLogVerbose"
    },
    "SettingDumpKeepAliveIntervalMs": {
      "ModuleProperites": {},
      "TraceString": "[sett] KeepAliveIntervalMs    = %u",
      "UniqueId": "SettingDumpKeepAliveIntervalMs",
      "splitArgs": [
        {
          "DefinationEncoding": "u",
          "MacroVariableName": "arg2"
        }
      ],
      "macroName": "QuicTraceLogVerbose"
    },
    "SettingDumpIdleTimeoutMs": {
      "ModuleProperites": {},
      "TraceString": "[sett] IdleTimeoutMs          = %llu",
      "UniqueId": "SettingDumpIdleTimeoutMs",
      "splitArgs": [
        {
          "DefinationEncoding": "llu",
          "MacroVariableName": "arg2"
        }
      ],
      "macroName": "QuicTraceLogVerbose"
    },
    "SettingDumpHandshakeIdleTimeoutMs": {
      "ModuleProperites": {},
      "TraceString": "[sett] HandshakeIdleTimeoutMs = %llu",
      "UniqueId": "SettingDumpHandshakeIdleTimeoutMs",
      "splitArgs": [
        {
          "DefinationEncoding": "llu",
          "MacroVariableName": "arg2"
        }
      ],
      "macroName": "QuicTraceLogVerbose"
    },
    "SettingDumpBidiStreamCount": {
      "ModuleProperites": {},
      "TraceString": "[sett] PeerBidiStreamCount    = %hu",
      "UniqueId": "SettingDumpBidiStreamCount",
      "splitArgs": [
        {
          "DefinationEncoding": "hu",
          "MacroVariableName": "arg2"
        }
      ],
      "macroName": "QuicTraceLogVerbose"
    },
    "SettingDumpUnidiStreamCount": {
      "ModuleProperites": {},
      "TraceString": "[sett] PeerUnidiStreamCount   = %hu",
      "UniqueId": "SettingDumpUnidiStreamCount",
      "splitArgs": [
        {
          "DefinationEncoding": "hu",
          "MacroVariableName": "arg2"
        }
      ],
      "macroName": "QuicTraceLogVerbose"
    },
    "SettingDumpTlsClientMaxSendBuffer": {
      "ModuleProperites": {},
      "TraceString": "[sett] TlsClientMaxSendBuffer = %u",
      "UniqueId": "SettingDumpTlsClientMaxSendBuffer",
      "splitArgs": [
        {
          "DefinationEncoding": "u",
          "MacroVariableName": "arg2"
        }
      ],
      "macroName": "QuicTraceLogVerbose"
    },
    "SettingDumpTlsServerMaxSendBuffer": {
      "ModuleProperites": {},
      "TraceString": "[sett] TlsServerMaxSendBuffer = %u",
      "UniqueId": "SettingDumpTlsServerMaxSendBuffer",
      "splitArgs": [
        {
          "DefinationEncoding": "u",
          "MacroVariableName": "arg2"
        }
      ],
      "macroName": "QuicTraceLogVerbose"
    },
    "SettingDumpStreamRecvWindowDefault": {
      "ModuleProperites": {},
      "TraceString": "[sett] StreamRecvWindowDefault= %u",
      "UniqueId": "SettingDumpStreamRecvWindowDefault",
      "splitArgs": [
        {
          "DefinationEncoding": "u",
          "MacroVariableName": "arg2"
        }
      ],
      "macroName": "QuicTraceLogVerbose"
    },
    "SettingDumpStreamRecvBufferDefault": {
      "ModuleProperites": {},
      "TraceString": "[sett] StreamRecvBufferDefault= %u",
      "UniqueId": "SettingDumpStreamRecvBufferDefault",
      "splitArgs": [
        {
          "DefinationEncoding": "u",
          "MacroVariableName": "arg2"
        }
      ],
      "macroName": "QuicTraceLogVerbose"
    },
    "SettingDumpConnFlowControlWindow": {
      "ModuleProperites": {},
      "TraceString": "[sett] ConnFlowControlWindow  = %u",
      "UniqueId": "SettingDumpConnFlowControlWindow",
      "splitArgs": [
        {
          "DefinationEncoding": "u",
          "MacroVariableName": "arg2"
        }
      ],
      "macroName": "QuicTraceLogVerbose"
    },
    "SettingDumpMaxBytesPerKey": {
      "ModuleProperites": {},
      "TraceString": "[sett] MaxBytesPerKey         = %llu",
      "UniqueId": "SettingDumpMaxBytesPerKey",
      "splitArgs": [
        {
          "DefinationEncoding": "llu",
          "MacroVariableName": "arg2"
        }
      ],
      "macroName": "QuicTraceLogVerbose"
    },
    "SettingDumpServerResumptionLevel": {
      "ModuleProperites": {},
      "TraceString": "[sett] ServerResumptionLevel  = %hhu",
      "UniqueId": "SettingDumpServerResumptionLevel",
      "splitArgs": [
        {
          "DefinationEncoding": "hhu",
          "MacroVariableName": "arg2"
        }
      ],
      "macroName": "QuicTraceLogVerbose"
    },
    "SettingDumpDesiredVersionsListLength": {
      "ModuleProperites": {},
      "TraceString": "[sett] Desired Version length = %u",
      "UniqueId": "SettingDumpDesiredVersionsListLength",
      "splitArgs": [
        {
          "DefinationEncoding": "u",
          "MacroVariableName": "arg2"
        }
      ],
      "macroName": "QuicTraceLogVerbose"
    },
    "SettingDumpDesiredVersionsList": {
      "ModuleProperites": {},
      "TraceString": "[sett] Desired Version[0]     = 0x%x",
      "UniqueId": "SettingDumpDesiredVersionsList",
      "splitArgs": [
        {
          "DefinationEncoding": "x",
          "MacroVariableName": "arg2"
        }
      ],
      "macroName": "QuicTraceLogVerbose"
    },
    "SettingDumpVersionNegoExtEnabled": {
      "ModuleProperites": {},
      "TraceString": "[sett] Version Negotiation Ext Enabled = %hhu",
      "UniqueId": "SettingDumpVersionNegoExtEnabled",
      "splitArgs": [
        {
          "DefinationEncoding": "hhu",
          "MacroVariableName": "arg2"
        }
      ],
      "macroName": "QuicTraceLogVerbose"
    },
    "SettingDumpMinimumMtu": {
      "ModuleProperites": {},
      "TraceString": "[sett] MinimumMtu             = %hu",
      "UniqueId": "SettingDumpMinimumMtu",
      "splitArgs": [
        {
          "DefinationEncoding": "hu",
          "MacroVariableName": "arg2"
        }
      ],
      "macroName": "QuicTraceLogVerbose"
    },
    "SettingDumpMaximumMtu": {
      "ModuleProperites": {},
      "TraceString": "[sett] MaximumMtu             = %hu",
      "UniqueId": "SettingDumpMaximumMtu",
      "splitArgs": [
        {
          "DefinationEncoding": "hu",
          "MacroVariableName": "arg2"
        }
      ],
      "macroName": "QuicTraceLogVerbose"
    },
    "SettingDumpMtuCompleteTimeout": {
      "ModuleProperites": {},
      "TraceString": "[sett] MtuCompleteTimeout     = %llu",
      "UniqueId": "SettingDumpMtuCompleteTimeout",
      "splitArgs": [
        {
          "DefinationEncoding": "llu",
          "MacroVariableName": "arg2"
        }
      ],
      "macroName": "QuicTraceLogVerbose"
    },
    "SettingDumpMtuMissingProbeCount": {
      "ModuleProperites": {},
      "TraceString": "[sett] MtuMissingProbeCount   = %hhu",
      "UniqueId": "SettingDumpMtuMissingProbeCount",
      "splitArgs": [
        {
          "DefinationEncoding": "hhu",
          "MacroVariableName": "arg2"
        }
      ],
      "macroName": "QuicTraceLogVerbose"
    },
    "SettingDumpMaxBindingStatelessOper": {
      "ModuleProperites": {},
      "TraceString": "[sett] MaxBindingStatelessOper= %hu",
      "UniqueId": "SettingDumpMaxBindingStatelessOper",
      "splitArgs": [
        {
          "DefinationEncoding": "hu",
          "MacroVariableName": "arg2"
        }
      ],
      "macroName": "QuicTraceLogVerbose"
    },
    "SettingDumpStatelessOperExpirMs": {
      "ModuleProperites": {},
      "TraceString": "[sett] StatelessOperExpirMs   = %hu",
      "UniqueId": "SettingDumpStatelessOperExpirMs",
      "splitArgs": [
        {
          "DefinationEncoding": "hu",
          "MacroVariableName": "arg2"
        }
      ],
      "macroName": "QuicTraceLogVerbose"
    },
    "SettingCongestionControlAlgorithm": {
      "ModuleProperites": {},
      "TraceString": "[sett] CongestionControlAlgorithm = %d",
      "UniqueId": "SettingCongestionControlAlgorithm",
      "splitArgs": [
        {
          "DefinationEncoding": "d",
          "MacroVariableName": "arg2"
        }
      ],
      "macroName": "QuicTraceLogVerbose"
    },
    "SettingsInvalidVersion": {
      "ModuleProperites": {},
      "TraceString": "Invalid version supplied to settings! 0x%x at position %d",
      "UniqueId": "SettingsInvalidVersion",
      "splitArgs": [
        {
          "DefinationEncoding": "x",
          "MacroVariableName": "arg2"
        },
        {
          "DefinationEncoding": "d",
          "MacroVariableName": "arg3"
        }
      ],
      "macroName": "QuicTraceLogError"
    },
    "PacketRxStatelessReset": {
      "ModuleProperites": {},
      "TraceString": "[S][RX][-] SR %s",
      "UniqueId": "PacketRxStatelessReset",
      "splitArgs": [
        {
          "DefinationEncoding": "s",
          "MacroVariableName": "arg2"
        }
      ],
      "macroName": "QuicTraceLogVerbose"
    },
    "PacketRxNotAcked": {
      "ModuleProperites": {},
      "TraceString": "[%c][RX][%llu] not acked (connection is closed)",
      "UniqueId": "PacketRxNotAcked",
      "splitArgs": [
        {
          "DefinationEncoding": "c",
          "MacroVariableName": "arg2"
        },
        {
          "DefinationEncoding": "llu",
          "MacroVariableName": "arg3"
        }
      ],
      "macroName": "QuicTraceLogVerbose"
    },
    "ClientVersionInfoVersionMismatch": {
      "ModuleProperites": {},
      "TraceString": "[conn][%p] Client Chosen Version doesn't match long header. 0x%x != 0x%x",
      "UniqueId": "ClientVersionInfoVersionMismatch",
      "splitArgs": [
        {
          "DefinationEncoding": "p",
          "MacroVariableName": "arg1"
        },
        {
          "DefinationEncoding": "x",
          "MacroVariableName": "arg3"
        },
        {
          "DefinationEncoding": "x",
          "MacroVariableName": "arg4"
        }
      ],
      "macroName": "QuicTraceLogConnError"
    },
    "ServerVersionInfoVersionMismatch": {
      "ModuleProperites": {},
      "TraceString": "[conn][%p] Server Chosen Version doesn't match long header. 0x%x != 0x%x",
      "UniqueId": "ServerVersionInfoVersionMismatch",
      "splitArgs": [
        {
          "DefinationEncoding": "p",
          "MacroVariableName": "arg1"
        },
        {
          "DefinationEncoding": "x",
          "MacroVariableName": "arg3"
        },
        {
          "DefinationEncoding": "x",
          "MacroVariableName": "arg4"
        }
      ],
      "macroName": "QuicTraceLogConnError"
    },
    "ServerVersionInformationChosenVersionNotInOtherVerList": {
      "ModuleProperites": {},
      "TraceString": "[conn][%p] Server Chosen Version is not in Server Other Versions list: 0x%x",
      "UniqueId": "ServerVersionInformationChosenVersionNotInOtherVerList",
      "splitArgs": [
        {
          "DefinationEncoding": "p",
          "MacroVariableName": "arg1"
        },
        {
          "DefinationEncoding": "x",
          "MacroVariableName": "arg3"
        }
      ],
      "macroName": "QuicTraceLogConnError"
    },
    "ClientChosenVersionMismatchServerChosenVersion": {
      "ModuleProperites": {},
      "TraceString": "[conn][%p] Client Chosen Version doesn't match Server Chosen Version: 0x%x vs. 0x%x",
      "UniqueId": "ClientChosenVersionMismatchServerChosenVersion",
      "splitArgs": [
        {
          "DefinationEncoding": "p",
          "MacroVariableName": "arg1"
        },
        {
          "DefinationEncoding": "x",
          "MacroVariableName": "arg3"
        },
        {
          "DefinationEncoding": "x",
          "MacroVariableName": "arg4"
        }
      ],
      "macroName": "QuicTraceLogConnError"
    },
    "ServerVersionInformationPreviousVersionIsChosenVersion": {
      "ModuleProperites": {},
      "TraceString": "[conn][%p] Previous Client Version is Server Chosen Version: 0x%x",
      "UniqueId": "ServerVersionInformationPreviousVersionIsChosenVersion",
      "splitArgs": [
        {
          "DefinationEncoding": "p",
          "MacroVariableName": "arg1"
        },
        {
          "DefinationEncoding": "x",
          "MacroVariableName": "arg3"
        }
      ],
      "macroName": "QuicTraceLogConnError"
    },
    "ServerVersionInformationPreviousVersionInOtherVerList": {
      "ModuleProperites": {},
      "TraceString": "[conn][%p] Previous Client Version in Server Other Versions list: 0x%x",
      "UniqueId": "ServerVersionInformationPreviousVersionInOtherVerList",
      "splitArgs": [
        {
          "DefinationEncoding": "p",
          "MacroVariableName": "arg1"
        },
        {
          "DefinationEncoding": "x",
          "MacroVariableName": "arg3"
        }
      ],
      "macroName": "QuicTraceLogConnError"
    },
    "CompatibleVersionNegotiationNotCompatible": {
      "ModuleProperites": {},
      "TraceString": "[conn][%p] Compatible Version negotiation not compatible with client: original 0x%x, upgrade: 0x%x",
      "UniqueId": "CompatibleVersionNegotiationNotCompatible",
      "splitArgs": [
        {
          "DefinationEncoding": "p",
          "MacroVariableName": "arg1"
        },
        {
          "DefinationEncoding": "x",
          "MacroVariableName": "arg3"
        },
        {
          "DefinationEncoding": "x",
          "MacroVariableName": "arg4"
        }
      ],
      "macroName": "QuicTraceLogConnError"
    },
    "CompatibleVersionNegotiationOriginalVersionNotFound": {
      "ModuleProperites": {},
      "TraceString": "[conn][%p] OriginalVersion not found in server's TP: original 0x%x, upgrade: 0x%x",
      "UniqueId": "CompatibleVersionNegotiationOriginalVersionNotFound",
      "splitArgs": [
        {
          "DefinationEncoding": "p",
          "MacroVariableName": "arg1"
        },
        {
          "DefinationEncoding": "x",
          "MacroVariableName": "arg3"
        },
        {
          "DefinationEncoding": "x",
          "MacroVariableName": "arg4"
        }
      ],
      "macroName": "QuicTraceLogConnError"
    },
    "RecvVerNegNoMatch": {
      "ModuleProperites": {},
      "TraceString": "[conn][%p] Version Negotation contained no supported versions",
      "UniqueId": "RecvVerNegNoMatch",
      "splitArgs": [
        {
          "DefinationEncoding": "p",
          "MacroVariableName": "arg1"
        }
      ],
      "macroName": "QuicTraceLogConnError"
    },
    "ApiEventNoHandler": {
      "ModuleProperites": {},
      "TraceString": "[conn][%p] Event silently discarded (no handler).",
      "UniqueId": "ApiEventNoHandler",
      "splitArgs": [
        {
          "DefinationEncoding": "p",
          "MacroVariableName": "arg1"
        }
      ],
      "macroName": "QuicTraceLogConnWarning"
    },
    "NoReplacementCidForRetire": {
      "ModuleProperites": {},
      "TraceString": "[conn][%p] Can't retire current CID because we don't have a replacement",
      "UniqueId": "NoReplacementCidForRetire",
      "splitArgs": [
        {
          "DefinationEncoding": "p",
          "MacroVariableName": "arg1"
        }
      ],
      "macroName": "QuicTraceLogConnWarning"
    },
    "NonActivePathCidRetired": {
      "ModuleProperites": {},
      "TraceString": "[conn][%p] Non-active path has no replacement for retired CID.",
      "UniqueId": "NonActivePathCidRetired",
      "splitArgs": [
        {
          "DefinationEncoding": "p",
          "MacroVariableName": "arg1"
        }
      ],
      "macroName": "QuicTraceLogConnWarning"
    },
    "IgnoreUnreachable": {
      "ModuleProperites": {},
      "TraceString": "[conn][%p] Ignoring received unreachable event (inline)",
      "UniqueId": "IgnoreUnreachable",
      "splitArgs": [
        {
          "DefinationEncoding": "p",
          "MacroVariableName": "arg1"
        }
      ],
      "macroName": "QuicTraceLogConnWarning"
    },
    "IgnoreFrameAfterClose": {
      "ModuleProperites": {},
      "TraceString": "[conn][%p] Ignoring frame (%hhu) for already closed stream id = %llu",
      "UniqueId": "IgnoreFrameAfterClose",
      "splitArgs": [
        {
          "DefinationEncoding": "p",
          "MacroVariableName": "arg1"
        },
        {
          "DefinationEncoding": "hhu",
          "MacroVariableName": "arg3"
        },
        {
          "DefinationEncoding": "llu",
          "MacroVariableName": "arg4"
        }
      ],
      "macroName": "QuicTraceLogConnWarning"
    },
    "InvalidInitialPackets": {
      "ModuleProperites": {},
      "TraceString": "[conn][%p] Aborting connection with invalid initial packets",
      "UniqueId": "InvalidInitialPackets",
      "splitArgs": [
        {
          "DefinationEncoding": "p",
          "MacroVariableName": "arg1"
        }
      ],
      "macroName": "QuicTraceLogConnWarning"
    },
    "UnreachableIgnore": {
      "ModuleProperites": {},
      "TraceString": "[conn][%p] Ignoring received unreachable event",
      "UniqueId": "UnreachableIgnore",
      "splitArgs": [
        {
          "DefinationEncoding": "p",
          "MacroVariableName": "arg1"
        }
      ],
      "macroName": "QuicTraceLogConnWarning"
    },
    "UnreachableInvalid": {
      "ModuleProperites": {},
      "TraceString": "[conn][%p] Received invalid unreachable event",
      "UniqueId": "UnreachableInvalid",
      "splitArgs": [
        {
          "DefinationEncoding": "p",
          "MacroVariableName": "arg1"
        }
      ],
      "macroName": "QuicTraceLogConnWarning"
    },
    "CloseUserCanceled": {
      "ModuleProperites": {},
      "TraceString": "[conn][%p] Connection close using user canceled error",
      "UniqueId": "CloseUserCanceled",
      "splitArgs": [
        {
          "DefinationEncoding": "p",
          "MacroVariableName": "arg1"
        }
      ],
      "macroName": "QuicTraceLogConnInfo"
    },
    "CloseComplete": {
      "ModuleProperites": {},
      "TraceString": "[conn][%p] Connection close complete",
      "UniqueId": "CloseComplete",
      "splitArgs": [
        {
          "DefinationEncoding": "p",
          "MacroVariableName": "arg1"
        }
      ],
      "macroName": "QuicTraceLogConnInfo"
    },
    "Restart": {
      "ModuleProperites": {},
      "TraceString": "[conn][%p] Restart (CompleteReset=%hhu)",
      "UniqueId": "Restart",
      "splitArgs": [
        {
          "DefinationEncoding": "p",
          "MacroVariableName": "arg1"
        },
        {
          "DefinationEncoding": "hhu",
          "MacroVariableName": "arg3"
        }
      ],
      "macroName": "QuicTraceLogConnInfo"
    },
    "CryptoStateDiscard": {
      "ModuleProperites": {},
      "TraceString": "[conn][%p] TLS state no longer needed",
      "UniqueId": "CryptoStateDiscard",
      "splitArgs": [
        {
          "DefinationEncoding": "p",
          "MacroVariableName": "arg1"
        }
      ],
      "macroName": "QuicTraceLogConnInfo"
    },
    "SetConfiguration": {
      "ModuleProperites": {},
      "TraceString": "[conn][%p] Configuration set, %p",
      "UniqueId": "SetConfiguration",
      "splitArgs": [
        {
          "DefinationEncoding": "p",
          "MacroVariableName": "arg1"
        },
        {
          "DefinationEncoding": "p",
          "MacroVariableName": "arg3"
        }
      ],
      "macroName": "QuicTraceLogConnInfo"
    },
    "PeerTPSet": {
      "ModuleProperites": {},
      "TraceString": "[conn][%p] Peer Transport Parameters Set",
      "UniqueId": "PeerTPSet",
      "splitArgs": [
        {
          "DefinationEncoding": "p",
          "MacroVariableName": "arg1"
        }
      ],
      "macroName": "QuicTraceLogConnInfo"
    },
    "PeerPreferredAddress": {
      "ModuleProperites": {},
      "TraceString": "[conn][%p] Peer configured preferred address %!ADDR!",
      "UniqueId": "PeerPreferredAddress",
      "splitArgs": [
        {
          "DefinationEncoding": "p",
          "MacroVariableName": "arg1"
        },
        {
          "DefinationEncoding": "!ADDR!",
          "MacroVariableName": "arg3"
        }
      ],
      "macroName": "QuicTraceLogConnInfo"
    },
    "NegotiatedDisable1RttEncryption": {
      "ModuleProperites": {},
      "TraceString": "[conn][%p] Negotiated Disable 1-RTT Encryption",
      "UniqueId": "NegotiatedDisable1RttEncryption",
      "splitArgs": [
        {
          "DefinationEncoding": "p",
          "MacroVariableName": "arg1"
        }
      ],
      "macroName": "QuicTraceLogConnInfo"
    },
    "CustomCertValidationPending": {
      "ModuleProperites": {},
      "TraceString": "[conn][%p] Custom cert validation is pending",
      "UniqueId": "CustomCertValidationPending",
      "splitArgs": [
        {
          "DefinationEncoding": "p",
          "MacroVariableName": "arg1"
        }
      ],
      "macroName": "QuicTraceLogConnInfo"
    },
    "RecvStatelessReset": {
      "ModuleProperites": {},
      "TraceString": "[conn][%p] Received stateless reset",
      "UniqueId": "RecvStatelessReset",
      "splitArgs": [
        {
          "DefinationEncoding": "p",
          "MacroVariableName": "arg1"
        }
      ],
      "macroName": "QuicTraceLogConnInfo"
    },
    "HandshakeConfirmedFrame": {
      "ModuleProperites": {},
      "TraceString": "[conn][%p] Handshake confirmed (frame)",
      "UniqueId": "HandshakeConfirmedFrame",
      "splitArgs": [
        {
          "DefinationEncoding": "p",
          "MacroVariableName": "arg1"
        }
      ],
      "macroName": "QuicTraceLogConnInfo"
    },
    "UpdatePacketTolerance": {
      "ModuleProperites": {},
      "TraceString": "[conn][%p] Updating packet tolerance to %hhu",
      "UniqueId": "UpdatePacketTolerance",
      "splitArgs": [
        {
          "DefinationEncoding": "p",
          "MacroVariableName": "arg1"
        },
        {
          "DefinationEncoding": "hhu",
          "MacroVariableName": "arg3"
        }
      ],
      "macroName": "QuicTraceLogConnInfo"
    },
    "FirstCidUsage": {
      "ModuleProperites": {},
      "TraceString": "[conn][%p] First usage of SrcCid: %s",
      "UniqueId": "FirstCidUsage",
      "splitArgs": [
        {
          "DefinationEncoding": "p",
          "MacroVariableName": "arg1"
        },
        {
          "DefinationEncoding": "s",
          "MacroVariableName": "arg3"
        }
      ],
      "macroName": "QuicTraceLogConnInfo"
    },
    "PathDiscarded": {
      "ModuleProperites": {},
      "TraceString": "[conn][%p] Removing invalid path[%hhu]",
      "UniqueId": "PathDiscarded",
      "splitArgs": [
        {
          "DefinationEncoding": "p",
          "MacroVariableName": "arg1"
        },
        {
          "DefinationEncoding": "hhu",
          "MacroVariableName": "arg3"
        }
      ],
      "macroName": "QuicTraceLogConnInfo"
    },
    "Unreachable": {
      "ModuleProperites": {},
      "TraceString": "[conn][%p] Received unreachable event",
      "UniqueId": "Unreachable",
      "splitArgs": [
        {
          "DefinationEncoding": "p",
          "MacroVariableName": "arg1"
        }
      ],
      "macroName": "QuicTraceLogConnInfo"
    },
    "SuccessfulRouteResolution": {
      "ModuleProperites": {},
      "TraceString": "[conn][%p] Processing successful route completion Path[%hhu]",
      "UniqueId": "SuccessfulRouteResolution",
      "splitArgs": [
        {
          "DefinationEncoding": "p",
          "MacroVariableName": "arg1"
        },
        {
          "DefinationEncoding": "hhu",
          "MacroVariableName": "arg3"
        }
      ],
      "macroName": "QuicTraceLogConnInfo"
    },
    "FailedRouteResolution": {
      "ModuleProperites": {},
      "TraceString": "[conn][%p] Processing failed route completion Path[%hhu]",
      "UniqueId": "FailedRouteResolution",
      "splitArgs": [
        {
          "DefinationEncoding": "p",
          "MacroVariableName": "arg1"
        },
        {
          "DefinationEncoding": "hhu",
          "MacroVariableName": "arg3"
        }
      ],
      "macroName": "QuicTraceLogConnInfo"
    },
    "UpdatePeerPacketTolerance": {
      "ModuleProperites": {},
      "TraceString": "[conn][%p] Updating peer packet tolerance to %hhu",
      "UniqueId": "UpdatePeerPacketTolerance",
      "splitArgs": [
        {
          "DefinationEncoding": "p",
          "MacroVariableName": "arg1"
        },
        {
          "DefinationEncoding": "hhu",
          "MacroVariableName": "arg3"
        }
      ],
      "macroName": "QuicTraceLogConnInfo"
    },
    "UpdateShareBinding": {
      "ModuleProperites": {},
      "TraceString": "[conn][%p] Updated ShareBinding = %hhu",
      "UniqueId": "UpdateShareBinding",
      "splitArgs": [
        {
          "DefinationEncoding": "p",
          "MacroVariableName": "arg1"
        },
        {
          "DefinationEncoding": "hhu",
          "MacroVariableName": "arg3"
        }
      ],
      "macroName": "QuicTraceLogConnInfo"
    },
    "UpdateStreamSchedulingScheme": {
      "ModuleProperites": {},
      "TraceString": "[conn][%p] Updated Stream Scheduling Scheme = %u",
      "UniqueId": "UpdateStreamSchedulingScheme",
      "splitArgs": [
        {
          "DefinationEncoding": "p",
          "MacroVariableName": "arg1"
        },
        {
          "DefinationEncoding": "u",
          "MacroVariableName": "arg3"
        }
      ],
      "macroName": "QuicTraceLogConnInfo"
    },
    "LocalInterfaceSet": {
      "ModuleProperites": {},
      "TraceString": "[conn][%p] Local interface set to %u",
      "UniqueId": "LocalInterfaceSet",
      "splitArgs": [
        {
          "DefinationEncoding": "p",
          "MacroVariableName": "arg1"
        },
        {
          "DefinationEncoding": "u",
          "MacroVariableName": "arg3"
        }
      ],
      "macroName": "QuicTraceLogConnInfo"
    },
    "ApplySettings": {
      "ModuleProperites": {},
      "TraceString": "[conn][%p] Applying new settings",
      "UniqueId": "ApplySettings",
      "splitArgs": [
        {
          "DefinationEncoding": "p",
          "MacroVariableName": "arg1"
        }
      ],
      "macroName": "QuicTraceLogConnInfo"
    },
    "RttUpdatedMsg": {
      "ModuleProperites": {},
      "TraceString": "[conn][%p] Updated Rtt=%u.%03u ms, Var=%u.%03u",
      "UniqueId": "RttUpdatedMsg",
      "splitArgs": [
        {
          "DefinationEncoding": "p",
          "MacroVariableName": "arg1"
        },
        {
          "DefinationEncoding": "u",
          "MacroVariableName": "arg3"
        },
        {
          "DefinationEncoding": "03u",
          "MacroVariableName": "arg4"
        },
        {
          "DefinationEncoding": "u",
          "MacroVariableName": "arg5"
        },
        {
          "DefinationEncoding": "03u",
          "MacroVariableName": "arg6"
        }
      ],
      "macroName": "QuicTraceLogConnVerbose"
    },
    "NewSrcCidNameCollision": {
      "ModuleProperites": {},
      "TraceString": "[conn][%p] CID collision, trying again",
      "UniqueId": "NewSrcCidNameCollision",
      "splitArgs": [
        {
          "DefinationEncoding": "p",
          "MacroVariableName": "arg1"
        }
      ],
      "macroName": "QuicTraceLogConnVerbose"
    },
    "ZeroLengthCidRetire": {
      "ModuleProperites": {},
      "TraceString": "[conn][%p] Can't retire current CID because it's zero length",
      "UniqueId": "ZeroLengthCidRetire",
      "splitArgs": [
        {
          "DefinationEncoding": "p",
          "MacroVariableName": "arg1"
        }
      ],
      "macroName": "QuicTraceLogConnVerbose"
    },
    "IndicateShutdownByPeer": {
      "ModuleProperites": {},
      "TraceString": "[conn][%p] Indicating QUIC_CONNECTION_EVENT_SHUTDOWN_INITIATED_BY_PEER [0x%llx]",
      "UniqueId": "IndicateShutdownByPeer",
      "splitArgs": [
        {
          "DefinationEncoding": "p",
          "MacroVariableName": "arg1"
        },
        {
          "DefinationEncoding": "llx",
          "MacroVariableName": "arg3"
        }
      ],
      "macroName": "QuicTraceLogConnVerbose"
    },
    "IndicateShutdownByTransport": {
      "ModuleProperites": {},
      "TraceString": "[conn][%p] Indicating QUIC_CONNECTION_EVENT_SHUTDOWN_INITIATED_BY_TRANSPORT [0x%x]",
      "UniqueId": "IndicateShutdownByTransport",
      "splitArgs": [
        {
          "DefinationEncoding": "p",
          "MacroVariableName": "arg1"
        },
        {
          "DefinationEncoding": "x",
          "MacroVariableName": "arg3"
        }
      ],
      "macroName": "QuicTraceLogConnVerbose"
    },
    "IndicateConnectionShutdownComplete": {
      "ModuleProperites": {},
      "TraceString": "[conn][%p] Indicating QUIC_CONNECTION_EVENT_SHUTDOWN_COMPLETE",
      "UniqueId": "IndicateConnectionShutdownComplete",
      "splitArgs": [
        {
          "DefinationEncoding": "p",
          "MacroVariableName": "arg1"
        }
      ],
      "macroName": "QuicTraceLogConnVerbose"
    },
    "IndicateResumed": {
      "ModuleProperites": {},
      "TraceString": "[conn][%p] Indicating QUIC_CONNECTION_EVENT_RESUMED",
      "UniqueId": "IndicateResumed",
      "splitArgs": [
        {
          "DefinationEncoding": "p",
          "MacroVariableName": "arg1"
        }
      ],
      "macroName": "QuicTraceLogConnVerbose"
    },
    "IndicateResumptionTicketReceived": {
      "ModuleProperites": {},
      "TraceString": "[conn][%p] Indicating QUIC_CONNECTION_EVENT_RESUMPTION_TICKET_RECEIVED",
      "UniqueId": "IndicateResumptionTicketReceived",
      "splitArgs": [
        {
          "DefinationEncoding": "p",
          "MacroVariableName": "arg1"
        }
      ],
      "macroName": "QuicTraceLogConnVerbose"
    },
    "ClientVersionNegotiationCompatibleVersionUpgrade": {
      "ModuleProperites": {},
      "TraceString": "[conn][%p] Compatible version upgrade! Old: 0x%x, New: 0x%x",
      "UniqueId": "ClientVersionNegotiationCompatibleVersionUpgrade",
      "splitArgs": [
        {
          "DefinationEncoding": "p",
          "MacroVariableName": "arg1"
        },
        {
          "DefinationEncoding": "x",
          "MacroVariableName": "arg3"
        },
        {
          "DefinationEncoding": "x",
          "MacroVariableName": "arg4"
        }
      ],
      "macroName": "QuicTraceLogConnVerbose"
    },
    "CompatibleVersionUpgradeComplete": {
      "ModuleProperites": {},
      "TraceString": "[conn][%p] Compatible version upgrade! Old: 0x%x, New: 0x%x",
      "UniqueId": "CompatibleVersionUpgradeComplete",
      "splitArgs": [
        {
          "DefinationEncoding": "p",
          "MacroVariableName": "arg1"
        },
        {
          "DefinationEncoding": "x",
          "MacroVariableName": "arg3"
        },
        {
          "DefinationEncoding": "x",
          "MacroVariableName": "arg4"
        }
      ],
      "macroName": "QuicTraceLogConnVerbose"
    },
    "IndicatePeerCertificateReceived": {
      "ModuleProperites": {},
      "TraceString": "[conn][%p] Indicating QUIC_CONNECTION_EVENT_PEER_CERTIFICATE_RECEIVED (0x%x, 0x%x)",
      "UniqueId": "IndicatePeerCertificateReceived",
      "splitArgs": [
        {
          "DefinationEncoding": "p",
          "MacroVariableName": "arg1"
        },
        {
          "DefinationEncoding": "x",
          "MacroVariableName": "arg3"
        },
        {
          "DefinationEncoding": "x",
          "MacroVariableName": "arg4"
        }
      ],
      "macroName": "QuicTraceLogConnVerbose"
    },
    "QueueDatagrams": {
      "ModuleProperites": {},
      "TraceString": "[conn][%p] Queuing %u UDP datagrams",
      "UniqueId": "QueueDatagrams",
      "splitArgs": [
        {
          "DefinationEncoding": "p",
          "MacroVariableName": "arg1"
        },
        {
          "DefinationEncoding": "u",
          "MacroVariableName": "arg3"
        }
      ],
      "macroName": "QuicTraceLogConnVerbose"
    },
    "RecvVerNeg": {
      "ModuleProperites": {},
      "TraceString": "[conn][%p] Received Version Negotation:",
      "UniqueId": "RecvVerNeg",
      "splitArgs": [
        {
          "DefinationEncoding": "p",
          "MacroVariableName": "arg1"
        }
      ],
      "macroName": "QuicTraceLogConnVerbose"
    },
    "VerNegItem": {
      "ModuleProperites": {},
      "TraceString": "[conn][%p]   Ver[%d]: 0x%x",
      "UniqueId": "VerNegItem",
      "splitArgs": [
        {
          "DefinationEncoding": "p",
          "MacroVariableName": "arg1"
        },
        {
          "DefinationEncoding": "d",
          "MacroVariableName": "arg3"
        },
        {
          "DefinationEncoding": "x",
          "MacroVariableName": "arg4"
        }
      ],
      "macroName": "QuicTraceLogConnVerbose"
    },
    "DeferDatagram": {
      "ModuleProperites": {},
      "TraceString": "[conn][%p] Deferring datagram (type=%hu)",
      "UniqueId": "DeferDatagram",
      "splitArgs": [
        {
          "DefinationEncoding": "p",
          "MacroVariableName": "arg1"
        },
        {
          "DefinationEncoding": "hu",
          "MacroVariableName": "arg3"
        }
      ],
      "macroName": "QuicTraceLogConnVerbose"
    },
    "DecryptOldKey": {
      "ModuleProperites": {},
      "TraceString": "[conn][%p] Using old key to decrypt",
      "UniqueId": "DecryptOldKey",
      "splitArgs": [
        {
          "DefinationEncoding": "p",
          "MacroVariableName": "arg1"
        }
      ],
      "macroName": "QuicTraceLogConnVerbose"
    },
    "PossiblePeerKeyUpdate": {
      "ModuleProperites": {},
      "TraceString": "[conn][%p] Possible peer initiated key update [packet %llu]",
      "UniqueId": "PossiblePeerKeyUpdate",
      "splitArgs": [
        {
          "DefinationEncoding": "p",
          "MacroVariableName": "arg1"
        },
        {
          "DefinationEncoding": "llu",
          "MacroVariableName": "arg3"
        }
      ],
      "macroName": "QuicTraceLogConnVerbose"
    },
    "UpdateReadKeyPhase": {
      "ModuleProperites": {},
      "TraceString": "[conn][%p] Updating current read key phase and packet number[%llu]",
      "UniqueId": "UpdateReadKeyPhase",
      "splitArgs": [
        {
          "DefinationEncoding": "p",
          "MacroVariableName": "arg1"
        },
        {
          "DefinationEncoding": "llu",
          "MacroVariableName": "arg3"
        }
      ],
      "macroName": "QuicTraceLogConnVerbose"
    },
    "PeerConnFCBlocked": {
      "ModuleProperites": {},
      "TraceString": "[conn][%p] Peer Connection FC blocked (%llu)",
      "UniqueId": "PeerConnFCBlocked",
      "splitArgs": [
        {
          "DefinationEncoding": "p",
          "MacroVariableName": "arg1"
        },
        {
          "DefinationEncoding": "llu",
          "MacroVariableName": "arg3"
        }
      ],
      "macroName": "QuicTraceLogConnVerbose"
    },
    "PeerStreamFCBlocked": {
      "ModuleProperites": {},
      "TraceString": "[conn][%p] Peer Streams[%hu] FC blocked (%llu)",
      "UniqueId": "PeerStreamFCBlocked",
      "splitArgs": [
        {
          "DefinationEncoding": "p",
          "MacroVariableName": "arg1"
        },
        {
          "DefinationEncoding": "hu",
          "MacroVariableName": "arg3"
        },
        {
          "DefinationEncoding": "llu",
          "MacroVariableName": "arg4"
        }
      ],
      "macroName": "QuicTraceLogConnVerbose"
    },
    "IndicatePeerNeedStreams": {
      "ModuleProperites": {},
      "TraceString": "[conn][%p] Indicating QUIC_CONNECTION_EVENT_PEER_NEEDS_STREAMS",
      "UniqueId": "IndicatePeerNeedStreams",
      "splitArgs": [
        {
          "DefinationEncoding": "p",
          "MacroVariableName": "arg1"
        }
      ],
      "macroName": "QuicTraceLogConnVerbose"
    },
    "IndicatePeerAddrChanged": {
      "ModuleProperites": {},
      "TraceString": "[conn][%p] Indicating QUIC_CONNECTION_EVENT_PEER_ADDRESS_CHANGED",
      "UniqueId": "IndicatePeerAddrChanged",
      "splitArgs": [
        {
          "DefinationEncoding": "p",
          "MacroVariableName": "arg1"
        }
      ],
      "macroName": "QuicTraceLogConnVerbose"
    },
    "UdpRecvBatch": {
      "ModuleProperites": {},
      "TraceString": "[conn][%p] Batch Recv %u UDP datagrams",
      "UniqueId": "UdpRecvBatch",
      "splitArgs": [
        {
          "DefinationEncoding": "p",
          "MacroVariableName": "arg1"
        },
        {
          "DefinationEncoding": "u",
          "MacroVariableName": "arg3"
        }
      ],
      "macroName": "QuicTraceLogConnVerbose"
    },
    "UdpRecvDeferred": {
      "ModuleProperites": {},
      "TraceString": "[conn][%p] Recv %u deferred UDP datagrams",
      "UniqueId": "UdpRecvDeferred",
      "splitArgs": [
        {
          "DefinationEncoding": "p",
          "MacroVariableName": "arg1"
        },
        {
          "DefinationEncoding": "u",
          "MacroVariableName": "arg3"
        }
      ],
      "macroName": "QuicTraceLogConnVerbose"
    },
    "UdpRecv": {
      "ModuleProperites": {},
      "TraceString": "[conn][%p] Recv %u UDP datagrams",
      "UniqueId": "UdpRecv",
      "splitArgs": [
        {
          "DefinationEncoding": "p",
          "MacroVariableName": "arg1"
        },
        {
          "DefinationEncoding": "u",
          "MacroVariableName": "arg3"
        }
      ],
      "macroName": "QuicTraceLogConnVerbose"
    },
    "DatagramReceiveEnableUpdated": {
      "ModuleProperites": {},
      "TraceString": "[conn][%p] Updated datagram receive enabled to %hhu",
      "UniqueId": "DatagramReceiveEnableUpdated",
      "splitArgs": [
        {
          "DefinationEncoding": "p",
          "MacroVariableName": "arg1"
        },
        {
          "DefinationEncoding": "hhu",
          "MacroVariableName": "arg3"
        }
      ],
      "macroName": "QuicTraceLogConnVerbose"
    },
    "Disable1RttEncrytionUpdated": {
      "ModuleProperites": {},
      "TraceString": "[conn][%p] Updated disable 1-RTT encrytption to %hhu",
      "UniqueId": "Disable1RttEncrytionUpdated",
      "splitArgs": [
        {
          "DefinationEncoding": "p",
          "MacroVariableName": "arg1"
        },
        {
          "DefinationEncoding": "hhu",
          "MacroVariableName": "arg3"
        }
      ],
      "macroName": "QuicTraceLogConnVerbose"
    },
    "ForceKeyUpdate": {
      "ModuleProperites": {},
      "TraceString": "[conn][%p] Forcing key update",
      "UniqueId": "ForceKeyUpdate",
      "splitArgs": [
        {
          "DefinationEncoding": "p",
          "MacroVariableName": "arg1"
        }
      ],
      "macroName": "QuicTraceLogConnVerbose"
    },
    "ForceCidUpdate": {
      "ModuleProperites": {},
      "TraceString": "[conn][%p] Forcing destination CID update",
      "UniqueId": "ForceCidUpdate",
      "splitArgs": [
        {
          "DefinationEncoding": "p",
          "MacroVariableName": "arg1"
        }
      ],
      "macroName": "QuicTraceLogConnVerbose"
    },
    "TestTPSet": {
      "ModuleProperites": {},
      "TraceString": "[conn][%p] Setting Test Transport Parameter (type %hu, %hu bytes)",
      "UniqueId": "TestTPSet",
      "splitArgs": [
        {
          "DefinationEncoding": "p",
          "MacroVariableName": "arg1"
        },
        {
          "DefinationEncoding": "hu",
          "MacroVariableName": "arg3"
        },
        {
          "DefinationEncoding": "hu",
          "MacroVariableName": "arg4"
        }
      ],
      "macroName": "QuicTraceLogConnVerbose"
    },
    "AbandonInternallyClosed": {
      "ModuleProperites": {},
      "TraceString": "[conn][%p] Abandoning internal, closed connection",
      "UniqueId": "AbandonInternallyClosed",
      "splitArgs": [
        {
          "DefinationEncoding": "p",
          "MacroVariableName": "arg1"
        }
      ],
      "macroName": "QuicTraceLogConnVerbose"
    },
    "ConnCreated": {
      "ModuleProperites": {},
      "TraceString": "[conn][%p] Created, IsServer=%hhu, CorrelationId=%llu",
      "UniqueId": "ConnCreated",
      "splitArgs": [
        {
          "DefinationEncoding": "p",
          "MacroVariableName": "arg2"
        },
        {
          "DefinationEncoding": "hhu",
          "MacroVariableName": "arg3"
        },
        {
          "DefinationEncoding": "llu",
          "MacroVariableName": "arg4"
        }
      ],
      "macroName": "QuicTraceEvent"
    },
    "ConnLocalAddrAdded": {
      "ModuleProperites": {},
      "TraceString": "[conn][%p] New Local IP: %!ADDR!",
      "UniqueId": "ConnLocalAddrAdded",
      "splitArgs": [
        {
          "DefinationEncoding": "p",
          "MacroVariableName": "arg2"
        },
        {
          "DefinationEncoding": "!ADDR!",
          "MacroVariableName": "arg3"
        }
      ],
      "macroName": "QuicTraceEvent"
    },
    "ConnRemoteAddrAdded": {
      "ModuleProperites": {},
      "TraceString": "[conn][%p] New Remote IP: %!ADDR!",
      "UniqueId": "ConnRemoteAddrAdded",
      "splitArgs": [
        {
          "DefinationEncoding": "p",
          "MacroVariableName": "arg2"
        },
        {
          "DefinationEncoding": "!ADDR!",
          "MacroVariableName": "arg3"
        }
      ],
      "macroName": "QuicTraceEvent"
    },
    "ConnDestCidAdded": {
      "ModuleProperites": {},
      "TraceString": "[conn][%p] (SeqNum=%llu) New Destination CID: %!CID!",
      "UniqueId": "ConnDestCidAdded",
      "splitArgs": [
        {
          "DefinationEncoding": "p",
          "MacroVariableName": "arg2"
        },
        {
          "DefinationEncoding": "llu",
          "MacroVariableName": "arg3"
        },
        {
          "DefinationEncoding": "!CID!",
          "MacroVariableName": "arg4"
        }
      ],
      "macroName": "QuicTraceEvent"
    },
    "ConnSourceCidAdded": {
      "ModuleProperites": {},
      "TraceString": "[conn][%p] (SeqNum=%llu) New Source CID: %!CID!",
      "UniqueId": "ConnSourceCidAdded",
      "splitArgs": [
        {
          "DefinationEncoding": "p",
          "MacroVariableName": "arg2"
        },
        {
          "DefinationEncoding": "llu",
          "MacroVariableName": "arg3"
        },
        {
          "DefinationEncoding": "!CID!",
          "MacroVariableName": "arg4"
        }
      ],
      "macroName": "QuicTraceEvent"
    },
    "ConnInitializeComplete": {
      "ModuleProperites": {},
      "TraceString": "[conn][%p] Initialize complete",
      "UniqueId": "ConnInitializeComplete",
      "splitArgs": [
        {
          "DefinationEncoding": "p",
          "MacroVariableName": "arg2"
        }
      ],
      "macroName": "QuicTraceEvent"
    },
    "ConnUnregistered": {
      "ModuleProperites": {},
      "TraceString": "[conn][%p] Unregistered from %p",
      "UniqueId": "ConnUnregistered",
      "splitArgs": [
        {
          "DefinationEncoding": "p",
          "MacroVariableName": "arg2"
        },
        {
          "DefinationEncoding": "p",
          "MacroVariableName": "arg3"
        }
      ],
      "macroName": "QuicTraceEvent"
    },
    "ConnDestroyed": {
      "ModuleProperites": {},
      "TraceString": "[conn][%p] Destroyed",
      "UniqueId": "ConnDestroyed",
      "splitArgs": [
        {
          "DefinationEncoding": "p",
          "MacroVariableName": "arg2"
        }
      ],
      "macroName": "QuicTraceEvent"
    },
    "ConnHandleClosed": {
      "ModuleProperites": {},
      "TraceString": "[conn][%p] Handle closed",
      "UniqueId": "ConnHandleClosed",
      "splitArgs": [
        {
          "DefinationEncoding": "p",
          "MacroVariableName": "arg2"
        }
      ],
      "macroName": "QuicTraceEvent"
    },
    "ConnRegistered": {
      "ModuleProperites": {},
      "TraceString": "[conn][%p] Registered with %p",
      "UniqueId": "ConnRegistered",
      "splitArgs": [
        {
          "DefinationEncoding": "p",
          "MacroVariableName": "arg2"
        },
        {
          "DefinationEncoding": "p",
          "MacroVariableName": "arg3"
        }
      ],
      "macroName": "QuicTraceEvent"
    },
    "ConnRundown": {
      "ModuleProperites": {},
      "TraceString": "[conn][%p] Rundown, IsServer=%hu, CorrelationId=%llu",
      "UniqueId": "ConnRundown",
      "splitArgs": [
        {
          "DefinationEncoding": "p",
          "MacroVariableName": "arg2"
        },
        {
          "DefinationEncoding": "hu",
          "MacroVariableName": "arg3"
        },
        {
          "DefinationEncoding": "llu",
          "MacroVariableName": "arg4"
        }
      ],
      "macroName": "QuicTraceEvent"
    },
    "ConnAssignWorker": {
      "ModuleProperites": {},
      "TraceString": "[conn][%p] Assigned worker: %p",
      "UniqueId": "ConnAssignWorker",
      "splitArgs": [
        {
          "DefinationEncoding": "p",
          "MacroVariableName": "arg2"
        },
        {
          "DefinationEncoding": "p",
          "MacroVariableName": "arg3"
        }
      ],
      "macroName": "QuicTraceEvent"
    },
    "ConnVersionSet": {
      "ModuleProperites": {},
      "TraceString": "[conn][%p] QUIC Version: %u",
      "UniqueId": "ConnVersionSet",
      "splitArgs": [
        {
          "DefinationEncoding": "p",
          "MacroVariableName": "arg2"
        },
        {
          "DefinationEncoding": "u",
          "MacroVariableName": "arg3"
        }
      ],
      "macroName": "QuicTraceEvent"
    },
    "ConnHandshakeComplete": {
      "ModuleProperites": {},
      "TraceString": "[conn][%p] Handshake complete",
      "UniqueId": "ConnHandshakeComplete",
      "splitArgs": [
        {
          "DefinationEncoding": "p",
          "MacroVariableName": "arg2"
        }
      ],
      "macroName": "QuicTraceEvent"
    },
    "ConnDestCidRemoved": {
      "ModuleProperites": {},
      "TraceString": "[conn][%p] (SeqNum=%llu) Removed Destination CID: %!CID!",
      "UniqueId": "ConnDestCidRemoved",
      "splitArgs": [
        {
          "DefinationEncoding": "p",
          "MacroVariableName": "arg2"
        },
        {
          "DefinationEncoding": "llu",
          "MacroVariableName": "arg3"
        },
        {
          "DefinationEncoding": "!CID!",
          "MacroVariableName": "arg4"
        }
      ],
      "macroName": "QuicTraceEvent"
    },
    "ConnSetTimer": {
      "ModuleProperites": {},
      "TraceString": "[conn][%p] Setting %hhu, delay=%llu us",
      "UniqueId": "ConnSetTimer",
      "splitArgs": [
        {
          "DefinationEncoding": "p",
          "MacroVariableName": "arg2"
        },
        {
          "DefinationEncoding": "hhu",
          "MacroVariableName": "arg3"
        },
        {
          "DefinationEncoding": "llu",
          "MacroVariableName": "arg4"
        }
      ],
      "macroName": "QuicTraceEvent"
    },
    "ConnCancelTimer": {
      "ModuleProperites": {},
      "TraceString": "[conn][%p] Canceling %hhu",
      "UniqueId": "ConnCancelTimer",
      "splitArgs": [
        {
          "DefinationEncoding": "p",
          "MacroVariableName": "arg2"
        },
        {
          "DefinationEncoding": "hhu",
          "MacroVariableName": "arg3"
        }
      ],
      "macroName": "QuicTraceEvent"
    },
    "ConnExpiredTimer": {
      "ModuleProperites": {},
      "TraceString": "[conn][%p] %hhu expired",
      "UniqueId": "ConnExpiredTimer",
      "splitArgs": [
        {
          "DefinationEncoding": "p",
          "MacroVariableName": "arg2"
        },
        {
          "DefinationEncoding": "hhu",
          "MacroVariableName": "arg3"
        }
      ],
      "macroName": "QuicTraceEvent"
    },
    "ConnExecTimerOper": {
      "ModuleProperites": {},
      "TraceString": "[conn][%p] Execute: %u",
      "UniqueId": "ConnExecTimerOper",
      "splitArgs": [
        {
          "DefinationEncoding": "p",
          "MacroVariableName": "arg2"
        },
        {
          "DefinationEncoding": "u",
          "MacroVariableName": "arg3"
        }
      ],
      "macroName": "QuicTraceEvent"
    },
    "ConnShutdownComplete": {
      "ModuleProperites": {},
      "TraceString": "[conn][%p] Shutdown complete, PeerFailedToAcknowledged=%hhu.",
      "UniqueId": "ConnShutdownComplete",
      "splitArgs": [
        {
          "DefinationEncoding": "p",
          "MacroVariableName": "arg2"
        },
        {
          "DefinationEncoding": "hhu",
          "MacroVariableName": "arg3"
        }
      ],
      "macroName": "QuicTraceEvent"
    },
    "ConnAppShutdown": {
      "ModuleProperites": {},
      "TraceString": "[conn][%p] App Shutdown: %llu (Remote=%hhu)",
      "UniqueId": "ConnAppShutdown",
      "splitArgs": [
        {
          "DefinationEncoding": "p",
          "MacroVariableName": "arg2"
        },
        {
          "DefinationEncoding": "llu",
          "MacroVariableName": "arg3"
        },
        {
          "DefinationEncoding": "hhu",
          "MacroVariableName": "arg4"
        }
      ],
      "macroName": "QuicTraceEvent"
    },
    "ConnTransportShutdown": {
      "ModuleProperites": {},
      "TraceString": "[conn][%p] Transport Shutdown: %llu (Remote=%hhu) (QS=%hhu)",
      "UniqueId": "ConnTransportShutdown",
      "splitArgs": [
        {
          "DefinationEncoding": "p",
          "MacroVariableName": "arg2"
        },
        {
          "DefinationEncoding": "llu",
          "MacroVariableName": "arg3"
        },
        {
          "DefinationEncoding": "hhu",
          "MacroVariableName": "arg4"
        },
        {
          "DefinationEncoding": "hhu",
          "MacroVariableName": "arg5"
        }
      ],
      "macroName": "QuicTraceEvent"
    },
    "ConnErrorStatus": {
      "ModuleProperites": {},
      "TraceString": "[conn][%p] ERROR, %u, %s.",
      "UniqueId": "ConnErrorStatus",
      "splitArgs": [
        {
          "DefinationEncoding": "p",
          "MacroVariableName": "arg2"
        },
        {
          "DefinationEncoding": "u",
          "MacroVariableName": "arg3"
        },
        {
          "DefinationEncoding": "s",
          "MacroVariableName": "arg4"
        }
      ],
      "macroName": "QuicTraceEvent"
    },
    "ConnServerResumeTicket": {
      "ModuleProperites": {},
      "TraceString": "[conn][%p] Server app accepted resumption ticket",
      "UniqueId": "ConnServerResumeTicket",
      "splitArgs": [
        {
          "DefinationEncoding": "p",
          "MacroVariableName": "arg2"
        }
      ],
      "macroName": "QuicTraceEvent"
    },
    "ConnHandshakeStart": {
      "ModuleProperites": {},
      "TraceString": "[conn][%p] Handshake start",
      "UniqueId": "ConnHandshakeStart",
      "splitArgs": [
        {
          "DefinationEncoding": "p",
          "MacroVariableName": "arg2"
        }
      ],
      "macroName": "QuicTraceEvent"
    },
    "PacketDecrypt": {
      "ModuleProperites": {},
      "TraceString": "[pack][%llu] Decrypting",
      "UniqueId": "PacketDecrypt",
      "splitArgs": [
        {
          "DefinationEncoding": "llu",
          "MacroVariableName": "arg2"
        }
      ],
      "macroName": "QuicTraceEvent"
    },
    "ConnPacketRecv": {
      "ModuleProperites": {},
      "TraceString": "[conn][%p][RX][%llu] %c (%hu bytes)",
      "UniqueId": "ConnPacketRecv",
      "splitArgs": [
        {
          "DefinationEncoding": "p",
          "MacroVariableName": "arg2"
        },
        {
          "DefinationEncoding": "llu",
          "MacroVariableName": "arg3"
        },
        {
          "DefinationEncoding": "c",
          "MacroVariableName": "arg4"
        },
        {
          "DefinationEncoding": "hu",
          "MacroVariableName": "arg5"
        }
      ],
      "macroName": "QuicTraceEvent"
    },
    "ConnLocalAddrRemoved": {
      "ModuleProperites": {},
      "TraceString": "[conn][%p] Removed Local IP: %!ADDR!",
      "UniqueId": "ConnLocalAddrRemoved",
      "splitArgs": [
        {
          "DefinationEncoding": "p",
          "MacroVariableName": "arg2"
        },
        {
          "DefinationEncoding": "!ADDR!",
          "MacroVariableName": "arg3"
        }
      ],
      "macroName": "QuicTraceEvent"
    },
    "NoSrcCidAvailable": {
      "ModuleProperites": {},
      "TraceString": "[conn][%p] No src CID to send with",
      "UniqueId": "NoSrcCidAvailable",
      "splitArgs": [
        {
          "DefinationEncoding": "p",
          "MacroVariableName": "arg1"
        }
      ],
      "macroName": "QuicTraceLogConnWarning"
    },
    "GetPacketTypeFailure": {
      "ModuleProperites": {},
      "TraceString": "[conn][%p] Failed to get packet type for control frames, 0x%x",
      "UniqueId": "GetPacketTypeFailure",
      "splitArgs": [
        {
          "DefinationEncoding": "p",
          "MacroVariableName": "arg1"
        },
        {
          "DefinationEncoding": "x",
          "MacroVariableName": "arg3"
        }
      ],
      "macroName": "QuicTraceLogConnWarning"
    },
    "PacketBuilderSendBatch": {
      "ModuleProperites": {},
      "TraceString": "[conn][%p] Sending batch. %hu datagrams",
      "UniqueId": "PacketBuilderSendBatch",
      "splitArgs": [
        {
          "DefinationEncoding": "p",
          "MacroVariableName": "arg1"
        },
        {
          "DefinationEncoding": "hu",
          "MacroVariableName": "arg3"
        }
      ],
      "macroName": "QuicTraceLogConnVerbose"
    },
    "PacketCreated": {
      "ModuleProperites": {},
      "TraceString": "[pack][%llu] Created in batch %llu",
      "UniqueId": "PacketCreated",
      "splitArgs": [
        {
          "DefinationEncoding": "llu",
          "MacroVariableName": "arg2"
        },
        {
          "DefinationEncoding": "llu",
          "MacroVariableName": "arg3"
        }
      ],
      "macroName": "QuicTraceEvent"
    },
    "PacketEncrypt": {
      "ModuleProperites": {},
      "TraceString": "[pack][%llu] Encrypting",
      "UniqueId": "PacketEncrypt",
      "splitArgs": [
        {
          "DefinationEncoding": "llu",
          "MacroVariableName": "arg2"
        }
      ],
      "macroName": "QuicTraceEvent"
    },
    "PacketFinalize": {
      "ModuleProperites": {},
      "TraceString": "[pack][%llu] Finalizing",
      "UniqueId": "PacketFinalize",
      "splitArgs": [
        {
          "DefinationEncoding": "llu",
          "MacroVariableName": "arg2"
        }
      ],
      "macroName": "QuicTraceEvent"
    },
    "ConnPacketSent": {
      "ModuleProperites": {},
      "TraceString": "[conn][%p][TX][%llu] %hhu (%hu bytes)",
      "UniqueId": "ConnPacketSent",
      "splitArgs": [
        {
          "DefinationEncoding": "p",
          "MacroVariableName": "arg2"
        },
        {
          "DefinationEncoding": "llu",
          "MacroVariableName": "arg3"
        },
        {
          "DefinationEncoding": "hhu",
          "MacroVariableName": "arg4"
        },
        {
          "DefinationEncoding": "hu",
          "MacroVariableName": "arg5"
        }
      ],
      "macroName": "QuicTraceEvent"
    },
    "PacketBatchSent": {
      "ModuleProperites": {},
      "TraceString": "[pack][%llu] Batch sent",
      "UniqueId": "PacketBatchSent",
      "splitArgs": [
        {
          "DefinationEncoding": "llu",
          "MacroVariableName": "arg2"
        }
      ],
      "macroName": "QuicTraceEvent"
    },
    "VersionInfoDecodeFailed1": {
      "ModuleProperites": {},
      "TraceString": "[conn][%p] Version info too short to contain Chosen Version (%hu bytes)",
      "UniqueId": "VersionInfoDecodeFailed1",
      "splitArgs": [
        {
          "DefinationEncoding": "p",
          "MacroVariableName": "arg1"
        },
        {
          "DefinationEncoding": "hu",
          "MacroVariableName": "arg3"
        }
      ],
      "macroName": "QuicTraceLogConnError"
    },
    "VersionInfoDecodeFailed2": {
      "ModuleProperites": {},
      "TraceString": "[conn][%p] Version info too short to contain any Other Versions (%hu bytes)",
      "UniqueId": "VersionInfoDecodeFailed2",
      "splitArgs": [
        {
          "DefinationEncoding": "p",
          "MacroVariableName": "arg1"
        },
        {
          "DefinationEncoding": "hu",
          "MacroVariableName": "arg3"
        }
      ],
      "macroName": "QuicTraceLogConnError"
    },
    "ServerVersionInfoDecodeFailed3": {
      "ModuleProperites": {},
      "TraceString": "[conn][%p] Version info contains partial Other Version (%hu bytes vs. %u bytes)",
      "UniqueId": "ServerVersionInfoDecodeFailed3",
      "splitArgs": [
        {
          "DefinationEncoding": "p",
          "MacroVariableName": "arg1"
        },
        {
          "DefinationEncoding": "hu",
          "MacroVariableName": "arg3"
        },
        {
          "DefinationEncoding": "u",
          "MacroVariableName": "arg4"
        }
      ],
      "macroName": "QuicTraceLogConnError"
    },
    "ServerVersionInfoDecodeFailed4": {
      "ModuleProperites": {},
      "TraceString": "[conn][%p] Version info parsed less than full buffer (%hu bytes vs. %hu bytes",
      "UniqueId": "ServerVersionInfoDecodeFailed4",
      "splitArgs": [
        {
          "DefinationEncoding": "p",
          "MacroVariableName": "arg1"
        },
        {
          "DefinationEncoding": "hu",
          "MacroVariableName": "arg3"
        },
        {
          "DefinationEncoding": "hu",
          "MacroVariableName": "arg4"
        }
      ],
      "macroName": "QuicTraceLogConnError"
    },
    "ServerVersionInfoDecoded": {
      "ModuleProperites": {},
      "TraceString": "[conn][%p] VerInfo Decoded: Chosen Ver:%x Other Ver Count:%u",
      "UniqueId": "ServerVersionInfoDecoded",
      "splitArgs": [
        {
          "DefinationEncoding": "p",
          "MacroVariableName": "arg1"
        },
        {
          "DefinationEncoding": "x",
          "MacroVariableName": "arg3"
        },
        {
          "DefinationEncoding": "u",
          "MacroVariableName": "arg4"
        }
      ],
      "macroName": "QuicTraceLogConnInfo"
    },
    "ServerVersionNegotiationInfoEncoded": {
      "ModuleProperites": {},
      "TraceString": "[conn][%p] Server VI Encoded: Chosen Ver:%x Other Ver Count:%u",
      "UniqueId": "ServerVersionNegotiationInfoEncoded",
      "splitArgs": [
        {
          "DefinationEncoding": "p",
          "MacroVariableName": "arg1"
        },
        {
          "DefinationEncoding": "x",
          "MacroVariableName": "arg3"
        },
        {
          "DefinationEncoding": "u",
          "MacroVariableName": "arg4"
        }
      ],
      "macroName": "QuicTraceLogConnInfo"
    },
    "ClientVersionInfoEncoded": {
      "ModuleProperites": {},
      "TraceString": "[conn][%p] Client VI Encoded: Current Ver:%x Prev Ver:%x Compat Ver Count:%u",
      "UniqueId": "ClientVersionInfoEncoded",
      "splitArgs": [
        {
          "DefinationEncoding": "p",
          "MacroVariableName": "arg1"
        },
        {
          "DefinationEncoding": "x",
          "MacroVariableName": "arg3"
        },
        {
          "DefinationEncoding": "x",
          "MacroVariableName": "arg4"
        },
        {
          "DefinationEncoding": "u",
          "MacroVariableName": "arg5"
        }
      ],
      "macroName": "QuicTraceLogConnInfo"
    },
    "ConnVNEOtherVersionList": {
      "ModuleProperites": {},
      "TraceString": "[conn][%p] VerInfo Other Versions List: %!VNL!",
      "UniqueId": "ConnVNEOtherVersionList",
      "splitArgs": [
        {
          "DefinationEncoding": "p",
          "MacroVariableName": "arg2"
        },
        {
          "DefinationEncoding": "!VNL!",
          "MacroVariableName": "arg3"
        }
      ],
      "macroName": "QuicTraceEvent"
    },
    "LookupCidFound": {
      "ModuleProperites": {},
      "TraceString": "[look][%p] Lookup Hash=%u found %p",
      "UniqueId": "LookupCidFound",
      "splitArgs": [
        {
          "DefinationEncoding": "p",
          "MacroVariableName": "arg2"
        },
        {
          "DefinationEncoding": "u",
          "MacroVariableName": "arg3"
        },
        {
          "DefinationEncoding": "p",
          "MacroVariableName": "arg4"
        }
      ],
      "macroName": "QuicTraceLogVerbose"
    },
    "LookupCidNotFound": {
      "ModuleProperites": {},
      "TraceString": "[look][%p] Lookup Hash=%u not found",
      "UniqueId": "LookupCidNotFound",
      "splitArgs": [
        {
          "DefinationEncoding": "p",
          "MacroVariableName": "arg2"
        },
        {
          "DefinationEncoding": "u",
          "MacroVariableName": "arg3"
        }
      ],
      "macroName": "QuicTraceLogVerbose"
    },
    "LookupRemoteHashFound": {
      "ModuleProperites": {},
      "TraceString": "[look][%p] Lookup RemoteHash=%u found %p",
      "UniqueId": "LookupRemoteHashFound",
      "splitArgs": [
        {
          "DefinationEncoding": "p",
          "MacroVariableName": "arg2"
        },
        {
          "DefinationEncoding": "u",
          "MacroVariableName": "arg3"
        },
        {
          "DefinationEncoding": "p",
          "MacroVariableName": "arg4"
        }
      ],
      "macroName": "QuicTraceLogVerbose"
    },
    "LookupRemoteHashNotFound": {
      "ModuleProperites": {},
      "TraceString": "[look][%p] Lookup RemoteHash=%u not found",
      "UniqueId": "LookupRemoteHashNotFound",
      "splitArgs": [
        {
          "DefinationEncoding": "p",
          "MacroVariableName": "arg2"
        },
        {
          "DefinationEncoding": "u",
          "MacroVariableName": "arg3"
        }
      ],
      "macroName": "QuicTraceLogVerbose"
    },
    "LookupCidInsert": {
      "ModuleProperites": {},
      "TraceString": "[look][%p] Insert Conn=%p Hash=%u",
      "UniqueId": "LookupCidInsert",
      "splitArgs": [
        {
          "DefinationEncoding": "p",
          "MacroVariableName": "arg2"
        },
        {
          "DefinationEncoding": "p",
          "MacroVariableName": "arg3"
        },
        {
          "DefinationEncoding": "u",
          "MacroVariableName": "arg4"
        }
      ],
      "macroName": "QuicTraceLogVerbose"
    },
    "LookupRemoteHashInsert": {
      "ModuleProperites": {},
      "TraceString": "[look][%p] Insert Conn=%p RemoteHash=%u",
      "UniqueId": "LookupRemoteHashInsert",
      "splitArgs": [
        {
          "DefinationEncoding": "p",
          "MacroVariableName": "arg2"
        },
        {
          "DefinationEncoding": "p",
          "MacroVariableName": "arg3"
        },
        {
          "DefinationEncoding": "u",
          "MacroVariableName": "arg4"
        }
      ],
      "macroName": "QuicTraceLogVerbose"
    },
    "LookupCidRemoved": {
      "ModuleProperites": {},
      "TraceString": "[look][%p] Remove Conn=%p",
      "UniqueId": "LookupCidRemoved",
      "splitArgs": [
        {
          "DefinationEncoding": "p",
          "MacroVariableName": "arg2"
        },
        {
          "DefinationEncoding": "p",
          "MacroVariableName": "arg3"
        }
      ],
      "macroName": "QuicTraceLogVerbose"
    },
    "IndicateIdealProcChanged": {
      "ModuleProperites": {},
      "TraceString": "[conn][%p] Indicating QUIC_CONNECTION_EVENT_IDEAL_PROCESSOR_CHANGED",
      "UniqueId": "IndicateIdealProcChanged",
      "splitArgs": [
        {
          "DefinationEncoding": "p",
          "MacroVariableName": "arg1"
        }
      ],
      "macroName": "QuicTraceLogConnVerbose"
    },
    "AbandonOnLibShutdown": {
      "ModuleProperites": {},
      "TraceString": "[conn][%p] Abandoning on shutdown",
      "UniqueId": "AbandonOnLibShutdown",
      "splitArgs": [
        {
          "DefinationEncoding": "p",
          "MacroVariableName": "arg1"
        }
      ],
      "macroName": "QuicTraceLogConnVerbose"
    },
    "WorkerCreated": {
      "ModuleProperites": {},
      "TraceString": "[wrkr][%p] Created, IdealProc=%hu Owner=%p",
      "UniqueId": "WorkerCreated",
      "splitArgs": [
        {
          "DefinationEncoding": "p",
          "MacroVariableName": "arg2"
        },
        {
          "DefinationEncoding": "hu",
          "MacroVariableName": "arg3"
        },
        {
          "DefinationEncoding": "p",
          "MacroVariableName": "arg4"
        }
      ],
      "macroName": "QuicTraceEvent"
    },
    "WorkerErrorStatus": {
      "ModuleProperites": {},
      "TraceString": "[wrkr][%p] ERROR, %u, %s.",
      "UniqueId": "WorkerErrorStatus",
      "splitArgs": [
        {
          "DefinationEncoding": "p",
          "MacroVariableName": "arg2"
        },
        {
          "DefinationEncoding": "u",
          "MacroVariableName": "arg3"
        },
        {
          "DefinationEncoding": "s",
          "MacroVariableName": "arg4"
        }
      ],
      "macroName": "QuicTraceEvent"
    },
    "WorkerCleanup": {
      "ModuleProperites": {},
      "TraceString": "[wrkr][%p] Cleaning up",
      "UniqueId": "WorkerCleanup",
      "splitArgs": [
        {
          "DefinationEncoding": "p",
          "MacroVariableName": "arg2"
        }
      ],
      "macroName": "QuicTraceEvent"
    },
    "WorkerDestroyed": {
      "ModuleProperites": {},
      "TraceString": "[wrkr][%p] Destroyed",
      "UniqueId": "WorkerDestroyed",
      "splitArgs": [
        {
          "DefinationEncoding": "p",
          "MacroVariableName": "arg2"
        }
      ],
      "macroName": "QuicTraceEvent"
    },
    "ConnScheduleState": {
      "ModuleProperites": {},
      "TraceString": "[conn][%p] Scheduling: %u",
      "UniqueId": "ConnScheduleState",
      "splitArgs": [
        {
          "DefinationEncoding": "p",
          "MacroVariableName": "arg2"
        },
        {
          "DefinationEncoding": "u",
          "MacroVariableName": "arg3"
        }
      ],
      "macroName": "QuicTraceEvent"
    },
    "WorkerQueueDelayUpdated": {
      "ModuleProperites": {},
      "TraceString": "[wrkr][%p] QueueDelay = %u",
      "UniqueId": "WorkerQueueDelayUpdated",
      "splitArgs": [
        {
          "DefinationEncoding": "p",
          "MacroVariableName": "arg2"
        },
        {
          "DefinationEncoding": "u",
          "MacroVariableName": "arg3"
        }
      ],
      "macroName": "QuicTraceEvent"
    },
    "WorkerActivityStateUpdated": {
      "ModuleProperites": {},
      "TraceString": "[wrkr][%p] IsActive = %hhu, Arg = %u",
      "UniqueId": "WorkerActivityStateUpdated",
      "splitArgs": [
        {
          "DefinationEncoding": "p",
          "MacroVariableName": "arg2"
        },
        {
          "DefinationEncoding": "hhu",
          "MacroVariableName": "arg3"
        },
        {
          "DefinationEncoding": "u",
          "MacroVariableName": "arg4"
        }
      ],
      "macroName": "QuicTraceEvent"
    },
    "WorkerStart": {
      "ModuleProperites": {},
      "TraceString": "[wrkr][%p] Start",
      "UniqueId": "WorkerStart",
      "splitArgs": [
        {
          "DefinationEncoding": "p",
          "MacroVariableName": "arg2"
        }
      ],
      "macroName": "QuicTraceEvent"
    },
    "WorkerStop": {
      "ModuleProperites": {},
      "TraceString": "[wrkr][%p] Stop",
      "UniqueId": "WorkerStop",
      "splitArgs": [
        {
          "DefinationEncoding": "p",
          "MacroVariableName": "arg2"
        }
      ],
      "macroName": "QuicTraceEvent"
    },
    "InvalidCongestionControlAlgorithm": {
      "ModuleProperites": {},
      "TraceString": "[conn][%p] Unknown congestion control algorithm: %d, fallback to Cubic",
      "UniqueId": "InvalidCongestionControlAlgorithm",
      "splitArgs": [
        {
          "DefinationEncoding": "p",
          "MacroVariableName": "arg1"
        },
        {
          "DefinationEncoding": "d",
          "MacroVariableName": "arg3"
        }
      ],
      "macroName": "QuicTraceLogConnWarning"
    },
    "NoSniPresent": {
      "ModuleProperites": {},
      "TraceString": "[conn][%p] No SNI extension present",
      "UniqueId": "NoSniPresent",
      "splitArgs": [
        {
          "DefinationEncoding": "p",
          "MacroVariableName": "arg1"
        }
      ],
      "macroName": "QuicTraceLogConnWarning"
    },
    "DecodeTPReserved": {
      "ModuleProperites": {},
      "TraceString": "[conn][%p] TP: Reserved ID %llu, length %hu",
      "UniqueId": "DecodeTPReserved",
      "splitArgs": [
        {
          "DefinationEncoding": "p",
          "MacroVariableName": "arg1"
        },
        {
          "DefinationEncoding": "llu",
          "MacroVariableName": "arg3"
        },
        {
          "DefinationEncoding": "hu",
          "MacroVariableName": "arg4"
        }
      ],
      "macroName": "QuicTraceLogConnWarning"
    },
    "DecodeTPUnknown": {
      "ModuleProperites": {},
      "TraceString": "[conn][%p] TP: Unknown ID %llu, length %hu",
      "UniqueId": "DecodeTPUnknown",
      "splitArgs": [
        {
          "DefinationEncoding": "p",
          "MacroVariableName": "arg1"
        },
        {
          "DefinationEncoding": "llu",
          "MacroVariableName": "arg3"
        },
        {
          "DefinationEncoding": "hu",
          "MacroVariableName": "arg4"
        }
      ],
      "macroName": "QuicTraceLogConnWarning"
    },
    "EncodeTPStart": {
      "ModuleProperites": {},
      "TraceString": "[conn][%p] Encoding Transport Parameters (Server = %hhu)",
      "UniqueId": "EncodeTPStart",
      "splitArgs": [
        {
          "DefinationEncoding": "p",
          "MacroVariableName": "arg1"
        },
        {
          "DefinationEncoding": "hhu",
          "MacroVariableName": "arg3"
        }
      ],
      "macroName": "QuicTraceLogConnVerbose"
    },
    "EncodeTPOriginalDestinationCID": {
      "ModuleProperites": {},
      "TraceString": "[conn][%p] TP: Original Destination Connection ID (%s)",
      "UniqueId": "EncodeTPOriginalDestinationCID",
      "splitArgs": [
        {
          "DefinationEncoding": "p",
          "MacroVariableName": "arg1"
        },
        {
          "DefinationEncoding": "s",
          "MacroVariableName": "arg3"
        }
      ],
      "macroName": "QuicTraceLogConnVerbose"
    },
    "EncodeTPIdleTimeout": {
      "ModuleProperites": {},
      "TraceString": "[conn][%p] TP: Idle Timeout (%llu ms)",
      "UniqueId": "EncodeTPIdleTimeout",
      "splitArgs": [
        {
          "DefinationEncoding": "p",
          "MacroVariableName": "arg1"
        },
        {
          "DefinationEncoding": "llu",
          "MacroVariableName": "arg3"
        }
      ],
      "macroName": "QuicTraceLogConnVerbose"
    },
    "EncodeTPStatelessResetToken": {
      "ModuleProperites": {},
      "TraceString": "[conn][%p] TP: Stateless Reset Token (%s)",
      "UniqueId": "EncodeTPStatelessResetToken",
      "splitArgs": [
        {
          "DefinationEncoding": "p",
          "MacroVariableName": "arg1"
        },
        {
          "DefinationEncoding": "s",
          "MacroVariableName": "arg3"
        }
      ],
      "macroName": "QuicTraceLogConnVerbose"
    },
    "EncodeTPMaxUdpPayloadSize": {
      "ModuleProperites": {},
      "TraceString": "[conn][%p] TP: Max Udp Payload Size (%llu bytes)",
      "UniqueId": "EncodeTPMaxUdpPayloadSize",
      "splitArgs": [
        {
          "DefinationEncoding": "p",
          "MacroVariableName": "arg1"
        },
        {
          "DefinationEncoding": "llu",
          "MacroVariableName": "arg3"
        }
      ],
      "macroName": "QuicTraceLogConnVerbose"
    },
    "EncodeTPInitMaxData": {
      "ModuleProperites": {},
      "TraceString": "[conn][%p] TP: Max Data (%llu bytes)",
      "UniqueId": "EncodeTPInitMaxData",
      "splitArgs": [
        {
          "DefinationEncoding": "p",
          "MacroVariableName": "arg1"
        },
        {
          "DefinationEncoding": "llu",
          "MacroVariableName": "arg3"
        }
      ],
      "macroName": "QuicTraceLogConnVerbose"
    },
    "EncodeTPInitMaxStreamDataBidiLocal": {
      "ModuleProperites": {},
      "TraceString": "[conn][%p] TP: Max Local Bidirectional Stream Data (%llu bytes)",
      "UniqueId": "EncodeTPInitMaxStreamDataBidiLocal",
      "splitArgs": [
        {
          "DefinationEncoding": "p",
          "MacroVariableName": "arg1"
        },
        {
          "DefinationEncoding": "llu",
          "MacroVariableName": "arg3"
        }
      ],
      "macroName": "QuicTraceLogConnVerbose"
    },
    "EncodeTPInitMaxStreamDataBidiRemote": {
      "ModuleProperites": {},
      "TraceString": "[conn][%p] TP: Max Remote Bidirectional Stream Data (%llu bytes)",
      "UniqueId": "EncodeTPInitMaxStreamDataBidiRemote",
      "splitArgs": [
        {
          "DefinationEncoding": "p",
          "MacroVariableName": "arg1"
        },
        {
          "DefinationEncoding": "llu",
          "MacroVariableName": "arg3"
        }
      ],
      "macroName": "QuicTraceLogConnVerbose"
    },
    "EncodeTPInitMaxStreamUni": {
      "ModuleProperites": {},
      "TraceString": "[conn][%p] TP: Max Unidirectional Stream Data (%llu)",
      "UniqueId": "EncodeTPInitMaxStreamUni",
      "splitArgs": [
        {
          "DefinationEncoding": "p",
          "MacroVariableName": "arg1"
        },
        {
          "DefinationEncoding": "llu",
          "MacroVariableName": "arg3"
        }
      ],
      "macroName": "QuicTraceLogConnVerbose"
    },
    "EncodeTPMaxBidiStreams": {
      "ModuleProperites": {},
      "TraceString": "[conn][%p] TP: Max Bidirectional Streams (%llu)",
      "UniqueId": "EncodeTPMaxBidiStreams",
      "splitArgs": [
        {
          "DefinationEncoding": "p",
          "MacroVariableName": "arg1"
        },
        {
          "DefinationEncoding": "llu",
          "MacroVariableName": "arg3"
        }
      ],
      "macroName": "QuicTraceLogConnVerbose"
    },
    "EncodeTPMaxUniStreams": {
      "ModuleProperites": {},
      "TraceString": "[conn][%p] TP: Max Unidirectional Streams (%llu)",
      "UniqueId": "EncodeTPMaxUniStreams",
      "splitArgs": [
        {
          "DefinationEncoding": "p",
          "MacroVariableName": "arg1"
        },
        {
          "DefinationEncoding": "llu",
          "MacroVariableName": "arg3"
        }
      ],
      "macroName": "QuicTraceLogConnVerbose"
    },
    "EncodeTPAckDelayExponent": {
      "ModuleProperites": {},
      "TraceString": "[conn][%p] TP: ACK Delay Exponent (%llu)",
      "UniqueId": "EncodeTPAckDelayExponent",
      "splitArgs": [
        {
          "DefinationEncoding": "p",
          "MacroVariableName": "arg1"
        },
        {
          "DefinationEncoding": "llu",
          "MacroVariableName": "arg3"
        }
      ],
      "macroName": "QuicTraceLogConnVerbose"
    },
    "EncodeTPMaxAckDelay": {
      "ModuleProperites": {},
      "TraceString": "[conn][%p] TP: Max ACK Delay (%llu ms)",
      "UniqueId": "EncodeTPMaxAckDelay",
      "splitArgs": [
        {
          "DefinationEncoding": "p",
          "MacroVariableName": "arg1"
        },
        {
          "DefinationEncoding": "llu",
          "MacroVariableName": "arg3"
        }
      ],
      "macroName": "QuicTraceLogConnVerbose"
    },
    "EncodeTPDisableMigration": {
      "ModuleProperites": {},
      "TraceString": "[conn][%p] TP: Disable Active Migration",
      "UniqueId": "EncodeTPDisableMigration",
      "splitArgs": [
        {
          "DefinationEncoding": "p",
          "MacroVariableName": "arg1"
        }
      ],
      "macroName": "QuicTraceLogConnVerbose"
    },
    "EncodeTPPreferredAddress": {
      "ModuleProperites": {},
      "TraceString": "[conn][%p] TP: Preferred Address",
      "UniqueId": "EncodeTPPreferredAddress",
      "splitArgs": [
        {
          "DefinationEncoding": "p",
          "MacroVariableName": "arg1"
        }
      ],
      "macroName": "QuicTraceLogConnVerbose"
    },
    "EncodeTPCIDLimit": {
      "ModuleProperites": {},
      "TraceString": "[conn][%p] TP: Connection ID Limit (%llu)",
      "UniqueId": "EncodeTPCIDLimit",
      "splitArgs": [
        {
          "DefinationEncoding": "p",
          "MacroVariableName": "arg1"
        },
        {
          "DefinationEncoding": "llu",
          "MacroVariableName": "arg3"
        }
      ],
      "macroName": "QuicTraceLogConnVerbose"
    },
    "EncodeTPOriginalCID": {
      "ModuleProperites": {},
      "TraceString": "[conn][%p] TP: Initial Source Connection ID (%s)",
      "UniqueId": "EncodeTPOriginalCID",
      "splitArgs": [
        {
          "DefinationEncoding": "p",
          "MacroVariableName": "arg1"
        },
        {
          "DefinationEncoding": "s",
          "MacroVariableName": "arg3"
        }
      ],
      "macroName": "QuicTraceLogConnVerbose"
    },
    "EncodeTPRetrySourceCID": {
      "ModuleProperites": {},
      "TraceString": "[conn][%p] TP: Retry Source Connection ID (%s)",
      "UniqueId": "EncodeTPRetrySourceCID",
      "splitArgs": [
        {
          "DefinationEncoding": "p",
          "MacroVariableName": "arg1"
        },
        {
          "DefinationEncoding": "s",
          "MacroVariableName": "arg3"
        }
      ],
      "macroName": "QuicTraceLogConnVerbose"
    },
    "EncodeMaxDatagramFrameSize": {
      "ModuleProperites": {},
      "TraceString": "[conn][%p] TP: Max Datagram Frame Size (%llu bytes)",
      "UniqueId": "EncodeMaxDatagramFrameSize",
      "splitArgs": [
        {
          "DefinationEncoding": "p",
          "MacroVariableName": "arg1"
        },
        {
          "DefinationEncoding": "llu",
          "MacroVariableName": "arg3"
        }
      ],
      "macroName": "QuicTraceLogConnVerbose"
    },
    "EncodeTPDisable1RttEncryption": {
      "ModuleProperites": {},
      "TraceString": "[conn][%p] TP: Disable 1-RTT Encryption",
      "UniqueId": "EncodeTPDisable1RttEncryption",
      "splitArgs": [
        {
          "DefinationEncoding": "p",
          "MacroVariableName": "arg1"
        }
      ],
      "macroName": "QuicTraceLogConnVerbose"
    },
    "EncodeTPVersionNegotiationExt": {
      "ModuleProperites": {},
      "TraceString": "[conn][%p] TP: Version Negotiation Extension (%u bytes)",
      "UniqueId": "EncodeTPVersionNegotiationExt",
      "splitArgs": [
        {
          "DefinationEncoding": "p",
          "MacroVariableName": "arg1"
        },
        {
          "DefinationEncoding": "u",
          "MacroVariableName": "arg3"
        }
      ],
      "macroName": "QuicTraceLogConnVerbose"
    },
    "EncodeTPMinAckDelay": {
      "ModuleProperites": {},
      "TraceString": "[conn][%p] TP: Min ACK Delay (%llu us)",
      "UniqueId": "EncodeTPMinAckDelay",
      "splitArgs": [
        {
          "DefinationEncoding": "p",
          "MacroVariableName": "arg1"
        },
        {
          "DefinationEncoding": "llu",
          "MacroVariableName": "arg3"
        }
      ],
      "macroName": "QuicTraceLogConnVerbose"
    },
    "EncodeTPTest": {
      "ModuleProperites": {},
      "TraceString": "[conn][%p] TP: TEST TP (Type %hu, Length %hu)",
      "UniqueId": "EncodeTPTest",
      "splitArgs": [
        {
          "DefinationEncoding": "p",
          "MacroVariableName": "arg1"
        },
        {
          "DefinationEncoding": "hu",
          "MacroVariableName": "arg3"
        },
        {
          "DefinationEncoding": "hu",
          "MacroVariableName": "arg4"
        }
      ],
      "macroName": "QuicTraceLogConnVerbose"
    },
    "EncodeTPEnd": {
      "ModuleProperites": {},
      "TraceString": "[conn][%p] Encoded %hu bytes for QUIC TP",
      "UniqueId": "EncodeTPEnd",
      "splitArgs": [
        {
          "DefinationEncoding": "p",
          "MacroVariableName": "arg1"
        },
        {
          "DefinationEncoding": "hu",
          "MacroVariableName": "arg3"
        }
      ],
      "macroName": "QuicTraceLogConnVerbose"
    },
    "DecodeTPStart": {
      "ModuleProperites": {},
      "TraceString": "[conn][%p] Decoding Transport Parameters (Server = %hhu) (%hu bytes)",
      "UniqueId": "DecodeTPStart",
      "splitArgs": [
        {
          "DefinationEncoding": "p",
          "MacroVariableName": "arg1"
        },
        {
          "DefinationEncoding": "hhu",
          "MacroVariableName": "arg3"
        },
        {
          "DefinationEncoding": "hu",
          "MacroVariableName": "arg4"
        }
      ],
      "macroName": "QuicTraceLogConnVerbose"
    },
    "DecodeTPOriginalDestinationCID": {
      "ModuleProperites": {},
      "TraceString": "[conn][%p] TP: Original Connection Destination ID (%s)",
      "UniqueId": "DecodeTPOriginalDestinationCID",
      "splitArgs": [
        {
          "DefinationEncoding": "p",
          "MacroVariableName": "arg1"
        },
        {
          "DefinationEncoding": "s",
          "MacroVariableName": "arg3"
        }
      ],
      "macroName": "QuicTraceLogConnVerbose"
    },
    "DecodeTPIdleTimeout": {
      "ModuleProperites": {},
      "TraceString": "[conn][%p] TP: Idle Timeout (%llu ms)",
      "UniqueId": "DecodeTPIdleTimeout",
      "splitArgs": [
        {
          "DefinationEncoding": "p",
          "MacroVariableName": "arg1"
        },
        {
          "DefinationEncoding": "llu",
          "MacroVariableName": "arg3"
        }
      ],
      "macroName": "QuicTraceLogConnVerbose"
    },
    "DecodeTPStatelessResetToken": {
      "ModuleProperites": {},
      "TraceString": "[conn][%p] TP: Stateless Reset Token (%s)",
      "UniqueId": "DecodeTPStatelessResetToken",
      "splitArgs": [
        {
          "DefinationEncoding": "p",
          "MacroVariableName": "arg1"
        },
        {
          "DefinationEncoding": "s",
          "MacroVariableName": "arg3"
        }
      ],
      "macroName": "QuicTraceLogConnVerbose"
    },
    "DecodeTPMaxUdpPayloadSize": {
      "ModuleProperites": {},
      "TraceString": "[conn][%p] TP: Max Udp Payload Size (%llu bytes)",
      "UniqueId": "DecodeTPMaxUdpPayloadSize",
      "splitArgs": [
        {
          "DefinationEncoding": "p",
          "MacroVariableName": "arg1"
        },
        {
          "DefinationEncoding": "llu",
          "MacroVariableName": "arg3"
        }
      ],
      "macroName": "QuicTraceLogConnVerbose"
    },
    "DecodeTPInitMaxData": {
      "ModuleProperites": {},
      "TraceString": "[conn][%p] TP: Max Data (%llu bytes)",
      "UniqueId": "DecodeTPInitMaxData",
      "splitArgs": [
        {
          "DefinationEncoding": "p",
          "MacroVariableName": "arg1"
        },
        {
          "DefinationEncoding": "llu",
          "MacroVariableName": "arg3"
        }
      ],
      "macroName": "QuicTraceLogConnVerbose"
    },
    "DecodeTPInitMaxStreamDataBidiLocal": {
      "ModuleProperites": {},
      "TraceString": "[conn][%p] TP: Max Local Bidirectional Stream Data (%llu bytes)",
      "UniqueId": "DecodeTPInitMaxStreamDataBidiLocal",
      "splitArgs": [
        {
          "DefinationEncoding": "p",
          "MacroVariableName": "arg1"
        },
        {
          "DefinationEncoding": "llu",
          "MacroVariableName": "arg3"
        }
      ],
      "macroName": "QuicTraceLogConnVerbose"
    },
    "DecodeTPInitMaxStreamDataBidiRemote": {
      "ModuleProperites": {},
      "TraceString": "[conn][%p] TP: Max Remote Bidirectional Stream Data (%llu bytes)",
      "UniqueId": "DecodeTPInitMaxStreamDataBidiRemote",
      "splitArgs": [
        {
          "DefinationEncoding": "p",
          "MacroVariableName": "arg1"
        },
        {
          "DefinationEncoding": "llu",
          "MacroVariableName": "arg3"
        }
      ],
      "macroName": "QuicTraceLogConnVerbose"
    },
    "DecodeTPInitMaxStreamDataBidiUni": {
      "ModuleProperites": {},
      "TraceString": "[conn][%p] TP: Max Unidirectional Stream Data (%llu)",
      "UniqueId": "DecodeTPInitMaxStreamDataBidiUni",
      "splitArgs": [
        {
          "DefinationEncoding": "p",
          "MacroVariableName": "arg1"
        },
        {
          "DefinationEncoding": "llu",
          "MacroVariableName": "arg3"
        }
      ],
      "macroName": "QuicTraceLogConnVerbose"
    },
    "DecodeTPMaxBidiStreams": {
      "ModuleProperites": {},
      "TraceString": "[conn][%p] TP: Max Bidirectional Streams (%llu)",
      "UniqueId": "DecodeTPMaxBidiStreams",
      "splitArgs": [
        {
          "DefinationEncoding": "p",
          "MacroVariableName": "arg1"
        },
        {
          "DefinationEncoding": "llu",
          "MacroVariableName": "arg3"
        }
      ],
      "macroName": "QuicTraceLogConnVerbose"
    },
    "DecodeTPMaxUniStreams": {
      "ModuleProperites": {},
      "TraceString": "[conn][%p] TP: Max Unidirectional Streams (%llu)",
      "UniqueId": "DecodeTPMaxUniStreams",
      "splitArgs": [
        {
          "DefinationEncoding": "p",
          "MacroVariableName": "arg1"
        },
        {
          "DefinationEncoding": "llu",
          "MacroVariableName": "arg3"
        }
      ],
      "macroName": "QuicTraceLogConnVerbose"
    },
    "DecodeTPAckDelayExponent": {
      "ModuleProperites": {},
      "TraceString": "[conn][%p] TP: ACK Delay Exponent (%llu)",
      "UniqueId": "DecodeTPAckDelayExponent",
      "splitArgs": [
        {
          "DefinationEncoding": "p",
          "MacroVariableName": "arg1"
        },
        {
          "DefinationEncoding": "llu",
          "MacroVariableName": "arg3"
        }
      ],
      "macroName": "QuicTraceLogConnVerbose"
    },
    "DecodeTPMaxAckDelay": {
      "ModuleProperites": {},
      "TraceString": "[conn][%p] TP: Max ACK Delay (%llu ms)",
      "UniqueId": "DecodeTPMaxAckDelay",
      "splitArgs": [
        {
          "DefinationEncoding": "p",
          "MacroVariableName": "arg1"
        },
        {
          "DefinationEncoding": "llu",
          "MacroVariableName": "arg3"
        }
      ],
      "macroName": "QuicTraceLogConnVerbose"
    },
    "DecodeTPDisableActiveMigration": {
      "ModuleProperites": {},
      "TraceString": "[conn][%p] TP: Disable Active Migration",
      "UniqueId": "DecodeTPDisableActiveMigration",
      "splitArgs": [
        {
          "DefinationEncoding": "p",
          "MacroVariableName": "arg1"
        }
      ],
      "macroName": "QuicTraceLogConnVerbose"
    },
    "DecodeTPPreferredAddress": {
      "ModuleProperites": {},
      "TraceString": "[conn][%p] TP: Preferred Address",
      "UniqueId": "DecodeTPPreferredAddress",
      "splitArgs": [
        {
          "DefinationEncoding": "p",
          "MacroVariableName": "arg1"
        }
      ],
      "macroName": "QuicTraceLogConnVerbose"
    },
    "DecodeTPCIDLimit": {
      "ModuleProperites": {},
      "TraceString": "[conn][%p] TP: Connection ID Limit (%llu)",
      "UniqueId": "DecodeTPCIDLimit",
      "splitArgs": [
        {
          "DefinationEncoding": "p",
          "MacroVariableName": "arg1"
        },
        {
          "DefinationEncoding": "llu",
          "MacroVariableName": "arg3"
        }
      ],
      "macroName": "QuicTraceLogConnVerbose"
    },
    "DecodeTPInitialSourceCID": {
      "ModuleProperites": {},
      "TraceString": "[conn][%p] TP: Initial Source Connection ID (%s)",
      "UniqueId": "DecodeTPInitialSourceCID",
      "splitArgs": [
        {
          "DefinationEncoding": "p",
          "MacroVariableName": "arg1"
        },
        {
          "DefinationEncoding": "s",
          "MacroVariableName": "arg3"
        }
      ],
      "macroName": "QuicTraceLogConnVerbose"
    },
    "DecodeTPRetrySourceCID": {
      "ModuleProperites": {},
      "TraceString": "[conn][%p] TP: Retry Source Connection ID (%s)",
      "UniqueId": "DecodeTPRetrySourceCID",
      "splitArgs": [
        {
          "DefinationEncoding": "p",
          "MacroVariableName": "arg1"
        },
        {
          "DefinationEncoding": "s",
          "MacroVariableName": "arg3"
        }
      ],
      "macroName": "QuicTraceLogConnVerbose"
    },
    "DecodeTPMaxDatagramFrameSize": {
      "ModuleProperites": {},
      "TraceString": "[conn][%p] TP: Max Datagram Frame Size (%llu bytes)",
      "UniqueId": "DecodeTPMaxDatagramFrameSize",
      "splitArgs": [
        {
          "DefinationEncoding": "p",
          "MacroVariableName": "arg1"
        },
        {
          "DefinationEncoding": "llu",
          "MacroVariableName": "arg3"
        }
      ],
      "macroName": "QuicTraceLogConnVerbose"
    },
    "DecodeTPDisable1RttEncryption": {
      "ModuleProperites": {},
      "TraceString": "[conn][%p] TP: Disable 1-RTT Encryption",
      "UniqueId": "DecodeTPDisable1RttEncryption",
      "splitArgs": [
        {
          "DefinationEncoding": "p",
          "MacroVariableName": "arg1"
        }
      ],
      "macroName": "QuicTraceLogConnVerbose"
    },
    "DecodeTPVersionNegotiationInfo": {
      "ModuleProperites": {},
      "TraceString": "[conn][%p] TP: Version Negotiation Info (%hu bytes)",
      "UniqueId": "DecodeTPVersionNegotiationInfo",
      "splitArgs": [
        {
          "DefinationEncoding": "p",
          "MacroVariableName": "arg1"
        },
        {
          "DefinationEncoding": "hu",
          "MacroVariableName": "arg3"
        }
      ],
      "macroName": "QuicTraceLogConnVerbose"
    },
    "DecodeTPMinAckDelay": {
      "ModuleProperites": {},
      "TraceString": "[conn][%p] TP: Min ACK Delay (%llu us)",
      "UniqueId": "DecodeTPMinAckDelay",
      "splitArgs": [
        {
          "DefinationEncoding": "p",
          "MacroVariableName": "arg1"
        },
        {
          "DefinationEncoding": "llu",
          "MacroVariableName": "arg3"
        }
      ],
      "macroName": "QuicTraceLogConnVerbose"
    },
    "BindingListenerAlreadyRegistered": {
      "ModuleProperites": {},
      "TraceString": "[bind][%p] Listener (%p) already registered on ALPN",
      "UniqueId": "BindingListenerAlreadyRegistered",
      "splitArgs": [
        {
          "DefinationEncoding": "p",
          "MacroVariableName": "arg2"
        },
        {
          "DefinationEncoding": "p",
          "MacroVariableName": "arg3"
        }
      ],
      "macroName": "QuicTraceLogWarning"
    },
    "BindingSendFailed": {
      "ModuleProperites": {},
      "TraceString": "[bind][%p] Send failed, 0x%x",
      "UniqueId": "BindingSendFailed",
      "splitArgs": [
        {
          "DefinationEncoding": "p",
          "MacroVariableName": "arg2"
        },
        {
          "DefinationEncoding": "x",
          "MacroVariableName": "arg3"
        }
      ],
      "macroName": "QuicTraceLogWarning"
    },
    "PacketTxVersionNegotiation": {
      "ModuleProperites": {},
      "TraceString": "[S][TX][-] VN",
      "UniqueId": "PacketTxVersionNegotiation",
      "splitArgs": [],
      "macroName": "QuicTraceLogVerbose"
    },
    "PacketTxStatelessReset": {
      "ModuleProperites": {},
      "TraceString": "[S][TX][-] SR %s",
      "UniqueId": "PacketTxStatelessReset",
      "splitArgs": [
        {
          "DefinationEncoding": "s",
          "MacroVariableName": "arg2"
        }
      ],
      "macroName": "QuicTraceLogVerbose"
    },
    "PacketTxRetry": {
      "ModuleProperites": {},
      "TraceString": "[S][TX][-] LH Ver:0x%x DestCid:%s SrcCid:%s Type:R OrigDestCid:%s (Token %hu bytes)",
      "UniqueId": "PacketTxRetry",
      "splitArgs": [
        {
          "DefinationEncoding": "x",
          "MacroVariableName": "arg2"
        },
        {
          "DefinationEncoding": "s",
          "MacroVariableName": "arg3"
        },
        {
          "DefinationEncoding": "s",
          "MacroVariableName": "arg4"
        },
        {
          "DefinationEncoding": "s",
          "MacroVariableName": "arg5"
        },
        {
          "DefinationEncoding": "hu",
          "MacroVariableName": "arg6"
        }
      ],
      "macroName": "QuicTraceLogVerbose"
    },
    "BindingSendTestDrop": {
      "ModuleProperites": {},
      "TraceString": "[bind][%p] Test dropped packet",
      "UniqueId": "BindingSendTestDrop",
      "splitArgs": [
        {
          "DefinationEncoding": "p",
          "MacroVariableName": "arg2"
        }
      ],
      "macroName": "QuicTraceLogVerbose"
    },
    "BindingErrorStatus": {
      "ModuleProperites": {},
      "TraceString": "[bind][%p] ERROR, %u, %s.",
      "UniqueId": "BindingErrorStatus",
      "splitArgs": [
        {
          "DefinationEncoding": "p",
          "MacroVariableName": "arg2"
        },
        {
          "DefinationEncoding": "u",
          "MacroVariableName": "arg3"
        },
        {
          "DefinationEncoding": "s",
          "MacroVariableName": "arg4"
        }
      ],
      "macroName": "QuicTraceEvent"
    },
    "BindingCreated": {
      "ModuleProperites": {},
      "TraceString": "[bind][%p] Created, Udp=%p LocalAddr=%!ADDR! RemoteAddr=%!ADDR!",
      "UniqueId": "BindingCreated",
      "splitArgs": [
        {
          "DefinationEncoding": "p",
          "MacroVariableName": "arg2"
        },
        {
          "DefinationEncoding": "p",
          "MacroVariableName": "arg3"
        },
        {
          "DefinationEncoding": "!ADDR!",
          "MacroVariableName": "arg4"
        },
        {
          "DefinationEncoding": "!ADDR!",
          "MacroVariableName": "arg5"
        }
      ],
      "macroName": "QuicTraceEvent"
    },
    "BindingCleanup": {
      "ModuleProperites": {},
      "TraceString": "[bind][%p] Cleaning up",
      "UniqueId": "BindingCleanup",
      "splitArgs": [
        {
          "DefinationEncoding": "p",
          "MacroVariableName": "arg2"
        }
      ],
      "macroName": "QuicTraceEvent"
    },
    "BindingDestroyed": {
      "ModuleProperites": {},
      "TraceString": "[bind][%p] Destroyed",
      "UniqueId": "BindingDestroyed",
      "splitArgs": [
        {
          "DefinationEncoding": "p",
          "MacroVariableName": "arg2"
        }
      ],
      "macroName": "QuicTraceEvent"
    },
    "BindingRundown": {
      "ModuleProperites": {},
      "TraceString": "[bind][%p] Rundown, Udp=%p LocalAddr=%!ADDR! RemoteAddr=%!ADDR!",
      "UniqueId": "BindingRundown",
      "splitArgs": [
        {
          "DefinationEncoding": "p",
          "MacroVariableName": "arg2"
        },
        {
          "DefinationEncoding": "p",
          "MacroVariableName": "arg3"
        },
        {
          "DefinationEncoding": "!ADDR!",
          "MacroVariableName": "arg4"
        },
        {
          "DefinationEncoding": "!ADDR!",
          "MacroVariableName": "arg5"
        }
      ],
      "macroName": "QuicTraceEvent"
    },
    "ConnNoListenerIp": {
      "ModuleProperites": {},
      "TraceString": "[conn][%p] No Listener for IP address: %!ADDR!",
      "UniqueId": "ConnNoListenerIp",
      "splitArgs": [
        {
          "DefinationEncoding": "p",
          "MacroVariableName": "arg2"
        },
        {
          "DefinationEncoding": "!ADDR!",
          "MacroVariableName": "arg3"
        }
      ],
      "macroName": "QuicTraceEvent"
    },
    "ConnNoListenerAlpn": {
      "ModuleProperites": {},
      "TraceString": "[conn][%p] No listener matching ALPN: %!ALPN!",
      "UniqueId": "ConnNoListenerAlpn",
      "splitArgs": [
        {
          "DefinationEncoding": "p",
          "MacroVariableName": "arg2"
        },
        {
          "DefinationEncoding": "!ALPN!",
          "MacroVariableName": "arg3"
        }
      ],
      "macroName": "QuicTraceEvent"
    },
    "BindingExecOper": {
      "ModuleProperites": {},
      "TraceString": "[bind][%p] Execute: %u",
      "UniqueId": "BindingExecOper",
      "splitArgs": [
        {
          "DefinationEncoding": "p",
          "MacroVariableName": "arg2"
        },
        {
          "DefinationEncoding": "u",
          "MacroVariableName": "arg3"
        }
      ],
      "macroName": "QuicTraceEvent"
    },
    "PacketReceive": {
      "ModuleProperites": {},
      "TraceString": "[pack][%llu] Received",
      "UniqueId": "PacketReceive",
      "splitArgs": [
        {
          "DefinationEncoding": "llu",
          "MacroVariableName": "arg2"
        }
      ],
      "macroName": "QuicTraceEvent"
    },
    "IndicateIdealSendBuffer": {
      "ModuleProperites": {},
      "TraceString": "[strm][%p] Indicating QUIC_STREAM_EVENT_IDEAL_SEND_BUFFER_SIZE = %llu",
      "UniqueId": "IndicateIdealSendBuffer",
      "splitArgs": [
        {
          "DefinationEncoding": "p",
          "MacroVariableName": "arg1"
        },
        {
          "DefinationEncoding": "llu",
          "MacroVariableName": "arg3"
        }
      ],
      "macroName": "QuicTraceLogStreamVerbose"
    },
    "CloseWithoutShutdown": {
      "ModuleProperites": {},
      "TraceString": "[strm][%p] Closing handle without fully shutting down",
      "UniqueId": "CloseWithoutShutdown",
      "splitArgs": [
        {
          "DefinationEncoding": "p",
          "MacroVariableName": "arg1"
        }
      ],
      "macroName": "QuicTraceLogStreamWarning"
    },
    "EventSilentDiscard": {
      "ModuleProperites": {},
      "TraceString": "[strm][%p] Event silently discarded",
      "UniqueId": "EventSilentDiscard",
      "splitArgs": [
        {
          "DefinationEncoding": "p",
          "MacroVariableName": "arg1"
        }
      ],
      "macroName": "QuicTraceLogStreamWarning"
    },
    "UpdatePriority": {
      "ModuleProperites": {},
      "TraceString": "[strm][%p] New send priority = %hu",
      "UniqueId": "UpdatePriority",
      "splitArgs": [
        {
          "DefinationEncoding": "p",
          "MacroVariableName": "arg1"
        },
        {
          "DefinationEncoding": "hu",
          "MacroVariableName": "arg3"
        }
      ],
      "macroName": "QuicTraceLogStreamInfo"
    },
    "IndicateStartComplete": {
      "ModuleProperites": {},
      "TraceString": "[strm][%p] Indicating QUIC_STREAM_EVENT_START_COMPLETE [Status=0x%x ID=%llu Accepted=%hhu]",
      "UniqueId": "IndicateStartComplete",
      "splitArgs": [
        {
          "DefinationEncoding": "p",
          "MacroVariableName": "arg1"
        },
        {
          "DefinationEncoding": "x",
          "MacroVariableName": "arg3"
        },
        {
          "DefinationEncoding": "llu",
          "MacroVariableName": "arg4"
        },
        {
          "DefinationEncoding": "hhu",
          "MacroVariableName": "arg5"
        }
      ],
      "macroName": "QuicTraceLogStreamVerbose"
    },
    "IndicateStreamShutdownComplete": {
      "ModuleProperites": {},
      "TraceString": "[strm][%p] Indicating QUIC_STREAM_EVENT_SHUTDOWN_COMPLETE [ConnectionShutdown=%hhu]",
      "UniqueId": "IndicateStreamShutdownComplete",
      "splitArgs": [
        {
          "DefinationEncoding": "p",
          "MacroVariableName": "arg1"
        },
        {
          "DefinationEncoding": "hhu",
          "MacroVariableName": "arg3"
        }
      ],
      "macroName": "QuicTraceLogStreamVerbose"
    },
    "StreamAlloc": {
      "ModuleProperites": {},
      "TraceString": "[strm][%p] Allocated, Conn=%p",
      "UniqueId": "StreamAlloc",
      "splitArgs": [
        {
          "DefinationEncoding": "p",
          "MacroVariableName": "arg2"
        },
        {
          "DefinationEncoding": "p",
          "MacroVariableName": "arg3"
        }
      ],
      "macroName": "QuicTraceEvent"
    },
    "StreamDestroyed": {
      "ModuleProperites": {},
      "TraceString": "[strm][%p] Destroyed",
      "UniqueId": "StreamDestroyed",
      "splitArgs": [
        {
          "DefinationEncoding": "p",
          "MacroVariableName": "arg2"
        }
      ],
      "macroName": "QuicTraceEvent"
    },
    "StreamCreated": {
      "ModuleProperites": {},
      "TraceString": "[strm][%p] Created, Conn=%p ID=%llu IsLocal=%hhu",
      "UniqueId": "StreamCreated",
      "splitArgs": [
        {
          "DefinationEncoding": "p",
          "MacroVariableName": "arg2"
        },
        {
          "DefinationEncoding": "p",
          "MacroVariableName": "arg3"
        },
        {
          "DefinationEncoding": "llu",
          "MacroVariableName": "arg4"
        },
        {
          "DefinationEncoding": "hhu",
          "MacroVariableName": "arg5"
        }
      ],
      "macroName": "QuicTraceEvent"
    },
    "StreamSendState": {
      "ModuleProperites": {},
      "TraceString": "[strm][%p] Send State: %hhu",
      "UniqueId": "StreamSendState",
      "splitArgs": [
        {
          "DefinationEncoding": "p",
          "MacroVariableName": "arg2"
        },
        {
          "DefinationEncoding": "hhu",
          "MacroVariableName": "arg3"
        }
      ],
      "macroName": "QuicTraceEvent"
    },
    "StreamRecvState": {
      "ModuleProperites": {},
      "TraceString": "[strm][%p] Recv State: %hhu",
      "UniqueId": "StreamRecvState",
      "splitArgs": [
        {
          "DefinationEncoding": "p",
          "MacroVariableName": "arg2"
        },
        {
          "DefinationEncoding": "hhu",
          "MacroVariableName": "arg3"
        }
      ],
      "macroName": "QuicTraceEvent"
    },
    "StreamOutFlowBlocked": {
      "ModuleProperites": {},
      "TraceString": "[strm][%p] Send Blocked Flags: %hhu",
      "UniqueId": "StreamOutFlowBlocked",
      "splitArgs": [
        {
          "DefinationEncoding": "p",
          "MacroVariableName": "arg2"
        },
        {
          "DefinationEncoding": "hhu",
          "MacroVariableName": "arg3"
        }
      ],
      "macroName": "QuicTraceEvent"
    },
    "StreamRundown": {
      "ModuleProperites": {},
      "TraceString": "[strm][%p] Rundown, Conn=%p ID=%llu IsLocal=%hhu",
      "UniqueId": "StreamRundown",
      "splitArgs": [
        {
          "DefinationEncoding": "p",
          "MacroVariableName": "arg2"
        },
        {
          "DefinationEncoding": "p",
          "MacroVariableName": "arg3"
        },
        {
          "DefinationEncoding": "llu",
          "MacroVariableName": "arg4"
        },
        {
          "DefinationEncoding": "hhu",
          "MacroVariableName": "arg5"
        }
      ],
      "macroName": "QuicTraceEvent"
    },
    "PacketRxMarkedForAck": {
      "ModuleProperites": {},
      "TraceString": "[%c][RX][%llu] Marked for ACK (ECN=%hhu)",
      "UniqueId": "PacketRxMarkedForAck",
      "splitArgs": [
        {
          "DefinationEncoding": "c",
          "MacroVariableName": "arg2"
        },
        {
          "DefinationEncoding": "llu",
          "MacroVariableName": "arg3"
        },
        {
          "DefinationEncoding": "hhu",
          "MacroVariableName": "arg4"
        }
      ],
      "macroName": "QuicTraceLogVerbose"
    },
    "FrameLogUnknownType": {
      "ModuleProperites": {},
      "TraceString": "[%c][%cX][%llu]   unknown frame (%llu)",
      "UniqueId": "FrameLogUnknownType",
      "splitArgs": [
        {
          "DefinationEncoding": "c",
          "MacroVariableName": "arg2"
        },
        {
          "DefinationEncoding": "c",
          "MacroVariableName": "arg3"
        },
        {
          "DefinationEncoding": "llu",
          "MacroVariableName": "arg4"
        },
        {
          "DefinationEncoding": "llu",
          "MacroVariableName": "arg5"
        }
      ],
      "macroName": "QuicTraceLogVerbose"
    },
    "FrameLogPadding": {
      "ModuleProperites": {},
      "TraceString": "[%c][%cX][%llu]   PADDING Len:%hu",
      "UniqueId": "FrameLogPadding",
      "splitArgs": [
        {
          "DefinationEncoding": "c",
          "MacroVariableName": "arg2"
        },
        {
          "DefinationEncoding": "c",
          "MacroVariableName": "arg3"
        },
        {
          "DefinationEncoding": "llu",
          "MacroVariableName": "arg4"
        },
        {
          "DefinationEncoding": "hu",
          "MacroVariableName": "arg5"
        }
      ],
      "macroName": "QuicTraceLogVerbose"
    },
    "FrameLogPing": {
      "ModuleProperites": {},
      "TraceString": "[%c][%cX][%llu]   PING",
      "UniqueId": "FrameLogPing",
      "splitArgs": [
        {
          "DefinationEncoding": "c",
          "MacroVariableName": "arg2"
        },
        {
          "DefinationEncoding": "c",
          "MacroVariableName": "arg3"
        },
        {
          "DefinationEncoding": "llu",
          "MacroVariableName": "arg4"
        }
      ],
      "macroName": "QuicTraceLogVerbose"
    },
    "FrameLogAckInvalid": {
      "ModuleProperites": {},
      "TraceString": "[%c][%cX][%llu]   ACK [Invalid]",
      "UniqueId": "FrameLogAckInvalid",
      "splitArgs": [
        {
          "DefinationEncoding": "c",
          "MacroVariableName": "arg2"
        },
        {
          "DefinationEncoding": "c",
          "MacroVariableName": "arg3"
        },
        {
          "DefinationEncoding": "llu",
          "MacroVariableName": "arg4"
        }
      ],
      "macroName": "QuicTraceLogVerbose"
    },
    "FrameLogAck": {
      "ModuleProperites": {},
      "TraceString": "[%c][%cX][%llu]   ACK Largest:%llu Delay:%llu",
      "UniqueId": "FrameLogAck",
      "splitArgs": [
        {
          "DefinationEncoding": "c",
          "MacroVariableName": "arg2"
        },
        {
          "DefinationEncoding": "c",
          "MacroVariableName": "arg3"
        },
        {
          "DefinationEncoding": "llu",
          "MacroVariableName": "arg4"
        },
        {
          "DefinationEncoding": "llu",
          "MacroVariableName": "arg5"
        },
        {
          "DefinationEncoding": "llu",
          "MacroVariableName": "arg6"
        }
      ],
      "macroName": "QuicTraceLogVerbose"
    },
    "FrameLogAckSingleBlock": {
      "ModuleProperites": {},
      "TraceString": "[%c][%cX][%llu]     %llu",
      "UniqueId": "FrameLogAckSingleBlock",
      "splitArgs": [
        {
          "DefinationEncoding": "c",
          "MacroVariableName": "arg2"
        },
        {
          "DefinationEncoding": "c",
          "MacroVariableName": "arg3"
        },
        {
          "DefinationEncoding": "llu",
          "MacroVariableName": "arg4"
        },
        {
          "DefinationEncoding": "llu",
          "MacroVariableName": "arg5"
        }
      ],
      "macroName": "QuicTraceLogVerbose"
    },
    "FrameLogAckMultiBlock": {
      "ModuleProperites": {},
      "TraceString": "[%c][%cX][%llu]     %llu - %llu",
      "UniqueId": "FrameLogAckMultiBlock",
      "splitArgs": [
        {
          "DefinationEncoding": "c",
          "MacroVariableName": "arg2"
        },
        {
          "DefinationEncoding": "c",
          "MacroVariableName": "arg3"
        },
        {
          "DefinationEncoding": "llu",
          "MacroVariableName": "arg4"
        },
        {
          "DefinationEncoding": "llu",
          "MacroVariableName": "arg5"
        },
        {
          "DefinationEncoding": "llu",
          "MacroVariableName": "arg6"
        }
      ],
      "macroName": "QuicTraceLogVerbose"
    },
    "FrameLogAckInvalidBlock": {
      "ModuleProperites": {},
      "TraceString": "[%c][%cX][%llu]     [Invalid Block]",
      "UniqueId": "FrameLogAckInvalidBlock",
      "splitArgs": [
        {
          "DefinationEncoding": "c",
          "MacroVariableName": "arg2"
        },
        {
          "DefinationEncoding": "c",
          "MacroVariableName": "arg3"
        },
        {
          "DefinationEncoding": "llu",
          "MacroVariableName": "arg4"
        }
      ],
      "macroName": "QuicTraceLogVerbose"
    },
    "FrameLogAckEcnInvalid": {
      "ModuleProperites": {},
      "TraceString": "[%c][%cX][%llu]     ECN [Invalid]",
      "UniqueId": "FrameLogAckEcnInvalid",
      "splitArgs": [
        {
          "DefinationEncoding": "c",
          "MacroVariableName": "arg2"
        },
        {
          "DefinationEncoding": "c",
          "MacroVariableName": "arg3"
        },
        {
          "DefinationEncoding": "llu",
          "MacroVariableName": "arg4"
        }
      ],
      "macroName": "QuicTraceLogVerbose"
    },
    "FrameLogAckEcn": {
      "ModuleProperites": {},
      "TraceString": "[%c][%cX][%llu]     ECN [ECT0=%llu,ECT1=%llu,CE=%llu]",
      "UniqueId": "FrameLogAckEcn",
      "splitArgs": [
        {
          "DefinationEncoding": "c",
          "MacroVariableName": "arg2"
        },
        {
          "DefinationEncoding": "c",
          "MacroVariableName": "arg3"
        },
        {
          "DefinationEncoding": "llu",
          "MacroVariableName": "arg4"
        },
        {
          "DefinationEncoding": "llu",
          "MacroVariableName": "arg5"
        },
        {
          "DefinationEncoding": "llu",
          "MacroVariableName": "arg6"
        },
        {
          "DefinationEncoding": "llu",
          "MacroVariableName": "arg7"
        }
      ],
      "macroName": "QuicTraceLogVerbose"
    },
    "FrameLogResetStreamInvalid": {
      "ModuleProperites": {},
      "TraceString": "[%c][%cX][%llu]   RESET_STREAM [Invalid]",
      "UniqueId": "FrameLogResetStreamInvalid",
      "splitArgs": [
        {
          "DefinationEncoding": "c",
          "MacroVariableName": "arg2"
        },
        {
          "DefinationEncoding": "c",
          "MacroVariableName": "arg3"
        },
        {
          "DefinationEncoding": "llu",
          "MacroVariableName": "arg4"
        }
      ],
      "macroName": "QuicTraceLogVerbose"
    },
    "FrameLogResetStream": {
      "ModuleProperites": {},
      "TraceString": "[%c][%cX][%llu]   RESET_STREAM ID:%llu ErrorCode:0x%llX FinalSize:%llu",
      "UniqueId": "FrameLogResetStream",
      "splitArgs": [
        {
          "DefinationEncoding": "c",
          "MacroVariableName": "arg2"
        },
        {
          "DefinationEncoding": "c",
          "MacroVariableName": "arg3"
        },
        {
          "DefinationEncoding": "llu",
          "MacroVariableName": "arg4"
        },
        {
          "DefinationEncoding": "llu",
          "MacroVariableName": "arg5"
        },
        {
          "DefinationEncoding": "llX",
          "MacroVariableName": "arg6"
        },
        {
          "DefinationEncoding": "llu",
          "MacroVariableName": "arg7"
        }
      ],
      "macroName": "QuicTraceLogVerbose"
    },
    "FrameLogStopSendingInvalid": {
      "ModuleProperites": {},
      "TraceString": "[%c][%cX][%llu]   STOP_SENDING [Invalid]",
      "UniqueId": "FrameLogStopSendingInvalid",
      "splitArgs": [
        {
          "DefinationEncoding": "c",
          "MacroVariableName": "arg2"
        },
        {
          "DefinationEncoding": "c",
          "MacroVariableName": "arg3"
        },
        {
          "DefinationEncoding": "llu",
          "MacroVariableName": "arg4"
        }
      ],
      "macroName": "QuicTraceLogVerbose"
    },
    "FrameLogStopSending": {
      "ModuleProperites": {},
      "TraceString": "[%c][%cX][%llu]   STOP_SENDING ID:%llu Error:0x%llX",
      "UniqueId": "FrameLogStopSending",
      "splitArgs": [
        {
          "DefinationEncoding": "c",
          "MacroVariableName": "arg2"
        },
        {
          "DefinationEncoding": "c",
          "MacroVariableName": "arg3"
        },
        {
          "DefinationEncoding": "llu",
          "MacroVariableName": "arg4"
        },
        {
          "DefinationEncoding": "llu",
          "MacroVariableName": "arg5"
        },
        {
          "DefinationEncoding": "llX",
          "MacroVariableName": "arg6"
        }
      ],
      "macroName": "QuicTraceLogVerbose"
    },
    "FrameLogCryptoInvalid": {
      "ModuleProperites": {},
      "TraceString": "[%c][%cX][%llu]   CRYPTO [Invalid]",
      "UniqueId": "FrameLogCryptoInvalid",
      "splitArgs": [
        {
          "DefinationEncoding": "c",
          "MacroVariableName": "arg2"
        },
        {
          "DefinationEncoding": "c",
          "MacroVariableName": "arg3"
        },
        {
          "DefinationEncoding": "llu",
          "MacroVariableName": "arg4"
        }
      ],
      "macroName": "QuicTraceLogVerbose"
    },
    "FrameLogCrypto": {
      "ModuleProperites": {},
      "TraceString": "[%c][%cX][%llu]   CRYPTO Offset:%llu Len:%hu",
      "UniqueId": "FrameLogCrypto",
      "splitArgs": [
        {
          "DefinationEncoding": "c",
          "MacroVariableName": "arg2"
        },
        {
          "DefinationEncoding": "c",
          "MacroVariableName": "arg3"
        },
        {
          "DefinationEncoding": "llu",
          "MacroVariableName": "arg4"
        },
        {
          "DefinationEncoding": "llu",
          "MacroVariableName": "arg5"
        },
        {
          "DefinationEncoding": "hu",
          "MacroVariableName": "arg6"
        }
      ],
      "macroName": "QuicTraceLogVerbose"
    },
    "FrameLogNewTokenInvalid": {
      "ModuleProperites": {},
      "TraceString": "[%c][%cX][%llu]   NEW_TOKEN [Invalid]",
      "UniqueId": "FrameLogNewTokenInvalid",
      "splitArgs": [
        {
          "DefinationEncoding": "c",
          "MacroVariableName": "arg2"
        },
        {
          "DefinationEncoding": "c",
          "MacroVariableName": "arg3"
        },
        {
          "DefinationEncoding": "llu",
          "MacroVariableName": "arg4"
        }
      ],
      "macroName": "QuicTraceLogVerbose"
    },
    "FrameLogNewToken": {
      "ModuleProperites": {},
      "TraceString": "[%c][%cX][%llu]   NEW_TOKEN Length:%llu",
      "UniqueId": "FrameLogNewToken",
      "splitArgs": [
        {
          "DefinationEncoding": "c",
          "MacroVariableName": "arg2"
        },
        {
          "DefinationEncoding": "c",
          "MacroVariableName": "arg3"
        },
        {
          "DefinationEncoding": "llu",
          "MacroVariableName": "arg4"
        },
        {
          "DefinationEncoding": "llu",
          "MacroVariableName": "arg5"
        }
      ],
      "macroName": "QuicTraceLogVerbose"
    },
    "FrameLogStreamInvalid": {
      "ModuleProperites": {},
      "TraceString": "[%c][%cX][%llu]   STREAM [Invalid]",
      "UniqueId": "FrameLogStreamInvalid",
      "splitArgs": [
        {
          "DefinationEncoding": "c",
          "MacroVariableName": "arg2"
        },
        {
          "DefinationEncoding": "c",
          "MacroVariableName": "arg3"
        },
        {
          "DefinationEncoding": "llu",
          "MacroVariableName": "arg4"
        }
      ],
      "macroName": "QuicTraceLogVerbose"
    },
    "FrameLogStreamFin": {
      "ModuleProperites": {},
      "TraceString": "[%c][%cX][%llu]   STREAM ID:%llu Offset:%llu Len:%hu Fin",
      "UniqueId": "FrameLogStreamFin",
      "splitArgs": [
        {
          "DefinationEncoding": "c",
          "MacroVariableName": "arg2"
        },
        {
          "DefinationEncoding": "c",
          "MacroVariableName": "arg3"
        },
        {
          "DefinationEncoding": "llu",
          "MacroVariableName": "arg4"
        },
        {
          "DefinationEncoding": "llu",
          "MacroVariableName": "arg5"
        },
        {
          "DefinationEncoding": "llu",
          "MacroVariableName": "arg6"
        },
        {
          "DefinationEncoding": "hu",
          "MacroVariableName": "arg7"
        }
      ],
      "macroName": "QuicTraceLogVerbose"
    },
    "FrameLogStream": {
      "ModuleProperites": {},
      "TraceString": "[%c][%cX][%llu]   STREAM ID:%llu Offset:%llu Len:%hu",
      "UniqueId": "FrameLogStream",
      "splitArgs": [
        {
          "DefinationEncoding": "c",
          "MacroVariableName": "arg2"
        },
        {
          "DefinationEncoding": "c",
          "MacroVariableName": "arg3"
        },
        {
          "DefinationEncoding": "llu",
          "MacroVariableName": "arg4"
        },
        {
          "DefinationEncoding": "llu",
          "MacroVariableName": "arg5"
        },
        {
          "DefinationEncoding": "llu",
          "MacroVariableName": "arg6"
        },
        {
          "DefinationEncoding": "hu",
          "MacroVariableName": "arg7"
        }
      ],
      "macroName": "QuicTraceLogVerbose"
    },
    "FrameLogMaxDataInvalid": {
      "ModuleProperites": {},
      "TraceString": "[%c][%cX][%llu]   MAX_DATA [Invalid]",
      "UniqueId": "FrameLogMaxDataInvalid",
      "splitArgs": [
        {
          "DefinationEncoding": "c",
          "MacroVariableName": "arg2"
        },
        {
          "DefinationEncoding": "c",
          "MacroVariableName": "arg3"
        },
        {
          "DefinationEncoding": "llu",
          "MacroVariableName": "arg4"
        }
      ],
      "macroName": "QuicTraceLogVerbose"
    },
    "FrameLogMaxData": {
      "ModuleProperites": {},
      "TraceString": "[%c][%cX][%llu]   MAX_DATA Max:%llu",
      "UniqueId": "FrameLogMaxData",
      "splitArgs": [
        {
          "DefinationEncoding": "c",
          "MacroVariableName": "arg2"
        },
        {
          "DefinationEncoding": "c",
          "MacroVariableName": "arg3"
        },
        {
          "DefinationEncoding": "llu",
          "MacroVariableName": "arg4"
        },
        {
          "DefinationEncoding": "llu",
          "MacroVariableName": "arg5"
        }
      ],
      "macroName": "QuicTraceLogVerbose"
    },
    "FrameLogMaxStreamDataInvalid": {
      "ModuleProperites": {},
      "TraceString": "[%c][%cX][%llu]   MAX_STREAM_DATA [Invalid]",
      "UniqueId": "FrameLogMaxStreamDataInvalid",
      "splitArgs": [
        {
          "DefinationEncoding": "c",
          "MacroVariableName": "arg2"
        },
        {
          "DefinationEncoding": "c",
          "MacroVariableName": "arg3"
        },
        {
          "DefinationEncoding": "llu",
          "MacroVariableName": "arg4"
        }
      ],
      "macroName": "QuicTraceLogVerbose"
    },
    "FrameLogMaxStreamData": {
      "ModuleProperites": {},
      "TraceString": "[%c][%cX][%llu]   MAX_STREAM_DATA ID:%llu Max:%llu",
      "UniqueId": "FrameLogMaxStreamData",
      "splitArgs": [
        {
          "DefinationEncoding": "c",
          "MacroVariableName": "arg2"
        },
        {
          "DefinationEncoding": "c",
          "MacroVariableName": "arg3"
        },
        {
          "DefinationEncoding": "llu",
          "MacroVariableName": "arg4"
        },
        {
          "DefinationEncoding": "llu",
          "MacroVariableName": "arg5"
        },
        {
          "DefinationEncoding": "llu",
          "MacroVariableName": "arg6"
        }
      ],
      "macroName": "QuicTraceLogVerbose"
    },
    "FrameLogMaxStreamsInvalid": {
      "ModuleProperites": {},
      "TraceString": "[%c][%cX][%llu]   MAX_STREAMS [Invalid]",
      "UniqueId": "FrameLogMaxStreamsInvalid",
      "splitArgs": [
        {
          "DefinationEncoding": "c",
          "MacroVariableName": "arg2"
        },
        {
          "DefinationEncoding": "c",
          "MacroVariableName": "arg3"
        },
        {
          "DefinationEncoding": "llu",
          "MacroVariableName": "arg4"
        }
      ],
      "macroName": "QuicTraceLogVerbose"
    },
    "FrameLogMaxStreams": {
      "ModuleProperites": {},
      "TraceString": "[%c][%cX][%llu]   MAX_STREAMS[%hu] Count:%llu",
      "UniqueId": "FrameLogMaxStreams",
      "splitArgs": [
        {
          "DefinationEncoding": "c",
          "MacroVariableName": "arg2"
        },
        {
          "DefinationEncoding": "c",
          "MacroVariableName": "arg3"
        },
        {
          "DefinationEncoding": "llu",
          "MacroVariableName": "arg4"
        },
        {
          "DefinationEncoding": "hu",
          "MacroVariableName": "arg5"
        },
        {
          "DefinationEncoding": "llu",
          "MacroVariableName": "arg6"
        }
      ],
      "macroName": "QuicTraceLogVerbose"
    },
    "FrameLogDataBlockedInvalid": {
      "ModuleProperites": {},
      "TraceString": "[%c][%cX][%llu]   DATA_BLOCKED [Invalid]",
      "UniqueId": "FrameLogDataBlockedInvalid",
      "splitArgs": [
        {
          "DefinationEncoding": "c",
          "MacroVariableName": "arg2"
        },
        {
          "DefinationEncoding": "c",
          "MacroVariableName": "arg3"
        },
        {
          "DefinationEncoding": "llu",
          "MacroVariableName": "arg4"
        }
      ],
      "macroName": "QuicTraceLogVerbose"
    },
    "FrameLogDataBlocked": {
      "ModuleProperites": {},
      "TraceString": "[%c][%cX][%llu]   DATA_BLOCKED Limit:%llu",
      "UniqueId": "FrameLogDataBlocked",
      "splitArgs": [
        {
          "DefinationEncoding": "c",
          "MacroVariableName": "arg2"
        },
        {
          "DefinationEncoding": "c",
          "MacroVariableName": "arg3"
        },
        {
          "DefinationEncoding": "llu",
          "MacroVariableName": "arg4"
        },
        {
          "DefinationEncoding": "llu",
          "MacroVariableName": "arg5"
        }
      ],
      "macroName": "QuicTraceLogVerbose"
    },
    "FrameLogStreamDataBlockedInvalid": {
      "ModuleProperites": {},
      "TraceString": "[%c][%cX][%llu]   STREAM_DATA_BLOCKED [Invalid]",
      "UniqueId": "FrameLogStreamDataBlockedInvalid",
      "splitArgs": [
        {
          "DefinationEncoding": "c",
          "MacroVariableName": "arg2"
        },
        {
          "DefinationEncoding": "c",
          "MacroVariableName": "arg3"
        },
        {
          "DefinationEncoding": "llu",
          "MacroVariableName": "arg4"
        }
      ],
      "macroName": "QuicTraceLogVerbose"
    },
    "FrameLogStreamDataBlocked": {
      "ModuleProperites": {},
      "TraceString": "[%c][%cX][%llu]   STREAM_DATA_BLOCKED ID:%llu Limit:%llu",
      "UniqueId": "FrameLogStreamDataBlocked",
      "splitArgs": [
        {
          "DefinationEncoding": "c",
          "MacroVariableName": "arg2"
        },
        {
          "DefinationEncoding": "c",
          "MacroVariableName": "arg3"
        },
        {
          "DefinationEncoding": "llu",
          "MacroVariableName": "arg4"
        },
        {
          "DefinationEncoding": "llu",
          "MacroVariableName": "arg5"
        },
        {
          "DefinationEncoding": "llu",
          "MacroVariableName": "arg6"
        }
      ],
      "macroName": "QuicTraceLogVerbose"
    },
    "FrameLogStreamsBlockedInvalid": {
      "ModuleProperites": {},
      "TraceString": "[%c][%cX][%llu]   STREAMS_BLOCKED [Invalid]",
      "UniqueId": "FrameLogStreamsBlockedInvalid",
      "splitArgs": [
        {
          "DefinationEncoding": "c",
          "MacroVariableName": "arg2"
        },
        {
          "DefinationEncoding": "c",
          "MacroVariableName": "arg3"
        },
        {
          "DefinationEncoding": "llu",
          "MacroVariableName": "arg4"
        }
      ],
      "macroName": "QuicTraceLogVerbose"
    },
    "FrameLogStreamsBlocked": {
      "ModuleProperites": {},
      "TraceString": "[%c][%cX][%llu]   STREAMS_BLOCKED[%hu] ID:%llu",
      "UniqueId": "FrameLogStreamsBlocked",
      "splitArgs": [
        {
          "DefinationEncoding": "c",
          "MacroVariableName": "arg2"
        },
        {
          "DefinationEncoding": "c",
          "MacroVariableName": "arg3"
        },
        {
          "DefinationEncoding": "llu",
          "MacroVariableName": "arg4"
        },
        {
          "DefinationEncoding": "hu",
          "MacroVariableName": "arg5"
        },
        {
          "DefinationEncoding": "llu",
          "MacroVariableName": "arg6"
        }
      ],
      "macroName": "QuicTraceLogVerbose"
    },
    "FrameLogNewConnectionIDInvalid": {
      "ModuleProperites": {},
      "TraceString": "[%c][%cX][%llu]   NEW_CONN_ID [Invalid]",
      "UniqueId": "FrameLogNewConnectionIDInvalid",
      "splitArgs": [
        {
          "DefinationEncoding": "c",
          "MacroVariableName": "arg2"
        },
        {
          "DefinationEncoding": "c",
          "MacroVariableName": "arg3"
        },
        {
          "DefinationEncoding": "llu",
          "MacroVariableName": "arg4"
        }
      ],
      "macroName": "QuicTraceLogVerbose"
    },
    "FrameLogNewConnectionID": {
      "ModuleProperites": {},
      "TraceString": "[%c][%cX][%llu]   NEW_CONN_ID Seq:%llu RPT:%llu CID:%s Token:%s",
      "UniqueId": "FrameLogNewConnectionID",
      "splitArgs": [
        {
          "DefinationEncoding": "c",
          "MacroVariableName": "arg2"
        },
        {
          "DefinationEncoding": "c",
          "MacroVariableName": "arg3"
        },
        {
          "DefinationEncoding": "llu",
          "MacroVariableName": "arg4"
        },
        {
          "DefinationEncoding": "llu",
          "MacroVariableName": "arg5"
        },
        {
          "DefinationEncoding": "llu",
          "MacroVariableName": "arg6"
        },
        {
          "DefinationEncoding": "s",
          "MacroVariableName": "arg7"
        },
        {
          "DefinationEncoding": "s",
          "MacroVariableName": "arg8"
        }
      ],
      "macroName": "QuicTraceLogVerbose"
    },
    "FrameLogRetireConnectionIDInvalid": {
      "ModuleProperites": {},
      "TraceString": "[%c][%cX][%llu]   RETIRE_CONN_ID [Invalid]",
      "UniqueId": "FrameLogRetireConnectionIDInvalid",
      "splitArgs": [
        {
          "DefinationEncoding": "c",
          "MacroVariableName": "arg2"
        },
        {
          "DefinationEncoding": "c",
          "MacroVariableName": "arg3"
        },
        {
          "DefinationEncoding": "llu",
          "MacroVariableName": "arg4"
        }
      ],
      "macroName": "QuicTraceLogVerbose"
    },
    "FrameLogRetireConnectionID": {
      "ModuleProperites": {},
      "TraceString": "[%c][%cX][%llu]   RETIRE_CONN_ID Seq:%llu",
      "UniqueId": "FrameLogRetireConnectionID",
      "splitArgs": [
        {
          "DefinationEncoding": "c",
          "MacroVariableName": "arg2"
        },
        {
          "DefinationEncoding": "c",
          "MacroVariableName": "arg3"
        },
        {
          "DefinationEncoding": "llu",
          "MacroVariableName": "arg4"
        },
        {
          "DefinationEncoding": "llu",
          "MacroVariableName": "arg5"
        }
      ],
      "macroName": "QuicTraceLogVerbose"
    },
    "FrameLogPathChallengeInvalid": {
      "ModuleProperites": {},
      "TraceString": "[%c][%cX][%llu]   PATH_CHALLENGE [Invalid]",
      "UniqueId": "FrameLogPathChallengeInvalid",
      "splitArgs": [
        {
          "DefinationEncoding": "c",
          "MacroVariableName": "arg2"
        },
        {
          "DefinationEncoding": "c",
          "MacroVariableName": "arg3"
        },
        {
          "DefinationEncoding": "llu",
          "MacroVariableName": "arg4"
        }
      ],
      "macroName": "QuicTraceLogVerbose"
    },
    "FrameLogPathChallenge": {
      "ModuleProperites": {},
      "TraceString": "[%c][%cX][%llu]   PATH_CHALLENGE [%llu]",
      "UniqueId": "FrameLogPathChallenge",
      "splitArgs": [
        {
          "DefinationEncoding": "c",
          "MacroVariableName": "arg2"
        },
        {
          "DefinationEncoding": "c",
          "MacroVariableName": "arg3"
        },
        {
          "DefinationEncoding": "llu",
          "MacroVariableName": "arg4"
        },
        {
          "DefinationEncoding": "llu",
          "MacroVariableName": "arg5"
        }
      ],
      "macroName": "QuicTraceLogVerbose"
    },
    "FrameLogPathResponseInvalid": {
      "ModuleProperites": {},
      "TraceString": "[%c][%cX][%llu]   PATH_RESPONSE [Invalid]",
      "UniqueId": "FrameLogPathResponseInvalid",
      "splitArgs": [
        {
          "DefinationEncoding": "c",
          "MacroVariableName": "arg2"
        },
        {
          "DefinationEncoding": "c",
          "MacroVariableName": "arg3"
        },
        {
          "DefinationEncoding": "llu",
          "MacroVariableName": "arg4"
        }
      ],
      "macroName": "QuicTraceLogVerbose"
    },
    "FrameLogPathResponse": {
      "ModuleProperites": {},
      "TraceString": "[%c][%cX][%llu]   PATH_RESPONSE [%llu]",
      "UniqueId": "FrameLogPathResponse",
      "splitArgs": [
        {
          "DefinationEncoding": "c",
          "MacroVariableName": "arg2"
        },
        {
          "DefinationEncoding": "c",
          "MacroVariableName": "arg3"
        },
        {
          "DefinationEncoding": "llu",
          "MacroVariableName": "arg4"
        },
        {
          "DefinationEncoding": "llu",
          "MacroVariableName": "arg5"
        }
      ],
      "macroName": "QuicTraceLogVerbose"
    },
    "FrameLogConnectionCloseInvalid": {
      "ModuleProperites": {},
      "TraceString": "[%c][%cX][%llu]   CONN_CLOSE [Invalid]",
      "UniqueId": "FrameLogConnectionCloseInvalid",
      "splitArgs": [
        {
          "DefinationEncoding": "c",
          "MacroVariableName": "arg2"
        },
        {
          "DefinationEncoding": "c",
          "MacroVariableName": "arg3"
        },
        {
          "DefinationEncoding": "llu",
          "MacroVariableName": "arg4"
        }
      ],
      "macroName": "QuicTraceLogVerbose"
    },
    "FrameLogConnectionCloseApp": {
      "ModuleProperites": {},
      "TraceString": "[%c][%cX][%llu]   CONN_CLOSE (App) ErrorCode:0x%llX",
      "UniqueId": "FrameLogConnectionCloseApp",
      "splitArgs": [
        {
          "DefinationEncoding": "c",
          "MacroVariableName": "arg2"
        },
        {
          "DefinationEncoding": "c",
          "MacroVariableName": "arg3"
        },
        {
          "DefinationEncoding": "llu",
          "MacroVariableName": "arg4"
        },
        {
          "DefinationEncoding": "llX",
          "MacroVariableName": "arg5"
        }
      ],
      "macroName": "QuicTraceLogVerbose"
    },
    "FrameLogConnectionClose": {
      "ModuleProperites": {},
      "TraceString": "[%c][%cX][%llu]   CONN_CLOSE ErrorCode:0x%llX FrameType:%llu",
      "UniqueId": "FrameLogConnectionClose",
      "splitArgs": [
        {
          "DefinationEncoding": "c",
          "MacroVariableName": "arg2"
        },
        {
          "DefinationEncoding": "c",
          "MacroVariableName": "arg3"
        },
        {
          "DefinationEncoding": "llu",
          "MacroVariableName": "arg4"
        },
        {
          "DefinationEncoding": "llX",
          "MacroVariableName": "arg5"
        },
        {
          "DefinationEncoding": "llu",
          "MacroVariableName": "arg6"
        }
      ],
      "macroName": "QuicTraceLogVerbose"
    },
    "FrameLogHandshakeDone": {
      "ModuleProperites": {},
      "TraceString": "[%c][%cX][%llu]   HANDSHAKE_DONE",
      "UniqueId": "FrameLogHandshakeDone",
      "splitArgs": [
        {
          "DefinationEncoding": "c",
          "MacroVariableName": "arg2"
        },
        {
          "DefinationEncoding": "c",
          "MacroVariableName": "arg3"
        },
        {
          "DefinationEncoding": "llu",
          "MacroVariableName": "arg4"
        }
      ],
      "macroName": "QuicTraceLogVerbose"
    },
    "FrameLogDatagramInvalid": {
      "ModuleProperites": {},
      "TraceString": "[%c][%cX][%llu]   DATAGRAM [Invalid]",
      "UniqueId": "FrameLogDatagramInvalid",
      "splitArgs": [
        {
          "DefinationEncoding": "c",
          "MacroVariableName": "arg2"
        },
        {
          "DefinationEncoding": "c",
          "MacroVariableName": "arg3"
        },
        {
          "DefinationEncoding": "llu",
          "MacroVariableName": "arg4"
        }
      ],
      "macroName": "QuicTraceLogVerbose"
    },
    "FrameLogDatagram": {
      "ModuleProperites": {},
      "TraceString": "[%c][%cX][%llu]   DATAGRAM Len:%hu",
      "UniqueId": "FrameLogDatagram",
      "splitArgs": [
        {
          "DefinationEncoding": "c",
          "MacroVariableName": "arg2"
        },
        {
          "DefinationEncoding": "c",
          "MacroVariableName": "arg3"
        },
        {
          "DefinationEncoding": "llu",
          "MacroVariableName": "arg4"
        },
        {
          "DefinationEncoding": "hu",
          "MacroVariableName": "arg5"
        }
      ],
      "macroName": "QuicTraceLogVerbose"
    },
    "FrameLogAckFrequencyInvalid": {
      "ModuleProperites": {},
      "TraceString": "[%c][%cX][%llu]   ACK_FREQUENCY [Invalid]",
      "UniqueId": "FrameLogAckFrequencyInvalid",
      "splitArgs": [
        {
          "DefinationEncoding": "c",
          "MacroVariableName": "arg2"
        },
        {
          "DefinationEncoding": "c",
          "MacroVariableName": "arg3"
        },
        {
          "DefinationEncoding": "llu",
          "MacroVariableName": "arg4"
        }
      ],
      "macroName": "QuicTraceLogVerbose"
    },
    "FrameLogAckFrequency": {
      "ModuleProperites": {},
      "TraceString": "[%c][%cX][%llu]   ACK_FREQUENCY SeqNum:%llu PktTolerance:%llu MaxAckDelay:%llu IgnoreOrder:%hhu IgnoreCE:%hhu",
      "UniqueId": "FrameLogAckFrequency",
      "splitArgs": [
        {
          "DefinationEncoding": "c",
          "MacroVariableName": "arg2"
        },
        {
          "DefinationEncoding": "c",
          "MacroVariableName": "arg3"
        },
        {
          "DefinationEncoding": "llu",
          "MacroVariableName": "arg4"
        },
        {
          "DefinationEncoding": "llu",
          "MacroVariableName": "arg5"
        },
        {
          "DefinationEncoding": "llu",
          "MacroVariableName": "arg6"
        },
        {
          "DefinationEncoding": "llu",
          "MacroVariableName": "arg7"
        },
        {
          "DefinationEncoding": "hhu",
          "MacroVariableName": "arg8"
        },
        {
          "DefinationEncoding": "hhu",
          "MacroVariableName": "arg9"
        }
      ],
      "macroName": "QuicTraceLogVerbose"
    },
    "FrameLogImmediateAck": {
      "ModuleProperites": {},
      "TraceString": "[%c][%cX][%llu]   IMMEDIATE_ACK",
      "UniqueId": "FrameLogImmediateAck",
      "splitArgs": [
        {
          "DefinationEncoding": "c",
          "MacroVariableName": "arg2"
        },
        {
          "DefinationEncoding": "c",
          "MacroVariableName": "arg3"
        },
        {
          "DefinationEncoding": "llu",
          "MacroVariableName": "arg4"
        }
      ],
      "macroName": "QuicTraceLogVerbose"
    },
    "IgnoreCryptoFrame": {
      "ModuleProperites": {},
      "TraceString": "[conn][%p] Ignoring received crypto after cleanup",
      "UniqueId": "IgnoreCryptoFrame",
      "splitArgs": [
        {
          "DefinationEncoding": "p",
          "MacroVariableName": "arg1"
        }
      ],
      "macroName": "QuicTraceLogConnWarning"
    },
    "DiscardKeyType": {
      "ModuleProperites": {},
      "TraceString": "[conn][%p] Discarding key type = %hhu",
      "UniqueId": "DiscardKeyType",
      "splitArgs": [
        {
          "DefinationEncoding": "p",
          "MacroVariableName": "arg1"
        },
        {
          "DefinationEncoding": "hhu",
          "MacroVariableName": "arg3"
        }
      ],
      "macroName": "QuicTraceLogConnInfo"
    },
    "ZeroRttAccepted": {
      "ModuleProperites": {},
      "TraceString": "[conn][%p] 0-RTT accepted",
      "UniqueId": "ZeroRttAccepted",
      "splitArgs": [
        {
          "DefinationEncoding": "p",
          "MacroVariableName": "arg1"
        }
      ],
      "macroName": "QuicTraceLogConnInfo"
    },
    "ZeroRttRejected": {
      "ModuleProperites": {},
      "TraceString": "[conn][%p] 0-RTT rejected",
      "UniqueId": "ZeroRttRejected",
      "splitArgs": [
        {
          "DefinationEncoding": "p",
          "MacroVariableName": "arg1"
        }
      ],
      "macroName": "QuicTraceLogConnInfo"
    },
    "HandshakeConfirmedServer": {
      "ModuleProperites": {},
      "TraceString": "[conn][%p] Handshake confirmed (server)",
      "UniqueId": "HandshakeConfirmedServer",
      "splitArgs": [
        {
          "DefinationEncoding": "p",
          "MacroVariableName": "arg1"
        }
      ],
      "macroName": "QuicTraceLogConnInfo"
    },
    "CustomCertValidationSuccess": {
      "ModuleProperites": {},
      "TraceString": "[conn][%p] Custom cert validation succeeded",
      "UniqueId": "CustomCertValidationSuccess",
      "splitArgs": [
        {
          "DefinationEncoding": "p",
          "MacroVariableName": "arg1"
        }
      ],
      "macroName": "QuicTraceLogConnInfo"
    },
    "CryptoDump": {
      "ModuleProperites": {},
      "TraceString": "[conn][%p] QS:%u MAX:%u UNA:%u NXT:%u RECOV:%u-%u",
      "UniqueId": "CryptoDump",
      "splitArgs": [
        {
          "DefinationEncoding": "p",
          "MacroVariableName": "arg1"
        },
        {
          "DefinationEncoding": "u",
          "MacroVariableName": "arg3"
        },
        {
          "DefinationEncoding": "u",
          "MacroVariableName": "arg4"
        },
        {
          "DefinationEncoding": "u",
          "MacroVariableName": "arg5"
        },
        {
          "DefinationEncoding": "u",
          "MacroVariableName": "arg6"
        },
        {
          "DefinationEncoding": "u",
          "MacroVariableName": "arg7"
        },
        {
          "DefinationEncoding": "u",
          "MacroVariableName": "arg8"
        }
      ],
      "macroName": "QuicTraceLogConnVerbose"
    },
    "CryptoDumpUnacked": {
      "ModuleProperites": {},
      "TraceString": "[conn][%p]   unACKed: [%llu, %llu]",
      "UniqueId": "CryptoDumpUnacked",
      "splitArgs": [
        {
          "DefinationEncoding": "p",
          "MacroVariableName": "arg1"
        },
        {
          "DefinationEncoding": "llu",
          "MacroVariableName": "arg3"
        },
        {
          "DefinationEncoding": "llu",
          "MacroVariableName": "arg4"
        }
      ],
      "macroName": "QuicTraceLogConnVerbose"
    },
    "CryptoDumpUnacked2": {
      "ModuleProperites": {},
      "TraceString": "[conn][%p]   unACKed: [%llu, %u]",
      "UniqueId": "CryptoDumpUnacked2",
      "splitArgs": [
        {
          "DefinationEncoding": "p",
          "MacroVariableName": "arg1"
        },
        {
          "DefinationEncoding": "llu",
          "MacroVariableName": "arg3"
        },
        {
          "DefinationEncoding": "u",
          "MacroVariableName": "arg4"
        }
      ],
      "macroName": "QuicTraceLogConnVerbose"
    },
    "NoMoreRoomForCrypto": {
      "ModuleProperites": {},
      "TraceString": "[conn][%p] No room for CRYPTO frame",
      "UniqueId": "NoMoreRoomForCrypto",
      "splitArgs": [
        {
          "DefinationEncoding": "p",
          "MacroVariableName": "arg1"
        }
      ],
      "macroName": "QuicTraceLogConnVerbose"
    },
    "AddCryptoFrame": {
      "ModuleProperites": {},
      "TraceString": "[conn][%p] Sending %hu crypto bytes, offset=%u",
      "UniqueId": "AddCryptoFrame",
      "splitArgs": [
        {
          "DefinationEncoding": "p",
          "MacroVariableName": "arg1"
        },
        {
          "DefinationEncoding": "hu",
          "MacroVariableName": "arg3"
        },
        {
          "DefinationEncoding": "u",
          "MacroVariableName": "arg4"
        }
      ],
      "macroName": "QuicTraceLogConnVerbose"
    },
    "RecoverCrypto": {
      "ModuleProperites": {},
      "TraceString": "[conn][%p] Recovering crypto from %llu up to %llu",
      "UniqueId": "RecoverCrypto",
      "splitArgs": [
        {
          "DefinationEncoding": "p",
          "MacroVariableName": "arg1"
        },
        {
          "DefinationEncoding": "llu",
          "MacroVariableName": "arg3"
        },
        {
          "DefinationEncoding": "llu",
          "MacroVariableName": "arg4"
        }
      ],
      "macroName": "QuicTraceLogConnVerbose"
    },
    "AckCrypto": {
      "ModuleProperites": {},
      "TraceString": "[conn][%p] Received ack for %u crypto bytes, offset=%u",
      "UniqueId": "AckCrypto",
      "splitArgs": [
        {
          "DefinationEncoding": "p",
          "MacroVariableName": "arg1"
        },
        {
          "DefinationEncoding": "u",
          "MacroVariableName": "arg3"
        },
        {
          "DefinationEncoding": "u",
          "MacroVariableName": "arg4"
        }
      ],
      "macroName": "QuicTraceLogConnVerbose"
    },
    "RecvCrypto": {
      "ModuleProperites": {},
      "TraceString": "[conn][%p] Received %hu crypto bytes, offset=%llu Ready=%hhu",
      "UniqueId": "RecvCrypto",
      "splitArgs": [
        {
          "DefinationEncoding": "p",
          "MacroVariableName": "arg1"
        },
        {
          "DefinationEncoding": "hu",
          "MacroVariableName": "arg3"
        },
        {
          "DefinationEncoding": "llu",
          "MacroVariableName": "arg4"
        },
        {
          "DefinationEncoding": "hhu",
          "MacroVariableName": "arg5"
        }
      ],
      "macroName": "QuicTraceLogConnVerbose"
    },
    "IndicateConnected": {
      "ModuleProperites": {},
      "TraceString": "[conn][%p] Indicating QUIC_CONNECTION_EVENT_CONNECTED (Resume=%hhu)",
      "UniqueId": "IndicateConnected",
      "splitArgs": [
        {
          "DefinationEncoding": "p",
          "MacroVariableName": "arg1"
        },
        {
          "DefinationEncoding": "hhu",
          "MacroVariableName": "arg3"
        }
      ],
      "macroName": "QuicTraceLogConnVerbose"
    },
    "DrainCrypto": {
      "ModuleProperites": {},
      "TraceString": "[conn][%p] Draining %u crypto bytes",
      "UniqueId": "DrainCrypto",
      "splitArgs": [
        {
          "DefinationEncoding": "p",
          "MacroVariableName": "arg1"
        },
        {
          "DefinationEncoding": "u",
          "MacroVariableName": "arg3"
        }
      ],
      "macroName": "QuicTraceLogConnVerbose"
    },
    "CryptoNotReady": {
      "ModuleProperites": {},
      "TraceString": "[conn][%p] No complete TLS messages to process",
      "UniqueId": "CryptoNotReady",
      "splitArgs": [
        {
          "DefinationEncoding": "p",
          "MacroVariableName": "arg1"
        }
      ],
      "macroName": "QuicTraceLogConnVerbose"
    },
    "ConnWriteKeyUpdated": {
      "ModuleProperites": {},
      "TraceString": "[conn][%p] Write Key Updated, %hhu.",
      "UniqueId": "ConnWriteKeyUpdated",
      "splitArgs": [
        {
          "DefinationEncoding": "p",
          "MacroVariableName": "arg2"
        },
        {
          "DefinationEncoding": "hhu",
          "MacroVariableName": "arg3"
        }
      ],
      "macroName": "QuicTraceEvent"
    },
    "ConnReadKeyUpdated": {
      "ModuleProperites": {},
      "TraceString": "[conn][%p] Read Key Updated, %hhu.",
      "UniqueId": "ConnReadKeyUpdated",
      "splitArgs": [
        {
          "DefinationEncoding": "p",
          "MacroVariableName": "arg2"
        },
        {
          "DefinationEncoding": "hhu",
          "MacroVariableName": "arg3"
        }
      ],
      "macroName": "QuicTraceEvent"
    },
    "ConnSourceCidRemoved": {
      "ModuleProperites": {},
      "TraceString": "[conn][%p] (SeqNum=%llu) Removed Source CID: %!CID!",
      "UniqueId": "ConnSourceCidRemoved",
      "splitArgs": [
        {
          "DefinationEncoding": "p",
          "MacroVariableName": "arg2"
        },
        {
          "DefinationEncoding": "llu",
          "MacroVariableName": "arg3"
        },
        {
          "DefinationEncoding": "!CID!",
          "MacroVariableName": "arg4"
        }
      ],
      "macroName": "QuicTraceEvent"
    },
    "ConnNewPacketKeys": {
      "ModuleProperites": {},
      "TraceString": "[conn][%p] New packet keys created successfully.",
      "UniqueId": "ConnNewPacketKeys",
      "splitArgs": [
        {
          "DefinationEncoding": "p",
          "MacroVariableName": "arg2"
        }
      ],
      "macroName": "QuicTraceEvent"
    },
    "ConnKeyPhaseChange": {
      "ModuleProperites": {},
      "TraceString": "[conn][%p] Key phase change (locally initiated=%hhu).",
      "UniqueId": "ConnKeyPhaseChange",
      "splitArgs": [
        {
          "DefinationEncoding": "p",
          "MacroVariableName": "arg2"
        },
        {
          "DefinationEncoding": "hhu",
          "MacroVariableName": "arg3"
        }
      ],
      "macroName": "QuicTraceEvent"
    },
    "LogPacketVersionNegotiation": {
      "ModuleProperites": {},
      "TraceString": "[%c][%cX][-] VerNeg DestCid:%s SrcCid:%s (Payload %hu bytes)",
      "UniqueId": "LogPacketVersionNegotiation",
      "splitArgs": [
        {
          "DefinationEncoding": "c",
          "MacroVariableName": "arg2"
        },
        {
          "DefinationEncoding": "c",
          "MacroVariableName": "arg3"
        },
        {
          "DefinationEncoding": "s",
          "MacroVariableName": "arg4"
        },
        {
          "DefinationEncoding": "s",
          "MacroVariableName": "arg5"
        },
        {
          "DefinationEncoding": "hu",
          "MacroVariableName": "arg6"
        }
      ],
      "macroName": "QuicTraceLogVerbose"
    },
    "LogPacketVersionNegotiationVersion": {
      "ModuleProperites": {},
      "TraceString": "[%c][%cX][-]   Ver:0x%x",
      "UniqueId": "LogPacketVersionNegotiationVersion",
      "splitArgs": [
        {
          "DefinationEncoding": "c",
          "MacroVariableName": "arg2"
        },
        {
          "DefinationEncoding": "c",
          "MacroVariableName": "arg3"
        },
        {
          "DefinationEncoding": "x",
          "MacroVariableName": "arg4"
        }
      ],
      "macroName": "QuicTraceLogVerbose"
    },
    "LogPacketRetry": {
      "ModuleProperites": {},
      "TraceString": "[%c][%cX][-] LH Ver:0x%x DestCid:%s SrcCid:%s Type:R (Token %hu bytes)",
      "UniqueId": "LogPacketRetry",
      "splitArgs": [
        {
          "DefinationEncoding": "c",
          "MacroVariableName": "arg2"
        },
        {
          "DefinationEncoding": "c",
          "MacroVariableName": "arg3"
        },
        {
          "DefinationEncoding": "x",
          "MacroVariableName": "arg4"
        },
        {
          "DefinationEncoding": "s",
          "MacroVariableName": "arg5"
        },
        {
          "DefinationEncoding": "s",
          "MacroVariableName": "arg6"
        },
        {
          "DefinationEncoding": "hu",
          "MacroVariableName": "arg7"
        }
      ],
      "macroName": "QuicTraceLogVerbose"
    },
    "LogPacketLongHeaderInitial": {
      "ModuleProperites": {},
      "TraceString": "[%c][%cX][%llu] LH Ver:0x%x DestCid:%s SrcCid:%s Type:I (Token %hu bytes) (Payload %hu bytes)",
      "UniqueId": "LogPacketLongHeaderInitial",
      "splitArgs": [
        {
          "DefinationEncoding": "c",
          "MacroVariableName": "arg2"
        },
        {
          "DefinationEncoding": "c",
          "MacroVariableName": "arg3"
        },
        {
          "DefinationEncoding": "llu",
          "MacroVariableName": "arg4"
        },
        {
          "DefinationEncoding": "x",
          "MacroVariableName": "arg5"
        },
        {
          "DefinationEncoding": "s",
          "MacroVariableName": "arg6"
        },
        {
          "DefinationEncoding": "s",
          "MacroVariableName": "arg7"
        },
        {
          "DefinationEncoding": "hu",
          "MacroVariableName": "arg8"
        },
        {
          "DefinationEncoding": "hu",
          "MacroVariableName": "arg9"
        }
      ],
      "macroName": "QuicTraceLogVerbose"
    },
    "LogPacketLongHeader": {
      "ModuleProperites": {},
      "TraceString": "[%c][%cX][%llu] LH Ver:0x%x DestCid:%s SrcCid:%s Type:%s (Payload %hu bytes)",
      "UniqueId": "LogPacketLongHeader",
      "splitArgs": [
        {
          "DefinationEncoding": "c",
          "MacroVariableName": "arg2"
        },
        {
          "DefinationEncoding": "c",
          "MacroVariableName": "arg3"
        },
        {
          "DefinationEncoding": "llu",
          "MacroVariableName": "arg4"
        },
        {
          "DefinationEncoding": "x",
          "MacroVariableName": "arg5"
        },
        {
          "DefinationEncoding": "s",
          "MacroVariableName": "arg6"
        },
        {
          "DefinationEncoding": "s",
          "MacroVariableName": "arg7"
        },
        {
          "DefinationEncoding": "s",
          "MacroVariableName": "arg8"
        },
        {
          "DefinationEncoding": "hu",
          "MacroVariableName": "arg9"
        }
      ],
      "macroName": "QuicTraceLogVerbose"
    },
    "LogPacketLongHeaderUnsupported": {
      "ModuleProperites": {},
      "TraceString": "[%c][%cX][%llu] LH Ver:[UNSUPPORTED,0x%x] DestCid:%s SrcCid:%s",
      "UniqueId": "LogPacketLongHeaderUnsupported",
      "splitArgs": [
        {
          "DefinationEncoding": "c",
          "MacroVariableName": "arg2"
        },
        {
          "DefinationEncoding": "c",
          "MacroVariableName": "arg3"
        },
        {
          "DefinationEncoding": "llu",
          "MacroVariableName": "arg4"
        },
        {
          "DefinationEncoding": "x",
          "MacroVariableName": "arg5"
        },
        {
          "DefinationEncoding": "s",
          "MacroVariableName": "arg6"
        },
        {
          "DefinationEncoding": "s",
          "MacroVariableName": "arg7"
        }
      ],
      "macroName": "QuicTraceLogVerbose"
    },
    "LogPacketShortHeader": {
      "ModuleProperites": {},
      "TraceString": "[%c][%cX][%llu] SH DestCid:%s KP:%hu SB:%hu (Payload %hu bytes)",
      "UniqueId": "LogPacketShortHeader",
      "splitArgs": [
        {
          "DefinationEncoding": "c",
          "MacroVariableName": "arg2"
        },
        {
          "DefinationEncoding": "c",
          "MacroVariableName": "arg3"
        },
        {
          "DefinationEncoding": "llu",
          "MacroVariableName": "arg4"
        },
        {
          "DefinationEncoding": "s",
          "MacroVariableName": "arg5"
        },
        {
          "DefinationEncoding": "hu",
          "MacroVariableName": "arg6"
        },
        {
          "DefinationEncoding": "hu",
          "MacroVariableName": "arg7"
        },
        {
          "DefinationEncoding": "hu",
          "MacroVariableName": "arg8"
        }
      ],
      "macroName": "QuicTraceLogVerbose"
    },
    "ConnDropPacket": {
      "ModuleProperites": {},
      "TraceString": "[conn][%p] DROP packet Dst=%!ADDR! Src=%!ADDR! Reason=%s.",
      "UniqueId": "ConnDropPacket",
      "splitArgs": [
        {
          "DefinationEncoding": "p",
          "MacroVariableName": "arg2"
        },
        {
          "DefinationEncoding": "!ADDR!",
          "MacroVariableName": "arg3"
        },
        {
          "DefinationEncoding": "!ADDR!",
          "MacroVariableName": "arg4"
        },
        {
          "DefinationEncoding": "s",
          "MacroVariableName": "arg5"
        }
      ],
      "macroName": "QuicTraceEvent"
    },
    "BindingDropPacket": {
      "ModuleProperites": {},
      "TraceString": "[bind][%p] DROP packet Dst=%!ADDR! Src=%!ADDR! Reason=%s.",
      "UniqueId": "BindingDropPacket",
      "splitArgs": [
        {
          "DefinationEncoding": "p",
          "MacroVariableName": "arg2"
        },
        {
          "DefinationEncoding": "!ADDR!",
          "MacroVariableName": "arg3"
        },
        {
          "DefinationEncoding": "!ADDR!",
          "MacroVariableName": "arg4"
        },
        {
          "DefinationEncoding": "s",
          "MacroVariableName": "arg5"
        }
      ],
      "macroName": "QuicTraceEvent"
    },
    "ConnDropPacketEx": {
      "ModuleProperites": {},
      "TraceString": "[conn][%p] DROP packet Value=%llu Dst=%!ADDR! Src=%!ADDR! Reason=%s.",
      "UniqueId": "ConnDropPacketEx",
      "splitArgs": [
        {
          "DefinationEncoding": "p",
          "MacroVariableName": "arg2"
        },
        {
          "DefinationEncoding": "llu",
          "MacroVariableName": "arg3"
        },
        {
          "DefinationEncoding": "!ADDR!",
          "MacroVariableName": "arg4"
        },
        {
          "DefinationEncoding": "!ADDR!",
          "MacroVariableName": "arg5"
        },
        {
          "DefinationEncoding": "s",
          "MacroVariableName": "arg6"
        }
      ],
      "macroName": "QuicTraceEvent"
    },
    "BindingDropPacketEx": {
      "ModuleProperites": {},
      "TraceString": "[bind][%p] DROP packet %llu. Dst=%!ADDR! Src=%!ADDR! Reason=%s",
      "UniqueId": "BindingDropPacketEx",
      "splitArgs": [
        {
          "DefinationEncoding": "p",
          "MacroVariableName": "arg2"
        },
        {
          "DefinationEncoding": "llu",
          "MacroVariableName": "arg3"
        },
        {
          "DefinationEncoding": "!ADDR!",
          "MacroVariableName": "arg4"
        },
        {
          "DefinationEncoding": "!ADDR!",
          "MacroVariableName": "arg5"
        },
        {
          "DefinationEncoding": "s",
          "MacroVariableName": "arg6"
        }
      ],
      "macroName": "QuicTraceEvent"
    },
    "TimerWheelResize": {
      "ModuleProperites": {},
      "TraceString": "[time][%p] Resizing timer wheel (new slot count = %u).",
      "UniqueId": "TimerWheelResize",
      "splitArgs": [
        {
          "DefinationEncoding": "p",
          "MacroVariableName": "arg2"
        },
        {
          "DefinationEncoding": "u",
          "MacroVariableName": "arg3"
        }
      ],
      "macroName": "QuicTraceLogVerbose"
    },
    "TimerWheelNextExpirationNull": {
      "ModuleProperites": {},
      "TraceString": "[time][%p] Next Expiration = {NULL}.",
      "UniqueId": "TimerWheelNextExpirationNull",
      "splitArgs": [
        {
          "DefinationEncoding": "p",
          "MacroVariableName": "arg2"
        }
      ],
      "macroName": "QuicTraceLogVerbose"
    },
    "TimerWheelNextExpiration": {
      "ModuleProperites": {},
      "TraceString": "[time][%p] Next Expiration = {%llu, %p}.",
      "UniqueId": "TimerWheelNextExpiration",
      "splitArgs": [
        {
          "DefinationEncoding": "p",
          "MacroVariableName": "arg2"
        },
        {
          "DefinationEncoding": "llu",
          "MacroVariableName": "arg3"
        },
        {
          "DefinationEncoding": "p",
          "MacroVariableName": "arg4"
        }
      ],
      "macroName": "QuicTraceLogVerbose"
    },
    "TimerWheelRemoveConnection": {
      "ModuleProperites": {},
      "TraceString": "[time][%p] Removing Connection %p.",
      "UniqueId": "TimerWheelRemoveConnection",
      "splitArgs": [
        {
          "DefinationEncoding": "p",
          "MacroVariableName": "arg2"
        },
        {
          "DefinationEncoding": "p",
          "MacroVariableName": "arg3"
        }
      ],
      "macroName": "QuicTraceLogVerbose"
    },
    "TimerWheelUpdateConnection": {
      "ModuleProperites": {},
      "TraceString": "[time][%p] Updating Connection %p.",
      "UniqueId": "TimerWheelUpdateConnection",
      "splitArgs": [
        {
          "DefinationEncoding": "p",
          "MacroVariableName": "arg2"
        },
        {
          "DefinationEncoding": "p",
          "MacroVariableName": "arg3"
        }
      ],
      "macroName": "QuicTraceLogVerbose"
    },
    "StillInTimerWheel": {
      "ModuleProperites": {},
      "TraceString": "[conn][%p] Still in timer wheel! Connection was likely leaked!",
      "UniqueId": "StillInTimerWheel",
      "splitArgs": [
        {
          "DefinationEncoding": "p",
          "MacroVariableName": "arg1"
        }
      ],
      "macroName": "QuicTraceLogConnWarning"
    },
    "ListenerIndicateStopComplete": {
      "ModuleProperites": {},
      "TraceString": "[list][%p] Indicating STOP_COMPLETE",
      "UniqueId": "ListenerIndicateStopComplete",
      "splitArgs": [
        {
          "DefinationEncoding": "p",
          "MacroVariableName": "arg2"
        }
      ],
      "macroName": "QuicTraceLogVerbose"
    },
    "ListenerIndicateNewConnection": {
      "ModuleProperites": {},
      "TraceString": "[list][%p] Indicating NEW_CONNECTION %p",
      "UniqueId": "ListenerIndicateNewConnection",
      "splitArgs": [
        {
          "DefinationEncoding": "p",
          "MacroVariableName": "arg2"
        },
        {
          "DefinationEncoding": "p",
          "MacroVariableName": "arg3"
        }
      ],
      "macroName": "QuicTraceLogVerbose"
    },
    "ListenerCreated": {
      "ModuleProperites": {},
      "TraceString": "[list][%p] Created, Registration=%p",
      "UniqueId": "ListenerCreated",
      "splitArgs": [
        {
          "DefinationEncoding": "p",
          "MacroVariableName": "arg2"
        },
        {
          "DefinationEncoding": "p",
          "MacroVariableName": "arg3"
        }
      ],
      "macroName": "QuicTraceEvent"
    },
    "ListenerDestroyed": {
      "ModuleProperites": {},
      "TraceString": "[list][%p] Destroyed",
      "UniqueId": "ListenerDestroyed",
      "splitArgs": [
        {
          "DefinationEncoding": "p",
          "MacroVariableName": "arg2"
        }
      ],
      "macroName": "QuicTraceEvent"
    },
    "ListenerErrorStatus": {
      "ModuleProperites": {},
      "TraceString": "[list][%p] ERROR, %u, %s.",
      "UniqueId": "ListenerErrorStatus",
      "splitArgs": [
        {
          "DefinationEncoding": "p",
          "MacroVariableName": "arg2"
        },
        {
          "DefinationEncoding": "u",
          "MacroVariableName": "arg3"
        },
        {
          "DefinationEncoding": "s",
          "MacroVariableName": "arg4"
        }
      ],
      "macroName": "QuicTraceEvent"
    },
    "ListenerError": {
      "ModuleProperites": {},
      "TraceString": "[list][%p] ERROR, %s.",
      "UniqueId": "ListenerError",
      "splitArgs": [
        {
          "DefinationEncoding": "p",
          "MacroVariableName": "arg2"
        },
        {
          "DefinationEncoding": "s",
          "MacroVariableName": "arg3"
        }
      ],
      "macroName": "QuicTraceEvent"
    },
    "ListenerStarted": {
      "ModuleProperites": {},
      "TraceString": "[list][%p] Started, Binding=%p, LocalAddr=%!ADDR!, ALPN=%!ALPN!",
      "UniqueId": "ListenerStarted",
      "splitArgs": [
        {
          "DefinationEncoding": "p",
          "MacroVariableName": "arg2"
        },
        {
          "DefinationEncoding": "p",
          "MacroVariableName": "arg3"
        },
        {
          "DefinationEncoding": "!ADDR!",
          "MacroVariableName": "arg4"
        },
        {
          "DefinationEncoding": "!ALPN!",
          "MacroVariableName": "arg5"
        }
      ],
      "macroName": "QuicTraceEvent"
    },
    "ListenerStopped": {
      "ModuleProperites": {},
      "TraceString": "[list][%p] Stopped",
      "UniqueId": "ListenerStopped",
      "splitArgs": [
        {
          "DefinationEncoding": "p",
          "MacroVariableName": "arg2"
        }
      ],
      "macroName": "QuicTraceEvent"
    },
    "ListenerRundown": {
      "ModuleProperites": {},
      "TraceString": "[list][%p] Rundown, Registration=%p",
      "UniqueId": "ListenerRundown",
      "splitArgs": [
        {
          "DefinationEncoding": "p",
          "MacroVariableName": "arg2"
        },
        {
          "DefinationEncoding": "p",
          "MacroVariableName": "arg3"
        }
      ],
      "macroName": "QuicTraceEvent"
    },
    "PacketTxDiscarded": {
      "ModuleProperites": {},
      "TraceString": "[%c][TX][%llu] Thrown away on shutdown",
      "UniqueId": "PacketTxDiscarded",
      "splitArgs": [
        {
          "DefinationEncoding": "c",
          "MacroVariableName": "arg2"
        },
        {
          "DefinationEncoding": "llu",
          "MacroVariableName": "arg3"
        }
      ],
      "macroName": "QuicTraceLogVerbose"
    },
    "PacketTxLostDiscarded": {
      "ModuleProperites": {},
      "TraceString": "[%c][TX][%llu] Thrown away on shutdown (lost packet)",
      "UniqueId": "PacketTxLostDiscarded",
      "splitArgs": [
        {
          "DefinationEncoding": "c",
          "MacroVariableName": "arg2"
        },
        {
          "DefinationEncoding": "llu",
          "MacroVariableName": "arg3"
        }
      ],
      "macroName": "QuicTraceLogVerbose"
    },
    "PacketTxForget": {
      "ModuleProperites": {},
      "TraceString": "[%c][TX][%llu] Forgetting",
      "UniqueId": "PacketTxForget",
      "splitArgs": [
        {
          "DefinationEncoding": "c",
          "MacroVariableName": "arg2"
        },
        {
          "DefinationEncoding": "llu",
          "MacroVariableName": "arg3"
        }
      ],
      "macroName": "QuicTraceLogVerbose"
    },
    "PacketTxLostFack": {
      "ModuleProperites": {},
      "TraceString": "[%c][TX][%llu] Lost: FACK %llu packets",
      "UniqueId": "PacketTxLostFack",
      "splitArgs": [
        {
          "DefinationEncoding": "c",
          "MacroVariableName": "arg2"
        },
        {
          "DefinationEncoding": "llu",
          "MacroVariableName": "arg3"
        },
        {
          "DefinationEncoding": "llu",
          "MacroVariableName": "arg4"
        }
      ],
      "macroName": "QuicTraceLogVerbose"
    },
    "PacketTxLostRack": {
      "ModuleProperites": {},
      "TraceString": "[%c][TX][%llu] Lost: RACK %u ms",
      "UniqueId": "PacketTxLostRack",
      "splitArgs": [
        {
          "DefinationEncoding": "c",
          "MacroVariableName": "arg2"
        },
        {
          "DefinationEncoding": "llu",
          "MacroVariableName": "arg3"
        },
        {
          "DefinationEncoding": "u",
          "MacroVariableName": "arg4"
        }
      ],
      "macroName": "QuicTraceLogVerbose"
    },
    "PacketTxAckedImplicit": {
      "ModuleProperites": {},
      "TraceString": "[%c][TX][%llu] ACKed (implicit)",
      "UniqueId": "PacketTxAckedImplicit",
      "splitArgs": [
        {
          "DefinationEncoding": "c",
          "MacroVariableName": "arg2"
        },
        {
          "DefinationEncoding": "llu",
          "MacroVariableName": "arg3"
        }
      ],
      "macroName": "QuicTraceLogVerbose"
    },
    "PacketTx0RttRejected": {
      "ModuleProperites": {},
      "TraceString": "[%c][TX][%llu] Rejected",
      "UniqueId": "PacketTx0RttRejected",
      "splitArgs": [
        {
          "DefinationEncoding": "c",
          "MacroVariableName": "arg2"
        },
        {
          "DefinationEncoding": "llu",
          "MacroVariableName": "arg3"
        }
      ],
      "macroName": "QuicTraceLogVerbose"
    },
    "PacketTxSpuriousLoss": {
      "ModuleProperites": {},
      "TraceString": "[%c][TX][%llu] Spurious loss detected",
      "UniqueId": "PacketTxSpuriousLoss",
      "splitArgs": [
        {
          "DefinationEncoding": "c",
          "MacroVariableName": "arg2"
        },
        {
          "DefinationEncoding": "llu",
          "MacroVariableName": "arg3"
        }
      ],
      "macroName": "QuicTraceLogVerbose"
    },
    "PacketTxAcked": {
      "ModuleProperites": {},
      "TraceString": "[%c][TX][%llu] ACKed (%u.%03u ms)",
      "UniqueId": "PacketTxAcked",
      "splitArgs": [
        {
          "DefinationEncoding": "c",
          "MacroVariableName": "arg2"
        },
        {
          "DefinationEncoding": "llu",
          "MacroVariableName": "arg3"
        },
        {
          "DefinationEncoding": "u",
          "MacroVariableName": "arg4"
        },
        {
          "DefinationEncoding": "03u",
          "MacroVariableName": "arg5"
        }
      ],
      "macroName": "QuicTraceLogVerbose"
    },
    "PacketTxProbeRetransmit": {
      "ModuleProperites": {},
      "TraceString": "[%c][TX][%llu] Probe Retransmit",
      "UniqueId": "PacketTxProbeRetransmit",
      "splitArgs": [
        {
          "DefinationEncoding": "c",
          "MacroVariableName": "arg2"
        },
        {
          "DefinationEncoding": "llu",
          "MacroVariableName": "arg3"
        }
      ],
      "macroName": "QuicTraceLogVerbose"
    },
    "HandshakeConfirmedAck": {
      "ModuleProperites": {},
      "TraceString": "[conn][%p] Handshake confirmed (ack)",
      "UniqueId": "HandshakeConfirmedAck",
      "splitArgs": [
        {
          "DefinationEncoding": "p",
          "MacroVariableName": "arg1"
        }
      ],
      "macroName": "QuicTraceLogConnInfo"
    },
    "PathMinMtuValidated": {
      "ModuleProperites": {},
      "TraceString": "[conn][%p] Path[%hhu] Minimum MTU validated",
      "UniqueId": "PathMinMtuValidated",
      "splitArgs": [
        {
          "DefinationEncoding": "p",
          "MacroVariableName": "arg1"
        },
        {
          "DefinationEncoding": "hhu",
          "MacroVariableName": "arg3"
        }
      ],
      "macroName": "QuicTraceLogConnInfo"
    },
    "PathValidationTimeout": {
      "ModuleProperites": {},
      "TraceString": "[conn][%p] Path[%hhu] validation timed out",
      "UniqueId": "PathValidationTimeout",
      "splitArgs": [
        {
          "DefinationEncoding": "p",
          "MacroVariableName": "arg1"
        },
        {
          "DefinationEncoding": "hhu",
          "MacroVariableName": "arg3"
        }
      ],
      "macroName": "QuicTraceLogConnInfo"
    },
    "ScheduleProbe": {
      "ModuleProperites": {},
      "TraceString": "[conn][%p] probe round %hu",
      "UniqueId": "ScheduleProbe",
      "splitArgs": [
        {
          "DefinationEncoding": "p",
          "MacroVariableName": "arg1"
        },
        {
          "DefinationEncoding": "hu",
          "MacroVariableName": "arg3"
        }
      ],
      "macroName": "QuicTraceLogConnInfo"
    },
    "KeyChangeConfirmed": {
      "ModuleProperites": {},
      "TraceString": "[conn][%p] Key change confirmed by peer",
      "UniqueId": "KeyChangeConfirmed",
      "splitArgs": [
        {
          "DefinationEncoding": "p",
          "MacroVariableName": "arg1"
        }
      ],
      "macroName": "QuicTraceLogConnVerbose"
    },
    "ConnLossDetectionTimerSet": {
      "ModuleProperites": {},
      "TraceString": "[conn][%p] Setting loss detection %hhu timer for %u ms. (ProbeCount=%hu)",
      "UniqueId": "ConnLossDetectionTimerSet",
      "splitArgs": [
        {
          "DefinationEncoding": "p",
          "MacroVariableName": "arg2"
        },
        {
          "DefinationEncoding": "hhu",
          "MacroVariableName": "arg3"
        },
        {
          "DefinationEncoding": "u",
          "MacroVariableName": "arg4"
        },
        {
          "DefinationEncoding": "hu",
          "MacroVariableName": "arg5"
        }
      ],
      "macroName": "QuicTraceEvent"
    },
    "ConnPacketLost": {
      "ModuleProperites": {},
      "TraceString": "[conn][%p][TX][%llu] %hhu Lost: %hhu",
      "UniqueId": "ConnPacketLost",
      "splitArgs": [
        {
          "DefinationEncoding": "p",
          "MacroVariableName": "arg2"
        },
        {
          "DefinationEncoding": "llu",
          "MacroVariableName": "arg3"
        },
        {
          "DefinationEncoding": "hhu",
          "MacroVariableName": "arg4"
        },
        {
          "DefinationEncoding": "hhu",
          "MacroVariableName": "arg5"
        }
      ],
      "macroName": "QuicTraceEvent"
    },
    "ConnPacketACKed": {
      "ModuleProperites": {},
      "TraceString": "[conn][%p][TX][%llu] %hhu ACKed",
      "UniqueId": "ConnPacketACKed",
      "splitArgs": [
        {
          "DefinationEncoding": "p",
          "MacroVariableName": "arg2"
        },
        {
          "DefinationEncoding": "llu",
          "MacroVariableName": "arg3"
        },
        {
          "DefinationEncoding": "hhu",
          "MacroVariableName": "arg4"
        }
      ],
      "macroName": "QuicTraceEvent"
    },
    "NotAccepted": {
      "ModuleProperites": {},
      "TraceString": "[strm][%p] New stream wasn't accepted, 0x%x",
      "UniqueId": "NotAccepted",
      "splitArgs": [
        {
          "DefinationEncoding": "p",
          "MacroVariableName": "arg1"
        },
        {
          "DefinationEncoding": "x",
          "MacroVariableName": "arg3"
        }
      ],
      "macroName": "QuicTraceLogStreamWarning"
    },
    "IndicatePeerAccepted": {
      "ModuleProperites": {},
      "TraceString": "[strm][%p] Indicating QUIC_STREAM_EVENT_PEER_ACCEPTED",
      "UniqueId": "IndicatePeerAccepted",
      "splitArgs": [
        {
          "DefinationEncoding": "p",
          "MacroVariableName": "arg1"
        }
      ],
      "macroName": "QuicTraceLogStreamVerbose"
    },
    "MaxStreamCountUpdated": {
      "ModuleProperites": {},
      "TraceString": "[conn][%p] App configured max stream count of %hu (type=%hhu).",
      "UniqueId": "MaxStreamCountUpdated",
      "splitArgs": [
        {
          "DefinationEncoding": "p",
          "MacroVariableName": "arg1"
        },
        {
          "DefinationEncoding": "hu",
          "MacroVariableName": "arg3"
        },
        {
          "DefinationEncoding": "hhu",
          "MacroVariableName": "arg4"
        }
      ],
      "macroName": "QuicTraceLogConnInfo"
    },
    "IndicateStreamsAvailable": {
      "ModuleProperites": {},
      "TraceString": "[conn][%p] Indicating QUIC_CONNECTION_EVENT_STREAMS_AVAILABLE [bi=%hu uni=%hu]",
      "UniqueId": "IndicateStreamsAvailable",
      "splitArgs": [
        {
          "DefinationEncoding": "p",
          "MacroVariableName": "arg1"
        },
        {
          "DefinationEncoding": "hu",
          "MacroVariableName": "arg3"
        },
        {
          "DefinationEncoding": "hu",
          "MacroVariableName": "arg4"
        }
      ],
      "macroName": "QuicTraceLogConnVerbose"
    },
    "PeerStreamCountsUpdated": {
      "ModuleProperites": {},
      "TraceString": "[conn][%p] Peer updated max stream count (%hhu, %llu).",
      "UniqueId": "PeerStreamCountsUpdated",
      "splitArgs": [
        {
          "DefinationEncoding": "p",
          "MacroVariableName": "arg1"
        },
        {
          "DefinationEncoding": "hhu",
          "MacroVariableName": "arg3"
        },
        {
          "DefinationEncoding": "llu",
          "MacroVariableName": "arg4"
        }
      ],
      "macroName": "QuicTraceLogConnVerbose"
    },
    "IndicatePeerStreamStarted": {
      "ModuleProperites": {},
      "TraceString": "[conn][%p] Indicating QUIC_CONNECTION_EVENT_PEER_STREAM_STARTED [%p, 0x%x]",
      "UniqueId": "IndicatePeerStreamStarted",
      "splitArgs": [
        {
          "DefinationEncoding": "p",
          "MacroVariableName": "arg1"
        },
        {
          "DefinationEncoding": "p",
          "MacroVariableName": "arg3"
        },
        {
          "DefinationEncoding": "x",
          "MacroVariableName": "arg4"
        }
      ],
      "macroName": "QuicTraceLogConnVerbose"
    },
    "IndicateSendShutdownComplete": {
      "ModuleProperites": {},
      "TraceString": "[strm][%p] Indicating QUIC_STREAM_EVENT_SEND_SHUTDOWN_COMPLETE",
      "UniqueId": "IndicateSendShutdownComplete",
      "splitArgs": [
        {
          "DefinationEncoding": "p",
          "MacroVariableName": "arg1"
        }
      ],
      "macroName": "QuicTraceLogStreamVerbose"
    },
    "IndicateSendCanceled": {
      "ModuleProperites": {},
      "TraceString": "[strm][%p] Indicating QUIC_STREAM_EVENT_SEND_COMPLETE [%p] (Canceled)",
      "UniqueId": "IndicateSendCanceled",
      "splitArgs": [
        {
          "DefinationEncoding": "p",
          "MacroVariableName": "arg1"
        },
        {
          "DefinationEncoding": "p",
          "MacroVariableName": "arg3"
        }
      ],
      "macroName": "QuicTraceLogStreamVerbose"
    },
    "IndicateSendComplete": {
      "ModuleProperites": {},
      "TraceString": "[strm][%p] Indicating QUIC_STREAM_EVENT_SEND_COMPLETE [%p]",
      "UniqueId": "IndicateSendComplete",
      "splitArgs": [
        {
          "DefinationEncoding": "p",
          "MacroVariableName": "arg1"
        },
        {
          "DefinationEncoding": "p",
          "MacroVariableName": "arg3"
        }
      ],
      "macroName": "QuicTraceLogStreamVerbose"
    },
    "SendQueued": {
      "ModuleProperites": {},
      "TraceString": "[strm][%p] Send Request [%p] queued with %llu bytes at offset %llu (flags 0x%x)",
      "UniqueId": "SendQueued",
      "splitArgs": [
        {
          "DefinationEncoding": "p",
          "MacroVariableName": "arg1"
        },
        {
          "DefinationEncoding": "p",
          "MacroVariableName": "arg3"
        },
        {
          "DefinationEncoding": "llu",
          "MacroVariableName": "arg4"
        },
        {
          "DefinationEncoding": "llu",
          "MacroVariableName": "arg5"
        },
        {
          "DefinationEncoding": "x",
          "MacroVariableName": "arg6"
        }
      ],
      "macroName": "QuicTraceLogStreamVerbose"
    },
    "NoMoreRoom": {
      "ModuleProperites": {},
      "TraceString": "[strm][%p] Can't squeeze in a frame (no room for header)",
      "UniqueId": "NoMoreRoom",
      "splitArgs": [
        {
          "DefinationEncoding": "p",
          "MacroVariableName": "arg1"
        }
      ],
      "macroName": "QuicTraceLogStreamVerbose"
    },
    "NoMoreFrames": {
      "ModuleProperites": {},
      "TraceString": "[strm][%p] No more frames",
      "UniqueId": "NoMoreFrames",
      "splitArgs": [
        {
          "DefinationEncoding": "p",
          "MacroVariableName": "arg1"
        }
      ],
      "macroName": "QuicTraceLogStreamVerbose"
    },
    "AddFrame": {
      "ModuleProperites": {},
      "TraceString": "[strm][%p] Built stream frame, offset=%llu len=%hu fin=%hhu",
      "UniqueId": "AddFrame",
      "splitArgs": [
        {
          "DefinationEncoding": "p",
          "MacroVariableName": "arg1"
        },
        {
          "DefinationEncoding": "llu",
          "MacroVariableName": "arg3"
        },
        {
          "DefinationEncoding": "hu",
          "MacroVariableName": "arg4"
        },
        {
          "DefinationEncoding": "hhu",
          "MacroVariableName": "arg5"
        }
      ],
      "macroName": "QuicTraceLogStreamVerbose"
    },
    "RecoverOpen": {
      "ModuleProperites": {},
      "TraceString": "[strm][%p] Recovering open STREAM frame",
      "UniqueId": "RecoverOpen",
      "splitArgs": [
        {
          "DefinationEncoding": "p",
          "MacroVariableName": "arg1"
        }
      ],
      "macroName": "QuicTraceLogStreamVerbose"
    },
    "RecoverFin": {
      "ModuleProperites": {},
      "TraceString": "[strm][%p] Recovering fin STREAM frame",
      "UniqueId": "RecoverFin",
      "splitArgs": [
        {
          "DefinationEncoding": "p",
          "MacroVariableName": "arg1"
        }
      ],
      "macroName": "QuicTraceLogStreamVerbose"
    },
    "RecoverRange": {
      "ModuleProperites": {},
      "TraceString": "[strm][%p] Recovering offset %llu up to %llu",
      "UniqueId": "RecoverRange",
      "splitArgs": [
        {
          "DefinationEncoding": "p",
          "MacroVariableName": "arg1"
        },
        {
          "DefinationEncoding": "llu",
          "MacroVariableName": "arg3"
        },
        {
          "DefinationEncoding": "llu",
          "MacroVariableName": "arg4"
        }
      ],
      "macroName": "QuicTraceLogStreamVerbose"
    },
    "AckRangeMsg": {
      "ModuleProperites": {},
      "TraceString": "[strm][%p] Received ack for %d bytes, offset=%llu, FF=0x%hx",
      "UniqueId": "AckRangeMsg",
      "splitArgs": [
        {
          "DefinationEncoding": "p",
          "MacroVariableName": "arg1"
        },
        {
          "DefinationEncoding": "d",
          "MacroVariableName": "arg3"
        },
        {
          "DefinationEncoding": "llu",
          "MacroVariableName": "arg4"
        },
        {
          "DefinationEncoding": "hx",
          "MacroVariableName": "arg5"
        }
      ],
      "macroName": "QuicTraceLogStreamVerbose"
    },
    "Send0RttUpdated": {
      "ModuleProperites": {},
      "TraceString": "[strm][%p] Updated sent 0RTT length to %llu",
      "UniqueId": "Send0RttUpdated",
      "splitArgs": [
        {
          "DefinationEncoding": "p",
          "MacroVariableName": "arg1"
        },
        {
          "DefinationEncoding": "llu",
          "MacroVariableName": "arg3"
        }
      ],
      "macroName": "QuicTraceLogStreamVerbose"
    },
    "SendQueueDrained": {
      "ModuleProperites": {},
      "TraceString": "[strm][%p] Send queue completely drained",
      "UniqueId": "SendQueueDrained",
      "splitArgs": [
        {
          "DefinationEncoding": "p",
          "MacroVariableName": "arg1"
        }
      ],
      "macroName": "QuicTraceLogStreamVerbose"
    },
    "SendDump": {
      "ModuleProperites": {},
      "TraceString": "[strm][%p] SF:%hX FC:%llu QS:%llu MAX:%llu UNA:%llu NXT:%llu RECOV:%llu-%llu",
      "UniqueId": "SendDump",
      "splitArgs": [
        {
          "DefinationEncoding": "p",
          "MacroVariableName": "arg1"
        },
        {
          "DefinationEncoding": "hX",
          "MacroVariableName": "arg3"
        },
        {
          "DefinationEncoding": "llu",
          "MacroVariableName": "arg4"
        },
        {
          "DefinationEncoding": "llu",
          "MacroVariableName": "arg5"
        },
        {
          "DefinationEncoding": "llu",
          "MacroVariableName": "arg6"
        },
        {
          "DefinationEncoding": "llu",
          "MacroVariableName": "arg7"
        },
        {
          "DefinationEncoding": "llu",
          "MacroVariableName": "arg8"
        },
        {
          "DefinationEncoding": "llu",
          "MacroVariableName": "arg9"
        },
        {
          "DefinationEncoding": "llu",
          "MacroVariableName": "arg10"
        }
      ],
      "macroName": "QuicTraceLogStreamVerbose"
    },
    "SendDumpAck": {
      "ModuleProperites": {},
      "TraceString": "[strm][%p]   unACKed: [%llu, %llu]",
      "UniqueId": "SendDumpAck",
      "splitArgs": [
        {
          "DefinationEncoding": "p",
          "MacroVariableName": "arg1"
        },
        {
          "DefinationEncoding": "llu",
          "MacroVariableName": "arg3"
        },
        {
          "DefinationEncoding": "llu",
          "MacroVariableName": "arg4"
        }
      ],
      "macroName": "QuicTraceLogStreamVerbose"
    },
    "StreamWriteFrames": {
      "ModuleProperites": {},
      "TraceString": "[strm][%p] Writing frames to packet %llu",
      "UniqueId": "StreamWriteFrames",
      "splitArgs": [
        {
          "DefinationEncoding": "p",
          "MacroVariableName": "arg2"
        },
        {
          "DefinationEncoding": "llu",
          "MacroVariableName": "arg3"
        }
      ],
      "macroName": "QuicTraceEvent"
    },
    "ResetEarly": {
      "ModuleProperites": {},
      "TraceString": "[strm][%p] Tried to reset at earlier final size!",
      "UniqueId": "ResetEarly",
      "splitArgs": [
        {
          "DefinationEncoding": "p",
          "MacroVariableName": "arg1"
        }
      ],
      "macroName": "QuicTraceLogStreamWarning"
    },
    "ResetTooBig": {
      "ModuleProperites": {},
      "TraceString": "[strm][%p] Tried to reset with too big final size!",
      "UniqueId": "ResetTooBig",
      "splitArgs": [
        {
          "DefinationEncoding": "p",
          "MacroVariableName": "arg1"
        }
      ],
      "macroName": "QuicTraceLogStreamWarning"
    },
    "ReceiveTooBig": {
      "ModuleProperites": {},
      "TraceString": "[strm][%p] Tried to write beyond end of buffer!",
      "UniqueId": "ReceiveTooBig",
      "splitArgs": [
        {
          "DefinationEncoding": "p",
          "MacroVariableName": "arg1"
        }
      ],
      "macroName": "QuicTraceLogStreamWarning"
    },
    "ReceiveBeyondFlowControl": {
      "ModuleProperites": {},
      "TraceString": "[strm][%p] Tried to write beyond flow control limit!",
      "UniqueId": "ReceiveBeyondFlowControl",
      "splitArgs": [
        {
          "DefinationEncoding": "p",
          "MacroVariableName": "arg1"
        }
      ],
      "macroName": "QuicTraceLogStreamWarning"
    },
    "RemoteCloseReset": {
      "ModuleProperites": {},
      "TraceString": "[strm][%p] Closed remotely (reset)",
      "UniqueId": "RemoteCloseReset",
      "splitArgs": [
        {
          "DefinationEncoding": "p",
          "MacroVariableName": "arg1"
        }
      ],
      "macroName": "QuicTraceLogStreamInfo"
    },
    "LocalCloseStopSending": {
      "ModuleProperites": {},
      "TraceString": "[strm][%p] Closed locally (stop sending)",
      "UniqueId": "LocalCloseStopSending",
      "splitArgs": [
        {
          "DefinationEncoding": "p",
          "MacroVariableName": "arg1"
        }
      ],
      "macroName": "QuicTraceLogStreamInfo"
    },
    "TreatFinAsReset": {
      "ModuleProperites": {},
      "TraceString": "[strm][%p] Treating FIN after receive abort as reset",
      "UniqueId": "TreatFinAsReset",
      "splitArgs": [
        {
          "DefinationEncoding": "p",
          "MacroVariableName": "arg1"
        }
      ],
      "macroName": "QuicTraceLogStreamInfo"
    },
    "QueueRecvFlush": {
      "ModuleProperites": {},
      "TraceString": "[strm][%p] Queuing recv flush",
      "UniqueId": "QueueRecvFlush",
      "splitArgs": [
        {
          "DefinationEncoding": "p",
          "MacroVariableName": "arg1"
        }
      ],
      "macroName": "QuicTraceLogStreamVerbose"
    },
    "IndicatePeerSendAbort": {
      "ModuleProperites": {},
      "TraceString": "[strm][%p] Indicating QUIC_STREAM_EVENT_PEER_SEND_ABORTED (0x%llX)",
      "UniqueId": "IndicatePeerSendAbort",
      "splitArgs": [
        {
          "DefinationEncoding": "p",
          "MacroVariableName": "arg1"
        },
        {
          "DefinationEncoding": "llX",
          "MacroVariableName": "arg3"
        }
      ],
      "macroName": "QuicTraceLogStreamVerbose"
    },
    "IndicatePeerReceiveAborted": {
      "ModuleProperites": {},
      "TraceString": "[strm][%p] Indicating QUIC_STREAM_EVENT_PEER_RECEIVE_ABORTED (0x%llX)",
      "UniqueId": "IndicatePeerReceiveAborted",
      "splitArgs": [
        {
          "DefinationEncoding": "p",
          "MacroVariableName": "arg1"
        },
        {
          "DefinationEncoding": "llX",
          "MacroVariableName": "arg3"
        }
      ],
      "macroName": "QuicTraceLogStreamVerbose"
    },
    "IgnoreRecvAfterClose": {
      "ModuleProperites": {},
      "TraceString": "[strm][%p] Ignoring recv after close",
      "UniqueId": "IgnoreRecvAfterClose",
      "splitArgs": [
        {
          "DefinationEncoding": "p",
          "MacroVariableName": "arg1"
        }
      ],
      "macroName": "QuicTraceLogStreamVerbose"
    },
    "IgnoreRecvAfterAbort": {
      "ModuleProperites": {},
      "TraceString": "[strm][%p] Ignoring received frame after receive abort",
      "UniqueId": "IgnoreRecvAfterAbort",
      "splitArgs": [
        {
          "DefinationEncoding": "p",
          "MacroVariableName": "arg1"
        }
      ],
      "macroName": "QuicTraceLogStreamVerbose"
    },
    "FlowControlExhausted": {
      "ModuleProperites": {},
      "TraceString": "[strm][%p] Flow control window exhausted!",
      "UniqueId": "FlowControlExhausted",
      "splitArgs": [
        {
          "DefinationEncoding": "p",
          "MacroVariableName": "arg1"
        }
      ],
      "macroName": "QuicTraceLogStreamVerbose"
    },
    "Receive": {
      "ModuleProperites": {},
      "TraceString": "[strm][%p] Received %hu bytes, offset=%llu Ready=%hhu",
      "UniqueId": "Receive",
      "splitArgs": [
        {
          "DefinationEncoding": "p",
          "MacroVariableName": "arg1"
        },
        {
          "DefinationEncoding": "hu",
          "MacroVariableName": "arg3"
        },
        {
          "DefinationEncoding": "llu",
          "MacroVariableName": "arg4"
        },
        {
          "DefinationEncoding": "hhu",
          "MacroVariableName": "arg5"
        }
      ],
      "macroName": "QuicTraceLogStreamVerbose"
    },
    "RemoteBlocked": {
      "ModuleProperites": {},
      "TraceString": "[strm][%p] Remote FC blocked (%llu)",
      "UniqueId": "RemoteBlocked",
      "splitArgs": [
        {
          "DefinationEncoding": "p",
          "MacroVariableName": "arg1"
        },
        {
          "DefinationEncoding": "llu",
          "MacroVariableName": "arg3"
        }
      ],
      "macroName": "QuicTraceLogStreamVerbose"
    },
    "IncreaseRxBuffer": {
      "ModuleProperites": {},
      "TraceString": "[strm][%p] Increasing max RX buffer size to %u (MinRtt=%u; TimeNow=%u; LastUpdate=%u)",
      "UniqueId": "IncreaseRxBuffer",
      "splitArgs": [
        {
          "DefinationEncoding": "p",
          "MacroVariableName": "arg1"
        },
        {
          "DefinationEncoding": "u",
          "MacroVariableName": "arg3"
        },
        {
          "DefinationEncoding": "u",
          "MacroVariableName": "arg4"
        },
        {
          "DefinationEncoding": "u",
          "MacroVariableName": "arg5"
        },
        {
          "DefinationEncoding": "u",
          "MacroVariableName": "arg6"
        }
      ],
      "macroName": "QuicTraceLogStreamVerbose"
    },
    "UpdateFlowControl": {
      "ModuleProperites": {},
      "TraceString": "[strm][%p] Updating flow control window",
      "UniqueId": "UpdateFlowControl",
      "splitArgs": [
        {
          "DefinationEncoding": "p",
          "MacroVariableName": "arg1"
        }
      ],
      "macroName": "QuicTraceLogStreamVerbose"
    },
    "IgnoreRecvFlush": {
      "ModuleProperites": {},
      "TraceString": "[strm][%p] Ignoring recv flush (recv disabled)",
      "UniqueId": "IgnoreRecvFlush",
      "splitArgs": [
        {
          "DefinationEncoding": "p",
          "MacroVariableName": "arg1"
        }
      ],
      "macroName": "QuicTraceLogStreamVerbose"
    },
    "IndicatePeerSendShutdown": {
      "ModuleProperites": {},
      "TraceString": "[strm][%p] Indicating QUIC_STREAM_EVENT_PEER_SEND_SHUTDOWN",
      "UniqueId": "IndicatePeerSendShutdown",
      "splitArgs": [
        {
          "DefinationEncoding": "p",
          "MacroVariableName": "arg1"
        }
      ],
      "macroName": "QuicTraceLogStreamVerbose"
    },
    "StreamReceiveFrame": {
      "ModuleProperites": {},
      "TraceString": "[strm][%p] Processing frame in packet %llu",
      "UniqueId": "StreamReceiveFrame",
      "splitArgs": [
        {
          "DefinationEncoding": "p",
          "MacroVariableName": "arg2"
        },
        {
          "DefinationEncoding": "llu",
          "MacroVariableName": "arg3"
        }
      ],
      "macroName": "QuicTraceEvent"
    },
    "StreamAppReceive": {
      "ModuleProperites": {},
      "TraceString": "[strm][%p] Indicating QUIC_STREAM_EVENT_RECEIVE [%llu bytes, %u buffers, 0x%x flags]",
      "UniqueId": "StreamAppReceive",
      "splitArgs": [
        {
          "DefinationEncoding": "p",
          "MacroVariableName": "arg2"
        },
        {
          "DefinationEncoding": "llu",
          "MacroVariableName": "arg3"
        },
        {
          "DefinationEncoding": "u",
          "MacroVariableName": "arg4"
        },
        {
          "DefinationEncoding": "x",
          "MacroVariableName": "arg5"
        }
      ],
      "macroName": "QuicTraceEvent"
    },
    "StreamAppReceiveComplete": {
      "ModuleProperites": {},
      "TraceString": "[strm][%p] Receive complete [%llu bytes]",
      "UniqueId": "StreamAppReceiveComplete",
      "splitArgs": [
        {
          "DefinationEncoding": "p",
          "MacroVariableName": "arg2"
        },
        {
          "DefinationEncoding": "llu",
          "MacroVariableName": "arg3"
        }
      ],
      "macroName": "QuicTraceEvent"
    },
    "MtuSearchComplete": {
      "ModuleProperites": {},
      "TraceString": "[conn][%p] Path[%hhu] Mtu Discovery Entering Search Complete at MTU %hu",
      "UniqueId": "MtuSearchComplete",
      "splitArgs": [
        {
          "DefinationEncoding": "p",
          "MacroVariableName": "arg1"
        },
        {
          "DefinationEncoding": "hhu",
          "MacroVariableName": "arg3"
        },
        {
          "DefinationEncoding": "hu",
          "MacroVariableName": "arg4"
        }
      ],
      "macroName": "QuicTraceLogConnInfo"
    },
    "MtuSearching": {
      "ModuleProperites": {},
      "TraceString": "[conn][%p] Path[%hhu] Mtu Discovery Search Packet Sending with MTU %hu",
      "UniqueId": "MtuSearching",
      "splitArgs": [
        {
          "DefinationEncoding": "p",
          "MacroVariableName": "arg1"
        },
        {
          "DefinationEncoding": "hhu",
          "MacroVariableName": "arg3"
        },
        {
          "DefinationEncoding": "hu",
          "MacroVariableName": "arg4"
        }
      ],
      "macroName": "QuicTraceLogConnInfo"
    },
    "MtuPathInitialized": {
      "ModuleProperites": {},
      "TraceString": "[conn][%p] Path[%hhu] Mtu Discovery Initialized: max_mtu=%u, cur/min_mtu=%u",
      "UniqueId": "MtuPathInitialized",
      "splitArgs": [
        {
          "DefinationEncoding": "p",
          "MacroVariableName": "arg1"
        },
        {
          "DefinationEncoding": "hhu",
          "MacroVariableName": "arg3"
        },
        {
          "DefinationEncoding": "u",
          "MacroVariableName": "arg4"
        },
        {
          "DefinationEncoding": "u",
          "MacroVariableName": "arg5"
        }
      ],
      "macroName": "QuicTraceLogConnInfo"
    },
    "PathMtuUpdated": {
      "ModuleProperites": {},
      "TraceString": "[conn][%p] Path[%hhu] MTU updated to %hu bytes",
      "UniqueId": "PathMtuUpdated",
      "splitArgs": [
        {
          "DefinationEncoding": "p",
          "MacroVariableName": "arg1"
        },
        {
          "DefinationEncoding": "hhu",
          "MacroVariableName": "arg3"
        },
        {
          "DefinationEncoding": "hu",
          "MacroVariableName": "arg4"
        }
      ],
      "macroName": "QuicTraceLogConnInfo"
    },
    "MtuDiscarded": {
      "ModuleProperites": {},
      "TraceString": "[conn][%p] Path[%hhu] Mtu Discovery Packet Discarded: size=%u, probe_count=%u",
      "UniqueId": "MtuDiscarded",
      "splitArgs": [
        {
          "DefinationEncoding": "p",
          "MacroVariableName": "arg1"
        },
        {
          "DefinationEncoding": "hhu",
          "MacroVariableName": "arg3"
        },
        {
          "DefinationEncoding": "u",
          "MacroVariableName": "arg4"
        },
        {
          "DefinationEncoding": "u",
          "MacroVariableName": "arg5"
        }
      ],
      "macroName": "QuicTraceLogConnInfo"
    },
    "MtuIncorrectSize": {
      "ModuleProperites": {},
      "TraceString": "[conn][%p] Path[%hhu] Mtu Discovery Received Out of Order: expected=%u received=%u",
      "UniqueId": "MtuIncorrectSize",
      "splitArgs": [
        {
          "DefinationEncoding": "p",
          "MacroVariableName": "arg1"
        },
        {
          "DefinationEncoding": "hhu",
          "MacroVariableName": "arg3"
        },
        {
          "DefinationEncoding": "u",
          "MacroVariableName": "arg4"
        },
        {
          "DefinationEncoding": "u",
          "MacroVariableName": "arg5"
        }
      ],
      "macroName": "QuicTraceLogConnVerbose"
    },
    "ConfigurationOpenStorageFailed": {
      "ModuleProperites": {},
      "TraceString": "[cnfg][%p] Failed to open settings, 0x%x",
      "UniqueId": "ConfigurationOpenStorageFailed",
      "splitArgs": [
        {
          "DefinationEncoding": "p",
          "MacroVariableName": "arg2"
        },
        {
          "DefinationEncoding": "x",
          "MacroVariableName": "arg3"
        }
      ],
      "macroName": "QuicTraceLogWarning"
    },
    "ConfigurationOpenAppStorageFailed": {
      "ModuleProperites": {},
      "TraceString": "[cnfg][%p] Failed to open app specific settings, 0x%x",
      "UniqueId": "ConfigurationOpenAppStorageFailed",
      "splitArgs": [
        {
          "DefinationEncoding": "p",
          "MacroVariableName": "arg2"
        },
        {
          "DefinationEncoding": "x",
          "MacroVariableName": "arg3"
        }
      ],
      "macroName": "QuicTraceLogWarning"
    },
    "ConfigurationSettingsUpdated": {
      "ModuleProperites": {},
      "TraceString": "[cnfg][%p] Settings %p Updated",
      "UniqueId": "ConfigurationSettingsUpdated",
      "splitArgs": [
        {
          "DefinationEncoding": "p",
          "MacroVariableName": "arg2"
        },
        {
          "DefinationEncoding": "p",
          "MacroVariableName": "arg3"
        }
      ],
      "macroName": "QuicTraceLogInfo"
    },
    "ConfigurationSetSettings": {
      "ModuleProperites": {},
      "TraceString": "[cnfg][%p] Setting new settings",
      "UniqueId": "ConfigurationSetSettings",
      "splitArgs": [
        {
          "DefinationEncoding": "p",
          "MacroVariableName": "arg2"
        }
      ],
      "macroName": "QuicTraceLogInfo"
    },
    "ConfigurationCreated": {
      "ModuleProperites": {},
      "TraceString": "[cnfg][%p] Created, Registration=%p",
      "UniqueId": "ConfigurationCreated",
      "splitArgs": [
        {
          "DefinationEncoding": "p",
          "MacroVariableName": "arg2"
        },
        {
          "DefinationEncoding": "p",
          "MacroVariableName": "arg3"
        }
      ],
      "macroName": "QuicTraceEvent"
    },
    "ConfigurationCleanup": {
      "ModuleProperites": {},
      "TraceString": "[cnfg][%p] Cleaning up",
      "UniqueId": "ConfigurationCleanup",
      "splitArgs": [
        {
          "DefinationEncoding": "p",
          "MacroVariableName": "arg2"
        }
      ],
      "macroName": "QuicTraceEvent"
    },
    "ConfigurationDestroyed": {
      "ModuleProperites": {},
      "TraceString": "[cnfg][%p] Destroyed",
      "UniqueId": "ConfigurationDestroyed",
      "splitArgs": [
        {
          "DefinationEncoding": "p",
          "MacroVariableName": "arg2"
        }
      ],
      "macroName": "QuicTraceEvent"
    },
    "ConfigurationRundown": {
      "ModuleProperites": {},
      "TraceString": "[cnfg][%p] Rundown, Registration=%p",
      "UniqueId": "ConfigurationRundown",
      "splitArgs": [
        {
          "DefinationEncoding": "p",
          "MacroVariableName": "arg2"
        },
        {
          "DefinationEncoding": "p",
          "MacroVariableName": "arg3"
        }
      ],
      "macroName": "QuicTraceEvent"
    },
    "LibraryStorageOpenFailed": {
      "ModuleProperites": {},
      "TraceString": "[ lib] Failed to open global settings, 0x%x",
      "UniqueId": "LibraryStorageOpenFailed",
      "splitArgs": [
        {
          "DefinationEncoding": "x",
          "MacroVariableName": "arg2"
        }
      ],
      "macroName": "QuicTraceLogWarning"
    },
    "LibraryTestDatapathHooksSet": {
      "ModuleProperites": {},
      "TraceString": "[ lib] Updated test datapath hooks",
      "UniqueId": "LibraryTestDatapathHooksSet",
      "splitArgs": [],
      "macroName": "QuicTraceLogWarning"
    },
    "LibrarySettingsUpdated": {
      "ModuleProperites": {},
      "TraceString": "[ lib] Settings %p Updated",
      "UniqueId": "LibrarySettingsUpdated",
      "splitArgs": [
        {
          "DefinationEncoding": "p",
          "MacroVariableName": "arg2"
        }
      ],
      "macroName": "QuicTraceLogInfo"
    },
    "LibraryVerifierEnabledPerRegistration": {
      "ModuleProperites": {},
      "TraceString": "[ lib] Verifing enabled, per-registration!",
      "UniqueId": "LibraryVerifierEnabledPerRegistration",
      "splitArgs": [],
      "macroName": "QuicTraceLogInfo"
    },
    "LibraryVerifierEnabled": {
      "ModuleProperites": {},
      "TraceString": "[ lib] Verifing enabled for all!",
      "UniqueId": "LibraryVerifierEnabled",
      "splitArgs": [],
      "macroName": "QuicTraceLogInfo"
    },
    "LibraryCidLengthSet": {
      "ModuleProperites": {},
      "TraceString": "[ lib] CID Length = %hhu",
      "UniqueId": "LibraryCidLengthSet",
      "splitArgs": [
        {
          "DefinationEncoding": "hhu",
          "MacroVariableName": "arg2"
        }
      ],
      "macroName": "QuicTraceLogInfo"
    },
    "LibraryRetryMemoryLimitSet": {
      "ModuleProperites": {},
      "TraceString": "[ lib] Updated retry memory limit = %hu",
      "UniqueId": "LibraryRetryMemoryLimitSet",
      "splitArgs": [
        {
          "DefinationEncoding": "hu",
          "MacroVariableName": "arg2"
        }
      ],
      "macroName": "QuicTraceLogInfo"
    },
    "LibraryLoadBalancingModeSet": {
      "ModuleProperites": {},
      "TraceString": "[ lib] Updated load balancing mode = %hu",
      "UniqueId": "LibraryLoadBalancingModeSet",
      "splitArgs": [
        {
          "DefinationEncoding": "hu",
          "MacroVariableName": "arg2"
        }
      ],
      "macroName": "QuicTraceLogInfo"
    },
    "LibrarySetSettings": {
      "ModuleProperites": {},
      "TraceString": "[ lib] Setting new settings",
      "UniqueId": "LibrarySetSettings",
      "splitArgs": [],
      "macroName": "QuicTraceLogInfo"
    },
    "LibraryInUse": {
      "ModuleProperites": {},
      "TraceString": "[ lib] Now in use.",
      "UniqueId": "LibraryInUse",
      "splitArgs": [],
      "macroName": "QuicTraceLogInfo"
    },
    "LibraryNotInUse": {
      "ModuleProperites": {},
      "TraceString": "[ lib] No longer in use.",
      "UniqueId": "LibraryNotInUse",
      "splitArgs": [],
      "macroName": "QuicTraceLogInfo"
    },
    "LibraryMsQuicOpenVersionNull": {
      "ModuleProperites": {},
      "TraceString": "[ api] MsQuicOpenVersion, NULL",
      "UniqueId": "LibraryMsQuicOpenVersionNull",
      "splitArgs": [],
      "macroName": "QuicTraceLogVerbose"
    },
    "LibraryMsQuicOpenVersionEntry": {
      "ModuleProperites": {},
      "TraceString": "[ api] MsQuicOpenVersion",
      "UniqueId": "LibraryMsQuicOpenVersionEntry",
      "splitArgs": [],
      "macroName": "QuicTraceLogVerbose"
    },
    "LibraryMsQuicOpenVersionExit": {
      "ModuleProperites": {},
      "TraceString": "[ api] MsQuicOpenVersion, status=0x%x",
      "UniqueId": "LibraryMsQuicOpenVersionExit",
      "splitArgs": [
        {
          "DefinationEncoding": "x",
          "MacroVariableName": "arg2"
        }
      ],
      "macroName": "QuicTraceLogVerbose"
    },
    "LibraryMsQuicClose": {
      "ModuleProperites": {},
      "TraceString": "[ api] MsQuicClose",
      "UniqueId": "LibraryMsQuicClose",
      "splitArgs": [],
      "macroName": "QuicTraceLogVerbose"
    },
    "LibraryLoadBalancingModeSetAfterInUse": {
      "ModuleProperites": {},
      "TraceString": "[ lib] Tried to change load balancing mode after library in use!",
      "UniqueId": "LibraryLoadBalancingModeSetAfterInUse",
      "splitArgs": [],
      "macroName": "QuicTraceLogError"
    },
    "LibraryInitialized": {
      "ModuleProperites": {},
      "TraceString": "[ lib] Initialized, PartitionCount=%u DatapathFeatures=%u",
      "UniqueId": "LibraryInitialized",
      "splitArgs": [
        {
          "DefinationEncoding": "u",
          "MacroVariableName": "arg2"
        },
        {
          "DefinationEncoding": "u",
          "MacroVariableName": "arg3"
        }
      ],
      "macroName": "QuicTraceEvent"
    },
    "LibraryVersion": {
      "ModuleProperites": {},
      "TraceString": "[ lib] Version %u.%u.%u.%u",
      "UniqueId": "LibraryVersion",
      "splitArgs": [
        {
          "DefinationEncoding": "u",
          "MacroVariableName": "arg2"
        },
        {
          "DefinationEncoding": "u",
          "MacroVariableName": "arg3"
        },
        {
          "DefinationEncoding": "u",
          "MacroVariableName": "arg4"
        },
        {
          "DefinationEncoding": "u",
          "MacroVariableName": "arg5"
        }
      ],
      "macroName": "QuicTraceEvent"
    },
    "LibraryUninitialized": {
      "ModuleProperites": {},
      "TraceString": "[ lib] Uninitialized",
      "UniqueId": "LibraryUninitialized",
      "splitArgs": [],
      "macroName": "QuicTraceEvent"
    },
    "LibraryAddRef": {
      "ModuleProperites": {},
      "TraceString": "[ lib] AddRef",
      "UniqueId": "LibraryAddRef",
      "splitArgs": [],
      "macroName": "QuicTraceEvent"
    },
    "LibraryRelease": {
      "ModuleProperites": {},
      "TraceString": "[ lib] Release",
      "UniqueId": "LibraryRelease",
      "splitArgs": [],
      "macroName": "QuicTraceEvent"
    },
    "BindingError": {
      "ModuleProperites": {},
      "TraceString": "[bind][%p] ERROR, %s.",
      "UniqueId": "BindingError",
      "splitArgs": [
        {
          "DefinationEncoding": "p",
          "MacroVariableName": "arg2"
        },
        {
          "DefinationEncoding": "s",
          "MacroVariableName": "arg3"
        }
      ],
      "macroName": "QuicTraceEvent"
    },
    "LibraryServerInit": {
      "ModuleProperites": {},
      "TraceString": "[ lib] Shared server state initializing",
      "UniqueId": "LibraryServerInit",
      "splitArgs": [],
      "macroName": "QuicTraceEvent"
    },
    "LibraryRundown": {
      "ModuleProperites": {},
      "TraceString": "[ lib] Rundown, PartitionCount=%u DatapathFeatures=%u",
      "UniqueId": "LibraryRundown",
      "splitArgs": [
        {
          "DefinationEncoding": "u",
          "MacroVariableName": "arg2"
        },
        {
          "DefinationEncoding": "u",
          "MacroVariableName": "arg3"
        }
      ],
      "macroName": "QuicTraceEvent"
    },
    "LibrarySendRetryStateUpdated": {
      "ModuleProperites": {},
      "TraceString": "[ lib] New SendRetryEnabled state, %hhu",
      "UniqueId": "LibrarySendRetryStateUpdated",
      "splitArgs": [
        {
          "DefinationEncoding": "hhu",
          "MacroVariableName": "arg2"
        }
      ],
      "macroName": "QuicTraceEvent"
    },
    "PerfCountersRundown": {
      "ModuleProperites": {},
      "TraceString": "[ lib] Perf counters Rundown, Counters=%!CID!",
      "UniqueId": "PerfCountersRundown",
      "splitArgs": [
        {
          "DefinationEncoding": "!CID!",
          "MacroVariableName": "arg2"
        }
      ],
      "macroName": "QuicTraceEvent"
    },
    "ConnExecApiOper": {
      "ModuleProperites": {},
      "TraceString": "[conn][%p] Execute: %u",
      "UniqueId": "ConnExecApiOper",
      "splitArgs": [
        {
          "DefinationEncoding": "p",
          "MacroVariableName": "arg2"
        },
        {
          "DefinationEncoding": "u",
          "MacroVariableName": "arg3"
        }
      ],
      "macroName": "QuicTraceEvent"
    },
    "ConnExecOper": {
      "ModuleProperites": {},
      "TraceString": "[conn][%p] Execute: %u",
      "UniqueId": "ConnExecOper",
      "splitArgs": [
        {
          "DefinationEncoding": "p",
          "MacroVariableName": "arg2"
        },
        {
          "DefinationEncoding": "u",
          "MacroVariableName": "arg3"
        }
      ],
      "macroName": "QuicTraceEvent"
    },
    "ConnOutFlowStreamStats": {
      "ModuleProperites": {},
      "TraceString": "[conn][%p] OUT: StreamFC=%llu StreamSendWindow=%llu",
      "UniqueId": "ConnOutFlowStreamStats",
      "splitArgs": [
        {
          "DefinationEncoding": "p",
          "MacroVariableName": "arg2"
        },
        {
          "DefinationEncoding": "llu",
          "MacroVariableName": "arg3"
        },
        {
          "DefinationEncoding": "llu",
          "MacroVariableName": "arg4"
        }
      ],
      "macroName": "QuicTraceEvent"
    },
    "ConnInFlowStats": {
      "ModuleProperites": {},
      "TraceString": "[conn][%p] IN: BytesRecv=%llu",
      "UniqueId": "ConnInFlowStats",
      "splitArgs": [
        {
          "DefinationEncoding": "p",
          "MacroVariableName": "arg2"
        },
        {
          "DefinationEncoding": "llu",
          "MacroVariableName": "arg3"
        }
      ],
      "macroName": "QuicTraceEvent"
    },
    "ConnStats": {
      "ModuleProperites": {},
      "TraceString": "[conn][%p] STATS: SRtt=%u CongestionCount=%u PersistentCongestionCount=%u SendTotalBytes=%llu RecvTotalBytes=%llu",
      "UniqueId": "ConnStats",
      "splitArgs": [
        {
          "DefinationEncoding": "p",
          "MacroVariableName": "arg2"
        },
        {
          "DefinationEncoding": "u",
          "MacroVariableName": "arg3"
        },
        {
          "DefinationEncoding": "u",
          "MacroVariableName": "arg4"
        },
        {
          "DefinationEncoding": "u",
          "MacroVariableName": "arg5"
        },
        {
          "DefinationEncoding": "llu",
          "MacroVariableName": "arg6"
        },
        {
          "DefinationEncoding": "llu",
          "MacroVariableName": "arg7"
        }
      ],
      "macroName": "QuicTraceEvent"
    },
    "ConnPacketStats": {
      "ModuleProperites": {},
      "TraceString": "[conn][%p] STATS: SendTotalPackets=%llu SendSuspectedLostPackets=%llu SendSpuriousLostPackets=%llu RecvTotalPackets=%llu RecvReorderedPackets=%llu RecvDroppedPackets=%llu RecvDuplicatePackets=%llu RecvDecryptionFailures=%llu",
      "UniqueId": "ConnPacketStats",
      "splitArgs": [
        {
          "DefinationEncoding": "p",
          "MacroVariableName": "arg2"
        },
        {
          "DefinationEncoding": "llu",
          "MacroVariableName": "arg3"
        },
        {
          "DefinationEncoding": "llu",
          "MacroVariableName": "arg4"
        },
        {
          "DefinationEncoding": "llu",
          "MacroVariableName": "arg5"
        },
        {
          "DefinationEncoding": "llu",
          "MacroVariableName": "arg6"
        },
        {
          "DefinationEncoding": "llu",
          "MacroVariableName": "arg7"
        },
        {
          "DefinationEncoding": "llu",
          "MacroVariableName": "arg8"
        },
        {
          "DefinationEncoding": "llu",
          "MacroVariableName": "arg9"
        },
        {
          "DefinationEncoding": "llu",
          "MacroVariableName": "arg10"
        }
      ],
      "macroName": "QuicTraceEvent"
    },
    "ConnOutFlowBlocked": {
      "ModuleProperites": {},
      "TraceString": "[conn][%p] Send Blocked Flags: %hhu",
      "UniqueId": "ConnOutFlowBlocked",
      "splitArgs": [
        {
          "DefinationEncoding": "p",
          "MacroVariableName": "arg2"
        },
        {
          "DefinationEncoding": "hhu",
          "MacroVariableName": "arg3"
        }
      ],
      "macroName": "QuicTraceEvent"
    },
    "TestScopeEntry": {
      "ModuleProperites": {},
      "TraceString": "[test]---> %s",
      "UniqueId": "TestScopeEntry",
      "splitArgs": [
        {
          "DefinationEncoding": "s",
          "MacroVariableName": "arg2"
        }
      ],
      "macroName": "QuicTraceLogInfo"
    },
    "TestScopeExit": {
      "ModuleProperites": {},
      "TraceString": "[test]<--- %s",
      "UniqueId": "TestScopeExit",
      "splitArgs": [
        {
          "DefinationEncoding": "s",
          "MacroVariableName": "arg2"
        }
      ],
      "macroName": "QuicTraceLogInfo"
    },
    "TestHookRegister": {
      "ModuleProperites": {},
      "TraceString": "[test][hook] Registering",
      "UniqueId": "TestHookRegister",
      "splitArgs": [],
      "macroName": "QuicTraceLogInfo"
    },
    "TestHookUnregistering": {
      "ModuleProperites": {},
      "TraceString": "[test][hook] Unregistering",
      "UniqueId": "TestHookUnregistering",
      "splitArgs": [],
      "macroName": "QuicTraceLogInfo"
    },
    "TestHookUnregistered": {
      "ModuleProperites": {},
      "TraceString": "[test][hook] Unregistered",
      "UniqueId": "TestHookUnregistered",
      "splitArgs": [],
      "macroName": "QuicTraceLogInfo"
    },
    "TestHookDropPacketRandom": {
      "ModuleProperites": {},
      "TraceString": "[test][hook] Random packet drop",
      "UniqueId": "TestHookDropPacketRandom",
      "splitArgs": [],
      "macroName": "QuicTraceLogVerbose"
    },
    "TestHookDropPacketSelective": {
      "ModuleProperites": {},
      "TraceString": "[test][hook] Selective packet drop",
      "UniqueId": "TestHookDropPacketSelective",
      "splitArgs": [],
      "macroName": "QuicTraceLogVerbose"
    },
    "TestHookReplaceAddrRecv": {
      "ModuleProperites": {},
      "TraceString": "[test][hook] Recv Addr :%hu => :%hu",
      "UniqueId": "TestHookReplaceAddrRecv",
      "splitArgs": [
        {
          "DefinationEncoding": "hu",
          "MacroVariableName": "arg2"
        },
        {
          "DefinationEncoding": "hu",
          "MacroVariableName": "arg3"
        }
      ],
      "macroName": "QuicTraceLogVerbose"
    },
    "TestHookReplaceAddrSend": {
      "ModuleProperites": {},
      "TraceString": "[test][hook] Send Addr :%hu => :%hu",
      "UniqueId": "TestHookReplaceAddrSend",
      "splitArgs": [
        {
          "DefinationEncoding": "hu",
          "MacroVariableName": "arg2"
        },
        {
          "DefinationEncoding": "hu",
          "MacroVariableName": "arg3"
        }
      ],
      "macroName": "QuicTraceLogVerbose"
    },
    "TestHookDropOldAddrSend": {
      "ModuleProperites": {},
      "TraceString": "[test][hook] Dropping send to old addr",
      "UniqueId": "TestHookDropOldAddrSend",
      "splitArgs": [],
      "macroName": "QuicTraceLogVerbose"
    },
    "TestHookDropLimitAddrRecv": {
      "ModuleProperites": {},
      "TraceString": "[test][hook] Dropping recv over limit to new addr",
      "UniqueId": "TestHookDropLimitAddrRecv",
      "splitArgs": [],
      "macroName": "QuicTraceLogVerbose"
    },
    "TestHookDropLimitAddrSend": {
      "ModuleProperites": {},
      "TraceString": "[test][hook] Dropping send over limit to new addr",
      "UniqueId": "TestHookDropLimitAddrSend",
      "splitArgs": [],
      "macroName": "QuicTraceLogVerbose"
    },
    "TestHookReplaceCreateSend": {
      "ModuleProperites": {},
      "TraceString": "[test][hook] Create (remote) Addr :%hu => :%hu",
      "UniqueId": "TestHookReplaceCreateSend",
      "splitArgs": [
        {
          "DefinationEncoding": "hu",
          "MacroVariableName": "arg2"
        },
        {
          "DefinationEncoding": "hu",
          "MacroVariableName": "arg3"
        }
      ],
      "macroName": "QuicTraceLogVerbose"
    },
    "TestIgnoreConnectionTimeout": {
      "ModuleProperites": {},
      "TraceString": "[test] Ignoring timeout unexpected status because of random loss",
      "UniqueId": "TestIgnoreConnectionTimeout",
      "splitArgs": [],
      "macroName": "QuicTraceLogInfo"
    },
    "PerfTcpCreateClient": {
      "ModuleProperites": {},
      "TraceString": "[perf][tcp][%p] Client created",
      "UniqueId": "PerfTcpCreateClient",
      "splitArgs": [
        {
          "DefinationEncoding": "p",
          "MacroVariableName": "arg2"
        }
      ],
      "macroName": "QuicTraceLogVerbose"
    },
    "PerfTcpCreateServer": {
      "ModuleProperites": {},
      "TraceString": "[perf][tcp][%p] Server created",
      "UniqueId": "PerfTcpCreateServer",
      "splitArgs": [
        {
          "DefinationEncoding": "p",
          "MacroVariableName": "arg2"
        }
      ],
      "macroName": "QuicTraceLogVerbose"
    },
    "PerfTcpDestroyed": {
      "ModuleProperites": {},
      "TraceString": "[perf][tcp][%p] Destroyed",
      "UniqueId": "PerfTcpDestroyed",
      "splitArgs": [
        {
          "DefinationEncoding": "p",
          "MacroVariableName": "arg2"
        }
      ],
      "macroName": "QuicTraceLogVerbose"
    },
    "PerfTcpConnectCallback": {
      "ModuleProperites": {},
      "TraceString": "[perf][tcp][%p] Connect callback %hhu",
      "UniqueId": "PerfTcpConnectCallback",
      "splitArgs": [
        {
          "DefinationEncoding": "p",
          "MacroVariableName": "arg2"
        },
        {
          "DefinationEncoding": "hhu",
          "MacroVariableName": "arg3"
        }
      ],
      "macroName": "QuicTraceLogVerbose"
    },
    "PerfTcpReceiveCallback": {
      "ModuleProperites": {},
      "TraceString": "[perf][tcp][%p] Receive callback",
      "UniqueId": "PerfTcpReceiveCallback",
      "splitArgs": [
        {
          "DefinationEncoding": "p",
          "MacroVariableName": "arg2"
        }
      ],
      "macroName": "QuicTraceLogVerbose"
    },
    "PerfTcpSendCompleteCallback": {
      "ModuleProperites": {},
      "TraceString": "[perf][tcp][%p] SendComplete callback",
      "UniqueId": "PerfTcpSendCompleteCallback",
      "splitArgs": [
        {
          "DefinationEncoding": "p",
          "MacroVariableName": "arg2"
        }
      ],
      "macroName": "QuicTraceLogVerbose"
    },
    "PerfTcpAppAccept": {
      "ModuleProperites": {},
      "TraceString": "[perf][tcp][%p] App Accept",
      "UniqueId": "PerfTcpAppAccept",
      "splitArgs": [
        {
          "DefinationEncoding": "p",
          "MacroVariableName": "arg2"
        }
      ],
      "macroName": "QuicTraceLogVerbose"
    },
    "PerfTcpAppConnect": {
      "ModuleProperites": {},
      "TraceString": "[perf][tcp][%p] App Connect",
      "UniqueId": "PerfTcpAppConnect",
      "splitArgs": [
        {
          "DefinationEncoding": "p",
          "MacroVariableName": "arg2"
        }
      ],
      "macroName": "QuicTraceLogVerbose"
    },
    "PerfTcpStartTls": {
      "ModuleProperites": {},
      "TraceString": "[perf][tcp][%p] Start TLS",
      "UniqueId": "PerfTcpStartTls",
      "splitArgs": [
        {
          "DefinationEncoding": "p",
          "MacroVariableName": "arg2"
        }
      ],
      "macroName": "QuicTraceLogVerbose"
    },
    "PerfTcpAppDisconnect": {
      "ModuleProperites": {},
      "TraceString": "[perf][tcp][%p] App Disconnect",
      "UniqueId": "PerfTcpAppDisconnect",
      "splitArgs": [
        {
          "DefinationEncoding": "p",
          "MacroVariableName": "arg2"
        }
      ],
      "macroName": "QuicTraceLogVerbose"
    },
    "PerfTcpAppReceive": {
      "ModuleProperites": {},
      "TraceString": "[perf][tcp][%p] App Receive %hu bytes, Open=%hhu Fin=%hhu Abort=%hhu",
      "UniqueId": "PerfTcpAppReceive",
      "splitArgs": [
        {
          "DefinationEncoding": "p",
          "MacroVariableName": "arg2"
        },
        {
          "DefinationEncoding": "hu",
          "MacroVariableName": "arg3"
        },
        {
          "DefinationEncoding": "hhu",
          "MacroVariableName": "arg4"
        },
        {
          "DefinationEncoding": "hhu",
          "MacroVariableName": "arg5"
        },
        {
          "DefinationEncoding": "hhu",
          "MacroVariableName": "arg6"
        }
      ],
      "macroName": "QuicTraceLogVerbose"
    },
    "PerfTcpSendFrame": {
      "ModuleProperites": {},
      "TraceString": "[perf][tcp][%p] Send frame %hu bytes, Open=%hhu Fin=%hhu Abort=%hhu",
      "UniqueId": "PerfTcpSendFrame",
      "splitArgs": [
        {
          "DefinationEncoding": "p",
          "MacroVariableName": "arg2"
        },
        {
          "DefinationEncoding": "hu",
          "MacroVariableName": "arg3"
        },
        {
          "DefinationEncoding": "hhu",
          "MacroVariableName": "arg4"
        },
        {
          "DefinationEncoding": "hhu",
          "MacroVariableName": "arg5"
        },
        {
          "DefinationEncoding": "hhu",
          "MacroVariableName": "arg6"
        }
      ],
      "macroName": "QuicTraceLogVerbose"
    },
    "PerfTcpAppSendComplete": {
      "ModuleProperites": {},
      "TraceString": "[perf][tcp][%p] App Send complete %u bytes",
      "UniqueId": "PerfTcpAppSendComplete",
      "splitArgs": [
        {
          "DefinationEncoding": "p",
          "MacroVariableName": "arg2"
        },
        {
          "DefinationEncoding": "u",
          "MacroVariableName": "arg3"
        }
      ],
      "macroName": "QuicTraceLogVerbose"
    },
    "PerfTcpAppSend": {
      "ModuleProperites": {},
      "TraceString": "[perf][tcp][%p] App Send %u bytes, Open=%hhu Fin=%hhu Abort=%hhu",
      "UniqueId": "PerfTcpAppSend",
      "splitArgs": [
        {
          "DefinationEncoding": "p",
          "MacroVariableName": "arg2"
        },
        {
          "DefinationEncoding": "u",
          "MacroVariableName": "arg3"
        },
        {
          "DefinationEncoding": "hhu",
          "MacroVariableName": "arg4"
        },
        {
          "DefinationEncoding": "hhu",
          "MacroVariableName": "arg5"
        },
        {
          "DefinationEncoding": "hhu",
          "MacroVariableName": "arg6"
        }
      ],
      "macroName": "QuicTraceLogVerbose"
    },
    "PerfTcpAppClose": {
      "ModuleProperites": {},
      "TraceString": "[perf][tcp][%p] App Close",
      "UniqueId": "PerfTcpAppClose",
      "splitArgs": [
        {
          "DefinationEncoding": "p",
          "MacroVariableName": "arg2"
        }
      ],
      "macroName": "QuicTraceLogVerbose"
    },
    "PerfRpsStart": {
      "ModuleProperites": {},
      "TraceString": "[perf] RPS Client start",
      "UniqueId": "PerfRpsStart",
      "splitArgs": [],
      "macroName": "QuicTraceLogVerbose"
    },
    "PerfRpsTimeout": {
      "ModuleProperites": {},
      "TraceString": "[perf] RPS Client timeout",
      "UniqueId": "PerfRpsTimeout",
      "splitArgs": [],
      "macroName": "QuicTraceLogVerbose"
    },
    "PerfRpsComplete": {
      "ModuleProperites": {},
      "TraceString": "[perf] RPS Client complete",
      "UniqueId": "PerfRpsComplete",
      "splitArgs": [],
      "macroName": "QuicTraceLogVerbose"
    },
    "ClientResumptionTicketDecodeFailTpLengthShort": {
      "ModuleProperites": {},
      "TraceString": "[test] Attempting to decode Server TP with length %u (Actual: %u)",
      "UniqueId": "ClientResumptionTicketDecodeFailTpLengthShort",
      "splitArgs": [
        {
          "DefinationEncoding": "u",
          "MacroVariableName": "arg2"
        },
        {
          "DefinationEncoding": "u",
          "MacroVariableName": "arg3"
        }
      ],
      "macroName": "QuicTraceLogInfo"
    },
    "ClientResumptionTicketDecodeFailTpLengthEncodedWrong": {
      "ModuleProperites": {},
      "TraceString": "[test] Attempting to decode Server TP length (improperly encoded) %x (Actual: %u)",
      "UniqueId": "ClientResumptionTicketDecodeFailTpLengthEncodedWrong",
      "splitArgs": [
        {
          "DefinationEncoding": "x",
          "MacroVariableName": "arg2"
        },
        {
          "DefinationEncoding": "u",
          "MacroVariableName": "arg3"
        }
      ],
      "macroName": "QuicTraceLogInfo"
    },
    "ClientResumptionTicketDecodeFailTicketLengthShort": {
      "ModuleProperites": {},
      "TraceString": "[test] Attempting to decode Server Ticket with length %u (Actual: %u)",
      "UniqueId": "ClientResumptionTicketDecodeFailTicketLengthShort",
      "splitArgs": [
        {
          "DefinationEncoding": "u",
          "MacroVariableName": "arg2"
        },
        {
          "DefinationEncoding": "u",
          "MacroVariableName": "arg3"
        }
      ],
      "macroName": "QuicTraceLogInfo"
    },
    "ClientResumptionTicketDecodeFailTicketLengthEncodedWrong": {
      "ModuleProperites": {},
      "TraceString": "[test] Attempting to decode Server Ticket length (improperly encoded) %x (Actual: %u)",
      "UniqueId": "ClientResumptionTicketDecodeFailTicketLengthEncodedWrong",
      "splitArgs": [
        {
          "DefinationEncoding": "x",
          "MacroVariableName": "arg2"
        },
        {
          "DefinationEncoding": "u",
          "MacroVariableName": "arg3"
        }
      ],
      "macroName": "QuicTraceLogInfo"
    },
    "ServerResumptionTicketDecodeFailAlpnLengthShort": {
      "ModuleProperites": {},
      "TraceString": "[test] Attempting to decode Negotiated ALPN with length %u (Actual: %u)",
      "UniqueId": "ServerResumptionTicketDecodeFailAlpnLengthShort",
      "splitArgs": [
        {
          "DefinationEncoding": "u",
          "MacroVariableName": "arg2"
        },
        {
          "DefinationEncoding": "u",
          "MacroVariableName": "arg3"
        }
      ],
      "macroName": "QuicTraceLogInfo"
    },
    "ServerResumptionTicketDecodeFailAlpnLengthEncodedWrong": {
      "ModuleProperites": {},
      "TraceString": "[test] Attempting to decode Negotiated ALPN length (improperly encoded) %x (Actual: %u)",
      "UniqueId": "ServerResumptionTicketDecodeFailAlpnLengthEncodedWrong",
      "splitArgs": [
        {
          "DefinationEncoding": "x",
          "MacroVariableName": "arg2"
        },
        {
          "DefinationEncoding": "u",
          "MacroVariableName": "arg3"
        }
      ],
      "macroName": "QuicTraceLogInfo"
    },
    "ServerResumptionTicketDecodeFailTpLengthShort": {
      "ModuleProperites": {},
      "TraceString": "[test] Attempting to decode Handshake TP with length %u (Actual: %u)",
      "UniqueId": "ServerResumptionTicketDecodeFailTpLengthShort",
      "splitArgs": [
        {
          "DefinationEncoding": "u",
          "MacroVariableName": "arg2"
        },
        {
          "DefinationEncoding": "u",
          "MacroVariableName": "arg3"
        }
      ],
      "macroName": "QuicTraceLogInfo"
    },
    "ServerResumptionTicketDecodeFailTpLengthEncodedWrong": {
      "ModuleProperites": {},
      "TraceString": "[test] Attempting to decode Handshake TP length (improperly encoded) %x (Actual: %u)",
      "UniqueId": "ServerResumptionTicketDecodeFailTpLengthEncodedWrong",
      "splitArgs": [
        {
          "DefinationEncoding": "x",
          "MacroVariableName": "arg2"
        },
        {
          "DefinationEncoding": "u",
          "MacroVariableName": "arg3"
        }
      ],
      "macroName": "QuicTraceLogInfo"
    },
    "ServerResumptionTicketDecodeFailAppDataLengthShort": {
      "ModuleProperites": {},
      "TraceString": "[test] Attempting to decode App Data with length %u (Actual: %u)",
      "UniqueId": "ServerResumptionTicketDecodeFailAppDataLengthShort",
      "splitArgs": [
        {
          "DefinationEncoding": "u",
          "MacroVariableName": "arg2"
        },
        {
          "DefinationEncoding": "u",
          "MacroVariableName": "arg3"
        }
      ],
      "macroName": "QuicTraceLogInfo"
    },
    "ServerResumptionTicketDecodeFailAppDataLengthEncodedWrong": {
      "ModuleProperites": {},
      "TraceString": "[test] Attempting to decode App Data length (improperly encoded) %x (Actual: %u)",
      "UniqueId": "ServerResumptionTicketDecodeFailAppDataLengthEncodedWrong",
      "splitArgs": [
        {
          "DefinationEncoding": "x",
          "MacroVariableName": "arg2"
        },
        {
          "DefinationEncoding": "u",
          "MacroVariableName": "arg3"
        }
      ],
      "macroName": "QuicTraceLogInfo"
    },
    "TestCaseStart": {
      "ModuleProperites": {},
      "TraceString": "[test] START %s",
      "UniqueId": "TestCaseStart",
      "splitArgs": [
        {
          "DefinationEncoding": "s",
          "MacroVariableName": "arg2"
        }
      ],
      "macroName": "QuicTraceLogInfo"
    },
    "TestCaseEnd": {
      "ModuleProperites": {},
      "TraceString": "[test] END %s",
      "UniqueId": "TestCaseEnd",
      "splitArgs": [
        {
          "DefinationEncoding": "s",
          "MacroVariableName": "arg2"
        }
      ],
      "macroName": "QuicTraceLogInfo"
    },
    "TestCaseTStart": {
      "ModuleProperites": {},
      "TraceString": "[test] START %s, %s",
      "UniqueId": "TestCaseTStart",
      "splitArgs": [
        {
          "DefinationEncoding": "s",
          "MacroVariableName": "arg2"
        },
        {
          "DefinationEncoding": "s",
          "MacroVariableName": "arg3"
        }
      ],
      "macroName": "QuicTraceLogInfo"
    },
    "TestCaseTEnd": {
      "ModuleProperites": {},
      "TraceString": "[test] END %s",
      "UniqueId": "TestCaseTEnd",
      "splitArgs": [
        {
          "DefinationEncoding": "s",
          "MacroVariableName": "arg2"
        }
      ],
      "macroName": "QuicTraceLogInfo"
    },
    "TestLogFailure": {
      "ModuleProperites": {},
      "TraceString": "[test] FAILURE - %s:%d - %s",
      "UniqueId": "TestLogFailure",
      "splitArgs": [
        {
          "DefinationEncoding": "s",
          "MacroVariableName": "arg2"
        },
        {
          "DefinationEncoding": "d",
          "MacroVariableName": "arg3"
        },
        {
          "DefinationEncoding": "s",
          "MacroVariableName": "arg4"
        }
      ],
      "macroName": "QuicTraceLogError"
    },
    "PerfControlClientCanceledRequest": {
      "ModuleProperites": {},
      "TraceString": "[perf] Client %p canceled request %p",
      "UniqueId": "PerfControlClientCanceledRequest",
      "splitArgs": [
        {
          "DefinationEncoding": "p",
          "MacroVariableName": "arg2"
        },
        {
          "DefinationEncoding": "p",
          "MacroVariableName": "arg3"
        }
      ],
      "macroName": "QuicTraceLogWarning"
    },
    "PerfDriverStarted": {
      "ModuleProperites": {},
      "TraceString": "[perf] Started",
      "UniqueId": "PerfDriverStarted",
      "splitArgs": [],
      "macroName": "QuicTraceLogInfo"
    },
    "PerfDriverStopped": {
      "ModuleProperites": {},
      "TraceString": "[perf] Stopped",
      "UniqueId": "PerfDriverStopped",
      "splitArgs": [],
      "macroName": "QuicTraceLogInfo"
    },
    "PerfControlClientCreated": {
      "ModuleProperites": {},
      "TraceString": "[perf] Client %p created",
      "UniqueId": "PerfControlClientCreated",
      "splitArgs": [
        {
          "DefinationEncoding": "p",
          "MacroVariableName": "arg2"
        }
      ],
      "macroName": "QuicTraceLogInfo"
    },
    "PerfControlClientCleaningUp": {
      "ModuleProperites": {},
      "TraceString": "[perf] Client %p cleaning up",
      "UniqueId": "PerfControlClientCleaningUp",
      "splitArgs": [
        {
          "DefinationEncoding": "p",
          "MacroVariableName": "arg2"
        }
      ],
      "macroName": "QuicTraceLogInfo"
    },
    "PerformanceStopCancelled": {
      "ModuleProperites": {},
      "TraceString": "[perf] Performance Stop Cancelled",
      "UniqueId": "PerformanceStopCancelled",
      "splitArgs": [],
      "macroName": "QuicTraceLogInfo"
    },
    "PrintBufferReturn": {
      "ModuleProperites": {},
      "TraceString": "[perf] Print Buffer %d %s\\n",
      "UniqueId": "PrintBufferReturn",
      "splitArgs": [
        {
          "DefinationEncoding": "d",
          "MacroVariableName": "arg2"
        },
        {
          "DefinationEncoding": "s",
          "MacroVariableName": "arg3"
        }
      ],
      "macroName": "QuicTraceLogInfo"
    },
    "PerfControlClientIoctl": {
      "ModuleProperites": {},
      "TraceString": "[perf] Client %p executing write IOCTL %u",
      "UniqueId": "PerfControlClientIoctl",
      "splitArgs": [
        {
          "DefinationEncoding": "p",
          "MacroVariableName": "arg2"
        },
        {
          "DefinationEncoding": "u",
          "MacroVariableName": "arg3"
        }
      ],
      "macroName": "QuicTraceLogInfo"
    },
    "PerfControlClientIoctlComplete": {
      "ModuleProperites": {},
      "TraceString": "[perf] Client %p completing request, 0x%x",
      "UniqueId": "PerfControlClientIoctlComplete",
      "splitArgs": [
        {
          "DefinationEncoding": "p",
          "MacroVariableName": "arg2"
        },
        {
          "DefinationEncoding": "x",
          "MacroVariableName": "arg3"
        }
      ],
      "macroName": "QuicTraceLogInfo"
    },
    "PerfControlInitialized": {
      "ModuleProperites": {},
      "TraceString": "[perf] Control interface initialized",
      "UniqueId": "PerfControlInitialized",
      "splitArgs": [],
      "macroName": "QuicTraceLogVerbose"
    },
    "PerfControlUninitializing": {
      "ModuleProperites": {},
      "TraceString": "[perf] Control interface uninitializing",
      "UniqueId": "PerfControlUninitializing",
      "splitArgs": [],
      "macroName": "QuicTraceLogVerbose"
    },
    "PerfControlUninitialized": {
      "ModuleProperites": {},
      "TraceString": "[perf] Control interface uninitialized",
      "UniqueId": "PerfControlUninitialized",
      "splitArgs": [],
      "macroName": "QuicTraceLogVerbose"
    },
    "InteropTestStart": {
      "ModuleProperites": {},
      "TraceString": "[ntrp] Test Start, Server: %s, Port: %hu, Tests: 0x%x.",
      "UniqueId": "InteropTestStart",
      "splitArgs": [
        {
          "DefinationEncoding": "s",
          "MacroVariableName": "arg2"
        },
        {
          "DefinationEncoding": "hu",
          "MacroVariableName": "arg3"
        },
        {
          "DefinationEncoding": "x",
          "MacroVariableName": "arg4"
        }
      ],
      "macroName": "QuicTraceLogInfo"
    },
    "InteropTestStop": {
      "ModuleProperites": {},
      "TraceString": "[ntrp] Test Stop, Server: %s, Port: %hu, Tests: 0x%x, Negotiated Alpn: %s, Passed: %s.",
      "UniqueId": "InteropTestStop",
      "splitArgs": [
        {
          "DefinationEncoding": "s",
          "MacroVariableName": "arg2"
        },
        {
          "DefinationEncoding": "hu",
          "MacroVariableName": "arg3"
        },
        {
          "DefinationEncoding": "x",
          "MacroVariableName": "arg4"
        },
        {
          "DefinationEncoding": "s",
          "MacroVariableName": "arg5"
        },
        {
          "DefinationEncoding": "s",
          "MacroVariableName": "arg6"
        }
      ],
      "macroName": "QuicTraceLogInfo"
<<<<<<< HEAD
=======
    },
    "CertCapiVerifiedChain": {
      "ModuleProperites": {},
      "TraceString": "CertVerifyChain: %S 0x%x, result=0x%x",
      "UniqueId": "CertCapiVerifiedChain",
      "splitArgs": [
        {
          "DefinationEncoding": "S",
          "MacroVariableName": "arg2"
        },
        {
          "DefinationEncoding": "x",
          "MacroVariableName": "arg3"
        },
        {
          "DefinationEncoding": "x",
          "MacroVariableName": "arg4"
        }
      ],
      "macroName": "QuicTraceLogInfo"
    },
    "PerfControlInitialized": {
      "ModuleProperites": {},
      "TraceString": "[perf] Control interface initialized",
      "UniqueId": "PerfControlInitialized",
      "splitArgs": [],
      "macroName": "QuicTraceLogVerbose"
    },
    "WindowsUserInitialized2": {
      "ModuleProperites": {},
      "TraceString": "[ dll] Initialized (AvailMem = %llu bytes, TimerResolution = [%u, %u])",
      "UniqueId": "WindowsUserInitialized2",
      "splitArgs": [
        {
          "DefinationEncoding": "llu",
          "MacroVariableName": "arg2"
        },
        {
          "DefinationEncoding": "u",
          "MacroVariableName": "arg3"
        },
        {
          "DefinationEncoding": "u",
          "MacroVariableName": "arg4"
        }
      ],
      "macroName": "QuicTraceLogInfo"
    },
    "FrameLogImmediateAck": {
      "ModuleProperites": {},
      "TraceString": "[%c][%cX][%llu]   IMMEDIATE_ACK",
      "UniqueId": "FrameLogImmediateAck",
      "splitArgs": [
        {
          "DefinationEncoding": "c",
          "MacroVariableName": "arg2"
        },
        {
          "DefinationEncoding": "c",
          "MacroVariableName": "arg3"
        },
        {
          "DefinationEncoding": "llu",
          "MacroVariableName": "arg4"
        }
      ],
      "macroName": "QuicTraceLogVerbose"
    },
    "LibraryMsQuicOpenVersionUnsupported": {
      "ModuleProperites": {},
      "TraceString": "[ api] MsQuicOpenVersion, Only version 2 supported",
      "UniqueId": "LibraryMsQuicOpenVersionUnsupported",
      "splitArgs": [],
      "macroName": "QuicTraceLogVerbose"
    },
    "LibraryMsQuicOpenVersionNull": {
      "ModuleProperites": {},
      "TraceString": "[ api] MsQuicOpenVersion, NULL",
      "UniqueId": "LibraryMsQuicOpenVersionNull",
      "splitArgs": [],
      "macroName": "QuicTraceLogVerbose"
    },
    "LibraryMsQuicOpenVersionEntry": {
      "ModuleProperites": {},
      "TraceString": "[ api] MsQuicOpenVersion",
      "UniqueId": "LibraryMsQuicOpenVersionEntry",
      "splitArgs": [],
      "macroName": "QuicTraceLogVerbose"
    },
    "LibraryMsQuicOpenVersionExit": {
      "ModuleProperites": {},
      "TraceString": "[ api] MsQuicOpenVersion, status=0x%x",
      "UniqueId": "LibraryMsQuicOpenVersionExit",
      "splitArgs": [
        {
          "DefinationEncoding": "x",
          "MacroVariableName": "arg2"
        }
      ],
      "macroName": "QuicTraceLogVerbose"
    },
    "ListenerIndicateStopComplete": {
      "ModuleProperites": {},
      "TraceString": "[list][%p] Indicating STOP_COMPLETE",
      "UniqueId": "ListenerIndicateStopComplete",
      "splitArgs": [
        {
          "DefinationEncoding": "p",
          "MacroVariableName": "arg2"
        }
      ],
      "macroName": "QuicTraceLogVerbose"
    },
    "ApiError": {
      "ModuleProperites": {},
      "TraceString": "[ api] Error %u",
      "UniqueId": "ApiError",
      "splitArgs": [
        {
          "DefinationEncoding": "u",
          "MacroVariableName": "arg2"
        }
      ],
      "macroName": "QuicTraceEvent"
    },
    "PlatformWorkerThreadStart": {
      "ModuleProperites": {},
      "TraceString": "[ lib][%p] Worker start",
      "UniqueId": "PlatformWorkerThreadStart",
      "splitArgs": [
        {
          "DefinationEncoding": "p",
          "MacroVariableName": "arg2"
        }
      ],
      "macroName": "QuicTraceLogInfo"
    },
    "PlatformWorkerThreadStop": {
      "ModuleProperites": {},
      "TraceString": "[ lib][%p] Worker stop",
      "UniqueId": "PlatformWorkerThreadStop",
      "splitArgs": [
        {
          "DefinationEncoding": "p",
          "MacroVariableName": "arg2"
        }
      ],
      "macroName": "QuicTraceLogInfo"
>>>>>>> 34623b13
    }
  },
  "ConfigFile": {
    "MacroConfigurations": {
      "lttng_plus": {
        "Modules": [
          {
            "ExportModule": "LTTNG",
            "CustomSettings": {}
          }
        ]
      },
      "empty": {
        "Modules": [],
        "SkipProcessing": true
      },
      "stubs": {
        "Modules": []
      },
      "STDOUT": {
        "Modules": [
          {
            "ExportModule": "STDOUT",
            "CustomSettings": {}
          }
        ]
      },
      "etw_only": {
        "Modules": [
          {
            "ExportModule": "MANIFESTED_ETW",
            "CustomSettings": {
              "ETWManifestFile": "MsQuicEtw.man",
              "ETW_Provider": "ff15e657-4f26-570e-88ab-0796b258d11c",
              "Level": "win:Informational",
              "Keywords": "ut:Connection ut:LowVolume"
            }
          }
        ]
      },
      "etw_plus": {
        "Modules": [
          {
            "ExportModule": "MANIFESTED_ETW",
            "CustomSettings": {
              "ETWManifestFile": "MsQuicEtw.man",
              "ETW_Provider": "ff15e657-4f26-570e-88ab-0796b258d11c",
              "Level": "win:Informational",
              "Keywords": "ut:Connection ut:LowVolume"
            }
          }
        ]
      }
    },
    "Version": 1,
    "CustomTypeClogCSharpFile": "msquic.clog.cs",
    "CustomTypeClogCSharpFileContents": "/*++\n\n    Copyright (c) Microsoft Corporation.\n    Licensed under the MIT License.\n\n--*/\n\nusing System;\nusing System.Text;\nusing System.Net;\nusing System.Runtime.InteropServices;\n\nnamespace msquic.clog_config\n{\n    public class Types\n    {\n        public static string ADDR(byte[] value)\n        {\n            if (value.Length == 0)\n            {\n                return \"None\";\n            }\n\n            int si_family = value[0] | ((ushort)value[1] << 8);\n            int sin_port = value[3] | ((ushort)value[2] << 8);\n\n            byte[] sa2;\n\n            string msg = \"\";\n\n            switch (si_family)\n            {\n                case 0:  //<--unspecified\n                    msg += $\"*:{sin_port}\";\n                    break;\n                case 2:  //< --v4\n                    sa2 = new byte[4];\n                    Array.Copy(value, 4, sa2, 0, 4);\n                    msg += $\"{new IPAddress(sa2).ToString()}:{sin_port}\";\n                    break;\n                case 10:  //<--v6 (linux)\n                case 23: //<--v6\n                    sa2 = new byte[16];\n                    Array.Copy(value, 8, sa2, 0, 16);\n                    msg += $\"[{new IPAddress(sa2).ToString()}]:{sin_port}\";\n                    break;\n                default:\n                    throw new NotSupportedException(\"Invalid SI_FAMILY : \" + si_family);\n            }\n\n            return msg;\n        }\n\n        public static string CID(byte [] value)\n        {\n            StringBuilder hex = new StringBuilder(value.Length * 2);\n            foreach (byte v in value)\n            {\n                hex.AppendFormat(v.ToString(\"X2\"));\n            }\n            return hex.ToString();\n        }\n\n        public static string VNL(byte [] value)\n        {\n            if (value.Length == 0) {\n                return \"Empty\";\n            }\n            if (value.Length < 4)\n            {\n                return \"Invalid\";\n            }\n            StringBuilder hex = new StringBuilder(\n                (value.Length * 2) +                    // Hex length for all characters\n                ((value.Length / sizeof(int)) - 1));    // Space for commas, if list is long enough.\n\n            for (int i = 0; value.Length - i >= sizeof(int); i += sizeof(int))\n            {\n                int Version = (int)(value[i] << 24) | (int)(value[i + 1] << 16) | (int)(value[i + 2] << 8) | (int)(value[i + 3]);\n                hex.Append(Version.ToString(\"X8\"));\n                if (value.Length - (i + sizeof(int)) >= sizeof(int)) {\n                    hex.Append(\",\");\n                }\n            }\n            return hex.ToString();\n        }\n\n        public static string ALPN(byte [] value)\n        {\n            if (value.Length == 0) {\n                return \"Empty\";\n            }\n            UTF8Encoding utf8 = new UTF8Encoding(false, true);\n            StringBuilder AlpnList = new StringBuilder(value.Length);\n            uint i = 0;\n            while (i < value.Length)\n            {\n                uint AlpnLength = value[i];\n                i++;\n                if (AlpnLength > value.Length - i)\n                {\n                    // Alpn longer than remaining buffer, print to the end.\n                    AlpnLength = (uint)value.Length - i;\n                }\n                try {\n                    String CurrentAlpn = utf8.GetString(value, (int)i, (int)AlpnLength);\n                    AlpnList.Append(CurrentAlpn);\n                    i += AlpnLength;\n                } catch {\n                    // Fall back to printing hex\n                    for (; AlpnLength > 0; AlpnLength--, i++)\n                    {\n                        AlpnList.Append(value[i].ToString(\"x2\"));\n                        if (AlpnLength > 1) {\n                            AlpnList.Append(\",\");\n                        }\n                    }\n                }\n                if (i < value.Length)\n                {\n                    AlpnList.Append(';');\n                }\n            }\n            return AlpnList.ToString();\n        }\n    }\n}\n",
    "MaximumVariableLength": 20,
    "TypeEncoders": {
      "Version": 0,
      "TypeEncoder": [
        {
          "EncodingType": "ByteArray",
          "CType": "CLOG_PTR",
          "JavaType": null,
          "DefinationEncoding": "!ADDR!",
          "CustomDecoder": "msquic.clog_config.Types.ADDR"
        },
        {
          "EncodingType": "ByteArray",
          "CType": "CLOG_PTR",
          "JavaType": null,
          "DefinationEncoding": "!ALPN!",
          "CustomDecoder": "msquic.clog_config.Types.ALPN"
        },
        {
          "EncodingType": "ByteArray",
          "CType": "CLOG_PTR",
          "JavaType": null,
          "DefinationEncoding": "!CID!",
          "CustomDecoder": "msquic.clog_config.Types.CID"
        },
        {
          "EncodingType": "ByteArray",
          "CType": "CLOG_PTR",
          "JavaType": null,
          "DefinationEncoding": "!VNL!",
          "CustomDecoder": "msquic.clog_config.Types.VNL"
        },
        {
          "EncodingType": "UInt32",
          "CType": "CLOG_UINT32",
          "JavaType": null,
          "DefinationEncoding": "03u"
        }
      ]
    },
    "SourceCodeMacros": [
      {
        "MacroName": "QuicTraceLogWarning",
        "EncodedPrefix": null,
        "EncodedArgNumber": 1,
        "MacroConfiguration": {
          "linux": "lttng_plus",
          "stubs": "stubs",
          "macos": "STDOUT",
          "windows_kernel": "empty",
          "windows": "empty"
        },
        "CustomSettings": null
      },
      {
        "MacroName": "QuicTraceLogStreamWarning",
        "EncodedPrefix": "[strm][%p] ",
        "EncodedArgNumber": 2,
        "MacroConfiguration": {
          "linux": "lttng_plus",
          "stubs": "stubs",
          "macos": "STDOUT",
          "windows_kernel": "empty",
          "windows": "empty"
        },
        "CustomSettings": null
      },
      {
        "MacroName": "QuicTraceLogStreamInfo",
        "EncodedPrefix": "[strm][%p] ",
        "EncodedArgNumber": 2,
        "MacroConfiguration": {
          "linux": "lttng_plus",
          "stubs": "stubs",
          "macos": "STDOUT",
          "windows_kernel": "empty",
          "windows": "empty"
        },
        "CustomSettings": null
      },
      {
        "MacroName": "QuicTraceLogStreamVerbose",
        "EncodedPrefix": "[strm][%p] ",
        "EncodedArgNumber": 2,
        "MacroConfiguration": {
          "linux": "lttng_plus",
          "stubs": "stubs",
          "macos": "STDOUT",
          "windows_kernel": "empty",
          "windows": "empty"
        },
        "CustomSettings": null
      },
      {
        "MacroName": "QuicTraceLogInfo",
        "EncodedPrefix": null,
        "EncodedArgNumber": 1,
        "MacroConfiguration": {
          "linux": "lttng_plus",
          "stubs": "stubs",
          "macos": "STDOUT",
          "windows_kernel": "empty",
          "windows": "empty"
        },
        "CustomSettings": null
      },
      {
        "MacroName": "QuicTraceLogVerbose",
        "EncodedPrefix": null,
        "EncodedArgNumber": 1,
        "MacroConfiguration": {
          "linux": "lttng_plus",
          "stubs": "stubs",
          "macos": "STDOUT",
          "windows_kernel": "empty",
          "windows": "empty"
        },
        "CustomSettings": null
      },
      {
        "MacroName": "QuicTraceLogError",
        "EncodedPrefix": null,
        "EncodedArgNumber": 1,
        "MacroConfiguration": {
          "linux": "lttng_plus",
          "stubs": "stubs",
          "macos": "STDOUT",
          "windows_kernel": "empty",
          "windows": "empty"
        },
        "CustomSettings": null
      },
      {
        "MacroName": "QuicTraceLogConnError",
        "EncodedPrefix": "[conn][%p] ",
        "EncodedArgNumber": 2,
        "MacroConfiguration": {
          "linux": "lttng_plus",
          "stubs": "stubs",
          "macos": "STDOUT",
          "windows_kernel": "empty",
          "windows": "empty"
        },
        "CustomSettings": null
      },
      {
        "MacroName": "QuicTraceLogConnWarning",
        "EncodedPrefix": "[conn][%p] ",
        "EncodedArgNumber": 2,
        "MacroConfiguration": {
          "linux": "lttng_plus",
          "stubs": "stubs",
          "macos": "STDOUT",
          "windows_kernel": "empty",
          "windows": "empty"
        },
        "CustomSettings": null
      },
      {
        "MacroName": "QuicTraceLogConnInfo",
        "EncodedPrefix": "[conn][%p] ",
        "EncodedArgNumber": 2,
        "MacroConfiguration": {
          "linux": "lttng_plus",
          "stubs": "stubs",
          "macos": "STDOUT",
          "windows_kernel": "empty",
          "windows": "empty"
        },
        "CustomSettings": null
      },
      {
        "MacroName": "QuicTraceLogConnVerbose",
        "EncodedPrefix": "[conn][%p] ",
        "EncodedArgNumber": 2,
        "MacroConfiguration": {
          "linux": "lttng_plus",
          "stubs": "stubs",
          "macos": "STDOUT",
          "windows_kernel": "empty",
          "windows": "empty"
        },
        "CustomSettings": null
      },
      {
        "MacroName": "QuicTraceEvent",
        "EncodedPrefix": null,
        "EncodedArgNumber": 1,
        "MacroConfiguration": {
          "linux": "lttng_plus",
          "stubs": "stubs",
          "macos": "STDOUT",
          "windows_kernel": "empty",
          "windows": "empty"
        },
        "CustomSettings": null
      }
    ],
    "ChainedConfigFiles": [
      "DEFAULTS"
    ],
    "ChainedConfigurations": [
      {
        "MacroConfigurations": {},
        "Version": 1,
        "CustomTypeClogCSharpFile": "DEFAULTS",
        "CustomTypeClogCSharpFileContents": "/*++\n\n    Copyright (c) Microsoft Corporation.\n    Licensed under the MIT License.\n\n--*/\n\nnamespace defaults.clog_config\n{\n    public class Types\n    {\n        public static string DecodePointer(ulong pointer)\n        {\n            return \"0x\" + pointer.ToString(\"x\");\n        }\n\n        public static string DecodeChar(byte value)\n        {\n            return ((char)value).ToString();\n        }\n\n        public static string DecodeUInt32(uint value)\n        {\n            return value.ToString();\n        }\n\n        public static string DecodeInt32(int value)\n        {\n            return value.ToString();\n        }\n\n        public static string DecodeInt8(byte value)\n        {\n            return value.ToString();\n        }\n    }\n}\n",
        "MaximumVariableLength": 20,
        "TypeEncoders": {
          "Version": 0,
          "TypeEncoder": [
            {
              "EncodingType": "ByteArray",
              "CType": "CLOG_PTR",
              "JavaType": null,
              "DefinationEncoding": "!BYTEARRAY!"
            },
            {
              "EncodingType": "Int32",
              "CType": "int",
              "JavaType": null,
              "DefinationEncoding": "d"
            },
            {
              "EncodingType": "Int8",
              "CType": "signed char",
              "JavaType": null,
              "DefinationEncoding": "hhd"
            },
            {
              "EncodingType": "Int8",
              "CType": "signed char",
              "JavaType": null,
              "DefinationEncoding": "hhi"
            },
            {
              "EncodingType": "UInt8",
              "CType": "unsigned char",
              "JavaType": null,
              "DefinationEncoding": "hhu"
            },
            {
              "EncodingType": "UInt8",
              "CType": "unsigned char",
              "JavaType": null,
              "DefinationEncoding": "hhx"
            },
            {
              "EncodingType": "UInt8",
              "CType": "unsigned char",
              "JavaType": null,
              "DefinationEncoding": "hhX"
            },
            {
              "EncodingType": "UInt16",
              "CType": "unsigned short",
              "JavaType": null,
              "DefinationEncoding": "hu"
            },
            {
              "EncodingType": "UInt16",
              "CType": "unsigned short",
              "JavaType": null,
              "DefinationEncoding": "hx"
            },
            {
              "EncodingType": "Int16",
              "CType": "short",
              "JavaType": null,
              "DefinationEncoding": "hd"
            },
            {
              "EncodingType": "UInt16",
              "CType": "unsigned short",
              "JavaType": null,
              "DefinationEncoding": "hX"
            },
            {
              "EncodingType": "Int32",
              "CType": "long int",
              "JavaType": null,
              "DefinationEncoding": "ld"
            },
            {
              "EncodingType": "Int64",
              "CType": "long long int",
              "JavaType": null,
              "DefinationEncoding": "lld"
            },
            {
              "EncodingType": "Int64",
              "CType": "long long int",
              "JavaType": null,
              "DefinationEncoding": "lli"
            },
            {
              "EncodingType": "UInt64",
              "CType": "unsigned long long int",
              "JavaType": null,
              "DefinationEncoding": "llu"
            },
            {
              "EncodingType": "UInt64",
              "CType": "unsigned long long int",
              "JavaType": null,
              "DefinationEncoding": "llx"
            },
            {
              "EncodingType": "UInt64",
              "CType": "unsigned long long int",
              "JavaType": null,
              "DefinationEncoding": "llX"
            },
            {
              "EncodingType": "Int32",
              "CType": "long int",
              "JavaType": null,
              "DefinationEncoding": "li"
            },
            {
              "EncodingType": "UInt32",
              "CType": "unsigned long int",
              "JavaType": null,
              "DefinationEncoding": "lu"
            },
            {
              "EncodingType": "UInt32",
              "CType": "unsigned long int",
              "JavaType": null,
              "DefinationEncoding": "lx"
            },
            {
              "EncodingType": "UInt32",
              "CType": "unsigned long int",
              "JavaType": null,
              "DefinationEncoding": "lX"
            },
            {
              "EncodingType": "UNICODE_String",
              "CType": "const wchar_t *",
              "JavaType": null,
              "DefinationEncoding": "ls"
            },
            {
              "EncodingType": "Int64",
              "CType": "size_t",
              "JavaType": null,
              "DefinationEncoding": "zd"
            },
            {
              "EncodingType": "Int64",
              "CType": "size_t",
              "JavaType": null,
              "DefinationEncoding": "zi"
            },
            {
              "EncodingType": "UInt64",
              "CType": "size_t",
              "JavaType": null,
              "DefinationEncoding": "zu"
            },
            {
              "EncodingType": "UInt64",
              "CType": "size_t",
              "JavaType": null,
              "DefinationEncoding": "zx"
            },
            {
              "EncodingType": "UInt64",
              "CType": "size_t",
              "JavaType": null,
              "DefinationEncoding": "zX"
            },
            {
              "EncodingType": "Int64",
              "CType": "ptrdiff_t",
              "JavaType": null,
              "DefinationEncoding": "td"
            },
            {
              "EncodingType": "Int64",
              "CType": "ptrdiff_t",
              "JavaType": null,
              "DefinationEncoding": "ti"
            },
            {
              "EncodingType": "UInt64",
              "CType": "ptrdiff_t",
              "JavaType": null,
              "DefinationEncoding": "tu"
            },
            {
              "EncodingType": "UInt64",
              "CType": "ptrdiff_t",
              "JavaType": null,
              "DefinationEncoding": "tx"
            },
            {
              "EncodingType": "UInt64",
              "CType": "ptrdiff_t",
              "JavaType": null,
              "DefinationEncoding": "tX"
            },
            {
              "EncodingType": "Int32",
              "CType": "int",
              "JavaType": null,
              "DefinationEncoding": "i"
            },
            {
              "EncodingType": "UInt32",
              "CType": "unsigned int",
              "JavaType": null,
              "DefinationEncoding": "u"
            },
            {
              "EncodingType": "UInt32",
              "CType": "unsigned int",
              "JavaType": null,
              "DefinationEncoding": "x"
            },
            {
              "EncodingType": "UInt32",
              "CType": "unsigned int",
              "JavaType": null,
              "DefinationEncoding": "4.4x"
            },
            {
              "EncodingType": "UInt32",
              "CType": "unsigned int",
              "JavaType": null,
              "DefinationEncoding": "X"
            },
            {
              "EncodingType": "UInt8",
              "CType": "char",
              "JavaType": null,
              "DefinationEncoding": "c",
              "CustomDecoder": "defaults.clog_config.Types.DecodeChar"
            },
            {
              "EncodingType": "ANSI_String",
              "CType": "const char *",
              "JavaType": null,
              "DefinationEncoding": "s"
            },
            {
              "EncodingType": "UNICODE_String",
              "CType": "const wchar_t *",
              "JavaType": null,
              "DefinationEncoding": "S"
            },
            {
              "EncodingType": "Pointer",
              "CType": "CLOG_PTR",
              "JavaType": null,
              "DefinationEncoding": "p",
              "CustomDecoder": "defaults.clog_config.Types.DecodePointer"
            }
          ]
        },
        "SourceCodeMacros": [],
        "ChainedConfigFiles": [],
        "ChainedConfigurations": []
      }
    ]
  },
  "ModuleUniqueness": {
    "TraceInformation": [
      {
        "UniquenessHash": "2cbc406b-c1c0-ba4d-eee8-669f30330f4a",
        "TraceID": "LibraryError",
        "EncodingString": "[ lib] ERROR, %s."
      },
      {
        "UniquenessHash": "f2af462d-2374-ab88-bb90-5b540254387e",
        "TraceID": "DatapathWorkerThreadStart",
        "EncodingString": "[data][%p] Worker start"
      },
      {
        "UniquenessHash": "1033d20d-4c1c-25d6-ee0f-5f449e3ed6d5",
        "TraceID": "DatapathWorkerThreadStop",
        "EncodingString": "[data][%p] Worker stop"
      },
      {
        "UniquenessHash": "8c0dc882-517e-cd8f-df0b-0b892d83bb00",
        "TraceID": "DatapathResolveHostNameFailed",
        "EncodingString": "[%p] Couldn't resolve hostname '%s' to an IP address"
      },
      {
        "UniquenessHash": "f8608b33-99de-87fb-58fc-7a0f6dfe385c",
        "TraceID": "LibraryErrorStatus",
        "EncodingString": "[ lib] ERROR, %u, %s."
      },
      {
        "UniquenessHash": "335643ef-1fdb-099b-6672-4452222524ff",
        "TraceID": "AllocFailure",
        "EncodingString": "Allocation of '%s' failed. (%llu bytes)"
      },
      {
        "UniquenessHash": "17f0621a-2b85-e04d-3ff1-a2b62cef0bf5",
        "TraceID": "DatapathErrorStatus",
        "EncodingString": "[data][%p] ERROR, %u, %s."
      },
      {
        "UniquenessHash": "3b8a506d-ede0-3c3b-7c31-83127acebfc6",
        "TraceID": "DatapathRecv",
        "EncodingString": "[data][%p] Recv %u bytes (segment=%hu) Src=%!ADDR! Dst=%!ADDR!"
      },
      {
        "UniquenessHash": "1cde4174-4172-15b7-b59b-dcbb6410b43a",
        "TraceID": "DatapathCreated",
        "EncodingString": "[data][%p] Created, local=%!ADDR!, remote=%!ADDR!"
      },
      {
        "UniquenessHash": "f5328bae-6bcb-72fc-a6fd-89b44261a85b",
        "TraceID": "DatapathDestroyed",
        "EncodingString": "[data][%p] Destroyed"
      },
      {
        "UniquenessHash": "20cf52f5-ef36-a45b-6a54-29e5eaac7f19",
        "TraceID": "DatapathSend",
        "EncodingString": "[data][%p] Send %u bytes in %hhu buffers (segment=%hu) Dst=%!ADDR!, Src=%!ADDR!"
      },
      {
        "UniquenessHash": "7512a5e6-b76b-d244-25a2-f27c6b593461",
        "TraceID": "TlsLogSecret",
        "EncodingString": "[ tls] %s[%u]: %s"
      },
      {
        "UniquenessHash": "6eeae539-95db-bea9-7e36-8635006dae40",
        "TraceID": "DatapathOpenTcpSocketFailed",
        "EncodingString": "[data] RSS helper socket failed to open, 0x%x"
      },
      {
        "UniquenessHash": "3fa7bab2-3b0c-9bb8-549d-167f35ace387",
        "TraceID": "DatapathOpenTcpSocketFailedAsync",
        "EncodingString": "[data] RSS helper socket failed to open (async), 0x%x"
      },
      {
        "UniquenessHash": "89ed61ea-4393-6369-8aeb-35d7b01a2b02",
        "TraceID": "DatapathQueryRssScalabilityInfoFailed",
        "EncodingString": "[data] Query for SIO_QUERY_RSS_SCALABILITY_INFO failed, 0x%x"
      },
      {
        "UniquenessHash": "74f297f4-8e97-b395-7e1b-bf46a620caa1",
        "TraceID": "DatapathQueryRssScalabilityInfoFailedAsync",
        "EncodingString": "[data] Query for SIO_QUERY_RSS_SCALABILITY_INFO failed (async), 0x%x"
      },
      {
        "UniquenessHash": "78b2984b-b937-3b8e-7684-9339d9267135",
        "TraceID": "DatapathOpenUdpSocketFailed",
        "EncodingString": "[data] UDP send segmentation helper socket failed to open, 0x%x"
      },
      {
        "UniquenessHash": "b68b4500-98ad-8200-72d3-788a4f0af3d1",
        "TraceID": "DatapathOpenUdpSocketFailedAsync",
        "EncodingString": "[data] UDP send segmentation helper socket failed to open (async), 0x%x"
      },
      {
        "UniquenessHash": "e9dcd981-9b8a-a04f-303a-c3acf58a93eb",
        "TraceID": "DatapathQueryUdpSendMsgFailed",
        "EncodingString": "[data] Query for UDP_SEND_MSG_SIZE failed, 0x%x"
      },
      {
        "UniquenessHash": "26a5e3a8-910f-4058-923c-97ea977107b0",
        "TraceID": "DatapathQueryUdpSendMsgFailedAsync",
        "EncodingString": "[data] Query for UDP_SEND_MSG_SIZE failed (async), 0x%x"
      },
      {
        "UniquenessHash": "1ba702fe-3407-9bab-a2bf-4f694b478ac0",
        "TraceID": "DatapathQueryRecvMaxCoalescedSizeFailed",
        "EncodingString": "[data] Query for UDP_RECV_MAX_COALESCED_SIZE failed, 0x%x"
      },
      {
        "UniquenessHash": "5af86e1e-9f51-cd58-2506-9b88ac659923",
        "TraceID": "DatapathQueryRecvMaxCoalescedSizeFailedAsync",
        "EncodingString": "[data] Query for UDP_RECV_MAX_COALESCED_SIZE failed (async), 0x%x"
      },
      {
        "UniquenessHash": "b503f2a8-8676-cb38-1cab-733b1b6168c4",
        "TraceID": "DatapathDropEmptyMdl",
        "EncodingString": "[%p] Dropping datagram with empty mdl."
      },
      {
        "UniquenessHash": "93ba4ba0-a056-754c-13bd-4d57d0f1d5f4",
        "TraceID": "DatapathDropMissingInfo",
        "EncodingString": "[%p] Dropping datagram missing IP_PKTINFO/IP_RECVERR."
      },
      {
        "UniquenessHash": "e2a52ac0-8148-8ba4-8ea5-bab2cbf1a43c",
        "TraceID": "DatapathDropTooBig",
        "EncodingString": "[%p] Dropping datagram with too many bytes (%llu)."
      },
      {
        "UniquenessHash": "177e3d8f-353c-329c-6b7c-638649a7d3ef",
        "TraceID": "DatapathDropMdlMapFailure",
        "EncodingString": "[%p] Failed to map MDL chain"
      },
      {
        "UniquenessHash": "b940eb8b-74ec-f569-8167-e95ccc36510e",
        "TraceID": "DatapathFragmented",
        "EncodingString": "[%p] Dropping datagram with fragmented MDL."
      },
      {
        "UniquenessHash": "a3d48581-00d1-fbbf-3ede-f8e9a4a22187",
        "TraceID": "DatapathDropAllocRecvContextFailure",
        "EncodingString": "[%p] Couldn't allocate receive context."
      },
      {
        "UniquenessHash": "977ca100-03bb-010a-09ab-0a04d33a7dfd",
        "TraceID": "DatapathDropAllocRecvBufferFailure",
        "EncodingString": "[%p] Couldn't allocate receive buffers."
      },
      {
        "UniquenessHash": "9ab36cd5-f082-c444-283c-9b8354ecedb5",
        "TraceID": "DatapathUroExceeded",
        "EncodingString": "[%p] Exceeded URO preallocation capacity."
      },
      {
        "UniquenessHash": "29acd049-f710-a71e-1271-698510cfc519",
        "TraceID": "DatapathUnreachableMsg",
        "EncodingString": "[sock][%p] Unreachable error from %!ADDR!"
      },
      {
        "UniquenessHash": "fd2c68c0-8a5e-b4bf-9d40-937c67e99fdd",
        "TraceID": "DatapathQueryUdpSegmentFailed",
        "EncodingString": "[data] Query for UDP_SEGMENT failed, 0x%x"
      },
      {
        "UniquenessHash": "e5973396-4dc6-d94f-5d67-921952ed35a5",
        "TraceID": "DatapathRecvEmpty",
        "EncodingString": "[data][%p] Dropping datagram with empty payload."
      },
      {
        "UniquenessHash": "fd2f4dda-2c95-a301-6a5e-8dda859fd5c5",
        "TraceID": "SchannelAchAsync",
        "EncodingString": "[ tls] Calling SspiAcquireCredentialsHandleAsyncW"
      },
      {
        "UniquenessHash": "03c8b552-99e5-6c8b-a95f-ba31e7b3149b",
        "TraceID": "SchannelAchWorkerStart",
        "EncodingString": "[ tls] Starting ACH worker"
      },
      {
        "UniquenessHash": "a1f31b13-badd-4de3-0620-3c8d413e7d49",
        "TraceID": "SchannelAch",
        "EncodingString": "[ tls] Calling AcquireCredentialsHandleW"
      },
      {
        "UniquenessHash": "7a6ea81a-5491-2148-a007-711c5a641acc",
        "TraceID": "SchannelAchCompleteInline",
        "EncodingString": "[ tls] Invoking security config completion callback inline, 0x%x"
      },
      {
        "UniquenessHash": "799852e0-2f39-43d4-6888-98a33178b844",
        "TraceID": "SchannelHandshakeComplete",
        "EncodingString": "[conn][%p] Handshake complete (resume=%hu)"
      },
      {
        "UniquenessHash": "4fd0cb41-bb79-5d9a-c799-172bb467970d",
        "TraceID": "SchannelConsumedBytes",
        "EncodingString": "[conn][%p] Consumed %u bytes"
      },
      {
        "UniquenessHash": "eb856414-e192-4e49-572c-18139925d342",
        "TraceID": "SchannelReadHandshakeStart",
        "EncodingString": "[conn][%p] Reading Handshake data starts now"
      },
      {
        "UniquenessHash": "6c7d08b4-8448-c087-743f-73690c501946",
        "TraceID": "SchannelRead1RttStart",
        "EncodingString": "[conn][%p] Reading 1-RTT data starts now"
      },
      {
        "UniquenessHash": "38faedd2-85a9-6145-38fb-11ec25de8777",
        "TraceID": "SchannelWriteHandshakeStart",
        "EncodingString": "[conn][%p] Writing Handshake data starts at %u"
      },
      {
        "UniquenessHash": "59d54505-6178-e02b-252e-a09308888444",
        "TraceID": "SchannelWrite1RttStart",
        "EncodingString": "[conn][%p] Writing 1-RTT data starts at %u"
      },
      {
        "UniquenessHash": "376c2752-488a-f7aa-91ef-900cfc5c9105",
        "TraceID": "SchannelProducedData",
        "EncodingString": "[conn][%p] Produced %u bytes"
      },
      {
        "UniquenessHash": "1197fc0e-03e3-58cf-6637-f912c96fa67b",
        "TraceID": "SchannelMissingData",
        "EncodingString": "[conn][%p] TLS message missing %u bytes of data"
      },
      {
        "UniquenessHash": "62985565-58a4-f934-c4ce-c12b8c6a19f9",
        "TraceID": "SchannelTransParamsBufferTooSmall",
        "EncodingString": "[conn][%p] Peer TP too large for available buffer (%u vs. %u)"
      },
      {
        "UniquenessHash": "18fa206f-59b9-158c-7fa9-904ae6cb9663",
        "TraceID": "SchannelContextCreated",
        "EncodingString": "[conn][%p] TLS context Created"
      },
      {
        "UniquenessHash": "771d2d3f-b8cd-0a3d-ac59-eac4d476390e",
        "TraceID": "SchannelContextCleaningUp",
        "EncodingString": "[conn][%p] Cleaning up"
      },
      {
        "UniquenessHash": "d5458244-ce44-333d-c01e-4739a7e39567",
        "TraceID": "SchannelKeyReady",
        "EncodingString": "[conn][%p] Key Ready Type, %u [%hu to %hu]"
      },
      {
        "UniquenessHash": "8fcfd765-ba83-53f1-a0bc-6992c51d42bd",
        "TraceID": "SchannelIgnoringTicket",
        "EncodingString": "[conn][%p] Ignoring %u ticket bytes"
      },
      {
        "UniquenessHash": "183e91b7-6ad7-7a8b-0d77-94004bde6757",
        "TraceID": "SchannelProcessingData",
        "EncodingString": "[conn][%p] Processing %u received bytes"
      },
      {
        "UniquenessHash": "9eac4540-061f-ff2b-c104-5c1e1b8b22b6",
        "TraceID": "TlsError",
        "EncodingString": "[ tls][%p] ERROR, %s."
      },
      {
        "UniquenessHash": "7312d23f-2305-b54b-e1da-81597fabe281",
        "TraceID": "TlsErrorStatus",
        "EncodingString": "[ tls][%p] ERROR, %u, %s."
      },
      {
        "UniquenessHash": "5fc489fc-c2f2-0e16-8c99-87acf91e235d",
        "TraceID": "CertFindCertificateFriendlyName",
        "EncodingString": "[test] No certificate found by FriendlyName"
      },
      {
        "UniquenessHash": "b3f755ee-8d5e-ee68-77ce-d28d21c60214",
        "TraceID": "CertWaitForCreationEvent",
        "EncodingString": "[test] WaitForSingleObject returned 0x%x, proceeding without caution... (GLE: 0x%x)"
      },
      {
        "UniquenessHash": "1d49a12c-2001-fbe8-e111-80da9c0c330f",
        "TraceID": "CertCleanTestCerts",
        "EncodingString": "[cert] %d test certificates found, and %d deleted"
      },
      {
        "UniquenessHash": "77982893-1b1e-c8f4-2410-5885f9f9debc",
        "TraceID": "CertOpenRsaKeySuccess",
        "EncodingString": "[cert] Successfully opened RSA key"
      },
      {
        "UniquenessHash": "41f32b3e-24fa-9aea-be99-143d45142d0b",
        "TraceID": "CertCreateRsaKeySuccess",
        "EncodingString": "[cert] Successfully created key"
      },
      {
        "UniquenessHash": "43fb9236-e276-a71e-ab43-b1b026b31cfd",
        "TraceID": "CertCreationEventAlreadyCreated",
        "EncodingString": "[test] CreateEvent opened existing event"
      },
      {
        "UniquenessHash": "6fb480dc-d71f-74f2-dc75-559a5591fe3d",
        "TraceID": "CertCapiVerifiedChain",
        "EncodingString": "CertVerifyChain: %S 0x%x, result=0x%x"
      },
      {
        "UniquenessHash": "2e3530fe-5082-ce8a-7275-87755eb70c41",
        "TraceID": "CertCapiParsedChain",
        "EncodingString": "[cert] Successfully parsed chain of %u certificate(s)"
      },
      {
        "UniquenessHash": "bc118133-e7f5-68c2-fd22-5dba9202e2eb",
        "TraceID": "CertCapiFormattedChain",
        "EncodingString": "[cert] Successfully formatted chain of %u certificate(s)"
      },
      {
        "UniquenessHash": "827a6a52-50a7-a1f6-8caa-5f1aea644206",
        "TraceID": "CertCapiSign",
        "EncodingString": "[cert] QuicCertSign alg=0x%4.4x"
      },
      {
        "UniquenessHash": "d53212c8-2068-d598-a55f-1b238ec86ad1",
        "TraceID": "CertCapiVerify",
        "EncodingString": "[cert] QuicCertVerify alg=0x%4.4x"
      },
      {
        "UniquenessHash": "31349def-7bef-9552-85d3-571ed17dd5ab",
        "TraceID": "PosixLoaded",
        "EncodingString": "[ dso] Loaded"
      },
      {
        "UniquenessHash": "91532cdf-2221-2667-1b05-a537e0452c6d",
        "TraceID": "PosixUnloaded",
        "EncodingString": "[ dso] Unloaded"
      },
      {
        "UniquenessHash": "40b64940-ccfe-0749-363e-2579b535f9c6",
        "TraceID": "PosixInitialized",
        "EncodingString": "[ dso] Initialized (AvailMem = %llu bytes)"
      },
      {
        "UniquenessHash": "3c9f8c11-7ba6-80cd-f2a9-2863b654c189",
        "TraceID": "PosixUninitialized",
        "EncodingString": "[ dso] Uninitialized"
      },
      {
        "UniquenessHash": "681db658-c247-7951-8110-1c361bf69097",
        "TraceID": "LibraryAssert",
        "EncodingString": "[ lib] ASSERT, %u:%s - %s."
      },
      {
        "UniquenessHash": "c7b17ffc-7649-6294-b6d0-cf4bbf4bc8cb",
        "TraceID": "OpenSslAlert",
        "EncodingString": "[conn][%p] Send alert = %u (Level = %u)"
      },
      {
        "UniquenessHash": "33c7b405-30d7-b1d6-1c60-91d15920e2dc",
        "TraceID": "OpenSslQuicDataErrorStr",
        "EncodingString": "[conn][%p] SSL_provide_quic_data failed: %s"
      },
      {
        "UniquenessHash": "ea63635a-adff-b833-abb2-009297ee0ca0",
        "TraceID": "OpenSslHandshakeErrorStr",
        "EncodingString": "[conn][%p] TLS handshake error: %s, file:%s:%d"
      },
      {
        "UniquenessHash": "f80224e1-7ca4-27b8-154f-fc7e85e79ec7",
        "TraceID": "OpenSslHandshakeError",
        "EncodingString": "[conn][%p] TLS handshake error: %d"
      },
      {
        "UniquenessHash": "c279cde0-f02f-b00b-6d26-e4b9b7a7f136",
        "TraceID": "OpenSslAlpnNegotiationFailure",
        "EncodingString": "[conn][%p] Failed to negotiate ALPN"
      },
      {
        "UniquenessHash": "9db25efa-f88e-4060-209f-1512595e2e48",
        "TraceID": "OpenSslInvalidAlpnLength",
        "EncodingString": "[conn][%p] Invalid negotiated ALPN length"
      },
      {
        "UniquenessHash": "ae3edb31-740c-da1e-7beb-1413f94a5af4",
        "TraceID": "OpenSslNoMatchingAlpn",
        "EncodingString": "[conn][%p] Failed to find a matching ALPN"
      },
      {
        "UniquenessHash": "b75cb1a1-4f18-b079-1f2f-c85b209e0bb2",
        "TraceID": "OpenSslMissingTransportParameters",
        "EncodingString": "[conn][%p] No transport parameters received"
      },
      {
        "UniquenessHash": "adea8fef-9bdf-e9d9-63f2-64fefaea1bde",
        "TraceID": "OpenSslHandshakeDataStart",
        "EncodingString": "[conn][%p] Writing Handshake data starts at %u"
      },
      {
        "UniquenessHash": "eaede67a-124b-3b3f-95ba-363d08546d2a",
        "TraceID": "OpenSsl1RttDataStart",
        "EncodingString": "[conn][%p] Writing 1-RTT data starts at %u"
      },
      {
        "UniquenessHash": "26435dc8-4bc1-07f9-1db1-9b206d1cdf14",
        "TraceID": "OpenSslOnRecvTicket",
        "EncodingString": "[conn][%p] Received session ticket, %u bytes"
      },
      {
        "UniquenessHash": "f402229a-851f-11c6-00b3-69f4a4b0428a",
        "TraceID": "OpenSslOnSetTicket",
        "EncodingString": "[conn][%p] Setting session ticket, %u bytes"
      },
      {
        "UniquenessHash": "2e040e87-bbc9-9c8e-8a2e-83c0cff19c5e",
        "TraceID": "OpenSslHandshakeComplete",
        "EncodingString": "[conn][%p] TLS Handshake complete"
      },
      {
        "UniquenessHash": "d8d00935-5969-fe32-21c9-de32190ac99f",
        "TraceID": "OpenSslHandshakeResumed",
        "EncodingString": "[conn][%p] TLS Handshake resumed"
      },
      {
        "UniquenessHash": "e9fe92dd-5582-f430-a385-ab63ebfd22c8",
        "TraceID": "OpenSslNewEncryptionSecrets",
        "EncodingString": "[conn][%p] New encryption secrets (Level = %u)"
      },
      {
        "UniquenessHash": "286da584-4057-1b9b-c98f-83b7b936af68",
        "TraceID": "OpenSslAddHandshakeData",
        "EncodingString": "[conn][%p] Sending %llu handshake bytes (Level = %u)"
      },
      {
        "UniquenessHash": "72e491bb-79fd-ba28-760a-54e0b9a4d854",
        "TraceID": "OpenSslTickedDecrypted",
        "EncodingString": "[conn][%p] Session ticket decrypted, status %u"
      },
      {
        "UniquenessHash": "882fcfec-93cc-9255-700a-96a9263f2421",
        "TraceID": "OpenSslRecvTicketData",
        "EncodingString": "[conn][%p] Received ticket data, %u bytes"
      },
      {
        "UniquenessHash": "e1629f75-f460-8951-5138-b0602b8f4db0",
        "TraceID": "OpenSslContextCreated",
        "EncodingString": "[conn][%p] TLS context Created"
      },
      {
        "UniquenessHash": "a241a44d-19e5-3ddd-03b3-2e65b093720f",
        "TraceID": "OpenSslContextCleaningUp",
        "EncodingString": "[conn][%p] Cleaning up"
      },
      {
        "UniquenessHash": "78497dcf-70d4-80d5-af6d-0856653591e3",
        "TraceID": "OpenSslSendTicketData",
        "EncodingString": "[conn][%p] Sending ticket data, %u bytes"
      },
      {
        "UniquenessHash": "ff332af9-4ba2-95a8-bb2c-c5c729be4ccd",
        "TraceID": "OpenSslProcessData",
        "EncodingString": "[conn][%p] Processing %u received bytes"
      },
      {
        "UniquenessHash": "bddd082e-fd86-4e92-2b3f-ed831dad41eb",
        "TraceID": "WindowsKernelLoaded",
        "EncodingString": "[ sys] Loaded"
      },
      {
        "UniquenessHash": "99b1ad83-0cbf-8b42-36e2-86e505bf6b76",
        "TraceID": "WindowsKernelUnloaded",
        "EncodingString": "[ sys] Unloaded"
      },
      {
        "UniquenessHash": "09622250-6902-8f51-16a4-41a81d9cfc14",
        "TraceID": "WindowsKernelInitialized",
        "EncodingString": "[ sys] Initialized (PageSize = %u bytes; AvailMem = %llu bytes)"
      },
      {
        "UniquenessHash": "7d3c84e1-4c84-fd6e-19b0-5210f45719fe",
        "TraceID": "WindowsKernelUninitialized",
        "EncodingString": "[ sys] Uninitialized"
      },
      {
        "UniquenessHash": "86f0cb85-ebae-d293-4103-fb695920b86c",
        "TraceID": "DatapathQueryRssProcessorInfoFailed",
        "EncodingString": "[data] Query for SIO_QUERY_RSS_SCALABILITY_INFO failed, 0x%x"
      },
      {
        "UniquenessHash": "379a72cf-af97-5535-180f-f644b7513c0c",
        "TraceID": "DatapathMissingInfo",
        "EncodingString": "[data][%p] WSARecvMsg completion is missing IP_PKTINFO"
      },
      {
        "UniquenessHash": "fc873bff-2380-b7f7-a8be-4ff93b6d72d7",
        "TraceID": "DatapathUroPreallocExceeded",
        "EncodingString": "[data][%p] Exceeded URO preallocation capacity."
      },
      {
        "UniquenessHash": "313a165a-4ec1-9450-6b07-56ed0db4c004",
        "TraceID": "DatapathShutDownReturn",
        "EncodingString": "[data][%p] Shut down (return)"
      },
      {
        "UniquenessHash": "4f1e0892-0852-480e-71db-5b9bb377aabc",
        "TraceID": "DatapathShutDownComplete",
        "EncodingString": "[data][%p] Shut down (complete)"
      },
      {
        "UniquenessHash": "381ba642-ea84-5bf3-aeea-543fe5c5e9b5",
        "TraceID": "DatapathUnreachableWithError",
        "EncodingString": "[data][%p] Received unreachable error (0x%x) from %!ADDR!"
      },
      {
        "UniquenessHash": "a07c9538-e6d7-3c41-1367-ce58f2df4d9e",
        "TraceID": "DatapathTooLarge",
        "EncodingString": "[data][%p] Received larger than expected datagram from %!ADDR!"
      },
      {
        "UniquenessHash": "0267d256-55e3-42eb-b15d-538473aca440",
        "TraceID": "RouteResolutionEnd",
        "EncodingString": "[conn][%p] Route resolution completed on Path[%hhu] with L2 address %hhu:%hhu:%hhu:%hhu:%hhu:%hhu"
      },
      {
        "UniquenessHash": "8662b462-9871-7631-034d-9d175232ab4f",
        "TraceID": "RouteResolutionStart",
        "EncodingString": "[conn][%p] Starting to look up neighbor on Path[%hhu] with status %u"
      },
      {
        "UniquenessHash": "2b127bfd-4623-d1ad-f438-977d808c9514",
        "TraceID": "DatapathError",
        "EncodingString": "[data][%p] ERROR, %s."
      },
      {
        "UniquenessHash": "b34bba29-c6d5-e31d-a099-d73a62330504",
        "TraceID": "WindowsUserLoaded",
        "EncodingString": "[ dll] Loaded"
      },
      {
        "UniquenessHash": "98edbe6f-c588-a919-3251-cd78aa291751",
        "TraceID": "WindowsUserUnloaded",
        "EncodingString": "[ dll] Unloaded"
      },
      {
        "UniquenessHash": "c900bbe4-0bbe-349f-7ad7-9ece1080a288",
        "TraceID": "WindowsUserProcessorState",
        "EncodingString": "[ dll] Processors:%u, Groups:%u, NUMA Nodes:%u"
      },
      {
        "UniquenessHash": "fe92afed-9594-4ca6-5fca-ea13e79da91c",
        "TraceID": "ProcessorInfo",
        "EncodingString": "[ dll] Proc[%u] Group[%hu] Index[%u] NUMA[%u]"
      },
      {
        "UniquenessHash": "4f262ea3-4eb1-45f3-019c-54d89cf92893",
        "TraceID": "WindowsUserInitialized2",
        "EncodingString": "[ dll] Initialized (AvailMem = %llu bytes, TimerResolution = [%u, %u])"
      },
      {
        "UniquenessHash": "cdce2126-524a-0cae-e4d3-c8bd5ef39930",
        "TraceID": "WindowsUserInitialized",
        "EncodingString": "[ dll] Initialized (AvailMem = %llu bytes)"
      },
      {
        "UniquenessHash": "19b21f4a-a6e8-3b9b-c4da-e303c8f108b1",
        "TraceID": "WindowsUserUninitialized",
        "EncodingString": "[ dll] Uninitialized"
      },
      {
        "UniquenessHash": "86a081de-c71a-7043-b507-672561f5fd36",
        "TraceID": "StorageOpenKey",
        "EncodingString": "[ reg] Opening %s"
      },
      {
        "UniquenessHash": "92b1bb9f-afd4-62fa-3fb6-1021c09c5916",
        "TraceID": "ApiEnter",
        "EncodingString": "[ api] Enter %u (%p)."
      },
      {
        "UniquenessHash": "c688dd24-6f44-b26b-29cd-a225acbd0a28",
        "TraceID": "ApiExitStatus",
        "EncodingString": "[ api] Exit %u"
      },
      {
        "UniquenessHash": "2f617a65-c556-dbe4-0a91-982a44c26814",
        "TraceID": "ApiWaitOperation",
        "EncodingString": "[ api] Waiting on operation"
      },
      {
        "UniquenessHash": "fe671d01-61c1-337c-86f7-e918563cc313",
        "TraceID": "ApiExit",
        "EncodingString": "[ api] Exit"
      },
      {
        "UniquenessHash": "c3b546cc-e127-435d-8bf4-cf20ca3d2d5e",
        "TraceID": "StreamError",
        "EncodingString": "[strm][%p] ERROR, %s."
      },
      {
        "UniquenessHash": "a35cb953-343e-6914-a737-cd53044edb92",
        "TraceID": "StreamAppSend",
        "EncodingString": "[strm][%p] App queuing send [%llu bytes, %u buffers, 0x%x flags]"
      },
      {
        "UniquenessHash": "dddba4c1-201c-11ae-51de-155523e40b7e",
        "TraceID": "ApiError",
        "EncodingString": "[ api] Error %u"
      },
      {
        "UniquenessHash": "0ebbffbe-69d8-3f2b-949d-d93cdd7f8b99",
        "TraceID": "ConnError",
        "EncodingString": "[conn][%p] ERROR, %s."
      },
      {
        "UniquenessHash": "152723b4-2b46-a936-ffaf-9cc429e8e66f",
        "TraceID": "DatagramSendStateChanged",
        "EncodingString": "[conn][%p] Indicating DATAGRAM_SEND_STATE_CHANGED to %u"
      },
      {
        "UniquenessHash": "61e4bec5-f94e-a8cd-1c05-04b24a1c89ff",
        "TraceID": "DatagramSendShutdown",
        "EncodingString": "[conn][%p] Datagram send shutdown"
      },
      {
        "UniquenessHash": "67a8d85c-7122-a922-2370-3f841ac174ed",
        "TraceID": "IndicateDatagramStateChanged",
        "EncodingString": "[conn][%p] Indicating QUIC_CONNECTION_EVENT_DATAGRAM_STATE_CHANGED [SendEnabled=%hhu] [MaxSendLength=%hu]"
      },
      {
        "UniquenessHash": "02aca78b-b8be-4340-6f05-e81c018e6625",
        "TraceID": "DatagramSendQueued",
        "EncodingString": "[conn][%p] Datagram [%p] queued with %llu bytes (flags 0x%x)"
      },
      {
        "UniquenessHash": "6cac678c-2cc7-84af-5059-9622332c579b",
        "TraceID": "IndicateDatagramReceived",
        "EncodingString": "[conn][%p] Indicating DATAGRAM_RECEIVED [len=%hu]"
      },
      {
        "UniquenessHash": "e507ac6d-1899-3690-fceb-3231a0eedb86",
        "TraceID": "ConnCubic",
        "EncodingString": "[conn][%p] CUBIC: SlowStartThreshold=%u K=%u WindowMax=%u WindowLastMax=%u"
      },
      {
        "UniquenessHash": "49757e31-cd50-7e77-6853-034e81817918",
        "TraceID": "ConnCongestion",
        "EncodingString": "[conn][%p] Congestion event"
      },
      {
        "UniquenessHash": "c339eadc-2eef-8e45-4a51-1fc84a3c198e",
        "TraceID": "ConnPersistentCongestion",
        "EncodingString": "[conn][%p] Persistent congestion event"
      },
      {
        "UniquenessHash": "5eef16d4-a574-2e5c-62c1-d561f0040322",
        "TraceID": "ConnRecoveryExit",
        "EncodingString": "[conn][%p] Recovery complete"
      },
      {
        "UniquenessHash": "262484c2-7385-f5dd-c3de-0bb48fe2ffea",
        "TraceID": "ConnSpuriousCongestion",
        "EncodingString": "[conn][%p] Spurious congestion event"
      },
      {
        "UniquenessHash": "9165bf3c-da91-8d88-41bc-6709ad299bed",
        "TraceID": "ConnOutFlowStats",
        "EncodingString": "[conn][%p] OUT: BytesSent=%llu InFlight=%u InFlightMax=%u CWnd=%u SSThresh=%u ConnFC=%llu ISB=%llu PostedBytes=%llu SRtt=%u"
      },
      {
        "UniquenessHash": "cf0f3e68-b28d-2378-09be-480fa6147054",
        "TraceID": "RegistrationVerifierEnabled",
        "EncodingString": "[ reg][%p] Verifing enabled!"
      },
      {
        "UniquenessHash": "71276afe-f6b2-286a-bc47-a9d4176e00a3",
        "TraceID": "RegistrationCreated",
        "EncodingString": "[ reg][%p] Created, AppName=%s"
      },
      {
        "UniquenessHash": "a4c92ffa-ea52-8ddc-f2d9-abc3de718bac",
        "TraceID": "RegistrationCleanup",
        "EncodingString": "[ reg][%p] Cleaning up"
      },
      {
        "UniquenessHash": "6f6956ec-af60-d54a-176e-c9db6ac7a50a",
        "TraceID": "RegistrationRundown",
        "EncodingString": "[ reg][%p] Rundown, AppName=%s"
      },
      {
        "UniquenessHash": "c8982d54-5957-078c-2db7-dcfc5ff92003",
        "TraceID": "SetSendFlag",
        "EncodingString": "[strm][%p] Setting flags 0x%x (existing flags: 0x%x)"
      },
      {
        "UniquenessHash": "3a9eb05d-dcdf-b054-391e-e360e5d27e51",
        "TraceID": "ClearSendFlags",
        "EncodingString": "[strm][%p] Removing flags %x"
      },
      {
        "UniquenessHash": "67214142-6506-1bc9-8571-1db21b754ea7",
        "TraceID": "ScheduleSendFlags",
        "EncodingString": "[conn][%p] Scheduling flags 0x%x to 0x%x"
      },
      {
        "UniquenessHash": "b4aa5fad-d1de-466c-0214-1bbda4b9eb95",
        "TraceID": "RemoveSendFlagsMsg",
        "EncodingString": "[conn][%p] Removing flags %x"
      },
      {
        "UniquenessHash": "908d186e-4adc-6428-393d-cb3f4a90bdb3",
        "TraceID": "AmplificationProtectionBlocked",
        "EncodingString": "[conn][%p] Cannot send any more because of amplification protection"
      },
      {
        "UniquenessHash": "6068f77b-96f9-706f-e3c0-02193c9c1c2a",
        "TraceID": "SendFlushComplete",
        "EncodingString": "[conn][%p] Flush complete flags=0x%x"
      },
      {
        "UniquenessHash": "3811b30b-84d6-43cc-8312-918d88c99d3e",
        "TraceID": "StartAckDelayTimer",
        "EncodingString": "[conn][%p] Starting ACK_DELAY timer for %u ms"
      },
      {
        "UniquenessHash": "1774df63-d849-a89c-4a88-bf2ff1002e15",
        "TraceID": "ConnQueueSendFlush",
        "EncodingString": "[conn][%p] Queueing send flush, reason=%u"
      },
      {
        "UniquenessHash": "2b385c1c-47fa-6f41-f11b-97d8b31aca2b",
        "TraceID": "ConnFlushSend",
        "EncodingString": "[conn][%p] Flushing Send. Allowance=%u bytes"
      },
      {
        "UniquenessHash": "607e449d-59a9-9d66-fcd1-b0a2e12f1dc1",
        "TraceID": "PathInitialized",
        "EncodingString": "[conn][%p] Path[%hhu] Initialized"
      },
      {
        "UniquenessHash": "2e3024b8-4329-c124-05b3-9801c51b9346",
        "TraceID": "PathRemoved",
        "EncodingString": "[conn][%p] Path[%hhu] Removed"
      },
      {
        "UniquenessHash": "4ce67714-4e7b-0004-8559-eee9a101fe4b",
        "TraceID": "PathValidated",
        "EncodingString": "[conn][%p] Path[%hhu] Validated (%s)"
      },
      {
        "UniquenessHash": "ec372104-72cb-c49c-d887-6610157e8ba9",
        "TraceID": "PathActive",
        "EncodingString": "[conn][%p] Path[%hhu] Set active (rebind=%hhu)"
      },
      {
        "UniquenessHash": "a0905196-8b7e-fdd3-5369-0c6ffcc3707f",
        "TraceID": "SettingDumpSendBufferingEnabled",
        "EncodingString": "[sett] SendBufferingEnabled   = %hhu"
      },
      {
        "UniquenessHash": "50c8e61a-10db-0422-9497-26f288b36eed",
        "TraceID": "SettingDumpPacingEnabled",
        "EncodingString": "[sett] PacingEnabled          = %hhu"
      },
      {
        "UniquenessHash": "340f2d77-e194-4320-a5cf-5bd9f81d8568",
        "TraceID": "SettingDumpMigrationEnabled",
        "EncodingString": "[sett] MigrationEnabled       = %hhu"
      },
      {
        "UniquenessHash": "d4201eb3-a633-2e4e-e23a-2c5e045234fa",
        "TraceID": "SettingDumpDatagramReceiveEnabled",
        "EncodingString": "[sett] DatagramReceiveEnabled = %hhu"
      },
      {
        "UniquenessHash": "3fe22b95-e06c-01be-48f2-1bed9eb3def3",
        "TraceID": "SettingDumpMaxOperationsPerDrain",
        "EncodingString": "[sett] MaxOperationsPerDrain  = %hhu"
      },
      {
        "UniquenessHash": "8dd44e38-a5b3-1ee8-e082-ff903f39f574",
        "TraceID": "SettingDumpRetryMemoryLimit",
        "EncodingString": "[sett] RetryMemoryLimit       = %hu"
      },
      {
        "UniquenessHash": "e4bd36f1-b2c4-a817-647c-b81bdaa7d40d",
        "TraceID": "SettingDumpLoadBalancingMode",
        "EncodingString": "[sett] LoadBalancingMode      = %hu"
      },
      {
        "UniquenessHash": "e7d638ec-54bc-9c13-7b32-4cd766bbd4f2",
        "TraceID": "SettingDumpMaxStatelessOperations",
        "EncodingString": "[sett] MaxStatelessOperations = %u"
      },
      {
        "UniquenessHash": "113f784c-e4cf-2f59-57b6-42997504aab7",
        "TraceID": "SettingDumpMaxWorkerQueueDelayUs",
        "EncodingString": "[sett] MaxWorkerQueueDelayUs  = %u"
      },
      {
        "UniquenessHash": "04a58439-5787-a735-8226-ccfb3e8aea2f",
        "TraceID": "SettingDumpInitialWindowPackets",
        "EncodingString": "[sett] InitialWindowPackets   = %u"
      },
      {
        "UniquenessHash": "37fc9d5f-6438-780c-0f14-1574944068f3",
        "TraceID": "SettingDumpSendIdleTimeoutMs",
        "EncodingString": "[sett] SendIdleTimeoutMs      = %u"
      },
      {
        "UniquenessHash": "52215359-317d-8ad1-0592-e3d99ffe9aae",
        "TraceID": "SettingDumpInitialRttMs",
        "EncodingString": "[sett] InitialRttMs           = %u"
      },
      {
        "UniquenessHash": "6dabe463-6d61-af2b-317e-28cfcb62e573",
        "TraceID": "SettingDumpMaxAckDelayMs",
        "EncodingString": "[sett] MaxAckDelayMs          = %u"
      },
      {
        "UniquenessHash": "5bb1bd57-aefe-343c-87d3-c9a8bc30d2c4",
        "TraceID": "SettingDumpDisconnectTimeoutMs",
        "EncodingString": "[sett] DisconnectTimeoutMs    = %u"
      },
      {
        "UniquenessHash": "c8a2ca5b-f27d-192b-af01-605c5ea507f0",
        "TraceID": "SettingDumpKeepAliveIntervalMs",
        "EncodingString": "[sett] KeepAliveIntervalMs    = %u"
      },
      {
        "UniquenessHash": "6dccdcfe-fcee-6d2e-abe5-76250c180b56",
        "TraceID": "SettingDumpIdleTimeoutMs",
        "EncodingString": "[sett] IdleTimeoutMs          = %llu"
      },
      {
        "UniquenessHash": "155f7518-f6a7-c163-087f-cd860a6b3bb5",
        "TraceID": "SettingDumpHandshakeIdleTimeoutMs",
        "EncodingString": "[sett] HandshakeIdleTimeoutMs = %llu"
      },
      {
        "UniquenessHash": "b6d32b84-af0c-b1cb-5e97-a9fb84980e8d",
        "TraceID": "SettingDumpBidiStreamCount",
        "EncodingString": "[sett] PeerBidiStreamCount    = %hu"
      },
      {
        "UniquenessHash": "db025b70-a960-32f0-75b0-1cc495602e15",
        "TraceID": "SettingDumpUnidiStreamCount",
        "EncodingString": "[sett] PeerUnidiStreamCount   = %hu"
      },
      {
        "UniquenessHash": "4eaf58f9-d813-f2de-2388-6f550e14f27d",
        "TraceID": "SettingDumpTlsClientMaxSendBuffer",
        "EncodingString": "[sett] TlsClientMaxSendBuffer = %u"
      },
      {
        "UniquenessHash": "a53f1507-270d-73e4-9f2e-8e5f14603590",
        "TraceID": "SettingDumpTlsServerMaxSendBuffer",
        "EncodingString": "[sett] TlsServerMaxSendBuffer = %u"
      },
      {
        "UniquenessHash": "2da1de63-c2be-a594-45de-7dd6cb192b7e",
        "TraceID": "SettingDumpStreamRecvWindowDefault",
        "EncodingString": "[sett] StreamRecvWindowDefault= %u"
      },
      {
        "UniquenessHash": "6c0be7ae-fa32-3171-ddc0-837b5508deee",
        "TraceID": "SettingDumpStreamRecvBufferDefault",
        "EncodingString": "[sett] StreamRecvBufferDefault= %u"
      },
      {
        "UniquenessHash": "02965b16-a43a-3229-55bb-3e9398dc61f8",
        "TraceID": "SettingDumpConnFlowControlWindow",
        "EncodingString": "[sett] ConnFlowControlWindow  = %u"
      },
      {
        "UniquenessHash": "d4b04482-ccdf-9d2e-2664-801731ea151f",
        "TraceID": "SettingDumpMaxBytesPerKey",
        "EncodingString": "[sett] MaxBytesPerKey         = %llu"
      },
      {
        "UniquenessHash": "1695fe94-7146-5c58-1fa8-9364a932a773",
        "TraceID": "SettingDumpServerResumptionLevel",
        "EncodingString": "[sett] ServerResumptionLevel  = %hhu"
      },
      {
        "UniquenessHash": "0080f5a7-d4e1-7c9d-e023-eb4dd540fffe",
        "TraceID": "SettingDumpDesiredVersionsListLength",
        "EncodingString": "[sett] Desired Version length = %u"
      },
      {
        "UniquenessHash": "d4981da2-783e-a3bb-0f42-7264db208f13",
        "TraceID": "SettingDumpDesiredVersionsList",
        "EncodingString": "[sett] Desired Version[0]     = 0x%x"
      },
      {
        "UniquenessHash": "5611e76a-6d7c-35b7-9562-f67e5c2e3aa1",
        "TraceID": "SettingDumpVersionNegoExtEnabled",
        "EncodingString": "[sett] Version Negotiation Ext Enabled = %hhu"
      },
      {
        "UniquenessHash": "380762fe-b4e0-231a-3107-17a5e545c780",
        "TraceID": "SettingDumpMinimumMtu",
        "EncodingString": "[sett] MinimumMtu             = %hu"
      },
      {
        "UniquenessHash": "1398ba42-f72d-dac1-4c89-f9ae626a5c7b",
        "TraceID": "SettingDumpMaximumMtu",
        "EncodingString": "[sett] MaximumMtu             = %hu"
      },
      {
        "UniquenessHash": "fe0a786d-3839-19aa-8cd3-e2e1b75eb49e",
        "TraceID": "SettingDumpMtuCompleteTimeout",
        "EncodingString": "[sett] MtuCompleteTimeout     = %llu"
      },
      {
        "UniquenessHash": "07e96091-df10-e8a0-aae5-ed943ffea694",
        "TraceID": "SettingDumpMtuMissingProbeCount",
        "EncodingString": "[sett] MtuMissingProbeCount   = %hhu"
      },
      {
        "UniquenessHash": "64337501-b792-a81e-678a-aebffa63483e",
        "TraceID": "SettingDumpMaxBindingStatelessOper",
        "EncodingString": "[sett] MaxBindingStatelessOper= %hu"
      },
      {
        "UniquenessHash": "940f7585-40ed-60f4-0e01-fa5ef6bea02f",
        "TraceID": "SettingDumpStatelessOperExpirMs",
        "EncodingString": "[sett] StatelessOperExpirMs   = %hu"
      },
      {
        "UniquenessHash": "9f10ea4b-b3b0-32c3-daad-f248e6456e44",
        "TraceID": "SettingCongestionControlAlgorithm",
        "EncodingString": "[sett] CongestionControlAlgorithm = %d"
      },
      {
        "UniquenessHash": "a3237095-0958-5564-417c-5a60b9db4ec1",
        "TraceID": "SettingsInvalidVersion",
        "EncodingString": "Invalid version supplied to settings! 0x%x at position %d"
      },
      {
        "UniquenessHash": "74a3473b-5ac0-6376-652d-882aac50b01a",
        "TraceID": "PacketRxStatelessReset",
        "EncodingString": "[S][RX][-] SR %s"
      },
      {
        "UniquenessHash": "a0de2e59-c52c-b13c-6065-1bb6268561c7",
        "TraceID": "PacketRxNotAcked",
        "EncodingString": "[%c][RX][%llu] not acked (connection is closed)"
      },
      {
        "UniquenessHash": "412694ad-c22e-de81-738e-8778466420f0",
        "TraceID": "ClientVersionInfoVersionMismatch",
        "EncodingString": "[conn][%p] Client Chosen Version doesn't match long header. 0x%x != 0x%x"
      },
      {
        "UniquenessHash": "eb447a25-63e1-1f7e-8e4d-b24e05563bd1",
        "TraceID": "ServerVersionInfoVersionMismatch",
        "EncodingString": "[conn][%p] Server Chosen Version doesn't match long header. 0x%x != 0x%x"
      },
      {
        "UniquenessHash": "2ae32fc2-e372-7d38-69d2-e085f736570f",
        "TraceID": "ServerVersionInformationChosenVersionNotInOtherVerList",
        "EncodingString": "[conn][%p] Server Chosen Version is not in Server Other Versions list: 0x%x"
      },
      {
        "UniquenessHash": "828fe056-14ad-503a-e3dc-5b6fe1333ddb",
        "TraceID": "ClientChosenVersionMismatchServerChosenVersion",
        "EncodingString": "[conn][%p] Client Chosen Version doesn't match Server Chosen Version: 0x%x vs. 0x%x"
      },
      {
        "UniquenessHash": "e3311a70-0df4-e618-3d6e-779ed92d435f",
        "TraceID": "ServerVersionInformationPreviousVersionIsChosenVersion",
        "EncodingString": "[conn][%p] Previous Client Version is Server Chosen Version: 0x%x"
      },
      {
        "UniquenessHash": "c0975309-af60-f767-e139-f7cb6071e863",
        "TraceID": "ServerVersionInformationPreviousVersionInOtherVerList",
        "EncodingString": "[conn][%p] Previous Client Version in Server Other Versions list: 0x%x"
      },
      {
        "UniquenessHash": "d228f1d4-3747-2ceb-0fc7-986db4a0c698",
        "TraceID": "CompatibleVersionNegotiationNotCompatible",
        "EncodingString": "[conn][%p] Compatible Version negotiation not compatible with client: original 0x%x, upgrade: 0x%x"
      },
      {
        "UniquenessHash": "f0c46ad1-71b6-5434-44f2-2bb549ffdbf1",
        "TraceID": "CompatibleVersionNegotiationOriginalVersionNotFound",
        "EncodingString": "[conn][%p] OriginalVersion not found in server's TP: original 0x%x, upgrade: 0x%x"
      },
      {
        "UniquenessHash": "c9015186-9937-78ff-24f3-2f08dc9d3c95",
        "TraceID": "RecvVerNegNoMatch",
        "EncodingString": "[conn][%p] Version Negotation contained no supported versions"
      },
      {
        "UniquenessHash": "c69c6d33-2838-013a-936c-7fbc085570b4",
        "TraceID": "ApiEventNoHandler",
        "EncodingString": "[conn][%p] Event silently discarded (no handler)."
      },
      {
        "UniquenessHash": "9cc051a4-7fe8-2888-20cf-c5ada9208533",
        "TraceID": "NoReplacementCidForRetire",
        "EncodingString": "[conn][%p] Can't retire current CID because we don't have a replacement"
      },
      {
        "UniquenessHash": "20b67d09-e893-9f23-3603-0b3993d48031",
        "TraceID": "NonActivePathCidRetired",
        "EncodingString": "[conn][%p] Non-active path has no replacement for retired CID."
      },
      {
        "UniquenessHash": "1e752977-c5b3-6034-4b89-414f9c6ff50f",
        "TraceID": "IgnoreUnreachable",
        "EncodingString": "[conn][%p] Ignoring received unreachable event (inline)"
      },
      {
        "UniquenessHash": "9b430be7-b0f2-665f-5499-2558b9679b2b",
        "TraceID": "IgnoreFrameAfterClose",
        "EncodingString": "[conn][%p] Ignoring frame (%hhu) for already closed stream id = %llu"
      },
      {
        "UniquenessHash": "77212d61-9925-bec1-4c5b-749d4fff7279",
        "TraceID": "InvalidInitialPackets",
        "EncodingString": "[conn][%p] Aborting connection with invalid initial packets"
      },
      {
        "UniquenessHash": "abdd8da8-ac7e-f610-f745-b4d3fc85bbca",
        "TraceID": "UnreachableIgnore",
        "EncodingString": "[conn][%p] Ignoring received unreachable event"
      },
      {
        "UniquenessHash": "9ed03280-632f-813e-4188-70167f097eae",
        "TraceID": "UnreachableInvalid",
        "EncodingString": "[conn][%p] Received invalid unreachable event"
      },
      {
        "UniquenessHash": "b4f3dc8d-17c8-39c5-5345-952616752980",
        "TraceID": "CloseUserCanceled",
        "EncodingString": "[conn][%p] Connection close using user canceled error"
      },
      {
        "UniquenessHash": "e6969fd7-4bfa-f16b-fd2d-f366f94dce7c",
        "TraceID": "CloseComplete",
        "EncodingString": "[conn][%p] Connection close complete"
      },
      {
        "UniquenessHash": "dfd165b7-db65-59a6-211e-8df812cc6524",
        "TraceID": "Restart",
        "EncodingString": "[conn][%p] Restart (CompleteReset=%hhu)"
      },
      {
        "UniquenessHash": "ab194a75-9835-d231-9336-628397e466cc",
        "TraceID": "CryptoStateDiscard",
        "EncodingString": "[conn][%p] TLS state no longer needed"
      },
      {
        "UniquenessHash": "9263ea25-3bcc-5edf-b6ee-493bfe5cc4de",
        "TraceID": "SetConfiguration",
        "EncodingString": "[conn][%p] Configuration set, %p"
      },
      {
        "UniquenessHash": "63153436-bbba-4092-b061-5aab2692a9c9",
        "TraceID": "PeerTPSet",
        "EncodingString": "[conn][%p] Peer Transport Parameters Set"
      },
      {
        "UniquenessHash": "74d787df-3260-879d-5e65-e28486df5e26",
        "TraceID": "PeerPreferredAddress",
        "EncodingString": "[conn][%p] Peer configured preferred address %!ADDR!"
      },
      {
        "UniquenessHash": "270621d6-25e4-9741-4f15-ed4a5b3d4f33",
        "TraceID": "NegotiatedDisable1RttEncryption",
        "EncodingString": "[conn][%p] Negotiated Disable 1-RTT Encryption"
      },
      {
        "UniquenessHash": "cfc6e146-0966-e783-5344-2ea4afd4d692",
        "TraceID": "CustomCertValidationPending",
        "EncodingString": "[conn][%p] Custom cert validation is pending"
      },
      {
        "UniquenessHash": "1a6051bf-393a-b704-7237-8d9d0881efb3",
        "TraceID": "RecvStatelessReset",
        "EncodingString": "[conn][%p] Received stateless reset"
      },
      {
        "UniquenessHash": "1a99a1d4-e93f-590e-b9d2-766c6616680f",
        "TraceID": "HandshakeConfirmedFrame",
        "EncodingString": "[conn][%p] Handshake confirmed (frame)"
      },
      {
        "UniquenessHash": "e232b42d-9955-4467-0464-559ea5965464",
        "TraceID": "UpdatePacketTolerance",
        "EncodingString": "[conn][%p] Updating packet tolerance to %hhu"
      },
      {
        "UniquenessHash": "5e023c07-7bc3-8b2f-76d0-4a38701cef2d",
        "TraceID": "FirstCidUsage",
        "EncodingString": "[conn][%p] First usage of SrcCid: %s"
      },
      {
        "UniquenessHash": "8843a66a-349f-e5a2-a63c-5120fb187f69",
        "TraceID": "PathDiscarded",
        "EncodingString": "[conn][%p] Removing invalid path[%hhu]"
      },
      {
        "UniquenessHash": "78e16be2-4ef2-96e6-6151-8c7198865607",
        "TraceID": "Unreachable",
        "EncodingString": "[conn][%p] Received unreachable event"
      },
      {
        "UniquenessHash": "e8bf302f-52d7-c228-4cc8-a74a099b0baa",
        "TraceID": "SuccessfulRouteResolution",
        "EncodingString": "[conn][%p] Processing successful route completion Path[%hhu]"
      },
      {
        "UniquenessHash": "d3e660d6-4f05-fd4d-e6e5-c8967d710df4",
        "TraceID": "FailedRouteResolution",
        "EncodingString": "[conn][%p] Processing failed route completion Path[%hhu]"
      },
      {
        "UniquenessHash": "14f03b98-a434-2f35-2ed0-1fa71aa50e44",
        "TraceID": "UpdatePeerPacketTolerance",
        "EncodingString": "[conn][%p] Updating peer packet tolerance to %hhu"
      },
      {
        "UniquenessHash": "66cfdc40-f79f-a762-a02c-b7f1a4c2e0eb",
        "TraceID": "UpdateShareBinding",
        "EncodingString": "[conn][%p] Updated ShareBinding = %hhu"
      },
      {
        "UniquenessHash": "f433b4bc-afec-9da4-79cb-eb11596d42e4",
        "TraceID": "UpdateStreamSchedulingScheme",
        "EncodingString": "[conn][%p] Updated Stream Scheduling Scheme = %u"
      },
      {
        "UniquenessHash": "39d13f61-96a0-c66a-a1f7-3174e5fa775e",
        "TraceID": "LocalInterfaceSet",
        "EncodingString": "[conn][%p] Local interface set to %u"
      },
      {
        "UniquenessHash": "87c499a7-b21e-c2df-9d11-9176e9730676",
        "TraceID": "ApplySettings",
        "EncodingString": "[conn][%p] Applying new settings"
      },
      {
        "UniquenessHash": "dc25a415-b386-47ec-0128-415c6f31795b",
        "TraceID": "RttUpdatedMsg",
        "EncodingString": "[conn][%p] Updated Rtt=%u.%03u ms, Var=%u.%03u"
      },
      {
        "UniquenessHash": "5bdd3273-8aaf-afec-f7e3-a031e8c0122c",
        "TraceID": "NewSrcCidNameCollision",
        "EncodingString": "[conn][%p] CID collision, trying again"
      },
      {
        "UniquenessHash": "544776e8-4877-d5da-4fa0-fc664dd8fd98",
        "TraceID": "ZeroLengthCidRetire",
        "EncodingString": "[conn][%p] Can't retire current CID because it's zero length"
      },
      {
        "UniquenessHash": "5bda6698-e21b-b6c6-8eeb-1345b5b6fdb5",
        "TraceID": "IndicateShutdownByPeer",
        "EncodingString": "[conn][%p] Indicating QUIC_CONNECTION_EVENT_SHUTDOWN_INITIATED_BY_PEER [0x%llx]"
      },
      {
        "UniquenessHash": "2fbfe723-9f02-173c-6f00-d6910945fc2b",
        "TraceID": "IndicateShutdownByTransport",
        "EncodingString": "[conn][%p] Indicating QUIC_CONNECTION_EVENT_SHUTDOWN_INITIATED_BY_TRANSPORT [0x%x]"
      },
      {
        "UniquenessHash": "f8280555-5057-232c-bc7d-b3cdd8f840f5",
        "TraceID": "IndicateConnectionShutdownComplete",
        "EncodingString": "[conn][%p] Indicating QUIC_CONNECTION_EVENT_SHUTDOWN_COMPLETE"
      },
      {
        "UniquenessHash": "8c1a717b-f814-d6d9-3f2e-f1987be847d6",
        "TraceID": "IndicateResumed",
        "EncodingString": "[conn][%p] Indicating QUIC_CONNECTION_EVENT_RESUMED"
      },
      {
        "UniquenessHash": "920800a1-3a54-af40-19d9-fdfaf274a6d4",
        "TraceID": "IndicateResumptionTicketReceived",
        "EncodingString": "[conn][%p] Indicating QUIC_CONNECTION_EVENT_RESUMPTION_TICKET_RECEIVED"
      },
      {
        "UniquenessHash": "1e4f68c2-b9d0-a7d8-1bc4-1f76affbf04d",
        "TraceID": "ClientVersionNegotiationCompatibleVersionUpgrade",
        "EncodingString": "[conn][%p] Compatible version upgrade! Old: 0x%x, New: 0x%x"
      },
      {
        "UniquenessHash": "13fbb0ef-abe5-4b6d-808c-9baed9531070",
        "TraceID": "CompatibleVersionUpgradeComplete",
        "EncodingString": "[conn][%p] Compatible version upgrade! Old: 0x%x, New: 0x%x"
      },
      {
        "UniquenessHash": "506a0bfb-88c2-6ef1-149b-8c6e2d9dd836",
        "TraceID": "IndicatePeerCertificateReceived",
        "EncodingString": "[conn][%p] Indicating QUIC_CONNECTION_EVENT_PEER_CERTIFICATE_RECEIVED (0x%x, 0x%x)"
      },
      {
        "UniquenessHash": "18ef147d-5376-d7f2-f624-3b27af96dd05",
        "TraceID": "QueueDatagrams",
        "EncodingString": "[conn][%p] Queuing %u UDP datagrams"
      },
      {
        "UniquenessHash": "9727ad53-8a0f-e3b3-8def-c1fa820baaa9",
        "TraceID": "RecvVerNeg",
        "EncodingString": "[conn][%p] Received Version Negotation:"
      },
      {
        "UniquenessHash": "62fa7337-1321-2cd0-f7cc-236d893ed747",
        "TraceID": "VerNegItem",
        "EncodingString": "[conn][%p]   Ver[%d]: 0x%x"
      },
      {
        "UniquenessHash": "3405b409-bdc8-a1c4-cc9a-6dc3c0f86f01",
        "TraceID": "DeferDatagram",
        "EncodingString": "[conn][%p] Deferring datagram (type=%hu)"
      },
      {
        "UniquenessHash": "d4b170ec-6aac-e1b9-65d2-980190c166b8",
        "TraceID": "DecryptOldKey",
        "EncodingString": "[conn][%p] Using old key to decrypt"
      },
      {
        "UniquenessHash": "3a28ad92-a692-7746-3bea-0309be06a558",
        "TraceID": "PossiblePeerKeyUpdate",
        "EncodingString": "[conn][%p] Possible peer initiated key update [packet %llu]"
      },
      {
        "UniquenessHash": "e5011584-a82b-c64d-75a5-a18ec4670a1d",
        "TraceID": "UpdateReadKeyPhase",
        "EncodingString": "[conn][%p] Updating current read key phase and packet number[%llu]"
      },
      {
        "UniquenessHash": "1d828295-7cdc-fd81-10d0-7bc5ca9f0ce7",
        "TraceID": "PeerConnFCBlocked",
        "EncodingString": "[conn][%p] Peer Connection FC blocked (%llu)"
      },
      {
        "UniquenessHash": "33d2457f-7bc8-a252-2a65-7b492c581b7a",
        "TraceID": "PeerStreamFCBlocked",
        "EncodingString": "[conn][%p] Peer Streams[%hu] FC blocked (%llu)"
      },
      {
        "UniquenessHash": "df8cd7bd-ef29-fc9c-b3e0-7dc89bee82d5",
        "TraceID": "IndicatePeerNeedStreams",
        "EncodingString": "[conn][%p] Indicating QUIC_CONNECTION_EVENT_PEER_NEEDS_STREAMS"
      },
      {
        "UniquenessHash": "69bf030e-d811-6f6f-9b99-48c5b8571a4a",
        "TraceID": "IndicatePeerAddrChanged",
        "EncodingString": "[conn][%p] Indicating QUIC_CONNECTION_EVENT_PEER_ADDRESS_CHANGED"
      },
      {
        "UniquenessHash": "d1b6f5eb-6243-10dc-b07a-0f545b66b5e6",
        "TraceID": "UdpRecvBatch",
        "EncodingString": "[conn][%p] Batch Recv %u UDP datagrams"
      },
      {
        "UniquenessHash": "b2826750-692c-079a-196b-3ef9a77daf0b",
        "TraceID": "UdpRecvDeferred",
        "EncodingString": "[conn][%p] Recv %u deferred UDP datagrams"
      },
      {
        "UniquenessHash": "cd3c6623-5c8b-d0a0-f653-dd7ae1b09077",
        "TraceID": "UdpRecv",
        "EncodingString": "[conn][%p] Recv %u UDP datagrams"
      },
      {
        "UniquenessHash": "886942eb-0bdc-fffd-0a3b-e2ea639228bb",
        "TraceID": "DatagramReceiveEnableUpdated",
        "EncodingString": "[conn][%p] Updated datagram receive enabled to %hhu"
      },
      {
        "UniquenessHash": "b5551d75-2b95-b9d9-98f7-36215d5364b0",
        "TraceID": "Disable1RttEncrytionUpdated",
        "EncodingString": "[conn][%p] Updated disable 1-RTT encrytption to %hhu"
      },
      {
        "UniquenessHash": "4e7f072c-3335-6eb0-dcca-13d3fdf87fe8",
        "TraceID": "ForceKeyUpdate",
        "EncodingString": "[conn][%p] Forcing key update"
      },
      {
        "UniquenessHash": "6e5b39c0-03d0-5405-431a-9b3d0940496e",
        "TraceID": "ForceCidUpdate",
        "EncodingString": "[conn][%p] Forcing destination CID update"
      },
      {
        "UniquenessHash": "ad3632a2-ac75-293d-854f-381b59368114",
        "TraceID": "TestTPSet",
        "EncodingString": "[conn][%p] Setting Test Transport Parameter (type %hu, %hu bytes)"
      },
      {
        "UniquenessHash": "4af24dff-9b3b-84ae-8868-0443f2ad6ec5",
        "TraceID": "AbandonInternallyClosed",
        "EncodingString": "[conn][%p] Abandoning internal, closed connection"
      },
      {
        "UniquenessHash": "aed1e684-1268-09f6-9232-3b0ad19349f5",
        "TraceID": "ConnCreated",
        "EncodingString": "[conn][%p] Created, IsServer=%hhu, CorrelationId=%llu"
      },
      {
        "UniquenessHash": "44cc2fb4-5b7d-66dd-69b4-3644ee31088f",
        "TraceID": "ConnLocalAddrAdded",
        "EncodingString": "[conn][%p] New Local IP: %!ADDR!"
      },
      {
        "UniquenessHash": "57df3cb1-120c-282b-ea2a-f9ff854b5a76",
        "TraceID": "ConnRemoteAddrAdded",
        "EncodingString": "[conn][%p] New Remote IP: %!ADDR!"
      },
      {
        "UniquenessHash": "e2133726-1e36-d515-e6b1-ab7ac6fdf53e",
        "TraceID": "ConnDestCidAdded",
        "EncodingString": "[conn][%p] (SeqNum=%llu) New Destination CID: %!CID!"
      },
      {
        "UniquenessHash": "b1ef59fd-834d-2786-8b05-c14f32023aea",
        "TraceID": "ConnSourceCidAdded",
        "EncodingString": "[conn][%p] (SeqNum=%llu) New Source CID: %!CID!"
      },
      {
        "UniquenessHash": "228c04ea-f275-6f9c-e29a-a8f058a5db5e",
        "TraceID": "ConnInitializeComplete",
        "EncodingString": "[conn][%p] Initialize complete"
      },
      {
        "UniquenessHash": "2c7b6642-2b16-6fdb-2e81-f932dca249e3",
        "TraceID": "ConnUnregistered",
        "EncodingString": "[conn][%p] Unregistered from %p"
      },
      {
        "UniquenessHash": "3903cc44-b387-b5f6-17fc-62d5aee48015",
        "TraceID": "ConnDestroyed",
        "EncodingString": "[conn][%p] Destroyed"
      },
      {
        "UniquenessHash": "27cd4e17-599b-5429-699a-05377472f707",
        "TraceID": "ConnHandleClosed",
        "EncodingString": "[conn][%p] Handle closed"
      },
      {
        "UniquenessHash": "60a38bc0-4218-963b-507a-5d7cb5c08596",
        "TraceID": "ConnRegistered",
        "EncodingString": "[conn][%p] Registered with %p"
      },
      {
        "UniquenessHash": "9ba874f3-1fe6-aef6-6d3b-5c9b8b9d8720",
        "TraceID": "ConnRundown",
        "EncodingString": "[conn][%p] Rundown, IsServer=%hu, CorrelationId=%llu"
      },
      {
        "UniquenessHash": "6815c8ca-4f06-e4ed-45ef-61e4440505b7",
        "TraceID": "ConnAssignWorker",
        "EncodingString": "[conn][%p] Assigned worker: %p"
      },
      {
        "UniquenessHash": "8fbe1b93-5e48-0738-c64d-8e60a387bc13",
        "TraceID": "ConnVersionSet",
        "EncodingString": "[conn][%p] QUIC Version: %u"
      },
      {
        "UniquenessHash": "e55bbe23-63cb-e695-26d2-734d5bab5d48",
        "TraceID": "ConnHandshakeComplete",
        "EncodingString": "[conn][%p] Handshake complete"
      },
      {
        "UniquenessHash": "8f204a2e-9160-ae42-2cdd-4f8e8eab10c5",
        "TraceID": "ConnDestCidRemoved",
        "EncodingString": "[conn][%p] (SeqNum=%llu) Removed Destination CID: %!CID!"
      },
      {
        "UniquenessHash": "6eb1d989-e1ad-a6e1-76cc-26fe4a23a56e",
        "TraceID": "ConnSetTimer",
        "EncodingString": "[conn][%p] Setting %hhu, delay=%llu us"
      },
      {
        "UniquenessHash": "3cb11d31-f785-9082-29ff-ca3a505762e4",
        "TraceID": "ConnCancelTimer",
        "EncodingString": "[conn][%p] Canceling %hhu"
      },
      {
        "UniquenessHash": "337abaeb-0cc0-11c8-523a-e6b816a8a3ed",
        "TraceID": "ConnExpiredTimer",
        "EncodingString": "[conn][%p] %hhu expired"
      },
      {
        "UniquenessHash": "43def263-b39e-5ace-4ab9-9318c5382766",
        "TraceID": "ConnExecTimerOper",
        "EncodingString": "[conn][%p] Execute: %u"
      },
      {
        "UniquenessHash": "c1260e67-a879-a771-4273-78ed7f098da3",
        "TraceID": "ConnShutdownComplete",
        "EncodingString": "[conn][%p] Shutdown complete, PeerFailedToAcknowledged=%hhu."
      },
      {
        "UniquenessHash": "905ba7f9-0427-2d53-7d13-88f2bb532bf0",
        "TraceID": "ConnAppShutdown",
        "EncodingString": "[conn][%p] App Shutdown: %llu (Remote=%hhu)"
      },
      {
        "UniquenessHash": "421b9353-bbea-5599-f173-5911d85a776e",
        "TraceID": "ConnTransportShutdown",
        "EncodingString": "[conn][%p] Transport Shutdown: %llu (Remote=%hhu) (QS=%hhu)"
      },
      {
        "UniquenessHash": "7a6ee833-be8b-28d5-a62a-4addb834ada3",
        "TraceID": "ConnErrorStatus",
        "EncodingString": "[conn][%p] ERROR, %u, %s."
      },
      {
        "UniquenessHash": "78747bf9-56cb-052b-6f03-10d9a57749fa",
        "TraceID": "ConnServerResumeTicket",
        "EncodingString": "[conn][%p] Server app accepted resumption ticket"
      },
      {
        "UniquenessHash": "01d5a727-8287-c441-9ff0-0ebbd899549f",
        "TraceID": "ConnHandshakeStart",
        "EncodingString": "[conn][%p] Handshake start"
      },
      {
        "UniquenessHash": "b27efe89-6500-60ee-bdbb-b417ecce6d62",
        "TraceID": "PacketDecrypt",
        "EncodingString": "[pack][%llu] Decrypting"
      },
      {
        "UniquenessHash": "af137df5-1055-7424-de16-65895d8d276b",
        "TraceID": "ConnPacketRecv",
        "EncodingString": "[conn][%p][RX][%llu] %c (%hu bytes)"
      },
      {
        "UniquenessHash": "23378f35-794d-1493-0f86-0c338e1bf37c",
        "TraceID": "ConnLocalAddrRemoved",
        "EncodingString": "[conn][%p] Removed Local IP: %!ADDR!"
      },
      {
        "UniquenessHash": "91e6e3a1-830d-6ed9-b737-a6481ac8eb55",
        "TraceID": "NoSrcCidAvailable",
        "EncodingString": "[conn][%p] No src CID to send with"
      },
      {
        "UniquenessHash": "03e79f57-89b7-b2d2-b13f-cb2f995b47cd",
        "TraceID": "GetPacketTypeFailure",
        "EncodingString": "[conn][%p] Failed to get packet type for control frames, 0x%x"
      },
      {
        "UniquenessHash": "f2859068-aa3b-758e-45b8-db7e1bf4063f",
        "TraceID": "PacketBuilderSendBatch",
        "EncodingString": "[conn][%p] Sending batch. %hu datagrams"
      },
      {
        "UniquenessHash": "e0aaacd6-02f1-c4f2-571b-290d53b0ebf7",
        "TraceID": "PacketCreated",
        "EncodingString": "[pack][%llu] Created in batch %llu"
      },
      {
        "UniquenessHash": "040e32a3-ba11-8989-d6d4-57d7c799c359",
        "TraceID": "PacketEncrypt",
        "EncodingString": "[pack][%llu] Encrypting"
      },
      {
        "UniquenessHash": "e1679e26-ce08-f741-23b6-23fa6f1de264",
        "TraceID": "PacketFinalize",
        "EncodingString": "[pack][%llu] Finalizing"
      },
      {
        "UniquenessHash": "8acd91f1-3c17-7458-fb5b-e3453f2825d3",
        "TraceID": "ConnPacketSent",
        "EncodingString": "[conn][%p][TX][%llu] %hhu (%hu bytes)"
      },
      {
        "UniquenessHash": "64d69663-eb58-98c9-1c06-2b1fa209874b",
        "TraceID": "PacketBatchSent",
        "EncodingString": "[pack][%llu] Batch sent"
      },
      {
        "UniquenessHash": "2222c403-3ef4-09ef-5b3c-aca16af3616d",
        "TraceID": "VersionInfoDecodeFailed1",
        "EncodingString": "[conn][%p] Version info too short to contain Chosen Version (%hu bytes)"
      },
      {
        "UniquenessHash": "3e7b261f-8077-d6f3-18ee-188f5cfe6b6b",
        "TraceID": "VersionInfoDecodeFailed2",
        "EncodingString": "[conn][%p] Version info too short to contain any Other Versions (%hu bytes)"
      },
      {
        "UniquenessHash": "f6f8ff1e-981f-8f41-67d4-9e051d0b6093",
        "TraceID": "ServerVersionInfoDecodeFailed3",
        "EncodingString": "[conn][%p] Version info contains partial Other Version (%hu bytes vs. %u bytes)"
      },
      {
        "UniquenessHash": "341c77aa-d452-791a-d880-186dca98a7be",
        "TraceID": "ServerVersionInfoDecodeFailed4",
        "EncodingString": "[conn][%p] Version info parsed less than full buffer (%hu bytes vs. %hu bytes"
      },
      {
        "UniquenessHash": "7d006393-c91d-c1ce-5dca-284c81136b96",
        "TraceID": "ServerVersionInfoDecoded",
        "EncodingString": "[conn][%p] VerInfo Decoded: Chosen Ver:%x Other Ver Count:%u"
      },
      {
        "UniquenessHash": "3754eaa4-3328-7113-f87a-c5d55a54db2c",
        "TraceID": "ServerVersionNegotiationInfoEncoded",
        "EncodingString": "[conn][%p] Server VI Encoded: Chosen Ver:%x Other Ver Count:%u"
      },
      {
        "UniquenessHash": "42a4017b-0e70-eb13-7d54-8665729dbcad",
        "TraceID": "ClientVersionInfoEncoded",
        "EncodingString": "[conn][%p] Client VI Encoded: Current Ver:%x Prev Ver:%x Compat Ver Count:%u"
      },
      {
        "UniquenessHash": "d94a73fc-1f40-d653-9753-35f107a8db2a",
        "TraceID": "ConnVNEOtherVersionList",
        "EncodingString": "[conn][%p] VerInfo Other Versions List: %!VNL!"
      },
      {
        "UniquenessHash": "cbfa374b-8626-eaf8-52f1-dae0df48749f",
        "TraceID": "LookupCidFound",
        "EncodingString": "[look][%p] Lookup Hash=%u found %p"
      },
      {
        "UniquenessHash": "82888cbc-e68c-a952-e43d-d42bf53948b9",
        "TraceID": "LookupCidNotFound",
        "EncodingString": "[look][%p] Lookup Hash=%u not found"
      },
      {
        "UniquenessHash": "e33648a6-65bb-f96c-5528-e402ebb146ee",
        "TraceID": "LookupRemoteHashFound",
        "EncodingString": "[look][%p] Lookup RemoteHash=%u found %p"
      },
      {
        "UniquenessHash": "697ab833-df25-0d50-e74c-12ff19c95cbb",
        "TraceID": "LookupRemoteHashNotFound",
        "EncodingString": "[look][%p] Lookup RemoteHash=%u not found"
      },
      {
        "UniquenessHash": "93dcbb3d-c29c-d129-7b2a-9b78e14e2505",
        "TraceID": "LookupCidInsert",
        "EncodingString": "[look][%p] Insert Conn=%p Hash=%u"
      },
      {
        "UniquenessHash": "bb640c64-ae23-7de2-05b1-04e0b9831d6f",
        "TraceID": "LookupRemoteHashInsert",
        "EncodingString": "[look][%p] Insert Conn=%p RemoteHash=%u"
      },
      {
        "UniquenessHash": "71715265-6b3f-5781-584b-ab51b0336c38",
        "TraceID": "LookupCidRemoved",
        "EncodingString": "[look][%p] Remove Conn=%p"
      },
      {
        "UniquenessHash": "572f7bb6-23fa-8f9a-25cd-2098fb307a5c",
        "TraceID": "IndicateIdealProcChanged",
        "EncodingString": "[conn][%p] Indicating QUIC_CONNECTION_EVENT_IDEAL_PROCESSOR_CHANGED"
      },
      {
        "UniquenessHash": "2104f4e7-9cc0-74bc-f4b5-dfc645b5642a",
        "TraceID": "AbandonOnLibShutdown",
        "EncodingString": "[conn][%p] Abandoning on shutdown"
      },
      {
        "UniquenessHash": "49ee2ed0-1b90-a7f2-d8a6-230a287a07b7",
        "TraceID": "WorkerCreated",
        "EncodingString": "[wrkr][%p] Created, IdealProc=%hu Owner=%p"
      },
      {
        "UniquenessHash": "07e794d9-3f9b-61ce-b0b8-af3cc9d92ebe",
        "TraceID": "WorkerErrorStatus",
        "EncodingString": "[wrkr][%p] ERROR, %u, %s."
      },
      {
        "UniquenessHash": "04d9796b-69cf-902e-3525-738196a13977",
        "TraceID": "WorkerCleanup",
        "EncodingString": "[wrkr][%p] Cleaning up"
      },
      {
        "UniquenessHash": "040cdcdf-a76c-26b5-a4d6-36222cd2abdb",
        "TraceID": "WorkerDestroyed",
        "EncodingString": "[wrkr][%p] Destroyed"
      },
      {
        "UniquenessHash": "42b9c102-5000-2886-e38e-f8b94d09dfa1",
        "TraceID": "ConnScheduleState",
        "EncodingString": "[conn][%p] Scheduling: %u"
      },
      {
        "UniquenessHash": "e1a37301-aaf6-2912-f408-1d81199cc4e6",
        "TraceID": "WorkerQueueDelayUpdated",
        "EncodingString": "[wrkr][%p] QueueDelay = %u"
      },
      {
        "UniquenessHash": "c50d7d7b-5ea5-6f62-b2c8-8e06a5684266",
        "TraceID": "WorkerActivityStateUpdated",
        "EncodingString": "[wrkr][%p] IsActive = %hhu, Arg = %u"
      },
      {
        "UniquenessHash": "be2a8e4f-7708-e894-48df-762d926dac26",
        "TraceID": "WorkerStart",
        "EncodingString": "[wrkr][%p] Start"
      },
      {
        "UniquenessHash": "2a4c81a8-bf45-5d2a-fa79-dc075733386b",
        "TraceID": "WorkerStop",
        "EncodingString": "[wrkr][%p] Stop"
      },
      {
        "UniquenessHash": "5090daae-967d-139c-1f8f-c8c716d1391f",
        "TraceID": "InvalidCongestionControlAlgorithm",
        "EncodingString": "[conn][%p] Unknown congestion control algorithm: %d, fallback to Cubic"
      },
      {
        "UniquenessHash": "e1f61a3e-5405-efd7-d585-f3a10ab0b6d1",
        "TraceID": "NoSniPresent",
        "EncodingString": "[conn][%p] No SNI extension present"
      },
      {
        "UniquenessHash": "95f4176f-e0b5-1420-53d9-44e244c44ea5",
        "TraceID": "DecodeTPReserved",
        "EncodingString": "[conn][%p] TP: Reserved ID %llu, length %hu"
      },
      {
        "UniquenessHash": "f1d31c20-28ed-b67e-9b71-05c7763658de",
        "TraceID": "DecodeTPUnknown",
        "EncodingString": "[conn][%p] TP: Unknown ID %llu, length %hu"
      },
      {
        "UniquenessHash": "0e57e530-870c-7ba0-5b7b-5da31f55dc03",
        "TraceID": "EncodeTPStart",
        "EncodingString": "[conn][%p] Encoding Transport Parameters (Server = %hhu)"
      },
      {
        "UniquenessHash": "6de9e23c-7651-edb6-1005-247aef18aae3",
        "TraceID": "EncodeTPOriginalDestinationCID",
        "EncodingString": "[conn][%p] TP: Original Destination Connection ID (%s)"
      },
      {
        "UniquenessHash": "a0423f9f-5528-282d-de58-b90aea239e3f",
        "TraceID": "EncodeTPIdleTimeout",
        "EncodingString": "[conn][%p] TP: Idle Timeout (%llu ms)"
      },
      {
        "UniquenessHash": "c5a96b84-829e-1140-85af-18ab6924eb23",
        "TraceID": "EncodeTPStatelessResetToken",
        "EncodingString": "[conn][%p] TP: Stateless Reset Token (%s)"
      },
      {
        "UniquenessHash": "7ccb258f-6f1d-cdd4-761c-8b098b4fb5b6",
        "TraceID": "EncodeTPMaxUdpPayloadSize",
        "EncodingString": "[conn][%p] TP: Max Udp Payload Size (%llu bytes)"
      },
      {
        "UniquenessHash": "c212483c-4211-8603-5f60-6773b67d2622",
        "TraceID": "EncodeTPInitMaxData",
        "EncodingString": "[conn][%p] TP: Max Data (%llu bytes)"
      },
      {
        "UniquenessHash": "1cf3e10e-79dd-5aed-6c1c-f0675514be81",
        "TraceID": "EncodeTPInitMaxStreamDataBidiLocal",
        "EncodingString": "[conn][%p] TP: Max Local Bidirectional Stream Data (%llu bytes)"
      },
      {
        "UniquenessHash": "e9eaf5c8-bdb6-bd4e-beca-4207cd1fef91",
        "TraceID": "EncodeTPInitMaxStreamDataBidiRemote",
        "EncodingString": "[conn][%p] TP: Max Remote Bidirectional Stream Data (%llu bytes)"
      },
      {
        "UniquenessHash": "24ac7692-c735-f737-d7d6-c3f65d595b67",
        "TraceID": "EncodeTPInitMaxStreamUni",
        "EncodingString": "[conn][%p] TP: Max Unidirectional Stream Data (%llu)"
      },
      {
        "UniquenessHash": "c5697d69-e02a-7775-a151-c34f748320aa",
        "TraceID": "EncodeTPMaxBidiStreams",
        "EncodingString": "[conn][%p] TP: Max Bidirectional Streams (%llu)"
      },
      {
        "UniquenessHash": "6154341e-5b61-63c0-da65-a3e9fe9cb0e0",
        "TraceID": "EncodeTPMaxUniStreams",
        "EncodingString": "[conn][%p] TP: Max Unidirectional Streams (%llu)"
      },
      {
        "UniquenessHash": "0101cc93-9665-3cc3-b1ea-2a6be959530b",
        "TraceID": "EncodeTPAckDelayExponent",
        "EncodingString": "[conn][%p] TP: ACK Delay Exponent (%llu)"
      },
      {
        "UniquenessHash": "38340c32-a630-64c1-b93a-b1e7ca40397e",
        "TraceID": "EncodeTPMaxAckDelay",
        "EncodingString": "[conn][%p] TP: Max ACK Delay (%llu ms)"
      },
      {
        "UniquenessHash": "88f5bfbe-85c2-0a8e-869d-669c1f347170",
        "TraceID": "EncodeTPDisableMigration",
        "EncodingString": "[conn][%p] TP: Disable Active Migration"
      },
      {
        "UniquenessHash": "7ae85c8f-532c-c622-19be-a82d9002385d",
        "TraceID": "EncodeTPPreferredAddress",
        "EncodingString": "[conn][%p] TP: Preferred Address"
      },
      {
        "UniquenessHash": "a9ef9690-4a65-72f7-40ad-f09fd6976881",
        "TraceID": "EncodeTPCIDLimit",
        "EncodingString": "[conn][%p] TP: Connection ID Limit (%llu)"
      },
      {
        "UniquenessHash": "a10dde76-0ba2-2458-5f43-805105fa2127",
        "TraceID": "EncodeTPOriginalCID",
        "EncodingString": "[conn][%p] TP: Initial Source Connection ID (%s)"
      },
      {
        "UniquenessHash": "214be45a-42ba-44e1-05c2-f82f3200e671",
        "TraceID": "EncodeTPRetrySourceCID",
        "EncodingString": "[conn][%p] TP: Retry Source Connection ID (%s)"
      },
      {
        "UniquenessHash": "d276c997-5dfb-645e-b54a-7ec567967851",
        "TraceID": "EncodeMaxDatagramFrameSize",
        "EncodingString": "[conn][%p] TP: Max Datagram Frame Size (%llu bytes)"
      },
      {
        "UniquenessHash": "00dd319f-d948-bd6b-e480-9188c53a9eb7",
        "TraceID": "EncodeTPDisable1RttEncryption",
        "EncodingString": "[conn][%p] TP: Disable 1-RTT Encryption"
      },
      {
        "UniquenessHash": "efc12508-e546-ff7a-e943-829ad204f871",
        "TraceID": "EncodeTPVersionNegotiationExt",
        "EncodingString": "[conn][%p] TP: Version Negotiation Extension (%u bytes)"
      },
      {
        "UniquenessHash": "2bcc548f-81c8-bf14-8378-f2c540783112",
        "TraceID": "EncodeTPMinAckDelay",
        "EncodingString": "[conn][%p] TP: Min ACK Delay (%llu us)"
      },
      {
        "UniquenessHash": "4650353e-149e-c99a-1ab8-9b7e6a1e698e",
        "TraceID": "EncodeTPTest",
        "EncodingString": "[conn][%p] TP: TEST TP (Type %hu, Length %hu)"
      },
      {
        "UniquenessHash": "413f5682-4110-fabc-1552-daf76011b827",
        "TraceID": "EncodeTPEnd",
        "EncodingString": "[conn][%p] Encoded %hu bytes for QUIC TP"
      },
      {
        "UniquenessHash": "822613a7-cc7e-334a-8e53-483b30217cea",
        "TraceID": "DecodeTPStart",
        "EncodingString": "[conn][%p] Decoding Transport Parameters (Server = %hhu) (%hu bytes)"
      },
      {
        "UniquenessHash": "0f20e85c-c2f2-44e2-9762-7044995c647d",
        "TraceID": "DecodeTPOriginalDestinationCID",
        "EncodingString": "[conn][%p] TP: Original Connection Destination ID (%s)"
      },
      {
        "UniquenessHash": "17e21ccd-6314-9850-c892-6fc71b4e2339",
        "TraceID": "DecodeTPIdleTimeout",
        "EncodingString": "[conn][%p] TP: Idle Timeout (%llu ms)"
      },
      {
        "UniquenessHash": "22774447-fb97-c333-ea55-96d7234b806f",
        "TraceID": "DecodeTPStatelessResetToken",
        "EncodingString": "[conn][%p] TP: Stateless Reset Token (%s)"
      },
      {
        "UniquenessHash": "dcdc839f-72fd-686f-4a16-b070ed7bea5f",
        "TraceID": "DecodeTPMaxUdpPayloadSize",
        "EncodingString": "[conn][%p] TP: Max Udp Payload Size (%llu bytes)"
      },
      {
        "UniquenessHash": "718ed4d4-ace9-2e3d-2f3b-c61bc224c852",
        "TraceID": "DecodeTPInitMaxData",
        "EncodingString": "[conn][%p] TP: Max Data (%llu bytes)"
      },
      {
        "UniquenessHash": "e4d0eb5f-0f76-f0ac-1c84-f306c642b9a6",
        "TraceID": "DecodeTPInitMaxStreamDataBidiLocal",
        "EncodingString": "[conn][%p] TP: Max Local Bidirectional Stream Data (%llu bytes)"
      },
      {
        "UniquenessHash": "8ed9301a-b13d-9983-f34c-d2d124a7a3f1",
        "TraceID": "DecodeTPInitMaxStreamDataBidiRemote",
        "EncodingString": "[conn][%p] TP: Max Remote Bidirectional Stream Data (%llu bytes)"
      },
      {
        "UniquenessHash": "e4979e9a-74a5-15f2-adb0-2e79e72bac62",
        "TraceID": "DecodeTPInitMaxStreamDataBidiUni",
        "EncodingString": "[conn][%p] TP: Max Unidirectional Stream Data (%llu)"
      },
      {
        "UniquenessHash": "a8590572-737f-3dd9-d415-f1f9c63ab68b",
        "TraceID": "DecodeTPMaxBidiStreams",
        "EncodingString": "[conn][%p] TP: Max Bidirectional Streams (%llu)"
      },
      {
        "UniquenessHash": "0120457e-9a38-b234-ef17-ec3bd85790ec",
        "TraceID": "DecodeTPMaxUniStreams",
        "EncodingString": "[conn][%p] TP: Max Unidirectional Streams (%llu)"
      },
      {
        "UniquenessHash": "244561c5-e612-a194-99af-e39c0b17c234",
        "TraceID": "DecodeTPAckDelayExponent",
        "EncodingString": "[conn][%p] TP: ACK Delay Exponent (%llu)"
      },
      {
        "UniquenessHash": "f610329d-1292-7a18-4a2d-b745ecf7d4b7",
        "TraceID": "DecodeTPMaxAckDelay",
        "EncodingString": "[conn][%p] TP: Max ACK Delay (%llu ms)"
      },
      {
        "UniquenessHash": "bd9900ec-ea63-19c7-b852-d50c250f7441",
        "TraceID": "DecodeTPDisableActiveMigration",
        "EncodingString": "[conn][%p] TP: Disable Active Migration"
      },
      {
        "UniquenessHash": "f922e6c2-c8b5-7e24-b451-55dd6c348335",
        "TraceID": "DecodeTPPreferredAddress",
        "EncodingString": "[conn][%p] TP: Preferred Address"
      },
      {
        "UniquenessHash": "4c903962-3302-75ab-6ed6-52c50fb560a8",
        "TraceID": "DecodeTPCIDLimit",
        "EncodingString": "[conn][%p] TP: Connection ID Limit (%llu)"
      },
      {
        "UniquenessHash": "6569e950-f497-9d07-72d6-1811ecdb4b8e",
        "TraceID": "DecodeTPInitialSourceCID",
        "EncodingString": "[conn][%p] TP: Initial Source Connection ID (%s)"
      },
      {
        "UniquenessHash": "f9c309de-adae-2892-8f3b-5ecb036737c9",
        "TraceID": "DecodeTPRetrySourceCID",
        "EncodingString": "[conn][%p] TP: Retry Source Connection ID (%s)"
      },
      {
        "UniquenessHash": "87156c11-9645-fbe7-66fe-c68ef5b80a18",
        "TraceID": "DecodeTPMaxDatagramFrameSize",
        "EncodingString": "[conn][%p] TP: Max Datagram Frame Size (%llu bytes)"
      },
      {
        "UniquenessHash": "bf16a511-be08-e9ca-915f-5e5c834d5ca6",
        "TraceID": "DecodeTPDisable1RttEncryption",
        "EncodingString": "[conn][%p] TP: Disable 1-RTT Encryption"
      },
      {
        "UniquenessHash": "0cffe1cb-49d2-ac2b-79ff-a691bdd7d53b",
        "TraceID": "DecodeTPVersionNegotiationInfo",
        "EncodingString": "[conn][%p] TP: Version Negotiation Info (%hu bytes)"
      },
      {
        "UniquenessHash": "94dce213-922c-7a7e-d752-7af836a806ab",
        "TraceID": "DecodeTPMinAckDelay",
        "EncodingString": "[conn][%p] TP: Min ACK Delay (%llu us)"
      },
      {
        "UniquenessHash": "50589e4d-727a-f0d9-3d55-be9fece3f1e3",
        "TraceID": "BindingListenerAlreadyRegistered",
        "EncodingString": "[bind][%p] Listener (%p) already registered on ALPN"
      },
      {
        "UniquenessHash": "ed52dc79-5619-64e6-7bde-c177b24ff85d",
        "TraceID": "BindingSendFailed",
        "EncodingString": "[bind][%p] Send failed, 0x%x"
      },
      {
        "UniquenessHash": "abecde52-d14c-a321-f36e-bec3b2d4aa95",
        "TraceID": "PacketTxVersionNegotiation",
        "EncodingString": "[S][TX][-] VN"
      },
      {
        "UniquenessHash": "06b1c90c-5051-fa3a-65a9-61ac409a7afc",
        "TraceID": "PacketTxStatelessReset",
        "EncodingString": "[S][TX][-] SR %s"
      },
      {
        "UniquenessHash": "e63baed9-55fa-fbbb-57a7-bc462892dc22",
        "TraceID": "PacketTxRetry",
        "EncodingString": "[S][TX][-] LH Ver:0x%x DestCid:%s SrcCid:%s Type:R OrigDestCid:%s (Token %hu bytes)"
      },
      {
        "UniquenessHash": "8419ad0b-e226-53e3-837c-4eebd4cc6619",
        "TraceID": "BindingSendTestDrop",
        "EncodingString": "[bind][%p] Test dropped packet"
      },
      {
        "UniquenessHash": "8f664316-de64-1faa-b303-6cda51fd619a",
        "TraceID": "BindingErrorStatus",
        "EncodingString": "[bind][%p] ERROR, %u, %s."
      },
      {
        "UniquenessHash": "de67327e-34fe-e36e-e687-09f38be7e043",
        "TraceID": "BindingCreated",
        "EncodingString": "[bind][%p] Created, Udp=%p LocalAddr=%!ADDR! RemoteAddr=%!ADDR!"
      },
      {
        "UniquenessHash": "5d83e63e-7ce5-0102-8dd2-cbcf5946da2e",
        "TraceID": "BindingCleanup",
        "EncodingString": "[bind][%p] Cleaning up"
      },
      {
        "UniquenessHash": "9dc8a42f-5829-5abf-0bb0-5040ff1428b9",
        "TraceID": "BindingDestroyed",
        "EncodingString": "[bind][%p] Destroyed"
      },
      {
        "UniquenessHash": "229b6b27-7423-c3ab-5a3e-f99929ef7e50",
        "TraceID": "BindingRundown",
        "EncodingString": "[bind][%p] Rundown, Udp=%p LocalAddr=%!ADDR! RemoteAddr=%!ADDR!"
      },
      {
        "UniquenessHash": "11b93e99-5a6c-6cc9-12c9-6ef575ffa8e0",
        "TraceID": "ConnNoListenerIp",
        "EncodingString": "[conn][%p] No Listener for IP address: %!ADDR!"
      },
      {
        "UniquenessHash": "36572545-3721-e03a-c50a-7afdd62c4614",
        "TraceID": "ConnNoListenerAlpn",
        "EncodingString": "[conn][%p] No listener matching ALPN: %!ALPN!"
      },
      {
        "UniquenessHash": "3726f8cb-fca2-1ea3-208b-0f223c09aae2",
        "TraceID": "BindingExecOper",
        "EncodingString": "[bind][%p] Execute: %u"
      },
      {
        "UniquenessHash": "f1741ac1-9c6a-e567-0c1c-9dc411e88b49",
        "TraceID": "PacketReceive",
        "EncodingString": "[pack][%llu] Received"
      },
      {
        "UniquenessHash": "537b9c54-10f5-965c-b3e5-6e6e5c66dc85",
        "TraceID": "IndicateIdealSendBuffer",
        "EncodingString": "[strm][%p] Indicating QUIC_STREAM_EVENT_IDEAL_SEND_BUFFER_SIZE = %llu"
      },
      {
        "UniquenessHash": "f96b231c-aa1b-08a4-7036-a60927e3eadd",
        "TraceID": "CloseWithoutShutdown",
        "EncodingString": "[strm][%p] Closing handle without fully shutting down"
      },
      {
        "UniquenessHash": "21a2e517-42a5-1d18-885f-8b57b79a2fba",
        "TraceID": "EventSilentDiscard",
        "EncodingString": "[strm][%p] Event silently discarded"
      },
      {
        "UniquenessHash": "1b92f995-0f00-00a4-3898-3e5121f9f323",
        "TraceID": "UpdatePriority",
        "EncodingString": "[strm][%p] New send priority = %hu"
      },
      {
        "UniquenessHash": "66dd140b-9fd3-eddc-e34c-cb81639e1aca",
        "TraceID": "IndicateStartComplete",
        "EncodingString": "[strm][%p] Indicating QUIC_STREAM_EVENT_START_COMPLETE [Status=0x%x ID=%llu Accepted=%hhu]"
      },
      {
        "UniquenessHash": "8340b390-8b79-ab44-6593-7e449f0ec748",
        "TraceID": "IndicateStreamShutdownComplete",
        "EncodingString": "[strm][%p] Indicating QUIC_STREAM_EVENT_SHUTDOWN_COMPLETE [ConnectionShutdown=%hhu]"
      },
      {
        "UniquenessHash": "cbc983bb-6d04-149e-6eda-09d855f77d4c",
        "TraceID": "StreamAlloc",
        "EncodingString": "[strm][%p] Allocated, Conn=%p"
      },
      {
        "UniquenessHash": "cfaab7b3-b77b-3a94-a433-4c9b57907696",
        "TraceID": "StreamDestroyed",
        "EncodingString": "[strm][%p] Destroyed"
      },
      {
        "UniquenessHash": "ba0612b6-86a7-d764-ac9e-bbd12eeb0dca",
        "TraceID": "StreamCreated",
        "EncodingString": "[strm][%p] Created, Conn=%p ID=%llu IsLocal=%hhu"
      },
      {
        "UniquenessHash": "0a4d4b4f-3622-3e1b-99be-acf0719d1bdf",
        "TraceID": "StreamSendState",
        "EncodingString": "[strm][%p] Send State: %hhu"
      },
      {
        "UniquenessHash": "89b5a6dc-7445-0b70-6a73-ff28d3f78246",
        "TraceID": "StreamRecvState",
        "EncodingString": "[strm][%p] Recv State: %hhu"
      },
      {
        "UniquenessHash": "638251a8-14f3-2929-34e2-e69cfdab2277",
        "TraceID": "StreamOutFlowBlocked",
        "EncodingString": "[strm][%p] Send Blocked Flags: %hhu"
      },
      {
        "UniquenessHash": "c91c925c-07e9-3204-5459-5d3b19d137d8",
        "TraceID": "StreamRundown",
        "EncodingString": "[strm][%p] Rundown, Conn=%p ID=%llu IsLocal=%hhu"
      },
      {
        "UniquenessHash": "bb7402a7-ba47-dbce-71f2-fbbd659eb0ff",
        "TraceID": "PacketRxMarkedForAck",
        "EncodingString": "[%c][RX][%llu] Marked for ACK (ECN=%hhu)"
      },
      {
        "UniquenessHash": "0663ac49-e402-40ea-b23a-851ef032e5d5",
        "TraceID": "FrameLogUnknownType",
        "EncodingString": "[%c][%cX][%llu]   unknown frame (%llu)"
      },
      {
        "UniquenessHash": "a6b615ee-e5e9-f437-c21a-c3c502f86000",
        "TraceID": "FrameLogPadding",
        "EncodingString": "[%c][%cX][%llu]   PADDING Len:%hu"
      },
      {
        "UniquenessHash": "4e057b3b-1d37-81dc-0b9d-e449ba9a5bbf",
        "TraceID": "FrameLogPing",
        "EncodingString": "[%c][%cX][%llu]   PING"
      },
      {
        "UniquenessHash": "5ba172ab-0068-119f-d1d4-91b10fb61c9a",
        "TraceID": "FrameLogAckInvalid",
        "EncodingString": "[%c][%cX][%llu]   ACK [Invalid]"
      },
      {
        "UniquenessHash": "60343716-1a2c-e07a-f524-7337b986b581",
        "TraceID": "FrameLogAck",
        "EncodingString": "[%c][%cX][%llu]   ACK Largest:%llu Delay:%llu"
      },
      {
        "UniquenessHash": "af66c908-a85d-0ce3-458c-3a3783481bf0",
        "TraceID": "FrameLogAckSingleBlock",
        "EncodingString": "[%c][%cX][%llu]     %llu"
      },
      {
        "UniquenessHash": "b526352a-2e6f-49e9-8900-83a417ce4d7f",
        "TraceID": "FrameLogAckMultiBlock",
        "EncodingString": "[%c][%cX][%llu]     %llu - %llu"
      },
      {
        "UniquenessHash": "1e9cdd30-8c88-d373-75ed-935434f33791",
        "TraceID": "FrameLogAckInvalidBlock",
        "EncodingString": "[%c][%cX][%llu]     [Invalid Block]"
      },
      {
        "UniquenessHash": "9a1e7c32-71f8-7bcb-6c77-4b43fccaea8c",
        "TraceID": "FrameLogAckEcnInvalid",
        "EncodingString": "[%c][%cX][%llu]     ECN [Invalid]"
      },
      {
        "UniquenessHash": "9d787009-dbca-5770-1a52-ae3fd6dab643",
        "TraceID": "FrameLogAckEcn",
        "EncodingString": "[%c][%cX][%llu]     ECN [ECT0=%llu,ECT1=%llu,CE=%llu]"
      },
      {
        "UniquenessHash": "0bf56511-3556-9f0d-5569-8b637eac8021",
        "TraceID": "FrameLogResetStreamInvalid",
        "EncodingString": "[%c][%cX][%llu]   RESET_STREAM [Invalid]"
      },
      {
        "UniquenessHash": "47de738b-e1df-210a-5eff-181b82072815",
        "TraceID": "FrameLogResetStream",
        "EncodingString": "[%c][%cX][%llu]   RESET_STREAM ID:%llu ErrorCode:0x%llX FinalSize:%llu"
      },
      {
        "UniquenessHash": "be7c0aac-6f80-d2b1-59c1-fb4be9ae9e45",
        "TraceID": "FrameLogStopSendingInvalid",
        "EncodingString": "[%c][%cX][%llu]   STOP_SENDING [Invalid]"
      },
      {
        "UniquenessHash": "e4585b81-61e3-9b3b-5af6-cf17c4e95d81",
        "TraceID": "FrameLogStopSending",
        "EncodingString": "[%c][%cX][%llu]   STOP_SENDING ID:%llu Error:0x%llX"
      },
      {
        "UniquenessHash": "9e696311-7c42-7cd3-32ea-0840d880e794",
        "TraceID": "FrameLogCryptoInvalid",
        "EncodingString": "[%c][%cX][%llu]   CRYPTO [Invalid]"
      },
      {
        "UniquenessHash": "e00d36b1-f054-87c7-137a-db4257a08907",
        "TraceID": "FrameLogCrypto",
        "EncodingString": "[%c][%cX][%llu]   CRYPTO Offset:%llu Len:%hu"
      },
      {
        "UniquenessHash": "12b5f9d8-e0a8-5b58-d80d-339e7a0d161a",
        "TraceID": "FrameLogNewTokenInvalid",
        "EncodingString": "[%c][%cX][%llu]   NEW_TOKEN [Invalid]"
      },
      {
        "UniquenessHash": "459e94e6-baab-6749-4df5-f26ad9b8b04b",
        "TraceID": "FrameLogNewToken",
        "EncodingString": "[%c][%cX][%llu]   NEW_TOKEN Length:%llu"
      },
      {
        "UniquenessHash": "9d86e647-b1c5-a5cf-dc18-5935327b0bdb",
        "TraceID": "FrameLogStreamInvalid",
        "EncodingString": "[%c][%cX][%llu]   STREAM [Invalid]"
      },
      {
        "UniquenessHash": "e9932bc2-289d-ae3a-4e10-766ddb5a6fcc",
        "TraceID": "FrameLogStreamFin",
        "EncodingString": "[%c][%cX][%llu]   STREAM ID:%llu Offset:%llu Len:%hu Fin"
      },
      {
        "UniquenessHash": "49f8d2b4-bc9e-eefb-63a6-8bef8d094cb1",
        "TraceID": "FrameLogStream",
        "EncodingString": "[%c][%cX][%llu]   STREAM ID:%llu Offset:%llu Len:%hu"
      },
      {
        "UniquenessHash": "c5cd2dbc-b096-c5e4-d241-8987ecc7c9ad",
        "TraceID": "FrameLogMaxDataInvalid",
        "EncodingString": "[%c][%cX][%llu]   MAX_DATA [Invalid]"
      },
      {
        "UniquenessHash": "d4092823-1cdd-2c4d-acc6-ff7c87192a3d",
        "TraceID": "FrameLogMaxData",
        "EncodingString": "[%c][%cX][%llu]   MAX_DATA Max:%llu"
      },
      {
        "UniquenessHash": "ebce62fa-177a-21f5-a9e6-be815e2088c7",
        "TraceID": "FrameLogMaxStreamDataInvalid",
        "EncodingString": "[%c][%cX][%llu]   MAX_STREAM_DATA [Invalid]"
      },
      {
        "UniquenessHash": "3fa56e85-dbd2-f442-7f76-c4c011e23ecc",
        "TraceID": "FrameLogMaxStreamData",
        "EncodingString": "[%c][%cX][%llu]   MAX_STREAM_DATA ID:%llu Max:%llu"
      },
      {
        "UniquenessHash": "b79183c7-4d7b-0154-9625-ebf40a995883",
        "TraceID": "FrameLogMaxStreamsInvalid",
        "EncodingString": "[%c][%cX][%llu]   MAX_STREAMS [Invalid]"
      },
      {
        "UniquenessHash": "f7fb2211-5d39-8968-2543-8c80e5ba6953",
        "TraceID": "FrameLogMaxStreams",
        "EncodingString": "[%c][%cX][%llu]   MAX_STREAMS[%hu] Count:%llu"
      },
      {
        "UniquenessHash": "43ad68ac-a2bb-2e93-d7da-364e3502e5fe",
        "TraceID": "FrameLogDataBlockedInvalid",
        "EncodingString": "[%c][%cX][%llu]   DATA_BLOCKED [Invalid]"
      },
      {
        "UniquenessHash": "7776beb0-487f-f492-445d-f29eea30f8eb",
        "TraceID": "FrameLogDataBlocked",
        "EncodingString": "[%c][%cX][%llu]   DATA_BLOCKED Limit:%llu"
      },
      {
        "UniquenessHash": "5ff0a3bb-83fb-8d24-6353-c61e566d55f9",
        "TraceID": "FrameLogStreamDataBlockedInvalid",
        "EncodingString": "[%c][%cX][%llu]   STREAM_DATA_BLOCKED [Invalid]"
      },
      {
        "UniquenessHash": "3833ebb3-0291-d071-2c18-fda51ed98872",
        "TraceID": "FrameLogStreamDataBlocked",
        "EncodingString": "[%c][%cX][%llu]   STREAM_DATA_BLOCKED ID:%llu Limit:%llu"
      },
      {
        "UniquenessHash": "f8792c4a-d448-1f2d-ceba-3e2514d693c4",
        "TraceID": "FrameLogStreamsBlockedInvalid",
        "EncodingString": "[%c][%cX][%llu]   STREAMS_BLOCKED [Invalid]"
      },
      {
        "UniquenessHash": "3005885e-f0f3-7417-59a0-c87f635ccb99",
        "TraceID": "FrameLogStreamsBlocked",
        "EncodingString": "[%c][%cX][%llu]   STREAMS_BLOCKED[%hu] ID:%llu"
      },
      {
        "UniquenessHash": "d942cb64-cd25-abca-53fe-da7ffb3a63fa",
        "TraceID": "FrameLogNewConnectionIDInvalid",
        "EncodingString": "[%c][%cX][%llu]   NEW_CONN_ID [Invalid]"
      },
      {
        "UniquenessHash": "96006531-5a22-bb6d-5186-2b7b30de0d9e",
        "TraceID": "FrameLogNewConnectionID",
        "EncodingString": "[%c][%cX][%llu]   NEW_CONN_ID Seq:%llu RPT:%llu CID:%s Token:%s"
      },
      {
        "UniquenessHash": "8524f407-db2b-201f-baed-6d6501147ee1",
        "TraceID": "FrameLogRetireConnectionIDInvalid",
        "EncodingString": "[%c][%cX][%llu]   RETIRE_CONN_ID [Invalid]"
      },
      {
        "UniquenessHash": "3bbb38a3-5d64-e257-3f3d-7cd00ece1b21",
        "TraceID": "FrameLogRetireConnectionID",
        "EncodingString": "[%c][%cX][%llu]   RETIRE_CONN_ID Seq:%llu"
      },
      {
        "UniquenessHash": "a145bb21-3f9f-bae4-04ae-a6f82319b86e",
        "TraceID": "FrameLogPathChallengeInvalid",
        "EncodingString": "[%c][%cX][%llu]   PATH_CHALLENGE [Invalid]"
      },
      {
        "UniquenessHash": "230959d3-aa58-0944-8287-6120bebac2f0",
        "TraceID": "FrameLogPathChallenge",
        "EncodingString": "[%c][%cX][%llu]   PATH_CHALLENGE [%llu]"
      },
      {
        "UniquenessHash": "98ece405-2862-63c3-ecf6-9f1cb067f3bb",
        "TraceID": "FrameLogPathResponseInvalid",
        "EncodingString": "[%c][%cX][%llu]   PATH_RESPONSE [Invalid]"
      },
      {
        "UniquenessHash": "48bdfe8e-61dc-d2b1-c15b-cd1157a7f291",
        "TraceID": "FrameLogPathResponse",
        "EncodingString": "[%c][%cX][%llu]   PATH_RESPONSE [%llu]"
      },
      {
        "UniquenessHash": "e1f15bbb-983a-15f1-c311-8a848849d956",
        "TraceID": "FrameLogConnectionCloseInvalid",
        "EncodingString": "[%c][%cX][%llu]   CONN_CLOSE [Invalid]"
      },
      {
        "UniquenessHash": "b927ee52-d216-17fd-4f2c-969019a36a4e",
        "TraceID": "FrameLogConnectionCloseApp",
        "EncodingString": "[%c][%cX][%llu]   CONN_CLOSE (App) ErrorCode:0x%llX"
      },
      {
        "UniquenessHash": "39592ea2-35f5-d3d5-efb2-d330fb4c400b",
        "TraceID": "FrameLogConnectionClose",
        "EncodingString": "[%c][%cX][%llu]   CONN_CLOSE ErrorCode:0x%llX FrameType:%llu"
      },
      {
        "UniquenessHash": "21385572-3391-c466-7f6d-369484b98bd9",
        "TraceID": "FrameLogHandshakeDone",
        "EncodingString": "[%c][%cX][%llu]   HANDSHAKE_DONE"
      },
      {
        "UniquenessHash": "e447af81-8615-d95b-02a9-ba9dd4b1ea19",
        "TraceID": "FrameLogDatagramInvalid",
        "EncodingString": "[%c][%cX][%llu]   DATAGRAM [Invalid]"
      },
      {
        "UniquenessHash": "a23b67c8-c2da-dfbe-2c86-728785bcdfb3",
        "TraceID": "FrameLogDatagram",
        "EncodingString": "[%c][%cX][%llu]   DATAGRAM Len:%hu"
      },
      {
        "UniquenessHash": "262b3f95-1062-851d-c2d8-c46867da793b",
        "TraceID": "FrameLogAckFrequencyInvalid",
        "EncodingString": "[%c][%cX][%llu]   ACK_FREQUENCY [Invalid]"
      },
      {
        "UniquenessHash": "7470e68a-8ad6-563a-4957-76dc22e5deeb",
        "TraceID": "FrameLogAckFrequency",
        "EncodingString": "[%c][%cX][%llu]   ACK_FREQUENCY SeqNum:%llu PktTolerance:%llu MaxAckDelay:%llu IgnoreOrder:%hhu IgnoreCE:%hhu"
      },
      {
        "UniquenessHash": "d0932f9a-e8e8-65d9-692c-3bd379a86d58",
        "TraceID": "FrameLogImmediateAck",
        "EncodingString": "[%c][%cX][%llu]   IMMEDIATE_ACK"
      },
      {
        "UniquenessHash": "60d753ab-6710-fe16-e47d-37f046f5973c",
        "TraceID": "IgnoreCryptoFrame",
        "EncodingString": "[conn][%p] Ignoring received crypto after cleanup"
      },
      {
        "UniquenessHash": "6501738d-0b97-8289-8e1d-54274fae4f1d",
        "TraceID": "DiscardKeyType",
        "EncodingString": "[conn][%p] Discarding key type = %hhu"
      },
      {
        "UniquenessHash": "7add7bc7-5514-83ea-44ca-8acc7e6643b2",
        "TraceID": "ZeroRttAccepted",
        "EncodingString": "[conn][%p] 0-RTT accepted"
      },
      {
        "UniquenessHash": "bb841825-a52e-8ecf-243e-1a65d10a3e75",
        "TraceID": "ZeroRttRejected",
        "EncodingString": "[conn][%p] 0-RTT rejected"
      },
      {
        "UniquenessHash": "fba5c72f-0c3d-f668-a88b-39e5e3e62cbd",
        "TraceID": "HandshakeConfirmedServer",
        "EncodingString": "[conn][%p] Handshake confirmed (server)"
      },
      {
        "UniquenessHash": "3aed23c0-7540-7e83-e8ba-2530dd6837f8",
        "TraceID": "CustomCertValidationSuccess",
        "EncodingString": "[conn][%p] Custom cert validation succeeded"
      },
      {
        "UniquenessHash": "4e785757-b1de-e65c-a7b1-7ac868748434",
        "TraceID": "CryptoDump",
        "EncodingString": "[conn][%p] QS:%u MAX:%u UNA:%u NXT:%u RECOV:%u-%u"
      },
      {
        "UniquenessHash": "c2f15df5-6ae8-de48-4875-35d291565d96",
        "TraceID": "CryptoDumpUnacked",
        "EncodingString": "[conn][%p]   unACKed: [%llu, %llu]"
      },
      {
        "UniquenessHash": "e6984e8e-3408-1b5f-b0a0-7d8f293c6623",
        "TraceID": "CryptoDumpUnacked2",
        "EncodingString": "[conn][%p]   unACKed: [%llu, %u]"
      },
      {
        "UniquenessHash": "a2080700-161b-68e4-457e-40e07275acf5",
        "TraceID": "NoMoreRoomForCrypto",
        "EncodingString": "[conn][%p] No room for CRYPTO frame"
      },
      {
        "UniquenessHash": "cef32e9a-1355-7a31-bd2d-a458b02e214d",
        "TraceID": "AddCryptoFrame",
        "EncodingString": "[conn][%p] Sending %hu crypto bytes, offset=%u"
      },
      {
        "UniquenessHash": "94b619d7-6b5a-e1b4-d3ee-1b66a383ebbc",
        "TraceID": "RecoverCrypto",
        "EncodingString": "[conn][%p] Recovering crypto from %llu up to %llu"
      },
      {
        "UniquenessHash": "60f13d90-f6b5-d1e2-41fd-0a5662d602e6",
        "TraceID": "AckCrypto",
        "EncodingString": "[conn][%p] Received ack for %u crypto bytes, offset=%u"
      },
      {
        "UniquenessHash": "e5c3a539-ac41-94df-060d-bd4dc2ef4b82",
        "TraceID": "RecvCrypto",
        "EncodingString": "[conn][%p] Received %hu crypto bytes, offset=%llu Ready=%hhu"
      },
      {
        "UniquenessHash": "9ed40f87-2b63-8343-5e37-2640d0a40e27",
        "TraceID": "IndicateConnected",
        "EncodingString": "[conn][%p] Indicating QUIC_CONNECTION_EVENT_CONNECTED (Resume=%hhu)"
      },
      {
        "UniquenessHash": "c53376e2-b465-d6a1-047c-4e5e64c263af",
        "TraceID": "DrainCrypto",
        "EncodingString": "[conn][%p] Draining %u crypto bytes"
      },
      {
        "UniquenessHash": "fe4d4428-c697-f073-1d9e-e0441b1a8f45",
        "TraceID": "CryptoNotReady",
        "EncodingString": "[conn][%p] No complete TLS messages to process"
      },
      {
        "UniquenessHash": "15379a50-c581-3086-043e-53167a6b3fd6",
        "TraceID": "ConnWriteKeyUpdated",
        "EncodingString": "[conn][%p] Write Key Updated, %hhu."
      },
      {
        "UniquenessHash": "252598af-99d8-c9ea-9f14-dd07630a45b4",
        "TraceID": "ConnReadKeyUpdated",
        "EncodingString": "[conn][%p] Read Key Updated, %hhu."
      },
      {
        "UniquenessHash": "65f1ff8d-810a-4f24-b2f6-817daf9275ef",
        "TraceID": "ConnSourceCidRemoved",
        "EncodingString": "[conn][%p] (SeqNum=%llu) Removed Source CID: %!CID!"
      },
      {
        "UniquenessHash": "12872365-4c5b-bfd4-dc5f-83f6aae048cf",
        "TraceID": "ConnNewPacketKeys",
        "EncodingString": "[conn][%p] New packet keys created successfully."
      },
      {
        "UniquenessHash": "ec54e332-0990-e91f-5fc1-9a09441bf8a4",
        "TraceID": "ConnKeyPhaseChange",
        "EncodingString": "[conn][%p] Key phase change (locally initiated=%hhu)."
      },
      {
        "UniquenessHash": "e7d3b50d-c315-3189-9752-de68bf66c705",
        "TraceID": "LogPacketVersionNegotiation",
        "EncodingString": "[%c][%cX][-] VerNeg DestCid:%s SrcCid:%s (Payload %hu bytes)"
      },
      {
        "UniquenessHash": "afa9276d-cc3c-6cb1-4df9-e4d2fdc0e66d",
        "TraceID": "LogPacketVersionNegotiationVersion",
        "EncodingString": "[%c][%cX][-]   Ver:0x%x"
      },
      {
        "UniquenessHash": "7eb61a02-54e5-87ff-96fd-1aa7a6f81569",
        "TraceID": "LogPacketRetry",
        "EncodingString": "[%c][%cX][-] LH Ver:0x%x DestCid:%s SrcCid:%s Type:R (Token %hu bytes)"
      },
      {
        "UniquenessHash": "bbda1fb7-53e6-9422-0733-3fb647dc08c2",
        "TraceID": "LogPacketLongHeaderInitial",
        "EncodingString": "[%c][%cX][%llu] LH Ver:0x%x DestCid:%s SrcCid:%s Type:I (Token %hu bytes) (Payload %hu bytes)"
      },
      {
        "UniquenessHash": "dec52d9e-7e72-e564-5939-e9ea18608def",
        "TraceID": "LogPacketLongHeader",
        "EncodingString": "[%c][%cX][%llu] LH Ver:0x%x DestCid:%s SrcCid:%s Type:%s (Payload %hu bytes)"
      },
      {
        "UniquenessHash": "8800dba6-67c8-d4e4-65f2-a7e73639b324",
        "TraceID": "LogPacketLongHeaderUnsupported",
        "EncodingString": "[%c][%cX][%llu] LH Ver:[UNSUPPORTED,0x%x] DestCid:%s SrcCid:%s"
      },
      {
        "UniquenessHash": "9e1fbc05-e228-ec82-2670-42e49702aef4",
        "TraceID": "LogPacketShortHeader",
        "EncodingString": "[%c][%cX][%llu] SH DestCid:%s KP:%hu SB:%hu (Payload %hu bytes)"
      },
      {
        "UniquenessHash": "946d7a4f-ca9f-b676-8fef-1661da5703cd",
        "TraceID": "ConnDropPacket",
        "EncodingString": "[conn][%p] DROP packet Dst=%!ADDR! Src=%!ADDR! Reason=%s."
      },
      {
        "UniquenessHash": "aff4ab67-a70e-f05b-c51d-9b97628c141e",
        "TraceID": "BindingDropPacket",
        "EncodingString": "[bind][%p] DROP packet Dst=%!ADDR! Src=%!ADDR! Reason=%s."
      },
      {
        "UniquenessHash": "7b8fcbcd-b097-9b8b-3d56-a2ca2d8b5cb8",
        "TraceID": "ConnDropPacketEx",
        "EncodingString": "[conn][%p] DROP packet Value=%llu Dst=%!ADDR! Src=%!ADDR! Reason=%s."
      },
      {
        "UniquenessHash": "262f6b18-033f-5ef9-44eb-b2bebae16084",
        "TraceID": "BindingDropPacketEx",
        "EncodingString": "[bind][%p] DROP packet %llu. Dst=%!ADDR! Src=%!ADDR! Reason=%s"
      },
      {
        "UniquenessHash": "f1df9958-6255-24ce-540f-df464661f666",
        "TraceID": "TimerWheelResize",
        "EncodingString": "[time][%p] Resizing timer wheel (new slot count = %u)."
      },
      {
        "UniquenessHash": "f1a743ba-eff3-ee06-cb54-49ef20ca85ea",
        "TraceID": "TimerWheelNextExpirationNull",
        "EncodingString": "[time][%p] Next Expiration = {NULL}."
      },
      {
        "UniquenessHash": "db41669b-3e8f-05ca-4ac2-2c194cce7b51",
        "TraceID": "TimerWheelNextExpiration",
        "EncodingString": "[time][%p] Next Expiration = {%llu, %p}."
      },
      {
        "UniquenessHash": "cb91e066-b3cd-a009-a0f8-48d01b26d9a8",
        "TraceID": "TimerWheelRemoveConnection",
        "EncodingString": "[time][%p] Removing Connection %p."
      },
      {
        "UniquenessHash": "c3b6de49-9be3-fc4b-7a9c-fb8402d1d1f6",
        "TraceID": "TimerWheelUpdateConnection",
        "EncodingString": "[time][%p] Updating Connection %p."
      },
      {
        "UniquenessHash": "badaa7e5-aa9e-7979-b334-154a884827b6",
        "TraceID": "StillInTimerWheel",
        "EncodingString": "[conn][%p] Still in timer wheel! Connection was likely leaked!"
      },
      {
        "UniquenessHash": "4687c526-98b4-7014-5ab2-6cf89e76f504",
        "TraceID": "ListenerIndicateStopComplete",
        "EncodingString": "[list][%p] Indicating STOP_COMPLETE"
      },
      {
        "UniquenessHash": "f27f1ff0-edfe-bf39-708a-f9da7a2b4d3d",
        "TraceID": "ListenerIndicateNewConnection",
        "EncodingString": "[list][%p] Indicating NEW_CONNECTION %p"
      },
      {
        "UniquenessHash": "135ad665-a1b8-32ac-555d-8d1c65c94206",
        "TraceID": "ListenerCreated",
        "EncodingString": "[list][%p] Created, Registration=%p"
      },
      {
        "UniquenessHash": "c1f29de0-fe00-6ea3-b33e-690fb6e099d4",
        "TraceID": "ListenerDestroyed",
        "EncodingString": "[list][%p] Destroyed"
      },
      {
        "UniquenessHash": "f41800cd-1b46-84fe-faac-464cd08343fe",
        "TraceID": "ListenerErrorStatus",
        "EncodingString": "[list][%p] ERROR, %u, %s."
      },
      {
        "UniquenessHash": "c11d30b9-28c1-6e74-528e-d5660eebfcc9",
        "TraceID": "ListenerError",
        "EncodingString": "[list][%p] ERROR, %s."
      },
      {
        "UniquenessHash": "9b2d757a-63f3-549c-eff6-53512cd8b811",
        "TraceID": "ListenerStarted",
        "EncodingString": "[list][%p] Started, Binding=%p, LocalAddr=%!ADDR!, ALPN=%!ALPN!"
      },
      {
        "UniquenessHash": "da94a1b4-7135-7fd3-9216-36a5faf1ed7a",
        "TraceID": "ListenerStopped",
        "EncodingString": "[list][%p] Stopped"
      },
      {
        "UniquenessHash": "516f74f8-8802-7cdb-d034-3fa2e41d42c0",
        "TraceID": "ListenerRundown",
        "EncodingString": "[list][%p] Rundown, Registration=%p"
      },
      {
        "UniquenessHash": "5da7b422-0df0-5cbb-c439-cb34a08ccaeb",
        "TraceID": "PacketTxDiscarded",
        "EncodingString": "[%c][TX][%llu] Thrown away on shutdown"
      },
      {
        "UniquenessHash": "4f37e527-894d-f241-db09-d051de04cdb6",
        "TraceID": "PacketTxLostDiscarded",
        "EncodingString": "[%c][TX][%llu] Thrown away on shutdown (lost packet)"
      },
      {
        "UniquenessHash": "7f30b648-8f9c-dbba-7e8d-79e925332299",
        "TraceID": "PacketTxForget",
        "EncodingString": "[%c][TX][%llu] Forgetting"
      },
      {
        "UniquenessHash": "139268a5-7543-71a7-dff5-c6f276821e71",
        "TraceID": "PacketTxLostFack",
        "EncodingString": "[%c][TX][%llu] Lost: FACK %llu packets"
      },
      {
        "UniquenessHash": "79037f89-4d68-1fe1-8945-65ff684ef474",
        "TraceID": "PacketTxLostRack",
        "EncodingString": "[%c][TX][%llu] Lost: RACK %u ms"
      },
      {
        "UniquenessHash": "d9674680-3227-ec67-7175-bd47736f1221",
        "TraceID": "PacketTxAckedImplicit",
        "EncodingString": "[%c][TX][%llu] ACKed (implicit)"
      },
      {
        "UniquenessHash": "9d72c640-7512-38fd-8823-f24b7e1ad94c",
        "TraceID": "PacketTx0RttRejected",
        "EncodingString": "[%c][TX][%llu] Rejected"
      },
      {
        "UniquenessHash": "edcfe29b-2e36-30ba-6e64-181edf2f2e5c",
        "TraceID": "PacketTxSpuriousLoss",
        "EncodingString": "[%c][TX][%llu] Spurious loss detected"
      },
      {
        "UniquenessHash": "280a868f-caf8-d582-c6a7-2c2d896b0e5f",
        "TraceID": "PacketTxAcked",
        "EncodingString": "[%c][TX][%llu] ACKed (%u.%03u ms)"
      },
      {
        "UniquenessHash": "114eda6f-e346-6701-573c-ad9cdbd6e082",
        "TraceID": "PacketTxProbeRetransmit",
        "EncodingString": "[%c][TX][%llu] Probe Retransmit"
      },
      {
        "UniquenessHash": "eeb31991-927b-2f3c-bfb7-12b7dea50ead",
        "TraceID": "HandshakeConfirmedAck",
        "EncodingString": "[conn][%p] Handshake confirmed (ack)"
      },
      {
        "UniquenessHash": "cda9bb97-fd6c-a4a5-a61c-2e2931d2ce2c",
        "TraceID": "PathMinMtuValidated",
        "EncodingString": "[conn][%p] Path[%hhu] Minimum MTU validated"
      },
      {
        "UniquenessHash": "3ab19fcb-a837-77d2-82e3-a62d0361d98f",
        "TraceID": "PathValidationTimeout",
        "EncodingString": "[conn][%p] Path[%hhu] validation timed out"
      },
      {
        "UniquenessHash": "47339f5a-04e9-3e6a-ef26-c2e630b17d27",
        "TraceID": "ScheduleProbe",
        "EncodingString": "[conn][%p] probe round %hu"
      },
      {
        "UniquenessHash": "7b311464-a259-71d2-ad45-dc4707dbefcc",
        "TraceID": "KeyChangeConfirmed",
        "EncodingString": "[conn][%p] Key change confirmed by peer"
      },
      {
        "UniquenessHash": "dc75d9a9-d321-f77d-bb01-bf9cbcccfdb5",
        "TraceID": "ConnLossDetectionTimerSet",
        "EncodingString": "[conn][%p] Setting loss detection %hhu timer for %u ms. (ProbeCount=%hu)"
      },
      {
        "UniquenessHash": "8b0f23a1-b574-3b36-3ad7-fa8d7786695a",
        "TraceID": "ConnPacketLost",
        "EncodingString": "[conn][%p][TX][%llu] %hhu Lost: %hhu"
      },
      {
        "UniquenessHash": "26dded12-d106-a37b-0903-9a3cb98e3618",
        "TraceID": "ConnPacketACKed",
        "EncodingString": "[conn][%p][TX][%llu] %hhu ACKed"
      },
      {
        "UniquenessHash": "48b0b691-89c1-4bb2-1ba4-5bc91586b2b3",
        "TraceID": "NotAccepted",
        "EncodingString": "[strm][%p] New stream wasn't accepted, 0x%x"
      },
      {
        "UniquenessHash": "446a0073-26fb-eed7-4ed4-fa9838fbd654",
        "TraceID": "IndicatePeerAccepted",
        "EncodingString": "[strm][%p] Indicating QUIC_STREAM_EVENT_PEER_ACCEPTED"
      },
      {
        "UniquenessHash": "418770bb-5594-978f-0b62-4bb47315bfa1",
        "TraceID": "MaxStreamCountUpdated",
        "EncodingString": "[conn][%p] App configured max stream count of %hu (type=%hhu)."
      },
      {
        "UniquenessHash": "26bdd068-e9fa-9f1e-2d26-60dbed5c5080",
        "TraceID": "IndicateStreamsAvailable",
        "EncodingString": "[conn][%p] Indicating QUIC_CONNECTION_EVENT_STREAMS_AVAILABLE [bi=%hu uni=%hu]"
      },
      {
        "UniquenessHash": "f717f17f-99ed-acb7-9a3c-098e69d13a4a",
        "TraceID": "PeerStreamCountsUpdated",
        "EncodingString": "[conn][%p] Peer updated max stream count (%hhu, %llu)."
      },
      {
        "UniquenessHash": "c5a168ed-97fa-1cb7-3c3f-15762d9e402a",
        "TraceID": "IndicatePeerStreamStarted",
        "EncodingString": "[conn][%p] Indicating QUIC_CONNECTION_EVENT_PEER_STREAM_STARTED [%p, 0x%x]"
      },
      {
        "UniquenessHash": "e7d79111-7d5f-45a3-50b8-e4ca6de3c081",
        "TraceID": "IndicateSendShutdownComplete",
        "EncodingString": "[strm][%p] Indicating QUIC_STREAM_EVENT_SEND_SHUTDOWN_COMPLETE"
      },
      {
        "UniquenessHash": "5d9c2923-02fa-cd5d-1329-6a4b2a81cf37",
        "TraceID": "IndicateSendCanceled",
        "EncodingString": "[strm][%p] Indicating QUIC_STREAM_EVENT_SEND_COMPLETE [%p] (Canceled)"
      },
      {
        "UniquenessHash": "a667dea0-1637-af92-3e52-b3d9824c4b35",
        "TraceID": "IndicateSendComplete",
        "EncodingString": "[strm][%p] Indicating QUIC_STREAM_EVENT_SEND_COMPLETE [%p]"
      },
      {
        "UniquenessHash": "17bf6c28-0f23-8f48-f293-61afc78f4b87",
        "TraceID": "SendQueued",
        "EncodingString": "[strm][%p] Send Request [%p] queued with %llu bytes at offset %llu (flags 0x%x)"
      },
      {
        "UniquenessHash": "070e88f9-a986-449f-b2d9-645e7fd659cb",
        "TraceID": "NoMoreRoom",
        "EncodingString": "[strm][%p] Can't squeeze in a frame (no room for header)"
      },
      {
        "UniquenessHash": "574dff3c-b925-a925-a951-10832b2c67c6",
        "TraceID": "NoMoreFrames",
        "EncodingString": "[strm][%p] No more frames"
      },
      {
        "UniquenessHash": "33320d97-b1b4-948d-7914-f43887bae98c",
        "TraceID": "AddFrame",
        "EncodingString": "[strm][%p] Built stream frame, offset=%llu len=%hu fin=%hhu"
      },
      {
        "UniquenessHash": "cb6d043b-5ace-d8a5-3168-f60061823b3e",
        "TraceID": "RecoverOpen",
        "EncodingString": "[strm][%p] Recovering open STREAM frame"
      },
      {
        "UniquenessHash": "2df32de8-d3e1-79f9-8d4f-f4f9c1fc8955",
        "TraceID": "RecoverFin",
        "EncodingString": "[strm][%p] Recovering fin STREAM frame"
      },
      {
        "UniquenessHash": "bf0a689f-15ce-34a3-a5bd-a09596792886",
        "TraceID": "RecoverRange",
        "EncodingString": "[strm][%p] Recovering offset %llu up to %llu"
      },
      {
        "UniquenessHash": "1f842f1b-027f-b5ec-e0ac-fc9491aeb629",
        "TraceID": "AckRangeMsg",
        "EncodingString": "[strm][%p] Received ack for %d bytes, offset=%llu, FF=0x%hx"
      },
      {
        "UniquenessHash": "0d9cddd5-17e7-d796-fa49-7f3450287fa6",
        "TraceID": "Send0RttUpdated",
        "EncodingString": "[strm][%p] Updated sent 0RTT length to %llu"
      },
      {
        "UniquenessHash": "bd391397-df8d-a396-230b-c7846fcbda3b",
        "TraceID": "SendQueueDrained",
        "EncodingString": "[strm][%p] Send queue completely drained"
      },
      {
        "UniquenessHash": "11454ad7-905b-ea01-1cdd-f9918ca502dc",
        "TraceID": "SendDump",
        "EncodingString": "[strm][%p] SF:%hX FC:%llu QS:%llu MAX:%llu UNA:%llu NXT:%llu RECOV:%llu-%llu"
      },
      {
        "UniquenessHash": "b5af9a64-4d59-3aa3-f0d4-abcbbbfd0329",
        "TraceID": "SendDumpAck",
        "EncodingString": "[strm][%p]   unACKed: [%llu, %llu]"
      },
      {
        "UniquenessHash": "cc7f8746-a729-760b-90cc-8f3973b3fde2",
        "TraceID": "StreamWriteFrames",
        "EncodingString": "[strm][%p] Writing frames to packet %llu"
      },
      {
        "UniquenessHash": "1f2558ac-412e-da8c-33d7-7c45995dbcf9",
        "TraceID": "ResetEarly",
        "EncodingString": "[strm][%p] Tried to reset at earlier final size!"
      },
      {
        "UniquenessHash": "a3253f53-3e9c-4e45-d114-c4e99cd3cdc6",
        "TraceID": "ResetTooBig",
        "EncodingString": "[strm][%p] Tried to reset with too big final size!"
      },
      {
        "UniquenessHash": "933b832f-9c45-2489-6266-de2ff7e2ac21",
        "TraceID": "ReceiveTooBig",
        "EncodingString": "[strm][%p] Tried to write beyond end of buffer!"
      },
      {
        "UniquenessHash": "d88819df-486c-d38b-2df6-d9045a4030f3",
        "TraceID": "ReceiveBeyondFlowControl",
        "EncodingString": "[strm][%p] Tried to write beyond flow control limit!"
      },
      {
        "UniquenessHash": "f98444b3-dd05-091c-103a-1bab97f2c4ba",
        "TraceID": "RemoteCloseReset",
        "EncodingString": "[strm][%p] Closed remotely (reset)"
      },
      {
        "UniquenessHash": "3d930671-e549-968b-fcba-6e7691ee9678",
        "TraceID": "LocalCloseStopSending",
        "EncodingString": "[strm][%p] Closed locally (stop sending)"
      },
      {
        "UniquenessHash": "40c67c17-d530-a2d2-272a-4730ad121b34",
        "TraceID": "TreatFinAsReset",
        "EncodingString": "[strm][%p] Treating FIN after receive abort as reset"
      },
      {
        "UniquenessHash": "80596bbb-20e9-07e5-07f3-ebc7078fa612",
        "TraceID": "QueueRecvFlush",
        "EncodingString": "[strm][%p] Queuing recv flush"
      },
      {
        "UniquenessHash": "5b791afd-1ad0-2715-7c99-2671ee5be40e",
        "TraceID": "IndicatePeerSendAbort",
        "EncodingString": "[strm][%p] Indicating QUIC_STREAM_EVENT_PEER_SEND_ABORTED (0x%llX)"
      },
      {
        "UniquenessHash": "87c746b1-6bb4-6173-0f4e-f918641d4b80",
        "TraceID": "IndicatePeerReceiveAborted",
        "EncodingString": "[strm][%p] Indicating QUIC_STREAM_EVENT_PEER_RECEIVE_ABORTED (0x%llX)"
      },
      {
        "UniquenessHash": "59f615c0-9861-8dc7-db5a-224ebc6336a5",
        "TraceID": "IgnoreRecvAfterClose",
        "EncodingString": "[strm][%p] Ignoring recv after close"
      },
      {
        "UniquenessHash": "61c9329f-42bd-40dd-43cc-5b5c3fa2830b",
        "TraceID": "IgnoreRecvAfterAbort",
        "EncodingString": "[strm][%p] Ignoring received frame after receive abort"
      },
      {
        "UniquenessHash": "337f803e-406e-0817-5804-7273bf3a07ec",
        "TraceID": "FlowControlExhausted",
        "EncodingString": "[strm][%p] Flow control window exhausted!"
      },
      {
        "UniquenessHash": "84eb0d5c-ea47-1349-64a1-66146e94d06e",
        "TraceID": "Receive",
        "EncodingString": "[strm][%p] Received %hu bytes, offset=%llu Ready=%hhu"
      },
      {
        "UniquenessHash": "90a48bef-0658-1e75-8afa-d4fff8d929bf",
        "TraceID": "RemoteBlocked",
        "EncodingString": "[strm][%p] Remote FC blocked (%llu)"
      },
      {
        "UniquenessHash": "5d5005c9-b064-899a-abec-29608ab4c745",
        "TraceID": "IncreaseRxBuffer",
        "EncodingString": "[strm][%p] Increasing max RX buffer size to %u (MinRtt=%u; TimeNow=%u; LastUpdate=%u)"
      },
      {
        "UniquenessHash": "7b3aad91-15b8-6d79-7ad7-f634248db148",
        "TraceID": "UpdateFlowControl",
        "EncodingString": "[strm][%p] Updating flow control window"
      },
      {
        "UniquenessHash": "b7d10598-79a4-31fa-8455-0d393b45c1e7",
        "TraceID": "IgnoreRecvFlush",
        "EncodingString": "[strm][%p] Ignoring recv flush (recv disabled)"
      },
      {
        "UniquenessHash": "7b23cd90-0d41-8339-9622-e84277f95b5d",
        "TraceID": "IndicatePeerSendShutdown",
        "EncodingString": "[strm][%p] Indicating QUIC_STREAM_EVENT_PEER_SEND_SHUTDOWN"
      },
      {
        "UniquenessHash": "aaf00b3c-6719-7619-1362-6058d0d3be90",
        "TraceID": "StreamReceiveFrame",
        "EncodingString": "[strm][%p] Processing frame in packet %llu"
      },
      {
        "UniquenessHash": "e6e8eceb-d044-4536-96cc-97d53de7e620",
        "TraceID": "StreamAppReceive",
        "EncodingString": "[strm][%p] Indicating QUIC_STREAM_EVENT_RECEIVE [%llu bytes, %u buffers, 0x%x flags]"
      },
      {
        "UniquenessHash": "92e805e6-d2f5-68d3-fdcd-f56c490ed368",
        "TraceID": "StreamAppReceiveComplete",
        "EncodingString": "[strm][%p] Receive complete [%llu bytes]"
      },
      {
        "UniquenessHash": "92ab8084-33fb-0565-da7b-d2278d05c642",
        "TraceID": "MtuSearchComplete",
        "EncodingString": "[conn][%p] Path[%hhu] Mtu Discovery Entering Search Complete at MTU %hu"
      },
      {
        "UniquenessHash": "c7a85c07-7d70-b24f-313d-2db9a20333bd",
        "TraceID": "MtuSearching",
        "EncodingString": "[conn][%p] Path[%hhu] Mtu Discovery Search Packet Sending with MTU %hu"
      },
      {
        "UniquenessHash": "3f758826-f3d7-22eb-b7df-0453cdad3bc8",
        "TraceID": "MtuPathInitialized",
        "EncodingString": "[conn][%p] Path[%hhu] Mtu Discovery Initialized: max_mtu=%u, cur/min_mtu=%u"
      },
      {
        "UniquenessHash": "e4b7c3f7-0733-40b5-95d7-af81de6568ec",
        "TraceID": "PathMtuUpdated",
        "EncodingString": "[conn][%p] Path[%hhu] MTU updated to %hu bytes"
      },
      {
        "UniquenessHash": "1aa1d324-af31-356c-0738-863e209f6f21",
        "TraceID": "MtuDiscarded",
        "EncodingString": "[conn][%p] Path[%hhu] Mtu Discovery Packet Discarded: size=%u, probe_count=%u"
      },
      {
        "UniquenessHash": "a20786c3-f6b7-176d-7e63-b6c558f7d394",
        "TraceID": "MtuIncorrectSize",
        "EncodingString": "[conn][%p] Path[%hhu] Mtu Discovery Received Out of Order: expected=%u received=%u"
      },
      {
        "UniquenessHash": "c020fe47-4ec6-93b0-03db-ec72593a14b5",
        "TraceID": "ConfigurationOpenStorageFailed",
        "EncodingString": "[cnfg][%p] Failed to open settings, 0x%x"
      },
      {
        "UniquenessHash": "2b8c1b84-4ce3-1294-13da-1f56579a80a0",
        "TraceID": "ConfigurationOpenAppStorageFailed",
        "EncodingString": "[cnfg][%p] Failed to open app specific settings, 0x%x"
      },
      {
        "UniquenessHash": "e104b282-92ce-2322-3af0-f59ccaabf2f1",
        "TraceID": "ConfigurationSettingsUpdated",
        "EncodingString": "[cnfg][%p] Settings %p Updated"
      },
      {
        "UniquenessHash": "68e427b3-d324-b500-3d21-f8f8c84079fb",
        "TraceID": "ConfigurationSetSettings",
        "EncodingString": "[cnfg][%p] Setting new settings"
      },
      {
        "UniquenessHash": "f017e9d9-1069-630c-9301-b7c2cdd0dab5",
        "TraceID": "ConfigurationCreated",
        "EncodingString": "[cnfg][%p] Created, Registration=%p"
      },
      {
        "UniquenessHash": "c4fb9ea0-c592-0ce3-51af-47689a0b2d11",
        "TraceID": "ConfigurationCleanup",
        "EncodingString": "[cnfg][%p] Cleaning up"
      },
      {
        "UniquenessHash": "e63d4591-3c4b-b640-cf7d-5e58755920bd",
        "TraceID": "ConfigurationDestroyed",
        "EncodingString": "[cnfg][%p] Destroyed"
      },
      {
        "UniquenessHash": "1a9b55d5-1b7e-a6d6-e74a-cc8d426e6aaa",
        "TraceID": "ConfigurationRundown",
        "EncodingString": "[cnfg][%p] Rundown, Registration=%p"
      },
      {
        "UniquenessHash": "5d4bb0a9-d10e-7ac9-a46a-dcfc5f7bf831",
        "TraceID": "LibraryStorageOpenFailed",
        "EncodingString": "[ lib] Failed to open global settings, 0x%x"
      },
      {
        "UniquenessHash": "afe681b2-a6aa-74e7-2687-629e9b38aa2a",
        "TraceID": "LibraryTestDatapathHooksSet",
        "EncodingString": "[ lib] Updated test datapath hooks"
      },
      {
        "UniquenessHash": "ebf09e36-4ddd-dec8-19ef-35e6f7cdd691",
        "TraceID": "LibrarySettingsUpdated",
        "EncodingString": "[ lib] Settings %p Updated"
      },
      {
        "UniquenessHash": "615f61f5-7a3e-def3-f522-de287d7aa749",
        "TraceID": "LibraryVerifierEnabledPerRegistration",
        "EncodingString": "[ lib] Verifing enabled, per-registration!"
      },
      {
        "UniquenessHash": "84804294-753f-9674-c22f-a6ce7f8c5f6c",
        "TraceID": "LibraryVerifierEnabled",
        "EncodingString": "[ lib] Verifing enabled for all!"
      },
      {
        "UniquenessHash": "4574d3aa-0d58-420f-fa75-4b57a79d3fa8",
        "TraceID": "LibraryCidLengthSet",
        "EncodingString": "[ lib] CID Length = %hhu"
      },
      {
        "UniquenessHash": "71c0b89c-7bb8-4a53-be34-dd9a4170850c",
        "TraceID": "LibraryRetryMemoryLimitSet",
        "EncodingString": "[ lib] Updated retry memory limit = %hu"
      },
      {
        "UniquenessHash": "99794e3f-6b9a-841b-214f-6ee4f630fa38",
        "TraceID": "LibraryLoadBalancingModeSet",
        "EncodingString": "[ lib] Updated load balancing mode = %hu"
      },
      {
        "UniquenessHash": "8b631421-6922-c7cf-8f9e-0b9ded090611",
        "TraceID": "LibrarySetSettings",
        "EncodingString": "[ lib] Setting new settings"
      },
      {
        "UniquenessHash": "80830820-d84f-0303-c862-a7d195fbca03",
        "TraceID": "LibraryInUse",
        "EncodingString": "[ lib] Now in use."
      },
      {
        "UniquenessHash": "1799d6aa-33d5-cb09-2058-09b8369d852f",
        "TraceID": "LibraryNotInUse",
        "EncodingString": "[ lib] No longer in use."
      },
      {
        "UniquenessHash": "9dbf9e05-d5cd-4ec3-ea93-fb33942ff968",
        "TraceID": "LibraryMsQuicOpenVersionNull",
        "EncodingString": "[ api] MsQuicOpenVersion, NULL"
      },
      {
        "UniquenessHash": "108ce8c8-296c-0dfd-9efc-9ed86bcb1c7d",
        "TraceID": "LibraryMsQuicOpenVersionEntry",
        "EncodingString": "[ api] MsQuicOpenVersion"
      },
      {
        "UniquenessHash": "fc39ba20-c315-583e-6b62-656fbbd3d077",
        "TraceID": "LibraryMsQuicOpenVersionExit",
        "EncodingString": "[ api] MsQuicOpenVersion, status=0x%x"
      },
      {
        "UniquenessHash": "ae77005c-231d-7848-7e06-879ecbd5363d",
        "TraceID": "LibraryMsQuicClose",
        "EncodingString": "[ api] MsQuicClose"
      },
      {
        "UniquenessHash": "e6c3b194-e19d-d568-1157-675aba101620",
        "TraceID": "LibraryLoadBalancingModeSetAfterInUse",
        "EncodingString": "[ lib] Tried to change load balancing mode after library in use!"
      },
      {
        "UniquenessHash": "8f218f73-51d3-e674-6f43-937ce1e861c9",
        "TraceID": "LibraryInitialized",
        "EncodingString": "[ lib] Initialized, PartitionCount=%u DatapathFeatures=%u"
      },
      {
        "UniquenessHash": "c5092562-eb73-dded-1d42-ad7fdd896841",
        "TraceID": "LibraryVersion",
        "EncodingString": "[ lib] Version %u.%u.%u.%u"
      },
      {
        "UniquenessHash": "75aa07a5-b70c-1670-9f7b-cddc495a508c",
        "TraceID": "LibraryUninitialized",
        "EncodingString": "[ lib] Uninitialized"
      },
      {
        "UniquenessHash": "f72fef56-3f63-6d43-820a-b0f443526cc6",
        "TraceID": "LibraryAddRef",
        "EncodingString": "[ lib] AddRef"
      },
      {
        "UniquenessHash": "0a866453-c89b-e8b7-d853-8f975458d9a9",
        "TraceID": "LibraryRelease",
        "EncodingString": "[ lib] Release"
      },
      {
        "UniquenessHash": "36d08274-918b-3ecd-861c-ada8d4fda4d5",
        "TraceID": "BindingError",
        "EncodingString": "[bind][%p] ERROR, %s."
      },
      {
        "UniquenessHash": "58367e27-574f-14e0-4661-81f93cdb9e18",
        "TraceID": "LibraryServerInit",
        "EncodingString": "[ lib] Shared server state initializing"
      },
      {
        "UniquenessHash": "4810c9e0-dcf7-bc55-81bb-684627b092b1",
        "TraceID": "LibraryRundown",
        "EncodingString": "[ lib] Rundown, PartitionCount=%u DatapathFeatures=%u"
      },
      {
        "UniquenessHash": "e1750b05-bb04-6a2d-d4d6-99892dd266cd",
        "TraceID": "LibrarySendRetryStateUpdated",
        "EncodingString": "[ lib] New SendRetryEnabled state, %hhu"
      },
      {
        "UniquenessHash": "10ce7ee9-cfcc-e364-e24c-71e1913cb472",
        "TraceID": "PerfCountersRundown",
        "EncodingString": "[ lib] Perf counters Rundown, Counters=%!CID!"
      },
      {
        "UniquenessHash": "4ef04b3e-7dde-88ad-60eb-150c807af68f",
        "TraceID": "ConnExecApiOper",
        "EncodingString": "[conn][%p] Execute: %u"
      },
      {
        "UniquenessHash": "2f8e5304-312b-2633-ee2b-def9ea2e0e72",
        "TraceID": "ConnExecOper",
        "EncodingString": "[conn][%p] Execute: %u"
      },
      {
        "UniquenessHash": "55425e95-f2a7-6b0d-41e9-82bdeb5d9082",
        "TraceID": "ConnOutFlowStreamStats",
        "EncodingString": "[conn][%p] OUT: StreamFC=%llu StreamSendWindow=%llu"
      },
      {
        "UniquenessHash": "5e524dd5-fea0-3816-a291-92ed85eab29d",
        "TraceID": "ConnInFlowStats",
        "EncodingString": "[conn][%p] IN: BytesRecv=%llu"
      },
      {
        "UniquenessHash": "7a9075aa-0c84-7fed-6142-be1d15c7f7dd",
        "TraceID": "ConnStats",
        "EncodingString": "[conn][%p] STATS: SRtt=%u CongestionCount=%u PersistentCongestionCount=%u SendTotalBytes=%llu RecvTotalBytes=%llu"
      },
      {
        "UniquenessHash": "86c5e382-0fbb-1fd6-cdaa-a3d988861364",
        "TraceID": "ConnPacketStats",
        "EncodingString": "[conn][%p] STATS: SendTotalPackets=%llu SendSuspectedLostPackets=%llu SendSpuriousLostPackets=%llu RecvTotalPackets=%llu RecvReorderedPackets=%llu RecvDroppedPackets=%llu RecvDuplicatePackets=%llu RecvDecryptionFailures=%llu"
      },
      {
        "UniquenessHash": "11964356-1a57-bc4d-0637-9300c14e0cb9",
        "TraceID": "ConnOutFlowBlocked",
        "EncodingString": "[conn][%p] Send Blocked Flags: %hhu"
      },
      {
        "UniquenessHash": "76b54d32-001b-12e0-4e99-d29d2640eaeb",
        "TraceID": "TestScopeEntry",
        "EncodingString": "[test]---> %s"
      },
      {
        "UniquenessHash": "dcfcaf50-a07f-c426-e2fb-f19b77811e65",
        "TraceID": "TestScopeExit",
        "EncodingString": "[test]<--- %s"
      },
      {
        "UniquenessHash": "1dfb652d-bf04-b3c5-5037-a1d7659e3d23",
        "TraceID": "TestHookRegister",
        "EncodingString": "[test][hook] Registering"
      },
      {
        "UniquenessHash": "b00f19a5-597a-64dd-4bab-fa3e383ea688",
        "TraceID": "TestHookUnregistering",
        "EncodingString": "[test][hook] Unregistering"
      },
      {
        "UniquenessHash": "35fe1a4b-cb88-2161-ef4b-e6d0c78186f5",
        "TraceID": "TestHookUnregistered",
        "EncodingString": "[test][hook] Unregistered"
      },
      {
        "UniquenessHash": "ccf24f92-4b3c-0f17-5c84-1d454a788837",
        "TraceID": "TestHookDropPacketRandom",
        "EncodingString": "[test][hook] Random packet drop"
      },
      {
        "UniquenessHash": "ce814b3f-616f-bb09-3743-9c2879fd97a4",
        "TraceID": "TestHookDropPacketSelective",
        "EncodingString": "[test][hook] Selective packet drop"
      },
      {
        "UniquenessHash": "28d71381-a26c-3f0b-e2a9-1a97c3be08e2",
        "TraceID": "TestHookReplaceAddrRecv",
        "EncodingString": "[test][hook] Recv Addr :%hu => :%hu"
      },
      {
        "UniquenessHash": "5d176d92-2974-c576-9dba-202db86131f2",
        "TraceID": "TestHookReplaceAddrSend",
        "EncodingString": "[test][hook] Send Addr :%hu => :%hu"
      },
      {
        "UniquenessHash": "861bbb4e-e371-4334-b45d-03199c1cacda",
        "TraceID": "TestHookDropOldAddrSend",
        "EncodingString": "[test][hook] Dropping send to old addr"
      },
      {
        "UniquenessHash": "8b50bb5d-c66e-e93c-55cd-253b3af4d510",
        "TraceID": "TestHookDropLimitAddrRecv",
        "EncodingString": "[test][hook] Dropping recv over limit to new addr"
      },
      {
        "UniquenessHash": "78d1c2fe-fbce-b603-004e-f2026093416c",
        "TraceID": "TestHookDropLimitAddrSend",
        "EncodingString": "[test][hook] Dropping send over limit to new addr"
      },
      {
        "UniquenessHash": "be2459c1-0870-ccba-da9b-ae1ecc23ded8",
        "TraceID": "TestHookReplaceCreateSend",
        "EncodingString": "[test][hook] Create (remote) Addr :%hu => :%hu"
      },
      {
        "UniquenessHash": "f4248703-23be-e418-2b90-c9670966f154",
        "TraceID": "TestIgnoreConnectionTimeout",
        "EncodingString": "[test] Ignoring timeout unexpected status because of random loss"
      },
      {
        "UniquenessHash": "c025bce3-e69b-4fe3-572e-750b3b130b70",
        "TraceID": "PerfTcpCreateClient",
        "EncodingString": "[perf][tcp][%p] Client created"
      },
      {
        "UniquenessHash": "7213ed35-b768-db24-e10b-c437f8708546",
        "TraceID": "PerfTcpCreateServer",
        "EncodingString": "[perf][tcp][%p] Server created"
      },
      {
        "UniquenessHash": "efc600b9-fa06-a765-2aca-db7171a29ae5",
        "TraceID": "PerfTcpDestroyed",
        "EncodingString": "[perf][tcp][%p] Destroyed"
      },
      {
        "UniquenessHash": "79fa6537-aa2a-a13d-5c83-69c1e33ba1b7",
        "TraceID": "PerfTcpConnectCallback",
        "EncodingString": "[perf][tcp][%p] Connect callback %hhu"
      },
      {
        "UniquenessHash": "066de3e2-3de2-99d4-d800-8468fb5794e5",
        "TraceID": "PerfTcpReceiveCallback",
        "EncodingString": "[perf][tcp][%p] Receive callback"
      },
      {
        "UniquenessHash": "c0732f05-6611-2c1d-ad74-42718c7269cc",
        "TraceID": "PerfTcpSendCompleteCallback",
        "EncodingString": "[perf][tcp][%p] SendComplete callback"
      },
      {
        "UniquenessHash": "8260f5a0-7930-0280-7f31-39c627e51e33",
        "TraceID": "PerfTcpAppAccept",
        "EncodingString": "[perf][tcp][%p] App Accept"
      },
      {
        "UniquenessHash": "03b3d713-afa5-9b75-6ced-4a4026219557",
        "TraceID": "PerfTcpAppConnect",
        "EncodingString": "[perf][tcp][%p] App Connect"
      },
      {
        "UniquenessHash": "68f39cf7-bcf8-8314-a151-2316d10bead4",
        "TraceID": "PerfTcpStartTls",
        "EncodingString": "[perf][tcp][%p] Start TLS"
      },
      {
        "UniquenessHash": "48f4b913-352b-3aca-318c-5616b6421733",
        "TraceID": "PerfTcpAppDisconnect",
        "EncodingString": "[perf][tcp][%p] App Disconnect"
      },
      {
        "UniquenessHash": "7ec7a7ee-0ccd-a1a8-0c0b-84eec62f7c03",
        "TraceID": "PerfTcpAppReceive",
        "EncodingString": "[perf][tcp][%p] App Receive %hu bytes, Open=%hhu Fin=%hhu Abort=%hhu"
      },
      {
        "UniquenessHash": "87a3325f-51ea-bece-2c7f-5a1e55cf6415",
        "TraceID": "PerfTcpSendFrame",
        "EncodingString": "[perf][tcp][%p] Send frame %hu bytes, Open=%hhu Fin=%hhu Abort=%hhu"
      },
      {
        "UniquenessHash": "b9d6812c-f686-651d-a4dc-85dc652f0d99",
        "TraceID": "PerfTcpAppSendComplete",
        "EncodingString": "[perf][tcp][%p] App Send complete %u bytes"
      },
      {
        "UniquenessHash": "559bc6c8-b410-9047-639b-a99f8d43acbf",
        "TraceID": "PerfTcpAppSend",
        "EncodingString": "[perf][tcp][%p] App Send %u bytes, Open=%hhu Fin=%hhu Abort=%hhu"
      },
      {
        "UniquenessHash": "77f041f5-1399-b3d5-1ce1-fc4be089d4a5",
        "TraceID": "PerfTcpAppClose",
        "EncodingString": "[perf][tcp][%p] App Close"
      },
      {
        "UniquenessHash": "d09461bb-6b09-2766-23bd-bc4734886134",
        "TraceID": "PerfRpsStart",
        "EncodingString": "[perf] RPS Client start"
      },
      {
        "UniquenessHash": "93872e3e-e3be-2983-e205-d6e666f739f6",
        "TraceID": "PerfRpsTimeout",
        "EncodingString": "[perf] RPS Client timeout"
      },
      {
        "UniquenessHash": "221a79fd-6347-1c39-b203-268190b2e183",
        "TraceID": "PerfRpsComplete",
        "EncodingString": "[perf] RPS Client complete"
      },
      {
        "UniquenessHash": "4af1859d-901e-496c-6684-5e90fd1ed197",
        "TraceID": "ClientResumptionTicketDecodeFailTpLengthShort",
        "EncodingString": "[test] Attempting to decode Server TP with length %u (Actual: %u)"
      },
      {
        "UniquenessHash": "05e7754f-0f5d-dbb8-f6f2-9bd78260dd9a",
        "TraceID": "ClientResumptionTicketDecodeFailTpLengthEncodedWrong",
        "EncodingString": "[test] Attempting to decode Server TP length (improperly encoded) %x (Actual: %u)"
      },
      {
        "UniquenessHash": "42e92d4d-1384-a1c1-4414-39cb9de5f346",
        "TraceID": "ClientResumptionTicketDecodeFailTicketLengthShort",
        "EncodingString": "[test] Attempting to decode Server Ticket with length %u (Actual: %u)"
      },
      {
        "UniquenessHash": "e095ab6a-5a7c-2fdc-91e7-70711b273610",
        "TraceID": "ClientResumptionTicketDecodeFailTicketLengthEncodedWrong",
        "EncodingString": "[test] Attempting to decode Server Ticket length (improperly encoded) %x (Actual: %u)"
      },
      {
        "UniquenessHash": "9140659a-eab1-dd55-73fd-e065acfab968",
        "TraceID": "ServerResumptionTicketDecodeFailAlpnLengthShort",
        "EncodingString": "[test] Attempting to decode Negotiated ALPN with length %u (Actual: %u)"
      },
      {
        "UniquenessHash": "10a2af3e-b6e9-d046-42b5-49a1f96ef4f2",
        "TraceID": "ServerResumptionTicketDecodeFailAlpnLengthEncodedWrong",
        "EncodingString": "[test] Attempting to decode Negotiated ALPN length (improperly encoded) %x (Actual: %u)"
      },
      {
        "UniquenessHash": "2626d036-0f88-3cee-bb11-acbe28b5b31a",
        "TraceID": "ServerResumptionTicketDecodeFailTpLengthShort",
        "EncodingString": "[test] Attempting to decode Handshake TP with length %u (Actual: %u)"
      },
      {
        "UniquenessHash": "cacc6514-e0b1-37a7-c68f-82e9273ecdea",
        "TraceID": "ServerResumptionTicketDecodeFailTpLengthEncodedWrong",
        "EncodingString": "[test] Attempting to decode Handshake TP length (improperly encoded) %x (Actual: %u)"
      },
      {
        "UniquenessHash": "6761da36-f0a0-a9dc-43ab-76c5dc83e833",
        "TraceID": "ServerResumptionTicketDecodeFailAppDataLengthShort",
        "EncodingString": "[test] Attempting to decode App Data with length %u (Actual: %u)"
      },
      {
        "UniquenessHash": "ad1f93df-84e1-c836-2743-2d3b5324a0b4",
        "TraceID": "ServerResumptionTicketDecodeFailAppDataLengthEncodedWrong",
        "EncodingString": "[test] Attempting to decode App Data length (improperly encoded) %x (Actual: %u)"
      },
      {
        "UniquenessHash": "75b94a49-9bfe-7be0-7756-8f014aeeddba",
        "TraceID": "TestCaseStart",
        "EncodingString": "[test] START %s"
      },
      {
        "UniquenessHash": "b79cc8df-4d28-f459-11b2-ba8160512a09",
        "TraceID": "TestCaseEnd",
        "EncodingString": "[test] END %s"
      },
      {
        "UniquenessHash": "cf26e1f0-583d-ec79-4a49-8e398f9883b0",
        "TraceID": "TestCaseTStart",
        "EncodingString": "[test] START %s, %s"
      },
      {
        "UniquenessHash": "36ce89a9-c16e-d08a-4bea-f8e25c22d2ce",
        "TraceID": "TestCaseTEnd",
        "EncodingString": "[test] END %s"
      },
      {
        "UniquenessHash": "3928cc2f-84c2-48ac-845b-40781cf8021b",
        "TraceID": "TestLogFailure",
        "EncodingString": "[test] FAILURE - %s:%d - %s"
      },
      {
        "UniquenessHash": "a8e218d7-5268-b267-37f8-7d52b57a9b8d",
        "TraceID": "PerfControlClientCanceledRequest",
        "EncodingString": "[perf] Client %p canceled request %p"
      },
      {
        "UniquenessHash": "cbb6dfec-610a-8ac9-6e81-bfcc4a3cf1d0",
        "TraceID": "PerfDriverStarted",
        "EncodingString": "[perf] Started"
      },
      {
        "UniquenessHash": "aa784cdc-ddba-63bf-3353-f49cab3704ff",
        "TraceID": "PerfDriverStopped",
        "EncodingString": "[perf] Stopped"
      },
      {
        "UniquenessHash": "3bf75e53-3309-6c6a-eb4e-f863fe2acbe5",
        "TraceID": "PerfControlClientCreated",
        "EncodingString": "[perf] Client %p created"
      },
      {
        "UniquenessHash": "90cb187a-83f2-bfb3-7999-aa5a4456940d",
        "TraceID": "PerfControlClientCleaningUp",
        "EncodingString": "[perf] Client %p cleaning up"
      },
      {
        "UniquenessHash": "99857768-2aa8-73b4-9fcc-4ec0f76d3746",
        "TraceID": "PerformanceStopCancelled",
        "EncodingString": "[perf] Performance Stop Cancelled"
      },
      {
        "UniquenessHash": "11eead25-b324-9846-3de0-2aa73980bc0b",
        "TraceID": "PrintBufferReturn",
        "EncodingString": "[perf] Print Buffer %d %s\\n"
      },
      {
        "UniquenessHash": "ff32f865-3179-13d0-8cc9-a70db92aae6d",
        "TraceID": "PerfControlClientIoctl",
        "EncodingString": "[perf] Client %p executing write IOCTL %u"
      },
      {
        "UniquenessHash": "612e4adb-52a7-78a4-200f-5cfb76ad9713",
        "TraceID": "PerfControlClientIoctlComplete",
        "EncodingString": "[perf] Client %p completing request, 0x%x"
      },
      {
        "UniquenessHash": "0ba57698-ca5f-449b-4d87-183b7ea2918b",
        "TraceID": "PerfControlInitialized",
        "EncodingString": "[perf] Control interface initialized"
      },
      {
        "UniquenessHash": "bce70700-af58-e03b-5021-93a28f3dd74f",
        "TraceID": "PerfControlUninitializing",
        "EncodingString": "[perf] Control interface uninitializing"
      },
      {
        "UniquenessHash": "22229503-d941-59c2-95d5-6d3123dab580",
        "TraceID": "PerfControlUninitialized",
        "EncodingString": "[perf] Control interface uninitialized"
      },
      {
        "UniquenessHash": "e98e6411-dfab-d3a6-e7bd-d1782209846d",
        "TraceID": "InteropTestStart",
        "EncodingString": "[ntrp] Test Start, Server: %s, Port: %hu, Tests: 0x%x."
      },
      {
        "UniquenessHash": "7368812e-a46d-0924-7643-009511288886",
        "TraceID": "InteropTestStop",
        "EncodingString": "[ntrp] Test Stop, Server: %s, Port: %hu, Tests: 0x%x, Negotiated Alpn: %s, Passed: %s."
<<<<<<< HEAD
=======
      },
      {
        "UniquenessHash": "6fb480dc-d71f-74f2-dc75-559a5591fe3d",
        "TraceID": "CertCapiVerifiedChain",
        "EncodingString": "CertVerifyChain: %S 0x%x, result=0x%x"
      },
      {
        "UniquenessHash": "0ba57698-ca5f-449b-4d87-183b7ea2918b",
        "TraceID": "PerfControlInitialized",
        "EncodingString": "[perf] Control interface initialized"
      },
      {
        "UniquenessHash": "e7d3b50d-c315-3189-9752-de68bf66c705",
        "TraceID": "LogPacketVersionNegotiation",
        "EncodingString": "[%c][%cX][-] VerNeg DestCid:%s SrcCid:%s (Payload %hu bytes)"
      },
      {
        "UniquenessHash": "4f262ea3-4eb1-45f3-019c-54d89cf92893",
        "TraceID": "WindowsUserInitialized2",
        "EncodingString": "[ dll] Initialized (AvailMem = %llu bytes, TimerResolution = [%u, %u])"
      },
      {
        "UniquenessHash": "7470e68a-8ad6-563a-4957-76dc22e5deeb",
        "TraceID": "FrameLogAckFrequency",
        "EncodingString": "[%c][%cX][%llu]   ACK_FREQUENCY SeqNum:%llu PktTolerance:%llu MaxAckDelay:%llu IgnoreOrder:%hhu IgnoreCE:%hhu"
      },
      {
        "UniquenessHash": "d0932f9a-e8e8-65d9-692c-3bd379a86d58",
        "TraceID": "FrameLogImmediateAck",
        "EncodingString": "[%c][%cX][%llu]   IMMEDIATE_ACK"
      },
      {
        "UniquenessHash": "a9f59856-9834-de26-4bb6-bb8a05fc47ab",
        "TraceID": "LibraryMsQuicOpenVersionUnsupported",
        "EncodingString": "[ api] MsQuicOpenVersion, Only version 2 supported"
      },
      {
        "UniquenessHash": "9dbf9e05-d5cd-4ec3-ea93-fb33942ff968",
        "TraceID": "LibraryMsQuicOpenVersionNull",
        "EncodingString": "[ api] MsQuicOpenVersion, NULL"
      },
      {
        "UniquenessHash": "108ce8c8-296c-0dfd-9efc-9ed86bcb1c7d",
        "TraceID": "LibraryMsQuicOpenVersionEntry",
        "EncodingString": "[ api] MsQuicOpenVersion"
      },
      {
        "UniquenessHash": "fc39ba20-c315-583e-6b62-656fbbd3d077",
        "TraceID": "LibraryMsQuicOpenVersionExit",
        "EncodingString": "[ api] MsQuicOpenVersion, status=0x%x"
      },
      {
        "UniquenessHash": "4687c526-98b4-7014-5ab2-6cf89e76f504",
        "TraceID": "ListenerIndicateStopComplete",
        "EncodingString": "[list][%p] Indicating STOP_COMPLETE"
      },
      {
        "UniquenessHash": "dddba4c1-201c-11ae-51de-155523e40b7e",
        "TraceID": "ApiError",
        "EncodingString": "[ api] Error %u"
      },
      {
        "UniquenessHash": "5c3773e2-ef60-26b9-4b3c-d433ca2656df",
        "TraceID": "PlatformWorkerThreadStart",
        "EncodingString": "[ lib][%p] Worker start"
      },
      {
        "UniquenessHash": "317dc2da-d83f-49ec-c0f0-872bcbf594dd",
        "TraceID": "PlatformWorkerThreadStop",
        "EncodingString": "[ lib][%p] Worker stop"
>>>>>>> 34623b13
      }
    ]
  }
}<|MERGE_RESOLUTION|>--- conflicted
+++ resolved
@@ -10697,8 +10697,6 @@
         }
       ],
       "macroName": "QuicTraceLogInfo"
-<<<<<<< HEAD
-=======
     },
     "CertCapiVerifiedChain": {
       "ModuleProperites": {},
@@ -10847,7 +10845,6 @@
         }
       ],
       "macroName": "QuicTraceLogInfo"
->>>>>>> 34623b13
     }
   },
   "ConfigFile": {
@@ -14708,8 +14705,6 @@
         "UniquenessHash": "7368812e-a46d-0924-7643-009511288886",
         "TraceID": "InteropTestStop",
         "EncodingString": "[ntrp] Test Stop, Server: %s, Port: %hu, Tests: 0x%x, Negotiated Alpn: %s, Passed: %s."
-<<<<<<< HEAD
-=======
       },
       {
         "UniquenessHash": "6fb480dc-d71f-74f2-dc75-559a5591fe3d",
@@ -14780,7 +14775,6 @@
         "UniquenessHash": "317dc2da-d83f-49ec-c0f0-872bcbf594dd",
         "TraceID": "PlatformWorkerThreadStop",
         "EncodingString": "[ lib][%p] Worker stop"
->>>>>>> 34623b13
       }
     ]
   }
