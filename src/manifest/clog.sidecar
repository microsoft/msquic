{
  "Version": 2,
  "EventBundlesV2": {
    "LibraryError": {
      "ModuleProperites": {},
      "TraceString": "[ lib] ERROR, %s.",
      "UniqueId": "LibraryError",
      "splitArgs": [
        {
          "DefinationEncoding": "s",
          "MacroVariableName": "arg2"
        }
      ],
      "macroName": "QuicTraceEvent"
    },
    "DatapathResolveHostNameFailed": {
      "ModuleProperites": {},
      "TraceString": "[%p] Couldn't resolve hostname '%s' to an IP address",
      "UniqueId": "DatapathResolveHostNameFailed",
      "splitArgs": [
        {
          "DefinationEncoding": "p",
          "MacroVariableName": "arg2"
        },
        {
          "DefinationEncoding": "s",
          "MacroVariableName": "arg3"
        }
      ],
      "macroName": "QuicTraceLogError"
    },
    "LibraryErrorStatus": {
      "ModuleProperites": {},
      "TraceString": "[ lib] ERROR, %u, %s.",
      "UniqueId": "LibraryErrorStatus",
      "splitArgs": [
        {
          "DefinationEncoding": "u",
          "MacroVariableName": "arg2"
        },
        {
          "DefinationEncoding": "s",
          "MacroVariableName": "arg3"
        }
      ],
      "macroName": "QuicTraceEvent"
    },
    "AllocFailure": {
      "ModuleProperites": {},
      "TraceString": "Allocation of '%s' failed. (%llu bytes)",
      "UniqueId": "AllocFailure",
      "splitArgs": [
        {
          "DefinationEncoding": "s",
          "MacroVariableName": "arg2"
        },
        {
          "DefinationEncoding": "llu",
          "MacroVariableName": "arg3"
        }
      ],
      "macroName": "QuicTraceEvent"
    },
    "DatapathErrorStatus": {
      "ModuleProperites": {},
      "TraceString": "[data][%p] ERROR, %u, %s.",
      "UniqueId": "DatapathErrorStatus",
      "splitArgs": [
        {
          "DefinationEncoding": "p",
          "MacroVariableName": "arg2"
        },
        {
          "DefinationEncoding": "u",
          "MacroVariableName": "arg3"
        },
        {
          "DefinationEncoding": "s",
          "MacroVariableName": "arg4"
        }
      ],
      "macroName": "QuicTraceEvent"
    },
    "DatapathRecv": {
      "ModuleProperites": {},
      "TraceString": "[data][%p] Recv %u bytes (segment=%hu) Src=%!ADDR! Dst=%!ADDR!",
      "UniqueId": "DatapathRecv",
      "splitArgs": [
        {
          "DefinationEncoding": "p",
          "MacroVariableName": "arg2"
        },
        {
          "DefinationEncoding": "u",
          "MacroVariableName": "arg3"
        },
        {
          "DefinationEncoding": "hu",
          "MacroVariableName": "arg4"
        },
        {
          "DefinationEncoding": "!ADDR!",
          "MacroVariableName": "arg5"
        },
        {
          "DefinationEncoding": "!ADDR!",
          "MacroVariableName": "arg6"
        }
      ],
      "macroName": "QuicTraceEvent"
    },
    "DatapathCreated": {
      "ModuleProperites": {},
      "TraceString": "[data][%p] Created, local=%!ADDR!, remote=%!ADDR!",
      "UniqueId": "DatapathCreated",
      "splitArgs": [
        {
          "DefinationEncoding": "p",
          "MacroVariableName": "arg2"
        },
        {
          "DefinationEncoding": "!ADDR!",
          "MacroVariableName": "arg3"
        },
        {
          "DefinationEncoding": "!ADDR!",
          "MacroVariableName": "arg4"
        }
      ],
      "macroName": "QuicTraceEvent"
    },
    "DatapathDestroyed": {
      "ModuleProperites": {},
      "TraceString": "[data][%p] Destroyed",
      "UniqueId": "DatapathDestroyed",
      "splitArgs": [
        {
          "DefinationEncoding": "p",
          "MacroVariableName": "arg2"
        }
      ],
      "macroName": "QuicTraceEvent"
    },
    "DatapathSend": {
      "ModuleProperites": {},
      "TraceString": "[data][%p] Send %u bytes in %hhu buffers (segment=%hu) Dst=%!ADDR!, Src=%!ADDR!",
      "UniqueId": "DatapathSend",
      "splitArgs": [
        {
          "DefinationEncoding": "p",
          "MacroVariableName": "arg2"
        },
        {
          "DefinationEncoding": "u",
          "MacroVariableName": "arg3"
        },
        {
          "DefinationEncoding": "hhu",
          "MacroVariableName": "arg4"
        },
        {
          "DefinationEncoding": "hu",
          "MacroVariableName": "arg5"
        },
        {
          "DefinationEncoding": "!ADDR!",
          "MacroVariableName": "arg6"
        },
        {
          "DefinationEncoding": "!ADDR!",
          "MacroVariableName": "arg7"
        }
      ],
      "macroName": "QuicTraceEvent"
    },
    "TlsLogSecret": {
      "ModuleProperites": {},
      "TraceString": "[ tls] %s[%u]: %s",
      "UniqueId": "TlsLogSecret",
      "splitArgs": [
        {
          "DefinationEncoding": "s",
          "MacroVariableName": "arg2"
        },
        {
          "DefinationEncoding": "u",
          "MacroVariableName": "arg3"
        },
        {
          "DefinationEncoding": "s",
          "MacroVariableName": "arg4"
        }
      ],
      "macroName": "QuicTraceLogVerbose"
    },
    "DatapathOpenTcpSocketFailed": {
      "ModuleProperites": {},
      "TraceString": "[data] RSS helper socket failed to open, 0x%x",
      "UniqueId": "DatapathOpenTcpSocketFailed",
      "splitArgs": [
        {
          "DefinationEncoding": "x",
          "MacroVariableName": "arg2"
        }
      ],
      "macroName": "QuicTraceLogWarning"
    },
    "DatapathOpenTcpSocketFailedAsync": {
      "ModuleProperites": {},
      "TraceString": "[data] RSS helper socket failed to open (async), 0x%x",
      "UniqueId": "DatapathOpenTcpSocketFailedAsync",
      "splitArgs": [
        {
          "DefinationEncoding": "x",
          "MacroVariableName": "arg2"
        }
      ],
      "macroName": "QuicTraceLogWarning"
    },
    "DatapathQueryRssScalabilityInfoFailed": {
      "ModuleProperites": {},
      "TraceString": "[data] Query for SIO_QUERY_RSS_SCALABILITY_INFO failed, 0x%x",
      "UniqueId": "DatapathQueryRssScalabilityInfoFailed",
      "splitArgs": [
        {
          "DefinationEncoding": "x",
          "MacroVariableName": "arg2"
        }
      ],
      "macroName": "QuicTraceLogWarning"
    },
    "DatapathQueryRssScalabilityInfoFailedAsync": {
      "ModuleProperites": {},
      "TraceString": "[data] Query for SIO_QUERY_RSS_SCALABILITY_INFO failed (async), 0x%x",
      "UniqueId": "DatapathQueryRssScalabilityInfoFailedAsync",
      "splitArgs": [
        {
          "DefinationEncoding": "x",
          "MacroVariableName": "arg2"
        }
      ],
      "macroName": "QuicTraceLogWarning"
    },
    "DatapathOpenUdpSocketFailed": {
      "ModuleProperites": {},
      "TraceString": "[data] UDP send segmentation helper socket failed to open, 0x%x",
      "UniqueId": "DatapathOpenUdpSocketFailed",
      "splitArgs": [
        {
          "DefinationEncoding": "x",
          "MacroVariableName": "arg2"
        }
      ],
      "macroName": "QuicTraceLogWarning"
    },
    "DatapathOpenUdpSocketFailedAsync": {
      "ModuleProperites": {},
      "TraceString": "[data] UDP send segmentation helper socket failed to open (async), 0x%x",
      "UniqueId": "DatapathOpenUdpSocketFailedAsync",
      "splitArgs": [
        {
          "DefinationEncoding": "x",
          "MacroVariableName": "arg2"
        }
      ],
      "macroName": "QuicTraceLogWarning"
    },
    "DatapathQueryUdpSendMsgFailed": {
      "ModuleProperites": {},
      "TraceString": "[data] Query for UDP_SEND_MSG_SIZE failed, 0x%x",
      "UniqueId": "DatapathQueryUdpSendMsgFailed",
      "splitArgs": [
        {
          "DefinationEncoding": "x",
          "MacroVariableName": "arg2"
        }
      ],
      "macroName": "QuicTraceLogWarning"
    },
    "DatapathQueryUdpSendMsgFailedAsync": {
      "ModuleProperites": {},
      "TraceString": "[data] Query for UDP_SEND_MSG_SIZE failed (async), 0x%x",
      "UniqueId": "DatapathQueryUdpSendMsgFailedAsync",
      "splitArgs": [
        {
          "DefinationEncoding": "x",
          "MacroVariableName": "arg2"
        }
      ],
      "macroName": "QuicTraceLogWarning"
    },
    "DatapathQueryRecvMaxCoalescedSizeFailed": {
      "ModuleProperites": {},
      "TraceString": "[data] Query for UDP_RECV_MAX_COALESCED_SIZE failed, 0x%x",
      "UniqueId": "DatapathQueryRecvMaxCoalescedSizeFailed",
      "splitArgs": [
        {
          "DefinationEncoding": "x",
          "MacroVariableName": "arg2"
        }
      ],
      "macroName": "QuicTraceLogWarning"
    },
    "DatapathQueryRecvMaxCoalescedSizeFailedAsync": {
      "ModuleProperites": {},
      "TraceString": "[data] Query for UDP_RECV_MAX_COALESCED_SIZE failed (async), 0x%x",
      "UniqueId": "DatapathQueryRecvMaxCoalescedSizeFailedAsync",
      "splitArgs": [
        {
          "DefinationEncoding": "x",
          "MacroVariableName": "arg2"
        }
      ],
      "macroName": "QuicTraceLogWarning"
    },
    "DatapathDropEmptyMdl": {
      "ModuleProperites": {},
      "TraceString": "[%p] Dropping datagram with empty mdl.",
      "UniqueId": "DatapathDropEmptyMdl",
      "splitArgs": [
        {
          "DefinationEncoding": "p",
          "MacroVariableName": "arg2"
        }
      ],
      "macroName": "QuicTraceLogWarning"
    },
    "DatapathDropMissingInfo": {
      "ModuleProperites": {},
      "TraceString": "[%p] Dropping datagram missing IP_PKTINFO/IP_RECVERR.",
      "UniqueId": "DatapathDropMissingInfo",
      "splitArgs": [
        {
          "DefinationEncoding": "p",
          "MacroVariableName": "arg2"
        }
      ],
      "macroName": "QuicTraceLogWarning"
    },
    "DatapathDropTooBig": {
      "ModuleProperites": {},
      "TraceString": "[%p] Dropping datagram with too many bytes (%llu).",
      "UniqueId": "DatapathDropTooBig",
      "splitArgs": [
        {
          "DefinationEncoding": "p",
          "MacroVariableName": "arg2"
        },
        {
          "DefinationEncoding": "llu",
          "MacroVariableName": "arg3"
        }
      ],
      "macroName": "QuicTraceLogWarning"
    },
    "DatapathDropMdlMapFailure": {
      "ModuleProperites": {},
      "TraceString": "[%p] Failed to map MDL chain",
      "UniqueId": "DatapathDropMdlMapFailure",
      "splitArgs": [
        {
          "DefinationEncoding": "p",
          "MacroVariableName": "arg2"
        }
      ],
      "macroName": "QuicTraceLogWarning"
    },
    "DatapathFragmented": {
      "ModuleProperites": {},
      "TraceString": "[%p] Dropping datagram with fragmented MDL.",
      "UniqueId": "DatapathFragmented",
      "splitArgs": [
        {
          "DefinationEncoding": "p",
          "MacroVariableName": "arg2"
        }
      ],
      "macroName": "QuicTraceLogWarning"
    },
    "DatapathDropAllocRecvContextFailure": {
      "ModuleProperites": {},
      "TraceString": "[%p] Couldn't allocate receive context.",
      "UniqueId": "DatapathDropAllocRecvContextFailure",
      "splitArgs": [
        {
          "DefinationEncoding": "p",
          "MacroVariableName": "arg2"
        }
      ],
      "macroName": "QuicTraceLogWarning"
    },
    "DatapathDropAllocRecvBufferFailure": {
      "ModuleProperites": {},
      "TraceString": "[%p] Couldn't allocate receive buffers.",
      "UniqueId": "DatapathDropAllocRecvBufferFailure",
      "splitArgs": [
        {
          "DefinationEncoding": "p",
          "MacroVariableName": "arg2"
        }
      ],
      "macroName": "QuicTraceLogWarning"
    },
    "DatapathUroExceeded": {
      "ModuleProperites": {},
      "TraceString": "[%p] Exceeded URO preallocation capacity.",
      "UniqueId": "DatapathUroExceeded",
      "splitArgs": [
        {
          "DefinationEncoding": "p",
          "MacroVariableName": "arg2"
        }
      ],
      "macroName": "QuicTraceLogWarning"
    },
    "DatapathUnreachableMsg": {
      "ModuleProperites": {},
      "TraceString": "[sock][%p] Unreachable error from %!ADDR!",
      "UniqueId": "DatapathUnreachableMsg",
      "splitArgs": [
        {
          "DefinationEncoding": "p",
          "MacroVariableName": "arg2"
        },
        {
          "DefinationEncoding": "!ADDR!",
          "MacroVariableName": "arg3"
        }
      ],
      "macroName": "QuicTraceLogVerbose"
    },
    "DatapathQueryUdpSegmentFailed": {
      "ModuleProperites": {},
      "TraceString": "[data] Query for UDP_SEGMENT failed, 0x%x",
      "UniqueId": "DatapathQueryUdpSegmentFailed",
      "splitArgs": [
        {
          "DefinationEncoding": "x",
          "MacroVariableName": "arg2"
        }
      ],
      "macroName": "QuicTraceLogWarning"
    },
    "DatapathRecvEmpty": {
      "ModuleProperites": {},
      "TraceString": "[data][%p] Dropping datagram with empty payload.",
      "UniqueId": "DatapathRecvEmpty",
      "splitArgs": [
        {
          "DefinationEncoding": "p",
          "MacroVariableName": "arg2"
        }
      ],
      "macroName": "QuicTraceLogWarning"
    },
    "SchannelAchAsync": {
      "ModuleProperites": {},
      "TraceString": "[ tls] Calling SspiAcquireCredentialsHandleAsyncW",
      "UniqueId": "SchannelAchAsync",
      "splitArgs": [],
      "macroName": "QuicTraceLogVerbose"
    },
    "SchannelAchWorkerStart": {
      "ModuleProperites": {},
      "TraceString": "[ tls] Starting ACH worker",
      "UniqueId": "SchannelAchWorkerStart",
      "splitArgs": [],
      "macroName": "QuicTraceLogVerbose"
    },
    "SchannelAch": {
      "ModuleProperites": {},
      "TraceString": "[ tls] Calling AcquireCredentialsHandleW",
      "UniqueId": "SchannelAch",
      "splitArgs": [],
      "macroName": "QuicTraceLogVerbose"
    },
    "SchannelAchCompleteInline": {
      "ModuleProperites": {},
      "TraceString": "[ tls] Invoking security config completion callback inline, 0x%x",
      "UniqueId": "SchannelAchCompleteInline",
      "splitArgs": [
        {
          "DefinationEncoding": "x",
          "MacroVariableName": "arg2"
        }
      ],
      "macroName": "QuicTraceLogVerbose"
    },
    "SchannelHandshakeComplete": {
      "ModuleProperites": {},
      "TraceString": "[conn][%p] Handshake complete (resume=%hu)",
      "UniqueId": "SchannelHandshakeComplete",
      "splitArgs": [
        {
          "DefinationEncoding": "p",
          "MacroVariableName": "arg1"
        },
        {
          "DefinationEncoding": "hu",
          "MacroVariableName": "arg3"
        }
      ],
      "macroName": "QuicTraceLogConnInfo"
    },
    "SchannelConsumedBytes": {
      "ModuleProperites": {},
      "TraceString": "[conn][%p] Consumed %u bytes",
      "UniqueId": "SchannelConsumedBytes",
      "splitArgs": [
        {
          "DefinationEncoding": "p",
          "MacroVariableName": "arg1"
        },
        {
          "DefinationEncoding": "u",
          "MacroVariableName": "arg3"
        }
      ],
      "macroName": "QuicTraceLogConnInfo"
    },
    "SchannelReadHandshakeStart": {
      "ModuleProperites": {},
      "TraceString": "[conn][%p] Reading Handshake data starts now",
      "UniqueId": "SchannelReadHandshakeStart",
      "splitArgs": [
        {
          "DefinationEncoding": "p",
          "MacroVariableName": "arg1"
        }
      ],
      "macroName": "QuicTraceLogConnInfo"
    },
    "SchannelRead1RttStart": {
      "ModuleProperites": {},
      "TraceString": "[conn][%p] Reading 1-RTT data starts now",
      "UniqueId": "SchannelRead1RttStart",
      "splitArgs": [
        {
          "DefinationEncoding": "p",
          "MacroVariableName": "arg1"
        }
      ],
      "macroName": "QuicTraceLogConnInfo"
    },
    "SchannelWriteHandshakeStart": {
      "ModuleProperites": {},
      "TraceString": "[conn][%p] Writing Handshake data starts at %u",
      "UniqueId": "SchannelWriteHandshakeStart",
      "splitArgs": [
        {
          "DefinationEncoding": "p",
          "MacroVariableName": "arg1"
        },
        {
          "DefinationEncoding": "u",
          "MacroVariableName": "arg3"
        }
      ],
      "macroName": "QuicTraceLogConnInfo"
    },
    "SchannelWrite1RttStart": {
      "ModuleProperites": {},
      "TraceString": "[conn][%p] Writing 1-RTT data starts at %u",
      "UniqueId": "SchannelWrite1RttStart",
      "splitArgs": [
        {
          "DefinationEncoding": "p",
          "MacroVariableName": "arg1"
        },
        {
          "DefinationEncoding": "u",
          "MacroVariableName": "arg3"
        }
      ],
      "macroName": "QuicTraceLogConnInfo"
    },
    "SchannelProducedData": {
      "ModuleProperites": {},
      "TraceString": "[conn][%p] Produced %u bytes",
      "UniqueId": "SchannelProducedData",
      "splitArgs": [
        {
          "DefinationEncoding": "p",
          "MacroVariableName": "arg1"
        },
        {
          "DefinationEncoding": "u",
          "MacroVariableName": "arg3"
        }
      ],
      "macroName": "QuicTraceLogConnInfo"
    },
    "SchannelMissingData": {
      "ModuleProperites": {},
      "TraceString": "[conn][%p] TLS message missing %u bytes of data",
      "UniqueId": "SchannelMissingData",
      "splitArgs": [
        {
          "DefinationEncoding": "p",
          "MacroVariableName": "arg1"
        },
        {
          "DefinationEncoding": "u",
          "MacroVariableName": "arg3"
        }
      ],
      "macroName": "QuicTraceLogConnInfo"
    },
    "SchannelTransParamsBufferTooSmall": {
      "ModuleProperites": {},
      "TraceString": "[conn][%p] Peer TP too large for available buffer (%u vs. %u)",
      "UniqueId": "SchannelTransParamsBufferTooSmall",
      "splitArgs": [
        {
          "DefinationEncoding": "p",
          "MacroVariableName": "arg1"
        },
        {
          "DefinationEncoding": "u",
          "MacroVariableName": "arg3"
        },
        {
          "DefinationEncoding": "u",
          "MacroVariableName": "arg4"
        }
      ],
      "macroName": "QuicTraceLogConnInfo"
    },
    "SchannelContextCreated": {
      "ModuleProperites": {},
      "TraceString": "[conn][%p] TLS context Created",
      "UniqueId": "SchannelContextCreated",
      "splitArgs": [
        {
          "DefinationEncoding": "p",
          "MacroVariableName": "arg1"
        }
      ],
      "macroName": "QuicTraceLogConnVerbose"
    },
    "SchannelContextCleaningUp": {
      "ModuleProperites": {},
      "TraceString": "[conn][%p] Cleaning up",
      "UniqueId": "SchannelContextCleaningUp",
      "splitArgs": [
        {
          "DefinationEncoding": "p",
          "MacroVariableName": "arg1"
        }
      ],
      "macroName": "QuicTraceLogConnVerbose"
    },
    "SchannelKeyReady": {
      "ModuleProperites": {},
      "TraceString": "[conn][%p] Key Ready Type, %u [%hu to %hu]",
      "UniqueId": "SchannelKeyReady",
      "splitArgs": [
        {
          "DefinationEncoding": "p",
          "MacroVariableName": "arg1"
        },
        {
          "DefinationEncoding": "u",
          "MacroVariableName": "arg3"
        },
        {
          "DefinationEncoding": "hu",
          "MacroVariableName": "arg4"
        },
        {
          "DefinationEncoding": "hu",
          "MacroVariableName": "arg5"
        }
      ],
      "macroName": "QuicTraceLogConnVerbose"
    },
    "SchannelIgnoringTicket": {
      "ModuleProperites": {},
      "TraceString": "[conn][%p] Ignoring %u ticket bytes",
      "UniqueId": "SchannelIgnoringTicket",
      "splitArgs": [
        {
          "DefinationEncoding": "p",
          "MacroVariableName": "arg1"
        },
        {
          "DefinationEncoding": "u",
          "MacroVariableName": "arg3"
        }
      ],
      "macroName": "QuicTraceLogConnVerbose"
    },
    "SchannelProcessingData": {
      "ModuleProperites": {},
      "TraceString": "[conn][%p] Processing %u received bytes",
      "UniqueId": "SchannelProcessingData",
      "splitArgs": [
        {
          "DefinationEncoding": "p",
          "MacroVariableName": "arg1"
        },
        {
          "DefinationEncoding": "u",
          "MacroVariableName": "arg3"
        }
      ],
      "macroName": "QuicTraceLogConnVerbose"
    },
    "TlsError": {
      "ModuleProperites": {},
      "TraceString": "[ tls][%p] ERROR, %s.",
      "UniqueId": "TlsError",
      "splitArgs": [
        {
          "DefinationEncoding": "p",
          "MacroVariableName": "arg2"
        },
        {
          "DefinationEncoding": "s",
          "MacroVariableName": "arg3"
        }
      ],
      "macroName": "QuicTraceEvent"
    },
    "TlsErrorStatus": {
      "ModuleProperites": {},
      "TraceString": "[ tls][%p] ERROR, %u, %s.",
      "UniqueId": "TlsErrorStatus",
      "splitArgs": [
        {
          "DefinationEncoding": "p",
          "MacroVariableName": "arg2"
        },
        {
          "DefinationEncoding": "u",
          "MacroVariableName": "arg3"
        },
        {
          "DefinationEncoding": "s",
          "MacroVariableName": "arg4"
        }
      ],
      "macroName": "QuicTraceEvent"
    },
    "CertFindCertificateFriendlyName": {
      "ModuleProperites": {},
      "TraceString": "[test] No certificate found by FriendlyName",
      "UniqueId": "CertFindCertificateFriendlyName",
      "splitArgs": [],
      "macroName": "QuicTraceLogWarning"
    },
    "CertWaitForCreationEvent": {
      "ModuleProperites": {},
      "TraceString": "[test] WaitForSingleObject returned 0x%x, proceeding without caution... (GLE: 0x%x)",
      "UniqueId": "CertWaitForCreationEvent",
      "splitArgs": [
        {
          "DefinationEncoding": "x",
          "MacroVariableName": "arg2"
        },
        {
          "DefinationEncoding": "x",
          "MacroVariableName": "arg3"
        }
      ],
      "macroName": "QuicTraceLogWarning"
    },
    "CertCleanTestCerts": {
      "ModuleProperites": {},
      "TraceString": "[cert] %d test certificates found, and %d deleted",
      "UniqueId": "CertCleanTestCerts",
      "splitArgs": [
        {
          "DefinationEncoding": "d",
          "MacroVariableName": "arg2"
        },
        {
          "DefinationEncoding": "d",
          "MacroVariableName": "arg3"
        }
      ],
      "macroName": "QuicTraceLogInfo"
    },
    "CertOpenRsaKeySuccess": {
      "ModuleProperites": {},
      "TraceString": "[cert] Successfully opened RSA key",
      "UniqueId": "CertOpenRsaKeySuccess",
      "splitArgs": [],
      "macroName": "QuicTraceLogInfo"
    },
    "CertCreateRsaKeySuccess": {
      "ModuleProperites": {},
      "TraceString": "[cert] Successfully created key",
      "UniqueId": "CertCreateRsaKeySuccess",
      "splitArgs": [],
      "macroName": "QuicTraceLogInfo"
    },
    "CertCreationEventAlreadyCreated": {
      "ModuleProperites": {},
      "TraceString": "[test] CreateEvent opened existing event",
      "UniqueId": "CertCreationEventAlreadyCreated",
      "splitArgs": [],
      "macroName": "QuicTraceLogInfo"
    },
    "CertCapiVerifiedChain": {
      "ModuleProperites": {},
      "TraceString": "CertVerifyChain: %S 0x%x, result=0x%x",
      "UniqueId": "CertCapiVerifiedChain",
      "splitArgs": [
        {
          "DefinationEncoding": "S",
          "MacroVariableName": "arg2"
        },
        {
          "DefinationEncoding": "x",
          "MacroVariableName": "arg3"
        },
        {
          "DefinationEncoding": "x",
          "MacroVariableName": "arg4"
        }
      ],
      "macroName": "QuicTraceLogInfo"
    },
    "CertCapiParsedChain": {
      "ModuleProperites": {},
      "TraceString": "[cert] Successfully parsed chain of %u certificate(s)",
      "UniqueId": "CertCapiParsedChain",
      "splitArgs": [
        {
          "DefinationEncoding": "u",
          "MacroVariableName": "arg2"
        }
      ],
      "macroName": "QuicTraceLogVerbose"
    },
    "CertCapiFormattedChain": {
      "ModuleProperites": {},
      "TraceString": "[cert] Successfully formatted chain of %u certificate(s)",
      "UniqueId": "CertCapiFormattedChain",
      "splitArgs": [
        {
          "DefinationEncoding": "u",
          "MacroVariableName": "arg2"
        }
      ],
      "macroName": "QuicTraceLogVerbose"
    },
    "CertCapiSign": {
      "ModuleProperites": {},
      "TraceString": "[cert] QuicCertSign alg=0x%4.4x",
      "UniqueId": "CertCapiSign",
      "splitArgs": [
        {
          "DefinationEncoding": "4.4x",
          "MacroVariableName": "arg2"
        }
      ],
      "macroName": "QuicTraceLogVerbose"
    },
    "CertCapiVerify": {
      "ModuleProperites": {},
      "TraceString": "[cert] QuicCertVerify alg=0x%4.4x",
      "UniqueId": "CertCapiVerify",
      "splitArgs": [
        {
          "DefinationEncoding": "4.4x",
          "MacroVariableName": "arg2"
        }
      ],
      "macroName": "QuicTraceLogVerbose"
    },
    "PosixLoaded": {
      "ModuleProperites": {},
      "TraceString": "[ dso] Loaded",
      "UniqueId": "PosixLoaded",
      "splitArgs": [],
      "macroName": "QuicTraceLogInfo"
    },
    "PosixUnloaded": {
      "ModuleProperites": {},
      "TraceString": "[ dso] Unloaded",
      "UniqueId": "PosixUnloaded",
      "splitArgs": [],
      "macroName": "QuicTraceLogInfo"
    },
    "PosixInitialized": {
      "ModuleProperites": {},
      "TraceString": "[ dso] Initialized (AvailMem = %llu bytes)",
      "UniqueId": "PosixInitialized",
      "splitArgs": [
        {
          "DefinationEncoding": "llu",
          "MacroVariableName": "arg2"
        }
      ],
      "macroName": "QuicTraceLogInfo"
    },
    "PosixUninitialized": {
      "ModuleProperites": {},
      "TraceString": "[ dso] Uninitialized",
      "UniqueId": "PosixUninitialized",
      "splitArgs": [],
      "macroName": "QuicTraceLogInfo"
    },
    "LibraryAssert": {
      "ModuleProperites": {},
      "TraceString": "[ lib] ASSERT, %u:%s - %s.",
      "UniqueId": "LibraryAssert",
      "splitArgs": [
        {
          "DefinationEncoding": "u",
          "MacroVariableName": "arg2"
        },
        {
          "DefinationEncoding": "s",
          "MacroVariableName": "arg3"
        },
        {
          "DefinationEncoding": "s",
          "MacroVariableName": "arg4"
        }
      ],
      "macroName": "QuicTraceEvent"
    },
    "OpenSslAlert": {
      "ModuleProperites": {},
      "TraceString": "[conn][%p] Send alert = %u (Level = %u)",
      "UniqueId": "OpenSslAlert",
      "splitArgs": [
        {
          "DefinationEncoding": "p",
          "MacroVariableName": "arg1"
        },
        {
          "DefinationEncoding": "u",
          "MacroVariableName": "arg3"
        },
        {
          "DefinationEncoding": "u",
          "MacroVariableName": "arg4"
        }
      ],
      "macroName": "QuicTraceLogConnError"
    },
    "OpenSslQuicDataErrorStr": {
      "ModuleProperites": {},
      "TraceString": "[conn][%p] SSL_provide_quic_data failed: %s",
      "UniqueId": "OpenSslQuicDataErrorStr",
      "splitArgs": [
        {
          "DefinationEncoding": "p",
          "MacroVariableName": "arg1"
        },
        {
          "DefinationEncoding": "s",
          "MacroVariableName": "arg3"
        }
      ],
      "macroName": "QuicTraceLogConnError"
    },
    "OpenSslHandshakeErrorStr": {
      "ModuleProperites": {},
      "TraceString": "[conn][%p] TLS handshake error: %s, file:%s:%d",
      "UniqueId": "OpenSslHandshakeErrorStr",
      "splitArgs": [
        {
          "DefinationEncoding": "p",
          "MacroVariableName": "arg1"
        },
        {
          "DefinationEncoding": "s",
          "MacroVariableName": "arg3"
        },
        {
          "DefinationEncoding": "s",
          "MacroVariableName": "arg4"
        },
        {
          "DefinationEncoding": "d",
          "MacroVariableName": "arg5"
        }
      ],
      "macroName": "QuicTraceLogConnError"
    },
    "OpenSslHandshakeError": {
      "ModuleProperites": {},
      "TraceString": "[conn][%p] TLS handshake error: %d",
      "UniqueId": "OpenSslHandshakeError",
      "splitArgs": [
        {
          "DefinationEncoding": "p",
          "MacroVariableName": "arg1"
        },
        {
          "DefinationEncoding": "d",
          "MacroVariableName": "arg3"
        }
      ],
      "macroName": "QuicTraceLogConnError"
    },
    "OpenSslAlpnNegotiationFailure": {
      "ModuleProperites": {},
      "TraceString": "[conn][%p] Failed to negotiate ALPN",
      "UniqueId": "OpenSslAlpnNegotiationFailure",
      "splitArgs": [
        {
          "DefinationEncoding": "p",
          "MacroVariableName": "arg1"
        }
      ],
      "macroName": "QuicTraceLogConnError"
    },
    "OpenSslInvalidAlpnLength": {
      "ModuleProperites": {},
      "TraceString": "[conn][%p] Invalid negotiated ALPN length",
      "UniqueId": "OpenSslInvalidAlpnLength",
      "splitArgs": [
        {
          "DefinationEncoding": "p",
          "MacroVariableName": "arg1"
        }
      ],
      "macroName": "QuicTraceLogConnError"
    },
    "OpenSslNoMatchingAlpn": {
      "ModuleProperites": {},
      "TraceString": "[conn][%p] Failed to find a matching ALPN",
      "UniqueId": "OpenSslNoMatchingAlpn",
      "splitArgs": [
        {
          "DefinationEncoding": "p",
          "MacroVariableName": "arg1"
        }
      ],
      "macroName": "QuicTraceLogConnError"
    },
    "OpenSslMissingTransportParameters": {
      "ModuleProperites": {},
      "TraceString": "[conn][%p] No transport parameters received",
      "UniqueId": "OpenSslMissingTransportParameters",
      "splitArgs": [
        {
          "DefinationEncoding": "p",
          "MacroVariableName": "arg1"
        }
      ],
      "macroName": "QuicTraceLogConnError"
    },
    "OpenSslHandshakeDataStart": {
      "ModuleProperites": {},
      "TraceString": "[conn][%p] Writing Handshake data starts at %u",
      "UniqueId": "OpenSslHandshakeDataStart",
      "splitArgs": [
        {
          "DefinationEncoding": "p",
          "MacroVariableName": "arg1"
        },
        {
          "DefinationEncoding": "u",
          "MacroVariableName": "arg3"
        }
      ],
      "macroName": "QuicTraceLogConnInfo"
    },
    "OpenSsl1RttDataStart": {
      "ModuleProperites": {},
      "TraceString": "[conn][%p] Writing 1-RTT data starts at %u",
      "UniqueId": "OpenSsl1RttDataStart",
      "splitArgs": [
        {
          "DefinationEncoding": "p",
          "MacroVariableName": "arg1"
        },
        {
          "DefinationEncoding": "u",
          "MacroVariableName": "arg3"
        }
      ],
      "macroName": "QuicTraceLogConnInfo"
    },
    "OpenSslOnRecvTicket": {
      "ModuleProperites": {},
      "TraceString": "[conn][%p] Received session ticket, %u bytes",
      "UniqueId": "OpenSslOnRecvTicket",
      "splitArgs": [
        {
          "DefinationEncoding": "p",
          "MacroVariableName": "arg1"
        },
        {
          "DefinationEncoding": "u",
          "MacroVariableName": "arg3"
        }
      ],
      "macroName": "QuicTraceLogConnInfo"
    },
    "OpenSslOnSetTicket": {
      "ModuleProperites": {},
      "TraceString": "[conn][%p] Setting session ticket, %u bytes",
      "UniqueId": "OpenSslOnSetTicket",
      "splitArgs": [
        {
          "DefinationEncoding": "p",
          "MacroVariableName": "arg1"
        },
        {
          "DefinationEncoding": "u",
          "MacroVariableName": "arg3"
        }
      ],
      "macroName": "QuicTraceLogConnInfo"
    },
    "OpenSslHandshakeComplete": {
      "ModuleProperites": {},
      "TraceString": "[conn][%p] TLS Handshake complete",
      "UniqueId": "OpenSslHandshakeComplete",
      "splitArgs": [
        {
          "DefinationEncoding": "p",
          "MacroVariableName": "arg1"
        }
      ],
      "macroName": "QuicTraceLogConnInfo"
    },
    "OpenSslHandshakeResumed": {
      "ModuleProperites": {},
      "TraceString": "[conn][%p] TLS Handshake resumed",
      "UniqueId": "OpenSslHandshakeResumed",
      "splitArgs": [
        {
          "DefinationEncoding": "p",
          "MacroVariableName": "arg1"
        }
      ],
      "macroName": "QuicTraceLogConnInfo"
    },
    "OpenSslNewEncryptionSecrets": {
      "ModuleProperites": {},
      "TraceString": "[conn][%p] New encryption secrets (Level = %u)",
      "UniqueId": "OpenSslNewEncryptionSecrets",
      "splitArgs": [
        {
          "DefinationEncoding": "p",
          "MacroVariableName": "arg1"
        },
        {
          "DefinationEncoding": "u",
          "MacroVariableName": "arg3"
        }
      ],
      "macroName": "QuicTraceLogConnVerbose"
    },
    "OpenSslAddHandshakeData": {
      "ModuleProperites": {},
      "TraceString": "[conn][%p] Sending %llu handshake bytes (Level = %u)",
      "UniqueId": "OpenSslAddHandshakeData",
      "splitArgs": [
        {
          "DefinationEncoding": "p",
          "MacroVariableName": "arg1"
        },
        {
          "DefinationEncoding": "llu",
          "MacroVariableName": "arg3"
        },
        {
          "DefinationEncoding": "u",
          "MacroVariableName": "arg4"
        }
      ],
      "macroName": "QuicTraceLogConnVerbose"
    },
    "OpenSslTickedDecrypted": {
      "ModuleProperites": {},
      "TraceString": "[conn][%p] Session ticket decrypted, status %u",
      "UniqueId": "OpenSslTickedDecrypted",
      "splitArgs": [
        {
          "DefinationEncoding": "p",
          "MacroVariableName": "arg1"
        },
        {
          "DefinationEncoding": "u",
          "MacroVariableName": "arg3"
        }
      ],
      "macroName": "QuicTraceLogConnVerbose"
    },
    "OpenSslRecvTicketData": {
      "ModuleProperites": {},
      "TraceString": "[conn][%p] Received ticket data, %u bytes",
      "UniqueId": "OpenSslRecvTicketData",
      "splitArgs": [
        {
          "DefinationEncoding": "p",
          "MacroVariableName": "arg1"
        },
        {
          "DefinationEncoding": "u",
          "MacroVariableName": "arg3"
        }
      ],
      "macroName": "QuicTraceLogConnVerbose"
    },
    "OpenSslContextCreated": {
      "ModuleProperites": {},
      "TraceString": "[conn][%p] TLS context Created",
      "UniqueId": "OpenSslContextCreated",
      "splitArgs": [
        {
          "DefinationEncoding": "p",
          "MacroVariableName": "arg1"
        }
      ],
      "macroName": "QuicTraceLogConnVerbose"
    },
    "OpenSslContextCleaningUp": {
      "ModuleProperites": {},
      "TraceString": "[conn][%p] Cleaning up",
      "UniqueId": "OpenSslContextCleaningUp",
      "splitArgs": [
        {
          "DefinationEncoding": "p",
          "MacroVariableName": "arg1"
        }
      ],
      "macroName": "QuicTraceLogConnVerbose"
    },
    "OpenSslSendTicketData": {
      "ModuleProperites": {},
      "TraceString": "[conn][%p] Sending ticket data, %u bytes",
      "UniqueId": "OpenSslSendTicketData",
      "splitArgs": [
        {
          "DefinationEncoding": "p",
          "MacroVariableName": "arg1"
        },
        {
          "DefinationEncoding": "u",
          "MacroVariableName": "arg3"
        }
      ],
      "macroName": "QuicTraceLogConnVerbose"
    },
    "OpenSslProcessData": {
      "ModuleProperites": {},
      "TraceString": "[conn][%p] Processing %u received bytes",
      "UniqueId": "OpenSslProcessData",
      "splitArgs": [
        {
          "DefinationEncoding": "p",
          "MacroVariableName": "arg1"
        },
        {
          "DefinationEncoding": "u",
          "MacroVariableName": "arg3"
        }
      ],
      "macroName": "QuicTraceLogConnVerbose"
    },
    "WindowsKernelLoaded": {
      "ModuleProperites": {},
      "TraceString": "[ sys] Loaded",
      "UniqueId": "WindowsKernelLoaded",
      "splitArgs": [],
      "macroName": "QuicTraceLogInfo"
    },
    "WindowsKernelUnloaded": {
      "ModuleProperites": {},
      "TraceString": "[ sys] Unloaded",
      "UniqueId": "WindowsKernelUnloaded",
      "splitArgs": [],
      "macroName": "QuicTraceLogInfo"
    },
    "WindowsKernelInitialized": {
      "ModuleProperites": {},
      "TraceString": "[ sys] Initialized (PageSize = %u bytes; AvailMem = %llu bytes)",
      "UniqueId": "WindowsKernelInitialized",
      "splitArgs": [
        {
          "DefinationEncoding": "u",
          "MacroVariableName": "arg2"
        },
        {
          "DefinationEncoding": "llu",
          "MacroVariableName": "arg3"
        }
      ],
      "macroName": "QuicTraceLogInfo"
    },
    "WindowsKernelUninitialized": {
      "ModuleProperites": {},
      "TraceString": "[ sys] Uninitialized",
      "UniqueId": "WindowsKernelUninitialized",
      "splitArgs": [],
      "macroName": "QuicTraceLogInfo"
    },
    "DatapathQueryRssProcessorInfoFailed": {
      "ModuleProperites": {},
      "TraceString": "[data] Query for SIO_QUERY_RSS_SCALABILITY_INFO failed, 0x%x",
      "UniqueId": "DatapathQueryRssProcessorInfoFailed",
      "splitArgs": [
        {
          "DefinationEncoding": "x",
          "MacroVariableName": "arg2"
        }
      ],
      "macroName": "QuicTraceLogWarning"
    },
    "DatapathMissingInfo": {
      "ModuleProperites": {},
      "TraceString": "[data][%p] WSARecvMsg completion is missing IP_PKTINFO",
      "UniqueId": "DatapathMissingInfo",
      "splitArgs": [
        {
          "DefinationEncoding": "p",
          "MacroVariableName": "arg2"
        }
      ],
      "macroName": "QuicTraceLogWarning"
    },
    "DatapathUroPreallocExceeded": {
      "ModuleProperites": {},
      "TraceString": "[data][%p] Exceeded URO preallocation capacity.",
      "UniqueId": "DatapathUroPreallocExceeded",
      "splitArgs": [
        {
          "DefinationEncoding": "p",
          "MacroVariableName": "arg2"
        }
      ],
      "macroName": "QuicTraceLogWarning"
    },
    "DatapathShutDownReturn": {
      "ModuleProperites": {},
      "TraceString": "[data][%p] Shut down (return)",
      "UniqueId": "DatapathShutDownReturn",
      "splitArgs": [
        {
          "DefinationEncoding": "p",
          "MacroVariableName": "arg2"
        }
      ],
      "macroName": "QuicTraceLogVerbose"
    },
    "DatapathShutDownComplete": {
      "ModuleProperites": {},
      "TraceString": "[data][%p] Shut down (complete)",
      "UniqueId": "DatapathShutDownComplete",
      "splitArgs": [
        {
          "DefinationEncoding": "p",
          "MacroVariableName": "arg2"
        }
      ],
      "macroName": "QuicTraceLogVerbose"
    },
    "DatapathUnreachableWithError": {
      "ModuleProperites": {},
      "TraceString": "[data][%p] Received unreachable error (0x%x) from %!ADDR!",
      "UniqueId": "DatapathUnreachableWithError",
      "splitArgs": [
        {
          "DefinationEncoding": "p",
          "MacroVariableName": "arg2"
        },
        {
          "DefinationEncoding": "x",
          "MacroVariableName": "arg3"
        },
        {
          "DefinationEncoding": "!ADDR!",
          "MacroVariableName": "arg4"
        }
      ],
      "macroName": "QuicTraceLogVerbose"
    },
    "DatapathTooLarge": {
      "ModuleProperites": {},
      "TraceString": "[data][%p] Received larger than expected datagram from %!ADDR!",
      "UniqueId": "DatapathTooLarge",
      "splitArgs": [
        {
          "DefinationEncoding": "p",
          "MacroVariableName": "arg2"
        },
        {
          "DefinationEncoding": "!ADDR!",
          "MacroVariableName": "arg3"
        }
      ],
      "macroName": "QuicTraceLogVerbose"
    },
    "RouteResolutionEnd": {
      "ModuleProperites": {},
      "TraceString": "[conn][%p] Route resolution completed on Path[%hhu] with L2 address %hhx:%hhx:%hhx:%hhx:%hhx:%hhx",
      "UniqueId": "RouteResolutionEnd",
      "splitArgs": [
        {
          "DefinationEncoding": "p",
          "MacroVariableName": "arg1"
        },
        {
          "DefinationEncoding": "hhu",
          "MacroVariableName": "arg3"
        },
        {
          "DefinationEncoding": "hhx",
          "MacroVariableName": "arg4"
        },
        {
          "DefinationEncoding": "hhx",
          "MacroVariableName": "arg5"
        },
        {
          "DefinationEncoding": "hhx",
          "MacroVariableName": "arg6"
        },
        {
          "DefinationEncoding": "hhx",
          "MacroVariableName": "arg7"
        },
        {
          "DefinationEncoding": "hhx",
          "MacroVariableName": "arg8"
        },
        {
          "DefinationEncoding": "hhx",
          "MacroVariableName": "arg9"
        }
      ],
      "macroName": "QuicTraceLogConnInfo"
    },
    "RouteResolutionStart": {
      "ModuleProperites": {},
      "TraceString": "[conn][%p] Starting to look up neighbor on Path[%hhu] with status %u",
      "UniqueId": "RouteResolutionStart",
      "splitArgs": [
        {
          "DefinationEncoding": "p",
          "MacroVariableName": "arg1"
        },
        {
          "DefinationEncoding": "hhu",
          "MacroVariableName": "arg3"
        },
        {
          "DefinationEncoding": "u",
          "MacroVariableName": "arg4"
        }
      ],
      "macroName": "QuicTraceLogConnInfo"
    },
    "DatapathError": {
      "ModuleProperites": {},
      "TraceString": "[data][%p] ERROR, %s.",
      "UniqueId": "DatapathError",
      "splitArgs": [
        {
          "DefinationEncoding": "p",
          "MacroVariableName": "arg2"
        },
        {
          "DefinationEncoding": "s",
          "MacroVariableName": "arg3"
        }
      ],
      "macroName": "QuicTraceEvent"
    },
    "WindowsUserLoaded": {
      "ModuleProperites": {},
      "TraceString": "[ dll] Loaded",
      "UniqueId": "WindowsUserLoaded",
      "splitArgs": [],
      "macroName": "QuicTraceLogInfo"
    },
    "WindowsUserUnloaded": {
      "ModuleProperites": {},
      "TraceString": "[ dll] Unloaded",
      "UniqueId": "WindowsUserUnloaded",
      "splitArgs": [],
      "macroName": "QuicTraceLogInfo"
    },
    "WindowsUserProcessorState": {
      "ModuleProperites": {},
      "TraceString": "[ dll] Processors:%u, Groups:%u, NUMA Nodes:%u",
      "UniqueId": "WindowsUserProcessorState",
      "splitArgs": [
        {
          "DefinationEncoding": "u",
          "MacroVariableName": "arg2"
        },
        {
          "DefinationEncoding": "u",
          "MacroVariableName": "arg3"
        },
        {
          "DefinationEncoding": "u",
          "MacroVariableName": "arg4"
        }
      ],
      "macroName": "QuicTraceLogInfo"
    },
    "ProcessorInfo": {
      "ModuleProperites": {},
      "TraceString": "[ dll] Proc[%u] Group[%hu] Index[%u] NUMA[%u]",
      "UniqueId": "ProcessorInfo",
      "splitArgs": [
        {
          "DefinationEncoding": "u",
          "MacroVariableName": "arg2"
        },
        {
          "DefinationEncoding": "hu",
          "MacroVariableName": "arg3"
        },
        {
          "DefinationEncoding": "u",
          "MacroVariableName": "arg4"
        },
        {
          "DefinationEncoding": "u",
          "MacroVariableName": "arg5"
        }
      ],
      "macroName": "QuicTraceLogInfo"
    },
    "WindowsUserInitialized2": {
      "ModuleProperites": {},
      "TraceString": "[ dll] Initialized (AvailMem = %llu bytes, TimerResolution = [%u, %u])",
      "UniqueId": "WindowsUserInitialized2",
      "splitArgs": [
        {
          "DefinationEncoding": "llu",
          "MacroVariableName": "arg2"
        },
        {
          "DefinationEncoding": "u",
          "MacroVariableName": "arg3"
        },
        {
          "DefinationEncoding": "u",
          "MacroVariableName": "arg4"
        }
      ],
      "macroName": "QuicTraceLogInfo"
    },
    "WindowsUserInitialized": {
      "ModuleProperites": {},
      "TraceString": "[ dll] Initialized (AvailMem = %llu bytes)",
      "UniqueId": "WindowsUserInitialized",
      "splitArgs": [
        {
          "DefinationEncoding": "llu",
          "MacroVariableName": "arg2"
        }
      ],
      "macroName": "QuicTraceLogInfo"
    },
    "WindowsUserUninitialized": {
      "ModuleProperites": {},
      "TraceString": "[ dll] Uninitialized",
      "UniqueId": "WindowsUserUninitialized",
      "splitArgs": [],
      "macroName": "QuicTraceLogInfo"
    },
    "StorageOpenKey": {
      "ModuleProperites": {},
      "TraceString": "[ reg] Opening %s",
      "UniqueId": "StorageOpenKey",
      "splitArgs": [
        {
          "DefinationEncoding": "s",
          "MacroVariableName": "arg2"
        }
      ],
      "macroName": "QuicTraceLogVerbose"
    },
    "PlatformWorkerThreadStart": {
      "ModuleProperites": {},
      "TraceString": "[ lib][%p] Worker start",
      "UniqueId": "PlatformWorkerThreadStart",
      "splitArgs": [
        {
          "DefinationEncoding": "p",
          "MacroVariableName": "arg2"
        }
      ],
      "macroName": "QuicTraceLogInfo"
    },
    "PlatformWorkerThreadStop": {
      "ModuleProperites": {},
      "TraceString": "[ lib][%p] Worker stop",
      "UniqueId": "PlatformWorkerThreadStop",
      "splitArgs": [
        {
          "DefinationEncoding": "p",
          "MacroVariableName": "arg2"
        }
      ],
      "macroName": "QuicTraceLogInfo"
    },
    "ApiEnter": {
      "ModuleProperites": {},
      "TraceString": "[ api] Enter %u (%p).",
      "UniqueId": "ApiEnter",
      "splitArgs": [
        {
          "DefinationEncoding": "u",
          "MacroVariableName": "arg2"
        },
        {
          "DefinationEncoding": "p",
          "MacroVariableName": "arg3"
        }
      ],
      "macroName": "QuicTraceEvent"
    },
    "ApiExitStatus": {
      "ModuleProperites": {},
      "TraceString": "[ api] Exit %u",
      "UniqueId": "ApiExitStatus",
      "splitArgs": [
        {
          "DefinationEncoding": "u",
          "MacroVariableName": "arg2"
        }
      ],
      "macroName": "QuicTraceEvent"
    },
    "ApiWaitOperation": {
      "ModuleProperites": {},
      "TraceString": "[ api] Waiting on operation",
      "UniqueId": "ApiWaitOperation",
      "splitArgs": [],
      "macroName": "QuicTraceEvent"
    },
    "ApiExit": {
      "ModuleProperites": {},
      "TraceString": "[ api] Exit",
      "UniqueId": "ApiExit",
      "splitArgs": [],
      "macroName": "QuicTraceEvent"
    },
    "StreamError": {
      "ModuleProperites": {},
      "TraceString": "[strm][%p] ERROR, %s.",
      "UniqueId": "StreamError",
      "splitArgs": [
        {
          "DefinationEncoding": "p",
          "MacroVariableName": "arg2"
        },
        {
          "DefinationEncoding": "s",
          "MacroVariableName": "arg3"
        }
      ],
      "macroName": "QuicTraceEvent"
    },
    "StreamAppSend": {
      "ModuleProperites": {},
      "TraceString": "[strm][%p] App queuing send [%llu bytes, %u buffers, 0x%x flags]",
      "UniqueId": "StreamAppSend",
      "splitArgs": [
        {
          "DefinationEncoding": "p",
          "MacroVariableName": "arg2"
        },
        {
          "DefinationEncoding": "llu",
          "MacroVariableName": "arg3"
        },
        {
          "DefinationEncoding": "u",
          "MacroVariableName": "arg4"
        },
        {
          "DefinationEncoding": "x",
          "MacroVariableName": "arg5"
        }
      ],
      "macroName": "QuicTraceEvent"
    },
    "ApiError": {
      "ModuleProperites": {},
      "TraceString": "[ api] Error %u",
      "UniqueId": "ApiError",
      "splitArgs": [
        {
          "DefinationEncoding": "u",
          "MacroVariableName": "arg2"
        }
      ],
      "macroName": "QuicTraceEvent"
    },
    "ConnError": {
      "ModuleProperites": {},
      "TraceString": "[conn][%p] ERROR, %s.",
      "UniqueId": "ConnError",
      "splitArgs": [
        {
          "DefinationEncoding": "p",
          "MacroVariableName": "arg2"
        },
        {
          "DefinationEncoding": "s",
          "MacroVariableName": "arg3"
        }
      ],
      "macroName": "QuicTraceEvent"
    },
    "DatagramSendStateChanged": {
      "ModuleProperites": {},
      "TraceString": "[conn][%p] Indicating DATAGRAM_SEND_STATE_CHANGED to %u",
      "UniqueId": "DatagramSendStateChanged",
      "splitArgs": [
        {
          "DefinationEncoding": "p",
          "MacroVariableName": "arg1"
        },
        {
          "DefinationEncoding": "u",
          "MacroVariableName": "arg3"
        }
      ],
      "macroName": "QuicTraceLogConnVerbose"
    },
    "DatagramSendShutdown": {
      "ModuleProperites": {},
      "TraceString": "[conn][%p] Datagram send shutdown",
      "UniqueId": "DatagramSendShutdown",
      "splitArgs": [
        {
          "DefinationEncoding": "p",
          "MacroVariableName": "arg1"
        }
      ],
      "macroName": "QuicTraceLogConnVerbose"
    },
    "IndicateDatagramStateChanged": {
      "ModuleProperites": {},
      "TraceString": "[conn][%p] Indicating QUIC_CONNECTION_EVENT_DATAGRAM_STATE_CHANGED [SendEnabled=%hhu] [MaxSendLength=%hu]",
      "UniqueId": "IndicateDatagramStateChanged",
      "splitArgs": [
        {
          "DefinationEncoding": "p",
          "MacroVariableName": "arg1"
        },
        {
          "DefinationEncoding": "hhu",
          "MacroVariableName": "arg3"
        },
        {
          "DefinationEncoding": "hu",
          "MacroVariableName": "arg4"
        }
      ],
      "macroName": "QuicTraceLogConnVerbose"
    },
    "DatagramSendQueued": {
      "ModuleProperites": {},
      "TraceString": "[conn][%p] Datagram [%p] queued with %llu bytes (flags 0x%x)",
      "UniqueId": "DatagramSendQueued",
      "splitArgs": [
        {
          "DefinationEncoding": "p",
          "MacroVariableName": "arg1"
        },
        {
          "DefinationEncoding": "p",
          "MacroVariableName": "arg3"
        },
        {
          "DefinationEncoding": "llu",
          "MacroVariableName": "arg4"
        },
        {
          "DefinationEncoding": "x",
          "MacroVariableName": "arg5"
        }
      ],
      "macroName": "QuicTraceLogConnVerbose"
    },
    "IndicateDatagramReceived": {
      "ModuleProperites": {},
      "TraceString": "[conn][%p] Indicating DATAGRAM_RECEIVED [len=%hu]",
      "UniqueId": "IndicateDatagramReceived",
      "splitArgs": [
        {
          "DefinationEncoding": "p",
          "MacroVariableName": "arg1"
        },
        {
          "DefinationEncoding": "hu",
          "MacroVariableName": "arg3"
        }
      ],
      "macroName": "QuicTraceLogConnVerbose"
    },
    "ConnCubic": {
      "ModuleProperites": {},
      "TraceString": "[conn][%p] CUBIC: SlowStartThreshold=%u K=%u WindowMax=%u WindowLastMax=%u",
      "UniqueId": "ConnCubic",
      "splitArgs": [
        {
          "DefinationEncoding": "p",
          "MacroVariableName": "arg2"
        },
        {
          "DefinationEncoding": "u",
          "MacroVariableName": "arg3"
        },
        {
          "DefinationEncoding": "u",
          "MacroVariableName": "arg4"
        },
        {
          "DefinationEncoding": "u",
          "MacroVariableName": "arg5"
        },
        {
          "DefinationEncoding": "u",
          "MacroVariableName": "arg6"
        }
      ],
      "macroName": "QuicTraceEvent"
    },
    "ConnCongestion": {
      "ModuleProperites": {},
      "TraceString": "[conn][%p] Congestion event",
      "UniqueId": "ConnCongestion",
      "splitArgs": [
        {
          "DefinationEncoding": "p",
          "MacroVariableName": "arg2"
        }
      ],
      "macroName": "QuicTraceEvent"
    },
    "ConnPersistentCongestion": {
      "ModuleProperites": {},
      "TraceString": "[conn][%p] Persistent congestion event",
      "UniqueId": "ConnPersistentCongestion",
      "splitArgs": [
        {
          "DefinationEncoding": "p",
          "MacroVariableName": "arg2"
        }
      ],
      "macroName": "QuicTraceEvent"
    },
    "ConnRecoveryExit": {
      "ModuleProperites": {},
      "TraceString": "[conn][%p] Recovery complete",
      "UniqueId": "ConnRecoveryExit",
      "splitArgs": [
        {
          "DefinationEncoding": "p",
          "MacroVariableName": "arg2"
        }
      ],
      "macroName": "QuicTraceEvent"
    },
    "ConnSpuriousCongestion": {
      "ModuleProperites": {},
      "TraceString": "[conn][%p] Spurious congestion event",
      "UniqueId": "ConnSpuriousCongestion",
      "splitArgs": [
        {
          "DefinationEncoding": "p",
          "MacroVariableName": "arg2"
        }
      ],
      "macroName": "QuicTraceEvent"
    },
    "ConnOutFlowStats": {
      "ModuleProperites": {},
      "TraceString": "[conn][%p] OUT: BytesSent=%llu InFlight=%u InFlightMax=%u CWnd=%u SSThresh=%u ConnFC=%llu ISB=%llu PostedBytes=%llu SRtt=%u",
      "UniqueId": "ConnOutFlowStats",
      "splitArgs": [
        {
          "DefinationEncoding": "p",
          "MacroVariableName": "arg2"
        },
        {
          "DefinationEncoding": "llu",
          "MacroVariableName": "arg3"
        },
        {
          "DefinationEncoding": "u",
          "MacroVariableName": "arg4"
        },
        {
          "DefinationEncoding": "u",
          "MacroVariableName": "arg5"
        },
        {
          "DefinationEncoding": "u",
          "MacroVariableName": "arg6"
        },
        {
          "DefinationEncoding": "u",
          "MacroVariableName": "arg7"
        },
        {
          "DefinationEncoding": "llu",
          "MacroVariableName": "arg8"
        },
        {
          "DefinationEncoding": "llu",
          "MacroVariableName": "arg9"
        },
        {
          "DefinationEncoding": "llu",
          "MacroVariableName": "arg10"
        },
        {
          "DefinationEncoding": "u",
          "MacroVariableName": "arg11"
        }
      ],
      "macroName": "QuicTraceEvent"
    },
    "RegistrationVerifierEnabled": {
      "ModuleProperites": {},
      "TraceString": "[ reg][%p] Verifing enabled!",
      "UniqueId": "RegistrationVerifierEnabled",
      "splitArgs": [
        {
          "DefinationEncoding": "p",
          "MacroVariableName": "arg2"
        }
      ],
      "macroName": "QuicTraceLogInfo"
    },
    "RegistrationCreated": {
      "ModuleProperites": {},
      "TraceString": "[ reg][%p] Created, AppName=%s",
      "UniqueId": "RegistrationCreated",
      "splitArgs": [
        {
          "DefinationEncoding": "p",
          "MacroVariableName": "arg2"
        },
        {
          "DefinationEncoding": "s",
          "MacroVariableName": "arg3"
        }
      ],
      "macroName": "QuicTraceEvent"
    },
    "RegistrationCleanup": {
      "ModuleProperites": {},
      "TraceString": "[ reg][%p] Cleaning up",
      "UniqueId": "RegistrationCleanup",
      "splitArgs": [
        {
          "DefinationEncoding": "p",
          "MacroVariableName": "arg2"
        }
      ],
      "macroName": "QuicTraceEvent"
    },
    "RegistrationRundown": {
      "ModuleProperites": {},
      "TraceString": "[ reg][%p] Rundown, AppName=%s",
      "UniqueId": "RegistrationRundown",
      "splitArgs": [
        {
          "DefinationEncoding": "p",
          "MacroVariableName": "arg2"
        },
        {
          "DefinationEncoding": "s",
          "MacroVariableName": "arg3"
        }
      ],
      "macroName": "QuicTraceEvent"
    },
    "SetSendFlag": {
      "ModuleProperites": {},
      "TraceString": "[strm][%p] Setting flags 0x%x (existing flags: 0x%x)",
      "UniqueId": "SetSendFlag",
      "splitArgs": [
        {
          "DefinationEncoding": "p",
          "MacroVariableName": "arg1"
        },
        {
          "DefinationEncoding": "x",
          "MacroVariableName": "arg3"
        },
        {
          "DefinationEncoding": "x",
          "MacroVariableName": "arg4"
        }
      ],
      "macroName": "QuicTraceLogStreamVerbose"
    },
    "ClearSendFlags": {
      "ModuleProperites": {},
      "TraceString": "[strm][%p] Removing flags %x",
      "UniqueId": "ClearSendFlags",
      "splitArgs": [
        {
          "DefinationEncoding": "p",
          "MacroVariableName": "arg1"
        },
        {
          "DefinationEncoding": "x",
          "MacroVariableName": "arg3"
        }
      ],
      "macroName": "QuicTraceLogStreamVerbose"
    },
    "ScheduleSendFlags": {
      "ModuleProperites": {},
      "TraceString": "[conn][%p] Scheduling flags 0x%x to 0x%x",
      "UniqueId": "ScheduleSendFlags",
      "splitArgs": [
        {
          "DefinationEncoding": "p",
          "MacroVariableName": "arg1"
        },
        {
          "DefinationEncoding": "x",
          "MacroVariableName": "arg3"
        },
        {
          "DefinationEncoding": "x",
          "MacroVariableName": "arg4"
        }
      ],
      "macroName": "QuicTraceLogConnVerbose"
    },
    "RemoveSendFlagsMsg": {
      "ModuleProperites": {},
      "TraceString": "[conn][%p] Removing flags %x",
      "UniqueId": "RemoveSendFlagsMsg",
      "splitArgs": [
        {
          "DefinationEncoding": "p",
          "MacroVariableName": "arg1"
        },
        {
          "DefinationEncoding": "x",
          "MacroVariableName": "arg3"
        }
      ],
      "macroName": "QuicTraceLogConnVerbose"
    },
    "AmplificationProtectionBlocked": {
      "ModuleProperites": {},
      "TraceString": "[conn][%p] Cannot send any more because of amplification protection",
      "UniqueId": "AmplificationProtectionBlocked",
      "splitArgs": [
        {
          "DefinationEncoding": "p",
          "MacroVariableName": "arg1"
        }
      ],
      "macroName": "QuicTraceLogConnVerbose"
    },
    "SendFlushComplete": {
      "ModuleProperites": {},
      "TraceString": "[conn][%p] Flush complete flags=0x%x",
      "UniqueId": "SendFlushComplete",
      "splitArgs": [
        {
          "DefinationEncoding": "p",
          "MacroVariableName": "arg1"
        },
        {
          "DefinationEncoding": "x",
          "MacroVariableName": "arg3"
        }
      ],
      "macroName": "QuicTraceLogConnVerbose"
    },
    "StartAckDelayTimer": {
      "ModuleProperites": {},
      "TraceString": "[conn][%p] Starting ACK_DELAY timer for %u ms",
      "UniqueId": "StartAckDelayTimer",
      "splitArgs": [
        {
          "DefinationEncoding": "p",
          "MacroVariableName": "arg1"
        },
        {
          "DefinationEncoding": "u",
          "MacroVariableName": "arg3"
        }
      ],
      "macroName": "QuicTraceLogConnVerbose"
    },
    "ConnQueueSendFlush": {
      "ModuleProperites": {},
      "TraceString": "[conn][%p] Queueing send flush, reason=%u",
      "UniqueId": "ConnQueueSendFlush",
      "splitArgs": [
        {
          "DefinationEncoding": "p",
          "MacroVariableName": "arg2"
        },
        {
          "DefinationEncoding": "u",
          "MacroVariableName": "arg3"
        }
      ],
      "macroName": "QuicTraceEvent"
    },
    "ConnFlushSend": {
      "ModuleProperites": {},
      "TraceString": "[conn][%p] Flushing Send. Allowance=%u bytes",
      "UniqueId": "ConnFlushSend",
      "splitArgs": [
        {
          "DefinationEncoding": "p",
          "MacroVariableName": "arg2"
        },
        {
          "DefinationEncoding": "u",
          "MacroVariableName": "arg3"
        }
      ],
      "macroName": "QuicTraceEvent"
    },
    "PathInitialized": {
      "ModuleProperites": {},
      "TraceString": "[conn][%p] Path[%hhu] Initialized",
      "UniqueId": "PathInitialized",
      "splitArgs": [
        {
          "DefinationEncoding": "p",
          "MacroVariableName": "arg1"
        },
        {
          "DefinationEncoding": "hhu",
          "MacroVariableName": "arg3"
        }
      ],
      "macroName": "QuicTraceLogConnInfo"
    },
    "PathRemoved": {
      "ModuleProperites": {},
      "TraceString": "[conn][%p] Path[%hhu] Removed",
      "UniqueId": "PathRemoved",
      "splitArgs": [
        {
          "DefinationEncoding": "p",
          "MacroVariableName": "arg1"
        },
        {
          "DefinationEncoding": "hhu",
          "MacroVariableName": "arg3"
        }
      ],
      "macroName": "QuicTraceLogConnInfo"
    },
    "PathValidated": {
      "ModuleProperites": {},
      "TraceString": "[conn][%p] Path[%hhu] Validated (%s)",
      "UniqueId": "PathValidated",
      "splitArgs": [
        {
          "DefinationEncoding": "p",
          "MacroVariableName": "arg1"
        },
        {
          "DefinationEncoding": "hhu",
          "MacroVariableName": "arg3"
        },
        {
          "DefinationEncoding": "s",
          "MacroVariableName": "arg4"
        }
      ],
      "macroName": "QuicTraceLogConnInfo"
    },
    "PathActive": {
      "ModuleProperites": {},
      "TraceString": "[conn][%p] Path[%hhu] Set active (rebind=%hhu)",
      "UniqueId": "PathActive",
      "splitArgs": [
        {
          "DefinationEncoding": "p",
          "MacroVariableName": "arg1"
        },
        {
          "DefinationEncoding": "hhu",
          "MacroVariableName": "arg3"
        },
        {
          "DefinationEncoding": "hhu",
          "MacroVariableName": "arg4"
        }
      ],
      "macroName": "QuicTraceLogConnInfo"
    },
    "SettingDumpSendBufferingEnabled": {
      "ModuleProperites": {},
      "TraceString": "[sett] SendBufferingEnabled   = %hhu",
      "UniqueId": "SettingDumpSendBufferingEnabled",
      "splitArgs": [
        {
          "DefinationEncoding": "hhu",
          "MacroVariableName": "arg2"
        }
      ],
      "macroName": "QuicTraceLogVerbose"
    },
    "SettingDumpPacingEnabled": {
      "ModuleProperites": {},
      "TraceString": "[sett] PacingEnabled          = %hhu",
      "UniqueId": "SettingDumpPacingEnabled",
      "splitArgs": [
        {
          "DefinationEncoding": "hhu",
          "MacroVariableName": "arg2"
        }
      ],
      "macroName": "QuicTraceLogVerbose"
    },
    "SettingDumpMigrationEnabled": {
      "ModuleProperites": {},
      "TraceString": "[sett] MigrationEnabled       = %hhu",
      "UniqueId": "SettingDumpMigrationEnabled",
      "splitArgs": [
        {
          "DefinationEncoding": "hhu",
          "MacroVariableName": "arg2"
        }
      ],
      "macroName": "QuicTraceLogVerbose"
    },
    "SettingDumpDatagramReceiveEnabled": {
      "ModuleProperites": {},
      "TraceString": "[sett] DatagramReceiveEnabled = %hhu",
      "UniqueId": "SettingDumpDatagramReceiveEnabled",
      "splitArgs": [
        {
          "DefinationEncoding": "hhu",
          "MacroVariableName": "arg2"
        }
      ],
      "macroName": "QuicTraceLogVerbose"
    },
    "SettingDumpMaxOperationsPerDrain": {
      "ModuleProperites": {},
      "TraceString": "[sett] MaxOperationsPerDrain  = %hhu",
      "UniqueId": "SettingDumpMaxOperationsPerDrain",
      "splitArgs": [
        {
          "DefinationEncoding": "hhu",
          "MacroVariableName": "arg2"
        }
      ],
      "macroName": "QuicTraceLogVerbose"
    },
    "SettingDumpRetryMemoryLimit": {
      "ModuleProperites": {},
      "TraceString": "[sett] RetryMemoryLimit       = %hu",
      "UniqueId": "SettingDumpRetryMemoryLimit",
      "splitArgs": [
        {
          "DefinationEncoding": "hu",
          "MacroVariableName": "arg2"
        }
      ],
      "macroName": "QuicTraceLogVerbose"
    },
    "SettingDumpLoadBalancingMode": {
      "ModuleProperites": {},
      "TraceString": "[sett] LoadBalancingMode      = %hu",
      "UniqueId": "SettingDumpLoadBalancingMode",
      "splitArgs": [
        {
          "DefinationEncoding": "hu",
          "MacroVariableName": "arg2"
        }
      ],
      "macroName": "QuicTraceLogVerbose"
    },
    "SettingDumpMaxStatelessOperations": {
      "ModuleProperites": {},
      "TraceString": "[sett] MaxStatelessOperations = %u",
      "UniqueId": "SettingDumpMaxStatelessOperations",
      "splitArgs": [
        {
          "DefinationEncoding": "u",
          "MacroVariableName": "arg2"
        }
      ],
      "macroName": "QuicTraceLogVerbose"
    },
    "SettingDumpMaxWorkerQueueDelayUs": {
      "ModuleProperites": {},
      "TraceString": "[sett] MaxWorkerQueueDelayUs  = %u",
      "UniqueId": "SettingDumpMaxWorkerQueueDelayUs",
      "splitArgs": [
        {
          "DefinationEncoding": "u",
          "MacroVariableName": "arg2"
        }
      ],
      "macroName": "QuicTraceLogVerbose"
    },
    "SettingDumpInitialWindowPackets": {
      "ModuleProperites": {},
      "TraceString": "[sett] InitialWindowPackets   = %u",
      "UniqueId": "SettingDumpInitialWindowPackets",
      "splitArgs": [
        {
          "DefinationEncoding": "u",
          "MacroVariableName": "arg2"
        }
      ],
      "macroName": "QuicTraceLogVerbose"
    },
    "SettingDumpSendIdleTimeoutMs": {
      "ModuleProperites": {},
      "TraceString": "[sett] SendIdleTimeoutMs      = %u",
      "UniqueId": "SettingDumpSendIdleTimeoutMs",
      "splitArgs": [
        {
          "DefinationEncoding": "u",
          "MacroVariableName": "arg2"
        }
      ],
      "macroName": "QuicTraceLogVerbose"
    },
    "SettingDumpInitialRttMs": {
      "ModuleProperites": {},
      "TraceString": "[sett] InitialRttMs           = %u",
      "UniqueId": "SettingDumpInitialRttMs",
      "splitArgs": [
        {
          "DefinationEncoding": "u",
          "MacroVariableName": "arg2"
        }
      ],
      "macroName": "QuicTraceLogVerbose"
    },
    "SettingDumpMaxAckDelayMs": {
      "ModuleProperites": {},
      "TraceString": "[sett] MaxAckDelayMs          = %u",
      "UniqueId": "SettingDumpMaxAckDelayMs",
      "splitArgs": [
        {
          "DefinationEncoding": "u",
          "MacroVariableName": "arg2"
        }
      ],
      "macroName": "QuicTraceLogVerbose"
    },
    "SettingDumpDisconnectTimeoutMs": {
      "ModuleProperites": {},
      "TraceString": "[sett] DisconnectTimeoutMs    = %u",
      "UniqueId": "SettingDumpDisconnectTimeoutMs",
      "splitArgs": [
        {
          "DefinationEncoding": "u",
          "MacroVariableName": "arg2"
        }
      ],
      "macroName": "QuicTraceLogVerbose"
    },
    "SettingDumpKeepAliveIntervalMs": {
      "ModuleProperites": {},
      "TraceString": "[sett] KeepAliveIntervalMs    = %u",
      "UniqueId": "SettingDumpKeepAliveIntervalMs",
      "splitArgs": [
        {
          "DefinationEncoding": "u",
          "MacroVariableName": "arg2"
        }
      ],
      "macroName": "QuicTraceLogVerbose"
    },
    "SettingDumpIdleTimeoutMs": {
      "ModuleProperites": {},
      "TraceString": "[sett] IdleTimeoutMs          = %llu",
      "UniqueId": "SettingDumpIdleTimeoutMs",
      "splitArgs": [
        {
          "DefinationEncoding": "llu",
          "MacroVariableName": "arg2"
        }
      ],
      "macroName": "QuicTraceLogVerbose"
    },
    "SettingDumpHandshakeIdleTimeoutMs": {
      "ModuleProperites": {},
      "TraceString": "[sett] HandshakeIdleTimeoutMs = %llu",
      "UniqueId": "SettingDumpHandshakeIdleTimeoutMs",
      "splitArgs": [
        {
          "DefinationEncoding": "llu",
          "MacroVariableName": "arg2"
        }
      ],
      "macroName": "QuicTraceLogVerbose"
    },
    "SettingDumpBidiStreamCount": {
      "ModuleProperites": {},
      "TraceString": "[sett] PeerBidiStreamCount    = %hu",
      "UniqueId": "SettingDumpBidiStreamCount",
      "splitArgs": [
        {
          "DefinationEncoding": "hu",
          "MacroVariableName": "arg2"
        }
      ],
      "macroName": "QuicTraceLogVerbose"
    },
    "SettingDumpUnidiStreamCount": {
      "ModuleProperites": {},
      "TraceString": "[sett] PeerUnidiStreamCount   = %hu",
      "UniqueId": "SettingDumpUnidiStreamCount",
      "splitArgs": [
        {
          "DefinationEncoding": "hu",
          "MacroVariableName": "arg2"
        }
      ],
      "macroName": "QuicTraceLogVerbose"
    },
    "SettingDumpTlsClientMaxSendBuffer": {
      "ModuleProperites": {},
      "TraceString": "[sett] TlsClientMaxSendBuffer = %u",
      "UniqueId": "SettingDumpTlsClientMaxSendBuffer",
      "splitArgs": [
        {
          "DefinationEncoding": "u",
          "MacroVariableName": "arg2"
        }
      ],
      "macroName": "QuicTraceLogVerbose"
    },
    "SettingDumpTlsServerMaxSendBuffer": {
      "ModuleProperites": {},
      "TraceString": "[sett] TlsServerMaxSendBuffer = %u",
      "UniqueId": "SettingDumpTlsServerMaxSendBuffer",
      "splitArgs": [
        {
          "DefinationEncoding": "u",
          "MacroVariableName": "arg2"
        }
      ],
      "macroName": "QuicTraceLogVerbose"
    },
    "SettingDumpStreamRecvWindowDefault": {
      "ModuleProperites": {},
      "TraceString": "[sett] StreamRecvWindowDefault= %u",
      "UniqueId": "SettingDumpStreamRecvWindowDefault",
      "splitArgs": [
        {
          "DefinationEncoding": "u",
          "MacroVariableName": "arg2"
        }
      ],
      "macroName": "QuicTraceLogVerbose"
    },
    "SettingDumpStreamRecvBufferDefault": {
      "ModuleProperites": {},
      "TraceString": "[sett] StreamRecvBufferDefault= %u",
      "UniqueId": "SettingDumpStreamRecvBufferDefault",
      "splitArgs": [
        {
          "DefinationEncoding": "u",
          "MacroVariableName": "arg2"
        }
      ],
      "macroName": "QuicTraceLogVerbose"
    },
    "SettingDumpConnFlowControlWindow": {
      "ModuleProperites": {},
      "TraceString": "[sett] ConnFlowControlWindow  = %u",
      "UniqueId": "SettingDumpConnFlowControlWindow",
      "splitArgs": [
        {
          "DefinationEncoding": "u",
          "MacroVariableName": "arg2"
        }
      ],
      "macroName": "QuicTraceLogVerbose"
    },
    "SettingDumpMaxBytesPerKey": {
      "ModuleProperites": {},
      "TraceString": "[sett] MaxBytesPerKey         = %llu",
      "UniqueId": "SettingDumpMaxBytesPerKey",
      "splitArgs": [
        {
          "DefinationEncoding": "llu",
          "MacroVariableName": "arg2"
        }
      ],
      "macroName": "QuicTraceLogVerbose"
    },
    "SettingDumpServerResumptionLevel": {
      "ModuleProperites": {},
      "TraceString": "[sett] ServerResumptionLevel  = %hhu",
      "UniqueId": "SettingDumpServerResumptionLevel",
      "splitArgs": [
        {
          "DefinationEncoding": "hhu",
          "MacroVariableName": "arg2"
        }
      ],
      "macroName": "QuicTraceLogVerbose"
    },
    "SettingDumpDesiredVersionsListLength": {
      "ModuleProperites": {},
      "TraceString": "[sett] Desired Version length = %u",
      "UniqueId": "SettingDumpDesiredVersionsListLength",
      "splitArgs": [
        {
          "DefinationEncoding": "u",
          "MacroVariableName": "arg2"
        }
      ],
      "macroName": "QuicTraceLogVerbose"
    },
    "SettingDumpDesiredVersionsList": {
      "ModuleProperites": {},
      "TraceString": "[sett] Desired Version[0]     = 0x%x",
      "UniqueId": "SettingDumpDesiredVersionsList",
      "splitArgs": [
        {
          "DefinationEncoding": "x",
          "MacroVariableName": "arg2"
        }
      ],
      "macroName": "QuicTraceLogVerbose"
    },
    "SettingDumpVersionNegoExtEnabled": {
      "ModuleProperites": {},
      "TraceString": "[sett] Version Negotiation Ext Enabled = %hhu",
      "UniqueId": "SettingDumpVersionNegoExtEnabled",
      "splitArgs": [
        {
          "DefinationEncoding": "hhu",
          "MacroVariableName": "arg2"
        }
      ],
      "macroName": "QuicTraceLogVerbose"
    },
    "SettingDumpMinimumMtu": {
      "ModuleProperites": {},
      "TraceString": "[sett] MinimumMtu             = %hu",
      "UniqueId": "SettingDumpMinimumMtu",
      "splitArgs": [
        {
          "DefinationEncoding": "hu",
          "MacroVariableName": "arg2"
        }
      ],
      "macroName": "QuicTraceLogVerbose"
    },
    "SettingDumpMaximumMtu": {
      "ModuleProperites": {},
      "TraceString": "[sett] MaximumMtu             = %hu",
      "UniqueId": "SettingDumpMaximumMtu",
      "splitArgs": [
        {
          "DefinationEncoding": "hu",
          "MacroVariableName": "arg2"
        }
      ],
      "macroName": "QuicTraceLogVerbose"
    },
    "SettingDumpMtuCompleteTimeout": {
      "ModuleProperites": {},
      "TraceString": "[sett] MtuCompleteTimeout     = %llu",
      "UniqueId": "SettingDumpMtuCompleteTimeout",
      "splitArgs": [
        {
          "DefinationEncoding": "llu",
          "MacroVariableName": "arg2"
        }
      ],
      "macroName": "QuicTraceLogVerbose"
    },
    "SettingDumpMtuMissingProbeCount": {
      "ModuleProperites": {},
      "TraceString": "[sett] MtuMissingProbeCount   = %hhu",
      "UniqueId": "SettingDumpMtuMissingProbeCount",
      "splitArgs": [
        {
          "DefinationEncoding": "hhu",
          "MacroVariableName": "arg2"
        }
      ],
      "macroName": "QuicTraceLogVerbose"
    },
    "SettingDumpMaxBindingStatelessOper": {
      "ModuleProperites": {},
      "TraceString": "[sett] MaxBindingStatelessOper= %hu",
      "UniqueId": "SettingDumpMaxBindingStatelessOper",
      "splitArgs": [
        {
          "DefinationEncoding": "hu",
          "MacroVariableName": "arg2"
        }
      ],
      "macroName": "QuicTraceLogVerbose"
    },
    "SettingDumpStatelessOperExpirMs": {
      "ModuleProperites": {},
      "TraceString": "[sett] StatelessOperExpirMs   = %hu",
      "UniqueId": "SettingDumpStatelessOperExpirMs",
      "splitArgs": [
        {
          "DefinationEncoding": "hu",
          "MacroVariableName": "arg2"
        }
      ],
      "macroName": "QuicTraceLogVerbose"
    },
    "SettingsInvalidVersion": {
      "ModuleProperites": {},
      "TraceString": "Invalid version supplied to settings! 0x%x at position %d",
      "UniqueId": "SettingsInvalidVersion",
      "splitArgs": [
        {
          "DefinationEncoding": "x",
          "MacroVariableName": "arg2"
        },
        {
          "DefinationEncoding": "d",
          "MacroVariableName": "arg3"
        }
      ],
      "macroName": "QuicTraceLogError"
    },
    "PacketRxStatelessReset": {
      "ModuleProperites": {},
      "TraceString": "[S][RX][-] SR %s",
      "UniqueId": "PacketRxStatelessReset",
      "splitArgs": [
        {
          "DefinationEncoding": "s",
          "MacroVariableName": "arg2"
        }
      ],
      "macroName": "QuicTraceLogVerbose"
    },
    "PacketRxNotAcked": {
      "ModuleProperites": {},
      "TraceString": "[%c][RX][%llu] not acked (connection is closed)",
      "UniqueId": "PacketRxNotAcked",
      "splitArgs": [
        {
          "DefinationEncoding": "c",
          "MacroVariableName": "arg2"
        },
        {
          "DefinationEncoding": "llu",
          "MacroVariableName": "arg3"
        }
      ],
      "macroName": "QuicTraceLogVerbose"
    },
    "ClientVersionInfoVersionMismatch": {
      "ModuleProperites": {},
      "TraceString": "[conn][%p] Client Chosen Version doesn't match long header. 0x%x != 0x%x",
      "UniqueId": "ClientVersionInfoVersionMismatch",
      "splitArgs": [
        {
          "DefinationEncoding": "p",
          "MacroVariableName": "arg1"
        },
        {
          "DefinationEncoding": "x",
          "MacroVariableName": "arg3"
        },
        {
          "DefinationEncoding": "x",
          "MacroVariableName": "arg4"
        }
      ],
      "macroName": "QuicTraceLogConnError"
    },
    "ServerVersionInfoVersionMismatch": {
      "ModuleProperites": {},
      "TraceString": "[conn][%p] Server Chosen Version doesn't match long header. 0x%x != 0x%x",
      "UniqueId": "ServerVersionInfoVersionMismatch",
      "splitArgs": [
        {
          "DefinationEncoding": "p",
          "MacroVariableName": "arg1"
        },
        {
          "DefinationEncoding": "x",
          "MacroVariableName": "arg3"
        },
        {
          "DefinationEncoding": "x",
          "MacroVariableName": "arg4"
        }
      ],
      "macroName": "QuicTraceLogConnError"
    },
    "ServerVersionInformationChosenVersionNotInOtherVerList": {
      "ModuleProperites": {},
      "TraceString": "[conn][%p] Server Chosen Version is not in Server Other Versions list: 0x%x",
      "UniqueId": "ServerVersionInformationChosenVersionNotInOtherVerList",
      "splitArgs": [
        {
          "DefinationEncoding": "p",
          "MacroVariableName": "arg1"
        },
        {
          "DefinationEncoding": "x",
          "MacroVariableName": "arg3"
        }
      ],
      "macroName": "QuicTraceLogConnError"
    },
    "ClientChosenVersionMismatchServerChosenVersion": {
      "ModuleProperites": {},
      "TraceString": "[conn][%p] Client Chosen Version doesn't match Server Chosen Version: 0x%x vs. 0x%x",
      "UniqueId": "ClientChosenVersionMismatchServerChosenVersion",
      "splitArgs": [
        {
          "DefinationEncoding": "p",
          "MacroVariableName": "arg1"
        },
        {
          "DefinationEncoding": "x",
          "MacroVariableName": "arg3"
        },
        {
          "DefinationEncoding": "x",
          "MacroVariableName": "arg4"
        }
      ],
      "macroName": "QuicTraceLogConnError"
    },
    "ServerVersionInformationPreviousVersionIsChosenVersion": {
      "ModuleProperites": {},
      "TraceString": "[conn][%p] Previous Client Version is Server Chosen Version: 0x%x",
      "UniqueId": "ServerVersionInformationPreviousVersionIsChosenVersion",
      "splitArgs": [
        {
          "DefinationEncoding": "p",
          "MacroVariableName": "arg1"
        },
        {
          "DefinationEncoding": "x",
          "MacroVariableName": "arg3"
        }
      ],
      "macroName": "QuicTraceLogConnError"
    },
    "ServerVersionInformationPreviousVersionInOtherVerList": {
      "ModuleProperites": {},
      "TraceString": "[conn][%p] Previous Client Version in Server Other Versions list: 0x%x",
      "UniqueId": "ServerVersionInformationPreviousVersionInOtherVerList",
      "splitArgs": [
        {
          "DefinationEncoding": "p",
          "MacroVariableName": "arg1"
        },
        {
          "DefinationEncoding": "x",
          "MacroVariableName": "arg3"
        }
      ],
      "macroName": "QuicTraceLogConnError"
    },
    "CompatibleVersionNegotiationNotCompatible": {
      "ModuleProperites": {},
      "TraceString": "[conn][%p] Compatible Version negotiation not compatible with client: original 0x%x, upgrade: 0x%x",
      "UniqueId": "CompatibleVersionNegotiationNotCompatible",
      "splitArgs": [
        {
          "DefinationEncoding": "p",
          "MacroVariableName": "arg1"
        },
        {
          "DefinationEncoding": "x",
          "MacroVariableName": "arg3"
        },
        {
          "DefinationEncoding": "x",
          "MacroVariableName": "arg4"
        }
      ],
      "macroName": "QuicTraceLogConnError"
    },
    "CompatibleVersionNegotiationOriginalVersionNotFound": {
      "ModuleProperites": {},
      "TraceString": "[conn][%p] OriginalVersion not found in server's TP: original 0x%x, upgrade: 0x%x",
      "UniqueId": "CompatibleVersionNegotiationOriginalVersionNotFound",
      "splitArgs": [
        {
          "DefinationEncoding": "p",
          "MacroVariableName": "arg1"
        },
        {
          "DefinationEncoding": "x",
          "MacroVariableName": "arg3"
        },
        {
          "DefinationEncoding": "x",
          "MacroVariableName": "arg4"
        }
      ],
      "macroName": "QuicTraceLogConnError"
    },
    "RecvVerNegNoMatch": {
      "ModuleProperites": {},
      "TraceString": "[conn][%p] Version Negotation contained no supported versions",
      "UniqueId": "RecvVerNegNoMatch",
      "splitArgs": [
        {
          "DefinationEncoding": "p",
          "MacroVariableName": "arg1"
        }
      ],
      "macroName": "QuicTraceLogConnError"
    },
    "ApiEventNoHandler": {
      "ModuleProperites": {},
      "TraceString": "[conn][%p] Event silently discarded (no handler).",
      "UniqueId": "ApiEventNoHandler",
      "splitArgs": [
        {
          "DefinationEncoding": "p",
          "MacroVariableName": "arg1"
        }
      ],
      "macroName": "QuicTraceLogConnWarning"
    },
    "NoReplacementCidForRetire": {
      "ModuleProperites": {},
      "TraceString": "[conn][%p] Can't retire current CID because we don't have a replacement",
      "UniqueId": "NoReplacementCidForRetire",
      "splitArgs": [
        {
          "DefinationEncoding": "p",
          "MacroVariableName": "arg1"
        }
      ],
      "macroName": "QuicTraceLogConnWarning"
    },
    "NonActivePathCidRetired": {
      "ModuleProperites": {},
      "TraceString": "[conn][%p] Non-active path has no replacement for retired CID.",
      "UniqueId": "NonActivePathCidRetired",
      "splitArgs": [
        {
          "DefinationEncoding": "p",
          "MacroVariableName": "arg1"
        }
      ],
      "macroName": "QuicTraceLogConnWarning"
    },
    "IgnoreUnreachable": {
      "ModuleProperites": {},
      "TraceString": "[conn][%p] Ignoring received unreachable event (inline)",
      "UniqueId": "IgnoreUnreachable",
      "splitArgs": [
        {
          "DefinationEncoding": "p",
          "MacroVariableName": "arg1"
        }
      ],
      "macroName": "QuicTraceLogConnWarning"
    },
    "IgnoreFrameAfterClose": {
      "ModuleProperites": {},
      "TraceString": "[conn][%p] Ignoring frame (%hhu) for already closed stream id = %llu",
      "UniqueId": "IgnoreFrameAfterClose",
      "splitArgs": [
        {
          "DefinationEncoding": "p",
          "MacroVariableName": "arg1"
        },
        {
          "DefinationEncoding": "hhu",
          "MacroVariableName": "arg3"
        },
        {
          "DefinationEncoding": "llu",
          "MacroVariableName": "arg4"
        }
      ],
      "macroName": "QuicTraceLogConnWarning"
    },
    "InvalidInitialPackets": {
      "ModuleProperites": {},
      "TraceString": "[conn][%p] Aborting connection with invalid initial packets",
      "UniqueId": "InvalidInitialPackets",
      "splitArgs": [
        {
          "DefinationEncoding": "p",
          "MacroVariableName": "arg1"
        }
      ],
      "macroName": "QuicTraceLogConnWarning"
    },
    "UnreachableIgnore": {
      "ModuleProperites": {},
      "TraceString": "[conn][%p] Ignoring received unreachable event",
      "UniqueId": "UnreachableIgnore",
      "splitArgs": [
        {
          "DefinationEncoding": "p",
          "MacroVariableName": "arg1"
        }
      ],
      "macroName": "QuicTraceLogConnWarning"
    },
    "UnreachableInvalid": {
      "ModuleProperites": {},
      "TraceString": "[conn][%p] Received invalid unreachable event",
      "UniqueId": "UnreachableInvalid",
      "splitArgs": [
        {
          "DefinationEncoding": "p",
          "MacroVariableName": "arg1"
        }
      ],
      "macroName": "QuicTraceLogConnWarning"
    },
    "CloseUserCanceled": {
      "ModuleProperites": {},
      "TraceString": "[conn][%p] Connection close using user canceled error",
      "UniqueId": "CloseUserCanceled",
      "splitArgs": [
        {
          "DefinationEncoding": "p",
          "MacroVariableName": "arg1"
        }
      ],
      "macroName": "QuicTraceLogConnInfo"
    },
    "CloseComplete": {
      "ModuleProperites": {},
      "TraceString": "[conn][%p] Connection close complete",
      "UniqueId": "CloseComplete",
      "splitArgs": [
        {
          "DefinationEncoding": "p",
          "MacroVariableName": "arg1"
        }
      ],
      "macroName": "QuicTraceLogConnInfo"
    },
    "Restart": {
      "ModuleProperites": {},
      "TraceString": "[conn][%p] Restart (CompleteReset=%hhu)",
      "UniqueId": "Restart",
      "splitArgs": [
        {
          "DefinationEncoding": "p",
          "MacroVariableName": "arg1"
        },
        {
          "DefinationEncoding": "hhu",
          "MacroVariableName": "arg3"
        }
      ],
      "macroName": "QuicTraceLogConnInfo"
    },
    "CryptoStateDiscard": {
      "ModuleProperites": {},
      "TraceString": "[conn][%p] TLS state no longer needed",
      "UniqueId": "CryptoStateDiscard",
      "splitArgs": [
        {
          "DefinationEncoding": "p",
          "MacroVariableName": "arg1"
        }
      ],
      "macroName": "QuicTraceLogConnInfo"
    },
    "SetConfiguration": {
      "ModuleProperites": {},
      "TraceString": "[conn][%p] Configuration set, %p",
      "UniqueId": "SetConfiguration",
      "splitArgs": [
        {
          "DefinationEncoding": "p",
          "MacroVariableName": "arg1"
        },
        {
          "DefinationEncoding": "p",
          "MacroVariableName": "arg3"
        }
      ],
      "macroName": "QuicTraceLogConnInfo"
    },
    "PeerTPSet": {
      "ModuleProperites": {},
      "TraceString": "[conn][%p] Peer Transport Parameters Set",
      "UniqueId": "PeerTPSet",
      "splitArgs": [
        {
          "DefinationEncoding": "p",
          "MacroVariableName": "arg1"
        }
      ],
      "macroName": "QuicTraceLogConnInfo"
    },
    "PeerPreferredAddress": {
      "ModuleProperites": {},
      "TraceString": "[conn][%p] Peer configured preferred address %!ADDR!",
      "UniqueId": "PeerPreferredAddress",
      "splitArgs": [
        {
          "DefinationEncoding": "p",
          "MacroVariableName": "arg1"
        },
        {
          "DefinationEncoding": "!ADDR!",
          "MacroVariableName": "arg3"
        }
      ],
      "macroName": "QuicTraceLogConnInfo"
    },
    "NegotiatedDisable1RttEncryption": {
      "ModuleProperites": {},
      "TraceString": "[conn][%p] Negotiated Disable 1-RTT Encryption",
      "UniqueId": "NegotiatedDisable1RttEncryption",
      "splitArgs": [
        {
          "DefinationEncoding": "p",
          "MacroVariableName": "arg1"
        }
      ],
      "macroName": "QuicTraceLogConnInfo"
    },
    "CustomCertValidationPending": {
      "ModuleProperites": {},
      "TraceString": "[conn][%p] Custom cert validation is pending",
      "UniqueId": "CustomCertValidationPending",
      "splitArgs": [
        {
          "DefinationEncoding": "p",
          "MacroVariableName": "arg1"
        }
      ],
      "macroName": "QuicTraceLogConnInfo"
    },
    "RecvStatelessReset": {
      "ModuleProperites": {},
      "TraceString": "[conn][%p] Received stateless reset",
      "UniqueId": "RecvStatelessReset",
      "splitArgs": [
        {
          "DefinationEncoding": "p",
          "MacroVariableName": "arg1"
        }
      ],
      "macroName": "QuicTraceLogConnInfo"
    },
    "HandshakeConfirmedFrame": {
      "ModuleProperites": {},
      "TraceString": "[conn][%p] Handshake confirmed (frame)",
      "UniqueId": "HandshakeConfirmedFrame",
      "splitArgs": [
        {
          "DefinationEncoding": "p",
          "MacroVariableName": "arg1"
        }
      ],
      "macroName": "QuicTraceLogConnInfo"
    },
    "UpdatePacketTolerance": {
      "ModuleProperites": {},
      "TraceString": "[conn][%p] Updating packet tolerance to %hhu",
      "UniqueId": "UpdatePacketTolerance",
      "splitArgs": [
        {
          "DefinationEncoding": "p",
          "MacroVariableName": "arg1"
        },
        {
          "DefinationEncoding": "hhu",
          "MacroVariableName": "arg3"
        }
      ],
      "macroName": "QuicTraceLogConnInfo"
    },
    "FirstCidUsage": {
      "ModuleProperites": {},
      "TraceString": "[conn][%p] First usage of SrcCid: %s",
      "UniqueId": "FirstCidUsage",
      "splitArgs": [
        {
          "DefinationEncoding": "p",
          "MacroVariableName": "arg1"
        },
        {
          "DefinationEncoding": "s",
          "MacroVariableName": "arg3"
        }
      ],
      "macroName": "QuicTraceLogConnInfo"
    },
    "PathDiscarded": {
      "ModuleProperites": {},
      "TraceString": "[conn][%p] Removing invalid path[%hhu]",
      "UniqueId": "PathDiscarded",
      "splitArgs": [
        {
          "DefinationEncoding": "p",
          "MacroVariableName": "arg1"
        },
        {
          "DefinationEncoding": "hhu",
          "MacroVariableName": "arg3"
        }
      ],
      "macroName": "QuicTraceLogConnInfo"
    },
    "Unreachable": {
      "ModuleProperites": {},
      "TraceString": "[conn][%p] Received unreachable event",
      "UniqueId": "Unreachable",
      "splitArgs": [
        {
          "DefinationEncoding": "p",
          "MacroVariableName": "arg1"
        }
      ],
      "macroName": "QuicTraceLogConnInfo"
    },
    "SuccessfulRouteResolution": {
      "ModuleProperites": {},
      "TraceString": "[conn][%p] Processing successful route completion Path[%hhu]",
      "UniqueId": "SuccessfulRouteResolution",
      "splitArgs": [
        {
          "DefinationEncoding": "p",
          "MacroVariableName": "arg1"
        },
        {
          "DefinationEncoding": "hhu",
          "MacroVariableName": "arg3"
        }
      ],
      "macroName": "QuicTraceLogConnInfo"
    },
    "FailedRouteResolution": {
      "ModuleProperites": {},
      "TraceString": "[conn][%p] Processing failed route completion Path[%hhu]",
      "UniqueId": "FailedRouteResolution",
      "splitArgs": [
        {
          "DefinationEncoding": "p",
          "MacroVariableName": "arg1"
        },
        {
          "DefinationEncoding": "hhu",
          "MacroVariableName": "arg3"
        }
      ],
      "macroName": "QuicTraceLogConnInfo"
    },
    "UpdatePeerPacketTolerance": {
      "ModuleProperites": {},
      "TraceString": "[conn][%p] Updating peer packet tolerance to %hhu",
      "UniqueId": "UpdatePeerPacketTolerance",
      "splitArgs": [
        {
          "DefinationEncoding": "p",
          "MacroVariableName": "arg1"
        },
        {
          "DefinationEncoding": "hhu",
          "MacroVariableName": "arg3"
        }
      ],
      "macroName": "QuicTraceLogConnInfo"
    },
    "UpdateShareBinding": {
      "ModuleProperites": {},
      "TraceString": "[conn][%p] Updated ShareBinding = %hhu",
      "UniqueId": "UpdateShareBinding",
      "splitArgs": [
        {
          "DefinationEncoding": "p",
          "MacroVariableName": "arg1"
        },
        {
          "DefinationEncoding": "hhu",
          "MacroVariableName": "arg3"
        }
      ],
      "macroName": "QuicTraceLogConnInfo"
    },
    "UpdateStreamSchedulingScheme": {
      "ModuleProperites": {},
      "TraceString": "[conn][%p] Updated Stream Scheduling Scheme = %u",
      "UniqueId": "UpdateStreamSchedulingScheme",
      "splitArgs": [
        {
          "DefinationEncoding": "p",
          "MacroVariableName": "arg1"
        },
        {
          "DefinationEncoding": "u",
          "MacroVariableName": "arg3"
        }
      ],
      "macroName": "QuicTraceLogConnInfo"
    },
    "LocalInterfaceSet": {
      "ModuleProperites": {},
      "TraceString": "[conn][%p] Local interface set to %u",
      "UniqueId": "LocalInterfaceSet",
      "splitArgs": [
        {
          "DefinationEncoding": "p",
          "MacroVariableName": "arg1"
        },
        {
          "DefinationEncoding": "u",
          "MacroVariableName": "arg3"
        }
      ],
      "macroName": "QuicTraceLogConnInfo"
    },
    "ApplySettings": {
      "ModuleProperites": {},
      "TraceString": "[conn][%p] Applying new settings",
      "UniqueId": "ApplySettings",
      "splitArgs": [
        {
          "DefinationEncoding": "p",
          "MacroVariableName": "arg1"
        }
      ],
      "macroName": "QuicTraceLogConnInfo"
    },
    "RttUpdatedMsg": {
      "ModuleProperites": {},
      "TraceString": "[conn][%p] Updated Rtt=%u.%03u ms, Var=%u.%03u",
      "UniqueId": "RttUpdatedMsg",
      "splitArgs": [
        {
          "DefinationEncoding": "p",
          "MacroVariableName": "arg1"
        },
        {
          "DefinationEncoding": "u",
          "MacroVariableName": "arg3"
        },
        {
          "DefinationEncoding": "03u",
          "MacroVariableName": "arg4"
        },
        {
          "DefinationEncoding": "u",
          "MacroVariableName": "arg5"
        },
        {
          "DefinationEncoding": "03u",
          "MacroVariableName": "arg6"
        }
      ],
      "macroName": "QuicTraceLogConnVerbose"
    },
    "NewSrcCidNameCollision": {
      "ModuleProperites": {},
      "TraceString": "[conn][%p] CID collision, trying again",
      "UniqueId": "NewSrcCidNameCollision",
      "splitArgs": [
        {
          "DefinationEncoding": "p",
          "MacroVariableName": "arg1"
        }
      ],
      "macroName": "QuicTraceLogConnVerbose"
    },
    "ZeroLengthCidRetire": {
      "ModuleProperites": {},
      "TraceString": "[conn][%p] Can't retire current CID because it's zero length",
      "UniqueId": "ZeroLengthCidRetire",
      "splitArgs": [
        {
          "DefinationEncoding": "p",
          "MacroVariableName": "arg1"
        }
      ],
      "macroName": "QuicTraceLogConnVerbose"
    },
    "IndicateShutdownByPeer": {
      "ModuleProperites": {},
      "TraceString": "[conn][%p] Indicating QUIC_CONNECTION_EVENT_SHUTDOWN_INITIATED_BY_PEER [0x%llx]",
      "UniqueId": "IndicateShutdownByPeer",
      "splitArgs": [
        {
          "DefinationEncoding": "p",
          "MacroVariableName": "arg1"
        },
        {
          "DefinationEncoding": "llx",
          "MacroVariableName": "arg3"
        }
      ],
      "macroName": "QuicTraceLogConnVerbose"
    },
    "IndicateShutdownByTransport": {
      "ModuleProperites": {},
      "TraceString": "[conn][%p] Indicating QUIC_CONNECTION_EVENT_SHUTDOWN_INITIATED_BY_TRANSPORT [0x%x]",
      "UniqueId": "IndicateShutdownByTransport",
      "splitArgs": [
        {
          "DefinationEncoding": "p",
          "MacroVariableName": "arg1"
        },
        {
          "DefinationEncoding": "x",
          "MacroVariableName": "arg3"
        }
      ],
      "macroName": "QuicTraceLogConnVerbose"
    },
    "IndicateConnectionShutdownComplete": {
      "ModuleProperites": {},
      "TraceString": "[conn][%p] Indicating QUIC_CONNECTION_EVENT_SHUTDOWN_COMPLETE",
      "UniqueId": "IndicateConnectionShutdownComplete",
      "splitArgs": [
        {
          "DefinationEncoding": "p",
          "MacroVariableName": "arg1"
        }
      ],
      "macroName": "QuicTraceLogConnVerbose"
    },
    "IndicateResumed": {
      "ModuleProperites": {},
      "TraceString": "[conn][%p] Indicating QUIC_CONNECTION_EVENT_RESUMED",
      "UniqueId": "IndicateResumed",
      "splitArgs": [
        {
          "DefinationEncoding": "p",
          "MacroVariableName": "arg1"
        }
      ],
      "macroName": "QuicTraceLogConnVerbose"
    },
    "IndicateResumptionTicketReceived": {
      "ModuleProperites": {},
      "TraceString": "[conn][%p] Indicating QUIC_CONNECTION_EVENT_RESUMPTION_TICKET_RECEIVED",
      "UniqueId": "IndicateResumptionTicketReceived",
      "splitArgs": [
        {
          "DefinationEncoding": "p",
          "MacroVariableName": "arg1"
        }
      ],
      "macroName": "QuicTraceLogConnVerbose"
    },
    "ClientVersionNegotiationCompatibleVersionUpgrade": {
      "ModuleProperites": {},
      "TraceString": "[conn][%p] Compatible version upgrade! Old: 0x%x, New: 0x%x",
      "UniqueId": "ClientVersionNegotiationCompatibleVersionUpgrade",
      "splitArgs": [
        {
          "DefinationEncoding": "p",
          "MacroVariableName": "arg1"
        },
        {
          "DefinationEncoding": "x",
          "MacroVariableName": "arg3"
        },
        {
          "DefinationEncoding": "x",
          "MacroVariableName": "arg4"
        }
      ],
      "macroName": "QuicTraceLogConnVerbose"
    },
    "CompatibleVersionUpgradeComplete": {
      "ModuleProperites": {},
      "TraceString": "[conn][%p] Compatible version upgrade! Old: 0x%x, New: 0x%x",
      "UniqueId": "CompatibleVersionUpgradeComplete",
      "splitArgs": [
        {
          "DefinationEncoding": "p",
          "MacroVariableName": "arg1"
        },
        {
          "DefinationEncoding": "x",
          "MacroVariableName": "arg3"
        },
        {
          "DefinationEncoding": "x",
          "MacroVariableName": "arg4"
        }
      ],
      "macroName": "QuicTraceLogConnVerbose"
    },
    "IndicatePeerCertificateReceived": {
      "ModuleProperites": {},
      "TraceString": "[conn][%p] Indicating QUIC_CONNECTION_EVENT_PEER_CERTIFICATE_RECEIVED (0x%x, 0x%x)",
      "UniqueId": "IndicatePeerCertificateReceived",
      "splitArgs": [
        {
          "DefinationEncoding": "p",
          "MacroVariableName": "arg1"
        },
        {
          "DefinationEncoding": "x",
          "MacroVariableName": "arg3"
        },
        {
          "DefinationEncoding": "x",
          "MacroVariableName": "arg4"
        }
      ],
      "macroName": "QuicTraceLogConnVerbose"
    },
    "QueueDatagrams": {
      "ModuleProperites": {},
      "TraceString": "[conn][%p] Queuing %u UDP datagrams",
      "UniqueId": "QueueDatagrams",
      "splitArgs": [
        {
          "DefinationEncoding": "p",
          "MacroVariableName": "arg1"
        },
        {
          "DefinationEncoding": "u",
          "MacroVariableName": "arg3"
        }
      ],
      "macroName": "QuicTraceLogConnVerbose"
    },
    "RecvVerNeg": {
      "ModuleProperites": {},
      "TraceString": "[conn][%p] Received Version Negotation:",
      "UniqueId": "RecvVerNeg",
      "splitArgs": [
        {
          "DefinationEncoding": "p",
          "MacroVariableName": "arg1"
        }
      ],
      "macroName": "QuicTraceLogConnVerbose"
    },
    "VerNegItem": {
      "ModuleProperites": {},
      "TraceString": "[conn][%p]   Ver[%d]: 0x%x",
      "UniqueId": "VerNegItem",
      "splitArgs": [
        {
          "DefinationEncoding": "p",
          "MacroVariableName": "arg1"
        },
        {
          "DefinationEncoding": "d",
          "MacroVariableName": "arg3"
        },
        {
          "DefinationEncoding": "x",
          "MacroVariableName": "arg4"
        }
      ],
      "macroName": "QuicTraceLogConnVerbose"
    },
    "DeferDatagram": {
      "ModuleProperites": {},
      "TraceString": "[conn][%p] Deferring datagram (type=%hu)",
      "UniqueId": "DeferDatagram",
      "splitArgs": [
        {
          "DefinationEncoding": "p",
          "MacroVariableName": "arg1"
        },
        {
          "DefinationEncoding": "hu",
          "MacroVariableName": "arg3"
        }
      ],
      "macroName": "QuicTraceLogConnVerbose"
    },
    "DecryptOldKey": {
      "ModuleProperites": {},
      "TraceString": "[conn][%p] Using old key to decrypt",
      "UniqueId": "DecryptOldKey",
      "splitArgs": [
        {
          "DefinationEncoding": "p",
          "MacroVariableName": "arg1"
        }
      ],
      "macroName": "QuicTraceLogConnVerbose"
    },
    "PossiblePeerKeyUpdate": {
      "ModuleProperites": {},
      "TraceString": "[conn][%p] Possible peer initiated key update [packet %llu]",
      "UniqueId": "PossiblePeerKeyUpdate",
      "splitArgs": [
        {
          "DefinationEncoding": "p",
          "MacroVariableName": "arg1"
        },
        {
          "DefinationEncoding": "llu",
          "MacroVariableName": "arg3"
        }
      ],
      "macroName": "QuicTraceLogConnVerbose"
    },
    "UpdateReadKeyPhase": {
      "ModuleProperites": {},
      "TraceString": "[conn][%p] Updating current read key phase and packet number[%llu]",
      "UniqueId": "UpdateReadKeyPhase",
      "splitArgs": [
        {
          "DefinationEncoding": "p",
          "MacroVariableName": "arg1"
        },
        {
          "DefinationEncoding": "llu",
          "MacroVariableName": "arg3"
        }
      ],
      "macroName": "QuicTraceLogConnVerbose"
    },
    "PeerConnFCBlocked": {
      "ModuleProperites": {},
      "TraceString": "[conn][%p] Peer Connection FC blocked (%llu)",
      "UniqueId": "PeerConnFCBlocked",
      "splitArgs": [
        {
          "DefinationEncoding": "p",
          "MacroVariableName": "arg1"
        },
        {
          "DefinationEncoding": "llu",
          "MacroVariableName": "arg3"
        }
      ],
      "macroName": "QuicTraceLogConnVerbose"
    },
    "PeerStreamFCBlocked": {
      "ModuleProperites": {},
      "TraceString": "[conn][%p] Peer Streams[%hu] FC blocked (%llu)",
      "UniqueId": "PeerStreamFCBlocked",
      "splitArgs": [
        {
          "DefinationEncoding": "p",
          "MacroVariableName": "arg1"
        },
        {
          "DefinationEncoding": "hu",
          "MacroVariableName": "arg3"
        },
        {
          "DefinationEncoding": "llu",
          "MacroVariableName": "arg4"
        }
      ],
      "macroName": "QuicTraceLogConnVerbose"
    },
    "IndicatePeerNeedStreams": {
      "ModuleProperites": {},
      "TraceString": "[conn][%p] Indicating QUIC_CONNECTION_EVENT_PEER_NEEDS_STREAMS",
      "UniqueId": "IndicatePeerNeedStreams",
      "splitArgs": [
        {
          "DefinationEncoding": "p",
          "MacroVariableName": "arg1"
        }
      ],
      "macroName": "QuicTraceLogConnVerbose"
    },
    "IndicatePeerAddrChanged": {
      "ModuleProperites": {},
      "TraceString": "[conn][%p] Indicating QUIC_CONNECTION_EVENT_PEER_ADDRESS_CHANGED",
      "UniqueId": "IndicatePeerAddrChanged",
      "splitArgs": [
        {
          "DefinationEncoding": "p",
          "MacroVariableName": "arg1"
        }
      ],
      "macroName": "QuicTraceLogConnVerbose"
    },
    "UdpRecvBatch": {
      "ModuleProperites": {},
      "TraceString": "[conn][%p] Batch Recv %u UDP datagrams",
      "UniqueId": "UdpRecvBatch",
      "splitArgs": [
        {
          "DefinationEncoding": "p",
          "MacroVariableName": "arg1"
        },
        {
          "DefinationEncoding": "u",
          "MacroVariableName": "arg3"
        }
      ],
      "macroName": "QuicTraceLogConnVerbose"
    },
    "UdpRecvDeferred": {
      "ModuleProperites": {},
      "TraceString": "[conn][%p] Recv %u deferred UDP datagrams",
      "UniqueId": "UdpRecvDeferred",
      "splitArgs": [
        {
          "DefinationEncoding": "p",
          "MacroVariableName": "arg1"
        },
        {
          "DefinationEncoding": "u",
          "MacroVariableName": "arg3"
        }
      ],
      "macroName": "QuicTraceLogConnVerbose"
    },
    "UdpRecv": {
      "ModuleProperites": {},
      "TraceString": "[conn][%p] Recv %u UDP datagrams",
      "UniqueId": "UdpRecv",
      "splitArgs": [
        {
          "DefinationEncoding": "p",
          "MacroVariableName": "arg1"
        },
        {
          "DefinationEncoding": "u",
          "MacroVariableName": "arg3"
        }
      ],
      "macroName": "QuicTraceLogConnVerbose"
    },
    "DatagramReceiveEnableUpdated": {
      "ModuleProperites": {},
      "TraceString": "[conn][%p] Updated datagram receive enabled to %hhu",
      "UniqueId": "DatagramReceiveEnableUpdated",
      "splitArgs": [
        {
          "DefinationEncoding": "p",
          "MacroVariableName": "arg1"
        },
        {
          "DefinationEncoding": "hhu",
          "MacroVariableName": "arg3"
        }
      ],
      "macroName": "QuicTraceLogConnVerbose"
    },
    "Disable1RttEncrytionUpdated": {
      "ModuleProperites": {},
      "TraceString": "[conn][%p] Updated disable 1-RTT encrytption to %hhu",
      "UniqueId": "Disable1RttEncrytionUpdated",
      "splitArgs": [
        {
          "DefinationEncoding": "p",
          "MacroVariableName": "arg1"
        },
        {
          "DefinationEncoding": "hhu",
          "MacroVariableName": "arg3"
        }
      ],
      "macroName": "QuicTraceLogConnVerbose"
    },
    "ForceKeyUpdate": {
      "ModuleProperites": {},
      "TraceString": "[conn][%p] Forcing key update",
      "UniqueId": "ForceKeyUpdate",
      "splitArgs": [
        {
          "DefinationEncoding": "p",
          "MacroVariableName": "arg1"
        }
      ],
      "macroName": "QuicTraceLogConnVerbose"
    },
    "ForceCidUpdate": {
      "ModuleProperites": {},
      "TraceString": "[conn][%p] Forcing destination CID update",
      "UniqueId": "ForceCidUpdate",
      "splitArgs": [
        {
          "DefinationEncoding": "p",
          "MacroVariableName": "arg1"
        }
      ],
      "macroName": "QuicTraceLogConnVerbose"
    },
    "TestTPSet": {
      "ModuleProperites": {},
      "TraceString": "[conn][%p] Setting Test Transport Parameter (type %hu, %hu bytes)",
      "UniqueId": "TestTPSet",
      "splitArgs": [
        {
          "DefinationEncoding": "p",
          "MacroVariableName": "arg1"
        },
        {
          "DefinationEncoding": "hu",
          "MacroVariableName": "arg3"
        },
        {
          "DefinationEncoding": "hu",
          "MacroVariableName": "arg4"
        }
      ],
      "macroName": "QuicTraceLogConnVerbose"
    },
    "AbandonInternallyClosed": {
      "ModuleProperites": {},
      "TraceString": "[conn][%p] Abandoning internal, closed connection",
      "UniqueId": "AbandonInternallyClosed",
      "splitArgs": [
        {
          "DefinationEncoding": "p",
          "MacroVariableName": "arg1"
        }
      ],
      "macroName": "QuicTraceLogConnVerbose"
    },
    "ConnCreated": {
      "ModuleProperites": {},
      "TraceString": "[conn][%p] Created, IsServer=%hhu, CorrelationId=%llu",
      "UniqueId": "ConnCreated",
      "splitArgs": [
        {
          "DefinationEncoding": "p",
          "MacroVariableName": "arg2"
        },
        {
          "DefinationEncoding": "hhu",
          "MacroVariableName": "arg3"
        },
        {
          "DefinationEncoding": "llu",
          "MacroVariableName": "arg4"
        }
      ],
      "macroName": "QuicTraceEvent"
    },
    "ConnLocalAddrAdded": {
      "ModuleProperites": {},
      "TraceString": "[conn][%p] New Local IP: %!ADDR!",
      "UniqueId": "ConnLocalAddrAdded",
      "splitArgs": [
        {
          "DefinationEncoding": "p",
          "MacroVariableName": "arg2"
        },
        {
          "DefinationEncoding": "!ADDR!",
          "MacroVariableName": "arg3"
        }
      ],
      "macroName": "QuicTraceEvent"
    },
    "ConnRemoteAddrAdded": {
      "ModuleProperites": {},
      "TraceString": "[conn][%p] New Remote IP: %!ADDR!",
      "UniqueId": "ConnRemoteAddrAdded",
      "splitArgs": [
        {
          "DefinationEncoding": "p",
          "MacroVariableName": "arg2"
        },
        {
          "DefinationEncoding": "!ADDR!",
          "MacroVariableName": "arg3"
        }
      ],
      "macroName": "QuicTraceEvent"
    },
    "ConnDestCidAdded": {
      "ModuleProperites": {},
      "TraceString": "[conn][%p] (SeqNum=%llu) New Destination CID: %!CID!",
      "UniqueId": "ConnDestCidAdded",
      "splitArgs": [
        {
          "DefinationEncoding": "p",
          "MacroVariableName": "arg2"
        },
        {
          "DefinationEncoding": "llu",
          "MacroVariableName": "arg3"
        },
        {
          "DefinationEncoding": "!CID!",
          "MacroVariableName": "arg4"
        }
      ],
      "macroName": "QuicTraceEvent"
    },
    "ConnSourceCidAdded": {
      "ModuleProperites": {},
      "TraceString": "[conn][%p] (SeqNum=%llu) New Source CID: %!CID!",
      "UniqueId": "ConnSourceCidAdded",
      "splitArgs": [
        {
          "DefinationEncoding": "p",
          "MacroVariableName": "arg2"
        },
        {
          "DefinationEncoding": "llu",
          "MacroVariableName": "arg3"
        },
        {
          "DefinationEncoding": "!CID!",
          "MacroVariableName": "arg4"
        }
      ],
      "macroName": "QuicTraceEvent"
    },
    "ConnInitializeComplete": {
      "ModuleProperites": {},
      "TraceString": "[conn][%p] Initialize complete",
      "UniqueId": "ConnInitializeComplete",
      "splitArgs": [
        {
          "DefinationEncoding": "p",
          "MacroVariableName": "arg2"
        }
      ],
      "macroName": "QuicTraceEvent"
    },
    "ConnUnregistered": {
      "ModuleProperites": {},
      "TraceString": "[conn][%p] Unregistered from %p",
      "UniqueId": "ConnUnregistered",
      "splitArgs": [
        {
          "DefinationEncoding": "p",
          "MacroVariableName": "arg2"
        },
        {
          "DefinationEncoding": "p",
          "MacroVariableName": "arg3"
        }
      ],
      "macroName": "QuicTraceEvent"
    },
    "ConnDestroyed": {
      "ModuleProperites": {},
      "TraceString": "[conn][%p] Destroyed",
      "UniqueId": "ConnDestroyed",
      "splitArgs": [
        {
          "DefinationEncoding": "p",
          "MacroVariableName": "arg2"
        }
      ],
      "macroName": "QuicTraceEvent"
    },
    "ConnHandleClosed": {
      "ModuleProperites": {},
      "TraceString": "[conn][%p] Handle closed",
      "UniqueId": "ConnHandleClosed",
      "splitArgs": [
        {
          "DefinationEncoding": "p",
          "MacroVariableName": "arg2"
        }
      ],
      "macroName": "QuicTraceEvent"
    },
    "ConnRegistered": {
      "ModuleProperites": {},
      "TraceString": "[conn][%p] Registered with %p",
      "UniqueId": "ConnRegistered",
      "splitArgs": [
        {
          "DefinationEncoding": "p",
          "MacroVariableName": "arg2"
        },
        {
          "DefinationEncoding": "p",
          "MacroVariableName": "arg3"
        }
      ],
      "macroName": "QuicTraceEvent"
    },
    "ConnRundown": {
      "ModuleProperites": {},
      "TraceString": "[conn][%p] Rundown, IsServer=%hu, CorrelationId=%llu",
      "UniqueId": "ConnRundown",
      "splitArgs": [
        {
          "DefinationEncoding": "p",
          "MacroVariableName": "arg2"
        },
        {
          "DefinationEncoding": "hu",
          "MacroVariableName": "arg3"
        },
        {
          "DefinationEncoding": "llu",
          "MacroVariableName": "arg4"
        }
      ],
      "macroName": "QuicTraceEvent"
    },
    "ConnAssignWorker": {
      "ModuleProperites": {},
      "TraceString": "[conn][%p] Assigned worker: %p",
      "UniqueId": "ConnAssignWorker",
      "splitArgs": [
        {
          "DefinationEncoding": "p",
          "MacroVariableName": "arg2"
        },
        {
          "DefinationEncoding": "p",
          "MacroVariableName": "arg3"
        }
      ],
      "macroName": "QuicTraceEvent"
    },
    "ConnVersionSet": {
      "ModuleProperites": {},
      "TraceString": "[conn][%p] QUIC Version: %u",
      "UniqueId": "ConnVersionSet",
      "splitArgs": [
        {
          "DefinationEncoding": "p",
          "MacroVariableName": "arg2"
        },
        {
          "DefinationEncoding": "u",
          "MacroVariableName": "arg3"
        }
      ],
      "macroName": "QuicTraceEvent"
    },
    "ConnHandshakeComplete": {
      "ModuleProperites": {},
      "TraceString": "[conn][%p] Handshake complete",
      "UniqueId": "ConnHandshakeComplete",
      "splitArgs": [
        {
          "DefinationEncoding": "p",
          "MacroVariableName": "arg2"
        }
      ],
      "macroName": "QuicTraceEvent"
    },
    "ConnDestCidRemoved": {
      "ModuleProperites": {},
      "TraceString": "[conn][%p] (SeqNum=%llu) Removed Destination CID: %!CID!",
      "UniqueId": "ConnDestCidRemoved",
      "splitArgs": [
        {
          "DefinationEncoding": "p",
          "MacroVariableName": "arg2"
        },
        {
          "DefinationEncoding": "llu",
          "MacroVariableName": "arg3"
        },
        {
          "DefinationEncoding": "!CID!",
          "MacroVariableName": "arg4"
        }
      ],
      "macroName": "QuicTraceEvent"
    },
    "ConnSetTimer": {
      "ModuleProperites": {},
      "TraceString": "[conn][%p] Setting %hhu, delay=%llu us",
      "UniqueId": "ConnSetTimer",
      "splitArgs": [
        {
          "DefinationEncoding": "p",
          "MacroVariableName": "arg2"
        },
        {
          "DefinationEncoding": "hhu",
          "MacroVariableName": "arg3"
        },
        {
          "DefinationEncoding": "llu",
          "MacroVariableName": "arg4"
        }
      ],
      "macroName": "QuicTraceEvent"
    },
    "ConnCancelTimer": {
      "ModuleProperites": {},
      "TraceString": "[conn][%p] Canceling %hhu",
      "UniqueId": "ConnCancelTimer",
      "splitArgs": [
        {
          "DefinationEncoding": "p",
          "MacroVariableName": "arg2"
        },
        {
          "DefinationEncoding": "hhu",
          "MacroVariableName": "arg3"
        }
      ],
      "macroName": "QuicTraceEvent"
    },
    "ConnExpiredTimer": {
      "ModuleProperites": {},
      "TraceString": "[conn][%p] %hhu expired",
      "UniqueId": "ConnExpiredTimer",
      "splitArgs": [
        {
          "DefinationEncoding": "p",
          "MacroVariableName": "arg2"
        },
        {
          "DefinationEncoding": "hhu",
          "MacroVariableName": "arg3"
        }
      ],
      "macroName": "QuicTraceEvent"
    },
    "ConnExecTimerOper": {
      "ModuleProperites": {},
      "TraceString": "[conn][%p] Execute: %u",
      "UniqueId": "ConnExecTimerOper",
      "splitArgs": [
        {
          "DefinationEncoding": "p",
          "MacroVariableName": "arg2"
        },
        {
          "DefinationEncoding": "u",
          "MacroVariableName": "arg3"
        }
      ],
      "macroName": "QuicTraceEvent"
    },
    "ConnShutdownComplete": {
      "ModuleProperites": {},
      "TraceString": "[conn][%p] Shutdown complete, PeerFailedToAcknowledged=%hhu.",
      "UniqueId": "ConnShutdownComplete",
      "splitArgs": [
        {
          "DefinationEncoding": "p",
          "MacroVariableName": "arg2"
        },
        {
          "DefinationEncoding": "hhu",
          "MacroVariableName": "arg3"
        }
      ],
      "macroName": "QuicTraceEvent"
    },
    "ConnAppShutdown": {
      "ModuleProperites": {},
      "TraceString": "[conn][%p] App Shutdown: %llu (Remote=%hhu)",
      "UniqueId": "ConnAppShutdown",
      "splitArgs": [
        {
          "DefinationEncoding": "p",
          "MacroVariableName": "arg2"
        },
        {
          "DefinationEncoding": "llu",
          "MacroVariableName": "arg3"
        },
        {
          "DefinationEncoding": "hhu",
          "MacroVariableName": "arg4"
        }
      ],
      "macroName": "QuicTraceEvent"
    },
    "ConnTransportShutdown": {
      "ModuleProperites": {},
      "TraceString": "[conn][%p] Transport Shutdown: %llu (Remote=%hhu) (QS=%hhu)",
      "UniqueId": "ConnTransportShutdown",
      "splitArgs": [
        {
          "DefinationEncoding": "p",
          "MacroVariableName": "arg2"
        },
        {
          "DefinationEncoding": "llu",
          "MacroVariableName": "arg3"
        },
        {
          "DefinationEncoding": "hhu",
          "MacroVariableName": "arg4"
        },
        {
          "DefinationEncoding": "hhu",
          "MacroVariableName": "arg5"
        }
      ],
      "macroName": "QuicTraceEvent"
    },
    "ConnErrorStatus": {
      "ModuleProperites": {},
      "TraceString": "[conn][%p] ERROR, %u, %s.",
      "UniqueId": "ConnErrorStatus",
      "splitArgs": [
        {
          "DefinationEncoding": "p",
          "MacroVariableName": "arg2"
        },
        {
          "DefinationEncoding": "u",
          "MacroVariableName": "arg3"
        },
        {
          "DefinationEncoding": "s",
          "MacroVariableName": "arg4"
        }
      ],
      "macroName": "QuicTraceEvent"
    },
    "ConnServerResumeTicket": {
      "ModuleProperites": {},
      "TraceString": "[conn][%p] Server app accepted resumption ticket",
      "UniqueId": "ConnServerResumeTicket",
      "splitArgs": [
        {
          "DefinationEncoding": "p",
          "MacroVariableName": "arg2"
        }
      ],
      "macroName": "QuicTraceEvent"
    },
    "ConnHandshakeStart": {
      "ModuleProperites": {},
      "TraceString": "[conn][%p] Handshake start",
      "UniqueId": "ConnHandshakeStart",
      "splitArgs": [
        {
          "DefinationEncoding": "p",
          "MacroVariableName": "arg2"
        }
      ],
      "macroName": "QuicTraceEvent"
    },
    "PacketDecrypt": {
      "ModuleProperites": {},
      "TraceString": "[pack][%llu] Decrypting",
      "UniqueId": "PacketDecrypt",
      "splitArgs": [
        {
          "DefinationEncoding": "llu",
          "MacroVariableName": "arg2"
        }
      ],
      "macroName": "QuicTraceEvent"
    },
    "ConnPacketRecv": {
      "ModuleProperites": {},
      "TraceString": "[conn][%p][RX][%llu] %c (%hu bytes)",
      "UniqueId": "ConnPacketRecv",
      "splitArgs": [
        {
          "DefinationEncoding": "p",
          "MacroVariableName": "arg2"
        },
        {
          "DefinationEncoding": "llu",
          "MacroVariableName": "arg3"
        },
        {
          "DefinationEncoding": "c",
          "MacroVariableName": "arg4"
        },
        {
          "DefinationEncoding": "hu",
          "MacroVariableName": "arg5"
        }
      ],
      "macroName": "QuicTraceEvent"
    },
    "ConnLocalAddrRemoved": {
      "ModuleProperites": {},
      "TraceString": "[conn][%p] Removed Local IP: %!ADDR!",
      "UniqueId": "ConnLocalAddrRemoved",
      "splitArgs": [
        {
          "DefinationEncoding": "p",
          "MacroVariableName": "arg2"
        },
        {
          "DefinationEncoding": "!ADDR!",
          "MacroVariableName": "arg3"
        }
      ],
      "macroName": "QuicTraceEvent"
    },
    "NoSrcCidAvailable": {
      "ModuleProperites": {},
      "TraceString": "[conn][%p] No src CID to send with",
      "UniqueId": "NoSrcCidAvailable",
      "splitArgs": [
        {
          "DefinationEncoding": "p",
          "MacroVariableName": "arg1"
        }
      ],
      "macroName": "QuicTraceLogConnWarning"
    },
    "GetPacketTypeFailure": {
      "ModuleProperites": {},
      "TraceString": "[conn][%p] Failed to get packet type for control frames, 0x%x",
      "UniqueId": "GetPacketTypeFailure",
      "splitArgs": [
        {
          "DefinationEncoding": "p",
          "MacroVariableName": "arg1"
        },
        {
          "DefinationEncoding": "x",
          "MacroVariableName": "arg3"
        }
      ],
      "macroName": "QuicTraceLogConnWarning"
    },
    "PacketBuilderSendBatch": {
      "ModuleProperites": {},
      "TraceString": "[conn][%p] Sending batch. %hu datagrams",
      "UniqueId": "PacketBuilderSendBatch",
      "splitArgs": [
        {
          "DefinationEncoding": "p",
          "MacroVariableName": "arg1"
        },
        {
          "DefinationEncoding": "hu",
          "MacroVariableName": "arg3"
        }
      ],
      "macroName": "QuicTraceLogConnVerbose"
    },
    "PacketCreated": {
      "ModuleProperites": {},
      "TraceString": "[pack][%llu] Created in batch %llu",
      "UniqueId": "PacketCreated",
      "splitArgs": [
        {
          "DefinationEncoding": "llu",
          "MacroVariableName": "arg2"
        },
        {
          "DefinationEncoding": "llu",
          "MacroVariableName": "arg3"
        }
      ],
      "macroName": "QuicTraceEvent"
    },
    "PacketEncrypt": {
      "ModuleProperites": {},
      "TraceString": "[pack][%llu] Encrypting",
      "UniqueId": "PacketEncrypt",
      "splitArgs": [
        {
          "DefinationEncoding": "llu",
          "MacroVariableName": "arg2"
        }
      ],
      "macroName": "QuicTraceEvent"
    },
    "PacketFinalize": {
      "ModuleProperites": {},
      "TraceString": "[pack][%llu] Finalizing",
      "UniqueId": "PacketFinalize",
      "splitArgs": [
        {
          "DefinationEncoding": "llu",
          "MacroVariableName": "arg2"
        }
      ],
      "macroName": "QuicTraceEvent"
    },
    "ConnPacketSent": {
      "ModuleProperites": {},
      "TraceString": "[conn][%p][TX][%llu] %hhu (%hu bytes)",
      "UniqueId": "ConnPacketSent",
      "splitArgs": [
        {
          "DefinationEncoding": "p",
          "MacroVariableName": "arg2"
        },
        {
          "DefinationEncoding": "llu",
          "MacroVariableName": "arg3"
        },
        {
          "DefinationEncoding": "hhu",
          "MacroVariableName": "arg4"
        },
        {
          "DefinationEncoding": "hu",
          "MacroVariableName": "arg5"
        }
      ],
      "macroName": "QuicTraceEvent"
    },
    "PacketBatchSent": {
      "ModuleProperites": {},
      "TraceString": "[pack][%llu] Batch sent",
      "UniqueId": "PacketBatchSent",
      "splitArgs": [
        {
          "DefinationEncoding": "llu",
          "MacroVariableName": "arg2"
        }
      ],
      "macroName": "QuicTraceEvent"
    },
    "VersionInfoDecodeFailed1": {
      "ModuleProperites": {},
      "TraceString": "[conn][%p] Version info too short to contain Chosen Version (%hu bytes)",
      "UniqueId": "VersionInfoDecodeFailed1",
      "splitArgs": [
        {
          "DefinationEncoding": "p",
          "MacroVariableName": "arg1"
        },
        {
          "DefinationEncoding": "hu",
          "MacroVariableName": "arg3"
        }
      ],
      "macroName": "QuicTraceLogConnError"
    },
    "VersionInfoDecodeFailed2": {
      "ModuleProperites": {},
      "TraceString": "[conn][%p] Version info too short to contain any Other Versions (%hu bytes)",
      "UniqueId": "VersionInfoDecodeFailed2",
      "splitArgs": [
        {
          "DefinationEncoding": "p",
          "MacroVariableName": "arg1"
        },
        {
          "DefinationEncoding": "hu",
          "MacroVariableName": "arg3"
        }
      ],
      "macroName": "QuicTraceLogConnError"
    },
    "ServerVersionInfoDecodeFailed3": {
      "ModuleProperites": {},
      "TraceString": "[conn][%p] Version info contains partial Other Version (%hu bytes vs. %u bytes)",
      "UniqueId": "ServerVersionInfoDecodeFailed3",
      "splitArgs": [
        {
          "DefinationEncoding": "p",
          "MacroVariableName": "arg1"
        },
        {
          "DefinationEncoding": "hu",
          "MacroVariableName": "arg3"
        },
        {
          "DefinationEncoding": "u",
          "MacroVariableName": "arg4"
        }
      ],
      "macroName": "QuicTraceLogConnError"
    },
    "ServerVersionInfoDecodeFailed4": {
      "ModuleProperites": {},
      "TraceString": "[conn][%p] Version info parsed less than full buffer (%hu bytes vs. %hu bytes",
      "UniqueId": "ServerVersionInfoDecodeFailed4",
      "splitArgs": [
        {
          "DefinationEncoding": "p",
          "MacroVariableName": "arg1"
        },
        {
          "DefinationEncoding": "hu",
          "MacroVariableName": "arg3"
        },
        {
          "DefinationEncoding": "hu",
          "MacroVariableName": "arg4"
        }
      ],
      "macroName": "QuicTraceLogConnError"
    },
    "ServerVersionInfoDecoded": {
      "ModuleProperites": {},
      "TraceString": "[conn][%p] VerInfo Decoded: Chosen Ver:%x Other Ver Count:%u",
      "UniqueId": "ServerVersionInfoDecoded",
      "splitArgs": [
        {
          "DefinationEncoding": "p",
          "MacroVariableName": "arg1"
        },
        {
          "DefinationEncoding": "x",
          "MacroVariableName": "arg3"
        },
        {
          "DefinationEncoding": "u",
          "MacroVariableName": "arg4"
        }
      ],
      "macroName": "QuicTraceLogConnInfo"
    },
    "ServerVersionNegotiationInfoEncoded": {
      "ModuleProperites": {},
      "TraceString": "[conn][%p] Server VI Encoded: Chosen Ver:%x Other Ver Count:%u",
      "UniqueId": "ServerVersionNegotiationInfoEncoded",
      "splitArgs": [
        {
          "DefinationEncoding": "p",
          "MacroVariableName": "arg1"
        },
        {
          "DefinationEncoding": "x",
          "MacroVariableName": "arg3"
        },
        {
          "DefinationEncoding": "u",
          "MacroVariableName": "arg4"
        }
      ],
      "macroName": "QuicTraceLogConnInfo"
    },
    "ClientVersionInfoEncoded": {
      "ModuleProperites": {},
      "TraceString": "[conn][%p] Client VI Encoded: Current Ver:%x Prev Ver:%x Compat Ver Count:%u",
      "UniqueId": "ClientVersionInfoEncoded",
      "splitArgs": [
        {
          "DefinationEncoding": "p",
          "MacroVariableName": "arg1"
        },
        {
          "DefinationEncoding": "x",
          "MacroVariableName": "arg3"
        },
        {
          "DefinationEncoding": "x",
          "MacroVariableName": "arg4"
        },
        {
          "DefinationEncoding": "u",
          "MacroVariableName": "arg5"
        }
      ],
      "macroName": "QuicTraceLogConnInfo"
    },
    "ConnVNEOtherVersionList": {
      "ModuleProperites": {},
      "TraceString": "[conn][%p] VerInfo Other Versions List: %!VNL!",
      "UniqueId": "ConnVNEOtherVersionList",
      "splitArgs": [
        {
          "DefinationEncoding": "p",
          "MacroVariableName": "arg2"
        },
        {
          "DefinationEncoding": "!VNL!",
          "MacroVariableName": "arg3"
        }
      ],
      "macroName": "QuicTraceEvent"
    },
    "LookupCidFound": {
      "ModuleProperites": {},
      "TraceString": "[look][%p] Lookup Hash=%u found %p",
      "UniqueId": "LookupCidFound",
      "splitArgs": [
        {
          "DefinationEncoding": "p",
          "MacroVariableName": "arg2"
        },
        {
          "DefinationEncoding": "u",
          "MacroVariableName": "arg3"
        },
        {
          "DefinationEncoding": "p",
          "MacroVariableName": "arg4"
        }
      ],
      "macroName": "QuicTraceLogVerbose"
    },
    "LookupCidNotFound": {
      "ModuleProperites": {},
      "TraceString": "[look][%p] Lookup Hash=%u not found",
      "UniqueId": "LookupCidNotFound",
      "splitArgs": [
        {
          "DefinationEncoding": "p",
          "MacroVariableName": "arg2"
        },
        {
          "DefinationEncoding": "u",
          "MacroVariableName": "arg3"
        }
      ],
      "macroName": "QuicTraceLogVerbose"
    },
    "LookupRemoteHashFound": {
      "ModuleProperites": {},
      "TraceString": "[look][%p] Lookup RemoteHash=%u found %p",
      "UniqueId": "LookupRemoteHashFound",
      "splitArgs": [
        {
          "DefinationEncoding": "p",
          "MacroVariableName": "arg2"
        },
        {
          "DefinationEncoding": "u",
          "MacroVariableName": "arg3"
        },
        {
          "DefinationEncoding": "p",
          "MacroVariableName": "arg4"
        }
      ],
      "macroName": "QuicTraceLogVerbose"
    },
    "LookupRemoteHashNotFound": {
      "ModuleProperites": {},
      "TraceString": "[look][%p] Lookup RemoteHash=%u not found",
      "UniqueId": "LookupRemoteHashNotFound",
      "splitArgs": [
        {
          "DefinationEncoding": "p",
          "MacroVariableName": "arg2"
        },
        {
          "DefinationEncoding": "u",
          "MacroVariableName": "arg3"
        }
      ],
      "macroName": "QuicTraceLogVerbose"
    },
    "LookupCidInsert": {
      "ModuleProperites": {},
      "TraceString": "[look][%p] Insert Conn=%p Hash=%u",
      "UniqueId": "LookupCidInsert",
      "splitArgs": [
        {
          "DefinationEncoding": "p",
          "MacroVariableName": "arg2"
        },
        {
          "DefinationEncoding": "p",
          "MacroVariableName": "arg3"
        },
        {
          "DefinationEncoding": "u",
          "MacroVariableName": "arg4"
        }
      ],
      "macroName": "QuicTraceLogVerbose"
    },
    "LookupRemoteHashInsert": {
      "ModuleProperites": {},
      "TraceString": "[look][%p] Insert Conn=%p RemoteHash=%u",
      "UniqueId": "LookupRemoteHashInsert",
      "splitArgs": [
        {
          "DefinationEncoding": "p",
          "MacroVariableName": "arg2"
        },
        {
          "DefinationEncoding": "p",
          "MacroVariableName": "arg3"
        },
        {
          "DefinationEncoding": "u",
          "MacroVariableName": "arg4"
        }
      ],
      "macroName": "QuicTraceLogVerbose"
    },
    "LookupCidRemoved": {
      "ModuleProperites": {},
      "TraceString": "[look][%p] Remove Conn=%p",
      "UniqueId": "LookupCidRemoved",
      "splitArgs": [
        {
          "DefinationEncoding": "p",
          "MacroVariableName": "arg2"
        },
        {
          "DefinationEncoding": "p",
          "MacroVariableName": "arg3"
        }
      ],
      "macroName": "QuicTraceLogVerbose"
    },
    "IndicateIdealProcChanged": {
      "ModuleProperites": {},
      "TraceString": "[conn][%p] Indicating QUIC_CONNECTION_EVENT_IDEAL_PROCESSOR_CHANGED",
      "UniqueId": "IndicateIdealProcChanged",
      "splitArgs": [
        {
          "DefinationEncoding": "p",
          "MacroVariableName": "arg1"
        }
      ],
      "macroName": "QuicTraceLogConnVerbose"
    },
    "AbandonOnLibShutdown": {
      "ModuleProperites": {},
      "TraceString": "[conn][%p] Abandoning on shutdown",
      "UniqueId": "AbandonOnLibShutdown",
      "splitArgs": [
        {
          "DefinationEncoding": "p",
          "MacroVariableName": "arg1"
        }
      ],
      "macroName": "QuicTraceLogConnVerbose"
    },
    "WorkerCreated": {
      "ModuleProperites": {},
      "TraceString": "[wrkr][%p] Created, IdealProc=%hu Owner=%p",
      "UniqueId": "WorkerCreated",
      "splitArgs": [
        {
          "DefinationEncoding": "p",
          "MacroVariableName": "arg2"
        },
        {
          "DefinationEncoding": "hu",
          "MacroVariableName": "arg3"
        },
        {
          "DefinationEncoding": "p",
          "MacroVariableName": "arg4"
        }
      ],
      "macroName": "QuicTraceEvent"
    },
    "WorkerErrorStatus": {
      "ModuleProperites": {},
      "TraceString": "[wrkr][%p] ERROR, %u, %s.",
      "UniqueId": "WorkerErrorStatus",
      "splitArgs": [
        {
          "DefinationEncoding": "p",
          "MacroVariableName": "arg2"
        },
        {
          "DefinationEncoding": "u",
          "MacroVariableName": "arg3"
        },
        {
          "DefinationEncoding": "s",
          "MacroVariableName": "arg4"
        }
      ],
      "macroName": "QuicTraceEvent"
    },
    "WorkerCleanup": {
      "ModuleProperites": {},
      "TraceString": "[wrkr][%p] Cleaning up",
      "UniqueId": "WorkerCleanup",
      "splitArgs": [
        {
          "DefinationEncoding": "p",
          "MacroVariableName": "arg2"
        }
      ],
      "macroName": "QuicTraceEvent"
    },
    "WorkerDestroyed": {
      "ModuleProperites": {},
      "TraceString": "[wrkr][%p] Destroyed",
      "UniqueId": "WorkerDestroyed",
      "splitArgs": [
        {
          "DefinationEncoding": "p",
          "MacroVariableName": "arg2"
        }
      ],
      "macroName": "QuicTraceEvent"
    },
    "ConnScheduleState": {
      "ModuleProperites": {},
      "TraceString": "[conn][%p] Scheduling: %u",
      "UniqueId": "ConnScheduleState",
      "splitArgs": [
        {
          "DefinationEncoding": "p",
          "MacroVariableName": "arg2"
        },
        {
          "DefinationEncoding": "u",
          "MacroVariableName": "arg3"
        }
      ],
      "macroName": "QuicTraceEvent"
    },
    "WorkerQueueDelayUpdated": {
      "ModuleProperites": {},
      "TraceString": "[wrkr][%p] QueueDelay = %u",
      "UniqueId": "WorkerQueueDelayUpdated",
      "splitArgs": [
        {
          "DefinationEncoding": "p",
          "MacroVariableName": "arg2"
        },
        {
          "DefinationEncoding": "u",
          "MacroVariableName": "arg3"
        }
      ],
      "macroName": "QuicTraceEvent"
    },
    "WorkerActivityStateUpdated": {
      "ModuleProperites": {},
      "TraceString": "[wrkr][%p] IsActive = %hhu, Arg = %u",
      "UniqueId": "WorkerActivityStateUpdated",
      "splitArgs": [
        {
          "DefinationEncoding": "p",
          "MacroVariableName": "arg2"
        },
        {
          "DefinationEncoding": "hhu",
          "MacroVariableName": "arg3"
        },
        {
          "DefinationEncoding": "u",
          "MacroVariableName": "arg4"
        }
      ],
      "macroName": "QuicTraceEvent"
    },
    "WorkerStart": {
      "ModuleProperites": {},
      "TraceString": "[wrkr][%p] Start",
      "UniqueId": "WorkerStart",
      "splitArgs": [
        {
          "DefinationEncoding": "p",
          "MacroVariableName": "arg2"
        }
      ],
      "macroName": "QuicTraceEvent"
    },
    "WorkerStop": {
      "ModuleProperites": {},
      "TraceString": "[wrkr][%p] Stop",
      "UniqueId": "WorkerStop",
      "splitArgs": [
        {
          "DefinationEncoding": "p",
          "MacroVariableName": "arg2"
        }
      ],
      "macroName": "QuicTraceEvent"
    },
    "NoSniPresent": {
      "ModuleProperites": {},
      "TraceString": "[conn][%p] No SNI extension present",
      "UniqueId": "NoSniPresent",
      "splitArgs": [
        {
          "DefinationEncoding": "p",
          "MacroVariableName": "arg1"
        }
      ],
      "macroName": "QuicTraceLogConnWarning"
    },
    "DecodeTPReserved": {
      "ModuleProperites": {},
      "TraceString": "[conn][%p] TP: Reserved ID %llu, length %hu",
      "UniqueId": "DecodeTPReserved",
      "splitArgs": [
        {
          "DefinationEncoding": "p",
          "MacroVariableName": "arg1"
        },
        {
          "DefinationEncoding": "llu",
          "MacroVariableName": "arg3"
        },
        {
          "DefinationEncoding": "hu",
          "MacroVariableName": "arg4"
        }
      ],
      "macroName": "QuicTraceLogConnWarning"
    },
    "DecodeTPUnknown": {
      "ModuleProperites": {},
      "TraceString": "[conn][%p] TP: Unknown ID %llu, length %hu",
      "UniqueId": "DecodeTPUnknown",
      "splitArgs": [
        {
          "DefinationEncoding": "p",
          "MacroVariableName": "arg1"
        },
        {
          "DefinationEncoding": "llu",
          "MacroVariableName": "arg3"
        },
        {
          "DefinationEncoding": "hu",
          "MacroVariableName": "arg4"
        }
      ],
      "macroName": "QuicTraceLogConnWarning"
    },
    "EncodeTPStart": {
      "ModuleProperites": {},
      "TraceString": "[conn][%p] Encoding Transport Parameters (Server = %hhu)",
      "UniqueId": "EncodeTPStart",
      "splitArgs": [
        {
          "DefinationEncoding": "p",
          "MacroVariableName": "arg1"
        },
        {
          "DefinationEncoding": "hhu",
          "MacroVariableName": "arg3"
        }
      ],
      "macroName": "QuicTraceLogConnVerbose"
    },
    "EncodeTPOriginalDestinationCID": {
      "ModuleProperites": {},
      "TraceString": "[conn][%p] TP: Original Destination Connection ID (%s)",
      "UniqueId": "EncodeTPOriginalDestinationCID",
      "splitArgs": [
        {
          "DefinationEncoding": "p",
          "MacroVariableName": "arg1"
        },
        {
          "DefinationEncoding": "s",
          "MacroVariableName": "arg3"
        }
      ],
      "macroName": "QuicTraceLogConnVerbose"
    },
    "EncodeTPIdleTimeout": {
      "ModuleProperites": {},
      "TraceString": "[conn][%p] TP: Idle Timeout (%llu ms)",
      "UniqueId": "EncodeTPIdleTimeout",
      "splitArgs": [
        {
          "DefinationEncoding": "p",
          "MacroVariableName": "arg1"
        },
        {
          "DefinationEncoding": "llu",
          "MacroVariableName": "arg3"
        }
      ],
      "macroName": "QuicTraceLogConnVerbose"
    },
    "EncodeTPStatelessResetToken": {
      "ModuleProperites": {},
      "TraceString": "[conn][%p] TP: Stateless Reset Token (%s)",
      "UniqueId": "EncodeTPStatelessResetToken",
      "splitArgs": [
        {
          "DefinationEncoding": "p",
          "MacroVariableName": "arg1"
        },
        {
          "DefinationEncoding": "s",
          "MacroVariableName": "arg3"
        }
      ],
      "macroName": "QuicTraceLogConnVerbose"
    },
    "EncodeTPMaxUdpPayloadSize": {
      "ModuleProperites": {},
      "TraceString": "[conn][%p] TP: Max Udp Payload Size (%llu bytes)",
      "UniqueId": "EncodeTPMaxUdpPayloadSize",
      "splitArgs": [
        {
          "DefinationEncoding": "p",
          "MacroVariableName": "arg1"
        },
        {
          "DefinationEncoding": "llu",
          "MacroVariableName": "arg3"
        }
      ],
      "macroName": "QuicTraceLogConnVerbose"
    },
    "EncodeTPInitMaxData": {
      "ModuleProperites": {},
      "TraceString": "[conn][%p] TP: Max Data (%llu bytes)",
      "UniqueId": "EncodeTPInitMaxData",
      "splitArgs": [
        {
          "DefinationEncoding": "p",
          "MacroVariableName": "arg1"
        },
        {
          "DefinationEncoding": "llu",
          "MacroVariableName": "arg3"
        }
      ],
      "macroName": "QuicTraceLogConnVerbose"
    },
    "EncodeTPInitMaxStreamDataBidiLocal": {
      "ModuleProperites": {},
      "TraceString": "[conn][%p] TP: Max Local Bidirectional Stream Data (%llu bytes)",
      "UniqueId": "EncodeTPInitMaxStreamDataBidiLocal",
      "splitArgs": [
        {
          "DefinationEncoding": "p",
          "MacroVariableName": "arg1"
        },
        {
          "DefinationEncoding": "llu",
          "MacroVariableName": "arg3"
        }
      ],
      "macroName": "QuicTraceLogConnVerbose"
    },
    "EncodeTPInitMaxStreamDataBidiRemote": {
      "ModuleProperites": {},
      "TraceString": "[conn][%p] TP: Max Remote Bidirectional Stream Data (%llu bytes)",
      "UniqueId": "EncodeTPInitMaxStreamDataBidiRemote",
      "splitArgs": [
        {
          "DefinationEncoding": "p",
          "MacroVariableName": "arg1"
        },
        {
          "DefinationEncoding": "llu",
          "MacroVariableName": "arg3"
        }
      ],
      "macroName": "QuicTraceLogConnVerbose"
    },
    "EncodeTPInitMaxStreamUni": {
      "ModuleProperites": {},
      "TraceString": "[conn][%p] TP: Max Unidirectional Stream Data (%llu)",
      "UniqueId": "EncodeTPInitMaxStreamUni",
      "splitArgs": [
        {
          "DefinationEncoding": "p",
          "MacroVariableName": "arg1"
        },
        {
          "DefinationEncoding": "llu",
          "MacroVariableName": "arg3"
        }
      ],
      "macroName": "QuicTraceLogConnVerbose"
    },
    "EncodeTPMaxBidiStreams": {
      "ModuleProperites": {},
      "TraceString": "[conn][%p] TP: Max Bidirectional Streams (%llu)",
      "UniqueId": "EncodeTPMaxBidiStreams",
      "splitArgs": [
        {
          "DefinationEncoding": "p",
          "MacroVariableName": "arg1"
        },
        {
          "DefinationEncoding": "llu",
          "MacroVariableName": "arg3"
        }
      ],
      "macroName": "QuicTraceLogConnVerbose"
    },
    "EncodeTPMaxUniStreams": {
      "ModuleProperites": {},
      "TraceString": "[conn][%p] TP: Max Unidirectional Streams (%llu)",
      "UniqueId": "EncodeTPMaxUniStreams",
      "splitArgs": [
        {
          "DefinationEncoding": "p",
          "MacroVariableName": "arg1"
        },
        {
          "DefinationEncoding": "llu",
          "MacroVariableName": "arg3"
        }
      ],
      "macroName": "QuicTraceLogConnVerbose"
    },
    "EncodeTPAckDelayExponent": {
      "ModuleProperites": {},
      "TraceString": "[conn][%p] TP: ACK Delay Exponent (%llu)",
      "UniqueId": "EncodeTPAckDelayExponent",
      "splitArgs": [
        {
          "DefinationEncoding": "p",
          "MacroVariableName": "arg1"
        },
        {
          "DefinationEncoding": "llu",
          "MacroVariableName": "arg3"
        }
      ],
      "macroName": "QuicTraceLogConnVerbose"
    },
    "EncodeTPMaxAckDelay": {
      "ModuleProperites": {},
      "TraceString": "[conn][%p] TP: Max ACK Delay (%llu ms)",
      "UniqueId": "EncodeTPMaxAckDelay",
      "splitArgs": [
        {
          "DefinationEncoding": "p",
          "MacroVariableName": "arg1"
        },
        {
          "DefinationEncoding": "llu",
          "MacroVariableName": "arg3"
        }
      ],
      "macroName": "QuicTraceLogConnVerbose"
    },
    "EncodeTPDisableMigration": {
      "ModuleProperites": {},
      "TraceString": "[conn][%p] TP: Disable Active Migration",
      "UniqueId": "EncodeTPDisableMigration",
      "splitArgs": [
        {
          "DefinationEncoding": "p",
          "MacroVariableName": "arg1"
        }
      ],
      "macroName": "QuicTraceLogConnVerbose"
    },
    "EncodeTPPreferredAddress": {
      "ModuleProperites": {},
      "TraceString": "[conn][%p] TP: Preferred Address",
      "UniqueId": "EncodeTPPreferredAddress",
      "splitArgs": [
        {
          "DefinationEncoding": "p",
          "MacroVariableName": "arg1"
        }
      ],
      "macroName": "QuicTraceLogConnVerbose"
    },
    "EncodeTPCIDLimit": {
      "ModuleProperites": {},
      "TraceString": "[conn][%p] TP: Connection ID Limit (%llu)",
      "UniqueId": "EncodeTPCIDLimit",
      "splitArgs": [
        {
          "DefinationEncoding": "p",
          "MacroVariableName": "arg1"
        },
        {
          "DefinationEncoding": "llu",
          "MacroVariableName": "arg3"
        }
      ],
      "macroName": "QuicTraceLogConnVerbose"
    },
    "EncodeTPOriginalCID": {
      "ModuleProperites": {},
      "TraceString": "[conn][%p] TP: Initial Source Connection ID (%s)",
      "UniqueId": "EncodeTPOriginalCID",
      "splitArgs": [
        {
          "DefinationEncoding": "p",
          "MacroVariableName": "arg1"
        },
        {
          "DefinationEncoding": "s",
          "MacroVariableName": "arg3"
        }
      ],
      "macroName": "QuicTraceLogConnVerbose"
    },
    "EncodeTPRetrySourceCID": {
      "ModuleProperites": {},
      "TraceString": "[conn][%p] TP: Retry Source Connection ID (%s)",
      "UniqueId": "EncodeTPRetrySourceCID",
      "splitArgs": [
        {
          "DefinationEncoding": "p",
          "MacroVariableName": "arg1"
        },
        {
          "DefinationEncoding": "s",
          "MacroVariableName": "arg3"
        }
      ],
      "macroName": "QuicTraceLogConnVerbose"
    },
    "EncodeMaxDatagramFrameSize": {
      "ModuleProperites": {},
      "TraceString": "[conn][%p] TP: Max Datagram Frame Size (%llu bytes)",
      "UniqueId": "EncodeMaxDatagramFrameSize",
      "splitArgs": [
        {
          "DefinationEncoding": "p",
          "MacroVariableName": "arg1"
        },
        {
          "DefinationEncoding": "llu",
          "MacroVariableName": "arg3"
        }
      ],
      "macroName": "QuicTraceLogConnVerbose"
    },
    "EncodeTPDisable1RttEncryption": {
      "ModuleProperites": {},
      "TraceString": "[conn][%p] TP: Disable 1-RTT Encryption",
      "UniqueId": "EncodeTPDisable1RttEncryption",
      "splitArgs": [
        {
          "DefinationEncoding": "p",
          "MacroVariableName": "arg1"
        }
      ],
      "macroName": "QuicTraceLogConnVerbose"
    },
    "EncodeTPVersionNegotiationExt": {
      "ModuleProperites": {},
      "TraceString": "[conn][%p] TP: Version Negotiation Extension (%u bytes)",
      "UniqueId": "EncodeTPVersionNegotiationExt",
      "splitArgs": [
        {
          "DefinationEncoding": "p",
          "MacroVariableName": "arg1"
        },
        {
          "DefinationEncoding": "u",
          "MacroVariableName": "arg3"
        }
      ],
      "macroName": "QuicTraceLogConnVerbose"
    },
    "EncodeTPMinAckDelay": {
      "ModuleProperites": {},
      "TraceString": "[conn][%p] TP: Min ACK Delay (%llu us)",
      "UniqueId": "EncodeTPMinAckDelay",
      "splitArgs": [
        {
          "DefinationEncoding": "p",
          "MacroVariableName": "arg1"
        },
        {
          "DefinationEncoding": "llu",
          "MacroVariableName": "arg3"
        }
      ],
      "macroName": "QuicTraceLogConnVerbose"
    },
    "EncodeTPTest": {
      "ModuleProperites": {},
      "TraceString": "[conn][%p] TP: TEST TP (Type %hu, Length %hu)",
      "UniqueId": "EncodeTPTest",
      "splitArgs": [
        {
          "DefinationEncoding": "p",
          "MacroVariableName": "arg1"
        },
        {
          "DefinationEncoding": "hu",
          "MacroVariableName": "arg3"
        },
        {
          "DefinationEncoding": "hu",
          "MacroVariableName": "arg4"
        }
      ],
      "macroName": "QuicTraceLogConnVerbose"
    },
    "EncodeTPEnd": {
      "ModuleProperites": {},
      "TraceString": "[conn][%p] Encoded %hu bytes for QUIC TP",
      "UniqueId": "EncodeTPEnd",
      "splitArgs": [
        {
          "DefinationEncoding": "p",
          "MacroVariableName": "arg1"
        },
        {
          "DefinationEncoding": "hu",
          "MacroVariableName": "arg3"
        }
      ],
      "macroName": "QuicTraceLogConnVerbose"
    },
    "DecodeTPStart": {
      "ModuleProperites": {},
      "TraceString": "[conn][%p] Decoding Transport Parameters (Server = %hhu) (%hu bytes)",
      "UniqueId": "DecodeTPStart",
      "splitArgs": [
        {
          "DefinationEncoding": "p",
          "MacroVariableName": "arg1"
        },
        {
          "DefinationEncoding": "hhu",
          "MacroVariableName": "arg3"
        },
        {
          "DefinationEncoding": "hu",
          "MacroVariableName": "arg4"
        }
      ],
      "macroName": "QuicTraceLogConnVerbose"
    },
    "DecodeTPOriginalDestinationCID": {
      "ModuleProperites": {},
      "TraceString": "[conn][%p] TP: Original Connection Destination ID (%s)",
      "UniqueId": "DecodeTPOriginalDestinationCID",
      "splitArgs": [
        {
          "DefinationEncoding": "p",
          "MacroVariableName": "arg1"
        },
        {
          "DefinationEncoding": "s",
          "MacroVariableName": "arg3"
        }
      ],
      "macroName": "QuicTraceLogConnVerbose"
    },
    "DecodeTPIdleTimeout": {
      "ModuleProperites": {},
      "TraceString": "[conn][%p] TP: Idle Timeout (%llu ms)",
      "UniqueId": "DecodeTPIdleTimeout",
      "splitArgs": [
        {
          "DefinationEncoding": "p",
          "MacroVariableName": "arg1"
        },
        {
          "DefinationEncoding": "llu",
          "MacroVariableName": "arg3"
        }
      ],
      "macroName": "QuicTraceLogConnVerbose"
    },
    "DecodeTPStatelessResetToken": {
      "ModuleProperites": {},
      "TraceString": "[conn][%p] TP: Stateless Reset Token (%s)",
      "UniqueId": "DecodeTPStatelessResetToken",
      "splitArgs": [
        {
          "DefinationEncoding": "p",
          "MacroVariableName": "arg1"
        },
        {
          "DefinationEncoding": "s",
          "MacroVariableName": "arg3"
        }
      ],
      "macroName": "QuicTraceLogConnVerbose"
    },
    "DecodeTPMaxUdpPayloadSize": {
      "ModuleProperites": {},
      "TraceString": "[conn][%p] TP: Max Udp Payload Size (%llu bytes)",
      "UniqueId": "DecodeTPMaxUdpPayloadSize",
      "splitArgs": [
        {
          "DefinationEncoding": "p",
          "MacroVariableName": "arg1"
        },
        {
          "DefinationEncoding": "llu",
          "MacroVariableName": "arg3"
        }
      ],
      "macroName": "QuicTraceLogConnVerbose"
    },
    "DecodeTPInitMaxData": {
      "ModuleProperites": {},
      "TraceString": "[conn][%p] TP: Max Data (%llu bytes)",
      "UniqueId": "DecodeTPInitMaxData",
      "splitArgs": [
        {
          "DefinationEncoding": "p",
          "MacroVariableName": "arg1"
        },
        {
          "DefinationEncoding": "llu",
          "MacroVariableName": "arg3"
        }
      ],
      "macroName": "QuicTraceLogConnVerbose"
    },
    "DecodeTPInitMaxStreamDataBidiLocal": {
      "ModuleProperites": {},
      "TraceString": "[conn][%p] TP: Max Local Bidirectional Stream Data (%llu bytes)",
      "UniqueId": "DecodeTPInitMaxStreamDataBidiLocal",
      "splitArgs": [
        {
          "DefinationEncoding": "p",
          "MacroVariableName": "arg1"
        },
        {
          "DefinationEncoding": "llu",
          "MacroVariableName": "arg3"
        }
      ],
      "macroName": "QuicTraceLogConnVerbose"
    },
    "DecodeTPInitMaxStreamDataBidiRemote": {
      "ModuleProperites": {},
      "TraceString": "[conn][%p] TP: Max Remote Bidirectional Stream Data (%llu bytes)",
      "UniqueId": "DecodeTPInitMaxStreamDataBidiRemote",
      "splitArgs": [
        {
          "DefinationEncoding": "p",
          "MacroVariableName": "arg1"
        },
        {
          "DefinationEncoding": "llu",
          "MacroVariableName": "arg3"
        }
      ],
      "macroName": "QuicTraceLogConnVerbose"
    },
    "DecodeTPInitMaxStreamDataBidiUni": {
      "ModuleProperites": {},
      "TraceString": "[conn][%p] TP: Max Unidirectional Stream Data (%llu)",
      "UniqueId": "DecodeTPInitMaxStreamDataBidiUni",
      "splitArgs": [
        {
          "DefinationEncoding": "p",
          "MacroVariableName": "arg1"
        },
        {
          "DefinationEncoding": "llu",
          "MacroVariableName": "arg3"
        }
      ],
      "macroName": "QuicTraceLogConnVerbose"
    },
    "DecodeTPMaxBidiStreams": {
      "ModuleProperites": {},
      "TraceString": "[conn][%p] TP: Max Bidirectional Streams (%llu)",
      "UniqueId": "DecodeTPMaxBidiStreams",
      "splitArgs": [
        {
          "DefinationEncoding": "p",
          "MacroVariableName": "arg1"
        },
        {
          "DefinationEncoding": "llu",
          "MacroVariableName": "arg3"
        }
      ],
      "macroName": "QuicTraceLogConnVerbose"
    },
    "DecodeTPMaxUniStreams": {
      "ModuleProperites": {},
      "TraceString": "[conn][%p] TP: Max Unidirectional Streams (%llu)",
      "UniqueId": "DecodeTPMaxUniStreams",
      "splitArgs": [
        {
          "DefinationEncoding": "p",
          "MacroVariableName": "arg1"
        },
        {
          "DefinationEncoding": "llu",
          "MacroVariableName": "arg3"
        }
      ],
      "macroName": "QuicTraceLogConnVerbose"
    },
    "DecodeTPAckDelayExponent": {
      "ModuleProperites": {},
      "TraceString": "[conn][%p] TP: ACK Delay Exponent (%llu)",
      "UniqueId": "DecodeTPAckDelayExponent",
      "splitArgs": [
        {
          "DefinationEncoding": "p",
          "MacroVariableName": "arg1"
        },
        {
          "DefinationEncoding": "llu",
          "MacroVariableName": "arg3"
        }
      ],
      "macroName": "QuicTraceLogConnVerbose"
    },
    "DecodeTPMaxAckDelay": {
      "ModuleProperites": {},
      "TraceString": "[conn][%p] TP: Max ACK Delay (%llu ms)",
      "UniqueId": "DecodeTPMaxAckDelay",
      "splitArgs": [
        {
          "DefinationEncoding": "p",
          "MacroVariableName": "arg1"
        },
        {
          "DefinationEncoding": "llu",
          "MacroVariableName": "arg3"
        }
      ],
      "macroName": "QuicTraceLogConnVerbose"
    },
    "DecodeTPDisableActiveMigration": {
      "ModuleProperites": {},
      "TraceString": "[conn][%p] TP: Disable Active Migration",
      "UniqueId": "DecodeTPDisableActiveMigration",
      "splitArgs": [
        {
          "DefinationEncoding": "p",
          "MacroVariableName": "arg1"
        }
      ],
      "macroName": "QuicTraceLogConnVerbose"
    },
    "DecodeTPPreferredAddress": {
      "ModuleProperites": {},
      "TraceString": "[conn][%p] TP: Preferred Address",
      "UniqueId": "DecodeTPPreferredAddress",
      "splitArgs": [
        {
          "DefinationEncoding": "p",
          "MacroVariableName": "arg1"
        }
      ],
      "macroName": "QuicTraceLogConnVerbose"
    },
    "DecodeTPCIDLimit": {
      "ModuleProperites": {},
      "TraceString": "[conn][%p] TP: Connection ID Limit (%llu)",
      "UniqueId": "DecodeTPCIDLimit",
      "splitArgs": [
        {
          "DefinationEncoding": "p",
          "MacroVariableName": "arg1"
        },
        {
          "DefinationEncoding": "llu",
          "MacroVariableName": "arg3"
        }
      ],
      "macroName": "QuicTraceLogConnVerbose"
    },
    "DecodeTPInitialSourceCID": {
      "ModuleProperites": {},
      "TraceString": "[conn][%p] TP: Initial Source Connection ID (%s)",
      "UniqueId": "DecodeTPInitialSourceCID",
      "splitArgs": [
        {
          "DefinationEncoding": "p",
          "MacroVariableName": "arg1"
        },
        {
          "DefinationEncoding": "s",
          "MacroVariableName": "arg3"
        }
      ],
      "macroName": "QuicTraceLogConnVerbose"
    },
    "DecodeTPRetrySourceCID": {
      "ModuleProperites": {},
      "TraceString": "[conn][%p] TP: Retry Source Connection ID (%s)",
      "UniqueId": "DecodeTPRetrySourceCID",
      "splitArgs": [
        {
          "DefinationEncoding": "p",
          "MacroVariableName": "arg1"
        },
        {
          "DefinationEncoding": "s",
          "MacroVariableName": "arg3"
        }
      ],
      "macroName": "QuicTraceLogConnVerbose"
    },
    "DecodeTPMaxDatagramFrameSize": {
      "ModuleProperites": {},
      "TraceString": "[conn][%p] TP: Max Datagram Frame Size (%llu bytes)",
      "UniqueId": "DecodeTPMaxDatagramFrameSize",
      "splitArgs": [
        {
          "DefinationEncoding": "p",
          "MacroVariableName": "arg1"
        },
        {
          "DefinationEncoding": "llu",
          "MacroVariableName": "arg3"
        }
      ],
      "macroName": "QuicTraceLogConnVerbose"
    },
    "DecodeTPDisable1RttEncryption": {
      "ModuleProperites": {},
      "TraceString": "[conn][%p] TP: Disable 1-RTT Encryption",
      "UniqueId": "DecodeTPDisable1RttEncryption",
      "splitArgs": [
        {
          "DefinationEncoding": "p",
          "MacroVariableName": "arg1"
        }
      ],
      "macroName": "QuicTraceLogConnVerbose"
    },
    "DecodeTPVersionNegotiationInfo": {
      "ModuleProperites": {},
      "TraceString": "[conn][%p] TP: Version Negotiation Info (%hu bytes)",
      "UniqueId": "DecodeTPVersionNegotiationInfo",
      "splitArgs": [
        {
          "DefinationEncoding": "p",
          "MacroVariableName": "arg1"
        },
        {
          "DefinationEncoding": "hu",
          "MacroVariableName": "arg3"
        }
      ],
      "macroName": "QuicTraceLogConnVerbose"
    },
    "DecodeTPMinAckDelay": {
      "ModuleProperites": {},
      "TraceString": "[conn][%p] TP: Min ACK Delay (%llu us)",
      "UniqueId": "DecodeTPMinAckDelay",
      "splitArgs": [
        {
          "DefinationEncoding": "p",
          "MacroVariableName": "arg1"
        },
        {
          "DefinationEncoding": "llu",
          "MacroVariableName": "arg3"
        }
      ],
      "macroName": "QuicTraceLogConnVerbose"
    },
    "BindingListenerAlreadyRegistered": {
      "ModuleProperites": {},
      "TraceString": "[bind][%p] Listener (%p) already registered on ALPN",
      "UniqueId": "BindingListenerAlreadyRegistered",
      "splitArgs": [
        {
          "DefinationEncoding": "p",
          "MacroVariableName": "arg2"
        },
        {
          "DefinationEncoding": "p",
          "MacroVariableName": "arg3"
        }
      ],
      "macroName": "QuicTraceLogWarning"
    },
    "BindingSendFailed": {
      "ModuleProperites": {},
      "TraceString": "[bind][%p] Send failed, 0x%x",
      "UniqueId": "BindingSendFailed",
      "splitArgs": [
        {
          "DefinationEncoding": "p",
          "MacroVariableName": "arg2"
        },
        {
          "DefinationEncoding": "x",
          "MacroVariableName": "arg3"
        }
      ],
      "macroName": "QuicTraceLogWarning"
    },
    "PacketTxVersionNegotiation": {
      "ModuleProperites": {},
      "TraceString": "[S][TX][-] VN",
      "UniqueId": "PacketTxVersionNegotiation",
      "splitArgs": [],
      "macroName": "QuicTraceLogVerbose"
    },
    "PacketTxStatelessReset": {
      "ModuleProperites": {},
      "TraceString": "[S][TX][-] SR %s",
      "UniqueId": "PacketTxStatelessReset",
      "splitArgs": [
        {
          "DefinationEncoding": "s",
          "MacroVariableName": "arg2"
        }
      ],
      "macroName": "QuicTraceLogVerbose"
    },
    "PacketTxRetry": {
      "ModuleProperites": {},
      "TraceString": "[S][TX][-] LH Ver:0x%x DestCid:%s SrcCid:%s Type:R OrigDestCid:%s (Token %hu bytes)",
      "UniqueId": "PacketTxRetry",
      "splitArgs": [
        {
          "DefinationEncoding": "x",
          "MacroVariableName": "arg2"
        },
        {
          "DefinationEncoding": "s",
          "MacroVariableName": "arg3"
        },
        {
          "DefinationEncoding": "s",
          "MacroVariableName": "arg4"
        },
        {
          "DefinationEncoding": "s",
          "MacroVariableName": "arg5"
        },
        {
          "DefinationEncoding": "hu",
          "MacroVariableName": "arg6"
        }
      ],
      "macroName": "QuicTraceLogVerbose"
    },
    "BindingSendTestDrop": {
      "ModuleProperites": {},
      "TraceString": "[bind][%p] Test dropped packet",
      "UniqueId": "BindingSendTestDrop",
      "splitArgs": [
        {
          "DefinationEncoding": "p",
          "MacroVariableName": "arg2"
        }
      ],
      "macroName": "QuicTraceLogVerbose"
    },
    "BindingErrorStatus": {
      "ModuleProperites": {},
      "TraceString": "[bind][%p] ERROR, %u, %s.",
      "UniqueId": "BindingErrorStatus",
      "splitArgs": [
        {
          "DefinationEncoding": "p",
          "MacroVariableName": "arg2"
        },
        {
          "DefinationEncoding": "u",
          "MacroVariableName": "arg3"
        },
        {
          "DefinationEncoding": "s",
          "MacroVariableName": "arg4"
        }
      ],
      "macroName": "QuicTraceEvent"
    },
    "BindingCreated": {
      "ModuleProperites": {},
      "TraceString": "[bind][%p] Created, Udp=%p LocalAddr=%!ADDR! RemoteAddr=%!ADDR!",
      "UniqueId": "BindingCreated",
      "splitArgs": [
        {
          "DefinationEncoding": "p",
          "MacroVariableName": "arg2"
        },
        {
          "DefinationEncoding": "p",
          "MacroVariableName": "arg3"
        },
        {
          "DefinationEncoding": "!ADDR!",
          "MacroVariableName": "arg4"
        },
        {
          "DefinationEncoding": "!ADDR!",
          "MacroVariableName": "arg5"
        }
      ],
      "macroName": "QuicTraceEvent"
    },
    "BindingCleanup": {
      "ModuleProperites": {},
      "TraceString": "[bind][%p] Cleaning up",
      "UniqueId": "BindingCleanup",
      "splitArgs": [
        {
          "DefinationEncoding": "p",
          "MacroVariableName": "arg2"
        }
      ],
      "macroName": "QuicTraceEvent"
    },
    "BindingDestroyed": {
      "ModuleProperites": {},
      "TraceString": "[bind][%p] Destroyed",
      "UniqueId": "BindingDestroyed",
      "splitArgs": [
        {
          "DefinationEncoding": "p",
          "MacroVariableName": "arg2"
        }
      ],
      "macroName": "QuicTraceEvent"
    },
    "BindingRundown": {
      "ModuleProperites": {},
      "TraceString": "[bind][%p] Rundown, Udp=%p LocalAddr=%!ADDR! RemoteAddr=%!ADDR!",
      "UniqueId": "BindingRundown",
      "splitArgs": [
        {
          "DefinationEncoding": "p",
          "MacroVariableName": "arg2"
        },
        {
          "DefinationEncoding": "p",
          "MacroVariableName": "arg3"
        },
        {
          "DefinationEncoding": "!ADDR!",
          "MacroVariableName": "arg4"
        },
        {
          "DefinationEncoding": "!ADDR!",
          "MacroVariableName": "arg5"
        }
      ],
      "macroName": "QuicTraceEvent"
    },
    "ConnNoListenerIp": {
      "ModuleProperites": {},
      "TraceString": "[conn][%p] No Listener for IP address: %!ADDR!",
      "UniqueId": "ConnNoListenerIp",
      "splitArgs": [
        {
          "DefinationEncoding": "p",
          "MacroVariableName": "arg2"
        },
        {
          "DefinationEncoding": "!ADDR!",
          "MacroVariableName": "arg3"
        }
      ],
      "macroName": "QuicTraceEvent"
    },
    "ConnNoListenerAlpn": {
      "ModuleProperites": {},
      "TraceString": "[conn][%p] No listener matching ALPN: %!ALPN!",
      "UniqueId": "ConnNoListenerAlpn",
      "splitArgs": [
        {
          "DefinationEncoding": "p",
          "MacroVariableName": "arg2"
        },
        {
          "DefinationEncoding": "!ALPN!",
          "MacroVariableName": "arg3"
        }
      ],
      "macroName": "QuicTraceEvent"
    },
    "BindingExecOper": {
      "ModuleProperites": {},
      "TraceString": "[bind][%p] Execute: %u",
      "UniqueId": "BindingExecOper",
      "splitArgs": [
        {
          "DefinationEncoding": "p",
          "MacroVariableName": "arg2"
        },
        {
          "DefinationEncoding": "u",
          "MacroVariableName": "arg3"
        }
      ],
      "macroName": "QuicTraceEvent"
    },
    "PacketReceive": {
      "ModuleProperites": {},
      "TraceString": "[pack][%llu] Received",
      "UniqueId": "PacketReceive",
      "splitArgs": [
        {
          "DefinationEncoding": "llu",
          "MacroVariableName": "arg2"
        }
      ],
      "macroName": "QuicTraceEvent"
    },
    "IndicateIdealSendBuffer": {
      "ModuleProperites": {},
      "TraceString": "[strm][%p] Indicating QUIC_STREAM_EVENT_IDEAL_SEND_BUFFER_SIZE = %llu",
      "UniqueId": "IndicateIdealSendBuffer",
      "splitArgs": [
        {
          "DefinationEncoding": "p",
          "MacroVariableName": "arg1"
        },
        {
          "DefinationEncoding": "llu",
          "MacroVariableName": "arg3"
        }
      ],
      "macroName": "QuicTraceLogStreamVerbose"
    },
    "CloseWithoutShutdown": {
      "ModuleProperites": {},
      "TraceString": "[strm][%p] Closing handle without fully shutting down",
      "UniqueId": "CloseWithoutShutdown",
      "splitArgs": [
        {
          "DefinationEncoding": "p",
          "MacroVariableName": "arg1"
        }
      ],
      "macroName": "QuicTraceLogStreamWarning"
    },
    "EventSilentDiscard": {
      "ModuleProperites": {},
      "TraceString": "[strm][%p] Event silently discarded",
      "UniqueId": "EventSilentDiscard",
      "splitArgs": [
        {
          "DefinationEncoding": "p",
          "MacroVariableName": "arg1"
        }
      ],
      "macroName": "QuicTraceLogStreamWarning"
    },
    "UpdatePriority": {
      "ModuleProperites": {},
      "TraceString": "[strm][%p] New send priority = %hu",
      "UniqueId": "UpdatePriority",
      "splitArgs": [
        {
          "DefinationEncoding": "p",
          "MacroVariableName": "arg1"
        },
        {
          "DefinationEncoding": "hu",
          "MacroVariableName": "arg3"
        }
      ],
      "macroName": "QuicTraceLogStreamInfo"
    },
    "IndicateStartComplete": {
      "ModuleProperites": {},
      "TraceString": "[strm][%p] Indicating QUIC_STREAM_EVENT_START_COMPLETE [Status=0x%x ID=%llu Accepted=%hhu]",
      "UniqueId": "IndicateStartComplete",
      "splitArgs": [
        {
          "DefinationEncoding": "p",
          "MacroVariableName": "arg1"
        },
        {
          "DefinationEncoding": "x",
          "MacroVariableName": "arg3"
        },
        {
          "DefinationEncoding": "llu",
          "MacroVariableName": "arg4"
        },
        {
          "DefinationEncoding": "hhu",
          "MacroVariableName": "arg5"
        }
      ],
      "macroName": "QuicTraceLogStreamVerbose"
    },
    "IndicateStreamShutdownComplete": {
      "ModuleProperites": {},
      "TraceString": "[strm][%p] Indicating QUIC_STREAM_EVENT_SHUTDOWN_COMPLETE [ConnectionShutdown=%hhu]",
      "UniqueId": "IndicateStreamShutdownComplete",
      "splitArgs": [
        {
          "DefinationEncoding": "p",
          "MacroVariableName": "arg1"
        },
        {
          "DefinationEncoding": "hhu",
          "MacroVariableName": "arg3"
        }
      ],
      "macroName": "QuicTraceLogStreamVerbose"
    },
    "StreamAlloc": {
      "ModuleProperites": {},
      "TraceString": "[strm][%p] Allocated, Conn=%p",
      "UniqueId": "StreamAlloc",
      "splitArgs": [
        {
          "DefinationEncoding": "p",
          "MacroVariableName": "arg2"
        },
        {
          "DefinationEncoding": "p",
          "MacroVariableName": "arg3"
        }
      ],
      "macroName": "QuicTraceEvent"
    },
    "StreamDestroyed": {
      "ModuleProperites": {},
      "TraceString": "[strm][%p] Destroyed",
      "UniqueId": "StreamDestroyed",
      "splitArgs": [
        {
          "DefinationEncoding": "p",
          "MacroVariableName": "arg2"
        }
      ],
      "macroName": "QuicTraceEvent"
    },
    "StreamCreated": {
      "ModuleProperites": {},
      "TraceString": "[strm][%p] Created, Conn=%p ID=%llu IsLocal=%hhu",
      "UniqueId": "StreamCreated",
      "splitArgs": [
        {
          "DefinationEncoding": "p",
          "MacroVariableName": "arg2"
        },
        {
          "DefinationEncoding": "p",
          "MacroVariableName": "arg3"
        },
        {
          "DefinationEncoding": "llu",
          "MacroVariableName": "arg4"
        },
        {
          "DefinationEncoding": "hhu",
          "MacroVariableName": "arg5"
        }
      ],
      "macroName": "QuicTraceEvent"
    },
    "StreamSendState": {
      "ModuleProperites": {},
      "TraceString": "[strm][%p] Send State: %hhu",
      "UniqueId": "StreamSendState",
      "splitArgs": [
        {
          "DefinationEncoding": "p",
          "MacroVariableName": "arg2"
        },
        {
          "DefinationEncoding": "hhu",
          "MacroVariableName": "arg3"
        }
      ],
      "macroName": "QuicTraceEvent"
    },
    "StreamRecvState": {
      "ModuleProperites": {},
      "TraceString": "[strm][%p] Recv State: %hhu",
      "UniqueId": "StreamRecvState",
      "splitArgs": [
        {
          "DefinationEncoding": "p",
          "MacroVariableName": "arg2"
        },
        {
          "DefinationEncoding": "hhu",
          "MacroVariableName": "arg3"
        }
      ],
      "macroName": "QuicTraceEvent"
    },
    "StreamOutFlowBlocked": {
      "ModuleProperites": {},
      "TraceString": "[strm][%p] Send Blocked Flags: %hhu",
      "UniqueId": "StreamOutFlowBlocked",
      "splitArgs": [
        {
          "DefinationEncoding": "p",
          "MacroVariableName": "arg2"
        },
        {
          "DefinationEncoding": "hhu",
          "MacroVariableName": "arg3"
        }
      ],
      "macroName": "QuicTraceEvent"
    },
    "StreamRundown": {
      "ModuleProperites": {},
      "TraceString": "[strm][%p] Rundown, Conn=%p ID=%llu IsLocal=%hhu",
      "UniqueId": "StreamRundown",
      "splitArgs": [
        {
          "DefinationEncoding": "p",
          "MacroVariableName": "arg2"
        },
        {
          "DefinationEncoding": "p",
          "MacroVariableName": "arg3"
        },
        {
          "DefinationEncoding": "llu",
          "MacroVariableName": "arg4"
        },
        {
          "DefinationEncoding": "hhu",
          "MacroVariableName": "arg5"
        }
      ],
      "macroName": "QuicTraceEvent"
    },
    "PacketRxMarkedForAck": {
      "ModuleProperites": {},
      "TraceString": "[%c][RX][%llu] Marked for ACK (ECN=%hhu)",
      "UniqueId": "PacketRxMarkedForAck",
      "splitArgs": [
        {
          "DefinationEncoding": "c",
          "MacroVariableName": "arg2"
        },
        {
          "DefinationEncoding": "llu",
          "MacroVariableName": "arg3"
        },
        {
          "DefinationEncoding": "hhu",
          "MacroVariableName": "arg4"
        }
      ],
      "macroName": "QuicTraceLogVerbose"
    },
    "FrameLogUnknownType": {
      "ModuleProperites": {},
      "TraceString": "[%c][%cX][%llu]   unknown frame (%llu)",
      "UniqueId": "FrameLogUnknownType",
      "splitArgs": [
        {
          "DefinationEncoding": "c",
          "MacroVariableName": "arg2"
        },
        {
          "DefinationEncoding": "c",
          "MacroVariableName": "arg3"
        },
        {
          "DefinationEncoding": "llu",
          "MacroVariableName": "arg4"
        },
        {
          "DefinationEncoding": "llu",
          "MacroVariableName": "arg5"
        }
      ],
      "macroName": "QuicTraceLogVerbose"
    },
    "FrameLogPadding": {
      "ModuleProperites": {},
      "TraceString": "[%c][%cX][%llu]   PADDING Len:%hu",
      "UniqueId": "FrameLogPadding",
      "splitArgs": [
        {
          "DefinationEncoding": "c",
          "MacroVariableName": "arg2"
        },
        {
          "DefinationEncoding": "c",
          "MacroVariableName": "arg3"
        },
        {
          "DefinationEncoding": "llu",
          "MacroVariableName": "arg4"
        },
        {
          "DefinationEncoding": "hu",
          "MacroVariableName": "arg5"
        }
      ],
      "macroName": "QuicTraceLogVerbose"
    },
    "FrameLogPing": {
      "ModuleProperites": {},
      "TraceString": "[%c][%cX][%llu]   PING",
      "UniqueId": "FrameLogPing",
      "splitArgs": [
        {
          "DefinationEncoding": "c",
          "MacroVariableName": "arg2"
        },
        {
          "DefinationEncoding": "c",
          "MacroVariableName": "arg3"
        },
        {
          "DefinationEncoding": "llu",
          "MacroVariableName": "arg4"
        }
      ],
      "macroName": "QuicTraceLogVerbose"
    },
    "FrameLogAckInvalid": {
      "ModuleProperites": {},
      "TraceString": "[%c][%cX][%llu]   ACK [Invalid]",
      "UniqueId": "FrameLogAckInvalid",
      "splitArgs": [
        {
          "DefinationEncoding": "c",
          "MacroVariableName": "arg2"
        },
        {
          "DefinationEncoding": "c",
          "MacroVariableName": "arg3"
        },
        {
          "DefinationEncoding": "llu",
          "MacroVariableName": "arg4"
        }
      ],
      "macroName": "QuicTraceLogVerbose"
    },
    "FrameLogAck": {
      "ModuleProperites": {},
      "TraceString": "[%c][%cX][%llu]   ACK Largest:%llu Delay:%llu",
      "UniqueId": "FrameLogAck",
      "splitArgs": [
        {
          "DefinationEncoding": "c",
          "MacroVariableName": "arg2"
        },
        {
          "DefinationEncoding": "c",
          "MacroVariableName": "arg3"
        },
        {
          "DefinationEncoding": "llu",
          "MacroVariableName": "arg4"
        },
        {
          "DefinationEncoding": "llu",
          "MacroVariableName": "arg5"
        },
        {
          "DefinationEncoding": "llu",
          "MacroVariableName": "arg6"
        }
      ],
      "macroName": "QuicTraceLogVerbose"
    },
    "FrameLogAckSingleBlock": {
      "ModuleProperites": {},
      "TraceString": "[%c][%cX][%llu]     %llu",
      "UniqueId": "FrameLogAckSingleBlock",
      "splitArgs": [
        {
          "DefinationEncoding": "c",
          "MacroVariableName": "arg2"
        },
        {
          "DefinationEncoding": "c",
          "MacroVariableName": "arg3"
        },
        {
          "DefinationEncoding": "llu",
          "MacroVariableName": "arg4"
        },
        {
          "DefinationEncoding": "llu",
          "MacroVariableName": "arg5"
        }
      ],
      "macroName": "QuicTraceLogVerbose"
    },
    "FrameLogAckMultiBlock": {
      "ModuleProperites": {},
      "TraceString": "[%c][%cX][%llu]     %llu - %llu",
      "UniqueId": "FrameLogAckMultiBlock",
      "splitArgs": [
        {
          "DefinationEncoding": "c",
          "MacroVariableName": "arg2"
        },
        {
          "DefinationEncoding": "c",
          "MacroVariableName": "arg3"
        },
        {
          "DefinationEncoding": "llu",
          "MacroVariableName": "arg4"
        },
        {
          "DefinationEncoding": "llu",
          "MacroVariableName": "arg5"
        },
        {
          "DefinationEncoding": "llu",
          "MacroVariableName": "arg6"
        }
      ],
      "macroName": "QuicTraceLogVerbose"
    },
    "FrameLogAckInvalidBlock": {
      "ModuleProperites": {},
      "TraceString": "[%c][%cX][%llu]     [Invalid Block]",
      "UniqueId": "FrameLogAckInvalidBlock",
      "splitArgs": [
        {
          "DefinationEncoding": "c",
          "MacroVariableName": "arg2"
        },
        {
          "DefinationEncoding": "c",
          "MacroVariableName": "arg3"
        },
        {
          "DefinationEncoding": "llu",
          "MacroVariableName": "arg4"
        }
      ],
      "macroName": "QuicTraceLogVerbose"
    },
    "FrameLogAckEcnInvalid": {
      "ModuleProperites": {},
      "TraceString": "[%c][%cX][%llu]     ECN [Invalid]",
      "UniqueId": "FrameLogAckEcnInvalid",
      "splitArgs": [
        {
          "DefinationEncoding": "c",
          "MacroVariableName": "arg2"
        },
        {
          "DefinationEncoding": "c",
          "MacroVariableName": "arg3"
        },
        {
          "DefinationEncoding": "llu",
          "MacroVariableName": "arg4"
        }
      ],
      "macroName": "QuicTraceLogVerbose"
    },
    "FrameLogAckEcn": {
      "ModuleProperites": {},
      "TraceString": "[%c][%cX][%llu]     ECN [ECT0=%llu,ECT1=%llu,CE=%llu]",
      "UniqueId": "FrameLogAckEcn",
      "splitArgs": [
        {
          "DefinationEncoding": "c",
          "MacroVariableName": "arg2"
        },
        {
          "DefinationEncoding": "c",
          "MacroVariableName": "arg3"
        },
        {
          "DefinationEncoding": "llu",
          "MacroVariableName": "arg4"
        },
        {
          "DefinationEncoding": "llu",
          "MacroVariableName": "arg5"
        },
        {
          "DefinationEncoding": "llu",
          "MacroVariableName": "arg6"
        },
        {
          "DefinationEncoding": "llu",
          "MacroVariableName": "arg7"
        }
      ],
      "macroName": "QuicTraceLogVerbose"
    },
    "FrameLogResetStreamInvalid": {
      "ModuleProperites": {},
      "TraceString": "[%c][%cX][%llu]   RESET_STREAM [Invalid]",
      "UniqueId": "FrameLogResetStreamInvalid",
      "splitArgs": [
        {
          "DefinationEncoding": "c",
          "MacroVariableName": "arg2"
        },
        {
          "DefinationEncoding": "c",
          "MacroVariableName": "arg3"
        },
        {
          "DefinationEncoding": "llu",
          "MacroVariableName": "arg4"
        }
      ],
      "macroName": "QuicTraceLogVerbose"
    },
    "FrameLogResetStream": {
      "ModuleProperites": {},
      "TraceString": "[%c][%cX][%llu]   RESET_STREAM ID:%llu ErrorCode:0x%llX FinalSize:%llu",
      "UniqueId": "FrameLogResetStream",
      "splitArgs": [
        {
          "DefinationEncoding": "c",
          "MacroVariableName": "arg2"
        },
        {
          "DefinationEncoding": "c",
          "MacroVariableName": "arg3"
        },
        {
          "DefinationEncoding": "llu",
          "MacroVariableName": "arg4"
        },
        {
          "DefinationEncoding": "llu",
          "MacroVariableName": "arg5"
        },
        {
          "DefinationEncoding": "llX",
          "MacroVariableName": "arg6"
        },
        {
          "DefinationEncoding": "llu",
          "MacroVariableName": "arg7"
        }
      ],
      "macroName": "QuicTraceLogVerbose"
    },
    "FrameLogStopSendingInvalid": {
      "ModuleProperites": {},
      "TraceString": "[%c][%cX][%llu]   STOP_SENDING [Invalid]",
      "UniqueId": "FrameLogStopSendingInvalid",
      "splitArgs": [
        {
          "DefinationEncoding": "c",
          "MacroVariableName": "arg2"
        },
        {
          "DefinationEncoding": "c",
          "MacroVariableName": "arg3"
        },
        {
          "DefinationEncoding": "llu",
          "MacroVariableName": "arg4"
        }
      ],
      "macroName": "QuicTraceLogVerbose"
    },
    "FrameLogStopSending": {
      "ModuleProperites": {},
      "TraceString": "[%c][%cX][%llu]   STOP_SENDING ID:%llu Error:0x%llX",
      "UniqueId": "FrameLogStopSending",
      "splitArgs": [
        {
          "DefinationEncoding": "c",
          "MacroVariableName": "arg2"
        },
        {
          "DefinationEncoding": "c",
          "MacroVariableName": "arg3"
        },
        {
          "DefinationEncoding": "llu",
          "MacroVariableName": "arg4"
        },
        {
          "DefinationEncoding": "llu",
          "MacroVariableName": "arg5"
        },
        {
          "DefinationEncoding": "llX",
          "MacroVariableName": "arg6"
        }
      ],
      "macroName": "QuicTraceLogVerbose"
    },
    "FrameLogCryptoInvalid": {
      "ModuleProperites": {},
      "TraceString": "[%c][%cX][%llu]   CRYPTO [Invalid]",
      "UniqueId": "FrameLogCryptoInvalid",
      "splitArgs": [
        {
          "DefinationEncoding": "c",
          "MacroVariableName": "arg2"
        },
        {
          "DefinationEncoding": "c",
          "MacroVariableName": "arg3"
        },
        {
          "DefinationEncoding": "llu",
          "MacroVariableName": "arg4"
        }
      ],
      "macroName": "QuicTraceLogVerbose"
    },
    "FrameLogCrypto": {
      "ModuleProperites": {},
      "TraceString": "[%c][%cX][%llu]   CRYPTO Offset:%llu Len:%hu",
      "UniqueId": "FrameLogCrypto",
      "splitArgs": [
        {
          "DefinationEncoding": "c",
          "MacroVariableName": "arg2"
        },
        {
          "DefinationEncoding": "c",
          "MacroVariableName": "arg3"
        },
        {
          "DefinationEncoding": "llu",
          "MacroVariableName": "arg4"
        },
        {
          "DefinationEncoding": "llu",
          "MacroVariableName": "arg5"
        },
        {
          "DefinationEncoding": "hu",
          "MacroVariableName": "arg6"
        }
      ],
      "macroName": "QuicTraceLogVerbose"
    },
    "FrameLogNewTokenInvalid": {
      "ModuleProperites": {},
      "TraceString": "[%c][%cX][%llu]   NEW_TOKEN [Invalid]",
      "UniqueId": "FrameLogNewTokenInvalid",
      "splitArgs": [
        {
          "DefinationEncoding": "c",
          "MacroVariableName": "arg2"
        },
        {
          "DefinationEncoding": "c",
          "MacroVariableName": "arg3"
        },
        {
          "DefinationEncoding": "llu",
          "MacroVariableName": "arg4"
        }
      ],
      "macroName": "QuicTraceLogVerbose"
    },
    "FrameLogNewToken": {
      "ModuleProperites": {},
      "TraceString": "[%c][%cX][%llu]   NEW_TOKEN Length:%llu",
      "UniqueId": "FrameLogNewToken",
      "splitArgs": [
        {
          "DefinationEncoding": "c",
          "MacroVariableName": "arg2"
        },
        {
          "DefinationEncoding": "c",
          "MacroVariableName": "arg3"
        },
        {
          "DefinationEncoding": "llu",
          "MacroVariableName": "arg4"
        },
        {
          "DefinationEncoding": "llu",
          "MacroVariableName": "arg5"
        }
      ],
      "macroName": "QuicTraceLogVerbose"
    },
    "FrameLogStreamInvalid": {
      "ModuleProperites": {},
      "TraceString": "[%c][%cX][%llu]   STREAM [Invalid]",
      "UniqueId": "FrameLogStreamInvalid",
      "splitArgs": [
        {
          "DefinationEncoding": "c",
          "MacroVariableName": "arg2"
        },
        {
          "DefinationEncoding": "c",
          "MacroVariableName": "arg3"
        },
        {
          "DefinationEncoding": "llu",
          "MacroVariableName": "arg4"
        }
      ],
      "macroName": "QuicTraceLogVerbose"
    },
    "FrameLogStreamFin": {
      "ModuleProperites": {},
      "TraceString": "[%c][%cX][%llu]   STREAM ID:%llu Offset:%llu Len:%hu Fin",
      "UniqueId": "FrameLogStreamFin",
      "splitArgs": [
        {
          "DefinationEncoding": "c",
          "MacroVariableName": "arg2"
        },
        {
          "DefinationEncoding": "c",
          "MacroVariableName": "arg3"
        },
        {
          "DefinationEncoding": "llu",
          "MacroVariableName": "arg4"
        },
        {
          "DefinationEncoding": "llu",
          "MacroVariableName": "arg5"
        },
        {
          "DefinationEncoding": "llu",
          "MacroVariableName": "arg6"
        },
        {
          "DefinationEncoding": "hu",
          "MacroVariableName": "arg7"
        }
      ],
      "macroName": "QuicTraceLogVerbose"
    },
    "FrameLogStream": {
      "ModuleProperites": {},
      "TraceString": "[%c][%cX][%llu]   STREAM ID:%llu Offset:%llu Len:%hu",
      "UniqueId": "FrameLogStream",
      "splitArgs": [
        {
          "DefinationEncoding": "c",
          "MacroVariableName": "arg2"
        },
        {
          "DefinationEncoding": "c",
          "MacroVariableName": "arg3"
        },
        {
          "DefinationEncoding": "llu",
          "MacroVariableName": "arg4"
        },
        {
          "DefinationEncoding": "llu",
          "MacroVariableName": "arg5"
        },
        {
          "DefinationEncoding": "llu",
          "MacroVariableName": "arg6"
        },
        {
          "DefinationEncoding": "hu",
          "MacroVariableName": "arg7"
        }
      ],
      "macroName": "QuicTraceLogVerbose"
    },
    "FrameLogMaxDataInvalid": {
      "ModuleProperites": {},
      "TraceString": "[%c][%cX][%llu]   MAX_DATA [Invalid]",
      "UniqueId": "FrameLogMaxDataInvalid",
      "splitArgs": [
        {
          "DefinationEncoding": "c",
          "MacroVariableName": "arg2"
        },
        {
          "DefinationEncoding": "c",
          "MacroVariableName": "arg3"
        },
        {
          "DefinationEncoding": "llu",
          "MacroVariableName": "arg4"
        }
      ],
      "macroName": "QuicTraceLogVerbose"
    },
    "FrameLogMaxData": {
      "ModuleProperites": {},
      "TraceString": "[%c][%cX][%llu]   MAX_DATA Max:%llu",
      "UniqueId": "FrameLogMaxData",
      "splitArgs": [
        {
          "DefinationEncoding": "c",
          "MacroVariableName": "arg2"
        },
        {
          "DefinationEncoding": "c",
          "MacroVariableName": "arg3"
        },
        {
          "DefinationEncoding": "llu",
          "MacroVariableName": "arg4"
        },
        {
          "DefinationEncoding": "llu",
          "MacroVariableName": "arg5"
        }
      ],
      "macroName": "QuicTraceLogVerbose"
    },
    "FrameLogMaxStreamDataInvalid": {
      "ModuleProperites": {},
      "TraceString": "[%c][%cX][%llu]   MAX_STREAM_DATA [Invalid]",
      "UniqueId": "FrameLogMaxStreamDataInvalid",
      "splitArgs": [
        {
          "DefinationEncoding": "c",
          "MacroVariableName": "arg2"
        },
        {
          "DefinationEncoding": "c",
          "MacroVariableName": "arg3"
        },
        {
          "DefinationEncoding": "llu",
          "MacroVariableName": "arg4"
        }
      ],
      "macroName": "QuicTraceLogVerbose"
    },
    "FrameLogMaxStreamData": {
      "ModuleProperites": {},
      "TraceString": "[%c][%cX][%llu]   MAX_STREAM_DATA ID:%llu Max:%llu",
      "UniqueId": "FrameLogMaxStreamData",
      "splitArgs": [
        {
          "DefinationEncoding": "c",
          "MacroVariableName": "arg2"
        },
        {
          "DefinationEncoding": "c",
          "MacroVariableName": "arg3"
        },
        {
          "DefinationEncoding": "llu",
          "MacroVariableName": "arg4"
        },
        {
          "DefinationEncoding": "llu",
          "MacroVariableName": "arg5"
        },
        {
          "DefinationEncoding": "llu",
          "MacroVariableName": "arg6"
        }
      ],
      "macroName": "QuicTraceLogVerbose"
    },
    "FrameLogMaxStreamsInvalid": {
      "ModuleProperites": {},
      "TraceString": "[%c][%cX][%llu]   MAX_STREAMS [Invalid]",
      "UniqueId": "FrameLogMaxStreamsInvalid",
      "splitArgs": [
        {
          "DefinationEncoding": "c",
          "MacroVariableName": "arg2"
        },
        {
          "DefinationEncoding": "c",
          "MacroVariableName": "arg3"
        },
        {
          "DefinationEncoding": "llu",
          "MacroVariableName": "arg4"
        }
      ],
      "macroName": "QuicTraceLogVerbose"
    },
    "FrameLogMaxStreams": {
      "ModuleProperites": {},
      "TraceString": "[%c][%cX][%llu]   MAX_STREAMS[%hu] Count:%llu",
      "UniqueId": "FrameLogMaxStreams",
      "splitArgs": [
        {
          "DefinationEncoding": "c",
          "MacroVariableName": "arg2"
        },
        {
          "DefinationEncoding": "c",
          "MacroVariableName": "arg3"
        },
        {
          "DefinationEncoding": "llu",
          "MacroVariableName": "arg4"
        },
        {
          "DefinationEncoding": "hu",
          "MacroVariableName": "arg5"
        },
        {
          "DefinationEncoding": "llu",
          "MacroVariableName": "arg6"
        }
      ],
      "macroName": "QuicTraceLogVerbose"
    },
    "FrameLogDataBlockedInvalid": {
      "ModuleProperites": {},
      "TraceString": "[%c][%cX][%llu]   DATA_BLOCKED [Invalid]",
      "UniqueId": "FrameLogDataBlockedInvalid",
      "splitArgs": [
        {
          "DefinationEncoding": "c",
          "MacroVariableName": "arg2"
        },
        {
          "DefinationEncoding": "c",
          "MacroVariableName": "arg3"
        },
        {
          "DefinationEncoding": "llu",
          "MacroVariableName": "arg4"
        }
      ],
      "macroName": "QuicTraceLogVerbose"
    },
    "FrameLogDataBlocked": {
      "ModuleProperites": {},
      "TraceString": "[%c][%cX][%llu]   DATA_BLOCKED Limit:%llu",
      "UniqueId": "FrameLogDataBlocked",
      "splitArgs": [
        {
          "DefinationEncoding": "c",
          "MacroVariableName": "arg2"
        },
        {
          "DefinationEncoding": "c",
          "MacroVariableName": "arg3"
        },
        {
          "DefinationEncoding": "llu",
          "MacroVariableName": "arg4"
        },
        {
          "DefinationEncoding": "llu",
          "MacroVariableName": "arg5"
        }
      ],
      "macroName": "QuicTraceLogVerbose"
    },
    "FrameLogStreamDataBlockedInvalid": {
      "ModuleProperites": {},
      "TraceString": "[%c][%cX][%llu]   STREAM_DATA_BLOCKED [Invalid]",
      "UniqueId": "FrameLogStreamDataBlockedInvalid",
      "splitArgs": [
        {
          "DefinationEncoding": "c",
          "MacroVariableName": "arg2"
        },
        {
          "DefinationEncoding": "c",
          "MacroVariableName": "arg3"
        },
        {
          "DefinationEncoding": "llu",
          "MacroVariableName": "arg4"
        }
      ],
      "macroName": "QuicTraceLogVerbose"
    },
    "FrameLogStreamDataBlocked": {
      "ModuleProperites": {},
      "TraceString": "[%c][%cX][%llu]   STREAM_DATA_BLOCKED ID:%llu Limit:%llu",
      "UniqueId": "FrameLogStreamDataBlocked",
      "splitArgs": [
        {
          "DefinationEncoding": "c",
          "MacroVariableName": "arg2"
        },
        {
          "DefinationEncoding": "c",
          "MacroVariableName": "arg3"
        },
        {
          "DefinationEncoding": "llu",
          "MacroVariableName": "arg4"
        },
        {
          "DefinationEncoding": "llu",
          "MacroVariableName": "arg5"
        },
        {
          "DefinationEncoding": "llu",
          "MacroVariableName": "arg6"
        }
      ],
      "macroName": "QuicTraceLogVerbose"
    },
    "FrameLogStreamsBlockedInvalid": {
      "ModuleProperites": {},
      "TraceString": "[%c][%cX][%llu]   STREAMS_BLOCKED [Invalid]",
      "UniqueId": "FrameLogStreamsBlockedInvalid",
      "splitArgs": [
        {
          "DefinationEncoding": "c",
          "MacroVariableName": "arg2"
        },
        {
          "DefinationEncoding": "c",
          "MacroVariableName": "arg3"
        },
        {
          "DefinationEncoding": "llu",
          "MacroVariableName": "arg4"
        }
      ],
      "macroName": "QuicTraceLogVerbose"
    },
    "FrameLogStreamsBlocked": {
      "ModuleProperites": {},
      "TraceString": "[%c][%cX][%llu]   STREAMS_BLOCKED[%hu] ID:%llu",
      "UniqueId": "FrameLogStreamsBlocked",
      "splitArgs": [
        {
          "DefinationEncoding": "c",
          "MacroVariableName": "arg2"
        },
        {
          "DefinationEncoding": "c",
          "MacroVariableName": "arg3"
        },
        {
          "DefinationEncoding": "llu",
          "MacroVariableName": "arg4"
        },
        {
          "DefinationEncoding": "hu",
          "MacroVariableName": "arg5"
        },
        {
          "DefinationEncoding": "llu",
          "MacroVariableName": "arg6"
        }
      ],
      "macroName": "QuicTraceLogVerbose"
    },
    "FrameLogNewConnectionIDInvalid": {
      "ModuleProperites": {},
      "TraceString": "[%c][%cX][%llu]   NEW_CONN_ID [Invalid]",
      "UniqueId": "FrameLogNewConnectionIDInvalid",
      "splitArgs": [
        {
          "DefinationEncoding": "c",
          "MacroVariableName": "arg2"
        },
        {
          "DefinationEncoding": "c",
          "MacroVariableName": "arg3"
        },
        {
          "DefinationEncoding": "llu",
          "MacroVariableName": "arg4"
        }
      ],
      "macroName": "QuicTraceLogVerbose"
    },
    "FrameLogNewConnectionID": {
      "ModuleProperites": {},
      "TraceString": "[%c][%cX][%llu]   NEW_CONN_ID Seq:%llu RPT:%llu CID:%s Token:%s",
      "UniqueId": "FrameLogNewConnectionID",
      "splitArgs": [
        {
          "DefinationEncoding": "c",
          "MacroVariableName": "arg2"
        },
        {
          "DefinationEncoding": "c",
          "MacroVariableName": "arg3"
        },
        {
          "DefinationEncoding": "llu",
          "MacroVariableName": "arg4"
        },
        {
          "DefinationEncoding": "llu",
          "MacroVariableName": "arg5"
        },
        {
          "DefinationEncoding": "llu",
          "MacroVariableName": "arg6"
        },
        {
          "DefinationEncoding": "s",
          "MacroVariableName": "arg7"
        },
        {
          "DefinationEncoding": "s",
          "MacroVariableName": "arg8"
        }
      ],
      "macroName": "QuicTraceLogVerbose"
    },
    "FrameLogRetireConnectionIDInvalid": {
      "ModuleProperites": {},
      "TraceString": "[%c][%cX][%llu]   RETIRE_CONN_ID [Invalid]",
      "UniqueId": "FrameLogRetireConnectionIDInvalid",
      "splitArgs": [
        {
          "DefinationEncoding": "c",
          "MacroVariableName": "arg2"
        },
        {
          "DefinationEncoding": "c",
          "MacroVariableName": "arg3"
        },
        {
          "DefinationEncoding": "llu",
          "MacroVariableName": "arg4"
        }
      ],
      "macroName": "QuicTraceLogVerbose"
    },
    "FrameLogRetireConnectionID": {
      "ModuleProperites": {},
      "TraceString": "[%c][%cX][%llu]   RETIRE_CONN_ID Seq:%llu",
      "UniqueId": "FrameLogRetireConnectionID",
      "splitArgs": [
        {
          "DefinationEncoding": "c",
          "MacroVariableName": "arg2"
        },
        {
          "DefinationEncoding": "c",
          "MacroVariableName": "arg3"
        },
        {
          "DefinationEncoding": "llu",
          "MacroVariableName": "arg4"
        },
        {
          "DefinationEncoding": "llu",
          "MacroVariableName": "arg5"
        }
      ],
      "macroName": "QuicTraceLogVerbose"
    },
    "FrameLogPathChallengeInvalid": {
      "ModuleProperites": {},
      "TraceString": "[%c][%cX][%llu]   PATH_CHALLENGE [Invalid]",
      "UniqueId": "FrameLogPathChallengeInvalid",
      "splitArgs": [
        {
          "DefinationEncoding": "c",
          "MacroVariableName": "arg2"
        },
        {
          "DefinationEncoding": "c",
          "MacroVariableName": "arg3"
        },
        {
          "DefinationEncoding": "llu",
          "MacroVariableName": "arg4"
        }
      ],
      "macroName": "QuicTraceLogVerbose"
    },
    "FrameLogPathChallenge": {
      "ModuleProperites": {},
      "TraceString": "[%c][%cX][%llu]   PATH_CHALLENGE [%llu]",
      "UniqueId": "FrameLogPathChallenge",
      "splitArgs": [
        {
          "DefinationEncoding": "c",
          "MacroVariableName": "arg2"
        },
        {
          "DefinationEncoding": "c",
          "MacroVariableName": "arg3"
        },
        {
          "DefinationEncoding": "llu",
          "MacroVariableName": "arg4"
        },
        {
          "DefinationEncoding": "llu",
          "MacroVariableName": "arg5"
        }
      ],
      "macroName": "QuicTraceLogVerbose"
    },
    "FrameLogPathResponseInvalid": {
      "ModuleProperites": {},
      "TraceString": "[%c][%cX][%llu]   PATH_RESPONSE [Invalid]",
      "UniqueId": "FrameLogPathResponseInvalid",
      "splitArgs": [
        {
          "DefinationEncoding": "c",
          "MacroVariableName": "arg2"
        },
        {
          "DefinationEncoding": "c",
          "MacroVariableName": "arg3"
        },
        {
          "DefinationEncoding": "llu",
          "MacroVariableName": "arg4"
        }
      ],
      "macroName": "QuicTraceLogVerbose"
    },
    "FrameLogPathResponse": {
      "ModuleProperites": {},
      "TraceString": "[%c][%cX][%llu]   PATH_RESPONSE [%llu]",
      "UniqueId": "FrameLogPathResponse",
      "splitArgs": [
        {
          "DefinationEncoding": "c",
          "MacroVariableName": "arg2"
        },
        {
          "DefinationEncoding": "c",
          "MacroVariableName": "arg3"
        },
        {
          "DefinationEncoding": "llu",
          "MacroVariableName": "arg4"
        },
        {
          "DefinationEncoding": "llu",
          "MacroVariableName": "arg5"
        }
      ],
      "macroName": "QuicTraceLogVerbose"
    },
    "FrameLogConnectionCloseInvalid": {
      "ModuleProperites": {},
      "TraceString": "[%c][%cX][%llu]   CONN_CLOSE [Invalid]",
      "UniqueId": "FrameLogConnectionCloseInvalid",
      "splitArgs": [
        {
          "DefinationEncoding": "c",
          "MacroVariableName": "arg2"
        },
        {
          "DefinationEncoding": "c",
          "MacroVariableName": "arg3"
        },
        {
          "DefinationEncoding": "llu",
          "MacroVariableName": "arg4"
        }
      ],
      "macroName": "QuicTraceLogVerbose"
    },
    "FrameLogConnectionCloseApp": {
      "ModuleProperites": {},
      "TraceString": "[%c][%cX][%llu]   CONN_CLOSE (App) ErrorCode:0x%llX",
      "UniqueId": "FrameLogConnectionCloseApp",
      "splitArgs": [
        {
          "DefinationEncoding": "c",
          "MacroVariableName": "arg2"
        },
        {
          "DefinationEncoding": "c",
          "MacroVariableName": "arg3"
        },
        {
          "DefinationEncoding": "llu",
          "MacroVariableName": "arg4"
        },
        {
          "DefinationEncoding": "llX",
          "MacroVariableName": "arg5"
        }
      ],
      "macroName": "QuicTraceLogVerbose"
    },
    "FrameLogConnectionClose": {
      "ModuleProperites": {},
      "TraceString": "[%c][%cX][%llu]   CONN_CLOSE ErrorCode:0x%llX FrameType:%llu",
      "UniqueId": "FrameLogConnectionClose",
      "splitArgs": [
        {
          "DefinationEncoding": "c",
          "MacroVariableName": "arg2"
        },
        {
          "DefinationEncoding": "c",
          "MacroVariableName": "arg3"
        },
        {
          "DefinationEncoding": "llu",
          "MacroVariableName": "arg4"
        },
        {
          "DefinationEncoding": "llX",
          "MacroVariableName": "arg5"
        },
        {
          "DefinationEncoding": "llu",
          "MacroVariableName": "arg6"
        }
      ],
      "macroName": "QuicTraceLogVerbose"
    },
    "FrameLogHandshakeDone": {
      "ModuleProperites": {},
      "TraceString": "[%c][%cX][%llu]   HANDSHAKE_DONE",
      "UniqueId": "FrameLogHandshakeDone",
      "splitArgs": [
        {
          "DefinationEncoding": "c",
          "MacroVariableName": "arg2"
        },
        {
          "DefinationEncoding": "c",
          "MacroVariableName": "arg3"
        },
        {
          "DefinationEncoding": "llu",
          "MacroVariableName": "arg4"
        }
      ],
      "macroName": "QuicTraceLogVerbose"
    },
    "FrameLogDatagramInvalid": {
      "ModuleProperites": {},
      "TraceString": "[%c][%cX][%llu]   DATAGRAM [Invalid]",
      "UniqueId": "FrameLogDatagramInvalid",
      "splitArgs": [
        {
          "DefinationEncoding": "c",
          "MacroVariableName": "arg2"
        },
        {
          "DefinationEncoding": "c",
          "MacroVariableName": "arg3"
        },
        {
          "DefinationEncoding": "llu",
          "MacroVariableName": "arg4"
        }
      ],
      "macroName": "QuicTraceLogVerbose"
    },
    "FrameLogDatagram": {
      "ModuleProperites": {},
      "TraceString": "[%c][%cX][%llu]   DATAGRAM Len:%hu",
      "UniqueId": "FrameLogDatagram",
      "splitArgs": [
        {
          "DefinationEncoding": "c",
          "MacroVariableName": "arg2"
        },
        {
          "DefinationEncoding": "c",
          "MacroVariableName": "arg3"
        },
        {
          "DefinationEncoding": "llu",
          "MacroVariableName": "arg4"
        },
        {
          "DefinationEncoding": "hu",
          "MacroVariableName": "arg5"
        }
      ],
      "macroName": "QuicTraceLogVerbose"
    },
    "FrameLogAckFrequencyInvalid": {
      "ModuleProperites": {},
      "TraceString": "[%c][%cX][%llu]   ACK_FREQUENCY [Invalid]",
      "UniqueId": "FrameLogAckFrequencyInvalid",
      "splitArgs": [
        {
          "DefinationEncoding": "c",
          "MacroVariableName": "arg2"
        },
        {
          "DefinationEncoding": "c",
          "MacroVariableName": "arg3"
        },
        {
          "DefinationEncoding": "llu",
          "MacroVariableName": "arg4"
        }
      ],
      "macroName": "QuicTraceLogVerbose"
    },
    "FrameLogAckFrequency": {
      "ModuleProperites": {},
      "TraceString": "[%c][%cX][%llu]   ACK_FREQUENCY SeqNum:%llu PktTolerance:%llu MaxAckDelay:%llu IgnoreOrder:%hhu IgnoreCE:%hhu",
      "UniqueId": "FrameLogAckFrequency",
      "splitArgs": [
        {
          "DefinationEncoding": "c",
          "MacroVariableName": "arg2"
        },
        {
          "DefinationEncoding": "c",
          "MacroVariableName": "arg3"
        },
        {
          "DefinationEncoding": "llu",
          "MacroVariableName": "arg4"
        },
        {
          "DefinationEncoding": "llu",
          "MacroVariableName": "arg5"
        },
        {
          "DefinationEncoding": "llu",
          "MacroVariableName": "arg6"
        },
        {
          "DefinationEncoding": "llu",
          "MacroVariableName": "arg7"
        },
        {
          "DefinationEncoding": "hhu",
          "MacroVariableName": "arg8"
        },
        {
          "DefinationEncoding": "hhu",
          "MacroVariableName": "arg9"
        }
      ],
      "macroName": "QuicTraceLogVerbose"
    },
    "FrameLogImmediateAck": {
      "ModuleProperites": {},
      "TraceString": "[%c][%cX][%llu]   IMMEDIATE_ACK",
      "UniqueId": "FrameLogImmediateAck",
      "splitArgs": [
        {
          "DefinationEncoding": "c",
          "MacroVariableName": "arg2"
        },
        {
          "DefinationEncoding": "c",
          "MacroVariableName": "arg3"
        },
        {
          "DefinationEncoding": "llu",
          "MacroVariableName": "arg4"
        }
      ],
      "macroName": "QuicTraceLogVerbose"
    },
    "IgnoreCryptoFrame": {
      "ModuleProperites": {},
      "TraceString": "[conn][%p] Ignoring received crypto after cleanup",
      "UniqueId": "IgnoreCryptoFrame",
      "splitArgs": [
        {
          "DefinationEncoding": "p",
          "MacroVariableName": "arg1"
        }
      ],
      "macroName": "QuicTraceLogConnWarning"
    },
    "DiscardKeyType": {
      "ModuleProperites": {},
      "TraceString": "[conn][%p] Discarding key type = %hhu",
      "UniqueId": "DiscardKeyType",
      "splitArgs": [
        {
          "DefinationEncoding": "p",
          "MacroVariableName": "arg1"
        },
        {
          "DefinationEncoding": "hhu",
          "MacroVariableName": "arg3"
        }
      ],
      "macroName": "QuicTraceLogConnInfo"
    },
    "ZeroRttAccepted": {
      "ModuleProperites": {},
      "TraceString": "[conn][%p] 0-RTT accepted",
      "UniqueId": "ZeroRttAccepted",
      "splitArgs": [
        {
          "DefinationEncoding": "p",
          "MacroVariableName": "arg1"
        }
      ],
      "macroName": "QuicTraceLogConnInfo"
    },
    "ZeroRttRejected": {
      "ModuleProperites": {},
      "TraceString": "[conn][%p] 0-RTT rejected",
      "UniqueId": "ZeroRttRejected",
      "splitArgs": [
        {
          "DefinationEncoding": "p",
          "MacroVariableName": "arg1"
        }
      ],
      "macroName": "QuicTraceLogConnInfo"
    },
    "HandshakeConfirmedServer": {
      "ModuleProperites": {},
      "TraceString": "[conn][%p] Handshake confirmed (server)",
      "UniqueId": "HandshakeConfirmedServer",
      "splitArgs": [
        {
          "DefinationEncoding": "p",
          "MacroVariableName": "arg1"
        }
      ],
      "macroName": "QuicTraceLogConnInfo"
    },
    "CustomCertValidationSuccess": {
      "ModuleProperites": {},
      "TraceString": "[conn][%p] Custom cert validation succeeded",
      "UniqueId": "CustomCertValidationSuccess",
      "splitArgs": [
        {
          "DefinationEncoding": "p",
          "MacroVariableName": "arg1"
        }
      ],
      "macroName": "QuicTraceLogConnInfo"
    },
    "CryptoDump": {
      "ModuleProperites": {},
      "TraceString": "[conn][%p] QS:%u MAX:%u UNA:%u NXT:%u RECOV:%u-%u",
      "UniqueId": "CryptoDump",
      "splitArgs": [
        {
          "DefinationEncoding": "p",
          "MacroVariableName": "arg1"
        },
        {
          "DefinationEncoding": "u",
          "MacroVariableName": "arg3"
        },
        {
          "DefinationEncoding": "u",
          "MacroVariableName": "arg4"
        },
        {
          "DefinationEncoding": "u",
          "MacroVariableName": "arg5"
        },
        {
          "DefinationEncoding": "u",
          "MacroVariableName": "arg6"
        },
        {
          "DefinationEncoding": "u",
          "MacroVariableName": "arg7"
        },
        {
          "DefinationEncoding": "u",
          "MacroVariableName": "arg8"
        }
      ],
      "macroName": "QuicTraceLogConnVerbose"
    },
    "CryptoDumpUnacked": {
      "ModuleProperites": {},
      "TraceString": "[conn][%p]   unACKed: [%llu, %llu]",
      "UniqueId": "CryptoDumpUnacked",
      "splitArgs": [
        {
          "DefinationEncoding": "p",
          "MacroVariableName": "arg1"
        },
        {
          "DefinationEncoding": "llu",
          "MacroVariableName": "arg3"
        },
        {
          "DefinationEncoding": "llu",
          "MacroVariableName": "arg4"
        }
      ],
      "macroName": "QuicTraceLogConnVerbose"
    },
    "CryptoDumpUnacked2": {
      "ModuleProperites": {},
      "TraceString": "[conn][%p]   unACKed: [%llu, %u]",
      "UniqueId": "CryptoDumpUnacked2",
      "splitArgs": [
        {
          "DefinationEncoding": "p",
          "MacroVariableName": "arg1"
        },
        {
          "DefinationEncoding": "llu",
          "MacroVariableName": "arg3"
        },
        {
          "DefinationEncoding": "u",
          "MacroVariableName": "arg4"
        }
      ],
      "macroName": "QuicTraceLogConnVerbose"
    },
    "NoMoreRoomForCrypto": {
      "ModuleProperites": {},
      "TraceString": "[conn][%p] No room for CRYPTO frame",
      "UniqueId": "NoMoreRoomForCrypto",
      "splitArgs": [
        {
          "DefinationEncoding": "p",
          "MacroVariableName": "arg1"
        }
      ],
      "macroName": "QuicTraceLogConnVerbose"
    },
    "AddCryptoFrame": {
      "ModuleProperites": {},
      "TraceString": "[conn][%p] Sending %hu crypto bytes, offset=%u",
      "UniqueId": "AddCryptoFrame",
      "splitArgs": [
        {
          "DefinationEncoding": "p",
          "MacroVariableName": "arg1"
        },
        {
          "DefinationEncoding": "hu",
          "MacroVariableName": "arg3"
        },
        {
          "DefinationEncoding": "u",
          "MacroVariableName": "arg4"
        }
      ],
      "macroName": "QuicTraceLogConnVerbose"
    },
    "RecoverCrypto": {
      "ModuleProperites": {},
      "TraceString": "[conn][%p] Recovering crypto from %llu up to %llu",
      "UniqueId": "RecoverCrypto",
      "splitArgs": [
        {
          "DefinationEncoding": "p",
          "MacroVariableName": "arg1"
        },
        {
          "DefinationEncoding": "llu",
          "MacroVariableName": "arg3"
        },
        {
          "DefinationEncoding": "llu",
          "MacroVariableName": "arg4"
        }
      ],
      "macroName": "QuicTraceLogConnVerbose"
    },
    "AckCrypto": {
      "ModuleProperites": {},
      "TraceString": "[conn][%p] Received ack for %u crypto bytes, offset=%u",
      "UniqueId": "AckCrypto",
      "splitArgs": [
        {
          "DefinationEncoding": "p",
          "MacroVariableName": "arg1"
        },
        {
          "DefinationEncoding": "u",
          "MacroVariableName": "arg3"
        },
        {
          "DefinationEncoding": "u",
          "MacroVariableName": "arg4"
        }
      ],
      "macroName": "QuicTraceLogConnVerbose"
    },
    "RecvCrypto": {
      "ModuleProperites": {},
      "TraceString": "[conn][%p] Received %hu crypto bytes, offset=%llu Ready=%hhu",
      "UniqueId": "RecvCrypto",
      "splitArgs": [
        {
          "DefinationEncoding": "p",
          "MacroVariableName": "arg1"
        },
        {
          "DefinationEncoding": "hu",
          "MacroVariableName": "arg3"
        },
        {
          "DefinationEncoding": "llu",
          "MacroVariableName": "arg4"
        },
        {
          "DefinationEncoding": "hhu",
          "MacroVariableName": "arg5"
        }
      ],
      "macroName": "QuicTraceLogConnVerbose"
    },
    "IndicateConnected": {
      "ModuleProperites": {},
      "TraceString": "[conn][%p] Indicating QUIC_CONNECTION_EVENT_CONNECTED (Resume=%hhu)",
      "UniqueId": "IndicateConnected",
      "splitArgs": [
        {
          "DefinationEncoding": "p",
          "MacroVariableName": "arg1"
        },
        {
          "DefinationEncoding": "hhu",
          "MacroVariableName": "arg3"
        }
      ],
      "macroName": "QuicTraceLogConnVerbose"
    },
    "DrainCrypto": {
      "ModuleProperites": {},
      "TraceString": "[conn][%p] Draining %u crypto bytes",
      "UniqueId": "DrainCrypto",
      "splitArgs": [
        {
          "DefinationEncoding": "p",
          "MacroVariableName": "arg1"
        },
        {
          "DefinationEncoding": "u",
          "MacroVariableName": "arg3"
        }
      ],
      "macroName": "QuicTraceLogConnVerbose"
    },
    "CryptoNotReady": {
      "ModuleProperites": {},
      "TraceString": "[conn][%p] No complete TLS messages to process",
      "UniqueId": "CryptoNotReady",
      "splitArgs": [
        {
          "DefinationEncoding": "p",
          "MacroVariableName": "arg1"
        }
      ],
      "macroName": "QuicTraceLogConnVerbose"
    },
    "ConnWriteKeyUpdated": {
      "ModuleProperites": {},
      "TraceString": "[conn][%p] Write Key Updated, %hhu.",
      "UniqueId": "ConnWriteKeyUpdated",
      "splitArgs": [
        {
          "DefinationEncoding": "p",
          "MacroVariableName": "arg2"
        },
        {
          "DefinationEncoding": "hhu",
          "MacroVariableName": "arg3"
        }
      ],
      "macroName": "QuicTraceEvent"
    },
    "ConnReadKeyUpdated": {
      "ModuleProperites": {},
      "TraceString": "[conn][%p] Read Key Updated, %hhu.",
      "UniqueId": "ConnReadKeyUpdated",
      "splitArgs": [
        {
          "DefinationEncoding": "p",
          "MacroVariableName": "arg2"
        },
        {
          "DefinationEncoding": "hhu",
          "MacroVariableName": "arg3"
        }
      ],
      "macroName": "QuicTraceEvent"
    },
    "ConnSourceCidRemoved": {
      "ModuleProperites": {},
      "TraceString": "[conn][%p] (SeqNum=%llu) Removed Source CID: %!CID!",
      "UniqueId": "ConnSourceCidRemoved",
      "splitArgs": [
        {
          "DefinationEncoding": "p",
          "MacroVariableName": "arg2"
        },
        {
          "DefinationEncoding": "llu",
          "MacroVariableName": "arg3"
        },
        {
          "DefinationEncoding": "!CID!",
          "MacroVariableName": "arg4"
        }
      ],
      "macroName": "QuicTraceEvent"
    },
    "ConnNewPacketKeys": {
      "ModuleProperites": {},
      "TraceString": "[conn][%p] New packet keys created successfully.",
      "UniqueId": "ConnNewPacketKeys",
      "splitArgs": [
        {
          "DefinationEncoding": "p",
          "MacroVariableName": "arg2"
        }
      ],
      "macroName": "QuicTraceEvent"
    },
    "ConnKeyPhaseChange": {
      "ModuleProperites": {},
      "TraceString": "[conn][%p] Key phase change (locally initiated=%hhu).",
      "UniqueId": "ConnKeyPhaseChange",
      "splitArgs": [
        {
          "DefinationEncoding": "p",
          "MacroVariableName": "arg2"
        },
        {
          "DefinationEncoding": "hhu",
          "MacroVariableName": "arg3"
        }
      ],
      "macroName": "QuicTraceEvent"
    },
    "LogPacketVersionNegotiation": {
      "ModuleProperites": {},
      "TraceString": "[%c][%cX][-] VerNeg DestCid:%s SrcCid:%s (Payload %hu bytes)",
      "UniqueId": "LogPacketVersionNegotiation",
      "splitArgs": [
        {
          "DefinationEncoding": "c",
          "MacroVariableName": "arg2"
        },
        {
          "DefinationEncoding": "c",
          "MacroVariableName": "arg3"
        },
        {
          "DefinationEncoding": "s",
          "MacroVariableName": "arg4"
        },
        {
          "DefinationEncoding": "s",
          "MacroVariableName": "arg5"
        },
        {
          "DefinationEncoding": "hu",
          "MacroVariableName": "arg6"
        }
      ],
      "macroName": "QuicTraceLogVerbose"
    },
    "LogPacketVersionNegotiationVersion": {
      "ModuleProperites": {},
      "TraceString": "[%c][%cX][-]   Ver:0x%x",
      "UniqueId": "LogPacketVersionNegotiationVersion",
      "splitArgs": [
        {
          "DefinationEncoding": "c",
          "MacroVariableName": "arg2"
        },
        {
          "DefinationEncoding": "c",
          "MacroVariableName": "arg3"
        },
        {
          "DefinationEncoding": "x",
          "MacroVariableName": "arg4"
        }
      ],
      "macroName": "QuicTraceLogVerbose"
    },
    "LogPacketRetry": {
      "ModuleProperites": {},
      "TraceString": "[%c][%cX][-] LH Ver:0x%x DestCid:%s SrcCid:%s Type:R (Token %hu bytes)",
      "UniqueId": "LogPacketRetry",
      "splitArgs": [
        {
          "DefinationEncoding": "c",
          "MacroVariableName": "arg2"
        },
        {
          "DefinationEncoding": "c",
          "MacroVariableName": "arg3"
        },
        {
          "DefinationEncoding": "x",
          "MacroVariableName": "arg4"
        },
        {
          "DefinationEncoding": "s",
          "MacroVariableName": "arg5"
        },
        {
          "DefinationEncoding": "s",
          "MacroVariableName": "arg6"
        },
        {
          "DefinationEncoding": "hu",
          "MacroVariableName": "arg7"
        }
      ],
      "macroName": "QuicTraceLogVerbose"
    },
    "LogPacketLongHeaderInitial": {
      "ModuleProperites": {},
      "TraceString": "[%c][%cX][%llu] LH Ver:0x%x DestCid:%s SrcCid:%s Type:I (Token %hu bytes) (Payload %hu bytes)",
      "UniqueId": "LogPacketLongHeaderInitial",
      "splitArgs": [
        {
          "DefinationEncoding": "c",
          "MacroVariableName": "arg2"
        },
        {
          "DefinationEncoding": "c",
          "MacroVariableName": "arg3"
        },
        {
          "DefinationEncoding": "llu",
          "MacroVariableName": "arg4"
        },
        {
          "DefinationEncoding": "x",
          "MacroVariableName": "arg5"
        },
        {
          "DefinationEncoding": "s",
          "MacroVariableName": "arg6"
        },
        {
          "DefinationEncoding": "s",
          "MacroVariableName": "arg7"
        },
        {
          "DefinationEncoding": "hu",
          "MacroVariableName": "arg8"
        },
        {
          "DefinationEncoding": "hu",
          "MacroVariableName": "arg9"
        }
      ],
      "macroName": "QuicTraceLogVerbose"
    },
    "LogPacketLongHeader": {
      "ModuleProperites": {},
      "TraceString": "[%c][%cX][%llu] LH Ver:0x%x DestCid:%s SrcCid:%s Type:%s (Payload %hu bytes)",
      "UniqueId": "LogPacketLongHeader",
      "splitArgs": [
        {
          "DefinationEncoding": "c",
          "MacroVariableName": "arg2"
        },
        {
          "DefinationEncoding": "c",
          "MacroVariableName": "arg3"
        },
        {
          "DefinationEncoding": "llu",
          "MacroVariableName": "arg4"
        },
        {
          "DefinationEncoding": "x",
          "MacroVariableName": "arg5"
        },
        {
          "DefinationEncoding": "s",
          "MacroVariableName": "arg6"
        },
        {
          "DefinationEncoding": "s",
          "MacroVariableName": "arg7"
        },
        {
          "DefinationEncoding": "s",
          "MacroVariableName": "arg8"
        },
        {
          "DefinationEncoding": "hu",
          "MacroVariableName": "arg9"
        }
      ],
      "macroName": "QuicTraceLogVerbose"
    },
    "LogPacketLongHeaderUnsupported": {
      "ModuleProperites": {},
      "TraceString": "[%c][%cX][%llu] LH Ver:[UNSUPPORTED,0x%x] DestCid:%s SrcCid:%s",
      "UniqueId": "LogPacketLongHeaderUnsupported",
      "splitArgs": [
        {
          "DefinationEncoding": "c",
          "MacroVariableName": "arg2"
        },
        {
          "DefinationEncoding": "c",
          "MacroVariableName": "arg3"
        },
        {
          "DefinationEncoding": "llu",
          "MacroVariableName": "arg4"
        },
        {
          "DefinationEncoding": "x",
          "MacroVariableName": "arg5"
        },
        {
          "DefinationEncoding": "s",
          "MacroVariableName": "arg6"
        },
        {
          "DefinationEncoding": "s",
          "MacroVariableName": "arg7"
        }
      ],
      "macroName": "QuicTraceLogVerbose"
    },
    "LogPacketShortHeader": {
      "ModuleProperites": {},
      "TraceString": "[%c][%cX][%llu] SH DestCid:%s KP:%hu SB:%hu (Payload %hu bytes)",
      "UniqueId": "LogPacketShortHeader",
      "splitArgs": [
        {
          "DefinationEncoding": "c",
          "MacroVariableName": "arg2"
        },
        {
          "DefinationEncoding": "c",
          "MacroVariableName": "arg3"
        },
        {
          "DefinationEncoding": "llu",
          "MacroVariableName": "arg4"
        },
        {
          "DefinationEncoding": "s",
          "MacroVariableName": "arg5"
        },
        {
          "DefinationEncoding": "hu",
          "MacroVariableName": "arg6"
        },
        {
          "DefinationEncoding": "hu",
          "MacroVariableName": "arg7"
        },
        {
          "DefinationEncoding": "hu",
          "MacroVariableName": "arg8"
        }
      ],
      "macroName": "QuicTraceLogVerbose"
    },
    "ConnDropPacket": {
      "ModuleProperites": {},
      "TraceString": "[conn][%p] DROP packet Dst=%!ADDR! Src=%!ADDR! Reason=%s.",
      "UniqueId": "ConnDropPacket",
      "splitArgs": [
        {
          "DefinationEncoding": "p",
          "MacroVariableName": "arg2"
        },
        {
          "DefinationEncoding": "!ADDR!",
          "MacroVariableName": "arg3"
        },
        {
          "DefinationEncoding": "!ADDR!",
          "MacroVariableName": "arg4"
        },
        {
          "DefinationEncoding": "s",
          "MacroVariableName": "arg5"
        }
      ],
      "macroName": "QuicTraceEvent"
    },
    "BindingDropPacket": {
      "ModuleProperites": {},
      "TraceString": "[bind][%p] DROP packet Dst=%!ADDR! Src=%!ADDR! Reason=%s.",
      "UniqueId": "BindingDropPacket",
      "splitArgs": [
        {
          "DefinationEncoding": "p",
          "MacroVariableName": "arg2"
        },
        {
          "DefinationEncoding": "!ADDR!",
          "MacroVariableName": "arg3"
        },
        {
          "DefinationEncoding": "!ADDR!",
          "MacroVariableName": "arg4"
        },
        {
          "DefinationEncoding": "s",
          "MacroVariableName": "arg5"
        }
      ],
      "macroName": "QuicTraceEvent"
    },
    "ConnDropPacketEx": {
      "ModuleProperites": {},
      "TraceString": "[conn][%p] DROP packet Value=%llu Dst=%!ADDR! Src=%!ADDR! Reason=%s.",
      "UniqueId": "ConnDropPacketEx",
      "splitArgs": [
        {
          "DefinationEncoding": "p",
          "MacroVariableName": "arg2"
        },
        {
          "DefinationEncoding": "llu",
          "MacroVariableName": "arg3"
        },
        {
          "DefinationEncoding": "!ADDR!",
          "MacroVariableName": "arg4"
        },
        {
          "DefinationEncoding": "!ADDR!",
          "MacroVariableName": "arg5"
        },
        {
          "DefinationEncoding": "s",
          "MacroVariableName": "arg6"
        }
      ],
      "macroName": "QuicTraceEvent"
    },
    "BindingDropPacketEx": {
      "ModuleProperites": {},
      "TraceString": "[bind][%p] DROP packet %llu. Dst=%!ADDR! Src=%!ADDR! Reason=%s",
      "UniqueId": "BindingDropPacketEx",
      "splitArgs": [
        {
          "DefinationEncoding": "p",
          "MacroVariableName": "arg2"
        },
        {
          "DefinationEncoding": "llu",
          "MacroVariableName": "arg3"
        },
        {
          "DefinationEncoding": "!ADDR!",
          "MacroVariableName": "arg4"
        },
        {
          "DefinationEncoding": "!ADDR!",
          "MacroVariableName": "arg5"
        },
        {
          "DefinationEncoding": "s",
          "MacroVariableName": "arg6"
        }
      ],
      "macroName": "QuicTraceEvent"
    },
    "TimerWheelResize": {
      "ModuleProperites": {},
      "TraceString": "[time][%p] Resizing timer wheel (new slot count = %u).",
      "UniqueId": "TimerWheelResize",
      "splitArgs": [
        {
          "DefinationEncoding": "p",
          "MacroVariableName": "arg2"
        },
        {
          "DefinationEncoding": "u",
          "MacroVariableName": "arg3"
        }
      ],
      "macroName": "QuicTraceLogVerbose"
    },
    "TimerWheelNextExpirationNull": {
      "ModuleProperites": {},
      "TraceString": "[time][%p] Next Expiration = {NULL}.",
      "UniqueId": "TimerWheelNextExpirationNull",
      "splitArgs": [
        {
          "DefinationEncoding": "p",
          "MacroVariableName": "arg2"
        }
      ],
      "macroName": "QuicTraceLogVerbose"
    },
    "TimerWheelNextExpiration": {
      "ModuleProperites": {},
      "TraceString": "[time][%p] Next Expiration = {%llu, %p}.",
      "UniqueId": "TimerWheelNextExpiration",
      "splitArgs": [
        {
          "DefinationEncoding": "p",
          "MacroVariableName": "arg2"
        },
        {
          "DefinationEncoding": "llu",
          "MacroVariableName": "arg3"
        },
        {
          "DefinationEncoding": "p",
          "MacroVariableName": "arg4"
        }
      ],
      "macroName": "QuicTraceLogVerbose"
    },
    "TimerWheelRemoveConnection": {
      "ModuleProperites": {},
      "TraceString": "[time][%p] Removing Connection %p.",
      "UniqueId": "TimerWheelRemoveConnection",
      "splitArgs": [
        {
          "DefinationEncoding": "p",
          "MacroVariableName": "arg2"
        },
        {
          "DefinationEncoding": "p",
          "MacroVariableName": "arg3"
        }
      ],
      "macroName": "QuicTraceLogVerbose"
    },
    "TimerWheelUpdateConnection": {
      "ModuleProperites": {},
      "TraceString": "[time][%p] Updating Connection %p.",
      "UniqueId": "TimerWheelUpdateConnection",
      "splitArgs": [
        {
          "DefinationEncoding": "p",
          "MacroVariableName": "arg2"
        },
        {
          "DefinationEncoding": "p",
          "MacroVariableName": "arg3"
        }
      ],
      "macroName": "QuicTraceLogVerbose"
    },
    "StillInTimerWheel": {
      "ModuleProperites": {},
      "TraceString": "[conn][%p] Still in timer wheel! Connection was likely leaked!",
      "UniqueId": "StillInTimerWheel",
      "splitArgs": [
        {
          "DefinationEncoding": "p",
          "MacroVariableName": "arg1"
        }
      ],
      "macroName": "QuicTraceLogConnWarning"
    },
    "ListenerIndicateStopComplete": {
      "ModuleProperites": {},
      "TraceString": "[list][%p] Indicating STOP_COMPLETE",
      "UniqueId": "ListenerIndicateStopComplete",
      "splitArgs": [
        {
          "DefinationEncoding": "p",
          "MacroVariableName": "arg2"
        }
      ],
      "macroName": "QuicTraceLogVerbose"
    },
    "ListenerIndicateNewConnection": {
      "ModuleProperites": {},
      "TraceString": "[list][%p] Indicating NEW_CONNECTION %p",
      "UniqueId": "ListenerIndicateNewConnection",
      "splitArgs": [
        {
          "DefinationEncoding": "p",
          "MacroVariableName": "arg2"
        },
        {
          "DefinationEncoding": "p",
          "MacroVariableName": "arg3"
        }
      ],
      "macroName": "QuicTraceLogVerbose"
    },
    "ListenerCreated": {
      "ModuleProperites": {},
      "TraceString": "[list][%p] Created, Registration=%p",
      "UniqueId": "ListenerCreated",
      "splitArgs": [
        {
          "DefinationEncoding": "p",
          "MacroVariableName": "arg2"
        },
        {
          "DefinationEncoding": "p",
          "MacroVariableName": "arg3"
        }
      ],
      "macroName": "QuicTraceEvent"
    },
    "ListenerDestroyed": {
      "ModuleProperites": {},
      "TraceString": "[list][%p] Destroyed",
      "UniqueId": "ListenerDestroyed",
      "splitArgs": [
        {
          "DefinationEncoding": "p",
          "MacroVariableName": "arg2"
        }
      ],
      "macroName": "QuicTraceEvent"
    },
    "ListenerErrorStatus": {
      "ModuleProperites": {},
      "TraceString": "[list][%p] ERROR, %u, %s.",
      "UniqueId": "ListenerErrorStatus",
      "splitArgs": [
        {
          "DefinationEncoding": "p",
          "MacroVariableName": "arg2"
        },
        {
          "DefinationEncoding": "u",
          "MacroVariableName": "arg3"
        },
        {
          "DefinationEncoding": "s",
          "MacroVariableName": "arg4"
        }
      ],
      "macroName": "QuicTraceEvent"
    },
    "ListenerError": {
      "ModuleProperites": {},
      "TraceString": "[list][%p] ERROR, %s.",
      "UniqueId": "ListenerError",
      "splitArgs": [
        {
          "DefinationEncoding": "p",
          "MacroVariableName": "arg2"
        },
        {
          "DefinationEncoding": "s",
          "MacroVariableName": "arg3"
        }
      ],
      "macroName": "QuicTraceEvent"
    },
    "ListenerStarted": {
      "ModuleProperites": {},
      "TraceString": "[list][%p] Started, Binding=%p, LocalAddr=%!ADDR!, ALPN=%!ALPN!",
      "UniqueId": "ListenerStarted",
      "splitArgs": [
        {
          "DefinationEncoding": "p",
          "MacroVariableName": "arg2"
        },
        {
          "DefinationEncoding": "p",
          "MacroVariableName": "arg3"
        },
        {
          "DefinationEncoding": "!ADDR!",
          "MacroVariableName": "arg4"
        },
        {
          "DefinationEncoding": "!ALPN!",
          "MacroVariableName": "arg5"
        }
      ],
      "macroName": "QuicTraceEvent"
    },
    "ListenerStopped": {
      "ModuleProperites": {},
      "TraceString": "[list][%p] Stopped",
      "UniqueId": "ListenerStopped",
      "splitArgs": [
        {
          "DefinationEncoding": "p",
          "MacroVariableName": "arg2"
        }
      ],
      "macroName": "QuicTraceEvent"
    },
    "ListenerRundown": {
      "ModuleProperites": {},
      "TraceString": "[list][%p] Rundown, Registration=%p",
      "UniqueId": "ListenerRundown",
      "splitArgs": [
        {
          "DefinationEncoding": "p",
          "MacroVariableName": "arg2"
        },
        {
          "DefinationEncoding": "p",
          "MacroVariableName": "arg3"
        }
      ],
      "macroName": "QuicTraceEvent"
    },
    "PacketTxDiscarded": {
      "ModuleProperites": {},
      "TraceString": "[%c][TX][%llu] Thrown away on shutdown",
      "UniqueId": "PacketTxDiscarded",
      "splitArgs": [
        {
          "DefinationEncoding": "c",
          "MacroVariableName": "arg2"
        },
        {
          "DefinationEncoding": "llu",
          "MacroVariableName": "arg3"
        }
      ],
      "macroName": "QuicTraceLogVerbose"
    },
    "PacketTxLostDiscarded": {
      "ModuleProperites": {},
      "TraceString": "[%c][TX][%llu] Thrown away on shutdown (lost packet)",
      "UniqueId": "PacketTxLostDiscarded",
      "splitArgs": [
        {
          "DefinationEncoding": "c",
          "MacroVariableName": "arg2"
        },
        {
          "DefinationEncoding": "llu",
          "MacroVariableName": "arg3"
        }
      ],
      "macroName": "QuicTraceLogVerbose"
    },
    "PacketTxForget": {
      "ModuleProperites": {},
      "TraceString": "[%c][TX][%llu] Forgetting",
      "UniqueId": "PacketTxForget",
      "splitArgs": [
        {
          "DefinationEncoding": "c",
          "MacroVariableName": "arg2"
        },
        {
          "DefinationEncoding": "llu",
          "MacroVariableName": "arg3"
        }
      ],
      "macroName": "QuicTraceLogVerbose"
    },
    "PacketTxLostFack": {
      "ModuleProperites": {},
      "TraceString": "[%c][TX][%llu] Lost: FACK %llu packets",
      "UniqueId": "PacketTxLostFack",
      "splitArgs": [
        {
          "DefinationEncoding": "c",
          "MacroVariableName": "arg2"
        },
        {
          "DefinationEncoding": "llu",
          "MacroVariableName": "arg3"
        },
        {
          "DefinationEncoding": "llu",
          "MacroVariableName": "arg4"
        }
      ],
      "macroName": "QuicTraceLogVerbose"
    },
    "PacketTxLostRack": {
      "ModuleProperites": {},
      "TraceString": "[%c][TX][%llu] Lost: RACK %u ms",
      "UniqueId": "PacketTxLostRack",
      "splitArgs": [
        {
          "DefinationEncoding": "c",
          "MacroVariableName": "arg2"
        },
        {
          "DefinationEncoding": "llu",
          "MacroVariableName": "arg3"
        },
        {
          "DefinationEncoding": "u",
          "MacroVariableName": "arg4"
        }
      ],
      "macroName": "QuicTraceLogVerbose"
    },
    "PacketTxAckedImplicit": {
      "ModuleProperites": {},
      "TraceString": "[%c][TX][%llu] ACKed (implicit)",
      "UniqueId": "PacketTxAckedImplicit",
      "splitArgs": [
        {
          "DefinationEncoding": "c",
          "MacroVariableName": "arg2"
        },
        {
          "DefinationEncoding": "llu",
          "MacroVariableName": "arg3"
        }
      ],
      "macroName": "QuicTraceLogVerbose"
    },
    "PacketTx0RttRejected": {
      "ModuleProperites": {},
      "TraceString": "[%c][TX][%llu] Rejected",
      "UniqueId": "PacketTx0RttRejected",
      "splitArgs": [
        {
          "DefinationEncoding": "c",
          "MacroVariableName": "arg2"
        },
        {
          "DefinationEncoding": "llu",
          "MacroVariableName": "arg3"
        }
      ],
      "macroName": "QuicTraceLogVerbose"
    },
    "PacketTxSpuriousLoss": {
      "ModuleProperites": {},
      "TraceString": "[%c][TX][%llu] Spurious loss detected",
      "UniqueId": "PacketTxSpuriousLoss",
      "splitArgs": [
        {
          "DefinationEncoding": "c",
          "MacroVariableName": "arg2"
        },
        {
          "DefinationEncoding": "llu",
          "MacroVariableName": "arg3"
        }
      ],
      "macroName": "QuicTraceLogVerbose"
    },
    "PacketTxAcked": {
      "ModuleProperites": {},
      "TraceString": "[%c][TX][%llu] ACKed (%u.%03u ms)",
      "UniqueId": "PacketTxAcked",
      "splitArgs": [
        {
          "DefinationEncoding": "c",
          "MacroVariableName": "arg2"
        },
        {
          "DefinationEncoding": "llu",
          "MacroVariableName": "arg3"
        },
        {
          "DefinationEncoding": "u",
          "MacroVariableName": "arg4"
        },
        {
          "DefinationEncoding": "03u",
          "MacroVariableName": "arg5"
        }
      ],
      "macroName": "QuicTraceLogVerbose"
    },
    "PacketTxProbeRetransmit": {
      "ModuleProperites": {},
      "TraceString": "[%c][TX][%llu] Probe Retransmit",
      "UniqueId": "PacketTxProbeRetransmit",
      "splitArgs": [
        {
          "DefinationEncoding": "c",
          "MacroVariableName": "arg2"
        },
        {
          "DefinationEncoding": "llu",
          "MacroVariableName": "arg3"
        }
      ],
      "macroName": "QuicTraceLogVerbose"
    },
    "HandshakeConfirmedAck": {
      "ModuleProperites": {},
      "TraceString": "[conn][%p] Handshake confirmed (ack)",
      "UniqueId": "HandshakeConfirmedAck",
      "splitArgs": [
        {
          "DefinationEncoding": "p",
          "MacroVariableName": "arg1"
        }
      ],
      "macroName": "QuicTraceLogConnInfo"
    },
    "PathMinMtuValidated": {
      "ModuleProperites": {},
      "TraceString": "[conn][%p] Path[%hhu] Minimum MTU validated",
      "UniqueId": "PathMinMtuValidated",
      "splitArgs": [
        {
          "DefinationEncoding": "p",
          "MacroVariableName": "arg1"
        },
        {
          "DefinationEncoding": "hhu",
          "MacroVariableName": "arg3"
        }
      ],
      "macroName": "QuicTraceLogConnInfo"
    },
    "PathValidationTimeout": {
      "ModuleProperites": {},
      "TraceString": "[conn][%p] Path[%hhu] validation timed out",
      "UniqueId": "PathValidationTimeout",
      "splitArgs": [
        {
          "DefinationEncoding": "p",
          "MacroVariableName": "arg1"
        },
        {
          "DefinationEncoding": "hhu",
          "MacroVariableName": "arg3"
        }
      ],
      "macroName": "QuicTraceLogConnInfo"
    },
    "ScheduleProbe": {
      "ModuleProperites": {},
      "TraceString": "[conn][%p] probe round %hu",
      "UniqueId": "ScheduleProbe",
      "splitArgs": [
        {
          "DefinationEncoding": "p",
          "MacroVariableName": "arg1"
        },
        {
          "DefinationEncoding": "hu",
          "MacroVariableName": "arg3"
        }
      ],
      "macroName": "QuicTraceLogConnInfo"
    },
    "KeyChangeConfirmed": {
      "ModuleProperites": {},
      "TraceString": "[conn][%p] Key change confirmed by peer",
      "UniqueId": "KeyChangeConfirmed",
      "splitArgs": [
        {
          "DefinationEncoding": "p",
          "MacroVariableName": "arg1"
        }
      ],
      "macroName": "QuicTraceLogConnVerbose"
    },
    "ConnLossDetectionTimerSet": {
      "ModuleProperites": {},
      "TraceString": "[conn][%p] Setting loss detection %hhu timer for %u ms. (ProbeCount=%hu)",
      "UniqueId": "ConnLossDetectionTimerSet",
      "splitArgs": [
        {
          "DefinationEncoding": "p",
          "MacroVariableName": "arg2"
        },
        {
          "DefinationEncoding": "hhu",
          "MacroVariableName": "arg3"
        },
        {
          "DefinationEncoding": "u",
          "MacroVariableName": "arg4"
        },
        {
          "DefinationEncoding": "hu",
          "MacroVariableName": "arg5"
        }
      ],
      "macroName": "QuicTraceEvent"
    },
    "ConnPacketLost": {
      "ModuleProperites": {},
      "TraceString": "[conn][%p][TX][%llu] %hhu Lost: %hhu",
      "UniqueId": "ConnPacketLost",
      "splitArgs": [
        {
          "DefinationEncoding": "p",
          "MacroVariableName": "arg2"
        },
        {
          "DefinationEncoding": "llu",
          "MacroVariableName": "arg3"
        },
        {
          "DefinationEncoding": "hhu",
          "MacroVariableName": "arg4"
        },
        {
          "DefinationEncoding": "hhu",
          "MacroVariableName": "arg5"
        }
      ],
      "macroName": "QuicTraceEvent"
    },
    "ConnPacketACKed": {
      "ModuleProperites": {},
      "TraceString": "[conn][%p][TX][%llu] %hhu ACKed",
      "UniqueId": "ConnPacketACKed",
      "splitArgs": [
        {
          "DefinationEncoding": "p",
          "MacroVariableName": "arg2"
        },
        {
          "DefinationEncoding": "llu",
          "MacroVariableName": "arg3"
        },
        {
          "DefinationEncoding": "hhu",
          "MacroVariableName": "arg4"
        }
      ],
      "macroName": "QuicTraceEvent"
    },
    "NotAccepted": {
      "ModuleProperites": {},
      "TraceString": "[strm][%p] New stream wasn't accepted, 0x%x",
      "UniqueId": "NotAccepted",
      "splitArgs": [
        {
          "DefinationEncoding": "p",
          "MacroVariableName": "arg1"
        },
        {
          "DefinationEncoding": "x",
          "MacroVariableName": "arg3"
        }
      ],
      "macroName": "QuicTraceLogStreamWarning"
    },
    "IndicatePeerAccepted": {
      "ModuleProperites": {},
      "TraceString": "[strm][%p] Indicating QUIC_STREAM_EVENT_PEER_ACCEPTED",
      "UniqueId": "IndicatePeerAccepted",
      "splitArgs": [
        {
          "DefinationEncoding": "p",
          "MacroVariableName": "arg1"
        }
      ],
      "macroName": "QuicTraceLogStreamVerbose"
    },
    "MaxStreamCountUpdated": {
      "ModuleProperites": {},
      "TraceString": "[conn][%p] App configured max stream count of %hu (type=%hhu).",
      "UniqueId": "MaxStreamCountUpdated",
      "splitArgs": [
        {
          "DefinationEncoding": "p",
          "MacroVariableName": "arg1"
        },
        {
          "DefinationEncoding": "hu",
          "MacroVariableName": "arg3"
        },
        {
          "DefinationEncoding": "hhu",
          "MacroVariableName": "arg4"
        }
      ],
      "macroName": "QuicTraceLogConnInfo"
    },
    "IndicateStreamsAvailable": {
      "ModuleProperites": {},
      "TraceString": "[conn][%p] Indicating QUIC_CONNECTION_EVENT_STREAMS_AVAILABLE [bi=%hu uni=%hu]",
      "UniqueId": "IndicateStreamsAvailable",
      "splitArgs": [
        {
          "DefinationEncoding": "p",
          "MacroVariableName": "arg1"
        },
        {
          "DefinationEncoding": "hu",
          "MacroVariableName": "arg3"
        },
        {
          "DefinationEncoding": "hu",
          "MacroVariableName": "arg4"
        }
      ],
      "macroName": "QuicTraceLogConnVerbose"
    },
    "PeerStreamCountsUpdated": {
      "ModuleProperites": {},
      "TraceString": "[conn][%p] Peer updated max stream count (%hhu, %llu).",
      "UniqueId": "PeerStreamCountsUpdated",
      "splitArgs": [
        {
          "DefinationEncoding": "p",
          "MacroVariableName": "arg1"
        },
        {
          "DefinationEncoding": "hhu",
          "MacroVariableName": "arg3"
        },
        {
          "DefinationEncoding": "llu",
          "MacroVariableName": "arg4"
        }
      ],
      "macroName": "QuicTraceLogConnVerbose"
    },
    "IndicatePeerStreamStarted": {
      "ModuleProperites": {},
      "TraceString": "[conn][%p] Indicating QUIC_CONNECTION_EVENT_PEER_STREAM_STARTED [%p, 0x%x]",
      "UniqueId": "IndicatePeerStreamStarted",
      "splitArgs": [
        {
          "DefinationEncoding": "p",
          "MacroVariableName": "arg1"
        },
        {
          "DefinationEncoding": "p",
          "MacroVariableName": "arg3"
        },
        {
          "DefinationEncoding": "x",
          "MacroVariableName": "arg4"
        }
      ],
      "macroName": "QuicTraceLogConnVerbose"
    },
    "IndicateSendShutdownComplete": {
      "ModuleProperites": {},
      "TraceString": "[strm][%p] Indicating QUIC_STREAM_EVENT_SEND_SHUTDOWN_COMPLETE",
      "UniqueId": "IndicateSendShutdownComplete",
      "splitArgs": [
        {
          "DefinationEncoding": "p",
          "MacroVariableName": "arg1"
        }
      ],
      "macroName": "QuicTraceLogStreamVerbose"
    },
    "IndicateSendCanceled": {
      "ModuleProperites": {},
      "TraceString": "[strm][%p] Indicating QUIC_STREAM_EVENT_SEND_COMPLETE [%p] (Canceled)",
      "UniqueId": "IndicateSendCanceled",
      "splitArgs": [
        {
          "DefinationEncoding": "p",
          "MacroVariableName": "arg1"
        },
        {
          "DefinationEncoding": "p",
          "MacroVariableName": "arg3"
        }
      ],
      "macroName": "QuicTraceLogStreamVerbose"
    },
    "IndicateSendComplete": {
      "ModuleProperites": {},
      "TraceString": "[strm][%p] Indicating QUIC_STREAM_EVENT_SEND_COMPLETE [%p]",
      "UniqueId": "IndicateSendComplete",
      "splitArgs": [
        {
          "DefinationEncoding": "p",
          "MacroVariableName": "arg1"
        },
        {
          "DefinationEncoding": "p",
          "MacroVariableName": "arg3"
        }
      ],
      "macroName": "QuicTraceLogStreamVerbose"
    },
    "SendQueued": {
      "ModuleProperites": {},
      "TraceString": "[strm][%p] Send Request [%p] queued with %llu bytes at offset %llu (flags 0x%x)",
      "UniqueId": "SendQueued",
      "splitArgs": [
        {
          "DefinationEncoding": "p",
          "MacroVariableName": "arg1"
        },
        {
          "DefinationEncoding": "p",
          "MacroVariableName": "arg3"
        },
        {
          "DefinationEncoding": "llu",
          "MacroVariableName": "arg4"
        },
        {
          "DefinationEncoding": "llu",
          "MacroVariableName": "arg5"
        },
        {
          "DefinationEncoding": "x",
          "MacroVariableName": "arg6"
        }
      ],
      "macroName": "QuicTraceLogStreamVerbose"
    },
    "NoMoreRoom": {
      "ModuleProperites": {},
      "TraceString": "[strm][%p] Can't squeeze in a frame (no room for header)",
      "UniqueId": "NoMoreRoom",
      "splitArgs": [
        {
          "DefinationEncoding": "p",
          "MacroVariableName": "arg1"
        }
      ],
      "macroName": "QuicTraceLogStreamVerbose"
    },
    "NoMoreFrames": {
      "ModuleProperites": {},
      "TraceString": "[strm][%p] No more frames",
      "UniqueId": "NoMoreFrames",
      "splitArgs": [
        {
          "DefinationEncoding": "p",
          "MacroVariableName": "arg1"
        }
      ],
      "macroName": "QuicTraceLogStreamVerbose"
    },
    "AddFrame": {
      "ModuleProperites": {},
      "TraceString": "[strm][%p] Built stream frame, offset=%llu len=%hu fin=%hhu",
      "UniqueId": "AddFrame",
      "splitArgs": [
        {
          "DefinationEncoding": "p",
          "MacroVariableName": "arg1"
        },
        {
          "DefinationEncoding": "llu",
          "MacroVariableName": "arg3"
        },
        {
          "DefinationEncoding": "hu",
          "MacroVariableName": "arg4"
        },
        {
          "DefinationEncoding": "hhu",
          "MacroVariableName": "arg5"
        }
      ],
      "macroName": "QuicTraceLogStreamVerbose"
    },
    "RecoverOpen": {
      "ModuleProperites": {},
      "TraceString": "[strm][%p] Recovering open STREAM frame",
      "UniqueId": "RecoverOpen",
      "splitArgs": [
        {
          "DefinationEncoding": "p",
          "MacroVariableName": "arg1"
        }
      ],
      "macroName": "QuicTraceLogStreamVerbose"
    },
    "RecoverFin": {
      "ModuleProperites": {},
      "TraceString": "[strm][%p] Recovering fin STREAM frame",
      "UniqueId": "RecoverFin",
      "splitArgs": [
        {
          "DefinationEncoding": "p",
          "MacroVariableName": "arg1"
        }
      ],
      "macroName": "QuicTraceLogStreamVerbose"
    },
    "RecoverRange": {
      "ModuleProperites": {},
      "TraceString": "[strm][%p] Recovering offset %llu up to %llu",
      "UniqueId": "RecoverRange",
      "splitArgs": [
        {
          "DefinationEncoding": "p",
          "MacroVariableName": "arg1"
        },
        {
          "DefinationEncoding": "llu",
          "MacroVariableName": "arg3"
        },
        {
          "DefinationEncoding": "llu",
          "MacroVariableName": "arg4"
        }
      ],
      "macroName": "QuicTraceLogStreamVerbose"
    },
    "AckRangeMsg": {
      "ModuleProperites": {},
      "TraceString": "[strm][%p] Received ack for %d bytes, offset=%llu, FF=0x%hx",
      "UniqueId": "AckRangeMsg",
      "splitArgs": [
        {
          "DefinationEncoding": "p",
          "MacroVariableName": "arg1"
        },
        {
          "DefinationEncoding": "d",
          "MacroVariableName": "arg3"
        },
        {
          "DefinationEncoding": "llu",
          "MacroVariableName": "arg4"
        },
        {
          "DefinationEncoding": "hx",
          "MacroVariableName": "arg5"
        }
      ],
      "macroName": "QuicTraceLogStreamVerbose"
    },
    "Send0RttUpdated": {
      "ModuleProperites": {},
      "TraceString": "[strm][%p] Updated sent 0RTT length to %llu",
      "UniqueId": "Send0RttUpdated",
      "splitArgs": [
        {
          "DefinationEncoding": "p",
          "MacroVariableName": "arg1"
        },
        {
          "DefinationEncoding": "llu",
          "MacroVariableName": "arg3"
        }
      ],
      "macroName": "QuicTraceLogStreamVerbose"
    },
    "SendQueueDrained": {
      "ModuleProperites": {},
      "TraceString": "[strm][%p] Send queue completely drained",
      "UniqueId": "SendQueueDrained",
      "splitArgs": [
        {
          "DefinationEncoding": "p",
          "MacroVariableName": "arg1"
        }
      ],
      "macroName": "QuicTraceLogStreamVerbose"
    },
    "SendDump": {
      "ModuleProperites": {},
      "TraceString": "[strm][%p] SF:%hX FC:%llu QS:%llu MAX:%llu UNA:%llu NXT:%llu RECOV:%llu-%llu",
      "UniqueId": "SendDump",
      "splitArgs": [
        {
          "DefinationEncoding": "p",
          "MacroVariableName": "arg1"
        },
        {
          "DefinationEncoding": "hX",
          "MacroVariableName": "arg3"
        },
        {
          "DefinationEncoding": "llu",
          "MacroVariableName": "arg4"
        },
        {
          "DefinationEncoding": "llu",
          "MacroVariableName": "arg5"
        },
        {
          "DefinationEncoding": "llu",
          "MacroVariableName": "arg6"
        },
        {
          "DefinationEncoding": "llu",
          "MacroVariableName": "arg7"
        },
        {
          "DefinationEncoding": "llu",
          "MacroVariableName": "arg8"
        },
        {
          "DefinationEncoding": "llu",
          "MacroVariableName": "arg9"
        },
        {
          "DefinationEncoding": "llu",
          "MacroVariableName": "arg10"
        }
      ],
      "macroName": "QuicTraceLogStreamVerbose"
    },
    "SendDumpAck": {
      "ModuleProperites": {},
      "TraceString": "[strm][%p]   unACKed: [%llu, %llu]",
      "UniqueId": "SendDumpAck",
      "splitArgs": [
        {
          "DefinationEncoding": "p",
          "MacroVariableName": "arg1"
        },
        {
          "DefinationEncoding": "llu",
          "MacroVariableName": "arg3"
        },
        {
          "DefinationEncoding": "llu",
          "MacroVariableName": "arg4"
        }
      ],
      "macroName": "QuicTraceLogStreamVerbose"
    },
    "StreamWriteFrames": {
      "ModuleProperites": {},
      "TraceString": "[strm][%p] Writing frames to packet %llu",
      "UniqueId": "StreamWriteFrames",
      "splitArgs": [
        {
          "DefinationEncoding": "p",
          "MacroVariableName": "arg2"
        },
        {
          "DefinationEncoding": "llu",
          "MacroVariableName": "arg3"
        }
      ],
      "macroName": "QuicTraceEvent"
    },
    "ResetEarly": {
      "ModuleProperites": {},
      "TraceString": "[strm][%p] Tried to reset at earlier final size!",
      "UniqueId": "ResetEarly",
      "splitArgs": [
        {
          "DefinationEncoding": "p",
          "MacroVariableName": "arg1"
        }
      ],
      "macroName": "QuicTraceLogStreamWarning"
    },
    "ResetTooBig": {
      "ModuleProperites": {},
      "TraceString": "[strm][%p] Tried to reset with too big final size!",
      "UniqueId": "ResetTooBig",
      "splitArgs": [
        {
          "DefinationEncoding": "p",
          "MacroVariableName": "arg1"
        }
      ],
      "macroName": "QuicTraceLogStreamWarning"
    },
    "ReceiveTooBig": {
      "ModuleProperites": {},
      "TraceString": "[strm][%p] Tried to write beyond end of buffer!",
      "UniqueId": "ReceiveTooBig",
      "splitArgs": [
        {
          "DefinationEncoding": "p",
          "MacroVariableName": "arg1"
        }
      ],
      "macroName": "QuicTraceLogStreamWarning"
    },
    "ReceiveBeyondFlowControl": {
      "ModuleProperites": {},
      "TraceString": "[strm][%p] Tried to write beyond flow control limit!",
      "UniqueId": "ReceiveBeyondFlowControl",
      "splitArgs": [
        {
          "DefinationEncoding": "p",
          "MacroVariableName": "arg1"
        }
      ],
      "macroName": "QuicTraceLogStreamWarning"
    },
    "RemoteCloseReset": {
      "ModuleProperites": {},
      "TraceString": "[strm][%p] Closed remotely (reset)",
      "UniqueId": "RemoteCloseReset",
      "splitArgs": [
        {
          "DefinationEncoding": "p",
          "MacroVariableName": "arg1"
        }
      ],
      "macroName": "QuicTraceLogStreamInfo"
    },
    "LocalCloseStopSending": {
      "ModuleProperites": {},
      "TraceString": "[strm][%p] Closed locally (stop sending)",
      "UniqueId": "LocalCloseStopSending",
      "splitArgs": [
        {
          "DefinationEncoding": "p",
          "MacroVariableName": "arg1"
        }
      ],
      "macroName": "QuicTraceLogStreamInfo"
    },
    "TreatFinAsReset": {
      "ModuleProperites": {},
      "TraceString": "[strm][%p] Treating FIN after receive abort as reset",
      "UniqueId": "TreatFinAsReset",
      "splitArgs": [
        {
          "DefinationEncoding": "p",
          "MacroVariableName": "arg1"
        }
      ],
      "macroName": "QuicTraceLogStreamInfo"
    },
    "QueueRecvFlush": {
      "ModuleProperites": {},
      "TraceString": "[strm][%p] Queuing recv flush",
      "UniqueId": "QueueRecvFlush",
      "splitArgs": [
        {
          "DefinationEncoding": "p",
          "MacroVariableName": "arg1"
        }
      ],
      "macroName": "QuicTraceLogStreamVerbose"
    },
    "IndicatePeerSendAbort": {
      "ModuleProperites": {},
      "TraceString": "[strm][%p] Indicating QUIC_STREAM_EVENT_PEER_SEND_ABORTED (0x%llX)",
      "UniqueId": "IndicatePeerSendAbort",
      "splitArgs": [
        {
          "DefinationEncoding": "p",
          "MacroVariableName": "arg1"
        },
        {
          "DefinationEncoding": "llX",
          "MacroVariableName": "arg3"
        }
      ],
      "macroName": "QuicTraceLogStreamVerbose"
    },
    "IndicatePeerReceiveAborted": {
      "ModuleProperites": {},
      "TraceString": "[strm][%p] Indicating QUIC_STREAM_EVENT_PEER_RECEIVE_ABORTED (0x%llX)",
      "UniqueId": "IndicatePeerReceiveAborted",
      "splitArgs": [
        {
          "DefinationEncoding": "p",
          "MacroVariableName": "arg1"
        },
        {
          "DefinationEncoding": "llX",
          "MacroVariableName": "arg3"
        }
      ],
      "macroName": "QuicTraceLogStreamVerbose"
    },
    "IgnoreRecvAfterClose": {
      "ModuleProperites": {},
      "TraceString": "[strm][%p] Ignoring recv after close",
      "UniqueId": "IgnoreRecvAfterClose",
      "splitArgs": [
        {
          "DefinationEncoding": "p",
          "MacroVariableName": "arg1"
        }
      ],
      "macroName": "QuicTraceLogStreamVerbose"
    },
    "IgnoreRecvAfterAbort": {
      "ModuleProperites": {},
      "TraceString": "[strm][%p] Ignoring received frame after receive abort",
      "UniqueId": "IgnoreRecvAfterAbort",
      "splitArgs": [
        {
          "DefinationEncoding": "p",
          "MacroVariableName": "arg1"
        }
      ],
      "macroName": "QuicTraceLogStreamVerbose"
    },
    "FlowControlExhausted": {
      "ModuleProperites": {},
      "TraceString": "[strm][%p] Flow control window exhausted!",
      "UniqueId": "FlowControlExhausted",
      "splitArgs": [
        {
          "DefinationEncoding": "p",
          "MacroVariableName": "arg1"
        }
      ],
      "macroName": "QuicTraceLogStreamVerbose"
    },
    "Receive": {
      "ModuleProperites": {},
      "TraceString": "[strm][%p] Received %hu bytes, offset=%llu Ready=%hhu",
      "UniqueId": "Receive",
      "splitArgs": [
        {
          "DefinationEncoding": "p",
          "MacroVariableName": "arg1"
        },
        {
          "DefinationEncoding": "hu",
          "MacroVariableName": "arg3"
        },
        {
          "DefinationEncoding": "llu",
          "MacroVariableName": "arg4"
        },
        {
          "DefinationEncoding": "hhu",
          "MacroVariableName": "arg5"
        }
      ],
      "macroName": "QuicTraceLogStreamVerbose"
    },
    "RemoteBlocked": {
      "ModuleProperites": {},
      "TraceString": "[strm][%p] Remote FC blocked (%llu)",
      "UniqueId": "RemoteBlocked",
      "splitArgs": [
        {
          "DefinationEncoding": "p",
          "MacroVariableName": "arg1"
        },
        {
          "DefinationEncoding": "llu",
          "MacroVariableName": "arg3"
        }
      ],
      "macroName": "QuicTraceLogStreamVerbose"
    },
    "IncreaseRxBuffer": {
      "ModuleProperites": {},
      "TraceString": "[strm][%p] Increasing max RX buffer size to %u (MinRtt=%u; TimeNow=%u; LastUpdate=%u)",
      "UniqueId": "IncreaseRxBuffer",
      "splitArgs": [
        {
          "DefinationEncoding": "p",
          "MacroVariableName": "arg1"
        },
        {
          "DefinationEncoding": "u",
          "MacroVariableName": "arg3"
        },
        {
          "DefinationEncoding": "u",
          "MacroVariableName": "arg4"
        },
        {
          "DefinationEncoding": "u",
          "MacroVariableName": "arg5"
        },
        {
          "DefinationEncoding": "u",
          "MacroVariableName": "arg6"
        }
      ],
      "macroName": "QuicTraceLogStreamVerbose"
    },
    "UpdateFlowControl": {
      "ModuleProperites": {},
      "TraceString": "[strm][%p] Updating flow control window",
      "UniqueId": "UpdateFlowControl",
      "splitArgs": [
        {
          "DefinationEncoding": "p",
          "MacroVariableName": "arg1"
        }
      ],
      "macroName": "QuicTraceLogStreamVerbose"
    },
    "IgnoreRecvFlush": {
      "ModuleProperites": {},
      "TraceString": "[strm][%p] Ignoring recv flush (recv disabled)",
      "UniqueId": "IgnoreRecvFlush",
      "splitArgs": [
        {
          "DefinationEncoding": "p",
          "MacroVariableName": "arg1"
        }
      ],
      "macroName": "QuicTraceLogStreamVerbose"
    },
    "IndicatePeerSendShutdown": {
      "ModuleProperites": {},
      "TraceString": "[strm][%p] Indicating QUIC_STREAM_EVENT_PEER_SEND_SHUTDOWN",
      "UniqueId": "IndicatePeerSendShutdown",
      "splitArgs": [
        {
          "DefinationEncoding": "p",
          "MacroVariableName": "arg1"
        }
      ],
      "macroName": "QuicTraceLogStreamVerbose"
    },
    "StreamReceiveFrame": {
      "ModuleProperites": {},
      "TraceString": "[strm][%p] Processing frame in packet %llu",
      "UniqueId": "StreamReceiveFrame",
      "splitArgs": [
        {
          "DefinationEncoding": "p",
          "MacroVariableName": "arg2"
        },
        {
          "DefinationEncoding": "llu",
          "MacroVariableName": "arg3"
        }
      ],
      "macroName": "QuicTraceEvent"
    },
    "StreamAppReceive": {
      "ModuleProperites": {},
      "TraceString": "[strm][%p] Indicating QUIC_STREAM_EVENT_RECEIVE [%llu bytes, %u buffers, 0x%x flags]",
      "UniqueId": "StreamAppReceive",
      "splitArgs": [
        {
          "DefinationEncoding": "p",
          "MacroVariableName": "arg2"
        },
        {
          "DefinationEncoding": "llu",
          "MacroVariableName": "arg3"
        },
        {
          "DefinationEncoding": "u",
          "MacroVariableName": "arg4"
        },
        {
          "DefinationEncoding": "x",
          "MacroVariableName": "arg5"
        }
      ],
      "macroName": "QuicTraceEvent"
    },
    "StreamAppReceiveComplete": {
      "ModuleProperites": {},
      "TraceString": "[strm][%p] Receive complete [%llu bytes]",
      "UniqueId": "StreamAppReceiveComplete",
      "splitArgs": [
        {
          "DefinationEncoding": "p",
          "MacroVariableName": "arg2"
        },
        {
          "DefinationEncoding": "llu",
          "MacroVariableName": "arg3"
        }
      ],
      "macroName": "QuicTraceEvent"
    },
    "MtuSearchComplete": {
      "ModuleProperites": {},
      "TraceString": "[conn][%p] Path[%hhu] Mtu Discovery Entering Search Complete at MTU %hu",
      "UniqueId": "MtuSearchComplete",
      "splitArgs": [
        {
          "DefinationEncoding": "p",
          "MacroVariableName": "arg1"
        },
        {
          "DefinationEncoding": "hhu",
          "MacroVariableName": "arg3"
        },
        {
          "DefinationEncoding": "hu",
          "MacroVariableName": "arg4"
        }
      ],
      "macroName": "QuicTraceLogConnInfo"
    },
    "MtuSearching": {
      "ModuleProperites": {},
      "TraceString": "[conn][%p] Path[%hhu] Mtu Discovery Search Packet Sending with MTU %hu",
      "UniqueId": "MtuSearching",
      "splitArgs": [
        {
          "DefinationEncoding": "p",
          "MacroVariableName": "arg1"
        },
        {
          "DefinationEncoding": "hhu",
          "MacroVariableName": "arg3"
        },
        {
          "DefinationEncoding": "hu",
          "MacroVariableName": "arg4"
        }
      ],
      "macroName": "QuicTraceLogConnInfo"
    },
    "MtuPathInitialized": {
      "ModuleProperites": {},
      "TraceString": "[conn][%p] Path[%hhu] Mtu Discovery Initialized: max_mtu=%u, cur/min_mtu=%u",
      "UniqueId": "MtuPathInitialized",
      "splitArgs": [
        {
          "DefinationEncoding": "p",
          "MacroVariableName": "arg1"
        },
        {
          "DefinationEncoding": "hhu",
          "MacroVariableName": "arg3"
        },
        {
          "DefinationEncoding": "u",
          "MacroVariableName": "arg4"
        },
        {
          "DefinationEncoding": "u",
          "MacroVariableName": "arg5"
        }
      ],
      "macroName": "QuicTraceLogConnInfo"
    },
    "PathMtuUpdated": {
      "ModuleProperites": {},
      "TraceString": "[conn][%p] Path[%hhu] MTU updated to %hu bytes",
      "UniqueId": "PathMtuUpdated",
      "splitArgs": [
        {
          "DefinationEncoding": "p",
          "MacroVariableName": "arg1"
        },
        {
          "DefinationEncoding": "hhu",
          "MacroVariableName": "arg3"
        },
        {
          "DefinationEncoding": "hu",
          "MacroVariableName": "arg4"
        }
      ],
      "macroName": "QuicTraceLogConnInfo"
    },
    "MtuDiscarded": {
      "ModuleProperites": {},
      "TraceString": "[conn][%p] Path[%hhu] Mtu Discovery Packet Discarded: size=%u, probe_count=%u",
      "UniqueId": "MtuDiscarded",
      "splitArgs": [
        {
          "DefinationEncoding": "p",
          "MacroVariableName": "arg1"
        },
        {
          "DefinationEncoding": "hhu",
          "MacroVariableName": "arg3"
        },
        {
          "DefinationEncoding": "u",
          "MacroVariableName": "arg4"
        },
        {
          "DefinationEncoding": "u",
          "MacroVariableName": "arg5"
        }
      ],
      "macroName": "QuicTraceLogConnInfo"
    },
    "MtuIncorrectSize": {
      "ModuleProperites": {},
      "TraceString": "[conn][%p] Path[%hhu] Mtu Discovery Received Out of Order: expected=%u received=%u",
      "UniqueId": "MtuIncorrectSize",
      "splitArgs": [
        {
          "DefinationEncoding": "p",
          "MacroVariableName": "arg1"
        },
        {
          "DefinationEncoding": "hhu",
          "MacroVariableName": "arg3"
        },
        {
          "DefinationEncoding": "u",
          "MacroVariableName": "arg4"
        },
        {
          "DefinationEncoding": "u",
          "MacroVariableName": "arg5"
        }
      ],
      "macroName": "QuicTraceLogConnVerbose"
    },
    "ConfigurationOpenStorageFailed": {
      "ModuleProperites": {},
      "TraceString": "[cnfg][%p] Failed to open settings, 0x%x",
      "UniqueId": "ConfigurationOpenStorageFailed",
      "splitArgs": [
        {
          "DefinationEncoding": "p",
          "MacroVariableName": "arg2"
        },
        {
          "DefinationEncoding": "x",
          "MacroVariableName": "arg3"
        }
      ],
      "macroName": "QuicTraceLogWarning"
    },
    "ConfigurationOpenAppStorageFailed": {
      "ModuleProperites": {},
      "TraceString": "[cnfg][%p] Failed to open app specific settings, 0x%x",
      "UniqueId": "ConfigurationOpenAppStorageFailed",
      "splitArgs": [
        {
          "DefinationEncoding": "p",
          "MacroVariableName": "arg2"
        },
        {
          "DefinationEncoding": "x",
          "MacroVariableName": "arg3"
        }
      ],
      "macroName": "QuicTraceLogWarning"
    },
    "ConfigurationSettingsUpdated": {
      "ModuleProperites": {},
      "TraceString": "[cnfg][%p] Settings %p Updated",
      "UniqueId": "ConfigurationSettingsUpdated",
      "splitArgs": [
        {
          "DefinationEncoding": "p",
          "MacroVariableName": "arg2"
        },
        {
          "DefinationEncoding": "p",
          "MacroVariableName": "arg3"
        }
      ],
      "macroName": "QuicTraceLogInfo"
    },
    "ConfigurationSetSettings": {
      "ModuleProperites": {},
      "TraceString": "[cnfg][%p] Setting new settings",
      "UniqueId": "ConfigurationSetSettings",
      "splitArgs": [
        {
          "DefinationEncoding": "p",
          "MacroVariableName": "arg2"
        }
      ],
      "macroName": "QuicTraceLogInfo"
    },
    "ConfigurationCreated": {
      "ModuleProperites": {},
      "TraceString": "[cnfg][%p] Created, Registration=%p",
      "UniqueId": "ConfigurationCreated",
      "splitArgs": [
        {
          "DefinationEncoding": "p",
          "MacroVariableName": "arg2"
        },
        {
          "DefinationEncoding": "p",
          "MacroVariableName": "arg3"
        }
      ],
      "macroName": "QuicTraceEvent"
    },
    "ConfigurationCleanup": {
      "ModuleProperites": {},
      "TraceString": "[cnfg][%p] Cleaning up",
      "UniqueId": "ConfigurationCleanup",
      "splitArgs": [
        {
          "DefinationEncoding": "p",
          "MacroVariableName": "arg2"
        }
      ],
      "macroName": "QuicTraceEvent"
    },
    "ConfigurationDestroyed": {
      "ModuleProperites": {},
      "TraceString": "[cnfg][%p] Destroyed",
      "UniqueId": "ConfigurationDestroyed",
      "splitArgs": [
        {
          "DefinationEncoding": "p",
          "MacroVariableName": "arg2"
        }
      ],
      "macroName": "QuicTraceEvent"
    },
    "ConfigurationRundown": {
      "ModuleProperites": {},
      "TraceString": "[cnfg][%p] Rundown, Registration=%p",
      "UniqueId": "ConfigurationRundown",
      "splitArgs": [
        {
          "DefinationEncoding": "p",
          "MacroVariableName": "arg2"
        },
        {
          "DefinationEncoding": "p",
          "MacroVariableName": "arg3"
        }
      ],
      "macroName": "QuicTraceEvent"
    },
    "LibraryStorageOpenFailed": {
      "ModuleProperites": {},
      "TraceString": "[ lib] Failed to open global settings, 0x%x",
      "UniqueId": "LibraryStorageOpenFailed",
      "splitArgs": [
        {
          "DefinationEncoding": "x",
          "MacroVariableName": "arg2"
        }
      ],
      "macroName": "QuicTraceLogWarning"
    },
    "LibraryTestDatapathHooksSet": {
      "ModuleProperites": {},
      "TraceString": "[ lib] Updated test datapath hooks",
      "UniqueId": "LibraryTestDatapathHooksSet",
      "splitArgs": [],
      "macroName": "QuicTraceLogWarning"
    },
    "LibrarySettingsUpdated": {
      "ModuleProperites": {},
      "TraceString": "[ lib] Settings %p Updated",
      "UniqueId": "LibrarySettingsUpdated",
      "splitArgs": [
        {
          "DefinationEncoding": "p",
          "MacroVariableName": "arg2"
        }
      ],
      "macroName": "QuicTraceLogInfo"
    },
    "LibraryVerifierEnabledPerRegistration": {
      "ModuleProperites": {},
      "TraceString": "[ lib] Verifing enabled, per-registration!",
      "UniqueId": "LibraryVerifierEnabledPerRegistration",
      "splitArgs": [],
      "macroName": "QuicTraceLogInfo"
    },
    "LibraryVerifierEnabled": {
      "ModuleProperites": {},
      "TraceString": "[ lib] Verifing enabled for all!",
      "UniqueId": "LibraryVerifierEnabled",
      "splitArgs": [],
      "macroName": "QuicTraceLogInfo"
    },
    "LibraryCidLengthSet": {
      "ModuleProperites": {},
      "TraceString": "[ lib] CID Length = %hhu",
      "UniqueId": "LibraryCidLengthSet",
      "splitArgs": [
        {
          "DefinationEncoding": "hhu",
          "MacroVariableName": "arg2"
        }
      ],
      "macroName": "QuicTraceLogInfo"
    },
    "LibraryRetryMemoryLimitSet": {
      "ModuleProperites": {},
      "TraceString": "[ lib] Updated retry memory limit = %hu",
      "UniqueId": "LibraryRetryMemoryLimitSet",
      "splitArgs": [
        {
          "DefinationEncoding": "hu",
          "MacroVariableName": "arg2"
        }
      ],
      "macroName": "QuicTraceLogInfo"
    },
    "LibraryLoadBalancingModeSet": {
      "ModuleProperites": {},
      "TraceString": "[ lib] Updated load balancing mode = %hu",
      "UniqueId": "LibraryLoadBalancingModeSet",
      "splitArgs": [
        {
          "DefinationEncoding": "hu",
          "MacroVariableName": "arg2"
        }
      ],
      "macroName": "QuicTraceLogInfo"
    },
    "LibrarySetSettings": {
      "ModuleProperites": {},
      "TraceString": "[ lib] Setting new settings",
      "UniqueId": "LibrarySetSettings",
      "splitArgs": [],
      "macroName": "QuicTraceLogInfo"
    },
    "LibraryInUse": {
      "ModuleProperites": {},
      "TraceString": "[ lib] Now in use.",
      "UniqueId": "LibraryInUse",
      "splitArgs": [],
      "macroName": "QuicTraceLogInfo"
    },
    "LibraryNotInUse": {
      "ModuleProperites": {},
      "TraceString": "[ lib] No longer in use.",
      "UniqueId": "LibraryNotInUse",
      "splitArgs": [],
      "macroName": "QuicTraceLogInfo"
    },
    "LibraryMsQuicOpenVersionNull": {
      "ModuleProperites": {},
      "TraceString": "[ api] MsQuicOpenVersion, NULL",
      "UniqueId": "LibraryMsQuicOpenVersionNull",
      "splitArgs": [],
      "macroName": "QuicTraceLogVerbose"
    },
    "LibraryMsQuicOpenVersionEntry": {
      "ModuleProperites": {},
      "TraceString": "[ api] MsQuicOpenVersion",
      "UniqueId": "LibraryMsQuicOpenVersionEntry",
      "splitArgs": [],
      "macroName": "QuicTraceLogVerbose"
    },
    "LibraryMsQuicOpenVersionExit": {
      "ModuleProperites": {},
      "TraceString": "[ api] MsQuicOpenVersion, status=0x%x",
      "UniqueId": "LibraryMsQuicOpenVersionExit",
      "splitArgs": [
        {
          "DefinationEncoding": "x",
          "MacroVariableName": "arg2"
        }
      ],
      "macroName": "QuicTraceLogVerbose"
    },
    "LibraryMsQuicClose": {
      "ModuleProperites": {},
      "TraceString": "[ api] MsQuicClose",
      "UniqueId": "LibraryMsQuicClose",
      "splitArgs": [],
      "macroName": "QuicTraceLogVerbose"
    },
    "LibraryLoadBalancingModeSetAfterInUse": {
      "ModuleProperites": {},
      "TraceString": "[ lib] Tried to change load balancing mode after library in use!",
      "UniqueId": "LibraryLoadBalancingModeSetAfterInUse",
      "splitArgs": [],
      "macroName": "QuicTraceLogError"
    },
    "LibraryInitialized": {
      "ModuleProperites": {},
      "TraceString": "[ lib] Initialized, PartitionCount=%u DatapathFeatures=%u",
      "UniqueId": "LibraryInitialized",
      "splitArgs": [
        {
          "DefinationEncoding": "u",
          "MacroVariableName": "arg2"
        },
        {
          "DefinationEncoding": "u",
          "MacroVariableName": "arg3"
        }
      ],
      "macroName": "QuicTraceEvent"
    },
    "LibraryVersion": {
      "ModuleProperites": {},
      "TraceString": "[ lib] Version %u.%u.%u.%u",
      "UniqueId": "LibraryVersion",
      "splitArgs": [
        {
          "DefinationEncoding": "u",
          "MacroVariableName": "arg2"
        },
        {
          "DefinationEncoding": "u",
          "MacroVariableName": "arg3"
        },
        {
          "DefinationEncoding": "u",
          "MacroVariableName": "arg4"
        },
        {
          "DefinationEncoding": "u",
          "MacroVariableName": "arg5"
        }
      ],
      "macroName": "QuicTraceEvent"
    },
    "LibraryUninitialized": {
      "ModuleProperites": {},
      "TraceString": "[ lib] Uninitialized",
      "UniqueId": "LibraryUninitialized",
      "splitArgs": [],
      "macroName": "QuicTraceEvent"
    },
    "LibraryAddRef": {
      "ModuleProperites": {},
      "TraceString": "[ lib] AddRef",
      "UniqueId": "LibraryAddRef",
      "splitArgs": [],
      "macroName": "QuicTraceEvent"
    },
    "LibraryRelease": {
      "ModuleProperites": {},
      "TraceString": "[ lib] Release",
      "UniqueId": "LibraryRelease",
      "splitArgs": [],
      "macroName": "QuicTraceEvent"
    },
    "BindingError": {
      "ModuleProperites": {},
      "TraceString": "[bind][%p] ERROR, %s.",
      "UniqueId": "BindingError",
      "splitArgs": [
        {
          "DefinationEncoding": "p",
          "MacroVariableName": "arg2"
        },
        {
          "DefinationEncoding": "s",
          "MacroVariableName": "arg3"
        }
      ],
      "macroName": "QuicTraceEvent"
    },
    "LibraryServerInit": {
      "ModuleProperites": {},
      "TraceString": "[ lib] Shared server state initializing",
      "UniqueId": "LibraryServerInit",
      "splitArgs": [],
      "macroName": "QuicTraceEvent"
    },
    "LibraryRundown": {
      "ModuleProperites": {},
      "TraceString": "[ lib] Rundown, PartitionCount=%u DatapathFeatures=%u",
      "UniqueId": "LibraryRundown",
      "splitArgs": [
        {
          "DefinationEncoding": "u",
          "MacroVariableName": "arg2"
        },
        {
          "DefinationEncoding": "u",
          "MacroVariableName": "arg3"
        }
      ],
      "macroName": "QuicTraceEvent"
    },
    "LibrarySendRetryStateUpdated": {
      "ModuleProperites": {},
      "TraceString": "[ lib] New SendRetryEnabled state, %hhu",
      "UniqueId": "LibrarySendRetryStateUpdated",
      "splitArgs": [
        {
          "DefinationEncoding": "hhu",
          "MacroVariableName": "arg2"
        }
      ],
      "macroName": "QuicTraceEvent"
    },
    "PerfCountersRundown": {
      "ModuleProperites": {},
      "TraceString": "[ lib] Perf counters Rundown, Counters=%!CID!",
      "UniqueId": "PerfCountersRundown",
      "splitArgs": [
        {
          "DefinationEncoding": "!CID!",
          "MacroVariableName": "arg2"
        }
      ],
      "macroName": "QuicTraceEvent"
    },
    "ConnExecApiOper": {
      "ModuleProperites": {},
      "TraceString": "[conn][%p] Execute: %u",
      "UniqueId": "ConnExecApiOper",
      "splitArgs": [
        {
          "DefinationEncoding": "p",
          "MacroVariableName": "arg2"
        },
        {
          "DefinationEncoding": "u",
          "MacroVariableName": "arg3"
        }
      ],
      "macroName": "QuicTraceEvent"
    },
    "ConnExecOper": {
      "ModuleProperites": {},
      "TraceString": "[conn][%p] Execute: %u",
      "UniqueId": "ConnExecOper",
      "splitArgs": [
        {
          "DefinationEncoding": "p",
          "MacroVariableName": "arg2"
        },
        {
          "DefinationEncoding": "u",
          "MacroVariableName": "arg3"
        }
      ],
      "macroName": "QuicTraceEvent"
    },
    "ConnOutFlowStreamStats": {
      "ModuleProperites": {},
      "TraceString": "[conn][%p] OUT: StreamFC=%llu StreamSendWindow=%llu",
      "UniqueId": "ConnOutFlowStreamStats",
      "splitArgs": [
        {
          "DefinationEncoding": "p",
          "MacroVariableName": "arg2"
        },
        {
          "DefinationEncoding": "llu",
          "MacroVariableName": "arg3"
        },
        {
          "DefinationEncoding": "llu",
          "MacroVariableName": "arg4"
        }
      ],
      "macroName": "QuicTraceEvent"
    },
    "ConnInFlowStats": {
      "ModuleProperites": {},
      "TraceString": "[conn][%p] IN: BytesRecv=%llu",
      "UniqueId": "ConnInFlowStats",
      "splitArgs": [
        {
          "DefinationEncoding": "p",
          "MacroVariableName": "arg2"
        },
        {
          "DefinationEncoding": "llu",
          "MacroVariableName": "arg3"
        }
      ],
      "macroName": "QuicTraceEvent"
    },
    "ConnStats": {
      "ModuleProperites": {},
      "TraceString": "[conn][%p] STATS: SRtt=%u CongestionCount=%u PersistentCongestionCount=%u SendTotalBytes=%llu RecvTotalBytes=%llu",
      "UniqueId": "ConnStats",
      "splitArgs": [
        {
          "DefinationEncoding": "p",
          "MacroVariableName": "arg2"
        },
        {
          "DefinationEncoding": "u",
          "MacroVariableName": "arg3"
        },
        {
          "DefinationEncoding": "u",
          "MacroVariableName": "arg4"
        },
        {
          "DefinationEncoding": "u",
          "MacroVariableName": "arg5"
        },
        {
          "DefinationEncoding": "llu",
          "MacroVariableName": "arg6"
        },
        {
          "DefinationEncoding": "llu",
          "MacroVariableName": "arg7"
        }
      ],
      "macroName": "QuicTraceEvent"
    },
    "ConnPacketStats": {
      "ModuleProperites": {},
      "TraceString": "[conn][%p] STATS: SendTotalPackets=%llu SendSuspectedLostPackets=%llu SendSpuriousLostPackets=%llu RecvTotalPackets=%llu RecvReorderedPackets=%llu RecvDroppedPackets=%llu RecvDuplicatePackets=%llu RecvDecryptionFailures=%llu",
      "UniqueId": "ConnPacketStats",
      "splitArgs": [
        {
          "DefinationEncoding": "p",
          "MacroVariableName": "arg2"
        },
        {
          "DefinationEncoding": "llu",
          "MacroVariableName": "arg3"
        },
        {
          "DefinationEncoding": "llu",
          "MacroVariableName": "arg4"
        },
        {
          "DefinationEncoding": "llu",
          "MacroVariableName": "arg5"
        },
        {
          "DefinationEncoding": "llu",
          "MacroVariableName": "arg6"
        },
        {
          "DefinationEncoding": "llu",
          "MacroVariableName": "arg7"
        },
        {
          "DefinationEncoding": "llu",
          "MacroVariableName": "arg8"
        },
        {
          "DefinationEncoding": "llu",
          "MacroVariableName": "arg9"
        },
        {
          "DefinationEncoding": "llu",
          "MacroVariableName": "arg10"
        }
      ],
      "macroName": "QuicTraceEvent"
    },
    "ConnOutFlowBlocked": {
      "ModuleProperites": {},
      "TraceString": "[conn][%p] Send Blocked Flags: %hhu",
      "UniqueId": "ConnOutFlowBlocked",
      "splitArgs": [
        {
          "DefinationEncoding": "p",
          "MacroVariableName": "arg2"
        },
        {
          "DefinationEncoding": "hhu",
          "MacroVariableName": "arg3"
        }
      ],
      "macroName": "QuicTraceEvent"
    },
    "TestScopeEntry": {
      "ModuleProperites": {},
      "TraceString": "[test]---> %s",
      "UniqueId": "TestScopeEntry",
      "splitArgs": [
        {
          "DefinationEncoding": "s",
          "MacroVariableName": "arg2"
        }
      ],
      "macroName": "QuicTraceLogInfo"
    },
    "TestScopeExit": {
      "ModuleProperites": {},
      "TraceString": "[test]<--- %s",
      "UniqueId": "TestScopeExit",
      "splitArgs": [
        {
          "DefinationEncoding": "s",
          "MacroVariableName": "arg2"
        }
      ],
      "macroName": "QuicTraceLogInfo"
    },
    "TestHookRegister": {
      "ModuleProperites": {},
      "TraceString": "[test][hook] Registering",
      "UniqueId": "TestHookRegister",
      "splitArgs": [],
      "macroName": "QuicTraceLogInfo"
    },
    "TestHookUnregistering": {
      "ModuleProperites": {},
      "TraceString": "[test][hook] Unregistering",
      "UniqueId": "TestHookUnregistering",
      "splitArgs": [],
      "macroName": "QuicTraceLogInfo"
    },
    "TestHookUnregistered": {
      "ModuleProperites": {},
      "TraceString": "[test][hook] Unregistered",
      "UniqueId": "TestHookUnregistered",
      "splitArgs": [],
      "macroName": "QuicTraceLogInfo"
    },
    "TestHookDropPacketRandom": {
      "ModuleProperites": {},
      "TraceString": "[test][hook] Random packet drop",
      "UniqueId": "TestHookDropPacketRandom",
      "splitArgs": [],
      "macroName": "QuicTraceLogVerbose"
    },
    "TestHookDropPacketSelective": {
      "ModuleProperites": {},
      "TraceString": "[test][hook] Selective packet drop",
      "UniqueId": "TestHookDropPacketSelective",
      "splitArgs": [],
      "macroName": "QuicTraceLogVerbose"
    },
    "TestHookReplaceAddrRecv": {
      "ModuleProperites": {},
      "TraceString": "[test][hook] Recv Addr :%hu => :%hu",
      "UniqueId": "TestHookReplaceAddrRecv",
      "splitArgs": [
        {
          "DefinationEncoding": "hu",
          "MacroVariableName": "arg2"
        },
        {
          "DefinationEncoding": "hu",
          "MacroVariableName": "arg3"
        }
      ],
      "macroName": "QuicTraceLogVerbose"
    },
    "TestHookReplaceAddrSend": {
      "ModuleProperites": {},
      "TraceString": "[test][hook] Send Addr :%hu => :%hu",
      "UniqueId": "TestHookReplaceAddrSend",
      "splitArgs": [
        {
          "DefinationEncoding": "hu",
          "MacroVariableName": "arg2"
        },
        {
          "DefinationEncoding": "hu",
          "MacroVariableName": "arg3"
        }
      ],
      "macroName": "QuicTraceLogVerbose"
    },
    "TestHookDropOldAddrSend": {
      "ModuleProperites": {},
      "TraceString": "[test][hook] Dropping send to old addr",
      "UniqueId": "TestHookDropOldAddrSend",
      "splitArgs": [],
      "macroName": "QuicTraceLogVerbose"
    },
    "TestHookDropLimitAddrRecv": {
      "ModuleProperites": {},
      "TraceString": "[test][hook] Dropping recv over limit to new addr",
      "UniqueId": "TestHookDropLimitAddrRecv",
      "splitArgs": [],
      "macroName": "QuicTraceLogVerbose"
    },
    "TestHookDropLimitAddrSend": {
      "ModuleProperites": {},
      "TraceString": "[test][hook] Dropping send over limit to new addr",
      "UniqueId": "TestHookDropLimitAddrSend",
      "splitArgs": [],
      "macroName": "QuicTraceLogVerbose"
    },
    "TestHookReplaceCreateSend": {
      "ModuleProperites": {},
      "TraceString": "[test][hook] Create (remote) Addr :%hu => :%hu",
      "UniqueId": "TestHookReplaceCreateSend",
      "splitArgs": [
        {
          "DefinationEncoding": "hu",
          "MacroVariableName": "arg2"
        },
        {
          "DefinationEncoding": "hu",
          "MacroVariableName": "arg3"
        }
      ],
      "macroName": "QuicTraceLogVerbose"
    },
    "TestIgnoreConnectionTimeout": {
      "ModuleProperites": {},
      "TraceString": "[test] Ignoring timeout unexpected status because of random loss",
      "UniqueId": "TestIgnoreConnectionTimeout",
      "splitArgs": [],
      "macroName": "QuicTraceLogInfo"
    },
    "PerfTcpCreateClient": {
      "ModuleProperites": {},
      "TraceString": "[perf][tcp][%p] Client created",
      "UniqueId": "PerfTcpCreateClient",
      "splitArgs": [
        {
          "DefinationEncoding": "p",
          "MacroVariableName": "arg2"
        }
      ],
      "macroName": "QuicTraceLogVerbose"
    },
    "PerfTcpCreateServer": {
      "ModuleProperites": {},
      "TraceString": "[perf][tcp][%p] Server created",
      "UniqueId": "PerfTcpCreateServer",
      "splitArgs": [
        {
          "DefinationEncoding": "p",
          "MacroVariableName": "arg2"
        }
      ],
      "macroName": "QuicTraceLogVerbose"
    },
    "PerfTcpDestroyed": {
      "ModuleProperites": {},
      "TraceString": "[perf][tcp][%p] Destroyed",
      "UniqueId": "PerfTcpDestroyed",
      "splitArgs": [
        {
          "DefinationEncoding": "p",
          "MacroVariableName": "arg2"
        }
      ],
      "macroName": "QuicTraceLogVerbose"
    },
    "PerfTcpConnectCallback": {
      "ModuleProperites": {},
      "TraceString": "[perf][tcp][%p] Connect callback %hhu",
      "UniqueId": "PerfTcpConnectCallback",
      "splitArgs": [
        {
          "DefinationEncoding": "p",
          "MacroVariableName": "arg2"
        },
        {
          "DefinationEncoding": "hhu",
          "MacroVariableName": "arg3"
        }
      ],
      "macroName": "QuicTraceLogVerbose"
    },
    "PerfTcpReceiveCallback": {
      "ModuleProperites": {},
      "TraceString": "[perf][tcp][%p] Receive callback",
      "UniqueId": "PerfTcpReceiveCallback",
      "splitArgs": [
        {
          "DefinationEncoding": "p",
          "MacroVariableName": "arg2"
        }
      ],
      "macroName": "QuicTraceLogVerbose"
    },
    "PerfTcpSendCompleteCallback": {
      "ModuleProperites": {},
      "TraceString": "[perf][tcp][%p] SendComplete callback",
      "UniqueId": "PerfTcpSendCompleteCallback",
      "splitArgs": [
        {
          "DefinationEncoding": "p",
          "MacroVariableName": "arg2"
        }
      ],
      "macroName": "QuicTraceLogVerbose"
    },
    "PerfTcpAppAccept": {
      "ModuleProperites": {},
      "TraceString": "[perf][tcp][%p] App Accept",
      "UniqueId": "PerfTcpAppAccept",
      "splitArgs": [
        {
          "DefinationEncoding": "p",
          "MacroVariableName": "arg2"
        }
      ],
      "macroName": "QuicTraceLogVerbose"
    },
    "PerfTcpAppConnect": {
      "ModuleProperites": {},
      "TraceString": "[perf][tcp][%p] App Connect",
      "UniqueId": "PerfTcpAppConnect",
      "splitArgs": [
        {
          "DefinationEncoding": "p",
          "MacroVariableName": "arg2"
        }
      ],
      "macroName": "QuicTraceLogVerbose"
    },
    "PerfTcpStartTls": {
      "ModuleProperites": {},
      "TraceString": "[perf][tcp][%p] Start TLS",
      "UniqueId": "PerfTcpStartTls",
      "splitArgs": [
        {
          "DefinationEncoding": "p",
          "MacroVariableName": "arg2"
        }
      ],
      "macroName": "QuicTraceLogVerbose"
    },
    "PerfTcpAppDisconnect": {
      "ModuleProperites": {},
      "TraceString": "[perf][tcp][%p] App Disconnect",
      "UniqueId": "PerfTcpAppDisconnect",
      "splitArgs": [
        {
          "DefinationEncoding": "p",
          "MacroVariableName": "arg2"
        }
      ],
      "macroName": "QuicTraceLogVerbose"
    },
    "PerfTcpAppReceive": {
      "ModuleProperites": {},
      "TraceString": "[perf][tcp][%p] App Receive %hu bytes, Open=%hhu Fin=%hhu Abort=%hhu",
      "UniqueId": "PerfTcpAppReceive",
      "splitArgs": [
        {
          "DefinationEncoding": "p",
          "MacroVariableName": "arg2"
        },
        {
          "DefinationEncoding": "hu",
          "MacroVariableName": "arg3"
        },
        {
          "DefinationEncoding": "hhu",
          "MacroVariableName": "arg4"
        },
        {
          "DefinationEncoding": "hhu",
          "MacroVariableName": "arg5"
        },
        {
          "DefinationEncoding": "hhu",
          "MacroVariableName": "arg6"
        }
      ],
      "macroName": "QuicTraceLogVerbose"
    },
    "PerfTcpSendFrame": {
      "ModuleProperites": {},
      "TraceString": "[perf][tcp][%p] Send frame %hu bytes, Open=%hhu Fin=%hhu Abort=%hhu",
      "UniqueId": "PerfTcpSendFrame",
      "splitArgs": [
        {
          "DefinationEncoding": "p",
          "MacroVariableName": "arg2"
        },
        {
          "DefinationEncoding": "hu",
          "MacroVariableName": "arg3"
        },
        {
          "DefinationEncoding": "hhu",
          "MacroVariableName": "arg4"
        },
        {
          "DefinationEncoding": "hhu",
          "MacroVariableName": "arg5"
        },
        {
          "DefinationEncoding": "hhu",
          "MacroVariableName": "arg6"
        }
      ],
      "macroName": "QuicTraceLogVerbose"
    },
    "PerfTcpAppSendComplete": {
      "ModuleProperites": {},
      "TraceString": "[perf][tcp][%p] App Send complete %u bytes",
      "UniqueId": "PerfTcpAppSendComplete",
      "splitArgs": [
        {
          "DefinationEncoding": "p",
          "MacroVariableName": "arg2"
        },
        {
          "DefinationEncoding": "u",
          "MacroVariableName": "arg3"
        }
      ],
      "macroName": "QuicTraceLogVerbose"
    },
    "PerfTcpAppSend": {
      "ModuleProperites": {},
      "TraceString": "[perf][tcp][%p] App Send %u bytes, Open=%hhu Fin=%hhu Abort=%hhu",
      "UniqueId": "PerfTcpAppSend",
      "splitArgs": [
        {
          "DefinationEncoding": "p",
          "MacroVariableName": "arg2"
        },
        {
          "DefinationEncoding": "u",
          "MacroVariableName": "arg3"
        },
        {
          "DefinationEncoding": "hhu",
          "MacroVariableName": "arg4"
        },
        {
          "DefinationEncoding": "hhu",
          "MacroVariableName": "arg5"
        },
        {
          "DefinationEncoding": "hhu",
          "MacroVariableName": "arg6"
        }
      ],
      "macroName": "QuicTraceLogVerbose"
    },
    "PerfTcpAppClose": {
      "ModuleProperites": {},
      "TraceString": "[perf][tcp][%p] App Close",
      "UniqueId": "PerfTcpAppClose",
      "splitArgs": [
        {
          "DefinationEncoding": "p",
          "MacroVariableName": "arg2"
        }
      ],
      "macroName": "QuicTraceLogVerbose"
    },
    "PerfRpsStart": {
      "ModuleProperites": {},
      "TraceString": "[perf] RPS Client start",
      "UniqueId": "PerfRpsStart",
      "splitArgs": [],
      "macroName": "QuicTraceLogVerbose"
    },
    "PerfRpsTimeout": {
      "ModuleProperites": {},
      "TraceString": "[perf] RPS Client timeout",
      "UniqueId": "PerfRpsTimeout",
      "splitArgs": [],
      "macroName": "QuicTraceLogVerbose"
    },
    "PerfRpsComplete": {
      "ModuleProperites": {},
      "TraceString": "[perf] RPS Client complete",
      "UniqueId": "PerfRpsComplete",
      "splitArgs": [],
      "macroName": "QuicTraceLogVerbose"
    },
    "ClientResumptionTicketDecodeFailTpLengthShort": {
      "ModuleProperites": {},
      "TraceString": "[test] Attempting to decode Server TP with length %u (Actual: %u)",
      "UniqueId": "ClientResumptionTicketDecodeFailTpLengthShort",
      "splitArgs": [
        {
          "DefinationEncoding": "u",
          "MacroVariableName": "arg2"
        },
        {
          "DefinationEncoding": "u",
          "MacroVariableName": "arg3"
        }
      ],
      "macroName": "QuicTraceLogInfo"
    },
    "ClientResumptionTicketDecodeFailTpLengthEncodedWrong": {
      "ModuleProperites": {},
      "TraceString": "[test] Attempting to decode Server TP length (improperly encoded) %x (Actual: %u)",
      "UniqueId": "ClientResumptionTicketDecodeFailTpLengthEncodedWrong",
      "splitArgs": [
        {
          "DefinationEncoding": "x",
          "MacroVariableName": "arg2"
        },
        {
          "DefinationEncoding": "u",
          "MacroVariableName": "arg3"
        }
      ],
      "macroName": "QuicTraceLogInfo"
    },
    "ClientResumptionTicketDecodeFailTicketLengthShort": {
      "ModuleProperites": {},
      "TraceString": "[test] Attempting to decode Server Ticket with length %u (Actual: %u)",
      "UniqueId": "ClientResumptionTicketDecodeFailTicketLengthShort",
      "splitArgs": [
        {
          "DefinationEncoding": "u",
          "MacroVariableName": "arg2"
        },
        {
          "DefinationEncoding": "u",
          "MacroVariableName": "arg3"
        }
      ],
      "macroName": "QuicTraceLogInfo"
    },
    "ClientResumptionTicketDecodeFailTicketLengthEncodedWrong": {
      "ModuleProperites": {},
      "TraceString": "[test] Attempting to decode Server Ticket length (improperly encoded) %x (Actual: %u)",
      "UniqueId": "ClientResumptionTicketDecodeFailTicketLengthEncodedWrong",
      "splitArgs": [
        {
          "DefinationEncoding": "x",
          "MacroVariableName": "arg2"
        },
        {
          "DefinationEncoding": "u",
          "MacroVariableName": "arg3"
        }
      ],
      "macroName": "QuicTraceLogInfo"
    },
    "ServerResumptionTicketDecodeFailAlpnLengthShort": {
      "ModuleProperites": {},
      "TraceString": "[test] Attempting to decode Negotiated ALPN with length %u (Actual: %u)",
      "UniqueId": "ServerResumptionTicketDecodeFailAlpnLengthShort",
      "splitArgs": [
        {
          "DefinationEncoding": "u",
          "MacroVariableName": "arg2"
        },
        {
          "DefinationEncoding": "u",
          "MacroVariableName": "arg3"
        }
      ],
      "macroName": "QuicTraceLogInfo"
    },
    "ServerResumptionTicketDecodeFailAlpnLengthEncodedWrong": {
      "ModuleProperites": {},
      "TraceString": "[test] Attempting to decode Negotiated ALPN length (improperly encoded) %x (Actual: %u)",
      "UniqueId": "ServerResumptionTicketDecodeFailAlpnLengthEncodedWrong",
      "splitArgs": [
        {
          "DefinationEncoding": "x",
          "MacroVariableName": "arg2"
        },
        {
          "DefinationEncoding": "u",
          "MacroVariableName": "arg3"
        }
      ],
      "macroName": "QuicTraceLogInfo"
    },
    "ServerResumptionTicketDecodeFailTpLengthShort": {
      "ModuleProperites": {},
      "TraceString": "[test] Attempting to decode Handshake TP with length %u (Actual: %u)",
      "UniqueId": "ServerResumptionTicketDecodeFailTpLengthShort",
      "splitArgs": [
        {
          "DefinationEncoding": "u",
          "MacroVariableName": "arg2"
        },
        {
          "DefinationEncoding": "u",
          "MacroVariableName": "arg3"
        }
      ],
      "macroName": "QuicTraceLogInfo"
    },
    "ServerResumptionTicketDecodeFailTpLengthEncodedWrong": {
      "ModuleProperites": {},
      "TraceString": "[test] Attempting to decode Handshake TP length (improperly encoded) %x (Actual: %u)",
      "UniqueId": "ServerResumptionTicketDecodeFailTpLengthEncodedWrong",
      "splitArgs": [
        {
          "DefinationEncoding": "x",
          "MacroVariableName": "arg2"
        },
        {
          "DefinationEncoding": "u",
          "MacroVariableName": "arg3"
        }
      ],
      "macroName": "QuicTraceLogInfo"
    },
    "ServerResumptionTicketDecodeFailAppDataLengthShort": {
      "ModuleProperites": {},
      "TraceString": "[test] Attempting to decode App Data with length %u (Actual: %u)",
      "UniqueId": "ServerResumptionTicketDecodeFailAppDataLengthShort",
      "splitArgs": [
        {
          "DefinationEncoding": "u",
          "MacroVariableName": "arg2"
        },
        {
          "DefinationEncoding": "u",
          "MacroVariableName": "arg3"
        }
      ],
      "macroName": "QuicTraceLogInfo"
    },
    "ServerResumptionTicketDecodeFailAppDataLengthEncodedWrong": {
      "ModuleProperites": {},
      "TraceString": "[test] Attempting to decode App Data length (improperly encoded) %x (Actual: %u)",
      "UniqueId": "ServerResumptionTicketDecodeFailAppDataLengthEncodedWrong",
      "splitArgs": [
        {
          "DefinationEncoding": "x",
          "MacroVariableName": "arg2"
        },
        {
          "DefinationEncoding": "u",
          "MacroVariableName": "arg3"
        }
      ],
      "macroName": "QuicTraceLogInfo"
    },
    "TestCaseStart": {
      "ModuleProperites": {},
      "TraceString": "[test] START %s",
      "UniqueId": "TestCaseStart",
      "splitArgs": [
        {
          "DefinationEncoding": "s",
          "MacroVariableName": "arg2"
        }
      ],
      "macroName": "QuicTraceLogInfo"
    },
    "TestCaseEnd": {
      "ModuleProperites": {},
      "TraceString": "[test] END %s",
      "UniqueId": "TestCaseEnd",
      "splitArgs": [
        {
          "DefinationEncoding": "s",
          "MacroVariableName": "arg2"
        }
      ],
      "macroName": "QuicTraceLogInfo"
    },
    "TestCaseTStart": {
      "ModuleProperites": {},
      "TraceString": "[test] START %s, %s",
      "UniqueId": "TestCaseTStart",
      "splitArgs": [
        {
          "DefinationEncoding": "s",
          "MacroVariableName": "arg2"
        },
        {
          "DefinationEncoding": "s",
          "MacroVariableName": "arg3"
        }
      ],
      "macroName": "QuicTraceLogInfo"
    },
    "TestCaseTEnd": {
      "ModuleProperites": {},
      "TraceString": "[test] END %s",
      "UniqueId": "TestCaseTEnd",
      "splitArgs": [
        {
          "DefinationEncoding": "s",
          "MacroVariableName": "arg2"
        }
      ],
      "macroName": "QuicTraceLogInfo"
    },
    "TestLogFailure": {
      "ModuleProperites": {},
      "TraceString": "[test] FAILURE - %s:%d - %s",
      "UniqueId": "TestLogFailure",
      "splitArgs": [
        {
          "DefinationEncoding": "s",
          "MacroVariableName": "arg2"
        },
        {
          "DefinationEncoding": "d",
          "MacroVariableName": "arg3"
        },
        {
          "DefinationEncoding": "s",
          "MacroVariableName": "arg4"
        }
      ],
      "macroName": "QuicTraceLogError"
    },
    "PerfControlClientCanceledRequest": {
      "ModuleProperites": {},
      "TraceString": "[perf] Client %p canceled request %p",
      "UniqueId": "PerfControlClientCanceledRequest",
      "splitArgs": [
        {
          "DefinationEncoding": "p",
          "MacroVariableName": "arg2"
        },
        {
          "DefinationEncoding": "p",
          "MacroVariableName": "arg3"
        }
      ],
      "macroName": "QuicTraceLogWarning"
    },
    "PerfDriverStarted": {
      "ModuleProperites": {},
      "TraceString": "[perf] Started",
      "UniqueId": "PerfDriverStarted",
      "splitArgs": [],
      "macroName": "QuicTraceLogInfo"
    },
    "PerfDriverStopped": {
      "ModuleProperites": {},
      "TraceString": "[perf] Stopped",
      "UniqueId": "PerfDriverStopped",
      "splitArgs": [],
      "macroName": "QuicTraceLogInfo"
    },
    "PerfControlClientCreated": {
      "ModuleProperites": {},
      "TraceString": "[perf] Client %p created",
      "UniqueId": "PerfControlClientCreated",
      "splitArgs": [
        {
          "DefinationEncoding": "p",
          "MacroVariableName": "arg2"
        }
      ],
      "macroName": "QuicTraceLogInfo"
    },
    "PerfControlClientCleaningUp": {
      "ModuleProperites": {},
      "TraceString": "[perf] Client %p cleaning up",
      "UniqueId": "PerfControlClientCleaningUp",
      "splitArgs": [
        {
          "DefinationEncoding": "p",
          "MacroVariableName": "arg2"
        }
      ],
      "macroName": "QuicTraceLogInfo"
    },
    "PerformanceStopCancelled": {
      "ModuleProperites": {},
      "TraceString": "[perf] Performance Stop Cancelled",
      "UniqueId": "PerformanceStopCancelled",
      "splitArgs": [],
      "macroName": "QuicTraceLogInfo"
    },
    "PrintBufferReturn": {
      "ModuleProperites": {},
      "TraceString": "[perf] Print Buffer %d %s\\n",
      "UniqueId": "PrintBufferReturn",
      "splitArgs": [
        {
          "DefinationEncoding": "d",
          "MacroVariableName": "arg2"
        },
        {
          "DefinationEncoding": "s",
          "MacroVariableName": "arg3"
        }
      ],
      "macroName": "QuicTraceLogInfo"
    },
    "PerfControlClientIoctl": {
      "ModuleProperites": {},
      "TraceString": "[perf] Client %p executing write IOCTL %u",
      "UniqueId": "PerfControlClientIoctl",
      "splitArgs": [
        {
          "DefinationEncoding": "p",
          "MacroVariableName": "arg2"
        },
        {
          "DefinationEncoding": "u",
          "MacroVariableName": "arg3"
        }
      ],
      "macroName": "QuicTraceLogInfo"
    },
    "PerfControlClientIoctlComplete": {
      "ModuleProperites": {},
      "TraceString": "[perf] Client %p completing request, 0x%x",
      "UniqueId": "PerfControlClientIoctlComplete",
      "splitArgs": [
        {
          "DefinationEncoding": "p",
          "MacroVariableName": "arg2"
        },
        {
          "DefinationEncoding": "x",
          "MacroVariableName": "arg3"
        }
      ],
      "macroName": "QuicTraceLogInfo"
    },
    "PerfControlInitialized": {
      "ModuleProperites": {},
      "TraceString": "[perf] Control interface initialized",
      "UniqueId": "PerfControlInitialized",
      "splitArgs": [],
      "macroName": "QuicTraceLogVerbose"
    },
    "PerfControlUninitializing": {
      "ModuleProperites": {},
      "TraceString": "[perf] Control interface uninitializing",
      "UniqueId": "PerfControlUninitializing",
      "splitArgs": [],
      "macroName": "QuicTraceLogVerbose"
    },
    "PerfControlUninitialized": {
      "ModuleProperites": {},
      "TraceString": "[perf] Control interface uninitialized",
      "UniqueId": "PerfControlUninitialized",
      "splitArgs": [],
      "macroName": "QuicTraceLogVerbose"
    },
    "InteropTestStart": {
      "ModuleProperites": {},
      "TraceString": "[ntrp] Test Start, Server: %s, Port: %hu, Tests: 0x%x.",
      "UniqueId": "InteropTestStart",
      "splitArgs": [
        {
          "DefinationEncoding": "s",
          "MacroVariableName": "arg2"
        },
        {
          "DefinationEncoding": "hu",
          "MacroVariableName": "arg3"
        },
        {
          "DefinationEncoding": "x",
          "MacroVariableName": "arg4"
        }
      ],
      "macroName": "QuicTraceLogInfo"
    },
    "InteropTestStop": {
      "ModuleProperites": {},
      "TraceString": "[ntrp] Test Stop, Server: %s, Port: %hu, Tests: 0x%x, Negotiated Alpn: %s, Passed: %s.",
      "UniqueId": "InteropTestStop",
      "splitArgs": [
        {
          "DefinationEncoding": "s",
          "MacroVariableName": "arg2"
        },
        {
          "DefinationEncoding": "hu",
          "MacroVariableName": "arg3"
        },
        {
          "DefinationEncoding": "x",
          "MacroVariableName": "arg4"
        },
        {
          "DefinationEncoding": "s",
          "MacroVariableName": "arg5"
        },
        {
          "DefinationEncoding": "s",
          "MacroVariableName": "arg6"
        }
      ],
      "macroName": "QuicTraceLogInfo"
<<<<<<< HEAD
    },
    "LibraryMsQuicOpenVersionUnsupported": {
      "ModuleProperites": {},
      "TraceString": "[ api] MsQuicOpenVersion, Only version 2 supported",
      "UniqueId": "LibraryMsQuicOpenVersionUnsupported",
      "splitArgs": [],
      "macroName": "QuicTraceLogVerbose"
    },
    "PlatformWorkerThreadStart": {
      "ModuleProperites": {},
      "TraceString": "[ lib][%p] Worker start",
      "UniqueId": "PlatformWorkerThreadStart",
      "splitArgs": [
        {
          "DefinationEncoding": "p",
          "MacroVariableName": "arg2"
        }
      ],
      "macroName": "QuicTraceLogInfo"
    },
    "PlatformWorkerThreadStop": {
      "ModuleProperites": {},
      "TraceString": "[ lib][%p] Worker stop",
      "UniqueId": "PlatformWorkerThreadStop",
      "splitArgs": [
        {
          "DefinationEncoding": "p",
          "MacroVariableName": "arg2"
        }
      ],
      "macroName": "QuicTraceLogInfo"
    },
    "SettingCongestionControlAlgorithm": {
      "ModuleProperites": {},
      "TraceString": "[sett] CongestionControlAlgorithm = %hu",
      "UniqueId": "SettingCongestionControlAlgorithm",
      "splitArgs": [
        {
          "DefinationEncoding": "hu",
          "MacroVariableName": "arg2"
        }
      ],
      "macroName": "QuicTraceLogVerbose"
    },
    "InvalidCongestionControlAlgorithm": {
      "ModuleProperites": {},
      "TraceString": "[conn][%p] Unknown congestion control algorithm: %hu, fallback to Cubic",
      "UniqueId": "InvalidCongestionControlAlgorithm",
      "splitArgs": [
        {
          "DefinationEncoding": "p",
          "MacroVariableName": "arg1"
        },
        {
          "DefinationEncoding": "hu",
          "MacroVariableName": "arg3"
        }
      ],
      "macroName": "QuicTraceLogConnWarning"
=======
>>>>>>> 8d4a2e7c
    }
  },
  "ConfigFile": {
    "MacroConfigurations": {
      "lttng_plus": {
        "Modules": [
          {
            "ExportModule": "LTTNG",
            "CustomSettings": {}
          }
        ]
      },
      "empty": {
        "Modules": [],
        "SkipProcessing": true
      },
      "stubs": {
        "Modules": []
      },
      "STDOUT": {
        "Modules": [
          {
            "ExportModule": "STDOUT",
            "CustomSettings": {}
          }
        ]
      },
      "etw_only": {
        "Modules": [
          {
            "ExportModule": "MANIFESTED_ETW",
            "CustomSettings": {
              "ETWManifestFile": "MsQuicEtw.man",
              "ETW_Provider": "ff15e657-4f26-570e-88ab-0796b258d11c",
              "Level": "win:Informational",
              "Keywords": "ut:Connection ut:LowVolume"
            }
          }
        ]
      },
      "etw_plus": {
        "Modules": [
          {
            "ExportModule": "MANIFESTED_ETW",
            "CustomSettings": {
              "ETWManifestFile": "MsQuicEtw.man",
              "ETW_Provider": "ff15e657-4f26-570e-88ab-0796b258d11c",
              "Level": "win:Informational",
              "Keywords": "ut:Connection ut:LowVolume"
            }
          }
        ]
      }
    },
    "Version": 1,
    "CustomTypeClogCSharpFile": "msquic.clog.cs",
    "CustomTypeClogCSharpFileContents": "/*++\n\n    Copyright (c) Microsoft Corporation.\n    Licensed under the MIT License.\n\n--*/\n\nusing System;\nusing System.Text;\nusing System.Net;\nusing System.Runtime.InteropServices;\n\nnamespace msquic.clog_config\n{\n    public class Types\n    {\n        public static string ADDR(byte[] value)\n        {\n            if (value.Length == 0)\n            {\n                return \"None\";\n            }\n\n            int si_family = value[0] | ((ushort)value[1] << 8);\n            int sin_port = value[3] | ((ushort)value[2] << 8);\n\n            byte[] sa2;\n\n            string msg = \"\";\n\n            switch (si_family)\n            {\n                case 0:  //<--unspecified\n                    msg += $\"*:{sin_port}\";\n                    break;\n                case 2:  //< --v4\n                    sa2 = new byte[4];\n                    Array.Copy(value, 4, sa2, 0, 4);\n                    msg += $\"{new IPAddress(sa2).ToString()}:{sin_port}\";\n                    break;\n                case 10:  //<--v6 (linux)\n                case 23: //<--v6\n                    sa2 = new byte[16];\n                    Array.Copy(value, 8, sa2, 0, 16);\n                    msg += $\"[{new IPAddress(sa2).ToString()}]:{sin_port}\";\n                    break;\n                default:\n                    throw new NotSupportedException(\"Invalid SI_FAMILY : \" + si_family);\n            }\n\n            return msg;\n        }\n\n        public static string CID(byte [] value)\n        {\n            StringBuilder hex = new StringBuilder(value.Length * 2);\n            foreach (byte v in value)\n            {\n                hex.AppendFormat(v.ToString(\"X2\"));\n            }\n            return hex.ToString();\n        }\n\n        public static string VNL(byte [] value)\n        {\n            if (value.Length == 0) {\n                return \"Empty\";\n            }\n            if (value.Length < 4)\n            {\n                return \"Invalid\";\n            }\n            StringBuilder hex = new StringBuilder(\n                (value.Length * 2) +                    // Hex length for all characters\n                ((value.Length / sizeof(int)) - 1));    // Space for commas, if list is long enough.\n\n            for (int i = 0; value.Length - i >= sizeof(int); i += sizeof(int))\n            {\n                int Version = (int)(value[i] << 24) | (int)(value[i + 1] << 16) | (int)(value[i + 2] << 8) | (int)(value[i + 3]);\n                hex.Append(Version.ToString(\"X8\"));\n                if (value.Length - (i + sizeof(int)) >= sizeof(int)) {\n                    hex.Append(\",\");\n                }\n            }\n            return hex.ToString();\n        }\n\n        public static string ALPN(byte [] value)\n        {\n            if (value.Length == 0) {\n                return \"Empty\";\n            }\n            UTF8Encoding utf8 = new UTF8Encoding(false, true);\n            StringBuilder AlpnList = new StringBuilder(value.Length);\n            uint i = 0;\n            while (i < value.Length)\n            {\n                uint AlpnLength = value[i];\n                i++;\n                if (AlpnLength > value.Length - i)\n                {\n                    // Alpn longer than remaining buffer, print to the end.\n                    AlpnLength = (uint)value.Length - i;\n                }\n                try {\n                    String CurrentAlpn = utf8.GetString(value, (int)i, (int)AlpnLength);\n                    AlpnList.Append(CurrentAlpn);\n                    i += AlpnLength;\n                } catch {\n                    // Fall back to printing hex\n                    for (; AlpnLength > 0; AlpnLength--, i++)\n                    {\n                        AlpnList.Append(value[i].ToString(\"x2\"));\n                        if (AlpnLength > 1) {\n                            AlpnList.Append(\",\");\n                        }\n                    }\n                }\n                if (i < value.Length)\n                {\n                    AlpnList.Append(';');\n                }\n            }\n            return AlpnList.ToString();\n        }\n    }\n}\n",
    "MaximumVariableLength": 20,
    "TypeEncoders": {
      "Version": 0,
      "TypeEncoder": [
        {
          "EncodingType": "ByteArray",
          "CType": "CLOG_PTR",
          "JavaType": null,
          "DefinationEncoding": "!ADDR!",
          "CustomDecoder": "msquic.clog_config.Types.ADDR"
        },
        {
          "EncodingType": "ByteArray",
          "CType": "CLOG_PTR",
          "JavaType": null,
          "DefinationEncoding": "!ALPN!",
          "CustomDecoder": "msquic.clog_config.Types.ALPN"
        },
        {
          "EncodingType": "ByteArray",
          "CType": "CLOG_PTR",
          "JavaType": null,
          "DefinationEncoding": "!CID!",
          "CustomDecoder": "msquic.clog_config.Types.CID"
        },
        {
          "EncodingType": "ByteArray",
          "CType": "CLOG_PTR",
          "JavaType": null,
          "DefinationEncoding": "!VNL!",
          "CustomDecoder": "msquic.clog_config.Types.VNL"
        },
        {
          "EncodingType": "UInt32",
          "CType": "CLOG_UINT32",
          "JavaType": null,
          "DefinationEncoding": "03u"
        }
      ]
    },
    "SourceCodeMacros": [
      {
        "MacroName": "QuicTraceLogWarning",
        "EncodedPrefix": null,
        "EncodedArgNumber": 1,
        "MacroConfiguration": {
          "linux": "lttng_plus",
          "stubs": "stubs",
          "macos": "STDOUT",
          "windows_kernel": "empty",
          "windows": "empty"
        },
        "CustomSettings": null
      },
      {
        "MacroName": "QuicTraceLogStreamWarning",
        "EncodedPrefix": "[strm][%p] ",
        "EncodedArgNumber": 2,
        "MacroConfiguration": {
          "linux": "lttng_plus",
          "stubs": "stubs",
          "macos": "STDOUT",
          "windows_kernel": "empty",
          "windows": "empty"
        },
        "CustomSettings": null
      },
      {
        "MacroName": "QuicTraceLogStreamInfo",
        "EncodedPrefix": "[strm][%p] ",
        "EncodedArgNumber": 2,
        "MacroConfiguration": {
          "linux": "lttng_plus",
          "stubs": "stubs",
          "macos": "STDOUT",
          "windows_kernel": "empty",
          "windows": "empty"
        },
        "CustomSettings": null
      },
      {
        "MacroName": "QuicTraceLogStreamVerbose",
        "EncodedPrefix": "[strm][%p] ",
        "EncodedArgNumber": 2,
        "MacroConfiguration": {
          "linux": "lttng_plus",
          "stubs": "stubs",
          "macos": "STDOUT",
          "windows_kernel": "empty",
          "windows": "empty"
        },
        "CustomSettings": null
      },
      {
        "MacroName": "QuicTraceLogInfo",
        "EncodedPrefix": null,
        "EncodedArgNumber": 1,
        "MacroConfiguration": {
          "linux": "lttng_plus",
          "stubs": "stubs",
          "macos": "STDOUT",
          "windows_kernel": "empty",
          "windows": "empty"
        },
        "CustomSettings": null
      },
      {
        "MacroName": "QuicTraceLogVerbose",
        "EncodedPrefix": null,
        "EncodedArgNumber": 1,
        "MacroConfiguration": {
          "linux": "lttng_plus",
          "stubs": "stubs",
          "macos": "STDOUT",
          "windows_kernel": "empty",
          "windows": "empty"
        },
        "CustomSettings": null
      },
      {
        "MacroName": "QuicTraceLogError",
        "EncodedPrefix": null,
        "EncodedArgNumber": 1,
        "MacroConfiguration": {
          "linux": "lttng_plus",
          "stubs": "stubs",
          "macos": "STDOUT",
          "windows_kernel": "empty",
          "windows": "empty"
        },
        "CustomSettings": null
      },
      {
        "MacroName": "QuicTraceLogConnError",
        "EncodedPrefix": "[conn][%p] ",
        "EncodedArgNumber": 2,
        "MacroConfiguration": {
          "linux": "lttng_plus",
          "stubs": "stubs",
          "macos": "STDOUT",
          "windows_kernel": "empty",
          "windows": "empty"
        },
        "CustomSettings": null
      },
      {
        "MacroName": "QuicTraceLogConnWarning",
        "EncodedPrefix": "[conn][%p] ",
        "EncodedArgNumber": 2,
        "MacroConfiguration": {
          "linux": "lttng_plus",
          "stubs": "stubs",
          "macos": "STDOUT",
          "windows_kernel": "empty",
          "windows": "empty"
        },
        "CustomSettings": null
      },
      {
        "MacroName": "QuicTraceLogConnInfo",
        "EncodedPrefix": "[conn][%p] ",
        "EncodedArgNumber": 2,
        "MacroConfiguration": {
          "linux": "lttng_plus",
          "stubs": "stubs",
          "macos": "STDOUT",
          "windows_kernel": "empty",
          "windows": "empty"
        },
        "CustomSettings": null
      },
      {
        "MacroName": "QuicTraceLogConnVerbose",
        "EncodedPrefix": "[conn][%p] ",
        "EncodedArgNumber": 2,
        "MacroConfiguration": {
          "linux": "lttng_plus",
          "stubs": "stubs",
          "macos": "STDOUT",
          "windows_kernel": "empty",
          "windows": "empty"
        },
        "CustomSettings": null
      },
      {
        "MacroName": "QuicTraceEvent",
        "EncodedPrefix": null,
        "EncodedArgNumber": 1,
        "MacroConfiguration": {
          "linux": "lttng_plus",
          "stubs": "stubs",
          "macos": "STDOUT",
          "windows_kernel": "empty",
          "windows": "empty"
        },
        "CustomSettings": null
      }
    ],
    "ChainedConfigFiles": [
      "DEFAULTS"
    ],
    "ChainedConfigurations": [
      {
        "MacroConfigurations": {},
        "Version": 1,
        "CustomTypeClogCSharpFile": "DEFAULTS",
        "CustomTypeClogCSharpFileContents": "/*++\n\n    Copyright (c) Microsoft Corporation.\n    Licensed under the MIT License.\n\n--*/\n\nnamespace defaults.clog_config\n{\n    public class Types\n    {\n        public static string DecodePointer(ulong pointer)\n        {\n            return \"0x\" + pointer.ToString(\"x\");\n        }\n\n        public static string DecodeChar(byte value)\n        {\n            return ((char)value).ToString();\n        }\n\n        public static string DecodeUInt32(uint value)\n        {\n            return value.ToString();\n        }\n\n        public static string DecodeInt32(int value)\n        {\n            return value.ToString();\n        }\n\n        public static string DecodeInt8(byte value)\n        {\n            return value.ToString();\n        }\n    }\n}\n",
        "MaximumVariableLength": 20,
        "TypeEncoders": {
          "Version": 0,
          "TypeEncoder": [
            {
              "EncodingType": "ByteArray",
              "CType": "CLOG_PTR",
              "JavaType": null,
              "DefinationEncoding": "!BYTEARRAY!"
            },
            {
              "EncodingType": "Int32",
              "CType": "int",
              "JavaType": null,
              "DefinationEncoding": "d"
            },
            {
              "EncodingType": "Int8",
              "CType": "signed char",
              "JavaType": null,
              "DefinationEncoding": "hhd"
            },
            {
              "EncodingType": "Int8",
              "CType": "signed char",
              "JavaType": null,
              "DefinationEncoding": "hhi"
            },
            {
              "EncodingType": "UInt8",
              "CType": "unsigned char",
              "JavaType": null,
              "DefinationEncoding": "hhu"
            },
            {
              "EncodingType": "UInt8",
              "CType": "unsigned char",
              "JavaType": null,
              "DefinationEncoding": "hhx"
            },
            {
              "EncodingType": "UInt8",
              "CType": "unsigned char",
              "JavaType": null,
              "DefinationEncoding": "hhX"
            },
            {
              "EncodingType": "UInt16",
              "CType": "unsigned short",
              "JavaType": null,
              "DefinationEncoding": "hu"
            },
            {
              "EncodingType": "UInt16",
              "CType": "unsigned short",
              "JavaType": null,
              "DefinationEncoding": "hx"
            },
            {
              "EncodingType": "Int16",
              "CType": "short",
              "JavaType": null,
              "DefinationEncoding": "hd"
            },
            {
              "EncodingType": "UInt16",
              "CType": "unsigned short",
              "JavaType": null,
              "DefinationEncoding": "hX"
            },
            {
              "EncodingType": "Int32",
              "CType": "long int",
              "JavaType": null,
              "DefinationEncoding": "ld"
            },
            {
              "EncodingType": "Int64",
              "CType": "long long int",
              "JavaType": null,
              "DefinationEncoding": "lld"
            },
            {
              "EncodingType": "Int64",
              "CType": "long long int",
              "JavaType": null,
              "DefinationEncoding": "lli"
            },
            {
              "EncodingType": "UInt64",
              "CType": "unsigned long long int",
              "JavaType": null,
              "DefinationEncoding": "llu"
            },
            {
              "EncodingType": "UInt64",
              "CType": "unsigned long long int",
              "JavaType": null,
              "DefinationEncoding": "llx"
            },
            {
              "EncodingType": "UInt64",
              "CType": "unsigned long long int",
              "JavaType": null,
              "DefinationEncoding": "llX"
            },
            {
              "EncodingType": "Int32",
              "CType": "long int",
              "JavaType": null,
              "DefinationEncoding": "li"
            },
            {
              "EncodingType": "UInt32",
              "CType": "unsigned long int",
              "JavaType": null,
              "DefinationEncoding": "lu"
            },
            {
              "EncodingType": "UInt32",
              "CType": "unsigned long int",
              "JavaType": null,
              "DefinationEncoding": "lx"
            },
            {
              "EncodingType": "UInt32",
              "CType": "unsigned long int",
              "JavaType": null,
              "DefinationEncoding": "lX"
            },
            {
              "EncodingType": "UNICODE_String",
              "CType": "const wchar_t *",
              "JavaType": null,
              "DefinationEncoding": "ls"
            },
            {
              "EncodingType": "Int64",
              "CType": "size_t",
              "JavaType": null,
              "DefinationEncoding": "zd"
            },
            {
              "EncodingType": "Int64",
              "CType": "size_t",
              "JavaType": null,
              "DefinationEncoding": "zi"
            },
            {
              "EncodingType": "UInt64",
              "CType": "size_t",
              "JavaType": null,
              "DefinationEncoding": "zu"
            },
            {
              "EncodingType": "UInt64",
              "CType": "size_t",
              "JavaType": null,
              "DefinationEncoding": "zx"
            },
            {
              "EncodingType": "UInt64",
              "CType": "size_t",
              "JavaType": null,
              "DefinationEncoding": "zX"
            },
            {
              "EncodingType": "Int64",
              "CType": "ptrdiff_t",
              "JavaType": null,
              "DefinationEncoding": "td"
            },
            {
              "EncodingType": "Int64",
              "CType": "ptrdiff_t",
              "JavaType": null,
              "DefinationEncoding": "ti"
            },
            {
              "EncodingType": "UInt64",
              "CType": "ptrdiff_t",
              "JavaType": null,
              "DefinationEncoding": "tu"
            },
            {
              "EncodingType": "UInt64",
              "CType": "ptrdiff_t",
              "JavaType": null,
              "DefinationEncoding": "tx"
            },
            {
              "EncodingType": "UInt64",
              "CType": "ptrdiff_t",
              "JavaType": null,
              "DefinationEncoding": "tX"
            },
            {
              "EncodingType": "Int32",
              "CType": "int",
              "JavaType": null,
              "DefinationEncoding": "i"
            },
            {
              "EncodingType": "UInt32",
              "CType": "unsigned int",
              "JavaType": null,
              "DefinationEncoding": "u"
            },
            {
              "EncodingType": "UInt32",
              "CType": "unsigned int",
              "JavaType": null,
              "DefinationEncoding": "x"
            },
            {
              "EncodingType": "UInt32",
              "CType": "unsigned int",
              "JavaType": null,
              "DefinationEncoding": "4.4x"
            },
            {
              "EncodingType": "UInt32",
              "CType": "unsigned int",
              "JavaType": null,
              "DefinationEncoding": "X"
            },
            {
              "EncodingType": "UInt8",
              "CType": "char",
              "JavaType": null,
              "DefinationEncoding": "c",
              "CustomDecoder": "defaults.clog_config.Types.DecodeChar"
            },
            {
              "EncodingType": "ANSI_String",
              "CType": "const char *",
              "JavaType": null,
              "DefinationEncoding": "s"
            },
            {
              "EncodingType": "UNICODE_String",
              "CType": "const wchar_t *",
              "JavaType": null,
              "DefinationEncoding": "S"
            },
            {
              "EncodingType": "Pointer",
              "CType": "CLOG_PTR",
              "JavaType": null,
              "DefinationEncoding": "p",
              "CustomDecoder": "defaults.clog_config.Types.DecodePointer"
            }
          ]
        },
        "SourceCodeMacros": [],
        "ChainedConfigFiles": [],
        "ChainedConfigurations": []
      }
    ]
  },
  "ModuleUniqueness": {
    "TraceInformation": [
      {
        "UniquenessHash": "2cbc406b-c1c0-ba4d-eee8-669f30330f4a",
        "TraceID": "LibraryError",
        "EncodingString": "[ lib] ERROR, %s."
      },
      {
        "UniquenessHash": "8c0dc882-517e-cd8f-df0b-0b892d83bb00",
        "TraceID": "DatapathResolveHostNameFailed",
        "EncodingString": "[%p] Couldn't resolve hostname '%s' to an IP address"
      },
      {
        "UniquenessHash": "f8608b33-99de-87fb-58fc-7a0f6dfe385c",
        "TraceID": "LibraryErrorStatus",
        "EncodingString": "[ lib] ERROR, %u, %s."
      },
      {
        "UniquenessHash": "335643ef-1fdb-099b-6672-4452222524ff",
        "TraceID": "AllocFailure",
        "EncodingString": "Allocation of '%s' failed. (%llu bytes)"
      },
      {
        "UniquenessHash": "17f0621a-2b85-e04d-3ff1-a2b62cef0bf5",
        "TraceID": "DatapathErrorStatus",
        "EncodingString": "[data][%p] ERROR, %u, %s."
      },
      {
        "UniquenessHash": "3b8a506d-ede0-3c3b-7c31-83127acebfc6",
        "TraceID": "DatapathRecv",
        "EncodingString": "[data][%p] Recv %u bytes (segment=%hu) Src=%!ADDR! Dst=%!ADDR!"
      },
      {
        "UniquenessHash": "1cde4174-4172-15b7-b59b-dcbb6410b43a",
        "TraceID": "DatapathCreated",
        "EncodingString": "[data][%p] Created, local=%!ADDR!, remote=%!ADDR!"
      },
      {
        "UniquenessHash": "f5328bae-6bcb-72fc-a6fd-89b44261a85b",
        "TraceID": "DatapathDestroyed",
        "EncodingString": "[data][%p] Destroyed"
      },
      {
        "UniquenessHash": "20cf52f5-ef36-a45b-6a54-29e5eaac7f19",
        "TraceID": "DatapathSend",
        "EncodingString": "[data][%p] Send %u bytes in %hhu buffers (segment=%hu) Dst=%!ADDR!, Src=%!ADDR!"
      },
      {
        "UniquenessHash": "7512a5e6-b76b-d244-25a2-f27c6b593461",
        "TraceID": "TlsLogSecret",
        "EncodingString": "[ tls] %s[%u]: %s"
      },
      {
        "UniquenessHash": "6eeae539-95db-bea9-7e36-8635006dae40",
        "TraceID": "DatapathOpenTcpSocketFailed",
        "EncodingString": "[data] RSS helper socket failed to open, 0x%x"
      },
      {
        "UniquenessHash": "3fa7bab2-3b0c-9bb8-549d-167f35ace387",
        "TraceID": "DatapathOpenTcpSocketFailedAsync",
        "EncodingString": "[data] RSS helper socket failed to open (async), 0x%x"
      },
      {
        "UniquenessHash": "89ed61ea-4393-6369-8aeb-35d7b01a2b02",
        "TraceID": "DatapathQueryRssScalabilityInfoFailed",
        "EncodingString": "[data] Query for SIO_QUERY_RSS_SCALABILITY_INFO failed, 0x%x"
      },
      {
        "UniquenessHash": "74f297f4-8e97-b395-7e1b-bf46a620caa1",
        "TraceID": "DatapathQueryRssScalabilityInfoFailedAsync",
        "EncodingString": "[data] Query for SIO_QUERY_RSS_SCALABILITY_INFO failed (async), 0x%x"
      },
      {
        "UniquenessHash": "78b2984b-b937-3b8e-7684-9339d9267135",
        "TraceID": "DatapathOpenUdpSocketFailed",
        "EncodingString": "[data] UDP send segmentation helper socket failed to open, 0x%x"
      },
      {
        "UniquenessHash": "b68b4500-98ad-8200-72d3-788a4f0af3d1",
        "TraceID": "DatapathOpenUdpSocketFailedAsync",
        "EncodingString": "[data] UDP send segmentation helper socket failed to open (async), 0x%x"
      },
      {
        "UniquenessHash": "e9dcd981-9b8a-a04f-303a-c3acf58a93eb",
        "TraceID": "DatapathQueryUdpSendMsgFailed",
        "EncodingString": "[data] Query for UDP_SEND_MSG_SIZE failed, 0x%x"
      },
      {
        "UniquenessHash": "26a5e3a8-910f-4058-923c-97ea977107b0",
        "TraceID": "DatapathQueryUdpSendMsgFailedAsync",
        "EncodingString": "[data] Query for UDP_SEND_MSG_SIZE failed (async), 0x%x"
      },
      {
        "UniquenessHash": "1ba702fe-3407-9bab-a2bf-4f694b478ac0",
        "TraceID": "DatapathQueryRecvMaxCoalescedSizeFailed",
        "EncodingString": "[data] Query for UDP_RECV_MAX_COALESCED_SIZE failed, 0x%x"
      },
      {
        "UniquenessHash": "5af86e1e-9f51-cd58-2506-9b88ac659923",
        "TraceID": "DatapathQueryRecvMaxCoalescedSizeFailedAsync",
        "EncodingString": "[data] Query for UDP_RECV_MAX_COALESCED_SIZE failed (async), 0x%x"
      },
      {
        "UniquenessHash": "b503f2a8-8676-cb38-1cab-733b1b6168c4",
        "TraceID": "DatapathDropEmptyMdl",
        "EncodingString": "[%p] Dropping datagram with empty mdl."
      },
      {
        "UniquenessHash": "93ba4ba0-a056-754c-13bd-4d57d0f1d5f4",
        "TraceID": "DatapathDropMissingInfo",
        "EncodingString": "[%p] Dropping datagram missing IP_PKTINFO/IP_RECVERR."
      },
      {
        "UniquenessHash": "e2a52ac0-8148-8ba4-8ea5-bab2cbf1a43c",
        "TraceID": "DatapathDropTooBig",
        "EncodingString": "[%p] Dropping datagram with too many bytes (%llu)."
      },
      {
        "UniquenessHash": "177e3d8f-353c-329c-6b7c-638649a7d3ef",
        "TraceID": "DatapathDropMdlMapFailure",
        "EncodingString": "[%p] Failed to map MDL chain"
      },
      {
        "UniquenessHash": "b940eb8b-74ec-f569-8167-e95ccc36510e",
        "TraceID": "DatapathFragmented",
        "EncodingString": "[%p] Dropping datagram with fragmented MDL."
      },
      {
        "UniquenessHash": "a3d48581-00d1-fbbf-3ede-f8e9a4a22187",
        "TraceID": "DatapathDropAllocRecvContextFailure",
        "EncodingString": "[%p] Couldn't allocate receive context."
      },
      {
        "UniquenessHash": "977ca100-03bb-010a-09ab-0a04d33a7dfd",
        "TraceID": "DatapathDropAllocRecvBufferFailure",
        "EncodingString": "[%p] Couldn't allocate receive buffers."
      },
      {
        "UniquenessHash": "9ab36cd5-f082-c444-283c-9b8354ecedb5",
        "TraceID": "DatapathUroExceeded",
        "EncodingString": "[%p] Exceeded URO preallocation capacity."
      },
      {
        "UniquenessHash": "29acd049-f710-a71e-1271-698510cfc519",
        "TraceID": "DatapathUnreachableMsg",
        "EncodingString": "[sock][%p] Unreachable error from %!ADDR!"
      },
      {
        "UniquenessHash": "fd2c68c0-8a5e-b4bf-9d40-937c67e99fdd",
        "TraceID": "DatapathQueryUdpSegmentFailed",
        "EncodingString": "[data] Query for UDP_SEGMENT failed, 0x%x"
      },
      {
        "UniquenessHash": "e5973396-4dc6-d94f-5d67-921952ed35a5",
        "TraceID": "DatapathRecvEmpty",
        "EncodingString": "[data][%p] Dropping datagram with empty payload."
      },
      {
        "UniquenessHash": "fd2f4dda-2c95-a301-6a5e-8dda859fd5c5",
        "TraceID": "SchannelAchAsync",
        "EncodingString": "[ tls] Calling SspiAcquireCredentialsHandleAsyncW"
      },
      {
        "UniquenessHash": "03c8b552-99e5-6c8b-a95f-ba31e7b3149b",
        "TraceID": "SchannelAchWorkerStart",
        "EncodingString": "[ tls] Starting ACH worker"
      },
      {
        "UniquenessHash": "a1f31b13-badd-4de3-0620-3c8d413e7d49",
        "TraceID": "SchannelAch",
        "EncodingString": "[ tls] Calling AcquireCredentialsHandleW"
      },
      {
        "UniquenessHash": "7a6ea81a-5491-2148-a007-711c5a641acc",
        "TraceID": "SchannelAchCompleteInline",
        "EncodingString": "[ tls] Invoking security config completion callback inline, 0x%x"
      },
      {
        "UniquenessHash": "799852e0-2f39-43d4-6888-98a33178b844",
        "TraceID": "SchannelHandshakeComplete",
        "EncodingString": "[conn][%p] Handshake complete (resume=%hu)"
      },
      {
        "UniquenessHash": "4fd0cb41-bb79-5d9a-c799-172bb467970d",
        "TraceID": "SchannelConsumedBytes",
        "EncodingString": "[conn][%p] Consumed %u bytes"
      },
      {
        "UniquenessHash": "eb856414-e192-4e49-572c-18139925d342",
        "TraceID": "SchannelReadHandshakeStart",
        "EncodingString": "[conn][%p] Reading Handshake data starts now"
      },
      {
        "UniquenessHash": "6c7d08b4-8448-c087-743f-73690c501946",
        "TraceID": "SchannelRead1RttStart",
        "EncodingString": "[conn][%p] Reading 1-RTT data starts now"
      },
      {
        "UniquenessHash": "38faedd2-85a9-6145-38fb-11ec25de8777",
        "TraceID": "SchannelWriteHandshakeStart",
        "EncodingString": "[conn][%p] Writing Handshake data starts at %u"
      },
      {
        "UniquenessHash": "59d54505-6178-e02b-252e-a09308888444",
        "TraceID": "SchannelWrite1RttStart",
        "EncodingString": "[conn][%p] Writing 1-RTT data starts at %u"
      },
      {
        "UniquenessHash": "376c2752-488a-f7aa-91ef-900cfc5c9105",
        "TraceID": "SchannelProducedData",
        "EncodingString": "[conn][%p] Produced %u bytes"
      },
      {
        "UniquenessHash": "1197fc0e-03e3-58cf-6637-f912c96fa67b",
        "TraceID": "SchannelMissingData",
        "EncodingString": "[conn][%p] TLS message missing %u bytes of data"
      },
      {
        "UniquenessHash": "62985565-58a4-f934-c4ce-c12b8c6a19f9",
        "TraceID": "SchannelTransParamsBufferTooSmall",
        "EncodingString": "[conn][%p] Peer TP too large for available buffer (%u vs. %u)"
      },
      {
        "UniquenessHash": "18fa206f-59b9-158c-7fa9-904ae6cb9663",
        "TraceID": "SchannelContextCreated",
        "EncodingString": "[conn][%p] TLS context Created"
      },
      {
        "UniquenessHash": "771d2d3f-b8cd-0a3d-ac59-eac4d476390e",
        "TraceID": "SchannelContextCleaningUp",
        "EncodingString": "[conn][%p] Cleaning up"
      },
      {
        "UniquenessHash": "d5458244-ce44-333d-c01e-4739a7e39567",
        "TraceID": "SchannelKeyReady",
        "EncodingString": "[conn][%p] Key Ready Type, %u [%hu to %hu]"
      },
      {
        "UniquenessHash": "8fcfd765-ba83-53f1-a0bc-6992c51d42bd",
        "TraceID": "SchannelIgnoringTicket",
        "EncodingString": "[conn][%p] Ignoring %u ticket bytes"
      },
      {
        "UniquenessHash": "183e91b7-6ad7-7a8b-0d77-94004bde6757",
        "TraceID": "SchannelProcessingData",
        "EncodingString": "[conn][%p] Processing %u received bytes"
      },
      {
        "UniquenessHash": "9eac4540-061f-ff2b-c104-5c1e1b8b22b6",
        "TraceID": "TlsError",
        "EncodingString": "[ tls][%p] ERROR, %s."
      },
      {
        "UniquenessHash": "7312d23f-2305-b54b-e1da-81597fabe281",
        "TraceID": "TlsErrorStatus",
        "EncodingString": "[ tls][%p] ERROR, %u, %s."
      },
      {
        "UniquenessHash": "5fc489fc-c2f2-0e16-8c99-87acf91e235d",
        "TraceID": "CertFindCertificateFriendlyName",
        "EncodingString": "[test] No certificate found by FriendlyName"
      },
      {
        "UniquenessHash": "b3f755ee-8d5e-ee68-77ce-d28d21c60214",
        "TraceID": "CertWaitForCreationEvent",
        "EncodingString": "[test] WaitForSingleObject returned 0x%x, proceeding without caution... (GLE: 0x%x)"
      },
      {
        "UniquenessHash": "1d49a12c-2001-fbe8-e111-80da9c0c330f",
        "TraceID": "CertCleanTestCerts",
        "EncodingString": "[cert] %d test certificates found, and %d deleted"
      },
      {
        "UniquenessHash": "77982893-1b1e-c8f4-2410-5885f9f9debc",
        "TraceID": "CertOpenRsaKeySuccess",
        "EncodingString": "[cert] Successfully opened RSA key"
      },
      {
        "UniquenessHash": "41f32b3e-24fa-9aea-be99-143d45142d0b",
        "TraceID": "CertCreateRsaKeySuccess",
        "EncodingString": "[cert] Successfully created key"
      },
      {
        "UniquenessHash": "43fb9236-e276-a71e-ab43-b1b026b31cfd",
        "TraceID": "CertCreationEventAlreadyCreated",
        "EncodingString": "[test] CreateEvent opened existing event"
      },
      {
        "UniquenessHash": "6fb480dc-d71f-74f2-dc75-559a5591fe3d",
        "TraceID": "CertCapiVerifiedChain",
        "EncodingString": "CertVerifyChain: %S 0x%x, result=0x%x"
      },
      {
        "UniquenessHash": "2e3530fe-5082-ce8a-7275-87755eb70c41",
        "TraceID": "CertCapiParsedChain",
        "EncodingString": "[cert] Successfully parsed chain of %u certificate(s)"
      },
      {
        "UniquenessHash": "bc118133-e7f5-68c2-fd22-5dba9202e2eb",
        "TraceID": "CertCapiFormattedChain",
        "EncodingString": "[cert] Successfully formatted chain of %u certificate(s)"
      },
      {
        "UniquenessHash": "827a6a52-50a7-a1f6-8caa-5f1aea644206",
        "TraceID": "CertCapiSign",
        "EncodingString": "[cert] QuicCertSign alg=0x%4.4x"
      },
      {
        "UniquenessHash": "d53212c8-2068-d598-a55f-1b238ec86ad1",
        "TraceID": "CertCapiVerify",
        "EncodingString": "[cert] QuicCertVerify alg=0x%4.4x"
      },
      {
        "UniquenessHash": "31349def-7bef-9552-85d3-571ed17dd5ab",
        "TraceID": "PosixLoaded",
        "EncodingString": "[ dso] Loaded"
      },
      {
        "UniquenessHash": "91532cdf-2221-2667-1b05-a537e0452c6d",
        "TraceID": "PosixUnloaded",
        "EncodingString": "[ dso] Unloaded"
      },
      {
        "UniquenessHash": "40b64940-ccfe-0749-363e-2579b535f9c6",
        "TraceID": "PosixInitialized",
        "EncodingString": "[ dso] Initialized (AvailMem = %llu bytes)"
      },
      {
        "UniquenessHash": "3c9f8c11-7ba6-80cd-f2a9-2863b654c189",
        "TraceID": "PosixUninitialized",
        "EncodingString": "[ dso] Uninitialized"
      },
      {
        "UniquenessHash": "681db658-c247-7951-8110-1c361bf69097",
        "TraceID": "LibraryAssert",
        "EncodingString": "[ lib] ASSERT, %u:%s - %s."
      },
      {
        "UniquenessHash": "c7b17ffc-7649-6294-b6d0-cf4bbf4bc8cb",
        "TraceID": "OpenSslAlert",
        "EncodingString": "[conn][%p] Send alert = %u (Level = %u)"
      },
      {
        "UniquenessHash": "33c7b405-30d7-b1d6-1c60-91d15920e2dc",
        "TraceID": "OpenSslQuicDataErrorStr",
        "EncodingString": "[conn][%p] SSL_provide_quic_data failed: %s"
      },
      {
        "UniquenessHash": "ea63635a-adff-b833-abb2-009297ee0ca0",
        "TraceID": "OpenSslHandshakeErrorStr",
        "EncodingString": "[conn][%p] TLS handshake error: %s, file:%s:%d"
      },
      {
        "UniquenessHash": "f80224e1-7ca4-27b8-154f-fc7e85e79ec7",
        "TraceID": "OpenSslHandshakeError",
        "EncodingString": "[conn][%p] TLS handshake error: %d"
      },
      {
        "UniquenessHash": "c279cde0-f02f-b00b-6d26-e4b9b7a7f136",
        "TraceID": "OpenSslAlpnNegotiationFailure",
        "EncodingString": "[conn][%p] Failed to negotiate ALPN"
      },
      {
        "UniquenessHash": "9db25efa-f88e-4060-209f-1512595e2e48",
        "TraceID": "OpenSslInvalidAlpnLength",
        "EncodingString": "[conn][%p] Invalid negotiated ALPN length"
      },
      {
        "UniquenessHash": "ae3edb31-740c-da1e-7beb-1413f94a5af4",
        "TraceID": "OpenSslNoMatchingAlpn",
        "EncodingString": "[conn][%p] Failed to find a matching ALPN"
      },
      {
        "UniquenessHash": "b75cb1a1-4f18-b079-1f2f-c85b209e0bb2",
        "TraceID": "OpenSslMissingTransportParameters",
        "EncodingString": "[conn][%p] No transport parameters received"
      },
      {
        "UniquenessHash": "adea8fef-9bdf-e9d9-63f2-64fefaea1bde",
        "TraceID": "OpenSslHandshakeDataStart",
        "EncodingString": "[conn][%p] Writing Handshake data starts at %u"
      },
      {
        "UniquenessHash": "eaede67a-124b-3b3f-95ba-363d08546d2a",
        "TraceID": "OpenSsl1RttDataStart",
        "EncodingString": "[conn][%p] Writing 1-RTT data starts at %u"
      },
      {
        "UniquenessHash": "26435dc8-4bc1-07f9-1db1-9b206d1cdf14",
        "TraceID": "OpenSslOnRecvTicket",
        "EncodingString": "[conn][%p] Received session ticket, %u bytes"
      },
      {
        "UniquenessHash": "f402229a-851f-11c6-00b3-69f4a4b0428a",
        "TraceID": "OpenSslOnSetTicket",
        "EncodingString": "[conn][%p] Setting session ticket, %u bytes"
      },
      {
        "UniquenessHash": "2e040e87-bbc9-9c8e-8a2e-83c0cff19c5e",
        "TraceID": "OpenSslHandshakeComplete",
        "EncodingString": "[conn][%p] TLS Handshake complete"
      },
      {
        "UniquenessHash": "d8d00935-5969-fe32-21c9-de32190ac99f",
        "TraceID": "OpenSslHandshakeResumed",
        "EncodingString": "[conn][%p] TLS Handshake resumed"
      },
      {
        "UniquenessHash": "e9fe92dd-5582-f430-a385-ab63ebfd22c8",
        "TraceID": "OpenSslNewEncryptionSecrets",
        "EncodingString": "[conn][%p] New encryption secrets (Level = %u)"
      },
      {
        "UniquenessHash": "286da584-4057-1b9b-c98f-83b7b936af68",
        "TraceID": "OpenSslAddHandshakeData",
        "EncodingString": "[conn][%p] Sending %llu handshake bytes (Level = %u)"
      },
      {
        "UniquenessHash": "72e491bb-79fd-ba28-760a-54e0b9a4d854",
        "TraceID": "OpenSslTickedDecrypted",
        "EncodingString": "[conn][%p] Session ticket decrypted, status %u"
      },
      {
        "UniquenessHash": "882fcfec-93cc-9255-700a-96a9263f2421",
        "TraceID": "OpenSslRecvTicketData",
        "EncodingString": "[conn][%p] Received ticket data, %u bytes"
      },
      {
        "UniquenessHash": "e1629f75-f460-8951-5138-b0602b8f4db0",
        "TraceID": "OpenSslContextCreated",
        "EncodingString": "[conn][%p] TLS context Created"
      },
      {
        "UniquenessHash": "a241a44d-19e5-3ddd-03b3-2e65b093720f",
        "TraceID": "OpenSslContextCleaningUp",
        "EncodingString": "[conn][%p] Cleaning up"
      },
      {
        "UniquenessHash": "78497dcf-70d4-80d5-af6d-0856653591e3",
        "TraceID": "OpenSslSendTicketData",
        "EncodingString": "[conn][%p] Sending ticket data, %u bytes"
      },
      {
        "UniquenessHash": "ff332af9-4ba2-95a8-bb2c-c5c729be4ccd",
        "TraceID": "OpenSslProcessData",
        "EncodingString": "[conn][%p] Processing %u received bytes"
      },
      {
        "UniquenessHash": "bddd082e-fd86-4e92-2b3f-ed831dad41eb",
        "TraceID": "WindowsKernelLoaded",
        "EncodingString": "[ sys] Loaded"
      },
      {
        "UniquenessHash": "99b1ad83-0cbf-8b42-36e2-86e505bf6b76",
        "TraceID": "WindowsKernelUnloaded",
        "EncodingString": "[ sys] Unloaded"
      },
      {
        "UniquenessHash": "09622250-6902-8f51-16a4-41a81d9cfc14",
        "TraceID": "WindowsKernelInitialized",
        "EncodingString": "[ sys] Initialized (PageSize = %u bytes; AvailMem = %llu bytes)"
      },
      {
        "UniquenessHash": "7d3c84e1-4c84-fd6e-19b0-5210f45719fe",
        "TraceID": "WindowsKernelUninitialized",
        "EncodingString": "[ sys] Uninitialized"
      },
      {
        "UniquenessHash": "86f0cb85-ebae-d293-4103-fb695920b86c",
        "TraceID": "DatapathQueryRssProcessorInfoFailed",
        "EncodingString": "[data] Query for SIO_QUERY_RSS_SCALABILITY_INFO failed, 0x%x"
      },
      {
        "UniquenessHash": "379a72cf-af97-5535-180f-f644b7513c0c",
        "TraceID": "DatapathMissingInfo",
        "EncodingString": "[data][%p] WSARecvMsg completion is missing IP_PKTINFO"
      },
      {
        "UniquenessHash": "fc873bff-2380-b7f7-a8be-4ff93b6d72d7",
        "TraceID": "DatapathUroPreallocExceeded",
        "EncodingString": "[data][%p] Exceeded URO preallocation capacity."
      },
      {
        "UniquenessHash": "313a165a-4ec1-9450-6b07-56ed0db4c004",
        "TraceID": "DatapathShutDownReturn",
        "EncodingString": "[data][%p] Shut down (return)"
      },
      {
        "UniquenessHash": "4f1e0892-0852-480e-71db-5b9bb377aabc",
        "TraceID": "DatapathShutDownComplete",
        "EncodingString": "[data][%p] Shut down (complete)"
      },
      {
        "UniquenessHash": "381ba642-ea84-5bf3-aeea-543fe5c5e9b5",
        "TraceID": "DatapathUnreachableWithError",
        "EncodingString": "[data][%p] Received unreachable error (0x%x) from %!ADDR!"
      },
      {
        "UniquenessHash": "a07c9538-e6d7-3c41-1367-ce58f2df4d9e",
        "TraceID": "DatapathTooLarge",
        "EncodingString": "[data][%p] Received larger than expected datagram from %!ADDR!"
      },
      {
        "UniquenessHash": "9bc1fa4d-99a3-dcfe-2650-d4effac253ba",
        "TraceID": "RouteResolutionEnd",
        "EncodingString": "[conn][%p] Route resolution completed on Path[%hhu] with L2 address %hhx:%hhx:%hhx:%hhx:%hhx:%hhx"
      },
      {
        "UniquenessHash": "8662b462-9871-7631-034d-9d175232ab4f",
        "TraceID": "RouteResolutionStart",
        "EncodingString": "[conn][%p] Starting to look up neighbor on Path[%hhu] with status %u"
      },
      {
        "UniquenessHash": "2b127bfd-4623-d1ad-f438-977d808c9514",
        "TraceID": "DatapathError",
        "EncodingString": "[data][%p] ERROR, %s."
      },
      {
        "UniquenessHash": "b34bba29-c6d5-e31d-a099-d73a62330504",
        "TraceID": "WindowsUserLoaded",
        "EncodingString": "[ dll] Loaded"
      },
      {
        "UniquenessHash": "98edbe6f-c588-a919-3251-cd78aa291751",
        "TraceID": "WindowsUserUnloaded",
        "EncodingString": "[ dll] Unloaded"
      },
      {
        "UniquenessHash": "c900bbe4-0bbe-349f-7ad7-9ece1080a288",
        "TraceID": "WindowsUserProcessorState",
        "EncodingString": "[ dll] Processors:%u, Groups:%u, NUMA Nodes:%u"
      },
      {
        "UniquenessHash": "fe92afed-9594-4ca6-5fca-ea13e79da91c",
        "TraceID": "ProcessorInfo",
        "EncodingString": "[ dll] Proc[%u] Group[%hu] Index[%u] NUMA[%u]"
      },
      {
        "UniquenessHash": "4f262ea3-4eb1-45f3-019c-54d89cf92893",
        "TraceID": "WindowsUserInitialized2",
        "EncodingString": "[ dll] Initialized (AvailMem = %llu bytes, TimerResolution = [%u, %u])"
      },
      {
        "UniquenessHash": "cdce2126-524a-0cae-e4d3-c8bd5ef39930",
        "TraceID": "WindowsUserInitialized",
        "EncodingString": "[ dll] Initialized (AvailMem = %llu bytes)"
      },
      {
        "UniquenessHash": "19b21f4a-a6e8-3b9b-c4da-e303c8f108b1",
        "TraceID": "WindowsUserUninitialized",
        "EncodingString": "[ dll] Uninitialized"
      },
      {
        "UniquenessHash": "86a081de-c71a-7043-b507-672561f5fd36",
        "TraceID": "StorageOpenKey",
        "EncodingString": "[ reg] Opening %s"
      },
      {
        "UniquenessHash": "5c3773e2-ef60-26b9-4b3c-d433ca2656df",
        "TraceID": "PlatformWorkerThreadStart",
        "EncodingString": "[ lib][%p] Worker start"
      },
      {
        "UniquenessHash": "317dc2da-d83f-49ec-c0f0-872bcbf594dd",
        "TraceID": "PlatformWorkerThreadStop",
        "EncodingString": "[ lib][%p] Worker stop"
      },
      {
        "UniquenessHash": "92b1bb9f-afd4-62fa-3fb6-1021c09c5916",
        "TraceID": "ApiEnter",
        "EncodingString": "[ api] Enter %u (%p)."
      },
      {
        "UniquenessHash": "c688dd24-6f44-b26b-29cd-a225acbd0a28",
        "TraceID": "ApiExitStatus",
        "EncodingString": "[ api] Exit %u"
      },
      {
        "UniquenessHash": "2f617a65-c556-dbe4-0a91-982a44c26814",
        "TraceID": "ApiWaitOperation",
        "EncodingString": "[ api] Waiting on operation"
      },
      {
        "UniquenessHash": "fe671d01-61c1-337c-86f7-e918563cc313",
        "TraceID": "ApiExit",
        "EncodingString": "[ api] Exit"
      },
      {
        "UniquenessHash": "c3b546cc-e127-435d-8bf4-cf20ca3d2d5e",
        "TraceID": "StreamError",
        "EncodingString": "[strm][%p] ERROR, %s."
      },
      {
        "UniquenessHash": "a35cb953-343e-6914-a737-cd53044edb92",
        "TraceID": "StreamAppSend",
        "EncodingString": "[strm][%p] App queuing send [%llu bytes, %u buffers, 0x%x flags]"
      },
      {
        "UniquenessHash": "dddba4c1-201c-11ae-51de-155523e40b7e",
        "TraceID": "ApiError",
        "EncodingString": "[ api] Error %u"
      },
      {
        "UniquenessHash": "0ebbffbe-69d8-3f2b-949d-d93cdd7f8b99",
        "TraceID": "ConnError",
        "EncodingString": "[conn][%p] ERROR, %s."
      },
      {
        "UniquenessHash": "152723b4-2b46-a936-ffaf-9cc429e8e66f",
        "TraceID": "DatagramSendStateChanged",
        "EncodingString": "[conn][%p] Indicating DATAGRAM_SEND_STATE_CHANGED to %u"
      },
      {
        "UniquenessHash": "61e4bec5-f94e-a8cd-1c05-04b24a1c89ff",
        "TraceID": "DatagramSendShutdown",
        "EncodingString": "[conn][%p] Datagram send shutdown"
      },
      {
        "UniquenessHash": "67a8d85c-7122-a922-2370-3f841ac174ed",
        "TraceID": "IndicateDatagramStateChanged",
        "EncodingString": "[conn][%p] Indicating QUIC_CONNECTION_EVENT_DATAGRAM_STATE_CHANGED [SendEnabled=%hhu] [MaxSendLength=%hu]"
      },
      {
        "UniquenessHash": "02aca78b-b8be-4340-6f05-e81c018e6625",
        "TraceID": "DatagramSendQueued",
        "EncodingString": "[conn][%p] Datagram [%p] queued with %llu bytes (flags 0x%x)"
      },
      {
        "UniquenessHash": "6cac678c-2cc7-84af-5059-9622332c579b",
        "TraceID": "IndicateDatagramReceived",
        "EncodingString": "[conn][%p] Indicating DATAGRAM_RECEIVED [len=%hu]"
      },
      {
        "UniquenessHash": "e507ac6d-1899-3690-fceb-3231a0eedb86",
        "TraceID": "ConnCubic",
        "EncodingString": "[conn][%p] CUBIC: SlowStartThreshold=%u K=%u WindowMax=%u WindowLastMax=%u"
      },
      {
        "UniquenessHash": "49757e31-cd50-7e77-6853-034e81817918",
        "TraceID": "ConnCongestion",
        "EncodingString": "[conn][%p] Congestion event"
      },
      {
        "UniquenessHash": "c339eadc-2eef-8e45-4a51-1fc84a3c198e",
        "TraceID": "ConnPersistentCongestion",
        "EncodingString": "[conn][%p] Persistent congestion event"
      },
      {
        "UniquenessHash": "5eef16d4-a574-2e5c-62c1-d561f0040322",
        "TraceID": "ConnRecoveryExit",
        "EncodingString": "[conn][%p] Recovery complete"
      },
      {
        "UniquenessHash": "262484c2-7385-f5dd-c3de-0bb48fe2ffea",
        "TraceID": "ConnSpuriousCongestion",
        "EncodingString": "[conn][%p] Spurious congestion event"
      },
      {
        "UniquenessHash": "9165bf3c-da91-8d88-41bc-6709ad299bed",
        "TraceID": "ConnOutFlowStats",
        "EncodingString": "[conn][%p] OUT: BytesSent=%llu InFlight=%u InFlightMax=%u CWnd=%u SSThresh=%u ConnFC=%llu ISB=%llu PostedBytes=%llu SRtt=%u"
      },
      {
        "UniquenessHash": "cf0f3e68-b28d-2378-09be-480fa6147054",
        "TraceID": "RegistrationVerifierEnabled",
        "EncodingString": "[ reg][%p] Verifing enabled!"
      },
      {
        "UniquenessHash": "71276afe-f6b2-286a-bc47-a9d4176e00a3",
        "TraceID": "RegistrationCreated",
        "EncodingString": "[ reg][%p] Created, AppName=%s"
      },
      {
        "UniquenessHash": "a4c92ffa-ea52-8ddc-f2d9-abc3de718bac",
        "TraceID": "RegistrationCleanup",
        "EncodingString": "[ reg][%p] Cleaning up"
      },
      {
        "UniquenessHash": "6f6956ec-af60-d54a-176e-c9db6ac7a50a",
        "TraceID": "RegistrationRundown",
        "EncodingString": "[ reg][%p] Rundown, AppName=%s"
      },
      {
        "UniquenessHash": "c8982d54-5957-078c-2db7-dcfc5ff92003",
        "TraceID": "SetSendFlag",
        "EncodingString": "[strm][%p] Setting flags 0x%x (existing flags: 0x%x)"
      },
      {
        "UniquenessHash": "3a9eb05d-dcdf-b054-391e-e360e5d27e51",
        "TraceID": "ClearSendFlags",
        "EncodingString": "[strm][%p] Removing flags %x"
      },
      {
        "UniquenessHash": "67214142-6506-1bc9-8571-1db21b754ea7",
        "TraceID": "ScheduleSendFlags",
        "EncodingString": "[conn][%p] Scheduling flags 0x%x to 0x%x"
      },
      {
        "UniquenessHash": "b4aa5fad-d1de-466c-0214-1bbda4b9eb95",
        "TraceID": "RemoveSendFlagsMsg",
        "EncodingString": "[conn][%p] Removing flags %x"
      },
      {
        "UniquenessHash": "908d186e-4adc-6428-393d-cb3f4a90bdb3",
        "TraceID": "AmplificationProtectionBlocked",
        "EncodingString": "[conn][%p] Cannot send any more because of amplification protection"
      },
      {
        "UniquenessHash": "6068f77b-96f9-706f-e3c0-02193c9c1c2a",
        "TraceID": "SendFlushComplete",
        "EncodingString": "[conn][%p] Flush complete flags=0x%x"
      },
      {
        "UniquenessHash": "3811b30b-84d6-43cc-8312-918d88c99d3e",
        "TraceID": "StartAckDelayTimer",
        "EncodingString": "[conn][%p] Starting ACK_DELAY timer for %u ms"
      },
      {
        "UniquenessHash": "1774df63-d849-a89c-4a88-bf2ff1002e15",
        "TraceID": "ConnQueueSendFlush",
        "EncodingString": "[conn][%p] Queueing send flush, reason=%u"
      },
      {
        "UniquenessHash": "2b385c1c-47fa-6f41-f11b-97d8b31aca2b",
        "TraceID": "ConnFlushSend",
        "EncodingString": "[conn][%p] Flushing Send. Allowance=%u bytes"
      },
      {
        "UniquenessHash": "607e449d-59a9-9d66-fcd1-b0a2e12f1dc1",
        "TraceID": "PathInitialized",
        "EncodingString": "[conn][%p] Path[%hhu] Initialized"
      },
      {
        "UniquenessHash": "2e3024b8-4329-c124-05b3-9801c51b9346",
        "TraceID": "PathRemoved",
        "EncodingString": "[conn][%p] Path[%hhu] Removed"
      },
      {
        "UniquenessHash": "4ce67714-4e7b-0004-8559-eee9a101fe4b",
        "TraceID": "PathValidated",
        "EncodingString": "[conn][%p] Path[%hhu] Validated (%s)"
      },
      {
        "UniquenessHash": "ec372104-72cb-c49c-d887-6610157e8ba9",
        "TraceID": "PathActive",
        "EncodingString": "[conn][%p] Path[%hhu] Set active (rebind=%hhu)"
      },
      {
        "UniquenessHash": "a0905196-8b7e-fdd3-5369-0c6ffcc3707f",
        "TraceID": "SettingDumpSendBufferingEnabled",
        "EncodingString": "[sett] SendBufferingEnabled   = %hhu"
      },
      {
        "UniquenessHash": "50c8e61a-10db-0422-9497-26f288b36eed",
        "TraceID": "SettingDumpPacingEnabled",
        "EncodingString": "[sett] PacingEnabled          = %hhu"
      },
      {
        "UniquenessHash": "340f2d77-e194-4320-a5cf-5bd9f81d8568",
        "TraceID": "SettingDumpMigrationEnabled",
        "EncodingString": "[sett] MigrationEnabled       = %hhu"
      },
      {
        "UniquenessHash": "d4201eb3-a633-2e4e-e23a-2c5e045234fa",
        "TraceID": "SettingDumpDatagramReceiveEnabled",
        "EncodingString": "[sett] DatagramReceiveEnabled = %hhu"
      },
      {
        "UniquenessHash": "3fe22b95-e06c-01be-48f2-1bed9eb3def3",
        "TraceID": "SettingDumpMaxOperationsPerDrain",
        "EncodingString": "[sett] MaxOperationsPerDrain  = %hhu"
      },
      {
        "UniquenessHash": "8dd44e38-a5b3-1ee8-e082-ff903f39f574",
        "TraceID": "SettingDumpRetryMemoryLimit",
        "EncodingString": "[sett] RetryMemoryLimit       = %hu"
      },
      {
        "UniquenessHash": "e4bd36f1-b2c4-a817-647c-b81bdaa7d40d",
        "TraceID": "SettingDumpLoadBalancingMode",
        "EncodingString": "[sett] LoadBalancingMode      = %hu"
      },
      {
        "UniquenessHash": "e7d638ec-54bc-9c13-7b32-4cd766bbd4f2",
        "TraceID": "SettingDumpMaxStatelessOperations",
        "EncodingString": "[sett] MaxStatelessOperations = %u"
      },
      {
        "UniquenessHash": "113f784c-e4cf-2f59-57b6-42997504aab7",
        "TraceID": "SettingDumpMaxWorkerQueueDelayUs",
        "EncodingString": "[sett] MaxWorkerQueueDelayUs  = %u"
      },
      {
        "UniquenessHash": "04a58439-5787-a735-8226-ccfb3e8aea2f",
        "TraceID": "SettingDumpInitialWindowPackets",
        "EncodingString": "[sett] InitialWindowPackets   = %u"
      },
      {
        "UniquenessHash": "37fc9d5f-6438-780c-0f14-1574944068f3",
        "TraceID": "SettingDumpSendIdleTimeoutMs",
        "EncodingString": "[sett] SendIdleTimeoutMs      = %u"
      },
      {
        "UniquenessHash": "52215359-317d-8ad1-0592-e3d99ffe9aae",
        "TraceID": "SettingDumpInitialRttMs",
        "EncodingString": "[sett] InitialRttMs           = %u"
      },
      {
        "UniquenessHash": "6dabe463-6d61-af2b-317e-28cfcb62e573",
        "TraceID": "SettingDumpMaxAckDelayMs",
        "EncodingString": "[sett] MaxAckDelayMs          = %u"
      },
      {
        "UniquenessHash": "5bb1bd57-aefe-343c-87d3-c9a8bc30d2c4",
        "TraceID": "SettingDumpDisconnectTimeoutMs",
        "EncodingString": "[sett] DisconnectTimeoutMs    = %u"
      },
      {
        "UniquenessHash": "c8a2ca5b-f27d-192b-af01-605c5ea507f0",
        "TraceID": "SettingDumpKeepAliveIntervalMs",
        "EncodingString": "[sett] KeepAliveIntervalMs    = %u"
      },
      {
        "UniquenessHash": "6dccdcfe-fcee-6d2e-abe5-76250c180b56",
        "TraceID": "SettingDumpIdleTimeoutMs",
        "EncodingString": "[sett] IdleTimeoutMs          = %llu"
      },
      {
        "UniquenessHash": "155f7518-f6a7-c163-087f-cd860a6b3bb5",
        "TraceID": "SettingDumpHandshakeIdleTimeoutMs",
        "EncodingString": "[sett] HandshakeIdleTimeoutMs = %llu"
      },
      {
        "UniquenessHash": "b6d32b84-af0c-b1cb-5e97-a9fb84980e8d",
        "TraceID": "SettingDumpBidiStreamCount",
        "EncodingString": "[sett] PeerBidiStreamCount    = %hu"
      },
      {
        "UniquenessHash": "db025b70-a960-32f0-75b0-1cc495602e15",
        "TraceID": "SettingDumpUnidiStreamCount",
        "EncodingString": "[sett] PeerUnidiStreamCount   = %hu"
      },
      {
        "UniquenessHash": "4eaf58f9-d813-f2de-2388-6f550e14f27d",
        "TraceID": "SettingDumpTlsClientMaxSendBuffer",
        "EncodingString": "[sett] TlsClientMaxSendBuffer = %u"
      },
      {
        "UniquenessHash": "a53f1507-270d-73e4-9f2e-8e5f14603590",
        "TraceID": "SettingDumpTlsServerMaxSendBuffer",
        "EncodingString": "[sett] TlsServerMaxSendBuffer = %u"
      },
      {
        "UniquenessHash": "2da1de63-c2be-a594-45de-7dd6cb192b7e",
        "TraceID": "SettingDumpStreamRecvWindowDefault",
        "EncodingString": "[sett] StreamRecvWindowDefault= %u"
      },
      {
        "UniquenessHash": "6c0be7ae-fa32-3171-ddc0-837b5508deee",
        "TraceID": "SettingDumpStreamRecvBufferDefault",
        "EncodingString": "[sett] StreamRecvBufferDefault= %u"
      },
      {
        "UniquenessHash": "02965b16-a43a-3229-55bb-3e9398dc61f8",
        "TraceID": "SettingDumpConnFlowControlWindow",
        "EncodingString": "[sett] ConnFlowControlWindow  = %u"
      },
      {
        "UniquenessHash": "d4b04482-ccdf-9d2e-2664-801731ea151f",
        "TraceID": "SettingDumpMaxBytesPerKey",
        "EncodingString": "[sett] MaxBytesPerKey         = %llu"
      },
      {
        "UniquenessHash": "1695fe94-7146-5c58-1fa8-9364a932a773",
        "TraceID": "SettingDumpServerResumptionLevel",
        "EncodingString": "[sett] ServerResumptionLevel  = %hhu"
      },
      {
        "UniquenessHash": "0080f5a7-d4e1-7c9d-e023-eb4dd540fffe",
        "TraceID": "SettingDumpDesiredVersionsListLength",
        "EncodingString": "[sett] Desired Version length = %u"
      },
      {
        "UniquenessHash": "d4981da2-783e-a3bb-0f42-7264db208f13",
        "TraceID": "SettingDumpDesiredVersionsList",
        "EncodingString": "[sett] Desired Version[0]     = 0x%x"
      },
      {
        "UniquenessHash": "5611e76a-6d7c-35b7-9562-f67e5c2e3aa1",
        "TraceID": "SettingDumpVersionNegoExtEnabled",
        "EncodingString": "[sett] Version Negotiation Ext Enabled = %hhu"
      },
      {
        "UniquenessHash": "380762fe-b4e0-231a-3107-17a5e545c780",
        "TraceID": "SettingDumpMinimumMtu",
        "EncodingString": "[sett] MinimumMtu             = %hu"
      },
      {
        "UniquenessHash": "1398ba42-f72d-dac1-4c89-f9ae626a5c7b",
        "TraceID": "SettingDumpMaximumMtu",
        "EncodingString": "[sett] MaximumMtu             = %hu"
      },
      {
        "UniquenessHash": "fe0a786d-3839-19aa-8cd3-e2e1b75eb49e",
        "TraceID": "SettingDumpMtuCompleteTimeout",
        "EncodingString": "[sett] MtuCompleteTimeout     = %llu"
      },
      {
        "UniquenessHash": "07e96091-df10-e8a0-aae5-ed943ffea694",
        "TraceID": "SettingDumpMtuMissingProbeCount",
        "EncodingString": "[sett] MtuMissingProbeCount   = %hhu"
      },
      {
        "UniquenessHash": "64337501-b792-a81e-678a-aebffa63483e",
        "TraceID": "SettingDumpMaxBindingStatelessOper",
        "EncodingString": "[sett] MaxBindingStatelessOper= %hu"
      },
      {
        "UniquenessHash": "940f7585-40ed-60f4-0e01-fa5ef6bea02f",
        "TraceID": "SettingDumpStatelessOperExpirMs",
        "EncodingString": "[sett] StatelessOperExpirMs   = %hu"
      },
      {
        "UniquenessHash": "a3237095-0958-5564-417c-5a60b9db4ec1",
        "TraceID": "SettingsInvalidVersion",
        "EncodingString": "Invalid version supplied to settings! 0x%x at position %d"
      },
      {
        "UniquenessHash": "74a3473b-5ac0-6376-652d-882aac50b01a",
        "TraceID": "PacketRxStatelessReset",
        "EncodingString": "[S][RX][-] SR %s"
      },
      {
        "UniquenessHash": "a0de2e59-c52c-b13c-6065-1bb6268561c7",
        "TraceID": "PacketRxNotAcked",
        "EncodingString": "[%c][RX][%llu] not acked (connection is closed)"
      },
      {
        "UniquenessHash": "412694ad-c22e-de81-738e-8778466420f0",
        "TraceID": "ClientVersionInfoVersionMismatch",
        "EncodingString": "[conn][%p] Client Chosen Version doesn't match long header. 0x%x != 0x%x"
      },
      {
        "UniquenessHash": "eb447a25-63e1-1f7e-8e4d-b24e05563bd1",
        "TraceID": "ServerVersionInfoVersionMismatch",
        "EncodingString": "[conn][%p] Server Chosen Version doesn't match long header. 0x%x != 0x%x"
      },
      {
        "UniquenessHash": "2ae32fc2-e372-7d38-69d2-e085f736570f",
        "TraceID": "ServerVersionInformationChosenVersionNotInOtherVerList",
        "EncodingString": "[conn][%p] Server Chosen Version is not in Server Other Versions list: 0x%x"
      },
      {
        "UniquenessHash": "828fe056-14ad-503a-e3dc-5b6fe1333ddb",
        "TraceID": "ClientChosenVersionMismatchServerChosenVersion",
        "EncodingString": "[conn][%p] Client Chosen Version doesn't match Server Chosen Version: 0x%x vs. 0x%x"
      },
      {
        "UniquenessHash": "e3311a70-0df4-e618-3d6e-779ed92d435f",
        "TraceID": "ServerVersionInformationPreviousVersionIsChosenVersion",
        "EncodingString": "[conn][%p] Previous Client Version is Server Chosen Version: 0x%x"
      },
      {
        "UniquenessHash": "c0975309-af60-f767-e139-f7cb6071e863",
        "TraceID": "ServerVersionInformationPreviousVersionInOtherVerList",
        "EncodingString": "[conn][%p] Previous Client Version in Server Other Versions list: 0x%x"
      },
      {
        "UniquenessHash": "d228f1d4-3747-2ceb-0fc7-986db4a0c698",
        "TraceID": "CompatibleVersionNegotiationNotCompatible",
        "EncodingString": "[conn][%p] Compatible Version negotiation not compatible with client: original 0x%x, upgrade: 0x%x"
      },
      {
        "UniquenessHash": "f0c46ad1-71b6-5434-44f2-2bb549ffdbf1",
        "TraceID": "CompatibleVersionNegotiationOriginalVersionNotFound",
        "EncodingString": "[conn][%p] OriginalVersion not found in server's TP: original 0x%x, upgrade: 0x%x"
      },
      {
        "UniquenessHash": "c9015186-9937-78ff-24f3-2f08dc9d3c95",
        "TraceID": "RecvVerNegNoMatch",
        "EncodingString": "[conn][%p] Version Negotation contained no supported versions"
      },
      {
        "UniquenessHash": "c69c6d33-2838-013a-936c-7fbc085570b4",
        "TraceID": "ApiEventNoHandler",
        "EncodingString": "[conn][%p] Event silently discarded (no handler)."
      },
      {
        "UniquenessHash": "9cc051a4-7fe8-2888-20cf-c5ada9208533",
        "TraceID": "NoReplacementCidForRetire",
        "EncodingString": "[conn][%p] Can't retire current CID because we don't have a replacement"
      },
      {
        "UniquenessHash": "20b67d09-e893-9f23-3603-0b3993d48031",
        "TraceID": "NonActivePathCidRetired",
        "EncodingString": "[conn][%p] Non-active path has no replacement for retired CID."
      },
      {
        "UniquenessHash": "1e752977-c5b3-6034-4b89-414f9c6ff50f",
        "TraceID": "IgnoreUnreachable",
        "EncodingString": "[conn][%p] Ignoring received unreachable event (inline)"
      },
      {
        "UniquenessHash": "9b430be7-b0f2-665f-5499-2558b9679b2b",
        "TraceID": "IgnoreFrameAfterClose",
        "EncodingString": "[conn][%p] Ignoring frame (%hhu) for already closed stream id = %llu"
      },
      {
        "UniquenessHash": "77212d61-9925-bec1-4c5b-749d4fff7279",
        "TraceID": "InvalidInitialPackets",
        "EncodingString": "[conn][%p] Aborting connection with invalid initial packets"
      },
      {
        "UniquenessHash": "abdd8da8-ac7e-f610-f745-b4d3fc85bbca",
        "TraceID": "UnreachableIgnore",
        "EncodingString": "[conn][%p] Ignoring received unreachable event"
      },
      {
        "UniquenessHash": "9ed03280-632f-813e-4188-70167f097eae",
        "TraceID": "UnreachableInvalid",
        "EncodingString": "[conn][%p] Received invalid unreachable event"
      },
      {
        "UniquenessHash": "b4f3dc8d-17c8-39c5-5345-952616752980",
        "TraceID": "CloseUserCanceled",
        "EncodingString": "[conn][%p] Connection close using user canceled error"
      },
      {
        "UniquenessHash": "e6969fd7-4bfa-f16b-fd2d-f366f94dce7c",
        "TraceID": "CloseComplete",
        "EncodingString": "[conn][%p] Connection close complete"
      },
      {
        "UniquenessHash": "dfd165b7-db65-59a6-211e-8df812cc6524",
        "TraceID": "Restart",
        "EncodingString": "[conn][%p] Restart (CompleteReset=%hhu)"
      },
      {
        "UniquenessHash": "ab194a75-9835-d231-9336-628397e466cc",
        "TraceID": "CryptoStateDiscard",
        "EncodingString": "[conn][%p] TLS state no longer needed"
      },
      {
        "UniquenessHash": "9263ea25-3bcc-5edf-b6ee-493bfe5cc4de",
        "TraceID": "SetConfiguration",
        "EncodingString": "[conn][%p] Configuration set, %p"
      },
      {
        "UniquenessHash": "63153436-bbba-4092-b061-5aab2692a9c9",
        "TraceID": "PeerTPSet",
        "EncodingString": "[conn][%p] Peer Transport Parameters Set"
      },
      {
        "UniquenessHash": "74d787df-3260-879d-5e65-e28486df5e26",
        "TraceID": "PeerPreferredAddress",
        "EncodingString": "[conn][%p] Peer configured preferred address %!ADDR!"
      },
      {
        "UniquenessHash": "270621d6-25e4-9741-4f15-ed4a5b3d4f33",
        "TraceID": "NegotiatedDisable1RttEncryption",
        "EncodingString": "[conn][%p] Negotiated Disable 1-RTT Encryption"
      },
      {
        "UniquenessHash": "cfc6e146-0966-e783-5344-2ea4afd4d692",
        "TraceID": "CustomCertValidationPending",
        "EncodingString": "[conn][%p] Custom cert validation is pending"
      },
      {
        "UniquenessHash": "1a6051bf-393a-b704-7237-8d9d0881efb3",
        "TraceID": "RecvStatelessReset",
        "EncodingString": "[conn][%p] Received stateless reset"
      },
      {
        "UniquenessHash": "1a99a1d4-e93f-590e-b9d2-766c6616680f",
        "TraceID": "HandshakeConfirmedFrame",
        "EncodingString": "[conn][%p] Handshake confirmed (frame)"
      },
      {
        "UniquenessHash": "e232b42d-9955-4467-0464-559ea5965464",
        "TraceID": "UpdatePacketTolerance",
        "EncodingString": "[conn][%p] Updating packet tolerance to %hhu"
      },
      {
        "UniquenessHash": "5e023c07-7bc3-8b2f-76d0-4a38701cef2d",
        "TraceID": "FirstCidUsage",
        "EncodingString": "[conn][%p] First usage of SrcCid: %s"
      },
      {
        "UniquenessHash": "8843a66a-349f-e5a2-a63c-5120fb187f69",
        "TraceID": "PathDiscarded",
        "EncodingString": "[conn][%p] Removing invalid path[%hhu]"
      },
      {
        "UniquenessHash": "78e16be2-4ef2-96e6-6151-8c7198865607",
        "TraceID": "Unreachable",
        "EncodingString": "[conn][%p] Received unreachable event"
      },
      {
        "UniquenessHash": "e8bf302f-52d7-c228-4cc8-a74a099b0baa",
        "TraceID": "SuccessfulRouteResolution",
        "EncodingString": "[conn][%p] Processing successful route completion Path[%hhu]"
      },
      {
        "UniquenessHash": "d3e660d6-4f05-fd4d-e6e5-c8967d710df4",
        "TraceID": "FailedRouteResolution",
        "EncodingString": "[conn][%p] Processing failed route completion Path[%hhu]"
      },
      {
        "UniquenessHash": "14f03b98-a434-2f35-2ed0-1fa71aa50e44",
        "TraceID": "UpdatePeerPacketTolerance",
        "EncodingString": "[conn][%p] Updating peer packet tolerance to %hhu"
      },
      {
        "UniquenessHash": "66cfdc40-f79f-a762-a02c-b7f1a4c2e0eb",
        "TraceID": "UpdateShareBinding",
        "EncodingString": "[conn][%p] Updated ShareBinding = %hhu"
      },
      {
        "UniquenessHash": "f433b4bc-afec-9da4-79cb-eb11596d42e4",
        "TraceID": "UpdateStreamSchedulingScheme",
        "EncodingString": "[conn][%p] Updated Stream Scheduling Scheme = %u"
      },
      {
        "UniquenessHash": "39d13f61-96a0-c66a-a1f7-3174e5fa775e",
        "TraceID": "LocalInterfaceSet",
        "EncodingString": "[conn][%p] Local interface set to %u"
      },
      {
        "UniquenessHash": "87c499a7-b21e-c2df-9d11-9176e9730676",
        "TraceID": "ApplySettings",
        "EncodingString": "[conn][%p] Applying new settings"
      },
      {
        "UniquenessHash": "dc25a415-b386-47ec-0128-415c6f31795b",
        "TraceID": "RttUpdatedMsg",
        "EncodingString": "[conn][%p] Updated Rtt=%u.%03u ms, Var=%u.%03u"
      },
      {
        "UniquenessHash": "5bdd3273-8aaf-afec-f7e3-a031e8c0122c",
        "TraceID": "NewSrcCidNameCollision",
        "EncodingString": "[conn][%p] CID collision, trying again"
      },
      {
        "UniquenessHash": "544776e8-4877-d5da-4fa0-fc664dd8fd98",
        "TraceID": "ZeroLengthCidRetire",
        "EncodingString": "[conn][%p] Can't retire current CID because it's zero length"
      },
      {
        "UniquenessHash": "5bda6698-e21b-b6c6-8eeb-1345b5b6fdb5",
        "TraceID": "IndicateShutdownByPeer",
        "EncodingString": "[conn][%p] Indicating QUIC_CONNECTION_EVENT_SHUTDOWN_INITIATED_BY_PEER [0x%llx]"
      },
      {
        "UniquenessHash": "2fbfe723-9f02-173c-6f00-d6910945fc2b",
        "TraceID": "IndicateShutdownByTransport",
        "EncodingString": "[conn][%p] Indicating QUIC_CONNECTION_EVENT_SHUTDOWN_INITIATED_BY_TRANSPORT [0x%x]"
      },
      {
        "UniquenessHash": "f8280555-5057-232c-bc7d-b3cdd8f840f5",
        "TraceID": "IndicateConnectionShutdownComplete",
        "EncodingString": "[conn][%p] Indicating QUIC_CONNECTION_EVENT_SHUTDOWN_COMPLETE"
      },
      {
        "UniquenessHash": "8c1a717b-f814-d6d9-3f2e-f1987be847d6",
        "TraceID": "IndicateResumed",
        "EncodingString": "[conn][%p] Indicating QUIC_CONNECTION_EVENT_RESUMED"
      },
      {
        "UniquenessHash": "920800a1-3a54-af40-19d9-fdfaf274a6d4",
        "TraceID": "IndicateResumptionTicketReceived",
        "EncodingString": "[conn][%p] Indicating QUIC_CONNECTION_EVENT_RESUMPTION_TICKET_RECEIVED"
      },
      {
        "UniquenessHash": "1e4f68c2-b9d0-a7d8-1bc4-1f76affbf04d",
        "TraceID": "ClientVersionNegotiationCompatibleVersionUpgrade",
        "EncodingString": "[conn][%p] Compatible version upgrade! Old: 0x%x, New: 0x%x"
      },
      {
        "UniquenessHash": "13fbb0ef-abe5-4b6d-808c-9baed9531070",
        "TraceID": "CompatibleVersionUpgradeComplete",
        "EncodingString": "[conn][%p] Compatible version upgrade! Old: 0x%x, New: 0x%x"
      },
      {
        "UniquenessHash": "506a0bfb-88c2-6ef1-149b-8c6e2d9dd836",
        "TraceID": "IndicatePeerCertificateReceived",
        "EncodingString": "[conn][%p] Indicating QUIC_CONNECTION_EVENT_PEER_CERTIFICATE_RECEIVED (0x%x, 0x%x)"
      },
      {
        "UniquenessHash": "18ef147d-5376-d7f2-f624-3b27af96dd05",
        "TraceID": "QueueDatagrams",
        "EncodingString": "[conn][%p] Queuing %u UDP datagrams"
      },
      {
        "UniquenessHash": "9727ad53-8a0f-e3b3-8def-c1fa820baaa9",
        "TraceID": "RecvVerNeg",
        "EncodingString": "[conn][%p] Received Version Negotation:"
      },
      {
        "UniquenessHash": "62fa7337-1321-2cd0-f7cc-236d893ed747",
        "TraceID": "VerNegItem",
        "EncodingString": "[conn][%p]   Ver[%d]: 0x%x"
      },
      {
        "UniquenessHash": "3405b409-bdc8-a1c4-cc9a-6dc3c0f86f01",
        "TraceID": "DeferDatagram",
        "EncodingString": "[conn][%p] Deferring datagram (type=%hu)"
      },
      {
        "UniquenessHash": "d4b170ec-6aac-e1b9-65d2-980190c166b8",
        "TraceID": "DecryptOldKey",
        "EncodingString": "[conn][%p] Using old key to decrypt"
      },
      {
        "UniquenessHash": "3a28ad92-a692-7746-3bea-0309be06a558",
        "TraceID": "PossiblePeerKeyUpdate",
        "EncodingString": "[conn][%p] Possible peer initiated key update [packet %llu]"
      },
      {
        "UniquenessHash": "e5011584-a82b-c64d-75a5-a18ec4670a1d",
        "TraceID": "UpdateReadKeyPhase",
        "EncodingString": "[conn][%p] Updating current read key phase and packet number[%llu]"
      },
      {
        "UniquenessHash": "1d828295-7cdc-fd81-10d0-7bc5ca9f0ce7",
        "TraceID": "PeerConnFCBlocked",
        "EncodingString": "[conn][%p] Peer Connection FC blocked (%llu)"
      },
      {
        "UniquenessHash": "33d2457f-7bc8-a252-2a65-7b492c581b7a",
        "TraceID": "PeerStreamFCBlocked",
        "EncodingString": "[conn][%p] Peer Streams[%hu] FC blocked (%llu)"
      },
      {
        "UniquenessHash": "df8cd7bd-ef29-fc9c-b3e0-7dc89bee82d5",
        "TraceID": "IndicatePeerNeedStreams",
        "EncodingString": "[conn][%p] Indicating QUIC_CONNECTION_EVENT_PEER_NEEDS_STREAMS"
      },
      {
        "UniquenessHash": "69bf030e-d811-6f6f-9b99-48c5b8571a4a",
        "TraceID": "IndicatePeerAddrChanged",
        "EncodingString": "[conn][%p] Indicating QUIC_CONNECTION_EVENT_PEER_ADDRESS_CHANGED"
      },
      {
        "UniquenessHash": "d1b6f5eb-6243-10dc-b07a-0f545b66b5e6",
        "TraceID": "UdpRecvBatch",
        "EncodingString": "[conn][%p] Batch Recv %u UDP datagrams"
      },
      {
        "UniquenessHash": "b2826750-692c-079a-196b-3ef9a77daf0b",
        "TraceID": "UdpRecvDeferred",
        "EncodingString": "[conn][%p] Recv %u deferred UDP datagrams"
      },
      {
        "UniquenessHash": "cd3c6623-5c8b-d0a0-f653-dd7ae1b09077",
        "TraceID": "UdpRecv",
        "EncodingString": "[conn][%p] Recv %u UDP datagrams"
      },
      {
        "UniquenessHash": "886942eb-0bdc-fffd-0a3b-e2ea639228bb",
        "TraceID": "DatagramReceiveEnableUpdated",
        "EncodingString": "[conn][%p] Updated datagram receive enabled to %hhu"
      },
      {
        "UniquenessHash": "b5551d75-2b95-b9d9-98f7-36215d5364b0",
        "TraceID": "Disable1RttEncrytionUpdated",
        "EncodingString": "[conn][%p] Updated disable 1-RTT encrytption to %hhu"
      },
      {
        "UniquenessHash": "4e7f072c-3335-6eb0-dcca-13d3fdf87fe8",
        "TraceID": "ForceKeyUpdate",
        "EncodingString": "[conn][%p] Forcing key update"
      },
      {
        "UniquenessHash": "6e5b39c0-03d0-5405-431a-9b3d0940496e",
        "TraceID": "ForceCidUpdate",
        "EncodingString": "[conn][%p] Forcing destination CID update"
      },
      {
        "UniquenessHash": "ad3632a2-ac75-293d-854f-381b59368114",
        "TraceID": "TestTPSet",
        "EncodingString": "[conn][%p] Setting Test Transport Parameter (type %hu, %hu bytes)"
      },
      {
        "UniquenessHash": "4af24dff-9b3b-84ae-8868-0443f2ad6ec5",
        "TraceID": "AbandonInternallyClosed",
        "EncodingString": "[conn][%p] Abandoning internal, closed connection"
      },
      {
        "UniquenessHash": "aed1e684-1268-09f6-9232-3b0ad19349f5",
        "TraceID": "ConnCreated",
        "EncodingString": "[conn][%p] Created, IsServer=%hhu, CorrelationId=%llu"
      },
      {
        "UniquenessHash": "44cc2fb4-5b7d-66dd-69b4-3644ee31088f",
        "TraceID": "ConnLocalAddrAdded",
        "EncodingString": "[conn][%p] New Local IP: %!ADDR!"
      },
      {
        "UniquenessHash": "57df3cb1-120c-282b-ea2a-f9ff854b5a76",
        "TraceID": "ConnRemoteAddrAdded",
        "EncodingString": "[conn][%p] New Remote IP: %!ADDR!"
      },
      {
        "UniquenessHash": "e2133726-1e36-d515-e6b1-ab7ac6fdf53e",
        "TraceID": "ConnDestCidAdded",
        "EncodingString": "[conn][%p] (SeqNum=%llu) New Destination CID: %!CID!"
      },
      {
        "UniquenessHash": "b1ef59fd-834d-2786-8b05-c14f32023aea",
        "TraceID": "ConnSourceCidAdded",
        "EncodingString": "[conn][%p] (SeqNum=%llu) New Source CID: %!CID!"
      },
      {
        "UniquenessHash": "228c04ea-f275-6f9c-e29a-a8f058a5db5e",
        "TraceID": "ConnInitializeComplete",
        "EncodingString": "[conn][%p] Initialize complete"
      },
      {
        "UniquenessHash": "2c7b6642-2b16-6fdb-2e81-f932dca249e3",
        "TraceID": "ConnUnregistered",
        "EncodingString": "[conn][%p] Unregistered from %p"
      },
      {
        "UniquenessHash": "3903cc44-b387-b5f6-17fc-62d5aee48015",
        "TraceID": "ConnDestroyed",
        "EncodingString": "[conn][%p] Destroyed"
      },
      {
        "UniquenessHash": "27cd4e17-599b-5429-699a-05377472f707",
        "TraceID": "ConnHandleClosed",
        "EncodingString": "[conn][%p] Handle closed"
      },
      {
        "UniquenessHash": "60a38bc0-4218-963b-507a-5d7cb5c08596",
        "TraceID": "ConnRegistered",
        "EncodingString": "[conn][%p] Registered with %p"
      },
      {
        "UniquenessHash": "9ba874f3-1fe6-aef6-6d3b-5c9b8b9d8720",
        "TraceID": "ConnRundown",
        "EncodingString": "[conn][%p] Rundown, IsServer=%hu, CorrelationId=%llu"
      },
      {
        "UniquenessHash": "6815c8ca-4f06-e4ed-45ef-61e4440505b7",
        "TraceID": "ConnAssignWorker",
        "EncodingString": "[conn][%p] Assigned worker: %p"
      },
      {
        "UniquenessHash": "8fbe1b93-5e48-0738-c64d-8e60a387bc13",
        "TraceID": "ConnVersionSet",
        "EncodingString": "[conn][%p] QUIC Version: %u"
      },
      {
        "UniquenessHash": "e55bbe23-63cb-e695-26d2-734d5bab5d48",
        "TraceID": "ConnHandshakeComplete",
        "EncodingString": "[conn][%p] Handshake complete"
      },
      {
        "UniquenessHash": "8f204a2e-9160-ae42-2cdd-4f8e8eab10c5",
        "TraceID": "ConnDestCidRemoved",
        "EncodingString": "[conn][%p] (SeqNum=%llu) Removed Destination CID: %!CID!"
      },
      {
        "UniquenessHash": "6eb1d989-e1ad-a6e1-76cc-26fe4a23a56e",
        "TraceID": "ConnSetTimer",
        "EncodingString": "[conn][%p] Setting %hhu, delay=%llu us"
      },
      {
        "UniquenessHash": "3cb11d31-f785-9082-29ff-ca3a505762e4",
        "TraceID": "ConnCancelTimer",
        "EncodingString": "[conn][%p] Canceling %hhu"
      },
      {
        "UniquenessHash": "337abaeb-0cc0-11c8-523a-e6b816a8a3ed",
        "TraceID": "ConnExpiredTimer",
        "EncodingString": "[conn][%p] %hhu expired"
      },
      {
        "UniquenessHash": "43def263-b39e-5ace-4ab9-9318c5382766",
        "TraceID": "ConnExecTimerOper",
        "EncodingString": "[conn][%p] Execute: %u"
      },
      {
        "UniquenessHash": "c1260e67-a879-a771-4273-78ed7f098da3",
        "TraceID": "ConnShutdownComplete",
        "EncodingString": "[conn][%p] Shutdown complete, PeerFailedToAcknowledged=%hhu."
      },
      {
        "UniquenessHash": "905ba7f9-0427-2d53-7d13-88f2bb532bf0",
        "TraceID": "ConnAppShutdown",
        "EncodingString": "[conn][%p] App Shutdown: %llu (Remote=%hhu)"
      },
      {
        "UniquenessHash": "421b9353-bbea-5599-f173-5911d85a776e",
        "TraceID": "ConnTransportShutdown",
        "EncodingString": "[conn][%p] Transport Shutdown: %llu (Remote=%hhu) (QS=%hhu)"
      },
      {
        "UniquenessHash": "7a6ee833-be8b-28d5-a62a-4addb834ada3",
        "TraceID": "ConnErrorStatus",
        "EncodingString": "[conn][%p] ERROR, %u, %s."
      },
      {
        "UniquenessHash": "78747bf9-56cb-052b-6f03-10d9a57749fa",
        "TraceID": "ConnServerResumeTicket",
        "EncodingString": "[conn][%p] Server app accepted resumption ticket"
      },
      {
        "UniquenessHash": "01d5a727-8287-c441-9ff0-0ebbd899549f",
        "TraceID": "ConnHandshakeStart",
        "EncodingString": "[conn][%p] Handshake start"
      },
      {
        "UniquenessHash": "b27efe89-6500-60ee-bdbb-b417ecce6d62",
        "TraceID": "PacketDecrypt",
        "EncodingString": "[pack][%llu] Decrypting"
      },
      {
        "UniquenessHash": "af137df5-1055-7424-de16-65895d8d276b",
        "TraceID": "ConnPacketRecv",
        "EncodingString": "[conn][%p][RX][%llu] %c (%hu bytes)"
      },
      {
        "UniquenessHash": "23378f35-794d-1493-0f86-0c338e1bf37c",
        "TraceID": "ConnLocalAddrRemoved",
        "EncodingString": "[conn][%p] Removed Local IP: %!ADDR!"
      },
      {
        "UniquenessHash": "91e6e3a1-830d-6ed9-b737-a6481ac8eb55",
        "TraceID": "NoSrcCidAvailable",
        "EncodingString": "[conn][%p] No src CID to send with"
      },
      {
        "UniquenessHash": "03e79f57-89b7-b2d2-b13f-cb2f995b47cd",
        "TraceID": "GetPacketTypeFailure",
        "EncodingString": "[conn][%p] Failed to get packet type for control frames, 0x%x"
      },
      {
        "UniquenessHash": "f2859068-aa3b-758e-45b8-db7e1bf4063f",
        "TraceID": "PacketBuilderSendBatch",
        "EncodingString": "[conn][%p] Sending batch. %hu datagrams"
      },
      {
        "UniquenessHash": "e0aaacd6-02f1-c4f2-571b-290d53b0ebf7",
        "TraceID": "PacketCreated",
        "EncodingString": "[pack][%llu] Created in batch %llu"
      },
      {
        "UniquenessHash": "040e32a3-ba11-8989-d6d4-57d7c799c359",
        "TraceID": "PacketEncrypt",
        "EncodingString": "[pack][%llu] Encrypting"
      },
      {
        "UniquenessHash": "e1679e26-ce08-f741-23b6-23fa6f1de264",
        "TraceID": "PacketFinalize",
        "EncodingString": "[pack][%llu] Finalizing"
      },
      {
        "UniquenessHash": "8acd91f1-3c17-7458-fb5b-e3453f2825d3",
        "TraceID": "ConnPacketSent",
        "EncodingString": "[conn][%p][TX][%llu] %hhu (%hu bytes)"
      },
      {
        "UniquenessHash": "64d69663-eb58-98c9-1c06-2b1fa209874b",
        "TraceID": "PacketBatchSent",
        "EncodingString": "[pack][%llu] Batch sent"
      },
      {
        "UniquenessHash": "2222c403-3ef4-09ef-5b3c-aca16af3616d",
        "TraceID": "VersionInfoDecodeFailed1",
        "EncodingString": "[conn][%p] Version info too short to contain Chosen Version (%hu bytes)"
      },
      {
        "UniquenessHash": "3e7b261f-8077-d6f3-18ee-188f5cfe6b6b",
        "TraceID": "VersionInfoDecodeFailed2",
        "EncodingString": "[conn][%p] Version info too short to contain any Other Versions (%hu bytes)"
      },
      {
        "UniquenessHash": "f6f8ff1e-981f-8f41-67d4-9e051d0b6093",
        "TraceID": "ServerVersionInfoDecodeFailed3",
        "EncodingString": "[conn][%p] Version info contains partial Other Version (%hu bytes vs. %u bytes)"
      },
      {
        "UniquenessHash": "341c77aa-d452-791a-d880-186dca98a7be",
        "TraceID": "ServerVersionInfoDecodeFailed4",
        "EncodingString": "[conn][%p] Version info parsed less than full buffer (%hu bytes vs. %hu bytes"
      },
      {
        "UniquenessHash": "7d006393-c91d-c1ce-5dca-284c81136b96",
        "TraceID": "ServerVersionInfoDecoded",
        "EncodingString": "[conn][%p] VerInfo Decoded: Chosen Ver:%x Other Ver Count:%u"
      },
      {
        "UniquenessHash": "3754eaa4-3328-7113-f87a-c5d55a54db2c",
        "TraceID": "ServerVersionNegotiationInfoEncoded",
        "EncodingString": "[conn][%p] Server VI Encoded: Chosen Ver:%x Other Ver Count:%u"
      },
      {
        "UniquenessHash": "42a4017b-0e70-eb13-7d54-8665729dbcad",
        "TraceID": "ClientVersionInfoEncoded",
        "EncodingString": "[conn][%p] Client VI Encoded: Current Ver:%x Prev Ver:%x Compat Ver Count:%u"
      },
      {
        "UniquenessHash": "d94a73fc-1f40-d653-9753-35f107a8db2a",
        "TraceID": "ConnVNEOtherVersionList",
        "EncodingString": "[conn][%p] VerInfo Other Versions List: %!VNL!"
      },
      {
        "UniquenessHash": "cbfa374b-8626-eaf8-52f1-dae0df48749f",
        "TraceID": "LookupCidFound",
        "EncodingString": "[look][%p] Lookup Hash=%u found %p"
      },
      {
        "UniquenessHash": "82888cbc-e68c-a952-e43d-d42bf53948b9",
        "TraceID": "LookupCidNotFound",
        "EncodingString": "[look][%p] Lookup Hash=%u not found"
      },
      {
        "UniquenessHash": "e33648a6-65bb-f96c-5528-e402ebb146ee",
        "TraceID": "LookupRemoteHashFound",
        "EncodingString": "[look][%p] Lookup RemoteHash=%u found %p"
      },
      {
        "UniquenessHash": "697ab833-df25-0d50-e74c-12ff19c95cbb",
        "TraceID": "LookupRemoteHashNotFound",
        "EncodingString": "[look][%p] Lookup RemoteHash=%u not found"
      },
      {
        "UniquenessHash": "93dcbb3d-c29c-d129-7b2a-9b78e14e2505",
        "TraceID": "LookupCidInsert",
        "EncodingString": "[look][%p] Insert Conn=%p Hash=%u"
      },
      {
        "UniquenessHash": "bb640c64-ae23-7de2-05b1-04e0b9831d6f",
        "TraceID": "LookupRemoteHashInsert",
        "EncodingString": "[look][%p] Insert Conn=%p RemoteHash=%u"
      },
      {
        "UniquenessHash": "71715265-6b3f-5781-584b-ab51b0336c38",
        "TraceID": "LookupCidRemoved",
        "EncodingString": "[look][%p] Remove Conn=%p"
      },
      {
        "UniquenessHash": "572f7bb6-23fa-8f9a-25cd-2098fb307a5c",
        "TraceID": "IndicateIdealProcChanged",
        "EncodingString": "[conn][%p] Indicating QUIC_CONNECTION_EVENT_IDEAL_PROCESSOR_CHANGED"
      },
      {
        "UniquenessHash": "2104f4e7-9cc0-74bc-f4b5-dfc645b5642a",
        "TraceID": "AbandonOnLibShutdown",
        "EncodingString": "[conn][%p] Abandoning on shutdown"
      },
      {
        "UniquenessHash": "49ee2ed0-1b90-a7f2-d8a6-230a287a07b7",
        "TraceID": "WorkerCreated",
        "EncodingString": "[wrkr][%p] Created, IdealProc=%hu Owner=%p"
      },
      {
        "UniquenessHash": "07e794d9-3f9b-61ce-b0b8-af3cc9d92ebe",
        "TraceID": "WorkerErrorStatus",
        "EncodingString": "[wrkr][%p] ERROR, %u, %s."
      },
      {
        "UniquenessHash": "04d9796b-69cf-902e-3525-738196a13977",
        "TraceID": "WorkerCleanup",
        "EncodingString": "[wrkr][%p] Cleaning up"
      },
      {
        "UniquenessHash": "040cdcdf-a76c-26b5-a4d6-36222cd2abdb",
        "TraceID": "WorkerDestroyed",
        "EncodingString": "[wrkr][%p] Destroyed"
      },
      {
        "UniquenessHash": "42b9c102-5000-2886-e38e-f8b94d09dfa1",
        "TraceID": "ConnScheduleState",
        "EncodingString": "[conn][%p] Scheduling: %u"
      },
      {
        "UniquenessHash": "e1a37301-aaf6-2912-f408-1d81199cc4e6",
        "TraceID": "WorkerQueueDelayUpdated",
        "EncodingString": "[wrkr][%p] QueueDelay = %u"
      },
      {
        "UniquenessHash": "c50d7d7b-5ea5-6f62-b2c8-8e06a5684266",
        "TraceID": "WorkerActivityStateUpdated",
        "EncodingString": "[wrkr][%p] IsActive = %hhu, Arg = %u"
      },
      {
        "UniquenessHash": "be2a8e4f-7708-e894-48df-762d926dac26",
        "TraceID": "WorkerStart",
        "EncodingString": "[wrkr][%p] Start"
      },
      {
        "UniquenessHash": "2a4c81a8-bf45-5d2a-fa79-dc075733386b",
        "TraceID": "WorkerStop",
        "EncodingString": "[wrkr][%p] Stop"
      },
      {
        "UniquenessHash": "e1f61a3e-5405-efd7-d585-f3a10ab0b6d1",
        "TraceID": "NoSniPresent",
        "EncodingString": "[conn][%p] No SNI extension present"
      },
      {
        "UniquenessHash": "95f4176f-e0b5-1420-53d9-44e244c44ea5",
        "TraceID": "DecodeTPReserved",
        "EncodingString": "[conn][%p] TP: Reserved ID %llu, length %hu"
      },
      {
        "UniquenessHash": "f1d31c20-28ed-b67e-9b71-05c7763658de",
        "TraceID": "DecodeTPUnknown",
        "EncodingString": "[conn][%p] TP: Unknown ID %llu, length %hu"
      },
      {
        "UniquenessHash": "0e57e530-870c-7ba0-5b7b-5da31f55dc03",
        "TraceID": "EncodeTPStart",
        "EncodingString": "[conn][%p] Encoding Transport Parameters (Server = %hhu)"
      },
      {
        "UniquenessHash": "6de9e23c-7651-edb6-1005-247aef18aae3",
        "TraceID": "EncodeTPOriginalDestinationCID",
        "EncodingString": "[conn][%p] TP: Original Destination Connection ID (%s)"
      },
      {
        "UniquenessHash": "a0423f9f-5528-282d-de58-b90aea239e3f",
        "TraceID": "EncodeTPIdleTimeout",
        "EncodingString": "[conn][%p] TP: Idle Timeout (%llu ms)"
      },
      {
        "UniquenessHash": "c5a96b84-829e-1140-85af-18ab6924eb23",
        "TraceID": "EncodeTPStatelessResetToken",
        "EncodingString": "[conn][%p] TP: Stateless Reset Token (%s)"
      },
      {
        "UniquenessHash": "7ccb258f-6f1d-cdd4-761c-8b098b4fb5b6",
        "TraceID": "EncodeTPMaxUdpPayloadSize",
        "EncodingString": "[conn][%p] TP: Max Udp Payload Size (%llu bytes)"
      },
      {
        "UniquenessHash": "c212483c-4211-8603-5f60-6773b67d2622",
        "TraceID": "EncodeTPInitMaxData",
        "EncodingString": "[conn][%p] TP: Max Data (%llu bytes)"
      },
      {
        "UniquenessHash": "1cf3e10e-79dd-5aed-6c1c-f0675514be81",
        "TraceID": "EncodeTPInitMaxStreamDataBidiLocal",
        "EncodingString": "[conn][%p] TP: Max Local Bidirectional Stream Data (%llu bytes)"
      },
      {
        "UniquenessHash": "e9eaf5c8-bdb6-bd4e-beca-4207cd1fef91",
        "TraceID": "EncodeTPInitMaxStreamDataBidiRemote",
        "EncodingString": "[conn][%p] TP: Max Remote Bidirectional Stream Data (%llu bytes)"
      },
      {
        "UniquenessHash": "24ac7692-c735-f737-d7d6-c3f65d595b67",
        "TraceID": "EncodeTPInitMaxStreamUni",
        "EncodingString": "[conn][%p] TP: Max Unidirectional Stream Data (%llu)"
      },
      {
        "UniquenessHash": "c5697d69-e02a-7775-a151-c34f748320aa",
        "TraceID": "EncodeTPMaxBidiStreams",
        "EncodingString": "[conn][%p] TP: Max Bidirectional Streams (%llu)"
      },
      {
        "UniquenessHash": "6154341e-5b61-63c0-da65-a3e9fe9cb0e0",
        "TraceID": "EncodeTPMaxUniStreams",
        "EncodingString": "[conn][%p] TP: Max Unidirectional Streams (%llu)"
      },
      {
        "UniquenessHash": "0101cc93-9665-3cc3-b1ea-2a6be959530b",
        "TraceID": "EncodeTPAckDelayExponent",
        "EncodingString": "[conn][%p] TP: ACK Delay Exponent (%llu)"
      },
      {
        "UniquenessHash": "38340c32-a630-64c1-b93a-b1e7ca40397e",
        "TraceID": "EncodeTPMaxAckDelay",
        "EncodingString": "[conn][%p] TP: Max ACK Delay (%llu ms)"
      },
      {
        "UniquenessHash": "88f5bfbe-85c2-0a8e-869d-669c1f347170",
        "TraceID": "EncodeTPDisableMigration",
        "EncodingString": "[conn][%p] TP: Disable Active Migration"
      },
      {
        "UniquenessHash": "7ae85c8f-532c-c622-19be-a82d9002385d",
        "TraceID": "EncodeTPPreferredAddress",
        "EncodingString": "[conn][%p] TP: Preferred Address"
      },
      {
        "UniquenessHash": "a9ef9690-4a65-72f7-40ad-f09fd6976881",
        "TraceID": "EncodeTPCIDLimit",
        "EncodingString": "[conn][%p] TP: Connection ID Limit (%llu)"
      },
      {
        "UniquenessHash": "a10dde76-0ba2-2458-5f43-805105fa2127",
        "TraceID": "EncodeTPOriginalCID",
        "EncodingString": "[conn][%p] TP: Initial Source Connection ID (%s)"
      },
      {
        "UniquenessHash": "214be45a-42ba-44e1-05c2-f82f3200e671",
        "TraceID": "EncodeTPRetrySourceCID",
        "EncodingString": "[conn][%p] TP: Retry Source Connection ID (%s)"
      },
      {
        "UniquenessHash": "d276c997-5dfb-645e-b54a-7ec567967851",
        "TraceID": "EncodeMaxDatagramFrameSize",
        "EncodingString": "[conn][%p] TP: Max Datagram Frame Size (%llu bytes)"
      },
      {
        "UniquenessHash": "00dd319f-d948-bd6b-e480-9188c53a9eb7",
        "TraceID": "EncodeTPDisable1RttEncryption",
        "EncodingString": "[conn][%p] TP: Disable 1-RTT Encryption"
      },
      {
        "UniquenessHash": "efc12508-e546-ff7a-e943-829ad204f871",
        "TraceID": "EncodeTPVersionNegotiationExt",
        "EncodingString": "[conn][%p] TP: Version Negotiation Extension (%u bytes)"
      },
      {
        "UniquenessHash": "2bcc548f-81c8-bf14-8378-f2c540783112",
        "TraceID": "EncodeTPMinAckDelay",
        "EncodingString": "[conn][%p] TP: Min ACK Delay (%llu us)"
      },
      {
        "UniquenessHash": "4650353e-149e-c99a-1ab8-9b7e6a1e698e",
        "TraceID": "EncodeTPTest",
        "EncodingString": "[conn][%p] TP: TEST TP (Type %hu, Length %hu)"
      },
      {
        "UniquenessHash": "413f5682-4110-fabc-1552-daf76011b827",
        "TraceID": "EncodeTPEnd",
        "EncodingString": "[conn][%p] Encoded %hu bytes for QUIC TP"
      },
      {
        "UniquenessHash": "822613a7-cc7e-334a-8e53-483b30217cea",
        "TraceID": "DecodeTPStart",
        "EncodingString": "[conn][%p] Decoding Transport Parameters (Server = %hhu) (%hu bytes)"
      },
      {
        "UniquenessHash": "0f20e85c-c2f2-44e2-9762-7044995c647d",
        "TraceID": "DecodeTPOriginalDestinationCID",
        "EncodingString": "[conn][%p] TP: Original Connection Destination ID (%s)"
      },
      {
        "UniquenessHash": "17e21ccd-6314-9850-c892-6fc71b4e2339",
        "TraceID": "DecodeTPIdleTimeout",
        "EncodingString": "[conn][%p] TP: Idle Timeout (%llu ms)"
      },
      {
        "UniquenessHash": "22774447-fb97-c333-ea55-96d7234b806f",
        "TraceID": "DecodeTPStatelessResetToken",
        "EncodingString": "[conn][%p] TP: Stateless Reset Token (%s)"
      },
      {
        "UniquenessHash": "dcdc839f-72fd-686f-4a16-b070ed7bea5f",
        "TraceID": "DecodeTPMaxUdpPayloadSize",
        "EncodingString": "[conn][%p] TP: Max Udp Payload Size (%llu bytes)"
      },
      {
        "UniquenessHash": "718ed4d4-ace9-2e3d-2f3b-c61bc224c852",
        "TraceID": "DecodeTPInitMaxData",
        "EncodingString": "[conn][%p] TP: Max Data (%llu bytes)"
      },
      {
        "UniquenessHash": "e4d0eb5f-0f76-f0ac-1c84-f306c642b9a6",
        "TraceID": "DecodeTPInitMaxStreamDataBidiLocal",
        "EncodingString": "[conn][%p] TP: Max Local Bidirectional Stream Data (%llu bytes)"
      },
      {
        "UniquenessHash": "8ed9301a-b13d-9983-f34c-d2d124a7a3f1",
        "TraceID": "DecodeTPInitMaxStreamDataBidiRemote",
        "EncodingString": "[conn][%p] TP: Max Remote Bidirectional Stream Data (%llu bytes)"
      },
      {
        "UniquenessHash": "e4979e9a-74a5-15f2-adb0-2e79e72bac62",
        "TraceID": "DecodeTPInitMaxStreamDataBidiUni",
        "EncodingString": "[conn][%p] TP: Max Unidirectional Stream Data (%llu)"
      },
      {
        "UniquenessHash": "a8590572-737f-3dd9-d415-f1f9c63ab68b",
        "TraceID": "DecodeTPMaxBidiStreams",
        "EncodingString": "[conn][%p] TP: Max Bidirectional Streams (%llu)"
      },
      {
        "UniquenessHash": "0120457e-9a38-b234-ef17-ec3bd85790ec",
        "TraceID": "DecodeTPMaxUniStreams",
        "EncodingString": "[conn][%p] TP: Max Unidirectional Streams (%llu)"
      },
      {
        "UniquenessHash": "244561c5-e612-a194-99af-e39c0b17c234",
        "TraceID": "DecodeTPAckDelayExponent",
        "EncodingString": "[conn][%p] TP: ACK Delay Exponent (%llu)"
      },
      {
        "UniquenessHash": "f610329d-1292-7a18-4a2d-b745ecf7d4b7",
        "TraceID": "DecodeTPMaxAckDelay",
        "EncodingString": "[conn][%p] TP: Max ACK Delay (%llu ms)"
      },
      {
        "UniquenessHash": "bd9900ec-ea63-19c7-b852-d50c250f7441",
        "TraceID": "DecodeTPDisableActiveMigration",
        "EncodingString": "[conn][%p] TP: Disable Active Migration"
      },
      {
        "UniquenessHash": "f922e6c2-c8b5-7e24-b451-55dd6c348335",
        "TraceID": "DecodeTPPreferredAddress",
        "EncodingString": "[conn][%p] TP: Preferred Address"
      },
      {
        "UniquenessHash": "4c903962-3302-75ab-6ed6-52c50fb560a8",
        "TraceID": "DecodeTPCIDLimit",
        "EncodingString": "[conn][%p] TP: Connection ID Limit (%llu)"
      },
      {
        "UniquenessHash": "6569e950-f497-9d07-72d6-1811ecdb4b8e",
        "TraceID": "DecodeTPInitialSourceCID",
        "EncodingString": "[conn][%p] TP: Initial Source Connection ID (%s)"
      },
      {
        "UniquenessHash": "f9c309de-adae-2892-8f3b-5ecb036737c9",
        "TraceID": "DecodeTPRetrySourceCID",
        "EncodingString": "[conn][%p] TP: Retry Source Connection ID (%s)"
      },
      {
        "UniquenessHash": "87156c11-9645-fbe7-66fe-c68ef5b80a18",
        "TraceID": "DecodeTPMaxDatagramFrameSize",
        "EncodingString": "[conn][%p] TP: Max Datagram Frame Size (%llu bytes)"
      },
      {
        "UniquenessHash": "bf16a511-be08-e9ca-915f-5e5c834d5ca6",
        "TraceID": "DecodeTPDisable1RttEncryption",
        "EncodingString": "[conn][%p] TP: Disable 1-RTT Encryption"
      },
      {
        "UniquenessHash": "0cffe1cb-49d2-ac2b-79ff-a691bdd7d53b",
        "TraceID": "DecodeTPVersionNegotiationInfo",
        "EncodingString": "[conn][%p] TP: Version Negotiation Info (%hu bytes)"
      },
      {
        "UniquenessHash": "94dce213-922c-7a7e-d752-7af836a806ab",
        "TraceID": "DecodeTPMinAckDelay",
        "EncodingString": "[conn][%p] TP: Min ACK Delay (%llu us)"
      },
      {
        "UniquenessHash": "50589e4d-727a-f0d9-3d55-be9fece3f1e3",
        "TraceID": "BindingListenerAlreadyRegistered",
        "EncodingString": "[bind][%p] Listener (%p) already registered on ALPN"
      },
      {
        "UniquenessHash": "ed52dc79-5619-64e6-7bde-c177b24ff85d",
        "TraceID": "BindingSendFailed",
        "EncodingString": "[bind][%p] Send failed, 0x%x"
      },
      {
        "UniquenessHash": "abecde52-d14c-a321-f36e-bec3b2d4aa95",
        "TraceID": "PacketTxVersionNegotiation",
        "EncodingString": "[S][TX][-] VN"
      },
      {
        "UniquenessHash": "06b1c90c-5051-fa3a-65a9-61ac409a7afc",
        "TraceID": "PacketTxStatelessReset",
        "EncodingString": "[S][TX][-] SR %s"
      },
      {
        "UniquenessHash": "e63baed9-55fa-fbbb-57a7-bc462892dc22",
        "TraceID": "PacketTxRetry",
        "EncodingString": "[S][TX][-] LH Ver:0x%x DestCid:%s SrcCid:%s Type:R OrigDestCid:%s (Token %hu bytes)"
      },
      {
        "UniquenessHash": "8419ad0b-e226-53e3-837c-4eebd4cc6619",
        "TraceID": "BindingSendTestDrop",
        "EncodingString": "[bind][%p] Test dropped packet"
      },
      {
        "UniquenessHash": "8f664316-de64-1faa-b303-6cda51fd619a",
        "TraceID": "BindingErrorStatus",
        "EncodingString": "[bind][%p] ERROR, %u, %s."
      },
      {
        "UniquenessHash": "de67327e-34fe-e36e-e687-09f38be7e043",
        "TraceID": "BindingCreated",
        "EncodingString": "[bind][%p] Created, Udp=%p LocalAddr=%!ADDR! RemoteAddr=%!ADDR!"
      },
      {
        "UniquenessHash": "5d83e63e-7ce5-0102-8dd2-cbcf5946da2e",
        "TraceID": "BindingCleanup",
        "EncodingString": "[bind][%p] Cleaning up"
      },
      {
        "UniquenessHash": "9dc8a42f-5829-5abf-0bb0-5040ff1428b9",
        "TraceID": "BindingDestroyed",
        "EncodingString": "[bind][%p] Destroyed"
      },
      {
        "UniquenessHash": "229b6b27-7423-c3ab-5a3e-f99929ef7e50",
        "TraceID": "BindingRundown",
        "EncodingString": "[bind][%p] Rundown, Udp=%p LocalAddr=%!ADDR! RemoteAddr=%!ADDR!"
      },
      {
        "UniquenessHash": "11b93e99-5a6c-6cc9-12c9-6ef575ffa8e0",
        "TraceID": "ConnNoListenerIp",
        "EncodingString": "[conn][%p] No Listener for IP address: %!ADDR!"
      },
      {
        "UniquenessHash": "36572545-3721-e03a-c50a-7afdd62c4614",
        "TraceID": "ConnNoListenerAlpn",
        "EncodingString": "[conn][%p] No listener matching ALPN: %!ALPN!"
      },
      {
        "UniquenessHash": "3726f8cb-fca2-1ea3-208b-0f223c09aae2",
        "TraceID": "BindingExecOper",
        "EncodingString": "[bind][%p] Execute: %u"
      },
      {
        "UniquenessHash": "f1741ac1-9c6a-e567-0c1c-9dc411e88b49",
        "TraceID": "PacketReceive",
        "EncodingString": "[pack][%llu] Received"
      },
      {
        "UniquenessHash": "537b9c54-10f5-965c-b3e5-6e6e5c66dc85",
        "TraceID": "IndicateIdealSendBuffer",
        "EncodingString": "[strm][%p] Indicating QUIC_STREAM_EVENT_IDEAL_SEND_BUFFER_SIZE = %llu"
      },
      {
        "UniquenessHash": "f96b231c-aa1b-08a4-7036-a60927e3eadd",
        "TraceID": "CloseWithoutShutdown",
        "EncodingString": "[strm][%p] Closing handle without fully shutting down"
      },
      {
        "UniquenessHash": "21a2e517-42a5-1d18-885f-8b57b79a2fba",
        "TraceID": "EventSilentDiscard",
        "EncodingString": "[strm][%p] Event silently discarded"
      },
      {
        "UniquenessHash": "1b92f995-0f00-00a4-3898-3e5121f9f323",
        "TraceID": "UpdatePriority",
        "EncodingString": "[strm][%p] New send priority = %hu"
      },
      {
        "UniquenessHash": "66dd140b-9fd3-eddc-e34c-cb81639e1aca",
        "TraceID": "IndicateStartComplete",
        "EncodingString": "[strm][%p] Indicating QUIC_STREAM_EVENT_START_COMPLETE [Status=0x%x ID=%llu Accepted=%hhu]"
      },
      {
        "UniquenessHash": "8340b390-8b79-ab44-6593-7e449f0ec748",
        "TraceID": "IndicateStreamShutdownComplete",
        "EncodingString": "[strm][%p] Indicating QUIC_STREAM_EVENT_SHUTDOWN_COMPLETE [ConnectionShutdown=%hhu]"
      },
      {
        "UniquenessHash": "cbc983bb-6d04-149e-6eda-09d855f77d4c",
        "TraceID": "StreamAlloc",
        "EncodingString": "[strm][%p] Allocated, Conn=%p"
      },
      {
        "UniquenessHash": "cfaab7b3-b77b-3a94-a433-4c9b57907696",
        "TraceID": "StreamDestroyed",
        "EncodingString": "[strm][%p] Destroyed"
      },
      {
        "UniquenessHash": "ba0612b6-86a7-d764-ac9e-bbd12eeb0dca",
        "TraceID": "StreamCreated",
        "EncodingString": "[strm][%p] Created, Conn=%p ID=%llu IsLocal=%hhu"
      },
      {
        "UniquenessHash": "0a4d4b4f-3622-3e1b-99be-acf0719d1bdf",
        "TraceID": "StreamSendState",
        "EncodingString": "[strm][%p] Send State: %hhu"
      },
      {
        "UniquenessHash": "89b5a6dc-7445-0b70-6a73-ff28d3f78246",
        "TraceID": "StreamRecvState",
        "EncodingString": "[strm][%p] Recv State: %hhu"
      },
      {
        "UniquenessHash": "638251a8-14f3-2929-34e2-e69cfdab2277",
        "TraceID": "StreamOutFlowBlocked",
        "EncodingString": "[strm][%p] Send Blocked Flags: %hhu"
      },
      {
        "UniquenessHash": "c91c925c-07e9-3204-5459-5d3b19d137d8",
        "TraceID": "StreamRundown",
        "EncodingString": "[strm][%p] Rundown, Conn=%p ID=%llu IsLocal=%hhu"
      },
      {
        "UniquenessHash": "bb7402a7-ba47-dbce-71f2-fbbd659eb0ff",
        "TraceID": "PacketRxMarkedForAck",
        "EncodingString": "[%c][RX][%llu] Marked for ACK (ECN=%hhu)"
      },
      {
        "UniquenessHash": "0663ac49-e402-40ea-b23a-851ef032e5d5",
        "TraceID": "FrameLogUnknownType",
        "EncodingString": "[%c][%cX][%llu]   unknown frame (%llu)"
      },
      {
        "UniquenessHash": "a6b615ee-e5e9-f437-c21a-c3c502f86000",
        "TraceID": "FrameLogPadding",
        "EncodingString": "[%c][%cX][%llu]   PADDING Len:%hu"
      },
      {
        "UniquenessHash": "4e057b3b-1d37-81dc-0b9d-e449ba9a5bbf",
        "TraceID": "FrameLogPing",
        "EncodingString": "[%c][%cX][%llu]   PING"
      },
      {
        "UniquenessHash": "5ba172ab-0068-119f-d1d4-91b10fb61c9a",
        "TraceID": "FrameLogAckInvalid",
        "EncodingString": "[%c][%cX][%llu]   ACK [Invalid]"
      },
      {
        "UniquenessHash": "60343716-1a2c-e07a-f524-7337b986b581",
        "TraceID": "FrameLogAck",
        "EncodingString": "[%c][%cX][%llu]   ACK Largest:%llu Delay:%llu"
      },
      {
        "UniquenessHash": "af66c908-a85d-0ce3-458c-3a3783481bf0",
        "TraceID": "FrameLogAckSingleBlock",
        "EncodingString": "[%c][%cX][%llu]     %llu"
      },
      {
        "UniquenessHash": "b526352a-2e6f-49e9-8900-83a417ce4d7f",
        "TraceID": "FrameLogAckMultiBlock",
        "EncodingString": "[%c][%cX][%llu]     %llu - %llu"
      },
      {
        "UniquenessHash": "1e9cdd30-8c88-d373-75ed-935434f33791",
        "TraceID": "FrameLogAckInvalidBlock",
        "EncodingString": "[%c][%cX][%llu]     [Invalid Block]"
      },
      {
        "UniquenessHash": "9a1e7c32-71f8-7bcb-6c77-4b43fccaea8c",
        "TraceID": "FrameLogAckEcnInvalid",
        "EncodingString": "[%c][%cX][%llu]     ECN [Invalid]"
      },
      {
        "UniquenessHash": "9d787009-dbca-5770-1a52-ae3fd6dab643",
        "TraceID": "FrameLogAckEcn",
        "EncodingString": "[%c][%cX][%llu]     ECN [ECT0=%llu,ECT1=%llu,CE=%llu]"
      },
      {
        "UniquenessHash": "0bf56511-3556-9f0d-5569-8b637eac8021",
        "TraceID": "FrameLogResetStreamInvalid",
        "EncodingString": "[%c][%cX][%llu]   RESET_STREAM [Invalid]"
      },
      {
        "UniquenessHash": "47de738b-e1df-210a-5eff-181b82072815",
        "TraceID": "FrameLogResetStream",
        "EncodingString": "[%c][%cX][%llu]   RESET_STREAM ID:%llu ErrorCode:0x%llX FinalSize:%llu"
      },
      {
        "UniquenessHash": "be7c0aac-6f80-d2b1-59c1-fb4be9ae9e45",
        "TraceID": "FrameLogStopSendingInvalid",
        "EncodingString": "[%c][%cX][%llu]   STOP_SENDING [Invalid]"
      },
      {
        "UniquenessHash": "e4585b81-61e3-9b3b-5af6-cf17c4e95d81",
        "TraceID": "FrameLogStopSending",
        "EncodingString": "[%c][%cX][%llu]   STOP_SENDING ID:%llu Error:0x%llX"
      },
      {
        "UniquenessHash": "9e696311-7c42-7cd3-32ea-0840d880e794",
        "TraceID": "FrameLogCryptoInvalid",
        "EncodingString": "[%c][%cX][%llu]   CRYPTO [Invalid]"
      },
      {
        "UniquenessHash": "e00d36b1-f054-87c7-137a-db4257a08907",
        "TraceID": "FrameLogCrypto",
        "EncodingString": "[%c][%cX][%llu]   CRYPTO Offset:%llu Len:%hu"
      },
      {
        "UniquenessHash": "12b5f9d8-e0a8-5b58-d80d-339e7a0d161a",
        "TraceID": "FrameLogNewTokenInvalid",
        "EncodingString": "[%c][%cX][%llu]   NEW_TOKEN [Invalid]"
      },
      {
        "UniquenessHash": "459e94e6-baab-6749-4df5-f26ad9b8b04b",
        "TraceID": "FrameLogNewToken",
        "EncodingString": "[%c][%cX][%llu]   NEW_TOKEN Length:%llu"
      },
      {
        "UniquenessHash": "9d86e647-b1c5-a5cf-dc18-5935327b0bdb",
        "TraceID": "FrameLogStreamInvalid",
        "EncodingString": "[%c][%cX][%llu]   STREAM [Invalid]"
      },
      {
        "UniquenessHash": "e9932bc2-289d-ae3a-4e10-766ddb5a6fcc",
        "TraceID": "FrameLogStreamFin",
        "EncodingString": "[%c][%cX][%llu]   STREAM ID:%llu Offset:%llu Len:%hu Fin"
      },
      {
        "UniquenessHash": "49f8d2b4-bc9e-eefb-63a6-8bef8d094cb1",
        "TraceID": "FrameLogStream",
        "EncodingString": "[%c][%cX][%llu]   STREAM ID:%llu Offset:%llu Len:%hu"
      },
      {
        "UniquenessHash": "c5cd2dbc-b096-c5e4-d241-8987ecc7c9ad",
        "TraceID": "FrameLogMaxDataInvalid",
        "EncodingString": "[%c][%cX][%llu]   MAX_DATA [Invalid]"
      },
      {
        "UniquenessHash": "d4092823-1cdd-2c4d-acc6-ff7c87192a3d",
        "TraceID": "FrameLogMaxData",
        "EncodingString": "[%c][%cX][%llu]   MAX_DATA Max:%llu"
      },
      {
        "UniquenessHash": "ebce62fa-177a-21f5-a9e6-be815e2088c7",
        "TraceID": "FrameLogMaxStreamDataInvalid",
        "EncodingString": "[%c][%cX][%llu]   MAX_STREAM_DATA [Invalid]"
      },
      {
        "UniquenessHash": "3fa56e85-dbd2-f442-7f76-c4c011e23ecc",
        "TraceID": "FrameLogMaxStreamData",
        "EncodingString": "[%c][%cX][%llu]   MAX_STREAM_DATA ID:%llu Max:%llu"
      },
      {
        "UniquenessHash": "b79183c7-4d7b-0154-9625-ebf40a995883",
        "TraceID": "FrameLogMaxStreamsInvalid",
        "EncodingString": "[%c][%cX][%llu]   MAX_STREAMS [Invalid]"
      },
      {
        "UniquenessHash": "f7fb2211-5d39-8968-2543-8c80e5ba6953",
        "TraceID": "FrameLogMaxStreams",
        "EncodingString": "[%c][%cX][%llu]   MAX_STREAMS[%hu] Count:%llu"
      },
      {
        "UniquenessHash": "43ad68ac-a2bb-2e93-d7da-364e3502e5fe",
        "TraceID": "FrameLogDataBlockedInvalid",
        "EncodingString": "[%c][%cX][%llu]   DATA_BLOCKED [Invalid]"
      },
      {
        "UniquenessHash": "7776beb0-487f-f492-445d-f29eea30f8eb",
        "TraceID": "FrameLogDataBlocked",
        "EncodingString": "[%c][%cX][%llu]   DATA_BLOCKED Limit:%llu"
      },
      {
        "UniquenessHash": "5ff0a3bb-83fb-8d24-6353-c61e566d55f9",
        "TraceID": "FrameLogStreamDataBlockedInvalid",
        "EncodingString": "[%c][%cX][%llu]   STREAM_DATA_BLOCKED [Invalid]"
      },
      {
        "UniquenessHash": "3833ebb3-0291-d071-2c18-fda51ed98872",
        "TraceID": "FrameLogStreamDataBlocked",
        "EncodingString": "[%c][%cX][%llu]   STREAM_DATA_BLOCKED ID:%llu Limit:%llu"
      },
      {
        "UniquenessHash": "f8792c4a-d448-1f2d-ceba-3e2514d693c4",
        "TraceID": "FrameLogStreamsBlockedInvalid",
        "EncodingString": "[%c][%cX][%llu]   STREAMS_BLOCKED [Invalid]"
      },
      {
        "UniquenessHash": "3005885e-f0f3-7417-59a0-c87f635ccb99",
        "TraceID": "FrameLogStreamsBlocked",
        "EncodingString": "[%c][%cX][%llu]   STREAMS_BLOCKED[%hu] ID:%llu"
      },
      {
        "UniquenessHash": "d942cb64-cd25-abca-53fe-da7ffb3a63fa",
        "TraceID": "FrameLogNewConnectionIDInvalid",
        "EncodingString": "[%c][%cX][%llu]   NEW_CONN_ID [Invalid]"
      },
      {
        "UniquenessHash": "96006531-5a22-bb6d-5186-2b7b30de0d9e",
        "TraceID": "FrameLogNewConnectionID",
        "EncodingString": "[%c][%cX][%llu]   NEW_CONN_ID Seq:%llu RPT:%llu CID:%s Token:%s"
      },
      {
        "UniquenessHash": "8524f407-db2b-201f-baed-6d6501147ee1",
        "TraceID": "FrameLogRetireConnectionIDInvalid",
        "EncodingString": "[%c][%cX][%llu]   RETIRE_CONN_ID [Invalid]"
      },
      {
        "UniquenessHash": "3bbb38a3-5d64-e257-3f3d-7cd00ece1b21",
        "TraceID": "FrameLogRetireConnectionID",
        "EncodingString": "[%c][%cX][%llu]   RETIRE_CONN_ID Seq:%llu"
      },
      {
        "UniquenessHash": "a145bb21-3f9f-bae4-04ae-a6f82319b86e",
        "TraceID": "FrameLogPathChallengeInvalid",
        "EncodingString": "[%c][%cX][%llu]   PATH_CHALLENGE [Invalid]"
      },
      {
        "UniquenessHash": "230959d3-aa58-0944-8287-6120bebac2f0",
        "TraceID": "FrameLogPathChallenge",
        "EncodingString": "[%c][%cX][%llu]   PATH_CHALLENGE [%llu]"
      },
      {
        "UniquenessHash": "98ece405-2862-63c3-ecf6-9f1cb067f3bb",
        "TraceID": "FrameLogPathResponseInvalid",
        "EncodingString": "[%c][%cX][%llu]   PATH_RESPONSE [Invalid]"
      },
      {
        "UniquenessHash": "48bdfe8e-61dc-d2b1-c15b-cd1157a7f291",
        "TraceID": "FrameLogPathResponse",
        "EncodingString": "[%c][%cX][%llu]   PATH_RESPONSE [%llu]"
      },
      {
        "UniquenessHash": "e1f15bbb-983a-15f1-c311-8a848849d956",
        "TraceID": "FrameLogConnectionCloseInvalid",
        "EncodingString": "[%c][%cX][%llu]   CONN_CLOSE [Invalid]"
      },
      {
        "UniquenessHash": "b927ee52-d216-17fd-4f2c-969019a36a4e",
        "TraceID": "FrameLogConnectionCloseApp",
        "EncodingString": "[%c][%cX][%llu]   CONN_CLOSE (App) ErrorCode:0x%llX"
      },
      {
        "UniquenessHash": "39592ea2-35f5-d3d5-efb2-d330fb4c400b",
        "TraceID": "FrameLogConnectionClose",
        "EncodingString": "[%c][%cX][%llu]   CONN_CLOSE ErrorCode:0x%llX FrameType:%llu"
      },
      {
        "UniquenessHash": "21385572-3391-c466-7f6d-369484b98bd9",
        "TraceID": "FrameLogHandshakeDone",
        "EncodingString": "[%c][%cX][%llu]   HANDSHAKE_DONE"
      },
      {
        "UniquenessHash": "e447af81-8615-d95b-02a9-ba9dd4b1ea19",
        "TraceID": "FrameLogDatagramInvalid",
        "EncodingString": "[%c][%cX][%llu]   DATAGRAM [Invalid]"
      },
      {
        "UniquenessHash": "a23b67c8-c2da-dfbe-2c86-728785bcdfb3",
        "TraceID": "FrameLogDatagram",
        "EncodingString": "[%c][%cX][%llu]   DATAGRAM Len:%hu"
      },
      {
        "UniquenessHash": "262b3f95-1062-851d-c2d8-c46867da793b",
        "TraceID": "FrameLogAckFrequencyInvalid",
        "EncodingString": "[%c][%cX][%llu]   ACK_FREQUENCY [Invalid]"
      },
      {
        "UniquenessHash": "7470e68a-8ad6-563a-4957-76dc22e5deeb",
        "TraceID": "FrameLogAckFrequency",
        "EncodingString": "[%c][%cX][%llu]   ACK_FREQUENCY SeqNum:%llu PktTolerance:%llu MaxAckDelay:%llu IgnoreOrder:%hhu IgnoreCE:%hhu"
      },
      {
        "UniquenessHash": "d0932f9a-e8e8-65d9-692c-3bd379a86d58",
        "TraceID": "FrameLogImmediateAck",
        "EncodingString": "[%c][%cX][%llu]   IMMEDIATE_ACK"
      },
      {
        "UniquenessHash": "60d753ab-6710-fe16-e47d-37f046f5973c",
        "TraceID": "IgnoreCryptoFrame",
        "EncodingString": "[conn][%p] Ignoring received crypto after cleanup"
      },
      {
        "UniquenessHash": "6501738d-0b97-8289-8e1d-54274fae4f1d",
        "TraceID": "DiscardKeyType",
        "EncodingString": "[conn][%p] Discarding key type = %hhu"
      },
      {
        "UniquenessHash": "7add7bc7-5514-83ea-44ca-8acc7e6643b2",
        "TraceID": "ZeroRttAccepted",
        "EncodingString": "[conn][%p] 0-RTT accepted"
      },
      {
        "UniquenessHash": "bb841825-a52e-8ecf-243e-1a65d10a3e75",
        "TraceID": "ZeroRttRejected",
        "EncodingString": "[conn][%p] 0-RTT rejected"
      },
      {
        "UniquenessHash": "fba5c72f-0c3d-f668-a88b-39e5e3e62cbd",
        "TraceID": "HandshakeConfirmedServer",
        "EncodingString": "[conn][%p] Handshake confirmed (server)"
      },
      {
        "UniquenessHash": "3aed23c0-7540-7e83-e8ba-2530dd6837f8",
        "TraceID": "CustomCertValidationSuccess",
        "EncodingString": "[conn][%p] Custom cert validation succeeded"
      },
      {
        "UniquenessHash": "4e785757-b1de-e65c-a7b1-7ac868748434",
        "TraceID": "CryptoDump",
        "EncodingString": "[conn][%p] QS:%u MAX:%u UNA:%u NXT:%u RECOV:%u-%u"
      },
      {
        "UniquenessHash": "c2f15df5-6ae8-de48-4875-35d291565d96",
        "TraceID": "CryptoDumpUnacked",
        "EncodingString": "[conn][%p]   unACKed: [%llu, %llu]"
      },
      {
        "UniquenessHash": "e6984e8e-3408-1b5f-b0a0-7d8f293c6623",
        "TraceID": "CryptoDumpUnacked2",
        "EncodingString": "[conn][%p]   unACKed: [%llu, %u]"
      },
      {
        "UniquenessHash": "a2080700-161b-68e4-457e-40e07275acf5",
        "TraceID": "NoMoreRoomForCrypto",
        "EncodingString": "[conn][%p] No room for CRYPTO frame"
      },
      {
        "UniquenessHash": "cef32e9a-1355-7a31-bd2d-a458b02e214d",
        "TraceID": "AddCryptoFrame",
        "EncodingString": "[conn][%p] Sending %hu crypto bytes, offset=%u"
      },
      {
        "UniquenessHash": "94b619d7-6b5a-e1b4-d3ee-1b66a383ebbc",
        "TraceID": "RecoverCrypto",
        "EncodingString": "[conn][%p] Recovering crypto from %llu up to %llu"
      },
      {
        "UniquenessHash": "60f13d90-f6b5-d1e2-41fd-0a5662d602e6",
        "TraceID": "AckCrypto",
        "EncodingString": "[conn][%p] Received ack for %u crypto bytes, offset=%u"
      },
      {
        "UniquenessHash": "e5c3a539-ac41-94df-060d-bd4dc2ef4b82",
        "TraceID": "RecvCrypto",
        "EncodingString": "[conn][%p] Received %hu crypto bytes, offset=%llu Ready=%hhu"
      },
      {
        "UniquenessHash": "9ed40f87-2b63-8343-5e37-2640d0a40e27",
        "TraceID": "IndicateConnected",
        "EncodingString": "[conn][%p] Indicating QUIC_CONNECTION_EVENT_CONNECTED (Resume=%hhu)"
      },
      {
        "UniquenessHash": "c53376e2-b465-d6a1-047c-4e5e64c263af",
        "TraceID": "DrainCrypto",
        "EncodingString": "[conn][%p] Draining %u crypto bytes"
      },
      {
        "UniquenessHash": "fe4d4428-c697-f073-1d9e-e0441b1a8f45",
        "TraceID": "CryptoNotReady",
        "EncodingString": "[conn][%p] No complete TLS messages to process"
      },
      {
        "UniquenessHash": "15379a50-c581-3086-043e-53167a6b3fd6",
        "TraceID": "ConnWriteKeyUpdated",
        "EncodingString": "[conn][%p] Write Key Updated, %hhu."
      },
      {
        "UniquenessHash": "252598af-99d8-c9ea-9f14-dd07630a45b4",
        "TraceID": "ConnReadKeyUpdated",
        "EncodingString": "[conn][%p] Read Key Updated, %hhu."
      },
      {
        "UniquenessHash": "65f1ff8d-810a-4f24-b2f6-817daf9275ef",
        "TraceID": "ConnSourceCidRemoved",
        "EncodingString": "[conn][%p] (SeqNum=%llu) Removed Source CID: %!CID!"
      },
      {
        "UniquenessHash": "12872365-4c5b-bfd4-dc5f-83f6aae048cf",
        "TraceID": "ConnNewPacketKeys",
        "EncodingString": "[conn][%p] New packet keys created successfully."
      },
      {
        "UniquenessHash": "ec54e332-0990-e91f-5fc1-9a09441bf8a4",
        "TraceID": "ConnKeyPhaseChange",
        "EncodingString": "[conn][%p] Key phase change (locally initiated=%hhu)."
      },
      {
        "UniquenessHash": "e7d3b50d-c315-3189-9752-de68bf66c705",
        "TraceID": "LogPacketVersionNegotiation",
        "EncodingString": "[%c][%cX][-] VerNeg DestCid:%s SrcCid:%s (Payload %hu bytes)"
      },
      {
        "UniquenessHash": "afa9276d-cc3c-6cb1-4df9-e4d2fdc0e66d",
        "TraceID": "LogPacketVersionNegotiationVersion",
        "EncodingString": "[%c][%cX][-]   Ver:0x%x"
      },
      {
        "UniquenessHash": "7eb61a02-54e5-87ff-96fd-1aa7a6f81569",
        "TraceID": "LogPacketRetry",
        "EncodingString": "[%c][%cX][-] LH Ver:0x%x DestCid:%s SrcCid:%s Type:R (Token %hu bytes)"
      },
      {
        "UniquenessHash": "bbda1fb7-53e6-9422-0733-3fb647dc08c2",
        "TraceID": "LogPacketLongHeaderInitial",
        "EncodingString": "[%c][%cX][%llu] LH Ver:0x%x DestCid:%s SrcCid:%s Type:I (Token %hu bytes) (Payload %hu bytes)"
      },
      {
        "UniquenessHash": "dec52d9e-7e72-e564-5939-e9ea18608def",
        "TraceID": "LogPacketLongHeader",
        "EncodingString": "[%c][%cX][%llu] LH Ver:0x%x DestCid:%s SrcCid:%s Type:%s (Payload %hu bytes)"
      },
      {
        "UniquenessHash": "8800dba6-67c8-d4e4-65f2-a7e73639b324",
        "TraceID": "LogPacketLongHeaderUnsupported",
        "EncodingString": "[%c][%cX][%llu] LH Ver:[UNSUPPORTED,0x%x] DestCid:%s SrcCid:%s"
      },
      {
        "UniquenessHash": "9e1fbc05-e228-ec82-2670-42e49702aef4",
        "TraceID": "LogPacketShortHeader",
        "EncodingString": "[%c][%cX][%llu] SH DestCid:%s KP:%hu SB:%hu (Payload %hu bytes)"
      },
      {
        "UniquenessHash": "946d7a4f-ca9f-b676-8fef-1661da5703cd",
        "TraceID": "ConnDropPacket",
        "EncodingString": "[conn][%p] DROP packet Dst=%!ADDR! Src=%!ADDR! Reason=%s."
      },
      {
        "UniquenessHash": "aff4ab67-a70e-f05b-c51d-9b97628c141e",
        "TraceID": "BindingDropPacket",
        "EncodingString": "[bind][%p] DROP packet Dst=%!ADDR! Src=%!ADDR! Reason=%s."
      },
      {
        "UniquenessHash": "7b8fcbcd-b097-9b8b-3d56-a2ca2d8b5cb8",
        "TraceID": "ConnDropPacketEx",
        "EncodingString": "[conn][%p] DROP packet Value=%llu Dst=%!ADDR! Src=%!ADDR! Reason=%s."
      },
      {
        "UniquenessHash": "262f6b18-033f-5ef9-44eb-b2bebae16084",
        "TraceID": "BindingDropPacketEx",
        "EncodingString": "[bind][%p] DROP packet %llu. Dst=%!ADDR! Src=%!ADDR! Reason=%s"
      },
      {
        "UniquenessHash": "f1df9958-6255-24ce-540f-df464661f666",
        "TraceID": "TimerWheelResize",
        "EncodingString": "[time][%p] Resizing timer wheel (new slot count = %u)."
      },
      {
        "UniquenessHash": "f1a743ba-eff3-ee06-cb54-49ef20ca85ea",
        "TraceID": "TimerWheelNextExpirationNull",
        "EncodingString": "[time][%p] Next Expiration = {NULL}."
      },
      {
        "UniquenessHash": "db41669b-3e8f-05ca-4ac2-2c194cce7b51",
        "TraceID": "TimerWheelNextExpiration",
        "EncodingString": "[time][%p] Next Expiration = {%llu, %p}."
      },
      {
        "UniquenessHash": "cb91e066-b3cd-a009-a0f8-48d01b26d9a8",
        "TraceID": "TimerWheelRemoveConnection",
        "EncodingString": "[time][%p] Removing Connection %p."
      },
      {
        "UniquenessHash": "c3b6de49-9be3-fc4b-7a9c-fb8402d1d1f6",
        "TraceID": "TimerWheelUpdateConnection",
        "EncodingString": "[time][%p] Updating Connection %p."
      },
      {
        "UniquenessHash": "badaa7e5-aa9e-7979-b334-154a884827b6",
        "TraceID": "StillInTimerWheel",
        "EncodingString": "[conn][%p] Still in timer wheel! Connection was likely leaked!"
      },
      {
        "UniquenessHash": "4687c526-98b4-7014-5ab2-6cf89e76f504",
        "TraceID": "ListenerIndicateStopComplete",
        "EncodingString": "[list][%p] Indicating STOP_COMPLETE"
      },
      {
        "UniquenessHash": "f27f1ff0-edfe-bf39-708a-f9da7a2b4d3d",
        "TraceID": "ListenerIndicateNewConnection",
        "EncodingString": "[list][%p] Indicating NEW_CONNECTION %p"
      },
      {
        "UniquenessHash": "135ad665-a1b8-32ac-555d-8d1c65c94206",
        "TraceID": "ListenerCreated",
        "EncodingString": "[list][%p] Created, Registration=%p"
      },
      {
        "UniquenessHash": "c1f29de0-fe00-6ea3-b33e-690fb6e099d4",
        "TraceID": "ListenerDestroyed",
        "EncodingString": "[list][%p] Destroyed"
      },
      {
        "UniquenessHash": "f41800cd-1b46-84fe-faac-464cd08343fe",
        "TraceID": "ListenerErrorStatus",
        "EncodingString": "[list][%p] ERROR, %u, %s."
      },
      {
        "UniquenessHash": "c11d30b9-28c1-6e74-528e-d5660eebfcc9",
        "TraceID": "ListenerError",
        "EncodingString": "[list][%p] ERROR, %s."
      },
      {
        "UniquenessHash": "9b2d757a-63f3-549c-eff6-53512cd8b811",
        "TraceID": "ListenerStarted",
        "EncodingString": "[list][%p] Started, Binding=%p, LocalAddr=%!ADDR!, ALPN=%!ALPN!"
      },
      {
        "UniquenessHash": "da94a1b4-7135-7fd3-9216-36a5faf1ed7a",
        "TraceID": "ListenerStopped",
        "EncodingString": "[list][%p] Stopped"
      },
      {
        "UniquenessHash": "516f74f8-8802-7cdb-d034-3fa2e41d42c0",
        "TraceID": "ListenerRundown",
        "EncodingString": "[list][%p] Rundown, Registration=%p"
      },
      {
        "UniquenessHash": "5da7b422-0df0-5cbb-c439-cb34a08ccaeb",
        "TraceID": "PacketTxDiscarded",
        "EncodingString": "[%c][TX][%llu] Thrown away on shutdown"
      },
      {
        "UniquenessHash": "4f37e527-894d-f241-db09-d051de04cdb6",
        "TraceID": "PacketTxLostDiscarded",
        "EncodingString": "[%c][TX][%llu] Thrown away on shutdown (lost packet)"
      },
      {
        "UniquenessHash": "7f30b648-8f9c-dbba-7e8d-79e925332299",
        "TraceID": "PacketTxForget",
        "EncodingString": "[%c][TX][%llu] Forgetting"
      },
      {
        "UniquenessHash": "139268a5-7543-71a7-dff5-c6f276821e71",
        "TraceID": "PacketTxLostFack",
        "EncodingString": "[%c][TX][%llu] Lost: FACK %llu packets"
      },
      {
        "UniquenessHash": "79037f89-4d68-1fe1-8945-65ff684ef474",
        "TraceID": "PacketTxLostRack",
        "EncodingString": "[%c][TX][%llu] Lost: RACK %u ms"
      },
      {
        "UniquenessHash": "d9674680-3227-ec67-7175-bd47736f1221",
        "TraceID": "PacketTxAckedImplicit",
        "EncodingString": "[%c][TX][%llu] ACKed (implicit)"
      },
      {
        "UniquenessHash": "9d72c640-7512-38fd-8823-f24b7e1ad94c",
        "TraceID": "PacketTx0RttRejected",
        "EncodingString": "[%c][TX][%llu] Rejected"
      },
      {
        "UniquenessHash": "edcfe29b-2e36-30ba-6e64-181edf2f2e5c",
        "TraceID": "PacketTxSpuriousLoss",
        "EncodingString": "[%c][TX][%llu] Spurious loss detected"
      },
      {
        "UniquenessHash": "280a868f-caf8-d582-c6a7-2c2d896b0e5f",
        "TraceID": "PacketTxAcked",
        "EncodingString": "[%c][TX][%llu] ACKed (%u.%03u ms)"
      },
      {
        "UniquenessHash": "114eda6f-e346-6701-573c-ad9cdbd6e082",
        "TraceID": "PacketTxProbeRetransmit",
        "EncodingString": "[%c][TX][%llu] Probe Retransmit"
      },
      {
        "UniquenessHash": "eeb31991-927b-2f3c-bfb7-12b7dea50ead",
        "TraceID": "HandshakeConfirmedAck",
        "EncodingString": "[conn][%p] Handshake confirmed (ack)"
      },
      {
        "UniquenessHash": "cda9bb97-fd6c-a4a5-a61c-2e2931d2ce2c",
        "TraceID": "PathMinMtuValidated",
        "EncodingString": "[conn][%p] Path[%hhu] Minimum MTU validated"
      },
      {
        "UniquenessHash": "3ab19fcb-a837-77d2-82e3-a62d0361d98f",
        "TraceID": "PathValidationTimeout",
        "EncodingString": "[conn][%p] Path[%hhu] validation timed out"
      },
      {
        "UniquenessHash": "47339f5a-04e9-3e6a-ef26-c2e630b17d27",
        "TraceID": "ScheduleProbe",
        "EncodingString": "[conn][%p] probe round %hu"
      },
      {
        "UniquenessHash": "7b311464-a259-71d2-ad45-dc4707dbefcc",
        "TraceID": "KeyChangeConfirmed",
        "EncodingString": "[conn][%p] Key change confirmed by peer"
      },
      {
        "UniquenessHash": "dc75d9a9-d321-f77d-bb01-bf9cbcccfdb5",
        "TraceID": "ConnLossDetectionTimerSet",
        "EncodingString": "[conn][%p] Setting loss detection %hhu timer for %u ms. (ProbeCount=%hu)"
      },
      {
        "UniquenessHash": "8b0f23a1-b574-3b36-3ad7-fa8d7786695a",
        "TraceID": "ConnPacketLost",
        "EncodingString": "[conn][%p][TX][%llu] %hhu Lost: %hhu"
      },
      {
        "UniquenessHash": "26dded12-d106-a37b-0903-9a3cb98e3618",
        "TraceID": "ConnPacketACKed",
        "EncodingString": "[conn][%p][TX][%llu] %hhu ACKed"
      },
      {
        "UniquenessHash": "48b0b691-89c1-4bb2-1ba4-5bc91586b2b3",
        "TraceID": "NotAccepted",
        "EncodingString": "[strm][%p] New stream wasn't accepted, 0x%x"
      },
      {
        "UniquenessHash": "446a0073-26fb-eed7-4ed4-fa9838fbd654",
        "TraceID": "IndicatePeerAccepted",
        "EncodingString": "[strm][%p] Indicating QUIC_STREAM_EVENT_PEER_ACCEPTED"
      },
      {
        "UniquenessHash": "418770bb-5594-978f-0b62-4bb47315bfa1",
        "TraceID": "MaxStreamCountUpdated",
        "EncodingString": "[conn][%p] App configured max stream count of %hu (type=%hhu)."
      },
      {
        "UniquenessHash": "26bdd068-e9fa-9f1e-2d26-60dbed5c5080",
        "TraceID": "IndicateStreamsAvailable",
        "EncodingString": "[conn][%p] Indicating QUIC_CONNECTION_EVENT_STREAMS_AVAILABLE [bi=%hu uni=%hu]"
      },
      {
        "UniquenessHash": "f717f17f-99ed-acb7-9a3c-098e69d13a4a",
        "TraceID": "PeerStreamCountsUpdated",
        "EncodingString": "[conn][%p] Peer updated max stream count (%hhu, %llu)."
      },
      {
        "UniquenessHash": "c5a168ed-97fa-1cb7-3c3f-15762d9e402a",
        "TraceID": "IndicatePeerStreamStarted",
        "EncodingString": "[conn][%p] Indicating QUIC_CONNECTION_EVENT_PEER_STREAM_STARTED [%p, 0x%x]"
      },
      {
        "UniquenessHash": "e7d79111-7d5f-45a3-50b8-e4ca6de3c081",
        "TraceID": "IndicateSendShutdownComplete",
        "EncodingString": "[strm][%p] Indicating QUIC_STREAM_EVENT_SEND_SHUTDOWN_COMPLETE"
      },
      {
        "UniquenessHash": "5d9c2923-02fa-cd5d-1329-6a4b2a81cf37",
        "TraceID": "IndicateSendCanceled",
        "EncodingString": "[strm][%p] Indicating QUIC_STREAM_EVENT_SEND_COMPLETE [%p] (Canceled)"
      },
      {
        "UniquenessHash": "a667dea0-1637-af92-3e52-b3d9824c4b35",
        "TraceID": "IndicateSendComplete",
        "EncodingString": "[strm][%p] Indicating QUIC_STREAM_EVENT_SEND_COMPLETE [%p]"
      },
      {
        "UniquenessHash": "17bf6c28-0f23-8f48-f293-61afc78f4b87",
        "TraceID": "SendQueued",
        "EncodingString": "[strm][%p] Send Request [%p] queued with %llu bytes at offset %llu (flags 0x%x)"
      },
      {
        "UniquenessHash": "070e88f9-a986-449f-b2d9-645e7fd659cb",
        "TraceID": "NoMoreRoom",
        "EncodingString": "[strm][%p] Can't squeeze in a frame (no room for header)"
      },
      {
        "UniquenessHash": "574dff3c-b925-a925-a951-10832b2c67c6",
        "TraceID": "NoMoreFrames",
        "EncodingString": "[strm][%p] No more frames"
      },
      {
        "UniquenessHash": "33320d97-b1b4-948d-7914-f43887bae98c",
        "TraceID": "AddFrame",
        "EncodingString": "[strm][%p] Built stream frame, offset=%llu len=%hu fin=%hhu"
      },
      {
        "UniquenessHash": "cb6d043b-5ace-d8a5-3168-f60061823b3e",
        "TraceID": "RecoverOpen",
        "EncodingString": "[strm][%p] Recovering open STREAM frame"
      },
      {
        "UniquenessHash": "2df32de8-d3e1-79f9-8d4f-f4f9c1fc8955",
        "TraceID": "RecoverFin",
        "EncodingString": "[strm][%p] Recovering fin STREAM frame"
      },
      {
        "UniquenessHash": "bf0a689f-15ce-34a3-a5bd-a09596792886",
        "TraceID": "RecoverRange",
        "EncodingString": "[strm][%p] Recovering offset %llu up to %llu"
      },
      {
        "UniquenessHash": "1f842f1b-027f-b5ec-e0ac-fc9491aeb629",
        "TraceID": "AckRangeMsg",
        "EncodingString": "[strm][%p] Received ack for %d bytes, offset=%llu, FF=0x%hx"
      },
      {
        "UniquenessHash": "0d9cddd5-17e7-d796-fa49-7f3450287fa6",
        "TraceID": "Send0RttUpdated",
        "EncodingString": "[strm][%p] Updated sent 0RTT length to %llu"
      },
      {
        "UniquenessHash": "bd391397-df8d-a396-230b-c7846fcbda3b",
        "TraceID": "SendQueueDrained",
        "EncodingString": "[strm][%p] Send queue completely drained"
      },
      {
        "UniquenessHash": "11454ad7-905b-ea01-1cdd-f9918ca502dc",
        "TraceID": "SendDump",
        "EncodingString": "[strm][%p] SF:%hX FC:%llu QS:%llu MAX:%llu UNA:%llu NXT:%llu RECOV:%llu-%llu"
      },
      {
        "UniquenessHash": "b5af9a64-4d59-3aa3-f0d4-abcbbbfd0329",
        "TraceID": "SendDumpAck",
        "EncodingString": "[strm][%p]   unACKed: [%llu, %llu]"
      },
      {
        "UniquenessHash": "cc7f8746-a729-760b-90cc-8f3973b3fde2",
        "TraceID": "StreamWriteFrames",
        "EncodingString": "[strm][%p] Writing frames to packet %llu"
      },
      {
        "UniquenessHash": "1f2558ac-412e-da8c-33d7-7c45995dbcf9",
        "TraceID": "ResetEarly",
        "EncodingString": "[strm][%p] Tried to reset at earlier final size!"
      },
      {
        "UniquenessHash": "a3253f53-3e9c-4e45-d114-c4e99cd3cdc6",
        "TraceID": "ResetTooBig",
        "EncodingString": "[strm][%p] Tried to reset with too big final size!"
      },
      {
        "UniquenessHash": "933b832f-9c45-2489-6266-de2ff7e2ac21",
        "TraceID": "ReceiveTooBig",
        "EncodingString": "[strm][%p] Tried to write beyond end of buffer!"
      },
      {
        "UniquenessHash": "d88819df-486c-d38b-2df6-d9045a4030f3",
        "TraceID": "ReceiveBeyondFlowControl",
        "EncodingString": "[strm][%p] Tried to write beyond flow control limit!"
      },
      {
        "UniquenessHash": "f98444b3-dd05-091c-103a-1bab97f2c4ba",
        "TraceID": "RemoteCloseReset",
        "EncodingString": "[strm][%p] Closed remotely (reset)"
      },
      {
        "UniquenessHash": "3d930671-e549-968b-fcba-6e7691ee9678",
        "TraceID": "LocalCloseStopSending",
        "EncodingString": "[strm][%p] Closed locally (stop sending)"
      },
      {
        "UniquenessHash": "40c67c17-d530-a2d2-272a-4730ad121b34",
        "TraceID": "TreatFinAsReset",
        "EncodingString": "[strm][%p] Treating FIN after receive abort as reset"
      },
      {
        "UniquenessHash": "80596bbb-20e9-07e5-07f3-ebc7078fa612",
        "TraceID": "QueueRecvFlush",
        "EncodingString": "[strm][%p] Queuing recv flush"
      },
      {
        "UniquenessHash": "5b791afd-1ad0-2715-7c99-2671ee5be40e",
        "TraceID": "IndicatePeerSendAbort",
        "EncodingString": "[strm][%p] Indicating QUIC_STREAM_EVENT_PEER_SEND_ABORTED (0x%llX)"
      },
      {
        "UniquenessHash": "87c746b1-6bb4-6173-0f4e-f918641d4b80",
        "TraceID": "IndicatePeerReceiveAborted",
        "EncodingString": "[strm][%p] Indicating QUIC_STREAM_EVENT_PEER_RECEIVE_ABORTED (0x%llX)"
      },
      {
        "UniquenessHash": "59f615c0-9861-8dc7-db5a-224ebc6336a5",
        "TraceID": "IgnoreRecvAfterClose",
        "EncodingString": "[strm][%p] Ignoring recv after close"
      },
      {
        "UniquenessHash": "61c9329f-42bd-40dd-43cc-5b5c3fa2830b",
        "TraceID": "IgnoreRecvAfterAbort",
        "EncodingString": "[strm][%p] Ignoring received frame after receive abort"
      },
      {
        "UniquenessHash": "337f803e-406e-0817-5804-7273bf3a07ec",
        "TraceID": "FlowControlExhausted",
        "EncodingString": "[strm][%p] Flow control window exhausted!"
      },
      {
        "UniquenessHash": "84eb0d5c-ea47-1349-64a1-66146e94d06e",
        "TraceID": "Receive",
        "EncodingString": "[strm][%p] Received %hu bytes, offset=%llu Ready=%hhu"
      },
      {
        "UniquenessHash": "90a48bef-0658-1e75-8afa-d4fff8d929bf",
        "TraceID": "RemoteBlocked",
        "EncodingString": "[strm][%p] Remote FC blocked (%llu)"
      },
      {
        "UniquenessHash": "5d5005c9-b064-899a-abec-29608ab4c745",
        "TraceID": "IncreaseRxBuffer",
        "EncodingString": "[strm][%p] Increasing max RX buffer size to %u (MinRtt=%u; TimeNow=%u; LastUpdate=%u)"
      },
      {
        "UniquenessHash": "7b3aad91-15b8-6d79-7ad7-f634248db148",
        "TraceID": "UpdateFlowControl",
        "EncodingString": "[strm][%p] Updating flow control window"
      },
      {
        "UniquenessHash": "b7d10598-79a4-31fa-8455-0d393b45c1e7",
        "TraceID": "IgnoreRecvFlush",
        "EncodingString": "[strm][%p] Ignoring recv flush (recv disabled)"
      },
      {
        "UniquenessHash": "7b23cd90-0d41-8339-9622-e84277f95b5d",
        "TraceID": "IndicatePeerSendShutdown",
        "EncodingString": "[strm][%p] Indicating QUIC_STREAM_EVENT_PEER_SEND_SHUTDOWN"
      },
      {
        "UniquenessHash": "aaf00b3c-6719-7619-1362-6058d0d3be90",
        "TraceID": "StreamReceiveFrame",
        "EncodingString": "[strm][%p] Processing frame in packet %llu"
      },
      {
        "UniquenessHash": "e6e8eceb-d044-4536-96cc-97d53de7e620",
        "TraceID": "StreamAppReceive",
        "EncodingString": "[strm][%p] Indicating QUIC_STREAM_EVENT_RECEIVE [%llu bytes, %u buffers, 0x%x flags]"
      },
      {
        "UniquenessHash": "92e805e6-d2f5-68d3-fdcd-f56c490ed368",
        "TraceID": "StreamAppReceiveComplete",
        "EncodingString": "[strm][%p] Receive complete [%llu bytes]"
      },
      {
        "UniquenessHash": "92ab8084-33fb-0565-da7b-d2278d05c642",
        "TraceID": "MtuSearchComplete",
        "EncodingString": "[conn][%p] Path[%hhu] Mtu Discovery Entering Search Complete at MTU %hu"
      },
      {
        "UniquenessHash": "c7a85c07-7d70-b24f-313d-2db9a20333bd",
        "TraceID": "MtuSearching",
        "EncodingString": "[conn][%p] Path[%hhu] Mtu Discovery Search Packet Sending with MTU %hu"
      },
      {
        "UniquenessHash": "3f758826-f3d7-22eb-b7df-0453cdad3bc8",
        "TraceID": "MtuPathInitialized",
        "EncodingString": "[conn][%p] Path[%hhu] Mtu Discovery Initialized: max_mtu=%u, cur/min_mtu=%u"
      },
      {
        "UniquenessHash": "e4b7c3f7-0733-40b5-95d7-af81de6568ec",
        "TraceID": "PathMtuUpdated",
        "EncodingString": "[conn][%p] Path[%hhu] MTU updated to %hu bytes"
      },
      {
        "UniquenessHash": "1aa1d324-af31-356c-0738-863e209f6f21",
        "TraceID": "MtuDiscarded",
        "EncodingString": "[conn][%p] Path[%hhu] Mtu Discovery Packet Discarded: size=%u, probe_count=%u"
      },
      {
        "UniquenessHash": "a20786c3-f6b7-176d-7e63-b6c558f7d394",
        "TraceID": "MtuIncorrectSize",
        "EncodingString": "[conn][%p] Path[%hhu] Mtu Discovery Received Out of Order: expected=%u received=%u"
      },
      {
        "UniquenessHash": "c020fe47-4ec6-93b0-03db-ec72593a14b5",
        "TraceID": "ConfigurationOpenStorageFailed",
        "EncodingString": "[cnfg][%p] Failed to open settings, 0x%x"
      },
      {
        "UniquenessHash": "2b8c1b84-4ce3-1294-13da-1f56579a80a0",
        "TraceID": "ConfigurationOpenAppStorageFailed",
        "EncodingString": "[cnfg][%p] Failed to open app specific settings, 0x%x"
      },
      {
        "UniquenessHash": "e104b282-92ce-2322-3af0-f59ccaabf2f1",
        "TraceID": "ConfigurationSettingsUpdated",
        "EncodingString": "[cnfg][%p] Settings %p Updated"
      },
      {
        "UniquenessHash": "68e427b3-d324-b500-3d21-f8f8c84079fb",
        "TraceID": "ConfigurationSetSettings",
        "EncodingString": "[cnfg][%p] Setting new settings"
      },
      {
        "UniquenessHash": "f017e9d9-1069-630c-9301-b7c2cdd0dab5",
        "TraceID": "ConfigurationCreated",
        "EncodingString": "[cnfg][%p] Created, Registration=%p"
      },
      {
        "UniquenessHash": "c4fb9ea0-c592-0ce3-51af-47689a0b2d11",
        "TraceID": "ConfigurationCleanup",
        "EncodingString": "[cnfg][%p] Cleaning up"
      },
      {
        "UniquenessHash": "e63d4591-3c4b-b640-cf7d-5e58755920bd",
        "TraceID": "ConfigurationDestroyed",
        "EncodingString": "[cnfg][%p] Destroyed"
      },
      {
        "UniquenessHash": "1a9b55d5-1b7e-a6d6-e74a-cc8d426e6aaa",
        "TraceID": "ConfigurationRundown",
        "EncodingString": "[cnfg][%p] Rundown, Registration=%p"
      },
      {
        "UniquenessHash": "5d4bb0a9-d10e-7ac9-a46a-dcfc5f7bf831",
        "TraceID": "LibraryStorageOpenFailed",
        "EncodingString": "[ lib] Failed to open global settings, 0x%x"
      },
      {
        "UniquenessHash": "afe681b2-a6aa-74e7-2687-629e9b38aa2a",
        "TraceID": "LibraryTestDatapathHooksSet",
        "EncodingString": "[ lib] Updated test datapath hooks"
      },
      {
        "UniquenessHash": "ebf09e36-4ddd-dec8-19ef-35e6f7cdd691",
        "TraceID": "LibrarySettingsUpdated",
        "EncodingString": "[ lib] Settings %p Updated"
      },
      {
        "UniquenessHash": "615f61f5-7a3e-def3-f522-de287d7aa749",
        "TraceID": "LibraryVerifierEnabledPerRegistration",
        "EncodingString": "[ lib] Verifing enabled, per-registration!"
      },
      {
        "UniquenessHash": "84804294-753f-9674-c22f-a6ce7f8c5f6c",
        "TraceID": "LibraryVerifierEnabled",
        "EncodingString": "[ lib] Verifing enabled for all!"
      },
      {
        "UniquenessHash": "4574d3aa-0d58-420f-fa75-4b57a79d3fa8",
        "TraceID": "LibraryCidLengthSet",
        "EncodingString": "[ lib] CID Length = %hhu"
      },
      {
        "UniquenessHash": "71c0b89c-7bb8-4a53-be34-dd9a4170850c",
        "TraceID": "LibraryRetryMemoryLimitSet",
        "EncodingString": "[ lib] Updated retry memory limit = %hu"
      },
      {
        "UniquenessHash": "99794e3f-6b9a-841b-214f-6ee4f630fa38",
        "TraceID": "LibraryLoadBalancingModeSet",
        "EncodingString": "[ lib] Updated load balancing mode = %hu"
      },
      {
        "UniquenessHash": "8b631421-6922-c7cf-8f9e-0b9ded090611",
        "TraceID": "LibrarySetSettings",
        "EncodingString": "[ lib] Setting new settings"
      },
      {
        "UniquenessHash": "80830820-d84f-0303-c862-a7d195fbca03",
        "TraceID": "LibraryInUse",
        "EncodingString": "[ lib] Now in use."
      },
      {
        "UniquenessHash": "1799d6aa-33d5-cb09-2058-09b8369d852f",
        "TraceID": "LibraryNotInUse",
        "EncodingString": "[ lib] No longer in use."
      },
      {
        "UniquenessHash": "9dbf9e05-d5cd-4ec3-ea93-fb33942ff968",
        "TraceID": "LibraryMsQuicOpenVersionNull",
        "EncodingString": "[ api] MsQuicOpenVersion, NULL"
      },
      {
        "UniquenessHash": "108ce8c8-296c-0dfd-9efc-9ed86bcb1c7d",
        "TraceID": "LibraryMsQuicOpenVersionEntry",
        "EncodingString": "[ api] MsQuicOpenVersion"
      },
      {
        "UniquenessHash": "fc39ba20-c315-583e-6b62-656fbbd3d077",
        "TraceID": "LibraryMsQuicOpenVersionExit",
        "EncodingString": "[ api] MsQuicOpenVersion, status=0x%x"
      },
      {
        "UniquenessHash": "ae77005c-231d-7848-7e06-879ecbd5363d",
        "TraceID": "LibraryMsQuicClose",
        "EncodingString": "[ api] MsQuicClose"
      },
      {
        "UniquenessHash": "e6c3b194-e19d-d568-1157-675aba101620",
        "TraceID": "LibraryLoadBalancingModeSetAfterInUse",
        "EncodingString": "[ lib] Tried to change load balancing mode after library in use!"
      },
      {
        "UniquenessHash": "8f218f73-51d3-e674-6f43-937ce1e861c9",
        "TraceID": "LibraryInitialized",
        "EncodingString": "[ lib] Initialized, PartitionCount=%u DatapathFeatures=%u"
      },
      {
        "UniquenessHash": "c5092562-eb73-dded-1d42-ad7fdd896841",
        "TraceID": "LibraryVersion",
        "EncodingString": "[ lib] Version %u.%u.%u.%u"
      },
      {
        "UniquenessHash": "75aa07a5-b70c-1670-9f7b-cddc495a508c",
        "TraceID": "LibraryUninitialized",
        "EncodingString": "[ lib] Uninitialized"
      },
      {
        "UniquenessHash": "f72fef56-3f63-6d43-820a-b0f443526cc6",
        "TraceID": "LibraryAddRef",
        "EncodingString": "[ lib] AddRef"
      },
      {
        "UniquenessHash": "0a866453-c89b-e8b7-d853-8f975458d9a9",
        "TraceID": "LibraryRelease",
        "EncodingString": "[ lib] Release"
      },
      {
        "UniquenessHash": "36d08274-918b-3ecd-861c-ada8d4fda4d5",
        "TraceID": "BindingError",
        "EncodingString": "[bind][%p] ERROR, %s."
      },
      {
        "UniquenessHash": "58367e27-574f-14e0-4661-81f93cdb9e18",
        "TraceID": "LibraryServerInit",
        "EncodingString": "[ lib] Shared server state initializing"
      },
      {
        "UniquenessHash": "4810c9e0-dcf7-bc55-81bb-684627b092b1",
        "TraceID": "LibraryRundown",
        "EncodingString": "[ lib] Rundown, PartitionCount=%u DatapathFeatures=%u"
      },
      {
        "UniquenessHash": "e1750b05-bb04-6a2d-d4d6-99892dd266cd",
        "TraceID": "LibrarySendRetryStateUpdated",
        "EncodingString": "[ lib] New SendRetryEnabled state, %hhu"
      },
      {
        "UniquenessHash": "10ce7ee9-cfcc-e364-e24c-71e1913cb472",
        "TraceID": "PerfCountersRundown",
        "EncodingString": "[ lib] Perf counters Rundown, Counters=%!CID!"
      },
      {
        "UniquenessHash": "4ef04b3e-7dde-88ad-60eb-150c807af68f",
        "TraceID": "ConnExecApiOper",
        "EncodingString": "[conn][%p] Execute: %u"
      },
      {
        "UniquenessHash": "2f8e5304-312b-2633-ee2b-def9ea2e0e72",
        "TraceID": "ConnExecOper",
        "EncodingString": "[conn][%p] Execute: %u"
      },
      {
        "UniquenessHash": "55425e95-f2a7-6b0d-41e9-82bdeb5d9082",
        "TraceID": "ConnOutFlowStreamStats",
        "EncodingString": "[conn][%p] OUT: StreamFC=%llu StreamSendWindow=%llu"
      },
      {
        "UniquenessHash": "5e524dd5-fea0-3816-a291-92ed85eab29d",
        "TraceID": "ConnInFlowStats",
        "EncodingString": "[conn][%p] IN: BytesRecv=%llu"
      },
      {
        "UniquenessHash": "7a9075aa-0c84-7fed-6142-be1d15c7f7dd",
        "TraceID": "ConnStats",
        "EncodingString": "[conn][%p] STATS: SRtt=%u CongestionCount=%u PersistentCongestionCount=%u SendTotalBytes=%llu RecvTotalBytes=%llu"
      },
      {
        "UniquenessHash": "86c5e382-0fbb-1fd6-cdaa-a3d988861364",
        "TraceID": "ConnPacketStats",
        "EncodingString": "[conn][%p] STATS: SendTotalPackets=%llu SendSuspectedLostPackets=%llu SendSpuriousLostPackets=%llu RecvTotalPackets=%llu RecvReorderedPackets=%llu RecvDroppedPackets=%llu RecvDuplicatePackets=%llu RecvDecryptionFailures=%llu"
      },
      {
        "UniquenessHash": "11964356-1a57-bc4d-0637-9300c14e0cb9",
        "TraceID": "ConnOutFlowBlocked",
        "EncodingString": "[conn][%p] Send Blocked Flags: %hhu"
      },
      {
        "UniquenessHash": "76b54d32-001b-12e0-4e99-d29d2640eaeb",
        "TraceID": "TestScopeEntry",
        "EncodingString": "[test]---> %s"
      },
      {
        "UniquenessHash": "dcfcaf50-a07f-c426-e2fb-f19b77811e65",
        "TraceID": "TestScopeExit",
        "EncodingString": "[test]<--- %s"
      },
      {
        "UniquenessHash": "1dfb652d-bf04-b3c5-5037-a1d7659e3d23",
        "TraceID": "TestHookRegister",
        "EncodingString": "[test][hook] Registering"
      },
      {
        "UniquenessHash": "b00f19a5-597a-64dd-4bab-fa3e383ea688",
        "TraceID": "TestHookUnregistering",
        "EncodingString": "[test][hook] Unregistering"
      },
      {
        "UniquenessHash": "35fe1a4b-cb88-2161-ef4b-e6d0c78186f5",
        "TraceID": "TestHookUnregistered",
        "EncodingString": "[test][hook] Unregistered"
      },
      {
        "UniquenessHash": "ccf24f92-4b3c-0f17-5c84-1d454a788837",
        "TraceID": "TestHookDropPacketRandom",
        "EncodingString": "[test][hook] Random packet drop"
      },
      {
        "UniquenessHash": "ce814b3f-616f-bb09-3743-9c2879fd97a4",
        "TraceID": "TestHookDropPacketSelective",
        "EncodingString": "[test][hook] Selective packet drop"
      },
      {
        "UniquenessHash": "28d71381-a26c-3f0b-e2a9-1a97c3be08e2",
        "TraceID": "TestHookReplaceAddrRecv",
        "EncodingString": "[test][hook] Recv Addr :%hu => :%hu"
      },
      {
        "UniquenessHash": "5d176d92-2974-c576-9dba-202db86131f2",
        "TraceID": "TestHookReplaceAddrSend",
        "EncodingString": "[test][hook] Send Addr :%hu => :%hu"
      },
      {
        "UniquenessHash": "861bbb4e-e371-4334-b45d-03199c1cacda",
        "TraceID": "TestHookDropOldAddrSend",
        "EncodingString": "[test][hook] Dropping send to old addr"
      },
      {
        "UniquenessHash": "8b50bb5d-c66e-e93c-55cd-253b3af4d510",
        "TraceID": "TestHookDropLimitAddrRecv",
        "EncodingString": "[test][hook] Dropping recv over limit to new addr"
      },
      {
        "UniquenessHash": "78d1c2fe-fbce-b603-004e-f2026093416c",
        "TraceID": "TestHookDropLimitAddrSend",
        "EncodingString": "[test][hook] Dropping send over limit to new addr"
      },
      {
        "UniquenessHash": "be2459c1-0870-ccba-da9b-ae1ecc23ded8",
        "TraceID": "TestHookReplaceCreateSend",
        "EncodingString": "[test][hook] Create (remote) Addr :%hu => :%hu"
      },
      {
        "UniquenessHash": "f4248703-23be-e418-2b90-c9670966f154",
        "TraceID": "TestIgnoreConnectionTimeout",
        "EncodingString": "[test] Ignoring timeout unexpected status because of random loss"
      },
      {
        "UniquenessHash": "c025bce3-e69b-4fe3-572e-750b3b130b70",
        "TraceID": "PerfTcpCreateClient",
        "EncodingString": "[perf][tcp][%p] Client created"
      },
      {
        "UniquenessHash": "7213ed35-b768-db24-e10b-c437f8708546",
        "TraceID": "PerfTcpCreateServer",
        "EncodingString": "[perf][tcp][%p] Server created"
      },
      {
        "UniquenessHash": "efc600b9-fa06-a765-2aca-db7171a29ae5",
        "TraceID": "PerfTcpDestroyed",
        "EncodingString": "[perf][tcp][%p] Destroyed"
      },
      {
        "UniquenessHash": "79fa6537-aa2a-a13d-5c83-69c1e33ba1b7",
        "TraceID": "PerfTcpConnectCallback",
        "EncodingString": "[perf][tcp][%p] Connect callback %hhu"
      },
      {
        "UniquenessHash": "066de3e2-3de2-99d4-d800-8468fb5794e5",
        "TraceID": "PerfTcpReceiveCallback",
        "EncodingString": "[perf][tcp][%p] Receive callback"
      },
      {
        "UniquenessHash": "c0732f05-6611-2c1d-ad74-42718c7269cc",
        "TraceID": "PerfTcpSendCompleteCallback",
        "EncodingString": "[perf][tcp][%p] SendComplete callback"
      },
      {
        "UniquenessHash": "8260f5a0-7930-0280-7f31-39c627e51e33",
        "TraceID": "PerfTcpAppAccept",
        "EncodingString": "[perf][tcp][%p] App Accept"
      },
      {
        "UniquenessHash": "03b3d713-afa5-9b75-6ced-4a4026219557",
        "TraceID": "PerfTcpAppConnect",
        "EncodingString": "[perf][tcp][%p] App Connect"
      },
      {
        "UniquenessHash": "68f39cf7-bcf8-8314-a151-2316d10bead4",
        "TraceID": "PerfTcpStartTls",
        "EncodingString": "[perf][tcp][%p] Start TLS"
      },
      {
        "UniquenessHash": "48f4b913-352b-3aca-318c-5616b6421733",
        "TraceID": "PerfTcpAppDisconnect",
        "EncodingString": "[perf][tcp][%p] App Disconnect"
      },
      {
        "UniquenessHash": "7ec7a7ee-0ccd-a1a8-0c0b-84eec62f7c03",
        "TraceID": "PerfTcpAppReceive",
        "EncodingString": "[perf][tcp][%p] App Receive %hu bytes, Open=%hhu Fin=%hhu Abort=%hhu"
      },
      {
        "UniquenessHash": "87a3325f-51ea-bece-2c7f-5a1e55cf6415",
        "TraceID": "PerfTcpSendFrame",
        "EncodingString": "[perf][tcp][%p] Send frame %hu bytes, Open=%hhu Fin=%hhu Abort=%hhu"
      },
      {
        "UniquenessHash": "b9d6812c-f686-651d-a4dc-85dc652f0d99",
        "TraceID": "PerfTcpAppSendComplete",
        "EncodingString": "[perf][tcp][%p] App Send complete %u bytes"
      },
      {
        "UniquenessHash": "559bc6c8-b410-9047-639b-a99f8d43acbf",
        "TraceID": "PerfTcpAppSend",
        "EncodingString": "[perf][tcp][%p] App Send %u bytes, Open=%hhu Fin=%hhu Abort=%hhu"
      },
      {
        "UniquenessHash": "77f041f5-1399-b3d5-1ce1-fc4be089d4a5",
        "TraceID": "PerfTcpAppClose",
        "EncodingString": "[perf][tcp][%p] App Close"
      },
      {
        "UniquenessHash": "d09461bb-6b09-2766-23bd-bc4734886134",
        "TraceID": "PerfRpsStart",
        "EncodingString": "[perf] RPS Client start"
      },
      {
        "UniquenessHash": "93872e3e-e3be-2983-e205-d6e666f739f6",
        "TraceID": "PerfRpsTimeout",
        "EncodingString": "[perf] RPS Client timeout"
      },
      {
        "UniquenessHash": "221a79fd-6347-1c39-b203-268190b2e183",
        "TraceID": "PerfRpsComplete",
        "EncodingString": "[perf] RPS Client complete"
      },
      {
        "UniquenessHash": "4af1859d-901e-496c-6684-5e90fd1ed197",
        "TraceID": "ClientResumptionTicketDecodeFailTpLengthShort",
        "EncodingString": "[test] Attempting to decode Server TP with length %u (Actual: %u)"
      },
      {
        "UniquenessHash": "05e7754f-0f5d-dbb8-f6f2-9bd78260dd9a",
        "TraceID": "ClientResumptionTicketDecodeFailTpLengthEncodedWrong",
        "EncodingString": "[test] Attempting to decode Server TP length (improperly encoded) %x (Actual: %u)"
      },
      {
        "UniquenessHash": "42e92d4d-1384-a1c1-4414-39cb9de5f346",
        "TraceID": "ClientResumptionTicketDecodeFailTicketLengthShort",
        "EncodingString": "[test] Attempting to decode Server Ticket with length %u (Actual: %u)"
      },
      {
        "UniquenessHash": "e095ab6a-5a7c-2fdc-91e7-70711b273610",
        "TraceID": "ClientResumptionTicketDecodeFailTicketLengthEncodedWrong",
        "EncodingString": "[test] Attempting to decode Server Ticket length (improperly encoded) %x (Actual: %u)"
      },
      {
        "UniquenessHash": "9140659a-eab1-dd55-73fd-e065acfab968",
        "TraceID": "ServerResumptionTicketDecodeFailAlpnLengthShort",
        "EncodingString": "[test] Attempting to decode Negotiated ALPN with length %u (Actual: %u)"
      },
      {
        "UniquenessHash": "10a2af3e-b6e9-d046-42b5-49a1f96ef4f2",
        "TraceID": "ServerResumptionTicketDecodeFailAlpnLengthEncodedWrong",
        "EncodingString": "[test] Attempting to decode Negotiated ALPN length (improperly encoded) %x (Actual: %u)"
      },
      {
        "UniquenessHash": "2626d036-0f88-3cee-bb11-acbe28b5b31a",
        "TraceID": "ServerResumptionTicketDecodeFailTpLengthShort",
        "EncodingString": "[test] Attempting to decode Handshake TP with length %u (Actual: %u)"
      },
      {
        "UniquenessHash": "cacc6514-e0b1-37a7-c68f-82e9273ecdea",
        "TraceID": "ServerResumptionTicketDecodeFailTpLengthEncodedWrong",
        "EncodingString": "[test] Attempting to decode Handshake TP length (improperly encoded) %x (Actual: %u)"
      },
      {
        "UniquenessHash": "6761da36-f0a0-a9dc-43ab-76c5dc83e833",
        "TraceID": "ServerResumptionTicketDecodeFailAppDataLengthShort",
        "EncodingString": "[test] Attempting to decode App Data with length %u (Actual: %u)"
      },
      {
        "UniquenessHash": "ad1f93df-84e1-c836-2743-2d3b5324a0b4",
        "TraceID": "ServerResumptionTicketDecodeFailAppDataLengthEncodedWrong",
        "EncodingString": "[test] Attempting to decode App Data length (improperly encoded) %x (Actual: %u)"
      },
      {
        "UniquenessHash": "75b94a49-9bfe-7be0-7756-8f014aeeddba",
        "TraceID": "TestCaseStart",
        "EncodingString": "[test] START %s"
      },
      {
        "UniquenessHash": "b79cc8df-4d28-f459-11b2-ba8160512a09",
        "TraceID": "TestCaseEnd",
        "EncodingString": "[test] END %s"
      },
      {
        "UniquenessHash": "cf26e1f0-583d-ec79-4a49-8e398f9883b0",
        "TraceID": "TestCaseTStart",
        "EncodingString": "[test] START %s, %s"
      },
      {
        "UniquenessHash": "36ce89a9-c16e-d08a-4bea-f8e25c22d2ce",
        "TraceID": "TestCaseTEnd",
        "EncodingString": "[test] END %s"
      },
      {
        "UniquenessHash": "3928cc2f-84c2-48ac-845b-40781cf8021b",
        "TraceID": "TestLogFailure",
        "EncodingString": "[test] FAILURE - %s:%d - %s"
      },
      {
        "UniquenessHash": "a8e218d7-5268-b267-37f8-7d52b57a9b8d",
        "TraceID": "PerfControlClientCanceledRequest",
        "EncodingString": "[perf] Client %p canceled request %p"
      },
      {
        "UniquenessHash": "cbb6dfec-610a-8ac9-6e81-bfcc4a3cf1d0",
        "TraceID": "PerfDriverStarted",
        "EncodingString": "[perf] Started"
      },
      {
        "UniquenessHash": "aa784cdc-ddba-63bf-3353-f49cab3704ff",
        "TraceID": "PerfDriverStopped",
        "EncodingString": "[perf] Stopped"
      },
      {
        "UniquenessHash": "3bf75e53-3309-6c6a-eb4e-f863fe2acbe5",
        "TraceID": "PerfControlClientCreated",
        "EncodingString": "[perf] Client %p created"
      },
      {
        "UniquenessHash": "90cb187a-83f2-bfb3-7999-aa5a4456940d",
        "TraceID": "PerfControlClientCleaningUp",
        "EncodingString": "[perf] Client %p cleaning up"
      },
      {
        "UniquenessHash": "99857768-2aa8-73b4-9fcc-4ec0f76d3746",
        "TraceID": "PerformanceStopCancelled",
        "EncodingString": "[perf] Performance Stop Cancelled"
      },
      {
        "UniquenessHash": "11eead25-b324-9846-3de0-2aa73980bc0b",
        "TraceID": "PrintBufferReturn",
        "EncodingString": "[perf] Print Buffer %d %s\\n"
      },
      {
        "UniquenessHash": "ff32f865-3179-13d0-8cc9-a70db92aae6d",
        "TraceID": "PerfControlClientIoctl",
        "EncodingString": "[perf] Client %p executing write IOCTL %u"
      },
      {
        "UniquenessHash": "612e4adb-52a7-78a4-200f-5cfb76ad9713",
        "TraceID": "PerfControlClientIoctlComplete",
        "EncodingString": "[perf] Client %p completing request, 0x%x"
      },
      {
        "UniquenessHash": "0ba57698-ca5f-449b-4d87-183b7ea2918b",
        "TraceID": "PerfControlInitialized",
        "EncodingString": "[perf] Control interface initialized"
      },
      {
        "UniquenessHash": "bce70700-af58-e03b-5021-93a28f3dd74f",
        "TraceID": "PerfControlUninitializing",
        "EncodingString": "[perf] Control interface uninitializing"
      },
      {
        "UniquenessHash": "22229503-d941-59c2-95d5-6d3123dab580",
        "TraceID": "PerfControlUninitialized",
        "EncodingString": "[perf] Control interface uninitialized"
      },
      {
        "UniquenessHash": "e98e6411-dfab-d3a6-e7bd-d1782209846d",
        "TraceID": "InteropTestStart",
        "EncodingString": "[ntrp] Test Start, Server: %s, Port: %hu, Tests: 0x%x."
      },
      {
        "UniquenessHash": "7368812e-a46d-0924-7643-009511288886",
        "TraceID": "InteropTestStop",
        "EncodingString": "[ntrp] Test Stop, Server: %s, Port: %hu, Tests: 0x%x, Negotiated Alpn: %s, Passed: %s."
<<<<<<< HEAD
      },
      {
        "UniquenessHash": "6fb480dc-d71f-74f2-dc75-559a5591fe3d",
        "TraceID": "CertCapiVerifiedChain",
        "EncodingString": "CertVerifyChain: %S 0x%x, result=0x%x"
      },
      {
        "UniquenessHash": "0ba57698-ca5f-449b-4d87-183b7ea2918b",
        "TraceID": "PerfControlInitialized",
        "EncodingString": "[perf] Control interface initialized"
      },
      {
        "UniquenessHash": "e7d3b50d-c315-3189-9752-de68bf66c705",
        "TraceID": "LogPacketVersionNegotiation",
        "EncodingString": "[%c][%cX][-] VerNeg DestCid:%s SrcCid:%s (Payload %hu bytes)"
      },
      {
        "UniquenessHash": "4f262ea3-4eb1-45f3-019c-54d89cf92893",
        "TraceID": "WindowsUserInitialized2",
        "EncodingString": "[ dll] Initialized (AvailMem = %llu bytes, TimerResolution = [%u, %u])"
      },
      {
        "UniquenessHash": "7470e68a-8ad6-563a-4957-76dc22e5deeb",
        "TraceID": "FrameLogAckFrequency",
        "EncodingString": "[%c][%cX][%llu]   ACK_FREQUENCY SeqNum:%llu PktTolerance:%llu MaxAckDelay:%llu IgnoreOrder:%hhu IgnoreCE:%hhu"
      },
      {
        "UniquenessHash": "d0932f9a-e8e8-65d9-692c-3bd379a86d58",
        "TraceID": "FrameLogImmediateAck",
        "EncodingString": "[%c][%cX][%llu]   IMMEDIATE_ACK"
      },
      {
        "UniquenessHash": "a9f59856-9834-de26-4bb6-bb8a05fc47ab",
        "TraceID": "LibraryMsQuicOpenVersionUnsupported",
        "EncodingString": "[ api] MsQuicOpenVersion, Only version 2 supported"
      },
      {
        "UniquenessHash": "9dbf9e05-d5cd-4ec3-ea93-fb33942ff968",
        "TraceID": "LibraryMsQuicOpenVersionNull",
        "EncodingString": "[ api] MsQuicOpenVersion, NULL"
      },
      {
        "UniquenessHash": "108ce8c8-296c-0dfd-9efc-9ed86bcb1c7d",
        "TraceID": "LibraryMsQuicOpenVersionEntry",
        "EncodingString": "[ api] MsQuicOpenVersion"
      },
      {
        "UniquenessHash": "fc39ba20-c315-583e-6b62-656fbbd3d077",
        "TraceID": "LibraryMsQuicOpenVersionExit",
        "EncodingString": "[ api] MsQuicOpenVersion, status=0x%x"
      },
      {
        "UniquenessHash": "4687c526-98b4-7014-5ab2-6cf89e76f504",
        "TraceID": "ListenerIndicateStopComplete",
        "EncodingString": "[list][%p] Indicating STOP_COMPLETE"
      },
      {
        "UniquenessHash": "dddba4c1-201c-11ae-51de-155523e40b7e",
        "TraceID": "ApiError",
        "EncodingString": "[ api] Error %u"
      },
      {
        "UniquenessHash": "5c3773e2-ef60-26b9-4b3c-d433ca2656df",
        "TraceID": "PlatformWorkerThreadStart",
        "EncodingString": "[ lib][%p] Worker start"
      },
      {
        "UniquenessHash": "317dc2da-d83f-49ec-c0f0-872bcbf594dd",
        "TraceID": "PlatformWorkerThreadStop",
        "EncodingString": "[ lib][%p] Worker stop"
      },
      {
        "UniquenessHash": "8a9548eb-5ed9-abe8-6008-94b545f099d7",
        "TraceID": "SettingCongestionControlAlgorithm",
        "EncodingString": "[sett] CongestionControlAlgorithm = %hu"
      },
      {
        "UniquenessHash": "84d80052-65e2-9ca0-e282-dd91296c0987",
        "TraceID": "InvalidCongestionControlAlgorithm",
        "EncodingString": "[conn][%p] Unknown congestion control algorithm: %hu, fallback to Cubic"
=======
>>>>>>> 8d4a2e7c
      }
    ]
  }
}<|MERGE_RESOLUTION|>--- conflicted
+++ resolved
@@ -2619,6 +2619,18 @@
       ],
       "macroName": "QuicTraceLogVerbose"
     },
+    "SettingCongestionControlAlgorithm": {
+      "ModuleProperites": {},
+      "TraceString": "[sett] CongestionControlAlgorithm = %hu",
+      "UniqueId": "SettingCongestionControlAlgorithm",
+      "splitArgs": [
+        {
+          "DefinationEncoding": "hu",
+          "MacroVariableName": "arg2"
+        }
+      ],
+      "macroName": "QuicTraceLogVerbose"
+    },
     "SettingsInvalidVersion": {
       "ModuleProperites": {},
       "TraceString": "Invalid version supplied to settings! 0x%x at position %d",
@@ -4754,6 +4766,22 @@
         }
       ],
       "macroName": "QuicTraceEvent"
+    },
+    "InvalidCongestionControlAlgorithm": {
+      "ModuleProperites": {},
+      "TraceString": "[conn][%p] Unknown congestion control algorithm: %hu, fallback to Cubic",
+      "UniqueId": "InvalidCongestionControlAlgorithm",
+      "splitArgs": [
+        {
+          "DefinationEncoding": "p",
+          "MacroVariableName": "arg1"
+        },
+        {
+          "DefinationEncoding": "hu",
+          "MacroVariableName": "arg3"
+        }
+      ],
+      "macroName": "QuicTraceLogConnWarning"
     },
     "NoSniPresent": {
       "ModuleProperites": {},
@@ -10669,68 +10697,6 @@
         }
       ],
       "macroName": "QuicTraceLogInfo"
-<<<<<<< HEAD
-    },
-    "LibraryMsQuicOpenVersionUnsupported": {
-      "ModuleProperites": {},
-      "TraceString": "[ api] MsQuicOpenVersion, Only version 2 supported",
-      "UniqueId": "LibraryMsQuicOpenVersionUnsupported",
-      "splitArgs": [],
-      "macroName": "QuicTraceLogVerbose"
-    },
-    "PlatformWorkerThreadStart": {
-      "ModuleProperites": {},
-      "TraceString": "[ lib][%p] Worker start",
-      "UniqueId": "PlatformWorkerThreadStart",
-      "splitArgs": [
-        {
-          "DefinationEncoding": "p",
-          "MacroVariableName": "arg2"
-        }
-      ],
-      "macroName": "QuicTraceLogInfo"
-    },
-    "PlatformWorkerThreadStop": {
-      "ModuleProperites": {},
-      "TraceString": "[ lib][%p] Worker stop",
-      "UniqueId": "PlatformWorkerThreadStop",
-      "splitArgs": [
-        {
-          "DefinationEncoding": "p",
-          "MacroVariableName": "arg2"
-        }
-      ],
-      "macroName": "QuicTraceLogInfo"
-    },
-    "SettingCongestionControlAlgorithm": {
-      "ModuleProperites": {},
-      "TraceString": "[sett] CongestionControlAlgorithm = %hu",
-      "UniqueId": "SettingCongestionControlAlgorithm",
-      "splitArgs": [
-        {
-          "DefinationEncoding": "hu",
-          "MacroVariableName": "arg2"
-        }
-      ],
-      "macroName": "QuicTraceLogVerbose"
-    },
-    "InvalidCongestionControlAlgorithm": {
-      "ModuleProperites": {},
-      "TraceString": "[conn][%p] Unknown congestion control algorithm: %hu, fallback to Cubic",
-      "UniqueId": "InvalidCongestionControlAlgorithm",
-      "splitArgs": [
-        {
-          "DefinationEncoding": "p",
-          "MacroVariableName": "arg1"
-        },
-        {
-          "DefinationEncoding": "hu",
-          "MacroVariableName": "arg3"
-        }
-      ],
-      "macroName": "QuicTraceLogConnWarning"
-=======
->>>>>>> 8d4a2e7c
     }
   },
   "ConfigFile": {
@@ -12178,6 +12144,11 @@
         "EncodingString": "[sett] StatelessOperExpirMs   = %hu"
       },
       {
+        "UniquenessHash": "8a9548eb-5ed9-abe8-6008-94b545f099d7",
+        "TraceID": "SettingCongestionControlAlgorithm",
+        "EncodingString": "[sett] CongestionControlAlgorithm = %hu"
+      },
+      {
         "UniquenessHash": "a3237095-0958-5564-417c-5a60b9db4ec1",
         "TraceID": "SettingsInvalidVersion",
         "EncodingString": "Invalid version supplied to settings! 0x%x at position %d"
@@ -12853,6 +12824,11 @@
         "EncodingString": "[wrkr][%p] Stop"
       },
       {
+        "UniquenessHash": "84d80052-65e2-9ca0-e282-dd91296c0987",
+        "TraceID": "InvalidCongestionControlAlgorithm",
+        "EncodingString": "[conn][%p] Unknown congestion control algorithm: %hu, fallback to Cubic"
+      },
+      {
         "UniquenessHash": "e1f61a3e-5405-efd7-d585-f3a10ab0b6d1",
         "TraceID": "NoSniPresent",
         "EncodingString": "[conn][%p] No SNI extension present"
@@ -14581,89 +14557,6 @@
         "UniquenessHash": "7368812e-a46d-0924-7643-009511288886",
         "TraceID": "InteropTestStop",
         "EncodingString": "[ntrp] Test Stop, Server: %s, Port: %hu, Tests: 0x%x, Negotiated Alpn: %s, Passed: %s."
-<<<<<<< HEAD
-      },
-      {
-        "UniquenessHash": "6fb480dc-d71f-74f2-dc75-559a5591fe3d",
-        "TraceID": "CertCapiVerifiedChain",
-        "EncodingString": "CertVerifyChain: %S 0x%x, result=0x%x"
-      },
-      {
-        "UniquenessHash": "0ba57698-ca5f-449b-4d87-183b7ea2918b",
-        "TraceID": "PerfControlInitialized",
-        "EncodingString": "[perf] Control interface initialized"
-      },
-      {
-        "UniquenessHash": "e7d3b50d-c315-3189-9752-de68bf66c705",
-        "TraceID": "LogPacketVersionNegotiation",
-        "EncodingString": "[%c][%cX][-] VerNeg DestCid:%s SrcCid:%s (Payload %hu bytes)"
-      },
-      {
-        "UniquenessHash": "4f262ea3-4eb1-45f3-019c-54d89cf92893",
-        "TraceID": "WindowsUserInitialized2",
-        "EncodingString": "[ dll] Initialized (AvailMem = %llu bytes, TimerResolution = [%u, %u])"
-      },
-      {
-        "UniquenessHash": "7470e68a-8ad6-563a-4957-76dc22e5deeb",
-        "TraceID": "FrameLogAckFrequency",
-        "EncodingString": "[%c][%cX][%llu]   ACK_FREQUENCY SeqNum:%llu PktTolerance:%llu MaxAckDelay:%llu IgnoreOrder:%hhu IgnoreCE:%hhu"
-      },
-      {
-        "UniquenessHash": "d0932f9a-e8e8-65d9-692c-3bd379a86d58",
-        "TraceID": "FrameLogImmediateAck",
-        "EncodingString": "[%c][%cX][%llu]   IMMEDIATE_ACK"
-      },
-      {
-        "UniquenessHash": "a9f59856-9834-de26-4bb6-bb8a05fc47ab",
-        "TraceID": "LibraryMsQuicOpenVersionUnsupported",
-        "EncodingString": "[ api] MsQuicOpenVersion, Only version 2 supported"
-      },
-      {
-        "UniquenessHash": "9dbf9e05-d5cd-4ec3-ea93-fb33942ff968",
-        "TraceID": "LibraryMsQuicOpenVersionNull",
-        "EncodingString": "[ api] MsQuicOpenVersion, NULL"
-      },
-      {
-        "UniquenessHash": "108ce8c8-296c-0dfd-9efc-9ed86bcb1c7d",
-        "TraceID": "LibraryMsQuicOpenVersionEntry",
-        "EncodingString": "[ api] MsQuicOpenVersion"
-      },
-      {
-        "UniquenessHash": "fc39ba20-c315-583e-6b62-656fbbd3d077",
-        "TraceID": "LibraryMsQuicOpenVersionExit",
-        "EncodingString": "[ api] MsQuicOpenVersion, status=0x%x"
-      },
-      {
-        "UniquenessHash": "4687c526-98b4-7014-5ab2-6cf89e76f504",
-        "TraceID": "ListenerIndicateStopComplete",
-        "EncodingString": "[list][%p] Indicating STOP_COMPLETE"
-      },
-      {
-        "UniquenessHash": "dddba4c1-201c-11ae-51de-155523e40b7e",
-        "TraceID": "ApiError",
-        "EncodingString": "[ api] Error %u"
-      },
-      {
-        "UniquenessHash": "5c3773e2-ef60-26b9-4b3c-d433ca2656df",
-        "TraceID": "PlatformWorkerThreadStart",
-        "EncodingString": "[ lib][%p] Worker start"
-      },
-      {
-        "UniquenessHash": "317dc2da-d83f-49ec-c0f0-872bcbf594dd",
-        "TraceID": "PlatformWorkerThreadStop",
-        "EncodingString": "[ lib][%p] Worker stop"
-      },
-      {
-        "UniquenessHash": "8a9548eb-5ed9-abe8-6008-94b545f099d7",
-        "TraceID": "SettingCongestionControlAlgorithm",
-        "EncodingString": "[sett] CongestionControlAlgorithm = %hu"
-      },
-      {
-        "UniquenessHash": "84d80052-65e2-9ca0-e282-dd91296c0987",
-        "TraceID": "InvalidCongestionControlAlgorithm",
-        "EncodingString": "[conn][%p] Unknown congestion control algorithm: %hu, fallback to Cubic"
-=======
->>>>>>> 8d4a2e7c
       }
     ]
   }
