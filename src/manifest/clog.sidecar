--- conflicted
+++ resolved
@@ -14682,34 +14682,6 @@
         "UniquenessHash": "7368812e-a46d-0924-7643-009511288886",
         "TraceID": "InteropTestStop",
         "EncodingString": "[ntrp] Test Stop, Server: %s, Port: %hu, Tests: 0x%x, Negotiated Alpn: %s, Passed: %s."
-<<<<<<< HEAD
-=======
-      },
-      {
-        "UniquenessHash": "aaf030f3-46be-72b4-807a-08aea8ec0362",
-        "TraceID": "EncodeTPCibirEncoding",
-        "EncodingString": "[conn][%p] TP: CIBIR Encoding (%llu length, %llu offset)"
-      },
-      {
-        "UniquenessHash": "bcca8105-4c4b-0733-5277-ca216bcd792b",
-        "TraceID": "DecodeTPCibirEncoding",
-        "EncodingString": "[conn][%p] TP: CIBIR Encoding (%llu length, %llu offset)"
-      },
-      {
-        "UniquenessHash": "02c2201b-fb0a-daed-b336-7d413eeed4f7",
-        "TraceID": "CibirIdSet",
-        "EncodingString": "[conn][%p] CIBIR ID set (len %hhu, offset %hhu)"
-      },
-      {
-        "UniquenessHash": "d1af42ed-141c-9600-a11e-61b6bfce2853",
-        "TraceID": "ListenerCibirIdSet",
-        "EncodingString": "[list][%p] CIBIR ID set (len %hhu, offset %hhu)"
-      },
-      {
-        "UniquenessHash": "8a578804-829f-fb41-f1d7-f4b5c356a328",
-        "TraceID": "ConnStats",
-        "EncodingString": "[conn][%p] STATS: SRtt=%u CongestionCount=%u PersistentCongestionCount=%u SendTotalBytes=%llu RecvTotalBytes=%llu CongestionWindow=%u"
->>>>>>> 49c80dc3
       }
     ]
   }
