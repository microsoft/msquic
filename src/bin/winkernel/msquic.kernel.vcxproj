--- conflicted
+++ resolved
@@ -40,11 +40,7 @@
   </ItemGroup>
   <ItemGroup>
     <ClCompile Include="driver.c" />
-<<<<<<< HEAD
-    <ClCompile Include="ioctl.c" />
     <ClCompile Include="msquicpcw.c" />
-=======
->>>>>>> 0e9a00e3
   </ItemGroup>
   <ItemGroup>
     <ClInclude Include="resource.h" />
