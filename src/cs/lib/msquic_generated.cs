//
// Copyright (c) Microsoft Corporation.
// Licensed under the MIT License.
//

using System.Runtime.InteropServices;

namespace Microsoft.Quic
{
    public partial struct QUIC_HANDLE
    {
    }

    public enum QUIC_EXECUTION_PROFILE
    {
        QUIC_EXECUTION_PROFILE_LOW_LATENCY,
        QUIC_EXECUTION_PROFILE_TYPE_MAX_THROUGHPUT,
        QUIC_EXECUTION_PROFILE_TYPE_SCAVENGER,
        QUIC_EXECUTION_PROFILE_TYPE_REAL_TIME,
    }

    public enum QUIC_LOAD_BALANCING_MODE
    {
        QUIC_LOAD_BALANCING_DISABLED,
        QUIC_LOAD_BALANCING_SERVER_ID_IP,
    }

    public enum QUIC_CREDENTIAL_TYPE
    {
        QUIC_CREDENTIAL_TYPE_NONE,
        QUIC_CREDENTIAL_TYPE_CERTIFICATE_HASH,
        QUIC_CREDENTIAL_TYPE_CERTIFICATE_HASH_STORE,
        QUIC_CREDENTIAL_TYPE_CERTIFICATE_CONTEXT,
        QUIC_CREDENTIAL_TYPE_CERTIFICATE_FILE,
        QUIC_CREDENTIAL_TYPE_CERTIFICATE_FILE_PROTECTED,
        QUIC_CREDENTIAL_TYPE_CERTIFICATE_PKCS12,
    }

    public enum QUIC_CREDENTIAL_FLAGS
    {
        QUIC_CREDENTIAL_FLAG_NONE = 0x00000000,
        QUIC_CREDENTIAL_FLAG_CLIENT = 0x00000001,
        QUIC_CREDENTIAL_FLAG_LOAD_ASYNCHRONOUS = 0x00000002,
        QUIC_CREDENTIAL_FLAG_NO_CERTIFICATE_VALIDATION = 0x00000004,
        QUIC_CREDENTIAL_FLAG_ENABLE_OCSP = 0x00000008,
        QUIC_CREDENTIAL_FLAG_INDICATE_CERTIFICATE_RECEIVED = 0x00000010,
        QUIC_CREDENTIAL_FLAG_DEFER_CERTIFICATE_VALIDATION = 0x00000020,
        QUIC_CREDENTIAL_FLAG_REQUIRE_CLIENT_AUTHENTICATION = 0x00000040,
        QUIC_CREDENTIAL_FLAG_USE_TLS_BUILTIN_CERTIFICATE_VALIDATION = 0x00000080,
        QUIC_CREDENTIAL_FLAG_REVOCATION_CHECK_END_CERT = 0x00000100,
        QUIC_CREDENTIAL_FLAG_REVOCATION_CHECK_CHAIN = 0x00000200,
        QUIC_CREDENTIAL_FLAG_REVOCATION_CHECK_CHAIN_EXCLUDE_ROOT = 0x00000400,
        QUIC_CREDENTIAL_FLAG_IGNORE_NO_REVOCATION_CHECK = 0x00000800,
        QUIC_CREDENTIAL_FLAG_IGNORE_REVOCATION_OFFLINE = 0x00001000,
        QUIC_CREDENTIAL_FLAG_SET_ALLOWED_CIPHER_SUITES = 0x00002000,
        QUIC_CREDENTIAL_FLAG_USE_PORTABLE_CERTIFICATES = 0x00004000,
    }

    public enum QUIC_ALLOWED_CIPHER_SUITE_FLAGS
    {
        QUIC_ALLOWED_CIPHER_SUITE_NONE = 0x0,
        QUIC_ALLOWED_CIPHER_SUITE_AES_128_GCM_SHA256 = 0x1,
        QUIC_ALLOWED_CIPHER_SUITE_AES_256_GCM_SHA384 = 0x2,
        QUIC_ALLOWED_CIPHER_SUITE_CHACHA20_POLY1305_SHA256 = 0x4,
    }

    public enum QUIC_CERTIFICATE_HASH_STORE_FLAGS
    {
        QUIC_CERTIFICATE_HASH_STORE_FLAG_NONE = 0x0000,
        QUIC_CERTIFICATE_HASH_STORE_FLAG_MACHINE_STORE = 0x0001,
    }

    public enum QUIC_CONNECTION_SHUTDOWN_FLAGS
    {
        QUIC_CONNECTION_SHUTDOWN_FLAG_NONE = 0x0000,
        QUIC_CONNECTION_SHUTDOWN_FLAG_SILENT = 0x0001,
    }

    public enum QUIC_SERVER_RESUMPTION_LEVEL
    {
        QUIC_SERVER_NO_RESUME,
        QUIC_SERVER_RESUME_ONLY,
        QUIC_SERVER_RESUME_AND_ZERORTT,
    }

    public enum QUIC_SEND_RESUMPTION_FLAGS
    {
        QUIC_SEND_RESUMPTION_FLAG_NONE = 0x0000,
        QUIC_SEND_RESUMPTION_FLAG_FINAL = 0x0001,
    }

    public enum QUIC_STREAM_SCHEDULING_SCHEME
    {
        QUIC_STREAM_SCHEDULING_SCHEME_FIFO = 0x0000,
        QUIC_STREAM_SCHEDULING_SCHEME_ROUND_ROBIN = 0x0001,
        QUIC_STREAM_SCHEDULING_SCHEME_COUNT,
    }

    public enum QUIC_STREAM_OPEN_FLAGS
    {
        QUIC_STREAM_OPEN_FLAG_NONE = 0x0000,
        QUIC_STREAM_OPEN_FLAG_UNIDIRECTIONAL = 0x0001,
        QUIC_STREAM_OPEN_FLAG_0_RTT = 0x0002,
    }

    public enum QUIC_STREAM_START_FLAGS
    {
        QUIC_STREAM_START_FLAG_NONE = 0x0000,
        QUIC_STREAM_START_FLAG_IMMEDIATE = 0x0001,
        QUIC_STREAM_START_FLAG_FAIL_BLOCKED = 0x0002,
        QUIC_STREAM_START_FLAG_SHUTDOWN_ON_FAIL = 0x0004,
        QUIC_STREAM_START_FLAG_INDICATE_PEER_ACCEPT = 0x0008,
    }

    public enum QUIC_STREAM_SHUTDOWN_FLAGS
    {
        QUIC_STREAM_SHUTDOWN_FLAG_NONE = 0x0000,
        QUIC_STREAM_SHUTDOWN_FLAG_GRACEFUL = 0x0001,
        QUIC_STREAM_SHUTDOWN_FLAG_ABORT_SEND = 0x0002,
        QUIC_STREAM_SHUTDOWN_FLAG_ABORT_RECEIVE = 0x0004,
        QUIC_STREAM_SHUTDOWN_FLAG_ABORT = 0x0006,
        QUIC_STREAM_SHUTDOWN_FLAG_IMMEDIATE = 0x0008,
    }

    public enum QUIC_RECEIVE_FLAGS
    {
        QUIC_RECEIVE_FLAG_NONE = 0x0000,
        QUIC_RECEIVE_FLAG_0_RTT = 0x0001,
        QUIC_RECEIVE_FLAG_FIN = 0x0002,
    }

    public enum QUIC_SEND_FLAGS
    {
        QUIC_SEND_FLAG_NONE = 0x0000,
        QUIC_SEND_FLAG_ALLOW_0_RTT = 0x0001,
        QUIC_SEND_FLAG_START = 0x0002,
        QUIC_SEND_FLAG_FIN = 0x0004,
        QUIC_SEND_FLAG_DGRAM_PRIORITY = 0x0008,
        QUIC_SEND_FLAG_DELAY_SEND = 0x0010,
    }

    public enum QUIC_DATAGRAM_SEND_STATE
    {
        QUIC_DATAGRAM_SEND_SENT,
        QUIC_DATAGRAM_SEND_LOST_SUSPECT,
        QUIC_DATAGRAM_SEND_LOST_DISCARDED,
        QUIC_DATAGRAM_SEND_ACKNOWLEDGED,
        QUIC_DATAGRAM_SEND_ACKNOWLEDGED_SPURIOUS,
        QUIC_DATAGRAM_SEND_CANCELED,
    }

    public unsafe partial struct QUIC_REGISTRATION_CONFIG
    {
        [NativeTypeName("const char *")]
        public byte* AppName;

        public QUIC_EXECUTION_PROFILE ExecutionProfile;
    }

    public unsafe partial struct QUIC_CERTIFICATE_HASH
    {
        [NativeTypeName("uint8_t [20]")]
        public fixed byte ShaHash[20];
    }

    public unsafe partial struct QUIC_CERTIFICATE_HASH_STORE
    {
        public QUIC_CERTIFICATE_HASH_STORE_FLAGS Flags;

        [NativeTypeName("uint8_t [20]")]
        public fixed byte ShaHash[20];

        [NativeTypeName("char [128]")]
        public fixed byte StoreName[128];
    }

    public unsafe partial struct QUIC_CERTIFICATE_FILE
    {
        [NativeTypeName("const char *")]
        public byte* PrivateKeyFile;

        [NativeTypeName("const char *")]
        public byte* CertificateFile;
    }

    public unsafe partial struct QUIC_CERTIFICATE_FILE_PROTECTED
    {
        [NativeTypeName("const char *")]
        public byte* PrivateKeyFile;

        [NativeTypeName("const char *")]
        public byte* CertificateFile;

        [NativeTypeName("const char *")]
        public byte* PrivateKeyPassword;
    }

    public unsafe partial struct QUIC_CERTIFICATE_PKCS12
    {
        [NativeTypeName("const uint8_t *")]
        public byte* Asn1Blob;

        [NativeTypeName("uint32_t")]
        public uint Asn1BlobLength;

        [NativeTypeName("const char *")]
        public byte* PrivateKeyPassword;
    }

    public unsafe partial struct QUIC_CREDENTIAL_CONFIG
    {
        public QUIC_CREDENTIAL_TYPE Type;

        public QUIC_CREDENTIAL_FLAGS Flags;

        [NativeTypeName("QUIC_CREDENTIAL_CONFIG::(anonymous union at src/inc/msquic.h:274:5)")]
        public _Anonymous_e__Union Anonymous;

        [NativeTypeName("const char *")]
        public byte* Principal;

        public void* Reserved;

        [NativeTypeName("QUIC_CREDENTIAL_LOAD_COMPLETE_HANDLER")]
        public delegate* unmanaged[Cdecl]<QUIC_HANDLE*, void*, int, void> AsyncHandler;

        public QUIC_ALLOWED_CIPHER_SUITE_FLAGS AllowedCipherSuites;

        public ref QUIC_CERTIFICATE_HASH* CertificateHash
        {
            get
            {
                fixed (_Anonymous_e__Union* pField = &Anonymous)
                {
                    return ref pField->CertificateHash;
                }
            }
        }

        public ref QUIC_CERTIFICATE_HASH_STORE* CertificateHashStore
        {
            get
            {
                fixed (_Anonymous_e__Union* pField = &Anonymous)
                {
                    return ref pField->CertificateHashStore;
                }
            }
        }

        public ref void* CertificateContext
        {
            get
            {
                fixed (_Anonymous_e__Union* pField = &Anonymous)
                {
                    return ref pField->CertificateContext;
                }
            }
        }

        public ref QUIC_CERTIFICATE_FILE* CertificateFile
        {
            get
            {
                fixed (_Anonymous_e__Union* pField = &Anonymous)
                {
                    return ref pField->CertificateFile;
                }
            }
        }

        public ref QUIC_CERTIFICATE_FILE_PROTECTED* CertificateFileProtected
        {
            get
            {
                fixed (_Anonymous_e__Union* pField = &Anonymous)
                {
                    return ref pField->CertificateFileProtected;
                }
            }
        }

        public ref QUIC_CERTIFICATE_PKCS12* CertificatePkcs12
        {
            get
            {
                fixed (_Anonymous_e__Union* pField = &Anonymous)
                {
                    return ref pField->CertificatePkcs12;
                }
            }
        }

        [StructLayout(LayoutKind.Explicit)]
        public unsafe partial struct _Anonymous_e__Union
        {
            [FieldOffset(0)]
            public QUIC_CERTIFICATE_HASH* CertificateHash;

            [FieldOffset(0)]
            public QUIC_CERTIFICATE_HASH_STORE* CertificateHashStore;

            [FieldOffset(0)]
            [NativeTypeName("QUIC_CERTIFICATE *")]
            public void* CertificateContext;

            [FieldOffset(0)]
            public QUIC_CERTIFICATE_FILE* CertificateFile;

            [FieldOffset(0)]
            public QUIC_CERTIFICATE_FILE_PROTECTED* CertificateFileProtected;

            [FieldOffset(0)]
            public QUIC_CERTIFICATE_PKCS12* CertificatePkcs12;
        }
    }

    public unsafe partial struct QUIC_TICKET_KEY_CONFIG
    {
        [NativeTypeName("uint8_t [16]")]
        public fixed byte Id[16];

        [NativeTypeName("uint8_t [64]")]
        public fixed byte Material[64];

        [NativeTypeName("uint8_t")]
        public byte MaterialLength;
    }

    public unsafe partial struct QUIC_BUFFER
    {
        [NativeTypeName("uint32_t")]
        public uint Length;

        [NativeTypeName("uint8_t *")]
        public byte* Buffer;
    }

    public unsafe partial struct QUIC_NEW_CONNECTION_INFO
    {
        [NativeTypeName("uint32_t")]
        public uint QuicVersion;

        [NativeTypeName("const QUIC_ADDR *")]
        public QuicAddr* LocalAddress;

        [NativeTypeName("const QUIC_ADDR *")]
        public QuicAddr* RemoteAddress;

        [NativeTypeName("uint32_t")]
        public uint CryptoBufferLength;

        [NativeTypeName("uint16_t")]
        public ushort ClientAlpnListLength;

        [NativeTypeName("uint16_t")]
        public ushort ServerNameLength;

        [NativeTypeName("uint8_t")]
        public byte NegotiatedAlpnLength;

        [NativeTypeName("const uint8_t *")]
        public byte* CryptoBuffer;

        [NativeTypeName("const uint8_t *")]
        public byte* ClientAlpnList;

        [NativeTypeName("const uint8_t *")]
        public byte* NegotiatedAlpn;

        [NativeTypeName("const char *")]
        public byte* ServerName;
    }

    public enum QUIC_TLS_PROTOCOL_VERSION
    {
        QUIC_TLS_PROTOCOL_UNKNOWN = 0,
        QUIC_TLS_PROTOCOL_1_3 = 0x3000,
    }

    public enum QUIC_CIPHER_ALGORITHM
    {
        QUIC_CIPHER_ALGORITHM_NONE = 0,
        QUIC_CIPHER_ALGORITHM_AES_128 = 0x660E,
        QUIC_CIPHER_ALGORITHM_AES_256 = 0x6610,
        QUIC_CIPHER_ALGORITHM_CHACHA20 = 0x6612,
    }

    public enum QUIC_HASH_ALGORITHM
    {
        QUIC_HASH_ALGORITHM_NONE = 0,
        QUIC_HASH_ALGORITHM_SHA_256 = 0x800C,
        QUIC_HASH_ALGORITHM_SHA_384 = 0x800D,
    }

    public enum QUIC_KEY_EXCHANGE_ALGORITHM
    {
        QUIC_KEY_EXCHANGE_ALGORITHM_NONE = 0,
    }

    public enum QUIC_CIPHER_SUITE
    {
        QUIC_CIPHER_SUITE_TLS_AES_128_GCM_SHA256 = 0x1301,
        QUIC_CIPHER_SUITE_TLS_AES_256_GCM_SHA384 = 0x1302,
        QUIC_CIPHER_SUITE_TLS_CHACHA20_POLY1305_SHA256 = 0x1303,
    }

    public partial struct QUIC_HANDSHAKE_INFO
    {
        public QUIC_TLS_PROTOCOL_VERSION TlsProtocolVersion;

        public QUIC_CIPHER_ALGORITHM CipherAlgorithm;

        [NativeTypeName("int32_t")]
        public int CipherStrength;

        public QUIC_HASH_ALGORITHM Hash;

        [NativeTypeName("int32_t")]
        public int HashStrength;

        public QUIC_KEY_EXCHANGE_ALGORITHM KeyExchangeAlgorithm;

        [NativeTypeName("int32_t")]
        public int KeyExchangeStrength;

        public QUIC_CIPHER_SUITE CipherSuite;
    }

    public partial struct QUIC_STATISTICS
    {
        [NativeTypeName("uint64_t")]
        public ulong CorrelationId;

        public uint _bitfield;

        [NativeTypeName("uint32_t : 1")]
        public uint VersionNegotiation
        {
            get
            {
                return _bitfield & 0x1u;
            }

            set
            {
                _bitfield = (_bitfield & ~0x1u) | (value & 0x1u);
            }
        }

        [NativeTypeName("uint32_t : 1")]
        public uint StatelessRetry
        {
            get
            {
                return (_bitfield >> 1) & 0x1u;
            }

            set
            {
                _bitfield = (_bitfield & ~(0x1u << 1)) | ((value & 0x1u) << 1);
            }
        }

        [NativeTypeName("uint32_t : 1")]
        public uint ResumptionAttempted
        {
            get
            {
                return (_bitfield >> 2) & 0x1u;
            }

            set
            {
                _bitfield = (_bitfield & ~(0x1u << 2)) | ((value & 0x1u) << 2);
            }
        }

        [NativeTypeName("uint32_t : 1")]
        public uint ResumptionSucceeded
        {
            get
            {
                return (_bitfield >> 3) & 0x1u;
            }

            set
            {
                _bitfield = (_bitfield & ~(0x1u << 3)) | ((value & 0x1u) << 3);
            }
        }

        [NativeTypeName("uint32_t")]
        public uint Rtt;

        [NativeTypeName("uint32_t")]
        public uint MinRtt;

        [NativeTypeName("uint32_t")]
        public uint MaxRtt;

        [NativeTypeName("struct (anonymous struct at src/inc/msquic.h:386:5)")]
        public _Timing_e__Struct Timing;

        [NativeTypeName("struct (anonymous struct at src/inc/msquic.h:391:5)")]
        public _Handshake_e__Struct Handshake;

        [NativeTypeName("struct (anonymous struct at src/inc/msquic.h:396:5)")]
        public _Send_e__Struct Send;

        [NativeTypeName("struct (anonymous struct at src/inc/msquic.h:407:5)")]
        public _Recv_e__Struct Recv;

        [NativeTypeName("struct (anonymous struct at src/inc/msquic.h:417:5)")]
        public _Misc_e__Struct Misc;

        public partial struct _Timing_e__Struct
        {
            [NativeTypeName("uint64_t")]
            public ulong Start;

            [NativeTypeName("uint64_t")]
            public ulong InitialFlightEnd;

            [NativeTypeName("uint64_t")]
            public ulong HandshakeFlightEnd;
        }

        public partial struct _Handshake_e__Struct
        {
            [NativeTypeName("uint32_t")]
            public uint ClientFlight1Bytes;

            [NativeTypeName("uint32_t")]
            public uint ServerFlight1Bytes;

            [NativeTypeName("uint32_t")]
            public uint ClientFlight2Bytes;
        }

        public partial struct _Send_e__Struct
        {
            [NativeTypeName("uint16_t")]
            public ushort PathMtu;

            [NativeTypeName("uint64_t")]
            public ulong TotalPackets;

            [NativeTypeName("uint64_t")]
            public ulong RetransmittablePackets;

            [NativeTypeName("uint64_t")]
            public ulong SuspectedLostPackets;

            [NativeTypeName("uint64_t")]
            public ulong SpuriousLostPackets;

            [NativeTypeName("uint64_t")]
            public ulong TotalBytes;

            [NativeTypeName("uint64_t")]
            public ulong TotalStreamBytes;

            [NativeTypeName("uint32_t")]
            public uint CongestionCount;

            [NativeTypeName("uint32_t")]
            public uint PersistentCongestionCount;
        }

        public partial struct _Recv_e__Struct
        {
            [NativeTypeName("uint64_t")]
            public ulong TotalPackets;

            [NativeTypeName("uint64_t")]
            public ulong ReorderedPackets;

            [NativeTypeName("uint64_t")]
            public ulong DroppedPackets;

            [NativeTypeName("uint64_t")]
            public ulong DuplicatePackets;

            [NativeTypeName("uint64_t")]
            public ulong TotalBytes;

            [NativeTypeName("uint64_t")]
            public ulong TotalStreamBytes;

            [NativeTypeName("uint64_t")]
            public ulong DecryptionFailures;

            [NativeTypeName("uint64_t")]
            public ulong ValidAckFrames;
        }

        public partial struct _Misc_e__Struct
        {
            [NativeTypeName("uint32_t")]
            public uint KeyUpdateCount;
        }
    }

    public partial struct QUIC_LISTENER_STATISTICS
    {
        [NativeTypeName("uint64_t")]
        public ulong TotalAcceptedConnections;

        [NativeTypeName("uint64_t")]
        public ulong TotalRejectedConnections;

        [NativeTypeName("struct (anonymous struct at src/inc/msquic.h:427:5)")]
        public _Binding_e__Struct Binding;

        public partial struct _Binding_e__Struct
        {
            [NativeTypeName("struct (anonymous struct at src/inc/msquic.h:428:9)")]
            public _Recv_e__Struct Recv;

            public partial struct _Recv_e__Struct
            {
                [NativeTypeName("uint64_t")]
                public ulong DroppedPackets;
            }
        }
    }

    public enum QUIC_PERFORMANCE_COUNTERS
    {
        QUIC_PERF_COUNTER_CONN_CREATED,
        QUIC_PERF_COUNTER_CONN_HANDSHAKE_FAIL,
        QUIC_PERF_COUNTER_CONN_APP_REJECT,
        QUIC_PERF_COUNTER_CONN_RESUMED,
        QUIC_PERF_COUNTER_CONN_ACTIVE,
        QUIC_PERF_COUNTER_CONN_CONNECTED,
        QUIC_PERF_COUNTER_CONN_PROTOCOL_ERRORS,
        QUIC_PERF_COUNTER_CONN_NO_ALPN,
        QUIC_PERF_COUNTER_STRM_ACTIVE,
        QUIC_PERF_COUNTER_PKTS_SUSPECTED_LOST,
        QUIC_PERF_COUNTER_PKTS_DROPPED,
        QUIC_PERF_COUNTER_PKTS_DECRYPTION_FAIL,
        QUIC_PERF_COUNTER_UDP_RECV,
        QUIC_PERF_COUNTER_UDP_SEND,
        QUIC_PERF_COUNTER_UDP_RECV_BYTES,
        QUIC_PERF_COUNTER_UDP_SEND_BYTES,
        QUIC_PERF_COUNTER_UDP_RECV_EVENTS,
        QUIC_PERF_COUNTER_UDP_SEND_CALLS,
        QUIC_PERF_COUNTER_APP_SEND_BYTES,
        QUIC_PERF_COUNTER_APP_RECV_BYTES,
        QUIC_PERF_COUNTER_CONN_QUEUE_DEPTH,
        QUIC_PERF_COUNTER_CONN_OPER_QUEUE_DEPTH,
        QUIC_PERF_COUNTER_CONN_OPER_QUEUED,
        QUIC_PERF_COUNTER_CONN_OPER_COMPLETED,
        QUIC_PERF_COUNTER_WORK_OPER_QUEUE_DEPTH,
        QUIC_PERF_COUNTER_WORK_OPER_QUEUED,
        QUIC_PERF_COUNTER_WORK_OPER_COMPLETED,
        QUIC_PERF_COUNTER_MAX,
    }

    public unsafe partial struct QUIC_SETTINGS
    {
        [NativeTypeName("QUIC_SETTINGS::(anonymous union at src/inc/msquic.h:467:5)")]
        public _Anonymous_e__Union Anonymous;

        [NativeTypeName("uint64_t")]
        public ulong MaxBytesPerKey;

        [NativeTypeName("uint64_t")]
        public ulong HandshakeIdleTimeoutMs;

        [NativeTypeName("uint64_t")]
        public ulong IdleTimeoutMs;

        [NativeTypeName("uint32_t")]
        public uint TlsClientMaxSendBuffer;

        [NativeTypeName("uint32_t")]
        public uint TlsServerMaxSendBuffer;

        [NativeTypeName("uint32_t")]
        public uint StreamRecvWindowDefault;

        [NativeTypeName("uint32_t")]
        public uint StreamRecvBufferDefault;

        [NativeTypeName("uint32_t")]
        public uint ConnFlowControlWindow;

        [NativeTypeName("uint32_t")]
        public uint MaxWorkerQueueDelayUs;

        [NativeTypeName("uint32_t")]
        public uint MaxStatelessOperations;

        [NativeTypeName("uint32_t")]
        public uint InitialWindowPackets;

        [NativeTypeName("uint32_t")]
        public uint SendIdleTimeoutMs;

        [NativeTypeName("uint32_t")]
        public uint InitialRttMs;

        [NativeTypeName("uint32_t")]
        public uint MaxAckDelayMs;

        [NativeTypeName("uint32_t")]
        public uint DisconnectTimeoutMs;

        [NativeTypeName("uint32_t")]
        public uint KeepAliveIntervalMs;

        [NativeTypeName("uint16_t")]
        public ushort PeerBidiStreamCount;

        [NativeTypeName("uint16_t")]
        public ushort PeerUnidiStreamCount;

        [NativeTypeName("uint16_t")]
        public ushort RetryMemoryLimit;

        [NativeTypeName("uint16_t")]
        public ushort LoadBalancingMode;

        [NativeTypeName("uint8_t")]
        public byte MaxOperationsPerDrain;

        public byte _bitfield;

        [NativeTypeName("uint8_t : 1")]
        public byte SendBufferingEnabled
        {
            get
            {
                return (byte)(_bitfield & 0x1u);
            }

            set
            {
                _bitfield = (byte)((_bitfield & ~0x1u) | (value & 0x1u));
            }
        }

        [NativeTypeName("uint8_t : 1")]
        public byte PacingEnabled
        {
            get
            {
                return (byte)((_bitfield >> 1) & 0x1u);
            }

            set
            {
                _bitfield = (byte)((_bitfield & ~(0x1u << 1)) | ((value & 0x1u) << 1));
            }
        }

        [NativeTypeName("uint8_t : 1")]
        public byte MigrationEnabled
        {
            get
            {
                return (byte)((_bitfield >> 2) & 0x1u);
            }

            set
            {
                _bitfield = (byte)((_bitfield & ~(0x1u << 2)) | ((value & 0x1u) << 2));
            }
        }

        [NativeTypeName("uint8_t : 1")]
        public byte DatagramReceiveEnabled
        {
            get
            {
                return (byte)((_bitfield >> 3) & 0x1u);
            }

            set
            {
                _bitfield = (byte)((_bitfield & ~(0x1u << 3)) | ((value & 0x1u) << 3));
            }
        }

        [NativeTypeName("uint8_t : 2")]
        public byte ServerResumptionLevel
        {
            get
            {
                return (byte)((_bitfield >> 4) & 0x3u);
            }

            set
            {
                _bitfield = (byte)((_bitfield & ~(0x3u << 4)) | ((value & 0x3u) << 4));
            }
        }

        [NativeTypeName("uint8_t : 1")]
        public byte VersionNegotiationExtEnabled
        {
            get
            {
                return (byte)((_bitfield >> 6) & 0x1u);
            }

            set
            {
                _bitfield = (byte)((_bitfield & ~(0x1u << 6)) | ((value & 0x1u) << 6));
            }
        }

        [NativeTypeName("uint8_t : 1")]
        public byte RESERVED
        {
            get
            {
                return (byte)((_bitfield >> 7) & 0x1u);
            }

            set
            {
                _bitfield = (byte)((_bitfield & ~(0x1u << 7)) | ((value & 0x1u) << 7));
            }
        }

        [NativeTypeName("const uint32_t *")]
        public uint* DesiredVersionsList;

        [NativeTypeName("uint32_t")]
        public uint DesiredVersionsListLength;

        [NativeTypeName("uint16_t")]
        public ushort MinimumMtu;

        [NativeTypeName("uint16_t")]
        public ushort MaximumMtu;

        [NativeTypeName("uint64_t")]
        public ulong MtuDiscoverySearchCompleteTimeoutUs;

        [NativeTypeName("uint8_t")]
        public byte MtuDiscoveryMissingProbeCount;

        [NativeTypeName("uint16_t")]
        public ushort MaxBindingStatelessOperations;

        [NativeTypeName("uint16_t")]
        public ushort StatelessOperationExpirationMs;

        public ref ulong IsSetFlags
        {
            get
            {
                return ref MemoryMarshal.GetReference(MemoryMarshal.CreateSpan(ref Anonymous.IsSetFlags, 1));
            }
        }

        public ref _Anonymous_e__Union._IsSet_e__Struct IsSet
        {
            get
            {
                return ref MemoryMarshal.GetReference(MemoryMarshal.CreateSpan(ref Anonymous.IsSet, 1));
            }
        }

        [StructLayout(LayoutKind.Explicit)]
        public partial struct _Anonymous_e__Union
        {
            [FieldOffset(0)]
            [NativeTypeName("uint64_t")]
            public ulong IsSetFlags;

            [FieldOffset(0)]
            [NativeTypeName("struct (anonymous struct at src/inc/msquic.h:469:9)")]
            public _IsSet_e__Struct IsSet;

            public partial struct _IsSet_e__Struct
            {
                public ulong _bitfield;

                [NativeTypeName("uint64_t : 1")]
                public ulong MaxBytesPerKey
                {
                    get
                    {
                        return _bitfield & 0x1UL;
                    }

                    set
                    {
                        _bitfield = (_bitfield & ~0x1UL) | (value & 0x1UL);
                    }
                }

                [NativeTypeName("uint64_t : 1")]
                public ulong HandshakeIdleTimeoutMs
                {
                    get
                    {
                        return (_bitfield >> 1) & 0x1UL;
                    }

                    set
                    {
                        _bitfield = (_bitfield & ~(0x1UL << 1)) | ((value & 0x1UL) << 1);
                    }
                }

                [NativeTypeName("uint64_t : 1")]
                public ulong IdleTimeoutMs
                {
                    get
                    {
                        return (_bitfield >> 2) & 0x1UL;
                    }

                    set
                    {
                        _bitfield = (_bitfield & ~(0x1UL << 2)) | ((value & 0x1UL) << 2);
                    }
                }

                [NativeTypeName("uint64_t : 1")]
                public ulong TlsClientMaxSendBuffer
                {
                    get
                    {
                        return (_bitfield >> 3) & 0x1UL;
                    }

                    set
                    {
                        _bitfield = (_bitfield & ~(0x1UL << 3)) | ((value & 0x1UL) << 3);
                    }
                }

                [NativeTypeName("uint64_t : 1")]
                public ulong TlsServerMaxSendBuffer
                {
                    get
                    {
                        return (_bitfield >> 4) & 0x1UL;
                    }

                    set
                    {
                        _bitfield = (_bitfield & ~(0x1UL << 4)) | ((value & 0x1UL) << 4);
                    }
                }

                [NativeTypeName("uint64_t : 1")]
                public ulong StreamRecvWindowDefault
                {
                    get
                    {
                        return (_bitfield >> 5) & 0x1UL;
                    }

                    set
                    {
                        _bitfield = (_bitfield & ~(0x1UL << 5)) | ((value & 0x1UL) << 5);
                    }
                }

                [NativeTypeName("uint64_t : 1")]
                public ulong StreamRecvBufferDefault
                {
                    get
                    {
                        return (_bitfield >> 6) & 0x1UL;
                    }

                    set
                    {
                        _bitfield = (_bitfield & ~(0x1UL << 6)) | ((value & 0x1UL) << 6);
                    }
                }

                [NativeTypeName("uint64_t : 1")]
                public ulong ConnFlowControlWindow
                {
                    get
                    {
                        return (_bitfield >> 7) & 0x1UL;
                    }

                    set
                    {
                        _bitfield = (_bitfield & ~(0x1UL << 7)) | ((value & 0x1UL) << 7);
                    }
                }

                [NativeTypeName("uint64_t : 1")]
                public ulong MaxWorkerQueueDelayUs
                {
                    get
                    {
                        return (_bitfield >> 8) & 0x1UL;
                    }

                    set
                    {
                        _bitfield = (_bitfield & ~(0x1UL << 8)) | ((value & 0x1UL) << 8);
                    }
                }

                [NativeTypeName("uint64_t : 1")]
                public ulong MaxStatelessOperations
                {
                    get
                    {
                        return (_bitfield >> 9) & 0x1UL;
                    }

                    set
                    {
                        _bitfield = (_bitfield & ~(0x1UL << 9)) | ((value & 0x1UL) << 9);
                    }
                }

                [NativeTypeName("uint64_t : 1")]
                public ulong InitialWindowPackets
                {
                    get
                    {
                        return (_bitfield >> 10) & 0x1UL;
                    }

                    set
                    {
                        _bitfield = (_bitfield & ~(0x1UL << 10)) | ((value & 0x1UL) << 10);
                    }
                }

                [NativeTypeName("uint64_t : 1")]
                public ulong SendIdleTimeoutMs
                {
                    get
                    {
                        return (_bitfield >> 11) & 0x1UL;
                    }

                    set
                    {
                        _bitfield = (_bitfield & ~(0x1UL << 11)) | ((value & 0x1UL) << 11);
                    }
                }

                [NativeTypeName("uint64_t : 1")]
                public ulong InitialRttMs
                {
                    get
                    {
                        return (_bitfield >> 12) & 0x1UL;
                    }

                    set
                    {
                        _bitfield = (_bitfield & ~(0x1UL << 12)) | ((value & 0x1UL) << 12);
                    }
                }

                [NativeTypeName("uint64_t : 1")]
                public ulong MaxAckDelayMs
                {
                    get
                    {
                        return (_bitfield >> 13) & 0x1UL;
                    }

                    set
                    {
                        _bitfield = (_bitfield & ~(0x1UL << 13)) | ((value & 0x1UL) << 13);
                    }
                }

                [NativeTypeName("uint64_t : 1")]
                public ulong DisconnectTimeoutMs
                {
                    get
                    {
                        return (_bitfield >> 14) & 0x1UL;
                    }

                    set
                    {
                        _bitfield = (_bitfield & ~(0x1UL << 14)) | ((value & 0x1UL) << 14);
                    }
                }

                [NativeTypeName("uint64_t : 1")]
                public ulong KeepAliveIntervalMs
                {
                    get
                    {
                        return (_bitfield >> 15) & 0x1UL;
                    }

                    set
                    {
                        _bitfield = (_bitfield & ~(0x1UL << 15)) | ((value & 0x1UL) << 15);
                    }
                }

                [NativeTypeName("uint64_t : 1")]
                public ulong PeerBidiStreamCount
                {
                    get
                    {
                        return (_bitfield >> 16) & 0x1UL;
                    }

                    set
                    {
                        _bitfield = (_bitfield & ~(0x1UL << 16)) | ((value & 0x1UL) << 16);
                    }
                }

                [NativeTypeName("uint64_t : 1")]
                public ulong PeerUnidiStreamCount
                {
                    get
                    {
                        return (_bitfield >> 17) & 0x1UL;
                    }

                    set
                    {
                        _bitfield = (_bitfield & ~(0x1UL << 17)) | ((value & 0x1UL) << 17);
                    }
                }

                [NativeTypeName("uint64_t : 1")]
                public ulong RetryMemoryLimit
                {
                    get
                    {
                        return (_bitfield >> 18) & 0x1UL;
                    }

                    set
                    {
                        _bitfield = (_bitfield & ~(0x1UL << 18)) | ((value & 0x1UL) << 18);
                    }
                }

                [NativeTypeName("uint64_t : 1")]
                public ulong LoadBalancingMode
                {
                    get
                    {
                        return (_bitfield >> 19) & 0x1UL;
                    }

                    set
                    {
                        _bitfield = (_bitfield & ~(0x1UL << 19)) | ((value & 0x1UL) << 19);
                    }
                }

                [NativeTypeName("uint64_t : 1")]
                public ulong MaxOperationsPerDrain
                {
                    get
                    {
                        return (_bitfield >> 20) & 0x1UL;
                    }

                    set
                    {
                        _bitfield = (_bitfield & ~(0x1UL << 20)) | ((value & 0x1UL) << 20);
                    }
                }

                [NativeTypeName("uint64_t : 1")]
                public ulong SendBufferingEnabled
                {
                    get
                    {
                        return (_bitfield >> 21) & 0x1UL;
                    }

                    set
                    {
                        _bitfield = (_bitfield & ~(0x1UL << 21)) | ((value & 0x1UL) << 21);
                    }
                }

                [NativeTypeName("uint64_t : 1")]
                public ulong PacingEnabled
                {
                    get
                    {
                        return (_bitfield >> 22) & 0x1UL;
                    }

                    set
                    {
                        _bitfield = (_bitfield & ~(0x1UL << 22)) | ((value & 0x1UL) << 22);
                    }
                }

                [NativeTypeName("uint64_t : 1")]
                public ulong MigrationEnabled
                {
                    get
                    {
                        return (_bitfield >> 23) & 0x1UL;
                    }

                    set
                    {
                        _bitfield = (_bitfield & ~(0x1UL << 23)) | ((value & 0x1UL) << 23);
                    }
                }

                [NativeTypeName("uint64_t : 1")]
                public ulong DatagramReceiveEnabled
                {
                    get
                    {
                        return (_bitfield >> 24) & 0x1UL;
                    }

                    set
                    {
                        _bitfield = (_bitfield & ~(0x1UL << 24)) | ((value & 0x1UL) << 24);
                    }
                }

                [NativeTypeName("uint64_t : 1")]
                public ulong ServerResumptionLevel
                {
                    get
                    {
                        return (_bitfield >> 25) & 0x1UL;
                    }

                    set
                    {
                        _bitfield = (_bitfield & ~(0x1UL << 25)) | ((value & 0x1UL) << 25);
                    }
                }

                [NativeTypeName("uint64_t : 1")]
                public ulong DesiredVersionsList
                {
                    get
                    {
                        return (_bitfield >> 26) & 0x1UL;
                    }

                    set
                    {
                        _bitfield = (_bitfield & ~(0x1UL << 26)) | ((value & 0x1UL) << 26);
                    }
                }

                [NativeTypeName("uint64_t : 1")]
                public ulong VersionNegotiationExtEnabled
                {
                    get
                    {
                        return (_bitfield >> 27) & 0x1UL;
                    }

                    set
                    {
                        _bitfield = (_bitfield & ~(0x1UL << 27)) | ((value & 0x1UL) << 27);
                    }
                }

                [NativeTypeName("uint64_t : 1")]
                public ulong MinimumMtu
                {
                    get
                    {
                        return (_bitfield >> 28) & 0x1UL;
                    }

                    set
                    {
                        _bitfield = (_bitfield & ~(0x1UL << 28)) | ((value & 0x1UL) << 28);
                    }
                }

                [NativeTypeName("uint64_t : 1")]
                public ulong MaximumMtu
                {
                    get
                    {
                        return (_bitfield >> 29) & 0x1UL;
                    }

                    set
                    {
                        _bitfield = (_bitfield & ~(0x1UL << 29)) | ((value & 0x1UL) << 29);
                    }
                }

                [NativeTypeName("uint64_t : 1")]
                public ulong MtuDiscoverySearchCompleteTimeoutUs
                {
                    get
                    {
                        return (_bitfield >> 30) & 0x1UL;
                    }

                    set
                    {
                        _bitfield = (_bitfield & ~(0x1UL << 30)) | ((value & 0x1UL) << 30);
                    }
                }

                [NativeTypeName("uint64_t : 1")]
                public ulong MtuDiscoveryMissingProbeCount
                {
                    get
                    {
                        return (_bitfield >> 31) & 0x1UL;
                    }

                    set
                    {
                        _bitfield = (_bitfield & ~(0x1UL << 31)) | ((value & 0x1UL) << 31);
                    }
                }

                [NativeTypeName("uint64_t : 1")]
                public ulong MaxBindingStatelessOperations
                {
                    get
                    {
                        return (_bitfield >> 32) & 0x1UL;
                    }

                    set
                    {
                        _bitfield = (_bitfield & ~(0x1UL << 32)) | ((value & 0x1UL) << 32);
                    }
                }

                [NativeTypeName("uint64_t : 1")]
                public ulong StatelessOperationExpirationMs
                {
                    get
                    {
                        return (_bitfield >> 33) & 0x1UL;
                    }

                    set
                    {
                        _bitfield = (_bitfield & ~(0x1UL << 33)) | ((value & 0x1UL) << 33);
                    }
                }

                [NativeTypeName("uint64_t : 30")]
                public ulong RESERVED
                {
                    get
                    {
                        return (_bitfield >> 34) & 0x3FFFFFFFUL;
                    }

                    set
                    {
                        _bitfield = (_bitfield & ~(0x3FFFFFFFUL << 34)) | ((value & 0x3FFFFFFFUL) << 34);
                    }
                }
            }
        }
    }

    public unsafe partial struct QUIC_SCHANNEL_CONTEXT_ATTRIBUTE_W
    {
        [NativeTypeName("unsigned long")]
        public uint Attribute;

        public void* Buffer;
    }

    public enum QUIC_LISTENER_EVENT_TYPE
    {
        QUIC_LISTENER_EVENT_NEW_CONNECTION = 0,
    }

    public partial struct QUIC_LISTENER_EVENT
    {
        public QUIC_LISTENER_EVENT_TYPE Type;

        [NativeTypeName("QUIC_LISTENER_EVENT::(anonymous union at src/inc/msquic.h:798:5)")]
        public _Anonymous_e__Union Anonymous;

        public ref _Anonymous_e__Union._NEW_CONNECTION_e__Struct NEW_CONNECTION
        {
            get
            {
                return ref MemoryMarshal.GetReference(MemoryMarshal.CreateSpan(ref Anonymous.NEW_CONNECTION, 1));
            }
        }

        [StructLayout(LayoutKind.Explicit)]
        public partial struct _Anonymous_e__Union
        {
            [FieldOffset(0)]
            [NativeTypeName("struct (anonymous struct at src/inc/msquic.h:799:9)")]
            public _NEW_CONNECTION_e__Struct NEW_CONNECTION;

            public unsafe partial struct _NEW_CONNECTION_e__Struct
            {
                [NativeTypeName("const QUIC_NEW_CONNECTION_INFO *")]
                public QUIC_NEW_CONNECTION_INFO* Info;

                [NativeTypeName("HQUIC")]
                public QUIC_HANDLE* Connection;
            }
        }
    }

    public enum QUIC_CONNECTION_EVENT_TYPE
    {
        QUIC_CONNECTION_EVENT_CONNECTED = 0,
        QUIC_CONNECTION_EVENT_SHUTDOWN_INITIATED_BY_TRANSPORT = 1,
        QUIC_CONNECTION_EVENT_SHUTDOWN_INITIATED_BY_PEER = 2,
        QUIC_CONNECTION_EVENT_SHUTDOWN_COMPLETE = 3,
        QUIC_CONNECTION_EVENT_LOCAL_ADDRESS_CHANGED = 4,
        QUIC_CONNECTION_EVENT_PEER_ADDRESS_CHANGED = 5,
        QUIC_CONNECTION_EVENT_PEER_STREAM_STARTED = 6,
        QUIC_CONNECTION_EVENT_STREAMS_AVAILABLE = 7,
        QUIC_CONNECTION_EVENT_PEER_NEEDS_STREAMS = 8,
        QUIC_CONNECTION_EVENT_IDEAL_PROCESSOR_CHANGED = 9,
        QUIC_CONNECTION_EVENT_DATAGRAM_STATE_CHANGED = 10,
        QUIC_CONNECTION_EVENT_DATAGRAM_RECEIVED = 11,
        QUIC_CONNECTION_EVENT_DATAGRAM_SEND_STATE_CHANGED = 12,
        QUIC_CONNECTION_EVENT_RESUMED = 13,
        QUIC_CONNECTION_EVENT_RESUMPTION_TICKET_RECEIVED = 14,
        QUIC_CONNECTION_EVENT_PEER_CERTIFICATE_RECEIVED = 15,
    }

    public partial struct QUIC_CONNECTION_EVENT
    {
        public QUIC_CONNECTION_EVENT_TYPE Type;

        [NativeTypeName("QUIC_CONNECTION_EVENT::(anonymous union at src/inc/msquic.h:893:5)")]
        public _Anonymous_e__Union Anonymous;

        public ref _Anonymous_e__Union._CONNECTED_e__Struct CONNECTED
        {
            get
            {
                return ref MemoryMarshal.GetReference(MemoryMarshal.CreateSpan(ref Anonymous.CONNECTED, 1));
            }
        }

        public ref _Anonymous_e__Union._SHUTDOWN_INITIATED_BY_TRANSPORT_e__Struct SHUTDOWN_INITIATED_BY_TRANSPORT
        {
            get
            {
                return ref MemoryMarshal.GetReference(MemoryMarshal.CreateSpan(ref Anonymous.SHUTDOWN_INITIATED_BY_TRANSPORT, 1));
            }
        }

        public ref _Anonymous_e__Union._SHUTDOWN_INITIATED_BY_PEER_e__Struct SHUTDOWN_INITIATED_BY_PEER
        {
            get
            {
                return ref MemoryMarshal.GetReference(MemoryMarshal.CreateSpan(ref Anonymous.SHUTDOWN_INITIATED_BY_PEER, 1));
            }
        }

        public ref _Anonymous_e__Union._SHUTDOWN_COMPLETE_e__Struct SHUTDOWN_COMPLETE
        {
            get
            {
                return ref MemoryMarshal.GetReference(MemoryMarshal.CreateSpan(ref Anonymous.SHUTDOWN_COMPLETE, 1));
            }
        }

        public ref _Anonymous_e__Union._LOCAL_ADDRESS_CHANGED_e__Struct LOCAL_ADDRESS_CHANGED
        {
            get
            {
                return ref MemoryMarshal.GetReference(MemoryMarshal.CreateSpan(ref Anonymous.LOCAL_ADDRESS_CHANGED, 1));
            }
        }

        public ref _Anonymous_e__Union._PEER_ADDRESS_CHANGED_e__Struct PEER_ADDRESS_CHANGED
        {
            get
            {
                return ref MemoryMarshal.GetReference(MemoryMarshal.CreateSpan(ref Anonymous.PEER_ADDRESS_CHANGED, 1));
            }
        }

        public ref _Anonymous_e__Union._PEER_STREAM_STARTED_e__Struct PEER_STREAM_STARTED
        {
            get
            {
                return ref MemoryMarshal.GetReference(MemoryMarshal.CreateSpan(ref Anonymous.PEER_STREAM_STARTED, 1));
            }
        }

        public ref _Anonymous_e__Union._STREAMS_AVAILABLE_e__Struct STREAMS_AVAILABLE
        {
            get
            {
                return ref MemoryMarshal.GetReference(MemoryMarshal.CreateSpan(ref Anonymous.STREAMS_AVAILABLE, 1));
            }
        }

        public ref _Anonymous_e__Union._IDEAL_PROCESSOR_CHANGED_e__Struct IDEAL_PROCESSOR_CHANGED
        {
            get
            {
                return ref MemoryMarshal.GetReference(MemoryMarshal.CreateSpan(ref Anonymous.IDEAL_PROCESSOR_CHANGED, 1));
            }
        }

        public ref _Anonymous_e__Union._DATAGRAM_STATE_CHANGED_e__Struct DATAGRAM_STATE_CHANGED
        {
            get
            {
                return ref MemoryMarshal.GetReference(MemoryMarshal.CreateSpan(ref Anonymous.DATAGRAM_STATE_CHANGED, 1));
            }
        }

        public ref _Anonymous_e__Union._DATAGRAM_RECEIVED_e__Struct DATAGRAM_RECEIVED
        {
            get
            {
                return ref MemoryMarshal.GetReference(MemoryMarshal.CreateSpan(ref Anonymous.DATAGRAM_RECEIVED, 1));
            }
        }

        public ref _Anonymous_e__Union._DATAGRAM_SEND_STATE_CHANGED_e__Struct DATAGRAM_SEND_STATE_CHANGED
        {
            get
            {
                return ref MemoryMarshal.GetReference(MemoryMarshal.CreateSpan(ref Anonymous.DATAGRAM_SEND_STATE_CHANGED, 1));
            }
        }

        public ref _Anonymous_e__Union._RESUMED_e__Struct RESUMED
        {
            get
            {
                return ref MemoryMarshal.GetReference(MemoryMarshal.CreateSpan(ref Anonymous.RESUMED, 1));
            }
        }

        public ref _Anonymous_e__Union._RESUMPTION_TICKET_RECEIVED_e__Struct RESUMPTION_TICKET_RECEIVED
        {
            get
            {
                return ref MemoryMarshal.GetReference(MemoryMarshal.CreateSpan(ref Anonymous.RESUMPTION_TICKET_RECEIVED, 1));
            }
        }

        public ref _Anonymous_e__Union._PEER_CERTIFICATE_RECEIVED_e__Struct PEER_CERTIFICATE_RECEIVED
        {
            get
            {
                return ref MemoryMarshal.GetReference(MemoryMarshal.CreateSpan(ref Anonymous.PEER_CERTIFICATE_RECEIVED, 1));
            }
        }

        [StructLayout(LayoutKind.Explicit)]
        public partial struct _Anonymous_e__Union
        {
            [FieldOffset(0)]
            [NativeTypeName("struct (anonymous struct at src/inc/msquic.h:894:9)")]
            public _CONNECTED_e__Struct CONNECTED;

            [FieldOffset(0)]
            [NativeTypeName("struct (anonymous struct at src/inc/msquic.h:901:9)")]
            public _SHUTDOWN_INITIATED_BY_TRANSPORT_e__Struct SHUTDOWN_INITIATED_BY_TRANSPORT;

            [FieldOffset(0)]
            [NativeTypeName("struct (anonymous struct at src/inc/msquic.h:904:9)")]
            public _SHUTDOWN_INITIATED_BY_PEER_e__Struct SHUTDOWN_INITIATED_BY_PEER;

            [FieldOffset(0)]
            [NativeTypeName("struct (anonymous struct at src/inc/msquic.h:907:9)")]
            public _SHUTDOWN_COMPLETE_e__Struct SHUTDOWN_COMPLETE;

            [FieldOffset(0)]
            [NativeTypeName("struct (anonymous struct at src/inc/msquic.h:912:9)")]
            public _LOCAL_ADDRESS_CHANGED_e__Struct LOCAL_ADDRESS_CHANGED;

            [FieldOffset(0)]
            [NativeTypeName("struct (anonymous struct at src/inc/msquic.h:915:9)")]
            public _PEER_ADDRESS_CHANGED_e__Struct PEER_ADDRESS_CHANGED;

            [FieldOffset(0)]
            [NativeTypeName("struct (anonymous struct at src/inc/msquic.h:918:9)")]
            public _PEER_STREAM_STARTED_e__Struct PEER_STREAM_STARTED;

            [FieldOffset(0)]
            [NativeTypeName("struct (anonymous struct at src/inc/msquic.h:922:9)")]
            public _STREAMS_AVAILABLE_e__Struct STREAMS_AVAILABLE;

            [FieldOffset(0)]
            [NativeTypeName("struct (anonymous struct at src/inc/msquic.h:926:9)")]
            public _IDEAL_PROCESSOR_CHANGED_e__Struct IDEAL_PROCESSOR_CHANGED;

            [FieldOffset(0)]
            [NativeTypeName("struct (anonymous struct at src/inc/msquic.h:929:9)")]
            public _DATAGRAM_STATE_CHANGED_e__Struct DATAGRAM_STATE_CHANGED;

            [FieldOffset(0)]
            [NativeTypeName("struct (anonymous struct at src/inc/msquic.h:933:9)")]
            public _DATAGRAM_RECEIVED_e__Struct DATAGRAM_RECEIVED;

            [FieldOffset(0)]
            [NativeTypeName("struct (anonymous struct at src/inc/msquic.h:937:9)")]
            public _DATAGRAM_SEND_STATE_CHANGED_e__Struct DATAGRAM_SEND_STATE_CHANGED;

            [FieldOffset(0)]
            [NativeTypeName("struct (anonymous struct at src/inc/msquic.h:941:9)")]
            public _RESUMED_e__Struct RESUMED;

            [FieldOffset(0)]
            [NativeTypeName("struct (anonymous struct at src/inc/msquic.h:945:9)")]
            public _RESUMPTION_TICKET_RECEIVED_e__Struct RESUMPTION_TICKET_RECEIVED;

            [FieldOffset(0)]
            [NativeTypeName("struct (anonymous struct at src/inc/msquic.h:951:9)")]
            public _PEER_CERTIFICATE_RECEIVED_e__Struct PEER_CERTIFICATE_RECEIVED;

            public unsafe partial struct _CONNECTED_e__Struct
            {
                [NativeTypeName("BOOLEAN")]
                public byte SessionResumed;

                [NativeTypeName("uint8_t")]
                public byte NegotiatedAlpnLength;

                [NativeTypeName("const uint8_t *")]
                public byte* NegotiatedAlpn;
            }

            public partial struct _SHUTDOWN_INITIATED_BY_TRANSPORT_e__Struct
            {
                [NativeTypeName("HRESULT")]
                public int Status;
            }

            public partial struct _SHUTDOWN_INITIATED_BY_PEER_e__Struct
            {
                [NativeTypeName("QUIC_UINT62")]
                public ulong ErrorCode;
            }

            public partial struct _SHUTDOWN_COMPLETE_e__Struct
            {
                public byte _bitfield;

                [NativeTypeName("BOOLEAN : 1")]
                public byte HandshakeCompleted
                {
                    get
                    {
                        return (byte)(_bitfield & 0x1u);
                    }

                    set
                    {
                        _bitfield = (byte)((_bitfield & ~0x1u) | (value & 0x1u));
                    }
                }

                [NativeTypeName("BOOLEAN : 1")]
                public byte PeerAcknowledgedShutdown
                {
                    get
                    {
                        return (byte)((_bitfield >> 1) & 0x1u);
                    }

                    set
                    {
                        _bitfield = (byte)((_bitfield & ~(0x1u << 1)) | ((value & 0x1u) << 1));
                    }
                }

                [NativeTypeName("BOOLEAN : 1")]
                public byte AppCloseInProgress
                {
                    get
                    {
                        return (byte)((_bitfield >> 2) & 0x1u);
                    }

                    set
                    {
                        _bitfield = (byte)((_bitfield & ~(0x1u << 2)) | ((value & 0x1u) << 2));
                    }
                }
            }

            public unsafe partial struct _LOCAL_ADDRESS_CHANGED_e__Struct
            {
                [NativeTypeName("const QUIC_ADDR *")]
                public QuicAddr* Address;
            }

            public unsafe partial struct _PEER_ADDRESS_CHANGED_e__Struct
            {
                [NativeTypeName("const QUIC_ADDR *")]
                public QuicAddr* Address;
            }

            public unsafe partial struct _PEER_STREAM_STARTED_e__Struct
            {
                [NativeTypeName("HQUIC")]
                public QUIC_HANDLE* Stream;

                public QUIC_STREAM_OPEN_FLAGS Flags;
            }

            public partial struct _STREAMS_AVAILABLE_e__Struct
            {
                [NativeTypeName("uint16_t")]
                public ushort BidirectionalCount;

                [NativeTypeName("uint16_t")]
                public ushort UnidirectionalCount;
            }

            public partial struct _IDEAL_PROCESSOR_CHANGED_e__Struct
            {
                [NativeTypeName("uint16_t")]
                public ushort IdealProcessor;
            }

            public partial struct _DATAGRAM_STATE_CHANGED_e__Struct
            {
                [NativeTypeName("BOOLEAN")]
                public byte SendEnabled;

                [NativeTypeName("uint16_t")]
                public ushort MaxSendLength;
            }

            public unsafe partial struct _DATAGRAM_RECEIVED_e__Struct
            {
                [NativeTypeName("const QUIC_BUFFER *")]
                public QUIC_BUFFER* Buffer;

                public QUIC_RECEIVE_FLAGS Flags;
            }

            public unsafe partial struct _DATAGRAM_SEND_STATE_CHANGED_e__Struct
            {
                public void* ClientContext;

                public QUIC_DATAGRAM_SEND_STATE State;
            }

            public unsafe partial struct _RESUMED_e__Struct
            {
                [NativeTypeName("uint16_t")]
                public ushort ResumptionStateLength;

                [NativeTypeName("const uint8_t *")]
                public byte* ResumptionState;
            }

            public unsafe partial struct _RESUMPTION_TICKET_RECEIVED_e__Struct
            {
                [NativeTypeName("uint32_t")]
                public uint ResumptionTicketLength;

                [NativeTypeName("const uint8_t *")]
                public byte* ResumptionTicket;
            }

            public unsafe partial struct _PEER_CERTIFICATE_RECEIVED_e__Struct
            {
                [NativeTypeName("QUIC_CERTIFICATE *")]
                public void* Certificate;

                [NativeTypeName("uint32_t")]
                public uint DeferredErrorFlags;

                [NativeTypeName("HRESULT")]
                public int DeferredStatus;

                [NativeTypeName("QUIC_CERTIFICATE_CHAIN *")]
                public void* Chain;
            }
        }
    }

    public enum QUIC_STREAM_EVENT_TYPE
    {
        QUIC_STREAM_EVENT_START_COMPLETE = 0,
        QUIC_STREAM_EVENT_RECEIVE = 1,
        QUIC_STREAM_EVENT_SEND_COMPLETE = 2,
        QUIC_STREAM_EVENT_PEER_SEND_SHUTDOWN = 3,
        QUIC_STREAM_EVENT_PEER_SEND_ABORTED = 4,
        QUIC_STREAM_EVENT_PEER_RECEIVE_ABORTED = 5,
        QUIC_STREAM_EVENT_SEND_SHUTDOWN_COMPLETE = 6,
        QUIC_STREAM_EVENT_SHUTDOWN_COMPLETE = 7,
        QUIC_STREAM_EVENT_IDEAL_SEND_BUFFER_SIZE = 8,
        QUIC_STREAM_EVENT_PEER_ACCEPTED = 9,
    }

    public partial struct QUIC_STREAM_EVENT
    {
        public QUIC_STREAM_EVENT_TYPE Type;

        [NativeTypeName("QUIC_STREAM_EVENT::(anonymous union at src/inc/msquic.h:1074:5)")]
        public _Anonymous_e__Union Anonymous;

        public ref _Anonymous_e__Union._START_COMPLETE_e__Struct START_COMPLETE
        {
            get
            {
                return ref MemoryMarshal.GetReference(MemoryMarshal.CreateSpan(ref Anonymous.START_COMPLETE, 1));
            }
        }

        public ref _Anonymous_e__Union._RECEIVE_e__Struct RECEIVE
        {
            get
            {
                return ref MemoryMarshal.GetReference(MemoryMarshal.CreateSpan(ref Anonymous.RECEIVE, 1));
            }
        }

        public ref _Anonymous_e__Union._SEND_COMPLETE_e__Struct SEND_COMPLETE
        {
            get
            {
                return ref MemoryMarshal.GetReference(MemoryMarshal.CreateSpan(ref Anonymous.SEND_COMPLETE, 1));
            }
        }

        public ref _Anonymous_e__Union._PEER_SEND_ABORTED_e__Struct PEER_SEND_ABORTED
        {
            get
            {
                return ref MemoryMarshal.GetReference(MemoryMarshal.CreateSpan(ref Anonymous.PEER_SEND_ABORTED, 1));
            }
        }

        public ref _Anonymous_e__Union._PEER_RECEIVE_ABORTED_e__Struct PEER_RECEIVE_ABORTED
        {
            get
            {
                return ref MemoryMarshal.GetReference(MemoryMarshal.CreateSpan(ref Anonymous.PEER_RECEIVE_ABORTED, 1));
            }
        }

        public ref _Anonymous_e__Union._SEND_SHUTDOWN_COMPLETE_e__Struct SEND_SHUTDOWN_COMPLETE
        {
            get
            {
                return ref MemoryMarshal.GetReference(MemoryMarshal.CreateSpan(ref Anonymous.SEND_SHUTDOWN_COMPLETE, 1));
            }
        }

        public ref _Anonymous_e__Union._SHUTDOWN_COMPLETE_e__Struct SHUTDOWN_COMPLETE
        {
            get
            {
                return ref MemoryMarshal.GetReference(MemoryMarshal.CreateSpan(ref Anonymous.SHUTDOWN_COMPLETE, 1));
            }
        }

        public ref _Anonymous_e__Union._IDEAL_SEND_BUFFER_SIZE_e__Struct IDEAL_SEND_BUFFER_SIZE
        {
            get
            {
                return ref MemoryMarshal.GetReference(MemoryMarshal.CreateSpan(ref Anonymous.IDEAL_SEND_BUFFER_SIZE, 1));
            }
        }

        [StructLayout(LayoutKind.Explicit)]
        public partial struct _Anonymous_e__Union
        {
            [FieldOffset(0)]
            [NativeTypeName("struct (anonymous struct at src/inc/msquic.h:1075:9)")]
            public _START_COMPLETE_e__Struct START_COMPLETE;

            [FieldOffset(0)]
            [NativeTypeName("struct (anonymous struct at src/inc/msquic.h:1081:9)")]
            public _RECEIVE_e__Struct RECEIVE;

            [FieldOffset(0)]
            [NativeTypeName("struct (anonymous struct at src/inc/msquic.h:1090:9)")]
            public _SEND_COMPLETE_e__Struct SEND_COMPLETE;

            [FieldOffset(0)]
            [NativeTypeName("struct (anonymous struct at src/inc/msquic.h:1094:9)")]
            public _PEER_SEND_ABORTED_e__Struct PEER_SEND_ABORTED;

            [FieldOffset(0)]
            [NativeTypeName("struct (anonymous struct at src/inc/msquic.h:1097:9)")]
            public _PEER_RECEIVE_ABORTED_e__Struct PEER_RECEIVE_ABORTED;

            [FieldOffset(0)]
            [NativeTypeName("struct (anonymous struct at src/inc/msquic.h:1100:9)")]
            public _SEND_SHUTDOWN_COMPLETE_e__Struct SEND_SHUTDOWN_COMPLETE;

            [FieldOffset(0)]
            [NativeTypeName("struct (anonymous struct at src/inc/msquic.h:1103:9)")]
            public _SHUTDOWN_COMPLETE_e__Struct SHUTDOWN_COMPLETE;

            [FieldOffset(0)]
            [NativeTypeName("struct (anonymous struct at src/inc/msquic.h:1106:9)")]
            public _IDEAL_SEND_BUFFER_SIZE_e__Struct IDEAL_SEND_BUFFER_SIZE;

            public partial struct _START_COMPLETE_e__Struct
            {
                [NativeTypeName("HRESULT")]
                public int Status;

                [NativeTypeName("QUIC_UINT62")]
                public ulong ID;

                public byte _bitfield;

                [NativeTypeName("BOOLEAN : 1")]
                public byte PeerAccepted
                {
                    get
                    {
                        return (byte)(_bitfield & 0x1u);
                    }

                    set
                    {
                        _bitfield = (byte)((_bitfield & ~0x1u) | (value & 0x1u));
                    }
                }

                [NativeTypeName("BOOLEAN : 7")]
                public byte RESERVED
                {
                    get
                    {
                        return (byte)((_bitfield >> 1) & 0x7Fu);
                    }

                    set
                    {
                        _bitfield = (byte)((_bitfield & ~(0x7Fu << 1)) | ((value & 0x7Fu) << 1));
                    }
                }
            }

            public unsafe partial struct _RECEIVE_e__Struct
            {
                [NativeTypeName("uint64_t")]
                public ulong AbsoluteOffset;

                [NativeTypeName("uint64_t")]
                public ulong TotalBufferLength;

                [NativeTypeName("const QUIC_BUFFER *")]
                public QUIC_BUFFER* Buffers;

                [NativeTypeName("uint32_t")]
                public uint BufferCount;

                public QUIC_RECEIVE_FLAGS Flags;
            }

            public unsafe partial struct _SEND_COMPLETE_e__Struct
            {
                [NativeTypeName("BOOLEAN")]
                public byte Canceled;

                public void* ClientContext;
            }

            public partial struct _PEER_SEND_ABORTED_e__Struct
            {
                [NativeTypeName("QUIC_UINT62")]
                public ulong ErrorCode;
            }

            public partial struct _PEER_RECEIVE_ABORTED_e__Struct
            {
                [NativeTypeName("QUIC_UINT62")]
                public ulong ErrorCode;
            }

            public partial struct _SEND_SHUTDOWN_COMPLETE_e__Struct
            {
                [NativeTypeName("BOOLEAN")]
                public byte Graceful;

                public byte _bitfield;

                [NativeTypeName("BOOLEAN : 1")]
                public byte AppCloseInProgress
                {
                    get
                    {
                        return (byte)(_bitfield & 0x1u);
                    }

                    set
                    {
                        _bitfield = (byte)((_bitfield & ~0x1u) | (value & 0x1u));
                    }
                }

                [NativeTypeName("BOOLEAN : 7")]
                public byte RESERVED
                {
                    get
                    {
                        return (byte)((_bitfield >> 1) & 0x7Fu);
                    }

                    set
                    {
                        _bitfield = (byte)((_bitfield & ~(0x7Fu << 1)) | ((value & 0x7Fu) << 1));
                    }
                }
            }

            public partial struct _SHUTDOWN_COMPLETE_e__Struct
            {
                [NativeTypeName("BOOLEAN")]
                public byte ConnectionShutdown;
            }

            public partial struct _IDEAL_SEND_BUFFER_SIZE_e__Struct
            {
                [NativeTypeName("uint64_t")]
                public ulong ByteCount;
            }
        }
    }

    public unsafe partial struct QUIC_API_TABLE
    {
        [NativeTypeName("QUIC_SET_CONTEXT_FN")]
        public delegate* unmanaged[Cdecl]<QUIC_HANDLE*, void*, void> SetContext;

        [NativeTypeName("QUIC_GET_CONTEXT_FN")]
        public delegate* unmanaged[Cdecl]<QUIC_HANDLE*, void*> GetContext;

        [NativeTypeName("QUIC_SET_CALLBACK_HANDLER_FN")]
        public delegate* unmanaged[Cdecl]<QUIC_HANDLE*, void*, void*, void> SetCallbackHandler;

        [NativeTypeName("QUIC_SET_PARAM_FN")]
        public delegate* unmanaged[Cdecl]<QUIC_HANDLE*, uint, uint, void*, int> SetParam;

        [NativeTypeName("QUIC_GET_PARAM_FN")]
        public delegate* unmanaged[Cdecl]<QUIC_HANDLE*, uint, uint*, void*, int> GetParam;

        [NativeTypeName("QUIC_REGISTRATION_OPEN_FN")]
        public delegate* unmanaged[Cdecl]<QUIC_REGISTRATION_CONFIG*, QUIC_HANDLE**, int> RegistrationOpen;

        [NativeTypeName("QUIC_REGISTRATION_CLOSE_FN")]
        public delegate* unmanaged[Cdecl]<QUIC_HANDLE*, void> RegistrationClose;

        [NativeTypeName("QUIC_REGISTRATION_SHUTDOWN_FN")]
        public delegate* unmanaged[Cdecl]<QUIC_HANDLE*, QUIC_CONNECTION_SHUTDOWN_FLAGS, ulong, void> RegistrationShutdown;

        [NativeTypeName("QUIC_CONFIGURATION_OPEN_FN")]
        public delegate* unmanaged[Cdecl]<QUIC_HANDLE*, QUIC_BUFFER*, uint, QUIC_SETTINGS*, uint, void*, QUIC_HANDLE**, int> ConfigurationOpen;

        [NativeTypeName("QUIC_CONFIGURATION_CLOSE_FN")]
        public delegate* unmanaged[Cdecl]<QUIC_HANDLE*, void> ConfigurationClose;

        [NativeTypeName("QUIC_CONFIGURATION_LOAD_CREDENTIAL_FN")]
        public delegate* unmanaged[Cdecl]<QUIC_HANDLE*, QUIC_CREDENTIAL_CONFIG*, int> ConfigurationLoadCredential;

        [NativeTypeName("QUIC_LISTENER_OPEN_FN")]
        public delegate* unmanaged[Cdecl]<QUIC_HANDLE*, delegate* unmanaged[Cdecl]<QUIC_HANDLE*, void*, QUIC_LISTENER_EVENT*, int>, void*, QUIC_HANDLE**, int> ListenerOpen;

        [NativeTypeName("QUIC_LISTENER_CLOSE_FN")]
        public delegate* unmanaged[Cdecl]<QUIC_HANDLE*, void> ListenerClose;

        [NativeTypeName("QUIC_LISTENER_START_FN")]
        public delegate* unmanaged[Cdecl]<QUIC_HANDLE*, QUIC_BUFFER*, uint, QuicAddr*, int> ListenerStart;

        [NativeTypeName("QUIC_LISTENER_STOP_FN")]
        public delegate* unmanaged[Cdecl]<QUIC_HANDLE*, void> ListenerStop;

        [NativeTypeName("QUIC_CONNECTION_OPEN_FN")]
        public delegate* unmanaged[Cdecl]<QUIC_HANDLE*, delegate* unmanaged[Cdecl]<QUIC_HANDLE*, void*, QUIC_CONNECTION_EVENT*, int>, void*, QUIC_HANDLE**, int> ConnectionOpen;

        [NativeTypeName("QUIC_CONNECTION_CLOSE_FN")]
        public delegate* unmanaged[Cdecl]<QUIC_HANDLE*, void> ConnectionClose;

        [NativeTypeName("QUIC_CONNECTION_SHUTDOWN_FN")]
        public delegate* unmanaged[Cdecl]<QUIC_HANDLE*, QUIC_CONNECTION_SHUTDOWN_FLAGS, ulong, void> ConnectionShutdown;

        [NativeTypeName("QUIC_CONNECTION_START_FN")]
        public delegate* unmanaged[Cdecl]<QUIC_HANDLE*, QUIC_HANDLE*, ushort, byte*, ushort, int> ConnectionStart;

        [NativeTypeName("QUIC_CONNECTION_SET_CONFIGURATION_FN")]
        public delegate* unmanaged[Cdecl]<QUIC_HANDLE*, QUIC_HANDLE*, int> ConnectionSetConfiguration;

        [NativeTypeName("QUIC_CONNECTION_SEND_RESUMPTION_FN")]
        public delegate* unmanaged[Cdecl]<QUIC_HANDLE*, QUIC_SEND_RESUMPTION_FLAGS, ushort, byte*, int> ConnectionSendResumptionTicket;

        [NativeTypeName("QUIC_STREAM_OPEN_FN")]
        public delegate* unmanaged[Cdecl]<QUIC_HANDLE*, QUIC_STREAM_OPEN_FLAGS, delegate* unmanaged[Cdecl]<QUIC_HANDLE*, void*, QUIC_STREAM_EVENT*, int>, void*, QUIC_HANDLE**, int> StreamOpen;

        [NativeTypeName("QUIC_STREAM_CLOSE_FN")]
        public delegate* unmanaged[Cdecl]<QUIC_HANDLE*, void> StreamClose;

        [NativeTypeName("QUIC_STREAM_START_FN")]
        public delegate* unmanaged[Cdecl]<QUIC_HANDLE*, QUIC_STREAM_START_FLAGS, int> StreamStart;

        [NativeTypeName("QUIC_STREAM_SHUTDOWN_FN")]
        public delegate* unmanaged[Cdecl]<QUIC_HANDLE*, QUIC_STREAM_SHUTDOWN_FLAGS, ulong, int> StreamShutdown;

        [NativeTypeName("QUIC_STREAM_SEND_FN")]
        public delegate* unmanaged[Cdecl]<QUIC_HANDLE*, QUIC_BUFFER*, uint, QUIC_SEND_FLAGS, void*, int> StreamSend;

        [NativeTypeName("QUIC_STREAM_RECEIVE_COMPLETE_FN")]
        public delegate* unmanaged[Cdecl]<QUIC_HANDLE*, ulong, int> StreamReceiveComplete;

        [NativeTypeName("QUIC_STREAM_RECEIVE_SET_ENABLED_FN")]
        public delegate* unmanaged[Cdecl]<QUIC_HANDLE*, byte, int> StreamReceiveSetEnabled;

        [NativeTypeName("QUIC_DATAGRAM_SEND_FN")]
        public delegate* unmanaged[Cdecl]<QUIC_HANDLE*, QUIC_BUFFER*, uint, QUIC_SEND_FLAGS, void*, int> DatagramSend;
    }

    public static unsafe partial class MsQuic
    {
        [DllImport("msquic", CallingConvention = CallingConvention.Cdecl, ExactSpelling = true)]
        [return: NativeTypeName("HRESULT")]
        public static extern int MsQuicOpenVersion([NativeTypeName("uint32_t")] uint Version, [NativeTypeName("const void **")] void** QuicApi);

        [DllImport("msquic", CallingConvention = CallingConvention.Cdecl, ExactSpelling = true)]
        public static extern void MsQuicClose([NativeTypeName("const void *")] void* QuicApi);

        [NativeTypeName("#define QUIC_MAX_ALPN_LENGTH 255")]
        public const int QUIC_MAX_ALPN_LENGTH = 255;

        [NativeTypeName("#define QUIC_MAX_SNI_LENGTH 65535")]
        public const int QUIC_MAX_SNI_LENGTH = 65535;

        [NativeTypeName("#define QUIC_MAX_RESUMPTION_APP_DATA_LENGTH 1000")]
        public const int QUIC_MAX_RESUMPTION_APP_DATA_LENGTH = 1000;

        [NativeTypeName("#define QUIC_MAX_TICKET_KEY_COUNT 16")]
        public const int QUIC_MAX_TICKET_KEY_COUNT = 16;

        [NativeTypeName("#define QUIC_PARAM_GLOBAL_RETRY_MEMORY_PERCENT 0x01000000")]
        public const int QUIC_PARAM_GLOBAL_RETRY_MEMORY_PERCENT = 0x01000000;

        [NativeTypeName("#define QUIC_PARAM_GLOBAL_SUPPORTED_VERSIONS 0x01000001")]
        public const int QUIC_PARAM_GLOBAL_SUPPORTED_VERSIONS = 0x01000001;

        [NativeTypeName("#define QUIC_PARAM_GLOBAL_LOAD_BALACING_MODE 0x01000002")]
        public const int QUIC_PARAM_GLOBAL_LOAD_BALACING_MODE = 0x01000002;

        [NativeTypeName("#define QUIC_PARAM_GLOBAL_PERF_COUNTERS 0x01000003")]
        public const int QUIC_PARAM_GLOBAL_PERF_COUNTERS = 0x01000003;

        [NativeTypeName("#define QUIC_PARAM_GLOBAL_SETTINGS 0x01000004")]
        public const int QUIC_PARAM_GLOBAL_SETTINGS = 0x01000004;

        [NativeTypeName("#define QUIC_PARAM_GLOBAL_VERSION 0x01000005")]
        public const int QUIC_PARAM_GLOBAL_VERSION = 0x01000005;

        [NativeTypeName("#define QUIC_PARAM_REGISTRATION_CID_PREFIX 0x02000000")]
        public const int QUIC_PARAM_REGISTRATION_CID_PREFIX = 0x02000000;

        [NativeTypeName("#define QUIC_PARAM_CONFIGURATION_SETTINGS 0x03000000")]
        public const int QUIC_PARAM_CONFIGURATION_SETTINGS = 0x03000000;

        [NativeTypeName("#define QUIC_PARAM_CONFIGURATION_TICKET_KEYS 0x03000001")]
        public const int QUIC_PARAM_CONFIGURATION_TICKET_KEYS = 0x03000001;

<<<<<<< HEAD
        [NativeTypeName("#define QUIC_PARAM_CONFIGURATION_SETTINGS 0xC000000")]
        public const int QUIC_PARAM_CONFIGURATION_SETTINGS = 0xC000000;
=======
        [NativeTypeName("#define QUIC_PARAM_LISTENER_LOCAL_ADDRESS 0x04000000")]
        public const int QUIC_PARAM_LISTENER_LOCAL_ADDRESS = 0x04000000;

        [NativeTypeName("#define QUIC_PARAM_LISTENER_STATS 0x04000001")]
        public const int QUIC_PARAM_LISTENER_STATS = 0x04000001;
>>>>>>> 47ee814b

        [NativeTypeName("#define QUIC_PARAM_CONN_QUIC_VERSION 0x05000000")]
        public const int QUIC_PARAM_CONN_QUIC_VERSION = 0x05000000;

        [NativeTypeName("#define QUIC_PARAM_CONN_LOCAL_ADDRESS 0x05000001")]
        public const int QUIC_PARAM_CONN_LOCAL_ADDRESS = 0x05000001;

        [NativeTypeName("#define QUIC_PARAM_CONN_REMOTE_ADDRESS 0x05000002")]
        public const int QUIC_PARAM_CONN_REMOTE_ADDRESS = 0x05000002;

        [NativeTypeName("#define QUIC_PARAM_CONN_IDEAL_PROCESSOR 0x05000003")]
        public const int QUIC_PARAM_CONN_IDEAL_PROCESSOR = 0x05000003;

        [NativeTypeName("#define QUIC_PARAM_CONN_SETTINGS 0x05000004")]
        public const int QUIC_PARAM_CONN_SETTINGS = 0x05000004;

        [NativeTypeName("#define QUIC_PARAM_CONN_STATISTICS 0x05000005")]
        public const int QUIC_PARAM_CONN_STATISTICS = 0x05000005;

        [NativeTypeName("#define QUIC_PARAM_CONN_STATISTICS_PLAT 0x05000006")]
        public const int QUIC_PARAM_CONN_STATISTICS_PLAT = 0x05000006;

        [NativeTypeName("#define QUIC_PARAM_CONN_SHARE_UDP_BINDING 0x05000007")]
        public const int QUIC_PARAM_CONN_SHARE_UDP_BINDING = 0x05000007;

        [NativeTypeName("#define QUIC_PARAM_CONN_LOCAL_BIDI_STREAM_COUNT 0x05000008")]
        public const int QUIC_PARAM_CONN_LOCAL_BIDI_STREAM_COUNT = 0x05000008;

        [NativeTypeName("#define QUIC_PARAM_CONN_LOCAL_UNIDI_STREAM_COUNT 0x05000009")]
        public const int QUIC_PARAM_CONN_LOCAL_UNIDI_STREAM_COUNT = 0x05000009;

        [NativeTypeName("#define QUIC_PARAM_CONN_MAX_STREAM_IDS 0x0500000A")]
        public const int QUIC_PARAM_CONN_MAX_STREAM_IDS = 0x0500000A;

        [NativeTypeName("#define QUIC_PARAM_CONN_CLOSE_REASON_PHRASE 0x0500000B")]
        public const int QUIC_PARAM_CONN_CLOSE_REASON_PHRASE = 0x0500000B;

        [NativeTypeName("#define QUIC_PARAM_CONN_STREAM_SCHEDULING_SCHEME 0x0500000C")]
        public const int QUIC_PARAM_CONN_STREAM_SCHEDULING_SCHEME = 0x0500000C;

        [NativeTypeName("#define QUIC_PARAM_CONN_DATAGRAM_RECEIVE_ENABLED 0x0500000D")]
        public const int QUIC_PARAM_CONN_DATAGRAM_RECEIVE_ENABLED = 0x0500000D;

        [NativeTypeName("#define QUIC_PARAM_CONN_DATAGRAM_SEND_ENABLED 0x0500000E")]
        public const int QUIC_PARAM_CONN_DATAGRAM_SEND_ENABLED = 0x0500000E;

        [NativeTypeName("#define QUIC_PARAM_CONN_DISABLE_1RTT_ENCRYPTION 0x0500000F")]
        public const int QUIC_PARAM_CONN_DISABLE_1RTT_ENCRYPTION = 0x0500000F;

        [NativeTypeName("#define QUIC_PARAM_CONN_RESUMPTION_TICKET 0x05000010")]
        public const int QUIC_PARAM_CONN_RESUMPTION_TICKET = 0x05000010;

        [NativeTypeName("#define QUIC_PARAM_CONN_PEER_CERTIFICATE_VALID 0x05000011")]
        public const int QUIC_PARAM_CONN_PEER_CERTIFICATE_VALID = 0x05000011;

        [NativeTypeName("#define QUIC_PARAM_CONN_LOCAL_INTERFACE 0x05000012")]
        public const int QUIC_PARAM_CONN_LOCAL_INTERFACE = 0x05000012;

        [NativeTypeName("#define QUIC_PARAM_CONN_TLS_SECRETS 0x05000013")]
        public const int QUIC_PARAM_CONN_TLS_SECRETS = 0x05000013;

<<<<<<< HEAD
        [NativeTypeName("#define QUIC_PARAM_CONN_LOCAL_INTERFACE 0x14000012")]
        public const int QUIC_PARAM_CONN_LOCAL_INTERFACE = 0x14000012;

        [NativeTypeName("#define QUIC_PARAM_CONN_TLS_SECRETS 0x14000013")]
        public const int QUIC_PARAM_CONN_TLS_SECRETS = 0x14000013;

        [NativeTypeName("#define QUIC_PARAM_CONN_CID_PREFIX 0x14000014")]
        public const int QUIC_PARAM_CONN_CID_PREFIX = 0x14000014;

        [NativeTypeName("#define QUIC_PARAM_TLS_SCHANNEL_CONTEXT_ATTRIBUTE_W 0x19000000")]
        public const int QUIC_PARAM_TLS_SCHANNEL_CONTEXT_ATTRIBUTE_W = 0x19000000;
=======
        [NativeTypeName("#define QUIC_PARAM_TLS_HANDSHAKE_INFO 0x06000000")]
        public const int QUIC_PARAM_TLS_HANDSHAKE_INFO = 0x06000000;
>>>>>>> 47ee814b

        [NativeTypeName("#define QUIC_PARAM_TLS_NEGOTIATED_ALPN 0x06000001")]
        public const int QUIC_PARAM_TLS_NEGOTIATED_ALPN = 0x06000001;

        [NativeTypeName("#define QUIC_PARAM_TLS_SCHANNEL_CONTEXT_ATTRIBUTE_W 0x07000000")]
        public const int QUIC_PARAM_TLS_SCHANNEL_CONTEXT_ATTRIBUTE_W = 0x07000000;

        [NativeTypeName("#define QUIC_PARAM_STREAM_ID 0x08000000")]
        public const int QUIC_PARAM_STREAM_ID = 0x08000000;

        [NativeTypeName("#define QUIC_PARAM_STREAM_0RTT_LENGTH 0x08000001")]
        public const int QUIC_PARAM_STREAM_0RTT_LENGTH = 0x08000001;

        [NativeTypeName("#define QUIC_PARAM_STREAM_IDEAL_SEND_BUFFER_SIZE 0x08000002")]
        public const int QUIC_PARAM_STREAM_IDEAL_SEND_BUFFER_SIZE = 0x08000002;

        [NativeTypeName("#define QUIC_PARAM_STREAM_PRIORITY 0x08000003")]
        public const int QUIC_PARAM_STREAM_PRIORITY = 0x08000003;
    }
}<|MERGE_RESOLUTION|>--- conflicted
+++ resolved
@@ -2171,25 +2171,17 @@
         [NativeTypeName("#define QUIC_PARAM_GLOBAL_VERSION 0x01000005")]
         public const int QUIC_PARAM_GLOBAL_VERSION = 0x01000005;
 
-        [NativeTypeName("#define QUIC_PARAM_REGISTRATION_CID_PREFIX 0x02000000")]
-        public const int QUIC_PARAM_REGISTRATION_CID_PREFIX = 0x02000000;
-
         [NativeTypeName("#define QUIC_PARAM_CONFIGURATION_SETTINGS 0x03000000")]
         public const int QUIC_PARAM_CONFIGURATION_SETTINGS = 0x03000000;
 
         [NativeTypeName("#define QUIC_PARAM_CONFIGURATION_TICKET_KEYS 0x03000001")]
         public const int QUIC_PARAM_CONFIGURATION_TICKET_KEYS = 0x03000001;
 
-<<<<<<< HEAD
-        [NativeTypeName("#define QUIC_PARAM_CONFIGURATION_SETTINGS 0xC000000")]
-        public const int QUIC_PARAM_CONFIGURATION_SETTINGS = 0xC000000;
-=======
         [NativeTypeName("#define QUIC_PARAM_LISTENER_LOCAL_ADDRESS 0x04000000")]
         public const int QUIC_PARAM_LISTENER_LOCAL_ADDRESS = 0x04000000;
 
         [NativeTypeName("#define QUIC_PARAM_LISTENER_STATS 0x04000001")]
         public const int QUIC_PARAM_LISTENER_STATS = 0x04000001;
->>>>>>> 47ee814b
 
         [NativeTypeName("#define QUIC_PARAM_CONN_QUIC_VERSION 0x05000000")]
         public const int QUIC_PARAM_CONN_QUIC_VERSION = 0x05000000;
@@ -2251,22 +2243,14 @@
         [NativeTypeName("#define QUIC_PARAM_CONN_TLS_SECRETS 0x05000013")]
         public const int QUIC_PARAM_CONN_TLS_SECRETS = 0x05000013;
 
-<<<<<<< HEAD
-        [NativeTypeName("#define QUIC_PARAM_CONN_LOCAL_INTERFACE 0x14000012")]
-        public const int QUIC_PARAM_CONN_LOCAL_INTERFACE = 0x14000012;
-
-        [NativeTypeName("#define QUIC_PARAM_CONN_TLS_SECRETS 0x14000013")]
-        public const int QUIC_PARAM_CONN_TLS_SECRETS = 0x14000013;
-
-        [NativeTypeName("#define QUIC_PARAM_CONN_CID_PREFIX 0x14000014")]
-        public const int QUIC_PARAM_CONN_CID_PREFIX = 0x14000014;
-
-        [NativeTypeName("#define QUIC_PARAM_TLS_SCHANNEL_CONTEXT_ATTRIBUTE_W 0x19000000")]
-        public const int QUIC_PARAM_TLS_SCHANNEL_CONTEXT_ATTRIBUTE_W = 0x19000000;
-=======
+        [NativeTypeName("#define QUIC_PARAM_CONN_DESIRED_VERSIONS 0x14000014")]
+        public const int QUIC_PARAM_CONN_DESIRED_VERSIONS = 0x14000014;
+
+        [NativeTypeName("#define QUIC_PARAM_CONN_INITIAL_DCID_PREFIX 0x14000015")]
+        public const int QUIC_PARAM_CONN_INITIAL_DCID_PREFIX = 0x14000015;
+
         [NativeTypeName("#define QUIC_PARAM_TLS_HANDSHAKE_INFO 0x06000000")]
         public const int QUIC_PARAM_TLS_HANDSHAKE_INFO = 0x06000000;
->>>>>>> 47ee814b
 
         [NativeTypeName("#define QUIC_PARAM_TLS_NEGOTIATED_ALPN 0x06000001")]
         public const int QUIC_PARAM_TLS_NEGOTIATED_ALPN = 0x06000001;
