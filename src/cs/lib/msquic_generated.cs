--- conflicted
+++ resolved
@@ -3422,13 +3422,11 @@
         [NativeTypeName("#define QUIC_PARAM_LISTENER_CIBIR_ID 0x04000002")]
         internal const uint QUIC_PARAM_LISTENER_CIBIR_ID = 0x04000002;
 
-<<<<<<< HEAD
         [NativeTypeName("#define QUIC_PARAM_LISTENER_QTIP 0x04000004")]
         internal const uint QUIC_PARAM_LISTENER_QTIP = 0x04000004;
-=======
-        [NativeTypeName("#define QUIC_PARAM_DOS_MODE_EVENTS 0x04000004")]
-        internal const uint QUIC_PARAM_DOS_MODE_EVENTS = 0x04000004;
->>>>>>> d8ef6017
+
+        [NativeTypeName("#define QUIC_PARAM_DOS_MODE_EVENTS 0x04000008")]
+        internal const uint QUIC_PARAM_DOS_MODE_EVENTS = 0x04000008;
 
         [NativeTypeName("#define QUIC_PARAM_CONN_QUIC_VERSION 0x05000000")]
         internal const uint QUIC_PARAM_CONN_QUIC_VERSION = 0x05000000;
