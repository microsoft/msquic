--- conflicted
+++ resolved
@@ -1,5 +1,3 @@
-<<<<<<< HEAD
-=======
 #pragma warning disable IDE0073
 //
 // Copyright (c) Microsoft Corporation.
@@ -237,6 +235,19 @@
 
         [NativeTypeName("uint16_t [1]")]
         internal fixed ushort ProcessorList[1];
+    }
+
+    internal unsafe partial struct QUIC_EXECUTION_CONTEXT_CONFIG
+    {
+        [NativeTypeName("uint32_t")]
+        internal uint IdealProcessor;
+
+        [NativeTypeName("QUIC_EVENTQ *")]
+        internal void** EventQ;
+    }
+
+    internal partial struct QUIC_EXECUTION_CONTEXT
+    {
     }
 
     internal unsafe partial struct QUIC_REGISTRATION_CONFIG
@@ -3395,6 +3406,15 @@
 
         [NativeTypeName("QUIC_CONN_POOL_CREATE_FN")]
         internal delegate* unmanaged[Cdecl]<QUIC_CONNECTION_POOL_CONFIG*, QUIC_HANDLE**, int> ConnectionPoolCreate;
+
+        [NativeTypeName("QUIC_EXECUTION_CREATE_FN")]
+        internal delegate* unmanaged[Cdecl]<QUIC_EXECUTION_CONFIG_FLAGS, uint, uint, QUIC_EXECUTION_CONTEXT_CONFIG*, QUIC_EXECUTION_CONTEXT**, int> ExecutionCreate;
+
+        [NativeTypeName("QUIC_EXECUTION_DELETE_FN")]
+        internal delegate* unmanaged[Cdecl]<uint, QUIC_EXECUTION_CONTEXT**, void> ExecutionDelete;
+
+        [NativeTypeName("QUIC_EXECUTION_POLL_FN")]
+        internal delegate* unmanaged[Cdecl]<QUIC_EXECUTION_CONTEXT*, uint> ExecutionPoll;
     }
 
     internal static unsafe partial class MsQuic
@@ -3628,5 +3648,4 @@
         [NativeTypeName("#define QUIC_API_VERSION_2 2")]
         internal const uint QUIC_API_VERSION_2 = 2;
     }
-}
->>>>>>> 48c08acf
+}