--- conflicted
+++ resolved
@@ -39,14 +39,9 @@
 static QUIC_ADDR ServerAddress;
 static uint64_t TimeoutMs = ATTACK_TIMEOUT_DEFAULT_MS;
 static uint32_t ThreadCount = ATTACK_THREADS_DEFAULT;
-<<<<<<< HEAD
+static uint64_t AttackRate = ATTACK_RATE_DEFAULT;
 static const char* Alpn = "h3";
 static uint32_t Version = QUIC_VERSION_1;
-=======
-static uint64_t AttackRate = ATTACK_RATE_DEFAULT;
-static const char* Alpn = "h3-29";
-static uint32_t Version = QUIC_VERSION_DRAFT_29;
->>>>>>> 0ffbb9b0
 
 static uint64_t TimeStart;
 static int64_t TotalPacketCount;
