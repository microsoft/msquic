/*++

    Copyright (c) Microsoft Corporation.
    Licensed under the MIT License.

--*/

#include <time.h>
#include <stdio.h>

#include <vector>
#include <map>
#include <mutex>
#include <algorithm>

#include <quic_datapath.h>
#include <msquichelper.h>

uint16_t Port = 443;
const char* ServerName = "localhost";
const char* ServerIp = nullptr;
QUIC_ADDR ServerAddress = {0};
std::vector<const char*> ALPNs(
    { "h3-27", "h3-28", "h3-29", "h3-30", "h3-31",
      "hq-27", "hq-28", "hq-29", "hq-30", "hq-31",
      "smb" });
const char* InputAlpn = nullptr;

const QUIC_API_TABLE* MsQuic;
HQUIC Registration;

extern "C" void QuicTraceRundown(void) { }

struct ConnectionContext {
    bool GotConnected;
    QUIC_EVENT Complete;
};

_IRQL_requires_max_(PASSIVE_LEVEL)
_Function_class_(QUIC_CONNECTION_CALLBACK)
QUIC_STATUS
QUIC_API
ConnectionHandler(
    _In_ HQUIC Connection,
    _In_opt_ void* _Context,
    _Inout_ QUIC_CONNECTION_EVENT* Event
    )
{
    auto Context = (ConnectionContext*)_Context;
    switch (Event->Type) {
    case QUIC_CONNECTION_EVENT_CONNECTED:
        Context->GotConnected = true;
        MsQuic->ConnectionShutdown(Connection, QUIC_CONNECTION_SHUTDOWN_FLAG_NONE, 0);
        break;
    case QUIC_CONNECTION_EVENT_SHUTDOWN_COMPLETE:
        MsQuic->ConnectionClose(Connection);
        QuicEventSet(Context->Complete);
        break;
    case QUIC_CONNECTION_EVENT_PEER_STREAM_STARTED:
        return QUIC_STATUS_NOT_SUPPORTED;
    default:
        break;
    }
    return QUIC_STATUS_SUCCESS;
}

QUIC_THREAD_CALLBACK(TestReachability, _Alpn)
{
    QUIC_BUFFER Alpn;
    Alpn.Buffer = (uint8_t*)_Alpn;
    Alpn.Length = (uint32_t)strlen((char*)_Alpn);

    QUIC_SETTINGS Settings{0};
    Settings.PeerUnidiStreamCount = 100;
    Settings.IsSet.PeerUnidiStreamCount = TRUE;
    Settings.IdleTimeoutMs = 10 * 1000;
    Settings.IsSet.IdleTimeoutMs = TRUE;

    HQUIC Configuration = nullptr;
    if (QUIC_FAILED(MsQuic->ConfigurationOpen(Registration, &Alpn, 1, &Settings, sizeof(Settings), nullptr, &Configuration))) {
        printf("ConfigurationOpen failed.\n");
        exit(1);
    }

    QUIC_CREDENTIAL_CONFIG CredConfig;
    QuicZeroMemory(&CredConfig, sizeof(CredConfig));
    CredConfig.Flags = QUIC_CREDENTIAL_FLAG_CLIENT; // TODO - Disable certificate validation?

    if (QUIC_FAILED(MsQuic->ConfigurationLoadCredential(Configuration, &CredConfig))) {
        printf("ConfigurationOpen failed.\n");
        exit(1);
    }

    ConnectionContext Context = { false };
    QuicEventInitialize(&Context.Complete, TRUE, FALSE);

    HQUIC Connection = nullptr;
    if (QUIC_FAILED(MsQuic->ConnectionOpen(Registration, ConnectionHandler, &Context, &Connection))) {
        printf("ConnectionOpen failed.\n");
        exit(1);
    }

    if (QUIC_FAILED(MsQuic->SetParam(Connection, QUIC_PARAM_LEVEL_CONNECTION, QUIC_PARAM_CONN_REMOTE_ADDRESS, sizeof(ServerAddress), &ServerAddress))) {
        printf("SetParam QUIC_PARAM_CONN_REMOTE_ADDRESS failed.\n");
        exit(1);
    }

<<<<<<< HEAD
    if (QUIC_FAILED(MsQuic->ConnectionStart(Connection, Configuration, AF_UNSPEC, ServerName, Port))) {
=======
    uint16_t StreamCount = 100;
    if (QUIC_FAILED(MsQuic->SetParam(Connection, QUIC_PARAM_LEVEL_CONNECTION, QUIC_PARAM_CONN_PEER_UNIDI_STREAM_COUNT, sizeof(StreamCount), &StreamCount))) {
        printf("SetParam QUIC_PARAM_CONN_PEER_UNIDI_STREAM_COUNT failed.\n");
        exit(1);
    }

    uint64_t IdleTimeoutMs = 10 * 1000;
    if (QUIC_FAILED(MsQuic->SetParam(Connection, QUIC_PARAM_LEVEL_CONNECTION, QUIC_PARAM_CONN_IDLE_TIMEOUT, sizeof(IdleTimeoutMs), &IdleTimeoutMs))) {
        printf("SetParam QUIC_PARAM_CONN_IDLE_TIMEOUT failed.\n");
        exit(1);
    }

    if (QUIC_FAILED(MsQuic->ConnectionStart(Connection, QUIC_ADDRESS_FAMILY_UNSPEC, ServerName, Port))) {
>>>>>>> a91c6a2a
        printf("ConnectionStart failed.\n");
        exit(1);
    }

    MsQuic->ConfigurationClose(Configuration);
    QuicEventWaitForever(Context.Complete);
    QuicEventUninitialize(Context.Complete);

    if (Context.GotConnected) {
        printf("  %6s    reachable\n", (char*)_Alpn);
    } else {
        printf("  %6s  unreachable\n", (char*)_Alpn);
    }

    QUIC_THREAD_RETURN(0);
}

int
QUIC_MAIN_EXPORT
main(int argc, char **argv)
{
    if (argc > 1 &&
        (
            !strcmp(argv[1], "?") ||
            !strcmp(argv[1], "-?") ||
            !strcmp(argv[1], "--?") ||
            !strcmp(argv[1], "/?") ||
            !strcmp(argv[1], "help")
        )) {
        printf("Usage: quicreach.exe [-server:<name>] [-ip:<ip>] [-port:<number>] [-alpn:<alpn>]\n");
        exit(1);
    }

    TryGetValue(argc, argv, "server", &ServerName);
    TryGetValue(argc, argv, "ip", &ServerIp);
    TryGetValue(argc, argv, "port", &Port);
    TryGetValue(argc, argv, "alpn", &InputAlpn);

    QuicPlatformSystemLoad();
    QuicPlatformInitialize();

    if (ServerIp == nullptr) {
        QUIC_DATAPATH* Datapath = nullptr;
        if (QUIC_FAILED(
            QuicDataPathInitialize(
                0,
                (QUIC_DATAPATH_RECEIVE_CALLBACK_HANDLER)(1),
                (QUIC_DATAPATH_UNREACHABLE_CALLBACK_HANDLER)(1),
                &Datapath))) {
            printf("QuicDataPathInitialize failed.\n");
            exit(1);
        }
        if (QUIC_FAILED(
            QuicDataPathResolveAddress(
                Datapath,
                ServerName,
                &ServerAddress))) {
            printf("Failed to resolve IP address of '%s'.\n", ServerName);
            exit(1);
        }
        QuicDataPathUninitialize(Datapath);
    } else {
        if (!QuicAddrFromString(ServerIp, Port, &ServerAddress)) {
            printf("QuicAddrFromString failed.\n");
            exit(1);
        }
    }

    if (QUIC_FAILED(MsQuicOpen(&MsQuic))) {
        printf("MsQuicOpen failed.\n");
        exit(1);
    }

    const QUIC_REGISTRATION_CONFIG RegConfig = { "reach", QUIC_EXECUTION_PROFILE_LOW_LATENCY };
    if (QUIC_FAILED(MsQuic->RegistrationOpen(&RegConfig, &Registration))) {
        printf("RegistrationOpen failed.\n");
        exit(1);
    }

    printf("\n%s:%hu:\n\n", ServerName, Port);

    std::vector<QUIC_THREAD> Threads;
    QUIC_THREAD_CONFIG Config = { 0, 0, "reach_worker", TestReachability, nullptr };

    if (InputAlpn != nullptr) {
        Config.Context = (void*)InputAlpn;
        QUIC_THREAD Thread;
        if (QUIC_FAILED(QuicThreadCreate(&Config, &Thread))) {
            printf("QuicThreadCreate failed.\n");
            exit(1);
        }
        Threads.push_back(Thread);
    } else {
        for (auto ALPN : ALPNs) {
            Config.Context = (void*)ALPN;
            QUIC_THREAD Thread;
            if (QUIC_FAILED(QuicThreadCreate(&Config, &Thread))) {
                printf("QuicThreadCreate failed.\n");
                exit(1);
            }
            Threads.push_back(Thread);
        }
    }

    for (auto Thread : Threads) {
        QuicThreadWait(&Thread);
        QuicThreadDelete(&Thread);
    }

    MsQuic->RegistrationClose(Registration);

    MsQuicClose(MsQuic);

    QuicPlatformUninitialize();
    QuicPlatformSystemUnload();

    return 0;
}<|MERGE_RESOLUTION|>--- conflicted
+++ resolved
@@ -105,23 +105,7 @@
         exit(1);
     }
 
-<<<<<<< HEAD
-    if (QUIC_FAILED(MsQuic->ConnectionStart(Connection, Configuration, AF_UNSPEC, ServerName, Port))) {
-=======
-    uint16_t StreamCount = 100;
-    if (QUIC_FAILED(MsQuic->SetParam(Connection, QUIC_PARAM_LEVEL_CONNECTION, QUIC_PARAM_CONN_PEER_UNIDI_STREAM_COUNT, sizeof(StreamCount), &StreamCount))) {
-        printf("SetParam QUIC_PARAM_CONN_PEER_UNIDI_STREAM_COUNT failed.\n");
-        exit(1);
-    }
-
-    uint64_t IdleTimeoutMs = 10 * 1000;
-    if (QUIC_FAILED(MsQuic->SetParam(Connection, QUIC_PARAM_LEVEL_CONNECTION, QUIC_PARAM_CONN_IDLE_TIMEOUT, sizeof(IdleTimeoutMs), &IdleTimeoutMs))) {
-        printf("SetParam QUIC_PARAM_CONN_IDLE_TIMEOUT failed.\n");
-        exit(1);
-    }
-
-    if (QUIC_FAILED(MsQuic->ConnectionStart(Connection, QUIC_ADDRESS_FAMILY_UNSPEC, ServerName, Port))) {
->>>>>>> a91c6a2a
+    if (QUIC_FAILED(MsQuic->ConnectionStart(Connection, Configuration, QUIC_ADDRESS_FAMILY_UNSPEC, ServerName, Port))) {
         printf("ConnectionStart failed.\n");
         exit(1);
     }
