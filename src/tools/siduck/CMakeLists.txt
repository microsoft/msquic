# Copyright (c) Microsoft Corporation.
# Licensed under the MIT License.

<<<<<<< HEAD
set(CMAKE_CXX_FLAGS "${CMAKE_CXX_FLAGS} ${QUIC_CXX_FLAGS}")

add_executable(quicsiduck siduck.cpp)

set_property(TARGET quicsiduck PROPERTY FOLDER "tools")

target_link_libraries(quicsiduck msquic platform msquictraceprovider)

if("${CMAKE_CXX_COMPILER_ID}" STREQUAL "MSVC")
    target_link_libraries(quicsiduck
        ws2_32 schannel ntdll bcrypt ncrypt crypt32 iphlpapi advapi32)
endif()
=======
add_quic_tool(quicsiduck siduck.cpp)
>>>>>>> 509e104f
<|MERGE_RESOLUTION|>--- conflicted
+++ resolved
@@ -1,19 +1,4 @@
 # Copyright (c) Microsoft Corporation.
 # Licensed under the MIT License.
 
-<<<<<<< HEAD
-set(CMAKE_CXX_FLAGS "${CMAKE_CXX_FLAGS} ${QUIC_CXX_FLAGS}")
-
-add_executable(quicsiduck siduck.cpp)
-
-set_property(TARGET quicsiduck PROPERTY FOLDER "tools")
-
-target_link_libraries(quicsiduck msquic platform msquictraceprovider)
-
-if("${CMAKE_CXX_COMPILER_ID}" STREQUAL "MSVC")
-    target_link_libraries(quicsiduck
-        ws2_32 schannel ntdll bcrypt ncrypt crypt32 iphlpapi advapi32)
-endif()
-=======
-add_quic_tool(quicsiduck siduck.cpp)
->>>>>>> 509e104f
+add_quic_tool(quicsiduck siduck.cpp)