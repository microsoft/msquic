--- conflicted
+++ resolved
@@ -1451,7 +1451,6 @@
 
         MsQuicClose(TempMsQuic);
 
-<<<<<<< HEAD
 #ifndef FUZZING
         uint16_t ThreadID = UINT16_MAX;
         if (ExecConfig) {
@@ -1477,12 +1476,8 @@
         }
 #endif
 
-        Settings.RunTimeMs = Settings.RunTimeMs / Settings.RepeatCount;
-        for (uint32_t i = 0; i < Settings.RepeatCount; i++) {
-=======
         SpinSettings.RunTimeMs = SpinSettings.RunTimeMs / SpinSettings.RepeatCount;
         for (uint32_t i = 0; i < SpinSettings.RepeatCount; i++) {
->>>>>>> b6633eac
 
             CXPLAT_THREAD_CONFIG Config = {
                 0, 0, "spin_run", RunThread, nullptr
