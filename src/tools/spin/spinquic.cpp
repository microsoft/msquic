/*++

    Copyright (c) Microsoft Corporation.
    Licensed under the MIT License.

--*/

#include <time.h>
#include <stdio.h>

#include <vector>
#include <map>
#include <mutex>
#include <algorithm>

#define QUIC_TEST_APIS 1 // Needed for self signed cert API
#define QUIC_API_ENABLE_INSECURE_FEATURES 1 // Needed for disabling 1-RTT encryption
#define QUIC_API_ENABLE_PREVIEW_FEATURES // Needed for VN
#ifndef NOMINMAX
#define NOMINMAX
#endif
#include "msquichelper.h"

#define ASSERT_ON_FAILURE(x) \
    do { \
        QUIC_STATUS _STATUS; \
        CXPLAT_FRE_ASSERT(QUIC_SUCCEEDED((_STATUS = x))); \
    } while (0)
#define ASSERT_ON_NOT(x) CXPLAT_FRE_ASSERT(x)

class FuzzingData {
    const uint8_t* data;
    size_t size;
    std::vector<size_t> EachSize;
    std::mutex mux;
    // TODO: support bit level pointers
    std::vector<size_t> Ptrs;
    std::vector<size_t> NumIterated;
    bool Cyclic;

    bool CheckBoundary(uint16_t ThreadId, size_t Adding) {
        // TODO: efficient cyclic access
        if (EachSize[ThreadId] < Ptrs[ThreadId] + Adding) {
            if (!Cyclic) {
                return false;
            }
            Ptrs[ThreadId] = 0;
            NumIterated[ThreadId]++;
        }
        return true;
    }
public:
    // 128 for main data, 20 for callback's issue workaround
    static const size_t MinDataSize = 148;
    static const size_t UtilityDataSize = 20;
    // hard code for determinisity
    static const uint16_t NumSpinThread = 2;

    FuzzingData() : data(nullptr), size(0), Ptrs({}), NumIterated({}), Cyclic(true) {}
    FuzzingData(const uint8_t* data, size_t size) : data(data), size(size - UtilityDataSize), Ptrs({}), NumIterated({}), Cyclic(true) {}
    bool Initialize() {
        // TODO: support non divisible size
        if (size % (size_t)NumSpinThread != 0 || size < (size_t)NumSpinThread * 8) {
            return false;
        }

        EachSize.resize(NumSpinThread + 1);
        std::fill(EachSize.begin(), EachSize.end(), size / (size_t)NumSpinThread);
        EachSize.back() = UtilityDataSize;
        Ptrs.resize(NumSpinThread + 1);
        std::fill(Ptrs.begin(), Ptrs.end(), 0);
        NumIterated.resize(NumSpinThread + 1);
        std::fill(NumIterated.begin(), NumIterated.end(), 0);
        return true;
    }
    bool TryGetByte(uint8_t* Val, uint16_t ThreadId = 0) {
        if (!CheckBoundary(ThreadId, 1)) {
            return false;
        }
        *Val = data[Ptrs[ThreadId]++ + EachSize[ThreadId] * ThreadId];
        return true;
    }
    bool TryGetBool(bool* Flag, uint16_t ThreadId = 0) {
        uint8_t Val = 0;
        if (TryGetByte(&Val, ThreadId)) {
            *Flag = (bool)(Val & 0b1);
            return true;
        }
        return false;
    }
    template<typename T>
    bool TryGetRandom(T UpperBound, T* Val, uint16_t ThreadId = 0) {
        if (ThreadId == NumSpinThread) {
            // utility area access from Connection/Stream callbacks
            mux.lock();
        }
        int type_size = sizeof(T);
        if (!CheckBoundary(ThreadId, type_size)) {
            return false;
        }
        memcpy(Val, &data[Ptrs[ThreadId]] + EachSize[ThreadId] * ThreadId, type_size);
        *Val = (T)(*Val % UpperBound);
        Ptrs[ThreadId] += type_size;
        if (ThreadId == NumSpinThread) {
            mux.unlock();
        }
        return true;
    }
    size_t GetIterateCount(uint16_t ThreadId) {
        return NumIterated[ThreadId];
    }
};

static FuzzingData* FuzzData = nullptr;

template<typename T>
T GetRandom(T UpperBound, uint16_t ThreadID = UINT16_MAX) {
    if (!FuzzData || ThreadID == UINT16_MAX) {
        return (T)(rand() % (int)UpperBound);
    }
    uint64_t out = 0;

    if ((uint64_t)UpperBound <= 0xff) {
        (void)FuzzData->TryGetRandom((uint8_t)UpperBound, (uint8_t*)&out, ThreadID);
    } else if ((uint64_t)UpperBound <= 0xffff) {
        (void)FuzzData->TryGetRandom((uint16_t)UpperBound, (uint16_t*)&out, ThreadID);
    } else if ((uint64_t)UpperBound <= 0xffffffff) {
        (void)FuzzData->TryGetRandom((uint32_t)UpperBound, (uint32_t*)&out, ThreadID);
    } else {
        (void)FuzzData->TryGetRandom((uint64_t)UpperBound, &out, ThreadID);
    }
    return (T)out;
}
#define GetRandom(UpperBound) GetRandom(UpperBound, ThreadID)

template<typename T>
T& GetRandomFromVector(std::vector<T> &vec, uint16_t ThreadID) {
    return vec.at(GetRandom(vec.size()));
}
#define GetRandomFromVector(Vec) GetRandomFromVector(Vec, ThreadID)

template<typename T>
class LockableVector : public std::vector<T>, public std::mutex {
    uint16_t ThreadID = UINT16_MAX;
public:
    T TryGetRandom(bool Erase = false) {
        std::lock_guard<std::mutex> Lock(*this);
        if (this->size() > 0) {
            auto idx = GetRandom(this->size());
            auto obj = this->at(idx);
            if (Erase) {
                this->erase(this->begin() + idx);
            }
            return obj;
        }
        return nullptr;
    }
    void SetThreadID(uint16_t threadID) {
        ThreadID = threadID;
    }
};

//
// The amount of extra time (in milliseconds) to give the watchdog before
// actually firing.
//
#define WATCHDOG_WIGGLE_ROOM 10000

class SpinQuicWatchdog {
    CXPLAT_THREAD WatchdogThread;
    CXPLAT_EVENT ShutdownEvent;
    uint32_t TimeoutMs;
    static
    CXPLAT_THREAD_CALLBACK(WatchdogThreadCallback, Context) {
        auto This = (SpinQuicWatchdog*)Context;
        if (!CxPlatEventWaitWithTimeout(This->ShutdownEvent, This->TimeoutMs)) {
            printf("Watchdog timeout fired!\n");
            CXPLAT_FRE_ASSERTMSG(FALSE, "Watchdog timeout fired!");
        }
        CXPLAT_THREAD_RETURN(0);
    }
public:
    SpinQuicWatchdog(uint32_t WatchdogTimeoutMs) : TimeoutMs(WatchdogTimeoutMs) {
        CxPlatEventInitialize(&ShutdownEvent, TRUE, FALSE);
        CXPLAT_THREAD_CONFIG Config = { 0 };
        Config.Name = "spin_watchdog";
        Config.Callback = WatchdogThreadCallback;
        Config.Context = this;
        ASSERT_ON_FAILURE(CxPlatThreadCreate(&Config, &WatchdogThread));
    }
    ~SpinQuicWatchdog() {
        CxPlatEventSet(ShutdownEvent);
        CxPlatThreadWait(&WatchdogThread);
        CxPlatThreadDelete(&WatchdogThread);
        CxPlatEventUninitialize(ShutdownEvent);
    }
};

static QUIC_API_TABLE MsQuic;
// This locks MsQuicOpen2 in RunThread when statically linked with libmsquic
CXPLAT_LOCK RunThreadLock;

const uint32_t MaxBufferSizes[] = { 0, 1, 2, 32, 50, 256, 500, 1000, 1024, 1400, 5000, 10000, 64000, 10000000 };
static const size_t BufferCount = ARRAYSIZE(MaxBufferSizes);

struct SpinQuicGlobals {
    uint64_t StartTimeMs;
    const QUIC_API_TABLE* MsQuic {nullptr};
    HQUIC Registration {nullptr};
    HQUIC ServerConfiguration {nullptr};
    std::vector<HQUIC> ClientConfigurations;
    QUIC_BUFFER* Alpns {nullptr};
    uint32_t AlpnCount {0};
    QUIC_BUFFER Buffers[BufferCount];
    SpinQuicGlobals() { CxPlatZeroMemory(Buffers, sizeof(Buffers)); }
    ~SpinQuicGlobals() {
        while (ClientConfigurations.size() > 0) {
            auto Configuration = ClientConfigurations.back();
            ClientConfigurations.pop_back();
            MsQuic->ConfigurationClose(Configuration);
        }
        if (Alpns) {
            for (uint32_t j = 0; j < AlpnCount; j++) {
                free(Alpns[j].Buffer);
            }
            free(Alpns);
        }
        if (Registration) {
            MsQuic->RegistrationClose(Registration);
        }
        if (MsQuic) {
#ifndef FUZZING
            DumpMsQuicPerfCounters(MsQuic);
#endif
            MsQuicClose(MsQuic);
        }
        for (size_t j = 0; j < BufferCount; ++j) {
            free(Buffers[j].Buffer);
        }
    }
};

typedef SpinQuicGlobals Gbs;

typedef enum {
    SpinQuicAPICallConnectionOpen = 0,
    SpinQuicAPICallConnectionStart,
    SpinQuicAPICallConnectionShutdown,
    SpinQuicAPICallConnectionClose,
    SpinQuicAPICallStreamOpen,
    SpinQuicAPICallStreamStart,
    SpinQuicAPICallStreamSend,
    SpinQuicAPICallStreamShutdown,
    SpinQuicAPICallStreamClose,
    SpinQuicAPICallSetParamConnection,
    SpinQuicAPICallGetParamConnection,
    SpinQuicAPICallSetParamStream,
    SpinQuicAPICallGetParamStream,
    SpinQuicAPICallDatagramSend,
    SpinQuicAPICallCompleteTicketValidation,
    SpinQuicAPICallCompleteCertificateValidation,
    SpinQuicAPICallStreamReceiveSetEnabled,
    SpinQuicAPICallStreamReceiveComplete,
    SpinQuicAPICallCount    // Always the last element
} SpinQuicAPICall;

struct SpinQuicStream {
    struct SpinQuicConnection& Connection;
    HQUIC Handle;
    uint64_t PendingRecvLength {0};
    SpinQuicStream(SpinQuicConnection& Connection, HQUIC Handle = nullptr) :
        Connection(Connection), Handle(Handle) {}
    ~SpinQuicStream() { MsQuic.StreamClose(Handle); }
    static SpinQuicStream* Get(HQUIC Stream) {
        return (SpinQuicStream*)MsQuic.GetContext(Stream);
    }
};

struct SpinQuicConnection {
public:
    std::mutex Lock;
    HQUIC Connection = nullptr;
    std::vector<HQUIC> Streams;
    bool IsShutdownComplete = false;
    bool IsDeleting = false;
    uint16_t ThreadID;
    static SpinQuicConnection* Get(HQUIC Connection) {
        return (SpinQuicConnection*)MsQuic.GetContext(Connection);
    }
    SpinQuicConnection(uint16_t threadID) : ThreadID(threadID) { }
    SpinQuicConnection(HQUIC Connection, uint16_t threadID) : ThreadID(threadID) {
        Set(Connection);
    }
    ~SpinQuicConnection() {
        bool CloseStreamsNow;
        {
            std::lock_guard<std::mutex> LockScope(Lock);
            CloseStreamsNow = IsShutdownComplete; // Already shutdown complete, so clean up now.
            IsDeleting = true;
        }
        if (CloseStreamsNow) CloseStreams();
        MsQuic.ConnectionClose(Connection);
    }
    void Set(HQUIC _Connection) {
        Connection = _Connection;
        MsQuic.SetContext(Connection, this);
    }
    void OnShutdownComplete() {
        bool CloseStreamsNow;
        {
            std::lock_guard<std::mutex> LockScope(Lock);
            CloseStreamsNow = IsDeleting; // This is happening as a result of deleting, so clean up now.
            IsShutdownComplete = true;
        }
        if (CloseStreamsNow) CloseStreams();
    }
    void CloseStreams() {
        std::vector<HQUIC> StreamsCopy;
        {
            std::lock_guard<std::mutex> LockScope(Lock);
            StreamsCopy = Streams;
            Streams.clear();
        }
        while (StreamsCopy.size() > 0) {
            HQUIC Stream = StreamsCopy.back();
            StreamsCopy.pop_back();
            delete SpinQuicStream::Get(Stream);
        }
    }
    void AddStream(HQUIC Stream) {
        std::lock_guard<std::mutex> LockScope(Lock);
        Streams.push_back(Stream);
    }
    // Requires Lock to be held
    HQUIC TryGetStream(bool Remove = false) {
        if (Streams.size() != 0) {
            auto idx = GetRandom(Streams.size());
            HQUIC Stream = Streams[idx];
            if (Remove) {
                Streams.erase(Streams.begin() + idx);
            }
            return Stream;
        }
        return nullptr;
    }
};

static struct {
    bool RunServer {false};
    bool RunClient {false};
    uint32_t SessionCount {4};
    uint64_t RunTimeMs;
    uint64_t MaxOperationCount;
    uint64_t MaxFuzzIterationCount;
    const char* AlpnPrefix;
    std::vector<uint16_t> Ports;
    const char* ServerName;
    uint8_t LossPercent;
    int32_t AllocFailDenominator;
    uint32_t RepeatCount;
} Settings;

QUIC_STATUS QUIC_API SpinQuicHandleStreamEvent(HQUIC Stream, void* , QUIC_STREAM_EVENT *Event)
{
    auto ctx = SpinQuicStream::Get(Stream);
    auto ThreadID = ctx->Connection.ThreadID;

    switch (Event->Type) {
    case QUIC_STREAM_EVENT_PEER_SEND_SHUTDOWN:
        MsQuic.StreamShutdown(Stream, (QUIC_STREAM_SHUTDOWN_FLAGS)GetRandom(16), 0);
        break;
    case QUIC_STREAM_EVENT_RECEIVE: {
        int Random = GetRandom(5);
        if (Random == 0) {
            std::lock_guard<std::mutex> Lock(ctx->Connection.Lock);
            ctx->PendingRecvLength = Event->RECEIVE.TotalBufferLength;
            return QUIC_STATUS_PENDING; // Pend the receive, to be completed later.
        } else if (Random == 1 && Event->RECEIVE.TotalBufferLength > 0) {
            Event->RECEIVE.TotalBufferLength = GetRandom(Event->RECEIVE.TotalBufferLength + 1); // Partially (or fully) consume the data.
            if (GetRandom(10) == 0) {
                return QUIC_STATUS_CONTINUE; // Don't pause receive callbacks.
            }
        }
        break;
    }
    default:
        break;
    }

    return QUIC_STATUS_SUCCESS;
}

QUIC_STATUS QUIC_API SpinQuicHandleConnectionEvent(HQUIC Connection, void* , QUIC_CONNECTION_EVENT *Event)
{
    auto ctx = SpinQuicConnection::Get(Connection);
    auto ThreadID = ctx->ThreadID;

    switch (Event->Type) {
    case QUIC_CONNECTION_EVENT_CONNECTED: {
        int Selector = GetRandom(3);
        uint16_t DataLength = 0;
        uint8_t* Data = nullptr;
        if (Selector == 1) {
            //
            // Send ticket with some data
            //
            DataLength = (uint16_t)(GetRandom(999) + 1);
        } else if (Selector == 2) {
            //
            // Send ticket with too much data
            //
            DataLength = QUIC_MAX_RESUMPTION_APP_DATA_LENGTH + 1;
        } else {
            //
            // Send ticket with no app data (no-op)
            //
        }
        if (DataLength) {
            Data = (uint8_t*)malloc(DataLength);
            if (Data == nullptr) {
                DataLength = 0;
            }
        }
        QUIC_SEND_RESUMPTION_FLAGS Flags = (GetRandom(2) == 0) ? QUIC_SEND_RESUMPTION_FLAG_NONE : QUIC_SEND_RESUMPTION_FLAG_FINAL;
        MsQuic.ConnectionSendResumptionTicket(Connection, Flags, DataLength, Data);
        free(Data);
        break;
    }
    case QUIC_CONNECTION_EVENT_SHUTDOWN_COMPLETE:
        SpinQuicConnection::Get(Connection)->OnShutdownComplete();
        break;
    case QUIC_CONNECTION_EVENT_PEER_STREAM_STARTED: {
<<<<<<< HEAD
        if (GetRandom(2) == 0) {
            Event->PEER_STREAM_STARTED.Flags |= QUIC_STREAM_OPEN_FLAG_DELAY_FC_UPDATES;
=======
        if (GetRandom(10) == 0) {
            return QUIC_STATUS_NOT_SUPPORTED;
        }
        if (GetRandom(10) == 0) {
            MsQuic.StreamClose(Event->PEER_STREAM_STARTED.Stream);
            return QUIC_STATUS_SUCCESS;
>>>>>>> 706f3789
        }
        auto StreamCtx = new SpinQuicStream(*ctx, Event->PEER_STREAM_STARTED.Stream);
        MsQuic.SetCallbackHandler(Event->PEER_STREAM_STARTED.Stream, (void *)SpinQuicHandleStreamEvent, StreamCtx);
        ctx->AddStream(Event->PEER_STREAM_STARTED.Stream);
        break;
    }
    default:
        break;
    }

    return QUIC_STATUS_SUCCESS;
}

struct ListenerContext {
    HQUIC ServerConfiguration;
    LockableVector<HQUIC>* Connections;
    uint16_t ThreadID;
};

QUIC_STATUS QUIC_API SpinQuicServerHandleListenerEvent(HQUIC /* Listener */, void* Context , QUIC_LISTENER_EVENT* Event)
{
    HQUIC ServerConfiguration = ((ListenerContext*)Context)->ServerConfiguration;
    auto& Connections = *((ListenerContext*)Context)->Connections;
    uint16_t ThreadID = ((ListenerContext*)Context)->ThreadID;

    switch (Event->Type) {
    case QUIC_LISTENER_EVENT_NEW_CONNECTION: {
        if (!GetRandom(20)) {
            return QUIC_STATUS_CONNECTION_REFUSED;
        }
        MsQuic.SetCallbackHandler(Event->NEW_CONNECTION.Connection, (void*)SpinQuicHandleConnectionEvent, &((ListenerContext*)Context)->ThreadID);
        QUIC_STATUS Status =
            MsQuic.ConnectionSetConfiguration(
                Event->NEW_CONNECTION.Connection,
                ServerConfiguration);
        if (QUIC_FAILED(Status)) {
            return Status;
        }
        auto ctx = new SpinQuicConnection(Event->NEW_CONNECTION.Connection, ThreadID);
        if (ctx == nullptr) {
            return QUIC_STATUS_OUT_OF_MEMORY;
        }
        {
            std::lock_guard<std::mutex> Lock(Connections);
            Connections.push_back(Event->NEW_CONNECTION.Connection);
        }
        break;
    }
    default:
        break;
    }

    return QUIC_STATUS_SUCCESS;
}

struct SetParamHelper {
    union {
        uint64_t u64;
        uint32_t u32;
        uint16_t u16;
        uint8_t  u8;
        const void *ptr;
    } Param;
    bool IsPtr;
    uint32_t Size = 0;
    int Type;
    SetParamHelper() {
        Param.u64 = 0;
        IsPtr = false;
        Size = 0;
        Type = -1;
    }
    void SetPtr(uint32_t _Type, const void* _Ptr, uint32_t _Size) {
        Type = _Type; Param.ptr = _Ptr; Size = _Size; IsPtr = true;
    }
    void SetUint8(uint32_t _Type, uint8_t Value) {
        Type = _Type; Param.u8 = Value; Size = sizeof(Value);
    }
    void SetUint16(uint32_t _Type, uint16_t Value) {
        Type = _Type; Param.u16 = Value; Size = sizeof(Value);
    }
    void SetUint32(uint32_t _Type, uint32_t Value) {
        Type = _Type; Param.u32= Value; Size = sizeof(Value);
    }
    void SetUint64(uint32_t _Type, uint64_t Value) {
        Type = _Type; Param.u64 = Value; Size = sizeof(Value);
    }
    void Apply(HQUIC Handle) {
        if (Type != -1) {
            MsQuic.SetParam(Handle, Type, Size, IsPtr ? Param.ptr : &Param);
        }
    }
};

void SpinQuicSetRandomConnectionParam(HQUIC Connection, uint16_t ThreadID)
{
    uint8_t RandomBuffer[8];
    SetParamHelper Helper;

    switch (0x05000000 | (GetRandom(24))) {
    case QUIC_PARAM_CONN_QUIC_VERSION:                              // uint32_t
        // QUIC_VERSION is get-only
        break;
    case QUIC_PARAM_CONN_LOCAL_ADDRESS:                             // QUIC_ADDR
        break; // TODO - Add support here
    case QUIC_PARAM_CONN_REMOTE_ADDRESS:                            // QUIC_ADDR
        break; // Get Only
    case QUIC_PARAM_CONN_IDEAL_PROCESSOR:                           // uint16_t
        break; // Get Only
    case QUIC_PARAM_CONN_SETTINGS:                                  // QUIC_SETTINGS
        // TODO
        break;
    case QUIC_PARAM_CONN_STATISTICS:                                // QUIC_STATISTICS
        break; // Get Only
    case QUIC_PARAM_CONN_STATISTICS_PLAT:                           // QUIC_STATISTICS
        break; // Get Only
    case QUIC_PARAM_CONN_SHARE_UDP_BINDING:                         // uint8_t (BOOLEAN)
        Helper.SetUint8(QUIC_PARAM_CONN_SHARE_UDP_BINDING, (uint8_t)GetRandom(2));
        break;
    case QUIC_PARAM_CONN_LOCAL_BIDI_STREAM_COUNT:                   // uint16_t
        break; // Get Only
    case QUIC_PARAM_CONN_LOCAL_UNIDI_STREAM_COUNT:                  // uint16_t
        break; // Get Only
    case QUIC_PARAM_CONN_MAX_STREAM_IDS:                            // uint64_t[4]
        break; // Get Only
    case QUIC_PARAM_CONN_CLOSE_REASON_PHRASE:                       // char[]
        Helper.SetPtr(QUIC_PARAM_CONN_CLOSE_REASON_PHRASE, "ABCDEFGHI\x00\x00\x00\x00\x00", 10);
        break;
    case QUIC_PARAM_CONN_STREAM_SCHEDULING_SCHEME:                  // QUIC_STREAM_SCHEDULING_SCHEME
        Helper.SetUint32(QUIC_PARAM_CONN_STREAM_SCHEDULING_SCHEME, GetRandom(QUIC_STREAM_SCHEDULING_SCHEME_COUNT));
        break;
    case QUIC_PARAM_CONN_DATAGRAM_RECEIVE_ENABLED:                  // uint8_t (BOOLEAN)
        Helper.SetUint8(QUIC_PARAM_CONN_DATAGRAM_RECEIVE_ENABLED, (uint8_t)GetRandom(2));
        break;
    case QUIC_PARAM_CONN_DATAGRAM_SEND_ENABLED:                     // uint8_t (BOOLEAN)
        break; // Get Only
    case QUIC_PARAM_CONN_DISABLE_1RTT_ENCRYPTION:                   // uint8_t (BOOLEAN)
        Helper.SetUint8(QUIC_PARAM_CONN_DISABLE_1RTT_ENCRYPTION, (uint8_t)GetRandom(2));
        break;
    case QUIC_PARAM_CONN_RESUMPTION_TICKET:                         // uint8_t[]
        // TODO
        break;
    case QUIC_PARAM_CONN_PEER_CERTIFICATE_VALID:                    // uint8_t (BOOLEAN)
        Helper.SetUint8(QUIC_PARAM_CONN_PEER_CERTIFICATE_VALID, (uint8_t)GetRandom(2));
        break;
    case QUIC_PARAM_CONN_LOCAL_INTERFACE:                           // uint32_t
        // TODO
        break;
    case QUIC_PARAM_CONN_TLS_SECRETS:                               // QUIC_TLS_SECRETS
        // TODO
        break;
    case QUIC_PARAM_CONN_VERSION_SETTINGS:                          // uint32_t[]
        break; // Get-only
    case QUIC_PARAM_CONN_CIBIR_ID:                       // bytes[]
        if (FuzzData) {
            // assume 8 byte buffer for now
            uint64_t Buffer = GetRandom(UINT64_MAX);
            memcpy(RandomBuffer, &Buffer, sizeof(RandomBuffer));
        } else {
            CxPlatRandom(sizeof(RandomBuffer), RandomBuffer);
        }
        Helper.SetPtr(QUIC_PARAM_CONN_CIBIR_ID, RandomBuffer, 1 + (uint8_t)GetRandom(sizeof(RandomBuffer)));
        break;
    case QUIC_PARAM_CONN_STATISTICS_V2:                             // QUIC_STATISTICS_V2
        break; // Get Only
    case QUIC_PARAM_CONN_STATISTICS_V2_PLAT:                        // QUIC_STATISTICS_V2
        break; // Get Only
    default:
        break;
    }

    Helper.Apply(Connection);
}

void SpinQuicSetRandomStreamParam(HQUIC Stream, uint16_t ThreadID)
{
    SetParamHelper Helper;

    switch (0x08000000 | (GetRandom(5))) {
    case QUIC_PARAM_STREAM_ID:                                      // QUIC_UINT62
        break; // Get Only
    case QUIC_PARAM_STREAM_0RTT_LENGTH:                             // QUIC_ADDR
        break; // Get Only
    case QUIC_PARAM_STREAM_IDEAL_SEND_BUFFER_SIZE:                  // QUIC_ADDR
        break; // Get Only
    case QUIC_PARAM_STREAM_PRIORITY:                                // uint16_t
        Helper.SetUint16(QUIC_PARAM_STREAM_PRIORITY, (uint16_t)GetRandom(UINT16_MAX));
        break;
    case QUIC_PARAM_STREAM_STATISTICS:
        break; // Get Only
    default:
        break;
    }

    Helper.Apply(Stream);
}

const uint32_t ParamCounts[] = {
    QUIC_PARAM_GLOBAL_LIBRARY_GIT_HASH + 1,
    0,
    QUIC_PARAM_CONFIGURATION_SCHANNEL_CREDENTIAL_ATTRIBUTE_W + 1,
    QUIC_PARAM_LISTENER_CIBIR_ID + 1,
    QUIC_PARAM_CONN_STATISTICS_V2_PLAT + 1,
    QUIC_PARAM_TLS_NEGOTIATED_ALPN + 1,
#ifdef WIN32 // Schannel specific TLS parameters
    QUIC_PARAM_TLS_SCHANNEL_SECURITY_CONTEXT_TOKEN + 1,
#else
    0,
#endif
    QUIC_PARAM_STREAM_STATISTICS + 1
};

#define GET_PARAM_LOOP_COUNT 10

void SpinQuicGetRandomParam(HQUIC Handle, uint16_t ThreadID)
{
    for (uint32_t i = 0; i < GET_PARAM_LOOP_COUNT; ++i) {
        uint32_t Level = (uint32_t)GetRandom(ARRAYSIZE(ParamCounts));
        uint32_t Param = (uint32_t)GetRandom(((ParamCounts[Level] & 0xFFFFFFF)) + 1);
        uint32_t Combined = ((Level+1) << 28) + Param;

        uint8_t OutBuffer[200];
        uint32_t OutBufferLength = (uint32_t)GetRandom(sizeof(OutBuffer) + 1);

        MsQuic.GetParam(
            (GetRandom(10) == 0) ? nullptr : Handle,
            Combined,
            &OutBufferLength,
            (GetRandom(10) == 0) ? nullptr : OutBuffer);
    }
}

void Spin(Gbs& Gb, LockableVector<HQUIC>& Connections, std::vector<HQUIC>* Listeners = nullptr, uint16_t ThreadID = UINT16_MAX)
{
    Connections.SetThreadID(ThreadID);
    bool IsServer = Listeners != nullptr;

    uint64_t OpCount = 0;
    while (++OpCount != Settings.MaxOperationCount &&
#ifdef FUZZING
        (Settings.MaxFuzzIterationCount != FuzzData->GetIterateCount(ThreadID)) &&
#endif
        CxPlatTimeDiff64(Gb.StartTimeMs, CxPlatTimeMs64()) < Settings.RunTimeMs) {

        if (Listeners) {
            auto Value = GetRandom(100);
            if (Value >= 90) {
                for (auto &Listener : *Listeners) {
                    MsQuic.ListenerStop(Listener);
                }
            } else if (Value >= 40) {
                for (auto &Listener : *Listeners) {
                    QUIC_ADDR sockAddr = { 0 };
                    QuicAddrSetFamily(&sockAddr, GetRandom(2) ? QUIC_ADDRESS_FAMILY_INET : QUIC_ADDRESS_FAMILY_UNSPEC);
                    QuicAddrSetPort(&sockAddr, GetRandomFromVector(Settings.Ports));
                    MsQuic.ListenerStart(Listener, &Gb.Alpns[GetRandom(Gb.AlpnCount)], 1, &sockAddr);
                }
            } else {
                for (auto &Listener : *Listeners) {
                    SpinQuicGetRandomParam(Listener, ThreadID);
                }
            }
        }

    #define BAIL_ON_NULL_CONNECTION(Connection) \
        if (Connection == nullptr) { \
            if (IsServer) { \
                CxPlatSleep(100); \
            } \
            continue; \
        }

        switch (GetRandom(SpinQuicAPICallCount)) {
        case SpinQuicAPICallConnectionOpen:
            if (!IsServer) {
                auto ctx = new SpinQuicConnection(ThreadID);
                if (ctx == nullptr) continue;

                HQUIC Connection;
                QUIC_STATUS Status = MsQuic.ConnectionOpen(Gb.Registration, SpinQuicHandleConnectionEvent, &ThreadID, &Connection);
                if (QUIC_SUCCEEDED(Status)) {
                    ctx->Set(Connection);
                    Connections.push_back(Connection);
                } else {
                    delete ctx;
                }
            }
            break;
        case SpinQuicAPICallConnectionStart: {
            auto Connection = Connections.TryGetRandom();
            BAIL_ON_NULL_CONNECTION(Connection);
            HQUIC Configuration = GetRandomFromVector(Gb.ClientConfigurations);
            MsQuic.ConnectionStart(Connection, Configuration, QUIC_ADDRESS_FAMILY_INET, Settings.ServerName, GetRandomFromVector(Settings.Ports));
            break;
        }
        case SpinQuicAPICallConnectionShutdown: {
            auto Connection = Connections.TryGetRandom();
            BAIL_ON_NULL_CONNECTION(Connection);
            MsQuic.ConnectionShutdown(Connection, (QUIC_CONNECTION_SHUTDOWN_FLAGS)GetRandom(2), 0);
            break;
        }
        case SpinQuicAPICallConnectionClose: {
            auto Connection = Connections.TryGetRandom(true);
            BAIL_ON_NULL_CONNECTION(Connection);
            delete SpinQuicConnection::Get(Connection);
            break;
        }
        case SpinQuicAPICallStreamOpen: {
            auto Connection = Connections.TryGetRandom();
            BAIL_ON_NULL_CONNECTION(Connection);
            HQUIC Stream;
            auto ctx = new SpinQuicStream(*SpinQuicConnection::Get(Connection));
<<<<<<< HEAD
            QUIC_STATUS Status = MsQuic.StreamOpen(Connection, (QUIC_STREAM_OPEN_FLAGS)GetRandom(8), SpinQuicHandleStreamEvent, ctx, &Stream);
=======
            QUIC_STATUS Status = MsQuic.StreamOpen(Connection, (QUIC_STREAM_OPEN_FLAGS)GetRandom(4), SpinQuicHandleStreamEvent, ctx, &Stream);
>>>>>>> 706f3789
            if (QUIC_SUCCEEDED(Status)) {
                ctx->Handle = Stream;
                SpinQuicGetRandomParam(Stream, ThreadID);
                SpinQuicSetRandomStreamParam(Stream, ThreadID);
                SpinQuicConnection::Get(Connection)->AddStream(Stream);
            } else {
                delete ctx;
            }
            break;
        }
        case SpinQuicAPICallStreamStart: {
            auto Connection = Connections.TryGetRandom();
            BAIL_ON_NULL_CONNECTION(Connection);
            auto ctx = SpinQuicConnection::Get(Connection);
            {
                std::lock_guard<std::mutex> Lock(ctx->Lock);
                auto Stream = ctx->TryGetStream();
                if (Stream == nullptr) continue;
                MsQuic.StreamStart(Stream, (QUIC_STREAM_START_FLAGS)GetRandom(16));
            }
            break;
        }
        case SpinQuicAPICallStreamSend: {
            auto Connection = Connections.TryGetRandom();
            BAIL_ON_NULL_CONNECTION(Connection);
            auto ctx = SpinQuicConnection::Get(Connection);
            {
                std::lock_guard<std::mutex> Lock(ctx->Lock);
                auto Stream = ctx->TryGetStream();
                if (Stream == nullptr) continue;
                auto Buffer = &Gb.Buffers[GetRandom(BufferCount)];
                MsQuic.StreamSend(Stream, Buffer, 1, (QUIC_SEND_FLAGS)GetRandom(16), nullptr);
            }
            break;
        }
        case SpinQuicAPICallStreamReceiveSetEnabled: {
            auto Connection = Connections.TryGetRandom();
            BAIL_ON_NULL_CONNECTION(Connection);
            auto ctx = SpinQuicConnection::Get(Connection);
            {
                std::lock_guard<std::mutex> Lock(ctx->Lock);
                auto Stream = ctx->TryGetStream();
                if (Stream == nullptr) continue;
                MsQuic.StreamReceiveSetEnabled(Stream, GetRandom(2) == 0);
            }
            break;
        }
        case SpinQuicAPICallStreamReceiveComplete: {
            auto Connection = Connections.TryGetRandom();
            BAIL_ON_NULL_CONNECTION(Connection);
            auto ctx = SpinQuicConnection::Get(Connection);
            {
                std::lock_guard<std::mutex> Lock(ctx->Lock);
                auto Stream = ctx->TryGetStream();
                if (Stream == nullptr) continue;
                auto StreamCtx = SpinQuicStream::Get(Stream);
                auto BytesRemaining = StreamCtx->PendingRecvLength;
                if (BytesRemaining != 0 && GetRandom(10) == 0) {
                    auto BytesConsumed = GetRandom(StreamCtx->PendingRecvLength);
                    StreamCtx->PendingRecvLength = BytesRemaining - BytesConsumed;
                    MsQuic.StreamReceiveComplete(Stream, BytesConsumed);
                } else {
                    StreamCtx->PendingRecvLength = 0;
                    MsQuic.StreamReceiveComplete(Stream, StreamCtx->PendingRecvLength);
                }
            }
            break;
        }
        case SpinQuicAPICallStreamShutdown: {
            auto Connection = Connections.TryGetRandom();
            BAIL_ON_NULL_CONNECTION(Connection);
            auto ctx = SpinQuicConnection::Get(Connection);
            {
                std::lock_guard<std::mutex> Lock(ctx->Lock);
                auto Stream = ctx->TryGetStream();
                if (Stream == nullptr) continue;
                MsQuic.StreamShutdown(Stream, (QUIC_STREAM_SHUTDOWN_FLAGS)GetRandom(16), 0);
            }
            break;
        }
        case SpinQuicAPICallStreamClose: {
            auto Connection = Connections.TryGetRandom();
            BAIL_ON_NULL_CONNECTION(Connection);
            auto ctx = SpinQuicConnection::Get(Connection);
            HQUIC Stream;
            {
                std::lock_guard<std::mutex> Lock(ctx->Lock);
                Stream = ctx->TryGetStream(true);
            }
            if (Stream == nullptr) continue;
            delete SpinQuicStream::Get(Stream);
            break;
        }
        case SpinQuicAPICallSetParamConnection: {
            auto Connection = Connections.TryGetRandom();
            BAIL_ON_NULL_CONNECTION(Connection);
            SpinQuicSetRandomConnectionParam(Connection, ThreadID);
            break;
        }
        case SpinQuicAPICallGetParamConnection: {
            auto Connection = Connections.TryGetRandom();
            BAIL_ON_NULL_CONNECTION(Connection);
            SpinQuicGetRandomParam(Connection, ThreadID);
            break;
        }
        case SpinQuicAPICallSetParamStream: {
            auto Connection = Connections.TryGetRandom();
            BAIL_ON_NULL_CONNECTION(Connection);
            auto ctx = SpinQuicConnection::Get(Connection);
            {
                std::lock_guard<std::mutex> Lock(ctx->Lock);
                auto Stream = ctx->TryGetStream();
                if (Stream == nullptr) continue;
                /* TODO:

                    Currently deadlocks because it makes a blocking call to wait
                    on the QUIC worker thread, but the worker thread tries to
                    grab the same lock when cleaning up the connections' streams.

                    We're going to need some kind of ref counting solution on
                    the stream handle instead of a lock in order to do this.

                SpinQuicSetRandomStreamParam(Stream);
                */
            }
            break;
        }
        case SpinQuicAPICallGetParamStream: {
            auto Connection = Connections.TryGetRandom();
            BAIL_ON_NULL_CONNECTION(Connection);
            auto ctx = SpinQuicConnection::Get(Connection);
            {
                std::lock_guard<std::mutex> Lock(ctx->Lock);
                auto Stream = ctx->TryGetStream();
                if (Stream == nullptr) continue;
                /* TODO:

                    Currently deadlocks because it makes a blocking call to wait
                    on the QUIC worker thread, but the worker thread tries to
                    grab the same lock when cleaning up the connections' streams.

                    We're going to need some kind of ref counting solution on
                    the stream handle instead of a lock in order to do this.

                SpinQuicGetRandomParam(Stream);
                */
            }
            break;
        }
        case SpinQuicAPICallDatagramSend: {
            auto Connection = Connections.TryGetRandom();
            BAIL_ON_NULL_CONNECTION(Connection);
            auto Buffer = &Gb.Buffers[GetRandom(BufferCount)];
            MsQuic.DatagramSend(Connection, Buffer, 1, (QUIC_SEND_FLAGS)GetRandom(8), nullptr);
            break;
        }
        case SpinQuicAPICallCompleteTicketValidation: {
            auto Connection = Connections.TryGetRandom();
            BAIL_ON_NULL_CONNECTION(Connection);
            MsQuic.ConnectionResumptionTicketValidationComplete(Connection, GetRandom(2) == 0);
            break;
        }
        case SpinQuicAPICallCompleteCertificateValidation: {
            auto Connection = Connections.TryGetRandom();
            BAIL_ON_NULL_CONNECTION(Connection);
            MsQuic.ConnectionCertificateValidationComplete(Connection, GetRandom(2) == 0, QUIC_TLS_ALERT_CODE_BAD_CERTIFICATE);
            break;
        }
        default:
            break;
        }
    }
}

CXPLAT_THREAD_CALLBACK(ServerSpin, Context)
{
    uint16_t ThreadID = UINT16_MAX;
    if (FuzzData) {
        ThreadID = 1;
    }

    Gbs& Gb = *(Gbs*)Context;
    bool InitializeSuccess = false;
    do {
        LockableVector<HQUIC> Connections;
        std::vector<HQUIC> Listeners;
        ListenerContext ListenerCtx = { nullptr, &Connections, ThreadID };

        //
        // Setup
        //

        QUIC_SETTINGS QuicSettings{0};
        QuicSettings.PeerBidiStreamCount = GetRandom((uint16_t)10);
        QuicSettings.IsSet.PeerBidiStreamCount = TRUE;
        QuicSettings.PeerUnidiStreamCount = GetRandom((uint16_t)10);
        QuicSettings.IsSet.PeerUnidiStreamCount = TRUE;
        // TODO - Randomize more of the settings.

        auto CredConfig = CxPlatGetSelfSignedCert(CXPLAT_SELF_SIGN_CERT_USER, FALSE, NULL);
        if (!CredConfig) {
            continue;
        }

        if (!QUIC_SUCCEEDED(
            MsQuic.ConfigurationOpen(
                Gb.Registration,
                Gb.Alpns,
                Gb.AlpnCount,
                &QuicSettings,
                sizeof(QuicSettings),
                nullptr,
                &Gb.ServerConfiguration))) {
            goto ConfigOpenFail;
        }

        ASSERT_ON_NOT(Gb.ServerConfiguration);
        ListenerCtx.ServerConfiguration = Gb.ServerConfiguration;

        if (!QUIC_SUCCEEDED(
            MsQuic.ConfigurationLoadCredential(
                Gb.ServerConfiguration,
                CredConfig))) {
            goto CredLoadFail;
        }

        for (uint32_t i = 0; i < Gb.AlpnCount; ++i) {
            for (auto &pt : Settings.Ports) {
                HQUIC Listener;
                if (!QUIC_SUCCEEDED(
                    (MsQuic.ListenerOpen(Gb.Registration, SpinQuicServerHandleListenerEvent, &ListenerCtx, &Listener)))) {
                    goto CleanupListeners;
                }

                QUIC_ADDR sockAddr = { 0 };
                QuicAddrSetFamily(&sockAddr, GetRandom(2) ? QUIC_ADDRESS_FAMILY_INET : QUIC_ADDRESS_FAMILY_UNSPEC);
                QuicAddrSetPort(&sockAddr, pt);

                if (!QUIC_SUCCEEDED(MsQuic.ListenerStart(Listener, &Gb.Alpns[i], 1, &sockAddr))) {
                    MsQuic.ListenerClose(Listener);
                    goto CleanupListeners;
                }
                Listeners.push_back(Listener);
            }
        }

        //
        // Run
        //

        InitializeSuccess = true;
        Spin(Gb, Connections, &Listeners, ThreadID);

        //
        // Clean up
        //
CleanupListeners:
        while (Listeners.size() > 0) {
            auto Listener = Listeners.back();
            Listeners.pop_back();
            MsQuic.ListenerClose(Listener);
        }

        for (auto &Connection : Connections) {
            MsQuic.ConnectionShutdown(Connection, QUIC_CONNECTION_SHUTDOWN_FLAG_SILENT, 0);
        }

        while (Connections.size() > 0) {
            auto Connection = Connections.back();
            Connections.pop_back();
            delete SpinQuicConnection::Get(Connection);
        }

CredLoadFail:
        MsQuic.ConfigurationClose(Gb.ServerConfiguration);
ConfigOpenFail:
        CxPlatFreeSelfSignedCert(CredConfig);
    } while (!InitializeSuccess);

    CXPLAT_THREAD_RETURN(0);
}

CXPLAT_THREAD_CALLBACK(ClientSpin, Context)
{
    uint16_t ThreadID = UINT16_MAX;
    if (FuzzData) {
        ThreadID = 0;
    }

    Gbs& Gb = *(Gbs*)Context;
    LockableVector<HQUIC> Connections;

    //
    // Run
    //

    Spin(Gb, Connections, nullptr, ThreadID);

    //
    // Clean up
    //

    for (auto &Connection : Connections) {
        MsQuic.ConnectionShutdown(Connection, QUIC_CONNECTION_SHUTDOWN_FLAG_SILENT, 0);
    }

    while (Connections.size() > 0) {
        auto Connection = Connections.back();
        Connections.pop_back();
        delete SpinQuicConnection::Get(Connection);
    }

    CXPLAT_THREAD_RETURN(0);
}

void QUIC_API DatapathHookCreateCallback(_Inout_opt_ QUIC_ADDR* /* RemoteAddress */, _Inout_opt_ QUIC_ADDR* /* LocalAddress */)
{
}

void QUIC_API DatapathHookGetAddressCallback(_Inout_ QUIC_ADDR* /* Address */)
{
}

// TODO
BOOLEAN QUIC_API DatapathHookReceiveCallback(struct CXPLAT_RECV_DATA* /* Datagram */)
{
    uint8_t RandomValue;
    CxPlatRandom(sizeof(RandomValue), &RandomValue);
    return (RandomValue % 100) < Settings.LossPercent;
}

BOOLEAN QUIC_API DatapathHookSendCallback(QUIC_ADDR* /* RemoteAddress */, QUIC_ADDR* /* LocalAddress */, struct CXPLAT_SEND_DATA* /* SendData */)
{
    return FALSE; // Don't drop
}

QUIC_TEST_DATAPATH_HOOKS DataPathHooks = {
    DatapathHookCreateCallback,
    DatapathHookGetAddressCallback,
    DatapathHookGetAddressCallback,
    DatapathHookReceiveCallback,
    DatapathHookSendCallback
};

void PrintHelpText(void)
{
    printf("Usage: spinquic.exe [client/server/both] [options]\n" \
          "\n" \
          "  -alpn:<alpn>           default: 'spin'\n" \
          "  -dstport:<port>        default: 9999\n" \
          "  -loss:<percent>        default: 1\n" \
          "  -max_ops:<count>       default: UINT64_MAX\n"
          "  -seed:<seed>           default: 6\n" \
          "  -sessions:<count>      default: 4\n" \
          "  -target:<ip>           default: '127.0.0.1'\n" \
          "  -timeout:<count_ms>    default: 60000\n" \
          "  -repeat_count:<count>  default: 1\n" \
          );
    exit(1);
}

CXPLAT_THREAD_CALLBACK(RunThread, Context)
{
    UNREFERENCED_PARAMETER(Context);
    SpinQuicWatchdog Watchdog((uint32_t)Settings.RunTimeMs + WATCHDOG_WIGGLE_ROOM);
    uint16_t ThreadID = FuzzData ? FuzzingData::NumSpinThread : UINT16_MAX;
    do {
        Gbs Gb;

        for (size_t j = 0; j < BufferCount; ++j) {
            Gb.Buffers[j].Length = MaxBufferSizes[j]; // TODO - Randomize?
            Gb.Buffers[j].Buffer = (uint8_t*)malloc(Gb.Buffers[j].Length);
            ASSERT_ON_NOT(Gb.Buffers[j].Buffer);
        }

#ifdef QUIC_BUILD_STATIC
        CxPlatLockAcquire(&RunThreadLock);
        QUIC_STATUS Status = MsQuicOpen2(&Gb.MsQuic);
        CxPlatLockRelease(&RunThreadLock);
#else
        QUIC_STATUS Status = MsQuicOpen2(&Gb.MsQuic);
#endif
        if (QUIC_FAILED(Status)) {
            break;
        }

        QUIC_SETTINGS QuicSettings{0};
        CXPLAT_THREAD_CONFIG Config = { 0 };

        if (0 == GetRandom(4)) {
            uint16_t RetryMemoryPercent = 0;
            if (!QUIC_SUCCEEDED(MsQuic.SetParam(nullptr, QUIC_PARAM_GLOBAL_RETRY_MEMORY_PERCENT, sizeof(RetryMemoryPercent), &RetryMemoryPercent))) {
                break;
            }
        }

        if (0 == GetRandom(4)) {
            uint16_t LoadBalancingMode = QUIC_LOAD_BALANCING_SERVER_ID_IP;
            if (!QUIC_SUCCEEDED(MsQuic.SetParam(nullptr, QUIC_PARAM_GLOBAL_LOAD_BALACING_MODE, sizeof(LoadBalancingMode), &LoadBalancingMode))) {
                break;
            }
        }

        QUIC_REGISTRATION_CONFIG RegConfig;
        RegConfig.AppName = "spinquic";
        RegConfig.ExecutionProfile = FuzzData ? QUIC_EXECUTION_PROFILE_TYPE_SCAVENGER : (QUIC_EXECUTION_PROFILE)GetRandom(4);

        if (!QUIC_SUCCEEDED(MsQuic.RegistrationOpen(&RegConfig, &Gb.Registration))) {
            break;
        }

        Gb.Alpns = (QUIC_BUFFER*)malloc(sizeof(QUIC_BUFFER) * Settings.SessionCount);
        ASSERT_ON_NOT(Gb.Alpns);
        Gb.AlpnCount = Settings.SessionCount;

        for (uint32_t j = 0; j < Settings.SessionCount; j++) {
            Gb.Alpns[j].Length = (uint32_t)strlen(Settings.AlpnPrefix);
            if (j != 0) {
                Gb.Alpns[j].Length++;
            }
            Gb.Alpns[j].Buffer = (uint8_t*)malloc(Gb.Alpns[j].Length);
            ASSERT_ON_NOT(Gb.Alpns[j].Buffer);
            memcpy(Gb.Alpns[j].Buffer, Settings.AlpnPrefix, Gb.Alpns[j].Length);
            if (j != 0) {
                Gb.Alpns[j].Buffer[Gb.Alpns[j].Length-1] = (uint8_t)j;
            }
        }

        QuicSettings.PeerBidiStreamCount = GetRandom((uint16_t)10);
        QuicSettings.IsSet.PeerBidiStreamCount = TRUE;
        QuicSettings.PeerUnidiStreamCount = GetRandom((uint16_t)10);
        QuicSettings.IsSet.PeerUnidiStreamCount = TRUE;
        // TODO - Randomize more of the settings.

        QUIC_CREDENTIAL_CONFIG CredConfig;
        CxPlatZeroMemory(&CredConfig, sizeof(CredConfig));
        CredConfig.Type = QUIC_CREDENTIAL_TYPE_NONE;
        CredConfig.Flags =
            QUIC_CREDENTIAL_FLAG_CLIENT |
            QUIC_CREDENTIAL_FLAG_NO_CERTIFICATE_VALIDATION; // TODO - Randomize cert validation flag

        for (uint32_t j = 0; j < Gb.AlpnCount; j++) {
            HQUIC Configuration;
            if (!QUIC_SUCCEEDED(MsQuic.ConfigurationOpen(Gb.Registration, &Gb.Alpns[j], 1, &QuicSettings, sizeof(QuicSettings), nullptr, &Configuration))) {
                break;
            }
            if (!QUIC_SUCCEEDED(MsQuic.ConfigurationLoadCredential(Configuration, &CredConfig))) {
                MsQuic.ConfigurationClose(Configuration);
                break;
            }
            Gb.ClientConfigurations.push_back(Configuration);
        }
        if (Gb.ClientConfigurations.size() != Gb.AlpnCount) {
            break;
        }

        CXPLAT_THREAD Threads[2];

        Gb.StartTimeMs = CxPlatTimeMs64();

        //
        // Start worker threads
        //

        if (Settings.RunServer) {
            Config.Name = "spin_server";
            Config.Callback = ServerSpin;
            Config.Context = &Gb;
            ASSERT_ON_FAILURE(CxPlatThreadCreate(&Config, &Threads[0]));
        }

        if (Settings.RunClient) {
            Config.Name = "spin_client";
            Config.Callback = ClientSpin;
            Config.Context = &Gb;
            ASSERT_ON_FAILURE(CxPlatThreadCreate(&Config, &Threads[1]));
        }

        //
        // Wait on worker threads
        //

        if (Settings.RunClient) {
            CxPlatThreadWait(&Threads[1]);
            CxPlatThreadDelete(&Threads[1]);
        }

        if (Settings.RunServer) {
            CxPlatThreadWait(&Threads[0]);
            CxPlatThreadDelete(&Threads[0]);
        }

    } while (false);

    CXPLAT_THREAD_RETURN(0);
}


void start() {
    CxPlatSystemLoad();
    CxPlatInitialize();
    CxPlatLockInitialize(&RunThreadLock);

    {
        SpinQuicWatchdog Watchdog((uint32_t)Settings.RunTimeMs + Settings.RepeatCount*WATCHDOG_WIGGLE_ROOM);

        //
        // Initial MsQuicOpen2 and initialization.
        //
        const QUIC_API_TABLE* TempMsQuic = nullptr;
        ASSERT_ON_FAILURE(MsQuicOpen2(&TempMsQuic));
        CxPlatCopyMemory(&MsQuic, TempMsQuic, sizeof(MsQuic));

        if (Settings.AllocFailDenominator > 0) {
            if (QUIC_FAILED(
                MsQuic.SetParam(
                    nullptr,
                    QUIC_PARAM_GLOBAL_ALLOC_FAIL_DENOMINATOR,
                    sizeof(Settings.AllocFailDenominator),
                    &Settings.AllocFailDenominator))) {
                printf("Setting Allocation Failure Denominator failed.\n");
            }
        }

        if (Settings.LossPercent != 0) {
            QUIC_TEST_DATAPATH_HOOKS* Value = &DataPathHooks;
            if (QUIC_FAILED(
                MsQuic.SetParam(
                    nullptr,
                    QUIC_PARAM_GLOBAL_TEST_DATAPATH_HOOKS,
                    sizeof(Value),
                    &Value))) {
                printf("Setting Datapath hooks failed.\n");
            }
        }

        MsQuicClose(TempMsQuic);

        Settings.RunTimeMs = Settings.RunTimeMs / Settings.RepeatCount;
        for (uint32_t i = 0; i < Settings.RepeatCount; i++) {

            CXPLAT_THREAD_CONFIG Config = {
                0, 0, "spin_run", RunThread, nullptr
            };
            CXPLAT_THREAD Threads[4];
            uint32_t Count = FuzzData ? (uint32_t)FuzzingData::NumSpinThread / 2 : (uint32_t)(rand() % (ARRAYSIZE(Threads) - 1) + 1);

            for (uint32_t j = 0; j < Count; ++j) {
                ASSERT_ON_FAILURE(CxPlatThreadCreate(&Config, &Threads[j]));
            }

            for (uint32_t j = 0; j < Count; ++j) {
                CxPlatThreadWait(&Threads[j]);
                CxPlatThreadDelete(&Threads[j]);
            }
        }
    }

    CxPlatLockUninitialize(&RunThreadLock);
    CxPlatUninitialize();
    CxPlatSystemUnload();
}

#ifdef FUZZING

extern "C" int LLVMFuzzerTestOneInput(const uint8_t *data, size_t size)
{
    if (size < FuzzingData::MinDataSize || size % 2 == 1) {
        return 0;
    }
    FuzzData = new FuzzingData(data, size);
    if (!FuzzData->Initialize()) {
        return 0;
    }

    Settings.RunServer = true;
    Settings.RunClient = true;
    // OSS-Fuzz timeout is 25 sec
    Settings.RunTimeMs = 10000; // 10 sec
    Settings.ServerName = "127.0.0.1";
    Settings.Ports = std::vector<uint16_t>({9998, 9999});
    Settings.AlpnPrefix = "spin";
    Settings.MaxOperationCount = UINT64_MAX;
    Settings.MaxFuzzIterationCount = 2;
    Settings.LossPercent = 1;
    Settings.AllocFailDenominator = 0;
    Settings.RepeatCount = 1;

    start();
    delete FuzzData;
    return 0;
}
#else

int
QUIC_MAIN_EXPORT
main(int argc, char **argv)
{
    if (argc < 2) {
        PrintHelpText();
    }

    if (strcmp(argv[1], "server") == 0) {
        Settings.RunServer = true;
    } else if (strcmp(argv[1], "client") == 0) {
        Settings.RunClient = true;
    } else if (strcmp(argv[1], "both") == 0) {
        Settings.RunServer = true;
        Settings.RunClient = true;
    } else {
        printf("Must specify one of the following as the first argument: 'server' 'client' 'both'\n\n");
        PrintHelpText();
    }

    Settings.RunTimeMs = 60000;
    Settings.ServerName = "127.0.0.1";
    Settings.Ports = std::vector<uint16_t>({9998, 9999});
    Settings.AlpnPrefix = "spin";
    Settings.MaxOperationCount = UINT64_MAX;
    Settings.MaxFuzzIterationCount = UINT64_MAX;
    Settings.LossPercent = 1;
    Settings.AllocFailDenominator = 0;
    Settings.RepeatCount = 1;

    TryGetValue(argc, argv, "timeout", &Settings.RunTimeMs);
    TryGetValue(argc, argv, "max_ops", &Settings.MaxOperationCount);
    TryGetValue(argc, argv, "loss", &Settings.LossPercent);
    TryGetValue(argc, argv, "repeat_count", &Settings.RepeatCount);
    TryGetValue(argc, argv, "alloc_fail", &Settings.AllocFailDenominator);

    if (Settings.RepeatCount == 0) {
        printf("Must specify a non 0 repeat count\n");
        PrintHelpText();
    }

    if (Settings.RunClient) {
        uint16_t dstPort = 0;
        if (TryGetValue(argc, argv, "dstport", &dstPort)) {
            Settings.Ports = std::vector<uint16_t>({dstPort});
        }
        TryGetValue(argc, argv, "target", &Settings.ServerName);
        if (TryGetValue(argc, argv, "alpn", &Settings.AlpnPrefix)) {
            Settings.SessionCount = 1; // Default session count to 1 if ALPN explicitly specified.
        }
        TryGetValue(argc, argv, "sessions", &Settings.SessionCount);
    }

    uint32_t RngSeed = 0;
    if (!TryGetValue(argc, argv, "seed", &RngSeed)) {
        CxPlatRandom(sizeof(RngSeed), &RngSeed);
    }
    printf("Using seed value: %u\n", RngSeed);
    srand(RngSeed);
    start();

    return 0;
}

#endif // FUZZING<|MERGE_RESOLUTION|>--- conflicted
+++ resolved
@@ -430,17 +430,15 @@
         SpinQuicConnection::Get(Connection)->OnShutdownComplete();
         break;
     case QUIC_CONNECTION_EVENT_PEER_STREAM_STARTED: {
-<<<<<<< HEAD
-        if (GetRandom(2) == 0) {
-            Event->PEER_STREAM_STARTED.Flags |= QUIC_STREAM_OPEN_FLAG_DELAY_FC_UPDATES;
-=======
         if (GetRandom(10) == 0) {
             return QUIC_STATUS_NOT_SUPPORTED;
         }
         if (GetRandom(10) == 0) {
             MsQuic.StreamClose(Event->PEER_STREAM_STARTED.Stream);
             return QUIC_STATUS_SUCCESS;
->>>>>>> 706f3789
+        }
+        if (GetRandom(2) == 0) {
+            Event->PEER_STREAM_STARTED.Flags |= QUIC_STREAM_OPEN_FLAG_DELAY_FC_UPDATES;
         }
         auto StreamCtx = new SpinQuicStream(*ctx, Event->PEER_STREAM_STARTED.Stream);
         MsQuic.SetCallbackHandler(Event->PEER_STREAM_STARTED.Stream, (void *)SpinQuicHandleStreamEvent, StreamCtx);
@@ -753,11 +751,7 @@
             BAIL_ON_NULL_CONNECTION(Connection);
             HQUIC Stream;
             auto ctx = new SpinQuicStream(*SpinQuicConnection::Get(Connection));
-<<<<<<< HEAD
             QUIC_STATUS Status = MsQuic.StreamOpen(Connection, (QUIC_STREAM_OPEN_FLAGS)GetRandom(8), SpinQuicHandleStreamEvent, ctx, &Stream);
-=======
-            QUIC_STATUS Status = MsQuic.StreamOpen(Connection, (QUIC_STREAM_OPEN_FLAGS)GetRandom(4), SpinQuicHandleStreamEvent, ctx, &Stream);
->>>>>>> 706f3789
             if (QUIC_SUCCEEDED(Status)) {
                 ctx->Handle = Stream;
                 SpinQuicGetRandomParam(Stream, ThreadID);
