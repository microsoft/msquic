--- conflicted
+++ resolved
@@ -101,11 +101,7 @@
     QUIC_BUFFER* Alpns {nullptr};
     uint32_t AlpnCount {0};
     QUIC_BUFFER Buffers[BufferCount];
-<<<<<<< HEAD
-    SpinQuicGlobals() {}
-=======
     SpinQuicGlobals() { CxPlatZeroMemory(Buffers, sizeof(Buffers)); }
->>>>>>> 002bbbd4
     ~SpinQuicGlobals() {
         while (ClientConfigurations.size() > 0) {
             auto Configuration = ClientConfigurations.back();
@@ -121,15 +117,10 @@
         if (Registration) {
             MsQuic->RegistrationClose(Registration);
         }
-<<<<<<< HEAD
-        DumpMsQuicPerfCounters(MsQuic);
-        MsQuicClose(MsQuic);
-=======
         if (MsQuic) {
             DumpMsQuicPerfCounters(MsQuic);
             MsQuicClose(MsQuic);
         }
->>>>>>> 002bbbd4
         for (size_t j = 0; j < BufferCount; ++j) {
             free(Buffers[j].Buffer);
         }
@@ -945,12 +936,9 @@
                 break;
             }
             Gb.ClientConfigurations.push_back(Configuration);
-<<<<<<< HEAD
-=======
         }
         if (Gb.ClientConfigurations.size() != Gb.AlpnCount) {
             break;
->>>>>>> 002bbbd4
         }
 
         CXPLAT_THREAD Threads[2];
@@ -1042,19 +1030,11 @@
         uint16_t dstPort = 0;
         if (TryGetValue(argc, argv, "dstport", &dstPort)) {
             Settings.Ports = std::vector<uint16_t>({dstPort});
-<<<<<<< HEAD
         }
         TryGetValue(argc, argv, "target", &Settings.ServerName);
         if (TryGetValue(argc, argv, "alpn", &Settings.AlpnPrefix)) {
             Settings.SessionCount = 1; // Default session count to 1 if ALPN explicitly specified.
         }
-=======
-        }
-        TryGetValue(argc, argv, "target", &Settings.ServerName);
-        if (TryGetValue(argc, argv, "alpn", &Settings.AlpnPrefix)) {
-            Settings.SessionCount = 1; // Default session count to 1 if ALPN explicitly specified.
-        }
->>>>>>> 002bbbd4
         TryGetValue(argc, argv, "sessions", &Settings.SessionCount);
     }
 
