--- conflicted
+++ resolved
@@ -467,23 +467,15 @@
 }
 
 const uint32_t ParamCounts[] = {
-<<<<<<< HEAD
-    QUIC_PARAM_GLOBAL_LOAD_BALACING_MODE + 1,
+    QUIC_PARAM_GLOBAL_DESIRED_VERSIONS + 1,
     0,
-    0,
-    QUIC_PARAM_LISTENER_STATS + 1,
-    QUIC_PARAM_CONN_INITIAL_DCID_PREFIX + 1,
-=======
-    QUIC_PARAM_GLOBAL_VERSION + 1,
-    QUIC_PARAM_REGISTRATION_CID_PREFIX + 1,
-    QUIC_PARAM_CONFIGURATION_TICKET_KEYS,
-    QUIC_PARAM_LISTENER_STATS + 1,
+    QUIC_PARAM_CONFIGURATION_DESIRED_VERSIONS + 1,
+    QUIC_PARAM_LISTENER_CID_PREFIX + 1,
     QUIC_PARAM_CONN_TLS_SECRETS + 1,
     QUIC_PARAM_TLS_NEGOTIATED_ALPN + 1,
 #ifdef WIN32 // Schannel specific TLS parameters
     QUIC_PARAM_TLS_SCHANNEL_CONTEXT_ATTRIBUTE_W + 1,
 #else
->>>>>>> 47ee814b
     0,
 #endif
     QUIC_PARAM_STREAM_PRIORITY + 1
