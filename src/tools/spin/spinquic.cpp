--- conflicted
+++ resolved
@@ -193,13 +193,6 @@
     uint8_t LossPercent;
 } Settings;
 
-<<<<<<< HEAD
-#ifndef QUIC_BUILD_STATIC
-extern "C" void QuicTraceRundown(void) { }
-#endif
-
-=======
->>>>>>> c5a0e740
 QUIC_STATUS QUIC_API SpinQuicHandleStreamEvent(HQUIC Stream, void * /* Context */, QUIC_STREAM_EVENT *Event)
 {
     switch (Event->Type) {
