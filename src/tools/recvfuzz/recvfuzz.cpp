/*++

    Copyright (c) Microsoft Corporation.
    Licensed under the MIT License.

Abstract:

    Packet Fuzzer tool for the QUIC receive path.

    This tool sets up a generic MsQuic auto-accept listener and then uses a
    loopback UDP socket to send mostly well-formed QUIC packets to this listener
    to exercise the receive path. The packets are properly encrypted so that the
    MsQuic stack can decrypt and process them.

    Currently, there are two high level fuzzing modes:

    - Initial Packet Fuzzing: This generates a valid Initial packet with the TLS
    crypto frames, and then mutates the packet randomly. Then it properly
    encrypts the packet and sends it.

    - Handshake Packet Fuzzing: This generates a normal Initial packet, without
    any fuzzing, in order to elicit a valid response from the server. Then it
    continues the handshake from there. It does a similar mutation of subsequent
    packets at the handshake stages.

Future:

    Add fuzzing for 1-RTT packets.
    Add fuzzing for version 2.

--*/

#include <time.h>
#include <stdio.h>

#include <vector>
#include <map>
#include <mutex>
#include <algorithm>
#include <list>

#define QUIC_TEST_APIS 1 // Needed for self signed cert API
#define QUIC_API_ENABLE_INSECURE_FEATURES 1 // Needed for disabling 1-RTT encryption
#ifndef NOMINMAX
#define NOMINMAX
#endif

extern "C" {
#include "precomp.h" // from core directory
#ifndef QUIC_BUILD_STATIC // HACKS to statically link just the bits we need from core msquic
const char PacketLogPrefix[2][2] = {{'C', 'S'}, {'T', 'R'}};
_IRQL_requires_max_(PASSIVE_LEVEL)
void
QuicConnCloseLocally(
    _In_ QUIC_CONNECTION*,
    _In_ uint32_t,
    _In_ uint64_t,
    _In_opt_z_ const char*
    )
{
    // no-op
}
#endif // QUIC_BUILD_STATIC
}

#include "msquichelper.h"
#include "msquic.hpp"

#define MUST_SUCCEED(X) CXPLAT_FRE_ASSERT(QUIC_SUCCEEDED(X))

const MsQuicApi* MsQuic;
static const char* Alpn = "fuzz";
static uint32_t Version = QUIC_VERSION_1;
const char* Sni = "localhost";
const StrBuffer InitialSalt("38762cf7f55934b34d179ae6a4c80cadccbb7f0a");
const QUIC_HKDF_LABELS HkdfLabels = { "quic key", "quic iv", "quic hp", "quic ku" };
const uint64_t MagicCid = 0x989898989898989ull;
const uint16_t MinInitialDatagramLength = 1200;
uint64_t RunTimeMs = 60000;
CxPlatEvent RecvPacketEvent(true);
QUIC_RX_PACKET* PacketQueue;
QUIC_RX_PACKET** PacketQueueTail = &PacketQueue;
CxPlatLock PacketQueueLock;
uint64_t CurrSrcCid = 0;

struct FuzzerStats {
    int64_t RecvDatagrams = 0;
    int64_t RecvInitialPackets = 0;
    int64_t RecvHandshakePackets = 0;
    int64_t Recv1RttPackets = 0;

    int64_t SendDatagrams = 0;
    int64_t SendInitialPackets = 0;
    int64_t SendHandshakePackets = 0;
    int64_t Send1RttPackets = 0;

    void Print() {
        printf("\n");
        printf("Send:\n");
        printf("  Datagrams:         %lld\n", (long long)SendDatagrams);
        printf("  Initial Packets:   %lld\n", (long long)SendInitialPackets);
        printf("  Handshake Packets: %lld\n", (long long)SendHandshakePackets);
        printf("  1-RTT Packets:     %lld\n", (long long)Send1RttPackets);
        printf("Recv:\n");
        printf("  Datagrams:         %lld\n", (long long)RecvDatagrams);
        printf("  Initial Packets:   %lld\n", (long long)RecvInitialPackets);
        printf("  Handshake Packets: %lld\n", (long long)RecvHandshakePackets);
        printf("  1-RTT Packets:     %lld\n", (long long)Recv1RttPackets);
    }
} Stats = { 0 };

struct PacketScope {
    QUIC_RX_PACKET* Packet;
    PacketScope(QUIC_RX_PACKET* Packet) : Packet(Packet) { }
    ~PacketScope() { CXPLAT_FREE(Packet, QUIC_POOL_TOOL); }
};

struct PacketParams {
    uint8_t DestCidLen;
    uint8_t SourceCidLen;
    uint64_t PacketNumber;
    uint8_t NumFrames;
    uint8_t NumPackets;
    QUIC_LONG_HEADER_TYPE_V1 PacketType;
    uint8_t Mode;
    uint8_t DestCid[20];
    uint8_t SourceCid[20];
    QUIC_FRAME_TYPE FrameTypes[2];
    uint64_t LargestAcknowledge; // For ACK Frame
};

class FuzzingData {
    const uint8_t* data {nullptr};
    const size_t size {0};
    size_t offset {0};
public:
    FuzzingData(const uint8_t* data, const size_t size) : data(data), size(size) {}
    void GetRandom(_In_ size_t Len, _Out_writes_bytes_(Len) void* Out) {
        for (size_t i = 0; i < Len; ++i) {
            ((uint8_t*)Out)[i] = data[offset++ % size];
        }
    }
    template<typename T>
    T GetRandom() {
        T Val = 0;
        GetRandom(sizeof(T), &Val);
        return Val;
    }
};

static FuzzingData* FuzzData = nullptr;

template<typename T>
T GetRandom() {
    return FuzzData ? FuzzData->GetRandom<T>() : (T)rand();
}

template<typename T>
T GetRandom(T UpperBound) {
    return (FuzzData ? FuzzData->GetRandom<T>() : (T)rand()) % UpperBound;
}

void GetRandomBytes(_In_ size_t Len, _Out_writes_bytes_(Len) void* Out) {
    if (!FuzzData) {
        for (size_t i = 0; i < Len; ++i) {
            ((uint8_t*)Out)[i] = (uint8_t)rand();
        }
    } else {
        FuzzData->GetRandom(Len, Out);
    }
}

void RandomizeSomeBytes(_In_ size_t Len, _Out_writes_bytes_(Len) uint8_t* Out) {
    uint8_t numIteration = GetRandom<uint8_t>();
    for(int i = 0; i < numIteration; i++){
        Out[GetRandom(Len)] = GetRandom<uint8_t>();
    }
}

bool ParseLongHeaderPacket(QUIC_RX_PACKET* Packet) {
    bool IsInitial = false;
    if (Packet->LH->Version == QUIC_VERSION_2) {
        if (Packet->LH->Type != QUIC_INITIAL_V2 && Packet->LH->Type != QUIC_HANDSHAKE_V2) {
            return false; // Not a type we care about
        }
        IsInitial = Packet->LH->Type == QUIC_INITIAL_V2;
        Packet->KeyType = QuicPacketTypeToKeyTypeV2(Packet->LH->Type);
    } else if (Packet->LH->Version == QUIC_VERSION_1) {
        if (Packet->LH->Type != QUIC_INITIAL_V1 && Packet->LH->Type != QUIC_HANDSHAKE_V1) {
            return false; // Not a type we care about
        }
        IsInitial = Packet->LH->Type == QUIC_INITIAL_V1;
        Packet->KeyType = QuicPacketTypeToKeyTypeV1(Packet->LH->Type);
    } else {
        return false; // Not a version we care about
    }

    Packet->DestCidLen = Packet->LH->DestCidLength;
    Packet->DestCid = Packet->LH->DestCid;
    Packet->SourceCidLen = *(Packet->DestCid + Packet->DestCidLen);
    Packet->SourceCid = Packet->DestCid + Packet->DestCidLen + sizeof(uint8_t);

    if (memcmp(Packet->DestCid, &CurrSrcCid, sizeof(uint64_t)) != 0) {
        return false; // Packet doesn't match our CID
    }

    uint16_t Offset = MIN_INV_LONG_HDR_LENGTH + Packet->DestCidLen + Packet->SourceCidLen;
    if (IsInitial) {
        QUIC_VAR_INT TokenLength;
        QuicVarIntDecode(
            Packet->AvailBufferLength,
            Packet->AvailBuffer,
            &Offset,
            &TokenLength);
        CXPLAT_FRE_ASSERT(TokenLength <= Packet->AvailBufferLength - Offset);
        Offset += (uint16_t)TokenLength; // Ignore token
        Stats.RecvInitialPackets++;
    } else {
        Stats.RecvHandshakePackets++;
    }

    QUIC_VAR_INT PayloadLength;
    QuicVarIntDecode(
        Packet->AvailBufferLength,
        Packet->AvailBuffer,
        &Offset,
        &PayloadLength);
    CXPLAT_FRE_ASSERT(PayloadLength <= Packet->AvailBufferLength - Offset);
    Packet->HeaderLength = Offset;
    Packet->PayloadLength = (uint16_t)PayloadLength;
    Packet->ValidatedHeaderVer = TRUE;
    Packet->Encrypted = TRUE;
    return true;
}

QUIC_RX_PACKET* CopyPacket(const QUIC_RX_PACKET* Packet) {
    uint16_t PacketLength = Packet->HeaderLength + Packet->PayloadLength;
    QUIC_RX_PACKET* Copy =
        (QUIC_RX_PACKET*)CXPLAT_ALLOC_NONPAGED(
            sizeof(QUIC_RX_PACKET) + PacketLength +
            Packet->DestCidLen + Packet->SourceCidLen,
            QUIC_POOL_TOOL);
    CXPLAT_FRE_ASSERT(Copy != nullptr);
    memcpy(Copy, Packet, sizeof(QUIC_RX_PACKET));
    Copy->AvailBufferLength = PacketLength;
    Copy->AvailBuffer = (uint8_t*)(Copy + 1);
    memcpy((void *)Copy->AvailBuffer, Packet->AvailBuffer, PacketLength);
    Copy->DestCid = Copy->AvailBuffer + PacketLength;
    memcpy((void *)Copy->DestCid, Packet->DestCid, Packet->DestCidLen);
    Copy->SourceCid = Copy->DestCid + Packet->DestCidLen;
    memcpy((void *)Copy->SourceCid, Packet->SourceCid, Packet->SourceCidLen);
    Copy->_.Next = nullptr;
    return Copy;
}

_IRQL_requires_max_(DISPATCH_LEVEL)
_Function_class_(CXPLAT_DATAPATH_RECEIVE_CALLBACK)
void
UdpRecvCallback(
    _In_ CXPLAT_SOCKET*,
    _In_ void*,
    _In_ CXPLAT_RECV_DATA* RecvBufferChain
    )
{
    bool SetPacketEvent = false;
    CXPLAT_RECV_DATA* Datagram = RecvBufferChain;
    while (Datagram != NULL) {
        QUIC_RX_PACKET Packet;
        CxPlatZeroMemory(&Packet, sizeof(Packet));
        Packet.AvailBuffer = Datagram->Buffer;
        Packet.AvailBufferLength = Datagram->BufferLength;
        Stats.RecvDatagrams++;

        do {
            if (!Packet.Invariant->IsLongHeader) {
                Stats.Recv1RttPackets++;
                break; // Ignore short header packets
            } else if (!ParseLongHeaderPacket(&Packet)) {
                break; // Not a packet we care about.
            }

            QUIC_RX_PACKET* PacketCopy = CopyPacket(&Packet);
            PacketQueueLock.Acquire();
            *PacketQueueTail = PacketCopy;
            PacketQueueTail = (QUIC_RX_PACKET**)&PacketCopy->_.Next;
            PacketQueueLock.Release();
            SetPacketEvent = true;

            uint16_t PacketLength = Packet.HeaderLength + Packet.PayloadLength;
            Packet.AvailBuffer += PacketLength;
            Packet.AvailBufferLength -= PacketLength;
        } while (Packet.AvailBufferLength > 0);
        Datagram = Datagram->Next;
    }
    if (PacketQueue != nullptr && SetPacketEvent) {
        RecvPacketEvent.Set();
    }
    CxPlatRecvDataReturn(RecvBufferChain);
}

_IRQL_requires_max_(DISPATCH_LEVEL)
_Function_class_(CXPLAT_DATAPATH_UNREACHABLE_CALLBACK)
void
UdpUnreachCallback(_In_ CXPLAT_SOCKET*, _In_ void*, _In_ const QUIC_ADDR*) { }

struct TlsContext
{
    CXPLAT_TLS* Ptr {nullptr};
    CXPLAT_SEC_CONFIG* ClientSecConfig {nullptr};
    CXPLAT_TLS_PROCESS_STATE State;
    uint8_t AlpnListBuffer[256];

    TlsContext() {
        AlpnListBuffer[0] = (uint8_t)strlen(Alpn);
        memcpy(&AlpnListBuffer[1], Alpn, AlpnListBuffer[0]);
        State.Buffer = (uint8_t*)CXPLAT_ALLOC_NONPAGED(8000, QUIC_POOL_TOOL);
        State.BufferAllocLength = 8000;
    }

    void CreateContext(_In_reads_(8) const uint8_t* initSrcCid = (const uint8_t*)&MagicCid) {
        uint8_t *stateBuffer = State.Buffer;
        CxPlatZeroMemory(&State, sizeof(State));
        State.Buffer = stateBuffer;
        State.BufferAllocLength = 8000;
        QUIC_CREDENTIAL_CONFIG CredConfig = {
            QUIC_CREDENTIAL_TYPE_NONE,
            QUIC_CREDENTIAL_FLAG_CLIENT | QUIC_CREDENTIAL_FLAG_NO_CERTIFICATE_VALIDATION,
            NULL, NULL, NULL, NULL
        };
        CXPLAT_TLS_CALLBACKS TlsCallbacks = {
            OnRecvQuicTP,
            NULL
        };

        MUST_SUCCEED(
            CxPlatTlsSecConfigCreate(
                &CredConfig,
                CXPLAT_TLS_CREDENTIAL_FLAG_NONE,
                &TlsCallbacks,
                &ClientSecConfig,
                OnSecConfigCreateComplete));

        QUIC_CONNECTION Connection = {};

        QUIC_TRANSPORT_PARAMETERS TP = {0};
        TP.Flags |= QUIC_TP_FLAG_INITIAL_MAX_DATA;
        TP.InitialMaxData = 10000;
        TP.Flags |= QUIC_TP_FLAG_INITIAL_MAX_STRM_DATA_BIDI_LOCAL;
        TP.InitialMaxStreamDataBidiLocal = 10000;
        TP.Flags |= QUIC_TP_FLAG_INITIAL_MAX_STRM_DATA_BIDI_REMOTE;
        TP.InitialMaxStreamDataBidiRemote = 10000;
        TP.Flags |= QUIC_TP_FLAG_INITIAL_MAX_STRMS_BIDI;
        TP.InitialMaxBidiStreams = 3;
        TP.Flags |= QUIC_TP_FLAG_INITIAL_MAX_STRMS_UNI;
        TP.InitialMaxUniStreams = 3;
        TP.Flags |= QUIC_TP_FLAG_INITIAL_SOURCE_CONNECTION_ID;
        TP.InitialSourceConnectionIDLength = sizeof(uint64_t);
        memcpy(TP.InitialSourceConnectionID, initSrcCid, sizeof(uint64_t));

        CXPLAT_TLS_CONFIG Config = {0};
        Config.IsServer = FALSE;
        Config.SecConfig = ClientSecConfig;
        Config.HkdfLabels = &HkdfLabels;
        Config.AlpnBuffer = AlpnListBuffer;
        Config.AlpnBufferLength = AlpnListBuffer[0] + 1;
        Config.TPType = TLS_EXTENSION_TYPE_QUIC_TRANSPORT_PARAMETERS;
        Config.LocalTPBuffer =
            QuicCryptoTlsEncodeTransportParameters(&Connection, FALSE, &TP, NULL, &Config.LocalTPLength);
        CXPLAT_FRE_ASSERT(Config.LocalTPBuffer != nullptr);
        Config.Connection = (QUIC_CONNECTION*)this;
        Config.ServerName = Sni;

        MUST_SUCCEED(
            CxPlatTlsInitialize(
                &Config,
                &State,
                &Ptr));
    }

    ~TlsContext() {
        CxPlatTlsUninitialize(Ptr);
        if (ClientSecConfig) {
            CxPlatTlsSecConfigDelete(ClientSecConfig);
        }
        if (State.Buffer != nullptr) {
            CXPLAT_FREE(State.Buffer, QUIC_POOL_TOOL);
            State.Buffer = nullptr;
        }
        for (uint8_t i = 0; i < QUIC_PACKET_KEY_COUNT; ++i) {
            if (State.ReadKeys[i] != nullptr) {
                QuicPacketKeyFree(State.ReadKeys[i]);
                State.ReadKeys[i] = nullptr;
            }
            if (State.WriteKeys[i] != nullptr) {
                QuicPacketKeyFree(State.WriteKeys[i]);
                State.WriteKeys[i] = nullptr;
            }
        }
    }

private:

    _Function_class_(CXPLAT_SEC_CONFIG_CREATE_COMPLETE)
    static void
    QUIC_API
    OnSecConfigCreateComplete(
        _In_ const QUIC_CREDENTIAL_CONFIG* /* CredConfig */,
        _In_opt_ void* Context,
        _In_ QUIC_STATUS /* Status */,
        _In_opt_ CXPLAT_SEC_CONFIG* SecConfig
        )
    {
        *(CXPLAT_SEC_CONFIG**)Context = SecConfig;
    }

    CXPLAT_TLS_RESULT_FLAGS
    ProcessData(
        _In_reads_bytes_(*BufferLength)
            const uint8_t * Buffer,
        _In_ uint32_t * BufferLength
        )
    {
        auto Result =
            CxPlatTlsProcessData(
                Ptr,
                CXPLAT_TLS_CRYPTO_DATA,
                Buffer,
                BufferLength,
                &State);
        CXPLAT_FRE_ASSERT(!(Result & CXPLAT_TLS_RESULT_ERROR));
        return Result;
    }

public:

    CXPLAT_TLS_RESULT_FLAGS
    ProcessData(
        _Inout_ CXPLAT_TLS_PROCESS_STATE* PeerState = nullptr
        )
    {
        if (PeerState == nullptr) {
            //
            // Special case for client hello/initial.
            //
            uint32_t Zero = 0;
            return ProcessData(nullptr, &Zero);
        }

        uint32_t Result = 0;

        while (PeerState->BufferLength != 0) {
            uint32_t BufferLength;
            uint32_t StartOffset = PeerState->BufferTotalLength - PeerState->BufferLength;
            if (PeerState->BufferOffset1Rtt != 0 && StartOffset >= PeerState->BufferOffset1Rtt) {
                BufferLength = PeerState->BufferLength;

            } else if (PeerState->BufferOffsetHandshake != 0 && StartOffset >= PeerState->BufferOffsetHandshake) {
                if (PeerState->BufferOffset1Rtt != 0) {
                    BufferLength = (uint16_t)(PeerState->BufferOffset1Rtt - StartOffset);
                } else {
                    BufferLength = PeerState->BufferLength;
                }

            } else {
                if (PeerState->BufferOffsetHandshake != 0) {
                    BufferLength = (uint16_t)(PeerState->BufferOffsetHandshake - StartOffset);
                } else {
                    BufferLength = PeerState->BufferLength;
                }
            }

            Result |=
                (uint32_t)ProcessData(
                    PeerState->Buffer,
                    &BufferLength);

            PeerState->BufferLength -= (uint16_t)BufferLength;
            CxPlatMoveMemory(
                PeerState->Buffer,
                PeerState->Buffer + BufferLength,
                PeerState->BufferLength);
        }

        return (CXPLAT_TLS_RESULT_FLAGS)Result;
    }

private:

    static BOOLEAN
    OnRecvQuicTP(
        _In_ QUIC_CONNECTION*,
        _In_ uint16_t,
        _In_reads_(TPLength) const uint8_t*
        )
    {
        return TRUE;
    }
};

void WriteAckFrame(
    _In_ uint64_t LargestAcknowledge,
    _Inout_ uint16_t* Offset,
    _In_ uint16_t BufferLength,
    _Out_writes_to_(BufferLength, *Offset) uint8_t* Buffer
    )
{
    QUIC_RANGE AckRange;
    QuicRangeInitialize(QUIC_MAX_RANGE_DECODE_ACKS, &AckRange);
    BOOLEAN RangeUpdated;
    QuicRangeAddRange(&AckRange, LargestAcknowledge, 1, &RangeUpdated);
    uint64_t AckDelay = 40;
<<<<<<< HEAD
    if (!QuicAckFrameEncode(
            FALSE,
            0,
=======
    CXPLAT_FRE_ASSERT(
        QuicAckFrameEncode(
>>>>>>> dba80069
            &AckRange,
            AckDelay,
            nullptr,
            Offset,
            BufferLength,
            Buffer));
}

void WriteCryptoFrame(
    _Inout_ uint16_t* Offset,
    _In_ uint16_t BufferLength,
    _Out_writes_to_(BufferLength, *Offset)
        uint8_t* Buffer,
    _In_ TlsContext* ClientContext,
    _In_ PacketParams* PacketParams
    )
{
    if (PacketParams->Mode == 0) {
        if (ClientContext == nullptr) {
            ClientContext = new TlsContext();
            ClientContext->CreateContext(PacketParams->SourceCid);
            auto Result = ClientContext->ProcessData();
            CXPLAT_FRE_ASSERT(Result & CXPLAT_TLS_RESULT_DATA);
        }
    }

    QUIC_CRYPTO_EX Frame = {
        0, ClientContext->State.BufferLength, ClientContext->State.Buffer
    };

    //
    // TODO: The code in the recvfuzzer assumes that all data produced in
    // a single pass through CxPlatTlsProcessData will fit in a udp datagram
    // which is not the case with openssl when ML-KEM keyshares are offered.
    // We should update this code to allow for the splitting of CRYPTO frames
    // in the same way the core datapath does.  Until then, we disable ML-KEM
    // for the fuzzer only (see corresponding TODO in tls_openssl.c
    //
    CXPLAT_FRE_ASSERT(
        QuicCryptoFrameEncode(
            &Frame,
            Offset,
            BufferLength,
            Buffer));
}

//
// Build up the packet header and payload.
//
void WriteClientPacket(
    _In_ uint32_t PacketNumber,
    _In_ uint16_t BufferLength,
    _Out_writes_to_(BufferLength, *PacketLength)
        uint8_t* Buffer,
    _Out_ uint16_t* PacketLength,
    _Out_ uint16_t* HeaderLength,
    _In_ TlsContext* ClientContext,
    _In_ PacketParams* PacketParams
    )
{
    uint8_t DestCidBuffer[sizeof(QUIC_CID) + 256] = {0};
    QUIC_CID* DestCid = (QUIC_CID*)DestCidBuffer;
    DestCid->IsInitial = TRUE;
    DestCid->Length = PacketParams->DestCidLen;
    if (PacketParams->DestCid == nullptr) {
        GetRandomBytes(sizeof(uint64_t), DestCid->Data);
    } else {
        memcpy(DestCid->Data, PacketParams->DestCid, PacketParams->DestCidLen);
    }

    uint8_t SourceCidBuffer[sizeof(QUIC_CID) + 256] = {0};
    QUIC_CID* SourceCid = (QUIC_CID*)SourceCidBuffer;
    SourceCid->IsInitial = TRUE;
    SourceCid->Length = PacketParams->SourceCidLen;
    if (PacketParams->SourceCid == nullptr) {
        GetRandomBytes(sizeof(uint64_t), SourceCid->Data);
    } else {
        memcpy(SourceCid->Data, PacketParams->SourceCid, PacketParams->SourceCidLen);
    }

    uint16_t PayloadLengthOffset = 0;
    uint8_t PacketNumberLength;
    *HeaderLength =
        QuicPacketEncodeLongHeaderV1(
            Version,
            (uint8_t)PacketParams->PacketType,
            1, // Fixed bit must be 1 in this case
            DestCid,
            SourceCid,
            0,
            nullptr,
            PacketNumber,
            BufferLength,
            Buffer,
            &PayloadLengthOffset,
            &PacketNumberLength);

    uint16_t BufferSize = BufferLength - *HeaderLength;
    uint16_t PayloadLength = 0;
    for (int i = 0; i < PacketParams->NumFrames; i++) {
        PayloadLength += GetRandom<uint8_t>(64); // Random padding

        if (PacketParams->FrameTypes[i] == QUIC_FRAME_ACK) {
            WriteAckFrame(
                PacketParams->LargestAcknowledge,
                &PayloadLength,
                BufferSize,
                Buffer + *HeaderLength);

        } else if (PacketParams->FrameTypes[i] == QUIC_FRAME_CRYPTO) {
            WriteCryptoFrame(
                &PayloadLength,
                BufferSize,
                Buffer + *HeaderLength,
                ClientContext,
                PacketParams);
        }
    }

    PayloadLength += GetRandom<uint8_t>(64); // More random padding

    *PacketLength = *HeaderLength + PayloadLength + CXPLAT_ENCRYPTION_OVERHEAD;
    CXPLAT_FRE_ASSERT(*PacketLength + PacketNumberLength < BufferLength);
    QuicVarIntEncode2Bytes(
        PacketNumberLength + PayloadLength + CXPLAT_ENCRYPTION_OVERHEAD,
        Buffer + PayloadLengthOffset);
}

//
// Finalizes the packet number, encryption, and header protection.
//
void FinalizePacket(
    _Out_writes_(PacketLength)
        uint8_t* Packet,
    _In_ uint16_t PacketLength,
    _In_ uint16_t HeaderLength,
    _In_ uint64_t PacketNumber,
    _In_ PacketParams* PacketParams,
    _In_opt_ TlsContext* ClientContext
    )
{
    uint8_t* DestCid = Packet + sizeof(QUIC_LONG_HEADER_V1);
    QUIC_PACKET_KEY_TYPE KeyType = QuicPacketTypeToKeyTypeV1((uint8_t)PacketParams->PacketType);

    QUIC_PACKET_KEY* WriteKey = nullptr;
    if (PacketParams->Mode == 0) {
        MUST_SUCCEED(
            QuicPacketKeyCreateInitial(
                FALSE,
                &HkdfLabels,
                InitialSalt.Data,
                PacketParams->DestCidLen,
                (uint8_t*)DestCid,
                nullptr,
                &WriteKey));
    } else {
        if (ClientContext->State.WriteKeys[0] == nullptr) {
            MUST_SUCCEED(
                QuicPacketKeyCreateInitial(
                    FALSE,
                    &HkdfLabels,
                    InitialSalt.Data,
                    PacketParams->DestCidLen,
                    (uint8_t*)DestCid,
                    &ClientContext->State.ReadKeys[0],
                    &ClientContext->State.WriteKeys[0]));
            ClientContext->State.ReadKey = QUIC_PACKET_KEY_INITIAL;
            ClientContext->State.WriteKey = QUIC_PACKET_KEY_INITIAL;
        }
        WriteKey = ClientContext->State.WriteKeys[KeyType];
    }
    uint8_t Iv[CXPLAT_IV_LENGTH];
    QuicCryptoCombineIvAndPacketNumber(
        WriteKey->Iv, (uint8_t*)&PacketNumber, Iv);

    CxPlatEncrypt(
        WriteKey->PacketKey,
        Iv,
        HeaderLength,
        Packet,
        PacketLength - HeaderLength,
        Packet + HeaderLength);

    uint8_t HpMask[16];
    CxPlatHpComputeMask(
        WriteKey->HeaderKey,
        1,
        Packet + HeaderLength,
        HpMask);

    uint16_t PacketNumberOffset = HeaderLength - sizeof(uint32_t);
    Packet[0] ^= HpMask[0] & 0x0F;
    for (uint8_t i = 0; i < 4; ++i) {
        Packet[PacketNumberOffset + i] ^= HpMask[i + 1];
    }
}

void BuildAndSendPackets(
    _In_ CXPLAT_SOCKET* Binding,
    _In_ CXPLAT_ROUTE* Route,
    _In_ PacketParams* PacketParams,
    _In_ TlsContext* ClientContext,
    _In_ bool FuzzPacket = true
    )
{
    const uint16_t DatagramLength = MinInitialDatagramLength;
    CXPLAT_SEND_CONFIG SendConfig = { Route, DatagramLength, CXPLAT_ECN_NON_ECT, 0, CXPLAT_DSCP_CS0 };
    CXPLAT_SEND_DATA* SendData = CxPlatSendDataAlloc(Binding, &SendConfig);
    CXPLAT_FRE_ASSERT(SendData != nullptr);

    uint8_t numPacketsSent = 0;
    while (!CxPlatSendDataIsFull(SendData) && numPacketsSent <= PacketParams->NumPackets) {

        QUIC_BUFFER* SendBuffer =
            CxPlatSendDataAllocBuffer(SendData, DatagramLength);
        CXPLAT_FRE_ASSERT(SendBuffer != nullptr);
        CxPlatZeroMemory(SendBuffer->Buffer, DatagramLength);

        uint16_t PacketLength, HeaderLength;
        uint64_t PacketNum = PacketParams->PacketNumber++;
        WriteClientPacket(
            (uint32_t)PacketNum,
            (uint16_t)SendBuffer->Length,
            SendBuffer->Buffer,
            &PacketLength,
            &HeaderLength,
            ClientContext,
            PacketParams);

        if (FuzzPacket) {
            RandomizeSomeBytes(PacketLength, SendBuffer->Buffer);
        }

        FinalizePacket(
            SendBuffer->Buffer,
            PacketLength,
            HeaderLength,
            PacketNum,
            PacketParams,
            ClientContext);

        if (PacketParams->Mode == 0) {
            Stats.SendInitialPackets++;
        } else {
            Stats.SendHandshakePackets++;
        }
        Stats.SendDatagrams++;
        numPacketsSent++;

        if (!FuzzPacket) {
            break;
        }
    }

    CxPlatSocketSend(Binding, Route, SendData);
}

bool DecryptPacket(
    _In_ QUIC_RX_PACKET* Packet,
    _In_ PacketParams* PacketParams,
    _In_ TlsContext* ClientContext
    )
{
    uint8_t Cipher[CXPLAT_HP_SAMPLE_LENGTH];
    uint8_t HpMask[16];
    CxPlatCopyMemory(
        Cipher,
        Packet->AvailBuffer + Packet->HeaderLength + 4,
        CXPLAT_HP_SAMPLE_LENGTH);

    QUIC_PACKET_KEY_TYPE KeyType = Packet->KeyType;
    if (ClientContext->State.ReadKeys[KeyType] == nullptr) {
        return false;
    }

    MUST_SUCCEED(
        CxPlatHpComputeMask(
            ClientContext->State.ReadKeys[KeyType]->HeaderKey,
            1,
            Cipher,
            HpMask));
    uint8_t CompressedPacketNumberLength = 0;
    ((uint8_t*)Packet->AvailBuffer)[0] ^= HpMask[0] & 0x0F;
    CompressedPacketNumberLength = Packet->LH->PnLength + 1;
    for (uint8_t i = 0; i < CompressedPacketNumberLength; i++) {
        ((uint8_t*)Packet->AvailBuffer)[Packet->HeaderLength + i] ^= HpMask[1 + i];
    }
    uint64_t CompressedPacketNumber = 0;
    QuicPktNumDecode(
        CompressedPacketNumberLength,
        Packet->AvailBuffer + Packet->HeaderLength,
        &CompressedPacketNumber);

    Packet->HeaderLength += CompressedPacketNumberLength;
    Packet->PayloadLength -= CompressedPacketNumberLength;
    QUIC_ENCRYPT_LEVEL EncryptLevel = QuicKeyTypeToEncryptLevel(Packet->KeyType);
    Packet->PacketNumber =
        QuicPktNumDecompress(
            PacketParams->PacketNumber + 1,
            CompressedPacketNumber,
            CompressedPacketNumberLength);
    Packet->PacketNumberSet = TRUE;
    const uint8_t* Payload = Packet->AvailBuffer + Packet->HeaderLength;
    uint8_t Iv[CXPLAT_MAX_IV_LENGTH];
    QuicCryptoCombineIvAndPacketNumber(
        ClientContext->State.ReadKeys[KeyType]->Iv,
        (uint8_t*)&Packet->PacketNumber,
        Iv);

    MUST_SUCCEED(
        CxPlatDecrypt(
            ClientContext->State.ReadKeys[KeyType]->PacketKey,
            Iv,
            Packet->HeaderLength,   // HeaderLength
            Packet->AvailBuffer,    // Header
            Packet->PayloadLength,  // BufferLength
            (uint8_t*)Payload));    // Buffer
    Packet->PayloadLength -= CXPLAT_ENCRYPTION_OVERHEAD;
    return true;
}

void FuzzInitial(
    _In_ CXPLAT_SOCKET* Binding,
    _In_ CXPLAT_ROUTE* Route
    )
{
    PacketParams PacketParams = {
        sizeof(uint64_t),
        sizeof(uint64_t),
        0,
        1,
        100
    };
    PacketParams.PacketType = QUIC_INITIAL_V1;
    PacketParams.FrameTypes[0] = QUIC_FRAME_CRYPTO;
    PacketParams.Mode = 0;
    GetRandomBytes(sizeof(uint64_t), &PacketParams.SourceCid);

    TlsContext ClientContext;
    ClientContext.CreateContext(PacketParams.SourceCid);
    CXPLAT_FRE_ASSERT(ClientContext.ProcessData() & CXPLAT_TLS_RESULT_DATA);

    BuildAndSendPackets(Binding, Route, &PacketParams, &ClientContext);
}

void FuzzHandshake(
    _In_ CXPLAT_SOCKET* Binding,
    _In_ CXPLAT_ROUTE* Route,
    _In_ uint64_t StartTimeMs
    )
{
    PacketParams PacketParams = {
        sizeof(uint64_t),
        sizeof(uint64_t),
        0,
        1
    };
    PacketParams.PacketType = QUIC_INITIAL_V1;
    PacketParams.FrameTypes[0] = QUIC_FRAME_CRYPTO;
    PacketParams.Mode = 1;
    GetRandomBytes(sizeof(uint64_t), &PacketParams.SourceCid);
    memcpy(&CurrSrcCid, PacketParams.SourceCid, sizeof(uint64_t)); // Save for receive path

    TlsContext ClientContext;
    ClientContext.CreateContext(PacketParams.SourceCid);
    CXPLAT_FRE_ASSERT(ClientContext.ProcessData() & CXPLAT_TLS_RESULT_DATA);

    //
    // Keep sending the packet until we receive a response or the time runs out.
    //
    do {
        BuildAndSendPackets(Binding, Route, &PacketParams, &ClientContext, false); // Don't fuzz this one
    } while (!RecvPacketEvent.WaitTimeout(250) && CxPlatTimeDiff64(StartTimeMs, CxPlatTimeMs64()) < RunTimeMs);

    //
    // Proceed with the rest of the handshake.
    //
    uint8_t CryptoBuffer[8192];
    uint32_t CryptoBufferOffset = 0;
    while (PacketQueue != nullptr) { // TODO - Handle race conditions where packets aren't all here yet
        QUIC_RX_PACKET* Packet = PacketQueue;
        PacketScope PacketScope(Packet);

        PacketQueueLock.Acquire();
        if (Packet->_.Next == nullptr) {
            PacketQueueTail = &PacketQueue;
        }
        PacketQueue = (QUIC_RX_PACKET*)Packet->_.Next;
        PacketQueueLock.Release();

        if (!Packet->DestCidLen ||
            memcmp(Packet->DestCid, &CurrSrcCid, sizeof(uint64_t)) != 0) {
            continue; // Packet doesn't match our current connection
        }

        if (Packet->LH->Type == QUIC_INITIAL_V1) {
            PacketParams.DestCidLen = Packet->SourceCidLen;
            memcpy(PacketParams.DestCid, Packet->SourceCid, Packet->SourceCidLen);
        }

        if (!DecryptPacket(Packet, &PacketParams, &ClientContext)) {
            continue;
        }

        PacketParams.LargestAcknowledge = Packet->PacketNumber;

        uint16_t PayloadOffset = 0;
        uint16_t PayloadLength = Packet->PayloadLength;
        const uint8_t* Payload = Packet->AvailBuffer + Packet->HeaderLength;
        while (PayloadOffset < PayloadLength) {
            QUIC_VAR_INT FrameType INIT_NO_SAL(0);
            CXPLAT_FRE_ASSERT(QuicVarIntDecode(PayloadLength, Payload, &PayloadOffset, &FrameType));
            if (FrameType == QUIC_FRAME_ACK) { // Just ignore all ACK frame payload
                QUIC_VAR_INT temp INIT_NO_SAL(0);
                for (int i=0; i < 4; i++) {
                    CXPLAT_FRE_ASSERT(
                        QuicVarIntDecode(PayloadLength, Payload, &PayloadOffset, &temp));
                }

            } else if (FrameType == QUIC_FRAME_CRYPTO) {
                QUIC_CRYPTO_EX Frame;
                CXPLAT_FRE_ASSERT(
                    QuicCryptoFrameDecode(
                        Packet->PayloadLength,
                        Payload,
                        &PayloadOffset,
                        &Frame));
                CxPlatCopyMemory(
                    CryptoBuffer + (uint32_t)Frame.Offset,
                    Frame.Data,
                    (uint32_t)Frame.Length);
                uint32_t RecvBufferLength =
                    (uint32_t)Frame.Length + (uint32_t)Frame.Offset - CryptoBufferOffset;
                RecvBufferLength =
                    QuicCryptoTlsGetCompleteTlsMessagesLength(
                        CryptoBuffer + CryptoBufferOffset, RecvBufferLength);
                if (RecvBufferLength == 0) {
                    continue;
                }

                auto Result =
                    CxPlatTlsProcessData(
                        ClientContext.Ptr,
                        CXPLAT_TLS_CRYPTO_DATA,
                        CryptoBuffer + CryptoBufferOffset,
                        &RecvBufferLength,
                        &ClientContext.State);
                CXPLAT_FRE_ASSERT(!(Result & CXPLAT_TLS_RESULT_ERROR));

                CryptoBufferOffset += RecvBufferLength;
                if (Packet->LH->Type == QUIC_INITIAL_V1) {
                    //
                    // Send the initial packet ACK.
                    //
                    PacketParams.NumFrames = 1;
                    PacketParams.FrameTypes[0] = QUIC_FRAME_ACK;
                    PacketParams.PacketType = QUIC_INITIAL_V1;
                    BuildAndSendPackets(Binding, Route, &PacketParams, &ClientContext);
                    CryptoBufferOffset = 0; // Reset to zero for handshake data
                }
            }
        }

        if (ClientContext.State.HandshakeComplete) {
            //
            // Send the rest of the handshake packets.
            //
            PacketParams.PacketType = QUIC_HANDSHAKE_V1;
            PacketParams.NumFrames = 1;
            PacketParams.FrameTypes[0] = QUIC_FRAME_CRYPTO;
            PacketParams.NumPackets = GetRandom<uint8_t>(3) + 1;
            BuildAndSendPackets(Binding, Route, &PacketParams, &ClientContext);
            break;
        }
    }
}

void FuzzReceivePath(CXPLAT_SOCKET* Binding, CXPLAT_ROUTE* Route) {
    uint64_t StartTimeMs = CxPlatTimeMs64(), LastPrintTimeMs = StartTimeMs, CurrentTimeMs;
    while (CxPlatTimeDiff64(StartTimeMs, (CurrentTimeMs = CxPlatTimeMs64())) < RunTimeMs) {
        if (CxPlatTimeDiff64(LastPrintTimeMs, CurrentTimeMs) > S_TO_MS(60)) {
            LastPrintTimeMs = CurrentTimeMs;
            Stats.Print();
        }

        if (GetRandom<uint8_t>(16) == 0) {
            FuzzInitial(Binding, Route);
        } else {
            FuzzHandshake(Binding, Route, StartTimeMs);
        }

        CurrSrcCid = 0xFFFFFFFFFFFFFFFF; // Reset the CID to ignore old packets

        //
        // Drain any leftovers
        //
        PacketQueueLock.Acquire();
        QUIC_RX_PACKET* PacketQueueCopy = PacketQueue;
        PacketQueue = nullptr;
        PacketQueueTail = &PacketQueue;
        PacketQueueLock.Release();
        while (PacketQueueCopy != nullptr) {
            QUIC_RX_PACKET* Packet = PacketQueueCopy;
            PacketQueueCopy = (QUIC_RX_PACKET*)Packet->_.Next;
            CXPLAT_FREE(Packet, QUIC_POOL_TOOL);
        }
        RecvPacketEvent.Reset();
    }

    Stats.Print();
}

void SetupAndFuzz() {
    CxPlatSystemLoad();
    CxPlatInitialize();

    CXPLAT_DATAPATH* Datapath;
    const CXPLAT_UDP_DATAPATH_CALLBACKS DatapathCallbacks = {
        UdpRecvCallback,
        UdpUnreachCallback,
    };
    CXPLAT_WORKER_POOL* WorkerPool = CxPlatWorkerPoolCreate(nullptr);
    CXPLAT_DATAPATH_INIT_CONFIG InitConfig = {0};
    MUST_SUCCEED(
        CxPlatDataPathInitialize(
            0,
            &DatapathCallbacks,
            NULL,
            WorkerPool,
            &InitConfig,
            &Datapath));
    QUIC_ADDRESS_FAMILY Family =
        GetRandom<uint8_t>(2) == 0 ?
            QUIC_ADDRESS_FAMILY_INET6 : QUIC_ADDRESS_FAMILY_INET;
    QUIC_ADDR sockAddr = {0};
    QuicAddrSetFamily(&sockAddr, Family);
    MUST_SUCCEED(
        CxPlatDataPathResolveAddress(
            Datapath,
            Sni,
            &sockAddr));
    QuicAddrSetPort(&sockAddr, 9999);

    //
    // Create a client socket to send fuzzed packets to the server
    //
    CXPLAT_SOCKET* Binding;
    CXPLAT_UDP_CONFIG UdpConfig = {0};
    UdpConfig.LocalAddress = nullptr;
    UdpConfig.RemoteAddress = &sockAddr;
    UdpConfig.Flags = CXPLAT_SOCKET_FLAG_NONE;
    UdpConfig.InterfaceIndex = 0;
    UdpConfig.CallbackContext = nullptr;
    MUST_SUCCEED(
        CxPlatSocketCreateUdp(
            Datapath,
            &UdpConfig,
            &Binding));

    CXPLAT_ROUTE Route = {0};
    CxPlatSocketGetLocalAddress(Binding, &Route.LocalAddress);
    Route.RemoteAddress = sockAddr;

    MsQuic = new MsQuicApi();

    {
        //
        // Set up a QUIC server and fuzz it.
        //
        uint16_t RetryPercent = 0xFFFF; // Disable retry for now
        MUST_SUCCEED(
            MsQuic->SetParam(
                nullptr,
                QUIC_PARAM_GLOBAL_RETRY_MEMORY_PERCENT,
                sizeof(uint16_t),
                &RetryPercent));
        MsQuicRegistration Registration(true);
        MUST_SUCCEED(Registration.GetInitStatus());
        auto CredConfig = CxPlatGetSelfSignedCert(CXPLAT_SELF_SIGN_CERT_USER, FALSE, NULL);
        MsQuicSettings Settings;
        Settings.SetPeerBidiStreamCount(10);
        Settings.SetPeerUnidiStreamCount(10);
        MsQuicConfiguration ServerConfiguration(Registration, Alpn, Settings, *CredConfig);
        MUST_SUCCEED(ServerConfiguration.GetInitStatus());
        MsQuicAutoAcceptListener Listener(Registration, ServerConfiguration, MsQuicConnection::NoOpCallback);
        MUST_SUCCEED(Listener.Start(Alpn, &sockAddr));
        MUST_SUCCEED(Listener.GetInitStatus());

        FuzzReceivePath(Binding, &Route);
    }

    delete MsQuic;
    MsQuic = nullptr;

    CxPlatSocketDelete(Binding);
    CxPlatDataPathUninitialize(Datapath);
    CxPlatWorkerPoolDelete(WorkerPool);

    while (PacketQueue != nullptr) {
        QUIC_RX_PACKET* packet = PacketQueue;
        PacketQueue = (QUIC_RX_PACKET*)packet->_.Next;
        CXPLAT_FREE(packet, QUIC_POOL_TOOL);
    }

    CxPlatUninitialize();
    CxPlatSystemUnload();
}

#ifdef FUZZING

extern "C" int LLVMFuzzerTestOneInput(const uint8_t *data, size_t size) {
    FuzzData = new FuzzingData(data, size);
    SetupAndFuzz();
    delete FuzzData;
    return 0;
}

#else

int
QUIC_MAIN_EXPORT
main(int argc, char **argv) {
    TryGetValue(argc, argv, "timeout", &RunTimeMs);
    uint32_t RngSeed = 0;
    if (!TryGetValue(argc, argv, "seed", &RngSeed)) {
        GetRandomBytes(sizeof(RngSeed), &RngSeed);
    }
    printf("Using seed value: %u\n", RngSeed);
    srand(RngSeed);
    SetupAndFuzz();
    return 0;
}

#endif // FUZZING<|MERGE_RESOLUTION|>--- conflicted
+++ resolved
@@ -509,14 +509,10 @@
     BOOLEAN RangeUpdated;
     QuicRangeAddRange(&AckRange, LargestAcknowledge, 1, &RangeUpdated);
     uint64_t AckDelay = 40;
-<<<<<<< HEAD
-    if (!QuicAckFrameEncode(
+    CXPLAT_FRE_ASSERT(
+        QuicAckFrameEncode(
             FALSE,
             0,
-=======
-    CXPLAT_FRE_ASSERT(
-        QuicAckFrameEncode(
->>>>>>> dba80069
             &AckRange,
             AckDelay,
             nullptr,
