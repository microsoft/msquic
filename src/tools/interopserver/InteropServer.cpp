--- conflicted
+++ resolved
@@ -23,13 +23,6 @@
     { sizeof("siduck-00") - 1, (uint8_t*)"siduck-00" }
 };
 
-<<<<<<< HEAD
-#ifndef QUIC_BUILD_STATIC
-extern "C" void QuicTraceRundown(void) { }
-#endif
-
-=======
->>>>>>> c5a0e740
 void
 PrintUsage()
 {
