--- conflicted
+++ resolved
@@ -105,11 +105,7 @@
     }
 
     {
-<<<<<<< HEAD
-        HttpSession Session(Registration, SupportedALPNs, ARRAYSIZE(SupportedALPNs), &ListenAddr);
-=======
         HttpServer Server(Registration, SupportedALPNs, ARRAYSIZE(SupportedALPNs), &ListenAddr);
->>>>>>> e577b482
         if (!GetValue(argc, argv, "noexit")) {
             printf("Press Enter to exit.\n\n");
             getchar();
@@ -121,16 +117,11 @@
         }
     }
 
-<<<<<<< HEAD
-    printf("Cleaning up...\n");
-    MsQuic->SecConfigDelete(SecurityConfig);
-=======
     FreeServerConfiguration(MsQuic, Configuration);
     MsQuic->RegistrationShutdown(
         Registration,
         QUIC_CONNECTION_SHUTDOWN_FLAG_NONE,
         0);
->>>>>>> e577b482
     MsQuic->RegistrationClose(Registration);
     MsQuicClose(MsQuic);
 
