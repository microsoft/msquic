--- conflicted
+++ resolved
@@ -7,13 +7,6 @@
 
 #include "quicetw.h"
 
-<<<<<<< HEAD
-#ifndef QUIC_BUILD_STATIC
-_IRQL_requires_max_(PASSIVE_LEVEL) void QuicTraceRundown(void) { }
-#endif
-
-=======
->>>>>>> c5a0e740
 #define USAGE \
 "QUIC Trace Analyzer\n" \
 "\n" \
