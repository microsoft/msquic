/*++

    Copyright (c) Microsoft Corporation.
    Licensed under the MIT License.

Abstract:

    QUIC Interop Test Client. It tests all the major QUIC features of known
    public QUIC endpoints.

--*/

#include "interop.h"
#ifdef QUIC_CLOG
#include "interop.cpp.clog.h"
#endif

#define VERIFY_QUIC_SUCCESS(X) { \
    QUIC_STATUS s = X; \
    if (QUIC_FAILED(s)) { printf(#X " FAILURE: 0x%x!!\n", s); } \
}

#define HTTP_NO_ERROR       0
#define HTTP_INTERNAL_ERROR 3

const QUIC_API_TABLE* MsQuic;
HQUIC Registration;
uint32_t TestCases = QuicTestFeatureAll;
uint32_t WaitTimeoutMs = 10000;
uint32_t InitialVersion = 0;
bool RunSerially = false;
bool TestFailed = false; // True if any test failed

const uint32_t RandomReservedVersion = 168430090ul; // Random reserved version to force VN.
const uint8_t RandomTransportParameterPayload[2345] = {0};
QUIC_PRIVATE_TRANSPORT_PARAMETER RandomTransportParameter = {
    77,
    sizeof(RandomTransportParameterPayload),
    RandomTransportParameterPayload
};

const QUIC_BUFFER HandshakeAlpns[] = {
    { sizeof("hq-interop") - 1, (uint8_t*)"hq-interop" },
    { sizeof("h3") - 1, (uint8_t*)"h3" },
    { sizeof("hq-29") - 1, (uint8_t*)"hq-29" },
    { sizeof("h3-29") - 1, (uint8_t*)"h3-29" },
};

const QUIC_BUFFER DatapathAlpns[] = {
    { sizeof("hq-interop") - 1, (uint8_t*)"hq-interop" },
    { sizeof("hq-29") - 1, (uint8_t*)"hq-29" },
};

const QUIC_BUFFER DatagramAlpns[] = {
    { sizeof("siduck") - 1,    (uint8_t*)"siduck" },
    { sizeof("siduck-00") - 1, (uint8_t*)"siduck-00" },
};

const uint16_t PublicPorts[] = {
    443, 4433, 4434
};

const uint32_t PublicPortsCount = ARRAYSIZE(PublicPorts);

const QUIC_BUFFER QuackBuffer = { sizeof("quack") - 1, (uint8_t*)"quack" };
const QUIC_BUFFER QuackAckBuffer = { sizeof("quack-ack") - 1, (uint8_t*)"quack-ack" };

//
// Represents the information of a well-known public QUIC endpoint.
//
struct QuicPublicEndpoint {
    const char* ImplementationName;
    const char* ServerName;
};

QuicPublicEndpoint PublicEndpoints[] = {
    { "aioquic",        "quic.aiortc.org" },
    { "akamaiquic",     "ietf.akaquic.com" },
    { "applequic",      "71.202.41.169" },
    { "ats",            "quic.ogre.com" },
    { "f5",             "f5quic.com" },
    { "gquic",          "quic.rocks" },
    { "haskell",        "mew.org" },
    { "lsquic",         "http3-test.litespeedtech.com" },
    { "mvfst",          "fb.mvfst.net" },
    { "msquic",         "msquic.net" },
    { "ngtcp2",         "nghttp2.org" },
    { "ngx_quic",       "cloudflare-quic.com" },
    { "Pandora",        "pandora.cm.in.tum.de" },
    { "picoquic",       "test.privateoctopus.com" },
    { "quant",          "quant.eggert.org" },
    { "quinn",          "h3.stammw.eu" },
    { "quic-go",        "quic.seemann.io" },
    { "quiche",         "quic.tech" },
    { "quicker",        "quicker.edm.uhasselt.be" },
    { "quicly-quic",    "quic.examp1e.net" },
    { "quicly-h20",     "h2o.examp1e.net" },
    { nullptr,          nullptr },              // Used for -custom cmd arg
};

const uint32_t PublicEndpointsCount = ARRAYSIZE(PublicEndpoints) - 1;

struct QuicTestResults {
    const char* Alpn;
    uint32_t QuicVersion;
    uint32_t Features;
};

QuicTestResults TestResults[ARRAYSIZE(PublicEndpoints)];
CXPLAT_LOCK TestResultsLock;

const uint32_t MaxThreadCount =
    PublicPortsCount * PublicEndpointsCount * QuicTestFeatureCount;
CXPLAT_THREAD Threads[MaxThreadCount];
uint32_t CurrentThreadCount;

uint16_t CustomPort = 0;

bool CustomUrlPath = false;
std::vector<std::string> Urls;

const char* SslKeyLogFileParam = nullptr;

<<<<<<< HEAD
#ifndef QUIC_BUILD_STATIC
extern "C" void QuicTraceRundown(void) { }
#endif

=======
>>>>>>> c5a0e740
void
PrintUsage()
{
    printf("\nquicinterop tests all the major QUIC features of an endpoint.\n\n");

    printf("Usage:\n");
    printf("  quicinterop.exe -help\n");
    printf("  quicinterop.exe -list\n");
    printf("  quicinterop.exe [-target:<implementation> | -custom:<hostname>] [-port:<####>] [-test:<test case>] [-timeout:<milliseconds>] [-version:<####>]\n\n");

    printf("Examples:\n");
    printf("  quicinterop.exe\n");
    printf("  quicinterop.exe -test:H\n");
    printf("  quicinterop.exe -target:msquic\n");
    printf("  quicinterop.exe -custom:localhost -test:16\n");
}

class GetRequest : public QUIC_BUFFER {
    uint8_t RawBuffer[512];
public:
    GetRequest(const char *Request, bool Http1_1 = false) {
        Buffer = RawBuffer;
        if (Http1_1) {
            Length = (uint32_t)sprintf_s((char*)RawBuffer, sizeof(RawBuffer), "GET %s HTTP/1.1\r\n", Request);
        } else {
            Length = (uint32_t)sprintf_s((char*)RawBuffer, sizeof(RawBuffer), "GET %s\r\n", Request);
        }
    }
};

class InteropStream {
    HQUIC Stream;
    CXPLAT_EVENT RequestComplete;
    GetRequest SendRequest;
    const char* RequestPath;
    const char* FileName;
    FILE* File;
    uint64_t DownloadStartTime;
    uint64_t LastReceiveTime;
    int64_t LastReceiveDuration;
public:
    bool ReceivedResponse : 1;
    bool UsedZeroRtt : 1;
    InteropStream(HQUIC Connection, const char* Request) :
        Stream(nullptr),
        SendRequest(Request),
        RequestPath(Request),
        FileName(nullptr),
        File(nullptr),
        DownloadStartTime(0),
        LastReceiveTime(0),
        LastReceiveDuration(0),
        ReceivedResponse(false),
        UsedZeroRtt(false)
    {
        CxPlatEventInitialize(&RequestComplete, TRUE, FALSE);

        VERIFY_QUIC_SUCCESS(
            MsQuic->StreamOpen(
                Connection,
                QUIC_STREAM_OPEN_FLAG_NONE,
                InteropStream::StreamCallback,
                this,
                &Stream));
    }
    ~InteropStream() {
        MsQuic->StreamClose(Stream);
        CxPlatEventUninitialize(RequestComplete);
    }

    bool SendHttpRequest(bool WaitForResponse = true) {
        CxPlatEventReset(RequestComplete);
        if (QUIC_FAILED(
            MsQuic->StreamStart(
                Stream,
                QUIC_STREAM_START_FLAG_IMMEDIATE))) {
            MsQuic->StreamClose(Stream);
            return false;
        }

        if (CustomUrlPath) {
            printf("Sending request: %s", SendRequest.Buffer);
        }
        if (QUIC_FAILED(
            MsQuic->StreamSend(
                Stream,
                &SendRequest,
                1,
                QUIC_SEND_FLAG_ALLOW_0_RTT | QUIC_SEND_FLAG_FIN,
                nullptr))) {
            MsQuic->StreamShutdown(
                Stream,
                QUIC_STREAM_SHUTDOWN_FLAG_ABORT | QUIC_STREAM_SHUTDOWN_FLAG_IMMEDIATE,
                0);
            return false;
        }
        return !WaitForResponse || WaitForHttpResponse();
    }

    bool WaitForHttpResponse() {
        return
            CxPlatEventWaitWithTimeout(RequestComplete, WaitTimeoutMs) &&
            ReceivedResponse;
    }

    static
    _IRQL_requires_max_(DISPATCH_LEVEL)
    _Function_class_(QUIC_STREAM_CALLBACK)
    QUIC_STATUS
    QUIC_API
    StreamCallback(
        _In_ HQUIC Stream,
        _In_opt_ void* Context,
        _Inout_ QUIC_STREAM_EVENT* Event
        )
    {
        InteropStream* pThis = (InteropStream*)Context;
        int64_t Now = CxPlatTimeMs64();
        switch (Event->Type) {
        case QUIC_STREAM_EVENT_RECEIVE:
            if (CustomUrlPath) {
                if (pThis->File == nullptr) {
                    pThis->DownloadStartTime = Now;
                    pThis->FileName = strrchr(pThis->RequestPath, '/') + 1;
                    pThis->File = fopen(pThis->FileName, "wb");
                    if (pThis->File == nullptr) {
                        printf("Failed to open file %s\n", pThis->FileName);
                        break;
                    }
                }
                uint64_t TotalBytesWritten = 0;
                for (uint32_t i = 0; i < Event->RECEIVE.BufferCount; ++i) {
                    uint32_t DataLength = Event->RECEIVE.Buffers[i].Length;
                    if (fwrite(
                            Event->RECEIVE.Buffers[i].Buffer,
                            1,
                            DataLength,
                            pThis->File) < DataLength) {
                        printf("Failed to write to file!\n");
                        break;
                    }
                    TotalBytesWritten += DataLength;
                }
                int64_t ReceiveDuration = (int64_t)(pThis->LastReceiveTime == 0) ? 0 : CxPlatTimeDiff64(pThis->LastReceiveTime, Now);
                int64_t ReceiveTimeDiff = (int64_t)CxPlatTimeDiff64(pThis->LastReceiveDuration, ReceiveDuration);
                printf(
                    "%s: Wrote %llu bytes.(%llu ms/%lld ms/%lld ms)\n",
                    pThis->FileName,
                    (unsigned long long)TotalBytesWritten,
                    (unsigned long long)CxPlatTimeDiff64(pThis->DownloadStartTime, Now),
                    (long long)ReceiveDuration,
                    (long long)ReceiveTimeDiff);
                pThis->LastReceiveTime = Now;
                pThis->LastReceiveDuration = ReceiveDuration;
            }
            break;
        case QUIC_STREAM_EVENT_SEND_COMPLETE:
            break;
        case QUIC_STREAM_EVENT_PEER_SEND_ABORTED:
            if (CustomUrlPath) {
                printf("%s: Peer aborted send! (%llu ms)\n",
                    pThis->FileName,
                    (unsigned long long)CxPlatTimeDiff64(pThis->DownloadStartTime, Now));
            }
            CxPlatEventSet(pThis->RequestComplete);
            break;
        case QUIC_STREAM_EVENT_PEER_SEND_SHUTDOWN:
            if (pThis->File) {
                fflush(pThis->File);
                fclose(pThis->File);
                pThis->File = nullptr;
                printf("%s: Completed download! (%llu ms)\n",
                    pThis->FileName,
                    (unsigned long long)CxPlatTimeDiff64(pThis->DownloadStartTime, Now));
            }
            pThis->ReceivedResponse = true;
            break;
        case QUIC_STREAM_EVENT_SHUTDOWN_COMPLETE: {
            if (pThis->File) {
                printf("%s: Request closed incomplete. (%llu ms)\n",
                    pThis->FileName,
                    (unsigned long long)CxPlatTimeDiff64(pThis->DownloadStartTime, Now));
                fclose(pThis->File); // Didn't get closed properly.
                pThis->File = nullptr;
            }
            uint64_t Length = 0;
            uint32_t LengthLength = sizeof(Length);
            if (QUIC_SUCCEEDED(
                MsQuic->GetParam(
                    Stream,
                    QUIC_PARAM_LEVEL_STREAM,
                    QUIC_PARAM_STREAM_0RTT_LENGTH,
                    &LengthLength,
                    &Length)) &&
                Length > 0) {
                pThis->UsedZeroRtt = true;
            }
            CxPlatEventSet(pThis->RequestComplete);
            break;
        }
        default:
            break;
        }
        return QUIC_STATUS_SUCCESS;
    }
};

class InteropConnection {
    HQUIC Configuration;
    HQUIC Connection;
    std::vector<InteropStream*> Streams;
    CXPLAT_EVENT ConnectionComplete;
    CXPLAT_EVENT RequestComplete;
    CXPLAT_EVENT QuackAckReceived;
    CXPLAT_EVENT ShutdownComplete;
    CXPLAT_EVENT TicketReceived;
    char* NegotiatedAlpn;
    const uint8_t* ResumptionTicket;
    uint32_t ResumptionTicketLength;
    CXPLAT_TLS_SECRETS TlsSecrets;
    const char* SslKeyLogFile;
public:
    bool VersionUnsupported : 1;
    bool Connected : 1;
    bool Resumed : 1;
    bool ReceivedQuackAck : 1;
    InteropConnection(HQUIC Configuration, bool VerNeg = false, bool LargeTP = false) :
        Configuration(Configuration),
        Connection(nullptr),
        NegotiatedAlpn(nullptr),
        ResumptionTicket(nullptr),
        ResumptionTicketLength(0),
        TlsSecrets({}),
        SslKeyLogFile(SslKeyLogFileParam),
        VersionUnsupported(false),
        Connected(false),
        Resumed(false),
        ReceivedQuackAck(false)
    {
        CxPlatEventInitialize(&ConnectionComplete, TRUE, FALSE);
        CxPlatEventInitialize(&RequestComplete, TRUE, FALSE);
        CxPlatEventInitialize(&QuackAckReceived, TRUE, FALSE);
        CxPlatEventInitialize(&ShutdownComplete, TRUE, FALSE);
        CxPlatEventInitialize(&TicketReceived, TRUE, FALSE);

        VERIFY_QUIC_SUCCESS(
            MsQuic->ConnectionOpen(
                Registration,
                InteropConnection::ConnectionCallback,
                this,
                &Connection));
        if (VerNeg) {
            uint32_t DesiredVersions[] = { RandomReservedVersion, 0x00000001U, 0xff00001dU };
            QUIC_SETTINGS Settings = { 0 };
            Settings.DesiredVersionsList = DesiredVersions;
            Settings.DesiredVersionsListLength = ARRAYSIZE(DesiredVersions);
            Settings.IsSet.DesiredVersionsList = TRUE;
            VERIFY_QUIC_SUCCESS(
                MsQuic->SetParam(
                    Connection,
                    QUIC_PARAM_LEVEL_CONNECTION,
                    QUIC_PARAM_CONN_SETTINGS,
                    sizeof(Settings),
                    &Settings));
        } else if (InitialVersion != 0) {
            uint32_t DesiredVersions[] = { InitialVersion, 0x00000001U, 0xff00001dU };
            QUIC_SETTINGS Settings = { 0 };
            Settings.DesiredVersionsList = DesiredVersions;
            Settings.DesiredVersionsListLength = ARRAYSIZE(DesiredVersions);
            Settings.IsSet.DesiredVersionsList = TRUE;
            VERIFY_QUIC_SUCCESS(
                MsQuic->SetParam(
                    Connection,
                    QUIC_PARAM_LEVEL_CONNECTION,
                    QUIC_PARAM_CONN_SETTINGS,
                    sizeof(Settings),
                    &Settings));
        }
        if (LargeTP) {
            VERIFY_QUIC_SUCCESS(
                MsQuic->SetParam(
                    Connection,
                    QUIC_PARAM_LEVEL_CONNECTION,
                    QUIC_PARAM_CONN_TEST_TRANSPORT_PARAMETER,
                    sizeof(RandomTransportParameter),
                    &RandomTransportParameter));
        }
        if (SslKeyLogFile != nullptr) {
            QUIC_STATUS Status =
                MsQuic->SetParam(
                    Connection,
                    QUIC_PARAM_LEVEL_CONNECTION,
                    QUIC_PARAM_CONN_TLS_SECRETS,
                    sizeof(TlsSecrets),
                    (uint8_t*)&TlsSecrets);
            if (QUIC_FAILED(Status)) {
                SslKeyLogFile = nullptr;
                VERIFY_QUIC_SUCCESS(Status);
            }
        }
    }
    ~InteropConnection()
    {
        if (SslKeyLogFile != nullptr) {
            WriteSslKeyLogFile(SslKeyLogFile, TlsSecrets);
        }
        for (InteropStream* Stream : Streams) {
            delete Stream;
        }
        Streams.clear();
        Shutdown();
        MsQuic->ConnectionClose(Connection);
        CxPlatEventUninitialize(TicketReceived);
        CxPlatEventUninitialize(ShutdownComplete);
        CxPlatEventUninitialize(RequestComplete);
        CxPlatEventUninitialize(QuackAckReceived);
        CxPlatEventUninitialize(ConnectionComplete);
        delete [] NegotiatedAlpn;
        delete [] ResumptionTicket;
    }
    bool SetKeepAlive(uint32_t KeepAliveMs) {
        QUIC_SETTINGS Settings{0};
        Settings.KeepAliveIntervalMs = KeepAliveMs;
        Settings.IsSet.KeepAliveIntervalMs = TRUE;
        return
            QUIC_SUCCEEDED(
                MsQuic->SetParam(
                    Connection,
                    QUIC_PARAM_LEVEL_CONNECTION,
                    QUIC_PARAM_CONN_SETTINGS,
                    sizeof(Settings),
                    &Settings));
    }
    bool SetDisconnectTimeout(uint32_t TimeoutMs) {
        QUIC_SETTINGS Settings{0};
        Settings.DisconnectTimeoutMs = TimeoutMs;
        Settings.IsSet.DisconnectTimeoutMs = TRUE;
        return
            QUIC_SUCCEEDED(
                MsQuic->SetParam(
                    Connection,
                    QUIC_PARAM_LEVEL_CONNECTION,
                    QUIC_PARAM_CONN_SETTINGS,
                    sizeof(Settings),
                    &Settings));
    }
    bool SetResumptionTicket(const uint8_t* Ticket, uint32_t TicketLength) {
        return
            QUIC_SUCCEEDED(
                MsQuic->SetParam(
                    Connection,
                    QUIC_PARAM_LEVEL_CONNECTION,
                    QUIC_PARAM_CONN_RESUMPTION_TICKET,
                    TicketLength,
                    Ticket));
    }
    bool ConnectToServer(const char* ServerName, uint16_t ServerPort) {
        if (QUIC_SUCCEEDED(
            MsQuic->ConnectionStart(
                Connection,
                Configuration,
                QUIC_ADDRESS_FAMILY_UNSPEC,
                ServerName,
                ServerPort))) {
            CxPlatEventWaitWithTimeout(ConnectionComplete, WaitTimeoutMs);
        }
        return Connected;
    }
    bool Shutdown() {
        MsQuic->ConnectionShutdown(
            Connection,
            QUIC_CONNECTION_SHUTDOWN_FLAG_NONE,
            Connected ? HTTP_NO_ERROR : HTTP_INTERNAL_ERROR);
        return WaitForShutdownComplete();
    }
    bool WaitForShutdownComplete() {
        return CxPlatEventWaitWithTimeout(ShutdownComplete, WaitTimeoutMs);
    }
    bool SendHttpRequests(bool WaitForResponse = true) {
        for (auto& Url : Urls) {
            InteropStream* Stream = new InteropStream(Connection, Url.c_str());
            Streams.push_back(Stream);
            if (!Stream->SendHttpRequest(WaitForResponse)) {
                return false;
            }
        }
        return !WaitForResponse || WaitForHttpResponses();
    }
    bool WaitForHttpResponses() {
        bool Result = true;
        for (InteropStream* Stream : Streams) {
            Result &= Stream->WaitForHttpResponse();
        }
        return Result;
    }
    bool SendQuack() {
        BOOLEAN DatagramEnabled = TRUE;
        VERIFY_QUIC_SUCCESS(
            MsQuic->SetParam(
                Connection,
                QUIC_PARAM_LEVEL_CONNECTION,
                QUIC_PARAM_CONN_DATAGRAM_RECEIVE_ENABLED,
                sizeof(DatagramEnabled),
                &DatagramEnabled));
        if (QUIC_FAILED(
            MsQuic->DatagramSend(
                Connection,
                &QuackBuffer,
                1,
                QUIC_SEND_FLAG_NONE,
                nullptr))) {
            return false;
        }
        return true;
    }
    bool WaitForQuackAck() {
        return
            CxPlatEventWaitWithTimeout(QuackAckReceived, WaitTimeoutMs) &&
            ReceivedQuackAck;
    }
    bool WaitForTicket() {
        return CxPlatEventWaitWithTimeout(TicketReceived, WaitTimeoutMs);
    }
    bool UsedZeroRtt() {
        bool Result = true;
        for (InteropStream* Stream : Streams) {
            Result &= Stream->UsedZeroRtt;
        }
        return Result;
    }
    bool ForceCidUpdate() {
        return
            QUIC_SUCCEEDED(
            MsQuic->SetParam(
                Connection,
                QUIC_PARAM_LEVEL_CONNECTION,
                QUIC_PARAM_CONN_FORCE_CID_UPDATE,
                0,
                nullptr));
    }
    bool SimulateNatRebinding() {
        QUIC_ADDR LocalAddress = {0}; // Unspecified
        uint32_t LocalAddrSize = sizeof(LocalAddress);
        if (!QUIC_SUCCEEDED(
            MsQuic->GetParam(
                Connection,
                QUIC_PARAM_LEVEL_CONNECTION,
                QUIC_PARAM_CONN_LOCAL_ADDRESS,
                &LocalAddrSize,
                &LocalAddress))) {
            return FALSE;
        }
        uint16_t PrevPort = QuicAddrGetPort(&LocalAddress);
        for (uint16_t i = 1236; i <= 1246; ++i) {
            QuicAddrSetPort(&LocalAddress, PrevPort + i);
            if (QUIC_SUCCEEDED(
                MsQuic->SetParam(
                    Connection,
                    QUIC_PARAM_LEVEL_CONNECTION,
                    QUIC_PARAM_CONN_LOCAL_ADDRESS,
                    sizeof(LocalAddress),
                    &LocalAddress))) {
                return TRUE;
            }
        }
        return FALSE;
    }
    bool GetQuicVersion(uint32_t& QuicVersion) {
        uint32_t Buffer = UINT32_MAX;
        uint32_t BufferLength = sizeof(Buffer);
        if (QUIC_SUCCEEDED(
            MsQuic->GetParam(
                Connection,
                QUIC_PARAM_LEVEL_CONNECTION,
                QUIC_PARAM_CONN_QUIC_VERSION,
                &BufferLength,
                &Buffer)) &&
            BufferLength == sizeof(Buffer) &&
            Buffer != UINT32_MAX) {
            QuicVersion = Buffer;
            return true;
        }
        return false;
    }
    bool GetNegotiatedAlpn(const char* &Alpn) {
        if (NegotiatedAlpn == nullptr) return false;
        Alpn = strdup(NegotiatedAlpn);
        return true;
    }
    bool GetStatistics(QUIC_STATISTICS& Stats) {
        uint32_t BufferLength = sizeof(Stats);
        if (QUIC_SUCCEEDED(
            MsQuic->GetParam(
                Connection,
                QUIC_PARAM_LEVEL_CONNECTION,
                QUIC_PARAM_CONN_STATISTICS,
                &BufferLength,
                &Stats)) &&
            BufferLength == sizeof(Stats)) {
            return true;
        }
        return false;
    }
    bool GetResumptionTicket(const uint8_t*& Ticket, uint32_t& TicketLength) {
        if (!WaitForTicket() || ResumptionTicket == nullptr) {
            return false;
        }
        Ticket = ResumptionTicket;
        TicketLength = ResumptionTicketLength;
        ResumptionTicket = nullptr;
        return true;
    }
private:
    static
    _IRQL_requires_max_(DISPATCH_LEVEL)
    _Function_class_(QUIC_CONNECTION_CALLBACK)
    QUIC_STATUS
    QUIC_API
    ConnectionCallback(
        _In_ HQUIC /* Connection */,
        _In_opt_ void* Context,
        _Inout_ QUIC_CONNECTION_EVENT* Event
        )
    {
        InteropConnection* pThis = (InteropConnection*)Context;
        switch (Event->Type) {
        case QUIC_CONNECTION_EVENT_CONNECTED:
            pThis->Connected = true;
            pThis->NegotiatedAlpn = new char[Event->CONNECTED.NegotiatedAlpnLength + 1];
            memcpy(pThis->NegotiatedAlpn, Event->CONNECTED.NegotiatedAlpn, Event->CONNECTED.NegotiatedAlpnLength);
            pThis->NegotiatedAlpn[Event->CONNECTED.NegotiatedAlpnLength] = 0;
            if (Event->CONNECTED.SessionResumed) {
                pThis->Resumed = true;
            }
            CxPlatEventSet(pThis->ConnectionComplete);
            break;
        case QUIC_CONNECTION_EVENT_SHUTDOWN_INITIATED_BY_TRANSPORT:
            if (Event->SHUTDOWN_INITIATED_BY_TRANSPORT.Status == QUIC_STATUS_VER_NEG_ERROR) {
                pThis->VersionUnsupported = TRUE;
            }
            __fallthrough;
        case QUIC_CONNECTION_EVENT_SHUTDOWN_INITIATED_BY_PEER:
            CxPlatEventSet(pThis->RequestComplete);
            CxPlatEventSet(pThis->QuackAckReceived);
            CxPlatEventSet(pThis->ConnectionComplete);
            break;
        case QUIC_CONNECTION_EVENT_SHUTDOWN_COMPLETE:
            CxPlatEventSet(pThis->RequestComplete);
            CxPlatEventSet(pThis->QuackAckReceived);
            CxPlatEventSet(pThis->ConnectionComplete);
            CxPlatEventSet(pThis->ShutdownComplete);
            break;
        case QUIC_CONNECTION_EVENT_PEER_STREAM_STARTED:
            MsQuic->SetCallbackHandler(
                Event->PEER_STREAM_STARTED.Stream, (void*)NoOpStreamCallback, pThis);
            break;
        case QUIC_CONNECTION_EVENT_DATAGRAM_RECEIVED:
            if (Event->DATAGRAM_RECEIVED.Buffer->Length == QuackAckBuffer.Length &&
                !memcmp(Event->DATAGRAM_RECEIVED.Buffer->Buffer, QuackAckBuffer.Buffer, QuackAckBuffer.Length)) {
                pThis->ReceivedQuackAck = true;
                CxPlatEventSet(pThis->QuackAckReceived);
            }
            break;
        case QUIC_CONNECTION_EVENT_RESUMPTION_TICKET_RECEIVED:
            pThis->ResumptionTicketLength = Event->RESUMPTION_TICKET_RECEIVED.ResumptionTicketLength;
            pThis->ResumptionTicket = new uint8_t[pThis->ResumptionTicketLength];
            memcpy(
                (uint8_t*)pThis->ResumptionTicket,
                Event->RESUMPTION_TICKET_RECEIVED.ResumptionTicket,
                Event->RESUMPTION_TICKET_RECEIVED.ResumptionTicketLength);
            CxPlatEventSet(pThis->TicketReceived);
            break;
        default:
            break;
        }
        return QUIC_STATUS_SUCCESS;
    }
    static
    _IRQL_requires_max_(DISPATCH_LEVEL)
    _Function_class_(QUIC_STREAM_CALLBACK)
    QUIC_STATUS
    QUIC_API
    NoOpStreamCallback(
        _In_ HQUIC Stream,
        _In_opt_ void* /* Context */,
        _Inout_ QUIC_STREAM_EVENT* Event
        )
    {
        switch (Event->Type) {
        case QUIC_STREAM_EVENT_SHUTDOWN_COMPLETE: {
            MsQuic->StreamClose(Stream);
            break;
        default:
            break;
        }
        }
        return QUIC_STATUS_SUCCESS;
    }
};

bool
RunInteropTest(
    const QuicPublicEndpoint& Endpoint,
    uint16_t Port,
    QuicTestFeature Feature,
    uint32_t& QuicVersionUsed,
    const char* &NegotiatedAlpn
    )
{
    bool Success = false;

    QUIC_SETTINGS Settings{0};
    Settings.PeerUnidiStreamCount = 3;
    Settings.IsSet.PeerUnidiStreamCount = TRUE;
    Settings.InitialRttMs = 50; // Be more aggressive with RTT for interop testing
    Settings.IsSet.InitialRttMs = TRUE;
    Settings.SendBufferingEnabled = FALSE;
    Settings.IsSet.SendBufferingEnabled = TRUE;
    Settings.IdleTimeoutMs = WaitTimeoutMs;
    Settings.IsSet.IdleTimeoutMs = TRUE;
    if (Feature == KeyUpdate) {
        Settings.MaxBytesPerKey = 10; // Force a key update after every 10 bytes sent
        Settings.IsSet.MaxBytesPerKey = TRUE;
    }

    const QUIC_BUFFER* Alpns;
    uint32_t AlpnCount;
    if (Feature & QuicTestFeatureDataPath) {
        Alpns = DatapathAlpns;
        AlpnCount = ARRAYSIZE(DatapathAlpns);
    } else if (Feature == Datagram) {
        Alpns = DatagramAlpns;
        AlpnCount = ARRAYSIZE(DatagramAlpns);
    } else {
        Alpns = HandshakeAlpns;
        AlpnCount = ARRAYSIZE(HandshakeAlpns);
    }

    HQUIC Configuration;
    VERIFY_QUIC_SUCCESS(
        MsQuic->ConfigurationOpen(
            Registration,
            Alpns,
            AlpnCount,
            &Settings,
            sizeof(Settings),
            nullptr,
            &Configuration));

    QUIC_CREDENTIAL_CONFIG CredConfig;
    CxPlatZeroMemory(&CredConfig, sizeof(CredConfig));
    CredConfig.Flags = QUIC_CREDENTIAL_FLAG_CLIENT | QUIC_CREDENTIAL_FLAG_NO_CERTIFICATE_VALIDATION;

    if (Feature == ChaCha20) {
        CredConfig.Flags |= QUIC_CREDENTIAL_FLAG_SET_ALLOWED_CIPHER_SUITES;
        CredConfig.AllowedCipherSuites = QUIC_ALLOWED_CIPHER_SUITE_CHACHA20_POLY1305_SHA256;
    }

    VERIFY_QUIC_SUCCESS(
        MsQuic->ConfigurationLoadCredential(
            Configuration,
            &CredConfig));

    switch (Feature) {
    case VersionNegotiation: {
        InteropConnection Connection(Configuration, true);
        if (Connection.ConnectToServer(Endpoint.ServerName, Port)) {
            Connection.GetQuicVersion(QuicVersionUsed);
            Connection.GetNegotiatedAlpn(NegotiatedAlpn);
            QUIC_STATISTICS Stats;
            if (Connection.GetStatistics(Stats)) {
                Success = Stats.VersionNegotiation != 0;
            }
            if (Success && CustomUrlPath) {
                Success = Connection.SendHttpRequests();
            }
        } else if (Connection.VersionUnsupported) {
            Success = Connection.VersionUnsupported;
        }
        break;
    }

    case Handshake:
    case ConnectionClose:
    case Resumption:
    case StatelessRetry:
    case PostQuantum:
    case ChaCha20: {
        const uint8_t* ResumptionTicket = nullptr;
        uint32_t ResumptionTicketLength = 0;
        if (Feature == Resumption) {
            InteropConnection Connection(Configuration);
            if (!Connection.ConnectToServer(Endpoint.ServerName, Port) ||
                !Connection.WaitForTicket() ||
                !Connection.GetResumptionTicket(ResumptionTicket, ResumptionTicketLength)) {
                break;
            }
        }
        InteropConnection Connection(Configuration, false, Feature == PostQuantum);
        if (Feature == Resumption) {
            Connection.SetResumptionTicket(ResumptionTicket, ResumptionTicketLength);
        }
        if (Connection.ConnectToServer(Endpoint.ServerName, Port)) {
            Connection.GetQuicVersion(QuicVersionUsed);
            Connection.GetNegotiatedAlpn(NegotiatedAlpn);
            if (Feature == StatelessRetry) {
                QUIC_STATISTICS Stats;
                if (Connection.GetStatistics(Stats)) {
                    Success = Stats.StatelessRetry != 0;
                }
            } else if (Feature == ConnectionClose) {
                Success = Connection.Shutdown();
            } else if (Feature == Resumption) {
                Success = Connection.Resumed;
            } else {
                Success = true;
            }
            if (Success && CustomUrlPath) {
                Success = Connection.SendHttpRequests();
            }
        }
        delete [] ResumptionTicket;
        break;
    }

    case StreamData:
    case ZeroRtt: {
        const uint8_t* ResumptionTicket = nullptr;
        uint32_t ResumptionTicketLength = 0;
        if (Feature == ZeroRtt) {
            InteropConnection Connection(Configuration);
            if (!Connection.ConnectToServer(Endpoint.ServerName, Port) ||
                !Connection.WaitForTicket() ||
                !Connection.GetResumptionTicket(ResumptionTicket, ResumptionTicketLength)) {
                break;
            }
        }
        InteropConnection Connection(Configuration, false);
        if (Feature == ZeroRtt) {
            Connection.SetResumptionTicket(ResumptionTicket, ResumptionTicketLength);
        }
        if (Connection.SendHttpRequests(false) &&
            Connection.ConnectToServer(Endpoint.ServerName, Port) &&
            Connection.WaitForHttpResponses()) {
            Connection.GetQuicVersion(QuicVersionUsed);
            Connection.GetNegotiatedAlpn(NegotiatedAlpn);
            if (Feature == ZeroRtt) {
                Success = Connection.UsedZeroRtt();
            } else {
                Success = true;
            }
        }
        delete [] ResumptionTicket;
        break;
    }

    case KeyUpdate: {
        InteropConnection Connection(Configuration);
        if (Connection.SetKeepAlive(50) &&
            Connection.ConnectToServer(Endpoint.ServerName, Port)) {
            Connection.GetQuicVersion(QuicVersionUsed);
            Connection.GetNegotiatedAlpn(NegotiatedAlpn);
            CxPlatSleep(2000); // Allow keep alive packets to trigger key updates.
            QUIC_STATISTICS Stats;
            if (Connection.GetStatistics(Stats)) {
                Success = Stats.Misc.KeyUpdateCount > 1;
            }
            if (Success && CustomUrlPath) {
                Success = Connection.SendHttpRequests();
            }
        }
        break;
    }

    case CidUpdate: {
        InteropConnection Connection(Configuration);
        if (Connection.ConnectToServer(Endpoint.ServerName, Port)) {
            Connection.GetQuicVersion(QuicVersionUsed);
            Connection.GetNegotiatedAlpn(NegotiatedAlpn);
            CxPlatSleep(250);
            if (Connection.SetDisconnectTimeout(1000) &&
                Connection.ForceCidUpdate() &&
                Connection.SetKeepAlive(50) &&
                !Connection.WaitForShutdownComplete()) {
                Success = true;
            }
            if (Success && CustomUrlPath) {
                Success = Connection.SendHttpRequests();
            }
        }
        break;
    }

    case NatRebinding: {
        InteropConnection Connection(Configuration);
        if (Connection.ConnectToServer(Endpoint.ServerName, Port)) {
            Connection.GetQuicVersion(QuicVersionUsed);
            Connection.GetNegotiatedAlpn(NegotiatedAlpn);
            CxPlatSleep(250);
            if (Connection.SetDisconnectTimeout(1000) &&
                Connection.SimulateNatRebinding() &&
                Connection.SetKeepAlive(50) &&
                !Connection.WaitForShutdownComplete()) {
                Success = true;
            }
            if (Success && CustomUrlPath) {
                Success = Connection.SendHttpRequests();
            }
        }
        break;
    }

    case Datagram: {
        InteropConnection Connection(Configuration, false);
        if (Connection.SendQuack() &&
            Connection.ConnectToServer(Endpoint.ServerName, Port) &&
            Connection.WaitForQuackAck()) {
            Connection.GetQuicVersion(QuicVersionUsed);
            Connection.GetNegotiatedAlpn(NegotiatedAlpn);
            Success = true;
        }
    }
    }

    MsQuic->ConfigurationClose(Configuration); // TODO - Wait on connection

    if (CustomUrlPath && !Success) {
        //
        // Delete any file we might have downloaded, because the test didn't
        // actually succeed.
        //
        for (auto& Url : Urls) {
            const char* FileName = strrchr(Url.c_str(), '/') + 1;
            (void)remove(FileName);
        }
    }

    return Success;
}

struct InteropTestContext {
    uint32_t EndpointIndex;
    uint16_t Port;
    QuicTestFeature Feature;
};

CXPLAT_THREAD_CALLBACK(InteropTestCallback, Context)
{
    auto TestContext = (InteropTestContext*)Context;

    QuicTraceLogInfo(
        InteropTestStart,
        "[ntrp] Test Start, Server: %s, Port: %hu, Tests: 0x%x.",
        PublicEndpoints[TestContext->EndpointIndex].ServerName,
        TestContext->Port,
        (uint32_t)TestContext->Feature);

    uint32_t QuicVersion = 0;
    const char* Alpn = nullptr;
    bool ThisTestFailed = false;
    if (RunInteropTest(
            PublicEndpoints[TestContext->EndpointIndex],
            TestContext->Port,
            TestContext->Feature,
            QuicVersion,
            Alpn)) {
        CxPlatLockAcquire(&TestResultsLock);
        TestResults[TestContext->EndpointIndex].Features |= TestContext->Feature;
        if (TestResults[TestContext->EndpointIndex].QuicVersion == 0) {
            TestResults[TestContext->EndpointIndex].QuicVersion = QuicVersion;
        }
        if (TestResults[TestContext->EndpointIndex].Alpn == nullptr) {
            TestResults[TestContext->EndpointIndex].Alpn = Alpn;
        }
        CxPlatLockRelease(&TestResultsLock);
    } else {
        TestFailed = true;
        ThisTestFailed = true;
    }

    QuicTraceLogInfo(
        InteropTestStop,
        "[ntrp] Test Stop, Server: %s, Port: %hu, Tests: 0x%x, Negotiated Alpn: %s, Passed: %s.",
        PublicEndpoints[TestContext->EndpointIndex].ServerName,
        TestContext->Port,
        (uint32_t)TestContext->Feature,
        Alpn,
        ThisTestFailed ? "false" : "true");

    if (ThisTestFailed) {
        free((void*)Alpn);
    }
    delete TestContext;

    CXPLAT_THREAD_RETURN(0);
}

void
StartTest(
    _In_ uint32_t EndpointIdx,
    _In_ uint16_t Port,
    _In_ QuicTestFeature Feature
    )
{
    auto TestContext = new InteropTestContext;
    TestContext->EndpointIndex = EndpointIdx;
    TestContext->Port = Port;
    TestContext->Feature = Feature;

    CXPLAT_THREAD_CONFIG ThreadConfig = {
        0,
        0,
        "QuicInterop",
        InteropTestCallback,
        TestContext
    };

    VERIFY_QUIC_SUCCESS(
        CxPlatThreadCreate(&ThreadConfig, &Threads[CurrentThreadCount++]));

    if (RunSerially) {
        CxPlatThreadWait(&Threads[CurrentThreadCount-1]);
    }
}

void
PrintTestResults(
    uint32_t Endpoint
    )
{
    char ResultCodes[] = QuicTestFeatureCodes;
    for (uint32_t i = 0; i < QuicTestFeatureCount; ++i) {
        if (!(TestResults[Endpoint].Features & (1 << i))) {
            ResultCodes[i] = '-';
        }
    }
    if (TestResults[Endpoint].QuicVersion == 0) {
        printf("%12s  %s\n", PublicEndpoints[Endpoint].ImplementationName, ResultCodes);
    } else {
        printf("%12s  %s  0x%08X  %s\n", PublicEndpoints[Endpoint].ImplementationName,
            ResultCodes, TestResults[Endpoint].QuicVersion,
            TestResults[Endpoint].Alpn);
    }
}

void
RunInteropTests(int EndpointIndex)
{
    const uint16_t* Ports = CustomPort == 0 ? PublicPorts : &CustomPort;
    const uint32_t PortsCount = CustomPort == 0 ? PublicPortsCount : 1;
    uint32_t StartTime = 0, StopTime = 0;

    StartTime = CxPlatTimeMs32();
    for (uint32_t b = 0; b < PortsCount; ++b) {
        for (uint32_t c = 0; c < QuicTestFeatureCount; ++c) {
            if (TestCases & (1 << c)) {
                if (EndpointIndex == -1) {
                    for (uint32_t d = 0; d < PublicEndpointsCount; ++d) {
                        StartTest(d, Ports[b], (QuicTestFeature)(1 << c));
                    }
                } else {
                    StartTest((uint32_t)EndpointIndex, Ports[b], (QuicTestFeature)(1 << c));
                }
            }
        }
    }

    for (uint32_t i = 0; i < CurrentThreadCount; ++i) {
        CxPlatThreadWait(&Threads[i]);
        CxPlatThreadDelete(&Threads[i]);
    }
    StopTime = CxPlatTimeMs32();

    printf("\n%12s  %s    %s   %s\n", "TARGET", QuicTestFeatureCodes, "VERSION", "ALPN");
    printf(" ============================================\n");
    if (EndpointIndex == -1) {
        for (uint32_t i = 0; i < PublicEndpointsCount; ++i) {
            PrintTestResults(i);
        }
    } else {
        PrintTestResults((uint32_t)EndpointIndex);
    }
    printf("\n");
    printf(
        "Total execution time: %u.%03us\n",
        (StopTime - StartTime) / 1000,
        (StopTime - StartTime) % 1000);
    printf("\n");
}

bool
ParseCommandLineUrls(
    _In_ int argc,
    _In_reads_(argc) _Null_terminated_ char* argv[]
    )
{
    bool ProcessingUrls = false;
    for (int i = 0; i < argc; ++i) {
        if (_strnicmp(argv[i] + 1, "urls", 4) == 0) {
            if (argv[i][1 + 4] != ':') {
                printf("Invalid URLs! First URL needs a : between the parameter name and it.\n");
                return false;
            }
            CustomUrlPath = true;
            ProcessingUrls = true;
            argv[i] += 5; // Advance beyond the parameter name.
        }
        if (ProcessingUrls) {
            if (argv[i][0] == '-') {
                ProcessingUrls = false;
                continue;
            }
            const char* Url = argv[i];
            for (int j = 0; j < 3; ++j) {
                Url = strchr(Url, '/');
                if (Url == nullptr) {
                    printf("Invalid URL provided! Must match 'http[s]://server[:port]/\n");
                    return false;
                }
                if (j < 2) {
                    ++Url;
                }
            }
            Urls.push_back(Url);
        }
    }
    return true;
}

int
QUIC_MAIN_EXPORT
main(
    _In_ int argc,
    _In_reads_(argc) _Null_terminated_ char* argv[]
    )
{
    int EndpointIndex = -1;

    if (GetValue(argc, argv, "help") ||
        GetValue(argc, argv, "?")) {
        PrintUsage();
        return 0;
    }

    if (GetValue(argc, argv, "list")) {
        printf("\nKnown implementations and servers:\n");
        for (uint32_t i = 0; i < PublicEndpointsCount; ++i) {
            printf("  %12s\t%s\n", PublicEndpoints[i].ImplementationName,
                PublicEndpoints[i].ServerName);
        }
        return 0;
    }

    const char* TestCaseStr = GetValue(argc, argv, "test");
    if (TestCaseStr) {
        TestCases = 0;
        const uint32_t Len = (uint32_t)strlen(TestCaseStr);
        for (uint32_t i = 0; i < QuicTestFeatureCount; ++i) {
            for (uint32_t j = 0; j < Len; ++j) {
                if (QuicTestFeatureCodes[i] == TestCaseStr[j]) {
                    TestCases |= (1 << i);
                }
            }
        }
        if (TestCases == 0) {
            TestCases = QuicTestFeatureAll & (uint32_t)atoi(TestCaseStr);
            if (TestCases == 0) {
                printf("Invalid test cases!\n");
                return 0;
            }
        }
    }

    RunSerially = GetValue(argc, argv, "serial") != nullptr;

    CxPlatSystemLoad();

    QUIC_STATUS Status;
    const QUIC_REGISTRATION_CONFIG RegConfig = { "quicinterop", QUIC_EXECUTION_PROFILE_LOW_LATENCY };

    if (QUIC_FAILED(Status = CxPlatInitialize())) {
        printf("CxPlatInitialize failed, 0x%x!\n", Status);
        CxPlatSystemUnload();
        return Status;
    }

    CxPlatLockInitialize(&TestResultsLock);

    if (QUIC_FAILED(Status = MsQuicOpen(&MsQuic))) {
        printf("MsQuicOpen failed, 0x%x!\n", Status);
        goto Error;
    }

    if (QUIC_FAILED(Status = MsQuic->RegistrationOpen(&RegConfig, &Registration))) {
        printf("RegistrationOpen failed, 0x%x!\n", Status);
        goto Error;
    }

    TryGetValue(argc, argv, "timeout", &WaitTimeoutMs);
    TryGetValue(argc, argv, "version", &InitialVersion);
    TryGetValue(argc, argv, "port", &CustomPort);
    if (!ParseCommandLineUrls(argc, argv)) {
        Status = QUIC_STATUS_INVALID_PARAMETER;
        goto Error;
    }
    if (!CustomUrlPath) {
        Urls.push_back("/");
    }

    TryGetValue(argc, argv, "sslkeylogfile", &SslKeyLogFileParam);

    const char* Target, *Custom;
    if (TryGetValue(argc, argv, "target", &Target)) {
        bool Found = false;
        for (uint32_t i = 0; i < PublicEndpointsCount; ++i) {
            if (strcmp(Target, PublicEndpoints[i].ImplementationName) == 0) {
                EndpointIndex = (int)i;
                Found = true;
                break;
            }
        }
        if (!Found) {
            printf("Unknown implementation '%s'\n", Target);
            goto Error;
        }
    } else if (TryGetValue(argc, argv, "custom", &Custom)) {
        PublicEndpoints[PublicEndpointsCount].ImplementationName = Custom;
        PublicEndpoints[PublicEndpointsCount].ServerName = Custom;
        EndpointIndex = (int)PublicEndpointsCount;
    }

    RunInteropTests(EndpointIndex);

    if (CustomUrlPath && TestFailed) {
        Status = QUIC_STATUS_ABORTED;
    }

Error:

    if (MsQuic != nullptr) {
        if (Registration != nullptr) {
            MsQuic->RegistrationClose(Registration);
        }
        MsQuicClose(MsQuic);
    }

    CxPlatLockUninitialize(&TestResultsLock);
    CxPlatUninitialize();
    CxPlatSystemUnload();

    return (int)Status;
}<|MERGE_RESOLUTION|>--- conflicted
+++ resolved
@@ -121,13 +121,6 @@
 
 const char* SslKeyLogFileParam = nullptr;
 
-<<<<<<< HEAD
-#ifndef QUIC_BUILD_STATIC
-extern "C" void QuicTraceRundown(void) { }
-#endif
-
-=======
->>>>>>> c5a0e740
 void
 PrintUsage()
 {
