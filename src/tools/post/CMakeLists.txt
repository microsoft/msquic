--- conflicted
+++ resolved
@@ -5,19 +5,4 @@
     post.cpp
 )
 
-<<<<<<< HEAD
-set(CMAKE_CXX_FLAGS "${CMAKE_CXX_FLAGS} ${QUIC_CXX_FLAGS}")
-
-add_executable(quicpost ${SOURCES})
-
-set_property(TARGET quicpost PROPERTY FOLDER "tools")
-
-target_link_libraries(quicpost msquic platform msquictraceprovider)
-
-if("${CMAKE_CXX_COMPILER_ID}" STREQUAL "MSVC")
-    target_link_libraries(quicpost
-        ws2_32 schannel ntdll bcrypt ncrypt crypt32 iphlpapi advapi32)
-endif()
-=======
-add_quic_tool(quicpost ${SOURCES})
->>>>>>> 509e104f
+add_quic_tool(quicpost ${SOURCES})