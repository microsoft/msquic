/*++

    Copyright (c) Microsoft Corporation.
    Licensed under the MIT License.

Abstract:

    A server implementation for a public IP lookup protocol.

TODO:

    Don't use the QUIC_ADDR format, as it's not cross-platform. Use the same
    format as the QUIC spec's preferred address TP.

--*/

#define QUIC_TEST_APIS 1 // Needed for self signed cert API
#include <msquichelper.h>

const QUIC_REGISTRATION_CONFIG RegConfig = { "ip", QUIC_EXECUTION_PROFILE_LOW_LATENCY };
const QUIC_BUFFER Alpn = { sizeof("ip") - 1, (uint8_t*)"ip" };
const uint16_t UdpPort = 4444;
const uint64_t IdleTimeoutMs = 2000;

const QUIC_API_TABLE* MsQuic;
HQUIC Registration;
HQUIC Configuration;

<<<<<<< HEAD
#ifndef QUIC_BUILD_STATIC
extern "C" void QuicTraceRundown(void) { }
#endif

=======
>>>>>>> c5a0e740
void
PrintUsage()
{
    printf("\nquicip runs a public IP lookup server.\n\n");

    printf("Usage:\n");
    printf("  quicipserver.exe -selfsign or -cert_hash:<...> [and -cert_store:<...> | -machine] or (-cert_file:<...> and -key_file:<...>)\n");
}

QUIC_STATUS
QUIC_API
ServerStreamCallback(
    _In_ HQUIC Stream,
    _In_opt_ void* /* Context */,
    _Inout_ QUIC_STREAM_EVENT* Event
    )
{
    switch (Event->Type) {
    case QUIC_STREAM_EVENT_SEND_COMPLETE:
        CXPLAT_FREE(Event->SEND_COMPLETE.ClientContext, QUIC_POOL_TOOL);
        break;
    case QUIC_STREAM_EVENT_SHUTDOWN_COMPLETE:
        MsQuic->StreamClose(Stream);
        break;
    default:
        break;
    }
    return QUIC_STATUS_SUCCESS;
}

void
ServerSendIp(
    _In_ HQUIC Connection
    )
{
    QUIC_STATUS Status;
    HQUIC Stream = nullptr;

    auto SendBufferRaw = CXPLAT_ALLOC_PAGED(sizeof(QUIC_BUFFER) + sizeof(QUIC_ADDR), QUIC_POOL_TOOL);
    if (SendBufferRaw == nullptr) {
        return;
    }

    auto SendBuffer = (QUIC_BUFFER*)SendBufferRaw;
    SendBuffer->Buffer = (uint8_t*)SendBufferRaw + sizeof(QUIC_BUFFER);
    SendBuffer->Length = sizeof(QUIC_ADDR);

    if (QUIC_FAILED(Status = MsQuic->GetParam(Connection, QUIC_PARAM_LEVEL_CONNECTION, QUIC_PARAM_CONN_REMOTE_ADDRESS, &SendBuffer->Length, SendBuffer->Buffer))) {
        printf("GetParam(CONN_REMOTE_ADDRESS) failed, 0x%x!\n", Status);
        CXPLAT_FREE(SendBuffer, QUIC_POOL_TOOL);
        return;
    }

    if (QUIC_FAILED(Status = MsQuic->StreamOpen(Connection, QUIC_STREAM_OPEN_FLAG_UNIDIRECTIONAL, ServerStreamCallback, nullptr, &Stream))) {
        printf("StreamOpen failed, 0x%x!\n", Status);
        return;
    }

    if (QUIC_FAILED(Status = MsQuic->StreamStart(Stream, QUIC_STREAM_START_FLAG_NONE))) {
        printf("StreamStart failed, 0x%x!\n", Status);
        MsQuic->StreamClose(Stream);
        return;
    }

    if (QUIC_FAILED(Status = MsQuic->StreamSend(Stream, SendBuffer, 1, QUIC_SEND_FLAG_FIN, SendBuffer))) {
        printf("StreamSend failed, 0x%x!\n", Status);
        CXPLAT_FREE(SendBufferRaw, QUIC_POOL_TOOL);
        MsQuic->StreamShutdown(Stream, QUIC_STREAM_SHUTDOWN_FLAG_ABORT, 0);
    }
}

QUIC_STATUS
QUIC_API
ServerConnectionCallback(
    _In_ HQUIC Connection,
    _In_opt_ void* /* Context */,
    _Inout_ QUIC_CONNECTION_EVENT* Event
    )
{
    switch (Event->Type) {
    case QUIC_CONNECTION_EVENT_CONNECTED:
        MsQuic->ConnectionSendResumptionTicket(Connection, QUIC_SEND_RESUMPTION_FLAG_NONE, 0, NULL);
        ServerSendIp(Connection);
        break;
    case QUIC_CONNECTION_EVENT_SHUTDOWN_COMPLETE:
        MsQuic->ConnectionClose(Connection);
        break;
    default:
        break;
    }
    return QUIC_STATUS_SUCCESS;
}

QUIC_STATUS
QUIC_API
ServerListenerCallback(
    _In_ HQUIC /* Listener */,
    _In_opt_ void* /* Context */,
    _Inout_ QUIC_LISTENER_EVENT* Event
    )
{
    QUIC_STATUS Status = QUIC_STATUS_NOT_SUPPORTED;
    switch (Event->Type) {
    case QUIC_LISTENER_EVENT_NEW_CONNECTION:
        MsQuic->SetCallbackHandler(Event->NEW_CONNECTION.Connection, (void*)ServerConnectionCallback, nullptr);
        Status = MsQuic->ConnectionSetConfiguration(Event->NEW_CONNECTION.Connection, Configuration);
        break;
    default:
        break;
    }
    return Status;
}

void
RunServer(
    _In_ int argc,
    _In_reads_(argc) _Null_terminated_ char* argv[]
    )
{
    QUIC_STATUS Status;
    HQUIC Listener = nullptr;

    QUIC_SETTINGS Settings{0};
    Settings.IdleTimeoutMs = IdleTimeoutMs;
    Settings.IsSet.IdleTimeoutMs = TRUE;

    QUIC_ADDR Address = {};
    QuicAddrSetFamily(&Address, QUIC_ADDRESS_FAMILY_UNSPEC);
    QuicAddrSetPort(&Address, UdpPort);

    Configuration =
        GetServerConfigurationFromArgs(
            argc,
            argv,
            MsQuic,
            Registration,
            &Alpn,
            1,
            &Settings,
            sizeof(Settings));
    if (!Configuration) {
        printf("Failed to load configuration from args!\n");
        return;
    }

    if (QUIC_FAILED(Status = MsQuic->ListenerOpen(Registration, ServerListenerCallback, nullptr, &Listener))) {
        printf("ListenerOpen failed, 0x%x!\n", Status);
        goto Error;
    }

    if (QUIC_FAILED(Status = MsQuic->ListenerStart(Listener, &Alpn, 1, &Address))) {
        printf("ListenerStart failed, 0x%x!\n", Status);
        goto Error;
    }

    printf("Press Enter to exit.\n\n");
    getchar();

Error:

    if (Listener != nullptr) {
        MsQuic->ListenerClose(Listener);
    }
    if (Configuration) {
        FreeServerConfiguration(MsQuic, Configuration);
    }
}

int
QUIC_MAIN_EXPORT
main(
    _In_ int argc,
    _In_reads_(argc) _Null_terminated_ char* argv[]
    )
{
    CxPlatSystemLoad();

    QUIC_STATUS Status = QUIC_STATUS_SUCCESS;
    if (QUIC_FAILED(Status = CxPlatInitialize())) {
        printf("CxPlatInitialize failed, 0x%x!\n", Status);
        CxPlatSystemUnload();
        return Status;
    }

    if (QUIC_FAILED(Status = MsQuicOpen(&MsQuic))) {
        printf("MsQuicOpen failed, 0x%x!\n", Status);
        goto Error;
    }

    if (QUIC_FAILED(Status = MsQuic->RegistrationOpen(&RegConfig, &Registration))) {
        printf("RegistrationOpen failed, 0x%x!\n", Status);
        goto Error;
    }

    if (argc < 2) {
        PrintUsage();
        goto Error;
    }

    RunServer(argc, argv);

Error:

    if (MsQuic != nullptr) {
        if (Registration != nullptr) {
            MsQuic->RegistrationClose(Registration);
        }
        MsQuicClose(MsQuic);
    }

    CxPlatUninitialize();
    CxPlatSystemUnload();

    return (int)Status;
}<|MERGE_RESOLUTION|>--- conflicted
+++ resolved
@@ -26,13 +26,6 @@
 HQUIC Registration;
 HQUIC Configuration;
 
-<<<<<<< HEAD
-#ifndef QUIC_BUILD_STATIC
-extern "C" void QuicTraceRundown(void) { }
-#endif
-
-=======
->>>>>>> c5a0e740
 void
 PrintUsage()
 {
