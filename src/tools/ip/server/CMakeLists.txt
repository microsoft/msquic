--- conflicted
+++ resolved
@@ -1,25 +1,5 @@
 # Copyright (c) Microsoft Corporation.
 # Licensed under the MIT License.
 
-<<<<<<< HEAD
-set(CMAKE_CXX_FLAGS "${CMAKE_CXX_FLAGS} ${QUIC_CXX_FLAGS}")
-
-add_executable(quicipserver quicipserver.cpp)
-target_compile_options(quicipserver PRIVATE
-     $<$<OR:$<CXX_COMPILER_ID:Clang>,$<CXX_COMPILER_ID:AppleClang>,$<CXX_COMPILER_ID:GNU>>:
-        ${CLANG_GCC_WARNING_FLAGS}>
-     $<$<CXX_COMPILER_ID:MSVC>:
-        ${MSVC_WARNING_FLAGS}>)
-
-target_link_libraries(quicipserver msquic platform msquictraceprovider)
-
-set_property(TARGET quicipserver PROPERTY FOLDER "tools")
-
-if("${CMAKE_CXX_COMPILER_ID}" STREQUAL "MSVC")
-    target_link_libraries(quicipserver
-        ws2_32 schannel ntdll bcrypt ncrypt crypt32 iphlpapi advapi32)
-endif()
-=======
 add_quic_tool(quicipserver quicipserver.cpp)
-quic_tool_warnings(quicipserver)
->>>>>>> 509e104f
+quic_tool_warnings(quicipserver)