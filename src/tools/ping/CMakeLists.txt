--- conflicted
+++ resolved
@@ -9,19 +9,4 @@
     Server.cpp
 )
 
-<<<<<<< HEAD
-set(CMAKE_CXX_FLAGS "${CMAKE_CXX_FLAGS} ${QUIC_CXX_FLAGS}")
-
-add_executable(quicping ${SOURCES})
-
-set_property(TARGET quicping PROPERTY FOLDER "tools")
-
-target_link_libraries(quicping msquic platform msquictraceprovider)
-
-if("${CMAKE_CXX_COMPILER_ID}" STREQUAL "MSVC")
-    target_link_libraries(quicping
-        ws2_32 schannel ntdll bcrypt ncrypt crypt32 iphlpapi advapi32)
-endif()
-=======
-add_quic_tool(quicping ${SOURCES})
->>>>>>> 509e104f
+add_quic_tool(quicping ${SOURCES})