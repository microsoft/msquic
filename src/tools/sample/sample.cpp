/*++

    Copyright (c) Microsoft Corporation.
    Licensed under the MIT License.

Abstract:

    Provides a very simple MsQuic API sample server and client application.

--*/

#include <msquic.h>
#include <msquicp.h>
#include <stdio.h>
#include <stdlib.h>

const QUIC_REGISTRATION_CONFIG RegConfig = { "quicsample", QUIC_EXECUTION_PROFILE_LOW_LATENCY };
const QUIC_BUFFER Alpn = { sizeof("sample") - 1, (uint8_t*)"sample" };
const uint16_t UdpPort = 4567;
const uint64_t IdleTimeoutMs = 1000;
const uint32_t SendBufferLength = 100;

const QUIC_API_TABLE* MsQuic;
HQUIC Registration;
HQUIC Configuration;

void PrintUsage()
{
    printf(
        "\n"
        "quicsample runs a simple client or server.\n"
        "\n"
        "Usage:\n"
        "\n"
        "  quicinterop.exe -client -target:<...> [-unsecure]\n"
        "  quicinterop.exe -server -cert_hash:<...> or (-cert_file:<...> and -key_file:<...>)\n"
        );
}

_Ret_maybenull_ _Null_terminated_ const char*
GetValue(
    _In_ int argc,
    _In_reads_(argc) _Null_terminated_ char* argv[],
    _In_z_ const char* name
    )
{
    const size_t nameLen = strlen(name);
    for (int i = 0; i < argc; i++) {
        if (_strnicmp(argv[i] + 1, name, nameLen) == 0) {
            return argv[i] + 1 + nameLen + 1;
        }
    }
    return nullptr;
}

uint8_t DecodeHexChar(char c)
{
    if (c >= '0' && c <= '9') return c - '0';
    if (c >= 'A' && c <= 'F') return 10 + c - 'A';
    if (c >= 'a' && c <= 'f') return 10 + c - 'a';
    return 0;
}

uint32_t
DecodeHexBuffer(
    _In_z_ const char* HexBuffer,
    _In_ uint32_t OutBufferLen,
    _Out_writes_to_(OutBufferLen, return)
        uint8_t* OutBuffer
    )
{
    uint32_t HexBufferLen = (uint32_t)strlen(HexBuffer) / 2;
    if (HexBufferLen > OutBufferLen) {
        return 0;
    }

    for (uint32_t i = 0; i < HexBufferLen; i++) {
        OutBuffer[i] =
            (DecodeHexChar(HexBuffer[i * 2]) << 4) |
            DecodeHexChar(HexBuffer[i * 2 + 1]);
    }

    return HexBufferLen;
}

void
ServerSend(
    _In_ HQUIC Stream
    )
{
    auto SendBufferRaw = malloc(sizeof(QUIC_BUFFER) + SendBufferLength);
    if (SendBufferRaw == nullptr) {
        printf("SendBuffer allocation failed!\n");
        MsQuic->StreamShutdown(Stream, QUIC_STREAM_SHUTDOWN_FLAG_ABORT, 0);
        return;
    }

    auto SendBuffer = (QUIC_BUFFER*)SendBufferRaw;
    SendBuffer->Buffer = (uint8_t*)SendBufferRaw + sizeof(QUIC_BUFFER);
    SendBuffer->Length = SendBufferLength;

    printf("[strm][%p] Sending data...\n", Stream);

    QUIC_STATUS Status;
    if (QUIC_FAILED(Status = MsQuic->StreamSend(Stream, SendBuffer, 1, QUIC_SEND_FLAG_FIN, SendBuffer))) {
        printf("StreamSend failed, 0x%x!\n", Status);
        free(SendBufferRaw);
        MsQuic->StreamShutdown(Stream, QUIC_STREAM_SHUTDOWN_FLAG_ABORT, 0);
    }
}

_IRQL_requires_max_(DISPATCH_LEVEL)
_Function_class_(QUIC_STREAM_CALLBACK)
QUIC_STATUS
QUIC_API
ServerStreamCallback(
    _In_ HQUIC Stream,
    _In_opt_ void* /* Context */,
    _Inout_ QUIC_STREAM_EVENT* Event
    )
{
    switch (Event->Type) {
    case QUIC_STREAM_EVENT_SEND_COMPLETE:
        free(Event->SEND_COMPLETE.ClientContext);
        printf("[strm][%p] Data sent\n", Stream);
        break;
    case QUIC_STREAM_EVENT_RECEIVE:
        printf("[strm][%p] Data received\n", Stream);
        break;
    case QUIC_STREAM_EVENT_PEER_SEND_SHUTDOWN:
        printf("[strm][%p] Peer shutdown\n", Stream);
        ServerSend(Stream);
        break;
    case QUIC_STREAM_EVENT_PEER_SEND_ABORTED:
        printf("[strm][%p] Peer aborted\n", Stream);
        MsQuic->StreamShutdown(Stream, QUIC_STREAM_SHUTDOWN_FLAG_ABORT, 0);
        break;
    case QUIC_STREAM_EVENT_SHUTDOWN_COMPLETE:
        printf("[strm][%p] All done\n", Stream);
        MsQuic->StreamClose(Stream);
        break;
    default:
        break;
    }
    return QUIC_STATUS_SUCCESS;
}

_IRQL_requires_max_(DISPATCH_LEVEL)
_Function_class_(QUIC_CONNECTION_CALLBACK)
QUIC_STATUS
QUIC_API
ServerConnectionCallback(
    _In_ HQUIC Connection,
    _In_opt_ void* /* Context */,
    _Inout_ QUIC_CONNECTION_EVENT* Event
    )
{
    switch (Event->Type) {
    case QUIC_CONNECTION_EVENT_CONNECTED:
        printf("[conn][%p] Connected\n", Connection);
        MsQuic->ConnectionSendResumptionTicket(Connection, QUIC_SEND_RESUMPTION_FLAG_NONE, 0, NULL);
        break;
    case QUIC_CONNECTION_EVENT_SHUTDOWN_INITIATED_BY_TRANSPORT:
        printf("[conn][%p] Shutdown by transport, 0x%x\n", Connection, Event->SHUTDOWN_INITIATED_BY_TRANSPORT.Status);
        break;
    case QUIC_CONNECTION_EVENT_SHUTDOWN_INITIATED_BY_PEER:
        printf("[conn][%p] Shutdown by peer, 0x%llu\n", Connection, (unsigned long long)Event->SHUTDOWN_INITIATED_BY_PEER.ErrorCode);
        break;
    case QUIC_CONNECTION_EVENT_SHUTDOWN_COMPLETE:
        printf("[conn][%p] All done\n", Connection);
        MsQuic->ConnectionClose(Connection);
        break;
    case QUIC_CONNECTION_EVENT_PEER_STREAM_STARTED:
        printf("[strm][%p] Peer started\n", Event->PEER_STREAM_STARTED.Stream);
        MsQuic->SetCallbackHandler(Event->PEER_STREAM_STARTED.Stream, (void*)ServerStreamCallback, nullptr);
        break;
    case QUIC_CONNECTION_EVENT_RESUMED:
        printf("[conn][%p] Connection resumed!\n", Connection);
        break;
    default:
        break;
    }
    return QUIC_STATUS_SUCCESS;
}

_IRQL_requires_max_(PASSIVE_LEVEL)
_Function_class_(QUIC_LISTENER_CALLBACK)
QUIC_STATUS
QUIC_API
ServerListenerCallback(
    _In_ HQUIC /* Listener */,
    _In_opt_ void* /* Context */,
    _Inout_ QUIC_LISTENER_EVENT* Event
    )
{
    QUIC_STATUS Status = QUIC_STATUS_NOT_SUPPORTED;
    switch (Event->Type) {
    case QUIC_LISTENER_EVENT_NEW_CONNECTION:
        MsQuic->SetCallbackHandler(Event->NEW_CONNECTION.Connection, (void*)ServerConnectionCallback, nullptr);
        Status = MsQuic->ConnectionSetConfiguration(Event->NEW_CONNECTION.Connection, Configuration);
        break;
    default:
        break;
    }
    return Status;
}

typedef struct QUIC_CREDENTIAL_CONFIG_HELPER {
    QUIC_CREDENTIAL_CONFIG CredConfig;
    union {
        QUIC_CERTIFICATE_HASH CertHash;
        QUIC_CERTIFICATE_HASH_STORE CertHashStore;
        QUIC_CERTIFICATE_FILE CertFile;
    };
} QUIC_CREDENTIAL_CONFIG_HELPER;

bool
ServerLoadConfiguration(
    _In_ int argc,
    _In_reads_(argc) _Null_terminated_ char* argv[]
    )
{
    QUIC_SETTINGS Settings{0};
    Settings.IdleTimeoutMs = IdleTimeoutMs;
    Settings.IsSet.IdleTimeoutMs = TRUE;
    Settings.ServerResumptionLevel = QUIC_SERVER_RESUME_AND_ZERORTT;
    Settings.IsSet.ServerResumptionLevel = TRUE;
    Settings.PeerBidiStreamCount = 1;
    Settings.IsSet.PeerBidiStreamCount = TRUE;

    QUIC_CREDENTIAL_CONFIG_HELPER Config;
    memset(&Config, 0, sizeof(Config));
    Config.CredConfig.Flags = QUIC_CREDENTIAL_FLAG_NONE;

    const char* Cert;
    const char* KeyFile;
    if ((Cert = GetValue(argc, argv, "cert_hash")) != nullptr) {
        uint32_t CertHashLen =
            DecodeHexBuffer(
                Cert,
                sizeof(Config.CertHash.ShaHash),
                Config.CertHash.ShaHash);
        if (CertHashLen != sizeof(Config.CertHash.ShaHash)) {
            return false;
        }
        Config.CredConfig.Type = QUIC_CREDENTIAL_TYPE_CERTIFICATE_HASH;
        Config.CredConfig.CertificateHash = &Config.CertHash;

    } else if ((Cert = GetValue(argc, argv, "cert_file")) != nullptr &&
               (KeyFile = GetValue(argc, argv, "key_file")) != nullptr) {
        Config.CertFile.CertificateFile = (char*)Cert;
        Config.CertFile.PrivateKeyFile = (char*)KeyFile;
        Config.CredConfig.Type = QUIC_CREDENTIAL_TYPE_CERTIFICATE_FILE;
        Config.CredConfig.CertificateFile = &Config.CertFile;

    } else {
        printf("Must specify '-cert_hash' or 'cert_file' and 'key_file'!\n");
        return false;
    }

    QUIC_STATUS Status = QUIC_STATUS_SUCCESS;
    if (QUIC_FAILED(Status = MsQuic->ConfigurationOpen(Registration, &Alpn, 1, &Settings, sizeof(Settings), nullptr, &Configuration))) {
        printf("ConfigurationOpen failed, 0x%x!\n", Status);
        return false;
    }

    if (QUIC_FAILED(Status = MsQuic->ConfigurationLoadCredential(Configuration, &Config.CredConfig))) {
        printf("ConfigurationLoadCredential failed, 0x%x!\n", Status);
        return false;
    }

    return true;
}

void
RunServer(
    _In_ int argc,
    _In_reads_(argc) _Null_terminated_ char* argv[]
    )
{
    QUIC_STATUS Status;
    HQUIC Listener = nullptr;

    QUIC_ADDR Address = {};
    QuicAddrSetFamily(&Address, QUIC_ADDRESS_FAMILY_UNSPEC);
    QuicAddrSetPort(&Address, UdpPort);

    if (!ServerLoadConfiguration(argc, argv)) {
        return;
    }

    if (QUIC_FAILED(Status = MsQuic->ListenerOpen(Registration, ServerListenerCallback, nullptr, &Listener))) {
        printf("ListenerOpen failed, 0x%x!\n", Status);
        goto Error;
    }

    if (QUIC_FAILED(Status = MsQuic->ListenerStart(Listener, &Alpn, 1, &Address))) {
        printf("ListenerStart failed, 0x%x!\n", Status);
        goto Error;
    }

    printf("Press Enter to exit.\n\n");
    getchar();

Error:

    if (Listener != nullptr) {
        MsQuic->ListenerClose(Listener);
    }
}

_IRQL_requires_max_(DISPATCH_LEVEL)
_Function_class_(QUIC_STREAM_CALLBACK)
QUIC_STATUS
QUIC_API
ClientStreamCallback(
    _In_ HQUIC Stream,
    _In_opt_ void* /* Context */,
    _Inout_ QUIC_STREAM_EVENT* Event
    )
{
    switch (Event->Type) {
    case QUIC_STREAM_EVENT_SEND_COMPLETE:
        free(Event->SEND_COMPLETE.ClientContext);
        printf("[strm][%p] Data sent\n", Stream);
        break;
    case QUIC_STREAM_EVENT_RECEIVE:
        printf("[strm][%p] Data received\n", Stream);
        break;
    case QUIC_STREAM_EVENT_PEER_SEND_ABORTED:
        printf("[strm][%p] Peer aborted\n", Stream);
        break;
    case QUIC_STREAM_EVENT_PEER_SEND_SHUTDOWN:
        printf("[strm][%p] Peer shutdown\n", Stream);
        break;
    case QUIC_STREAM_EVENT_SHUTDOWN_COMPLETE:
        printf("[strm][%p] All done\n", Stream);
        MsQuic->StreamClose(Stream);
        break;
    default:
        break;
    }
    return QUIC_STATUS_SUCCESS;
}

void
ClientSend(
    _In_ HQUIC Connection
    )
{
    QUIC_STATUS Status;
    HQUIC Stream = nullptr;
    uint8_t* SendBufferRaw;
    QUIC_BUFFER* SendBuffer;
    if (QUIC_FAILED(Status = MsQuic->StreamOpen(Connection, QUIC_STREAM_OPEN_FLAG_NONE, ClientStreamCallback, nullptr, &Stream))) {
        printf("StreamOpen failed, 0x%x!\n", Status);
        goto Error;
    }

    printf("[strm][%p] Starting...\n", Stream);

    if (QUIC_FAILED(Status = MsQuic->StreamStart(Stream, QUIC_STREAM_START_FLAG_NONE))) {
        printf("StreamStart failed, 0x%x!\n", Status);
        MsQuic->StreamClose(Stream);
        goto Error;
    }

    SendBufferRaw = (uint8_t*)malloc(sizeof(QUIC_BUFFER) + SendBufferLength);
    if (SendBufferRaw == nullptr) {
        printf("SendBuffer allocation failed!\n");
        Status = QUIC_STATUS_OUT_OF_MEMORY;
        goto Error;
    }

    SendBuffer = (QUIC_BUFFER*)SendBufferRaw;
    SendBuffer->Buffer = SendBufferRaw + sizeof(QUIC_BUFFER);
    SendBuffer->Length = SendBufferLength;

    printf("[strm][%p] Sending data...\n", Stream);

    if (QUIC_FAILED(Status = MsQuic->StreamSend(Stream, SendBuffer, 1, QUIC_SEND_FLAG_FIN, SendBuffer))) {
        printf("StreamSend failed, 0x%x!\n", Status);
        free(SendBufferRaw);
        goto Error;
    }

Error:

    if (QUIC_FAILED(Status)) {
        MsQuic->ConnectionShutdown(Connection, QUIC_CONNECTION_SHUTDOWN_FLAG_NONE, 0);
    }
}

_IRQL_requires_max_(DISPATCH_LEVEL)
_Function_class_(QUIC_CONNECTION_CALLBACK)
QUIC_STATUS
QUIC_API
ClientConnectionCallback(
    _In_ HQUIC Connection,
    _In_opt_ void* /* Context */,
    _Inout_ QUIC_CONNECTION_EVENT* Event
    )
{
    switch (Event->Type) {
    case QUIC_CONNECTION_EVENT_CONNECTED:
        printf("[conn][%p] Connected\n", Connection);
        ClientSend(Connection);
        break;
    case QUIC_CONNECTION_EVENT_SHUTDOWN_INITIATED_BY_TRANSPORT:
        printf("[conn][%p] Shutdown by transport, 0x%x\n", Connection, Event->SHUTDOWN_INITIATED_BY_TRANSPORT.Status);
        break;
    case QUIC_CONNECTION_EVENT_SHUTDOWN_INITIATED_BY_PEER:
        printf("[conn][%p] Shutdown by peer, 0x%llu\n", Connection, (unsigned long long)Event->SHUTDOWN_INITIATED_BY_PEER.ErrorCode);
        break;
    case QUIC_CONNECTION_EVENT_SHUTDOWN_COMPLETE:
        printf("[conn][%p] All done\n", Connection);
        if (!Event->SHUTDOWN_COMPLETE.AppCloseInProgress) {
            MsQuic->ConnectionClose(Connection);
        }
        break;
    case QUIC_CONNECTION_EVENT_RESUMPTION_TICKET_RECEIVED:
        printf("[conn][%p] Resumption ticket received (%u bytes):\n", Connection, Event->RESUMPTION_TICKET_RECEIVED.ResumptionTicketLength);
        for (uint32_t i = 0; i < Event->RESUMPTION_TICKET_RECEIVED.ResumptionTicketLength; i++) {
            printf("%.2X", (uint8_t)Event->RESUMPTION_TICKET_RECEIVED.ResumptionTicket[i]);
        }
        printf("\n");
        break;
    default:
        break;
    }
    return QUIC_STATUS_SUCCESS;
}

bool
ClientLoadConfiguration(
    bool Unsecure
    )
{
    QUIC_SETTINGS Settings{0};
    Settings.IdleTimeoutMs = IdleTimeoutMs;
    Settings.IsSet.IdleTimeoutMs = TRUE;

    QUIC_CREDENTIAL_CONFIG CredConfig;
    memset(&CredConfig, 0, sizeof(CredConfig));
    CredConfig.Type = QUIC_CREDENTIAL_TYPE_NONE;
    CredConfig.Flags = QUIC_CREDENTIAL_FLAG_CLIENT;
    if (Unsecure) {
        CredConfig.Flags |= QUIC_CREDENTIAL_FLAG_NO_CERTIFICATE_VALIDATION;
    }

    QUIC_STATUS Status = QUIC_STATUS_SUCCESS;
    if (QUIC_FAILED(Status = MsQuic->ConfigurationOpen(Registration, &Alpn, 1, &Settings, sizeof(Settings), nullptr, &Configuration))) {
        printf("ConfigurationOpen failed, 0x%x!\n", Status);
        return false;
    }

    if (QUIC_FAILED(Status = MsQuic->ConfigurationLoadCredential(Configuration, &CredConfig))) {
        printf("ConfigurationLoadCredential failed, 0x%x!\n", Status);
        return false;
    }

    return true;
}

void
RunClient(
    _In_ int argc,
    _In_reads_(argc) _Null_terminated_ char* argv[]
    )
{
    if (!ClientLoadConfiguration(GetValue(argc, argv, "unsecure"))) {
        return;
    }

    QUIC_STATUS Status;
    const char* ResumptionTicketString = nullptr;
    HQUIC Connection = nullptr;
    if (QUIC_FAILED(Status = MsQuic->ConnectionOpen(Registration, ClientConnectionCallback, nullptr, &Connection))) {
        printf("ConnectionOpen failed, 0x%x!\n", Status);
        goto Error;
    }

    if ((ResumptionTicketString = GetValue(argc, argv, "ticket")) != nullptr) {
        uint8_t ResumptionTicket[1024];
        uint16_t TicketLength = (uint16_t)DecodeHexBuffer(ResumptionTicketString, sizeof(ResumptionTicket), ResumptionTicket);
        if (QUIC_FAILED(Status = MsQuic->SetParam(Connection, QUIC_PARAM_LEVEL_CONNECTION, QUIC_PARAM_CONN_RESUMPTION_STATE, TicketLength, ResumptionTicket))) {
            printf("SetParam(QUIC_PARAM_CONN_RESUMPTION_TICKET) failed, 0x%x!\n", Status);
            goto Error;
        }
    }

    const char* Target;
    if ((Target = GetValue(argc, argv, "target")) == nullptr) {
        printf("Must specify '-target' argument!\n");
        goto Error;
    }

    printf("[conn][%p] Connecting...\n", Connection);

<<<<<<< HEAD
    if (QUIC_FAILED(Status = MsQuic->ConnectionStart(Connection, Configuration, AF_UNSPEC, Target, UdpPort))) {
=======
    if (QUIC_FAILED(Status = MsQuic->ConnectionStart(Connection, QUIC_ADDRESS_FAMILY_UNSPEC, Target, UdpPort))) {
>>>>>>> a91c6a2a
        printf("ConnectionStart failed, 0x%x!\n", Status);
        goto Error;
    }

Error:

    if (QUIC_FAILED(Status) && Connection != nullptr) {
        MsQuic->ConnectionClose(Connection);
    }
}

int
QUIC_MAIN_EXPORT
main(
    _In_ int argc,
    _In_reads_(argc) _Null_terminated_ char* argv[]
    )
{
    QUIC_STATUS Status = QUIC_STATUS_SUCCESS;
    if (QUIC_FAILED(Status = MsQuicOpen(&MsQuic))) {
        printf("MsQuicOpen failed, 0x%x!\n", Status);
        goto Error;
    }

    if (QUIC_FAILED(Status = MsQuic->RegistrationOpen(&RegConfig, &Registration))) {
        printf("RegistrationOpen failed, 0x%x!\n", Status);
        goto Error;
    }

    if (GetValue(argc, argv, "help") || GetValue(argc, argv, "?")) {
        PrintUsage();
    } else if (GetValue(argc, argv, "client")) {
        RunClient(argc, argv);
    } else if (GetValue(argc, argv, "server")) {
        RunServer(argc, argv);
    } else {
        PrintUsage();
    }

Error:

    if (MsQuic != nullptr) {
        if (Configuration != nullptr) {
            MsQuic->ConfigurationClose(Configuration);
        }
        if (Registration != nullptr) {
            MsQuic->RegistrationClose(Registration);
        }
        MsQuicClose(MsQuic);
    }

    return (int)Status;
}<|MERGE_RESOLUTION|>--- conflicted
+++ resolved
@@ -497,11 +497,7 @@
 
     printf("[conn][%p] Connecting...\n", Connection);
 
-<<<<<<< HEAD
-    if (QUIC_FAILED(Status = MsQuic->ConnectionStart(Connection, Configuration, AF_UNSPEC, Target, UdpPort))) {
-=======
-    if (QUIC_FAILED(Status = MsQuic->ConnectionStart(Connection, QUIC_ADDRESS_FAMILY_UNSPEC, Target, UdpPort))) {
->>>>>>> a91c6a2a
+    if (QUIC_FAILED(Status = MsQuic->ConnectionStart(Connection, Configuration, QUIC_ADDRESS_FAMILY_UNSPEC, Target, UdpPort))) {
         printf("ConnectionStart failed, 0x%x!\n", Status);
         goto Error;
     }
