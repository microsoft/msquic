--- conflicted
+++ resolved
@@ -38,11 +38,7 @@
 
 #define _CRT_SECURE_NO_WARNINGS 1
 
-<<<<<<< HEAD
-#define QUIC_API_ENABLE_PREVIEW_FEATURES
-=======
 #define QUIC_API_ENABLE_PREVIEW_FEATURES 1
->>>>>>> dba80069
 
 #ifdef _WIN32
 //
@@ -905,7 +901,6 @@
         }
         printf("\n");
         break;
-<<<<<<< HEAD
     case QUIC_CONNECTION_EVENT_PATH_ADDED:
         printf("[conn][%p] New Path available!\n", Connection);
         QUIC_PATH_STATUS PathStatus;
@@ -920,14 +915,13 @@
         if (QUIC_FAILED(Status)) {
             printf("SetParam(QUIC_PARAM_CONN_PATH_STATUS) failed, 0x%x!\n", Status);
         }
-=======
+        break;
     case QUIC_CONNECTION_EVENT_IDEAL_PROCESSOR_CHANGED:
         printf(
             "[conn][%p] Ideal Processor is: %u, Partition Index %u\n",
             Connection,
             Event->IDEAL_PROCESSOR_CHANGED.IdealProcessor,
             Event->IDEAL_PROCESSOR_CHANGED.PartitionIndex);
->>>>>>> dba80069
         break;
     default:
         break;
@@ -1081,7 +1075,7 @@
     //
     // Load the client configuration based on the "unsecure" command line option.
     //
-    if (!ClientLoadConfiguration(GetFlag(argc, argv, "unsecure"))) {
+    if (!ClientLoadConfiguration(GetFlag(argc, argv, "unsecure"), GetFlag(argc, argv, "multipath"))) {
         return;
     }
     QUIC_STATUS Status = QUIC_STATUS_SUCCESS;
