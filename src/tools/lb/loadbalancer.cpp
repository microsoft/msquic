--- conflicted
+++ resolved
@@ -67,21 +67,13 @@
         CXPLAT_SEND_DATA* Send = nullptr;
         while (RecvDataChain) {
             if (!Send) {
-<<<<<<< HEAD
-                Send = CxPlatSendDataAlloc(Socket, CXPLAT_ECN_NON_ECT, MAX_UDP_PAYLOAD_LENGTH, QuicAddrGetFamily(PeerAddress));
-=======
                 Send = CxPlatSendDataAlloc(Socket, CXPLAT_ECN_NON_ECT, MAX_UDP_PAYLOAD_LENGTH, &Route);
->>>>>>> 651aff22
             }
             if (Send) {
                 auto Buffer = CxPlatSendDataAllocBuffer(Send, MAX_UDP_PAYLOAD_LENGTH);
                 if (!Buffer) {
                     (void)CxPlatSocketSend(Socket, &Route, Send, 0);
-<<<<<<< HEAD
-                    Send = CxPlatSendDataAlloc(Socket, CXPLAT_ECN_NON_ECT, MAX_UDP_PAYLOAD_LENGTH, QuicAddrGetFamily(PeerAddress));
-=======
                     Send = CxPlatSendDataAlloc(Socket, CXPLAT_ECN_NON_ECT, MAX_UDP_PAYLOAD_LENGTH, &Route);
->>>>>>> 651aff22
                     if (Send) {
                         Buffer = CxPlatSendDataAllocBuffer(Send, MAX_UDP_PAYLOAD_LENGTH);
                     }
