--- conflicted
+++ resolved
@@ -72,13 +72,8 @@
             if (Send) {
                 auto Buffer = CxPlatSendDataAllocBuffer(Send, MAX_UDP_PAYLOAD_LENGTH);
                 if (!Buffer) {
-<<<<<<< HEAD
-                    (void)CxPlatSocketSend(Socket, &LocalAddress, PeerAddress, Send, 0);
+                    (void)CxPlatSocketSend(Socket, &Route, Send, 0);
                     Send = CxPlatSendDataAlloc(Socket, CXPLAT_ECN_NON_ECT, MAX_UDP_PAYLOAD_LENGTH, QuicAddrGetFamily(PeerAddress));
-=======
-                    (void)CxPlatSocketSend(Socket, &Route, Send, 0);
-                    Send = CxPlatSendDataAlloc(Socket, CXPLAT_ECN_NON_ECT, MAX_UDP_PAYLOAD_LENGTH);
->>>>>>> e659c5a0
                     if (Send) {
                         Buffer = CxPlatSendDataAllocBuffer(Send, MAX_UDP_PAYLOAD_LENGTH);
                     }
