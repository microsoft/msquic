/*++

    Copyright (c) Microsoft Corporation.
    Licensed under the MIT License.

Abstract:

    Load balances QUIC traffic from a public address to a set of private
    addresses. Requires the use of NAT'ing. Don't use in production.

--*/

#include <vector>
<<<<<<< HEAD
#include <unordered_map>

=======
>>>>>>> 80926cb4
#include <quic_datapath.h>
#include <quic_toeplitz.h>
#include <msquic.hpp>
#include <msquichelper.h>
<<<<<<< HEAD
#include <stdio.h>
=======
>>>>>>> 80926cb4

bool Verbose = false;
CXPLAT_DATAPATH* Datapath;
struct LbInterface* PublicInterface;
std::vector<QUIC_ADDR> PrivateAddrs;

struct LbInterface {
    bool IsPublic;
    CXPLAT_SOCKET* Socket {nullptr};
    QUIC_ADDR LocalAddress;

    LbInterface(_In_ const QUIC_ADDR* Address, bool IsPublic)
        : IsPublic(IsPublic) {
        if (IsPublic) {
            CxPlatSocketCreateUdp(Datapath, Address, nullptr, this, 0, &Socket);
        } else {
            CxPlatSocketCreateUdp(Datapath, nullptr, Address, this, 0, &Socket);
        }
        if (!Socket) {
            printf("CxPlatSocketCreateUdp failed.\n");
            exit(1);
        }
        CxPlatSocketGetLocalAddress(Socket, &LocalAddress);
    }

    virtual ~LbInterface() {
        CxPlatSocketDelete(Socket);
    }

    virtual void Receive(_In_ CXPLAT_RECV_DATA* RecvDataChain) = 0;

    void Send(_In_ CXPLAT_RECV_DATA* RecvDataChain, _In_opt_ const QUIC_ADDR* PeerAddress = nullptr) {
        QUIC_ADDR RemoteAddress;
        if (PeerAddress == nullptr) {
            CxPlatSocketGetRemoteAddress(Socket, &RemoteAddress);
            PeerAddress = &RemoteAddress;
        }
        CXPLAT_SEND_DATA* Send = nullptr;
        while (RecvDataChain) {
            if (!Send) {
                Send = CxPlatSendDataAlloc(Socket, CXPLAT_ECN_NON_ECT, MAX_UDP_PAYLOAD_LENGTH);
            }
            if (Send) {
                auto Buffer = CxPlatSendDataAllocBuffer(Send, MAX_UDP_PAYLOAD_LENGTH);
                if (!Buffer) {
                    (void)CxPlatSocketSend(Socket, &LocalAddress, PeerAddress, Send, 0);
                    Send = CxPlatSendDataAlloc(Socket, CXPLAT_ECN_NON_ECT, MAX_UDP_PAYLOAD_LENGTH);
                    if (Send) {
                        Buffer = CxPlatSendDataAllocBuffer(Send, MAX_UDP_PAYLOAD_LENGTH);
                    }
                }
                if (Buffer) {
                    Buffer->Length = RecvDataChain->BufferLength;
                    CxPlatCopyMemory(Buffer->Buffer, RecvDataChain->Buffer, RecvDataChain->BufferLength);
                }
            }
            RecvDataChain = RecvDataChain->Next;
        }
        if (Send) {
            (void)CxPlatSocketSend(Socket, &LocalAddress, PeerAddress, Send, 0);
        }
    }
};

//
// Represents a NAT'ed socket from the load balancer back to a single private
// server address.
//
struct LbPrivateInterface : public LbInterface {
    const QUIC_ADDR PeerAddress {0};

    LbPrivateInterface(_In_ const QUIC_ADDR* PrivateAddress, _In_ const QUIC_ADDR* PeerAddress)
        : LbInterface(PrivateAddress, false), PeerAddress(*PeerAddress) {
        if (Verbose) {
            QUIC_ADDR_STR PeerStr, PrivateStr;
            QuicAddrToString(PeerAddress, &PeerStr);
            QuicAddrToString(PrivateAddress, &PrivateStr);
            printf("New private interface, %s => %s\n", PeerStr.Address, PrivateStr.Address);
        }
    }

    void Receive(_In_ CXPLAT_RECV_DATA* RecvDataChain) {
        PublicInterface->Send(RecvDataChain, &PeerAddress);
    }
};

//
// Represents the public listening socket that load balances (and NATs) UDP
// packets between public clients and back end (private) server addresses.
//
struct LbPublicInterface : public LbInterface {

    struct Hasher {
        CXPLAT_TOEPLITZ_HASH* ToeplitzHash;
        explicit Hasher(CXPLAT_TOEPLITZ_HASH* Hash) : ToeplitzHash{Hash} {}
        size_t operator() (const std::pair<QUIC_ADDR, QUIC_ADDR> key) const {
            uint32_t Key = 0, Offset;
            CxPlatToeplitzHashComputeAddr(ToeplitzHash, &key.first, &Key, &Offset);
            CxPlatToeplitzHashComputeAddr(ToeplitzHash, &key.second, &Key, &Offset);
            return Key; 
        }
    };

    struct EqualFn {
        bool operator() (const std::pair<QUIC_ADDR, QUIC_ADDR>& t1, const std::pair<QUIC_ADDR, QUIC_ADDR>& t2) const {
            return QuicAddrCompare(&t1.second, &t2.second);
        } 
    };

    CXPLAT_TOEPLITZ_HASH ToeplitzHash;
    std::unordered_map<std::pair<QUIC_ADDR, QUIC_ADDR>, LbPrivateInterface*, Hasher, EqualFn> PrivateInterfaces{10, Hasher{&ToeplitzHash}, EqualFn{}};
    CXPLAT_DISPATCH_LOCK Lock;

    LbPublicInterface(_In_ const QUIC_ADDR* PublicAddress)
        : LbInterface(PublicAddress, true) {
        CxPlatRandom(CXPLAT_TOEPLITZ_KEY_SIZE, &ToeplitzHash.HashKey);
        CxPlatToeplitzHashInitialize(&ToeplitzHash);
        CxPlatDispatchLockInitialize(&Lock);
    }

    ~LbPublicInterface() {
        // TODO - Iterate over private interfaces and delete
        CxPlatDispatchLockUninitialize(&Lock);
    }

    void Receive(_In_ CXPLAT_RECV_DATA* RecvDataChain) {
        auto PrivateInterface =
            GetPrivateInterface(
                &RecvDataChain->Tuple->LocalAddress,
                &RecvDataChain->Tuple->RemoteAddress);
        PrivateInterface->Send(RecvDataChain);
    }

    uint32_t Hash4Tuple(_In_ const QUIC_ADDR* Local, _In_ const QUIC_ADDR* Remote) {
        uint32_t Key = 0, Offset;
        CxPlatToeplitzHashComputeAddr(&ToeplitzHash, Local, &Key, &Offset);
        CxPlatToeplitzHashComputeAddr(&ToeplitzHash, Remote, &Key, &Offset);
        return Key;
    }

    LbInterface* GetPrivateInterface(_In_ const QUIC_ADDR* Local, _In_ const QUIC_ADDR* Remote) {
        uint32_t Hash = Hash4Tuple(Local, Remote);
        CxPlatDispatchLockAcquire(&Lock);
        auto& Entry = PrivateInterfaces[std::pair{*Local, *Remote}];
        if (Entry) {
            CxPlatDispatchLockRelease(&Lock);
            return Entry;
        }
        auto NewInterface = new LbPrivateInterface(&PrivateAddrs[Hash % PrivateAddrs.size()], Remote);
        Entry = NewInterface;
        CxPlatDispatchLockRelease(&Lock);
        return NewInterface;
    }
};

_Function_class_(CXPLAT_DATAPATH_RECEIVE_CALLBACK)
void LbReceive(_In_ CXPLAT_SOCKET*, _In_ void* Context, _In_ CXPLAT_RECV_DATA* RecvDataChain)
{
    ((LbInterface*)(Context))->Receive(RecvDataChain);
    CxPlatRecvDataReturn(RecvDataChain);
}

_Function_class_(CXPLAT_DATAPATH_UNREACHABLE_CALLBACK)
void NoOpUnreachable(_In_ CXPLAT_SOCKET*,_In_ void*, _In_ const QUIC_ADDR*) { }

int
QUIC_MAIN_EXPORT
main(int argc, char **argv)
{
    const char* PublicAddress;
    const char* PrivateAddresses;
    if (!TryGetValue(argc, argv, "pub", &PublicAddress) ||
        !TryGetValue(argc, argv, "priv", &PrivateAddresses)) {
        printf("Usage: quiclb -pub:<address> -priv:<address>,<address>\n");
        exit(1);
    }
    Verbose = GetFlag(argc, argv, "v") || GetFlag(argc, argv, "verbose");

    QUIC_ADDR PublicAddr;
    if (!QuicAddrFromString(PublicAddress, 0, &PublicAddr) ||
        !QuicAddrGetPort(&PublicAddr)) {
        printf("Failed to decode -pub address: %s.\n", PublicAddress);
        exit(1);
    }

    while (true) {
        char* End = (char*)strchr(PrivateAddresses, ',');
        if (End) { *End = 0; }

        QUIC_ADDR PrivateAddr;
        if (!QuicAddrFromString(PrivateAddresses, 0, &PrivateAddr) ||
            !QuicAddrGetPort(&PrivateAddr)) {
            printf("Failed to decode -priv address: %s.\n", PrivateAddresses);
            exit(1);
        }
        PrivateAddrs.push_back(PrivateAddr);

        if (!End) { break; }
        PrivateAddresses = End + 1;
    }

    CxPlatSystemLoad();
    CxPlatInitialize();

    CXPLAT_UDP_DATAPATH_CALLBACKS LbUdpCallbacks { LbReceive, NoOpUnreachable };
    CxPlatDataPathInitialize(0, &LbUdpCallbacks, nullptr, &Datapath);
    PublicInterface = new LbPublicInterface(&PublicAddr);

    printf("Press Enter to exit.\n\n");
    getchar();

    delete PublicInterface;
    CxPlatDataPathUninitialize(Datapath);
    CxPlatUninitialize();
    CxPlatSystemUnload();

    return 0;
}<|MERGE_RESOLUTION|>--- conflicted
+++ resolved
@@ -11,19 +11,12 @@
 --*/
 
 #include <vector>
-<<<<<<< HEAD
 #include <unordered_map>
 
-=======
->>>>>>> 80926cb4
 #include <quic_datapath.h>
 #include <quic_toeplitz.h>
 #include <msquic.hpp>
 #include <msquichelper.h>
-<<<<<<< HEAD
-#include <stdio.h>
-=======
->>>>>>> 80926cb4
 
 bool Verbose = false;
 CXPLAT_DATAPATH* Datapath;
