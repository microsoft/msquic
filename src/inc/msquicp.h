/*++

    Copyright (c) Microsoft Corporation.
    Licensed under the MIT License.

Abstract:

    Private definitions for MsQuic.

--*/

#pragma once

#ifndef _MSQUICP_
#define _MSQUICP_

#include <msquic.h>

#if defined(__cplusplus)
extern "C" {
#endif

typedef struct CXPLAT_RECV_DATA CXPLAT_RECV_DATA;
typedef struct CXPLAT_SEND_DATA CXPLAT_SEND_DATA;

//
// Returns TRUE to drop the packet.
//
typedef
_IRQL_requires_max_(DISPATCH_LEVEL)
BOOLEAN
(QUIC_API * QUIC_TEST_DATAPATH_RECEIVE_HOOK)(
    _Inout_ CXPLAT_RECV_DATA* Datagram
    );

//
// Returns TRUE to drop the packet.
//
typedef
_IRQL_requires_max_(PASSIVE_LEVEL)
BOOLEAN
(QUIC_API * QUIC_TEST_DATAPATH_SEND_HOOK)(
    _Inout_ QUIC_ADDR* RemoteAddress,
    _Inout_opt_ QUIC_ADDR* LocalAddress,
    _Inout_ CXPLAT_SEND_DATA* SendData
    );

typedef struct QUIC_TEST_DATAPATH_HOOKS {
    QUIC_TEST_DATAPATH_RECEIVE_HOOK Receive;
    QUIC_TEST_DATAPATH_SEND_HOOK Send;
} QUIC_TEST_DATAPATH_HOOKS;

#if DEBUG
//
// Datapath hooks are currently only enabled on debug builds for functional
// testing helpers.
//
#define QUIC_TEST_DATAPATH_HOOKS_ENABLED 1
<<<<<<< HEAD
=======

//
// Failing test certificates are only available for debug builds
//
#define QUIC_TEST_FAILING_TEST_CERTIFICATES 1

>>>>>>> 80e314e7
//
// Allocation failures are currently only enabled on debug builds.
//
#define QUIC_TEST_ALLOC_FAILURES_ENABLED 1
#endif

typedef struct QUIC_PRIVATE_TRANSPORT_PARAMETER {
    uint16_t Type;
    uint16_t Length;
    _Field_size_(Length)
    const uint8_t* Buffer;
} QUIC_PRIVATE_TRANSPORT_PARAMETER;

//
// This struct enables QUIC applications to support SSLKEYLOGFILE
// for debugging packet captures with e.g. Wireshark.
//

#define CXPLAT_TLS_SECRETS_MAX_SECRET_LEN 64
typedef struct CXPLAT_TLS_SECRETS {
    uint8_t SecretLength;
    struct {
        uint8_t ClientRandom : 1;
        uint8_t ClientEarlyTrafficSecret : 1;
        uint8_t ClientHandshakeTrafficSecret : 1;
        uint8_t ServerHandshakeTrafficSecret : 1;
        uint8_t ClientTrafficSecret0 : 1;
        uint8_t ServerTrafficSecret0 : 1;
    } IsSet;
    uint8_t ClientRandom[32];
    uint8_t ClientEarlyTrafficSecret[CXPLAT_TLS_SECRETS_MAX_SECRET_LEN];
    uint8_t ClientHandshakeTrafficSecret[CXPLAT_TLS_SECRETS_MAX_SECRET_LEN];
    uint8_t ServerHandshakeTrafficSecret[CXPLAT_TLS_SECRETS_MAX_SECRET_LEN];
    uint8_t ClientTrafficSecret0[CXPLAT_TLS_SECRETS_MAX_SECRET_LEN];
    uint8_t ServerTrafficSecret0[CXPLAT_TLS_SECRETS_MAX_SECRET_LEN];
} CXPLAT_TLS_SECRETS;

//
// The different private parameters for QUIC_PARAM_LEVEL_GLOBAL.
//

#define QUIC_PARAM_GLOBAL_TEST_DATAPATH_HOOKS           0x80000001  // QUIC_TEST_DATAPATH_HOOKS*
#define QUIC_PARAM_GLOBAL_ALLOC_FAIL_DENOMINATOR        0x80000002  // uint32_t
#define QUIC_PARAM_GLOBAL_ALLOC_FAIL_CYCLE              0x80000003  // uint32_t

//
// The different private parameters for QUIC_PARAM_LEVEL_CONNECTION.
//

#define QUIC_PARAM_CONN_FORCE_KEY_UPDATE                0x80000001  // No payload
#define QUIC_PARAM_CONN_FORCE_CID_UPDATE                0x80000002  // No payload
#define QUIC_PARAM_CONN_TEST_TRANSPORT_PARAMETER        0x80000003  // QUIC_PRIVATE_TRANSPORT_PARAMETER
#define QUIC_PARAM_CONN_TLS_SECRETS                     0x80000004  // CXPLAT_TLS_SECRETS (SSLKEYLOGFILE compatible)

#if defined(__cplusplus)
}
#endif

#endif // _MSQUICP_<|MERGE_RESOLUTION|>--- conflicted
+++ resolved
@@ -56,15 +56,12 @@
 // testing helpers.
 //
 #define QUIC_TEST_DATAPATH_HOOKS_ENABLED 1
-<<<<<<< HEAD
-=======
 
 //
 // Failing test certificates are only available for debug builds
 //
 #define QUIC_TEST_FAILING_TEST_CERTIFICATES 1
 
->>>>>>> 80e314e7
 //
 // Allocation failures are currently only enabled on debug builds.
 //
