/*++

    Copyright (c) Microsoft Corporation.
    Licensed under the MIT License.

Abstract:

    This file contains the platform specific definitions for MsQuic structures
    and error codes.

Environment:

    Windows User mode

--*/

#pragma once

#ifndef _MSQUIC_WINUSER_
#define _MSQUIC_WINUSER_

#ifndef WIN32_LEAN_AND_MEAN
#define WIN32_LEAN_AND_MEAN
#endif

#include <windows.h>
#include <ws2def.h>
#include <ws2ipdef.h>
#pragma warning(push)
#pragma warning(disable:6385) // Invalid data: accessing [buffer-name], the readable size is size1 bytes but size2 bytes may be read
#pragma warning(disable:6101) // Returning uninitialized memory
#include <ws2tcpip.h>
#include <mstcpip.h>
#pragma warning(pop)

#include <stdint.h>

#define SUCCESS_HRESULT_FROM_WIN32(x) \
    ((HRESULT)(((x) & 0x0000FFFF) | (FACILITY_WIN32 << 16)))

#ifndef ERROR_QUIC_HANDSHAKE_FAILURE
#define ERROR_QUIC_HANDSHAKE_FAILURE    _HRESULT_TYPEDEF_(0x80410000L)
#endif

#ifndef ERROR_QUIC_VER_NEG_FAILURE
#define ERROR_QUIC_VER_NEG_FAILURE      _HRESULT_TYPEDEF_(0x80410001L)
#endif

#ifndef ERROR_QUIC_USER_CANCELED
#define ERROR_QUIC_USER_CANCELED        _HRESULT_TYPEDEF_(0x80410002L)
#endif

#ifndef ERROR_QUIC_INTERNAL_ERROR
#define ERROR_QUIC_INTERNAL_ERROR       _HRESULT_TYPEDEF_(0x80410003L)
#endif

#ifndef ERROR_QUIC_PROTOCOL_VIOLATION
#define ERROR_QUIC_PROTOCOL_VIOLATION   _HRESULT_TYPEDEF_(0x80410004L)
#endif

#ifndef ERROR_QUIC_CONNECTION_IDLE
#define ERROR_QUIC_CONNECTION_IDLE      _HRESULT_TYPEDEF_(0x80410005L)
#endif

#ifndef ERROR_QUIC_CONNECTION_TIMEOUT
#define ERROR_QUIC_CONNECTION_TIMEOUT   _HRESULT_TYPEDEF_(0x80410006L)
#endif

#ifndef ERROR_QUIC_ALPN_NEG_FAILURE
#define ERROR_QUIC_ALPN_NEG_FAILURE     _HRESULT_TYPEDEF_(0x80410007L)
#endif

#ifndef ERROR_QUIC_STREAM_LIMIT_REACHED
#define ERROR_QUIC_STREAM_LIMIT_REACHED _HRESULT_TYPEDEF_(0x80410008L)
#endif

#ifndef QUIC_TLS_ALERT_HRESULT_PREFIX
#define QUIC_TLS_ALERT_HRESULT_PREFIX   _HRESULT_TYPEDEF_(0x80410100L)
#endif

#define QUIC_API                            __cdecl
#define QUIC_MAIN_EXPORT                    __cdecl
#define QUIC_STATUS                         HRESULT
#define QUIC_FAILED(X)                      FAILED(X)
#define QUIC_SUCCEEDED(X)                   SUCCEEDED(X)

<<<<<<< HEAD
#ifdef CSHARP_GENERATION
#define QUIC_STATUS_HRESULT_FROM_WIN32(Status) __HRESULT_FROM_WIN32(Status)
#else
#define QUIC_STATUS_HRESULT_FROM_WIN32(Status) HRESULT_FROM_WIN32(Status)
#endif

#define QUIC_STATUS_SUCCESS                 S_OK
#define QUIC_STATUS_PENDING                 SUCCESS_HRESULT_FROM_WIN32(ERROR_IO_PENDING)
#define QUIC_STATUS_CONTINUE                SUCCESS_HRESULT_FROM_WIN32(ERROR_CONTINUE)
#define QUIC_STATUS_OUT_OF_MEMORY           E_OUTOFMEMORY
#define QUIC_STATUS_INVALID_PARAMETER       E_INVALIDARG
#define QUIC_STATUS_INVALID_STATE           QUIC_STATUS_HRESULT_FROM_WIN32(ERROR_INVALID_STATE) // E_NOT_VALID_STATE
#define QUIC_STATUS_NOT_SUPPORTED           E_NOINTERFACE
#define QUIC_STATUS_NOT_FOUND               QUIC_STATUS_HRESULT_FROM_WIN32(ERROR_NOT_FOUND)
#define QUIC_STATUS_BUFFER_TOO_SMALL        QUIC_STATUS_HRESULT_FROM_WIN32(ERROR_INSUFFICIENT_BUFFER) //E_NOT_SUFFICIENT_BUFFER
#define QUIC_STATUS_HANDSHAKE_FAILURE       ERROR_QUIC_HANDSHAKE_FAILURE
#define QUIC_STATUS_ABORTED                 E_ABORT
#define QUIC_STATUS_ADDRESS_IN_USE          QUIC_STATUS_HRESULT_FROM_WIN32(WSAEADDRINUSE)
#define QUIC_STATUS_CONNECTION_TIMEOUT      ERROR_QUIC_CONNECTION_TIMEOUT
#define QUIC_STATUS_CONNECTION_IDLE         ERROR_QUIC_CONNECTION_IDLE
#define QUIC_STATUS_UNREACHABLE             QUIC_STATUS_HRESULT_FROM_WIN32(ERROR_HOST_UNREACHABLE)
#define QUIC_STATUS_INTERNAL_ERROR          ERROR_QUIC_INTERNAL_ERROR
#define QUIC_STATUS_CONNECTION_REFUSED      QUIC_STATUS_HRESULT_FROM_WIN32(ERROR_CONNECTION_REFUSED)
#define QUIC_STATUS_PROTOCOL_ERROR          ERROR_QUIC_PROTOCOL_VIOLATION
#define QUIC_STATUS_VER_NEG_ERROR           ERROR_QUIC_VER_NEG_FAILURE
#define QUIC_STATUS_TLS_ERROR               QUIC_STATUS_HRESULT_FROM_WIN32(WSA_SECURE_HOST_NOT_FOUND)
#define QUIC_STATUS_USER_CANCELED           ERROR_QUIC_USER_CANCELED
#define QUIC_STATUS_ALPN_NEG_FAILURE        ERROR_QUIC_ALPN_NEG_FAILURE
#define QUIC_STATUS_STREAM_LIMIT_REACHED    ERROR_QUIC_STREAM_LIMIT_REACHED
=======
#define QUIC_STATUS_SUCCESS                 S_OK                                            // 0x0
#define QUIC_STATUS_PENDING                 SUCCESS_HRESULT_FROM_WIN32(ERROR_IO_PENDING)    // 0x703e5
#define QUIC_STATUS_CONTINUE                SUCCESS_HRESULT_FROM_WIN32(ERROR_CONTINUE)      // 0x704de
#define QUIC_STATUS_OUT_OF_MEMORY           E_OUTOFMEMORY                                   // 0x8007000e
#define QUIC_STATUS_INVALID_PARAMETER       E_INVALIDARG                                    // 0x80070057
#define QUIC_STATUS_INVALID_STATE           E_NOT_VALID_STATE                               // 0x8007139f
#define QUIC_STATUS_NOT_SUPPORTED           E_NOINTERFACE                                   // 0x80004002
#define QUIC_STATUS_NOT_FOUND               HRESULT_FROM_WIN32(ERROR_NOT_FOUND)             // 0x80070490
#define QUIC_STATUS_BUFFER_TOO_SMALL        E_NOT_SUFFICIENT_BUFFER                         // 0x8007007a
#define QUIC_STATUS_HANDSHAKE_FAILURE       ERROR_QUIC_HANDSHAKE_FAILURE                    // 0x80410000
#define QUIC_STATUS_ABORTED                 E_ABORT                                         // 0x80004004
#define QUIC_STATUS_ADDRESS_IN_USE          HRESULT_FROM_WIN32(WSAEADDRINUSE)               // 0x80072740
#define QUIC_STATUS_CONNECTION_TIMEOUT      ERROR_QUIC_CONNECTION_TIMEOUT                   // 0x80410006
#define QUIC_STATUS_CONNECTION_IDLE         ERROR_QUIC_CONNECTION_IDLE                      // 0x80410005
#define QUIC_STATUS_UNREACHABLE             HRESULT_FROM_WIN32(ERROR_HOST_UNREACHABLE)      // 0x800704d0
#define QUIC_STATUS_INTERNAL_ERROR          ERROR_QUIC_INTERNAL_ERROR                       // 0x80410003
#define QUIC_STATUS_CONNECTION_REFUSED      HRESULT_FROM_WIN32(ERROR_CONNECTION_REFUSED)    // 0x800704c9
#define QUIC_STATUS_PROTOCOL_ERROR          ERROR_QUIC_PROTOCOL_VIOLATION                   // 0x80410004
#define QUIC_STATUS_VER_NEG_ERROR           ERROR_QUIC_VER_NEG_FAILURE                      // 0x80410001
#define QUIC_STATUS_TLS_ERROR               HRESULT_FROM_WIN32(WSA_SECURE_HOST_NOT_FOUND)   // 0x80072b18
#define QUIC_STATUS_USER_CANCELED           ERROR_QUIC_USER_CANCELED                        // 0x80410002
#define QUIC_STATUS_ALPN_NEG_FAILURE        ERROR_QUIC_ALPN_NEG_FAILURE                     // 0x80410007
#define QUIC_STATUS_STREAM_LIMIT_REACHED    ERROR_QUIC_STREAM_LIMIT_REACHED                 // 0x80410008
>>>>>>> 16655543

#define QUIC_STATUS_TLS_ALERT(Alert)        (QUIC_TLS_ALERT_HRESULT_PREFIX | (0xff & Alert))

#define QUIC_STATUS_CLOSE_NOTIFY            QUIC_STATUS_TLS_ALERT(0)    // Close notify
#define QUIC_STATUS_BAD_CERTIFICATE         QUIC_STATUS_TLS_ALERT(42)   // Bad Certificate
#define QUIC_STATUS_UNSUPPORTED_CERTIFICATE QUIC_STATUS_TLS_ALERT(43)   // Unsupported Certficiate
#define QUIC_STATUS_REVOKED_CERTIFICATE     QUIC_STATUS_TLS_ALERT(44)   // Revoked Certificate
#define QUIC_STATUS_EXPIRED_CERTIFICATE     QUIC_STATUS_TLS_ALERT(45)   // Expired Certificate
#define QUIC_STATUS_UNKNOWN_CERTIFICATE     QUIC_STATUS_TLS_ALERT(46)   // Unknown Certificate

#define QUIC_STATUS_CERT_EXPIRED            CERT_E_EXPIRED
#define QUIC_STATUS_CERT_UNTRUSTED_ROOT     CERT_E_UNTRUSTEDROOT

//
// Swaps byte orders between host and network endianness.
//
#ifdef htons
#define QuicNetByteSwapShort(x) htons(x)
#else
#define QuicNetByteSwapShort(x) ((uint16_t)((((x) & 0x00ff) << 8) | (((x) & 0xff00) >> 8)))
#endif

//
// IP Address Abstraction Helpers
//

typedef ADDRESS_FAMILY QUIC_ADDRESS_FAMILY;
typedef SOCKADDR_INET QUIC_ADDR;

#define QUIC_ADDR_V4_PORT_OFFSET        FIELD_OFFSET(SOCKADDR_IN, sin_port)
#define QUIC_ADDR_V4_IP_OFFSET          FIELD_OFFSET(SOCKADDR_IN, sin_addr)

#define QUIC_ADDR_V6_PORT_OFFSET        FIELD_OFFSET(SOCKADDR_IN6, sin6_port)
#define QUIC_ADDR_V6_IP_OFFSET          FIELD_OFFSET(SOCKADDR_IN6, sin6_addr)

#define QUIC_ADDRESS_FAMILY_UNSPEC AF_UNSPEC
#define QUIC_ADDRESS_FAMILY_INET AF_INET
#define QUIC_ADDRESS_FAMILY_INET6 AF_INET6

inline
BOOLEAN
QuicAddrIsValid(
    _In_ const QUIC_ADDR* const Addr
    )
{
    return
        Addr->si_family == QUIC_ADDRESS_FAMILY_UNSPEC ||
        Addr->si_family == QUIC_ADDRESS_FAMILY_INET ||
        Addr->si_family == QUIC_ADDRESS_FAMILY_INET6;
}

inline
BOOLEAN
QuicAddrCompareIp(
    _In_ const QUIC_ADDR* const Addr1,
    _In_ const QUIC_ADDR* const Addr2
    )
{
    if (Addr1->si_family == QUIC_ADDRESS_FAMILY_INET) {
        return memcmp(&Addr1->Ipv4.sin_addr, &Addr2->Ipv4.sin_addr, sizeof(IN_ADDR)) == 0;
    } else {
        return memcmp(&Addr1->Ipv6.sin6_addr, &Addr2->Ipv6.sin6_addr, sizeof(IN6_ADDR)) == 0;
    }
}

inline
BOOLEAN
QuicAddrCompare(
    _In_ const QUIC_ADDR* const Addr1,
    _In_ const QUIC_ADDR* const Addr2
    )
{
    if (Addr1->si_family != Addr2->si_family ||
        Addr1->Ipv4.sin_port != Addr2->Ipv4.sin_port) {
        return FALSE;
    }
    return QuicAddrCompareIp(Addr1, Addr2);
}

inline
BOOLEAN
QuicAddrIsWildCard(
    _In_ const QUIC_ADDR* const Addr
    )
{
    if (Addr->si_family == QUIC_ADDRESS_FAMILY_UNSPEC) {
        return TRUE;
    } else if (Addr->si_family == QUIC_ADDRESS_FAMILY_INET) {
        const IN_ADDR ZeroAddr = {0};
        return memcmp(&Addr->Ipv4.sin_addr, &ZeroAddr, sizeof(IN_ADDR)) == 0;
    } else {
        const IN6_ADDR ZeroAddr = {0};
        return memcmp(&Addr->Ipv6.sin6_addr, &ZeroAddr, sizeof(IN6_ADDR)) == 0;
    }
}

inline
QUIC_ADDRESS_FAMILY
QuicAddrGetFamily(
    _In_ const QUIC_ADDR* const Addr
    )
{
    return (QUIC_ADDRESS_FAMILY)Addr->si_family;
}

inline
void
QuicAddrSetFamily(
    _Inout_ QUIC_ADDR* Addr,
    _In_ QUIC_ADDRESS_FAMILY Family
    )
{
    Addr->si_family = (ADDRESS_FAMILY)Family;
}

inline
uint16_t // Returns in host byte order.
QuicAddrGetPort(
    _In_ const QUIC_ADDR* const Addr
    )
{
    return QuicNetByteSwapShort(Addr->Ipv4.sin_port);
}

inline
void
QuicAddrSetPort(
    _Out_ QUIC_ADDR* Addr,
    _In_ uint16_t Port // Host byte order
    )
{
    Addr->Ipv4.sin_port = QuicNetByteSwapShort(Port);
}

inline
void
QuicAddrSetToLoopback(
    _Inout_ QUIC_ADDR* Addr
    )
{
    if (Addr->si_family == QUIC_ADDRESS_FAMILY_INET) {
        Addr->Ipv4.sin_addr.S_un.S_un_b.s_b1 = 127;
        Addr->Ipv4.sin_addr.S_un.S_un_b.s_b4 = 1;
    } else {
        Addr->Ipv6.sin6_addr.u.Byte[15] = 1;
    }
}

//
// Test only API to increment the IP address value.
//
inline
void
QuicAddrIncrement(
    _Inout_ QUIC_ADDR* Addr
    )
{
    if (Addr->si_family == QUIC_ADDRESS_FAMILY_INET) {
        Addr->Ipv4.sin_addr.S_un.S_un_b.s_b4++;
    } else {
        Addr->Ipv6.sin6_addr.u.Byte[15]++;
    }
}

inline
uint32_t
QuicAddrHash(
    _In_ const QUIC_ADDR* Addr
    )
{
    uint32_t Hash = 5387; // A random prime number.
#define UPDATE_HASH(byte) Hash = ((Hash << 5) - Hash) + (byte)
    if (Addr->si_family == QUIC_ADDRESS_FAMILY_INET) {
        UPDATE_HASH(Addr->Ipv4.sin_port & 0xFF);
        UPDATE_HASH(Addr->Ipv4.sin_port >> 8);
        for (uint8_t i = 0; i < sizeof(Addr->Ipv4.sin_addr); ++i) {
            UPDATE_HASH(((uint8_t*)&Addr->Ipv4.sin_addr)[i]);
        }
    } else {
        UPDATE_HASH(Addr->Ipv6.sin6_port & 0xFF);
        UPDATE_HASH(Addr->Ipv6.sin6_port >> 8);
        for (uint8_t i = 0; i < sizeof(Addr->Ipv6.sin6_addr); ++i) {
            UPDATE_HASH(((uint8_t*)&Addr->Ipv6.sin6_addr)[i]);
        }
    }
    return Hash;
}

#define QUIC_LOCALHOST_FOR_AF(Af) "localhost"

inline
BOOLEAN
QuicAddrFromString(
    _In_z_ const char* AddrStr,
    _In_ uint16_t Port, // Host byte order
    _Out_ QUIC_ADDR* Addr
    )
{
    Addr->Ipv4.sin_port = QuicNetByteSwapShort(Port);
    if (RtlIpv4StringToAddressExA(AddrStr, FALSE, &Addr->Ipv4.sin_addr, &Addr->Ipv4.sin_port) == NO_ERROR) {
        Addr->si_family = QUIC_ADDRESS_FAMILY_INET;
    } else if (RtlIpv6StringToAddressExA(AddrStr, &Addr->Ipv6.sin6_addr, &Addr->Ipv6.sin6_scope_id, &Addr->Ipv6.sin6_port) == NO_ERROR) {
        Addr->si_family = QUIC_ADDRESS_FAMILY_INET6;
    } else {
        return FALSE;
    }
    return TRUE;
}

//
// Represents an IP address and (optionally) port number as a string.
//
typedef struct QUIC_ADDR_STR {
    char Address[64];
} QUIC_ADDR_STR;

inline
BOOLEAN
QuicAddrToString(
    _In_ const QUIC_ADDR* Addr,
    _Out_ QUIC_ADDR_STR* AddrStr
    )
{
    LONG Status;
    ULONG AddrStrLen = ARRAYSIZE(AddrStr->Address);
    if (Addr->si_family == QUIC_ADDRESS_FAMILY_INET) {
        Status =
            RtlIpv4AddressToStringExA(
                &Addr->Ipv4.sin_addr,
                Addr->Ipv4.sin_port,
                AddrStr->Address,
                &AddrStrLen);
    } else {
        Status =
            RtlIpv6AddressToStringExA(
                &Addr->Ipv6.sin6_addr,
                0,
                Addr->Ipv6.sin6_port,
                AddrStr->Address,
                &AddrStrLen);
    }
    return Status == NO_ERROR;
}

#endif // _MSQUIC_WINUSER_<|MERGE_RESOLUTION|>--- conflicted
+++ resolved
@@ -84,37 +84,12 @@
 #define QUIC_FAILED(X)                      FAILED(X)
 #define QUIC_SUCCEEDED(X)                   SUCCEEDED(X)
 
-<<<<<<< HEAD
 #ifdef CSHARP_GENERATION
 #define QUIC_STATUS_HRESULT_FROM_WIN32(Status) __HRESULT_FROM_WIN32(Status)
 #else
 #define QUIC_STATUS_HRESULT_FROM_WIN32(Status) HRESULT_FROM_WIN32(Status)
 #endif
 
-#define QUIC_STATUS_SUCCESS                 S_OK
-#define QUIC_STATUS_PENDING                 SUCCESS_HRESULT_FROM_WIN32(ERROR_IO_PENDING)
-#define QUIC_STATUS_CONTINUE                SUCCESS_HRESULT_FROM_WIN32(ERROR_CONTINUE)
-#define QUIC_STATUS_OUT_OF_MEMORY           E_OUTOFMEMORY
-#define QUIC_STATUS_INVALID_PARAMETER       E_INVALIDARG
-#define QUIC_STATUS_INVALID_STATE           QUIC_STATUS_HRESULT_FROM_WIN32(ERROR_INVALID_STATE) // E_NOT_VALID_STATE
-#define QUIC_STATUS_NOT_SUPPORTED           E_NOINTERFACE
-#define QUIC_STATUS_NOT_FOUND               QUIC_STATUS_HRESULT_FROM_WIN32(ERROR_NOT_FOUND)
-#define QUIC_STATUS_BUFFER_TOO_SMALL        QUIC_STATUS_HRESULT_FROM_WIN32(ERROR_INSUFFICIENT_BUFFER) //E_NOT_SUFFICIENT_BUFFER
-#define QUIC_STATUS_HANDSHAKE_FAILURE       ERROR_QUIC_HANDSHAKE_FAILURE
-#define QUIC_STATUS_ABORTED                 E_ABORT
-#define QUIC_STATUS_ADDRESS_IN_USE          QUIC_STATUS_HRESULT_FROM_WIN32(WSAEADDRINUSE)
-#define QUIC_STATUS_CONNECTION_TIMEOUT      ERROR_QUIC_CONNECTION_TIMEOUT
-#define QUIC_STATUS_CONNECTION_IDLE         ERROR_QUIC_CONNECTION_IDLE
-#define QUIC_STATUS_UNREACHABLE             QUIC_STATUS_HRESULT_FROM_WIN32(ERROR_HOST_UNREACHABLE)
-#define QUIC_STATUS_INTERNAL_ERROR          ERROR_QUIC_INTERNAL_ERROR
-#define QUIC_STATUS_CONNECTION_REFUSED      QUIC_STATUS_HRESULT_FROM_WIN32(ERROR_CONNECTION_REFUSED)
-#define QUIC_STATUS_PROTOCOL_ERROR          ERROR_QUIC_PROTOCOL_VIOLATION
-#define QUIC_STATUS_VER_NEG_ERROR           ERROR_QUIC_VER_NEG_FAILURE
-#define QUIC_STATUS_TLS_ERROR               QUIC_STATUS_HRESULT_FROM_WIN32(WSA_SECURE_HOST_NOT_FOUND)
-#define QUIC_STATUS_USER_CANCELED           ERROR_QUIC_USER_CANCELED
-#define QUIC_STATUS_ALPN_NEG_FAILURE        ERROR_QUIC_ALPN_NEG_FAILURE
-#define QUIC_STATUS_STREAM_LIMIT_REACHED    ERROR_QUIC_STREAM_LIMIT_REACHED
-=======
 #define QUIC_STATUS_SUCCESS                 S_OK                                            // 0x0
 #define QUIC_STATUS_PENDING                 SUCCESS_HRESULT_FROM_WIN32(ERROR_IO_PENDING)    // 0x703e5
 #define QUIC_STATUS_CONTINUE                SUCCESS_HRESULT_FROM_WIN32(ERROR_CONTINUE)      // 0x704de
@@ -122,23 +97,22 @@
 #define QUIC_STATUS_INVALID_PARAMETER       E_INVALIDARG                                    // 0x80070057
 #define QUIC_STATUS_INVALID_STATE           E_NOT_VALID_STATE                               // 0x8007139f
 #define QUIC_STATUS_NOT_SUPPORTED           E_NOINTERFACE                                   // 0x80004002
-#define QUIC_STATUS_NOT_FOUND               HRESULT_FROM_WIN32(ERROR_NOT_FOUND)             // 0x80070490
+#define QUIC_STATUS_NOT_FOUND               QUIC_STATUS_HRESULT_FROM_WIN32(ERROR_NOT_FOUND)             // 0x80070490
 #define QUIC_STATUS_BUFFER_TOO_SMALL        E_NOT_SUFFICIENT_BUFFER                         // 0x8007007a
 #define QUIC_STATUS_HANDSHAKE_FAILURE       ERROR_QUIC_HANDSHAKE_FAILURE                    // 0x80410000
 #define QUIC_STATUS_ABORTED                 E_ABORT                                         // 0x80004004
-#define QUIC_STATUS_ADDRESS_IN_USE          HRESULT_FROM_WIN32(WSAEADDRINUSE)               // 0x80072740
+#define QUIC_STATUS_ADDRESS_IN_USE          QUIC_STATUS_HRESULT_FROM_WIN32(WSAEADDRINUSE)               // 0x80072740
 #define QUIC_STATUS_CONNECTION_TIMEOUT      ERROR_QUIC_CONNECTION_TIMEOUT                   // 0x80410006
 #define QUIC_STATUS_CONNECTION_IDLE         ERROR_QUIC_CONNECTION_IDLE                      // 0x80410005
-#define QUIC_STATUS_UNREACHABLE             HRESULT_FROM_WIN32(ERROR_HOST_UNREACHABLE)      // 0x800704d0
+#define QUIC_STATUS_UNREACHABLE             QUIC_STATUS_HRESULT_FROM_WIN32(ERROR_HOST_UNREACHABLE)      // 0x800704d0
 #define QUIC_STATUS_INTERNAL_ERROR          ERROR_QUIC_INTERNAL_ERROR                       // 0x80410003
-#define QUIC_STATUS_CONNECTION_REFUSED      HRESULT_FROM_WIN32(ERROR_CONNECTION_REFUSED)    // 0x800704c9
+#define QUIC_STATUS_CONNECTION_REFUSED      QUIC_STATUS_HRESULT_FROM_WIN32(ERROR_CONNECTION_REFUSED)    // 0x800704c9
 #define QUIC_STATUS_PROTOCOL_ERROR          ERROR_QUIC_PROTOCOL_VIOLATION                   // 0x80410004
 #define QUIC_STATUS_VER_NEG_ERROR           ERROR_QUIC_VER_NEG_FAILURE                      // 0x80410001
-#define QUIC_STATUS_TLS_ERROR               HRESULT_FROM_WIN32(WSA_SECURE_HOST_NOT_FOUND)   // 0x80072b18
+#define QUIC_STATUS_TLS_ERROR               QUIC_STATUS_HRESULT_FROM_WIN32(WSA_SECURE_HOST_NOT_FOUND)   // 0x80072b18
 #define QUIC_STATUS_USER_CANCELED           ERROR_QUIC_USER_CANCELED                        // 0x80410002
 #define QUIC_STATUS_ALPN_NEG_FAILURE        ERROR_QUIC_ALPN_NEG_FAILURE                     // 0x80410007
 #define QUIC_STATUS_STREAM_LIMIT_REACHED    ERROR_QUIC_STREAM_LIMIT_REACHED                 // 0x80410008
->>>>>>> 16655543
 
 #define QUIC_STATUS_TLS_ALERT(Alert)        (QUIC_TLS_ALERT_HRESULT_PREFIX | (0xff & Alert))
 
