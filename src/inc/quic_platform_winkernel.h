--- conflicted
+++ resolved
@@ -489,10 +489,6 @@
 typedef struct CXPLAT_SQE {
     LIST_ENTRY Link;
     void* UserData;
-<<<<<<< HEAD
-    BOOLEAN IsQueued; // Prevent double queueing.
-=======
->>>>>>> 7d7e3f25
 } CXPLAT_SQE;
 
 _IRQL_requires_max_(PASSIVE_LEVEL)
@@ -531,19 +527,11 @@
 {
     CxPlatLockAcquire(&queue->Lock);
 
-<<<<<<< HEAD
-    if (sqe->IsQueued) {
-=======
     if (sqe->Link.Flink != NULL) { // Already in a queue
->>>>>>> 7d7e3f25
         CxPlatLockRelease(&queue->Lock);
         return TRUE;
     }
 
-<<<<<<< HEAD
-    sqe->IsQueued = TRUE;
-=======
->>>>>>> 7d7e3f25
     sqe->UserData = user_data;
     BOOLEAN SignalEvent = IsListEmpty(&queue->Events);
     InsertTailList(&queue->Events, &sqe->Link);
@@ -589,13 +577,7 @@
             CXPLAT_CONTAINING_RECORD(
                 RemoveHeadList(&queue->Events), CXPLAT_SQE, Link);
         events[EventsDequeued++].UserData = Sqe->UserData;
-<<<<<<< HEAD
-
-        CXPLAT_DBG_ASSERT(Sqe->IsQueued);
-        Sqe->IsQueued = FALSE;
-=======
         Sqe->Link.Flink = NULL; // Indicates it's not in a queue
->>>>>>> 7d7e3f25
     }
 
     CxPlatLockRelease(&queue->Lock);
