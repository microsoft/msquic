/*++

    Copyright (c) Microsoft Corporation.
    Licensed under the MIT License.

Abstract:

    This file contains Windows Kernel Mode implementations of the
    QUIC Platform Interfaces.

Environment:

    Windows kernel mode

--*/

#pragma once

#ifndef CX_PLATFORM_TYPE
#error "Must be included from quic_platform.h"
#endif

#ifndef _KERNEL_MODE
#error "Incorrectly including Windows Kernel Platform Header"
#endif

#pragma warning(push) // Don't care about OACR warnings in publics
#pragma warning(disable:26036)
#pragma warning(disable:26061)
#pragma warning(disable:26071)
#pragma warning(disable:28118)
#pragma warning(disable:28196)
#pragma warning(disable:28251)
#pragma warning(disable:28252)
#pragma warning(disable:28253)
#pragma warning(disable:28309)
#include <ntifs.h>
#include <ntverp.h>
#include <ntstrsafe.h>
#include <wdf.h>
#include <netioapi.h>
#include <wsk.h>
#include <bcrypt.h>
#include <intrin.h>
#include <xdp/overlapped.h>
#include "msquic_winkernel.h"
#pragma warning(pop)

#if defined(__cplusplus)
extern "C" {
#endif

_IRQL_requires_max_(PASSIVE_LEVEL)
NTSYSAPI
NTSTATUS
NTAPI
ZwClose(
    _In_ HANDLE Handle
    );

_IRQL_requires_max_(PASSIVE_LEVEL)
NTSYSAPI
NTSTATUS
NTAPI
ZwQueryInformationThread (
    _In_ HANDLE ThreadHandle,
    _In_ THREADINFOCLASS ThreadInformationClass,
    _In_ PVOID ThreadInformation,
    _In_ ULONG ThreadInformationLength,
    _Out_opt_ PULONG ReturnLength
    );

#if DBG
#define DEBUG 1
#endif

#if _WIN64
#define QUIC_64BIT 1
#else
#define QUIC_32BIT 1
#endif

#ifndef KRTL_INIT_SEGMENT
#define KRTL_INIT_SEGMENT "INIT"
#endif
#ifndef KRTL_PAGE_SEGMENT
#define KRTL_PAGE_SEGMENT "PAGE"
#endif
#ifndef KRTL_NONPAGED_SEGMENT
#define KRTL_NONPAGED_SEGMENT ".text"
#endif

// Use on code in the INIT segment. (Code is discarded after DriverEntry returns.)
#define INITCODE __declspec(code_seg(KRTL_INIT_SEGMENT))

// Use on pageable functions.
#define PAGEDX __declspec(code_seg(KRTL_PAGE_SEGMENT))

#define QUIC_CACHEALIGN DECLSPEC_CACHEALIGN

#define INIT_NO_SAL(X) // No-op since Windows supports SAL

//
// Wrapper functions
//

inline
void*
InterlockedFetchAndClearPointer(
    _Inout_ _Interlocked_operand_ void* volatile *Target
    )
{
    return InterlockedExchangePointer(Target, NULL);
}

inline
BOOLEAN
InterlockedFetchAndClearBoolean(
    _Inout_ _Interlocked_operand_ BOOLEAN volatile *Target
    )
{
    return (BOOLEAN)InterlockedAnd8((char*)Target, 0);
}

inline
BOOLEAN
InterlockedFetchAndSetBoolean(
    _Inout_ _Interlocked_operand_ BOOLEAN volatile *Target
    )
{
    return (BOOLEAN)InterlockedOr8((char*)Target, 1);
}

_IRQL_requires_max_(PASSIVE_LEVEL)
inline
void
CxPlatCloseHandle(
    _Pre_notnull_ HANDLE Handle
    )
{
    ZwClose(Handle);
}

_IRQL_requires_max_(PASSIVE_LEVEL)
inline
void
CxPlatCancelIo(
    _Pre_notnull_ HANDLE Handle
    )
{
    // TODO: Implement
    UNREFERENCED_PARAMETER(Handle);
}

//
// Static Analysis Interfaces
//

#define QUIC_NO_SANITIZE(X)

#if defined(_PREFAST_)
// _Analysis_assume_ will never result in any code generation for _exp,
// so using it will not have runtime impact, even if _exp has side effects.
#define CXPLAT_ANALYSIS_ASSUME(_exp) _Analysis_assume_(_exp)
#else // _PREFAST_
// CXPLAT_ANALYSIS_ASSUME ensures that _exp is parsed in non-analysis compile.
// On DEBUG, it's guaranteed to be parsed as part of the normal compile, but
// with non-DEBUG, use __noop to ensure _exp is parseable but without code
// generation.
#if DEBUG
#define CXPLAT_ANALYSIS_ASSUME(_exp) ((void) 0)
#else // DEBUG
#define CXPLAT_ANALYSIS_ASSUME(_exp) __noop(_exp)
#endif // DEBUG
#endif // _PREFAST_

#define CXPLAT_STATIC_ASSERT(X,Y) static_assert(X,Y)

#define CXPLAT_ANALYSIS_ASSERT(X) __analysis_assert(X)

//
// Assertion Interfaces

_IRQL_requires_max_(DISPATCH_LEVEL)
void
CxPlatLogAssert(
    _In_z_ const char* File,
    _In_ int Line,
    _In_z_ const char* Expr
    );

#define CXPLAT_WIDE_STRING(_str) L##_str

#define CXPLAT_ASSERT_NOOP(_exp, _msg) \
    (CXPLAT_ANALYSIS_ASSUME(_exp), 0)

#define CXPLAT_ASSERT_LOG(_exp, _msg) \
    (CXPLAT_ANALYSIS_ASSUME(_exp), \
    ((!(_exp)) ? (CxPlatLogAssert(__FILE__, __LINE__, #_exp), FALSE) : TRUE))

#define CXPLAT_ASSERT_CRASH(_exp, _msg) \
    (CXPLAT_ANALYSIS_ASSUME(_exp), \
    ((!(_exp)) ? \
        (CxPlatLogAssert(__FILE__, __LINE__, #_exp), \
         __annotation(L"Debug", L"AssertFail", _msg), \
         DbgRaiseAssertionFailure(), FALSE) : \
        TRUE))

//
// MsQuic uses three types of asserts:
//
//  CXPLAT_DBG_ASSERT - Asserts that are too expensive to evaluate all the time.
//  CXPLAT_TEL_ASSERT - Asserts that are acceptable to always evaluate, but not
//                      always crash the system.
//  CXPLAT_FRE_ASSERT - Asserts that must always crash the system.
//

#if DEBUG
#define CXPLAT_DBG_ASSERT(_exp)          CXPLAT_ASSERT_CRASH(_exp, CXPLAT_WIDE_STRING(#_exp))
#define CXPLAT_DBG_ASSERTMSG(_exp, _msg) CXPLAT_ASSERT_CRASH(_exp, CXPLAT_WIDE_STRING(_msg))
#else
#define CXPLAT_DBG_ASSERT(_exp)          CXPLAT_ASSERT_NOOP(_exp, CXPLAT_WIDE_STRING(#_exp))
#define CXPLAT_DBG_ASSERTMSG(_exp, _msg) CXPLAT_ASSERT_NOOP(_exp, CXPLAT_WIDE_STRING(_msg))
#endif

#if DEBUG
#define CXPLAT_TEL_ASSERT(_exp)          CXPLAT_ASSERT_CRASH(_exp, CXPLAT_WIDE_STRING(#_exp))
#define CXPLAT_TEL_ASSERTMSG(_exp, _msg) CXPLAT_ASSERT_CRASH(_exp, CXPLAT_WIDE_STRING(_msg))
#define CXPLAT_TEL_ASSERTMSG_ARGS(_exp, _msg, _origin, _bucketArg1, _bucketArg2) \
                                         CXPLAT_ASSERT_CRASH(_exp, CXPLAT_WIDE_STRING(_msg))
#elif QUIC_TELEMETRY_ASSERTS
#define CXPLAT_TEL_ASSERT(_exp)          CXPLAT_ASSERT_LOG(_exp, CXPLAT_WIDE_STRING(#_exp))
#define CXPLAT_TEL_ASSERTMSG(_exp, _msg) CXPLAT_ASSERT_LOG(_exp, CXPLAT_WIDE_STRING(_msg))
#define CXPLAT_TEL_ASSERTMSG_ARGS(_exp, _msg, _origin, _bucketArg1, _bucketArg2) \
                                         CXPLAT_ASSERT_LOG(_exp, CXPLAT_WIDE_STRING(_msg))
#else
#define CXPLAT_TEL_ASSERT(_exp)          CXPLAT_ASSERT_NOOP(_exp, CXPLAT_WIDE_STRING(#_exp))
#define CXPLAT_TEL_ASSERTMSG(_exp, _msg) CXPLAT_ASSERT_NOOP(_exp, CXPLAT_WIDE_STRING(_msg))
#define CXPLAT_TEL_ASSERTMSG_ARGS(_exp, _msg, _origin, _bucketArg1, _bucketArg2) \
                                         CXPLAT_ASSERT_NOOP(_exp, CXPLAT_WIDE_STRING(_msg))
#endif

#define CXPLAT_FRE_ASSERT(_exp)          CXPLAT_ASSERT_CRASH(_exp, CXPLAT_WIDE_STRING(#_exp))
#define CXPLAT_FRE_ASSERTMSG(_exp, _msg) CXPLAT_ASSERT_CRASH(_exp, CXPLAT_WIDE_STRING(_msg))

//
// Verifier is enabled.
//
#define CxPlatVerifierEnabled(Flags) NT_SUCCESS(MmIsVerifierEnabled((PULONG)&Flags))
#define CxPlatVerifierEnabledByAddr(Address) MmIsDriverVerifyingByAddress(Address)

//
// Debugger check.
//
#define CxPlatDebuggerPresent() KD_DEBUGGER_ENABLED

//
// Interrupt ReQuest Level
//

#define CXPLAT_IRQL() KeGetCurrentIrql()

#define CXPLAT_PASSIVE_CODE() CXPLAT_DBG_ASSERT(CXPLAT_IRQL() == PASSIVE_LEVEL)
#define CXPLAT_AT_DISPATCH() (CXPLAT_IRQL() == DISPATCH_LEVEL)

#define CXPLAT_RAISE_IRQL() KIRQL OldIrql; KeRaiseIrql(DISPATCH_LEVEL, &OldIrql)
#define CXPLAT_LOWER_IRQL() KeLowerIrql(OldIrql)

//
// Allocation/Memory Interfaces
//

extern uint64_t CxPlatTotalMemory;

#define CXPLAT_ALLOC_PAGED(Size, Tag) ExAllocatePool2(POOL_FLAG_PAGED | POOL_FLAG_UNINITIALIZED, Size, Tag)
#define CXPLAT_ALLOC_NONPAGED(Size, Tag) ExAllocatePool2(POOL_FLAG_NON_PAGED | POOL_FLAG_UNINITIALIZED, Size, Tag)
#define CXPLAT_FREE(Mem, Tag) ExFreePoolWithTag((void*)Mem, Tag)

typedef LOOKASIDE_LIST_EX CXPLAT_POOL;

#define CxPlatPoolInitialize(IsPaged, Size, Tag, Pool) \
    ExInitializeLookasideListEx( \
        Pool, \
        NULL, \
        NULL, \
        (IsPaged) ? PagedPool : NonPagedPoolNx, \
        0, \
        Size, \
        Tag, \
        1024)

#define CxPlatPoolUninitialize(Pool) ExDeleteLookasideListEx(Pool)
#define CxPlatPoolAlloc(Pool) ExAllocateFromLookasideListEx(Pool)
#define CxPlatPoolFree(Pool, Entry) ExFreeToLookasideListEx(Pool, Entry)

#define CxPlatZeroMemory RtlZeroMemory
#define CxPlatCopyMemory RtlCopyMemory
#define CxPlatMoveMemory RtlMoveMemory
#define CxPlatSecureZeroMemory RtlSecureZeroMemory

#define CxPlatByteSwapUint16 RtlUshortByteSwap
#define CxPlatByteSwapUint32 RtlUlongByteSwap
#define CxPlatByteSwapUint64 RtlUlonglongByteSwap

//
// Locking Interfaces
//

typedef EX_PUSH_LOCK CXPLAT_LOCK;

#define CxPlatLockInitialize(Lock) ExInitializePushLock(Lock)
#define CxPlatLockUninitialize(Lock)
#define CxPlatLockAcquire(Lock) KeEnterCriticalRegion(); ExAcquirePushLockExclusive(Lock)
#define CxPlatLockRelease(Lock) ExReleasePushLockExclusive(Lock); KeLeaveCriticalRegion()

typedef struct CXPLAT_DISPATCH_LOCK {
    KSPIN_LOCK SpinLock;
    KIRQL PrevIrql;
} CXPLAT_DISPATCH_LOCK;

#define CxPlatDispatchLockInitialize(Lock) KeInitializeSpinLock(&(Lock)->SpinLock)
#define CxPlatDispatchLockUninitialize(Lock)
#if defined(_AMD64_) || defined(_ARM64_)
#define CxPlatDispatchLockAcquire(Lock) (Lock)->PrevIrql = KeAcquireSpinLockRaiseToDpc(&(Lock)->SpinLock)
#else
#define CxPlatDispatchLockAcquire(Lock) KeAcquireSpinLock(&(Lock)->SpinLock, &(Lock)->PrevIrql)
#endif
#define CxPlatDispatchLockRelease(Lock) KeReleaseSpinLock(&(Lock)->SpinLock, (Lock)->PrevIrql)

typedef EX_PUSH_LOCK CXPLAT_RW_LOCK;

#define CxPlatRwLockInitialize(Lock) ExInitializePushLock(Lock)
#define CxPlatRwLockUninitialize(Lock)
#define CxPlatRwLockAcquireShared(Lock) KeEnterCriticalRegion(); ExAcquirePushLockShared(Lock)
#define CxPlatRwLockAcquireExclusive(Lock) KeEnterCriticalRegion(); ExAcquirePushLockExclusive(Lock)
#define CxPlatRwLockReleaseShared(Lock) ExReleasePushLockShared(Lock); KeLeaveCriticalRegion()
#define CxPlatRwLockReleaseExclusive(Lock) ExReleasePushLockExclusive(Lock); KeLeaveCriticalRegion()

typedef EX_SPIN_LOCK CXPLAT_DISPATCH_RW_LOCK;

#define CxPlatDispatchRwLockInitialize(Lock) *(Lock) = 0
#define CxPlatDispatchRwLockUninitialize(Lock)
#define CxPlatDispatchRwLockAcquireShared(Lock, PrevIrql) KIRQL PrevIrql = ExAcquireSpinLockShared(Lock)
#define CxPlatDispatchRwLockAcquireExclusive(Lock, PrevIrql) KIRQL PrevIrql = ExAcquireSpinLockExclusive(Lock)
#define CxPlatDispatchRwLockReleaseShared(Lock, PrevIrql) ExReleaseSpinLockShared(Lock, PrevIrql)
#define CxPlatDispatchRwLockReleaseExclusive(Lock, PrevIrql) ExReleaseSpinLockExclusive(Lock, PrevIrql)

//
// Reference Count Interface
//

#if defined(_X86_) || defined(_AMD64_)
#define QuicBarrierAfterInterlock()
#elif defined(_ARM64_)
#define QuicBarrierAfterInterlock()  __dmb(_ARM64_BARRIER_ISH)
#elif defined(_ARM_)
#define QuicBarrierAfterInterlock()  __dmb(_ARM_BARRIER_ISH)
#else
#error Unsupported architecture.
#endif

#if defined (_WIN64)
#define QuicIncrementLongPtrNoFence InterlockedIncrementNoFence64
#define QuicDecrementLongPtrRelease InterlockedDecrementRelease64
#define QuicCompareExchangeLongPtrNoFence InterlockedCompareExchangeNoFence64
#define QuicReadLongPtrNoFence ReadNoFence64
#else
#define QuicIncrementLongPtrNoFence InterlockedIncrementNoFence
#define QuicDecrementLongPtrRelease InterlockedDecrementRelease
#define QuicCompareExchangeLongPtrNoFence InterlockedCompareExchangeNoFence
#define QuicReadLongPtrNoFence ReadNoFence
#endif
#define QuicReadPtrNoFence ReadPointerNoFence

typedef LONG_PTR CXPLAT_REF_COUNT;

inline
void
CxPlatRefInitialize(
    _Out_ CXPLAT_REF_COUNT* RefCount
    )
{
    *RefCount = 1;
}

#define CxPlatRefUninitialize(RefCount)

inline
void
CxPlatRefIncrement(
    _Inout_ CXPLAT_REF_COUNT* RefCount
    )
{
    if (QuicIncrementLongPtrNoFence(RefCount) > 1) {
        return;
    }

    __fastfail(FAST_FAIL_INVALID_REFERENCE_COUNT);
}

inline
BOOLEAN
CxPlatRefIncrementNonZero(
    _Inout_ volatile CXPLAT_REF_COUNT *RefCount,
    _In_ ULONG Bias
    )
{
    CXPLAT_REF_COUNT NewValue;
    CXPLAT_REF_COUNT OldValue;

    PrefetchForWrite(RefCount);
    OldValue = QuicReadLongPtrNoFence(RefCount);
    for (;;) {
        NewValue = OldValue + Bias;
        if ((ULONG_PTR)NewValue > Bias) {
            NewValue = QuicCompareExchangeLongPtrNoFence(RefCount,
                                                         NewValue,
                                                         OldValue);
            if (NewValue == OldValue) {
                return TRUE;
            }

            OldValue = NewValue;

        } else if ((ULONG_PTR)NewValue == Bias) {
            return FALSE;

        } else {
            __fastfail(FAST_FAIL_INVALID_REFERENCE_COUNT);
            return FALSE;
        }
    }
}

inline
BOOLEAN
CxPlatRefDecrement(
    _Inout_ CXPLAT_REF_COUNT* RefCount
    )
{
    CXPLAT_REF_COUNT NewValue;

    //
    // A release fence is required to ensure all guarded memory accesses are
    // complete before any thread can begin destroying the object.
    //

    NewValue = QuicDecrementLongPtrRelease(RefCount);
    if (NewValue > 0) {
        return FALSE;

    } else if (NewValue == 0) {

        //
        // An acquire fence is required before object destruction to ensure
        // that the destructor cannot observe values changing on other threads.
        //

        QuicBarrierAfterInterlock();
        return TRUE;
    }

    __fastfail(FAST_FAIL_INVALID_REFERENCE_COUNT);
    return FALSE;
}

//
// Event Interfaces
//

typedef KEVENT CXPLAT_EVENT;
#define CxPlatEventInitialize(Event, ManualReset, InitialState) \
    KeInitializeEvent(Event, ManualReset ? NotificationEvent : SynchronizationEvent, InitialState)
#define CxPlatEventUninitialize(Event) UNREFERENCED_PARAMETER(Event)
#define CxPlatEventSet(Event) KeSetEvent(&(Event), IO_NO_INCREMENT, FALSE)
#define CxPlatEventReset(Event) KeResetEvent(&(Event))
#define CxPlatEventClear(Event) KeClearEvent(&(Event))
#define CxPlatEventWaitForever(Event) \
    KeWaitForSingleObject(&(Event), Executive, KernelMode, FALSE, NULL)
inline
NTSTATUS
_CxPlatEventWaitWithTimeout(
    _In_ CXPLAT_EVENT* Event,
    _In_ uint32_t TimeoutMs
    )
{
    LARGE_INTEGER Timeout100Ns;
    CXPLAT_DBG_ASSERT(TimeoutMs != UINT32_MAX);
    Timeout100Ns.QuadPart = -1 * UInt32x32To64(TimeoutMs, 10000);
    return KeWaitForSingleObject(Event, Executive, KernelMode, FALSE, &Timeout100Ns);
}
#define CxPlatEventWaitWithTimeout(Event, TimeoutMs) \
    (STATUS_SUCCESS == _CxPlatEventWaitWithTimeout(&Event, TimeoutMs))

//
// TODO: Publish and document the following APIs
//

// ACCESS_MASK
#define IO_COMPLETION_QUERY_STATE   0x0001
#define IO_COMPLETION_MODIFY_STATE  0x0002  // winnt
#define IO_COMPLETION_ALL_ACCESS (STANDARD_RIGHTS_REQUIRED|SYNCHRONIZE|0x3) // winnt

typedef struct _FILE_IO_COMPLETION_INFORMATION {
    PVOID               KeyContext;
    PVOID               ApcContext;
    IO_STATUS_BLOCK     IoStatusBlock;
} FILE_IO_COMPLETION_INFORMATION, *PFILE_IO_COMPLETION_INFORMATION;

NTSYSAPI
NTSTATUS
NTAPI
ZwCreateIoCompletion(
    OUT         PHANDLE IoCompletionHandle,
    IN          ACCESS_MASK DesiredAccess,
    IN OPTIONAL POBJECT_ATTRIBUTES ObjectAttributes,
    IN OPTIONAL ULONG Count
    );

typedef struct _IO_MINI_COMPLETION_PACKET_USER IO_MINI_COMPLETION_PACKET_USER, *PIO_MINI_COMPLETION_PACKET_USER;

typedef
VOID
IO_MINI_PACKET_CALLBACK_ROUTINE(
    _In_ PIO_MINI_COMPLETION_PACKET_USER MiniPacket,
    _In_opt_ PVOID Context
    );

typedef IO_MINI_PACKET_CALLBACK_ROUTINE *PIO_MINI_PACKET_CALLBACK_ROUTINE;

NTSYSAPI
NTSTATUS
IoSetIoCompletionEx(
    _In_ PVOID IoCompletion,
    _In_opt_ PVOID KeyContext,
    _In_opt_ PVOID ApcContext,
    _In_ NTSTATUS IoStatus,
    _In_ ULONG_PTR IoStatusInformation,
    _In_ BOOLEAN Quota,
    _In_opt_ PIO_MINI_COMPLETION_PACKET_USER MiniPacket
    );

NTSYSAPI
NTSTATUS
IoRemoveIoCompletion(
    _In_  PVOID IoCompletionPtr,
    _Out_writes_(Count) PFILE_IO_COMPLETION_INFORMATION IoCompletionInformation,
    _Out_writes_(Count) PLIST_ENTRY *EntryArray,
    _In_  ULONG Count,
    _Out_ PULONG NumEntriesRemoved,
    _In_  KPROCESSOR_MODE PreviousMode,
    _In_opt_ PLARGE_INTEGER CapturedTimeout,
    _In_  BOOLEAN Alertable
    );

NTSYSAPI
PIO_MINI_COMPLETION_PACKET_USER
IoAllocateMiniCompletionPacket(
    __in PIO_MINI_PACKET_CALLBACK_ROUTINE CallbackRoutine,
    __in_opt PVOID Context
    );

NTSYSAPI
VOID
IoFreeMiniCompletionPacket(
    __inout PIO_MINI_COMPLETION_PACKET_USER MiniPacket
    );

//
// Event Queue Interfaces
//

typedef struct CXPLAT_EVENTQ {
<<<<<<< HEAD
    CXPLAT_LOCK Lock;
    LIST_ENTRY Events;
    CXPLAT_EVENT EventsAvailable;
} CXPLAT_EVENTQ;

typedef struct CXPLAT_CQE {
    void* UserData;
} CXPLAT_CQE;

#define CXPLAT_SQE CXPLAT_SQE
#define CXPLAT_SQE_DEFAULT {0}
typedef struct CXPLAT_SQE {
    LIST_ENTRY Link;
    void* UserData;
    XDP_OVERLAPPED Overlapped;
} CXPLAT_SQE;

_IRQL_requires_max_(PASSIVE_LEVEL)
=======
    PKQUEUE IoCompletion;
} CXPLAT_EVENTQ;

typedef FILE_IO_COMPLETION_INFORMATION CXPLAT_CQE;

typedef
_IRQL_requires_max_(PASSIVE_LEVEL)
void
(CXPLAT_EVENT_COMPLETION)(
    _In_ CXPLAT_CQE* Cqe
    );
typedef CXPLAT_EVENT_COMPLETION *CXPLAT_EVENT_COMPLETION_HANDLER;

typedef struct CXPLAT_SQE {
    PIO_MINI_COMPLETION_PACKET_USER MiniPacket;
    CXPLAT_EVENT_COMPLETION_HANDLER Completion;
} CXPLAT_SQE;

inline
VOID
IoMiniPacketCallbackRoutineNoOp(
    _In_ struct _IO_MINI_COMPLETION_PACKET_USER * MiniPacket,
    _In_opt_ PVOID Context
    )
{
    UNREFERENCED_PARAMETER(MiniPacket);
    UNREFERENCED_PARAMETER(Context);
}

_IRQL_requires_max_(PASSIVE_LEVEL)
_Success_(return != FALSE)
>>>>>>> b77cb3f8
inline
BOOLEAN
CxPlatEventQInitialize(
    _Out_ CXPLAT_EVENTQ* queue
    )
{
<<<<<<< HEAD
    CxPlatLockInitialize(&queue->Lock);
    InitializeListHead(&queue->Events);
    CxPlatEventInitialize(&queue->EventsAvailable, TRUE, FALSE);
    return TRUE;
=======
    HANDLE Handle;
    OBJECT_ATTRIBUTES KernelObjectAttributes;
    InitializeObjectAttributes(
        &KernelObjectAttributes,
        NULL,
        OBJ_KERNEL_HANDLE,
        NULL,
        NULL);

    NTSTATUS Status =
        ZwCreateIoCompletion(
            &Handle,
            IO_COMPLETION_ALL_ACCESS,
            &KernelObjectAttributes,
            0);
    if (!NT_SUCCESS(Status)) {
        return FALSE;
    }

    Status =
        ObReferenceObjectByHandle(
            Handle,
            IO_COMPLETION_ALL_ACCESS,
            NULL,
            KernelMode,
            (PVOID*)&queue->IoCompletion,
            NULL);

    NtClose(Handle);
    return NT_SUCCESS(Status);
>>>>>>> b77cb3f8
}

_IRQL_requires_max_(PASSIVE_LEVEL)
inline
void
CxPlatEventQCleanup(
    _In_ CXPLAT_EVENTQ* queue
    )
{
<<<<<<< HEAD
    CxPlatEventUninitialize(queue->EventsAvailable);
    CXPLAT_DBG_ASSERT(IsListEmpty(&queue->Events));
    CxPlatLockUninitialize(&queue->Lock);
}

_IRQL_requires_max_(PASSIVE_LEVEL)
inline
BOOLEAN
CxPlatEventQAssociateHandle(
    _In_ CXPLAT_EVENTQ* queue,
    _In_ HANDLE fileHandle
    )
{
    // TODO: implement
    UNREFERENCED_PARAMETER(queue);
    UNREFERENCED_PARAMETER(fileHandle);
    return TRUE;
=======
    ObDereferenceObject(queue->IoCompletion);
>>>>>>> b77cb3f8
}

_IRQL_requires_max_(DISPATCH_LEVEL)
inline
BOOLEAN
CxPlatEventQEnqueue(
    _In_ CXPLAT_EVENTQ* queue,
<<<<<<< HEAD
    _In_ CXPLAT_SQE* sqe,
    _In_opt_ void* user_data
    )
{
    CxPlatLockAcquire(&queue->Lock);

    if (sqe->Link.Flink != NULL) { // Already in a queue
        CxPlatLockRelease(&queue->Lock);
        return TRUE;
    }

    sqe->UserData = user_data;
    BOOLEAN SignalEvent = IsListEmpty(&queue->Events);
    InsertTailList(&queue->Events, &sqe->Link);

    CxPlatLockRelease(&queue->Lock);

    if (SignalEvent) {
        CxPlatEventSet(queue->EventsAvailable);
    }

    return TRUE;
}

=======
    _In_ CXPLAT_SQE* sqe
    )
{
    return
        NT_SUCCESS(
        IoSetIoCompletionEx(
            queue->IoCompletion,
            0,
            sqe,
            STATUS_SUCCESS,
            0,
            FALSE,
            sqe->MiniPacket));
}

#define CXPLAT_EVENTQ_DEQUEUE_MAX 16

>>>>>>> b77cb3f8
_IRQL_requires_max_(PASSIVE_LEVEL)
inline
uint32_t
CxPlatEventQDequeue(
    _In_ CXPLAT_EVENTQ* queue,
    _Out_writes_to_(count, return) CXPLAT_CQE* events,
<<<<<<< HEAD
    _In_ uint32_t count,
    _In_ uint32_t wait_time // milliseconds
    )
{
    CxPlatLockAcquire(&queue->Lock);

    if (IsListEmpty(&queue->Events)) {
        CxPlatEventClear(queue->EventsAvailable);
        CxPlatLockRelease(&queue->Lock);
        if (wait_time == 0) {
            return 0;
        }
        if (wait_time == UINT32_MAX) {
            CxPlatEventWaitForever(queue->EventsAvailable);
        } else {
            CxPlatEventWaitWithTimeout(queue->EventsAvailable, wait_time);
        }
        CxPlatLockAcquire(&queue->Lock);
    }

    uint32_t EventsDequeued = 0;
    while (EventsDequeued < count && !IsListEmpty(&queue->Events)) {
        CXPLAT_SQE* Sqe =
            CXPLAT_CONTAINING_RECORD(
                RemoveHeadList(&queue->Events), CXPLAT_SQE, Link);
        events[EventsDequeued++].UserData = Sqe->UserData;
        Sqe->Link.Flink = NULL; // Indicates it's not in a queue
    }

    CxPlatLockRelease(&queue->Lock);

    return EventsDequeued;
=======
    _In_range_(0, CXPLAT_EVENTQ_DEQUEUE_MAX)
        uint32_t count,
    _In_ uint32_t wait_time // milliseconds
    )
{
    NTSTATUS status;
    ULONG entriesRemoved;
    PLIST_ENTRY EntryPtrArray[CXPLAT_EVENTQ_DEQUEUE_MAX];
    if (wait_time == UINT32_MAX) {
        status =
            IoRemoveIoCompletion(
                queue->IoCompletion,
                events,
                EntryPtrArray,
                count,
                &entriesRemoved,
                KernelMode,
                NULL,
                FALSE);
    } else {
        LARGE_INTEGER timeout;
        timeout.QuadPart = -10000LL * wait_time;
        status =
            IoRemoveIoCompletion(
                queue->IoCompletion,
                events,
                EntryPtrArray,
                count,
                &entriesRemoved,
                KernelMode,
                &timeout,
                FALSE);
    }
    return NT_SUCCESS(status) ? entriesRemoved : 0;
>>>>>>> b77cb3f8
}

_IRQL_requires_max_(PASSIVE_LEVEL)
inline
void
CxPlatEventQReturn(
    _In_ CXPLAT_EVENTQ* queue,
    _In_ uint32_t count
    )
{
    UNREFERENCED_PARAMETER(queue);
    UNREFERENCED_PARAMETER(count);
}

inline
BOOLEAN
CxPlatSqeInitialize(
    _In_ CXPLAT_EVENTQ* queue,
    _In_ CXPLAT_EVENT_COMPLETION_HANDLER completion,
    _Out_ CXPLAT_SQE* sqe
    )
{
    UNREFERENCED_PARAMETER(queue);
    sqe->Completion = completion;
    sqe->MiniPacket =
        IoAllocateMiniCompletionPacket(
            IoMiniPacketCallbackRoutineNoOp,
            NULL);
    return sqe->MiniPacket ? TRUE : FALSE;
}

inline
void
CxPlatSqeInitializeEx(
    _In_ CXPLAT_EVENT_COMPLETION_HANDLER completion,
    _Out_ CXPLAT_SQE* sqe
    )
{
    sqe->Completion = completion;
    sqe->MiniPacket =
        IoAllocateMiniCompletionPacket(
            IoMiniPacketCallbackRoutineNoOp,
            NULL);
}

inline
void
CxPlatSqeCleanup(
    _In_ CXPLAT_EVENTQ* queue,
    _In_ CXPLAT_SQE* sqe
    )
{
    UNREFERENCED_PARAMETER(queue);
    IoFreeMiniCompletionPacket(sqe->MiniPacket);
}

inline
CXPLAT_SQE*
CxPlatCqeGetSqe(
    _In_ const CXPLAT_CQE* cqe
    )
{
<<<<<<< HEAD
    return cqe->UserData;
=======
    return (CXPLAT_SQE*)cqe->ApcContext;
>>>>>>> b77cb3f8
}

typedef struct DATAPATH_SQE DATAPATH_SQE;

void
CxPlatDatapathSqeInitialize(
    _Out_ DATAPATH_SQE* DatapathSqe,
    _In_ uint32_t CqeType
    );

//
// Time Measurement Interfaces
//

//
// Returns the worst-case system timer resolution (in us).
//
inline
uint64_t
CxPlatGetTimerResolution()
{
    ULONG MaximumTime, MinimumTime, CurrentTime;
    ExQueryTimerResolution(&MaximumTime, &MinimumTime, &CurrentTime);
    return NS100_TO_US(MaximumTime);
}

//
// Performance counter frequency.
//
extern uint64_t CxPlatPerfFreq;

//
// Returns the current time in platform specific time units.
//
inline
uint64_t
QuicTimePlat(
    void
    )
{
    return (uint64_t)KeQueryPerformanceCounter(NULL).QuadPart;
}

//
// Converts platform time to microseconds.
//
inline
uint64_t
QuicTimePlatToUs64(
    uint64_t Count
    )
{
    //
    // Multiply by a big number (1000000, to convert seconds to microseconds)
    // and divide by a big number (CxPlatPerfFreq, to convert counts to secs).
    //
    // Avoid overflow with separate multiplication/division of the high and low
    // bits. Taken from TcpConvertPerformanceCounterToMicroseconds.
    //
    uint64_t High = (Count >> 32) * 1000000;
    uint64_t Low = (Count & 0xFFFFFFFF) * 1000000;
    return
        ((High / CxPlatPerfFreq) << 32) +
        ((Low + ((High % CxPlatPerfFreq) << 32)) / CxPlatPerfFreq);
}

//
// Converts microseconds to platform time.
//
inline
uint64_t
CxPlatTimeUs64ToPlat(
    uint64_t TimeUs
    )
{
    uint64_t High = (TimeUs >> 32) * CxPlatPerfFreq;
    uint64_t Low = (TimeUs & 0xFFFFFFFF) * CxPlatPerfFreq;
    return
        ((High / 1000000) << 32) +
        ((Low + ((High % 1000000) << 32)) / 1000000);
}

#define CxPlatTimeUs64() QuicTimePlatToUs64(QuicTimePlat())
#define CxPlatTimeUs32() (uint32_t)CxPlatTimeUs64()
#define CxPlatTimeMs64() US_TO_MS(CxPlatTimeUs64())
#define CxPlatTimeMs32() (uint32_t)CxPlatTimeMs64()

#define UNIX_EPOCH_AS_FILE_TIME 0x19db1ded53e8000ll

inline
int64_t
CxPlatTimeEpochMs64(
    )
{
    LARGE_INTEGER SystemTime;
    KeQuerySystemTime(&SystemTime);
    return NS100_TO_MS(SystemTime.QuadPart - UNIX_EPOCH_AS_FILE_TIME);
}

//
// Returns the difference between two timestamps.
//
inline
uint64_t
CxPlatTimeDiff64(
    _In_ uint64_t T1,     // First time measured
    _In_ uint64_t T2      // Second time measured
    )
{
    //
    // Assume no wrap around.
    //
    return T2 - T1;
}

//
// Returns the difference between two timestamps.
//
inline
uint32_t
CxPlatTimeDiff32(
    _In_ uint32_t T1,     // First time measured
    _In_ uint32_t T2      // Second time measured
    )
{
    if (T2 > T1) {
        return T2 - T1;
    } else { // Wrap around case.
        return T2 + (0xFFFFFFFF - T1) + 1;
    }
}

//
// Returns TRUE if T1 came before T2.
//
inline
BOOLEAN
CxPlatTimeAtOrBefore64(
    _In_ uint64_t T1,
    _In_ uint64_t T2
    )
{
    //
    // Assume no wrap around.
    //
    return T1 <= T2;
}

//
// Returns TRUE if T1 came before T2.
//
inline
BOOLEAN
CxPlatTimeAtOrBefore32(
    _In_ uint32_t T1,
    _In_ uint32_t T2
    )
{
    return (int32_t)(T1 - T2) <= 0;
}

_IRQL_requires_max_(PASSIVE_LEVEL)
inline
void
CxPlatSleep(
    _In_ uint32_t DurationMs
    )
{
    CXPLAT_DBG_ASSERT(DurationMs != (uint32_t)-1);

    KTIMER SleepTimer;
    LARGE_INTEGER TimerValue;

    KeInitializeTimerEx(&SleepTimer, SynchronizationTimer);
    TimerValue.QuadPart = Int32x32To64(DurationMs, -10000);
    KeSetTimer(&SleepTimer, TimerValue, NULL);

    KeWaitForSingleObject(&SleepTimer, Executive, KernelMode, FALSE, NULL);
}

#define CxPlatSchedulerYield() // no-op

//
// Create Thread Interfaces
//

typedef struct CXPLAT_THREAD_CONFIG {
    uint16_t Flags;
    uint16_t IdealProcessor;
    _Field_z_ const char* Name;
    KSTART_ROUTINE* Callback;
    void* Context;
} CXPLAT_THREAD_CONFIG;

typedef struct _ETHREAD *CXPLAT_THREAD;
#define CXPLAT_THREAD_CALLBACK(FuncName, CtxVarName)  \
    _Function_class_(KSTART_ROUTINE)                \
    _IRQL_requires_same_                            \
    void                                            \
    FuncName(                                       \
      _In_ void* CtxVarName                         \
      )

#define CXPLAT_THREAD_RETURN(Status) PsTerminateSystemThread(Status)

inline
QUIC_STATUS
CxPlatThreadCreate(
    _In_ CXPLAT_THREAD_CONFIG* Config,
    _Out_ CXPLAT_THREAD* Thread
    )
{
    QUIC_STATUS Status;
    HANDLE ThreadHandle;
    Status =
        PsCreateSystemThread(
            &ThreadHandle,
            THREAD_ALL_ACCESS,
            NULL,
            NULL,
            NULL,
            Config->Callback,
            Config->Context);
    CXPLAT_DBG_ASSERT(QUIC_SUCCEEDED(Status));
    if (QUIC_FAILED(Status)) {
        *Thread = NULL;
        goto Error;
    }
    Status =
        ObReferenceObjectByHandle(
            ThreadHandle,
            THREAD_ALL_ACCESS,
            *PsThreadType,
            KernelMode,
            (void**)Thread,
            NULL);
    CXPLAT_DBG_ASSERT(QUIC_SUCCEEDED(Status));
    if (QUIC_FAILED(Status)) {
        *Thread = NULL;
        goto Cleanup;
    }
    PROCESSOR_NUMBER Processor, IdealProcessor;
    Status =
        KeGetProcessorNumberFromIndex(
            Config->IdealProcessor,
            &Processor);
    if (QUIC_FAILED(Status)) {
        Status = QUIC_STATUS_SUCCESS; // Currently we don't treat this as fatal
        goto SetPriority;             // TODO: Improve this logic.
    }
    IdealProcessor = Processor;
    if (Config->Flags & CXPLAT_THREAD_FLAG_SET_AFFINITIZE) {
        GROUP_AFFINITY Affinity;
        CxPlatZeroMemory(&Affinity, sizeof(Affinity));
        Affinity.Group = Processor.Group;
        Affinity.Mask = (1ull << Processor.Number);
        Status =
            ZwSetInformationThread(
                ThreadHandle,
                ThreadGroupInformation,
                &Affinity,
                sizeof(Affinity));
        CXPLAT_DBG_ASSERT(QUIC_SUCCEEDED(Status));
        if (QUIC_FAILED(Status)) {
            goto Cleanup;
        }
    } else { // NUMA Node Affinity
        SYSTEM_LOGICAL_PROCESSOR_INFORMATION_EX Info;
        ULONG InfoLength = sizeof(Info);
        Status =
            KeQueryLogicalProcessorRelationship(
                &Processor,
                RelationNumaNode,
                &Info,
                &InfoLength);
        CXPLAT_DBG_ASSERT(QUIC_SUCCEEDED(Status));
        if (QUIC_FAILED(Status)) {
            goto Cleanup;
        }
        Status =
            ZwSetInformationThread(
                ThreadHandle,
                ThreadGroupInformation,
                &Info.NumaNode.GroupMask,
                sizeof(GROUP_AFFINITY));
        CXPLAT_DBG_ASSERT(QUIC_SUCCEEDED(Status));
        if (QUIC_FAILED(Status)) {
            goto Cleanup;
        }
    }
    if (Config->Flags & CXPLAT_THREAD_FLAG_SET_IDEAL_PROC) {
        Status =
            ZwSetInformationThread(
                ThreadHandle,
                ThreadIdealProcessorEx,
                &IdealProcessor, // Don't pass in Processor because this overwrites on output.
                sizeof(IdealProcessor));
        CXPLAT_DBG_ASSERT(QUIC_SUCCEEDED(Status));
        if (QUIC_FAILED(Status)) {
            goto Cleanup;
        }
    }
SetPriority:
    if (Config->Flags & CXPLAT_THREAD_FLAG_HIGH_PRIORITY) {
        KeSetBasePriorityThread(
            (PKTHREAD)(*Thread),
            IO_NETWORK_INCREMENT + 1);
    }
    if (Config->Name) {
        DECLARE_UNICODE_STRING_SIZE(UnicodeName, 64);
        ULONG UnicodeNameLength = 0;
        Status =
            RtlUTF8ToUnicodeN(
                UnicodeName.Buffer,
                UnicodeName.MaximumLength,
                &UnicodeNameLength,
                Config->Name,
                (ULONG)strnlen(Config->Name, 64));
        CXPLAT_DBG_ASSERT(QUIC_SUCCEEDED(Status));
        UnicodeName.Length = (USHORT)UnicodeNameLength;
#define ThreadNameInformation ((THREADINFOCLASS)38)
        Status =
            ZwSetInformationThread(
                ThreadHandle,
                ThreadNameInformation,
                &UnicodeName,
                sizeof(UNICODE_STRING));
        CXPLAT_DBG_ASSERT(QUIC_SUCCEEDED(Status));
        Status = QUIC_STATUS_SUCCESS;
    }
Cleanup:
    ZwClose(ThreadHandle);
Error:
    return Status;
}
#define CxPlatThreadDelete(Thread) ObDereferenceObject(*(Thread))
#define CxPlatThreadWait(Thread) \
    KeWaitForSingleObject( \
        *(Thread), \
        Executive, \
        KernelMode, \
        FALSE, \
        NULL)
typedef ULONG_PTR CXPLAT_THREAD_ID;
#define CxPlatCurThreadID() ((CXPLAT_THREAD_ID)PsGetCurrentThreadId())

//
// Processor Count and Index
//

typedef struct CXPLAT_PROCESSOR_INFO {
    uint16_t Group;  // The group number this processor is a part of
    uint8_t Index;   // Index in the current group
    uint8_t PADDING; // Here to align with PROCESSOR_NUMBER struct
} CXPLAT_PROCESSOR_INFO;

CXPLAT_STATIC_ASSERT(sizeof(CXPLAT_PROCESSOR_INFO) == sizeof(PROCESSOR_NUMBER), "Size check");

typedef struct CXPLAT_PROCESSOR_GROUP_INFO {
    KAFFINITY Mask;  // Bit mask of active processors in the group
    uint32_t Count;  // Count of active processors in the group
    uint32_t Offset; // Base process index offset this group starts at
} CXPLAT_PROCESSOR_GROUP_INFO;

extern CXPLAT_PROCESSOR_INFO* CxPlatProcessorInfo;
extern CXPLAT_PROCESSOR_GROUP_INFO* CxPlatProcessorGroupInfo;

extern uint32_t CxPlatProcessorCount;
#define CxPlatProcCount() CxPlatProcessorCount
#define CxPlatProcCurrentNumber() (KeGetCurrentProcessorIndex() % CxPlatProcessorCount)

//
// Rundown Protection Interfaces
//

typedef EX_RUNDOWN_REF CXPLAT_RUNDOWN_REF;
#define CxPlatRundownInitialize(Rundown) ExInitializeRundownProtection(Rundown)
#define CxPlatRundownInitializeDisabled(Rundown) (Rundown)->Count = EX_RUNDOWN_ACTIVE
#define CxPlatRundownReInitialize(Rundown) ExReInitializeRundownProtection(Rundown)
#define CxPlatRundownUninitialize(Rundown)
#define CxPlatRundownAcquire(Rundown) ExAcquireRundownProtection(Rundown)
#define CxPlatRundownRelease(Rundown) ExReleaseRundownProtection(Rundown)
#define CxPlatRundownReleaseAndWait(Rundown) ExWaitForRundownProtectionRelease(Rundown)

//
// Crypto Interfaces
//

//
// Returns cryptographically random bytes.
//
_IRQL_requires_max_(DISPATCH_LEVEL)
QUIC_STATUS
CxPlatRandom(
    _In_ uint32_t BufferLen,
    _Out_writes_bytes_(BufferLen) void* Buffer
    );

//
// Process object abstraction
//
#define QUIC_OWNING_PROCESS 1

#define QUIC_PROCESS PEPROCESS

#define QuicProcessGetCurrentProcess() ((QUIC_PROCESS)PsGetCurrentProcess())
#define QuicProcessAddRef(Process) if (Process != NULL) { ObReferenceObjectWithTag(Process, QUIC_POOL_PROCESS); }
#define QuicProcessRelease(Process) if (Process != NULL) { ObDereferenceObjectWithTag(Process, QUIC_POOL_PROCESS); }

//
// Silo interfaces
//

#define QUIC_SILO PESILO
#define QUIC_SILO_INVALID ((PESILO)(void*)(LONG_PTR)-1)

#define QuicSiloGetCurrentServer() PsGetCurrentServerSilo()
#define QuicSiloAddRef(Silo) if (Silo != NULL) { ObReferenceObjectWithTag(Silo, QUIC_POOL_SILO); }
#define QuicSiloRelease(Silo) if (Silo != NULL) { ObDereferenceObjectWithTag(Silo, QUIC_POOL_SILO); }
#define QuicSiloAttach(Silo) PsAttachSiloToCurrentThread(Silo)
#define QuicSiloDetatch(PrevSilo) PsDetachSiloFromCurrentThread(PrevSilo)

//
// Network Compartment ID interfaces
//

#define QUIC_COMPARTMENT_ID COMPARTMENT_ID

#define QUIC_UNSPECIFIED_COMPARTMENT_ID UNSPECIFIED_COMPARTMENT_ID
#define QUIC_DEFAULT_COMPARTMENT_ID     DEFAULT_COMPARTMENT_ID

COMPARTMENT_ID
NdisGetThreadObjectCompartmentId(
    IN PETHREAD ThreadObject
    );

NTSTATUS
NdisSetThreadObjectCompartmentId(
    IN PETHREAD ThreadObject,
    IN NET_IF_COMPARTMENT_ID CompartmentId
    );

#define QuicCompartmentIdGetCurrent() NdisGetThreadObjectCompartmentId(PsGetCurrentThread())
#define QuicCompartmentIdSetCurrent(CompartmentId) \
    NdisSetThreadObjectCompartmentId(PsGetCurrentThread(), CompartmentId)

#define CXPLAT_CPUID(FunctionId, eax, ebx, ecx, dx)

#if defined(__cplusplus)
}
#endif<|MERGE_RESOLUTION|>--- conflicted
+++ resolved
@@ -474,7 +474,6 @@
 #define CxPlatEventUninitialize(Event) UNREFERENCED_PARAMETER(Event)
 #define CxPlatEventSet(Event) KeSetEvent(&(Event), IO_NO_INCREMENT, FALSE)
 #define CxPlatEventReset(Event) KeResetEvent(&(Event))
-#define CxPlatEventClear(Event) KeClearEvent(&(Event))
 #define CxPlatEventWaitForever(Event) \
     KeWaitForSingleObject(&(Event), Executive, KernelMode, FALSE, NULL)
 inline
@@ -571,26 +570,6 @@
 //
 
 typedef struct CXPLAT_EVENTQ {
-<<<<<<< HEAD
-    CXPLAT_LOCK Lock;
-    LIST_ENTRY Events;
-    CXPLAT_EVENT EventsAvailable;
-} CXPLAT_EVENTQ;
-
-typedef struct CXPLAT_CQE {
-    void* UserData;
-} CXPLAT_CQE;
-
-#define CXPLAT_SQE CXPLAT_SQE
-#define CXPLAT_SQE_DEFAULT {0}
-typedef struct CXPLAT_SQE {
-    LIST_ENTRY Link;
-    void* UserData;
-    XDP_OVERLAPPED Overlapped;
-} CXPLAT_SQE;
-
-_IRQL_requires_max_(PASSIVE_LEVEL)
-=======
     PKQUEUE IoCompletion;
 } CXPLAT_EVENTQ;
 
@@ -622,19 +601,12 @@
 
 _IRQL_requires_max_(PASSIVE_LEVEL)
 _Success_(return != FALSE)
->>>>>>> b77cb3f8
 inline
 BOOLEAN
 CxPlatEventQInitialize(
     _Out_ CXPLAT_EVENTQ* queue
     )
 {
-<<<<<<< HEAD
-    CxPlatLockInitialize(&queue->Lock);
-    InitializeListHead(&queue->Events);
-    CxPlatEventInitialize(&queue->EventsAvailable, TRUE, FALSE);
-    return TRUE;
-=======
     HANDLE Handle;
     OBJECT_ATTRIBUTES KernelObjectAttributes;
     InitializeObjectAttributes(
@@ -665,7 +637,6 @@
 
     NtClose(Handle);
     return NT_SUCCESS(Status);
->>>>>>> b77cb3f8
 }
 
 _IRQL_requires_max_(PASSIVE_LEVEL)
@@ -675,13 +646,10 @@
     _In_ CXPLAT_EVENTQ* queue
     )
 {
-<<<<<<< HEAD
-    CxPlatEventUninitialize(queue->EventsAvailable);
-    CXPLAT_DBG_ASSERT(IsListEmpty(&queue->Events));
-    CxPlatLockUninitialize(&queue->Lock);
-}
-
-_IRQL_requires_max_(PASSIVE_LEVEL)
+    ObDereferenceObject(queue->IoCompletion);
+}
+
+_IRQL_requires_max_(DISPATCH_LEVEL)
 inline
 BOOLEAN
 CxPlatEventQAssociateHandle(
@@ -693,42 +661,12 @@
     UNREFERENCED_PARAMETER(queue);
     UNREFERENCED_PARAMETER(fileHandle);
     return TRUE;
-=======
-    ObDereferenceObject(queue->IoCompletion);
->>>>>>> b77cb3f8
-}
-
-_IRQL_requires_max_(DISPATCH_LEVEL)
+}
+
 inline
 BOOLEAN
 CxPlatEventQEnqueue(
     _In_ CXPLAT_EVENTQ* queue,
-<<<<<<< HEAD
-    _In_ CXPLAT_SQE* sqe,
-    _In_opt_ void* user_data
-    )
-{
-    CxPlatLockAcquire(&queue->Lock);
-
-    if (sqe->Link.Flink != NULL) { // Already in a queue
-        CxPlatLockRelease(&queue->Lock);
-        return TRUE;
-    }
-
-    sqe->UserData = user_data;
-    BOOLEAN SignalEvent = IsListEmpty(&queue->Events);
-    InsertTailList(&queue->Events, &sqe->Link);
-
-    CxPlatLockRelease(&queue->Lock);
-
-    if (SignalEvent) {
-        CxPlatEventSet(queue->EventsAvailable);
-    }
-
-    return TRUE;
-}
-
-=======
     _In_ CXPLAT_SQE* sqe
     )
 {
@@ -746,47 +684,12 @@
 
 #define CXPLAT_EVENTQ_DEQUEUE_MAX 16
 
->>>>>>> b77cb3f8
 _IRQL_requires_max_(PASSIVE_LEVEL)
 inline
 uint32_t
 CxPlatEventQDequeue(
     _In_ CXPLAT_EVENTQ* queue,
     _Out_writes_to_(count, return) CXPLAT_CQE* events,
-<<<<<<< HEAD
-    _In_ uint32_t count,
-    _In_ uint32_t wait_time // milliseconds
-    )
-{
-    CxPlatLockAcquire(&queue->Lock);
-
-    if (IsListEmpty(&queue->Events)) {
-        CxPlatEventClear(queue->EventsAvailable);
-        CxPlatLockRelease(&queue->Lock);
-        if (wait_time == 0) {
-            return 0;
-        }
-        if (wait_time == UINT32_MAX) {
-            CxPlatEventWaitForever(queue->EventsAvailable);
-        } else {
-            CxPlatEventWaitWithTimeout(queue->EventsAvailable, wait_time);
-        }
-        CxPlatLockAcquire(&queue->Lock);
-    }
-
-    uint32_t EventsDequeued = 0;
-    while (EventsDequeued < count && !IsListEmpty(&queue->Events)) {
-        CXPLAT_SQE* Sqe =
-            CXPLAT_CONTAINING_RECORD(
-                RemoveHeadList(&queue->Events), CXPLAT_SQE, Link);
-        events[EventsDequeued++].UserData = Sqe->UserData;
-        Sqe->Link.Flink = NULL; // Indicates it's not in a queue
-    }
-
-    CxPlatLockRelease(&queue->Lock);
-
-    return EventsDequeued;
-=======
     _In_range_(0, CXPLAT_EVENTQ_DEQUEUE_MAX)
         uint32_t count,
     _In_ uint32_t wait_time // milliseconds
@@ -821,7 +724,6 @@
                 FALSE);
     }
     return NT_SUCCESS(status) ? entriesRemoved : 0;
->>>>>>> b77cb3f8
 }
 
 _IRQL_requires_max_(PASSIVE_LEVEL)
@@ -884,11 +786,7 @@
     _In_ const CXPLAT_CQE* cqe
     )
 {
-<<<<<<< HEAD
-    return cqe->UserData;
-=======
     return (CXPLAT_SQE*)cqe->ApcContext;
->>>>>>> b77cb3f8
 }
 
 typedef struct DATAPATH_SQE DATAPATH_SQE;
