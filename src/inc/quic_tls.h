/*++

    Copyright (c) Microsoft Corporation.
    Licensed under the MIT License.

Abstract:

    This file contains the definitions for the TLS processing interface.

--*/

#pragma once

#include <msquic.h>
#include <quic_crypt.h>

#if defined(__cplusplus)
extern "C" {
#endif

#pragma warning(disable:4201)  // nonstandard extension used: nameless struct/union
#pragma warning(disable:4214)  // nonstandard extension used: bit field types other than int

typedef struct CXPLAT_SEC_CONFIG CXPLAT_SEC_CONFIG;
typedef struct QUIC_CONNECTION QUIC_CONNECTION;
typedef struct CXPLAT_TLS CXPLAT_TLS;
typedef struct CXPLAT_TLS_SECRETS CXPLAT_TLS_SECRETS;

#define TLS_EXTENSION_TYPE_APPLICATION_LAYER_PROTOCOL_NEGOTIATION   0x0010  // Host Byte Order
#define TLS_EXTENSION_TYPE_QUIC_TRANSPORT_PARAMETERS_DRAFT          0xffa5  // Host Byte Order
#define TLS_EXTENSION_TYPE_QUIC_TRANSPORT_PARAMETERS                0x0039  // Host Byte Order

//
// The size of the header required by the TLS layer.
//
extern uint16_t CxPlatTlsTPHeaderSize;

typedef enum CXPLAT_TLS_ALERT_CODES {

    CXPLAT_TLS_ALERT_CODE_HANDSHAKE_FAILURE = 40,
    CXPLAT_TLS_ALERT_CODE_BAD_CERTIFICATE = 42,
    CXPLAT_TLS_ALERT_CODE_UNKNOWN_CA = 48,
    CXPLAT_TLS_ALERT_CODE_INTERNAL_ERROR = 80,
    CXPLAT_TLS_ALERT_CODE_USER_CANCELED = 90,
    CXPLAT_TLS_ALERT_CODE_NO_APPLICATION_PROTOCOL = 120,

} CXPLAT_TLS_ALERT_CODES;

//
// Callback for indicating process can be completed.
//
typedef
_IRQL_requires_max_(DISPATCH_LEVEL)
void
(CXPLAT_TLS_PROCESS_COMPLETE_CALLBACK)(
    _In_ QUIC_CONNECTION* Connection
    );

typedef CXPLAT_TLS_PROCESS_COMPLETE_CALLBACK *CXPLAT_TLS_PROCESS_COMPLETE_CALLBACK_HANDLER;

//
// Callback for indicating received QUIC TP parameters. Callback always happens
// in the context of a QuicTlsProcessData call; not on a separate thread.
//
typedef
_IRQL_requires_max_(PASSIVE_LEVEL)
BOOLEAN
(CXPLAT_TLS_RECEIVE_TP_CALLBACK)(
    _In_ QUIC_CONNECTION* Connection,
    _In_ uint16_t TPLength,
    _In_reads_(TPLength) const uint8_t* TPBuffer
    );

typedef CXPLAT_TLS_RECEIVE_TP_CALLBACK *CXPLAT_TLS_RECEIVE_TP_CALLBACK_HANDLER;

//
// Callback for indicating received resumption ticket. Callback always happens
// in the context of a QuicTlsProcessData call; not on a separate thread.
//
typedef
_IRQL_requires_max_(PASSIVE_LEVEL)
BOOLEAN
(CXPLAT_TLS_RECEIVE_TICKET_CALLBACK)(
    _In_ QUIC_CONNECTION* Connection,
    _In_ uint32_t TicketLength,
    _In_reads_(TicketLength) const uint8_t* Ticket
    );

typedef CXPLAT_TLS_RECEIVE_TICKET_CALLBACK *CXPLAT_TLS_RECEIVE_TICKET_CALLBACK_HANDLER;

//
// Callback for indicating the result of deferred certificate validation.
<<<<<<< HEAD
=======
//
>>>>>>> 9d651e6f
typedef
_IRQL_requires_max_(PASSIVE_LEVEL)
BOOLEAN
(CXPLAT_TLS_DEFERRED_CERTIFICATE_VALIDATION_CALLBACK)(
    _In_ QUIC_CONNECTION* Connection,
    _In_ uint32_t ErrorFlags,
    _In_ QUIC_STATUS Status
    );

typedef CXPLAT_TLS_DEFERRED_CERTIFICATE_VALIDATION_CALLBACK *CXPLAT_TLS_DEFERRED_CERTIFICATE_VALIDATION_CALLBACK_HANDLER;

<<<<<<< HEAD
=======
//
// Callback for indicating the peer certificate is ready for custom validation.
//
typedef
_IRQL_requires_max_(PASSIVE_LEVEL)
BOOLEAN
(CXPLAT_TLS_PEER_CERTIFICATE_RECEIVED_CALLBACK)(
    _In_ QUIC_CONNECTION* Connection
    // TODO - Expose certificate details as well
    );

typedef CXPLAT_TLS_PEER_CERTIFICATE_RECEIVED_CALLBACK *CXPLAT_TLS_PEER_CERTIFICATE_RECEIVED_CALLBACK_HANDLER;

>>>>>>> 9d651e6f
typedef struct CXPLAT_TLS_CALLBACKS {

    //
    // Invoked for the completion of process calls that were pending.
    //
    CXPLAT_TLS_PROCESS_COMPLETE_CALLBACK_HANDLER ProcessComplete;

    //
    // Invoked when QUIC transport parameters are received.
    //
    CXPLAT_TLS_RECEIVE_TP_CALLBACK_HANDLER ReceiveTP;

    //
    // Invoked when a resumption ticket is received.
    //
    CXPLAT_TLS_RECEIVE_TICKET_CALLBACK_HANDLER ReceiveTicket;

    //
    // Invoked only in the deferred certificate validation scenario, with the
    // results.
    //
    CXPLAT_TLS_DEFERRED_CERTIFICATE_VALIDATION_CALLBACK_HANDLER DeferredCertValidation;

<<<<<<< HEAD
=======
    //
    // Invokved only in the custom certificate validation scenario, when the
    // peer's certificate has been received and is ready for validation.
    //
    CXPLAT_TLS_PEER_CERTIFICATE_RECEIVED_CALLBACK_HANDLER CertificateReceived;

>>>>>>> 9d651e6f
} CXPLAT_TLS_CALLBACKS;

//
// The input configuration for creation of a TLS context.
//
typedef struct CXPLAT_TLS_CONFIG {

    BOOLEAN IsServer;

    //
    // Connection context for completion callbacks.
    //
    QUIC_CONNECTION* Connection;

    //
    // The TLS configuration information and credentials.
    //
    CXPLAT_SEC_CONFIG* SecConfig;

    //
    // The Application Layer Protocol Negotiation TLS extension buffer to send
    // in the TLS handshake. Buffer is owned by the caller and not freed by the
    // TLS layer.
    //
    const uint8_t* AlpnBuffer;
    uint16_t AlpnBufferLength;

    //
    // TLS Extension code type for transport parameters.
    //
    uint16_t TPType;

    //
    // Name of the server we are connecting to (client side only).
    //
    const char* ServerName;

    //
    // The optional ticket buffer the client size uses to resume a previous
    // session (client side only).
    //
    const uint8_t* ResumptionTicketBuffer;
    uint32_t ResumptionTicketLength;

    //
    // The local QUIC transport parameters to send. Buffer is freed by the TLS
    // context when it's no longer needed.
    //
    const uint8_t* LocalTPBuffer;
    uint32_t LocalTPLength;

#ifdef CXPLAT_TLS_SECRETS_SUPPORT
    //
    // Storage for TLS traffic secrets when CXPLAT_TLS_SECRETS_SUPPORT is enabled,
    // and the connection has the parameter set to enable logging.
    //
    CXPLAT_TLS_SECRETS* TlsSecrets;
#endif

} CXPLAT_TLS_CONFIG;

//
// Different possible results after writing new TLS data.
//
typedef enum CXPLAT_TLS_RESULT_FLAGS {

    CXPLAT_TLS_RESULT_CONTINUE            = 0x0001, // Needs immediate call again. (Used internally to schannel)
    CXPLAT_TLS_RESULT_PENDING             = 0x0002, // The call is pending.
    CXPLAT_TLS_RESULT_DATA                = 0x0004, // Data ready to be sent.
    CXPLAT_TLS_RESULT_READ_KEY_UPDATED    = 0x0008, // ReadKey variable has been updated.
    CXPLAT_TLS_RESULT_WRITE_KEY_UPDATED   = 0x0010, // WriteKey variable has been updated.
    CXPLAT_TLS_RESULT_EARLY_DATA_ACCEPT   = 0x0020, // The server accepted the early (0-RTT) data.
    CXPLAT_TLS_RESULT_EARLY_DATA_REJECT   = 0x0040, // The server rejected the early (0-RTT) data.
    CXPLAT_TLS_RESULT_COMPLETE            = 0x0080, // Handshake complete.
    CXPLAT_TLS_RESULT_ERROR               = 0x8000  // An error occured.

} CXPLAT_TLS_RESULT_FLAGS;

typedef enum CXPLAT_TLS_DATA_TYPE {

    CXPLAT_TLS_CRYPTO_DATA,
    CXPLAT_TLS_TICKET_DATA

} CXPLAT_TLS_DATA_TYPE;

//
// Different possible results after writing new TLS data.
//
typedef enum CXPLAT_TLS_EARLY_DATA_STATE {

    CXPLAT_TLS_EARLY_DATA_UNKNOWN,
    CXPLAT_TLS_EARLY_DATA_UNSUPPORTED,
    CXPLAT_TLS_EARLY_DATA_REJECTED,
    CXPLAT_TLS_EARLY_DATA_ACCEPTED

} CXPLAT_TLS_EARLY_DATA_STATE;

//
// The output processing state.
//
typedef struct CXPLAT_TLS_PROCESS_STATE {

    //
    // Indicates TLS has completed the handshake phase of its exchange.
    //
    BOOLEAN HandshakeComplete : 1;

    //
    // Indicates the TLS session was resumed from a previous connection.
    //
    BOOLEAN SessionResumed : 1;

    //
    // Indicates the state of early data support.
    //
    CXPLAT_TLS_EARLY_DATA_STATE EarlyDataState;

    //
    // The key that newly received data should be decrypted and read with.
    //
    QUIC_PACKET_KEY_TYPE ReadKey;

    //
    // The highest key available for writing TLS data with.
    //
    QUIC_PACKET_KEY_TYPE WriteKey;

    //
    // In case of failure, the TLS alert/error code.
    //
    uint16_t AlertCode;

    //
    // Total written length in Buffer.
    //
    uint16_t BufferLength;

    //
    // Total allocation length of Buffer.
    //
    uint16_t BufferAllocLength;

    //
    // The total length of data ever written to Buffer.
    //
    uint32_t BufferTotalLength;

    //
    // The absolute offset of the start of handshake data. A value of 0
    // indicates 'unset'.
    //
    uint32_t BufferOffsetHandshake;

    //
    // The absolute offset of the start of 1-RTT data. A value of 0 indicates
    // 'unset'.
    //
    uint32_t BufferOffset1Rtt;

    //
    // Holds the TLS data to be sent. Use CXPLAT_ALLOC_NONPAGED and CXPLAT_FREE
    // to allocate and free the memory.
    //
    uint8_t* Buffer;

    //
    // The final negotiated ALPN of the connection. The first byte is the length
    // followed by that many bytes for actual ALPN.
    //
    const uint8_t* NegotiatedAlpn;

    //
    // All the keys available for decrypting packets with.
    //
    QUIC_PACKET_KEY* ReadKeys[QUIC_PACKET_KEY_COUNT];

    //
    // All the keys available for encrypting packets with.
    //
    QUIC_PACKET_KEY* WriteKeys[QUIC_PACKET_KEY_COUNT];

} CXPLAT_TLS_PROCESS_STATE;

typedef
_IRQL_requires_max_(PASSIVE_LEVEL)
_Function_class_(CXPLAT_SEC_CONFIG_CREATE_COMPLETE)
void
(QUIC_API CXPLAT_SEC_CONFIG_CREATE_COMPLETE)(
    _In_ const QUIC_CREDENTIAL_CONFIG* CredConfig,
    _In_opt_ void* Context,
    _In_ QUIC_STATUS Status,
    _In_opt_ CXPLAT_SEC_CONFIG* SecurityConfig
    );

typedef CXPLAT_SEC_CONFIG_CREATE_COMPLETE *CXPLAT_SEC_CONFIG_CREATE_COMPLETE_HANDLER;

//
// Creates a new TLS security configuration.
//
_IRQL_requires_max_(PASSIVE_LEVEL)
QUIC_STATUS
CxPlatTlsSecConfigCreate(
    _In_ const QUIC_CREDENTIAL_CONFIG* CredConfig,
    _In_ const CXPLAT_TLS_CALLBACKS* TlsCallbacks,
    _In_opt_ void* Context,
    _In_ CXPLAT_SEC_CONFIG_CREATE_COMPLETE_HANDLER CompletionHandler
    );

//
// Deletes a TLS security configuration.
//
_IRQL_requires_max_(PASSIVE_LEVEL)
void
CxPlatTlsSecConfigDelete(
    __drv_freesMem(ServerConfig) _Frees_ptr_ _In_
        CXPLAT_SEC_CONFIG* SecurityConfig
    );

//
// Initializes a TLS context.
//
_IRQL_requires_max_(PASSIVE_LEVEL)
QUIC_STATUS
CxPlatTlsInitialize(
    _In_ const CXPLAT_TLS_CONFIG* Config,
    _Inout_ CXPLAT_TLS_PROCESS_STATE* State,
    _Out_ CXPLAT_TLS** NewTlsContext
    );

//
// Uninitializes an existing TLS context.
//
_IRQL_requires_max_(PASSIVE_LEVEL)
void
CxPlatTlsUninitialize(
    _In_opt_ CXPLAT_TLS* TlsContext
    );

//
// Called to process any data received from the peer. In the case of the client,
// the initial call is made with no input buffer to generate the initial output.
// The returned CXPLAT_TLS_RESULT_FLAGS and CXPLAT_TLS_PROCESS_STATE are update with
// any state changes as a result of the call. If the call returns
// CXPLAT_TLS_RESULT_PENDING, then the registered CXPLAT_TLS_PROCESS_COMPLETE_CALLBACK_HANDLER
// will be triggered at a later date; at which the QUIC code must then call
// QuicTlsProcessDataComplete to complete the operation and get the resulting
// flags.
//
_IRQL_requires_max_(PASSIVE_LEVEL)
CXPLAT_TLS_RESULT_FLAGS
CxPlatTlsProcessData(
    _In_ CXPLAT_TLS* TlsContext,
    _In_ CXPLAT_TLS_DATA_TYPE DataType,
    _In_reads_bytes_(*BufferLength)
        const uint8_t * Buffer,
    _Inout_ uint32_t * BufferLength,
    _Inout_ CXPLAT_TLS_PROCESS_STATE* State
    );

//
// Called when in response to receiving a process completed callback.
//
_IRQL_requires_max_(PASSIVE_LEVEL)
CXPLAT_TLS_RESULT_FLAGS
CxPlatTlsProcessDataComplete(
    _In_ CXPLAT_TLS* TlsContext,
    _Out_ uint32_t * ConsumedBuffer
    );

//
// Sets a TLS parameter.
//
_IRQL_requires_max_(PASSIVE_LEVEL)
QUIC_STATUS
CxPlatTlsParamSet(
    _In_ CXPLAT_TLS* TlsContext,
    _In_ uint32_t Param,
    _In_ uint32_t BufferLength,
    _In_reads_bytes_(BufferLength)
        const void* Buffer
    );

//
// Gets a TLS parameter.
//
_IRQL_requires_max_(PASSIVE_LEVEL)
QUIC_STATUS
CxPlatTlsParamGet(
    _In_ CXPLAT_TLS* TlsContext,
    _In_ uint32_t Param,
    _Inout_ uint32_t* BufferLength,
    _Inout_updates_bytes_opt_(*BufferLength)
        void* Buffer
    );

//
// Helper function to search a TLS ALPN encoded list for a given ALPN buffer.
// Returns a pointer in the 'AlpnList' that starts at the length field, if the
// ALPN is found. Otherwise, it returns NULL.
//
inline
const uint8_t*
CxPlatTlsAlpnFindInList(
    _In_ uint16_t AlpnListLength,
    _In_reads_(AlpnListLength)
        const uint8_t* AlpnList,
    _In_ uint8_t FindAlpnLength,
    _In_reads_(FindAlpnLength)
        const uint8_t* FindAlpn
    )
{
    while (AlpnListLength != 0) {
        CXPLAT_DBG_ASSERT(AlpnList[0] + 1 <= AlpnListLength);
        if (AlpnList[0] == FindAlpnLength &&
            memcmp(AlpnList+1, FindAlpn, FindAlpnLength) == 0) {
            return AlpnList;
        }
        AlpnListLength -= AlpnList[0] + 1;
        AlpnList += (size_t)AlpnList[0] + (size_t)1;
    }
    return NULL;
}

#if defined(__cplusplus)
}
#endif<|MERGE_RESOLUTION|>--- conflicted
+++ resolved
@@ -90,10 +90,7 @@
 
 //
 // Callback for indicating the result of deferred certificate validation.
-<<<<<<< HEAD
-=======
-//
->>>>>>> 9d651e6f
+//
 typedef
 _IRQL_requires_max_(PASSIVE_LEVEL)
 BOOLEAN
@@ -105,8 +102,6 @@
 
 typedef CXPLAT_TLS_DEFERRED_CERTIFICATE_VALIDATION_CALLBACK *CXPLAT_TLS_DEFERRED_CERTIFICATE_VALIDATION_CALLBACK_HANDLER;
 
-<<<<<<< HEAD
-=======
 //
 // Callback for indicating the peer certificate is ready for custom validation.
 //
@@ -120,7 +115,6 @@
 
 typedef CXPLAT_TLS_PEER_CERTIFICATE_RECEIVED_CALLBACK *CXPLAT_TLS_PEER_CERTIFICATE_RECEIVED_CALLBACK_HANDLER;
 
->>>>>>> 9d651e6f
 typedef struct CXPLAT_TLS_CALLBACKS {
 
     //
@@ -144,15 +138,12 @@
     //
     CXPLAT_TLS_DEFERRED_CERTIFICATE_VALIDATION_CALLBACK_HANDLER DeferredCertValidation;
 
-<<<<<<< HEAD
-=======
     //
     // Invokved only in the custom certificate validation scenario, when the
     // peer's certificate has been received and is ready for validation.
     //
     CXPLAT_TLS_PEER_CERTIFICATE_RECEIVED_CALLBACK_HANDLER CertificateReceived;
 
->>>>>>> 9d651e6f
 } CXPLAT_TLS_CALLBACKS;
 
 //
