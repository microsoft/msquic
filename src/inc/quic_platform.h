/*++

    Copyright (c) Microsoft Corporation.
    Licensed under the MIT License.

Abstract:

    Platform definitions.

Supported Environments:

    Windows user mode
    Windows kernel mode
    Linux user mode

--*/

#pragma once

#include <stddef.h>

#if defined(__cplusplus)
extern "C" {
#endif

#define IS_POWER_OF_TWO(x) (((x) != 0) && (((x) & ((x) - 1)) == 0))

#define CXPLAT_MAX(a,b) (((a) > (b)) ? (a) : (b))

#define CXPLAT_MIN(a,b) (((a) < (b)) ? (a) : (b))

//
// Time unit conversion.
//
#define NS_TO_US(x)     ((x) / 1000)
#define US_TO_NS(x)     ((x) * 1000)
#define NS100_TO_US(x)  ((x) / 10)
#define US_TO_NS100(x)  ((x) * 10)
#define MS_TO_NS100(x)  ((x)*10000)
#define NS100_TO_MS(x)  ((x)/10000)
#define US_TO_MS(x)     ((x) / 1000)
#define MS_TO_US(x)     ((x) * 1000)
#define US_TO_S(x)      ((x) / (1000 * 1000))
#define S_TO_US(x)      ((x) * 1000 * 1000)
#define S_TO_NS(x)      ((x) * 1000 * 1000 * 1000)
#define MS_TO_S(x)      ((x) / 1000)
#define S_TO_MS(x)      ((x) * 1000)

#define CXPLAT_CONTAINING_RECORD(address, type, field) \
    ((type *)((uint8_t*)(address) - offsetof(type, field)))

#define CXPLAT_FIELD_SIZE(type, field) (sizeof(((type *)0)->field))

#define CXPLAT_STRUCT_SIZE_THRU_FIELD(Type, Field) \
    (offsetof(Type, Field) + sizeof(((Type*)0)->Field))

#define CXPLAT_STRUCT_HAS_FIELD(Type, Size, Field) \
    (Size >= CXPLAT_STRUCT_SIZE_THRU_FIELD(Type, Field))

typedef struct CXPLAT_LIST_ENTRY {
    struct CXPLAT_LIST_ENTRY* Flink;
    struct CXPLAT_LIST_ENTRY* Blink;
} CXPLAT_LIST_ENTRY;

typedef struct CXPLAT_SLIST_ENTRY {
    struct CXPLAT_SLIST_ENTRY* Next;
} CXPLAT_SLIST_ENTRY;

#ifndef FORCEINLINE
#if (_MSC_VER >= 1200)
#define FORCEINLINE __forceinline
#else
#define FORCEINLINE QUIC_INLINE
#endif
#endif

//
// Different pool tags used for marking allocations.
//

#define QUIC_POOL_GENERIC                   'CIUQ' // QUIC - Generic QUIC
#define QUIC_POOL_SILO                      '00cQ' // Qc00 - QUIC Silo
#define QUIC_POOL_CONN                      '10cQ' // Qc01 - QUIC connection
#define QUIC_POOL_TP                        '20cQ' // Qc02 - QUIC connection transport parameters
#define QUIC_POOL_STREAM                    '30cQ' // Qc03 - QUIC stream
#define QUIC_POOL_SBUF                      '40cQ' // Qc04 - QUIC stream buffer
#define QUIC_POOL_META                      '50cQ' // Qc05 - QUIC sent frame metadata
#define QUIC_POOL_DATA                      '60cQ' // Qc06 - QUIC datagram buffer
#define QUIC_POOL_TEST                      '70cQ' // Qc07 - QUIC test code
#define QUIC_POOL_PERF                      '80cQ' // Qc08 - QUIC perf code
#define QUIC_POOL_TOOL                      '90cQ' // Qc09 - QUIC tool code
#define QUIC_POOL_WORKER                    'A0cQ' // Qc0A - QUIC Worker
#define QUIC_POOL_LISTENER                  'B0cQ' // Qc0B - QUIC Listener
#define QUIC_POOL_CID                       'C0cQ' // Qc0C - QUIC CID
#define QUIC_POOL_CIDHASH                   'D0cQ' // Qc0D - QUIC CID Hash
#define QUIC_POOL_CIDLIST                   'E0cQ' // Qc0E - QUIC CID List Entry
#define QUIC_POOL__UNUSED_1_                'F0cQ' // Qc0F - UNUSED
#define QUIC_POOL_ALPN                      '01cQ' // Qc10 - QUIC ALPN
#define QUIC_POOL_RANGE                     '11cQ' // Qc11 - QUIC Range
#define QUIC_POOL_SENDBUF                   '21cQ' // Qc12 - QUIC Send Buffer
#define QUIC_POOL_RECVBUF                   '31cQ' // Qc13 - QUIC Recv Buffer
#define QUIC_POOL_TIMERWHEEL                '41cQ' // Qc14 - QUIC Timer Wheel
#define QUIC_POOL_REGISTRATION              '51cQ' // Qc15 - QUIC Registration
#define QUIC_POOL_CONFIG                    '61cQ' // Qc16 - QUIC configuration
#define QUIC_POOL_BINDING                   '71cQ' // Qc17 - QUIC Core binding
#define QUIC_POOL_API                       '81cQ' // Qc18 - QUIC API Table
#define QUIC_POOL_PERPROC                   '91cQ' // Qc19 - QUIC Per Proc Context
#define QUIC_POOL_PLATFORM_SENDCTX          'A1cQ' // Qc1A - QUIC Platform Send Context
#define QUIC_POOL_TLS_ACHCTX                'B1cQ' // Qc1B - QUIC Platform TLS ACH Context
#define QUIC_POOL_TLS_SNI                   'C1cQ' // Qc1C - QUIC Platform TLS SNI
#define QUIC_POOL_TLS_PRINCIPAL             'D1cQ' // Qc1D - QUIC Platform TLS Principal
#define QUIC_POOL_TLS_CTX                   'E1cQ' // Qc1E - QUIC Platform TLS Context
#define QUIC_POOL_TLS_TRANSPARAMS           'F1cQ' // Qc1F - QUIC Platform TLS Transport Parameters
#define QUIC_POOL_CUSTOM_THREAD             '02cQ' // Qc20 - QUIC Platform Customm Thread Context
#define QUIC_POOL_TLS_SECCONF               '12cQ' // Qc21 - QUIC Platform TLS Sec Config
#define QUIC_POOL_TLS_PACKETKEY             '22cQ' // Qc22 - QUIC Platform TLS Packet Key
#define QUIC_POOL_TLS_KEY                   '32cQ' // Qc23 - QUIC Platform TLS Key
#define QUIC_POOL_TLS_HP_KEY                '42cQ' // Qc24 - QUIC Platform TLS HP Key
#define QUIC_POOL_TLS_HASH                  '52cQ' // Qc25 - QUIC Platform TLS Hash
#define QUIC_POOL_TLS_EXTRAS                '62cQ' // Qc26 - QUIC Platform TLS Extra Data
#define QUIC_POOL_TMP_ALLOC                 '72cQ' // Qc27 - QUIC temporary alloc
#define QUIC_POOL_PLATFORM_TMP_ALLOC        '82cQ' // Qc28 - QUIC Platform temporary alloc
#define QUIC_POOL_PLATFORM_PROC             '92cQ' // Qc29 - QUIC Platform Processor info
#define QUIC_POOL_PLATFORM_GENERIC          'A2cQ' // Qc2A - QUIC Platform generic
#define QUIC_POOL_DATAPATH                  'B2cQ' // Qc2B - QUIC Platform datapath
#define QUIC_POOL_SOCKET                    'C2cQ' // Qc2C - QUIC Platform socket
#define QUIC_POOL_STORAGE                   'D2cQ' // Qc2D - QUIC Platform storage
#define QUIC_POOL_HASHTABLE                 'E2cQ' // Qc2E - QUIC Platform hashtable
#define QUIC_POOL_HASHTABLE_MEMBER          'F2cQ' // Qc2F - QUIC Platform hashtable member lists
#define QUIC_POOL_LOOKUP_HASHTABLE          '03cQ' // Qc30 - QUIC Lookup Hash Table
#define QUIC_POOL_REMOTE_HASH               '13cQ' // Qc31 - QUIC Remote Hash Entry
#define QUIC_POOL_SERVERNAME                '23cQ' // Qc32 - QUIC Server Name
#define QUIC_POOL_APP_RESUMPTION_DATA       '33cQ' // Qc33 - QUIC App Resumption Data
#define QUIC_POOL_INITIAL_TOKEN             '43cQ' // Qc34 - QUIC Initial Token
#define QUIC_POOL_CLOSE_REASON              '53cQ' // Qc35 - QUIC Close Reason
#define QUIC_POOL_SERVER_CRYPTO_TICKET      '63cQ' // Qc36 - QUIC Crypto Server Ticket Buffer
#define QUIC_POOL_CLIENT_CRYPTO_TICKET      '73cQ' // Qc37 - QUIC Crypto Client Ticket Buffer
#define QUIC_POOL_CRYPTO_RESUMPTION_TICKET  '83cQ' // Qc38 - QUIC Crypto Resumption Ticket
#define QUIC_POOL_TLS_BUFFER                '93cQ' // Qc39 - QUIC Tls Buffer
#define QUIC_POOL_SEND_REQUEST              'A3cQ' // Qc3A - QUIC Send Request
#define QUIC_POOL_API_CTX                   'B3cQ' // Qc3B - QUIC API Context
#define QUIC_POOL_STATELESS_CTX             'C3cQ' // Qc3C - QUIC Stateless Context
#define QUIC_POOL_OPER                      'D3cQ' // Qc3D - QUIC Operation
#define QUIC_POOL_EVENT                     'E3cQ' // Qc3E - QUIC Event
#define QUIC_POOL_TLS_PFX                   'F3cQ' // Qc3F - QUIC Platform PFX
#define QUIC_POOL_VERSION_SETTINGS          '04cQ' // Qc40 - QUIC App-supplied version settings
#define QUIC_POOL_DEFAULT_COMPAT_VER_LIST   '14cQ' // Qc41 - QUIC Default compatible versions list
#define QUIC_POOL_VERSION_INFO              '24cQ' // Qc42 - QUIC Version info
#define QUIC_POOL_PROCESS                   '34cQ' // Qc43 - QUIC Process
#define QUIC_POOL_TLS_TMP_TP                '44cQ' // Qc44 - QUIC Platform TLS Temporary TP storage
#define QUIC_POOL_PCP                       '54cQ' // Qc45 - QUIC PCP
#define QUIC_POOL_DATAPATH_ADDRESSES        '64cQ' // Qc46 - QUIC Datapath Addresses
#define QUIC_POOL_TLS_TICKET_KEY            '74cQ' // Qc47 - QUIC Platform TLS ticket key
#define QUIC_POOL_TLS_CIPHER_SUITE_STRING   '84cQ' // Qc48 - QUIC TLS cipher suite string
#define QUIC_POOL_PLATFORM_WORKER           '94cQ' // Qc49 - QUIC platform worker
#define QUIC_POOL_ROUTE_RESOLUTION_WORKER   'A4cQ' // Qc4A - QUIC route resolution worker
#define QUIC_POOL_ROUTE_RESOLUTION_OPER     'B4cQ' // Qc4B - QUIC route resolution operation
#define QUIC_POOL_EXECUTION_CONFIG          'C4cQ' // Qc4C - QUIC execution config
#define QUIC_POOL_APP_BUFFER_CHUNK          'D4cQ' // Qc4D - QUIC receive chunk for app buffers
<<<<<<< HEAD
#define QUIC_POOL_CIDSLIST                  'E4cQ' // Qc0D - QUIC CID SLIST Entry
=======
#define QUIC_POOL_CONN_POOL_API_TABLE       'E4cQ' // Qc4E - QUIC Connection Pool API table
#define QUIC_POOL_DATAPATH_RSS_CONFIG       'F4cQ' // Qc4F - QUIC Datapath RSS configuration
#define QUIC_POOL_TLS_AUX_DATA              '05cQ' // Qc50 - QUIC TLS Backing Aux data
#define QUIC_POOL_TLS_RECORD_ENTRY          '15cQ' // Qc51 - QUIC TLS Backing Record storage
>>>>>>> 3f321b6e

typedef enum CXPLAT_THREAD_FLAGS {
    CXPLAT_THREAD_FLAG_NONE               = 0x0000,
    CXPLAT_THREAD_FLAG_SET_IDEAL_PROC     = 0x0001,
    CXPLAT_THREAD_FLAG_SET_AFFINITIZE     = 0x0002,
    CXPLAT_THREAD_FLAG_HIGH_PRIORITY      = 0x0004
} CXPLAT_THREAD_FLAGS;

#ifdef DEFINE_ENUM_FLAG_OPERATORS
DEFINE_ENUM_FLAG_OPERATORS(CXPLAT_THREAD_FLAGS);
#endif

#ifdef _KERNEL_MODE
#define CX_PLATFORM_TYPE 1
#include "quic_platform_winkernel.h"
#elif _WIN32
#define CX_PLATFORM_TYPE 2
#include "quic_platform_winuser.h"
#elif CX_PLATFORM_LINUX
#define CX_PLATFORM_TYPE 3
#define CX_PLATFORM_USES_TLS_BUILTIN_CERTIFICATE 1
#include "quic_platform_posix.h"
#elif CX_PLATFORM_DARWIN
#define CX_PLATFORM_TYPE 4
#include "quic_platform_posix.h"
#else
#define CX_PLATFORM_TYPE 0xFF
#error "Unsupported Platform"
#endif

#if defined(__cplusplus)
extern "C" {
#endif

//
// Library Initialization
//

//
// Called in main, DLLMain or DriverEntry.
//
PAGEDX
_IRQL_requires_max_(PASSIVE_LEVEL)
void
CxPlatSystemLoad(
    void
    );

//
// Called in main (exit), DLLMain or DriverUnload.
//
PAGEDX
_IRQL_requires_max_(PASSIVE_LEVEL)
void
CxPlatSystemUnload(
    void
    );

//
// Initializes the PAL library. Calls to this and
// CxPlatformUninitialize must be serialized and cannot overlap.
//
PAGEDX
_IRQL_requires_max_(PASSIVE_LEVEL)
QUIC_STATUS
CxPlatInitialize(
    void
    );

//
// Uninitializes the PAL library. Calls to this and
// CxPlatformInitialize must be serialized and cannot overlap.
//
PAGEDX
_IRQL_requires_max_(PASSIVE_LEVEL)
void
CxPlatUninitialize(
    void
    );

#if defined(__cplusplus)
}
#endif

//
// List Abstraction
//

#define QuicListEntryValidate(Entry) \
    CXPLAT_DBG_ASSERT( \
        (((Entry->Flink)->Blink) == Entry) && \
        (((Entry->Blink)->Flink) == Entry))

FORCEINLINE
void
CxPlatListInitializeHead(
    _Out_ CXPLAT_LIST_ENTRY* ListHead
    )
{
    ListHead->Flink = ListHead->Blink = ListHead;
}

_Must_inspect_result_
FORCEINLINE
BOOLEAN
CxPlatListIsEmpty(
    _In_ const CXPLAT_LIST_ENTRY* ListHead
    )
{
    CXPLAT_DBG_ASSERT(ListHead->Flink != NULL);
    return (BOOLEAN)(ListHead->Flink == ListHead);
}

_Must_inspect_result_
FORCEINLINE
BOOLEAN
CxPlatListIsEmptyNoFence(
    _In_ const CXPLAT_LIST_ENTRY* ListHead
    )
{
    return (BOOLEAN)(QuicReadPtrNoFence((void**)&ListHead->Flink) == ListHead);
}

FORCEINLINE
void
CxPlatListInsertHead(
    _Inout_ CXPLAT_LIST_ENTRY* ListHead,
    _Out_ __drv_aliasesMem CXPLAT_LIST_ENTRY* Entry
    )
{
    QuicListEntryValidate(ListHead);
    CXPLAT_LIST_ENTRY* Flink = ListHead->Flink;
    Entry->Flink = Flink;
    Entry->Blink = ListHead;
    Flink->Blink = Entry;
    ListHead->Flink = Entry;
}

FORCEINLINE
void
CxPlatListInsertTail(
    _Inout_ CXPLAT_LIST_ENTRY* ListHead,
    _Inout_ __drv_aliasesMem CXPLAT_LIST_ENTRY* Entry
    )
{
    QuicListEntryValidate(ListHead);
    CXPLAT_LIST_ENTRY* Blink = ListHead->Blink;
    Entry->Flink = ListHead;
    Entry->Blink = Blink;
    Blink->Flink = Entry;
    ListHead->Blink = Entry;
}

FORCEINLINE
void
CxPlatListInsertAfter(
    _Inout_ CXPLAT_LIST_ENTRY* ListEntry,
    _Inout_ __drv_aliasesMem CXPLAT_LIST_ENTRY* NewEntry
    )
{
    QuicListEntryValidate(ListEntry);
    CXPLAT_LIST_ENTRY* Flink = ListEntry->Flink;
    ListEntry->Flink = NewEntry;
    NewEntry->Flink = Flink;
    NewEntry->Blink = ListEntry;
    Flink->Blink = NewEntry;
}

FORCEINLINE
CXPLAT_LIST_ENTRY*
CxPlatListRemoveHead(
    _Inout_ CXPLAT_LIST_ENTRY* ListHead
    )
{
    QuicListEntryValidate(ListHead);
    CXPLAT_LIST_ENTRY* Entry = ListHead->Flink; // cppcheck-suppress shadowFunction
    CXPLAT_LIST_ENTRY* Flink = Entry->Flink;
    ListHead->Flink = Flink;
    Flink->Blink = ListHead;
    return Entry;
}

FORCEINLINE
BOOLEAN
CxPlatListEntryRemove(
    _In_ CXPLAT_LIST_ENTRY* Entry
    )
{
    QuicListEntryValidate(Entry);
    CXPLAT_LIST_ENTRY* Flink = Entry->Flink;
    CXPLAT_LIST_ENTRY* Blink = Entry->Blink;
    Blink->Flink = Flink;
    Flink->Blink = Blink;
    return (BOOLEAN)(Flink == Blink);
}

QUIC_INLINE
void
CxPlatListMoveItems(
    _Inout_ CXPLAT_LIST_ENTRY* Source,
    _Inout_ CXPLAT_LIST_ENTRY* Destination
    )
{
    //
    // If there are items, copy them.
    //
    if (!CxPlatListIsEmpty(Source)) {

        if (CxPlatListIsEmpty(Destination)) {

            //
            // Copy the links of the Source.
            //
            Destination->Flink = Source->Flink;
            Destination->Blink = Source->Blink;

            //
            // Fix the item's links to point to new head.
            //
            Destination->Flink->Blink = Destination;
            Destination->Blink->Flink = Destination;

        } else {

            //
            // Fix Destination's current last item to point
            // to the first of Source.
            //
            Source->Flink->Blink = Destination->Blink;
            Destination->Blink->Flink = Source->Flink;

            //
            // Fix Destination's new last item to be the of Source's last item.
            //
            Source->Blink->Flink = Destination;
            Destination->Blink = Source->Blink;
        }

        //
        // Reset the Source to empty list.
        //
        CxPlatListInitializeHead(Source);
    }
}

FORCEINLINE
void
CxPlatListPushEntry(
    _Inout_ CXPLAT_SLIST_ENTRY* ListHead,
    _Inout_ __drv_aliasesMem CXPLAT_SLIST_ENTRY* Entry
    )
{
    Entry->Next = ListHead->Next;
    ListHead->Next = Entry;
}

FORCEINLINE
CXPLAT_SLIST_ENTRY*
CxPlatListPopEntry(
    _Inout_ CXPLAT_SLIST_ENTRY* ListHead
    )
{
    CXPLAT_SLIST_ENTRY* FirstEntry = ListHead->Next;
    if (FirstEntry != NULL) {
        ListHead->Next = FirstEntry->Next;
    }
    return FirstEntry;
}

#include "quic_hashtable.h"
#include "quic_toeplitz.h"

#ifdef DEBUG
void
CxPlatSetAllocFailDenominator(
    _In_ int32_t Value
    );

int32_t
CxPlatGetAllocFailDenominator(
    );
#endif

#ifdef DEBUG
#define CxPlatIsRandomMemoryFailureEnabled() (CxPlatGetAllocFailDenominator() != 0)
#else
#define CxPlatIsRandomMemoryFailureEnabled() (FALSE)
#endif

//
// General purpose execution context abstraction layer. Used for driving worker
// loops.
//

typedef struct QUIC_EXECUTION QUIC_EXECUTION;
typedef struct QUIC_GLOBAL_EXECUTION_CONFIG QUIC_GLOBAL_EXECUTION_CONFIG;
typedef struct QUIC_EXECUTION_CONFIG QUIC_EXECUTION_CONFIG;
typedef struct CXPLAT_EXECUTION_CONTEXT CXPLAT_EXECUTION_CONTEXT;

typedef struct CXPLAT_EXECUTION_STATE {
    uint64_t TimeNow;               // in microseconds
    uint64_t LastWorkTime;          // in microseconds
    uint64_t LastPoolProcessTime;   // in microseconds
    uint32_t WaitTime;
    uint32_t NoWorkCount;
    CXPLAT_THREAD_ID ThreadID;
} CXPLAT_EXECUTION_STATE;

typedef struct CXPLAT_WORKER_POOL CXPLAT_WORKER_POOL;

#ifndef _KERNEL_MODE

//
// Worker pool API used for driving execution contexts
//

CXPLAT_WORKER_POOL*
CxPlatWorkerPoolCreate(
    _In_opt_ QUIC_GLOBAL_EXECUTION_CONFIG* Config
    );

_Success_(return != NULL)
CXPLAT_WORKER_POOL*
CxPlatWorkerPoolCreateExternal(
    _In_ uint32_t Count,
    _In_reads_(Count) QUIC_EXECUTION_CONFIG* Configs,
    _Out_writes_(Count) QUIC_EXECUTION** Executions
    );

void
CxPlatWorkerPoolDelete(
    _In_opt_ CXPLAT_WORKER_POOL* WorkerPool
    );

uint32_t
CxPlatWorkerPoolGetCount(
    _In_ CXPLAT_WORKER_POOL* WorkerPool
    );

BOOLEAN
CxPlatWorkerPoolAddRef(
    _In_ CXPLAT_WORKER_POOL* WorkerPool
    );

void
CxPlatWorkerPoolRelease(
    _In_ CXPLAT_WORKER_POOL* WorkerPool
    );

uint32_t
CxPlatWorkerPoolGetIdealProcessor(
    _In_ CXPLAT_WORKER_POOL* WorkerPool,
    _In_ uint32_t Index // Into the worker pool
    );

CXPLAT_EVENTQ*
CxPlatWorkerPoolGetEventQ(
    _In_ CXPLAT_WORKER_POOL* WorkerPool,
    _In_ uint16_t Index // Into the worker pool
    );

void
CxPlatWorkerPoolAddExecutionContext(
    _In_ CXPLAT_WORKER_POOL* WorkerPool,
    _Inout_ CXPLAT_EXECUTION_CONTEXT* Context,
    _In_ uint16_t Index // Into the worker pool
    );

uint32_t
CxPlatWorkerPoolWorkerPoll(
    _In_ QUIC_EXECUTION* Execution
    );

//
// Supports more dynamic operations, but must be submitted to the platform worker
// to manage.
//
typedef struct CXPLAT_POOL_EX {
    CXPLAT_POOL Base;
    CXPLAT_LIST_ENTRY Link;
    void* Owner;
} CXPLAT_POOL_EX;

void
CxPlatAddDynamicPoolAllocator(
    _In_ CXPLAT_WORKER_POOL* WorkerPool,
    _Inout_ CXPLAT_POOL_EX* Pool,
    _In_ uint16_t Index // Into the execution config processor array
    );

void
CxPlatRemoveDynamicPoolAllocator(
    _Inout_ CXPLAT_POOL_EX* Pool
    );

#endif // !_KERNEL_MODE

//
// Returns FALSE when it's time to cleanup.
//
typedef
_IRQL_requires_max_(PASSIVE_LEVEL)
BOOLEAN
(*CXPLAT_EXECUTION_FN)(
    _Inout_ void* Context,
    _Inout_ CXPLAT_EXECUTION_STATE* State
    );

typedef struct CXPLAT_EXECUTION_CONTEXT {

    CXPLAT_SLIST_ENTRY Entry;
    void* Context;
    void* CxPlatContext;
    CXPLAT_EXECUTION_FN Callback;
    uint64_t NextTimeUs;
    volatile BOOLEAN Ready;

} CXPLAT_EXECUTION_CONTEXT;

#ifdef _KERNEL_MODE // Not supported on kernel mode
#define CxPlatWakeExecutionContext(Context) CXPLAT_FRE_ASSERT(FALSE)
#if DEBUG
#define CxPlatWorkerIsThisThread(Context) TRUE
#else
#define CxPlatWorkerIsThisThread(Context) CXPLAT_FRE_ASSERT(FALSE)
#endif
#else // _KERNEL_MODE
void
CxPlatWakeExecutionContext(
    _In_ CXPLAT_EXECUTION_CONTEXT* Context
    );

BOOLEAN
CxPlatWorkerIsThisThread(
    _In_ CXPLAT_EXECUTION_CONTEXT* Context
    );
#endif // _KERNEL_MODE

//
// Test Interface for loading a self-signed certificate.
//

#ifdef QUIC_TEST_APIS

#if defined(__cplusplus)
extern "C" {
#endif

typedef struct QUIC_CREDENTIAL_CONFIG QUIC_CREDENTIAL_CONFIG;
typedef struct QUIC_CERTIFICATE_HASH QUIC_CERTIFICATE_HASH;
typedef struct QUIC_CERTIFICATE_HASH_STORE QUIC_CERTIFICATE_HASH_STORE;
typedef struct QUIC_CERTIFICATE_FILE QUIC_CERTIFICATE_FILE;
typedef struct QUIC_CERTIFICATE_FILE_PROTECTED QUIC_CERTIFICATE_FILE_PROTECTED;
typedef struct QUIC_CERTIFICATE_PKCS12 QUIC_CERTIFICATE_PKCS12;

typedef enum CXPLAT_SELF_SIGN_CERT_TYPE {
    CXPLAT_SELF_SIGN_CERT_USER,
    CXPLAT_SELF_SIGN_CERT_MACHINE,
    CXPLAT_SELF_SIGN_CA_CERT_USER,
    CXPLAT_SELF_SIGN_CA_CERT_MACHINE
} CXPLAT_SELF_SIGN_CERT_TYPE;

typedef enum CXPLAT_TEST_CERT_TYPE {
    CXPLAT_TEST_CERT_VALID_SERVER,
    CXPLAT_TEST_CERT_VALID_CLIENT,
    CXPLAT_TEST_CERT_EXPIRED_SERVER,
    CXPLAT_TEST_CERT_EXPIRED_CLIENT,
    CXPLAT_TEST_CERT_SELF_SIGNED_SERVER,
    CXPLAT_TEST_CERT_SELF_SIGNED_CLIENT,
    CXPLAT_TEST_CERT_CA_SERVER,
    CXPLAT_TEST_CERT_CA_CLIENT,
} CXPLAT_TEST_CERT_TYPE;

_IRQL_requires_max_(PASSIVE_LEVEL)
const char*
CxPlatGetSelfSignedCertCaCertificateFileName(
    _In_ BOOLEAN ClientCertificate
    );


_IRQL_requires_max_(PASSIVE_LEVEL)
QUIC_CREDENTIAL_CONFIG*
CxPlatGetSelfSignedCert(
    _In_ CXPLAT_SELF_SIGN_CERT_TYPE Type,
    _In_ BOOLEAN ClientCertificate,
    _In_z_ const char* CaCertificateFile
    );

_IRQL_requires_max_(PASSIVE_LEVEL)
_Success_(return == TRUE)
BOOLEAN
CxPlatGetTestCertificate(
    _In_ CXPLAT_TEST_CERT_TYPE Type,
    _In_ CXPLAT_SELF_SIGN_CERT_TYPE StoreType,
    _In_ uint32_t CredType,
    _Out_ QUIC_CREDENTIAL_CONFIG* Params,
    _When_(CredType == QUIC_CREDENTIAL_TYPE_CERTIFICATE_HASH, _Out_)
    _When_(CredType != QUIC_CREDENTIAL_TYPE_CERTIFICATE_HASH, _Reserved_)
        QUIC_CERTIFICATE_HASH* CertHash,
    _When_(CredType == QUIC_CREDENTIAL_TYPE_CERTIFICATE_HASH_STORE, _Out_)
    _When_(CredType != QUIC_CREDENTIAL_TYPE_CERTIFICATE_HASH_STORE, _Reserved_)
        QUIC_CERTIFICATE_HASH_STORE* CertHashStore,
    _When_(CredType == QUIC_CREDENTIAL_TYPE_CERTIFICATE_FILE, _Out_)
    _When_(CredType != QUIC_CREDENTIAL_TYPE_CERTIFICATE_FILE, _Reserved_)
        QUIC_CERTIFICATE_FILE* CertFile,
    _When_(CredType == QUIC_CREDENTIAL_TYPE_CERTIFICATE_FILE_PROTECTED, _Out_)
    _When_(CredType != QUIC_CREDENTIAL_TYPE_CERTIFICATE_FILE_PROTECTED, _Reserved_)
        QUIC_CERTIFICATE_FILE_PROTECTED* CertFileProtected,
    _When_(CredType == QUIC_CREDENTIAL_TYPE_CERTIFICATE_PKCS12, _Out_)
    _When_(CredType != QUIC_CREDENTIAL_TYPE_CERTIFICATE_PKCS12, _Reserved_)
        QUIC_CERTIFICATE_PKCS12* Pkcs12,
    _When_(CredType == QUIC_CREDENTIAL_TYPE_NONE, _Out_z_bytecap_(100))
    _When_(CredType != QUIC_CREDENTIAL_TYPE_NONE, _Reserved_)
        char Principal[100]
    );

_IRQL_requires_max_(PASSIVE_LEVEL)
void
CxPlatFreeSelfSignedCert(
    _In_ const QUIC_CREDENTIAL_CONFIG* CredConfig
    );

_IRQL_requires_max_(PASSIVE_LEVEL)
void
CxPlatFreeSelfSignedCertCaFile(
    _In_z_ const char* CaFile
    );

_IRQL_requires_max_(PASSIVE_LEVEL)
void
CxPlatFreeTestCert(
    _In_ QUIC_CREDENTIAL_CONFIG* Params
    );

#if defined(__cplusplus)
}
#endif

#endif // QUIC_TEST_APIS

#if defined(__cplusplus)
}
#endif<|MERGE_RESOLUTION|>--- conflicted
+++ resolved
@@ -157,14 +157,11 @@
 #define QUIC_POOL_ROUTE_RESOLUTION_OPER     'B4cQ' // Qc4B - QUIC route resolution operation
 #define QUIC_POOL_EXECUTION_CONFIG          'C4cQ' // Qc4C - QUIC execution config
 #define QUIC_POOL_APP_BUFFER_CHUNK          'D4cQ' // Qc4D - QUIC receive chunk for app buffers
-<<<<<<< HEAD
-#define QUIC_POOL_CIDSLIST                  'E4cQ' // Qc0D - QUIC CID SLIST Entry
-=======
 #define QUIC_POOL_CONN_POOL_API_TABLE       'E4cQ' // Qc4E - QUIC Connection Pool API table
 #define QUIC_POOL_DATAPATH_RSS_CONFIG       'F4cQ' // Qc4F - QUIC Datapath RSS configuration
 #define QUIC_POOL_TLS_AUX_DATA              '05cQ' // Qc50 - QUIC TLS Backing Aux data
 #define QUIC_POOL_TLS_RECORD_ENTRY          '15cQ' // Qc51 - QUIC TLS Backing Record storage
->>>>>>> 3f321b6e
+#define QUIC_POOL_CIDSLIST                  '25cQ' // Qc52 - QUIC CID SLIST Entry
 
 typedef enum CXPLAT_THREAD_FLAGS {
     CXPLAT_THREAD_FLAG_NONE               = 0x0000,
