/*++

    Copyright (c) Microsoft Corporation.
    Licensed under the MIT License.

Abstract:

    Platform definitions.

Supported Environments:

    Windows user mode
    Windows kernel mode
    Linux user mode

--*/

#pragma once

#define IS_POWER_OF_TWO(x) (((x) != 0) && (((x) & ((x) - 1)) == 0))

//
// Time unit conversion.
//
#define NS_TO_US(x)     ((x) / 1000)
#define US_TO_NS(x)     ((x) * 1000)
#define NS100_TO_US(x)  ((x) / 10)
#define US_TO_NS100(x)  ((x) * 10)
#define MS_TO_NS100(x)  ((x)*10000)
#define NS100_TO_MS(x)  ((x)/10000)
#define US_TO_MS(x)     ((x) / 1000)
#define MS_TO_US(x)     ((x) * 1000)
#define US_TO_S(x)      ((x) / (1000 * 1000))
#define S_TO_US(x)      ((x) * 1000 * 1000)
#define S_TO_NS(x)      ((x) * 1000 * 1000 * 1000)
#define MS_TO_S(x)      ((x) / 1000)
#define S_TO_MS(x)      ((x) * 1000)

#define CXPLAT_CONTAINING_RECORD(address, type, field) \
    ((type *)((uint8_t*)(address) - offsetof(type, field)))

typedef struct CXPLAT_LIST_ENTRY {
    struct CXPLAT_LIST_ENTRY* Flink;
    struct CXPLAT_LIST_ENTRY* Blink;
} CXPLAT_LIST_ENTRY;

typedef struct CXPLAT_SLIST_ENTRY {
    struct CXPLAT_SLIST_ENTRY* Next;
} CXPLAT_SLIST_ENTRY;

#ifndef FORCEINLINE
#if (_MSC_VER >= 1200)
#define FORCEINLINE __forceinline
#else
#define FORCEINLINE __inline
#endif
#endif

//
// Different pool tags used for marking allocations.
//

#define QUIC_POOL_GENERIC                   'CIUQ' // QUIC - Generic QUIC
#define QUIC_POOL_SILO                      '00cQ' // Qc00 - QUIC Silo
#define QUIC_POOL_CONN                      '10cQ' // Qc01 - QUIC connection
#define QUIC_POOL_TP                        '20cQ' // Qc02 - QUIC connection transport parameters
#define QUIC_POOL_STREAM                    '30cQ' // Qc03 - QUIC stream
#define QUIC_POOL_SBUF                      '40cQ' // Qc04 - QUIC stream buffer
#define QUIC_POOL_META                      '50cQ' // Qc05 - QUIC sent frame metadata
#define QUIC_POOL_DATA                      '60cQ' // Qc06 - QUIC datagram buffer
#define QUIC_POOL_TEST                      '70cQ' // Qc07 - QUIC test code
#define QUIC_POOL_PERF                      '80cQ' // Qc08 - QUIC perf code
#define QUIC_POOL_TOOL                      '90cQ' // Qc09 - QUIC tool code
#define QUIC_POOL_WORKER                    'A0cQ' // Qc0A - QUIC Worker
#define QUIC_POOL_LISTENER                  'B0cQ' // Qc0B - QUIC Listener
#define QUIC_POOL_CID                       'C0cQ' // Qc0C - QUIC CID
#define QUIC_POOL_CIDHASH                   'D0cQ' // Qc0D - QUIC CID Hash
#define QUIC_POOL_CIDLIST                   'E0cQ' // Qc0E - QUIC CID List Entry
#define QUIC_POOL_CIDPREFIX                 'F0cQ' // Qc0F - QUIC CID Prefix
#define QUIC_POOL_ALPN                      '01cQ' // Qc10 - QUIC ALPN
#define QUIC_POOL_RANGE                     '11cQ' // Qc11 - QUIC Range
#define QUIC_POOL_SENDBUF                   '21cQ' // Qc12 - QUIC Send Buffer
#define QUIC_POOL_RECVBUF                   '31cQ' // Qc13 - QUIC Recv Buffer
#define QUIC_POOL_TIMERWHEEL                '41cQ' // Qc14 - QUIC Timer Wheel
#define QUIC_POOL_REGISTRATION              '51cQ' // Qc15 - QUIC Registration
#define QUIC_POOL_CONFIG                    '61cQ' // Qc16 - QUIC configuration
#define QUIC_POOL_BINDING                   '71cQ' // Qc17 - QUIC Core binding
#define QUIC_POOL_API                       '81cQ' // Qc18 - QUIC API Table
#define QUIC_POOL_PERPROC                   '91cQ' // Qc19 - QUIC Per Proc Context
#define QUIC_POOL_PLATFORM_SENDCTX          'A1cQ' // Qc1A - QUIC Platform Send Context
#define QUIC_POOL_TLS_ACHCTX                'B1cQ' // Qc1B - QUIC Platform TLS ACH Context
#define QUIC_POOL_TLS_SNI                   'C1cQ' // Qc1C - QUIC Platform TLS SNI
#define QUIC_POOL_TLS_PRINCIPAL             'D1cQ' // Qc1D - QUIC Platform TLS Principal
#define QUIC_POOL_TLS_CTX                   'E1cQ' // Qc1E - QUIC Platform TLS Context
#define QUIC_POOL_TLS_TRANSPARAMS           'F1cQ' // Qc1F - QUIC Platform TLS Transport Parameters
#define QUIC_POOL_CUSTOM_THREAD             '02cQ' // Qc20 - QUIC Platform Customm Thread Context
#define QUIC_POOL_TLS_SECCONF               '12cQ' // Qc21 - QUIC Platform TLS Sec Config
#define QUIC_POOL_TLS_PACKETKEY             '22cQ' // Qc22 - QUIC Platform TLS Packet Key
#define QUIC_POOL_TLS_KEY                   '32cQ' // Qc23 - QUIC Platform TLS Key
#define QUIC_POOL_TLS_HP_KEY                '42cQ' // Qc24 - QUIC Platform TLS HP Key
#define QUIC_POOL_TLS_HASH                  '52cQ' // Qc25 - QUIC Platform TLS Hash
#define QUIC_POOL_TLS_EXTRAS                '62cQ' // Qc26 - QUIC Platform TLS Extra Data
#define QUIC_POOL_TMP_ALLOC                 '72cQ' // Qc27 - QUIC temporary alloc
#define QUIC_POOL_PLATFORM_TMP_ALLOC        '82cQ' // Qc28 - QUIC Platform temporary alloc
#define QUIC_POOL_PLATFORM_PROC             '92cQ' // Qc29 - QUIC Platform Processor info
#define QUIC_POOL_PLATFORM_GENERIC          'A2cQ' // Qc2A - QUIC Platform generic
#define QUIC_POOL_DATAPATH                  'B2cQ' // Qc2B - QUIC Platform datapath
#define QUIC_POOL_SOCKET                    'C2cQ' // Qc2C - QUIC Platform socket
#define QUIC_POOL_STORAGE                   'D2cQ' // Qc2D - QUIC Platform storage
#define QUIC_POOL_HASHTABLE                 'E2cQ' // Qc2E - QUIC Platform hashtable
#define QUIC_POOL_HASHTABLE_MEMBER          'F2cQ' // Qc2F - QUIC Platform hashtable member lists
#define QUIC_POOL_LOOKUP_HASHTABLE          '03cQ' // Qc30 - QUIC Lookup Hash Table
#define QUIC_POOL_REMOTE_HASH               '13cQ' // Qc31 - QUIC Remote Hash Entry
#define QUIC_POOL_SERVERNAME                '23cQ' // Qc32 - QUIC Server Name
#define QUIC_POOL_APP_RESUMPTION_DATA       '33cQ' // Qc33 - QUIC App Resumption Data
#define QUIC_POOL_INITIAL_TOKEN             '43cQ' // Qc34 - QUIC Initial Token
#define QUIC_POOL_CLOSE_REASON              '53cQ' // Qc35 - QUIC Close Reason
#define QUIC_POOL_SERVER_CRYPTO_TICKET      '63cQ' // Qc36 - QUIC Crypto Server Ticket Buffer
#define QUIC_POOL_CLIENT_CRYPTO_TICKET      '73cQ' // Qc37 - QUIC Crypto Client Ticket Buffer
#define QUIC_POOL_CRYPTO_RESUMPTION_TICKET  '83cQ' // Qc38 - QUIC Crypto Resumption Ticket
#define QUIC_POOL_TLS_BUFFER                '93cQ' // Qc39 - QUIC Tls Buffer
#define QUIC_POOL_SEND_REQUEST              'A3cQ' // Qc3A - QUIC Send Request
#define QUIC_POOL_API_CTX                   'B3cQ' // Qc3B - QUIC API Context
#define QUIC_POOL_STATELESS_CTX             'C3cQ' // Qc3C - QUIC Stateless Context
#define QUIC_POOL_OPER                      'D3cQ' // Qc3D - QUIC Operation
#define QUIC_POOL_EVENT                     'E3cQ' // Qc3E - QUIC Event
#define QUIC_POOL_TLS_RSA                   'F3cQ' // Qc3F - QUIC Platform NCrypt RSA Key
<<<<<<< HEAD
#define QUIC_POOL_PCP                       '04cQ' // Qc40 - QUIC PCP
#define QUIC_POOL_DATAPATH_ADDRESSES        '14cQ' // Qc41 - QUIC Datapath Addresses
=======
#define QUIC_POOL_DESIRED_VER_LIST          '04cQ' // Qc40 - QUIC App-supplied desired versions list
#define QUIC_POOL_DEFAULT_COMPAT_VER_LIST   '14cQ' // Qc41 - QUIC Default compatible versions list
#define QUIC_POOL_VER_NEG_INFO              '24cQ' // Qc42 - QUIC Version negotiation info
#define QUIC_POOL_RECVD_VER_LIST            '34cQ' // Qc43 - QUIC Received version negotiation list
#define QUIC_POOL_TLS_TMP_TP                '44cQ' // Qc44 - QUIC Platform TLS Temporary TP storage
>>>>>>> 8f2b62c0

typedef enum CXPLAT_THREAD_FLAGS {
    CXPLAT_THREAD_FLAG_NONE               = 0x0000,
    CXPLAT_THREAD_FLAG_SET_IDEAL_PROC     = 0x0001,
    CXPLAT_THREAD_FLAG_SET_AFFINITIZE     = 0x0002,
    CXPLAT_THREAD_FLAG_HIGH_PRIORITY      = 0x0004
} CXPLAT_THREAD_FLAGS;

#ifdef DEFINE_ENUM_FLAG_OPERATORS
DEFINE_ENUM_FLAG_OPERATORS(CXPLAT_THREAD_FLAGS);
#endif

#ifdef _KERNEL_MODE
#define CX_PLATFORM_TYPE 1
#include <quic_platform_winkernel.h>
#elif _WIN32
#define CX_PLATFORM_TYPE 2
#include <quic_platform_winuser.h>
#elif CX_PLATFORM_LINUX
#define CX_PLATFORM_TYPE 3
#define CX_PLATFORM_USES_TLS_BUILTIN_CERTIFICATE 1
#include <quic_platform_posix.h>
#elif CX_PLATFORM_DARWIN
#define CX_PLATFORM_TYPE 4
#define CX_PLATFORM_USES_TLS_BUILTIN_CERTIFICATE 1
#include <quic_platform_posix.h>
#else
#define CX_PLATFORM_TYPE 0xFF
#error "Unsupported Platform"
#endif

#define QuicListEntryValidate(Entry) \
    CXPLAT_DBG_ASSERT( \
        (((Entry->Flink)->Blink) == Entry) && \
        (((Entry->Blink)->Flink) == Entry))

FORCEINLINE
void
CxPlatListInitializeHead(
    _Out_ CXPLAT_LIST_ENTRY* ListHead
    )
{
    ListHead->Flink = ListHead->Blink = ListHead;
}

_Must_inspect_result_
FORCEINLINE
BOOLEAN
CxPlatListIsEmpty(
    _In_ const CXPLAT_LIST_ENTRY* ListHead
    )
{
    return (BOOLEAN)(ListHead->Flink == ListHead);
}

FORCEINLINE
void
CxPlatListInsertHead(
    _Inout_ CXPLAT_LIST_ENTRY* ListHead,
    _Out_ __drv_aliasesMem CXPLAT_LIST_ENTRY* Entry
    )
{
    QuicListEntryValidate(ListHead);
    CXPLAT_LIST_ENTRY* Flink = ListHead->Flink;
    Entry->Flink = Flink;
    Entry->Blink = ListHead;
    Flink->Blink = Entry;
    ListHead->Flink = Entry;
}

FORCEINLINE
void
CxPlatListInsertTail(
    _Inout_ CXPLAT_LIST_ENTRY* ListHead,
    _Inout_ __drv_aliasesMem CXPLAT_LIST_ENTRY* Entry
    )
{
    QuicListEntryValidate(ListHead);
    CXPLAT_LIST_ENTRY* Blink = ListHead->Blink;
    Entry->Flink = ListHead;
    Entry->Blink = Blink;
    Blink->Flink = Entry;
    ListHead->Blink = Entry;
}

FORCEINLINE
CXPLAT_LIST_ENTRY*
CxPlatListRemoveHead(
    _Inout_ CXPLAT_LIST_ENTRY* ListHead
    )
{
    QuicListEntryValidate(ListHead);
    CXPLAT_LIST_ENTRY* Entry = ListHead->Flink; // cppcheck-suppress shadowFunction
    CXPLAT_LIST_ENTRY* Flink = Entry->Flink;
    ListHead->Flink = Flink;
    Flink->Blink = ListHead;
    return Entry;
}

FORCEINLINE
BOOLEAN
CxPlatListEntryRemove(
    _In_ CXPLAT_LIST_ENTRY* Entry
    )
{
    QuicListEntryValidate(Entry);
    CXPLAT_LIST_ENTRY* Flink = Entry->Flink;
    CXPLAT_LIST_ENTRY* Blink = Entry->Blink;
    Blink->Flink = Flink;
    Flink->Blink = Blink;
    return (BOOLEAN)(Flink == Blink);
}

inline
void
CxPlatListMoveItems(
    _Inout_ CXPLAT_LIST_ENTRY* Source,
    _Inout_ CXPLAT_LIST_ENTRY* Destination
    )
{
    //
    // If there are items, copy them.
    //
    if (!CxPlatListIsEmpty(Source)) {

        if (CxPlatListIsEmpty(Destination)) {

            //
            // Copy the links of the Source.
            //
            Destination->Flink = Source->Flink;
            Destination->Blink = Source->Blink;

            //
            // Fix the item's links to point to new head.
            //
            Destination->Flink->Blink = Destination;
            Destination->Blink->Flink = Destination;

        } else {

            //
            // Fix Destination's current last item to point
            // to the first of Source.
            //
            Source->Flink->Blink = Destination->Blink;
            Destination->Blink->Flink = Source->Flink;

            //
            // Fix Destination's new last item to be the of Source's last item.
            //
            Source->Blink->Flink = Destination;
            Destination->Blink = Source->Blink;
        }

        //
        // Reset the Source to empty list.
        //
        CxPlatListInitializeHead(Source);
    }
}

FORCEINLINE
void
CxPlatListPushEntry(
    _Inout_ CXPLAT_SLIST_ENTRY* ListHead,
    _Inout_ __drv_aliasesMem CXPLAT_SLIST_ENTRY* Entry
    )
{
    Entry->Next = ListHead->Next;
    ListHead->Next = Entry;
}

FORCEINLINE
CXPLAT_SLIST_ENTRY*
CxPlatListPopEntry(
    _Inout_ CXPLAT_SLIST_ENTRY* ListHead
    )
{
    CXPLAT_SLIST_ENTRY* FirstEntry = ListHead->Next;
    if (FirstEntry != NULL) {
        ListHead->Next = FirstEntry->Next;
    }
    return FirstEntry;
}

#include "quic_hashtable.h"
#include "quic_toeplitz.h"

//
// Test Interface for loading a self-signed certificate.
//

#ifdef QUIC_TEST_APIS

#if defined(__cplusplus)
extern "C" {
#endif

typedef struct QUIC_CREDENTIAL_CONFIG QUIC_CREDENTIAL_CONFIG;

typedef enum CXPLAT_SELF_SIGN_CERT_TYPE {
    CXPLAT_SELF_SIGN_CERT_USER,
    CXPLAT_SELF_SIGN_CERT_MACHINE
} CXPLAT_SELF_SIGN_CERT_TYPE;

_IRQL_requires_max_(PASSIVE_LEVEL)
const QUIC_CREDENTIAL_CONFIG*
CxPlatGetSelfSignedCert(
    _In_ CXPLAT_SELF_SIGN_CERT_TYPE Type,
    _In_ BOOLEAN ClientCertificate
    );

_IRQL_requires_max_(PASSIVE_LEVEL)
void
CxPlatFreeSelfSignedCert(
    _In_ const QUIC_CREDENTIAL_CONFIG* CredConfig
    );

#if defined(__cplusplus)
}
#endif

#endif // QUIC_TEST_APIS<|MERGE_RESOLUTION|>--- conflicted
+++ resolved
@@ -125,16 +125,13 @@
 #define QUIC_POOL_OPER                      'D3cQ' // Qc3D - QUIC Operation
 #define QUIC_POOL_EVENT                     'E3cQ' // Qc3E - QUIC Event
 #define QUIC_POOL_TLS_RSA                   'F3cQ' // Qc3F - QUIC Platform NCrypt RSA Key
-<<<<<<< HEAD
-#define QUIC_POOL_PCP                       '04cQ' // Qc40 - QUIC PCP
-#define QUIC_POOL_DATAPATH_ADDRESSES        '14cQ' // Qc41 - QUIC Datapath Addresses
-=======
 #define QUIC_POOL_DESIRED_VER_LIST          '04cQ' // Qc40 - QUIC App-supplied desired versions list
 #define QUIC_POOL_DEFAULT_COMPAT_VER_LIST   '14cQ' // Qc41 - QUIC Default compatible versions list
 #define QUIC_POOL_VER_NEG_INFO              '24cQ' // Qc42 - QUIC Version negotiation info
 #define QUIC_POOL_RECVD_VER_LIST            '34cQ' // Qc43 - QUIC Received version negotiation list
 #define QUIC_POOL_TLS_TMP_TP                '44cQ' // Qc44 - QUIC Platform TLS Temporary TP storage
->>>>>>> 8f2b62c0
+#define QUIC_POOL_PCP                       '54cQ' // Qc45 - QUIC PCP
+#define QUIC_POOL_DATAPATH_ADDRESSES        '64cQ' // Qc46 - QUIC Datapath Addresses
 
 typedef enum CXPLAT_THREAD_FLAGS {
     CXPLAT_THREAD_FLAG_NONE               = 0x0000,
