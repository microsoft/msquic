/*++

    Copyright (c) Microsoft Corporation.
    Licensed under the MIT License.

Abstract:

    C++ Declarations for the MsQuic API, which enables applications and
    drivers to create QUIC connections as a client or server.

    For more detailed information, see ../docs/API.md

    NOTE! This header file not guaranteed to remain binary compatible between
    releases. It is included here for convenience only. For a stable interface
    use msquic.h.

Supported Platforms:

    Windows User mode
    Windows Kernel mode
    Linux User mode

--*/

#ifdef _WIN32
#pragma once
#endif

#ifndef _MSQUIC_HPP_
#define _MSQUIC_HPP_

#include "msquic.h"
#include "msquicp.h"
#ifdef _KERNEL_MODE
#include <new.h>
#else
#include <new>
#endif

#ifndef CXPLAT_DBG_ASSERT
#define CXPLAT_DBG_ASSERT(X) // no-op if not already defined
#endif

#ifdef CX_PLATFORM_TYPE

//
// Abstractions for platform specific types/interfaces
//

struct CxPlatEvent {
    CXPLAT_EVENT Handle;
    CxPlatEvent() noexcept { CxPlatEventInitialize(&Handle, FALSE, FALSE); }
    CxPlatEvent(bool ManualReset) noexcept { CxPlatEventInitialize(&Handle, ManualReset, FALSE); }
    CxPlatEvent(CXPLAT_EVENT event) noexcept : Handle(event) { }
    ~CxPlatEvent() noexcept { CxPlatEventUninitialize(Handle); }
    CxPlatEvent(const CxPlatEvent&) = delete;
    CxPlatEvent& operator=(const CxPlatEvent&) = delete;
    CxPlatEvent(CxPlatEvent&&) = delete;
    CxPlatEvent& operator=(CxPlatEvent&&) = delete;
    CXPLAT_EVENT* operator &() noexcept { return &Handle; }
    operator CXPLAT_EVENT() const noexcept { return Handle; }
    void Set() { CxPlatEventSet(Handle); }
    void Reset() { CxPlatEventReset(Handle); }
    void WaitForever() { CxPlatEventWaitForever(Handle); }
    bool WaitTimeout(uint32_t TimeoutMs) { return CxPlatEventWaitWithTimeout(Handle, TimeoutMs); }
};

struct CxPlatRundown {
    CXPLAT_RUNDOWN_REF Ref;
    CxPlatRundown() noexcept { CxPlatRundownInitialize(&Ref); }
    ~CxPlatRundown() noexcept { CxPlatRundownUninitialize(&Ref); }
    CxPlatRundown(const CxPlatRundown&) = delete;
    CxPlatRundown& operator=(const CxPlatRundown&) = delete;
    CxPlatRundown(CxPlatRundown&&) = delete;
    CxPlatRundown& operator=(CxPlatRundown&&) = delete;
    bool Acquire() noexcept { return CxPlatRundownAcquire(&Ref); }
    void Release() noexcept { CxPlatRundownRelease(&Ref); }
    void ReleaseAndWait() { CxPlatRundownReleaseAndWait(&Ref); }
};

struct CxPlatLock {
    CXPLAT_LOCK Handle;
    CxPlatLock() noexcept { CxPlatLockInitialize(&Handle); }
    ~CxPlatLock() noexcept { CxPlatLockUninitialize(&Handle); }
    CxPlatLock(const CxPlatLock&) = delete;
    CxPlatLock& operator=(const CxPlatLock&) = delete;
    CxPlatLock(CxPlatLock&&) = delete;
    CxPlatLock& operator=(CxPlatLock&&) = delete;
    void Acquire() noexcept { CxPlatLockAcquire(&Handle); }
    void Release() noexcept { CxPlatLockRelease(&Handle); }
};

#pragma warning(push)
#pragma warning(disable:28167) // TODO - Fix SAL annotations for IRQL changes
struct CxPlatLockDispatch {
    CXPLAT_DISPATCH_LOCK Handle;
    CxPlatLockDispatch() noexcept { CxPlatDispatchLockInitialize(&Handle); }
    ~CxPlatLockDispatch() noexcept { CxPlatDispatchLockUninitialize(&Handle); }
    CxPlatLockDispatch(const CxPlatLockDispatch&) = delete;
    CxPlatLockDispatch& operator=(const CxPlatLockDispatch&) = delete;
    CxPlatLockDispatch(CxPlatLockDispatch&&) = delete;
    CxPlatLockDispatch& operator=(CxPlatLockDispatch&&) = delete;
    void Acquire() noexcept { CxPlatDispatchLockAcquire(&Handle); }
    void Release() noexcept { CxPlatDispatchLockRelease(&Handle); }
};
#pragma warning(pop)

struct CxPlatPool {
    CXPLAT_POOL Handle;
    CxPlatPool(uint32_t Size, uint32_t Tag = 0, bool IsPaged = false) noexcept { CxPlatPoolInitialize(IsPaged, Size, Tag, &Handle); }
    ~CxPlatPool() noexcept { CxPlatPoolUninitialize(&Handle); }
    CxPlatPool(const CxPlatPool&) = delete;
    CxPlatPool& operator=(const CxPlatPool&) = delete;
    CxPlatPool(CxPlatPool&&) = delete;
    CxPlatPool& operator=(CxPlatPool&&) = delete;
    void* Alloc() noexcept { return CxPlatPoolAlloc(&Handle); }
    void Free(void* Ptr) noexcept { CxPlatPoolFree(Ptr); }
};

//
// Implementation of std::forward, to allow use in kernel mode.
// Based on reference implementation in MSVC's STL.
//

template <class _Ty>
struct CxPlatRemoveReference {
    using type                 = _Ty;
    using _Const_thru_ref_type = const _Ty;
};

template <class _Ty>
using CxPlatRemoveReferenceT = typename CxPlatRemoveReference<_Ty>::type;

template <class _Ty>
constexpr _Ty&& CxPlatForward(
    CxPlatRemoveReferenceT<_Ty>& _Arg) noexcept { // forward an lvalue as either an lvalue or an rvalue
    return static_cast<_Ty&&>(_Arg);
}

#ifdef __GNUC__
#pragma GCC diagnostic ignored "-Wmultichar" // Multi-character constant used intentionally for the tag
#endif
template<typename T, uint32_t Tag = 'lPxC', bool Paged = false>
class CxPlatPoolT {
    CXPLAT_POOL Pool;
public:
    CxPlatPoolT() noexcept { CxPlatPoolInitialize(Paged, sizeof(T), Tag, &Pool); }
    ~CxPlatPoolT() noexcept { CxPlatPoolUninitialize(&Pool); }
    CxPlatPoolT(const CxPlatPoolT&) = delete;
    CxPlatPoolT& operator=(const CxPlatPoolT&) = delete;
    CxPlatPoolT(CxPlatPoolT&&) = delete;
    CxPlatPoolT& operator=(CxPlatPoolT&&) = delete;
    template <class... Args>
    T* Alloc(Args&&... args) noexcept {
        void* Raw = CxPlatPoolAlloc(&Pool);
        return Raw ? new (Raw) T (CxPlatForward<Args>(args)...) : nullptr;
    }
    void Free(T* Obj) noexcept {
        if (Obj != nullptr) {
            Obj->~T();
            CxPlatPoolFree(Obj);
        }
    }
};

#ifdef CXPLAT_HASH_MIN_SIZE

struct CxPlatHashTable {
    bool Initialized;
    CXPLAT_HASHTABLE Table;
    CxPlatHashTable() noexcept { Initialized = CxPlatHashtableInitializeEx(&Table, CXPLAT_HASH_MIN_SIZE); }
    ~CxPlatHashTable() noexcept { if (Initialized) { CxPlatHashtableUninitialize(&Table); } }
    CxPlatHashTable(const CxPlatHashTable&) = delete;
    CxPlatHashTable& operator=(const CxPlatHashTable&) = delete;
    CxPlatHashTable(CxPlatHashTable&&) = delete;
    CxPlatHashTable& operator=(CxPlatHashTable&&) = delete;
    void Insert(CXPLAT_HASHTABLE_ENTRY* Entry) noexcept { CxPlatHashtableInsert(&Table, Entry, Entry->Signature, nullptr); }
    void Remove(CXPLAT_HASHTABLE_ENTRY* Entry) noexcept { CxPlatHashtableRemove(&Table, Entry, nullptr); }
    CXPLAT_HASHTABLE_ENTRY* Lookup(uint64_t Signature) noexcept {
        CXPLAT_HASHTABLE_LOOKUP_CONTEXT LookupContext;
        return CxPlatHashtableLookup(&Table, Signature, &LookupContext);
    }
    CXPLAT_HASHTABLE_ENTRY* LookupEx(uint64_t Signature, bool (*Equals)(CXPLAT_HASHTABLE_ENTRY* Entry, void* Context), void* Context) noexcept {
        CXPLAT_HASHTABLE_LOOKUP_CONTEXT LookupContext;
        CXPLAT_HASHTABLE_ENTRY* Entry = CxPlatHashtableLookup(&Table, Signature, &LookupContext);
        while (Entry != NULL) {
            if (Equals(Entry, Context)) return Entry;
            Entry = CxPlatHashtableLookupNext(&Table, &LookupContext);
        }
        return NULL;
    }
    void EnumBegin(CXPLAT_HASHTABLE_ENUMERATOR* Enumerator) noexcept {
        CxPlatHashtableEnumerateBegin(&Table, Enumerator);
    }
    void EnumEnd(CXPLAT_HASHTABLE_ENUMERATOR* Enumerator) noexcept {
        CxPlatHashtableEnumerateEnd(&Table, Enumerator);
    }
    CXPLAT_HASHTABLE_ENTRY* EnumNext(CXPLAT_HASHTABLE_ENUMERATOR* Enumerator) noexcept {
        return CxPlatHashtableEnumerateNext(&Table, Enumerator);
    }
};

#endif // CXPLAT_HASH_MIN_SIZE

class CxPlatThread {
    CXPLAT_THREAD Thread {0};
    bool Initialized : 1;
    bool WaitOnDelete : 1;
public:
    CxPlatThread(bool WaitOnDelete = true) noexcept : Initialized(false), WaitOnDelete(WaitOnDelete) { }
    ~CxPlatThread() noexcept {
        if (Initialized) {
            if (WaitOnDelete) {
                CxPlatThreadWait(&Thread);
            }
            CxPlatThreadDelete(&Thread);
        }
    }
    CxPlatThread(const CxPlatThread&) = delete;
    CxPlatThread& operator=(const CxPlatThread&) = delete;
    CxPlatThread(CxPlatThread&&) = delete;
    CxPlatThread& operator=(CxPlatThread&&) = delete;
    QUIC_STATUS Create(CXPLAT_THREAD_CONFIG* Config) noexcept {
        auto Status = CxPlatThreadCreate(Config, &Thread);
        if (QUIC_SUCCEEDED(Status)) {
            Initialized = true;
        }
        return Status;
    }
    void Wait() noexcept {
        if (Initialized) {
            CxPlatThreadWait(&Thread);
        }
    }
};

#ifdef CXPLAT_FRE_ASSERT

#ifndef _KERNEL_MODE
#include <stdio.h> // For printf below
#endif

class CxPlatWatchdog {
    CxPlatEvent ShutdownEvent {true};
    CxPlatThread WatchdogThread;
    uint32_t TimeoutMs;
    bool WriteToConsole;
    static CXPLAT_THREAD_CALLBACK(WatchdogThreadCallback, Context) {
        auto This = (CxPlatWatchdog*)Context;
        if (!This->ShutdownEvent.WaitTimeout(This->TimeoutMs)) {
#ifndef _KERNEL_MODE // Not supported in kernel mode
            if (This->WriteToConsole) {
                printf("Error: Watchdog timeout fired!\n");
            }
#endif
            CXPLAT_FRE_ASSERTMSG(FALSE, "Watchdog timeout fired!");
        }
        CXPLAT_THREAD_RETURN(0);
    }
public:
    CxPlatWatchdog(uint32_t WatchdogTimeoutMs, const char* Name = "cxplat_watchdog", bool WriteToConsole = false) noexcept
        : TimeoutMs(WatchdogTimeoutMs), WriteToConsole(WriteToConsole) {
        CXPLAT_THREAD_CONFIG Config;
        memset(&Config, 0, sizeof(CXPLAT_THREAD_CONFIG));
        Config.Name = Name;
        Config.Callback = WatchdogThreadCallback;
        Config.Context = this;
        if (WatchdogTimeoutMs != UINT32_MAX) {
            CXPLAT_FRE_ASSERT(QUIC_SUCCEEDED(WatchdogThread.Create(&Config)));
        }
    }
    ~CxPlatWatchdog() noexcept {
        ShutdownEvent.Set();
    }
    CxPlatWatchdog(const CxPlatWatchdog&) = delete;
    CxPlatWatchdog& operator=(const CxPlatWatchdog&) = delete;
    CxPlatWatchdog(CxPlatWatchdog&&) = delete;
    CxPlatWatchdog& operator=(CxPlatWatchdog&&) = delete;
};

#endif // CXPLAT_FRE_ASSERT

#endif // CX_PLATFORM_TYPE

struct QuicAddr {
    QUIC_ADDR SockAddr;
    QuicAddr() {
        memset(&SockAddr, 0, sizeof(SockAddr));
    }
    QuicAddr(QUIC_ADDRESS_FAMILY af) {
        memset(&SockAddr, 0, sizeof(SockAddr));
        QuicAddrSetFamily(&SockAddr, af);
    }
    QuicAddr(QUIC_ADDRESS_FAMILY af, uint16_t Port) {
        memset(&SockAddr, 0, sizeof(SockAddr));
        QuicAddrSetFamily(&SockAddr, af);
        QuicAddrSetPort(&SockAddr, Port);
    }
    QuicAddr(QUIC_ADDRESS_FAMILY af, bool /*unused*/) {
        memset(&SockAddr, 0, sizeof(SockAddr));
        QuicAddrSetFamily(&SockAddr, af);
        QuicAddrSetToLoopback(&SockAddr);
    }
    QuicAddr(const QuicAddr &Addr, uint16_t Port) {
        SockAddr = Addr.SockAddr;
        QuicAddrSetPort(&SockAddr, Port);
    }
    void IncrementPort() {
        CXPLAT_DBG_ASSERT(QuicAddrGetPort(&SockAddr) != 0xFFFF);
        QuicAddrSetPort(&SockAddr, (uint16_t)1 + QuicAddrGetPort(&SockAddr));
    }
    void IncrementAddr() {
        QuicAddrIncrement(&SockAddr);
    }
    QUIC_ADDRESS_FAMILY GetFamily() const { return QuicAddrGetFamily(&SockAddr); }
    uint16_t GetPort() const { return QuicAddrGetPort(&SockAddr); }
    void SetPort(uint16_t Port) noexcept { QuicAddrSetPort(&SockAddr, Port); }
    operator const QUIC_ADDR* () const noexcept { return &SockAddr; }
};

template<class T>
class UniquePtr {
public:
    UniquePtr() noexcept = default;

    explicit UniquePtr(T* _ptr) : ptr{_ptr} { }
    UniquePtr(const UniquePtr& other) = delete;
    UniquePtr& operator=(const UniquePtr& other) = delete;

    UniquePtr(UniquePtr&& other) noexcept {
        this->ptr = other.ptr;
        other.ptr = nullptr;
    }

    UniquePtr& operator=(UniquePtr&& other) noexcept {
        if (this->ptr) {
            delete this->ptr;
        }
        this->ptr = other.ptr;
        other.ptr = nullptr;
        return *this;
    }

    ~UniquePtr() noexcept {
        if (this->ptr) {
            delete this->ptr;
        }
    }

    void reset(T* lptr) noexcept {
        if (this->ptr) {
            delete this->ptr;
        }
        this->ptr = lptr;
    }

    T* release() noexcept {
        T* tmp = ptr;
        ptr = nullptr;
        return tmp;
    }

    T* get() const noexcept { return ptr; }

    T& operator*() const { return *ptr; }
    T* operator->() const noexcept { return ptr; }
    operator bool() const noexcept { return ptr != nullptr; }
    bool operator == (T* _ptr) const noexcept { return ptr == _ptr; }
    bool operator != (T* _ptr) const noexcept { return ptr != _ptr; }

private:
    T* ptr = nullptr;
};

template<typename T>
class UniquePtr<T[]> {
public:
    UniquePtr() noexcept = default;

    explicit UniquePtr(T* _ptr) : ptr{_ptr} { }

    UniquePtr(const UniquePtr& other) = delete;
    UniquePtr& operator=(const UniquePtr& other) = delete;

    UniquePtr(UniquePtr&& other) noexcept {
        this->ptr = other.ptr;
        other.ptr = nullptr;
    }

    UniquePtr& operator=(UniquePtr&& other) noexcept {
        if (this->ptr) {
            delete[] this->ptr;
        }
        this->ptr = other.ptr;
        other.ptr = nullptr;
        return *this;
    }

    ~UniquePtr() noexcept {
        if (this->ptr) {
            delete[] this->ptr;
        }
    }

    void reset(T* _ptr) noexcept {
        if (this->ptr) {
            delete[] this->ptr;
        }
        this->ptr = _ptr;
    }

    T* release() noexcept {
        T* tmp = ptr;
        ptr = nullptr;
        return tmp;
    }

    T* get() const noexcept { return ptr; }

    T& operator[](size_t i) const {
        return *(ptr + i);
    }

    operator bool() const noexcept { return ptr != nullptr; }
    bool operator == (T* _ptr) const noexcept { return ptr == _ptr; }
    bool operator != (T* _ptr) const noexcept { return ptr != _ptr; }

private:
    T* ptr = nullptr;
};

template<class T>
class UniquePtrArray {
    T* ptr;
public:
    UniquePtrArray() : ptr(nullptr) { }
    UniquePtrArray(T* _ptr) : ptr(_ptr) { }
    UniquePtrArray(const UniquePtrArray& other) = delete;
    UniquePtrArray(UniquePtrArray&& other) noexcept {
        this->ptr = other.ptr;
        other.ptr = nullptr;
    }
    UniquePtrArray& operator=(const UniquePtrArray& other) = delete;
    UniquePtrArray& operator=(UniquePtrArray&& other) noexcept {
        if (this->ptr) {
            delete[] this->ptr;
        }
        this->ptr = other.ptr;
        other.ptr = nullptr;
        return *this;
    }
    ~UniquePtrArray() { delete [] ptr; }
    T* get() { return ptr; }
    const T* get() const { return ptr; }
    T& operator*() const { return *ptr; }
    T* operator->() const { return ptr; }
    operator bool() const { return ptr != nullptr; }
    bool operator == (T* _ptr) const { return ptr == _ptr; }
    bool operator != (T* _ptr) const { return ptr != _ptr; }
    T& operator[](size_t i) { return ptr[i]; }
    const T& operator[](size_t i) const { return ptr[i]; }
};

class MsQuicApi : public QUIC_API_TABLE {
    const void* ApiTable {nullptr};
    QUIC_STATUS InitStatus {QUIC_STATUS_INVALID_STATE};
    const MsQuicCloseFn CloseFn {nullptr};
public:
    MsQuicApi(
        MsQuicOpenVersionFn _OpenFn = MsQuicOpenVersion,
        MsQuicCloseFn _CloseFn = MsQuicClose) noexcept : CloseFn(_CloseFn) {
        if (QUIC_SUCCEEDED(InitStatus = _OpenFn(QUIC_API_VERSION_2, &ApiTable))) {
            QUIC_API_TABLE* thisTable = this;
            memcpy(thisTable, ApiTable, sizeof(QUIC_API_TABLE));
        }
    }
    ~MsQuicApi() noexcept {
        if (QUIC_SUCCEEDED(InitStatus)) {
            CloseFn(ApiTable);
            ApiTable = nullptr;
            QUIC_API_TABLE* thisTable = this;
            memset(thisTable, 0, sizeof(*thisTable));
        }
    }
<<<<<<< HEAD

#ifdef QUIC_API_ENABLE_PREVIEW_FEATURES
    QUIC_STATUS CloseAsync(
        _In_ QUIC_CLOSE_COMPLETE_HANDLER Handler,
        _In_opt_ void* Context) noexcept {
        QUIC_STATUS Status = QUIC_STATUS_INVALID_STATE;
        if (QUIC_SUCCEEDED(InitStatus)) {
            Status = QUIC_API_TABLE::CloseAsync(ApiTable, Handler, Context);
            if (QUIC_SUCCEEDED(Status)) {
                ApiTable = nullptr;
                QUIC_API_TABLE* thisTable = this;
                memset(thisTable, 0, sizeof(*thisTable));
            }
        }
        return Status;
    }
#endif // QUIC_API_ENABLE_PREVIEW_FEATURES

=======
    MsQuicApi(const MsQuicApi&) = delete;
    MsQuicApi& operator=(const MsQuicApi&) = delete;
    MsQuicApi(MsQuicApi&&) = delete;
    MsQuicApi& operator=(MsQuicApi&&) = delete;
>>>>>>> 2e4a9f04
    QUIC_STATUS GetInitStatus() const noexcept { return InitStatus; }
    bool IsValid() const noexcept { return QUIC_SUCCEEDED(InitStatus); }
};

extern const MsQuicApi* MsQuic;

#ifndef _KERNEL_MODE
#ifdef QUIC_API_ENABLE_PREVIEW_FEATURES

struct MsQuicExecution {
    QUIC_EXECUTION** Executions {nullptr};
    uint32_t Count {0};
    MsQuicExecution(QUIC_EVENTQ* EventQ, QUIC_GLOBAL_EXECUTION_CONFIG_FLAGS Flags = QUIC_GLOBAL_EXECUTION_CONFIG_FLAG_NONE, uint32_t PollingIdleTimeoutUs = 0) noexcept : Count(1) {
        QUIC_EXECUTION_CONFIG Config = { 0, EventQ };
        Initialize(Flags, PollingIdleTimeoutUs, &Config);
    }
    MsQuicExecution(QUIC_EVENTQ** EventQ, uint32_t Count, QUIC_GLOBAL_EXECUTION_CONFIG_FLAGS Flags = QUIC_GLOBAL_EXECUTION_CONFIG_FLAG_NONE, uint32_t PollingIdleTimeoutUs = 0) noexcept : Count(Count) {
        auto Configs = new(std::nothrow) QUIC_EXECUTION_CONFIG[Count];
        if (Configs != nullptr) {
            for (uint32_t i = 0; i < Count; ++i) {
                Configs[i].IdealProcessor = i;
                Configs[i].EventQ = EventQ[i];
            }
            Initialize(Flags, PollingIdleTimeoutUs, Configs);
            delete [] Configs;
        }
    }
    MsQuicExecution(const MsQuicExecution&) = delete;
    MsQuicExecution& operator=(const MsQuicExecution&) = delete;
    MsQuicExecution(MsQuicExecution&&) = delete;
    MsQuicExecution& operator=(MsQuicExecution&&) = delete;
    void Initialize(
        _In_ QUIC_GLOBAL_EXECUTION_CONFIG_FLAGS Flags, // Used for datapath type
        _In_ uint32_t PollingIdleTimeoutUs,
        _In_reads_(this->Count) QUIC_EXECUTION_CONFIG* Configs
        )
    {
        Executions = new(std::nothrow) QUIC_EXECUTION*[Count];
        if (Executions != nullptr) {
            auto Status =
                MsQuic->ExecutionCreate(
                    Flags,
                    PollingIdleTimeoutUs,
                    Count,
                    Configs,
                    Executions);
            if (QUIC_FAILED(Status)) {
                delete [] Executions;
                Executions = nullptr;
            }
        }
    }
    bool IsValid() const noexcept { return Executions != nullptr; }
    QUIC_EXECUTION* operator[](size_t i) const {
        return Executions[i];
    }
};

#endif // QUIC_API_ENABLE_PREVIEW_FEATURES
#endif // _KERNEL_MODE

struct MsQuicRegistration {
    bool CloseAllConnectionsOnDelete {false};
    HQUIC Handle {nullptr};
    QUIC_STATUS InitStatus;

    operator HQUIC () const noexcept { return Handle; }
    MsQuicRegistration(
        _In_ bool AutoCleanUp = false
        ) noexcept : CloseAllConnectionsOnDelete(AutoCleanUp) {
        InitStatus = MsQuic->RegistrationOpen(nullptr, &Handle);
    }
    MsQuicRegistration(
        _In_z_ const char* AppName,
        QUIC_EXECUTION_PROFILE Profile = QUIC_EXECUTION_PROFILE_LOW_LATENCY,
        _In_ bool AutoCleanUp = false
        ) noexcept : CloseAllConnectionsOnDelete(AutoCleanUp) {
        const QUIC_REGISTRATION_CONFIG RegConfig = { AppName, Profile };
        InitStatus = MsQuic->RegistrationOpen(&RegConfig, &Handle);
    }
    ~MsQuicRegistration() noexcept {
        if (Handle != nullptr) {
            if (CloseAllConnectionsOnDelete) {
                MsQuic->RegistrationShutdown(
                    Handle,
                    QUIC_CONNECTION_SHUTDOWN_FLAG_SILENT,
                    1);
            }
            MsQuic->RegistrationClose(Handle);
        }
    }
    QUIC_STATUS GetInitStatus() const noexcept { return InitStatus; }
    bool IsValid() const noexcept { return QUIC_SUCCEEDED(InitStatus); }
    MsQuicRegistration(const MsQuicRegistration& Other) = delete;
    MsQuicRegistration& operator=(const MsQuicRegistration& Other) = delete;
    MsQuicRegistration(MsQuicRegistration&& Other) = delete;
    MsQuicRegistration& operator=(MsQuicRegistration&& Other) = delete;
    void Shutdown(
        _In_ QUIC_CONNECTION_SHUTDOWN_FLAGS Flags,
        _In_ QUIC_UINT62 ErrorCode
        ) noexcept {
        MsQuic->RegistrationShutdown(Handle, Flags, ErrorCode);
    }
#ifdef QUIC_API_ENABLE_PREVIEW_FEATURES
    QUIC_STATUS CloseAsync(
        _In_ QUIC_REGISTRATION_CLOSE_COMPLETE_HANDLER Handler,
        _In_opt_ void* Context = nullptr
        ) noexcept {
        QUIC_STATUS Status = QUIC_STATUS_INVALID_STATE;
        if (Handle != nullptr) {
            if (CloseAllConnectionsOnDelete) {
                MsQuic->RegistrationShutdown(
                    Handle,
                    QUIC_CONNECTION_SHUTDOWN_FLAG_SILENT,
                    1);
            }
            Status = MsQuic->RegistrationCloseAsync(Handle, Handler, Context);
            if (QUIC_SUCCEEDED(Status)) {
                // Prevent auto-cleanup in destructor, async cleanup will handle it
                Handle = nullptr;
            }
        }
        return Status;
    }
#endif // QUIC_API_ENABLE_PREVIEW_FEATURES
};

class MsQuicAlpn {
    QUIC_BUFFER Buffers[2];
    uint32_t BuffersLength;
public:
    MsQuicAlpn(_In_z_ const char* RawAlpn1) noexcept {
        Buffers[0].Buffer = (uint8_t*)RawAlpn1;
        Buffers[0].Length = (uint32_t)strlen(RawAlpn1);
        BuffersLength = 1;
    }
    MsQuicAlpn(_In_z_ const char* RawAlpn1, _In_z_ const char* RawAlpn2) noexcept {
        Buffers[0].Buffer = (uint8_t*)RawAlpn1;
        Buffers[0].Length = (uint32_t)strlen(RawAlpn1);
        Buffers[1].Buffer = (uint8_t*)RawAlpn2;
        Buffers[1].Length = (uint32_t)strlen(RawAlpn2);
        BuffersLength = 2;
    }
    operator const QUIC_BUFFER* () const noexcept { return Buffers; }
    uint32_t Length() const noexcept { return BuffersLength; }
};

#ifdef QUIC_API_ENABLE_PREVIEW_FEATURES
class MsQuicVersionSettings : public QUIC_VERSION_SETTINGS {
public:
    MsQuicVersionSettings() noexcept {}
    MsQuicVersionSettings(const uint32_t* Versions, uint32_t Length) noexcept {
        AcceptableVersions = OfferedVersions = FullyDeployedVersions = Versions;
        AcceptableVersionsLength = OfferedVersionsLength = FullyDeployedVersionsLength = Length;
    }
    MsQuicVersionSettings& SetAllVersionLists(const uint32_t* Versions, uint32_t Length) {
        AcceptableVersions = OfferedVersions = FullyDeployedVersions = Versions;
        AcceptableVersionsLength = OfferedVersionsLength = FullyDeployedVersionsLength = Length;
        return *this;
    }
    QUIC_STATUS
    SetGlobal() const noexcept {
        const QUIC_VERSION_SETTINGS* Settings = this;
        return
            MsQuic->SetParam(
                nullptr,
                QUIC_PARAM_GLOBAL_VERSION_SETTINGS,
                sizeof(*Settings),
                Settings);
    }
    QUIC_STATUS
    GetGlobal() noexcept {
        QUIC_VERSION_SETTINGS* Settings = this;
        uint32_t Size = sizeof(*Settings);
        return
            MsQuic->GetParam(
                nullptr,
                QUIC_PARAM_GLOBAL_VERSION_SETTINGS,
                &Size,
                Settings);
    }
};

static_assert(sizeof(QUIC_VERSION_SETTINGS) == sizeof(MsQuicVersionSettings), "Cpp wrappers must not change size");
#endif

class MsQuicGlobalSettings : public QUIC_GLOBAL_SETTINGS {
public:
    MsQuicGlobalSettings() noexcept { IsSetFlags = 0; }
    MsQuicGlobalSettings& SetRetryMemoryLimit(uint16_t Value) { RetryMemoryLimit = Value; IsSet.RetryMemoryLimit = TRUE; return *this; }
    MsQuicGlobalSettings& SetLoadBalancingMode(uint16_t Value) { LoadBalancingMode = Value; IsSet.LoadBalancingMode = TRUE; return *this; }
    MsQuicGlobalSettings& SetFixedServerID(uint32_t Value) { FixedServerID = Value; IsSet.FixedServerID = TRUE; return *this; }

    QUIC_STATUS Set() const noexcept {
        const QUIC_GLOBAL_SETTINGS* Settings = this;
        return
            MsQuic->SetParam(
                nullptr,
                QUIC_PARAM_GLOBAL_GLOBAL_SETTINGS,
                sizeof(*Settings),
                Settings);
    }

    QUIC_STATUS Get() noexcept {
        QUIC_GLOBAL_SETTINGS* Settings = this;
        uint32_t Size = sizeof(*Settings);
        return
            MsQuic->GetParam(
                nullptr,
                QUIC_PARAM_GLOBAL_GLOBAL_SETTINGS,
                &Size,
                Settings);
    }
};

class MsQuicSettings : public QUIC_SETTINGS {
public:
    MsQuicSettings() noexcept { IsSetFlags = 0; }
    MsQuicSettings& SetSendBufferingEnabled(bool Value) { SendBufferingEnabled = Value; IsSet.SendBufferingEnabled = TRUE; return *this; }
    MsQuicSettings& SetPacingEnabled(bool Value) { PacingEnabled = Value; IsSet.PacingEnabled = TRUE; return *this; }
    MsQuicSettings& SetMigrationEnabled(bool Value) { MigrationEnabled = Value; IsSet.MigrationEnabled = TRUE; return *this; }
    MsQuicSettings& SetDatagramReceiveEnabled(bool Value) { DatagramReceiveEnabled = Value; IsSet.DatagramReceiveEnabled = TRUE; return *this; }
    MsQuicSettings& SetServerResumptionLevel(QUIC_SERVER_RESUMPTION_LEVEL Value) { ServerResumptionLevel = (uint8_t)Value; IsSet.ServerResumptionLevel = TRUE; return *this; }
    MsQuicSettings& SetInitialRttMs(uint32_t Value) { InitialRttMs = Value; IsSet.InitialRttMs = TRUE; return *this; }
    MsQuicSettings& SetIdleTimeoutMs(uint64_t Value) { IdleTimeoutMs = Value; IsSet.IdleTimeoutMs = TRUE; return *this; }
    MsQuicSettings& SetHandshakeIdleTimeoutMs(uint64_t Value) { HandshakeIdleTimeoutMs = Value; IsSet.HandshakeIdleTimeoutMs = TRUE; return *this; }
    MsQuicSettings& SetDisconnectTimeoutMs(uint32_t Value) { DisconnectTimeoutMs = Value; IsSet.DisconnectTimeoutMs = TRUE; return *this; }
    MsQuicSettings& SetPeerBidiStreamCount(uint16_t Value) { PeerBidiStreamCount = Value; IsSet.PeerBidiStreamCount = TRUE; return *this; }
    MsQuicSettings& SetPeerUnidiStreamCount(uint16_t Value) { PeerUnidiStreamCount = Value; IsSet.PeerUnidiStreamCount = TRUE; return *this; }
    MsQuicSettings& SetStreamRecvWindowDefault(uint32_t Value) { StreamRecvWindowDefault = Value; IsSet.StreamRecvWindowDefault = TRUE; return *this; }
    MsQuicSettings& SetMaxBytesPerKey(uint64_t Value) { MaxBytesPerKey = Value; IsSet.MaxBytesPerKey = TRUE; return *this; }
    MsQuicSettings& SetMaxAckDelayMs(uint32_t Value) { MaxAckDelayMs = Value; IsSet.MaxAckDelayMs = TRUE; return *this; }
    MsQuicSettings& SetMaximumMtu(uint16_t Mtu) { MaximumMtu = Mtu; IsSet.MaximumMtu = TRUE; return *this; }
    MsQuicSettings& SetMinimumMtu(uint16_t Mtu) { MinimumMtu = Mtu; IsSet.MinimumMtu = TRUE; return *this; }
    MsQuicSettings& SetMtuDiscoverySearchCompleteTimeoutUs(uint64_t Time) { MtuDiscoverySearchCompleteTimeoutUs = Time; IsSet.MtuDiscoverySearchCompleteTimeoutUs = TRUE; return *this; }
    MsQuicSettings& SetMtuDiscoveryMissingProbeCount(uint8_t Count) { MtuDiscoveryMissingProbeCount = Count; IsSet.MtuDiscoveryMissingProbeCount = TRUE; return *this; }
    MsQuicSettings& SetKeepAlive(uint32_t Time) { KeepAliveIntervalMs = Time; IsSet.KeepAliveIntervalMs = TRUE; return *this; }
    MsQuicSettings& SetConnFlowControlWindow(uint32_t Window) { ConnFlowControlWindow = Window; IsSet.ConnFlowControlWindow = TRUE; return *this; }
    MsQuicSettings& SetCongestionControlAlgorithm(QUIC_CONGESTION_CONTROL_ALGORITHM Cc) { CongestionControlAlgorithm = (uint8_t)Cc; IsSet.CongestionControlAlgorithm = TRUE; return *this; }
    MsQuicSettings& SetDestCidUpdateIdleTimeoutMs(uint32_t Value) { DestCidUpdateIdleTimeoutMs = Value; IsSet.DestCidUpdateIdleTimeoutMs = TRUE; return *this; }
    MsQuicSettings& SetGreaseQuicBitEnabled(bool Value) { GreaseQuicBitEnabled = Value; IsSet.GreaseQuicBitEnabled = TRUE; return *this; }
    MsQuicSettings& SetEcnEnabled(bool Value) { EcnEnabled = Value; IsSet.EcnEnabled = TRUE; return *this; }
#ifdef QUIC_API_ENABLE_PREVIEW_FEATURES
    MsQuicSettings& SetEncryptionOffloadAllowed(bool Value) { EncryptionOffloadAllowed = Value; IsSet.EncryptionOffloadAllowed = TRUE; return *this; }
    MsQuicSettings& SetReliableResetEnabled(bool value) { ReliableResetEnabled = value; IsSet.ReliableResetEnabled = TRUE; return *this; }
    MsQuicSettings& SetXdpEnabled(bool value) { XdpEnabled = value; IsSet.XdpEnabled = TRUE; return *this; }
    MsQuicSettings& SetQtipEnabled(bool value) { QTIPEnabled = value; IsSet.QTIPEnabled = TRUE; return *this; }
    MsQuicSettings& SetRioEnabled(bool value) { RioEnabled = value; IsSet.RioEnabled = TRUE; return *this; }
    MsQuicSettings& SetOneWayDelayEnabled(bool value) { OneWayDelayEnabled = value; IsSet.OneWayDelayEnabled = TRUE; return *this; }
    MsQuicSettings& SetNetStatsEventEnabled(bool value) { NetStatsEventEnabled = value; IsSet.NetStatsEventEnabled = TRUE; return *this; }
    MsQuicSettings& SetStreamMultiReceiveEnabled(bool value) { StreamMultiReceiveEnabled = value; IsSet.StreamMultiReceiveEnabled = TRUE; return *this; }
#endif

    QUIC_STATUS
    SetGlobal() const noexcept {
        if (IsSetFlags == 0) {
            return QUIC_STATUS_SUCCESS; // Nothing to set
        }
        const QUIC_SETTINGS* Settings = this;
        return
            MsQuic->SetParam(
                nullptr,
                QUIC_PARAM_GLOBAL_SETTINGS,
                sizeof(*Settings),
                Settings);
    }

    QUIC_STATUS
    GetGlobal() noexcept {
        QUIC_SETTINGS* Settings = this;
        uint32_t Size = sizeof(*Settings);
        return
            MsQuic->GetParam(
                nullptr,
                QUIC_PARAM_GLOBAL_SETTINGS,
                &Size,
                Settings);
    }
};

static_assert(sizeof(QUIC_SETTINGS) == sizeof(MsQuicSettings), "Cpp wrappers must not change size");

class MsQuicCertificateHash : public QUIC_CERTIFICATE_HASH {
public:
    MsQuicCertificateHash(_In_reads_(20) const uint8_t* Thumbprint) {
        QUIC_CERTIFICATE_HASH* thisStruct = this;
        memcpy(thisStruct->ShaHash, Thumbprint, sizeof(thisStruct->ShaHash));
    }
};

#ifndef QUIC_DEFAULT_CLIENT_CRED_FLAGS
#define QUIC_DEFAULT_CLIENT_CRED_FLAGS QUIC_CREDENTIAL_FLAG_CLIENT
#endif

class MsQuicCredentialConfig : public QUIC_CREDENTIAL_CONFIG {
public:
    MsQuicCredentialConfig(const QUIC_CREDENTIAL_CONFIG& Config) {
        QUIC_CREDENTIAL_CONFIG* thisStruct = this;
        memcpy(thisStruct, &Config, sizeof(QUIC_CREDENTIAL_CONFIG));
    }
    MsQuicCredentialConfig(QUIC_CREDENTIAL_FLAGS _Flags = QUIC_DEFAULT_CLIENT_CRED_FLAGS) {
        QUIC_CREDENTIAL_CONFIG* thisStruct = this;
        memset(thisStruct, 0, sizeof(QUIC_CREDENTIAL_CONFIG));
        Flags = _Flags;
    }
    MsQuicCredentialConfig(QUIC_CREDENTIAL_FLAGS _Flags, const QUIC_CERTIFICATE_HASH* _CertificateHash) {
        QUIC_CREDENTIAL_CONFIG* thisStruct = this;
        memset(thisStruct, 0, sizeof(QUIC_CREDENTIAL_CONFIG));
        Type = QUIC_CREDENTIAL_TYPE_CERTIFICATE_HASH;
        Flags = _Flags;
        CertificateHash = (QUIC_CERTIFICATE_HASH*)_CertificateHash;
    }
};

struct MsQuicConfiguration {
    HQUIC Handle {nullptr};
    QUIC_STATUS InitStatus;
    operator HQUIC () const noexcept { return Handle; }

    MsQuicConfiguration(
        _In_ const MsQuicRegistration& Reg,
        _In_ const MsQuicAlpn& Alpns
        )  {
        InitStatus = !Reg.IsValid() ?
            Reg.GetInitStatus() :
            MsQuic->ConfigurationOpen(
                Reg,
                Alpns,
                Alpns.Length(),
                nullptr,
                0,
                nullptr,
                &Handle);
    }
    MsQuicConfiguration(
        _In_ const MsQuicRegistration& Reg,
        _In_ const MsQuicAlpn& Alpns,
        _In_ const MsQuicCredentialConfig& CredConfig
        )  {
        InitStatus = !Reg.IsValid() ?
            Reg.GetInitStatus() :
            MsQuic->ConfigurationOpen(
                Reg,
                Alpns,
                Alpns.Length(),
                nullptr,
                0,
                nullptr,
                &Handle);
        if (IsValid()) {
            InitStatus = LoadCredential(&CredConfig);
        }
    }
    MsQuicConfiguration(
        _In_ const MsQuicRegistration& Reg,
        _In_ const MsQuicAlpn& Alpns,
        _In_ const MsQuicSettings& Settings
        ) noexcept {
        InitStatus = !Reg.IsValid() ?
            Reg.GetInitStatus() :
            MsQuic->ConfigurationOpen(
                Reg,
                Alpns,
                Alpns.Length(),
                &Settings,
                sizeof(Settings),
                nullptr,
                &Handle);
    }
    MsQuicConfiguration(
        _In_ const MsQuicRegistration& Reg,
        _In_ const MsQuicAlpn& Alpns,
        _In_ const MsQuicSettings& Settings,
        _In_ const MsQuicCredentialConfig& CredConfig
        ) noexcept {
        InitStatus = !Reg.IsValid() ?
            Reg.GetInitStatus() :
            MsQuic->ConfigurationOpen(
                Reg,
                Alpns,
                Alpns.Length(),
                &Settings,
                sizeof(Settings),
                nullptr,
                &Handle);
        if (IsValid()) {
            InitStatus = LoadCredential(&CredConfig);
        }
    }
    ~MsQuicConfiguration() noexcept {
        if (Handle != nullptr) {
            MsQuic->ConfigurationClose(Handle);
        }
    }
    QUIC_STATUS GetInitStatus() const noexcept { return InitStatus; }
    bool IsValid() const noexcept { return QUIC_SUCCEEDED(InitStatus); }
    MsQuicConfiguration(const MsQuicConfiguration& Other) = delete;
    MsQuicConfiguration& operator=(const MsQuicConfiguration& Other) = delete;
    MsQuicConfiguration(MsQuicConfiguration&& Other) = delete;
    MsQuicConfiguration& operator=(MsQuicConfiguration&& Other) = delete;
    QUIC_STATUS
    LoadCredential(_In_ const QUIC_CREDENTIAL_CONFIG* CredConfig) noexcept {
        return MsQuic->ConfigurationLoadCredential(Handle, CredConfig);
    }
    QUIC_STATUS
    SetTicketKey(_In_ const QUIC_TICKET_KEY_CONFIG* KeyConfig) noexcept {
        return
            MsQuic->SetParam(
                Handle,
                QUIC_PARAM_CONFIGURATION_TICKET_KEYS,
                sizeof(QUIC_TICKET_KEY_CONFIG),
                KeyConfig);
    }
    QUIC_STATUS
    SetTicketKeys(
        _In_reads_(KeyCount) const QUIC_TICKET_KEY_CONFIG* KeyConfig,
        uint8_t KeyCount) noexcept {
        return
            MsQuic->SetParam(
                Handle,
                QUIC_PARAM_CONFIGURATION_TICKET_KEYS,
                KeyCount * sizeof(QUIC_TICKET_KEY_CONFIG),
                KeyConfig);
    }
    QUIC_STATUS
    SetSettings(_In_ const MsQuicSettings& Settings) noexcept {
        if (Settings.IsSetFlags == 0) {
            return QUIC_STATUS_SUCCESS; // Nothing to set
        }
        const QUIC_SETTINGS* QSettings = &Settings;
        return
            MsQuic->SetParam(
                Handle,
                QUIC_PARAM_CONFIGURATION_SETTINGS,
                sizeof(*QSettings),
                QSettings);
    }

    QUIC_STATUS
    GetSettings(_Out_ MsQuicSettings& Settings) noexcept {
        QUIC_SETTINGS* QSettings = &Settings;
        uint32_t Size = sizeof(*QSettings);
        return
            MsQuic->GetParam(
                Handle,
                QUIC_PARAM_CONFIGURATION_SETTINGS,
                &Size,
                QSettings);
    }

#ifdef QUIC_API_ENABLE_PREVIEW_FEATURES
    QUIC_STATUS
    SetVersionSettings(
        _In_ const MsQuicVersionSettings& Settings) noexcept {
        const QUIC_VERSION_SETTINGS* QSettings = &Settings;
        return
            MsQuic->SetParam(
                Handle,
                QUIC_PARAM_CONFIGURATION_VERSION_SETTINGS,
                sizeof(*QSettings),
                QSettings);
    }

    QUIC_STATUS
    GetVersionSettings(
        _Out_ MsQuicVersionSettings& Settings,
        _Inout_ uint32_t* SettingsLength) noexcept {
        QUIC_VERSION_SETTINGS* VSettings = &Settings;
        return
            MsQuic->GetParam(
                Handle,
                QUIC_PARAM_CONFIGURATION_VERSION_SETTINGS,
                SettingsLength,
                VSettings);
    }

    QUIC_STATUS
    SetVersionNegotiationExtEnabled(_In_ const bool Value = true) noexcept {
        BOOLEAN _Value = Value;
        return MsQuic->SetParam(
            Handle,
            QUIC_PARAM_CONFIGURATION_VERSION_NEG_ENABLED,
            sizeof(_Value),
            &_Value);
    }
#endif
};

enum MsQuicCleanUpMode {
    CleanUpManual,
    CleanUpAutoDelete,
};

typedef QUIC_STATUS QUIC_API MsQuicListenerCallback(
    _In_ struct MsQuicListener* Listener,
    _In_opt_ void* Context,
    _Inout_ QUIC_LISTENER_EVENT* Event
);

struct MsQuicListener {
    HQUIC Handle { nullptr };
    QUIC_STATUS InitStatus;
    MsQuicCleanUpMode CleanUpMode;
    MsQuicListenerCallback* Callback{ nullptr };
    void* Context{ nullptr };

    MsQuicListener(
        _In_ const MsQuicRegistration& Registration,
        _In_ MsQuicCleanUpMode CleanUpMode,
        _In_ MsQuicListenerCallback* Callback,
        _In_ void* Context = nullptr
        ) noexcept : CleanUpMode(CleanUpMode), Callback(Callback), Context(Context) {
        if (!Registration.IsValid()) {
            InitStatus = Registration.GetInitStatus();
            return;
        }
        if (QUIC_FAILED(
            InitStatus =
                MsQuic->ListenerOpen(
                    Registration,
                    (QUIC_LISTENER_CALLBACK_HANDLER)MsQuicCallback,
                    this,
                    &Handle))) {
            Handle = nullptr;
        }
    }

    ~MsQuicListener() noexcept {
        if (Handle) {
            MsQuic->ListenerClose(Handle);
        }
    }

    QUIC_STATUS
    Start(
        _In_ const MsQuicAlpn& Alpns,
        _In_opt_ const QUIC_ADDR* Address = nullptr
        ) noexcept {
        return MsQuic->ListenerStart(Handle, Alpns, Alpns.Length(), Address);
    }

    QUIC_STATUS
    SetParam(
        _In_ uint32_t Param,
        _In_ uint32_t BufferLength,
        _In_reads_bytes_(BufferLength)
            const void* Buffer
        ) noexcept {
        return MsQuic->SetParam(Handle, Param, BufferLength, Buffer);
    }

    QUIC_STATUS
    GetParam(
        _In_ uint32_t Param,
        _Inout_ _Pre_defensive_ uint32_t* BufferLength,
        _Out_writes_bytes_opt_(*BufferLength)
            void* Buffer
        ) noexcept {
        return MsQuic->GetParam(Handle, Param, BufferLength, Buffer);
    }

    QUIC_STATUS
    GetLocalAddr(_Out_ QuicAddr& Addr) {
        uint32_t Size = sizeof(Addr.SockAddr);
        return
            GetParam(
                QUIC_PARAM_LISTENER_LOCAL_ADDRESS,
                &Size,
                &Addr.SockAddr);
    }

#ifdef QUIC_API_ENABLE_PREVIEW_FEATURES
    QUIC_STATUS
    SetCibirId(
        _In_reads_(Length) const uint8_t* Value,
        _In_ uint8_t Length) noexcept {
        return
            MsQuic->SetParam(
                Handle,
                QUIC_PARAM_LISTENER_CIBIR_ID,
                Length,
                Value);
    }
#endif

    QUIC_STATUS
    GetStatistics(_Out_ QUIC_LISTENER_STATISTICS& Statistics) const noexcept {
        uint32_t Size = sizeof(Statistics);
        return
            MsQuic->GetParam(
                Handle,
                QUIC_PARAM_LISTENER_STATS,
                &Size,
                &Statistics);
    }

    QUIC_STATUS GetInitStatus() const noexcept { return InitStatus; }
    bool IsValid() const { return QUIC_SUCCEEDED(InitStatus); }
    MsQuicListener(const MsQuicListener& Other) = delete;
    MsQuicListener& operator=(const MsQuicListener& Other) = delete;
    MsQuicListener(MsQuicListener&& Other) = delete;
    MsQuicListener& operator=(MsQuicListener&& Other) = delete;
    operator HQUIC () const noexcept { return Handle; }

private:
    _IRQL_requires_max_(PASSIVE_LEVEL)
    _Function_class_(QUIC_LISTENER_CALLBACK)
    static
    QUIC_STATUS
    QUIC_API
    MsQuicCallback(
        _In_ HQUIC /* Listener */,
        _In_opt_ MsQuicListener* pThis,
        _Inout_ QUIC_LISTENER_EVENT* Event
        ) noexcept {
        CXPLAT_DBG_ASSERT(pThis);
        auto DeleteOnExit =
            Event->Type == QUIC_LISTENER_EVENT_STOP_COMPLETE &&
            pThis->CleanUpMode == CleanUpAutoDelete;
        auto Status = pThis->Callback(pThis, pThis->Context, Event);
        if (DeleteOnExit) {
            delete pThis;
        }
        return Status;
    }
};

typedef QUIC_STATUS QUIC_API MsQuicConnectionCallback(
    _In_ struct MsQuicConnection* Connection,
    _In_opt_ void* Context,
    _Inout_ QUIC_CONNECTION_EVENT* Event
    );

struct MsQuicConnection {
    HQUIC Handle {nullptr};
    MsQuicCleanUpMode CleanUpMode;
    MsQuicConnectionCallback* Callback;
    void* Context;
    QUIC_STATUS InitStatus;
    // TODO - All the rest of this is not always necessary. Move to a separate class.
    QUIC_STATUS TransportShutdownStatus {0};
    QUIC_UINT62 AppShutdownErrorCode {0};
    bool HandshakeComplete {false};
    bool HandshakeResumed {false};
    uint32_t ResumptionTicketLength {0};
    uint8_t* ResumptionTicket {nullptr};
#ifdef CX_PLATFORM_TYPE
    CxPlatEvent HandshakeCompleteEvent;
    CxPlatEvent ResumptionTicketReceivedEvent;
#endif // CX_PLATFORM_TYPE

    MsQuicConnection(
        _In_ const MsQuicRegistration& Registration,
        _In_ MsQuicCleanUpMode CleanUpMode = CleanUpManual,
        _In_ MsQuicConnectionCallback* Callback = NoOpCallback,
        _In_ void* Context = nullptr
        ) noexcept : CleanUpMode(CleanUpMode), Callback(Callback), Context(Context) {
        if (!Registration.IsValid()) {
            InitStatus = Registration.GetInitStatus();
            return;
        }
        if (QUIC_FAILED(
            InitStatus =
                MsQuic->ConnectionOpen(
                    Registration,
                    (QUIC_CONNECTION_CALLBACK_HANDLER)MsQuicCallback,
                    this,
                    &Handle))) {
            Handle = nullptr;
        }
    }

    MsQuicConnection(
        _In_ const MsQuicRegistration& Registration,
        _In_ uint16_t PartitionIndex,
        _In_ MsQuicCleanUpMode CleanUpMode = CleanUpManual,
        _In_ MsQuicConnectionCallback* Callback = NoOpCallback,
        _In_ void* Context = nullptr
        ) noexcept : CleanUpMode(CleanUpMode), Callback(Callback), Context(Context) {
        if (!Registration.IsValid()) {
            InitStatus = Registration.GetInitStatus();
            return;
        }
        if (QUIC_FAILED(
            InitStatus =
                MsQuic->ConnectionOpenInPartition(
                    Registration,
                    PartitionIndex,
                    (QUIC_CONNECTION_CALLBACK_HANDLER)MsQuicCallback,
                    this,
                    &Handle))) {
            Handle = nullptr;
        }
    }

    MsQuicConnection(
        _In_ HQUIC ConnectionHandle,
        _In_ MsQuicCleanUpMode CleanUpMode,
        _In_ MsQuicConnectionCallback* Callback,
        _In_ void* Context = nullptr
        ) noexcept : CleanUpMode(CleanUpMode), Callback(Callback), Context(Context) {
        Handle = ConnectionHandle;
        MsQuic->SetCallbackHandler(Handle, (void*)MsQuicCallback, this);
        InitStatus = QUIC_STATUS_SUCCESS;
    }

    ~MsQuicConnection() noexcept {
        Close();
        delete[] ResumptionTicket;
    }

    void
    Shutdown(
        _In_ _Pre_defensive_ QUIC_UINT62 ErrorCode, // Application defined error code
        _In_ QUIC_CONNECTION_SHUTDOWN_FLAGS Flags = QUIC_CONNECTION_SHUTDOWN_FLAG_NONE
        ) noexcept {
        MsQuic->ConnectionShutdown(Handle, Flags, ErrorCode);
    }

    void
    Close(
    ) noexcept {
#ifdef _WIN32
        auto HandleToClose = (HQUIC)InterlockedExchangePointer((PVOID*)&Handle, NULL);
#else
        auto HandleToClose = (HQUIC)__sync_fetch_and_and(&Handle, 0);
#endif
        if (HandleToClose) {
            MsQuic->ConnectionClose(HandleToClose);
        }
    }

    QUIC_STATUS
    Start(
        _In_ const MsQuicConfiguration& Config,
        _In_reads_or_z_opt_(QUIC_MAX_SNI_LENGTH)
            const char* ServerName,
        _In_ uint16_t ServerPort // Host byte order
        ) noexcept {
        return MsQuic->ConnectionStart(Handle, Config, QUIC_ADDRESS_FAMILY_UNSPEC, ServerName, ServerPort);
    }

    QUIC_STATUS
    Start(
        _In_ const MsQuicConfiguration& Config,
        _In_ QUIC_ADDRESS_FAMILY Family,
        _In_reads_or_z_opt_(QUIC_MAX_SNI_LENGTH)
            const char* ServerName,
        _In_ uint16_t ServerPort // Host byte order
        ) noexcept {
        return MsQuic->ConnectionStart(Handle, Config, Family, ServerName, ServerPort);
    }

    QUIC_STATUS
    SetConfiguration(
        _In_ const MsQuicConfiguration& Config
        ) noexcept {
        return MsQuic->ConnectionSetConfiguration(Handle, Config);
    }

    QUIC_STATUS
    SendResumptionTicket(
        _In_ QUIC_SEND_RESUMPTION_FLAGS Flags = QUIC_SEND_RESUMPTION_FLAG_NONE,
        _In_ uint16_t DataLength = 0,
        _In_reads_bytes_opt_(DataLength)
            const uint8_t* ResumptionData = nullptr
        ) noexcept {
        return MsQuic->ConnectionSendResumptionTicket(Handle, Flags, DataLength, ResumptionData);
    }

    QUIC_STATUS
    SetParam(
        _In_ uint32_t Param,
        _In_ uint32_t BufferLength,
        _In_reads_bytes_(BufferLength)
            const void* Buffer
        ) noexcept {
        return MsQuic->SetParam(Handle, Param, BufferLength, Buffer);
    }

    QUIC_STATUS
    GetParam(
        _In_ uint32_t Param,
        _Inout_ _Pre_defensive_ uint32_t* BufferLength,
        _Out_writes_bytes_opt_(*BufferLength)
            void* Buffer
        ) noexcept {
        return MsQuic->GetParam(Handle, Param, BufferLength, Buffer);
    }

    QUIC_STATUS
    GetLocalAddr(_Out_ QuicAddr& Addr) {
        uint32_t Size = sizeof(Addr.SockAddr);
        return
            GetParam(
                QUIC_PARAM_CONN_LOCAL_ADDRESS,
                &Size,
                &Addr.SockAddr);
    }

    QUIC_STATUS
    GetRemoteAddr(_Out_ QuicAddr& Addr) {
        uint32_t Size = sizeof(Addr.SockAddr);
        return
            GetParam(
                QUIC_PARAM_CONN_REMOTE_ADDRESS,
                &Size,
                &Addr.SockAddr);
    }

    QUIC_STATUS
    SetLocalAddr(_In_ const QuicAddr& Addr) noexcept {
        return
            MsQuic->SetParam(
                Handle,
                QUIC_PARAM_CONN_LOCAL_ADDRESS,
                sizeof(Addr.SockAddr),
                &Addr.SockAddr);
    }

    QUIC_STATUS
    SetRemoteAddr(_In_ const QuicAddr& Addr) noexcept {
        return
            MsQuic->SetParam(
                Handle,
                QUIC_PARAM_CONN_REMOTE_ADDRESS,
                sizeof(Addr.SockAddr),
                &Addr.SockAddr);
    }

    QUIC_STATUS
    SetLocalInterface(_In_ uint32_t Index) noexcept {
        return
            MsQuic->SetParam(
                Handle,
                QUIC_PARAM_CONN_LOCAL_INTERFACE,
                sizeof(Index),
                &Index);
    }

    QUIC_STATUS
    SetShareUdpBinding(_In_ bool ShareBinding = true) noexcept {
        BOOLEAN Value = ShareBinding ? TRUE : FALSE;
        return
            MsQuic->SetParam(
                Handle,
                QUIC_PARAM_CONN_SHARE_UDP_BINDING,
                sizeof(Value),
                &Value);
    }

    QUIC_STATUS
    SetResumptionTicket(_In_reads_(TicketLength) const uint8_t* Ticket, uint32_t TicketLength) noexcept {
        return
            MsQuic->SetParam(
                Handle,
                QUIC_PARAM_CONN_RESUMPTION_TICKET,
                TicketLength,
                Ticket);
    }

    QUIC_STATUS
    SetSettings(_In_ const MsQuicSettings& Settings) noexcept {
        const QUIC_SETTINGS* QSettings = &Settings;
        return
            MsQuic->SetParam(
                Handle,
                QUIC_PARAM_CONN_SETTINGS,
                sizeof(*QSettings),
                QSettings);
    }

    QUIC_STATUS
    GetSettings(_Out_ MsQuicSettings* Settings) const noexcept {
        QUIC_SETTINGS* QSettings = Settings;
        uint32_t Size = sizeof(*QSettings);
        return
            MsQuic->GetParam(
                Handle,
                QUIC_PARAM_CONN_SETTINGS,
                &Size,
                QSettings);
    }

    QUIC_STATUS
    GetStatistics(_Out_ QUIC_STATISTICS_V2* Statistics) const noexcept {
        uint32_t Size = sizeof(*Statistics);
        return
            MsQuic->GetParam(
                Handle,
                QUIC_PARAM_CONN_STATISTICS_V2,
                &Size,
                Statistics);
    }

    QUIC_STATUS
    SetKeepAlivePadding(_In_ uint16_t Value) noexcept {
        return
            MsQuic->SetParam(
                Handle,
                QUIC_PARAM_CONN_KEEP_ALIVE_PADDING,
                sizeof(Value),
                &Value);
    }

#ifdef QUIC_API_ENABLE_PREVIEW_FEATURES
    QUIC_STATUS
    SetCibirId(
        _In_reads_(Length) const uint8_t* Value,
        _In_ uint8_t Length) noexcept {
        return
            MsQuic->SetParam(
                Handle,
                QUIC_PARAM_CONN_CIBIR_ID,
                Length,
                Value);
    }
#endif

    QUIC_STATUS GetInitStatus() const noexcept { return InitStatus; }
    bool IsValid() const { return QUIC_SUCCEEDED(InitStatus); }
    MsQuicConnection(const MsQuicConnection& Other) = delete;
    MsQuicConnection& operator=(const MsQuicConnection& Other) = delete;
    MsQuicConnection(MsQuicConnection&& Other) = delete;
    MsQuicConnection& operator=(MsQuicConnection&& Other) = delete;
    operator HQUIC () const noexcept { return Handle; }

    static
    QUIC_STATUS
    QUIC_API
    NoOpCallback(
        _In_ MsQuicConnection* /* Connection */,
        _In_opt_ void* /* Context */,
        _Inout_ QUIC_CONNECTION_EVENT* Event
        ) noexcept {
        if (Event->Type == QUIC_CONNECTION_EVENT_PEER_STREAM_STARTED) {
            //
            // Not great beacuse it doesn't provide an application specific
            // error code. If you expect to get streams, you should not no-op
            // the callbacks.
            //
            MsQuic->StreamClose(Event->PEER_STREAM_STARTED.Stream);
        }
        return QUIC_STATUS_SUCCESS;
    }

    static
    QUIC_STATUS
    QUIC_API
    SendResumptionCallback(
        _In_ MsQuicConnection* Connection,
        _In_opt_ void* /* Context */,
        _Inout_ QUIC_CONNECTION_EVENT* Event
        ) noexcept {
        if (Event->Type == QUIC_CONNECTION_EVENT_CONNECTED) {
            MsQuic->ConnectionSendResumptionTicket(*Connection, QUIC_SEND_RESUMPTION_FLAG_FINAL, 0, nullptr);
        } else if (Event->Type == QUIC_CONNECTION_EVENT_PEER_STREAM_STARTED) {
            //
            // Not great beacuse it doesn't provide an application specific
            // error code. If you expect to get streams, you should not no-op
            // the callbacks.
            //
            MsQuic->StreamClose(Event->PEER_STREAM_STARTED.Stream);
        }
        return QUIC_STATUS_SUCCESS;
    }

private:

    _IRQL_requires_max_(PASSIVE_LEVEL)
    _Function_class_(QUIC_CONNECTION_CALLBACK)
    static
    QUIC_STATUS
    QUIC_API
    MsQuicCallback(
        _In_ HQUIC /* Connection */,
        _In_opt_ MsQuicConnection* pThis,
        _Inout_ QUIC_CONNECTION_EVENT* Event
        ) noexcept {
        CXPLAT_DBG_ASSERT(pThis);
        if (Event->Type == QUIC_CONNECTION_EVENT_CONNECTED) {
            pThis->HandshakeComplete = true;
            pThis->HandshakeResumed = Event->CONNECTED.SessionResumed;
#ifdef CX_PLATFORM_TYPE
            pThis->HandshakeCompleteEvent.Set();
#endif // CX_PLATFORM_TYPE
        } else if (Event->Type == QUIC_CONNECTION_EVENT_SHUTDOWN_INITIATED_BY_TRANSPORT) {
            pThis->TransportShutdownStatus = Event->SHUTDOWN_INITIATED_BY_TRANSPORT.Status;
#ifdef CX_PLATFORM_TYPE
            if (!pThis->HandshakeComplete) {
                pThis->HandshakeCompleteEvent.Set();
            }
#endif // CX_PLATFORM_TYPE
        } else if (Event->Type == QUIC_CONNECTION_EVENT_SHUTDOWN_INITIATED_BY_PEER) {
            pThis->AppShutdownErrorCode = Event->SHUTDOWN_INITIATED_BY_PEER.ErrorCode;
#ifdef CX_PLATFORM_TYPE
            if (!pThis->HandshakeComplete) {
                pThis->HandshakeCompleteEvent.Set();
            }
#endif // CX_PLATFORM_TYPE
        } else if (Event->Type == QUIC_CONNECTION_EVENT_RESUMPTION_TICKET_RECEIVED && !pThis->ResumptionTicket) {
            pThis->ResumptionTicketLength = Event->RESUMPTION_TICKET_RECEIVED.ResumptionTicketLength;
            pThis->ResumptionTicket = new(std::nothrow) uint8_t[pThis->ResumptionTicketLength];
            if (pThis->ResumptionTicket) {
                CXPLAT_DBG_ASSERT(pThis->ResumptionTicketLength != 0);
                memcpy(pThis->ResumptionTicket, Event->RESUMPTION_TICKET_RECEIVED.ResumptionTicket, pThis->ResumptionTicketLength);
#ifdef CX_PLATFORM_TYPE
                pThis->ResumptionTicketReceivedEvent.Set();
#endif // CX_PLATFORM_TYPE
            }
        }
        auto DeleteOnExit =
            Event->Type == QUIC_CONNECTION_EVENT_SHUTDOWN_COMPLETE &&
            pThis->CleanUpMode == CleanUpAutoDelete;
        auto Status = pThis->Callback(pThis, pThis->Context, Event);
        if (DeleteOnExit) {
            delete pThis;
        }
        return Status;
    }
};

struct MsQuicAutoAcceptListener : public MsQuicListener {
    const MsQuicConfiguration* Configuration;
    MsQuicConnectionCallback* ConnectionHandler;
    MsQuicConnection* LastConnection {nullptr};
    void* ConnectionContext;
#ifdef CX_PLATFORM_TYPE
    uint32_t AcceptedConnectionCount {0};
#endif

    MsQuicAutoAcceptListener(
        _In_ const MsQuicRegistration& Registration,
        _In_ MsQuicConnectionCallback* _ConnectionHandler,
        _In_ void* _ConnectionContext = nullptr
        ) noexcept :
        MsQuicListener(Registration, CleanUpManual, ListenerCallback, this),
        Configuration(nullptr),
        ConnectionHandler(_ConnectionHandler),
        ConnectionContext(_ConnectionContext)
    { }

    MsQuicAutoAcceptListener(
        _In_ const MsQuicRegistration& Registration,
        _In_ const MsQuicConfiguration& Config,
        _In_ MsQuicConnectionCallback* _ConnectionHandler,
        _In_ void* _ConnectionContext = nullptr
        ) noexcept :
        MsQuicListener(Registration, CleanUpManual, ListenerCallback, this),
        Configuration(&Config),
        ConnectionHandler(_ConnectionHandler),
        ConnectionContext(_ConnectionContext)
    { }

private:

    static
    _IRQL_requires_max_(PASSIVE_LEVEL)
    _Function_class_(QUIC_LISTENER_CALLBACK)
    QUIC_STATUS
    QUIC_API
    ListenerCallback(
        _In_ MsQuicListener* /* Listener */,
        _In_opt_ void* Context,
        _Inout_ QUIC_LISTENER_EVENT* Event
        ) noexcept {
        auto pThis = (MsQuicAutoAcceptListener*)Context; CXPLAT_DBG_ASSERT(pThis);
        QUIC_STATUS Status = QUIC_STATUS_INVALID_STATE;
        if (Event->Type == QUIC_LISTENER_EVENT_NEW_CONNECTION) {
            auto Connection = new(std::nothrow) MsQuicConnection(Event->NEW_CONNECTION.Connection, CleanUpAutoDelete, pThis->ConnectionHandler, pThis->ConnectionContext);
            if (Connection) {
                if (!pThis->Configuration ||
                    QUIC_FAILED(Status = Connection->SetConfiguration(*pThis->Configuration))) {
                    //
                    // The connection is being rejected. Let MsQuic free the handle.
                    //
                    Connection->Handle = nullptr;
                    delete Connection;
                } else {
                    Status = QUIC_STATUS_SUCCESS;
                    pThis->LastConnection = Connection;
#ifdef CX_PLATFORM_TYPE
                    InterlockedIncrement((long*)&pThis->AcceptedConnectionCount);
#endif
                }
            }
        }
        return Status;
    }
};

typedef QUIC_STATUS QUIC_API MsQuicStreamCallback(
    _In_ struct MsQuicStream* Stream,
    _In_opt_ void* Context,
    _Inout_ QUIC_STREAM_EVENT* Event
    );

struct MsQuicStream {
    HQUIC Handle { nullptr };
    MsQuicCleanUpMode CleanUpMode;
    MsQuicStreamCallback* Callback;
    void* Context;
    QUIC_STATUS InitStatus;

    MsQuicStream(
        _In_ const MsQuicConnection& Connection,
        _In_ QUIC_STREAM_OPEN_FLAGS Flags,
        _In_ MsQuicCleanUpMode CleanUpMode = CleanUpManual,
        _In_ MsQuicStreamCallback* Callback = NoOpCallback,
        _In_ void* Context = nullptr
        ) noexcept : CleanUpMode(CleanUpMode), Callback(Callback), Context(Context) {
        if (!Connection.IsValid()) {
            InitStatus = Connection.GetInitStatus();
            return;
        }
        if (QUIC_FAILED(
            InitStatus =
                MsQuic->StreamOpen(
                    Connection,
                    Flags,
                    (QUIC_STREAM_CALLBACK_HANDLER)MsQuicCallback,
                    this,
                    &Handle))) {
            Handle = nullptr;
        }
    }

    MsQuicStream(
        _In_ HQUIC StreamHandle,
        _In_ MsQuicCleanUpMode CleanUpMode,
        _In_ MsQuicStreamCallback* Callback = NoOpCallback,
        _In_ void* Context = nullptr
        ) noexcept : CleanUpMode(CleanUpMode), Callback(Callback), Context(Context) {
        Handle = StreamHandle;
        MsQuic->SetCallbackHandler(Handle, (void*)MsQuicCallback, this);
        InitStatus = QUIC_STATUS_SUCCESS;
    }

    ~MsQuicStream() noexcept {
        Close();
    }

    QUIC_STATUS
    Start(
        _In_ QUIC_STREAM_START_FLAGS Flags = QUIC_STREAM_START_FLAG_NONE
        ) noexcept {
        return MsQuic->StreamStart(Handle, Flags);
    }

    QUIC_STATUS
    Shutdown(
        _In_ _Pre_defensive_ QUIC_UINT62 ErrorCode, // Application defined error code
        _In_ QUIC_STREAM_SHUTDOWN_FLAGS Flags = QUIC_STREAM_SHUTDOWN_FLAG_ABORT
        ) noexcept {
        return MsQuic->StreamShutdown(Handle, Flags, ErrorCode);
    }

    void
    Close(
    ) noexcept {
#ifdef _WIN32
        auto HandleToClose = (HQUIC)InterlockedExchangePointer((PVOID*)&Handle, NULL);
#else
        HQUIC HandleToClose = (HQUIC)__sync_fetch_and_and(&Handle, 0);
#endif
        if (HandleToClose) {
            MsQuic->StreamClose(HandleToClose);
        }
    }

    void
    ConnectionShutdown(
        _In_ _Pre_defensive_ QUIC_UINT62 ErrorCode, // Application defined error code
        _In_ QUIC_CONNECTION_SHUTDOWN_FLAGS Flags = QUIC_CONNECTION_SHUTDOWN_FLAG_NONE
        ) noexcept {
        MsQuic->ConnectionShutdown(Handle, Flags, ErrorCode);
    }

    QUIC_STATUS
    Send(
        _In_reads_(BufferCount) _Pre_defensive_
            const QUIC_BUFFER* const Buffers,
        _In_ uint32_t BufferCount = 1,
        _In_ QUIC_SEND_FLAGS Flags = QUIC_SEND_FLAG_NONE,
        _In_opt_ void* ClientSendContext = nullptr
        ) noexcept {
        return MsQuic->StreamSend(Handle, Buffers, BufferCount, Flags, ClientSendContext);
    }

    _IRQL_requires_max_(DISPATCH_LEVEL)
    void
    ReceiveComplete(
        _In_ uint64_t BufferLength
        ) noexcept {
        MsQuic->StreamReceiveComplete(Handle, BufferLength);
    }

    _IRQL_requires_max_(DISPATCH_LEVEL)
    QUIC_STATUS
    ReceiveSetEnabled(
        _In_ bool IsEnabled = true
        ) noexcept {
        return MsQuic->StreamReceiveSetEnabled(Handle, IsEnabled ? TRUE : FALSE);
    }

    QUIC_STATUS
    GetID(_Out_ QUIC_UINT62* ID) const noexcept {
        uint32_t Size = sizeof(*ID);
        return
            MsQuic->GetParam(
                Handle,
                QUIC_PARAM_STREAM_ID,
                &Size,
                ID);
    }

    QUIC_UINT62 ID() const noexcept {
        QUIC_UINT62 ID;
        GetID(&ID);
        return ID;
    }

    QUIC_STATUS
    SetPriority(_In_ uint16_t Priority) noexcept {
        return
            MsQuic->SetParam(
                Handle,
                QUIC_PARAM_STREAM_PRIORITY,
                sizeof(Priority),
                &Priority);
    }

    QUIC_STATUS
    GetPriority(_Out_ uint16_t* Priority) const noexcept {
        uint32_t Size = sizeof(*Priority);
        return
            MsQuic->GetParam(
                Handle,
                QUIC_PARAM_STREAM_PRIORITY,
                &Size,
                Priority);
    }

    QUIC_STATUS
    GetIdealSendBufferSize(_Out_ uint64_t* SendBufferSize) const noexcept {
        uint32_t Size = sizeof(*SendBufferSize);
        return
            MsQuic->GetParam(
                Handle,
                QUIC_PARAM_STREAM_IDEAL_SEND_BUFFER_SIZE,
                &Size,
                SendBufferSize);
    }

    QUIC_STATUS
    GetStatistics(_Out_ QUIC_STREAM_STATISTICS* Statistics) const noexcept {
        uint32_t Size = sizeof(*Statistics);
        return
            MsQuic->GetParam(
                Handle,
                QUIC_PARAM_STREAM_STATISTICS,
                &Size,
                Statistics);
    }

    #ifdef QUIC_API_ENABLE_PREVIEW_FEATURES
    QUIC_STATUS
    SetReliableOffset(_In_ uint64_t Offset) noexcept {
        return
            MsQuic->SetParam(
                Handle,
                QUIC_PARAM_STREAM_RELIABLE_OFFSET,
                sizeof(Offset),
                &Offset);
    }

    QUIC_STATUS
    GetReliableOffset(_Out_ uint64_t* Offset) const noexcept {
        uint32_t Size = sizeof(*Offset);
        return
            MsQuic->GetParam(
                Handle,
                QUIC_PARAM_STREAM_RELIABLE_OFFSET,
                &Size,
                Offset);
    }

    QUIC_STATUS
    ProvideReceiveBuffers(
        _In_ uint32_t BufferCount,
        _In_reads_(BufferCount) const QUIC_BUFFER* Buffers
        ) const noexcept {
        return MsQuic->StreamProvideReceiveBuffers(Handle, BufferCount, Buffers);
    }

    QUIC_STATUS
    GetReliableOffsetRecv(_Out_ uint64_t* Offset) const noexcept {
        uint32_t Size = sizeof(*Offset);
        return
            MsQuic->GetParam(
                Handle,
                QUIC_PARAM_STREAM_RELIABLE_OFFSET_RECV,
                &Size,
                Offset);
    }
    #endif

    QUIC_STATUS GetInitStatus() const noexcept { return InitStatus; }
    bool IsValid() const { return QUIC_SUCCEEDED(InitStatus); }
    MsQuicStream(const MsQuicStream& Other) = delete;
    MsQuicStream& operator=(const MsQuicStream& Other) = delete;
    MsQuicStream(MsQuicStream&& Other) = delete;
    MsQuicStream& operator=(MsQuicStream&& Other) = delete;
    operator HQUIC () const noexcept { return Handle; }

    static
    QUIC_STATUS
    QUIC_API
    NoOpCallback(
        _In_ MsQuicStream* /* Stream */,
        _In_opt_ void* /* Context */,
        _Inout_ QUIC_STREAM_EVENT* /* Event */
        ) noexcept {
        return QUIC_STATUS_SUCCESS;
    }

private:

    _IRQL_requires_max_(PASSIVE_LEVEL)
    _Function_class_(QUIC_STREAM_CALLBACK)
    static
    QUIC_STATUS
    QUIC_API
    MsQuicCallback(
        _In_ HQUIC /* Stream */,
        _In_opt_ MsQuicStream* pThis,
        _Inout_ QUIC_STREAM_EVENT* Event
        ) noexcept {
        CXPLAT_DBG_ASSERT(pThis);
        auto DeleteOnExit =
            Event->Type == QUIC_STREAM_EVENT_SHUTDOWN_COMPLETE &&
            pThis->CleanUpMode == CleanUpAutoDelete;
        auto Status = pThis->Callback(pThis, pThis->Context, Event);
        if (DeleteOnExit) {
            delete pThis;
        }
        return Status;
    }
};

struct ConnectionScope {
    HQUIC Handle;
    ConnectionScope() noexcept : Handle(nullptr) { }
    ConnectionScope(HQUIC handle) noexcept : Handle(handle) { }
    ~ConnectionScope() noexcept { if (Handle) { MsQuic->ConnectionClose(Handle); } }
    ConnectionScope(const ConnectionScope&) = delete;
    ConnectionScope& operator=(const ConnectionScope&) = delete;
    ConnectionScope(ConnectionScope&&) = delete;
    ConnectionScope& operator=(ConnectionScope&&) = delete;
    operator HQUIC() const noexcept { return Handle; }
};

static_assert(sizeof(ConnectionScope) == sizeof(HQUIC), "Scope guards should be the same size as the guarded type");

struct StreamScope {
    HQUIC Handle;
    StreamScope() noexcept : Handle(nullptr) { }
    StreamScope(HQUIC handle) noexcept : Handle(handle) { }
    ~StreamScope() noexcept { if (Handle) { MsQuic->StreamClose(Handle); } }
    StreamScope(const StreamScope&) = delete;
    StreamScope& operator=(const StreamScope&) = delete;
    StreamScope(StreamScope&&) = delete;
    StreamScope& operator=(StreamScope&&) = delete;
    operator HQUIC() const noexcept { return Handle; }
};

static_assert(sizeof(StreamScope) == sizeof(HQUIC), "Scope guards should be the same size as the guarded type");

struct ConfigurationScope {
    HQUIC Handle;
    ConfigurationScope() noexcept : Handle(nullptr) { }
    ConfigurationScope(HQUIC handle) noexcept : Handle(handle) { }
    ~ConfigurationScope() noexcept { if (Handle) { MsQuic->ConfigurationClose(Handle); } }
    ConfigurationScope(const ConfigurationScope&) = delete;
    ConfigurationScope& operator=(const ConfigurationScope&) = delete;
    ConfigurationScope(ConfigurationScope&&) = delete;
    ConfigurationScope& operator=(ConfigurationScope&&) = delete;
    operator HQUIC() const noexcept { return Handle; }
};

static_assert(sizeof(ConfigurationScope) == sizeof(HQUIC), "Scope guards should be the same size as the guarded type");

struct QuicBufferScope {
    QUIC_BUFFER* Buffer;
    QuicBufferScope() noexcept : Buffer(nullptr) { }
    QuicBufferScope(uint32_t Size) noexcept : Buffer((QUIC_BUFFER*) new(std::nothrow) uint8_t[sizeof(QUIC_BUFFER) + Size]) {
        CXPLAT_DBG_ASSERT(Buffer);
        memset(Buffer, 0, sizeof(*Buffer) + Size);
        Buffer->Length = Size;
        Buffer->Buffer = (uint8_t*)(Buffer + 1);
    }
    ~QuicBufferScope() noexcept { if (Buffer) { delete[](uint8_t*) Buffer; } }
    QuicBufferScope(const QuicBufferScope&) = delete;
    QuicBufferScope& operator=(const QuicBufferScope&) = delete;
    QuicBufferScope(QuicBufferScope&&) = delete;
    QuicBufferScope& operator=(QuicBufferScope&&) = delete;
    operator QUIC_BUFFER* () noexcept { return Buffer; }
};

static_assert(sizeof(QuicBufferScope) == sizeof(QUIC_BUFFER*), "Scope guards should be the same size as the guarded type");

#endif  //  _MSQUIC_HPP_<|MERGE_RESOLUTION|>--- conflicted
+++ resolved
@@ -482,8 +482,10 @@
             memset(thisTable, 0, sizeof(*thisTable));
         }
     }
-<<<<<<< HEAD
-
+    MsQuicApi(const MsQuicApi&) = delete;
+    MsQuicApi& operator=(const MsQuicApi&) = delete;
+    MsQuicApi(MsQuicApi&&) = delete;
+    MsQuicApi& operator=(MsQuicApi&&) = delete;
 #ifdef QUIC_API_ENABLE_PREVIEW_FEATURES
     QUIC_STATUS CloseAsync(
         _In_ QUIC_CLOSE_COMPLETE_HANDLER Handler,
@@ -500,13 +502,6 @@
         return Status;
     }
 #endif // QUIC_API_ENABLE_PREVIEW_FEATURES
-
-=======
-    MsQuicApi(const MsQuicApi&) = delete;
-    MsQuicApi& operator=(const MsQuicApi&) = delete;
-    MsQuicApi(MsQuicApi&&) = delete;
-    MsQuicApi& operator=(MsQuicApi&&) = delete;
->>>>>>> 2e4a9f04
     QUIC_STATUS GetInitStatus() const noexcept { return InitStatus; }
     bool IsValid() const noexcept { return QUIC_SUCCEEDED(InitStatus); }
 };
