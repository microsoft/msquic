--- conflicted
+++ resolved
@@ -1769,10 +1769,6 @@
     ~QuicBufferScope() noexcept { if (Buffer) { delete[](uint8_t*) Buffer; } }
 };
 
-<<<<<<< HEAD
-#endif  //  _MSQUIC_HPP_
-=======
 static_assert(sizeof(QuicBufferScope) == sizeof(QUIC_BUFFER*), "Scope guards should be the same size as the guarded type");
 
-#endif  //  _WIN32
->>>>>>> 48c08acf
+#endif  //  _MSQUIC_HPP_