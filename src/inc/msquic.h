/*++

    Copyright (c) Microsoft Corporation.
    Licensed under the MIT License.

Abstract:

    Declarations for the MsQuic API, which enables applications and drivers to
    create QUIC connections as a client or server.

    For more detailed information, see ../docs/API.md

Supported Platforms:

    Windows User mode
    Windows Kernel mode
    Linux User mode

--*/

#ifndef _MSQUIC_
#define _MSQUIC_

#ifdef _WIN32
#pragma once
#endif

#pragma warning(disable:4201)  // nonstandard extension used: nameless struct/union
#pragma warning(disable:4214)  // nonstandard extension used: bit field types other than int

#ifdef _KERNEL_MODE
#include <msquic_winkernel.h>
#elif _WIN32
#include <msquic_winuser.h>
#elif QUIC_PLATFORM_LINUX
#include <msquic_linux.h>
#else
#error "Unsupported Platform"
#endif

#if defined(__cplusplus)
extern "C" {
#endif


typedef struct QUIC_HANDLE *HQUIC;
typedef struct QUIC_SEC_CONFIG QUIC_SEC_CONFIG;


//
// The maximum value that can be encoded in a 62-bit integer.
//
#define QUIC_UINT62_MAX ((1ULL << 62) - 1)

//
// Represents a 62-bit integer.
//
typedef _In_range_(0, QUIC_UINT62_MAX) uint64_t QUIC_UINT62;

//
// An ALPN must not exceed 255 bytes, and must not be zero-length.
//
#define QUIC_MAX_ALPN_LENGTH            255

//
// A server name must not exceed 65535 bytes.
//
#define QUIC_MAX_SNI_LENGTH             65535


typedef enum QUIC_EXECUTION_PROFILE {
    QUIC_EXECUTION_PROFILE_LOW_LATENCY,         // Default
    QUIC_EXECUTION_PROFILE_TYPE_MAX_THROUGHPUT,
    QUIC_EXECUTION_PROFILE_TYPE_SCAVENGER,
    QUIC_EXECUTION_PROFILE_TYPE_REAL_TIME
} QUIC_EXECUTION_PROFILE;

typedef enum QUIC_LOAD_BALANCING_MODE {
    QUIC_LOAD_BALANCING_DISABLED,               // Default
    QUIC_LOAD_BALANCING_SERVER_ID_IP            // Encodes IP address in Server ID
} QUIC_LOAD_BALANCING_MODE;

typedef enum QUIC_SEC_CONFIG_FLAGS {
    QUIC_SEC_CONFIG_FLAG_NONE                   = 0x00000000,
    QUIC_SEC_CONFIG_FLAG_CERTIFICATE_HASH       = 0x00000001,
    QUIC_SEC_CONFIG_FLAG_CERTIFICATE_HASH_STORE = 0x00000002,
    QUIC_SEC_CONFIG_FLAG_CERTIFICATE_CONTEXT    = 0x00000004,
    QUIC_SEC_CONFIG_FLAG_CERTIFICATE_FILE       = 0x00000008,
    QUIC_SEC_CONFIG_FLAG_ENABLE_OCSP            = 0x00000010,
    QUIC_SEC_CONFIG_FLAG_CERTIFICATE_NULL       = 0xF0000000    // Can't be used with anything else.
} QUIC_SEC_CONFIG_FLAGS;

DEFINE_ENUM_FLAG_OPERATORS(QUIC_SEC_CONFIG_FLAGS);

typedef enum QUIC_CERTIFICATE_HASH_STORE_FLAGS {
    QUIC_CERTIFICATE_HASH_STORE_FLAG_NONE           = 0x0000,
    QUIC_CERTIFICATE_HASH_STORE_FLAG_MACHINE_STORE  = 0x0001
} QUIC_CERTIFICATE_HASH_STORE_FLAGS;

DEFINE_ENUM_FLAG_OPERATORS(QUIC_CERTIFICATE_HASH_STORE_FLAGS);

typedef enum QUIC_CONNECTION_SHUTDOWN_FLAGS {
    QUIC_CONNECTION_SHUTDOWN_FLAG_NONE      = 0x0000,
    QUIC_CONNECTION_SHUTDOWN_FLAG_SILENT    = 0x0001    // Don't send the close frame over the network.
} QUIC_CONNECTION_SHUTDOWN_FLAGS;

DEFINE_ENUM_FLAG_OPERATORS(QUIC_CONNECTION_SHUTDOWN_FLAGS);

typedef enum QUIC_STREAM_SCHEDULING_SCHEME {
    QUIC_STREAM_SCHEDULING_SCHEME_FIFO          = 0x0000,   // Sends stream data first come, first served. (Default)
    QUIC_STREAM_SCHEDULING_SCHEME_ROUND_ROBIN   = 0x0001,   // Sends stream data evenly multiplexed.
    QUIC_STREAM_SCHEDULING_SCHEME_COUNT                     // The number of stream scheduling schemes. 
} QUIC_STREAM_SCHEDULING_SCHEME;

typedef enum QUIC_STREAM_OPEN_FLAGS {
    QUIC_STREAM_OPEN_FLAG_NONE              = 0x0000,
    QUIC_STREAM_OPEN_FLAG_UNIDIRECTIONAL    = 0x0001,   // Indicates the stream is unidirectional.
    QUIC_STREAM_OPEN_FLAG_0_RTT             = 0x0002    // The stream was opened via a 0-RTT packet.
} QUIC_STREAM_OPEN_FLAGS;

DEFINE_ENUM_FLAG_OPERATORS(QUIC_STREAM_OPEN_FLAGS);

typedef enum QUIC_STREAM_START_FLAGS {
    QUIC_STREAM_START_FLAG_NONE             = 0x0000,
    QUIC_STREAM_START_FLAG_FAIL_BLOCKED     = 0x0001,   // Only opens the stream if flow control allows.
    QUIC_STREAM_START_FLAG_IMMEDIATE        = 0x0002,   // Immediately informs peer that stream is open.
    QUIC_STREAM_START_FLAG_ASYNC            = 0x0004    // Don't block the API call to wait for completion.
} QUIC_STREAM_START_FLAGS;

DEFINE_ENUM_FLAG_OPERATORS(QUIC_STREAM_START_FLAGS);

typedef enum QUIC_STREAM_SHUTDOWN_FLAGS {
    QUIC_STREAM_SHUTDOWN_FLAG_NONE          = 0x0000,
    QUIC_STREAM_SHUTDOWN_FLAG_GRACEFUL      = 0x0001,   // Cleanly closes the send path.
    QUIC_STREAM_SHUTDOWN_FLAG_ABORT_SEND    = 0x0002,   // Abruptly closes the send path.
    QUIC_STREAM_SHUTDOWN_FLAG_ABORT_RECEIVE = 0x0004,   // Abruptly closes the receive path.
    QUIC_STREAM_SHUTDOWN_FLAG_ABORT         = 0x0006,   // Abruptly closes both send and receive paths.
    QUIC_STREAM_SHUTDOWN_FLAG_IMMEDIATE     = 0x0008    // Immediately sends completion events to app.
} QUIC_STREAM_SHUTDOWN_FLAGS;

DEFINE_ENUM_FLAG_OPERATORS(QUIC_STREAM_SHUTDOWN_FLAGS);

typedef enum QUIC_RECEIVE_FLAGS {
    QUIC_RECEIVE_FLAG_NONE                  = 0x0000,
    QUIC_RECEIVE_FLAG_0_RTT                 = 0x0001,   // Data was encrypted with 0-RTT key.
    QUIC_RECEIVE_FLAG_FIN                   = 0x0002    // FIN was included with this data.
} QUIC_RECEIVE_FLAGS;

DEFINE_ENUM_FLAG_OPERATORS(QUIC_RECEIVE_FLAGS);

typedef enum QUIC_SEND_FLAGS {
    QUIC_SEND_FLAG_NONE                     = 0x0000,
    QUIC_SEND_FLAG_ALLOW_0_RTT              = 0x0001,   // Allows the use of encrypting with 0-RTT key.
    QUIC_SEND_FLAG_FIN                      = 0x0002,   // Indicates the request is the one last sent on the stream.
    QUIC_SEND_FLAG_DGRAM_PRIORITY           = 0x0004    // Indicates the datagram is higher priority than others.
} QUIC_SEND_FLAGS;

DEFINE_ENUM_FLAG_OPERATORS(QUIC_SEND_FLAGS);

typedef enum QUIC_DATAGRAM_SEND_STATE {
    QUIC_DATAGRAM_SEND_SENT,                            // Sent and awaiting acknowledegment
    QUIC_DATAGRAM_SEND_LOST_SUSPECT,                    // Suspected as lost, but still tracked
    QUIC_DATAGRAM_SEND_LOST_DISCARDED,                  // Lost and not longer being tracked
    QUIC_DATAGRAM_SEND_ACKNOWLEDGED,                    // Acknowledged
    QUIC_DATAGRAM_SEND_ACKNOWLEDGED_SPURIOUS,           // Acknowledged after being suspected lost
    QUIC_DATAGRAM_SEND_CANCELED                         // Canceled before send
} QUIC_DATAGRAM_SEND_STATE;

//
// Helper to determine if a datagrams state is final, and no longer tracked
// by MsQuic.
//
#define QUIC_DATAGRAM_SEND_STATE_IS_FINAL(State) \
    (State >= QUIC_DATAGRAM_SEND_LOST_DISCARDED)


typedef struct QUIC_REGISTRATION_CONFIG { // All fields may be NULL/zero.
    const char* AppName;
    QUIC_EXECUTION_PROFILE ExecutionProfile;
} QUIC_REGISTRATION_CONFIG;

typedef struct QUIC_CERTIFICATE_HASH {
    uint8_t ShaHash[20];
} QUIC_CERTIFICATE_HASH;

typedef struct QUIC_CERTIFICATE_HASH_STORE {
    QUIC_CERTIFICATE_HASH_STORE_FLAGS Flags;
    uint8_t ShaHash[20];
    char StoreName[128];
} QUIC_CERTIFICATE_HASH_STORE;

typedef struct QUIC_CERTIFICATE_FILE {
    char *PrivateKeyFile;
    char *CertificateFile;
} QUIC_CERTIFICATE_FILE;

//
// A single contiguous buffer.
//
typedef struct QUIC_BUFFER {
    uint32_t Length;
    _Field_size_bytes_(Length)
    uint8_t* Buffer;
} QUIC_BUFFER;

//
// All the available information describing a new incoming connection.
//
typedef struct QUIC_NEW_CONNECTION_INFO {
    uint32_t QuicVersion;
    const QUIC_ADDR* LocalAddress;
    const QUIC_ADDR* RemoteAddress;
    uint32_t CryptoBufferLength;
    uint16_t ClientAlpnListLength;
    uint16_t ServerNameLength;
    uint8_t NegotiatedAlpnLength;
    _Field_size_bytes_(CryptoBufferLength)
    const uint8_t* CryptoBuffer;
    _Field_size_bytes_(ClientAlpnListLength)
    const uint8_t* ClientAlpnList;
    _Field_size_bytes_(NegotiatedAlpnLength)
    const uint8_t* NegotiatedAlpn;
    _Field_size_bytes_opt_(ServerNameLength)
    const char* ServerName;
} QUIC_NEW_CONNECTION_INFO;

//
// All statistics available to query about a connection.
//
typedef struct QUIC_STATISTICS {
    uint64_t CorrelationId;
    uint32_t VersionNegotiation     : 1;
    uint32_t StatelessRetry         : 1;
    uint32_t ResumptionAttempted    : 1;
    uint32_t ResumptionSucceeded    : 1;
    uint32_t Rtt;                       // In microseconds
    uint32_t MinRtt;                    // In microseconds
    uint32_t MaxRtt;                    // In microseconds
    struct {
        uint64_t Start;
        uint64_t InitialFlightEnd;      // Processed all peer's Initial packets
        uint64_t HandshakeFlightEnd;    // Processed all peer's Handshake packets
    } Timing;
    struct {
        uint32_t ClientFlight1Bytes;    // Sum of TLS payloads
        uint32_t ServerFlight1Bytes;    // Sum of TLS payloads
        uint32_t ClientFlight2Bytes;    // Sum of TLS payloads
    } Handshake;
    struct {
        uint16_t PathMtu;               // Current path MTU.
        uint64_t TotalPackets;          // QUIC packets; could be coalesced into fewer UDP datagrams.
        uint64_t RetransmittablePackets;
        uint64_t SuspectedLostPackets;
        uint64_t SpuriousLostPackets;   // Actual lost is (SuspectedLostPackets - SpuriousLostPackets)
        uint64_t TotalBytes;            // Sum of UDP payloads
        uint64_t TotalStreamBytes;      // Sum of stream payloads
        uint32_t CongestionCount;       // Number of congestion events
        uint32_t PersistentCongestionCount; // Number of persistent congestion events
    } Send;
    struct {
        uint64_t TotalPackets;          // QUIC packets; could be coalesced into fewer UDP datagrams.
        uint64_t ReorderedPackets;      // Means not the expected next packet. Could indicate loss gap too.
        uint64_t DroppedPackets;        // Includes DuplicatePackets.
        uint64_t DuplicatePackets;
        uint64_t TotalBytes;            // Sum of UDP payloads
        uint64_t TotalStreamBytes;      // Sum of stream payloads
        uint64_t DecryptionFailures;    // Count of packet decryption failures.
    } Recv;
    struct {
        uint32_t KeyUpdateCount;
    } Misc;
} QUIC_STATISTICS;

typedef struct QUIC_LISTENER_STATISTICS {

    uint64_t TotalAcceptedConnections;
    uint64_t TotalRejectedConnections;

    struct {
        struct {
            uint64_t DroppedPackets;
        } Recv;
    } Binding;
} QUIC_LISTENER_STATISTICS;

//
// Functions for associating application contexts with QUIC handles.
//

typedef
_IRQL_requires_max_(DISPATCH_LEVEL)
void
(QUIC_API * QUIC_SET_CONTEXT_FN)(
    _In_ _Pre_defensive_ HQUIC Handle,
    _In_opt_ void* Context
    );

typedef
_IRQL_requires_max_(DISPATCH_LEVEL)
void*
(QUIC_API * QUIC_GET_CONTEXT_FN)(
    _In_ _Pre_defensive_ HQUIC Handle
    );

//
// Sets the event handler for the QUIC handle. The type of the handler must be
// appropriate for the type of the handle.
//
typedef
_IRQL_requires_max_(DISPATCH_LEVEL)
void
(QUIC_API * QUIC_SET_CALLBACK_HANDLER_FN)(
    _In_ _Pre_defensive_ HQUIC Handle,
    _In_ void* Handler,
    _In_opt_ void* Context
    );

//
// Get and Set parameters on a handle.
//

typedef enum QUIC_PARAM_LEVEL {
    QUIC_PARAM_LEVEL_GLOBAL,
    QUIC_PARAM_LEVEL_REGISTRATION,
    QUIC_PARAM_LEVEL_SESSION,
    QUIC_PARAM_LEVEL_LISTENER,
    QUIC_PARAM_LEVEL_CONNECTION,
    QUIC_PARAM_LEVEL_TLS,
    QUIC_PARAM_LEVEL_STREAM
} QUIC_PARAM_LEVEL;

//
// Parameters for QUIC_PARAM_LEVEL_GLOBAL.
//
#define QUIC_PARAM_GLOBAL_RETRY_MEMORY_PERCENT          0   // uint16_t
#define QUIC_PARAM_GLOBAL_SUPPORTED_VERSIONS            1   // uint32_t[] - network byte order
#define QUIC_PARAM_GLOBAL_LOAD_BALACING_MODE            2   // uint16_t - QUIC_LOAD_BALANCING_MODE

//
// Parameters for QUIC_PARAM_LEVEL_REGISTRATION.
//
#define QUIC_PARAM_REGISTRATION_CID_PREFIX              0   // uint8_t[]

//
// Parameters for QUIC_PARAM_LEVEL_SESSION.
//
#define QUIC_PARAM_SESSION_TLS_TICKET_KEY               0   // uint8_t[44]
#define QUIC_PARAM_SESSION_PEER_BIDI_STREAM_COUNT       1   // uint16_t
#define QUIC_PARAM_SESSION_PEER_UNIDI_STREAM_COUNT      2   // uint16_t
#define QUIC_PARAM_SESSION_IDLE_TIMEOUT                 3   // uint64_t - milliseconds
#define QUIC_PARAM_SESSION_DISCONNECT_TIMEOUT           4   // uint32_t - milliseconds
#define QUIC_PARAM_SESSION_MAX_BYTES_PER_KEY            5   // uint64_t - bytes
#define QUIC_PARAM_SESSION_MIGRATION_ENABLED            6   // uint8_t (BOOLEAN)

//
// Parameters for QUIC_PARAM_LEVEL_LISTENER.
//
#define QUIC_PARAM_LISTENER_LOCAL_ADDRESS               0   // QUIC_ADDR
#define QUIC_PARAM_LISTENER_STATS                       1   // QUIC_LISTENER_STATISTICS

//
// Parameters for QUIC_PARAM_LEVEL_CONNECTION.
//
#define QUIC_PARAM_CONN_QUIC_VERSION                    0   // uint32_t
#define QUIC_PARAM_CONN_LOCAL_ADDRESS                   1   // QUIC_ADDR
#define QUIC_PARAM_CONN_REMOTE_ADDRESS                  2   // QUIC_ADDR
#define QUIC_PARAM_CONN_IDLE_TIMEOUT                    3   // uint64_t - milliseconds
#define QUIC_PARAM_CONN_PEER_BIDI_STREAM_COUNT          4   // uint16_t
#define QUIC_PARAM_CONN_PEER_UNIDI_STREAM_COUNT         5   // uint16_t
#define QUIC_PARAM_CONN_LOCAL_BIDI_STREAM_COUNT         6   // uint16_t
#define QUIC_PARAM_CONN_LOCAL_UNIDI_STREAM_COUNT        7   // uint16_t
#define QUIC_PARAM_CONN_CLOSE_REASON_PHRASE             8   // char[]
#define QUIC_PARAM_CONN_STATISTICS                      9   // QUIC_STATISTICS
#define QUIC_PARAM_CONN_STATISTICS_PLAT                 10  // QUIC_STATISTICS
#define QUIC_PARAM_CONN_CERT_VALIDATION_FLAGS           11  // uint32_t
#define QUIC_PARAM_CONN_KEEP_ALIVE                      12  // uint32_t - milliseconds
#define QUIC_PARAM_CONN_DISCONNECT_TIMEOUT              13  // uint32_t - milliseconds
#define QUIC_PARAM_CONN_SEC_CONFIG                      14  // QUIC_SEC_CONFIG*
#define QUIC_PARAM_CONN_SEND_BUFFERING                  15  // uint8_t (BOOLEAN)
#define QUIC_PARAM_CONN_SEND_PACING                     16  // uint8_t (BOOLEAN)
#define QUIC_PARAM_CONN_SHARE_UDP_BINDING               17  // uint8_t (BOOLEAN)
#define QUIC_PARAM_CONN_IDEAL_PROCESSOR                 18  // uint8_t
#define QUIC_PARAM_CONN_MAX_STREAM_IDS                  19  // uint64_t[4]
<<<<<<< HEAD
#define QUIC_PARAM_CONN_DATAGRAMS                       20  // uint8_t (BOOLEAN)
=======
#define QUIC_PARAM_CONN_STREAM_SCHEDULING_SCHEME        20  // QUIC_STREAM_SCHEDULING_SCHEME
>>>>>>> 601000bc

#ifdef WIN32 // Windows certificate validation ignore flags.
#define QUIC_CERTIFICATE_FLAG_IGNORE_REVOCATION                 0x00000080
#define QUIC_CERTIFICATE_FLAG_IGNORE_UNKNOWN_CA                 0x00000100
#define QUIC_CERTIFICATE_FLAG_IGNORE_WRONG_USAGE                0x00000200
#define QUIC_CERTIFICATE_FLAG_IGNORE_CERTIFICATE_CN_INVALID     0x00001000 // bad common name in X509 Cert.
#define QUIC_CERTIFICATE_FLAG_IGNORE_CERTIFICATE_DATE_INVALID   0x00002000 // expired X509 Cert.
#define QUIC_CERTIFICATE_FLAG_IGNORE_WEAK_SIGNATURE             0x00010000
#endif

//
// Parameters for QUIC_PARAM_LEVEL_TLS.
//
#ifdef WIN32 // Windows Platform specific parameters
typedef struct QUIC_SCHANNEL_CONTEXT_ATTRIBUTE_W {
    unsigned long Attribute;
    void* Buffer;
} QUIC_SCHANNEL_CONTEXT_ATTRIBUTE_W;
#define QUIC_PARAM_TLS_SCHANNEL_CONTEXT_ATTRIBUTE_W     0x1000000   // QUIC_SCHANNEL_CONTEXT_ATTRIBUTE_W
#endif

//
// Parameters for QUIC_PARAM_LEVEL_STREAM.
//
#define QUIC_PARAM_STREAM_ID                            0   // QUIC_UINT62
#define QUIC_PARAM_STREAM_0RTT_LENGTH                   1   // uint64_t
#define QUIC_PARAM_STREAM_IDEAL_SEND_BUFFER_SIZE        2   // uint64_t - bytes

typedef
_IRQL_requires_max_(PASSIVE_LEVEL)
QUIC_STATUS
(QUIC_API * QUIC_SET_PARAM_FN)(
    _When_(Level == QUIC_PARAM_LEVEL_GLOBAL, _Reserved_)
    _When_(Level != QUIC_PARAM_LEVEL_GLOBAL, _In_ _Pre_defensive_)
        HQUIC Handle,
    _In_ _Pre_defensive_ QUIC_PARAM_LEVEL Level,
    _In_ uint32_t Param,
    _In_ uint32_t BufferLength,
    _In_reads_bytes_(BufferLength)
        const void* Buffer
    );

typedef
_IRQL_requires_max_(PASSIVE_LEVEL)
QUIC_STATUS
(QUIC_API * QUIC_GET_PARAM_FN)(
    _When_(Level == QUIC_PARAM_LEVEL_GLOBAL, _Reserved_)
    _When_(Level != QUIC_PARAM_LEVEL_GLOBAL, _In_ _Pre_defensive_)
        HQUIC Handle,
    _In_ _Pre_defensive_ QUIC_PARAM_LEVEL Level,
    _In_ uint32_t Param,
    _Inout_ _Pre_defensive_ uint32_t* BufferLength,
    _Out_writes_bytes_opt_(*BufferLength)
        void* Buffer
    );

//
// Registration Context Interface.
//

//
// Opens a new registration.
//
typedef
_IRQL_requires_max_(PASSIVE_LEVEL)
QUIC_STATUS
(QUIC_API * QUIC_REGISTRATION_OPEN_FN)(
    _In_opt_ const QUIC_REGISTRATION_CONFIG* Config,
    _Outptr_ _At_(*Registration, __drv_allocatesMem(Mem)) _Pre_defensive_
        HQUIC* Registration
    );

//
// Closes the registration.
//
typedef
_IRQL_requires_max_(PASSIVE_LEVEL)
void
(QUIC_API * QUIC_REGISTRATION_CLOSE_FN)(
    _In_ _Pre_defensive_ __drv_freesMem(Mem)
        HQUIC Registration
    );

//
// Security Configuration Interface.
//

typedef
_IRQL_requires_max_(PASSIVE_LEVEL)
_Function_class_(QUIC_SEC_CONFIG_CREATE_COMPLETE)
void
(QUIC_API QUIC_SEC_CONFIG_CREATE_COMPLETE)(
    _In_opt_ void* Context,
    _In_ QUIC_STATUS Status,
    _In_opt_ QUIC_SEC_CONFIG* SecurityConfig
    );

typedef QUIC_SEC_CONFIG_CREATE_COMPLETE *QUIC_SEC_CONFIG_CREATE_COMPLETE_HANDLER;

//
// Create a new security config.
//
typedef
_IRQL_requires_max_(PASSIVE_LEVEL)
QUIC_STATUS
(QUIC_API * QUIC_SEC_CONFIG_CREATE_FN)(
    _In_ _Pre_defensive_ HQUIC Registration,
    _In_ QUIC_SEC_CONFIG_FLAGS Flags,
    _In_opt_ void* Certificate,
    _In_opt_z_ const char* Principal,
    _In_opt_ void* Context,
    _In_ _Pre_defensive_
        QUIC_SEC_CONFIG_CREATE_COMPLETE_HANDLER CompletionHandler
    );

typedef
_IRQL_requires_max_(PASSIVE_LEVEL)
void
(QUIC_API * QUIC_SEC_CONFIG_DELETE_FN)(
    _In_ _Pre_defensive_ QUIC_SEC_CONFIG* SecurityConfig
    );

//
// Session Context Interface.
//

//
// Opens a new session.
//
typedef
_IRQL_requires_max_(PASSIVE_LEVEL)
QUIC_STATUS
(QUIC_API * QUIC_SESSION_OPEN_FN)(
    _In_ _Pre_defensive_ HQUIC Registration,
    _In_reads_(AlpnBufferCount) _Pre_defensive_
        const QUIC_BUFFER* const AlpnBuffers,
    _In_range_(>, 0) uint32_t AlpnBufferCount,
    _In_opt_ void* Context,
    _Outptr_ _At_(*Session, __drv_allocatesMem(Mem)) _Pre_defensive_
        HQUIC* Session
    );

//
// Closes an existing session. This function synchronizes the cleanup of all
// child objects (listeners and connections). It does this by blocking until
// all those child objects have been closed by the application.
// N.B. This function will deadlock if called in any MsQuic callbacks.
//
typedef
_IRQL_requires_max_(PASSIVE_LEVEL)
void
(QUIC_API * QUIC_SESSION_CLOSE_FN)(
    _In_ _Pre_defensive_ __drv_freesMem(Mem)
        HQUIC Session
    );

//
// Calls shutdown for all connections in this session. Don't call on a MsQuic
// callback thread or it might deadlock.
//
typedef
_IRQL_requires_max_(PASSIVE_LEVEL)
void
(QUIC_API * QUIC_SESSION_SHUTDOWN_FN)(
    _In_ _Pre_defensive_ HQUIC Session,
    _In_ QUIC_CONNECTION_SHUTDOWN_FLAGS Flags,
    _In_ _Pre_defensive_ QUIC_UINT62 ErrorCode // Application defined error code
    );

//
// Listener Context Interface.
//

typedef enum QUIC_LISTENER_EVENT_TYPE {
    QUIC_LISTENER_EVENT_NEW_CONNECTION      = 0
} QUIC_LISTENER_EVENT_TYPE;

typedef struct QUIC_LISTENER_EVENT {
    QUIC_LISTENER_EVENT_TYPE Type;
    union {
        struct {
            /* in */    const QUIC_NEW_CONNECTION_INFO* Info;
            /* in */    HQUIC Connection;
            /* out */   QUIC_SEC_CONFIG* SecurityConfig;
        } NEW_CONNECTION;
    };
} QUIC_LISTENER_EVENT;

typedef
_IRQL_requires_max_(PASSIVE_LEVEL)
_Function_class_(QUIC_LISTENER_CALLBACK)
QUIC_STATUS
(QUIC_API QUIC_LISTENER_CALLBACK)(
    _In_ HQUIC Listener,
    _In_opt_ void* Context,
    _Inout_ QUIC_LISTENER_EVENT* Event
    );

typedef QUIC_LISTENER_CALLBACK *QUIC_LISTENER_CALLBACK_HANDLER;

//
// Opens a new listener.
//
typedef
_IRQL_requires_max_(PASSIVE_LEVEL)
QUIC_STATUS
(QUIC_API * QUIC_LISTENER_OPEN_FN)(
    _In_ _Pre_defensive_ HQUIC Session,
    _In_ _Pre_defensive_ QUIC_LISTENER_CALLBACK_HANDLER Handler,
    _In_opt_ void* Context,
    _Outptr_ _At_(*Listener, __drv_allocatesMem(Mem)) _Pre_defensive_
        HQUIC* Listener
    );

//
// Closes an existing listener. N.B. This function will deadlock if called in
// a QUIC_LISTENER_CALLBACK_HANDLER callback.
//
typedef
_IRQL_requires_max_(PASSIVE_LEVEL)
void
(QUIC_API * QUIC_LISTENER_CLOSE_FN)(
    _In_ _Pre_defensive_ __drv_freesMem(Mem)
        HQUIC Listener
    );

//
// Starts the listener processing incoming connections.
//
typedef
_IRQL_requires_max_(PASSIVE_LEVEL)
QUIC_STATUS
(QUIC_API * QUIC_LISTENER_START_FN)(
    _In_ _Pre_defensive_ HQUIC Listener,
    _In_opt_ const QUIC_ADDR* LocalAddress
    );

//
// Stops the listener from processing incoming connections.
//
typedef
_IRQL_requires_max_(PASSIVE_LEVEL)
void
(QUIC_API * QUIC_LISTENER_STOP_FN)(
    _In_ _Pre_defensive_ HQUIC Listener
    );

//
// Connections
//

typedef enum QUIC_CONNECTION_EVENT_TYPE {
    QUIC_CONNECTION_EVENT_CONNECTED                         = 0,
    QUIC_CONNECTION_EVENT_SHUTDOWN_INITIATED_BY_TRANSPORT   = 1,    // The transport started the shutdown process.
    QUIC_CONNECTION_EVENT_SHUTDOWN_INITIATED_BY_PEER        = 2,    // The peer application started the shutdown process.
    QUIC_CONNECTION_EVENT_SHUTDOWN_COMPLETE                 = 3,    // Ready for the handle to be closed.
    QUIC_CONNECTION_EVENT_LOCAL_ADDRESS_CHANGED             = 4,
    QUIC_CONNECTION_EVENT_PEER_ADDRESS_CHANGED              = 5,
    QUIC_CONNECTION_EVENT_PEER_STREAM_STARTED               = 6,
    QUIC_CONNECTION_EVENT_STREAMS_AVAILABLE                 = 7,
    QUIC_CONNECTION_EVENT_PEER_NEEDS_STREAMS                = 8,
    QUIC_CONNECTION_EVENT_IDEAL_PROCESSOR_CHANGED           = 9,
    QUIC_CONNECTION_EVENT_DATAGRAM_MAX_LENGTH_CHANGED       = 10,
    QUIC_CONNECTION_EVENT_DATAGRAM_RECEIVED                 = 11,
    QUIC_CONNECTION_EVENT_DATAGRAM_SEND_STATE_CHANGED       = 12
} QUIC_CONNECTION_EVENT_TYPE;

typedef struct QUIC_CONNECTION_EVENT {
    QUIC_CONNECTION_EVENT_TYPE Type;
    union {
        struct {
            BOOLEAN SessionResumed;
            uint8_t NegotiatedAlpnLength;
            _Field_size_(NegotiatedAlpnLength)
            const uint8_t* NegotiatedAlpn;
        } CONNECTED;
        struct {
            QUIC_STATUS Status;
        } SHUTDOWN_INITIATED_BY_TRANSPORT;
        struct {
            QUIC_UINT62 ErrorCode;
        } SHUTDOWN_INITIATED_BY_PEER;
        struct {
            BOOLEAN PeerAcknowledgedShutdown;
        } SHUTDOWN_COMPLETE;
        struct {
            const QUIC_ADDR* Address;
        } LOCAL_ADDRESS_CHANGED;
        struct {
            const QUIC_ADDR* Address;
        } PEER_ADDRESS_CHANGED;
        struct {
            HQUIC Stream;
            QUIC_STREAM_OPEN_FLAGS Flags;
        } PEER_STREAM_STARTED;
        struct {
            uint16_t BidirectionalCount;
            uint16_t UnidirectionalCount;
        } STREAMS_AVAILABLE;
        struct {
            uint8_t IdealProcessor;
        } IDEAL_PROCESSOR_CHANGED;
        struct {
            uint16_t Length; // Zero indicates the feature isn't supported.
        } DATAGRAM_MAX_LENGTH_CHANGED;
        struct {
            const QUIC_BUFFER* Buffer;
            QUIC_RECEIVE_FLAGS Flags;
        } DATAGRAM_RECEIVED;
        struct {
            /* inout */ void* ClientContext;
            QUIC_DATAGRAM_SEND_STATE State;
        } DATAGRAM_SEND_STATE_CHANGED;
    };
} QUIC_CONNECTION_EVENT;

typedef
_IRQL_requires_max_(PASSIVE_LEVEL)
_Function_class_(QUIC_CONNECTION_CALLBACK)
QUIC_STATUS
(QUIC_API QUIC_CONNECTION_CALLBACK)(
    _In_ HQUIC Connection,
    _In_opt_ void* Context,
    _Inout_ QUIC_CONNECTION_EVENT* Event
    );

typedef QUIC_CONNECTION_CALLBACK *QUIC_CONNECTION_CALLBACK_HANDLER;

//
// Opens a new connection.
//
typedef
_IRQL_requires_max_(DISPATCH_LEVEL)
QUIC_STATUS
(QUIC_API * QUIC_CONNECTION_OPEN_FN)(
    _In_ _Pre_defensive_ HQUIC Session,
    _In_ _Pre_defensive_ QUIC_CONNECTION_CALLBACK_HANDLER Handler,
    _In_opt_ void* Context,
    _Outptr_ _At_(*Connection, __drv_allocatesMem(Mem)) _Pre_defensive_
        HQUIC* Connection
    );

//
// Closes an existing connection.
//
typedef
_IRQL_requires_max_(PASSIVE_LEVEL)
void
(QUIC_API * QUIC_CONNECTION_CLOSE_FN)(
    _In_ _Pre_defensive_ __drv_freesMem(Mem)
        HQUIC Connection
    );

//
// Starts the shutdown process on the connection. This immediately and silently
// shuts down any open streams; which will trigger callbacks for
// QUIC_CONNECTION_EVENT_STREAM_CLOSED events. Does nothing if already shutdown.
// Can be passed either a connection or stream handle.
//
typedef
_IRQL_requires_max_(DISPATCH_LEVEL)
void
(QUIC_API * QUIC_CONNECTION_SHUTDOWN_FN)(
    _In_ _Pre_defensive_ HQUIC Connection,
    _In_ QUIC_CONNECTION_SHUTDOWN_FLAGS Flags,
    _In_ _Pre_defensive_ QUIC_UINT62 ErrorCode // Application defined error code
    );

//
// Uses the QUIC (client) handle to start a connection attempt to the
// remote server. Can be passed either a connection or stream handle.
//
typedef
_IRQL_requires_max_(PASSIVE_LEVEL)
QUIC_STATUS
(QUIC_API * QUIC_CONNECTION_START_FN)(
    _In_ _Pre_defensive_ HQUIC Connection,
    _In_ QUIC_ADDRESS_FAMILY Family,
    _In_reads_opt_z_(QUIC_MAX_SNI_LENGTH)
        const char* ServerName,
    _In_ uint16_t ServerPort // Host byte order
    );

//
// Streams
//

typedef enum QUIC_STREAM_EVENT_TYPE {
    QUIC_STREAM_EVENT_START_COMPLETE            = 0,
    QUIC_STREAM_EVENT_RECEIVE                   = 1,
    QUIC_STREAM_EVENT_SEND_COMPLETE             = 2,
    QUIC_STREAM_EVENT_PEER_SEND_SHUTDOWN        = 3,
    QUIC_STREAM_EVENT_PEER_SEND_ABORTED         = 4,
    QUIC_STREAM_EVENT_PEER_RECEIVE_ABORTED      = 5,
    QUIC_STREAM_EVENT_SEND_SHUTDOWN_COMPLETE    = 6,
    QUIC_STREAM_EVENT_SHUTDOWN_COMPLETE         = 7,
    QUIC_STREAM_EVENT_IDEAL_SEND_BUFFER_SIZE    = 8
} QUIC_STREAM_EVENT_TYPE;

typedef struct QUIC_STREAM_EVENT {
    QUIC_STREAM_EVENT_TYPE Type;
    union {
        struct {
            QUIC_STATUS Status;
            QUIC_UINT62 ID;
        } START_COMPLETE;
        struct {
            /* in */    uint64_t AbsoluteOffset;
            /* inout */ uint64_t TotalBufferLength;
            _Field_size_(BufferCount)
            /* in */    const QUIC_BUFFER* Buffers;
            _Field_range_(1, UINT32_MAX)
            /* in */    uint32_t BufferCount;
            /* in */    QUIC_RECEIVE_FLAGS Flags;
        } RECEIVE;
        struct {
            BOOLEAN Canceled;
            void* ClientContext;
        } SEND_COMPLETE;
        struct {
            QUIC_UINT62 ErrorCode;
        } PEER_SEND_ABORTED;
        struct {
            QUIC_UINT62 ErrorCode;
        } PEER_RECEIVE_ABORTED;
        struct {
            BOOLEAN Graceful;
        } SEND_SHUTDOWN_COMPLETE;
        struct {
            uint64_t ByteCount;
        } IDEAL_SEND_BUFFER_SIZE;
    };
} QUIC_STREAM_EVENT;

typedef
_IRQL_requires_max_(PASSIVE_LEVEL)
_Function_class_(QUIC_STREAM_CALLBACK)
QUIC_STATUS
(QUIC_API QUIC_STREAM_CALLBACK)(
    _In_ HQUIC Stream,
    _In_opt_ void* Context,
    _Inout_ QUIC_STREAM_EVENT* Event
    );

typedef QUIC_STREAM_CALLBACK *QUIC_STREAM_CALLBACK_HANDLER;

//
// Opens a stream on the given connection.
//
typedef
_IRQL_requires_max_(DISPATCH_LEVEL)
QUIC_STATUS
(QUIC_API * QUIC_STREAM_OPEN_FN)(
    _In_ _Pre_defensive_ HQUIC Connection,
    _In_ QUIC_STREAM_OPEN_FLAGS Flags,
    _In_ _Pre_defensive_ QUIC_STREAM_CALLBACK_HANDLER Handler,
    _In_opt_ void* Context,
    _Outptr_ _At_(*Stream, __drv_allocatesMem(Mem)) _Pre_defensive_
        HQUIC* Stream
    );

//
// Closes a stream handle.
//
typedef
_IRQL_requires_max_(PASSIVE_LEVEL)
void
(QUIC_API * QUIC_STREAM_CLOSE_FN)(
    _In_ _Pre_defensive_ __drv_freesMem(Mem)
        HQUIC Stream
    );

//
// Starts processing the stream.
//
typedef
_IRQL_requires_max_(PASSIVE_LEVEL)
QUIC_STATUS
(QUIC_API * QUIC_STREAM_START_FN)(
    _In_ _Pre_defensive_ HQUIC Stream,
    _In_ QUIC_STREAM_START_FLAGS Flags
    );

//
// Shuts the stream down as specified, and waits for graceful
// shutdowns to complete. Does nothing if already shut down.
//
typedef
_IRQL_requires_max_(DISPATCH_LEVEL)
QUIC_STATUS
(QUIC_API * QUIC_STREAM_SHUTDOWN_FN)(
    _In_ _Pre_defensive_ HQUIC Stream,
    _In_ QUIC_STREAM_SHUTDOWN_FLAGS Flags,
    _In_ _Pre_defensive_ QUIC_UINT62 ErrorCode // Application defined error code
    );

//
// Sends data on an open stream.
//
typedef
_IRQL_requires_max_(DISPATCH_LEVEL)
QUIC_STATUS
(QUIC_API * QUIC_STREAM_SEND_FN)(
    _In_ _Pre_defensive_ HQUIC Stream,
    _In_reads_(BufferCount) _Pre_defensive_
        const QUIC_BUFFER* const Buffers,
    _In_ uint32_t BufferCount,
    _In_ QUIC_SEND_FLAGS Flags,
    _In_opt_ void* ClientSendContext
    );

//
// Completes a previously pended receive callback.
//
typedef
_IRQL_requires_max_(DISPATCH_LEVEL)
QUIC_STATUS
(QUIC_API * QUIC_STREAM_RECEIVE_COMPLETE_FN)(
    _In_ _Pre_defensive_ HQUIC Stream,
    _In_ uint64_t BufferLength
    );

//
// Enables or disables stream receive callbacks.
//
typedef
_IRQL_requires_max_(DISPATCH_LEVEL)
QUIC_STATUS
(QUIC_API * QUIC_STREAM_RECEIVE_SET_ENABLED_FN)(
    _In_ _Pre_defensive_ HQUIC Stream,
    _In_ BOOLEAN IsEnabled
    );

//
// Datagrams
//

//
// Sends an unreliable datagram on the connection. Note, the total payload
// of the send must fit in a single QUIC packet.
//
typedef
_IRQL_requires_max_(DISPATCH_LEVEL)
QUIC_STATUS
(QUIC_API * QUIC_DATAGRAM_SEND_FN)(
    _In_ _Pre_defensive_ HQUIC Connection,
    _In_reads_(BufferCount) _Pre_defensive_
        const QUIC_BUFFER* const Buffers,
    _In_ uint32_t BufferCount,
    _In_ QUIC_SEND_FLAGS Flags,
    _In_opt_ void* ClientSendContext
    );

//
// API Function Table.
//
typedef struct QUIC_API_TABLE {

    QUIC_SET_CONTEXT_FN                 SetContext;
    QUIC_GET_CONTEXT_FN                 GetContext;
    QUIC_SET_CALLBACK_HANDLER_FN        SetCallbackHandler;

    QUIC_SET_PARAM_FN                   SetParam;
    QUIC_GET_PARAM_FN                   GetParam;

    QUIC_REGISTRATION_OPEN_FN           RegistrationOpen;
    QUIC_REGISTRATION_CLOSE_FN          RegistrationClose;

    QUIC_SEC_CONFIG_CREATE_FN           SecConfigCreate;
    QUIC_SEC_CONFIG_DELETE_FN           SecConfigDelete;

    QUIC_SESSION_OPEN_FN                SessionOpen;
    QUIC_SESSION_CLOSE_FN               SessionClose;
    QUIC_SESSION_SHUTDOWN_FN            SessionShutdown;

    QUIC_LISTENER_OPEN_FN               ListenerOpen;
    QUIC_LISTENER_CLOSE_FN              ListenerClose;
    QUIC_LISTENER_START_FN              ListenerStart;
    QUIC_LISTENER_STOP_FN               ListenerStop;

    QUIC_CONNECTION_OPEN_FN             ConnectionOpen;
    QUIC_CONNECTION_CLOSE_FN            ConnectionClose;
    QUIC_CONNECTION_SHUTDOWN_FN         ConnectionShutdown;
    QUIC_CONNECTION_START_FN            ConnectionStart;

    QUIC_STREAM_OPEN_FN                 StreamOpen;
    QUIC_STREAM_CLOSE_FN                StreamClose;
    QUIC_STREAM_START_FN                StreamStart;
    QUIC_STREAM_SHUTDOWN_FN             StreamShutdown;
    QUIC_STREAM_SEND_FN                 StreamSend;
    QUIC_STREAM_RECEIVE_COMPLETE_FN     StreamReceiveComplete;
    QUIC_STREAM_RECEIVE_SET_ENABLED_FN  StreamReceiveSetEnabled;

    QUIC_DATAGRAM_SEND_FN               DatagramSend;

} QUIC_API_TABLE;

//
// Opens the API library and initializes it if this is the first call for the
// process. It returns API function table for the rest of the API's functions.
// MsQuicClose must be called when the app is done with the function table.
//
_IRQL_requires_max_(PASSIVE_LEVEL)
QUIC_STATUS
QUIC_API
MsQuicOpen(
    _Out_ _Pre_defensive_ const QUIC_API_TABLE** QuicApi
    );

//
// Cleans up the function table returned from MsQuicOpen and releases the
// reference on the API.
//
_IRQL_requires_max_(PASSIVE_LEVEL)
void
QUIC_API
MsQuicClose(
    _In_ _Pre_defensive_ const QUIC_API_TABLE* QuicApi
    );

#if defined(__cplusplus)
}
#endif

#endif // _MSQUIC_<|MERGE_RESOLUTION|>--- conflicted
+++ resolved
@@ -109,7 +109,7 @@
 typedef enum QUIC_STREAM_SCHEDULING_SCHEME {
     QUIC_STREAM_SCHEDULING_SCHEME_FIFO          = 0x0000,   // Sends stream data first come, first served. (Default)
     QUIC_STREAM_SCHEDULING_SCHEME_ROUND_ROBIN   = 0x0001,   // Sends stream data evenly multiplexed.
-    QUIC_STREAM_SCHEDULING_SCHEME_COUNT                     // The number of stream scheduling schemes. 
+    QUIC_STREAM_SCHEDULING_SCHEME_COUNT                     // The number of stream scheduling schemes.
 } QUIC_STREAM_SCHEDULING_SCHEME;
 
 typedef enum QUIC_STREAM_OPEN_FLAGS {
@@ -381,11 +381,8 @@
 #define QUIC_PARAM_CONN_SHARE_UDP_BINDING               17  // uint8_t (BOOLEAN)
 #define QUIC_PARAM_CONN_IDEAL_PROCESSOR                 18  // uint8_t
 #define QUIC_PARAM_CONN_MAX_STREAM_IDS                  19  // uint64_t[4]
-<<<<<<< HEAD
-#define QUIC_PARAM_CONN_DATAGRAMS                       20  // uint8_t (BOOLEAN)
-=======
 #define QUIC_PARAM_CONN_STREAM_SCHEDULING_SCHEME        20  // QUIC_STREAM_SCHEDULING_SCHEME
->>>>>>> 601000bc
+#define QUIC_PARAM_CONN_DATAGRAMS                       21  // uint8_t (BOOLEAN)
 
 #ifdef WIN32 // Windows certificate validation ignore flags.
 #define QUIC_CERTIFICATE_FLAG_IGNORE_REVOCATION                 0x00000080
