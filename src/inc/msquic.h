/*++

    Copyright (c) Microsoft Corporation.
    Licensed under the MIT License.

Abstract:

    Declarations for the MsQuic API, which enables applications and drivers to
    create QUIC connections as a client or server.

    For more detailed information, see ../docs/API.md

Supported Platforms:

    Windows User mode
    Windows Kernel mode
    Linux User mode

--*/

#ifndef _MSQUIC_
#define _MSQUIC_

#ifdef _WIN32
#pragma once
#endif

#pragma warning(disable:4201)  // nonstandard extension used: nameless struct/union
#pragma warning(disable:4214)  // nonstandard extension used: bit field types other than int

#ifdef _KERNEL_MODE
#include "msquic_winkernel.h"
#elif _WIN32
#include "msquic_winuser.h"
#elif __linux__
#include "msquic_linux.h"
#else
#error "Unsupported Platform"
#endif

#if defined(__cplusplus)
extern "C" {
#endif

typedef struct QUIC_HANDLE *HQUIC;

//
// The maximum value that can be encoded in a 62-bit integer.
//
#define QUIC_UINT62_MAX ((1ULL << 62U) - 1)

//
// Represents a 62-bit integer.
//
typedef _In_range_(0, QUIC_UINT62_MAX) uint64_t QUIC_UINT62;

//
// An ALPN must not exceed 255 bytes, and must not be zero-length.
//
#define QUIC_MAX_ALPN_LENGTH            255

//
// A server name must not exceed 65535 bytes.
//
#define QUIC_MAX_SNI_LENGTH             65535

//
// The maximum number of bytes of application data a server application can
// send in a resumption ticket.
//
#define QUIC_MAX_RESUMPTION_APP_DATA_LENGTH     1000

typedef enum QUIC_EXECUTION_PROFILE {
    QUIC_EXECUTION_PROFILE_LOW_LATENCY,         // Default
    QUIC_EXECUTION_PROFILE_TYPE_MAX_THROUGHPUT,
    QUIC_EXECUTION_PROFILE_TYPE_SCAVENGER,
    QUIC_EXECUTION_PROFILE_TYPE_REAL_TIME,
} QUIC_EXECUTION_PROFILE;

typedef enum QUIC_LOAD_BALANCING_MODE {
    QUIC_LOAD_BALANCING_DISABLED,               // Default
    QUIC_LOAD_BALANCING_SERVER_ID_IP,           // Encodes IP address in Server ID
} QUIC_LOAD_BALANCING_MODE;

typedef enum QUIC_CREDENTIAL_TYPE {
    QUIC_CREDENTIAL_TYPE_NONE,
    QUIC_CREDENTIAL_TYPE_CERTIFICATE_HASH,
    QUIC_CREDENTIAL_TYPE_CERTIFICATE_HASH_STORE,
    QUIC_CREDENTIAL_TYPE_CERTIFICATE_CONTEXT,
    QUIC_CREDENTIAL_TYPE_CERTIFICATE_FILE,
} QUIC_CREDENTIAL_TYPE;

typedef enum QUIC_CREDENTIAL_FLAGS {
    QUIC_CREDENTIAL_FLAG_NONE                           = 0x00000000,
    QUIC_CREDENTIAL_FLAG_CLIENT                         = 0x00000001, // Lack of client flag indicates server.
    QUIC_CREDENTIAL_FLAG_LOAD_ASYNCHRONOUS              = 0x00000002,
    QUIC_CREDENTIAL_FLAG_NO_CERTIFICATE_VALIDATION      = 0x00000004,
<<<<<<< HEAD
    QUIC_CREDENTIAL_FLAG_ENABLE_OCSP                    = 0x00000008,
    QUIC_CREDENTIAL_FLAG_CUSTOM_CERTIFICATE_VALIDATION  = 0x00000010
=======
    QUIC_CREDENTIAL_FLAG_ENABLE_OCSP                    = 0x00000008, // Schannel only currently
    QUIC_CREDENTIAL_FLAG_DEFER_CERTIFICATE_VALIDATION   = 0x00000010, // Schannel only currently
>>>>>>> 480d7581
} QUIC_CREDENTIAL_FLAGS;

DEFINE_ENUM_FLAG_OPERATORS(QUIC_CREDENTIAL_FLAGS);

typedef enum QUIC_CERTIFICATE_HASH_STORE_FLAGS {
    QUIC_CERTIFICATE_HASH_STORE_FLAG_NONE           = 0x0000,
    QUIC_CERTIFICATE_HASH_STORE_FLAG_MACHINE_STORE  = 0x0001,
} QUIC_CERTIFICATE_HASH_STORE_FLAGS;

DEFINE_ENUM_FLAG_OPERATORS(QUIC_CERTIFICATE_HASH_STORE_FLAGS);

typedef enum QUIC_CONNECTION_SHUTDOWN_FLAGS {
    QUIC_CONNECTION_SHUTDOWN_FLAG_NONE      = 0x0000,
    QUIC_CONNECTION_SHUTDOWN_FLAG_SILENT    = 0x0001,   // Don't send the close frame over the network.
} QUIC_CONNECTION_SHUTDOWN_FLAGS;

DEFINE_ENUM_FLAG_OPERATORS(QUIC_CONNECTION_SHUTDOWN_FLAGS);

typedef enum QUIC_SERVER_RESUMPTION_LEVEL {
    QUIC_SERVER_NO_RESUME,
    QUIC_SERVER_RESUME_ONLY,
    QUIC_SERVER_RESUME_AND_ZERORTT,
} QUIC_SERVER_RESUMPTION_LEVEL;

typedef enum QUIC_SEND_RESUMPTION_FLAGS {
    QUIC_SEND_RESUMPTION_FLAG_NONE          = 0x0000,
    QUIC_SEND_RESUMPTION_FLAG_FINAL         = 0x0001,   // Free TLS state after sending this ticket.
} QUIC_SEND_RESUMPTION_FLAGS;

DEFINE_ENUM_FLAG_OPERATORS(QUIC_SEND_RESUMPTION_FLAGS);

typedef enum QUIC_STREAM_SCHEDULING_SCHEME {
    QUIC_STREAM_SCHEDULING_SCHEME_FIFO          = 0x0000,   // Sends stream data first come, first served. (Default)
    QUIC_STREAM_SCHEDULING_SCHEME_ROUND_ROBIN   = 0x0001,   // Sends stream data evenly multiplexed.
    QUIC_STREAM_SCHEDULING_SCHEME_COUNT,                    // The number of stream scheduling schemes.
} QUIC_STREAM_SCHEDULING_SCHEME;

typedef enum QUIC_STREAM_OPEN_FLAGS {
    QUIC_STREAM_OPEN_FLAG_NONE              = 0x0000,
    QUIC_STREAM_OPEN_FLAG_UNIDIRECTIONAL    = 0x0001,   // Indicates the stream is unidirectional.
    QUIC_STREAM_OPEN_FLAG_0_RTT             = 0x0002,   // The stream was opened via a 0-RTT packet.
} QUIC_STREAM_OPEN_FLAGS;

DEFINE_ENUM_FLAG_OPERATORS(QUIC_STREAM_OPEN_FLAGS);

typedef enum QUIC_STREAM_START_FLAGS {
    QUIC_STREAM_START_FLAG_NONE             = 0x0000,
    QUIC_STREAM_START_FLAG_FAIL_BLOCKED     = 0x0001,   // Only opens the stream if flow control allows.
    QUIC_STREAM_START_FLAG_IMMEDIATE        = 0x0002,   // Immediately informs peer that stream is open.
    QUIC_STREAM_START_FLAG_ASYNC            = 0x0004,   // Don't block the API call to wait for completion.
} QUIC_STREAM_START_FLAGS;

DEFINE_ENUM_FLAG_OPERATORS(QUIC_STREAM_START_FLAGS);

typedef enum QUIC_STREAM_SHUTDOWN_FLAGS {
    QUIC_STREAM_SHUTDOWN_FLAG_NONE          = 0x0000,
    QUIC_STREAM_SHUTDOWN_FLAG_GRACEFUL      = 0x0001,   // Cleanly closes the send path.
    QUIC_STREAM_SHUTDOWN_FLAG_ABORT_SEND    = 0x0002,   // Abruptly closes the send path.
    QUIC_STREAM_SHUTDOWN_FLAG_ABORT_RECEIVE = 0x0004,   // Abruptly closes the receive path.
    QUIC_STREAM_SHUTDOWN_FLAG_ABORT         = 0x0006,   // Abruptly closes both send and receive paths.
    QUIC_STREAM_SHUTDOWN_FLAG_IMMEDIATE     = 0x0008,   // Immediately sends completion events to app.
} QUIC_STREAM_SHUTDOWN_FLAGS;

DEFINE_ENUM_FLAG_OPERATORS(QUIC_STREAM_SHUTDOWN_FLAGS);

typedef enum QUIC_RECEIVE_FLAGS {
    QUIC_RECEIVE_FLAG_NONE                  = 0x0000,
    QUIC_RECEIVE_FLAG_0_RTT                 = 0x0001,   // Data was encrypted with 0-RTT key.
    QUIC_RECEIVE_FLAG_FIN                   = 0x0002,   // FIN was included with this data.
} QUIC_RECEIVE_FLAGS;

DEFINE_ENUM_FLAG_OPERATORS(QUIC_RECEIVE_FLAGS);

typedef enum QUIC_SEND_FLAGS {
    QUIC_SEND_FLAG_NONE                     = 0x0000,
    QUIC_SEND_FLAG_ALLOW_0_RTT              = 0x0001,   // Allows the use of encrypting with 0-RTT key.
    QUIC_SEND_FLAG_START                    = 0x0002,   // Asynchronously starts the stream with the sent data.
    QUIC_SEND_FLAG_FIN                      = 0x0004,   // Indicates the request is the one last sent on the stream.
    QUIC_SEND_FLAG_DGRAM_PRIORITY           = 0x0008,   // Indicates the datagram is higher priority than others.
} QUIC_SEND_FLAGS;

DEFINE_ENUM_FLAG_OPERATORS(QUIC_SEND_FLAGS);

typedef enum QUIC_DATAGRAM_SEND_STATE {
    QUIC_DATAGRAM_SEND_SENT,                            // Sent and awaiting acknowledegment
    QUIC_DATAGRAM_SEND_LOST_SUSPECT,                    // Suspected as lost, but still tracked
    QUIC_DATAGRAM_SEND_LOST_DISCARDED,                  // Lost and not longer being tracked
    QUIC_DATAGRAM_SEND_ACKNOWLEDGED,                    // Acknowledged
    QUIC_DATAGRAM_SEND_ACKNOWLEDGED_SPURIOUS,           // Acknowledged after being suspected lost
    QUIC_DATAGRAM_SEND_CANCELED,                        // Canceled before send
} QUIC_DATAGRAM_SEND_STATE;

//
// Helper to determine if a datagrams state is final, and no longer tracked
// by MsQuic.
//
#define QUIC_DATAGRAM_SEND_STATE_IS_FINAL(State) \
    ((State) >= QUIC_DATAGRAM_SEND_LOST_DISCARDED)


typedef struct QUIC_REGISTRATION_CONFIG { // All fields may be NULL/zero.
    const char* AppName;
    QUIC_EXECUTION_PROFILE ExecutionProfile;
} QUIC_REGISTRATION_CONFIG;

typedef
_IRQL_requires_max_(PASSIVE_LEVEL)
_Function_class_(QUIC_CREDENTIAL_LOAD_COMPLETE)
void
(QUIC_API QUIC_CREDENTIAL_LOAD_COMPLETE)(
    _In_ HQUIC Configuration,
    _In_opt_ void* Context,
    _In_ QUIC_STATUS Status
    );

typedef QUIC_CREDENTIAL_LOAD_COMPLETE *QUIC_CREDENTIAL_LOAD_COMPLETE_HANDLER;

typedef struct QUIC_CERTIFICATE_HASH {
    uint8_t ShaHash[20];
} QUIC_CERTIFICATE_HASH;

typedef struct QUIC_CERTIFICATE_HASH_STORE {
    QUIC_CERTIFICATE_HASH_STORE_FLAGS Flags;
    uint8_t ShaHash[20];
    char StoreName[128];
} QUIC_CERTIFICATE_HASH_STORE;

typedef struct QUIC_CERTIFICATE_FILE {
    const char *PrivateKeyFile;
    const char *CertificateFile;
} QUIC_CERTIFICATE_FILE;

typedef void QUIC_CERTIFICATE; // Platform specific certificate context object

typedef struct QUIC_CREDENTIAL_CONFIG {
    QUIC_CREDENTIAL_TYPE Type;
    QUIC_CREDENTIAL_FLAGS Flags;
    union {
        QUIC_CERTIFICATE_HASH* CertificateHash;
        QUIC_CERTIFICATE_HASH_STORE* CertificateHashStore;
        QUIC_CERTIFICATE* CertificateContext;
        QUIC_CERTIFICATE_FILE* CertificateFile;
    };
    const char* Principal;
    void* TicketKey; // Optional, 44 byte array
    QUIC_CREDENTIAL_LOAD_COMPLETE_HANDLER AsyncHandler; // Optional
} QUIC_CREDENTIAL_CONFIG;

//
// A single contiguous buffer.
//
typedef struct QUIC_BUFFER {
    uint32_t Length;
    _Field_size_bytes_(Length)
    uint8_t* Buffer;
} QUIC_BUFFER;

//
// All the available information describing a new incoming connection.
//
typedef struct QUIC_NEW_CONNECTION_INFO {
    uint32_t QuicVersion;
    const QUIC_ADDR* LocalAddress;
    const QUIC_ADDR* RemoteAddress;
    uint32_t CryptoBufferLength;
    uint16_t ClientAlpnListLength;
    uint16_t ServerNameLength;
    uint8_t NegotiatedAlpnLength;
    _Field_size_bytes_(CryptoBufferLength)
    const uint8_t* CryptoBuffer;
    _Field_size_bytes_(ClientAlpnListLength)
    const uint8_t* ClientAlpnList;
    _Field_size_bytes_(NegotiatedAlpnLength)
    const uint8_t* NegotiatedAlpn;
    _Field_size_bytes_opt_(ServerNameLength)
    const char* ServerName;
} QUIC_NEW_CONNECTION_INFO;

//
// All statistics available to query about a connection.
//
typedef struct QUIC_STATISTICS {
    uint64_t CorrelationId;
    uint32_t VersionNegotiation     : 1;
    uint32_t StatelessRetry         : 1;
    uint32_t ResumptionAttempted    : 1;
    uint32_t ResumptionSucceeded    : 1;
    uint32_t Rtt;                       // In microseconds
    uint32_t MinRtt;                    // In microseconds
    uint32_t MaxRtt;                    // In microseconds
    struct {
        uint64_t Start;
        uint64_t InitialFlightEnd;      // Processed all peer's Initial packets
        uint64_t HandshakeFlightEnd;    // Processed all peer's Handshake packets
    } Timing;
    struct {
        uint32_t ClientFlight1Bytes;    // Sum of TLS payloads
        uint32_t ServerFlight1Bytes;    // Sum of TLS payloads
        uint32_t ClientFlight2Bytes;    // Sum of TLS payloads
    } Handshake;
    struct {
        uint16_t PathMtu;               // Current path MTU.
        uint64_t TotalPackets;          // QUIC packets; could be coalesced into fewer UDP datagrams.
        uint64_t RetransmittablePackets;
        uint64_t SuspectedLostPackets;
        uint64_t SpuriousLostPackets;   // Actual lost is (SuspectedLostPackets - SpuriousLostPackets)
        uint64_t TotalBytes;            // Sum of UDP payloads
        uint64_t TotalStreamBytes;      // Sum of stream payloads
        uint32_t CongestionCount;       // Number of congestion events
        uint32_t PersistentCongestionCount; // Number of persistent congestion events
    } Send;
    struct {
        uint64_t TotalPackets;          // QUIC packets; could be coalesced into fewer UDP datagrams.
        uint64_t ReorderedPackets;      // Packets where packet number is less than highest seen.
        uint64_t DroppedPackets;        // Includes DuplicatePackets.
        uint64_t DuplicatePackets;
        uint64_t TotalBytes;            // Sum of UDP payloads
        uint64_t TotalStreamBytes;      // Sum of stream payloads
        uint64_t DecryptionFailures;    // Count of packet decryption failures.
        uint64_t ValidAckFrames;        // Count of receive ACK frames.
    } Recv;
    struct {
        uint32_t KeyUpdateCount;
    } Misc;
} QUIC_STATISTICS;

typedef struct QUIC_LISTENER_STATISTICS {

    uint64_t TotalAcceptedConnections;
    uint64_t TotalRejectedConnections;

    struct {
        struct {
            uint64_t DroppedPackets;
        } Recv;
    } Binding;
} QUIC_LISTENER_STATISTICS;

typedef enum QUIC_PERFORMANCE_COUNTERS {
    QUIC_PERF_COUNTER_CONN_CREATED,         // Total connections ever allocated.
    QUIC_PERF_COUNTER_CONN_HANDSHAKE_FAIL,  // Total connections that failed during handshake.
    QUIC_PERF_COUNTER_CONN_APP_REJECT,      // Total connections rejected by the application.
    QUIC_PERF_COUNTER_CONN_RESUMED,         // Total connections resumed.
    QUIC_PERF_COUNTER_CONN_ACTIVE,          // Connections currently allocated.
    QUIC_PERF_COUNTER_CONN_CONNECTED,       // Connections currently in the connected state.
    QUIC_PERF_COUNTER_CONN_PROTOCOL_ERRORS, // Total connections shutdown with a protocol error.
    QUIC_PERF_COUNTER_CONN_NO_ALPN,         // Total connection attempts with no matching ALPN.
    QUIC_PERF_COUNTER_STRM_ACTIVE,          // Current streams allocated.
    QUIC_PERF_COUNTER_PKTS_SUSPECTED_LOST,  // Total suspected packets lost
    QUIC_PERF_COUNTER_PKTS_DROPPED,         // Total packets dropped for any reason.
    QUIC_PERF_COUNTER_PKTS_DECRYPTION_FAIL, // Total packets with decryption failures.
    QUIC_PERF_COUNTER_UDP_RECV,             // Total UDP datagrams received.
    QUIC_PERF_COUNTER_UDP_SEND,             // Total UDP datagrams sent.
    QUIC_PERF_COUNTER_UDP_RECV_BYTES,       // Total UDP payload bytes received.
    QUIC_PERF_COUNTER_UDP_SEND_BYTES,       // Total UDP payload bytes sent.
    QUIC_PERF_COUNTER_UDP_RECV_EVENTS,      // Total UDP receive events.
    QUIC_PERF_COUNTER_UDP_SEND_CALLS,       // Total UDP send API calls.
    QUIC_PERF_COUNTER_APP_SEND_BYTES,       // Total bytes sent by applications.
    QUIC_PERF_COUNTER_APP_RECV_BYTES,       // Total bytes received by applications.
    QUIC_PERF_COUNTER_CONN_QUEUE_DEPTH,     // Current connections queued for processing.
    QUIC_PERF_COUNTER_CONN_OPER_QUEUE_DEPTH,// Current connection operations queued.
    QUIC_PERF_COUNTER_CONN_OPER_QUEUED,     // Total connection operations queued ever.
    QUIC_PERF_COUNTER_CONN_OPER_COMPLETED,  // Total connection operations processed ever.
    QUIC_PERF_COUNTER_WORK_OPER_QUEUE_DEPTH,// Current worker operations queued.
    QUIC_PERF_COUNTER_WORK_OPER_QUEUED,     // Total worker operations queued ever.
    QUIC_PERF_COUNTER_WORK_OPER_COMPLETED,  // Total worker operations processed ever.
    QUIC_PERF_COUNTER_MAX,
} QUIC_PERFORMANCE_COUNTERS;

typedef struct QUIC_SETTINGS {

    union {
        uint64_t IsSetFlags;
        struct {
            uint64_t MaxBytesPerKey             : 1;
            uint64_t HandshakeIdleTimeoutMs     : 1;
            uint64_t IdleTimeoutMs              : 1;
            uint64_t TlsClientMaxSendBuffer     : 1;
            uint64_t TlsServerMaxSendBuffer     : 1;
            uint64_t StreamRecvWindowDefault    : 1;
            uint64_t StreamRecvBufferDefault    : 1;
            uint64_t ConnFlowControlWindow      : 1;
            uint64_t MaxWorkerQueueDelayUs      : 1;
            uint64_t MaxStatelessOperations     : 1;
            uint64_t InitialWindowPackets       : 1;
            uint64_t SendIdleTimeoutMs          : 1;
            uint64_t InitialRttMs               : 1;
            uint64_t MaxAckDelayMs              : 1;
            uint64_t DisconnectTimeoutMs        : 1;
            uint64_t KeepAliveIntervalMs        : 1;
            uint64_t PeerBidiStreamCount        : 1;
            uint64_t PeerUnidiStreamCount       : 1;
            uint64_t RetryMemoryLimit           : 1;
            uint64_t LoadBalancingMode          : 1;
            uint64_t MaxOperationsPerDrain      : 1;
            uint64_t SendBufferingEnabled       : 1;
            uint64_t PacingEnabled              : 1;
            uint64_t MigrationEnabled           : 1;
            uint64_t DatagramReceiveEnabled     : 1;
            uint64_t ServerResumptionLevel      : 1;
            uint64_t RESERVED                   : 38;
        } IsSet;
    };

    uint64_t MaxBytesPerKey;
    uint64_t HandshakeIdleTimeoutMs;
    uint64_t IdleTimeoutMs;
    uint32_t TlsClientMaxSendBuffer;
    uint32_t TlsServerMaxSendBuffer;
    uint32_t StreamRecvWindowDefault;
    uint32_t StreamRecvBufferDefault;
    uint32_t ConnFlowControlWindow;
    uint32_t MaxWorkerQueueDelayUs;
    uint32_t MaxStatelessOperations;
    uint32_t InitialWindowPackets;
    uint32_t SendIdleTimeoutMs;
    uint32_t InitialRttMs;
    uint32_t MaxAckDelayMs;
    uint32_t DisconnectTimeoutMs;
    uint32_t KeepAliveIntervalMs;
    uint16_t PeerBidiStreamCount;
    uint16_t PeerUnidiStreamCount;
    uint16_t RetryMemoryLimit;              // Global only
    uint16_t LoadBalancingMode;             // Global only
    uint8_t MaxOperationsPerDrain;
    uint8_t SendBufferingEnabled    : 1;
    uint8_t PacingEnabled           : 1;
    uint8_t MigrationEnabled        : 1;
    uint8_t DatagramReceiveEnabled  : 1;
    uint8_t ServerResumptionLevel   : 2;    // QUIC_SERVER_RESUMPTION_LEVEL
    uint8_t RESERVED                : 2;

} QUIC_SETTINGS;

//
// Functions for associating application contexts with QUIC handles.
//

typedef
_IRQL_requires_max_(DISPATCH_LEVEL)
void
(QUIC_API * QUIC_SET_CONTEXT_FN)(
    _In_ _Pre_defensive_ HQUIC Handle,
    _In_opt_ void* Context
    );

typedef
_IRQL_requires_max_(DISPATCH_LEVEL)
void*
(QUIC_API * QUIC_GET_CONTEXT_FN)(
    _In_ _Pre_defensive_ HQUIC Handle
    );

//
// Sets the event handler for the QUIC handle. The type of the handler must be
// appropriate for the type of the handle.
//
typedef
_IRQL_requires_max_(DISPATCH_LEVEL)
void
(QUIC_API * QUIC_SET_CALLBACK_HANDLER_FN)(
    _In_ _Pre_defensive_ HQUIC Handle,
    _In_ void* Handler,
    _In_opt_ void* Context
    );

//
// Get and Set parameters on a handle.
//

typedef enum QUIC_PARAM_LEVEL {
    QUIC_PARAM_LEVEL_GLOBAL,
    QUIC_PARAM_LEVEL_REGISTRATION,
    QUIC_PARAM_LEVEL_CONFIGURATION,
    QUIC_PARAM_LEVEL_LISTENER,
    QUIC_PARAM_LEVEL_CONNECTION,
    QUIC_PARAM_LEVEL_TLS,
    QUIC_PARAM_LEVEL_STREAM,
} QUIC_PARAM_LEVEL;

//
// Parameters for QUIC_PARAM_LEVEL_GLOBAL.
//
#define QUIC_PARAM_GLOBAL_RETRY_MEMORY_PERCENT          0   // uint16_t
#define QUIC_PARAM_GLOBAL_SUPPORTED_VERSIONS            1   // uint32_t[] - network byte order
#define QUIC_PARAM_GLOBAL_LOAD_BALACING_MODE            2   // uint16_t - QUIC_LOAD_BALANCING_MODE
#define QUIC_PARAM_GLOBAL_PERF_COUNTERS                 3   // uint64_t[] - Array size is QUIC_PERF_COUNTER_MAX
#define QUIC_PARAM_GLOBAL_SETTINGS                      4   // QUIC_SETTINGS

//
// Parameters for QUIC_PARAM_LEVEL_REGISTRATION.
//
#define QUIC_PARAM_REGISTRATION_CID_PREFIX              0   // uint8_t[]

//
// Parameters for QUIC_PARAM_LEVEL_CONFIGURATION.
//
#define QUIC_PARAM_CONFIGURATION_SETTINGS               0   // QUIC_SETTINGS

//
// Parameters for QUIC_PARAM_LEVEL_LISTENER.
//
#define QUIC_PARAM_LISTENER_LOCAL_ADDRESS               0   // QUIC_ADDR
#define QUIC_PARAM_LISTENER_STATS                       1   // QUIC_LISTENER_STATISTICS

//
// Parameters for QUIC_PARAM_LEVEL_CONNECTION.
//
#define QUIC_PARAM_CONN_QUIC_VERSION                    0   // uint32_t
#define QUIC_PARAM_CONN_LOCAL_ADDRESS                   1   // QUIC_ADDR
#define QUIC_PARAM_CONN_REMOTE_ADDRESS                  2   // QUIC_ADDR
#define QUIC_PARAM_CONN_IDEAL_PROCESSOR                 3   // uint16_t
#define QUIC_PARAM_CONN_SETTINGS                        4   // QUIC_SETTINGS
#define QUIC_PARAM_CONN_STATISTICS                      5   // QUIC_STATISTICS
#define QUIC_PARAM_CONN_STATISTICS_PLAT                 6   // QUIC_STATISTICS
#define QUIC_PARAM_CONN_SHARE_UDP_BINDING               7   // uint8_t (BOOLEAN)
#define QUIC_PARAM_CONN_LOCAL_BIDI_STREAM_COUNT         8   // uint16_t
#define QUIC_PARAM_CONN_LOCAL_UNIDI_STREAM_COUNT        9   // uint16_t
#define QUIC_PARAM_CONN_MAX_STREAM_IDS                  10  // uint64_t[4]
#define QUIC_PARAM_CONN_CLOSE_REASON_PHRASE             11  // char[]
#define QUIC_PARAM_CONN_STREAM_SCHEDULING_SCHEME        12  // QUIC_STREAM_SCHEDULING_SCHEME
#define QUIC_PARAM_CONN_DATAGRAM_RECEIVE_ENABLED        13  // uint8_t (BOOLEAN)
#define QUIC_PARAM_CONN_DATAGRAM_SEND_ENABLED           14  // uint8_t (BOOLEAN)
#ifdef QUIC_API_ENABLE_INSECURE_FEATURES
#define QUIC_PARAM_CONN_DISABLE_1RTT_ENCRYPTION         15  // uint8_t (BOOLEAN)
#endif
#define QUIC_PARAM_CONN_RESUMPTION_TICKET               16  // uint8_t[]
#define QUIC_PARAM_CONN_PEER_CERTIFICATE_VALID          17  // uint8_t (BOOLEAN)

//
// Parameters for QUIC_PARAM_LEVEL_TLS.
//
#ifdef WIN32 // Windows Platform specific parameters
typedef struct QUIC_SCHANNEL_CONTEXT_ATTRIBUTE_W {
    unsigned long Attribute;
    void* Buffer;
} QUIC_SCHANNEL_CONTEXT_ATTRIBUTE_W;
#define QUIC_PARAM_TLS_SCHANNEL_CONTEXT_ATTRIBUTE_W     0x1000000   // QUIC_SCHANNEL_CONTEXT_ATTRIBUTE_W
#endif

//
// Parameters for QUIC_PARAM_LEVEL_STREAM.
//
#define QUIC_PARAM_STREAM_ID                            0   // QUIC_UINT62
#define QUIC_PARAM_STREAM_0RTT_LENGTH                   1   // uint64_t
#define QUIC_PARAM_STREAM_IDEAL_SEND_BUFFER_SIZE        2   // uint64_t - bytes

typedef
_IRQL_requires_max_(PASSIVE_LEVEL)
QUIC_STATUS
(QUIC_API * QUIC_SET_PARAM_FN)(
    _When_(Level == QUIC_PARAM_LEVEL_GLOBAL, _Reserved_)
    _When_(Level != QUIC_PARAM_LEVEL_GLOBAL, _In_ _Pre_defensive_)
        HQUIC Handle,
    _In_ _Pre_defensive_ QUIC_PARAM_LEVEL Level,
    _In_ uint32_t Param,
    _In_ uint32_t BufferLength,
    _In_reads_bytes_(BufferLength)
        const void* Buffer
    );

typedef
_IRQL_requires_max_(PASSIVE_LEVEL)
QUIC_STATUS
(QUIC_API * QUIC_GET_PARAM_FN)(
    _When_(Level == QUIC_PARAM_LEVEL_GLOBAL, _Reserved_)
    _When_(Level != QUIC_PARAM_LEVEL_GLOBAL, _In_ _Pre_defensive_)
        HQUIC Handle,
    _In_ _Pre_defensive_ QUIC_PARAM_LEVEL Level,
    _In_ uint32_t Param,
    _Inout_ _Pre_defensive_ uint32_t* BufferLength,
    _Out_writes_bytes_opt_(*BufferLength)
        void* Buffer
    );

//
// Registration Context Interface.
//

//
// Opens a new registration.
//
typedef
_IRQL_requires_max_(PASSIVE_LEVEL)
QUIC_STATUS
(QUIC_API * QUIC_REGISTRATION_OPEN_FN)(
    _In_opt_ const QUIC_REGISTRATION_CONFIG* Config,
    _Outptr_ _At_(*Registration, __drv_allocatesMem(Mem)) _Pre_defensive_
        HQUIC* Registration
    );

//
// Closes the registration. This function synchronizes the cleanup of all
// child objects. It does this by blocking until all those child objects have
// been closed by the application.
// N.B. This function will deadlock if called in any MsQuic callbacks.
//
typedef
_IRQL_requires_max_(PASSIVE_LEVEL)
void
(QUIC_API * QUIC_REGISTRATION_CLOSE_FN)(
    _In_ _Pre_defensive_ __drv_freesMem(Mem)
        HQUIC Registration
    );

//
// Calls shutdown for all connections in this registration. Don't call on a
// MsQuic callback thread or it might deadlock.
//
typedef
_IRQL_requires_max_(DISPATCH_LEVEL)
void
(QUIC_API * QUIC_REGISTRATION_SHUTDOWN_FN)(
    _In_ _Pre_defensive_ HQUIC Registration,
    _In_ QUIC_CONNECTION_SHUTDOWN_FLAGS Flags,
    _In_ _Pre_defensive_ QUIC_UINT62 ErrorCode // Application defined error code
    );

//
// Configuration Interface.
//

//
// Opens a new configuration.
//
typedef
_IRQL_requires_max_(PASSIVE_LEVEL)
QUIC_STATUS
(QUIC_API * QUIC_CONFIGURATION_OPEN_FN)(
    _In_ _Pre_defensive_ HQUIC Registration,
    _In_reads_(AlpnBufferCount) _Pre_defensive_
        const QUIC_BUFFER* const AlpnBuffers,
    _In_range_(>, 0) uint32_t AlpnBufferCount,
    _In_reads_bytes_opt_(SettingsSize)
        const QUIC_SETTINGS* Settings,
    _In_ uint32_t SettingsSize,
    _In_opt_ void* Context,
    _Outptr_ _At_(*Configuration, __drv_allocatesMem(Mem)) _Pre_defensive_
        HQUIC* Configuration
    );

//
// Closes an existing configuration.
//
typedef
_IRQL_requires_max_(PASSIVE_LEVEL)
void
(QUIC_API * QUIC_CONFIGURATION_CLOSE_FN)(
    _In_ _Pre_defensive_ __drv_freesMem(Mem)
        HQUIC Configuration
    );

//
// Loads the credentials based on the input configuration.
//
typedef
_IRQL_requires_max_(PASSIVE_LEVEL)
QUIC_STATUS
(QUIC_API * QUIC_CONFIGURATION_LOAD_CREDENTIAL_FN)(
    _In_ _Pre_defensive_ HQUIC Configuration,
    _In_ _Pre_defensive_ const QUIC_CREDENTIAL_CONFIG* CredConfig
    );

//
// Listener Context Interface.
//

typedef enum QUIC_LISTENER_EVENT_TYPE {
    QUIC_LISTENER_EVENT_NEW_CONNECTION      = 0,
} QUIC_LISTENER_EVENT_TYPE;

typedef struct QUIC_LISTENER_EVENT {
    QUIC_LISTENER_EVENT_TYPE Type;
    union {
        struct {
            const QUIC_NEW_CONNECTION_INFO* Info;
            HQUIC Connection;
        } NEW_CONNECTION;
    };
} QUIC_LISTENER_EVENT;

typedef
_IRQL_requires_max_(PASSIVE_LEVEL)
_Function_class_(QUIC_LISTENER_CALLBACK)
QUIC_STATUS
(QUIC_API QUIC_LISTENER_CALLBACK)(
    _In_ HQUIC Listener,
    _In_opt_ void* Context,
    _Inout_ QUIC_LISTENER_EVENT* Event
    );

typedef QUIC_LISTENER_CALLBACK *QUIC_LISTENER_CALLBACK_HANDLER;

//
// Opens a new listener.
//
typedef
_IRQL_requires_max_(PASSIVE_LEVEL)
QUIC_STATUS
(QUIC_API * QUIC_LISTENER_OPEN_FN)(
    _In_ _Pre_defensive_ HQUIC Registration,
    _In_ _Pre_defensive_ QUIC_LISTENER_CALLBACK_HANDLER Handler,
    _In_opt_ void* Context,
    _Outptr_ _At_(*Listener, __drv_allocatesMem(Mem)) _Pre_defensive_
        HQUIC* Listener
    );

//
// Closes an existing listener. N.B. This function will deadlock if called in
// a QUIC_LISTENER_CALLBACK_HANDLER callback.
//
typedef
_IRQL_requires_max_(PASSIVE_LEVEL)
void
(QUIC_API * QUIC_LISTENER_CLOSE_FN)(
    _In_ _Pre_defensive_ __drv_freesMem(Mem)
        HQUIC Listener
    );

//
// Starts the listener processing incoming connections.
//
typedef
_IRQL_requires_max_(PASSIVE_LEVEL)
QUIC_STATUS
(QUIC_API * QUIC_LISTENER_START_FN)(
    _In_ _Pre_defensive_ HQUIC Listener,
    _In_reads_(AlpnBufferCount) _Pre_defensive_
        const QUIC_BUFFER* const AlpnBuffers,
    _In_range_(>, 0) uint32_t AlpnBufferCount,
    _In_opt_ const QUIC_ADDR* LocalAddress
    );

//
// Stops the listener from processing incoming connections.
//
typedef
_IRQL_requires_max_(PASSIVE_LEVEL)
void
(QUIC_API * QUIC_LISTENER_STOP_FN)(
    _In_ _Pre_defensive_ HQUIC Listener
    );

//
// Connections
//

typedef enum QUIC_CONNECTION_EVENT_TYPE {
    QUIC_CONNECTION_EVENT_CONNECTED                         = 0,
    QUIC_CONNECTION_EVENT_SHUTDOWN_INITIATED_BY_TRANSPORT   = 1,    // The transport started the shutdown process.
    QUIC_CONNECTION_EVENT_SHUTDOWN_INITIATED_BY_PEER        = 2,    // The peer application started the shutdown process.
    QUIC_CONNECTION_EVENT_SHUTDOWN_COMPLETE                 = 3,    // Ready for the handle to be closed.
    QUIC_CONNECTION_EVENT_LOCAL_ADDRESS_CHANGED             = 4,
    QUIC_CONNECTION_EVENT_PEER_ADDRESS_CHANGED              = 5,
    QUIC_CONNECTION_EVENT_PEER_STREAM_STARTED               = 6,
    QUIC_CONNECTION_EVENT_STREAMS_AVAILABLE                 = 7,
    QUIC_CONNECTION_EVENT_PEER_NEEDS_STREAMS                = 8,
    QUIC_CONNECTION_EVENT_IDEAL_PROCESSOR_CHANGED           = 9,
    QUIC_CONNECTION_EVENT_DATAGRAM_STATE_CHANGED            = 10,
    QUIC_CONNECTION_EVENT_DATAGRAM_RECEIVED                 = 11,
    QUIC_CONNECTION_EVENT_DATAGRAM_SEND_STATE_CHANGED       = 12,
    QUIC_CONNECTION_EVENT_RESUMED                           = 13,   // Server-only; provides resumption data, if any.
    QUIC_CONNECTION_EVENT_RESUMPTION_TICKET_RECEIVED        = 14,   // Client-only; provides ticket to persist, if any.
<<<<<<< HEAD
    QUIC_CONNECTION_EVENT_PEER_CERTIFICATE_RECEIVED         = 15
=======
    QUIC_CONNECTION_EVENT_PEER_CERTIFICATE_VALIDATION       = 15,   // Only with QUIC_CREDENTIAL_FLAG_DEFER_CERTIFICATE_VALIDATION set
>>>>>>> 480d7581
} QUIC_CONNECTION_EVENT_TYPE;

typedef struct QUIC_CONNECTION_EVENT {
    QUIC_CONNECTION_EVENT_TYPE Type;
    union {
        struct {
            BOOLEAN SessionResumed;
            uint8_t NegotiatedAlpnLength;
            _Field_size_(NegotiatedAlpnLength)
            const uint8_t* NegotiatedAlpn;
        } CONNECTED;
        struct {
            QUIC_STATUS Status;
        } SHUTDOWN_INITIATED_BY_TRANSPORT;
        struct {
            QUIC_UINT62 ErrorCode;
        } SHUTDOWN_INITIATED_BY_PEER;
        struct {
            BOOLEAN HandshakeCompleted          : 1;
            BOOLEAN PeerAcknowledgedShutdown    : 1;
            BOOLEAN AppCloseInProgress          : 1;
        } SHUTDOWN_COMPLETE;
        struct {
            const QUIC_ADDR* Address;
        } LOCAL_ADDRESS_CHANGED;
        struct {
            const QUIC_ADDR* Address;
        } PEER_ADDRESS_CHANGED;
        struct {
            HQUIC Stream;
            QUIC_STREAM_OPEN_FLAGS Flags;
        } PEER_STREAM_STARTED;
        struct {
            uint16_t BidirectionalCount;
            uint16_t UnidirectionalCount;
        } STREAMS_AVAILABLE;
        struct {
            uint16_t IdealProcessor;
        } IDEAL_PROCESSOR_CHANGED;
        struct {
            BOOLEAN SendEnabled;
            uint16_t MaxSendLength;
        } DATAGRAM_STATE_CHANGED;
        struct {
            const QUIC_BUFFER* Buffer;
            QUIC_RECEIVE_FLAGS Flags;
        } DATAGRAM_RECEIVED;
        struct {
            /* inout */ void* ClientContext;
            QUIC_DATAGRAM_SEND_STATE State;
        } DATAGRAM_SEND_STATE_CHANGED;
        struct {
            uint16_t ResumptionStateLength;
            const uint8_t* ResumptionState;
        } RESUMED;
        struct {
            uint32_t ResumptionTicketLength;
            const uint8_t* ResumptionTicket;
        } RESUMPTION_TICKET_RECEIVED;
        struct {
<<<<<<< HEAD
            void* PeerCertificate; // TODO - Type
        } PEER_CERTIFICATE_RECEIVED;
=======
            uint32_t ErrorFlags;                // Bit flag of errors
            QUIC_STATUS Status;                 // Most severe error status
        } PEER_CERTIFICATE_VALIDATION;
>>>>>>> 480d7581
    };
} QUIC_CONNECTION_EVENT;

typedef
_IRQL_requires_max_(PASSIVE_LEVEL)
_Function_class_(QUIC_CONNECTION_CALLBACK)
QUIC_STATUS
(QUIC_API QUIC_CONNECTION_CALLBACK)(
    _In_ HQUIC Connection,
    _In_opt_ void* Context,
    _Inout_ QUIC_CONNECTION_EVENT* Event
    );

typedef QUIC_CONNECTION_CALLBACK *QUIC_CONNECTION_CALLBACK_HANDLER;

//
// Opens a new connection.
//
typedef
_IRQL_requires_max_(DISPATCH_LEVEL)
QUIC_STATUS
(QUIC_API * QUIC_CONNECTION_OPEN_FN)(
    _In_ _Pre_defensive_ HQUIC Registration,
    _In_ _Pre_defensive_ QUIC_CONNECTION_CALLBACK_HANDLER Handler,
    _In_opt_ void* Context,
    _Outptr_ _At_(*Connection, __drv_allocatesMem(Mem)) _Pre_defensive_
        HQUIC* Connection
    );

//
// Closes an existing connection.
//
typedef
_IRQL_requires_max_(PASSIVE_LEVEL)
void
(QUIC_API * QUIC_CONNECTION_CLOSE_FN)(
    _In_ _Pre_defensive_ __drv_freesMem(Mem)
        HQUIC Connection
    );

//
// Starts the shutdown process on the connection. This immediately and silently
// shuts down any open streams; which will trigger callbacks for
// QUIC_CONNECTION_EVENT_STREAM_CLOSED events. Does nothing if already shutdown.
// Can be passed either a connection or stream handle.
//
typedef
_IRQL_requires_max_(DISPATCH_LEVEL)
void
(QUIC_API * QUIC_CONNECTION_SHUTDOWN_FN)(
    _In_ _Pre_defensive_ HQUIC Connection,
    _In_ QUIC_CONNECTION_SHUTDOWN_FLAGS Flags,
    _In_ _Pre_defensive_ QUIC_UINT62 ErrorCode // Application defined error code
    );

//
// Uses the QUIC (client) handle to start a connection attempt to the
// remote server. Can be passed either a connection or stream handle.
//
typedef
_IRQL_requires_max_(PASSIVE_LEVEL)
QUIC_STATUS
(QUIC_API * QUIC_CONNECTION_START_FN)(
    _In_ _Pre_defensive_ HQUIC Connection,
    _In_ _Pre_defensive_ HQUIC Configuration,
    _In_ QUIC_ADDRESS_FAMILY Family,
    _In_reads_opt_z_(QUIC_MAX_SNI_LENGTH)
        const char* ServerName,
    _In_ uint16_t ServerPort // Host byte order
    );

//
// Sets the (server-side) configuration handle for the connection. This must be
// called on an accepted connection in order to proceed with the QUIC handshake.
//
typedef
_IRQL_requires_max_(DISPATCH_LEVEL)
QUIC_STATUS
(QUIC_API * QUIC_CONNECTION_SET_CONFIGURATION_FN)(
    _In_ _Pre_defensive_ HQUIC Connection,
    _In_ _Pre_defensive_ HQUIC Configuration
    );

//
// Uses the QUIC (server) handle to send a resumption ticket to the remote
// client, optionally with app-specific data useful during resumption.
//
typedef
_IRQL_requires_max_(DISPATCH_LEVEL)
QUIC_STATUS
(QUIC_API * QUIC_CONNECTION_SEND_RESUMPTION_FN)(
    _In_ _Pre_defensive_ HQUIC Connection,
    _In_ QUIC_SEND_RESUMPTION_FLAGS Flags,
    _In_ uint16_t DataLength,
    _In_reads_bytes_opt_(DataLength)
        const uint8_t* ResumptionData
    );

//
// Streams
//

typedef enum QUIC_STREAM_EVENT_TYPE {
    QUIC_STREAM_EVENT_START_COMPLETE            = 0,
    QUIC_STREAM_EVENT_RECEIVE                   = 1,
    QUIC_STREAM_EVENT_SEND_COMPLETE             = 2,
    QUIC_STREAM_EVENT_PEER_SEND_SHUTDOWN        = 3,
    QUIC_STREAM_EVENT_PEER_SEND_ABORTED         = 4,
    QUIC_STREAM_EVENT_PEER_RECEIVE_ABORTED      = 5,
    QUIC_STREAM_EVENT_SEND_SHUTDOWN_COMPLETE    = 6,
    QUIC_STREAM_EVENT_SHUTDOWN_COMPLETE         = 7,
    QUIC_STREAM_EVENT_IDEAL_SEND_BUFFER_SIZE    = 8,
} QUIC_STREAM_EVENT_TYPE;

typedef struct QUIC_STREAM_EVENT {
    QUIC_STREAM_EVENT_TYPE Type;
    union {
        struct {
            QUIC_STATUS Status;
            QUIC_UINT62 ID;
        } START_COMPLETE;
        struct {
            /* in */    uint64_t AbsoluteOffset;
            /* inout */ uint64_t TotalBufferLength;
            _Field_size_(BufferCount)
            /* in */    const QUIC_BUFFER* Buffers;
            _Field_range_(1, UINT32_MAX)
            /* in */    uint32_t BufferCount;
            /* in */    QUIC_RECEIVE_FLAGS Flags;
        } RECEIVE;
        struct {
            BOOLEAN Canceled;
            void* ClientContext;
        } SEND_COMPLETE;
        struct {
            QUIC_UINT62 ErrorCode;
        } PEER_SEND_ABORTED;
        struct {
            QUIC_UINT62 ErrorCode;
        } PEER_RECEIVE_ABORTED;
        struct {
            BOOLEAN Graceful;
        } SEND_SHUTDOWN_COMPLETE;
        struct {
            uint64_t ByteCount;
        } IDEAL_SEND_BUFFER_SIZE;
    };
} QUIC_STREAM_EVENT;

typedef
_IRQL_requires_max_(PASSIVE_LEVEL)
_Function_class_(QUIC_STREAM_CALLBACK)
QUIC_STATUS
(QUIC_API QUIC_STREAM_CALLBACK)(
    _In_ HQUIC Stream,
    _In_opt_ void* Context,
    _Inout_ QUIC_STREAM_EVENT* Event
    );

typedef QUIC_STREAM_CALLBACK *QUIC_STREAM_CALLBACK_HANDLER;

//
// Opens a stream on the given connection.
//
typedef
_IRQL_requires_max_(DISPATCH_LEVEL)
QUIC_STATUS
(QUIC_API * QUIC_STREAM_OPEN_FN)(
    _In_ _Pre_defensive_ HQUIC Connection,
    _In_ QUIC_STREAM_OPEN_FLAGS Flags,
    _In_ _Pre_defensive_ QUIC_STREAM_CALLBACK_HANDLER Handler,
    _In_opt_ void* Context,
    _Outptr_ _At_(*Stream, __drv_allocatesMem(Mem)) _Pre_defensive_
        HQUIC* Stream
    );

//
// Closes a stream handle.
//
typedef
_IRQL_requires_max_(PASSIVE_LEVEL)
void
(QUIC_API * QUIC_STREAM_CLOSE_FN)(
    _In_ _Pre_defensive_ __drv_freesMem(Mem)
        HQUIC Stream
    );

//
// Starts processing the stream.
//
typedef
_IRQL_requires_max_(PASSIVE_LEVEL)
QUIC_STATUS
(QUIC_API * QUIC_STREAM_START_FN)(
    _In_ _Pre_defensive_ HQUIC Stream,
    _In_ QUIC_STREAM_START_FLAGS Flags
    );

//
// Shuts the stream down as specified, and waits for graceful
// shutdowns to complete. Does nothing if already shut down.
//
typedef
_IRQL_requires_max_(DISPATCH_LEVEL)
QUIC_STATUS
(QUIC_API * QUIC_STREAM_SHUTDOWN_FN)(
    _In_ _Pre_defensive_ HQUIC Stream,
    _In_ QUIC_STREAM_SHUTDOWN_FLAGS Flags,
    _In_ _Pre_defensive_ QUIC_UINT62 ErrorCode // Application defined error code
    );

//
// Sends data on an open stream.
//
typedef
_IRQL_requires_max_(DISPATCH_LEVEL)
QUIC_STATUS
(QUIC_API * QUIC_STREAM_SEND_FN)(
    _In_ _Pre_defensive_ HQUIC Stream,
    _In_reads_(BufferCount) _Pre_defensive_
        const QUIC_BUFFER* const Buffers,
    _In_ uint32_t BufferCount,
    _In_ QUIC_SEND_FLAGS Flags,
    _In_opt_ void* ClientSendContext
    );

//
// Completes a previously pended receive callback.
//
typedef
_IRQL_requires_max_(DISPATCH_LEVEL)
QUIC_STATUS
(QUIC_API * QUIC_STREAM_RECEIVE_COMPLETE_FN)(
    _In_ _Pre_defensive_ HQUIC Stream,
    _In_ uint64_t BufferLength
    );

//
// Enables or disables stream receive callbacks.
//
typedef
_IRQL_requires_max_(DISPATCH_LEVEL)
QUIC_STATUS
(QUIC_API * QUIC_STREAM_RECEIVE_SET_ENABLED_FN)(
    _In_ _Pre_defensive_ HQUIC Stream,
    _In_ BOOLEAN IsEnabled
    );

//
// Datagrams
//

//
// Sends an unreliable datagram on the connection. Note, the total payload
// of the send must fit in a single QUIC packet.
//
typedef
_IRQL_requires_max_(DISPATCH_LEVEL)
QUIC_STATUS
(QUIC_API * QUIC_DATAGRAM_SEND_FN)(
    _In_ _Pre_defensive_ HQUIC Connection,
    _In_reads_(BufferCount) _Pre_defensive_
        const QUIC_BUFFER* const Buffers,
    _In_ uint32_t BufferCount,
    _In_ QUIC_SEND_FLAGS Flags,
    _In_opt_ void* ClientSendContext
    );

//
// API Function Table.
//
typedef struct QUIC_API_TABLE {

    QUIC_SET_CONTEXT_FN                 SetContext;
    QUIC_GET_CONTEXT_FN                 GetContext;
    QUIC_SET_CALLBACK_HANDLER_FN        SetCallbackHandler;

    QUIC_SET_PARAM_FN                   SetParam;
    QUIC_GET_PARAM_FN                   GetParam;

    QUIC_REGISTRATION_OPEN_FN           RegistrationOpen;
    QUIC_REGISTRATION_CLOSE_FN          RegistrationClose;
    QUIC_REGISTRATION_SHUTDOWN_FN       RegistrationShutdown;

    QUIC_CONFIGURATION_OPEN_FN          ConfigurationOpen;
    QUIC_CONFIGURATION_CLOSE_FN         ConfigurationClose;
    QUIC_CONFIGURATION_LOAD_CREDENTIAL_FN
                                        ConfigurationLoadCredential;

    QUIC_LISTENER_OPEN_FN               ListenerOpen;
    QUIC_LISTENER_CLOSE_FN              ListenerClose;
    QUIC_LISTENER_START_FN              ListenerStart;
    QUIC_LISTENER_STOP_FN               ListenerStop;

    QUIC_CONNECTION_OPEN_FN             ConnectionOpen;
    QUIC_CONNECTION_CLOSE_FN            ConnectionClose;
    QUIC_CONNECTION_SHUTDOWN_FN         ConnectionShutdown;
    QUIC_CONNECTION_START_FN            ConnectionStart;
    QUIC_CONNECTION_SET_CONFIGURATION_FN
                                        ConnectionSetConfiguration;
    QUIC_CONNECTION_SEND_RESUMPTION_FN  ConnectionSendResumptionTicket;

    QUIC_STREAM_OPEN_FN                 StreamOpen;
    QUIC_STREAM_CLOSE_FN                StreamClose;
    QUIC_STREAM_START_FN                StreamStart;
    QUIC_STREAM_SHUTDOWN_FN             StreamShutdown;
    QUIC_STREAM_SEND_FN                 StreamSend;
    QUIC_STREAM_RECEIVE_COMPLETE_FN     StreamReceiveComplete;
    QUIC_STREAM_RECEIVE_SET_ENABLED_FN  StreamReceiveSetEnabled;

    QUIC_DATAGRAM_SEND_FN               DatagramSend;

} QUIC_API_TABLE;

//
// Opens the API library and initializes it if this is the first call for the
// process. It returns API function table for the rest of the API's functions.
// MsQuicClose must be called when the app is done with the function table.
//
_IRQL_requires_max_(PASSIVE_LEVEL)
QUIC_STATUS
QUIC_API
MsQuicOpen(
    _Out_ _Pre_defensive_ const QUIC_API_TABLE** QuicApi
    );

//
// Cleans up the function table returned from MsQuicOpen and releases the
// reference on the API.
//
_IRQL_requires_max_(PASSIVE_LEVEL)
void
QUIC_API
MsQuicClose(
    _In_ _Pre_defensive_ const QUIC_API_TABLE* QuicApi
    );

#if defined(__cplusplus)
}
#endif

#endif // _MSQUIC_<|MERGE_RESOLUTION|>--- conflicted
+++ resolved
@@ -95,13 +95,9 @@
     QUIC_CREDENTIAL_FLAG_CLIENT                         = 0x00000001, // Lack of client flag indicates server.
     QUIC_CREDENTIAL_FLAG_LOAD_ASYNCHRONOUS              = 0x00000002,
     QUIC_CREDENTIAL_FLAG_NO_CERTIFICATE_VALIDATION      = 0x00000004,
-<<<<<<< HEAD
-    QUIC_CREDENTIAL_FLAG_ENABLE_OCSP                    = 0x00000008,
-    QUIC_CREDENTIAL_FLAG_CUSTOM_CERTIFICATE_VALIDATION  = 0x00000010
-=======
     QUIC_CREDENTIAL_FLAG_ENABLE_OCSP                    = 0x00000008, // Schannel only currently
     QUIC_CREDENTIAL_FLAG_DEFER_CERTIFICATE_VALIDATION   = 0x00000010, // Schannel only currently
->>>>>>> 480d7581
+    QUIC_CREDENTIAL_FLAG_CUSTOM_CERTIFICATE_VALIDATION  = 0x00000020,
 } QUIC_CREDENTIAL_FLAGS;
 
 DEFINE_ENUM_FLAG_OPERATORS(QUIC_CREDENTIAL_FLAGS);
@@ -765,11 +761,8 @@
     QUIC_CONNECTION_EVENT_DATAGRAM_SEND_STATE_CHANGED       = 12,
     QUIC_CONNECTION_EVENT_RESUMED                           = 13,   // Server-only; provides resumption data, if any.
     QUIC_CONNECTION_EVENT_RESUMPTION_TICKET_RECEIVED        = 14,   // Client-only; provides ticket to persist, if any.
-<<<<<<< HEAD
-    QUIC_CONNECTION_EVENT_PEER_CERTIFICATE_RECEIVED         = 15
-=======
     QUIC_CONNECTION_EVENT_PEER_CERTIFICATE_VALIDATION       = 15,   // Only with QUIC_CREDENTIAL_FLAG_DEFER_CERTIFICATE_VALIDATION set
->>>>>>> 480d7581
+    QUIC_CONNECTION_EVENT_PEER_CERTIFICATE_RECEIVED         = 16,   // Only with QUIC_CREDENTIAL_FLAG_CUSTOM_CERTIFICATE_VALIDATION set
 } QUIC_CONNECTION_EVENT_TYPE;
 
 typedef struct QUIC_CONNECTION_EVENT {
@@ -830,14 +823,12 @@
             const uint8_t* ResumptionTicket;
         } RESUMPTION_TICKET_RECEIVED;
         struct {
-<<<<<<< HEAD
-            void* PeerCertificate; // TODO - Type
-        } PEER_CERTIFICATE_RECEIVED;
-=======
             uint32_t ErrorFlags;                // Bit flag of errors
             QUIC_STATUS Status;                 // Most severe error status
         } PEER_CERTIFICATE_VALIDATION;
->>>>>>> 480d7581
+        struct {
+            void* PeerCertificate;              // TODO - Type
+        } PEER_CERTIFICATE_RECEIVED;
     };
 } QUIC_CONNECTION_EVENT;
 
