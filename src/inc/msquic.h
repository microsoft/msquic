--- conflicted
+++ resolved
@@ -1039,13 +1039,10 @@
 #define QUIC_PARAM_CONN_ORIG_DEST_CID                   0x05000018  // uint8_t[]
 #define QUIC_PARAM_CONN_SEND_DSCP                       0x05000019  // uint8_t
 #ifdef QUIC_API_ENABLE_PREVIEW_FEATURES
-<<<<<<< HEAD
-#define QUIC_PARAM_CONN_ADD_LOCAL_ADDRESS               0x0500001A  // QUIC_ADDR
-#define QUIC_PARAM_CONN_REMOVE_LOCAL_ADDRESS            0x0500001B  // QUIC_ADDR
-=======
 #define QUIC_PARAM_CONN_NETWORK_STATISTICS              0x05000020  // struct QUIC_NETWORK_STATISTICS
 #define QUIC_PARAM_CONN_CLOSE_ASYNC                     0x0500001A  // uint8_t
->>>>>>> 3f321b6e
+#define QUIC_PARAM_CONN_ADD_LOCAL_ADDRESS               0x0500001B  // QUIC_ADDR
+#define QUIC_PARAM_CONN_REMOVE_LOCAL_ADDRESS            0x0500001C  // QUIC_ADDR
 #endif
 
 //
