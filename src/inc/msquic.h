--- conflicted
+++ resolved
@@ -703,11 +703,8 @@
 #define QUIC_PARAM_GLOBAL_GLOBAL_SETTINGS               0x01000006  // QUIC_GLOBAL_SETTINGS
 #ifdef QUIC_API_ENABLE_PREVIEW_FEATURES
 #define QUIC_PARAM_GLOBAL_VERSION_SETTINGS              0x01000007  // QUIC_VERSION_SETTINGS
-<<<<<<< HEAD
-#define QUIC_PARAM_GLOBAL_RAW_DATAPATH_PROCS            0x01000008  // uint32_t[]
-=======
 #define QUIC_PARAM_GLOBAL_LIBRARY_GIT_HASH              0x01000008  // char[64]
->>>>>>> 19fc4d70
+#define QUIC_PARAM_GLOBAL_RAW_DATAPATH_PROCS            0x01000009  // uint32_t[]
 #endif
 
 //
