--- conflicted
+++ resolved
@@ -270,27 +270,14 @@
 #define QUIC_DATAGRAM_SEND_STATE_IS_FINAL(State) \
     ((State) >= QUIC_DATAGRAM_SEND_LOST_DISCARDED)
 
-<<<<<<< HEAD
 #ifdef QUIC_API_ENABLE_PREVIEW_FEATURES
 
-typedef enum QUIC_EXECUTION_CONFIG_FLAGS {
-    QUIC_EXECUTION_CONFIG_FLAG_NONE             = 0x0000,
-    QUIC_EXECUTION_CONFIG_FLAG_NO_IDEAL_PROC    = 0x0008,
-    QUIC_EXECUTION_CONFIG_FLAG_HIGH_PRIORITY    = 0x0010,
-    QUIC_EXECUTION_CONFIG_FLAG_AFFINITIZE       = 0x0020,
-} QUIC_EXECUTION_CONFIG_FLAGS;
-=======
 typedef enum QUIC_GLOBAL_EXECUTION_CONFIG_FLAGS {
     QUIC_GLOBAL_EXECUTION_CONFIG_FLAG_NONE             = 0x0000,
-#ifdef QUIC_API_ENABLE_PREVIEW_FEATURES
-    QUIC_GLOBAL_EXECUTION_CONFIG_FLAG_RIO              = 0x0002,
-    QUIC_GLOBAL_EXECUTION_CONFIG_FLAG_XDP              = 0x0004,
     QUIC_GLOBAL_EXECUTION_CONFIG_FLAG_NO_IDEAL_PROC    = 0x0008,
     QUIC_GLOBAL_EXECUTION_CONFIG_FLAG_HIGH_PRIORITY    = 0x0010,
     QUIC_GLOBAL_EXECUTION_CONFIG_FLAG_AFFINITIZE       = 0x0020,
-#endif
 } QUIC_GLOBAL_EXECUTION_CONFIG_FLAGS;
->>>>>>> d6af38c8
 
 DEFINE_ENUM_FLAG_OPERATORS(QUIC_GLOBAL_EXECUTION_CONFIG_FLAGS)
 
