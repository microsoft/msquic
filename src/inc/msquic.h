/*++

    Copyright (c) Microsoft Corporation.
    Licensed under the MIT License.

Abstract:

    Declarations for the MsQuic API, which enables applications and drivers to
    create QUIC connections as a client or server.

    For more detailed information, see ../docs/API.md

Supported Platforms:

    Windows User mode
    Windows Kernel mode
    Linux User mode

--*/

#ifndef _MSQUIC_
#define _MSQUIC_

#ifdef _WIN32
#pragma once

#pragma warning(disable:4201)  // nonstandard extension used: nameless struct/union
#pragma warning(disable:4214)  // nonstandard extension used: bit field types other than int
#endif

#ifdef _KERNEL_MODE
#include "msquic_winkernel.h"
#elif _WIN32
#include "msquic_winuser.h"
#elif __linux__ || __APPLE__ || __FreeBSD__
#include "msquic_posix.h"
#else
#error "Unsupported Platform"
#endif

#if defined(__cplusplus)
extern "C" {
#endif

typedef struct QUIC_HANDLE *HQUIC;

//
// The maximum value that can be encoded in a 62-bit integer.
//
#define QUIC_UINT62_MAX ((1ULL << 62U) - 1)

//
// Represents a 62-bit integer.
//
typedef _In_range_(0, QUIC_UINT62_MAX) uint64_t QUIC_UINT62;

//
// An ALPN must not exceed 255 bytes, and must not be zero-length.
//
#define QUIC_MAX_ALPN_LENGTH            255

//
// A server name must not exceed 65535 bytes.
//
#define QUIC_MAX_SNI_LENGTH             65535

//
// The maximum number of bytes of application data a server application can
// send in a resumption ticket.
//
#define QUIC_MAX_RESUMPTION_APP_DATA_LENGTH     1000

//
// The number of bytes of stateless reset key.
//
#define QUIC_STATELESS_RESET_KEY_LENGTH       32

typedef enum QUIC_TLS_PROVIDER {
    QUIC_TLS_PROVIDER_SCHANNEL                  = 0x0000,
    QUIC_TLS_PROVIDER_OPENSSL                   = 0x0001,
} QUIC_TLS_PROVIDER;

typedef enum QUIC_EXECUTION_PROFILE {
    QUIC_EXECUTION_PROFILE_LOW_LATENCY,         // Default
    QUIC_EXECUTION_PROFILE_TYPE_MAX_THROUGHPUT,
    QUIC_EXECUTION_PROFILE_TYPE_SCAVENGER,
    QUIC_EXECUTION_PROFILE_TYPE_REAL_TIME,
} QUIC_EXECUTION_PROFILE;

typedef enum QUIC_LOAD_BALANCING_MODE {
    QUIC_LOAD_BALANCING_DISABLED,               // Default
    QUIC_LOAD_BALANCING_SERVER_ID_IP,           // Encodes IP address in Server ID
    QUIC_LOAD_BALANCING_SERVER_ID_FIXED,        // Encodes a fixed 4-byte value in Server ID
    QUIC_LOAD_BALANCING_COUNT,                  // The number of supported load balancing modes
                                                // MUST BE LAST
} QUIC_LOAD_BALANCING_MODE;

typedef enum QUIC_TLS_ALERT_CODES {
    QUIC_TLS_ALERT_CODE_SUCCESS = 0xFFFF,       // Not a real TlsAlert
    QUIC_TLS_ALERT_CODE_UNEXPECTED_MESSAGE = 10,
    QUIC_TLS_ALERT_CODE_BAD_CERTIFICATE = 42,
    QUIC_TLS_ALERT_CODE_UNSUPPORTED_CERTIFICATE = 43,
    QUIC_TLS_ALERT_CODE_CERTIFICATE_REVOKED = 44,
    QUIC_TLS_ALERT_CODE_CERTIFICATE_EXPIRED = 45,
    QUIC_TLS_ALERT_CODE_CERTIFICATE_UNKNOWN = 46,
    QUIC_TLS_ALERT_CODE_ILLEGAL_PARAMETER = 47,
    QUIC_TLS_ALERT_CODE_UNKNOWN_CA = 48,
    QUIC_TLS_ALERT_CODE_ACCESS_DENIED = 49,
    QUIC_TLS_ALERT_CODE_INSUFFICIENT_SECURITY = 71,
    QUIC_TLS_ALERT_CODE_INTERNAL_ERROR = 80,
    QUIC_TLS_ALERT_CODE_USER_CANCELED = 90,
    QUIC_TLS_ALERT_CODE_CERTIFICATE_REQUIRED = 116,
    QUIC_TLS_ALERT_CODE_MAX = 255,
} QUIC_TLS_ALERT_CODES;

typedef enum QUIC_CREDENTIAL_TYPE {
    QUIC_CREDENTIAL_TYPE_NONE,
    QUIC_CREDENTIAL_TYPE_CERTIFICATE_HASH,
    QUIC_CREDENTIAL_TYPE_CERTIFICATE_HASH_STORE,
    QUIC_CREDENTIAL_TYPE_CERTIFICATE_CONTEXT,
    QUIC_CREDENTIAL_TYPE_CERTIFICATE_FILE,
    QUIC_CREDENTIAL_TYPE_CERTIFICATE_FILE_PROTECTED,
    QUIC_CREDENTIAL_TYPE_CERTIFICATE_PKCS12,
} QUIC_CREDENTIAL_TYPE;

typedef enum QUIC_CREDENTIAL_FLAGS {
    QUIC_CREDENTIAL_FLAG_NONE                                   = 0x00000000,
    QUIC_CREDENTIAL_FLAG_CLIENT                                 = 0x00000001, // Lack of client flag indicates server.
    QUIC_CREDENTIAL_FLAG_LOAD_ASYNCHRONOUS                      = 0x00000002,
    QUIC_CREDENTIAL_FLAG_NO_CERTIFICATE_VALIDATION              = 0x00000004,
    QUIC_CREDENTIAL_FLAG_ENABLE_OCSP                            = 0x00000008, // Schannel only currently
    QUIC_CREDENTIAL_FLAG_INDICATE_CERTIFICATE_RECEIVED          = 0x00000010,
    QUIC_CREDENTIAL_FLAG_DEFER_CERTIFICATE_VALIDATION           = 0x00000020,
    QUIC_CREDENTIAL_FLAG_REQUIRE_CLIENT_AUTHENTICATION          = 0x00000040,
    QUIC_CREDENTIAL_FLAG_USE_TLS_BUILTIN_CERTIFICATE_VALIDATION = 0x00000080, // OpenSSL only currently
    QUIC_CREDENTIAL_FLAG_REVOCATION_CHECK_END_CERT              = 0x00000100, // Schannel only currently
    QUIC_CREDENTIAL_FLAG_REVOCATION_CHECK_CHAIN                 = 0x00000200, // Schannel only currently
    QUIC_CREDENTIAL_FLAG_REVOCATION_CHECK_CHAIN_EXCLUDE_ROOT    = 0x00000400, // Schannel only currently
    QUIC_CREDENTIAL_FLAG_IGNORE_NO_REVOCATION_CHECK             = 0x00000800, // Schannel only currently
    QUIC_CREDENTIAL_FLAG_IGNORE_REVOCATION_OFFLINE              = 0x00001000, // Schannel only currently
    QUIC_CREDENTIAL_FLAG_SET_ALLOWED_CIPHER_SUITES              = 0x00002000,
    QUIC_CREDENTIAL_FLAG_USE_PORTABLE_CERTIFICATES              = 0x00004000,
    QUIC_CREDENTIAL_FLAG_USE_SUPPLIED_CREDENTIALS               = 0x00008000, // Schannel only
    QUIC_CREDENTIAL_FLAG_USE_SYSTEM_MAPPER                      = 0x00010000, // Schannel only
    QUIC_CREDENTIAL_FLAG_CACHE_ONLY_URL_RETRIEVAL               = 0x00020000, // Windows only currently
    QUIC_CREDENTIAL_FLAG_REVOCATION_CHECK_CACHE_ONLY            = 0x00040000, // Windows only currently
    QUIC_CREDENTIAL_FLAG_INPROC_PEER_CERTIFICATE                = 0x00080000, // Schannel only
    QUIC_CREDENTIAL_FLAG_SET_CA_CERTIFICATE_FILE                = 0x00100000, // OpenSSL only currently
    QUIC_CREDENTIAL_FLAG_DISABLE_AIA                            = 0x00200000, // Schannel only currently
} QUIC_CREDENTIAL_FLAGS;

DEFINE_ENUM_FLAG_OPERATORS(QUIC_CREDENTIAL_FLAGS)

typedef enum QUIC_ALLOWED_CIPHER_SUITE_FLAGS {
    QUIC_ALLOWED_CIPHER_SUITE_NONE                      = 0x0,
    QUIC_ALLOWED_CIPHER_SUITE_AES_128_GCM_SHA256        = 0x1,
    QUIC_ALLOWED_CIPHER_SUITE_AES_256_GCM_SHA384        = 0x2,
    QUIC_ALLOWED_CIPHER_SUITE_CHACHA20_POLY1305_SHA256  = 0x4,  // Not supported on Schannel
} QUIC_ALLOWED_CIPHER_SUITE_FLAGS;

DEFINE_ENUM_FLAG_OPERATORS(QUIC_ALLOWED_CIPHER_SUITE_FLAGS);

typedef enum QUIC_CERTIFICATE_HASH_STORE_FLAGS {
    QUIC_CERTIFICATE_HASH_STORE_FLAG_NONE           = 0x0000,
    QUIC_CERTIFICATE_HASH_STORE_FLAG_MACHINE_STORE  = 0x0001,
} QUIC_CERTIFICATE_HASH_STORE_FLAGS;

DEFINE_ENUM_FLAG_OPERATORS(QUIC_CERTIFICATE_HASH_STORE_FLAGS)

typedef enum QUIC_CONNECTION_SHUTDOWN_FLAGS {
    QUIC_CONNECTION_SHUTDOWN_FLAG_NONE      = 0x0000,
    QUIC_CONNECTION_SHUTDOWN_FLAG_SILENT    = 0x0001,   // Don't send the close frame over the network.
} QUIC_CONNECTION_SHUTDOWN_FLAGS;

DEFINE_ENUM_FLAG_OPERATORS(QUIC_CONNECTION_SHUTDOWN_FLAGS)

typedef enum QUIC_SERVER_RESUMPTION_LEVEL {
    QUIC_SERVER_NO_RESUME,
    QUIC_SERVER_RESUME_ONLY,
    QUIC_SERVER_RESUME_AND_ZERORTT,
} QUIC_SERVER_RESUMPTION_LEVEL;

typedef enum QUIC_SEND_RESUMPTION_FLAGS {
    QUIC_SEND_RESUMPTION_FLAG_NONE          = 0x0000,
    QUIC_SEND_RESUMPTION_FLAG_FINAL         = 0x0001,   // Free TLS state after sending this ticket.
} QUIC_SEND_RESUMPTION_FLAGS;

DEFINE_ENUM_FLAG_OPERATORS(QUIC_SEND_RESUMPTION_FLAGS)

typedef enum QUIC_STREAM_SCHEDULING_SCHEME {
    QUIC_STREAM_SCHEDULING_SCHEME_FIFO          = 0x0000,   // Sends stream data first come, first served. (Default)
    QUIC_STREAM_SCHEDULING_SCHEME_ROUND_ROBIN   = 0x0001,   // Sends stream data evenly multiplexed.
    QUIC_STREAM_SCHEDULING_SCHEME_COUNT,                    // The number of stream scheduling schemes.
} QUIC_STREAM_SCHEDULING_SCHEME;

typedef enum QUIC_STREAM_OPEN_FLAGS {
    QUIC_STREAM_OPEN_FLAG_NONE              = 0x0000,
    QUIC_STREAM_OPEN_FLAG_UNIDIRECTIONAL    = 0x0001,   // Indicates the stream is unidirectional.
    QUIC_STREAM_OPEN_FLAG_0_RTT             = 0x0002,   // The stream was opened via a 0-RTT packet.
    QUIC_STREAM_OPEN_FLAG_DELAY_ID_FC_UPDATES = 0x0004, // Indicates stream ID flow control limit updates for the
                                                        // connection should be delayed to StreamClose.
#ifdef QUIC_API_ENABLE_PREVIEW_FEATURES
    QUIC_STREAM_OPEN_FLAG_APP_OWNED_BUFFERS = 0x0008,   // No buffer will be allocated for the stream, the app must
                                                        // provide buffers (see StreamProvideReceiveBuffers)
#endif
} QUIC_STREAM_OPEN_FLAGS;

DEFINE_ENUM_FLAG_OPERATORS(QUIC_STREAM_OPEN_FLAGS)

typedef enum QUIC_STREAM_START_FLAGS {
    QUIC_STREAM_START_FLAG_NONE                 = 0x0000,
    QUIC_STREAM_START_FLAG_IMMEDIATE            = 0x0001,   // Immediately informs peer that stream is open.
    QUIC_STREAM_START_FLAG_FAIL_BLOCKED         = 0x0002,   // Only opens the stream if flow control allows.
    QUIC_STREAM_START_FLAG_SHUTDOWN_ON_FAIL     = 0x0004,   // Shutdown the stream immediately after start failure.
    QUIC_STREAM_START_FLAG_INDICATE_PEER_ACCEPT = 0x0008,   // Indicate PEER_ACCEPTED event if not accepted at start.
    QUIC_STREAM_START_FLAG_PRIORITY_WORK        = 0x0010,   // Higher priority than other connection work.
} QUIC_STREAM_START_FLAGS;

DEFINE_ENUM_FLAG_OPERATORS(QUIC_STREAM_START_FLAGS)

typedef enum QUIC_STREAM_SHUTDOWN_FLAGS {
    QUIC_STREAM_SHUTDOWN_FLAG_NONE          = 0x0000,
    QUIC_STREAM_SHUTDOWN_FLAG_GRACEFUL      = 0x0001,   // Cleanly closes the send path.
    QUIC_STREAM_SHUTDOWN_FLAG_ABORT_SEND    = 0x0002,   // Abruptly closes the send path.
    QUIC_STREAM_SHUTDOWN_FLAG_ABORT_RECEIVE = 0x0004,   // Abruptly closes the receive path.
    QUIC_STREAM_SHUTDOWN_FLAG_ABORT         = 0x0006,   // Abruptly closes both send and receive paths.
    QUIC_STREAM_SHUTDOWN_FLAG_IMMEDIATE     = 0x0008,   // Immediately sends completion events to app.
    QUIC_STREAM_SHUTDOWN_FLAG_INLINE        = 0x0010,   // Process the shutdown immediately inline. Only for calls on callbacks.
                                                        // WARNING: Can cause reentrant callbacks!
} QUIC_STREAM_SHUTDOWN_FLAGS;

DEFINE_ENUM_FLAG_OPERATORS(QUIC_STREAM_SHUTDOWN_FLAGS)

typedef enum QUIC_RECEIVE_FLAGS {
    QUIC_RECEIVE_FLAG_NONE                  = 0x0000,
    QUIC_RECEIVE_FLAG_0_RTT                 = 0x0001,   // Data was encrypted with 0-RTT key.
    QUIC_RECEIVE_FLAG_FIN                   = 0x0002,   // FIN was included with this data.
} QUIC_RECEIVE_FLAGS;

DEFINE_ENUM_FLAG_OPERATORS(QUIC_RECEIVE_FLAGS)

typedef enum QUIC_SEND_FLAGS {
    QUIC_SEND_FLAG_NONE                     = 0x0000,
    QUIC_SEND_FLAG_ALLOW_0_RTT              = 0x0001,   // Allows the use of encrypting with 0-RTT key.
    QUIC_SEND_FLAG_START                    = 0x0002,   // Asynchronously starts the stream with the sent data.
    QUIC_SEND_FLAG_FIN                      = 0x0004,   // Indicates the request is the one last sent on the stream.
    QUIC_SEND_FLAG_DGRAM_PRIORITY           = 0x0008,   // Indicates the datagram is higher priority than others.
    QUIC_SEND_FLAG_DELAY_SEND               = 0x0010,   // Indicates the send should be delayed because more will be queued soon.
    QUIC_SEND_FLAG_CANCEL_ON_LOSS           = 0x0020,   // Indicates that a stream is to be cancelled when packet loss is detected.
    QUIC_SEND_FLAG_PRIORITY_WORK            = 0x0040,   // Higher priority than other connection work.
    QUIC_SEND_FLAG_CANCEL_ON_BLOCKED        = 0x0080,   // Indicates that a frame should be dropped when it can't be sent immediately.
} QUIC_SEND_FLAGS;

DEFINE_ENUM_FLAG_OPERATORS(QUIC_SEND_FLAGS)

typedef enum QUIC_DATAGRAM_SEND_STATE {
    QUIC_DATAGRAM_SEND_UNKNOWN,                         // Not yet sent.
    QUIC_DATAGRAM_SEND_SENT,                            // Sent and awaiting acknowledgment
    QUIC_DATAGRAM_SEND_LOST_SUSPECT,                    // Suspected as lost, but still tracked
    QUIC_DATAGRAM_SEND_LOST_DISCARDED,                  // Lost and not longer being tracked
    QUIC_DATAGRAM_SEND_ACKNOWLEDGED,                    // Acknowledged
    QUIC_DATAGRAM_SEND_ACKNOWLEDGED_SPURIOUS,           // Acknowledged after being suspected lost
    QUIC_DATAGRAM_SEND_CANCELED,                        // Canceled before send
} QUIC_DATAGRAM_SEND_STATE;

//
// Helper to determine if a datagrams state is final, and no longer tracked
// by MsQuic.
//
#define QUIC_DATAGRAM_SEND_STATE_IS_FINAL(State) \
    ((State) >= QUIC_DATAGRAM_SEND_LOST_DISCARDED)

#ifdef QUIC_API_ENABLE_PREVIEW_FEATURES

typedef enum QUIC_EXECUTION_CONFIG_FLAGS {
    QUIC_EXECUTION_CONFIG_FLAG_NONE             = 0x0000,
    QUIC_EXECUTION_CONFIG_FLAG_QTIP             = 0x0001,
    QUIC_EXECUTION_CONFIG_FLAG_RIO              = 0x0002,
    QUIC_EXECUTION_CONFIG_FLAG_XDP              = 0x0004,
    QUIC_EXECUTION_CONFIG_FLAG_NO_IDEAL_PROC    = 0x0008,
    QUIC_EXECUTION_CONFIG_FLAG_HIGH_PRIORITY    = 0x0010,
    QUIC_EXECUTION_CONFIG_FLAG_AFFINITIZE       = 0x0020,
} QUIC_EXECUTION_CONFIG_FLAGS;

DEFINE_ENUM_FLAG_OPERATORS(QUIC_EXECUTION_CONFIG_FLAGS)

//
// A custom configuration for thread execution in QUIC.
//
typedef struct QUIC_EXECUTION_CONFIG {

    QUIC_EXECUTION_CONFIG_FLAGS Flags;
    uint32_t PollingIdleTimeoutUs;      // Time before a polling thread, with no work to do, sleeps.
    uint32_t ProcessorCount;
    _Field_size_(ProcessorCount)
    uint16_t ProcessorList[1];          // List of processors to use for threads.

} QUIC_EXECUTION_CONFIG;

#define QUIC_EXECUTION_CONFIG_MIN_SIZE \
    (uint32_t)FIELD_OFFSET(QUIC_EXECUTION_CONFIG, ProcessorList)

#ifndef _KERNEL_MODE

//
// Execution Context abstraction, which allows the application layer to
// completely control execution of all MsQuic work.
//

typedef struct QUIC_EXECUTION_CONTEXT_CONFIG {
    uint32_t IdealProcessor;
    QUIC_EVENTQ* EventQ;
} QUIC_EXECUTION_CONTEXT_CONFIG;

typedef struct QUIC_EXECUTION_CONTEXT QUIC_EXECUTION_CONTEXT;

//
// This is called to create the execution contexts.
//
typedef
_IRQL_requires_max_(PASSIVE_LEVEL)
QUIC_STATUS
(QUIC_API * QUIC_EXECUTION_CREATE_FN)(
    _In_ QUIC_EXECUTION_CONFIG_FLAGS Flags, // Used for datapath type
    _In_ uint32_t PollingIdleTimeoutUs,
    _In_ uint32_t Count,
    _In_reads_(Count) QUIC_EXECUTION_CONTEXT_CONFIG* Configs,
    _Out_writes_(Count) QUIC_EXECUTION_CONTEXT** ExecutionContexts
    );

//
// This is called to stop any further usage of the execution contexts. MsQuic
// will no longer queue any additional work to the contexts.
//
typedef
_IRQL_requires_max_(PASSIVE_LEVEL)
void
(QUIC_API * QUIC_EXECUTION_SHUTDOWN_FN)(
    _In_ uint32_t Count,
    _In_reads_(Count) QUIC_EXECUTION_CONTEXT** ExecutionContexts
    );

//
// This is called to delete the execution contexts.
//
typedef
_IRQL_requires_max_(PASSIVE_LEVEL)
void
(QUIC_API * QUIC_EXECUTION_DELETE_FN)(
    _In_ uint32_t Count,
    _In_reads_(Count) QUIC_EXECUTION_CONTEXT** ExecutionContexts
    );

//
// This is called to allow MsQuic to process any polling work. It returns the
// number of milliseconds until the next scheduled timer expiration.
//
// TODO: Should it return an indication for if we should yield?
//
typedef
_IRQL_requires_max_(PASSIVE_LEVEL)
uint32_t
(QUIC_API * QUIC_EXECUTION_POLL_FN)(
    _In_ QUIC_EXECUTION_CONTEXT* ExecutionContext
    );

#endif // _KERNEL_MODE

#endif // QUIC_API_ENABLE_PREVIEW_FEATURES

typedef struct QUIC_REGISTRATION_CONFIG { // All fields may be NULL/zero.
    const char* AppName;
    QUIC_EXECUTION_PROFILE ExecutionProfile;
} QUIC_REGISTRATION_CONFIG;

typedef
_IRQL_requires_max_(PASSIVE_LEVEL)
_Function_class_(QUIC_CREDENTIAL_LOAD_COMPLETE)
void
(QUIC_API QUIC_CREDENTIAL_LOAD_COMPLETE)(
    _In_ HQUIC Configuration,
    _In_opt_ void* Context,
    _In_ QUIC_STATUS Status
    );

typedef QUIC_CREDENTIAL_LOAD_COMPLETE *QUIC_CREDENTIAL_LOAD_COMPLETE_HANDLER;

typedef struct QUIC_CERTIFICATE_HASH {
    uint8_t ShaHash[20];
} QUIC_CERTIFICATE_HASH;

typedef struct QUIC_CERTIFICATE_HASH_STORE {
    QUIC_CERTIFICATE_HASH_STORE_FLAGS Flags;
    uint8_t ShaHash[20];
    char StoreName[128];
} QUIC_CERTIFICATE_HASH_STORE;

typedef struct QUIC_CERTIFICATE_FILE {
    const char *PrivateKeyFile;
    const char *CertificateFile;
} QUIC_CERTIFICATE_FILE;

typedef struct QUIC_CERTIFICATE_FILE_PROTECTED {
    const char *PrivateKeyFile;
    const char *CertificateFile;
    const char *PrivateKeyPassword;
} QUIC_CERTIFICATE_FILE_PROTECTED;

typedef struct QUIC_CERTIFICATE_PKCS12 {
    const uint8_t *Asn1Blob;
    uint32_t Asn1BlobLength;
    const char *PrivateKeyPassword;     // Optional: used if provided. Ignored if NULL
} QUIC_CERTIFICATE_PKCS12;

typedef void QUIC_CERTIFICATE;          // Platform specific certificate object
typedef void QUIC_CERTIFICATE_CHAIN;    // Platform specific certificate chain object

typedef struct QUIC_CREDENTIAL_CONFIG {
    QUIC_CREDENTIAL_TYPE Type;
    QUIC_CREDENTIAL_FLAGS Flags;
    union {
        QUIC_CERTIFICATE_HASH* CertificateHash;
        QUIC_CERTIFICATE_HASH_STORE* CertificateHashStore;
        QUIC_CERTIFICATE* CertificateContext;
        QUIC_CERTIFICATE_FILE* CertificateFile;
        QUIC_CERTIFICATE_FILE_PROTECTED* CertificateFileProtected;
        QUIC_CERTIFICATE_PKCS12* CertificatePkcs12;
    };
    const char* Principal;
    void* Reserved; // Currently unused
    QUIC_CREDENTIAL_LOAD_COMPLETE_HANDLER AsyncHandler; // Optional
    QUIC_ALLOWED_CIPHER_SUITE_FLAGS AllowedCipherSuites;// Optional
    const char* CaCertificateFile;                      // Optional
} QUIC_CREDENTIAL_CONFIG;

//
// The maximum number of QUIC_TICKET_KEY_CONFIG that can be used at one time.
//
#define QUIC_MAX_TICKET_KEY_COUNT 16

//
// TLS New Session Ticket encryption key configuration.
//
typedef struct QUIC_TICKET_KEY_CONFIG {
    uint8_t Id[16];
    uint8_t Material[64];
    uint8_t MaterialLength;
} QUIC_TICKET_KEY_CONFIG;

//
// A single contiguous buffer.
//
typedef struct QUIC_BUFFER {
    uint32_t Length;
    _Field_size_bytes_(Length)
    uint8_t* Buffer;
} QUIC_BUFFER;

//
// All the available information describing a new incoming connection.
//
typedef struct QUIC_NEW_CONNECTION_INFO {
    uint32_t QuicVersion;
    const QUIC_ADDR* LocalAddress;
    const QUIC_ADDR* RemoteAddress;
    uint32_t CryptoBufferLength;
    uint16_t ClientAlpnListLength;
    uint16_t ServerNameLength;
    uint8_t NegotiatedAlpnLength;
    _Field_size_bytes_(CryptoBufferLength)
    const uint8_t* CryptoBuffer;
    _Field_size_bytes_(ClientAlpnListLength)
    const uint8_t* ClientAlpnList;
    _Field_size_bytes_(NegotiatedAlpnLength)
    const uint8_t* NegotiatedAlpn;
    _Field_size_bytes_opt_(ServerNameLength)
    const char* ServerName;
} QUIC_NEW_CONNECTION_INFO;

typedef enum QUIC_TLS_PROTOCOL_VERSION {
    QUIC_TLS_PROTOCOL_UNKNOWN   = 0,
    QUIC_TLS_PROTOCOL_1_3       = 0x3000,
} QUIC_TLS_PROTOCOL_VERSION;

typedef enum QUIC_CIPHER_ALGORITHM {
    QUIC_CIPHER_ALGORITHM_NONE        = 0,
    QUIC_CIPHER_ALGORITHM_AES_128     = 0x660E,
    QUIC_CIPHER_ALGORITHM_AES_256     = 0x6610,
    QUIC_CIPHER_ALGORITHM_CHACHA20    = 0x6612,     // Not supported on Schannel/BCrypt
} QUIC_CIPHER_ALGORITHM;

typedef enum QUIC_HASH_ALGORITHM {
    QUIC_HASH_ALGORITHM_NONE        = 0,
    QUIC_HASH_ALGORITHM_SHA_256     = 0x800C,
    QUIC_HASH_ALGORITHM_SHA_384     = 0x800D,
} QUIC_HASH_ALGORITHM;

typedef enum QUIC_KEY_EXCHANGE_ALGORITHM {
    QUIC_KEY_EXCHANGE_ALGORITHM_NONE  = 0,
} QUIC_KEY_EXCHANGE_ALGORITHM;

typedef enum QUIC_CIPHER_SUITE {
    QUIC_CIPHER_SUITE_TLS_AES_128_GCM_SHA256        = 0x1301,
    QUIC_CIPHER_SUITE_TLS_AES_256_GCM_SHA384        = 0x1302,
    QUIC_CIPHER_SUITE_TLS_CHACHA20_POLY1305_SHA256  = 0x1303, // Not supported on Schannel
} QUIC_CIPHER_SUITE;

typedef enum QUIC_CONGESTION_CONTROL_ALGORITHM {
    QUIC_CONGESTION_CONTROL_ALGORITHM_CUBIC,
#ifdef QUIC_API_ENABLE_PREVIEW_FEATURES
    QUIC_CONGESTION_CONTROL_ALGORITHM_BBR,
#endif
    QUIC_CONGESTION_CONTROL_ALGORITHM_MAX,
} QUIC_CONGESTION_CONTROL_ALGORITHM;

//
// All the available information describing a handshake.
//
typedef struct QUIC_HANDSHAKE_INFO {
    QUIC_TLS_PROTOCOL_VERSION TlsProtocolVersion;
    QUIC_CIPHER_ALGORITHM CipherAlgorithm;
    int32_t CipherStrength;
    QUIC_HASH_ALGORITHM Hash;
    int32_t HashStrength;
    QUIC_KEY_EXCHANGE_ALGORITHM KeyExchangeAlgorithm;
    int32_t KeyExchangeStrength;
    QUIC_CIPHER_SUITE CipherSuite;
} QUIC_HANDSHAKE_INFO;

//
// All statistics available to query about a connection.
//
typedef struct QUIC_STATISTICS {
    uint64_t CorrelationId;
    uint32_t VersionNegotiation     : 1;
    uint32_t StatelessRetry         : 1;
    uint32_t ResumptionAttempted    : 1;
    uint32_t ResumptionSucceeded    : 1;
    uint32_t Rtt;                       // In microseconds
    uint32_t MinRtt;                    // In microseconds
    uint32_t MaxRtt;                    // In microseconds
    struct {
        uint64_t Start;
        uint64_t InitialFlightEnd;      // Processed all peer's Initial packets
        uint64_t HandshakeFlightEnd;    // Processed all peer's Handshake packets
    } Timing;
    struct {
        uint32_t ClientFlight1Bytes;    // Sum of TLS payloads
        uint32_t ServerFlight1Bytes;    // Sum of TLS payloads
        uint32_t ClientFlight2Bytes;    // Sum of TLS payloads
    } Handshake;
    struct {
        uint16_t PathMtu;               // Current path MTU.
        uint64_t TotalPackets;          // QUIC packets; could be coalesced into fewer UDP datagrams.
        uint64_t RetransmittablePackets;
        uint64_t SuspectedLostPackets;
        uint64_t SpuriousLostPackets;   // Actual lost is (SuspectedLostPackets - SpuriousLostPackets)
        uint64_t TotalBytes;            // Sum of UDP payloads
        uint64_t TotalStreamBytes;      // Sum of stream payloads
        uint32_t CongestionCount;       // Number of congestion events
        uint32_t PersistentCongestionCount; // Number of persistent congestion events
    } Send;
    struct {
        uint64_t TotalPackets;          // QUIC packets; could be coalesced into fewer UDP datagrams.
        uint64_t ReorderedPackets;      // Packets where packet number is less than highest seen.
        uint64_t DroppedPackets;        // Includes DuplicatePackets.
        uint64_t DuplicatePackets;
        uint64_t TotalBytes;            // Sum of UDP payloads
        uint64_t TotalStreamBytes;      // Sum of stream payloads
        uint64_t DecryptionFailures;    // Count of packet decryption failures.
        uint64_t ValidAckFrames;        // Count of receive ACK frames.
    } Recv;
    struct {
        uint32_t KeyUpdateCount;
    } Misc;
} QUIC_STATISTICS;

//
// N.B. Consumers of this struct depend on it being the same for 32-bit and
// 64-bit systems. DO NOT include any fields that have different sizes on those
// platforms, such as size_t or pointers.
//
typedef struct QUIC_STATISTICS_V2 {

    uint64_t CorrelationId;
    uint32_t VersionNegotiation     : 1;
    uint32_t StatelessRetry         : 1;
    uint32_t ResumptionAttempted    : 1;
    uint32_t ResumptionSucceeded    : 1;
    uint32_t GreaseBitNegotiated    : 1;    // Set if we negotiated the GREASE bit.
    uint32_t EcnCapable             : 1;
    uint32_t EncryptionOffloaded    : 1;    // At least one path successfully offloaded encryption
    uint32_t RESERVED               : 25;
    uint32_t Rtt;                           // In microseconds
    uint32_t MinRtt;                        // In microseconds
    uint32_t MaxRtt;                        // In microseconds

    uint64_t TimingStart;
    uint64_t TimingInitialFlightEnd;        // Processed all peer's Initial packets
    uint64_t TimingHandshakeFlightEnd;      // Processed all peer's Handshake packets

    uint32_t HandshakeClientFlight1Bytes;   // Sum of TLS payloads
    uint32_t HandshakeServerFlight1Bytes;   // Sum of TLS payloads
    uint32_t HandshakeClientFlight2Bytes;   // Sum of TLS payloads

    uint16_t SendPathMtu;                   // Current path MTU.
    uint64_t SendTotalPackets;              // QUIC packets; could be coalesced into fewer UDP datagrams.
    uint64_t SendRetransmittablePackets;
    uint64_t SendSuspectedLostPackets;
    uint64_t SendSpuriousLostPackets;       // Actual lost is (SuspectedLostPackets - SpuriousLostPackets)
    uint64_t SendTotalBytes;                // Sum of UDP payloads
    uint64_t SendTotalStreamBytes;          // Sum of stream payloads
    uint32_t SendCongestionCount;           // Number of congestion events
    uint32_t SendPersistentCongestionCount; // Number of persistent congestion events

    uint64_t RecvTotalPackets;              // QUIC packets; could be coalesced into fewer UDP datagrams.
    uint64_t RecvReorderedPackets;          // Packets where packet number is less than highest seen.
    uint64_t RecvDroppedPackets;            // Includes DuplicatePackets.
    uint64_t RecvDuplicatePackets;
    uint64_t RecvTotalBytes;                // Sum of UDP payloads
    uint64_t RecvTotalStreamBytes;          // Sum of stream payloads
    uint64_t RecvDecryptionFailures;        // Count of packet decryption failures.
    uint64_t RecvValidAckFrames;            // Count of receive ACK frames.

    uint32_t KeyUpdateCount;

    uint32_t SendCongestionWindow;          // Congestion window size

    uint32_t DestCidUpdateCount;            // Number of times the destionation CID changed.

    uint32_t SendEcnCongestionCount;        // Number of congestion events caused by ECN.

    uint8_t  HandshakeHopLimitTTL;          // The TTL value in the initial packet of the handshake.

    // N.B. New fields must be appended to end

} QUIC_STATISTICS_V2;

#define QUIC_STRUCT_SIZE_THRU_FIELD(Struct, Field) \
    (FIELD_OFFSET(Struct, Field) + sizeof(((Struct*)0)->Field))

#define QUIC_STATISTICS_V2_SIZE_1   QUIC_STRUCT_SIZE_THRU_FIELD(QUIC_STATISTICS_V2, KeyUpdateCount)         // v2.0 final size
#define QUIC_STATISTICS_V2_SIZE_2   QUIC_STRUCT_SIZE_THRU_FIELD(QUIC_STATISTICS_V2, DestCidUpdateCount)     // v2.1 final size
#define QUIC_STATISTICS_V2_SIZE_3   QUIC_STRUCT_SIZE_THRU_FIELD(QUIC_STATISTICS_V2, SendEcnCongestionCount) // v2.2 final size

typedef struct QUIC_LISTENER_STATISTICS {

    uint64_t TotalAcceptedConnections;
    uint64_t TotalRejectedConnections;

    uint64_t BindingRecvDroppedPackets;

} QUIC_LISTENER_STATISTICS;

typedef enum QUIC_PERFORMANCE_COUNTERS {
    QUIC_PERF_COUNTER_CONN_CREATED,         // Total connections ever allocated.
    QUIC_PERF_COUNTER_CONN_HANDSHAKE_FAIL,  // Total connections that failed during handshake.
    QUIC_PERF_COUNTER_CONN_APP_REJECT,      // Total connections rejected by the application.
    QUIC_PERF_COUNTER_CONN_RESUMED,         // Total connections resumed.
    QUIC_PERF_COUNTER_CONN_ACTIVE,          // Connections currently allocated.
    QUIC_PERF_COUNTER_CONN_CONNECTED,       // Connections currently in the connected state.
    QUIC_PERF_COUNTER_CONN_PROTOCOL_ERRORS, // Total connections shutdown with a protocol error.
    QUIC_PERF_COUNTER_CONN_NO_ALPN,         // Total connection attempts with no matching ALPN.
    QUIC_PERF_COUNTER_STRM_ACTIVE,          // Current streams allocated.
    QUIC_PERF_COUNTER_PKTS_SUSPECTED_LOST,  // Total suspected packets lost
    QUIC_PERF_COUNTER_PKTS_DROPPED,         // Total packets dropped for any reason.
    QUIC_PERF_COUNTER_PKTS_DECRYPTION_FAIL, // Total packets with decryption failures.
    QUIC_PERF_COUNTER_UDP_RECV,             // Total UDP datagrams received.
    QUIC_PERF_COUNTER_UDP_SEND,             // Total UDP datagrams sent.
    QUIC_PERF_COUNTER_UDP_RECV_BYTES,       // Total UDP payload bytes received.
    QUIC_PERF_COUNTER_UDP_SEND_BYTES,       // Total UDP payload bytes sent.
    QUIC_PERF_COUNTER_UDP_RECV_EVENTS,      // Total UDP receive events.
    QUIC_PERF_COUNTER_UDP_SEND_CALLS,       // Total UDP send API calls.
    QUIC_PERF_COUNTER_APP_SEND_BYTES,       // Total bytes sent by applications.
    QUIC_PERF_COUNTER_APP_RECV_BYTES,       // Total bytes received by applications.
    QUIC_PERF_COUNTER_CONN_QUEUE_DEPTH,     // Current connections queued for processing.
    QUIC_PERF_COUNTER_CONN_OPER_QUEUE_DEPTH,// Current connection operations queued.
    QUIC_PERF_COUNTER_CONN_OPER_QUEUED,     // Total connection operations queued ever.
    QUIC_PERF_COUNTER_CONN_OPER_COMPLETED,  // Total connection operations processed ever.
    QUIC_PERF_COUNTER_WORK_OPER_QUEUE_DEPTH,// Current worker operations queued.
    QUIC_PERF_COUNTER_WORK_OPER_QUEUED,     // Total worker operations queued ever.
    QUIC_PERF_COUNTER_WORK_OPER_COMPLETED,  // Total worker operations processed ever.
    QUIC_PERF_COUNTER_PATH_VALIDATED,       // Total path challenges that succeed ever.
    QUIC_PERF_COUNTER_PATH_FAILURE,         // Total path challenges that fail ever.
    QUIC_PERF_COUNTER_SEND_STATELESS_RESET, // Total stateless reset packets sent ever.
    QUIC_PERF_COUNTER_SEND_STATELESS_RETRY, // Total stateless retry packets sent ever.
    QUIC_PERF_COUNTER_CONN_LOAD_REJECT,     // Total connections rejected due to worker load.
    QUIC_PERF_COUNTER_MAX,
} QUIC_PERFORMANCE_COUNTERS;

#ifdef QUIC_API_ENABLE_PREVIEW_FEATURES
typedef struct QUIC_VERSION_SETTINGS {

    const uint32_t* AcceptableVersions;
    const uint32_t* OfferedVersions;
    const uint32_t* FullyDeployedVersions;
    uint32_t AcceptableVersionsLength;
    uint32_t OfferedVersionsLength;
    uint32_t FullyDeployedVersionsLength;

} QUIC_VERSION_SETTINGS;
#endif

typedef struct QUIC_GLOBAL_SETTINGS {
    union {
        uint64_t IsSetFlags;
        struct {
            uint64_t RetryMemoryLimit                       : 1;
            uint64_t LoadBalancingMode                      : 1;
            uint64_t FixedServerID                          : 1;
            uint64_t RESERVED                               : 61;
        } IsSet;
    };
    uint16_t RetryMemoryLimit;
    uint16_t LoadBalancingMode;
    uint32_t FixedServerID;
} QUIC_GLOBAL_SETTINGS;

typedef struct QUIC_SETTINGS {

    union {
        uint64_t IsSetFlags;
        struct {
            uint64_t MaxBytesPerKey                         : 1;
            uint64_t HandshakeIdleTimeoutMs                 : 1;
            uint64_t IdleTimeoutMs                          : 1;
            uint64_t MtuDiscoverySearchCompleteTimeoutUs    : 1;
            uint64_t TlsClientMaxSendBuffer                 : 1;
            uint64_t TlsServerMaxSendBuffer                 : 1;
            uint64_t StreamRecvWindowDefault                : 1;
            uint64_t StreamRecvBufferDefault                : 1;
            uint64_t ConnFlowControlWindow                  : 1;
            uint64_t MaxWorkerQueueDelayUs                  : 1;
            uint64_t MaxStatelessOperations                 : 1;
            uint64_t InitialWindowPackets                   : 1;
            uint64_t SendIdleTimeoutMs                      : 1;
            uint64_t InitialRttMs                           : 1;
            uint64_t MaxAckDelayMs                          : 1;
            uint64_t DisconnectTimeoutMs                    : 1;
            uint64_t KeepAliveIntervalMs                    : 1;
            uint64_t CongestionControlAlgorithm             : 1;
            uint64_t PeerBidiStreamCount                    : 1;
            uint64_t PeerUnidiStreamCount                   : 1;
            uint64_t MaxBindingStatelessOperations          : 1;
            uint64_t StatelessOperationExpirationMs         : 1;
            uint64_t MinimumMtu                             : 1;
            uint64_t MaximumMtu                             : 1;
            uint64_t SendBufferingEnabled                   : 1;
            uint64_t PacingEnabled                          : 1;
            uint64_t MigrationEnabled                       : 1;
            uint64_t DatagramReceiveEnabled                 : 1;
            uint64_t ServerResumptionLevel                  : 1;
            uint64_t MaxOperationsPerDrain                  : 1;
            uint64_t MtuDiscoveryMissingProbeCount          : 1;
            uint64_t DestCidUpdateIdleTimeoutMs             : 1;
            uint64_t GreaseQuicBitEnabled                   : 1;
            uint64_t EcnEnabled                             : 1;
            uint64_t HyStartEnabled                         : 1;
            uint64_t StreamRecvWindowBidiLocalDefault       : 1;
            uint64_t StreamRecvWindowBidiRemoteDefault      : 1;
            uint64_t StreamRecvWindowUnidiDefault           : 1;
#ifdef QUIC_API_ENABLE_PREVIEW_FEATURES
            uint64_t EncryptionOffloadAllowed               : 1;
            uint64_t ReliableResetEnabled                   : 1;
            uint64_t OneWayDelayEnabled                     : 1;
            uint64_t NetStatsEventEnabled                   : 1;
            uint64_t StreamMultiReceiveEnabled              : 1;
            uint64_t RESERVED                               : 21;
#else
            uint64_t RESERVED                               : 26;
#endif
        } IsSet;
    };

    uint64_t MaxBytesPerKey;
    uint64_t HandshakeIdleTimeoutMs;
    uint64_t IdleTimeoutMs;
    uint64_t MtuDiscoverySearchCompleteTimeoutUs;
    uint32_t TlsClientMaxSendBuffer;
    uint32_t TlsServerMaxSendBuffer;
    uint32_t StreamRecvWindowDefault;
    uint32_t StreamRecvBufferDefault;
    uint32_t ConnFlowControlWindow;
    uint32_t MaxWorkerQueueDelayUs;
    uint32_t MaxStatelessOperations;
    uint32_t InitialWindowPackets;
    uint32_t SendIdleTimeoutMs;
    uint32_t InitialRttMs;
    uint32_t MaxAckDelayMs;
    uint32_t DisconnectTimeoutMs;
    uint32_t KeepAliveIntervalMs;
    uint16_t CongestionControlAlgorithm; // QUIC_CONGESTION_CONTROL_ALGORITHM
    uint16_t PeerBidiStreamCount;
    uint16_t PeerUnidiStreamCount;
    uint16_t MaxBindingStatelessOperations;
    uint16_t StatelessOperationExpirationMs;
    uint16_t MinimumMtu;
    uint16_t MaximumMtu;
    uint8_t SendBufferingEnabled            : 1;
    uint8_t PacingEnabled                   : 1;
    uint8_t MigrationEnabled                : 1;
    uint8_t DatagramReceiveEnabled          : 1;
    uint8_t ServerResumptionLevel           : 2;    // QUIC_SERVER_RESUMPTION_LEVEL
    uint8_t GreaseQuicBitEnabled            : 1;
    uint8_t EcnEnabled                      : 1;
    uint8_t MaxOperationsPerDrain;
    uint8_t MtuDiscoveryMissingProbeCount;
    uint32_t DestCidUpdateIdleTimeoutMs;
    union {
        uint64_t Flags;
        struct {
            uint64_t HyStartEnabled            : 1;
#ifdef QUIC_API_ENABLE_PREVIEW_FEATURES
            uint64_t EncryptionOffloadAllowed  : 1;
            uint64_t ReliableResetEnabled      : 1;
            uint64_t OneWayDelayEnabled        : 1;
            uint64_t NetStatsEventEnabled      : 1;
            uint64_t StreamMultiReceiveEnabled : 1;
            uint64_t ReservedFlags             : 58;
#else
            uint64_t ReservedFlags             : 63;
#endif
        };
    };
    uint32_t StreamRecvWindowBidiLocalDefault;
    uint32_t StreamRecvWindowBidiRemoteDefault;
    uint32_t StreamRecvWindowUnidiDefault;

} QUIC_SETTINGS;

//
// This struct enables QUIC applications to support SSLKEYLOGFILE
// for debugging packet captures with e.g. Wireshark.
//

#define QUIC_TLS_SECRETS_MAX_SECRET_LEN 64
typedef struct QUIC_TLS_SECRETS {
    uint8_t SecretLength;
    struct {
        uint8_t ClientRandom : 1;
        uint8_t ClientEarlyTrafficSecret : 1;
        uint8_t ClientHandshakeTrafficSecret : 1;
        uint8_t ServerHandshakeTrafficSecret : 1;
        uint8_t ClientTrafficSecret0 : 1;
        uint8_t ServerTrafficSecret0 : 1;
    } IsSet;
    uint8_t ClientRandom[32];
    uint8_t ClientEarlyTrafficSecret[QUIC_TLS_SECRETS_MAX_SECRET_LEN];
    uint8_t ClientHandshakeTrafficSecret[QUIC_TLS_SECRETS_MAX_SECRET_LEN];
    uint8_t ServerHandshakeTrafficSecret[QUIC_TLS_SECRETS_MAX_SECRET_LEN];
    uint8_t ClientTrafficSecret0[QUIC_TLS_SECRETS_MAX_SECRET_LEN];
    uint8_t ServerTrafficSecret0[QUIC_TLS_SECRETS_MAX_SECRET_LEN];
} QUIC_TLS_SECRETS;

typedef struct QUIC_STREAM_STATISTICS {
    uint64_t ConnBlockedBySchedulingUs;
    uint64_t ConnBlockedByPacingUs;
    uint64_t ConnBlockedByAmplificationProtUs;
    uint64_t ConnBlockedByCongestionControlUs;
    uint64_t ConnBlockedByFlowControlUs;
    uint64_t StreamBlockedByIdFlowControlUs;
    uint64_t StreamBlockedByFlowControlUs;
    uint64_t StreamBlockedByAppUs;
} QUIC_STREAM_STATISTICS;

//
// Functions for associating application contexts with QUIC handles. MsQuic
// provides no explicit synchronization between parallel calls to these
// functions.
//

typedef
_IRQL_requires_max_(DISPATCH_LEVEL)
void
(QUIC_API * QUIC_SET_CONTEXT_FN)(
    _In_ _Pre_defensive_ HQUIC Handle,
    _In_opt_ void* Context
    );

typedef
_IRQL_requires_max_(DISPATCH_LEVEL)
void*
(QUIC_API * QUIC_GET_CONTEXT_FN)(
    _In_ _Pre_defensive_ HQUIC Handle
    );

//
// Sets the event handler for the QUIC handle. The type of the handler must be
// appropriate for the type of the handle. MsQuic provides no explicit
// synchronization between parallel calls to this function or the ones above.
//
typedef
_IRQL_requires_max_(DISPATCH_LEVEL)
void
(QUIC_API * QUIC_SET_CALLBACK_HANDLER_FN)(
    _In_ _Pre_defensive_ HQUIC Handle,
    _In_ void* Handler,
    _In_opt_ void* Context
    );

//
// Get and Set parameters on a handle.
//

#define QUIC_PARAM_PREFIX_GLOBAL                        0x01000000
#define QUIC_PARAM_PREFIX_REGISTRATION                  0x02000000
#define QUIC_PARAM_PREFIX_CONFIGURATION                 0x03000000
#define QUIC_PARAM_PREFIX_LISTENER                      0x04000000
#define QUIC_PARAM_PREFIX_CONNECTION                    0x05000000
#define QUIC_PARAM_PREFIX_TLS                           0x06000000
#define QUIC_PARAM_PREFIX_TLS_SCHANNEL                  0x07000000
#define QUIC_PARAM_PREFIX_STREAM                        0x08000000

#define QUIC_PARAM_HIGH_PRIORITY                        0x40000000 // Combine with any param to make it high priority.

#define QUIC_PARAM_IS_GLOBAL(Param) ((Param & 0x3F000000) == QUIC_PARAM_PREFIX_GLOBAL)

//
// Parameters for Global.
//
#define QUIC_PARAM_GLOBAL_RETRY_MEMORY_PERCENT          0x01000000  // uint16_t
#define QUIC_PARAM_GLOBAL_SUPPORTED_VERSIONS            0x01000001  // uint32_t[] - network byte order
#define QUIC_PARAM_GLOBAL_LOAD_BALACING_MODE            0x01000002  // uint16_t - QUIC_LOAD_BALANCING_MODE
#define QUIC_PARAM_GLOBAL_PERF_COUNTERS                 0x01000003  // uint64_t[] - Array size is QUIC_PERF_COUNTER_MAX
#define QUIC_PARAM_GLOBAL_LIBRARY_VERSION               0x01000004  // uint32_t[4]
#define QUIC_PARAM_GLOBAL_SETTINGS                      0x01000005  // QUIC_SETTINGS
#define QUIC_PARAM_GLOBAL_GLOBAL_SETTINGS               0x01000006  // QUIC_GLOBAL_SETTINGS
#ifdef QUIC_API_ENABLE_PREVIEW_FEATURES
#define QUIC_PARAM_GLOBAL_VERSION_SETTINGS              0x01000007  // QUIC_VERSION_SETTINGS
#endif
#define QUIC_PARAM_GLOBAL_LIBRARY_GIT_HASH              0x01000008  // char[64]
#ifdef QUIC_API_ENABLE_PREVIEW_FEATURES
#define QUIC_PARAM_GLOBAL_EXECUTION_CONFIG              0x01000009  // QUIC_EXECUTION_CONFIG
#endif
#define QUIC_PARAM_GLOBAL_TLS_PROVIDER                  0x0100000A  // QUIC_TLS_PROVIDER
#define QUIC_PARAM_GLOBAL_STATELESS_RESET_KEY           0x0100000B  // uint8_t[] - Array size is QUIC_STATELESS_RESET_KEY_LENGTH

//
// Parameters for Registration.
//

//
// Parameters for Configuration.
//
#define QUIC_PARAM_CONFIGURATION_SETTINGS               0x03000000  // QUIC_SETTINGS
#define QUIC_PARAM_CONFIGURATION_TICKET_KEYS            0x03000001  // QUIC_TICKET_KEY_CONFIG[]
#ifdef QUIC_API_ENABLE_PREVIEW_FEATURES
#define QUIC_PARAM_CONFIGURATION_VERSION_SETTINGS       0x03000002  // QUIC_VERSION_SETTINGS
#endif
// Schannel-specific Configuration parameter
typedef struct QUIC_SCHANNEL_CREDENTIAL_ATTRIBUTE_W {
    unsigned long Attribute;
    unsigned long BufferLength;
    void* Buffer;
} QUIC_SCHANNEL_CREDENTIAL_ATTRIBUTE_W;
#define QUIC_PARAM_CONFIGURATION_SCHANNEL_CREDENTIAL_ATTRIBUTE_W  0x03000003  // QUIC_SCHANNEL_CREDENTIAL_ATTRIBUTE_W

//
// Parameters for Listener.
//
#define QUIC_PARAM_LISTENER_LOCAL_ADDRESS               0x04000000  // QUIC_ADDR
#define QUIC_PARAM_LISTENER_STATS                       0x04000001  // QUIC_LISTENER_STATISTICS
#ifdef QUIC_API_ENABLE_PREVIEW_FEATURES
#define QUIC_PARAM_LISTENER_CIBIR_ID                    0x04000002  // uint8_t[] {offset, id[]}
#endif
#define QUIC_PARAM_DOS_MODE_EVENTS                      0x04000004  // BOOLEAN

//
// Parameters for Connection.
//
#define QUIC_PARAM_CONN_QUIC_VERSION                    0x05000000  // uint32_t
#define QUIC_PARAM_CONN_LOCAL_ADDRESS                   0x05000001  // QUIC_ADDR
#define QUIC_PARAM_CONN_REMOTE_ADDRESS                  0x05000002  // QUIC_ADDR
#define QUIC_PARAM_CONN_IDEAL_PROCESSOR                 0x05000003  // uint16_t
#define QUIC_PARAM_CONN_SETTINGS                        0x05000004  // QUIC_SETTINGS
#define QUIC_PARAM_CONN_STATISTICS                      0x05000005  // QUIC_STATISTICS
#define QUIC_PARAM_CONN_STATISTICS_PLAT                 0x05000006  // QUIC_STATISTICS
#define QUIC_PARAM_CONN_SHARE_UDP_BINDING               0x05000007  // uint8_t (BOOLEAN)
#define QUIC_PARAM_CONN_LOCAL_BIDI_STREAM_COUNT         0x05000008  // uint16_t
#define QUIC_PARAM_CONN_LOCAL_UNIDI_STREAM_COUNT        0x05000009  // uint16_t
#define QUIC_PARAM_CONN_MAX_STREAM_IDS                  0x0500000A  // uint64_t[4]
#define QUIC_PARAM_CONN_CLOSE_REASON_PHRASE             0x0500000B  // char[]
#define QUIC_PARAM_CONN_STREAM_SCHEDULING_SCHEME        0x0500000C  // QUIC_STREAM_SCHEDULING_SCHEME
#define QUIC_PARAM_CONN_DATAGRAM_RECEIVE_ENABLED        0x0500000D  // uint8_t (BOOLEAN)
#define QUIC_PARAM_CONN_DATAGRAM_SEND_ENABLED           0x0500000E  // uint8_t (BOOLEAN)
#ifdef QUIC_API_ENABLE_INSECURE_FEATURES
#define QUIC_PARAM_CONN_DISABLE_1RTT_ENCRYPTION         0x0500000F  // uint8_t (BOOLEAN)
#endif
#define QUIC_PARAM_CONN_RESUMPTION_TICKET               0x05000010  // uint8_t[]
#define QUIC_PARAM_CONN_PEER_CERTIFICATE_VALID          0x05000011  // uint8_t (BOOLEAN)
#define QUIC_PARAM_CONN_LOCAL_INTERFACE                 0x05000012  // uint32_t
#define QUIC_PARAM_CONN_TLS_SECRETS                     0x05000013  // QUIC_TLS_SECRETS (SSLKEYLOGFILE compatible)
#ifdef QUIC_API_ENABLE_PREVIEW_FEATURES
#define QUIC_PARAM_CONN_VERSION_SETTINGS                0x05000014  // QUIC_VERSION_SETTINGS
#define QUIC_PARAM_CONN_CIBIR_ID                        0x05000015  // uint8_t[] {offset, id[]}
#endif
#define QUIC_PARAM_CONN_STATISTICS_V2                   0x05000016  // QUIC_STATISTICS_V2
#define QUIC_PARAM_CONN_STATISTICS_V2_PLAT              0x05000017  // QUIC_STATISTICS_V2
#define QUIC_PARAM_CONN_ORIG_DEST_CID                   0x05000018  // uint8_t[]
#define QUIC_PARAM_CONN_SEND_DSCP                       0x05000019  // uint8_t

//
// Parameters for TLS.
//
#define QUIC_PARAM_TLS_HANDSHAKE_INFO                   0x06000000  // QUIC_HANDSHAKE_INFO
#define QUIC_PARAM_TLS_NEGOTIATED_ALPN                  0x06000001  // uint8_t[] (max 255 bytes)

#ifdef WIN32 // Schannel specific TLS parameters
typedef struct QUIC_SCHANNEL_CONTEXT_ATTRIBUTE_W {
    unsigned long Attribute;
    void* Buffer;
} QUIC_SCHANNEL_CONTEXT_ATTRIBUTE_W;
#define QUIC_PARAM_TLS_SCHANNEL_CONTEXT_ATTRIBUTE_W     0x07000000  // QUIC_SCHANNEL_CONTEXT_ATTRIBUTE_W
typedef struct QUIC_SCHANNEL_CONTEXT_ATTRIBUTE_EX_W {
    unsigned long Attribute;
    unsigned long BufferLength;
    void* Buffer;
} QUIC_SCHANNEL_CONTEXT_ATTRIBUTE_EX_W;
#define QUIC_PARAM_TLS_SCHANNEL_CONTEXT_ATTRIBUTE_EX_W  0x07000001  // QUIC_SCHANNEL_CONTEXT_ATTRIBUTE_EX_W
#define QUIC_PARAM_TLS_SCHANNEL_SECURITY_CONTEXT_TOKEN  0x07000002  // HANDLE
#endif

//
// Parameters for Stream.
//
#define QUIC_PARAM_STREAM_ID                            0x08000000  // QUIC_UINT62
#define QUIC_PARAM_STREAM_0RTT_LENGTH                   0x08000001  // uint64_t
#define QUIC_PARAM_STREAM_IDEAL_SEND_BUFFER_SIZE        0x08000002  // uint64_t - bytes
#define QUIC_PARAM_STREAM_PRIORITY                      0x08000003  // uint16_t - 0 (low) to 0xFFFF (high) - 0x7FFF (default)
#define QUIC_PARAM_STREAM_STATISTICS                    0X08000004  // QUIC_STREAM_STATISTICS
#ifdef QUIC_API_ENABLE_PREVIEW_FEATURES
#define QUIC_PARAM_STREAM_RELIABLE_OFFSET               0x08000005  // uint64_t
#endif

typedef
_IRQL_requires_max_(PASSIVE_LEVEL)
QUIC_STATUS
(QUIC_API * QUIC_SET_PARAM_FN)(
    _When_(QUIC_PARAM_IS_GLOBAL(Param), _Reserved_)
    _When_(!QUIC_PARAM_IS_GLOBAL(Param), _In_ _Pre_defensive_)
        HQUIC Handle,
    _In_ uint32_t Param,
    _In_ uint32_t BufferLength,
    _In_reads_bytes_(BufferLength)
        const void* Buffer
    );

typedef
_IRQL_requires_max_(PASSIVE_LEVEL)
QUIC_STATUS
(QUIC_API * QUIC_GET_PARAM_FN)(
    _When_(QUIC_PARAM_IS_GLOBAL(Param), _Reserved_)
    _When_(!QUIC_PARAM_IS_GLOBAL(Param), _In_ _Pre_defensive_)
        HQUIC Handle,
    _In_ uint32_t Param,
    _Inout_ _Pre_defensive_ uint32_t* BufferLength,
    _Out_writes_bytes_opt_(*BufferLength)
        void* Buffer
    );

//
// Registration Context Interface.
//

//
// Opens a new registration.
//
typedef
_IRQL_requires_max_(PASSIVE_LEVEL)
QUIC_STATUS
(QUIC_API * QUIC_REGISTRATION_OPEN_FN)(
    _In_opt_ const QUIC_REGISTRATION_CONFIG* Config,
    _Outptr_ _At_(*Registration, __drv_allocatesMem(Mem)) _Pre_defensive_
        HQUIC* Registration
    );

//
// Closes the registration. This function synchronizes the cleanup of all
// child objects. It does this by blocking until all those child objects have
// been closed by the application.
// N.B. This function will deadlock if called in any MsQuic callbacks.
//
typedef
_IRQL_requires_max_(PASSIVE_LEVEL)
void
(QUIC_API * QUIC_REGISTRATION_CLOSE_FN)(
    _In_ _Pre_defensive_ __drv_freesMem(Mem)
        HQUIC Registration
    );

//
// Calls shutdown for all connections in this registration. Don't call on a
// MsQuic callback thread or it might deadlock.
//
typedef
_IRQL_requires_max_(DISPATCH_LEVEL)
void
(QUIC_API * QUIC_REGISTRATION_SHUTDOWN_FN)(
    _In_ _Pre_defensive_ HQUIC Registration,
    _In_ QUIC_CONNECTION_SHUTDOWN_FLAGS Flags,
    _In_ _Pre_defensive_ QUIC_UINT62 ErrorCode // Application defined error code
    );

//
// Configuration Interface.
//

//
// Opens a new configuration.
//
typedef
_IRQL_requires_max_(PASSIVE_LEVEL)
QUIC_STATUS
(QUIC_API * QUIC_CONFIGURATION_OPEN_FN)(
    _In_ _Pre_defensive_ HQUIC Registration,
    _In_reads_(AlpnBufferCount) _Pre_defensive_
        const QUIC_BUFFER* const AlpnBuffers,
    _In_range_(>, 0) uint32_t AlpnBufferCount,
    _In_reads_bytes_opt_(SettingsSize)
        const QUIC_SETTINGS* Settings,
    _In_ uint32_t SettingsSize,
    _In_opt_ void* Context,
    _Outptr_ _At_(*Configuration, __drv_allocatesMem(Mem)) _Pre_defensive_
        HQUIC* Configuration
    );

//
// Closes an existing configuration.
//
typedef
_IRQL_requires_max_(PASSIVE_LEVEL)
void
(QUIC_API * QUIC_CONFIGURATION_CLOSE_FN)(
    _In_ _Pre_defensive_ __drv_freesMem(Mem)
        HQUIC Configuration
    );

//
// Loads the credentials based on the input configuration.
//
typedef
_IRQL_requires_max_(PASSIVE_LEVEL)
QUIC_STATUS
(QUIC_API * QUIC_CONFIGURATION_LOAD_CREDENTIAL_FN)(
    _In_ _Pre_defensive_ HQUIC Configuration,
    _In_ _Pre_defensive_ const QUIC_CREDENTIAL_CONFIG* CredConfig
    );

//
// Listener Context Interface.
//

typedef enum QUIC_LISTENER_EVENT_TYPE {
    QUIC_LISTENER_EVENT_NEW_CONNECTION      = 0,
    QUIC_LISTENER_EVENT_STOP_COMPLETE       = 1,
    QUIC_LISTENER_EVENT_DOS_MODE_CHANGED    = 2,
} QUIC_LISTENER_EVENT_TYPE;

typedef struct QUIC_LISTENER_EVENT {
    QUIC_LISTENER_EVENT_TYPE Type;
    union {
        struct {
            const QUIC_NEW_CONNECTION_INFO* Info;
            HQUIC Connection;
        } NEW_CONNECTION;
        struct {
            BOOLEAN AppCloseInProgress  : 1;
            BOOLEAN RESERVED            : 7;
        } STOP_COMPLETE;
        struct {
            BOOLEAN DosModeEnabled : 1;
            BOOLEAN RESERVED       : 7;
        } DOS_MODE_CHANGED;
    };
} QUIC_LISTENER_EVENT;

typedef
_When_(
    Event->Type != QUIC_LISTENER_EVENT_DOS_MODE_CHANGED,
    _IRQL_requires_max_(PASSIVE_LEVEL))
_When_(
    Event->Type == QUIC_LISTENER_EVENT_DOS_MODE_CHANGED,
    _IRQL_requires_max_(DISPATCH_LEVEL))
_Function_class_(QUIC_LISTENER_CALLBACK)
QUIC_STATUS
(QUIC_API QUIC_LISTENER_CALLBACK)(
    _In_ HQUIC Listener,
    _In_opt_ void* Context,
    _Inout_ QUIC_LISTENER_EVENT* Event
    );

typedef QUIC_LISTENER_CALLBACK *QUIC_LISTENER_CALLBACK_HANDLER;

//
// Opens a new listener.
//
typedef
_IRQL_requires_max_(PASSIVE_LEVEL)
QUIC_STATUS
(QUIC_API * QUIC_LISTENER_OPEN_FN)(
    _In_ _Pre_defensive_ HQUIC Registration,
    _In_ _Pre_defensive_ QUIC_LISTENER_CALLBACK_HANDLER Handler,
    _In_opt_ void* Context,
    _Outptr_ _At_(*Listener, __drv_allocatesMem(Mem)) _Pre_defensive_
        HQUIC* Listener
    );

//
// Closes an existing listener.
//
typedef
_IRQL_requires_max_(PASSIVE_LEVEL)
void
(QUIC_API * QUIC_LISTENER_CLOSE_FN)(
    _In_ _Pre_defensive_ __drv_freesMem(Mem)
        HQUIC Listener
    );

//
// Starts the listener processing incoming connections.
//
typedef
_IRQL_requires_max_(PASSIVE_LEVEL)
QUIC_STATUS
(QUIC_API * QUIC_LISTENER_START_FN)(
    _In_ _Pre_defensive_ HQUIC Listener,
    _In_reads_(AlpnBufferCount) _Pre_defensive_
        const QUIC_BUFFER* const AlpnBuffers,
    _In_range_(>, 0) uint32_t AlpnBufferCount,
    _In_opt_ const QUIC_ADDR* LocalAddress
    );

//
// Asynchronously stops the listener from processing incoming connections.
//
typedef
_IRQL_requires_max_(PASSIVE_LEVEL)
void
(QUIC_API * QUIC_LISTENER_STOP_FN)(
    _In_ _Pre_defensive_ HQUIC Listener
    );

//
// Connections
//

typedef enum QUIC_CONNECTION_EVENT_TYPE {
    QUIC_CONNECTION_EVENT_CONNECTED                         = 0,
    QUIC_CONNECTION_EVENT_SHUTDOWN_INITIATED_BY_TRANSPORT   = 1,    // The transport started the shutdown process.
    QUIC_CONNECTION_EVENT_SHUTDOWN_INITIATED_BY_PEER        = 2,    // The peer application started the shutdown process.
    QUIC_CONNECTION_EVENT_SHUTDOWN_COMPLETE                 = 3,    // Ready for the handle to be closed.
    QUIC_CONNECTION_EVENT_LOCAL_ADDRESS_CHANGED             = 4,
    QUIC_CONNECTION_EVENT_PEER_ADDRESS_CHANGED              = 5,
    QUIC_CONNECTION_EVENT_PEER_STREAM_STARTED               = 6,
    QUIC_CONNECTION_EVENT_STREAMS_AVAILABLE                 = 7,
    QUIC_CONNECTION_EVENT_PEER_NEEDS_STREAMS                = 8,
    QUIC_CONNECTION_EVENT_IDEAL_PROCESSOR_CHANGED           = 9,
    QUIC_CONNECTION_EVENT_DATAGRAM_STATE_CHANGED            = 10,
    QUIC_CONNECTION_EVENT_DATAGRAM_RECEIVED                 = 11,
    QUIC_CONNECTION_EVENT_DATAGRAM_SEND_STATE_CHANGED       = 12,
    QUIC_CONNECTION_EVENT_RESUMED                           = 13,   // Server-only; provides resumption data, if any.
    QUIC_CONNECTION_EVENT_RESUMPTION_TICKET_RECEIVED        = 14,   // Client-only; provides ticket to persist, if any.
    QUIC_CONNECTION_EVENT_PEER_CERTIFICATE_RECEIVED         = 15,   // Only with QUIC_CREDENTIAL_FLAG_INDICATE_CERTIFICATE_RECEIVED set
#ifdef QUIC_API_ENABLE_PREVIEW_FEATURES
    QUIC_CONNECTION_EVENT_RELIABLE_RESET_NEGOTIATED         = 16,   // Only indicated if QUIC_SETTINGS.ReliableResetEnabled is TRUE.
    QUIC_CONNECTION_EVENT_ONE_WAY_DELAY_NEGOTIATED          = 17,   // Only indicated if QUIC_SETTINGS.OneWayDelayEnabled is TRUE.
    QUIC_CONNECTION_EVENT_NETWORK_STATISTICS                = 18,   // Only indicated if QUIC_SETTINGS.EnableNetStatsEvent is TRUE.
#endif
} QUIC_CONNECTION_EVENT_TYPE;

typedef struct QUIC_CONNECTION_EVENT {
    QUIC_CONNECTION_EVENT_TYPE Type;
    union {
        struct {
            BOOLEAN SessionResumed;
            _Field_range_(>, 0)
            uint8_t NegotiatedAlpnLength;
            _Field_size_(NegotiatedAlpnLength)
            const uint8_t* NegotiatedAlpn;
        } CONNECTED;
        struct {
            QUIC_STATUS Status;
            QUIC_UINT62 ErrorCode; // Wire format error code.
        } SHUTDOWN_INITIATED_BY_TRANSPORT;
        struct {
            QUIC_UINT62 ErrorCode;
        } SHUTDOWN_INITIATED_BY_PEER;
        struct {
            BOOLEAN HandshakeCompleted          : 1;
            BOOLEAN PeerAcknowledgedShutdown    : 1;
            BOOLEAN AppCloseInProgress          : 1;
        } SHUTDOWN_COMPLETE;
        struct {
            const QUIC_ADDR* Address;
        } LOCAL_ADDRESS_CHANGED;
        struct {
            const QUIC_ADDR* Address;
        } PEER_ADDRESS_CHANGED;
        struct {
            HQUIC Stream;
            QUIC_STREAM_OPEN_FLAGS Flags;
        } PEER_STREAM_STARTED;
        struct {
            uint16_t BidirectionalCount;
            uint16_t UnidirectionalCount;
        } STREAMS_AVAILABLE;
        struct {
            BOOLEAN Bidirectional;
        } PEER_NEEDS_STREAMS;
        struct {
            uint16_t IdealProcessor;
            uint16_t PartitionIndex;
        } IDEAL_PROCESSOR_CHANGED;
        struct {
            BOOLEAN SendEnabled;
            uint16_t MaxSendLength;
        } DATAGRAM_STATE_CHANGED;
        struct {
            const QUIC_BUFFER* Buffer;
            QUIC_RECEIVE_FLAGS Flags;
        } DATAGRAM_RECEIVED;
        struct {
            /* inout */ void* ClientContext;
            QUIC_DATAGRAM_SEND_STATE State;
        } DATAGRAM_SEND_STATE_CHANGED;
        struct {
            uint16_t ResumptionStateLength;
            const uint8_t* ResumptionState;
        } RESUMED;
        struct {
            _Field_range_(>, 0)
            uint32_t ResumptionTicketLength;
            _Field_size_(ResumptionTicketLength)
            const uint8_t* ResumptionTicket;
        } RESUMPTION_TICKET_RECEIVED;
        struct {
            QUIC_CERTIFICATE* Certificate;      // Peer certificate (platform specific). Valid only during QUIC_CONNECTION_EVENT_PEER_CERTIFICATE_RECEIVED callback.
            uint32_t DeferredErrorFlags;        // Bit flag of errors (only valid with QUIC_CREDENTIAL_FLAG_DEFER_CERTIFICATE_VALIDATION) - Schannel only, zero otherwise.
            QUIC_STATUS DeferredStatus;         // Most severe error status (only valid with QUIC_CREDENTIAL_FLAG_DEFER_CERTIFICATE_VALIDATION)
            QUIC_CERTIFICATE_CHAIN* Chain;      // Peer certificate chain (platform specific). Valid only during QUIC_CONNECTION_EVENT_PEER_CERTIFICATE_RECEIVED callback.
        } PEER_CERTIFICATE_RECEIVED;
#ifdef QUIC_API_ENABLE_PREVIEW_FEATURES
        struct {
            BOOLEAN IsNegotiated;
        } RELIABLE_RESET_NEGOTIATED;
        struct {
            BOOLEAN SendNegotiated;             // TRUE if sending one-way delay timestamps is negotiated.
            BOOLEAN ReceiveNegotiated;          // TRUE if receiving one-way delay timestamps is negotiated.
        } ONE_WAY_DELAY_NEGOTIATED;
        struct {
           uint32_t BytesInFlight;              // Bytes that were sent on the wire, but not yet acked
           uint64_t PostedBytes;                // Total bytes queued, but not yet acked. These may contain sent bytes that may have portentially lost too.
           uint64_t IdealBytes;                 // Ideal number of bytes required to be available to  avoid limiting throughput
           uint64_t SmoothedRTT;                // Smoothed RTT value
           uint32_t CongestionWindow;           // Congestion Window
           uint64_t Bandwidth;                  // Estimated bandwidth
        } NETWORK_STATISTICS;
#endif
    };
} QUIC_CONNECTION_EVENT;

typedef
_IRQL_requires_max_(PASSIVE_LEVEL)
_Function_class_(QUIC_CONNECTION_CALLBACK)
QUIC_STATUS
(QUIC_API QUIC_CONNECTION_CALLBACK)(
    _In_ HQUIC Connection,
    _In_opt_ void* Context,
    _Inout_ QUIC_CONNECTION_EVENT* Event
    );

typedef QUIC_CONNECTION_CALLBACK *QUIC_CONNECTION_CALLBACK_HANDLER;

//
// Opens a new connection.
//
typedef
_IRQL_requires_max_(DISPATCH_LEVEL)
QUIC_STATUS
(QUIC_API * QUIC_CONNECTION_OPEN_FN)(
    _In_ _Pre_defensive_ HQUIC Registration,
    _In_ _Pre_defensive_ QUIC_CONNECTION_CALLBACK_HANDLER Handler,
    _In_opt_ void* Context,
    _Outptr_ _At_(*Connection, __drv_allocatesMem(Mem)) _Pre_defensive_
        HQUIC* Connection
    );

//
// Closes an existing connection.
//
typedef
_IRQL_requires_max_(PASSIVE_LEVEL)
void
(QUIC_API * QUIC_CONNECTION_CLOSE_FN)(
    _In_ _Pre_defensive_ __drv_freesMem(Mem)
        HQUIC Connection
    );

//
// Starts the shutdown process on the connection. This immediately and silently
// shuts down any open streams; which will trigger callbacks for
// QUIC_CONNECTION_EVENT_STREAM_CLOSED events. Does nothing if already shutdown.
// Can be passed either a connection or stream handle.
//
typedef
_IRQL_requires_max_(DISPATCH_LEVEL)
void
(QUIC_API * QUIC_CONNECTION_SHUTDOWN_FN)(
    _In_ _Pre_defensive_ HQUIC Connection,
    _In_ QUIC_CONNECTION_SHUTDOWN_FLAGS Flags,
    _In_ _Pre_defensive_ QUIC_UINT62 ErrorCode // Application defined error code
    );

//
// Uses the QUIC (client) handle to start a connection attempt to the
// remote server. Can be passed either a connection or stream handle.
//
typedef
_IRQL_requires_max_(DISPATCH_LEVEL)
QUIC_STATUS
(QUIC_API * QUIC_CONNECTION_START_FN)(
    _In_ _Pre_defensive_ HQUIC Connection,
    _In_ _Pre_defensive_ HQUIC Configuration,
    _In_ QUIC_ADDRESS_FAMILY Family,
    _In_reads_or_z_opt_(QUIC_MAX_SNI_LENGTH)
        const char* ServerName,
    _In_ uint16_t ServerPort // Host byte order
    );

//
// Sets the (server-side) configuration handle for the connection. This must be
// called on an accepted connection in order to proceed with the QUIC handshake.
//
typedef
_IRQL_requires_max_(DISPATCH_LEVEL)
QUIC_STATUS
(QUIC_API * QUIC_CONNECTION_SET_CONFIGURATION_FN)(
    _In_ _Pre_defensive_ HQUIC Connection,
    _In_ _Pre_defensive_ HQUIC Configuration
    );

//
// Uses the QUIC (server) handle to send a resumption ticket to the remote
// client, optionally with app-specific data useful during resumption.
//
typedef
_IRQL_requires_max_(DISPATCH_LEVEL)
QUIC_STATUS
(QUIC_API * QUIC_CONNECTION_SEND_RESUMPTION_FN)(
    _In_ _Pre_defensive_ HQUIC Connection,
    _In_ QUIC_SEND_RESUMPTION_FLAGS Flags,
    _In_ uint16_t DataLength,
    _In_reads_bytes_opt_(DataLength)
        const uint8_t* ResumptionData
    );

//
// Uses the QUIC (server) handle to complete resumption ticket validation.
// This must be called after server app handles ticket validation and then
// return QUIC_STATUS_PENDING.
//
typedef
_IRQL_requires_max_(DISPATCH_LEVEL)
QUIC_STATUS
(QUIC_API * QUIC_CONNECTION_COMP_RESUMPTION_FN)(
    _In_ _Pre_defensive_ HQUIC Connection,
    _In_ BOOLEAN Result
    );

//
// Uses the QUIC (client) handle to complete certificate validation.
// This must be called after client app handles certificate validation
// and then return QUIC_STATUS_PENDING. The TlsAlert value is ignored if Result
// equals TRUE (recommend just pass QUIC_TLS_ALERT_CODE_SUCCESS).
//
typedef
_IRQL_requires_max_(DISPATCH_LEVEL)
QUIC_STATUS
(QUIC_API * QUIC_CONNECTION_COMP_CERT_FN)(
    _In_ _Pre_defensive_ HQUIC Connection,
    _In_ BOOLEAN Result,
    _In_ QUIC_TLS_ALERT_CODES TlsAlert
    );

//
// Streams
//

typedef enum QUIC_STREAM_EVENT_TYPE {
    QUIC_STREAM_EVENT_START_COMPLETE            = 0,
    QUIC_STREAM_EVENT_RECEIVE                   = 1,
    QUIC_STREAM_EVENT_SEND_COMPLETE             = 2,
    QUIC_STREAM_EVENT_PEER_SEND_SHUTDOWN        = 3,
    QUIC_STREAM_EVENT_PEER_SEND_ABORTED         = 4,
    QUIC_STREAM_EVENT_PEER_RECEIVE_ABORTED      = 5,
    QUIC_STREAM_EVENT_SEND_SHUTDOWN_COMPLETE    = 6,
    QUIC_STREAM_EVENT_SHUTDOWN_COMPLETE         = 7,
    QUIC_STREAM_EVENT_IDEAL_SEND_BUFFER_SIZE    = 8,
    QUIC_STREAM_EVENT_PEER_ACCEPTED             = 9,
    QUIC_STREAM_EVENT_CANCEL_ON_LOSS            = 10,
} QUIC_STREAM_EVENT_TYPE;

typedef struct QUIC_STREAM_EVENT {
    QUIC_STREAM_EVENT_TYPE Type;
    union {
        struct {
            QUIC_STATUS Status;
            QUIC_UINT62 ID;
            BOOLEAN PeerAccepted : 1;
            BOOLEAN RESERVED : 7;
        } START_COMPLETE;
        struct {
            /* in */    uint64_t AbsoluteOffset;
            /* inout */ uint64_t TotalBufferLength;
            _Field_size_(BufferCount)
            /* in */    const QUIC_BUFFER* Buffers;
            _Field_range_(0, UINT32_MAX)
            /* in */    uint32_t BufferCount;
            /* in */    QUIC_RECEIVE_FLAGS Flags;
        } RECEIVE;
        struct {
            BOOLEAN Canceled;
            void* ClientContext;
        } SEND_COMPLETE;
        struct {
            QUIC_UINT62 ErrorCode;
        } PEER_SEND_ABORTED;
        struct {
            QUIC_UINT62 ErrorCode;
        } PEER_RECEIVE_ABORTED;
        struct {
            BOOLEAN Graceful;
        } SEND_SHUTDOWN_COMPLETE;
        struct {
            BOOLEAN ConnectionShutdown;
            BOOLEAN AppCloseInProgress       : 1;
            BOOLEAN ConnectionShutdownByApp  : 1;
            BOOLEAN ConnectionClosedRemotely : 1;
            BOOLEAN RESERVED                 : 5;
            QUIC_UINT62 ConnectionErrorCode;
            QUIC_STATUS ConnectionCloseStatus;
        } SHUTDOWN_COMPLETE;
        struct {
            uint64_t ByteCount;
        } IDEAL_SEND_BUFFER_SIZE;
        struct {
            /* out */ QUIC_UINT62 ErrorCode;
        } CANCEL_ON_LOSS;
    };
} QUIC_STREAM_EVENT;

typedef
_IRQL_requires_max_(PASSIVE_LEVEL)
_Function_class_(QUIC_STREAM_CALLBACK)
QUIC_STATUS
(QUIC_API QUIC_STREAM_CALLBACK)(
    _In_ HQUIC Stream,
    _In_opt_ void* Context,
    _Inout_ QUIC_STREAM_EVENT* Event
    );

typedef QUIC_STREAM_CALLBACK *QUIC_STREAM_CALLBACK_HANDLER;

//
// Opens a stream on the given connection.
//
typedef
_IRQL_requires_max_(DISPATCH_LEVEL)
QUIC_STATUS
(QUIC_API * QUIC_STREAM_OPEN_FN)(
    _In_ _Pre_defensive_ HQUIC Connection,
    _In_ QUIC_STREAM_OPEN_FLAGS Flags,
    _In_ _Pre_defensive_ QUIC_STREAM_CALLBACK_HANDLER Handler,
    _In_opt_ void* Context,
    _Outptr_ _At_(*Stream, __drv_allocatesMem(Mem)) _Pre_defensive_
        HQUIC* Stream
    );

//
// Closes a stream handle.
//
typedef
_IRQL_requires_max_(PASSIVE_LEVEL)
void
(QUIC_API * QUIC_STREAM_CLOSE_FN)(
    _In_ _Pre_defensive_ __drv_freesMem(Mem)
        HQUIC Stream
    );

//
// Starts processing the stream.
//
typedef
_IRQL_requires_max_(DISPATCH_LEVEL)
QUIC_STATUS
(QUIC_API * QUIC_STREAM_START_FN)(
    _In_ _Pre_defensive_ HQUIC Stream,
    _In_ QUIC_STREAM_START_FLAGS Flags
    );

//
// Shuts the stream down as specified, and waits for graceful
// shutdowns to complete. Does nothing if already shut down.
//
typedef
_IRQL_requires_max_(DISPATCH_LEVEL)
QUIC_STATUS
(QUIC_API * QUIC_STREAM_SHUTDOWN_FN)(
    _In_ _Pre_defensive_ HQUIC Stream,
    _In_ QUIC_STREAM_SHUTDOWN_FLAGS Flags,
    _In_ _Pre_defensive_ QUIC_UINT62 ErrorCode // Application defined error code
    );

//
// Sends data on an open stream.
//
typedef
_IRQL_requires_max_(DISPATCH_LEVEL)
QUIC_STATUS
(QUIC_API * QUIC_STREAM_SEND_FN)(
    _In_ _Pre_defensive_ HQUIC Stream,
    _In_reads_(BufferCount) _Pre_defensive_
        const QUIC_BUFFER* const Buffers,
    _In_ uint32_t BufferCount,
    _In_ QUIC_SEND_FLAGS Flags,
    _In_opt_ void* ClientSendContext
    );

//
// Completes a previously pended receive callback.
//
typedef
_IRQL_requires_max_(DISPATCH_LEVEL)
void
(QUIC_API * QUIC_STREAM_RECEIVE_COMPLETE_FN)(
    _In_ _Pre_defensive_ HQUIC Stream,
    _In_ uint64_t BufferLength
    );

//
// Enables or disables stream receive callbacks.
//
typedef
_IRQL_requires_max_(DISPATCH_LEVEL)
QUIC_STATUS
(QUIC_API * QUIC_STREAM_RECEIVE_SET_ENABLED_FN)(
    _In_ _Pre_defensive_ HQUIC Stream,
    _In_ BOOLEAN IsEnabled
    );

#ifdef QUIC_API_ENABLE_PREVIEW_FEATURES
//
// Provides receive buffers to the stream.
// The buffers are owned by the caller and must remain valid until a receive
// indication for all bytes in the buffer, or the stream is closed.
//
typedef
_IRQL_requires_max_(DISPATCH_LEVEL)
QUIC_STATUS
(QUIC_API * QUIC_STREAM_PROVIDE_RECEIVE_BUFFERS_FN)(
    _In_ _Pre_defensive_ HQUIC Stream,
    _In_ uint32_t BufferCount,
    _In_reads_(BufferCount) const QUIC_BUFFER* Buffers
    );

#endif

//
// Datagrams
//

//
// Sends an unreliable datagram on the connection. Note, the total payload
// of the send must fit in a single QUIC packet.
//
typedef
_IRQL_requires_max_(DISPATCH_LEVEL)
QUIC_STATUS
(QUIC_API * QUIC_DATAGRAM_SEND_FN)(
    _In_ _Pre_defensive_ HQUIC Connection,
    _In_reads_(BufferCount) _Pre_defensive_
        const QUIC_BUFFER* const Buffers,
    _In_ uint32_t BufferCount,
    _In_ QUIC_SEND_FLAGS Flags,
    _In_opt_ void* ClientSendContext
    );

//
// Version 2 API Function Table. Returned from MsQuicOpenVersion when Version
// is 2. Also returned from MsQuicOpen2.
//
typedef struct QUIC_API_TABLE {

    QUIC_SET_CONTEXT_FN                 SetContext;
    QUIC_GET_CONTEXT_FN                 GetContext;
    QUIC_SET_CALLBACK_HANDLER_FN        SetCallbackHandler;

    QUIC_SET_PARAM_FN                   SetParam;
    QUIC_GET_PARAM_FN                   GetParam;

    QUIC_REGISTRATION_OPEN_FN           RegistrationOpen;
    QUIC_REGISTRATION_CLOSE_FN          RegistrationClose;
    QUIC_REGISTRATION_SHUTDOWN_FN       RegistrationShutdown;

    QUIC_CONFIGURATION_OPEN_FN          ConfigurationOpen;
    QUIC_CONFIGURATION_CLOSE_FN         ConfigurationClose;
    QUIC_CONFIGURATION_LOAD_CREDENTIAL_FN
                                        ConfigurationLoadCredential;

    QUIC_LISTENER_OPEN_FN               ListenerOpen;
    QUIC_LISTENER_CLOSE_FN              ListenerClose;
    QUIC_LISTENER_START_FN              ListenerStart;
    QUIC_LISTENER_STOP_FN               ListenerStop;

    QUIC_CONNECTION_OPEN_FN             ConnectionOpen;
    QUIC_CONNECTION_CLOSE_FN            ConnectionClose;
    QUIC_CONNECTION_SHUTDOWN_FN         ConnectionShutdown;
    QUIC_CONNECTION_START_FN            ConnectionStart;
    QUIC_CONNECTION_SET_CONFIGURATION_FN
                                        ConnectionSetConfiguration;
    QUIC_CONNECTION_SEND_RESUMPTION_FN  ConnectionSendResumptionTicket;

    QUIC_STREAM_OPEN_FN                 StreamOpen;
    QUIC_STREAM_CLOSE_FN                StreamClose;
    QUIC_STREAM_START_FN                StreamStart;
    QUIC_STREAM_SHUTDOWN_FN             StreamShutdown;
    QUIC_STREAM_SEND_FN                 StreamSend;
    QUIC_STREAM_RECEIVE_COMPLETE_FN     StreamReceiveComplete;
    QUIC_STREAM_RECEIVE_SET_ENABLED_FN  StreamReceiveSetEnabled;

    QUIC_DATAGRAM_SEND_FN               DatagramSend;

    QUIC_CONNECTION_COMP_RESUMPTION_FN  ConnectionResumptionTicketValidationComplete; // Available from v2.2
    QUIC_CONNECTION_COMP_CERT_FN        ConnectionCertificateValidationComplete;      // Available from v2.2

#ifdef QUIC_API_ENABLE_PREVIEW_FEATURES
<<<<<<< HEAD
#ifndef _KERNEL_MODE
    QUIC_EXECUTION_CREATE_FN            ExecutionCreate;    // Available from v2.5
    QUIC_EXECUTION_DELETE_FN            ExecutionDelete;    // Available from v2.5
    QUIC_EXECUTION_POLL_FN              ExecutionPoll;      // Available from v2.5
#endif
#endif

=======
    QUIC_STREAM_PROVIDE_RECEIVE_BUFFERS_FN
                                        StreamProvideReceiveBuffers; // Available from v2.5
#endif
>>>>>>> f5f8534b
} QUIC_API_TABLE;

#define QUIC_API_VERSION_1      1 // Not supported any more
#define QUIC_API_VERSION_2      2 // Current latest

#if defined(_KERNEL_MODE) && !defined(_WIN64)

//
// 32 bit kernel mode is no longer supported, so shim behavior in 32 bit kernel
// mode
//
#define MsQuicClose(QuicApi) UNREFERENCED_PARAMETER((QuicApi))
#define MsQuicOpenVersion(Version, QuicApi) QUIC_STATUS_NOT_SUPPORTED

#else

//
// Opens the API library and initializes it if this is the first call for the
// process. It returns API function table for the rest of the API's functions.
// MsQuicClose must be called when the app is done with the function table.
//
_IRQL_requires_max_(PASSIVE_LEVEL)
_Check_return_
#if (__cplusplus >= 201703L || _MSVC_LANG >= 201703L)
[[nodiscard]]
#endif
QUIC_STATUS
QUIC_API
MsQuicOpenVersion(
    _In_ uint32_t Version,
    _Out_ _Pre_defensive_ const void** QuicApi
    );

//
// Cleans up the function table returned from MsQuicOpenVersion and releases the
// reference on the API.
//
_IRQL_requires_max_(PASSIVE_LEVEL)
void
QUIC_API
MsQuicClose(
    _In_ _Pre_defensive_ const void* QuicApi
    );

#endif

_IRQL_requires_max_(PASSIVE_LEVEL)
_Check_return_
typedef
QUIC_STATUS
(QUIC_API *MsQuicOpenVersionFn)(
    _In_ uint32_t Version,
    _Out_ _Pre_defensive_ const void** QuicApi
    );

_IRQL_requires_max_(PASSIVE_LEVEL)
typedef
void
(QUIC_API *MsQuicCloseFn)(
    _In_ _Pre_defensive_ const void* QuicApi
    );

#ifdef _KERNEL_MODE

DECLSPEC_SELECTANY GUID MSQUIC_NPI_ID = {
    0xC43138E3, 0xCD13, 0x4CB1, { 0x9C, 0xAE, 0xE0, 0x05, 0xC8, 0x55, 0x7A, 0xBA }
}; // C43138E3-CD13-4CB1-9CAE-E005C8557ABA

DECLSPEC_SELECTANY GUID MSQUIC_MODULE_ID = {
    0x698F7C72, 0xC2E6, 0x49CD, { 0x8C, 0x39, 0x98, 0x85, 0x1D, 0x50, 0x19, 0x01 }
}; // 698F7C72-C2E6-49CD-8C39-98851D501901

typedef struct MSQUIC_NMR_DISPATCH {
    uint16_t  Version;
    uint16_t  Reserved;
    MsQuicOpenVersionFn OpenVersion;
    MsQuicCloseFn Close;
} MSQUIC_NMR_DISPATCH;

//
// Stores the internal NMR client state. It's meant to be opaque to the users.
//
typedef struct __MSQUIC_NMR_CLIENT {
    NPI_CLIENT_CHARACTERISTICS NpiClientCharacteristics;
    LONG BindingCount;
    HANDLE NmrClientHandle;
    NPI_MODULEID ModuleId;
    KEVENT RegistrationCompleteEvent;
    MSQUIC_NMR_DISPATCH* ProviderDispatch;
    BOOLEAN Deleting;
} __MSQUIC_NMR_CLIENT;

#define QUIC_GET_DISPATCH(h) (((__MSQUIC_NMR_CLIENT*)(h))->ProviderDispatch)

static
NTSTATUS
__MsQuicClientAttachProvider(
    _In_ HANDLE NmrBindingHandle,
    _In_ void *ClientContext,
    _In_ const NPI_REGISTRATION_INSTANCE *ProviderRegistrationInstance
    )
{
    UNREFERENCED_PARAMETER(ProviderRegistrationInstance);

    NTSTATUS Status;
    __MSQUIC_NMR_CLIENT* Client = (__MSQUIC_NMR_CLIENT*)ClientContext;
    void* ProviderContext;

    if (InterlockedIncrement(&Client->BindingCount) == 1) {
        #pragma warning(suppress:6387) // _Param_(2) could be '0' - by design.
        Status =
            NmrClientAttachProvider(
                NmrBindingHandle,
                Client,
                NULL,
                &ProviderContext,
                (const void**)&Client->ProviderDispatch);
        if (NT_SUCCESS(Status)) {
            KeSetEvent(&Client->RegistrationCompleteEvent, IO_NO_INCREMENT, FALSE);
        } else {
            InterlockedDecrement(&Client->BindingCount);
        }
    } else {
        Status = STATUS_NOINTERFACE;
    }

    return Status;
}

static
NTSTATUS
__MsQuicClientDetachProvider(
    _In_ void *ClientBindingContext
    )
{
    __MSQUIC_NMR_CLIENT* Client = (__MSQUIC_NMR_CLIENT*)ClientBindingContext;
    if (InterlockedOr8((char*)&Client->Deleting, 1)) {
        return STATUS_SUCCESS;
    } else {
        return STATUS_PENDING;
    }
}

_IRQL_requires_max_(PASSIVE_LEVEL)
__forceinline
void
MsQuicNmrClientDeregister(
    _Inout_ HANDLE* ClientHandle
    )
{
    __MSQUIC_NMR_CLIENT* Client = (__MSQUIC_NMR_CLIENT*)(*ClientHandle);

    if (InterlockedOr8((char*)&Client->Deleting, 1)) {
        //
        // We are already in the middle of detaching the client.
        // Complete it now.
        //
        NmrClientDetachProviderComplete(Client->NmrClientHandle);
    }

    if (Client->NmrClientHandle) {
        if (NmrDeregisterClient(Client->NmrClientHandle) == STATUS_PENDING) {
            //
            // Wait for the deregistration to complete.
            //
            NmrWaitForClientDeregisterComplete(Client->NmrClientHandle);
        }
        Client->NmrClientHandle = NULL;
    }

    ExFreePoolWithTag(Client, 'cNQM');
    *ClientHandle = NULL;
}

_IRQL_requires_max_(PASSIVE_LEVEL)
__forceinline
NTSTATUS
MsQuicNmrClientRegister(
    _Out_ HANDLE* ClientHandle,
    _In_ GUID* ClientModuleId,
    _In_ ULONG TimeoutMs // zero = no wait, non-zero = some wait
    )
{
    NPI_REGISTRATION_INSTANCE *ClientRegistrationInstance;
    NTSTATUS Status = STATUS_SUCCESS;

    __MSQUIC_NMR_CLIENT* Client =
        (__MSQUIC_NMR_CLIENT*)ExAllocatePool2(POOL_FLAG_NON_PAGED, sizeof(*Client), 'cNQM');
    if (Client == NULL) {
        Status = STATUS_INSUFFICIENT_RESOURCES;
        goto Exit;
    }

    KeInitializeEvent(&Client->RegistrationCompleteEvent, SynchronizationEvent, FALSE);

    Client->ModuleId.Length = sizeof(Client->ModuleId);
    Client->ModuleId.Type = MIT_GUID;
    Client->ModuleId.Guid = *ClientModuleId;

    Client->NpiClientCharacteristics.Length = sizeof(Client->NpiClientCharacteristics);
    Client->NpiClientCharacteristics.ClientAttachProvider = __MsQuicClientAttachProvider;
    Client->NpiClientCharacteristics.ClientDetachProvider = __MsQuicClientDetachProvider;

    ClientRegistrationInstance = &Client->NpiClientCharacteristics.ClientRegistrationInstance;
    ClientRegistrationInstance->Size = sizeof(*ClientRegistrationInstance);
    ClientRegistrationInstance->Version = 0;
    ClientRegistrationInstance->NpiId = &MSQUIC_NPI_ID;
    ClientRegistrationInstance->ModuleId = &Client->ModuleId;

    Status =
        NmrRegisterClient(
            &Client->NpiClientCharacteristics, Client, &Client->NmrClientHandle);
    if (!NT_SUCCESS(Status)) {
        goto Exit;
    }

    LARGE_INTEGER Timeout;
    Timeout.QuadPart = UInt32x32To64(TimeoutMs, 10000);
    Timeout.QuadPart = -Timeout.QuadPart;

    Status =
        KeWaitForSingleObject(
            &Client->RegistrationCompleteEvent,
            Executive, KernelMode, FALSE,
            &Timeout);
    if (Status != STATUS_SUCCESS) {
        Status = STATUS_UNSUCCESSFUL;
        goto Exit;
    }

    *ClientHandle = Client;

Exit:
    if (!NT_SUCCESS(Status) && Client != NULL) {
        MsQuicNmrClientDeregister((HANDLE*)&Client);
    }

    return Status;
}

#endif

//
// Version specific helpers that wrap MsQuicOpenVersion.
//

#if defined(__cplusplus)

_IRQL_requires_max_(PASSIVE_LEVEL)
_Check_return_
#if (__cplusplus >= 201703L || _MSVC_LANG >= 201703L)
[[nodiscard]]
#endif
#ifdef WIN32
__forceinline
#else
__attribute__((always_inline)) inline
#endif
QUIC_STATUS
MsQuicOpen2(
    _Out_ _Pre_defensive_ const QUIC_API_TABLE** QuicApi
    )
{
    return MsQuicOpenVersion(QUIC_API_VERSION_2, (const void**)QuicApi);
}

#else

#define MsQuicOpen2(QuicApi) MsQuicOpenVersion(2, (const void**)QuicApi)

#endif // defined(__cplusplus)

#if defined(__cplusplus)
}
#endif

#endif // _MSQUIC_<|MERGE_RESOLUTION|>--- conflicted
+++ resolved
@@ -1734,19 +1734,15 @@
     QUIC_CONNECTION_COMP_CERT_FN        ConnectionCertificateValidationComplete;      // Available from v2.2
 
 #ifdef QUIC_API_ENABLE_PREVIEW_FEATURES
-<<<<<<< HEAD
+    QUIC_STREAM_PROVIDE_RECEIVE_BUFFERS_FN
+                                        StreamProvideReceiveBuffers; // Available from v2.5
 #ifndef _KERNEL_MODE
     QUIC_EXECUTION_CREATE_FN            ExecutionCreate;    // Available from v2.5
     QUIC_EXECUTION_DELETE_FN            ExecutionDelete;    // Available from v2.5
     QUIC_EXECUTION_POLL_FN              ExecutionPoll;      // Available from v2.5
-#endif
-#endif
-
-=======
-    QUIC_STREAM_PROVIDE_RECEIVE_BUFFERS_FN
-                                        StreamProvideReceiveBuffers; // Available from v2.5
-#endif
->>>>>>> f5f8534b
+#endif // _KERNEL_MODE
+#endif // QUIC_API_ENABLE_PREVIEW_FEATURES
+
 } QUIC_API_TABLE;
 
 #define QUIC_API_VERSION_1      1 // Not supported any more
