--- conflicted
+++ resolved
@@ -635,22 +635,13 @@
 //
 // Parameters for Global.
 //
-<<<<<<< HEAD
 #define QUIC_PARAM_GLOBAL_RETRY_MEMORY_PERCENT          0x01000000  // uint16_t
 #define QUIC_PARAM_GLOBAL_SUPPORTED_VERSIONS            0x01000001  // uint32_t[] - network byte order
 #define QUIC_PARAM_GLOBAL_LOAD_BALACING_MODE            0x01000002  // uint16_t - QUIC_LOAD_BALANCING_MODE
 #define QUIC_PARAM_GLOBAL_PERF_COUNTERS                 0x01000003  // uint64_t[] - Array size is QUIC_PERF_COUNTER_MAX
 #define QUIC_PARAM_GLOBAL_SETTINGS                      0x01000004  // QUIC_SETTINGS
 #define QUIC_PARAM_GLOBAL_VERSION                       0x01000005  // uint32_t[4]
-=======
-#define QUIC_PARAM_GLOBAL_RETRY_MEMORY_PERCENT          0x4000000   // uint16_t
-#define QUIC_PARAM_GLOBAL_SUPPORTED_VERSIONS            0x4000001   // uint32_t[] - network byte order
-#define QUIC_PARAM_GLOBAL_LOAD_BALACING_MODE            0x4000002   // uint16_t - QUIC_LOAD_BALANCING_MODE
-#define QUIC_PARAM_GLOBAL_PERF_COUNTERS                 0x4000003   // uint64_t[] - Array size is QUIC_PERF_COUNTER_MAX
-#define QUIC_PARAM_GLOBAL_SETTINGS                      0x4000004   // QUIC_SETTINGS
-#define QUIC_PARAM_GLOBAL_VERSION                       0x4000005   // uint32_t[4]
-#define QUIC_PARAM_GLOBAL_DESIRED_VERSIONS              0x4000006   // uint32_t[]
->>>>>>> bd152e87
+#define QUIC_PARAM_GLOBAL_DESIRED_VERSIONS              0x01000006  // uint32_t[]
 
 //
 // Parameters for Registration.
@@ -660,14 +651,9 @@
 //
 // Parameters for Configuration.
 //
-<<<<<<< HEAD
 #define QUIC_PARAM_CONFIGURATION_SETTINGS               0x03000000  // QUIC_SETTINGS
 #define QUIC_PARAM_CONFIGURATION_TICKET_KEYS            0x03000001  // QUIC_TICKET_KEY_CONFIG[]
-=======
-#define QUIC_PARAM_CONFIGURATION_SETTINGS               0xC000000   // QUIC_SETTINGS
-#define QUIC_PARAM_CONFIGURATION_TICKET_KEYS            0xC000001   // QUIC_TICKET_KEY_CONFIG[]
-#define QUIC_PARAM_CONFIGURATION_DESIRED_VERSIONS       0xC000002   // uint32_t[]
->>>>>>> bd152e87
+#define QUIC_PARAM_CONFIGURATION_DESIRED_VERSIONS       0x03000002  // uint32_t[]
 
 //
 // Parameters for Listener.
@@ -696,18 +682,11 @@
 #ifdef QUIC_API_ENABLE_INSECURE_FEATURES
 #define QUIC_PARAM_CONN_DISABLE_1RTT_ENCRYPTION         0x0500000F  // uint8_t (BOOLEAN)
 #endif
-<<<<<<< HEAD
 #define QUIC_PARAM_CONN_RESUMPTION_TICKET               0x05000010  // uint8_t[]
 #define QUIC_PARAM_CONN_PEER_CERTIFICATE_VALID          0x05000011  // uint8_t (BOOLEAN)
 #define QUIC_PARAM_CONN_LOCAL_INTERFACE                 0x05000012  // uint32_t
 #define QUIC_PARAM_CONN_TLS_SECRETS                     0x05000013  // QUIC_TLS_SECRETS (SSLKEYLOGFILE compatible)
-=======
-#define QUIC_PARAM_CONN_RESUMPTION_TICKET               0x14000010  // uint8_t[]
-#define QUIC_PARAM_CONN_PEER_CERTIFICATE_VALID          0x14000011  // uint8_t (BOOLEAN)
-#define QUIC_PARAM_CONN_LOCAL_INTERFACE                 0x14000012  // uint32_t
-#define QUIC_PARAM_CONN_TLS_SECRETS                     0x14000013  // QUIC_TLS_SECRETS (SSLKEYLOGFILE compatible)
-#define QUIC_PARAM_CONN_DESIRED_VERSIONS                0x14000014   // uint32_t[]
->>>>>>> bd152e87
+#define QUIC_PARAM_CONN_DESIRED_VERSIONS                0x05000014  // uint32_t[]
 
 //
 // Parameters for TLS.
