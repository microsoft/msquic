--- conflicted
+++ resolved
@@ -960,11 +960,8 @@
 #endif
 #define QUIC_PARAM_GLOBAL_TLS_PROVIDER                  0x0100000A  // QUIC_TLS_PROVIDER
 #define QUIC_PARAM_GLOBAL_STATELESS_RESET_KEY           0x0100000B  // uint8_t[] - Array size is QUIC_STATELESS_RESET_KEY_LENGTH
-<<<<<<< HEAD
-#define QUIC_PARAM_GLOBAL_STATELESS_RETRY_CONFIG        0x0100000C  // QUIC_STATELESS_RETRY_CONFIG
-=======
 #define QUIC_PARAM_GLOBAL_STATISTICS_V2_SIZES           0x0100000C  // uint32_t[] - Array of sizes for each QUIC_STATISTICS_V2 version. Get-only. Pass a buffer of uint32_t, output count is variable. See documentation for details.
->>>>>>> bb17196e
+#define QUIC_PARAM_GLOBAL_STATELESS_RETRY_CONFIG        0x0100000D  // QUIC_STATELESS_RETRY_CONFIG
 
 //
 // Parameters for Registration.
