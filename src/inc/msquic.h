--- conflicted
+++ resolved
@@ -645,10 +645,6 @@
 //
 // Parameters for Registration.
 //
-<<<<<<< HEAD
-=======
-#define QUIC_PARAM_REGISTRATION_CID_PREFIX              0x02000000  // uint8_t[]
->>>>>>> 47ee814b
 
 //
 // Parameters for Configuration.
@@ -660,14 +656,9 @@
 //
 // Parameters for Listener.
 //
-<<<<<<< HEAD
-#define QUIC_PARAM_LISTENER_LOCAL_ADDRESS               0x10000000  // QUIC_ADDR
-#define QUIC_PARAM_LISTENER_STATS                       0x10000001  // QUIC_LISTENER_STATISTICS
-#define QUIC_PARAM_LISTENER_CID_PREFIX                  0x10000002  // uint8_t[]
-=======
 #define QUIC_PARAM_LISTENER_LOCAL_ADDRESS               0x04000000  // QUIC_ADDR
 #define QUIC_PARAM_LISTENER_STATS                       0x04000001  // QUIC_LISTENER_STATISTICS
->>>>>>> 47ee814b
+#define QUIC_PARAM_LISTENER_CID_PREFIX                  0x04000002  // uint8_t[]
 
 //
 // Parameters for Connection.
@@ -690,19 +681,12 @@
 #ifdef QUIC_API_ENABLE_INSECURE_FEATURES
 #define QUIC_PARAM_CONN_DISABLE_1RTT_ENCRYPTION         0x0500000F  // uint8_t (BOOLEAN)
 #endif
-<<<<<<< HEAD
-#define QUIC_PARAM_CONN_RESUMPTION_TICKET               0x14000010  // uint8_t[]
-#define QUIC_PARAM_CONN_PEER_CERTIFICATE_VALID          0x14000011  // uint8_t (BOOLEAN)
-#define QUIC_PARAM_CONN_LOCAL_INTERFACE                 0x14000012  // uint32_t
-#define QUIC_PARAM_CONN_TLS_SECRETS                     0x14000013  // QUIC_TLS_SECRETS (SSLKEYLOGFILE compatible)
-#define QUIC_PARAM_CONN_INITIAL_DCID_PREFIX             0x14000014  // bytes[]
-=======
 #define QUIC_PARAM_CONN_RESUMPTION_TICKET               0x05000010  // uint8_t[]
 #define QUIC_PARAM_CONN_PEER_CERTIFICATE_VALID          0x05000011  // uint8_t (BOOLEAN)
 #define QUIC_PARAM_CONN_LOCAL_INTERFACE                 0x05000012  // uint32_t
 #define QUIC_PARAM_CONN_TLS_SECRETS                     0x05000013  // QUIC_TLS_SECRETS (SSLKEYLOGFILE compatible)
 #define QUIC_PARAM_CONN_DESIRED_VERSIONS                0x05000014  // uint32_t[]
->>>>>>> 47ee814b
+#define QUIC_PARAM_CONN_INITIAL_DCID_PREFIX             0x05000015  // bytes[]
 
 //
 // Parameters for TLS.
