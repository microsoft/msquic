--- conflicted
+++ resolved
@@ -923,14 +923,11 @@
 #define QUIC_PARAM_CONN_STATISTICS_V2                   0x05000016  // QUIC_STATISTICS_V2
 #define QUIC_PARAM_CONN_STATISTICS_V2_PLAT              0x05000017  // QUIC_STATISTICS_V2
 #define QUIC_PARAM_CONN_ORIG_DEST_CID                   0x05000018  // uint8_t[]
-<<<<<<< HEAD
+#define QUIC_PARAM_CONN_SEND_DSCP                       0x05000019  // uint8_t
 #ifdef QUIC_API_ENABLE_PREVIEW_FEATURES
 #define QUIC_PARAM_CONN_ADD_LOCAL_ADDRESS               0x05000019  // QUIC_ADDR
 #define QUIC_PARAM_CONN_REMOVE_LOCAL_ADDRESS            0x0500001A  // QUIC_ADDR
 #endif
-=======
-#define QUIC_PARAM_CONN_SEND_DSCP                       0x05000019  // uint8_t
->>>>>>> b215b46e
 
 //
 // Parameters for TLS.
