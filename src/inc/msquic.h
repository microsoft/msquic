/*++

    Copyright (c) Microsoft Corporation.
    Licensed under the MIT License.

Abstract:

    Declarations for the MsQuic API, which enables applications and drivers to
    create QUIC connections as a client or server.

    For more detailed information, see ../docs/API.md

Supported Platforms:

    Windows User mode
    Windows Kernel mode
    Linux User mode

--*/

#ifndef _MSQUIC_
#define _MSQUIC_

#ifdef _WIN32
#pragma once

#pragma warning(disable:4201)  // nonstandard extension used: nameless struct/union
#pragma warning(disable:4214)  // nonstandard extension used: bit field types other than int
#endif

#ifdef _KERNEL_MODE
#include "msquic_winkernel.h"
#elif _WIN32
#include "msquic_winuser.h"
#elif __linux__ || __APPLE__ || __FreeBSD__
#include "msquic_posix.h"
#else
#error "Unsupported Platform"
#endif

#if defined(__cplusplus)
extern "C" {
#endif

typedef struct QUIC_HANDLE *HQUIC;

//
// The maximum value that can be encoded in a 62-bit integer.
//
#define QUIC_UINT62_MAX ((1ULL << 62U) - 1)

//
// Represents a 62-bit integer.
//
typedef _In_range_(0, QUIC_UINT62_MAX) uint64_t QUIC_UINT62;

//
// An ALPN must not exceed 255 bytes, and must not be zero-length.
//
#define QUIC_MAX_ALPN_LENGTH            255

//
// A server name must not exceed 65535 bytes.
//
#define QUIC_MAX_SNI_LENGTH             65535

//
// The maximum number of bytes of application data a server application can
// send in a resumption ticket.
//
#define QUIC_MAX_RESUMPTION_APP_DATA_LENGTH     1000

//
// The number of bytes of stateless reset key.
//
#define QUIC_STATELESS_RESET_KEY_LENGTH       32

typedef enum QUIC_TLS_PROVIDER {
    QUIC_TLS_PROVIDER_SCHANNEL                  = 0x0000,
    QUIC_TLS_PROVIDER_OPENSSL                   = 0x0001,
} QUIC_TLS_PROVIDER;

typedef enum QUIC_EXECUTION_PROFILE {
    QUIC_EXECUTION_PROFILE_LOW_LATENCY,         // Default
    QUIC_EXECUTION_PROFILE_TYPE_MAX_THROUGHPUT,
    QUIC_EXECUTION_PROFILE_TYPE_SCAVENGER,
    QUIC_EXECUTION_PROFILE_TYPE_REAL_TIME,
} QUIC_EXECUTION_PROFILE;

typedef enum QUIC_LOAD_BALANCING_MODE {
    QUIC_LOAD_BALANCING_DISABLED,               // Default
    QUIC_LOAD_BALANCING_SERVER_ID_IP,           // Encodes IP address in Server ID
    QUIC_LOAD_BALANCING_SERVER_ID_FIXED,        // Encodes a fixed 4-byte value in Server ID
    QUIC_LOAD_BALANCING_COUNT,                  // The number of supported load balancing modes
                                                // MUST BE LAST
} QUIC_LOAD_BALANCING_MODE;

typedef enum QUIC_TLS_ALERT_CODES {
    QUIC_TLS_ALERT_CODE_SUCCESS = 0xFFFF,       // Not a real TlsAlert
    QUIC_TLS_ALERT_CODE_UNEXPECTED_MESSAGE = 10,
    QUIC_TLS_ALERT_CODE_BAD_CERTIFICATE = 42,
    QUIC_TLS_ALERT_CODE_UNSUPPORTED_CERTIFICATE = 43,
    QUIC_TLS_ALERT_CODE_CERTIFICATE_REVOKED = 44,
    QUIC_TLS_ALERT_CODE_CERTIFICATE_EXPIRED = 45,
    QUIC_TLS_ALERT_CODE_CERTIFICATE_UNKNOWN = 46,
    QUIC_TLS_ALERT_CODE_ILLEGAL_PARAMETER = 47,
    QUIC_TLS_ALERT_CODE_UNKNOWN_CA = 48,
    QUIC_TLS_ALERT_CODE_ACCESS_DENIED = 49,
    QUIC_TLS_ALERT_CODE_INSUFFICIENT_SECURITY = 71,
    QUIC_TLS_ALERT_CODE_INTERNAL_ERROR = 80,
    QUIC_TLS_ALERT_CODE_USER_CANCELED = 90,
    QUIC_TLS_ALERT_CODE_CERTIFICATE_REQUIRED = 116,
    QUIC_TLS_ALERT_CODE_MAX = 255,
} QUIC_TLS_ALERT_CODES;

typedef enum QUIC_CREDENTIAL_TYPE {
    QUIC_CREDENTIAL_TYPE_NONE,
    QUIC_CREDENTIAL_TYPE_CERTIFICATE_HASH,
    QUIC_CREDENTIAL_TYPE_CERTIFICATE_HASH_STORE,
    QUIC_CREDENTIAL_TYPE_CERTIFICATE_CONTEXT,
    QUIC_CREDENTIAL_TYPE_CERTIFICATE_FILE,
    QUIC_CREDENTIAL_TYPE_CERTIFICATE_FILE_PROTECTED,
    QUIC_CREDENTIAL_TYPE_CERTIFICATE_PKCS12,
} QUIC_CREDENTIAL_TYPE;

typedef enum QUIC_CREDENTIAL_FLAGS {
    QUIC_CREDENTIAL_FLAG_NONE                                   = 0x00000000,
    QUIC_CREDENTIAL_FLAG_CLIENT                                 = 0x00000001, // Lack of client flag indicates server.
    QUIC_CREDENTIAL_FLAG_LOAD_ASYNCHRONOUS                      = 0x00000002,
    QUIC_CREDENTIAL_FLAG_NO_CERTIFICATE_VALIDATION              = 0x00000004,
    QUIC_CREDENTIAL_FLAG_ENABLE_OCSP                            = 0x00000008, // Schannel only currently
    QUIC_CREDENTIAL_FLAG_INDICATE_CERTIFICATE_RECEIVED          = 0x00000010,
    QUIC_CREDENTIAL_FLAG_DEFER_CERTIFICATE_VALIDATION           = 0x00000020,
    QUIC_CREDENTIAL_FLAG_REQUIRE_CLIENT_AUTHENTICATION          = 0x00000040,
    QUIC_CREDENTIAL_FLAG_USE_TLS_BUILTIN_CERTIFICATE_VALIDATION = 0x00000080, // OpenSSL only currently
    QUIC_CREDENTIAL_FLAG_REVOCATION_CHECK_END_CERT              = 0x00000100, // Schannel only currently
    QUIC_CREDENTIAL_FLAG_REVOCATION_CHECK_CHAIN                 = 0x00000200, // Schannel only currently
    QUIC_CREDENTIAL_FLAG_REVOCATION_CHECK_CHAIN_EXCLUDE_ROOT    = 0x00000400, // Schannel only currently
    QUIC_CREDENTIAL_FLAG_IGNORE_NO_REVOCATION_CHECK             = 0x00000800, // Schannel only currently
    QUIC_CREDENTIAL_FLAG_IGNORE_REVOCATION_OFFLINE              = 0x00001000, // Schannel only currently
    QUIC_CREDENTIAL_FLAG_SET_ALLOWED_CIPHER_SUITES              = 0x00002000,
    QUIC_CREDENTIAL_FLAG_USE_PORTABLE_CERTIFICATES              = 0x00004000,
    QUIC_CREDENTIAL_FLAG_USE_SUPPLIED_CREDENTIALS               = 0x00008000, // Schannel only
    QUIC_CREDENTIAL_FLAG_USE_SYSTEM_MAPPER                      = 0x00010000, // Schannel only
    QUIC_CREDENTIAL_FLAG_CACHE_ONLY_URL_RETRIEVAL               = 0x00020000, // Windows only currently
    QUIC_CREDENTIAL_FLAG_REVOCATION_CHECK_CACHE_ONLY            = 0x00040000, // Windows only currently
    QUIC_CREDENTIAL_FLAG_INPROC_PEER_CERTIFICATE                = 0x00080000, // Schannel only
    QUIC_CREDENTIAL_FLAG_SET_CA_CERTIFICATE_FILE                = 0x00100000, // OpenSSL only currently
    QUIC_CREDENTIAL_FLAG_DISABLE_AIA                            = 0x00200000, // Schannel only currently
} QUIC_CREDENTIAL_FLAGS;

DEFINE_ENUM_FLAG_OPERATORS(QUIC_CREDENTIAL_FLAGS)

typedef enum QUIC_ALLOWED_CIPHER_SUITE_FLAGS {
    QUIC_ALLOWED_CIPHER_SUITE_NONE                      = 0x0,
    QUIC_ALLOWED_CIPHER_SUITE_AES_128_GCM_SHA256        = 0x1,
    QUIC_ALLOWED_CIPHER_SUITE_AES_256_GCM_SHA384        = 0x2,
    QUIC_ALLOWED_CIPHER_SUITE_CHACHA20_POLY1305_SHA256  = 0x4,  // Not supported on Schannel
} QUIC_ALLOWED_CIPHER_SUITE_FLAGS;

DEFINE_ENUM_FLAG_OPERATORS(QUIC_ALLOWED_CIPHER_SUITE_FLAGS);

typedef enum QUIC_CERTIFICATE_HASH_STORE_FLAGS {
    QUIC_CERTIFICATE_HASH_STORE_FLAG_NONE           = 0x0000,
    QUIC_CERTIFICATE_HASH_STORE_FLAG_MACHINE_STORE  = 0x0001,
} QUIC_CERTIFICATE_HASH_STORE_FLAGS;

DEFINE_ENUM_FLAG_OPERATORS(QUIC_CERTIFICATE_HASH_STORE_FLAGS)

typedef enum QUIC_CONNECTION_SHUTDOWN_FLAGS {
    QUIC_CONNECTION_SHUTDOWN_FLAG_NONE      = 0x0000,
    QUIC_CONNECTION_SHUTDOWN_FLAG_SILENT    = 0x0001,   // Don't send the close frame over the network.
} QUIC_CONNECTION_SHUTDOWN_FLAGS;

DEFINE_ENUM_FLAG_OPERATORS(QUIC_CONNECTION_SHUTDOWN_FLAGS)

typedef enum QUIC_SERVER_RESUMPTION_LEVEL {
    QUIC_SERVER_NO_RESUME,
    QUIC_SERVER_RESUME_ONLY,
    QUIC_SERVER_RESUME_AND_ZERORTT,
} QUIC_SERVER_RESUMPTION_LEVEL;

typedef enum QUIC_SEND_RESUMPTION_FLAGS {
    QUIC_SEND_RESUMPTION_FLAG_NONE          = 0x0000,
    QUIC_SEND_RESUMPTION_FLAG_FINAL         = 0x0001,   // Free TLS state after sending this ticket.
} QUIC_SEND_RESUMPTION_FLAGS;

DEFINE_ENUM_FLAG_OPERATORS(QUIC_SEND_RESUMPTION_FLAGS)

typedef enum QUIC_STREAM_SCHEDULING_SCHEME {
    QUIC_STREAM_SCHEDULING_SCHEME_FIFO          = 0x0000,   // Sends stream data first come, first served. (Default)
    QUIC_STREAM_SCHEDULING_SCHEME_ROUND_ROBIN   = 0x0001,   // Sends stream data evenly multiplexed.
    QUIC_STREAM_SCHEDULING_SCHEME_COUNT,                    // The number of stream scheduling schemes.
} QUIC_STREAM_SCHEDULING_SCHEME;

typedef enum QUIC_STREAM_OPEN_FLAGS {
    QUIC_STREAM_OPEN_FLAG_NONE              = 0x0000,
    QUIC_STREAM_OPEN_FLAG_UNIDIRECTIONAL    = 0x0001,   // Indicates the stream is unidirectional.
    QUIC_STREAM_OPEN_FLAG_0_RTT             = 0x0002,   // The stream was opened via a 0-RTT packet.
    QUIC_STREAM_OPEN_FLAG_DELAY_ID_FC_UPDATES = 0x0004, // Indicates stream ID flow control limit updates for the
                                                        // connection should be delayed to StreamClose.
#ifdef QUIC_API_ENABLE_PREVIEW_FEATURES
    QUIC_STREAM_OPEN_FLAG_APP_OWNED_BUFFERS = 0x0008,   // No buffer will be allocated for the stream, the app must
                                                        // provide buffers (see StreamProvideReceiveBuffers)
#endif
} QUIC_STREAM_OPEN_FLAGS;

DEFINE_ENUM_FLAG_OPERATORS(QUIC_STREAM_OPEN_FLAGS)

typedef enum QUIC_STREAM_START_FLAGS {
    QUIC_STREAM_START_FLAG_NONE                 = 0x0000,
    QUIC_STREAM_START_FLAG_IMMEDIATE            = 0x0001,   // Immediately informs peer that stream is open.
    QUIC_STREAM_START_FLAG_FAIL_BLOCKED         = 0x0002,   // Only opens the stream if flow control allows.
    QUIC_STREAM_START_FLAG_SHUTDOWN_ON_FAIL     = 0x0004,   // Shutdown the stream immediately after start failure.
    QUIC_STREAM_START_FLAG_INDICATE_PEER_ACCEPT = 0x0008,   // Indicate PEER_ACCEPTED event if not accepted at start.
    QUIC_STREAM_START_FLAG_PRIORITY_WORK        = 0x0010,   // Higher priority than other connection work.
} QUIC_STREAM_START_FLAGS;

DEFINE_ENUM_FLAG_OPERATORS(QUIC_STREAM_START_FLAGS)

typedef enum QUIC_STREAM_SHUTDOWN_FLAGS {
    QUIC_STREAM_SHUTDOWN_FLAG_NONE          = 0x0000,
    QUIC_STREAM_SHUTDOWN_FLAG_GRACEFUL      = 0x0001,   // Cleanly closes the send path.
    QUIC_STREAM_SHUTDOWN_FLAG_ABORT_SEND    = 0x0002,   // Abruptly closes the send path.
    QUIC_STREAM_SHUTDOWN_FLAG_ABORT_RECEIVE = 0x0004,   // Abruptly closes the receive path.
    QUIC_STREAM_SHUTDOWN_FLAG_ABORT         = 0x0006,   // Abruptly closes both send and receive paths.
    QUIC_STREAM_SHUTDOWN_FLAG_IMMEDIATE     = 0x0008,   // Immediately sends completion events to app.
    QUIC_STREAM_SHUTDOWN_FLAG_INLINE        = 0x0010,   // Process the shutdown immediately inline. Only for calls on callbacks.
                                                        // WARNING: Can cause reentrant callbacks!
} QUIC_STREAM_SHUTDOWN_FLAGS;

DEFINE_ENUM_FLAG_OPERATORS(QUIC_STREAM_SHUTDOWN_FLAGS)

typedef enum QUIC_RECEIVE_FLAGS {
    QUIC_RECEIVE_FLAG_NONE                  = 0x0000,
    QUIC_RECEIVE_FLAG_0_RTT                 = 0x0001,   // Data was encrypted with 0-RTT key.
    QUIC_RECEIVE_FLAG_FIN                   = 0x0002,   // FIN was included with this data.
} QUIC_RECEIVE_FLAGS;

DEFINE_ENUM_FLAG_OPERATORS(QUIC_RECEIVE_FLAGS)

typedef enum QUIC_SEND_FLAGS {
    QUIC_SEND_FLAG_NONE                     = 0x0000,
    QUIC_SEND_FLAG_ALLOW_0_RTT              = 0x0001,   // Allows the use of encrypting with 0-RTT key.
    QUIC_SEND_FLAG_START                    = 0x0002,   // Asynchronously starts the stream with the sent data.
    QUIC_SEND_FLAG_FIN                      = 0x0004,   // Indicates the request is the one last sent on the stream.
    QUIC_SEND_FLAG_DGRAM_PRIORITY           = 0x0008,   // Indicates the datagram is higher priority than others.
    QUIC_SEND_FLAG_DELAY_SEND               = 0x0010,   // Indicates the send should be delayed because more will be queued soon.
    QUIC_SEND_FLAG_CANCEL_ON_LOSS           = 0x0020,   // Indicates that a stream is to be cancelled when packet loss is detected.
    QUIC_SEND_FLAG_PRIORITY_WORK            = 0x0040,   // Higher priority than other connection work.
    QUIC_SEND_FLAG_CANCEL_ON_BLOCKED        = 0x0080,   // Indicates that a frame should be dropped when it can't be sent immediately.
} QUIC_SEND_FLAGS;

DEFINE_ENUM_FLAG_OPERATORS(QUIC_SEND_FLAGS)

typedef enum QUIC_DATAGRAM_SEND_STATE {
    QUIC_DATAGRAM_SEND_UNKNOWN,                         // Not yet sent.
    QUIC_DATAGRAM_SEND_SENT,                            // Sent and awaiting acknowledgment
    QUIC_DATAGRAM_SEND_LOST_SUSPECT,                    // Suspected as lost, but still tracked
    QUIC_DATAGRAM_SEND_LOST_DISCARDED,                  // Lost and not longer being tracked
    QUIC_DATAGRAM_SEND_ACKNOWLEDGED,                    // Acknowledged
    QUIC_DATAGRAM_SEND_ACKNOWLEDGED_SPURIOUS,           // Acknowledged after being suspected lost
    QUIC_DATAGRAM_SEND_CANCELED,                        // Canceled before send
} QUIC_DATAGRAM_SEND_STATE;

//
// Helper to determine if a datagrams state is final, and no longer tracked
// by MsQuic.
//
#define QUIC_DATAGRAM_SEND_STATE_IS_FINAL(State) \
    ((State) >= QUIC_DATAGRAM_SEND_LOST_DISCARDED)

#ifdef QUIC_API_ENABLE_PREVIEW_FEATURES

typedef enum QUIC_EXECUTION_CONFIG_FLAGS {
    QUIC_EXECUTION_CONFIG_FLAG_NONE             = 0x0000,
<<<<<<< HEAD
    QUIC_EXECUTION_CONFIG_FLAG_QTIP             = 0x0001,
=======
#ifdef QUIC_API_ENABLE_PREVIEW_FEATURES
>>>>>>> 48c08acf
    QUIC_EXECUTION_CONFIG_FLAG_RIO              = 0x0002,
    QUIC_EXECUTION_CONFIG_FLAG_XDP              = 0x0004,
    QUIC_EXECUTION_CONFIG_FLAG_NO_IDEAL_PROC    = 0x0008,
    QUIC_EXECUTION_CONFIG_FLAG_HIGH_PRIORITY    = 0x0010,
    QUIC_EXECUTION_CONFIG_FLAG_AFFINITIZE       = 0x0020,
} QUIC_EXECUTION_CONFIG_FLAGS;

DEFINE_ENUM_FLAG_OPERATORS(QUIC_EXECUTION_CONFIG_FLAGS)

//
// A custom configuration for thread execution in QUIC.
//
typedef struct QUIC_EXECUTION_CONFIG {

    QUIC_EXECUTION_CONFIG_FLAGS Flags;
    uint32_t PollingIdleTimeoutUs;      // Time before a polling thread, with no work to do, sleeps.
    uint32_t ProcessorCount;
    _Field_size_(ProcessorCount)
    uint16_t ProcessorList[1];          // List of processors to use for threads.

} QUIC_EXECUTION_CONFIG;

#define QUIC_EXECUTION_CONFIG_MIN_SIZE \
    (uint32_t)FIELD_OFFSET(QUIC_EXECUTION_CONFIG, ProcessorList)

#ifndef _KERNEL_MODE

//
// Execution Context abstraction, which allows the application layer to
// completely control execution of all MsQuic work.
//

typedef struct QUIC_EXECUTION_CONTEXT_CONFIG {
    uint32_t IdealProcessor;
    QUIC_EVENTQ* EventQ;
} QUIC_EXECUTION_CONTEXT_CONFIG;

typedef struct QUIC_EXECUTION_CONTEXT QUIC_EXECUTION_CONTEXT;

//
// This is called to create the execution contexts.
//
typedef
_IRQL_requires_max_(PASSIVE_LEVEL)
QUIC_STATUS
(QUIC_API * QUIC_EXECUTION_CREATE_FN)(
    _In_ QUIC_EXECUTION_CONFIG_FLAGS Flags, // Used for datapath type
    _In_ uint32_t PollingIdleTimeoutUs,
    _In_ uint32_t Count,
    _In_reads_(Count) QUIC_EXECUTION_CONTEXT_CONFIG* Configs,
    _Out_writes_(Count) QUIC_EXECUTION_CONTEXT** ExecutionContexts
    );

//
// This is called to stop any further usage of the execution contexts. MsQuic
// will no longer queue any additional work to the contexts.
//
typedef
_IRQL_requires_max_(PASSIVE_LEVEL)
void
(QUIC_API * QUIC_EXECUTION_SHUTDOWN_FN)(
    _In_ uint32_t Count,
    _In_reads_(Count) QUIC_EXECUTION_CONTEXT** ExecutionContexts
    );

//
// This is called to delete the execution contexts.
//
typedef
_IRQL_requires_max_(PASSIVE_LEVEL)
void
(QUIC_API * QUIC_EXECUTION_DELETE_FN)(
    _In_ uint32_t Count,
    _In_reads_(Count) QUIC_EXECUTION_CONTEXT** ExecutionContexts
    );

//
// This is called to allow MsQuic to process any polling work. It returns the
// number of milliseconds until the next scheduled timer expiration.
//
// TODO: Should it return an indication for if we should yield?
//
typedef
_IRQL_requires_max_(PASSIVE_LEVEL)
uint32_t
(QUIC_API * QUIC_EXECUTION_POLL_FN)(
    _In_ QUIC_EXECUTION_CONTEXT* ExecutionContext
    );

#endif // _KERNEL_MODE

#endif // QUIC_API_ENABLE_PREVIEW_FEATURES

typedef struct QUIC_REGISTRATION_CONFIG { // All fields may be NULL/zero.
    const char* AppName;
    QUIC_EXECUTION_PROFILE ExecutionProfile;
} QUIC_REGISTRATION_CONFIG;

typedef
_IRQL_requires_max_(PASSIVE_LEVEL)
_Function_class_(QUIC_CREDENTIAL_LOAD_COMPLETE)
void
(QUIC_API QUIC_CREDENTIAL_LOAD_COMPLETE)(
    _In_ HQUIC Configuration,
    _In_opt_ void* Context,
    _In_ QUIC_STATUS Status
    );

typedef QUIC_CREDENTIAL_LOAD_COMPLETE *QUIC_CREDENTIAL_LOAD_COMPLETE_HANDLER;

typedef struct QUIC_CERTIFICATE_HASH {
    uint8_t ShaHash[20];
} QUIC_CERTIFICATE_HASH;

typedef struct QUIC_CERTIFICATE_HASH_STORE {
    QUIC_CERTIFICATE_HASH_STORE_FLAGS Flags;
    uint8_t ShaHash[20];
    char StoreName[128];
} QUIC_CERTIFICATE_HASH_STORE;

typedef struct QUIC_CERTIFICATE_FILE {
    const char *PrivateKeyFile;
    const char *CertificateFile;
} QUIC_CERTIFICATE_FILE;

typedef struct QUIC_CERTIFICATE_FILE_PROTECTED {
    const char *PrivateKeyFile;
    const char *CertificateFile;
    const char *PrivateKeyPassword;
} QUIC_CERTIFICATE_FILE_PROTECTED;

typedef struct QUIC_CERTIFICATE_PKCS12 {
    const uint8_t *Asn1Blob;
    uint32_t Asn1BlobLength;
    const char *PrivateKeyPassword;     // Optional: used if provided. Ignored if NULL
} QUIC_CERTIFICATE_PKCS12;

typedef void QUIC_CERTIFICATE;          // Platform specific certificate object
typedef void QUIC_CERTIFICATE_CHAIN;    // Platform specific certificate chain object

typedef struct QUIC_CREDENTIAL_CONFIG {
    QUIC_CREDENTIAL_TYPE Type;
    QUIC_CREDENTIAL_FLAGS Flags;
    union {
        QUIC_CERTIFICATE_HASH* CertificateHash;
        QUIC_CERTIFICATE_HASH_STORE* CertificateHashStore;
        QUIC_CERTIFICATE* CertificateContext;
        QUIC_CERTIFICATE_FILE* CertificateFile;
        QUIC_CERTIFICATE_FILE_PROTECTED* CertificateFileProtected;
        QUIC_CERTIFICATE_PKCS12* CertificatePkcs12;
    };
    const char* Principal;
    void* Reserved; // Currently unused
    QUIC_CREDENTIAL_LOAD_COMPLETE_HANDLER AsyncHandler; // Optional
    QUIC_ALLOWED_CIPHER_SUITE_FLAGS AllowedCipherSuites;// Optional
    const char* CaCertificateFile;                      // Optional
} QUIC_CREDENTIAL_CONFIG;

//
// The maximum number of QUIC_TICKET_KEY_CONFIG that can be used at one time.
//
#define QUIC_MAX_TICKET_KEY_COUNT 16

//
// TLS New Session Ticket encryption key configuration.
//
typedef struct QUIC_TICKET_KEY_CONFIG {
    uint8_t Id[16];
    uint8_t Material[64];
    uint8_t MaterialLength;
} QUIC_TICKET_KEY_CONFIG;

//
// A single contiguous buffer.
//
typedef struct QUIC_BUFFER {
    uint32_t Length;
    _Field_size_bytes_(Length)
    uint8_t* Buffer;
} QUIC_BUFFER;

//
// All the available information describing a new incoming connection.
//
typedef struct QUIC_NEW_CONNECTION_INFO {
    uint32_t QuicVersion;
    const QUIC_ADDR* LocalAddress;
    const QUIC_ADDR* RemoteAddress;
    uint32_t CryptoBufferLength;
    uint16_t ClientAlpnListLength;
    uint16_t ServerNameLength;
    uint8_t NegotiatedAlpnLength;
    _Field_size_bytes_(CryptoBufferLength)
    const uint8_t* CryptoBuffer;
    _Field_size_bytes_(ClientAlpnListLength)
    const uint8_t* ClientAlpnList;
    _Field_size_bytes_(NegotiatedAlpnLength)
    const uint8_t* NegotiatedAlpn;
    _Field_size_bytes_opt_(ServerNameLength)
    const char* ServerName;
} QUIC_NEW_CONNECTION_INFO;

typedef enum QUIC_TLS_PROTOCOL_VERSION {
    QUIC_TLS_PROTOCOL_UNKNOWN   = 0,
    QUIC_TLS_PROTOCOL_1_3       = 0x3000,
} QUIC_TLS_PROTOCOL_VERSION;

typedef enum QUIC_CIPHER_ALGORITHM {
    QUIC_CIPHER_ALGORITHM_NONE        = 0,
    QUIC_CIPHER_ALGORITHM_AES_128     = 0x660E,
    QUIC_CIPHER_ALGORITHM_AES_256     = 0x6610,
    QUIC_CIPHER_ALGORITHM_CHACHA20    = 0x6612,     // Not supported on Schannel/BCrypt
} QUIC_CIPHER_ALGORITHM;

typedef enum QUIC_HASH_ALGORITHM {
    QUIC_HASH_ALGORITHM_NONE        = 0,
    QUIC_HASH_ALGORITHM_SHA_256     = 0x800C,
    QUIC_HASH_ALGORITHM_SHA_384     = 0x800D,
} QUIC_HASH_ALGORITHM;

typedef enum QUIC_KEY_EXCHANGE_ALGORITHM {
    QUIC_KEY_EXCHANGE_ALGORITHM_NONE  = 0,
} QUIC_KEY_EXCHANGE_ALGORITHM;

typedef enum QUIC_CIPHER_SUITE {
    QUIC_CIPHER_SUITE_TLS_AES_128_GCM_SHA256        = 0x1301,
    QUIC_CIPHER_SUITE_TLS_AES_256_GCM_SHA384        = 0x1302,
    QUIC_CIPHER_SUITE_TLS_CHACHA20_POLY1305_SHA256  = 0x1303, // Not supported on Schannel
} QUIC_CIPHER_SUITE;

typedef enum QUIC_CONGESTION_CONTROL_ALGORITHM {
    QUIC_CONGESTION_CONTROL_ALGORITHM_CUBIC,
#ifdef QUIC_API_ENABLE_PREVIEW_FEATURES
    QUIC_CONGESTION_CONTROL_ALGORITHM_BBR,
#endif
    QUIC_CONGESTION_CONTROL_ALGORITHM_MAX,
} QUIC_CONGESTION_CONTROL_ALGORITHM;

//
// All the available information describing a handshake.
//
typedef struct QUIC_HANDSHAKE_INFO {
    QUIC_TLS_PROTOCOL_VERSION TlsProtocolVersion;
    QUIC_CIPHER_ALGORITHM CipherAlgorithm;
    int32_t CipherStrength;
    QUIC_HASH_ALGORITHM Hash;
    int32_t HashStrength;
    QUIC_KEY_EXCHANGE_ALGORITHM KeyExchangeAlgorithm;
    int32_t KeyExchangeStrength;
    QUIC_CIPHER_SUITE CipherSuite;
} QUIC_HANDSHAKE_INFO;

//
// All statistics available to query about a connection.
//
typedef struct QUIC_STATISTICS {
    uint64_t CorrelationId;
    uint32_t VersionNegotiation     : 1;
    uint32_t StatelessRetry         : 1;
    uint32_t ResumptionAttempted    : 1;
    uint32_t ResumptionSucceeded    : 1;
    uint32_t Rtt;                       // In microseconds
    uint32_t MinRtt;                    // In microseconds
    uint32_t MaxRtt;                    // In microseconds
    struct {
        uint64_t Start;
        uint64_t InitialFlightEnd;      // Processed all peer's Initial packets
        uint64_t HandshakeFlightEnd;    // Processed all peer's Handshake packets
    } Timing;
    struct {
        uint32_t ClientFlight1Bytes;    // Sum of TLS payloads
        uint32_t ServerFlight1Bytes;    // Sum of TLS payloads
        uint32_t ClientFlight2Bytes;    // Sum of TLS payloads
    } Handshake;
    struct {
        uint16_t PathMtu;               // Current path MTU.
        uint64_t TotalPackets;          // QUIC packets; could be coalesced into fewer UDP datagrams.
        uint64_t RetransmittablePackets;
        uint64_t SuspectedLostPackets;
        uint64_t SpuriousLostPackets;   // Actual lost is (SuspectedLostPackets - SpuriousLostPackets)
        uint64_t TotalBytes;            // Sum of UDP payloads
        uint64_t TotalStreamBytes;      // Sum of stream payloads
        uint32_t CongestionCount;       // Number of congestion events
        uint32_t PersistentCongestionCount; // Number of persistent congestion events
    } Send;
    struct {
        uint64_t TotalPackets;          // QUIC packets; could be coalesced into fewer UDP datagrams.
        uint64_t ReorderedPackets;      // Packets where packet number is less than highest seen.
        uint64_t DroppedPackets;        // Includes DuplicatePackets.
        uint64_t DuplicatePackets;
        uint64_t TotalBytes;            // Sum of UDP payloads
        uint64_t TotalStreamBytes;      // Sum of stream payloads
        uint64_t DecryptionFailures;    // Count of packet decryption failures.
        uint64_t ValidAckFrames;        // Count of receive ACK frames.
    } Recv;
    struct {
        uint32_t KeyUpdateCount;
    } Misc;
} QUIC_STATISTICS;

//
// N.B. Consumers of this struct depend on it being the same for 32-bit and
// 64-bit systems. DO NOT include any fields that have different sizes on those
// platforms, such as size_t or pointers.
//
typedef struct QUIC_STATISTICS_V2 {

    uint64_t CorrelationId;
    uint32_t VersionNegotiation     : 1;
    uint32_t StatelessRetry         : 1;
    uint32_t ResumptionAttempted    : 1;
    uint32_t ResumptionSucceeded    : 1;
    uint32_t GreaseBitNegotiated    : 1;    // Set if we negotiated the GREASE bit.
    uint32_t EcnCapable             : 1;
    uint32_t EncryptionOffloaded    : 1;    // At least one path successfully offloaded encryption
    uint32_t RESERVED               : 25;
    uint32_t Rtt;                           // In microseconds
    uint32_t MinRtt;                        // In microseconds
    uint32_t MaxRtt;                        // In microseconds

    uint64_t TimingStart;
    uint64_t TimingInitialFlightEnd;        // Processed all peer's Initial packets
    uint64_t TimingHandshakeFlightEnd;      // Processed all peer's Handshake packets

    uint32_t HandshakeClientFlight1Bytes;   // Sum of TLS payloads
    uint32_t HandshakeServerFlight1Bytes;   // Sum of TLS payloads
    uint32_t HandshakeClientFlight2Bytes;   // Sum of TLS payloads

    uint16_t SendPathMtu;                   // Current path MTU.
    uint64_t SendTotalPackets;              // QUIC packets; could be coalesced into fewer UDP datagrams.
    uint64_t SendRetransmittablePackets;
    uint64_t SendSuspectedLostPackets;
    uint64_t SendSpuriousLostPackets;       // Actual lost is (SuspectedLostPackets - SpuriousLostPackets)
    uint64_t SendTotalBytes;                // Sum of UDP payloads
    uint64_t SendTotalStreamBytes;          // Sum of stream payloads
    uint32_t SendCongestionCount;           // Number of congestion events
    uint32_t SendPersistentCongestionCount; // Number of persistent congestion events

    uint64_t RecvTotalPackets;              // QUIC packets; could be coalesced into fewer UDP datagrams.
    uint64_t RecvReorderedPackets;          // Packets where packet number is less than highest seen.
    uint64_t RecvDroppedPackets;            // Includes DuplicatePackets.
    uint64_t RecvDuplicatePackets;
    uint64_t RecvTotalBytes;                // Sum of UDP payloads
    uint64_t RecvTotalStreamBytes;          // Sum of stream payloads
    uint64_t RecvDecryptionFailures;        // Count of packet decryption failures.
    uint64_t RecvValidAckFrames;            // Count of receive ACK frames.

    uint32_t KeyUpdateCount;

    uint32_t SendCongestionWindow;          // Congestion window size

    uint32_t DestCidUpdateCount;            // Number of times the destionation CID changed.

    uint32_t SendEcnCongestionCount;        // Number of congestion events caused by ECN.

    uint8_t  HandshakeHopLimitTTL;          // The TTL value in the initial packet of the handshake.

    // N.B. New fields must be appended to end

} QUIC_STATISTICS_V2;

#define QUIC_STRUCT_SIZE_THRU_FIELD(Struct, Field) \
    (FIELD_OFFSET(Struct, Field) + sizeof(((Struct*)0)->Field))

#define QUIC_STATISTICS_V2_SIZE_1   QUIC_STRUCT_SIZE_THRU_FIELD(QUIC_STATISTICS_V2, KeyUpdateCount)         // v2.0 final size
#define QUIC_STATISTICS_V2_SIZE_2   QUIC_STRUCT_SIZE_THRU_FIELD(QUIC_STATISTICS_V2, DestCidUpdateCount)     // v2.1 final size
#define QUIC_STATISTICS_V2_SIZE_3   QUIC_STRUCT_SIZE_THRU_FIELD(QUIC_STATISTICS_V2, SendEcnCongestionCount) // v2.2 final size

typedef struct QUIC_LISTENER_STATISTICS {

    uint64_t TotalAcceptedConnections;
    uint64_t TotalRejectedConnections;

    uint64_t BindingRecvDroppedPackets;

} QUIC_LISTENER_STATISTICS;

typedef enum QUIC_PERFORMANCE_COUNTERS {
    QUIC_PERF_COUNTER_CONN_CREATED,         // Total connections ever allocated.
    QUIC_PERF_COUNTER_CONN_HANDSHAKE_FAIL,  // Total connections that failed during handshake.
    QUIC_PERF_COUNTER_CONN_APP_REJECT,      // Total connections rejected by the application.
    QUIC_PERF_COUNTER_CONN_RESUMED,         // Total connections resumed.
    QUIC_PERF_COUNTER_CONN_ACTIVE,          // Connections currently allocated.
    QUIC_PERF_COUNTER_CONN_CONNECTED,       // Connections currently in the connected state.
    QUIC_PERF_COUNTER_CONN_PROTOCOL_ERRORS, // Total connections shutdown with a protocol error.
    QUIC_PERF_COUNTER_CONN_NO_ALPN,         // Total connection attempts with no matching ALPN.
    QUIC_PERF_COUNTER_STRM_ACTIVE,          // Current streams allocated.
    QUIC_PERF_COUNTER_PKTS_SUSPECTED_LOST,  // Total suspected packets lost
    QUIC_PERF_COUNTER_PKTS_DROPPED,         // Total packets dropped for any reason.
    QUIC_PERF_COUNTER_PKTS_DECRYPTION_FAIL, // Total packets with decryption failures.
    QUIC_PERF_COUNTER_UDP_RECV,             // Total UDP datagrams received.
    QUIC_PERF_COUNTER_UDP_SEND,             // Total UDP datagrams sent.
    QUIC_PERF_COUNTER_UDP_RECV_BYTES,       // Total UDP payload bytes received.
    QUIC_PERF_COUNTER_UDP_SEND_BYTES,       // Total UDP payload bytes sent.
    QUIC_PERF_COUNTER_UDP_RECV_EVENTS,      // Total UDP receive events.
    QUIC_PERF_COUNTER_UDP_SEND_CALLS,       // Total UDP send API calls.
    QUIC_PERF_COUNTER_APP_SEND_BYTES,       // Total bytes sent by applications.
    QUIC_PERF_COUNTER_APP_RECV_BYTES,       // Total bytes received by applications.
    QUIC_PERF_COUNTER_CONN_QUEUE_DEPTH,     // Current connections queued for processing.
    QUIC_PERF_COUNTER_CONN_OPER_QUEUE_DEPTH,// Current connection operations queued.
    QUIC_PERF_COUNTER_CONN_OPER_QUEUED,     // Total connection operations queued ever.
    QUIC_PERF_COUNTER_CONN_OPER_COMPLETED,  // Total connection operations processed ever.
    QUIC_PERF_COUNTER_WORK_OPER_QUEUE_DEPTH,// Current worker operations queued.
    QUIC_PERF_COUNTER_WORK_OPER_QUEUED,     // Total worker operations queued ever.
    QUIC_PERF_COUNTER_WORK_OPER_COMPLETED,  // Total worker operations processed ever.
    QUIC_PERF_COUNTER_PATH_VALIDATED,       // Total path challenges that succeed ever.
    QUIC_PERF_COUNTER_PATH_FAILURE,         // Total path challenges that fail ever.
    QUIC_PERF_COUNTER_SEND_STATELESS_RESET, // Total stateless reset packets sent ever.
    QUIC_PERF_COUNTER_SEND_STATELESS_RETRY, // Total stateless retry packets sent ever.
    QUIC_PERF_COUNTER_CONN_LOAD_REJECT,     // Total connections rejected due to worker load.
    QUIC_PERF_COUNTER_MAX,
} QUIC_PERFORMANCE_COUNTERS;

#ifdef QUIC_API_ENABLE_PREVIEW_FEATURES
typedef struct QUIC_VERSION_SETTINGS {

    const uint32_t* AcceptableVersions;
    const uint32_t* OfferedVersions;
    const uint32_t* FullyDeployedVersions;
    uint32_t AcceptableVersionsLength;
    uint32_t OfferedVersionsLength;
    uint32_t FullyDeployedVersionsLength;

} QUIC_VERSION_SETTINGS;
#endif

typedef struct QUIC_GLOBAL_SETTINGS {
    union {
        uint64_t IsSetFlags;
        struct {
            uint64_t RetryMemoryLimit                       : 1;
            uint64_t LoadBalancingMode                      : 1;
            uint64_t FixedServerID                          : 1;
            uint64_t RESERVED                               : 61;
        } IsSet;
    };
    uint16_t RetryMemoryLimit;
    uint16_t LoadBalancingMode;
    uint32_t FixedServerID;
} QUIC_GLOBAL_SETTINGS;

typedef struct QUIC_SETTINGS {

    union {
        uint64_t IsSetFlags;
        struct {
            uint64_t MaxBytesPerKey                         : 1;
            uint64_t HandshakeIdleTimeoutMs                 : 1;
            uint64_t IdleTimeoutMs                          : 1;
            uint64_t MtuDiscoverySearchCompleteTimeoutUs    : 1;
            uint64_t TlsClientMaxSendBuffer                 : 1;
            uint64_t TlsServerMaxSendBuffer                 : 1;
            uint64_t StreamRecvWindowDefault                : 1;
            uint64_t StreamRecvBufferDefault                : 1;
            uint64_t ConnFlowControlWindow                  : 1;
            uint64_t MaxWorkerQueueDelayUs                  : 1;
            uint64_t MaxStatelessOperations                 : 1;
            uint64_t InitialWindowPackets                   : 1;
            uint64_t SendIdleTimeoutMs                      : 1;
            uint64_t InitialRttMs                           : 1;
            uint64_t MaxAckDelayMs                          : 1;
            uint64_t DisconnectTimeoutMs                    : 1;
            uint64_t KeepAliveIntervalMs                    : 1;
            uint64_t CongestionControlAlgorithm             : 1;
            uint64_t PeerBidiStreamCount                    : 1;
            uint64_t PeerUnidiStreamCount                   : 1;
            uint64_t MaxBindingStatelessOperations          : 1;
            uint64_t StatelessOperationExpirationMs         : 1;
            uint64_t MinimumMtu                             : 1;
            uint64_t MaximumMtu                             : 1;
            uint64_t SendBufferingEnabled                   : 1;
            uint64_t PacingEnabled                          : 1;
            uint64_t MigrationEnabled                       : 1;
            uint64_t DatagramReceiveEnabled                 : 1;
            uint64_t ServerResumptionLevel                  : 1;
            uint64_t MaxOperationsPerDrain                  : 1;
            uint64_t MtuDiscoveryMissingProbeCount          : 1;
            uint64_t DestCidUpdateIdleTimeoutMs             : 1;
            uint64_t GreaseQuicBitEnabled                   : 1;
            uint64_t EcnEnabled                             : 1;
            uint64_t HyStartEnabled                         : 1;
            uint64_t StreamRecvWindowBidiLocalDefault       : 1;
            uint64_t StreamRecvWindowBidiRemoteDefault      : 1;
            uint64_t StreamRecvWindowUnidiDefault           : 1;
#ifdef QUIC_API_ENABLE_PREVIEW_FEATURES
            uint64_t EncryptionOffloadAllowed               : 1;
            uint64_t ReliableResetEnabled                   : 1;
            uint64_t OneWayDelayEnabled                     : 1;
            uint64_t NetStatsEventEnabled                   : 1;
            uint64_t StreamMultiReceiveEnabled              : 1;
            uint64_t QTIPEnabled                            : 1;
            uint64_t RESERVED                               : 20;
#else
            uint64_t RESERVED                               : 26;
#endif
        } IsSet;
    };

    uint64_t MaxBytesPerKey;
    uint64_t HandshakeIdleTimeoutMs;
    uint64_t IdleTimeoutMs;
    uint64_t MtuDiscoverySearchCompleteTimeoutUs;
    uint32_t TlsClientMaxSendBuffer;
    uint32_t TlsServerMaxSendBuffer;
    uint32_t StreamRecvWindowDefault;
    uint32_t StreamRecvBufferDefault;
    uint32_t ConnFlowControlWindow;
    uint32_t MaxWorkerQueueDelayUs;
    uint32_t MaxStatelessOperations;
    uint32_t InitialWindowPackets;
    uint32_t SendIdleTimeoutMs;
    uint32_t InitialRttMs;
    uint32_t MaxAckDelayMs;
    uint32_t DisconnectTimeoutMs;
    uint32_t KeepAliveIntervalMs;
    uint16_t CongestionControlAlgorithm; // QUIC_CONGESTION_CONTROL_ALGORITHM
    uint16_t PeerBidiStreamCount;
    uint16_t PeerUnidiStreamCount;
    uint16_t MaxBindingStatelessOperations;
    uint16_t StatelessOperationExpirationMs;
    uint16_t MinimumMtu;
    uint16_t MaximumMtu;
    uint8_t SendBufferingEnabled            : 1;
    uint8_t PacingEnabled                   : 1;
    uint8_t MigrationEnabled                : 1;
    uint8_t DatagramReceiveEnabled          : 1;
    uint8_t ServerResumptionLevel           : 2;    // QUIC_SERVER_RESUMPTION_LEVEL
    uint8_t GreaseQuicBitEnabled            : 1;
    uint8_t EcnEnabled                      : 1;
    uint8_t MaxOperationsPerDrain;
    uint8_t MtuDiscoveryMissingProbeCount;
    uint32_t DestCidUpdateIdleTimeoutMs;
    union {
        uint64_t Flags;
        struct {
            uint64_t HyStartEnabled            : 1;
#ifdef QUIC_API_ENABLE_PREVIEW_FEATURES
            uint64_t EncryptionOffloadAllowed  : 1;
            uint64_t ReliableResetEnabled      : 1;
            uint64_t OneWayDelayEnabled        : 1;
            uint64_t NetStatsEventEnabled      : 1;
            uint64_t StreamMultiReceiveEnabled : 1;
            uint64_t QTIPEnabled               : 1;
            uint64_t ReservedFlags             : 57;
#else
            uint64_t ReservedFlags             : 63;
#endif
        };
    };
    uint32_t StreamRecvWindowBidiLocalDefault;
    uint32_t StreamRecvWindowBidiRemoteDefault;
    uint32_t StreamRecvWindowUnidiDefault;

} QUIC_SETTINGS;

//
// This struct enables QUIC applications to support SSLKEYLOGFILE
// for debugging packet captures with e.g. Wireshark.
//

#define QUIC_TLS_SECRETS_MAX_SECRET_LEN 64
typedef struct QUIC_TLS_SECRETS {
    uint8_t SecretLength;
    struct {
        uint8_t ClientRandom : 1;
        uint8_t ClientEarlyTrafficSecret : 1;
        uint8_t ClientHandshakeTrafficSecret : 1;
        uint8_t ServerHandshakeTrafficSecret : 1;
        uint8_t ClientTrafficSecret0 : 1;
        uint8_t ServerTrafficSecret0 : 1;
    } IsSet;
    uint8_t ClientRandom[32];
    uint8_t ClientEarlyTrafficSecret[QUIC_TLS_SECRETS_MAX_SECRET_LEN];
    uint8_t ClientHandshakeTrafficSecret[QUIC_TLS_SECRETS_MAX_SECRET_LEN];
    uint8_t ServerHandshakeTrafficSecret[QUIC_TLS_SECRETS_MAX_SECRET_LEN];
    uint8_t ClientTrafficSecret0[QUIC_TLS_SECRETS_MAX_SECRET_LEN];
    uint8_t ServerTrafficSecret0[QUIC_TLS_SECRETS_MAX_SECRET_LEN];
} QUIC_TLS_SECRETS;

typedef struct QUIC_STREAM_STATISTICS {
    uint64_t ConnBlockedBySchedulingUs;
    uint64_t ConnBlockedByPacingUs;
    uint64_t ConnBlockedByAmplificationProtUs;
    uint64_t ConnBlockedByCongestionControlUs;
    uint64_t ConnBlockedByFlowControlUs;
    uint64_t StreamBlockedByIdFlowControlUs;
    uint64_t StreamBlockedByFlowControlUs;
    uint64_t StreamBlockedByAppUs;
} QUIC_STREAM_STATISTICS;

//
// Functions for associating application contexts with QUIC handles. MsQuic
// provides no explicit synchronization between parallel calls to these
// functions.
//

typedef
_IRQL_requires_max_(DISPATCH_LEVEL)
void
(QUIC_API * QUIC_SET_CONTEXT_FN)(
    _In_ _Pre_defensive_ HQUIC Handle,
    _In_opt_ void* Context
    );

typedef
_IRQL_requires_max_(DISPATCH_LEVEL)
void*
(QUIC_API * QUIC_GET_CONTEXT_FN)(
    _In_ _Pre_defensive_ HQUIC Handle
    );

//
// Sets the event handler for the QUIC handle. The type of the handler must be
// appropriate for the type of the handle. MsQuic provides no explicit
// synchronization between parallel calls to this function or the ones above.
//
typedef
_IRQL_requires_max_(DISPATCH_LEVEL)
void
(QUIC_API * QUIC_SET_CALLBACK_HANDLER_FN)(
    _In_ _Pre_defensive_ HQUIC Handle,
    _In_ void* Handler,
    _In_opt_ void* Context
    );

//
// Get and Set parameters on a handle.
//

#define QUIC_PARAM_PREFIX_GLOBAL                        0x01000000
#define QUIC_PARAM_PREFIX_REGISTRATION                  0x02000000
#define QUIC_PARAM_PREFIX_CONFIGURATION                 0x03000000
#define QUIC_PARAM_PREFIX_LISTENER                      0x04000000
#define QUIC_PARAM_PREFIX_CONNECTION                    0x05000000
#define QUIC_PARAM_PREFIX_TLS                           0x06000000
#define QUIC_PARAM_PREFIX_TLS_SCHANNEL                  0x07000000
#define QUIC_PARAM_PREFIX_STREAM                        0x08000000

#define QUIC_PARAM_HIGH_PRIORITY                        0x40000000 // Combine with any param to make it high priority.

#define QUIC_PARAM_IS_GLOBAL(Param) ((Param & 0x3F000000) == QUIC_PARAM_PREFIX_GLOBAL)

//
// Parameters for Global.
//
#define QUIC_PARAM_GLOBAL_RETRY_MEMORY_PERCENT          0x01000000  // uint16_t
#define QUIC_PARAM_GLOBAL_SUPPORTED_VERSIONS            0x01000001  // uint32_t[] - network byte order
#define QUIC_PARAM_GLOBAL_LOAD_BALACING_MODE            0x01000002  // uint16_t - QUIC_LOAD_BALANCING_MODE
#define QUIC_PARAM_GLOBAL_PERF_COUNTERS                 0x01000003  // uint64_t[] - Array size is QUIC_PERF_COUNTER_MAX
#define QUIC_PARAM_GLOBAL_LIBRARY_VERSION               0x01000004  // uint32_t[4]
#define QUIC_PARAM_GLOBAL_SETTINGS                      0x01000005  // QUIC_SETTINGS
#define QUIC_PARAM_GLOBAL_GLOBAL_SETTINGS               0x01000006  // QUIC_GLOBAL_SETTINGS
#ifdef QUIC_API_ENABLE_PREVIEW_FEATURES
#define QUIC_PARAM_GLOBAL_VERSION_SETTINGS              0x01000007  // QUIC_VERSION_SETTINGS
#endif
#define QUIC_PARAM_GLOBAL_LIBRARY_GIT_HASH              0x01000008  // char[64]
#ifdef QUIC_API_ENABLE_PREVIEW_FEATURES
#define QUIC_PARAM_GLOBAL_EXECUTION_CONFIG              0x01000009  // QUIC_EXECUTION_CONFIG
#endif
#define QUIC_PARAM_GLOBAL_TLS_PROVIDER                  0x0100000A  // QUIC_TLS_PROVIDER
#define QUIC_PARAM_GLOBAL_STATELESS_RESET_KEY           0x0100000B  // uint8_t[] - Array size is QUIC_STATELESS_RESET_KEY_LENGTH

//
// Parameters for Registration.
//

//
// Parameters for Configuration.
//
#define QUIC_PARAM_CONFIGURATION_SETTINGS               0x03000000  // QUIC_SETTINGS
#define QUIC_PARAM_CONFIGURATION_TICKET_KEYS            0x03000001  // QUIC_TICKET_KEY_CONFIG[]
#ifdef QUIC_API_ENABLE_PREVIEW_FEATURES
#define QUIC_PARAM_CONFIGURATION_VERSION_SETTINGS       0x03000002  // QUIC_VERSION_SETTINGS
#endif
// Schannel-specific Configuration parameter
typedef struct QUIC_SCHANNEL_CREDENTIAL_ATTRIBUTE_W {
    unsigned long Attribute;
    unsigned long BufferLength;
    void* Buffer;
} QUIC_SCHANNEL_CREDENTIAL_ATTRIBUTE_W;
#define QUIC_PARAM_CONFIGURATION_SCHANNEL_CREDENTIAL_ATTRIBUTE_W  0x03000003  // QUIC_SCHANNEL_CREDENTIAL_ATTRIBUTE_W

//
// Parameters for Listener.
//
#define QUIC_PARAM_LISTENER_LOCAL_ADDRESS               0x04000000  // QUIC_ADDR
#define QUIC_PARAM_LISTENER_STATS                       0x04000001  // QUIC_LISTENER_STATISTICS
#ifdef QUIC_API_ENABLE_PREVIEW_FEATURES
#define QUIC_PARAM_LISTENER_CIBIR_ID                    0x04000002  // uint8_t[] {offset, id[]}
#endif
#define QUIC_PARAM_DOS_MODE_EVENTS                      0x04000004  // BOOLEAN

//
// Parameters for Connection.
//
#define QUIC_PARAM_CONN_QUIC_VERSION                    0x05000000  // uint32_t
#define QUIC_PARAM_CONN_LOCAL_ADDRESS                   0x05000001  // QUIC_ADDR
#define QUIC_PARAM_CONN_REMOTE_ADDRESS                  0x05000002  // QUIC_ADDR
#define QUIC_PARAM_CONN_IDEAL_PROCESSOR                 0x05000003  // uint16_t
#define QUIC_PARAM_CONN_SETTINGS                        0x05000004  // QUIC_SETTINGS
#define QUIC_PARAM_CONN_STATISTICS                      0x05000005  // QUIC_STATISTICS
#define QUIC_PARAM_CONN_STATISTICS_PLAT                 0x05000006  // QUIC_STATISTICS
#define QUIC_PARAM_CONN_SHARE_UDP_BINDING               0x05000007  // uint8_t (BOOLEAN)
#define QUIC_PARAM_CONN_LOCAL_BIDI_STREAM_COUNT         0x05000008  // uint16_t
#define QUIC_PARAM_CONN_LOCAL_UNIDI_STREAM_COUNT        0x05000009  // uint16_t
#define QUIC_PARAM_CONN_MAX_STREAM_IDS                  0x0500000A  // uint64_t[4]
#define QUIC_PARAM_CONN_CLOSE_REASON_PHRASE             0x0500000B  // char[]
#define QUIC_PARAM_CONN_STREAM_SCHEDULING_SCHEME        0x0500000C  // QUIC_STREAM_SCHEDULING_SCHEME
#define QUIC_PARAM_CONN_DATAGRAM_RECEIVE_ENABLED        0x0500000D  // uint8_t (BOOLEAN)
#define QUIC_PARAM_CONN_DATAGRAM_SEND_ENABLED           0x0500000E  // uint8_t (BOOLEAN)
#ifdef QUIC_API_ENABLE_INSECURE_FEATURES
#define QUIC_PARAM_CONN_DISABLE_1RTT_ENCRYPTION         0x0500000F  // uint8_t (BOOLEAN)
#endif
#define QUIC_PARAM_CONN_RESUMPTION_TICKET               0x05000010  // uint8_t[]
#define QUIC_PARAM_CONN_PEER_CERTIFICATE_VALID          0x05000011  // uint8_t (BOOLEAN)
#define QUIC_PARAM_CONN_LOCAL_INTERFACE                 0x05000012  // uint32_t
#define QUIC_PARAM_CONN_TLS_SECRETS                     0x05000013  // QUIC_TLS_SECRETS (SSLKEYLOGFILE compatible)
#ifdef QUIC_API_ENABLE_PREVIEW_FEATURES
#define QUIC_PARAM_CONN_VERSION_SETTINGS                0x05000014  // QUIC_VERSION_SETTINGS
#define QUIC_PARAM_CONN_CIBIR_ID                        0x05000015  // uint8_t[] {offset, id[]}
#endif
#define QUIC_PARAM_CONN_STATISTICS_V2                   0x05000016  // QUIC_STATISTICS_V2
#define QUIC_PARAM_CONN_STATISTICS_V2_PLAT              0x05000017  // QUIC_STATISTICS_V2
#define QUIC_PARAM_CONN_ORIG_DEST_CID                   0x05000018  // uint8_t[]
#define QUIC_PARAM_CONN_SEND_DSCP                       0x05000019  // uint8_t

//
// Parameters for TLS.
//
#define QUIC_PARAM_TLS_HANDSHAKE_INFO                   0x06000000  // QUIC_HANDSHAKE_INFO
#define QUIC_PARAM_TLS_NEGOTIATED_ALPN                  0x06000001  // uint8_t[] (max 255 bytes)

#ifdef WIN32 // Schannel specific TLS parameters
typedef struct QUIC_SCHANNEL_CONTEXT_ATTRIBUTE_W {
    unsigned long Attribute;
    void* Buffer;
} QUIC_SCHANNEL_CONTEXT_ATTRIBUTE_W;
#define QUIC_PARAM_TLS_SCHANNEL_CONTEXT_ATTRIBUTE_W     0x07000000  // QUIC_SCHANNEL_CONTEXT_ATTRIBUTE_W
typedef struct QUIC_SCHANNEL_CONTEXT_ATTRIBUTE_EX_W {
    unsigned long Attribute;
    unsigned long BufferLength;
    void* Buffer;
} QUIC_SCHANNEL_CONTEXT_ATTRIBUTE_EX_W;
#define QUIC_PARAM_TLS_SCHANNEL_CONTEXT_ATTRIBUTE_EX_W  0x07000001  // QUIC_SCHANNEL_CONTEXT_ATTRIBUTE_EX_W
#define QUIC_PARAM_TLS_SCHANNEL_SECURITY_CONTEXT_TOKEN  0x07000002  // HANDLE
#endif

//
// Parameters for Stream.
//
#define QUIC_PARAM_STREAM_ID                            0x08000000  // QUIC_UINT62
#define QUIC_PARAM_STREAM_0RTT_LENGTH                   0x08000001  // uint64_t
#define QUIC_PARAM_STREAM_IDEAL_SEND_BUFFER_SIZE        0x08000002  // uint64_t - bytes
#define QUIC_PARAM_STREAM_PRIORITY                      0x08000003  // uint16_t - 0 (low) to 0xFFFF (high) - 0x7FFF (default)
#define QUIC_PARAM_STREAM_STATISTICS                    0X08000004  // QUIC_STREAM_STATISTICS
#ifdef QUIC_API_ENABLE_PREVIEW_FEATURES
#define QUIC_PARAM_STREAM_RELIABLE_OFFSET               0x08000005  // uint64_t
#endif

typedef
_IRQL_requires_max_(PASSIVE_LEVEL)
QUIC_STATUS
(QUIC_API * QUIC_SET_PARAM_FN)(
    _When_(QUIC_PARAM_IS_GLOBAL(Param), _Reserved_)
    _When_(!QUIC_PARAM_IS_GLOBAL(Param), _In_ _Pre_defensive_)
        HQUIC Handle,
    _In_ uint32_t Param,
    _In_ uint32_t BufferLength,
    _In_reads_bytes_(BufferLength)
        const void* Buffer
    );

typedef
_IRQL_requires_max_(PASSIVE_LEVEL)
QUIC_STATUS
(QUIC_API * QUIC_GET_PARAM_FN)(
    _When_(QUIC_PARAM_IS_GLOBAL(Param), _Reserved_)
    _When_(!QUIC_PARAM_IS_GLOBAL(Param), _In_ _Pre_defensive_)
        HQUIC Handle,
    _In_ uint32_t Param,
    _Inout_ _Pre_defensive_ uint32_t* BufferLength,
    _Out_writes_bytes_opt_(*BufferLength)
        void* Buffer
    );

//
// Registration Context Interface.
//

//
// Opens a new registration.
//
typedef
_IRQL_requires_max_(PASSIVE_LEVEL)
QUIC_STATUS
(QUIC_API * QUIC_REGISTRATION_OPEN_FN)(
    _In_opt_ const QUIC_REGISTRATION_CONFIG* Config,
    _Outptr_ _At_(*Registration, __drv_allocatesMem(Mem)) _Pre_defensive_
        HQUIC* Registration
    );

//
// Closes the registration. This function synchronizes the cleanup of all
// child objects. It does this by blocking until all those child objects have
// been closed by the application.
// N.B. This function will deadlock if called in any MsQuic callbacks.
//
typedef
_IRQL_requires_max_(PASSIVE_LEVEL)
void
(QUIC_API * QUIC_REGISTRATION_CLOSE_FN)(
    _In_ _Pre_defensive_ __drv_freesMem(Mem)
        HQUIC Registration
    );

//
// Calls shutdown for all connections in this registration. Don't call on a
// MsQuic callback thread or it might deadlock.
//
typedef
_IRQL_requires_max_(DISPATCH_LEVEL)
void
(QUIC_API * QUIC_REGISTRATION_SHUTDOWN_FN)(
    _In_ _Pre_defensive_ HQUIC Registration,
    _In_ QUIC_CONNECTION_SHUTDOWN_FLAGS Flags,
    _In_ _Pre_defensive_ QUIC_UINT62 ErrorCode // Application defined error code
    );

//
// Configuration Interface.
//

//
// Opens a new configuration.
//
typedef
_IRQL_requires_max_(PASSIVE_LEVEL)
QUIC_STATUS
(QUIC_API * QUIC_CONFIGURATION_OPEN_FN)(
    _In_ _Pre_defensive_ HQUIC Registration,
    _In_reads_(AlpnBufferCount) _Pre_defensive_
        const QUIC_BUFFER* const AlpnBuffers,
    _In_range_(>, 0) uint32_t AlpnBufferCount,
    _In_reads_bytes_opt_(SettingsSize)
        const QUIC_SETTINGS* Settings,
    _In_ uint32_t SettingsSize,
    _In_opt_ void* Context,
    _Outptr_ _At_(*Configuration, __drv_allocatesMem(Mem)) _Pre_defensive_
        HQUIC* Configuration
    );

//
// Closes an existing configuration.
//
typedef
_IRQL_requires_max_(PASSIVE_LEVEL)
void
(QUIC_API * QUIC_CONFIGURATION_CLOSE_FN)(
    _In_ _Pre_defensive_ __drv_freesMem(Mem)
        HQUIC Configuration
    );

//
// Loads the credentials based on the input configuration.
//
typedef
_IRQL_requires_max_(PASSIVE_LEVEL)
QUIC_STATUS
(QUIC_API * QUIC_CONFIGURATION_LOAD_CREDENTIAL_FN)(
    _In_ _Pre_defensive_ HQUIC Configuration,
    _In_ _Pre_defensive_ const QUIC_CREDENTIAL_CONFIG* CredConfig
    );

//
// Listener Context Interface.
//

typedef enum QUIC_LISTENER_EVENT_TYPE {
    QUIC_LISTENER_EVENT_NEW_CONNECTION      = 0,
    QUIC_LISTENER_EVENT_STOP_COMPLETE       = 1,
    QUIC_LISTENER_EVENT_DOS_MODE_CHANGED    = 2,
} QUIC_LISTENER_EVENT_TYPE;

typedef struct QUIC_LISTENER_EVENT {
    QUIC_LISTENER_EVENT_TYPE Type;
    union {
        struct {
            const QUIC_NEW_CONNECTION_INFO* Info;
            HQUIC Connection;
        } NEW_CONNECTION;
        struct {
            BOOLEAN AppCloseInProgress  : 1;
            BOOLEAN RESERVED            : 7;
        } STOP_COMPLETE;
        struct {
            BOOLEAN DosModeEnabled : 1;
            BOOLEAN RESERVED       : 7;
        } DOS_MODE_CHANGED;
    };
} QUIC_LISTENER_EVENT;

typedef
_When_(
    Event->Type != QUIC_LISTENER_EVENT_DOS_MODE_CHANGED,
    _IRQL_requires_max_(PASSIVE_LEVEL))
_When_(
    Event->Type == QUIC_LISTENER_EVENT_DOS_MODE_CHANGED,
    _IRQL_requires_max_(DISPATCH_LEVEL))
_Function_class_(QUIC_LISTENER_CALLBACK)
QUIC_STATUS
(QUIC_API QUIC_LISTENER_CALLBACK)(
    _In_ HQUIC Listener,
    _In_opt_ void* Context,
    _Inout_ QUIC_LISTENER_EVENT* Event
    );

typedef QUIC_LISTENER_CALLBACK *QUIC_LISTENER_CALLBACK_HANDLER;

//
// Opens a new listener.
//
typedef
_IRQL_requires_max_(PASSIVE_LEVEL)
QUIC_STATUS
(QUIC_API * QUIC_LISTENER_OPEN_FN)(
    _In_ _Pre_defensive_ HQUIC Registration,
    _In_ _Pre_defensive_ QUIC_LISTENER_CALLBACK_HANDLER Handler,
    _In_opt_ void* Context,
    _Outptr_ _At_(*Listener, __drv_allocatesMem(Mem)) _Pre_defensive_
        HQUIC* Listener
    );

//
// Closes an existing listener.
//
typedef
_IRQL_requires_max_(PASSIVE_LEVEL)
void
(QUIC_API * QUIC_LISTENER_CLOSE_FN)(
    _In_ _Pre_defensive_ __drv_freesMem(Mem)
        HQUIC Listener
    );

//
// Starts the listener processing incoming connections.
//
typedef
_IRQL_requires_max_(PASSIVE_LEVEL)
QUIC_STATUS
(QUIC_API * QUIC_LISTENER_START_FN)(
    _In_ _Pre_defensive_ HQUIC Listener,
    _In_reads_(AlpnBufferCount) _Pre_defensive_
        const QUIC_BUFFER* const AlpnBuffers,
    _In_range_(>, 0) uint32_t AlpnBufferCount,
    _In_opt_ const QUIC_ADDR* LocalAddress
    );

//
// Asynchronously stops the listener from processing incoming connections.
//
typedef
_IRQL_requires_max_(PASSIVE_LEVEL)
void
(QUIC_API * QUIC_LISTENER_STOP_FN)(
    _In_ _Pre_defensive_ HQUIC Listener
    );

//
// Connections
//

typedef enum QUIC_CONNECTION_EVENT_TYPE {
    QUIC_CONNECTION_EVENT_CONNECTED                         = 0,
    QUIC_CONNECTION_EVENT_SHUTDOWN_INITIATED_BY_TRANSPORT   = 1,    // The transport started the shutdown process.
    QUIC_CONNECTION_EVENT_SHUTDOWN_INITIATED_BY_PEER        = 2,    // The peer application started the shutdown process.
    QUIC_CONNECTION_EVENT_SHUTDOWN_COMPLETE                 = 3,    // Ready for the handle to be closed.
    QUIC_CONNECTION_EVENT_LOCAL_ADDRESS_CHANGED             = 4,
    QUIC_CONNECTION_EVENT_PEER_ADDRESS_CHANGED              = 5,
    QUIC_CONNECTION_EVENT_PEER_STREAM_STARTED               = 6,
    QUIC_CONNECTION_EVENT_STREAMS_AVAILABLE                 = 7,
    QUIC_CONNECTION_EVENT_PEER_NEEDS_STREAMS                = 8,
    QUIC_CONNECTION_EVENT_IDEAL_PROCESSOR_CHANGED           = 9,
    QUIC_CONNECTION_EVENT_DATAGRAM_STATE_CHANGED            = 10,
    QUIC_CONNECTION_EVENT_DATAGRAM_RECEIVED                 = 11,
    QUIC_CONNECTION_EVENT_DATAGRAM_SEND_STATE_CHANGED       = 12,
    QUIC_CONNECTION_EVENT_RESUMED                           = 13,   // Server-only; provides resumption data, if any.
    QUIC_CONNECTION_EVENT_RESUMPTION_TICKET_RECEIVED        = 14,   // Client-only; provides ticket to persist, if any.
    QUIC_CONNECTION_EVENT_PEER_CERTIFICATE_RECEIVED         = 15,   // Only with QUIC_CREDENTIAL_FLAG_INDICATE_CERTIFICATE_RECEIVED set
#ifdef QUIC_API_ENABLE_PREVIEW_FEATURES
    QUIC_CONNECTION_EVENT_RELIABLE_RESET_NEGOTIATED         = 16,   // Only indicated if QUIC_SETTINGS.ReliableResetEnabled is TRUE.
    QUIC_CONNECTION_EVENT_ONE_WAY_DELAY_NEGOTIATED          = 17,   // Only indicated if QUIC_SETTINGS.OneWayDelayEnabled is TRUE.
    QUIC_CONNECTION_EVENT_NETWORK_STATISTICS                = 18,   // Only indicated if QUIC_SETTINGS.EnableNetStatsEvent is TRUE.
#endif
} QUIC_CONNECTION_EVENT_TYPE;

typedef struct QUIC_CONNECTION_EVENT {
    QUIC_CONNECTION_EVENT_TYPE Type;
    union {
        struct {
            BOOLEAN SessionResumed;
            _Field_range_(>, 0)
            uint8_t NegotiatedAlpnLength;
            _Field_size_(NegotiatedAlpnLength)
            const uint8_t* NegotiatedAlpn;
        } CONNECTED;
        struct {
            QUIC_STATUS Status;
            QUIC_UINT62 ErrorCode; // Wire format error code.
        } SHUTDOWN_INITIATED_BY_TRANSPORT;
        struct {
            QUIC_UINT62 ErrorCode;
        } SHUTDOWN_INITIATED_BY_PEER;
        struct {
            BOOLEAN HandshakeCompleted          : 1;
            BOOLEAN PeerAcknowledgedShutdown    : 1;
            BOOLEAN AppCloseInProgress          : 1;
        } SHUTDOWN_COMPLETE;
        struct {
            const QUIC_ADDR* Address;
        } LOCAL_ADDRESS_CHANGED;
        struct {
            const QUIC_ADDR* Address;
        } PEER_ADDRESS_CHANGED;
        struct {
            HQUIC Stream;
            QUIC_STREAM_OPEN_FLAGS Flags;
        } PEER_STREAM_STARTED;
        struct {
            uint16_t BidirectionalCount;
            uint16_t UnidirectionalCount;
        } STREAMS_AVAILABLE;
        struct {
            BOOLEAN Bidirectional;
        } PEER_NEEDS_STREAMS;
        struct {
            uint16_t IdealProcessor;
            uint16_t PartitionIndex;
        } IDEAL_PROCESSOR_CHANGED;
        struct {
            BOOLEAN SendEnabled;
            uint16_t MaxSendLength;
        } DATAGRAM_STATE_CHANGED;
        struct {
            const QUIC_BUFFER* Buffer;
            QUIC_RECEIVE_FLAGS Flags;
        } DATAGRAM_RECEIVED;
        struct {
            /* inout */ void* ClientContext;
            QUIC_DATAGRAM_SEND_STATE State;
        } DATAGRAM_SEND_STATE_CHANGED;
        struct {
            uint16_t ResumptionStateLength;
            const uint8_t* ResumptionState;
        } RESUMED;
        struct {
            _Field_range_(>, 0)
            uint32_t ResumptionTicketLength;
            _Field_size_(ResumptionTicketLength)
            const uint8_t* ResumptionTicket;
        } RESUMPTION_TICKET_RECEIVED;
        struct {
            QUIC_CERTIFICATE* Certificate;      // Peer certificate (platform specific). Valid only during QUIC_CONNECTION_EVENT_PEER_CERTIFICATE_RECEIVED callback.
            uint32_t DeferredErrorFlags;        // Bit flag of errors (only valid with QUIC_CREDENTIAL_FLAG_DEFER_CERTIFICATE_VALIDATION) - Schannel only, zero otherwise.
            QUIC_STATUS DeferredStatus;         // Most severe error status (only valid with QUIC_CREDENTIAL_FLAG_DEFER_CERTIFICATE_VALIDATION)
            QUIC_CERTIFICATE_CHAIN* Chain;      // Peer certificate chain (platform specific). Valid only during QUIC_CONNECTION_EVENT_PEER_CERTIFICATE_RECEIVED callback.
        } PEER_CERTIFICATE_RECEIVED;
#ifdef QUIC_API_ENABLE_PREVIEW_FEATURES
        struct {
            BOOLEAN IsNegotiated;
        } RELIABLE_RESET_NEGOTIATED;
        struct {
            BOOLEAN SendNegotiated;             // TRUE if sending one-way delay timestamps is negotiated.
            BOOLEAN ReceiveNegotiated;          // TRUE if receiving one-way delay timestamps is negotiated.
        } ONE_WAY_DELAY_NEGOTIATED;
        struct {
           uint32_t BytesInFlight;              // Bytes that were sent on the wire, but not yet acked
           uint64_t PostedBytes;                // Total bytes queued, but not yet acked. These may contain sent bytes that may have portentially lost too.
           uint64_t IdealBytes;                 // Ideal number of bytes required to be available to  avoid limiting throughput
           uint64_t SmoothedRTT;                // Smoothed RTT value
           uint32_t CongestionWindow;           // Congestion Window
           uint64_t Bandwidth;                  // Estimated bandwidth
        } NETWORK_STATISTICS;
#endif
    };
} QUIC_CONNECTION_EVENT;

typedef
_IRQL_requires_max_(PASSIVE_LEVEL)
_Function_class_(QUIC_CONNECTION_CALLBACK)
QUIC_STATUS
(QUIC_API QUIC_CONNECTION_CALLBACK)(
    _In_ HQUIC Connection,
    _In_opt_ void* Context,
    _Inout_ QUIC_CONNECTION_EVENT* Event
    );

typedef QUIC_CONNECTION_CALLBACK *QUIC_CONNECTION_CALLBACK_HANDLER;

//
// Opens a new connection.
//
typedef
_IRQL_requires_max_(DISPATCH_LEVEL)
QUIC_STATUS
(QUIC_API * QUIC_CONNECTION_OPEN_FN)(
    _In_ _Pre_defensive_ HQUIC Registration,
    _In_ _Pre_defensive_ QUIC_CONNECTION_CALLBACK_HANDLER Handler,
    _In_opt_ void* Context,
    _Outptr_ _At_(*Connection, __drv_allocatesMem(Mem)) _Pre_defensive_
        HQUIC* Connection
    );

//
// Closes an existing connection.
//
typedef
_IRQL_requires_max_(PASSIVE_LEVEL)
void
(QUIC_API * QUIC_CONNECTION_CLOSE_FN)(
    _In_ _Pre_defensive_ __drv_freesMem(Mem)
        HQUIC Connection
    );

//
// Starts the shutdown process on the connection. This immediately and silently
// shuts down any open streams; which will trigger callbacks for
// QUIC_CONNECTION_EVENT_STREAM_CLOSED events. Does nothing if already shutdown.
// Can be passed either a connection or stream handle.
//
typedef
_IRQL_requires_max_(DISPATCH_LEVEL)
void
(QUIC_API * QUIC_CONNECTION_SHUTDOWN_FN)(
    _In_ _Pre_defensive_ HQUIC Connection,
    _In_ QUIC_CONNECTION_SHUTDOWN_FLAGS Flags,
    _In_ _Pre_defensive_ QUIC_UINT62 ErrorCode // Application defined error code
    );

//
// Uses the QUIC (client) handle to start a connection attempt to the
// remote server. Can be passed either a connection or stream handle.
//
typedef
_IRQL_requires_max_(DISPATCH_LEVEL)
QUIC_STATUS
(QUIC_API * QUIC_CONNECTION_START_FN)(
    _In_ _Pre_defensive_ HQUIC Connection,
    _In_ _Pre_defensive_ HQUIC Configuration,
    _In_ QUIC_ADDRESS_FAMILY Family,
    _In_reads_or_z_opt_(QUIC_MAX_SNI_LENGTH)
        const char* ServerName,
    _In_ uint16_t ServerPort // Host byte order
    );

//
// Sets the (server-side) configuration handle for the connection. This must be
// called on an accepted connection in order to proceed with the QUIC handshake.
//
typedef
_IRQL_requires_max_(DISPATCH_LEVEL)
QUIC_STATUS
(QUIC_API * QUIC_CONNECTION_SET_CONFIGURATION_FN)(
    _In_ _Pre_defensive_ HQUIC Connection,
    _In_ _Pre_defensive_ HQUIC Configuration
    );

//
// Uses the QUIC (server) handle to send a resumption ticket to the remote
// client, optionally with app-specific data useful during resumption.
//
typedef
_IRQL_requires_max_(DISPATCH_LEVEL)
QUIC_STATUS
(QUIC_API * QUIC_CONNECTION_SEND_RESUMPTION_FN)(
    _In_ _Pre_defensive_ HQUIC Connection,
    _In_ QUIC_SEND_RESUMPTION_FLAGS Flags,
    _In_ uint16_t DataLength,
    _In_reads_bytes_opt_(DataLength)
        const uint8_t* ResumptionData
    );

//
// Uses the QUIC (server) handle to complete resumption ticket validation.
// This must be called after server app handles ticket validation and then
// return QUIC_STATUS_PENDING.
//
typedef
_IRQL_requires_max_(DISPATCH_LEVEL)
QUIC_STATUS
(QUIC_API * QUIC_CONNECTION_COMP_RESUMPTION_FN)(
    _In_ _Pre_defensive_ HQUIC Connection,
    _In_ BOOLEAN Result
    );

//
// Uses the QUIC (client) handle to complete certificate validation.
// This must be called after client app handles certificate validation
// and then return QUIC_STATUS_PENDING. The TlsAlert value is ignored if Result
// equals TRUE (recommend just pass QUIC_TLS_ALERT_CODE_SUCCESS).
//
typedef
_IRQL_requires_max_(DISPATCH_LEVEL)
QUIC_STATUS
(QUIC_API * QUIC_CONNECTION_COMP_CERT_FN)(
    _In_ _Pre_defensive_ HQUIC Connection,
    _In_ BOOLEAN Result,
    _In_ QUIC_TLS_ALERT_CODES TlsAlert
    );

//
// Streams
//

typedef enum QUIC_STREAM_EVENT_TYPE {
    QUIC_STREAM_EVENT_START_COMPLETE            = 0,
    QUIC_STREAM_EVENT_RECEIVE                   = 1,
    QUIC_STREAM_EVENT_SEND_COMPLETE             = 2,
    QUIC_STREAM_EVENT_PEER_SEND_SHUTDOWN        = 3,
    QUIC_STREAM_EVENT_PEER_SEND_ABORTED         = 4,
    QUIC_STREAM_EVENT_PEER_RECEIVE_ABORTED      = 5,
    QUIC_STREAM_EVENT_SEND_SHUTDOWN_COMPLETE    = 6,
    QUIC_STREAM_EVENT_SHUTDOWN_COMPLETE         = 7,
    QUIC_STREAM_EVENT_IDEAL_SEND_BUFFER_SIZE    = 8,
    QUIC_STREAM_EVENT_PEER_ACCEPTED             = 9,
    QUIC_STREAM_EVENT_CANCEL_ON_LOSS            = 10,
} QUIC_STREAM_EVENT_TYPE;

typedef struct QUIC_STREAM_EVENT {
    QUIC_STREAM_EVENT_TYPE Type;
    union {
        struct {
            QUIC_STATUS Status;
            QUIC_UINT62 ID;
            BOOLEAN PeerAccepted : 1;
            BOOLEAN RESERVED : 7;
        } START_COMPLETE;
        struct {
            /* in */    uint64_t AbsoluteOffset;
            /* inout */ uint64_t TotalBufferLength;
            _Field_size_(BufferCount)
            /* in */    const QUIC_BUFFER* Buffers;
            _Field_range_(0, UINT32_MAX)
            /* in */    uint32_t BufferCount;
            /* in */    QUIC_RECEIVE_FLAGS Flags;
        } RECEIVE;
        struct {
            BOOLEAN Canceled;
            void* ClientContext;
        } SEND_COMPLETE;
        struct {
            QUIC_UINT62 ErrorCode;
        } PEER_SEND_ABORTED;
        struct {
            QUIC_UINT62 ErrorCode;
        } PEER_RECEIVE_ABORTED;
        struct {
            BOOLEAN Graceful;
        } SEND_SHUTDOWN_COMPLETE;
        struct {
            BOOLEAN ConnectionShutdown;
            BOOLEAN AppCloseInProgress       : 1;
            BOOLEAN ConnectionShutdownByApp  : 1;
            BOOLEAN ConnectionClosedRemotely : 1;
            BOOLEAN RESERVED                 : 5;
            QUIC_UINT62 ConnectionErrorCode;
            QUIC_STATUS ConnectionCloseStatus;
        } SHUTDOWN_COMPLETE;
        struct {
            uint64_t ByteCount;
        } IDEAL_SEND_BUFFER_SIZE;
        struct {
            /* out */ QUIC_UINT62 ErrorCode;
        } CANCEL_ON_LOSS;
    };
} QUIC_STREAM_EVENT;

typedef
_IRQL_requires_max_(PASSIVE_LEVEL)
_Function_class_(QUIC_STREAM_CALLBACK)
QUIC_STATUS
(QUIC_API QUIC_STREAM_CALLBACK)(
    _In_ HQUIC Stream,
    _In_opt_ void* Context,
    _Inout_ QUIC_STREAM_EVENT* Event
    );

typedef QUIC_STREAM_CALLBACK *QUIC_STREAM_CALLBACK_HANDLER;

//
// Opens a stream on the given connection.
//
typedef
_IRQL_requires_max_(DISPATCH_LEVEL)
QUIC_STATUS
(QUIC_API * QUIC_STREAM_OPEN_FN)(
    _In_ _Pre_defensive_ HQUIC Connection,
    _In_ QUIC_STREAM_OPEN_FLAGS Flags,
    _In_ _Pre_defensive_ QUIC_STREAM_CALLBACK_HANDLER Handler,
    _In_opt_ void* Context,
    _Outptr_ _At_(*Stream, __drv_allocatesMem(Mem)) _Pre_defensive_
        HQUIC* Stream
    );

//
// Closes a stream handle.
//
typedef
_IRQL_requires_max_(PASSIVE_LEVEL)
void
(QUIC_API * QUIC_STREAM_CLOSE_FN)(
    _In_ _Pre_defensive_ __drv_freesMem(Mem)
        HQUIC Stream
    );

//
// Starts processing the stream.
//
typedef
_IRQL_requires_max_(DISPATCH_LEVEL)
QUIC_STATUS
(QUIC_API * QUIC_STREAM_START_FN)(
    _In_ _Pre_defensive_ HQUIC Stream,
    _In_ QUIC_STREAM_START_FLAGS Flags
    );

//
// Shuts the stream down as specified, and waits for graceful
// shutdowns to complete. Does nothing if already shut down.
//
typedef
_IRQL_requires_max_(DISPATCH_LEVEL)
QUIC_STATUS
(QUIC_API * QUIC_STREAM_SHUTDOWN_FN)(
    _In_ _Pre_defensive_ HQUIC Stream,
    _In_ QUIC_STREAM_SHUTDOWN_FLAGS Flags,
    _In_ _Pre_defensive_ QUIC_UINT62 ErrorCode // Application defined error code
    );

//
// Sends data on an open stream.
//
typedef
_IRQL_requires_max_(DISPATCH_LEVEL)
QUIC_STATUS
(QUIC_API * QUIC_STREAM_SEND_FN)(
    _In_ _Pre_defensive_ HQUIC Stream,
    _In_reads_(BufferCount) _Pre_defensive_
        const QUIC_BUFFER* const Buffers,
    _In_ uint32_t BufferCount,
    _In_ QUIC_SEND_FLAGS Flags,
    _In_opt_ void* ClientSendContext
    );

//
// Completes a previously pended receive callback.
//
typedef
_IRQL_requires_max_(DISPATCH_LEVEL)
void
(QUIC_API * QUIC_STREAM_RECEIVE_COMPLETE_FN)(
    _In_ _Pre_defensive_ HQUIC Stream,
    _In_ uint64_t BufferLength
    );

//
// Enables or disables stream receive callbacks.
//
typedef
_IRQL_requires_max_(DISPATCH_LEVEL)
QUIC_STATUS
(QUIC_API * QUIC_STREAM_RECEIVE_SET_ENABLED_FN)(
    _In_ _Pre_defensive_ HQUIC Stream,
    _In_ BOOLEAN IsEnabled
    );

#ifdef QUIC_API_ENABLE_PREVIEW_FEATURES
//
// Provides receive buffers to the stream.
// The buffers are owned by the caller and must remain valid until a receive
// indication for all bytes in the buffer, or the stream is closed.
//
typedef
_IRQL_requires_max_(DISPATCH_LEVEL)
QUIC_STATUS
(QUIC_API * QUIC_STREAM_PROVIDE_RECEIVE_BUFFERS_FN)(
    _In_ _Pre_defensive_ HQUIC Stream,
    _In_ uint32_t BufferCount,
    _In_reads_(BufferCount) const QUIC_BUFFER* Buffers
    );

#endif

//
// Datagrams
//

//
// Sends an unreliable datagram on the connection. Note, the total payload
// of the send must fit in a single QUIC packet.
//
typedef
_IRQL_requires_max_(DISPATCH_LEVEL)
QUIC_STATUS
(QUIC_API * QUIC_DATAGRAM_SEND_FN)(
    _In_ _Pre_defensive_ HQUIC Connection,
    _In_reads_(BufferCount) _Pre_defensive_
        const QUIC_BUFFER* const Buffers,
    _In_ uint32_t BufferCount,
    _In_ QUIC_SEND_FLAGS Flags,
    _In_opt_ void* ClientSendContext
    );

//
// Connection Pool API
//

#ifdef QUIC_API_ENABLE_PREVIEW_FEATURES

typedef enum QUIC_CONNECTION_POOL_FLAGS {
    QUIC_CONNECTION_POOL_FLAG_NONE =                            0x00000000,
    QUIC_CONNECTION_POOL_FLAG_CLOSE_ON_FAILURE =                0x00000001,
} QUIC_CONNECTION_POOL_FLAGS;

DEFINE_ENUM_FLAG_OPERATORS(QUIC_CONNECTION_POOL_FLAGS);

typedef struct QUIC_CONNECTION_POOL_CONFIG {
    HQUIC Registration;
    HQUIC Configuration;
    QUIC_CONNECTION_CALLBACK_HANDLER Handler;
    _Field_size_opt_(NumberOfConnections)
        void** Context;                         // Optional
    _Field_z_ const char* ServerName;
    const QUIC_ADDR* ServerAddress;             // Optional
    QUIC_ADDRESS_FAMILY Family;
    uint16_t ServerPort;
    uint16_t NumberOfConnections;
    _At_buffer_(_Curr_, _Iter_, NumberOfConnections, _Field_size_(CibirIdLength))
    _Field_size_opt_(NumberOfConnections)
        uint8_t** CibirIds;                     // Optional
    uint8_t CibirIdLength;                      // Zero if not using CIBIR
    QUIC_CONNECTION_POOL_FLAGS Flags;
} QUIC_CONNECTION_POOL_CONFIG;

//
// Creates a simple pool of NumberOfConnections connections, all with the same
// Handler, and puts them in the caller-supplied array.
// Connections are spread evenly across RSS CPUs as much as possible.
// If NumberOfConnections is more than the number of RSS cores, then multiple
// connections will be put on the same CPU.
//
typedef
_IRQL_requires_max_(PASSIVE_LEVEL)
QUIC_STATUS
(QUIC_API * QUIC_CONN_POOL_CREATE_FN)(
    _In_ QUIC_CONNECTION_POOL_CONFIG* Config,
    _Out_writes_(Config->NumberOfConnections)
        HQUIC* ConnectionPool
    );

#endif // QUIC_API_ENABLE_PREVIEW_FEATURES

//
// Version 2 API Function Table. Returned from MsQuicOpenVersion when Version
// is 2. Also returned from MsQuicOpen2.
//
typedef struct QUIC_API_TABLE {

    QUIC_SET_CONTEXT_FN                 SetContext;
    QUIC_GET_CONTEXT_FN                 GetContext;
    QUIC_SET_CALLBACK_HANDLER_FN        SetCallbackHandler;

    QUIC_SET_PARAM_FN                   SetParam;
    QUIC_GET_PARAM_FN                   GetParam;

    QUIC_REGISTRATION_OPEN_FN           RegistrationOpen;
    QUIC_REGISTRATION_CLOSE_FN          RegistrationClose;
    QUIC_REGISTRATION_SHUTDOWN_FN       RegistrationShutdown;

    QUIC_CONFIGURATION_OPEN_FN          ConfigurationOpen;
    QUIC_CONFIGURATION_CLOSE_FN         ConfigurationClose;
    QUIC_CONFIGURATION_LOAD_CREDENTIAL_FN
                                        ConfigurationLoadCredential;

    QUIC_LISTENER_OPEN_FN               ListenerOpen;
    QUIC_LISTENER_CLOSE_FN              ListenerClose;
    QUIC_LISTENER_START_FN              ListenerStart;
    QUIC_LISTENER_STOP_FN               ListenerStop;

    QUIC_CONNECTION_OPEN_FN             ConnectionOpen;
    QUIC_CONNECTION_CLOSE_FN            ConnectionClose;
    QUIC_CONNECTION_SHUTDOWN_FN         ConnectionShutdown;
    QUIC_CONNECTION_START_FN            ConnectionStart;
    QUIC_CONNECTION_SET_CONFIGURATION_FN
                                        ConnectionSetConfiguration;
    QUIC_CONNECTION_SEND_RESUMPTION_FN  ConnectionSendResumptionTicket;

    QUIC_STREAM_OPEN_FN                 StreamOpen;
    QUIC_STREAM_CLOSE_FN                StreamClose;
    QUIC_STREAM_START_FN                StreamStart;
    QUIC_STREAM_SHUTDOWN_FN             StreamShutdown;
    QUIC_STREAM_SEND_FN                 StreamSend;
    QUIC_STREAM_RECEIVE_COMPLETE_FN     StreamReceiveComplete;
    QUIC_STREAM_RECEIVE_SET_ENABLED_FN  StreamReceiveSetEnabled;

    QUIC_DATAGRAM_SEND_FN               DatagramSend;

    QUIC_CONNECTION_COMP_RESUMPTION_FN  ConnectionResumptionTicketValidationComplete; // Available from v2.2
    QUIC_CONNECTION_COMP_CERT_FN        ConnectionCertificateValidationComplete;      // Available from v2.2

#ifdef QUIC_API_ENABLE_PREVIEW_FEATURES
    QUIC_STREAM_PROVIDE_RECEIVE_BUFFERS_FN
                                        StreamProvideReceiveBuffers; // Available from v2.5
<<<<<<< HEAD
#ifndef _KERNEL_MODE
    QUIC_EXECUTION_CREATE_FN            ExecutionCreate;    // Available from v2.5
    QUIC_EXECUTION_DELETE_FN            ExecutionDelete;    // Available from v2.5
    QUIC_EXECUTION_POLL_FN              ExecutionPoll;      // Available from v2.5
#endif // _KERNEL_MODE
#endif // QUIC_API_ENABLE_PREVIEW_FEATURES
=======

    QUIC_CONN_POOL_CREATE_FN            ConnectionPoolCreate;        // Available from v2.5
#endif
>>>>>>> 48c08acf

} QUIC_API_TABLE;

#define QUIC_API_VERSION_1      1 // Not supported any more
#define QUIC_API_VERSION_2      2 // Current latest

#if defined(_KERNEL_MODE) && !defined(_WIN64)

//
// 32 bit kernel mode is no longer supported, so shim behavior in 32 bit kernel
// mode
//
#define MsQuicClose(QuicApi) UNREFERENCED_PARAMETER((QuicApi))
#define MsQuicOpenVersion(Version, QuicApi) QUIC_STATUS_NOT_SUPPORTED

#else

//
// Opens the API library and initializes it if this is the first call for the
// process. It returns API function table for the rest of the API's functions.
// MsQuicClose must be called when the app is done with the function table.
//
_IRQL_requires_max_(PASSIVE_LEVEL)
_Check_return_
#if (__cplusplus >= 201703L || _MSVC_LANG >= 201703L)
[[nodiscard]]
#endif
QUIC_STATUS
QUIC_API
MsQuicOpenVersion(
    _In_ uint32_t Version,
    _Out_ _Pre_defensive_ const void** QuicApi
    );

//
// Cleans up the function table returned from MsQuicOpenVersion and releases the
// reference on the API.
//
_IRQL_requires_max_(PASSIVE_LEVEL)
void
QUIC_API
MsQuicClose(
    _In_ _Pre_defensive_ const void* QuicApi
    );

#endif

_IRQL_requires_max_(PASSIVE_LEVEL)
_Check_return_
typedef
QUIC_STATUS
(QUIC_API *MsQuicOpenVersionFn)(
    _In_ uint32_t Version,
    _Out_ _Pre_defensive_ const void** QuicApi
    );

_IRQL_requires_max_(PASSIVE_LEVEL)
typedef
void
(QUIC_API *MsQuicCloseFn)(
    _In_ _Pre_defensive_ const void* QuicApi
    );

#ifdef _KERNEL_MODE

DECLSPEC_SELECTANY GUID MSQUIC_NPI_ID = {
    0xC43138E3, 0xCD13, 0x4CB1, { 0x9C, 0xAE, 0xE0, 0x05, 0xC8, 0x55, 0x7A, 0xBA }
}; // C43138E3-CD13-4CB1-9CAE-E005C8557ABA

DECLSPEC_SELECTANY GUID MSQUIC_MODULE_ID = {
    0x698F7C72, 0xC2E6, 0x49CD, { 0x8C, 0x39, 0x98, 0x85, 0x1D, 0x50, 0x19, 0x01 }
}; // 698F7C72-C2E6-49CD-8C39-98851D501901

typedef struct MSQUIC_NMR_DISPATCH {
    uint16_t  Version;
    uint16_t  Reserved;
    MsQuicOpenVersionFn OpenVersion;
    MsQuicCloseFn Close;
} MSQUIC_NMR_DISPATCH;

//
// Stores the internal NMR client state. It's meant to be opaque to the users.
//
typedef struct __MSQUIC_NMR_CLIENT {
    NPI_CLIENT_CHARACTERISTICS NpiClientCharacteristics;
    LONG BindingCount;
    HANDLE NmrClientHandle;
    NPI_MODULEID ModuleId;
    KEVENT RegistrationCompleteEvent;
    MSQUIC_NMR_DISPATCH* ProviderDispatch;
    BOOLEAN Deleting;
} __MSQUIC_NMR_CLIENT;

#define QUIC_GET_DISPATCH(h) (((__MSQUIC_NMR_CLIENT*)(h))->ProviderDispatch)

static
NTSTATUS
__MsQuicClientAttachProvider(
    _In_ HANDLE NmrBindingHandle,
    _In_ void *ClientContext,
    _In_ const NPI_REGISTRATION_INSTANCE *ProviderRegistrationInstance
    )
{
    UNREFERENCED_PARAMETER(ProviderRegistrationInstance);

    NTSTATUS Status;
    __MSQUIC_NMR_CLIENT* Client = (__MSQUIC_NMR_CLIENT*)ClientContext;
    void* ProviderContext;

    if (InterlockedIncrement(&Client->BindingCount) == 1) {
        #pragma warning(suppress:6387) // _Param_(2) could be '0' - by design.
        Status =
            NmrClientAttachProvider(
                NmrBindingHandle,
                Client,
                NULL,
                &ProviderContext,
                (const void**)&Client->ProviderDispatch);
        if (NT_SUCCESS(Status)) {
            KeSetEvent(&Client->RegistrationCompleteEvent, IO_NO_INCREMENT, FALSE);
        } else {
            InterlockedDecrement(&Client->BindingCount);
        }
    } else {
        Status = STATUS_NOINTERFACE;
    }

    return Status;
}

static
NTSTATUS
__MsQuicClientDetachProvider(
    _In_ void *ClientBindingContext
    )
{
    __MSQUIC_NMR_CLIENT* Client = (__MSQUIC_NMR_CLIENT*)ClientBindingContext;
    if (InterlockedOr8((char*)&Client->Deleting, 1)) {
        return STATUS_SUCCESS;
    } else {
        return STATUS_PENDING;
    }
}

_IRQL_requires_max_(PASSIVE_LEVEL)
__forceinline
void
MsQuicNmrClientDeregister(
    _Inout_ HANDLE* ClientHandle
    )
{
    __MSQUIC_NMR_CLIENT* Client = (__MSQUIC_NMR_CLIENT*)(*ClientHandle);

    if (InterlockedOr8((char*)&Client->Deleting, 1)) {
        //
        // We are already in the middle of detaching the client.
        // Complete it now.
        //
        NmrClientDetachProviderComplete(Client->NmrClientHandle);
    }

    if (Client->NmrClientHandle) {
        if (NmrDeregisterClient(Client->NmrClientHandle) == STATUS_PENDING) {
            //
            // Wait for the deregistration to complete.
            //
            NmrWaitForClientDeregisterComplete(Client->NmrClientHandle);
        }
        Client->NmrClientHandle = NULL;
    }

    ExFreePoolWithTag(Client, 'cNQM');
    *ClientHandle = NULL;
}

_IRQL_requires_max_(PASSIVE_LEVEL)
__forceinline
NTSTATUS
MsQuicNmrClientRegister(
    _Out_ HANDLE* ClientHandle,
    _In_ GUID* ClientModuleId,
    _In_ ULONG TimeoutMs // zero = no wait, non-zero = some wait
    )
{
    NPI_REGISTRATION_INSTANCE *ClientRegistrationInstance;
    NTSTATUS Status = STATUS_SUCCESS;

    __MSQUIC_NMR_CLIENT* Client =
        (__MSQUIC_NMR_CLIENT*)ExAllocatePool2(POOL_FLAG_NON_PAGED, sizeof(*Client), 'cNQM');
    if (Client == NULL) {
        Status = STATUS_INSUFFICIENT_RESOURCES;
        goto Exit;
    }

    KeInitializeEvent(&Client->RegistrationCompleteEvent, SynchronizationEvent, FALSE);

    Client->ModuleId.Length = sizeof(Client->ModuleId);
    Client->ModuleId.Type = MIT_GUID;
    Client->ModuleId.Guid = *ClientModuleId;

    Client->NpiClientCharacteristics.Length = sizeof(Client->NpiClientCharacteristics);
    Client->NpiClientCharacteristics.ClientAttachProvider = __MsQuicClientAttachProvider;
    Client->NpiClientCharacteristics.ClientDetachProvider = __MsQuicClientDetachProvider;

    ClientRegistrationInstance = &Client->NpiClientCharacteristics.ClientRegistrationInstance;
    ClientRegistrationInstance->Size = sizeof(*ClientRegistrationInstance);
    ClientRegistrationInstance->Version = 0;
    ClientRegistrationInstance->NpiId = &MSQUIC_NPI_ID;
    ClientRegistrationInstance->ModuleId = &Client->ModuleId;

    Status =
        NmrRegisterClient(
            &Client->NpiClientCharacteristics, Client, &Client->NmrClientHandle);
    if (!NT_SUCCESS(Status)) {
        goto Exit;
    }

    LARGE_INTEGER Timeout;
    Timeout.QuadPart = UInt32x32To64(TimeoutMs, 10000);
    Timeout.QuadPart = -Timeout.QuadPart;

    Status =
        KeWaitForSingleObject(
            &Client->RegistrationCompleteEvent,
            Executive, KernelMode, FALSE,
            &Timeout);
    if (Status != STATUS_SUCCESS) {
        Status = STATUS_UNSUCCESSFUL;
        goto Exit;
    }

    *ClientHandle = Client;

Exit:
    if (!NT_SUCCESS(Status) && Client != NULL) {
        MsQuicNmrClientDeregister((HANDLE*)&Client);
    }

    return Status;
}

#endif

//
// Version specific helpers that wrap MsQuicOpenVersion.
//

#if defined(__cplusplus)

_IRQL_requires_max_(PASSIVE_LEVEL)
_Check_return_
#if (__cplusplus >= 201703L || _MSVC_LANG >= 201703L)
[[nodiscard]]
#endif
#ifdef WIN32
__forceinline
#else
__attribute__((always_inline)) inline
#endif
QUIC_STATUS
MsQuicOpen2(
    _Out_ _Pre_defensive_ const QUIC_API_TABLE** QuicApi
    )
{
    return MsQuicOpenVersion(QUIC_API_VERSION_2, (const void**)QuicApi);
}

#else

#define MsQuicOpen2(QuicApi) MsQuicOpenVersion(2, (const void**)QuicApi)

#endif // defined(__cplusplus)

#if defined(__cplusplus)
}
#endif

#endif // _MSQUIC_<|MERGE_RESOLUTION|>--- conflicted
+++ resolved
@@ -274,11 +274,6 @@
 
 typedef enum QUIC_EXECUTION_CONFIG_FLAGS {
     QUIC_EXECUTION_CONFIG_FLAG_NONE             = 0x0000,
-<<<<<<< HEAD
-    QUIC_EXECUTION_CONFIG_FLAG_QTIP             = 0x0001,
-=======
-#ifdef QUIC_API_ENABLE_PREVIEW_FEATURES
->>>>>>> 48c08acf
     QUIC_EXECUTION_CONFIG_FLAG_RIO              = 0x0002,
     QUIC_EXECUTION_CONFIG_FLAG_XDP              = 0x0004,
     QUIC_EXECUTION_CONFIG_FLAG_NO_IDEAL_PROC    = 0x0008,
@@ -1791,18 +1786,15 @@
 #ifdef QUIC_API_ENABLE_PREVIEW_FEATURES
     QUIC_STREAM_PROVIDE_RECEIVE_BUFFERS_FN
                                         StreamProvideReceiveBuffers; // Available from v2.5
-<<<<<<< HEAD
+
+    QUIC_CONN_POOL_CREATE_FN            ConnectionPoolCreate;        // Available from v2.5
+
 #ifndef _KERNEL_MODE
     QUIC_EXECUTION_CREATE_FN            ExecutionCreate;    // Available from v2.5
     QUIC_EXECUTION_DELETE_FN            ExecutionDelete;    // Available from v2.5
     QUIC_EXECUTION_POLL_FN              ExecutionPoll;      // Available from v2.5
 #endif // _KERNEL_MODE
 #endif // QUIC_API_ENABLE_PREVIEW_FEATURES
-=======
-
-    QUIC_CONN_POOL_CREATE_FN            ConnectionPoolCreate;        // Available from v2.5
-#endif
->>>>>>> 48c08acf
 
 } QUIC_API_TABLE;
 
