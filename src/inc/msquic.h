--- conflicted
+++ resolved
@@ -274,11 +274,7 @@
     QUIC_EXECUTION_CONFIG_FLAG_XDP              = 0x0004,
     QUIC_EXECUTION_CONFIG_FLAG_NO_IDEAL_PROC    = 0x0008,
     QUIC_EXECUTION_CONFIG_FLAG_HIGH_PRIORITY    = 0x0010,
-<<<<<<< HEAD
-=======
     QUIC_EXECUTION_CONFIG_FLAG_AFFINITIZE       = 0x0020,
-#endif
->>>>>>> 3c1a8418
 } QUIC_EXECUTION_CONFIG_FLAGS;
 
 DEFINE_ENUM_FLAG_OPERATORS(QUIC_EXECUTION_CONFIG_FLAGS)
