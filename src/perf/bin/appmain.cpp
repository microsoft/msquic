/*++

    Copyright (c) Microsoft Corporation.
    Licensed under the MIT License.

Abstract:

    QUIC Perf Main execution runner.

--*/

#include "PerfHelpers.h"
#include "LatencyHelpers.h"
#include "histogram/hdr_histogram.h"

#ifdef QUIC_CLOG
#include "appmain.cpp.clog.h"
#endif

#ifdef _WIN32

#include <winioctl.h>
#include "PerfIoctls.h"
typedef struct {
    QUIC_CERTIFICATE_HASH ServerCertHash;
    QUIC_CERTIFICATE_HASH ClientCertHash;
} QUIC_RUN_CERTIFICATE_PARAMS;
#include "quic_driver_helpers.h"

#endif

<<<<<<< HEAD
#ifndef QUIC_BUILD_STATIC
extern "C" _IRQL_requires_max_(PASSIVE_LEVEL) void QuicTraceRundown(void) { }
#endif

=======
>>>>>>> c5a0e740
QUIC_STATUS
QuicHandleRpsClient(
    _In_reads_(Length) uint8_t* ExtraData,
    _In_ uint32_t Length,
    _In_opt_z_ const char* FileName)
{
    if (Length < sizeof(uint32_t) + sizeof(uint32_t)) {
        return QUIC_STATUS_INVALID_PARAMETER;
    }
    uint32_t RunTime;
    uint32_t CachedCompletedRequests;
    CxPlatCopyMemory(&RunTime, ExtraData, sizeof(RunTime));
    ExtraData += sizeof(RunTime);
    CxPlatCopyMemory(&CachedCompletedRequests, ExtraData, sizeof(CachedCompletedRequests));
    ExtraData += sizeof(CachedCompletedRequests);
    uint32_t RestOfBufferLength = Length - sizeof(RunTime) - sizeof(CachedCompletedRequests);
    RestOfBufferLength &= 0xFFFFFFFC; // Round down to nearest multiple of 4
    uint32_t MaxCount = min(CachedCompletedRequests, RestOfBufferLength);

    uint32_t RPS = (uint32_t)((CachedCompletedRequests * 1000ull) / (uint64_t)RunTime);
    if (RPS == 0) {
        printf("Error: No requests were completed\n");
        return QUIC_STATUS_SUCCESS;
    }

    uint32_t* Data = (uint32_t*)ExtraData;
    Statistics LatencyStats;
    Percentiles PercentileStats;
    GetStatistics(Data, MaxCount, &LatencyStats, &PercentileStats);
    WriteOutput(
        "Result: %u RPS, Min: %d, Max: %d, 50th: %f, 90th: %f, 99th: %f, 99.9th: %f, 99.99th: %f, 99.999th: %f, 99.9999th: %f, StdErr: %f\n",
        RPS,
        LatencyStats.Min,
        LatencyStats.Max,
        PercentileStats.P50,
        PercentileStats.P90,
        PercentileStats.P99,
        PercentileStats.P99p9,
        PercentileStats.P99p99,
        PercentileStats.P99p999,
        PercentileStats.P99p9999,
        LatencyStats.StandardError);

    QUIC_STATUS Status = QUIC_STATUS_SUCCESS;
    if (FileName != nullptr) {
        FILE* FilePtr = nullptr;

#ifdef _WIN32
        errno_t FileErr = fopen_s(&FilePtr, FileName, "w");
#else
        FilePtr = fopen(FileName, "w");
        int FileErr = (FilePtr == nullptr) ? 1 : 0;
#endif
        if (FileErr == 0) {
            struct hdr_histogram* histogram = nullptr;
            int HstStatus = hdr_init(1, LatencyStats.Max, 3, &histogram);
            if (HstStatus == 0) {
                for (size_t i = 0; i < MaxCount; i++) {
                    hdr_record_value(histogram, Data[i]);
                }
                hdr_percentiles_print(histogram, FilePtr, 5, 1.0, CLASSIC);
            } else {
                Status = QUIC_STATUS_OUT_OF_MEMORY;
            }
            fclose(FilePtr);
        } else {
            Status = QUIC_STATUS_INVALID_PARAMETER;
        }
    }
    return Status;
}

QUIC_STATUS
QuicUserMain(
    _In_ int argc,
    _In_reads_(argc) _Null_terminated_ char* argv[],
    _In_ bool KeyboardWait,
    _In_ const QUIC_CREDENTIAL_CONFIG* SelfSignedCredConfig,
    _In_opt_z_ const char* FileName
    ) {
    EventScope StopEvent {true};

    QUIC_STATUS Status;

    Status = QuicMainStart(argc, argv, &StopEvent.Handle, SelfSignedCredConfig);
    if (QUIC_FAILED(Status)) {
        QuicMainFree();
        return Status;
    }

    printf("Started!\n\n");
    fflush(stdout);

    if (KeyboardWait) {
        printf("Press enter to exit\n");
        getchar();
        CxPlatEventSet(StopEvent);
    }

    Status = QuicMainStop();
    if (QUIC_FAILED(Status)) {
        printf("Stop failed with status %d\n", Status);
        QuicMainFree();
        return Status;
    }

    PerfExtraDataMetadata Metadata;
    Status = QuicMainGetExtraDataMetadata(&Metadata);
    if (QUIC_FAILED(Status)) {
        printf("Get Extra Metadata failed with status %d\n", Status);
        QuicMainFree();
        return Status;
    }

    if (Metadata.TestType == PerfTestType::RpsClient) {
        UniquePtr<uint8_t[]> Buffer = UniquePtr<uint8_t[]>(new (std::nothrow) uint8_t[Metadata.ExtraDataLength]);
        if (Buffer.get() == nullptr) {
            QuicMainFree();
            return QUIC_STATUS_OUT_OF_MEMORY;
        }
        Status = QuicMainGetExtraData(Buffer.get(), &Metadata.ExtraDataLength);
        if (QUIC_FAILED(Status)) {
            printf("Get Extra Data failed with status %d\n", Status);
            QuicMainFree();
            return Status;
        }
        Status = QuicHandleRpsClient(Buffer.get(), Metadata.ExtraDataLength, FileName);
    }

    printf("App Main returning status %d\n", Status);
    QuicMainFree();
    return Status;
}

#ifdef _WIN32

QUIC_STATUS
QuicKernelMain(
    _In_ int argc,
    _In_reads_(argc) _Null_terminated_ char* argv[],
    _In_ bool /*KeyboardWait*/,
    _In_ const QUIC_CREDENTIAL_CONFIG* SelfSignedParams,
    _In_ bool PrivateTestLibrary,
    _In_z_ const char* DriverName,
    _In_opt_z_ const char* FileName
    )
{
    size_t TotalLength = sizeof(argc);

    //
    // Get total length
    //
    for (int i = 0; i < argc; ++i) {
        TotalLength += strlen(argv[i]) + 1;
    }

    if (TotalLength > UINT_MAX) {
        printf("Too many arguments to pass to the driver\n");
        return QUIC_STATUS_OUT_OF_MEMORY;
    }

    char* Data = static_cast<char*>(CXPLAT_ALLOC_NONPAGED(TotalLength, QUIC_POOL_PERF));
    if (!Data) {
        printf("Failed to allocate arguments to pass\n");
        return QUIC_STATUS_OUT_OF_MEMORY;
    }

    char* DataCurrent = Data;

    CxPlatCopyMemory(DataCurrent, &argc, sizeof(argc));

    DataCurrent += sizeof(argc);

    for (int i = 0; i < argc; ++i) {
        size_t ArgLen = strlen(argv[i]);
        CxPlatCopyMemory(DataCurrent, argv[i], ArgLen);
        DataCurrent += ArgLen;
        DataCurrent[0] = '\0';
        ++DataCurrent;
    }
    CXPLAT_DBG_ASSERT(DataCurrent == (Data + TotalLength));

    constexpr uint32_t OutBufferSize = 1024 * 1000;
    char* OutBuffer = (char*)CXPLAT_ALLOC_NONPAGED(OutBufferSize, QUIC_POOL_PERF); // 1 MB
    if (!OutBuffer) {
        printf("Failed to allocate space for output buffer\n");
        CXPLAT_FREE(Data, QUIC_POOL_PERF);
        return QUIC_STATUS_OUT_OF_MEMORY;
    }

    QuicDriverService DriverService;
    QuicDriverClient DriverClient;

    const char* DependentDriverNames;
    if (PrivateTestLibrary) {
        DependentDriverNames = "msquicpriv\0";
    } else {
        DependentDriverNames = "msquic\0";
    }

    if (!DriverService.Initialize(DriverName, DependentDriverNames)) {
        printf("Failed to initialize driver service\n");
        CXPLAT_FREE(Data, QUIC_POOL_PERF);
        return QUIC_STATUS_INVALID_STATE;
    }
    if (!DriverService.Start()) {
        printf("Starting Driver Service Failed\n");
        DriverService.Uninitialize();
        CXPLAT_FREE(Data, QUIC_POOL_PERF);
        return QUIC_STATUS_INVALID_STATE;
    }

    QUIC_RUN_CERTIFICATE_PARAMS CertParams = { 0 };
    CxPlatCopyMemory(
        &CertParams.ServerCertHash.ShaHash,
        (QUIC_CERTIFICATE_HASH*)(SelfSignedParams + 1),
        sizeof(QUIC_CERTIFICATE_HASH));

    if (!DriverClient.Initialize(&CertParams, DriverName)) {
        printf("Intializing Driver Client Failed.\n");
        DriverService.Uninitialize();
        CXPLAT_FREE(Data, QUIC_POOL_PERF);
        return QUIC_STATUS_INVALID_STATE;
    }

    uint32_t OutBufferWritten = 0;
    bool RunSuccess = false;
    if (!DriverClient.Run(IOCTL_QUIC_RUN_PERF, Data, (uint32_t)TotalLength, 30000)) {
        printf("Failed To Run\n");
        CXPLAT_FREE(Data, QUIC_POOL_PERF);

        RunSuccess =
            DriverClient.Read(
                IOCTL_QUIC_READ_DATA,
                OutBuffer,
                OutBufferSize,
                &OutBufferWritten,
                10000);
        printf("OutBufferWritten %d\n", OutBufferWritten);
        if (RunSuccess) {
            printf("%s\n", OutBuffer);
        } else {
            printf("Failed to exit\n");
        }
        CXPLAT_FREE(OutBuffer, QUIC_POOL_PERF);
        DriverClient.Run(IOCTL_CXPLAT_FREE_PERF);
        DriverClient.Uninitialize();
        DriverService.Uninitialize();
        return QUIC_STATUS_INVALID_STATE;
    }
    printf("Started!\n\n");
    fflush(stdout);

    RunSuccess =
        DriverClient.Read(
            IOCTL_QUIC_READ_DATA,
            OutBuffer,
            OutBufferSize,
            &OutBufferWritten,
            INFINITE);
    if (RunSuccess) {
        printf("%s\n", OutBuffer);

        PerfExtraDataMetadata Metadata;
        Metadata.TestType = PerfTestType::Server;
        RunSuccess =
            DriverClient.Read(
                IOCTL_QUIC_GET_METADATA,
                (void*)&Metadata,
                sizeof(Metadata),
                &OutBufferWritten,
                10000);
        if (RunSuccess && Metadata.TestType == PerfTestType::RpsClient) {
            UniquePtr<uint8_t[]> Buffer = UniquePtr<uint8_t[]>(new (std::nothrow) uint8_t[Metadata.ExtraDataLength]);
            if (Buffer.get() != nullptr) {
                RunSuccess =
                    DriverClient.Read(
                        IOCTL_QUIC_GET_EXTRA_DATA,
                        (void*)Buffer.get(),
                        Metadata.ExtraDataLength,
                        &Metadata.ExtraDataLength, 10000);
                if (RunSuccess) {
                    QUIC_STATUS Status =
                        QuicHandleRpsClient(Buffer.get(), Metadata.ExtraDataLength, FileName);
                    if (QUIC_FAILED(Status)) {
                        RunSuccess = false;
                        printf("Handle RPS Data Failed\n");
                    }
                } else {
                    printf("Failed to get extra data\n");
                }
            } else {
                printf("Out of memory\n");
                RunSuccess = false;
            }
        } else if (!RunSuccess) {
            printf("Failed to get metadata\n");
        }

    } else {
        printf("Run end failed\n");
    }

    CXPLAT_FREE(Data, QUIC_POOL_PERF);
    CXPLAT_FREE(OutBuffer, QUIC_POOL_PERF);
    DriverClient.Run(IOCTL_CXPLAT_FREE_PERF);

    DriverClient.Uninitialize();
    DriverService.Uninitialize();

    return RunSuccess ? QUIC_STATUS_SUCCESS : QUIC_STATUS_INTERNAL_ERROR;
}

#endif

int
QUIC_MAIN_EXPORT
main(
    _In_ int argc,
    _In_reads_(argc) _Null_terminated_ char* argv[]
    ) {
    const QUIC_CREDENTIAL_CONFIG* SelfSignedCredConfig = nullptr;
    QUIC_STATUS RetVal = 0;
    bool KeyboardWait = false;
    const char* FileName = nullptr;
    const char* DriverName = nullptr;
    bool PrivateTestLibrary = false;
    constexpr const char* DriverSearch = "driverName";
    size_t DriverLen = strlen(DriverSearch);

    UniquePtr<char*[]> ArgValues = UniquePtr<char*[]>(new char*[argc]);

    if (ArgValues.get() == nullptr) {
        return QUIC_STATUS_OUT_OF_MEMORY;
    }
    int ArgCount = 0;

    CxPlatSystemLoad();
    if (QUIC_FAILED(CxPlatInitialize())) {
        printf("Platform failed to initialize\n");
        goto Exit;
    }

    for (int i = 0; i < argc; ++i) {

        if (_strnicmp(argv[i] + 1, DriverSearch, DriverLen) == 0) {
#ifdef _WIN32
            //
            // See if private driver
            //
            constexpr const char* DriverSearchPriv = "driverNamePriv";
            size_t DriverLenPriv = strlen(DriverSearchPriv);
            if (_strnicmp(argv[i] + 1, DriverSearchPriv, DriverLenPriv) == 0) {
                PrivateTestLibrary = true;
                DriverName = argv[i] + 1 + DriverLenPriv + 1;
            } else {
                DriverName = argv[i] + 1 + DriverLen + 1;
            }
#else
            printf("Cannot run kernel mode tests on non windows platforms\n");
            RetVal = QUIC_STATUS_NOT_SUPPORTED;
            goto Exit;
#endif
        } else if (strcmp("--kbwait", argv[i]) == 0) {
            KeyboardWait = true;
        } else if (strncmp("--extraOutputFile", argv[i], 17) == 0) {
            FileName = argv[i] + 18;
        } else {
            ArgValues[ArgCount] = argv[i];
            ArgCount++;
        }
    }

    SelfSignedCredConfig =
        CxPlatGetSelfSignedCert(
            DriverName != nullptr ?
                CXPLAT_SELF_SIGN_CERT_MACHINE :
                CXPLAT_SELF_SIGN_CERT_USER,
            FALSE);
    if (!SelfSignedCredConfig) {
        printf("Creating self signed certificate failed\n");
        RetVal = QUIC_STATUS_INTERNAL_ERROR;
        goto Exit;
    }

    if (DriverName != nullptr) {
#ifdef _WIN32
        printf("Entering kernel mode main\n");
        RetVal = QuicKernelMain(ArgCount, ArgValues.get(), KeyboardWait, SelfSignedCredConfig, PrivateTestLibrary, DriverName, FileName);
#else
        UNREFERENCED_PARAMETER(PrivateTestLibrary);
        CXPLAT_FRE_ASSERT(FALSE);
#endif
    } else {
        RetVal = QuicUserMain(ArgCount, ArgValues.get(), KeyboardWait, SelfSignedCredConfig, FileName);
    }

Exit:
    if (SelfSignedCredConfig) {
        CxPlatFreeSelfSignedCert(SelfSignedCredConfig);
    }

    CxPlatUninitialize();
    CxPlatSystemUnload();

    return RetVal;
}<|MERGE_RESOLUTION|>--- conflicted
+++ resolved
@@ -29,13 +29,6 @@
 
 #endif
 
-<<<<<<< HEAD
-#ifndef QUIC_BUILD_STATIC
-extern "C" _IRQL_requires_max_(PASSIVE_LEVEL) void QuicTraceRundown(void) { }
-#endif
-
-=======
->>>>>>> c5a0e740
 QUIC_STATUS
 QuicHandleRpsClient(
     _In_reads_(Length) uint8_t* ExtraData,
