--- conflicted
+++ resolved
@@ -24,11 +24,8 @@
 
 if(MSVC)
     target_compile_options(perflib PUBLIC /wd4459)
-<<<<<<< HEAD
 elseif(NOT APPLE)
     target_compile_options(perflib PUBLIC -Wno-switch)
-=======
->>>>>>> 606b0389
 endif()
 
 if("${CMAKE_CXX_COMPILER_ID}" STREQUAL "MSVC")
