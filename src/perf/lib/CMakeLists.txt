--- conflicted
+++ resolved
@@ -25,9 +25,4 @@
 
 if(MSVC)
     target_compile_options(perflib PUBLIC /wd4459)
-<<<<<<< HEAD
-elseif(NOT APPLE)
-    target_compile_options(perflib PUBLIC -Wno-switch)
-=======
->>>>>>> 9d651e6f
 endif()