# Copyright (c) Microsoft Corporation.
# Licensed under the MIT License.

set(SOURCES
    HpsClient.cpp
    PerfServer.cpp
    quicmain.cpp
    RpsClient.cpp
    Tcp.cpp
    ThroughputClient.cpp
)

# Allow CLOG to preprocess all the source files.
add_clog_library(perflib.clog STATIC ${SOURCES} PerfHelpers.h)

add_library(perflib ${SOURCES})

set_property(TARGET perflib PROPERTY FOLDER "perf")

target_link_libraries(perflib PUBLIC perflib.clog)

target_link_libraries(perflib PRIVATE inc warnings)

target_include_directories(perflib PUBLIC ${CMAKE_CURRENT_LIST_DIR})

if(MSVC)
    target_compile_options(perflib PUBLIC /wd4459)
<<<<<<< HEAD
elseif(NOT APPLE)
    target_compile_options(perflib PUBLIC -Wno-switch)
endif()

if("${CMAKE_CXX_COMPILER_ID}" STREQUAL "MSVC")
    add_dependencies(perflib MsQuicEtw)
=======
>>>>>>> 480d7581
endif()<|MERGE_RESOLUTION|>--- conflicted
+++ resolved
@@ -25,13 +25,6 @@
 
 if(MSVC)
     target_compile_options(perflib PUBLIC /wd4459)
-<<<<<<< HEAD
 elseif(NOT APPLE)
     target_compile_options(perflib PUBLIC -Wno-switch)
-endif()
-
-if("${CMAKE_CXX_COMPILER_ID}" STREQUAL "MSVC")
-    add_dependencies(perflib MsQuicEtw)
-=======
->>>>>>> 480d7581
 endif()