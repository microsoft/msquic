--- conflicted
+++ resolved
@@ -272,9 +272,6 @@
     WriteOutput("Result: %u RPS\n", RPS);
     //WriteOutput("Result: %u RPS (%ull start, %ull send completed, %ull completed)\n",
     //    RPS, StartedRequests, SendCompletedRequests, CompletedRequests);
-<<<<<<< HEAD
-    Registration.Shutdown(QUIC_CONNECTION_SHUTDOWN_FLAG_NONE, 0);
-=======
     if (Connections != nullptr) {
         for (uint32_t i = 0; i < ConnectionCount; i++) {
             if (Connections[i] != nullptr) {
@@ -282,7 +279,6 @@
             }
         }
     }
->>>>>>> be57c4a8
 
     return QUIC_STATUS_SUCCESS;
 }
