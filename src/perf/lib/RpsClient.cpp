/*++

    Copyright (c) Microsoft Corporation.
    Licensed under the MIT License.

Abstract:

    QUIC Perf RPS Client Implementation.

--*/

#include "RpsClient.h"

#ifdef QUIC_CLOG
#include "RpsClient.cpp.clog.h"
#endif

static
void
PrintHelp(
    ) {
    WriteOutput(
        "\n"
        "RPS Client options:\n"
        "\n"
        "  -target:<####>              The target server to connect to.\n"
        "  -runtime:<####>             The total runtime (in ms). (def:%u)\n"
        "  -port:<####>                The UDP port of the server. (def:%u)\n"
        "  -conns:<####>               The number of connections to use. (def:%u)\n"
        "  -parallel:<####>            The number of parallel requests per connection. (def:%u)\n"
        "  -request:<####>             The length of request payloads. (def:%u)\n"
        "  -response:<####>             The length of request payloads. (def:%u)\n"
        "\n",
        RPS_DEFAULT_RUN_TIME,
        PERF_DEFAULT_PORT,
        RPS_DEFAULT_CONNECTION_COUNT,
        RPS_DEFAULT_PARALLEL_REQUEST_COUNT,
        RPS_DEFAULT_REQUEST_LENGTH,
        RPS_DEFAULT_RESPONSE_LENGTH
        );
}

QUIC_STATUS
RpsClient::Init(
    _In_ int argc,
    _In_reads_(argc) _Null_terminated_ char* argv[]
    ) {
    if (argc > 0 && (IsArg(argv[0], "?") || IsArg(argv[0], "help"))) {
        PrintHelp();
        return QUIC_STATUS_INVALID_PARAMETER;
    }

    if (!Configuration.IsValid()) {
        return Configuration.GetInitStatus();
    }

    const char* target;
    if (!TryGetValue(argc, argv, "target", &target)) {
        WriteOutput("Must specify '-target' argument!\n");
        PrintHelp();
        return QUIC_STATUS_INVALID_PARAMETER;
    }

    size_t Len = strlen(target);
    Target.reset(new(std::nothrow) char[Len + 1]);
    if (!Target.get()) {
        return QUIC_STATUS_OUT_OF_MEMORY;
    }
    QuicCopyMemory(Target.get(), target, Len);
    Target[Len] = '\0';

    TryGetValue(argc, argv, "runtime", &RunTime);
    TryGetValue(argc, argv, "port", &Port);
    TryGetValue(argc, argv, "conns", &ConnectionCount);
    TryGetValue(argc, argv, "request", &RequestLength);
    TryGetValue(argc, argv, "response", &ResponseLength);

    RequestBuffer.Buffer = (QUIC_BUFFER*)QUIC_ALLOC_NONPAGED(sizeof(QUIC_BUFFER) + sizeof(uint64_t) + RequestLength);
    if (!RequestBuffer) {
        return QUIC_STATUS_OUT_OF_MEMORY;
    }
    RequestBuffer.Buffer->Length = sizeof(uint64_t) + RequestLength;
    RequestBuffer.Buffer->Buffer = (uint8_t*)(RequestBuffer.Buffer + 1);
    *(uint64_t*)(RequestBuffer.Buffer->Buffer) = QuicByteSwapUint64(ResponseLength);
    for (uint32_t i = 0; i < RequestLength; ++i) {
        RequestBuffer.Buffer->Buffer[sizeof(uint64_t) + i] = (uint8_t)i;
    }

    return QUIC_STATUS_SUCCESS;
}

QUIC_STATUS
RpsClient::Start(
    _In_ QUIC_EVENT* StopEvent
    ) {
    CompletionEvent = StopEvent;

    QUIC_CONNECTION_CALLBACK_HANDLER Handler =
        [](HQUIC Conn, void* Context, QUIC_CONNECTION_EVENT* Event) -> QUIC_STATUS {
            return ((RpsClient*)Context)->
                ConnectionCallback(
                    Conn,
                    Event);
        };

    Connections = UniquePtr<ConnectionScope[]>(new(std::nothrow) ConnectionScope[ConnectionCount]);
    if (!Connections.get()) {
        return QUIC_STATUS_OUT_OF_MEMORY;
    }

    for (uint32_t i = 0; i < ConnectionCount; i++) {
        Connections[i].Handle = nullptr;
    }

    QUIC_STATUS Status = QUIC_STATUS_SUCCESS;
    uint32_t ActiveProcCount = QuicProcActiveCount();
    if (ActiveProcCount >= 8) {
        //
        // If we have enough cores, leave 2 cores for OS overhead
        //
        ActiveProcCount -= 2;
    }
    for (uint32_t i = 0; i < ConnectionCount; ++i) {
<<<<<<< HEAD
        HQUIC Connection = nullptr;

        Status = QuicSetCurrentThreadProcessorAffinity((uint16_t)(i % ActiveProcCount));
=======
        Status = QuicSetCurrentThreadProcessorAffinity((uint8_t)(i % ActiveProcCount));
>>>>>>> 3196aeb5
        if (QUIC_FAILED(Status)) {
            WriteOutput("Setting Thread Group Failed 0x%x\n", Status);
            return Status;
        }

        Status =
            MsQuic->ConnectionOpen(
                Registration,
                Handler,
                this,
                &Connections[i].Handle);
        if (QUIC_FAILED(Status)) {
            WriteOutput("ConnectionOpen failed, 0x%x\n", Status);
            return Status;
        }

        BOOLEAN Opt = TRUE;
        Status =
            MsQuic->SetParam(
                Connections[i],
                QUIC_PARAM_LEVEL_CONNECTION,
                QUIC_PARAM_CONN_SHARE_UDP_BINDING,
                sizeof(Opt),
                &Opt);
        if (QUIC_FAILED(Status)) {
            WriteOutput("SetParam(CONN_SHARE_UDP_BINDING) failed, 0x%x\n", Status);
            return Status;
        }

        if (i >= RPS_MAX_CLIENT_PORT_COUNT) {
            Status =
                MsQuic->SetParam(
                    Connections[i],
                    QUIC_PARAM_LEVEL_CONNECTION,
                    QUIC_PARAM_CONN_LOCAL_ADDRESS,
                    sizeof(QUIC_ADDR),
                    &LocalAddresses[i % RPS_MAX_CLIENT_PORT_COUNT]);
            if (QUIC_FAILED(Status)) {
                WriteOutput("SetParam(CONN_LOCAL_ADDRESS) failed, 0x%x\n", Status);
                return Status;
            }
        }

        Status =
            MsQuic->ConnectionStart(
                Connections[i],
                Configuration,
                QUIC_ADDRESS_FAMILY_UNSPEC,
                Target.get(),
                Port);
        if (QUIC_FAILED(Status)) {
            WriteOutput("ConnectionStart failed, 0x%x\n", Status);
            return Status;
        }

        if (i < RPS_MAX_CLIENT_PORT_COUNT) {
            uint32_t AddrLen = sizeof(QUIC_ADDR);
            Status =
                MsQuic->GetParam(
                    Connections[i],
                    QUIC_PARAM_LEVEL_CONNECTION,
                    QUIC_PARAM_CONN_LOCAL_ADDRESS,
                    &AddrLen,
                    &LocalAddresses[i]);
            if (QUIC_FAILED(Status)) {
                WriteOutput("GetParam(CONN_LOCAL_ADDRESS) failed, 0x%x\n", Status);
                return Status;
            }
        }
    }

    if (!QuicEventWaitWithTimeout(AllConnected.Handle, RPS_ALL_CONNECT_TIMEOUT)) {
        WriteOutput("Timeout waiting for connections.\n");
        Running = false;
        return QUIC_STATUS_CONNECTION_TIMEOUT;
    }

    WriteOutput("All Connected! Waiting for idle.\n");
    QuicSleep(RPS_IDLE_WAIT);

    WriteOutput("Start sending request...\n");
    for (uint32_t i = 0; i < ParallelRequests; ++i) {
        for (uint32_t j = 0; j < ConnectionCount; ++j) {
            SendRequest(Connections[j]);
        }
    }

    uint32_t ThreadToSetAffinityTo = QuicProcActiveCount();
    if (ThreadToSetAffinityTo > 2) {
        ThreadToSetAffinityTo -= 2;
        Status =
            QuicSetCurrentThreadProcessorAffinity((uint16_t)ThreadToSetAffinityTo);
    }

    return QUIC_STATUS_SUCCESS;
}

QUIC_STATUS
RpsClient::Wait(
    _In_ int Timeout
    ) {
    if (Timeout == 0) {
        Timeout = RunTime;
    }

    QuicEventWaitWithTimeout(*CompletionEvent, Timeout);

    Running = false;

    uint32_t RPS = (uint32_t)((CompletedRequests * 1000ull) / (uint64_t)RunTime);
    WriteOutput("Result: %u RPS\n", RPS);
    //WriteOutput("Result: %u RPS (%ull start, %ull send completed, %ull completed)\n",
    //    RPS, StartedRequests, SendCompletedRequests, CompletedRequests);

    return QUIC_STATUS_SUCCESS;
}

QUIC_STATUS
RpsClient::ConnectionCallback(
    _In_ HQUIC /* ConnectionHandle */,
    _Inout_ QUIC_CONNECTION_EVENT* Event
    ) {
    switch (Event->Type) {
    case QUIC_CONNECTION_EVENT_CONNECTED:
        if ((uint32_t)InterlockedIncrement64((int64_t*)&ActiveConnections) == ConnectionCount) {
            QuicEventSet(AllConnected.Handle);
        }
        break;
    case QUIC_CONNECTION_EVENT_SHUTDOWN_INITIATED_BY_TRANSPORT:
        //WriteOutput("Connection died, 0x%x\n", Event->SHUTDOWN_INITIATED_BY_TRANSPORT.Status);
        break;
    case QUIC_CONNECTION_EVENT_SHUTDOWN_COMPLETE:
        break;
    default:
        break;
    }
    return QUIC_STATUS_SUCCESS;
}

QUIC_STATUS
RpsClient::StreamCallback(
    _In_ HQUIC StreamHandle,
    _Inout_ QUIC_STREAM_EVENT* Event
    ) {
    switch (Event->Type) {
    case QUIC_STREAM_EVENT_RECEIVE:
        if (Event->RECEIVE.Flags & QUIC_RECEIVE_FLAG_FIN) {
            InterlockedIncrement64((int64_t*)&CompletedRequests);
        }
        break;
    case QUIC_STREAM_EVENT_SEND_COMPLETE:
        InterlockedIncrement64((int64_t*)&SendCompletedRequests);
        break;
    case QUIC_STREAM_EVENT_PEER_SEND_ABORTED:
    case QUIC_STREAM_EVENT_PEER_RECEIVE_ABORTED:
        WriteOutput("Peer stream aborted!\n");
        MsQuic->StreamShutdown(
            StreamHandle,
            QUIC_STREAM_SHUTDOWN_FLAG_ABORT,
            0);
        break;
    case QUIC_STREAM_EVENT_SHUTDOWN_COMPLETE:
        SendRequest(StreamHandle); // Starts a new stream
        MsQuic->StreamClose(StreamHandle);
        break;
    default:
        break;
    }
    return QUIC_STATUS_SUCCESS;
}

QUIC_STATUS
RpsClient::SendRequest(
    _In_ HQUIC Handle
    )
{
    if (!Running) {
        return QUIC_STATUS_SUCCESS;
    }

    QUIC_STREAM_CALLBACK_HANDLER Handler =
        [](HQUIC Stream, void* Context, QUIC_STREAM_EVENT* Event) -> QUIC_STATUS {
            return ((RpsClient*)Context)->
                StreamCallback(
                    Stream,
                    Event);
        };

    HQUIC Stream = nullptr;
    QUIC_STATUS Status =
        MsQuic->StreamOpen(
            Handle,
            QUIC_STREAM_OPEN_FLAG_NONE,
            Handler,
            this,
            &Stream);
    if (QUIC_SUCCEEDED(Status)) {
        InterlockedIncrement64((int64_t*)&StartedRequests);
        Status =
            MsQuic->StreamSend(
                Stream,
                RequestBuffer,
                1,
                QUIC_SEND_FLAG_START | QUIC_SEND_FLAG_FIN,
                nullptr);
        if (QUIC_FAILED(Status)) {
            MsQuic->StreamClose(Stream);
        }
    }

    return Status;
}<|MERGE_RESOLUTION|>--- conflicted
+++ resolved
@@ -121,13 +121,7 @@
         ActiveProcCount -= 2;
     }
     for (uint32_t i = 0; i < ConnectionCount; ++i) {
-<<<<<<< HEAD
-        HQUIC Connection = nullptr;
-
         Status = QuicSetCurrentThreadProcessorAffinity((uint16_t)(i % ActiveProcCount));
-=======
-        Status = QuicSetCurrentThreadProcessorAffinity((uint8_t)(i % ActiveProcCount));
->>>>>>> 3196aeb5
         if (QUIC_FAILED(Status)) {
             WriteOutput("Setting Thread Group Failed 0x%x\n", Status);
             return Status;
