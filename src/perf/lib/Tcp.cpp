--- conflicted
+++ resolved
@@ -108,26 +108,12 @@
     AcceptHandler(AcceptHandler), ConnectHandler(ConnectHandler),
     ReceiveHandler(ReceiveHandler), SendCompleteHandler(SendCompleteHandler)
 {
-<<<<<<< HEAD
-#ifndef QUIC_NO_SHARED_DATAPATH
-    if (QUIC_FAILED(
-        CxPlatDataPathInitialize(
-            0, // TODO
-            nullptr,
-            &TcpCallbacks,
-            &Datapath))) {
-        WriteOutput("CxPlatDataPathInitialize FAILED\n");
-        return;
-    }
-=======
->>>>>>> 34623b13
     for (uint16_t i = 0; i < ProcCount; ++i) {
         if (!Workers[i].Initialize(this)) {
             return;
         }
     }
     Initialized = true;
-#endif // QUIC_NO_SHARED_DATAPATH
 }
 
 TcpEngine::~TcpEngine()
