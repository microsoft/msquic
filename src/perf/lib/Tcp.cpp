/*++

    Copyright (c) Microsoft Corporation.
    Licensed under the MIT License.

Abstract:

    TCP (and TLS) abstraction layer helper.

--*/

#include "Tcp.h"

#ifdef QUIC_CLOG
#include "Tcp.cpp.clog.h"
#endif

// ############################# HELPERS #############################

#define FRAME_TYPE_CRYTPO   0
#define FRAME_TYPE_STREAM   1

#pragma pack(push)
#pragma pack(1)
struct TcpFrame {
    uint8_t KeyType;
    uint8_t FrameType;
    uint16_t Length; // Of Data
    uint8_t Data[0];
    // uint8_t Tag[CXPLAT_ENCRYPTION_OVERHEAD];
};
struct TcpStreamFrame {
    uint32_t Id : 29;
    uint32_t Open : 1;
    uint32_t Fin : 1;
    uint32_t Abort : 1;
    uint8_t Data[0];
};
#pragma pack(pop)

const uint8_t FixedAlpnBuffer[] = {
    4, 'p', 'e', 'r', 'f'
};

const uint8_t FixedIv[CXPLAT_MAX_IV_LENGTH] = { 0 };

struct LoadSecConfigHelper {
    LoadSecConfigHelper() : SecConfig(nullptr) { CxPlatEventInitialize(&CallbackEvent, TRUE, FALSE); }
    ~LoadSecConfigHelper() { CxPlatEventUninitialize(CallbackEvent); }
    CXPLAT_SEC_CONFIG* Load(const QUIC_CREDENTIAL_CONFIG* CredConfig) {
        if (QUIC_FAILED(
            CxPlatTlsSecConfigCreate(
                CredConfig,
                CXPLAT_TLS_CREDENTIAL_FLAG_NONE,
                &TcpEngine::TlsCallbacks,
                this,
                SecConfigCallback))) {
            return nullptr;
        }
        CxPlatEventWaitForever(CallbackEvent);
        return SecConfig;
    }
private:
    static
    _IRQL_requires_max_(PASSIVE_LEVEL)
    _Function_class_(CXPLAT_SEC_CONFIG_CREATE_COMPLETE)
    void
    QUIC_API
    SecConfigCallback(
        _In_ const QUIC_CREDENTIAL_CONFIG* /* CredConfig */,
        _In_opt_ void* Context,
        _In_ QUIC_STATUS Status,
        _In_opt_ CXPLAT_SEC_CONFIG* SecurityConfig
        )
    {
        LoadSecConfigHelper* This = (LoadSecConfigHelper*)Context;
        if (QUIC_SUCCEEDED(Status)) {
            This->SecConfig = SecurityConfig;
        }
        CxPlatEventSet(This->CallbackEvent);
    }
    CXPLAT_EVENT CallbackEvent;
    CXPLAT_SEC_CONFIG* SecConfig;
};

// ############################# ENGINE #############################

const CXPLAT_TCP_DATAPATH_CALLBACKS TcpEngine::TcpCallbacks = {
    TcpServer::AcceptCallback,
    TcpConnection::ConnectCallback,
    TcpConnection::ReceiveCallback,
    TcpConnection::SendCompleteCallback
};

const CXPLAT_TLS_CALLBACKS TcpEngine::TlsCallbacks = {
    TcpConnection::TlsReceiveTpCallback,
    TcpConnection::TlsReceiveTicketCallback
};

TcpEngine::TcpEngine(
    TcpAcceptHandler AcceptHandler,
    TcpConnectHandler ConnectHandler,
    TcpReceiveHandler ReceiveHandler,
    TcpSendCompleteHandler SendCompleteHandler) :
    ProcCount((uint16_t)CxPlatProcActiveCount()), Workers(new(std::nothrow) TcpWorker[ProcCount]),
    AcceptHandler(AcceptHandler), ConnectHandler(ConnectHandler),
    ReceiveHandler(ReceiveHandler), SendCompleteHandler(SendCompleteHandler)
{
#ifndef QUIC_NO_SHARED_DATAPATH
    if (QUIC_FAILED(
        CxPlatDataPathInitialize(
            0, // TODO
            nullptr,
            &TcpCallbacks,
            &Datapath))) {
        WriteOutput("CxPlatDataPathInitialize FAILED\n");
        return;
    }
    for (uint16_t i = 0; i < ProcCount; ++i) {
        if (!Workers[i].Initialize(this)) {
            return;
        }
    }
    Initialized = true;
#endif // QUIC_NO_SHARED_DATAPATH
}

TcpEngine::~TcpEngine()
{
    Shutdown = true;
    for (uint16_t i = 0; i < ProcCount; ++i) {
        Workers[i].Shutdown();
    }
    if (Datapath) {
        CxPlatDataPathUninitialize(Datapath);
    }
    delete [] Workers;
}

void TcpEngine::AddConnection(TcpConnection* Connection, uint16_t PartitionIndex)
{
    CXPLAT_DBG_ASSERT(PartitionIndex < ProcCount);
    CXPLAT_DBG_ASSERT(!Connection->Worker);
    Connection->PartitionIndex = PartitionIndex;
    Connection->Worker = &Workers[PartitionIndex];
}

// ############################# WORKER #############################

TcpWorker::TcpWorker()
{
    CxPlatEventInitialize(&WakeEvent, FALSE, FALSE);
    CxPlatDispatchLockInitialize(&Lock);
}

TcpWorker::~TcpWorker()
{
    if (Initialized) {
        CxPlatThreadDelete(&Thread);
        while (Connections) {
            auto Connection = Connections;
            Connections = Connections->Next;
            Connection->QueuedOnWorker = false;
            // TODO - What?!
            Connection->Release();
        }
    }
    CxPlatDispatchLockUninitialize(&Lock);
    CxPlatEventUninitialize(WakeEvent);
}

bool TcpWorker::Initialize(TcpEngine* _Engine)
{
    Engine = _Engine;
    CXPLAT_THREAD_CONFIG Config = { 0, 0, "TcpPerfWorker", WorkerThread, this };
    if (QUIC_FAILED(
        CxPlatThreadCreate(
            &Config,
            &Thread))) {
        WriteOutput("CxPlatThreadCreate FAILED\n");
        return false;
    }
    Initialized = true;
    return true;
}

void TcpWorker::Shutdown()
{
    if (Initialized) {
        CxPlatEventSet(WakeEvent);
        CxPlatThreadWait(&Thread);
    }
}

CXPLAT_THREAD_CALLBACK(TcpWorker::WorkerThread, Context)
{
    TcpWorker* This = (TcpWorker*)Context;

    while (!This->Engine->Shutdown) {
        TcpConnection* Connection;
        CxPlatDispatchLockAcquire(&This->Lock);
        if (!This->Connections) {
            Connection = nullptr;
        } else {
            Connection = This->Connections;
            This->Connections = Connection->Next;
            if (This->ConnectionsTail == &Connection->Next) {
                This->ConnectionsTail = &This->Connections;
            }
            Connection->QueuedOnWorker = false;
            Connection->Next = NULL;
        }
        CxPlatDispatchLockRelease(&This->Lock);
        if (Connection) {
            Connection->Process();
            Connection->Release();
        } else {
            CxPlatEventWaitForever(This->WakeEvent);
        }
    }

    CXPLAT_THREAD_RETURN(0);
}

void TcpWorker::QueueConnection(TcpConnection* Connection)
{
    CxPlatDispatchLockAcquire(&Lock);
    if (!Connection->QueuedOnWorker) {
        Connection->QueuedOnWorker = true;
        Connection->AddRef();
        *ConnectionsTail = Connection;
        ConnectionsTail = &Connection->Next;
        CxPlatEventSet(WakeEvent);
    }
    CxPlatDispatchLockRelease(&Lock);
}

// ############################# SERVER #############################

TcpServer::TcpServer(TcpEngine* Engine, const QUIC_CREDENTIAL_CONFIG* CredConfig, void* Context) :
    Initialized(false), Engine(Engine), SecConfig(nullptr), Listener(nullptr), Context(Context)
{
    if (!Engine->IsInitialized()) {
        return;
    }
    LoadSecConfigHelper Helper;
    if ((SecConfig = Helper.Load(CredConfig)) == nullptr) {
        return;
    }
    Initialized = true;
}

TcpServer::~TcpServer()
{
    if (Listener) {
        CxPlatSocketDelete(Listener);
    }
    if (SecConfig) {
        CxPlatTlsSecConfigDelete(SecConfig); // TODO - Ref counted instead?
    }
}

bool TcpServer::Start(const QUIC_ADDR* LocalAddress)
{
    if (!Initialized ||
        QUIC_FAILED(
        CxPlatSocketCreateTcpListener(
            Engine->Datapath,
            LocalAddress,
            this,
            &Listener))) {
        return false;
    }
    return true;
}

_IRQL_requires_max_(DISPATCH_LEVEL)
_Function_class_(CXPLAT_DATAPATH_ACCEPT_CALLBACK)
void
TcpServer::AcceptCallback(
    _In_ CXPLAT_SOCKET* /* ListenerSocket */,
    _In_ void* ListenerContext,
    _In_ CXPLAT_SOCKET* AcceptSocket,
    _Out_ void** AcceptClientContext
    )
{
    auto This = (TcpServer*)ListenerContext;
    auto Connection = new(std::nothrow) TcpConnection(This->Engine, This->SecConfig, AcceptSocket);
    Connection->Context = This;
    *AcceptClientContext = Connection;
}

// ############################ CONNECTION ############################

TcpConnection::TcpConnection(
    TcpEngine* Engine,
    const QUIC_CREDENTIAL_CONFIG* CredConfig,
    _In_ QUIC_ADDRESS_FAMILY Family,
    _In_reads_or_z_opt_(QUIC_MAX_SNI_LENGTH)
        const char* ServerName,
    _In_ uint16_t ServerPort,
    const QUIC_ADDR* LocalAddress,
    void* Context) :
    IsServer(false), Engine(Engine), Context(Context)
{
    CxPlatRefInitialize(&Ref);
    CxPlatDispatchLockInitialize(&Lock);
    CxPlatZeroMemory(&TlsState, sizeof(TlsState));
    QuicTraceLogVerbose(
        PerfTcpCreateClient,
        "[perf][tcp][%p] Client created",
        this);
    if (!Engine->IsInitialized()) {
        return;
    }
    LoadSecConfigHelper Helper;
    if ((SecConfig = Helper.Load(CredConfig)) == nullptr) {
        WriteOutput("SecConfig load FAILED\n");
        return;
    }
    if (LocalAddress) {
        Family = QuicAddrGetFamily(LocalAddress);
    }
    QuicAddrSetFamily(&Route.RemoteAddress, Family);
    if (QUIC_FAILED(
        CxPlatDataPathResolveAddress(
            Engine->Datapath,
            ServerName,
            &Route.RemoteAddress))) {
        WriteOutput("CxPlatDataPathResolveAddress FAILED\n");
        return;
    }
    QuicAddrSetPort(&Route.RemoteAddress, ServerPort);
    Engine->AddConnection(this, 0); // TODO - Correct index
    Initialized = true;
    if (QUIC_FAILED(
        CxPlatSocketCreateTcp(
            Engine->Datapath,
            LocalAddress,
            &Route.RemoteAddress,
            this,
            &Socket))) {
        Initialized = false;
        return;
    }
    Queue();
}

TcpConnection::TcpConnection(
    TcpEngine* Engine,
    CXPLAT_SEC_CONFIG* SecConfig,
    CXPLAT_SOCKET* Socket) :
    IsServer(true), Engine(Engine), Socket(Socket), SecConfig(SecConfig)
{
    CxPlatRefInitialize(&Ref);
    CxPlatDispatchLockInitialize(&Lock);
    CxPlatZeroMemory(&TlsState, sizeof(TlsState));
    QuicTraceLogVerbose(
        PerfTcpCreateServer,
        "[perf][tcp][%p] Server created",
        this);
    Initialized = true;
    IndicateAccept = true;
    Engine->AddConnection(this, 0); // TODO - Correct index
    Queue();
}

TcpConnection::~TcpConnection()
{
    QuicTraceLogVerbose(
        PerfTcpDestroyed,
        "[perf][tcp][%p] Destroyed",
        this);
    for (uint32_t i = 0; i < ARRAYSIZE(TlsState.ReadKeys); ++i) {
        QuicPacketKeyFree(TlsState.ReadKeys[i]);
        QuicPacketKeyFree(TlsState.WriteKeys[i]);
    }
    if (Tls) {
        CxPlatTlsUninitialize(Tls);
    }
    if (Socket) {
        CxPlatSocketDelete(Socket);
    }
    if (!IsServer && SecConfig) {
        CxPlatTlsSecConfigDelete(SecConfig);
    }
    CXPLAT_DBG_ASSERT(!QueuedOnWorker);
    CxPlatDispatchLockUninitialize(&Lock);
}

_IRQL_requires_max_(DISPATCH_LEVEL)
_Function_class_(CXPLAT_DATAPATH_CONNECT_CALLBACK)
void
TcpConnection::ConnectCallback(
    _In_ CXPLAT_SOCKET* /* Socket */,
    _In_ void* Context,
    _In_ BOOLEAN Connected
    )
{
    TcpConnection* This = (TcpConnection*)Context;
    QuicTraceLogVerbose(
        PerfTcpConnectCallback,
        "[perf][tcp][%p] Connect callback %hhu",
        This,
        Connected);
    if (Connected) {
        This->IndicateConnect = true;
    } else {
        This->IndicateDisconnect = true;
    }
    This->Queue();
}

_IRQL_requires_max_(DISPATCH_LEVEL)
_Function_class_(CXPLAT_DATAPATH_RECEIVE_CALLBACK)
void
TcpConnection::ReceiveCallback(
    _In_ CXPLAT_SOCKET* /* Socket */,
    _In_ void* Context,
    _In_ CXPLAT_RECV_DATA* RecvDataChain
    )
{
    TcpConnection* This = (TcpConnection*)Context;
    QuicTraceLogVerbose(
        PerfTcpReceiveCallback,
        "[perf][tcp][%p] Receive callback",
        This);
    CxPlatDispatchLockAcquire(&This->Lock);
    CXPLAT_RECV_DATA** Tail = &This->ReceiveData;
    while (*Tail) {
        Tail = &(*Tail)->Next;
    }
    *Tail = RecvDataChain;
    CxPlatDispatchLockRelease(&This->Lock);
    This->Queue();
}

_IRQL_requires_max_(DISPATCH_LEVEL)
    _Function_class_(CXPLAT_DATAPATH_SEND_COMPLETE_CALLBACK)
void
TcpConnection::SendCompleteCallback(
    _In_ CXPLAT_SOCKET* /* Socket */,
    _In_ void* Context,
    _In_ QUIC_STATUS /* Status */,
    _In_ uint32_t ByteCount
    )
{
    TcpConnection* This = (TcpConnection*)Context;
    QuicTraceLogVerbose(
        PerfTcpSendCompleteCallback,
        "[perf][tcp][%p] SendComplete callback",
        This);
    CxPlatDispatchLockAcquire(&This->Lock);
    This->TotalSendCompleteOffset += ByteCount;
    This->IndicateSendComplete = true;
    CxPlatDispatchLockRelease(&This->Lock);
    This->Queue();
}

_IRQL_requires_max_(PASSIVE_LEVEL)
BOOLEAN
TcpConnection::TlsReceiveTpCallback(
    _In_ QUIC_CONNECTION* /* Context */,
    _In_ uint16_t TPLength,
    _In_reads_(TPLength) const uint8_t* /* TPBuffer */
    )
{
    UNREFERENCED_PARAMETER(TPLength);
    return TRUE;
}

_IRQL_requires_max_(PASSIVE_LEVEL)
BOOLEAN
TcpConnection::TlsReceiveTicketCallback(
    _In_ QUIC_CONNECTION* /* Context */,
    _In_ uint32_t TicketLength,
    _In_reads_(TicketLength) const uint8_t* /* Ticket */
    )
{
    UNREFERENCED_PARAMETER(TicketLength);
    return TRUE;
}

void TcpConnection::Process()
{
    if (IndicateAccept) {
        IndicateAccept = false;
        TcpServer* Server = (TcpServer*)Context;
        Context = nullptr;
        QuicTraceLogVerbose(
            PerfTcpAppAccept,
            "[perf][tcp][%p] App Accept",
            this);
        Engine->AcceptHandler(Server, this);
        StartTls = true;
    }
    if (IndicateConnect) {
        IndicateConnect = false;
        QuicTraceLogVerbose(
            PerfTcpAppConnect,
            "[perf][tcp][%p] App Connect",
            this);
        Engine->ConnectHandler(this, true);
        StartTls = true;
    }
    if (StartTls) {
        StartTls = false;
        QuicTraceLogVerbose(
            PerfTcpStartTls,
            "[perf][tcp][%p] Start TLS",
            this);
        if (!InitializeTls()) {
            IndicateDisconnect = true;
        }
    }
    if (ReceiveData) {
        if (!ProcessReceive()) {
            IndicateDisconnect = true;
        }
    }
    if (TlsState.WriteKey >= QUIC_PACKET_KEY_1_RTT && SendData) {
        if (!ProcessSend()) {
            IndicateDisconnect = true;
        }
    }
    if (BatchedSendData) {
        if (QUIC_FAILED(
            CxPlatSocketSend(Socket, &Route, BatchedSendData, PartitionIndex))) {
            IndicateDisconnect = true;
        }
        BatchedSendData = nullptr;
    }
    if (IndicateSendComplete) {
        IndicateSendComplete = false;
        ProcessSendComplete();
    }
    if (IndicateDisconnect && !ClosedByApp) {
        QuicTraceLogVerbose(
            PerfTcpAppDisconnect,
            "[perf][tcp][%p] App Disconnect",
            this);
        IndicateDisconnect = false;
        Engine->ConnectHandler(this, false);
    }
}

bool TcpConnection::InitializeTls()
{
    const uint32_t LocalTPLength = 2;
    uint8_t* LocalTP = (uint8_t*)CXPLAT_ALLOC_NONPAGED(CxPlatTlsTPHeaderSize + LocalTPLength, QUIC_POOL_TLS_TRANSPARAMS);
    CxPlatZeroMemory(LocalTP, LocalTPLength);

    CXPLAT_TLS_CONFIG Config;
    CxPlatZeroMemory(&Config, sizeof(Config));
    Config.IsServer = IsServer ? TRUE : FALSE;
    Config.Connection = (QUIC_CONNECTION*)(void*)this;
    Config.SecConfig = SecConfig;
    Config.AlpnBuffer = FixedAlpnBuffer;
    Config.AlpnBufferLength = sizeof(FixedAlpnBuffer);
    Config.TPType = TLS_EXTENSION_TYPE_QUIC_TRANSPORT_PARAMETERS;
    Config.ServerName = "localhost";
    Config.LocalTPBuffer = LocalTP;
    Config.LocalTPLength = CxPlatTlsTPHeaderSize + LocalTPLength;
    if (IsServer) {
        TlsState.NegotiatedAlpn = FixedAlpnBuffer;
    }

    if (QUIC_FAILED(
        CxPlatTlsInitialize(&Config, &TlsState, &Tls))) {
        CXPLAT_FREE(LocalTP, QUIC_POOL_TLS_TRANSPARAMS);
        WriteOutput("CxPlatTlsInitialize FAILED\n");
        return false;
    }

    return IsServer || ProcessTls(NULL, 0);
}

bool TcpConnection::ProcessTls(const uint8_t* Buffer, uint32_t BufferLength)
{
    //printf("ProcessTls %u bytes\n", BufferLength);
    auto BaseOffset = TlsState.BufferTotalLength;
    TlsState.Buffer = TlsOutput;
    TlsState.BufferAllocLength = TLS_BLOCK_SIZE - sizeof(TcpFrame) - CXPLAT_ENCRYPTION_OVERHEAD;
    TlsState.BufferLength = 0;

    auto Results =
        CxPlatTlsProcessData(
            Tls,
            CXPLAT_TLS_CRYPTO_DATA,
            Buffer,
            &BufferLength,
            &TlsState);
    if (Results & CXPLAT_TLS_RESULT_ERROR) {
        WriteOutput("CxPlatTlsProcessData FAILED\n");
        return false;
    }

    //printf("CxPlatTlsProcessData produced %hu bytes (%u, %u)\n", TlsState.BufferLength, TlsState.BufferOffsetHandshake, TlsState.BufferOffset1Rtt);

    CXPLAT_DBG_ASSERT(BaseOffset + TlsState.BufferLength == TlsState.BufferTotalLength);

    while (BaseOffset < TlsState.BufferTotalLength) {
        if (TlsState.BufferOffsetHandshake) {
            if (BaseOffset < TlsState.BufferOffsetHandshake) {
                uint16_t Length = (uint16_t)(TlsState.BufferOffsetHandshake - BaseOffset);
                if (!SendTlsData(TlsState.Buffer, Length, QUIC_PACKET_KEY_INITIAL)) {
                    return false;
                }
                BaseOffset += Length;
                TlsState.Buffer += Length;
                TlsState.BufferLength -= Length;
            } else if (TlsState.BufferOffset1Rtt) {
                if (BaseOffset < TlsState.BufferOffset1Rtt) {
                    uint16_t Length = (uint16_t)(TlsState.BufferOffset1Rtt - BaseOffset);
                    if (!SendTlsData(TlsState.Buffer, Length, QUIC_PACKET_KEY_HANDSHAKE)) {
                        return false;
                    }
                    BaseOffset += Length;
                    TlsState.Buffer += Length;
                    TlsState.BufferLength -= Length;
                } else {
                    return SendTlsData(TlsState.Buffer, TlsState.BufferLength, QUIC_PACKET_KEY_1_RTT);
                }
            } else {
                return SendTlsData(TlsState.Buffer, TlsState.BufferLength, QUIC_PACKET_KEY_HANDSHAKE);
            }
        } else {
            return SendTlsData(TlsState.Buffer, TlsState.BufferLength, QUIC_PACKET_KEY_INITIAL);
        }
    }

    return true;
}

bool TcpConnection::SendTlsData(const uint8_t* Buffer, uint16_t BufferLength, uint8_t KeyType)
{
    auto SendBuffer = NewSendBuffer();
    if (!SendBuffer) {
        WriteOutput("NewSendBuffer FAILED\n");
        return false;
    }

    auto Frame = (TcpFrame*)SendBuffer->Buffer;
    Frame->FrameType = FRAME_TYPE_CRYTPO;
    Frame->Length = BufferLength;
    Frame->KeyType = KeyType;
    CxPlatCopyMemory(Frame->Data, Buffer, BufferLength);

    if (!EncryptFrame(Frame)) {
        WriteOutput("EncryptFrame FAILED\n");
        FreeSendBuffer(SendBuffer);
        return false;
    }

    SendBuffer->Length = sizeof(TcpFrame) + Frame->Length + CXPLAT_ENCRYPTION_OVERHEAD;
    return FinalizeSendBuffer(SendBuffer);
}

bool TcpConnection::ProcessReceive()
{
    CxPlatDispatchLockAcquire(&Lock);
    CXPLAT_RECV_DATA* RecvDataChain = ReceiveData;
    ReceiveData = nullptr;
    CxPlatDispatchLockRelease(&Lock);

    bool Result = true;
    auto NextRecvData = RecvDataChain;
    while (NextRecvData) {
        if (!ProcessReceiveData(NextRecvData->Buffer, NextRecvData->BufferLength)) {
            Result = false;
            goto Exit;
        }
        NextRecvData = NextRecvData->Next;
    }

Exit:

    CxPlatRecvDataReturn(RecvDataChain);

    return Result;
}

bool TcpConnection::ProcessReceiveData(const uint8_t* Buffer, uint32_t BufferLength)
{
    if (BufferedDataLength) {
        if (BufferedDataLength < sizeof(TcpFrame)) {
            if (BufferedDataLength + BufferLength < sizeof(TcpFrame)) {
                goto BufferData;
            }
            auto ExtraLength = (uint32_t)(sizeof(TcpFrame) - BufferedDataLength);
            CxPlatCopyMemory(BufferedData+BufferedDataLength, Buffer, ExtraLength);
            BufferedDataLength += ExtraLength;
            Buffer += ExtraLength;
            BufferLength -= ExtraLength;
        }

        auto Frame = (TcpFrame*)BufferedData;
        auto FrameLength = (uint32_t)sizeof(TcpFrame) + Frame->Length + CXPLAT_ENCRYPTION_OVERHEAD;
        auto BytesNeeded = FrameLength - BufferedDataLength;
        if (BufferLength < BytesNeeded) {
            goto BufferData;
        }
        CxPlatCopyMemory(
            BufferedData+BufferedDataLength,
            Buffer,
            BytesNeeded);
        Buffer += BytesNeeded;
        BufferLength -= BytesNeeded;

        ProcessReceiveFrame(Frame);
        BufferedDataLength = 0;
    }

    while (BufferLength) {
        auto Frame = (TcpFrame*)Buffer;
        if (BufferLength < sizeof(TcpFrame) ||
            BufferLength < sizeof(TcpFrame) + Frame->Length + CXPLAT_ENCRYPTION_OVERHEAD) {
            goto BufferData;
        }

        ProcessReceiveFrame(Frame);

        Buffer += sizeof(TcpFrame) + Frame->Length + CXPLAT_ENCRYPTION_OVERHEAD;
        BufferLength -= sizeof(TcpFrame) + Frame->Length + CXPLAT_ENCRYPTION_OVERHEAD;
    }

    return true;

BufferData:

    CxPlatCopyMemory(BufferedData+BufferedDataLength, Buffer, BufferLength);
    BufferedDataLength += BufferLength;

    return true;
}

bool TcpConnection::ProcessReceiveFrame(TcpFrame* Frame)
{
    if (Frame->KeyType != QUIC_PACKET_KEY_INITIAL) {
        if (Frame->KeyType > TlsState.ReadKey) {
            WriteOutput("Invalid Key Type\n");
            return false; // Shouldn't be possible
        }
        CXPLAT_DBG_ASSERT(TlsState.ReadKeys[Frame->KeyType]->PacketKey);
        if (QUIC_FAILED(
            CxPlatDecrypt(
                TlsState.ReadKeys[Frame->KeyType]->PacketKey,
                FixedIv,
                sizeof(TcpFrame),
                (uint8_t*)Frame,
                Frame->Length + CXPLAT_ENCRYPTION_OVERHEAD,
                Frame->Data))) {
            WriteOutput("CxPlatDecrypt FAILED\n");
            return false;
        }
    }

    switch (Frame->FrameType) {
    case FRAME_TYPE_CRYTPO:
        if (!ProcessTls(Frame->Data, Frame->Length)) {
            return false;
        }
        break;
    case FRAME_TYPE_STREAM: {
        auto StreamFrame = (TcpStreamFrame*)Frame->Data;
        QuicTraceLogVerbose(
            PerfTcpAppReceive,
            "[perf][tcp][%p] App Receive %hu bytes, Open=%hhu Fin=%hhu Abort=%hhu",
            this,
            (uint16_t)(Frame->Length - sizeof(TcpStreamFrame)),
            (uint8_t)StreamFrame->Open,
            (uint8_t)StreamFrame->Fin,
            (uint8_t)StreamFrame->Abort);
        Engine->ReceiveHandler(
            this,
            StreamFrame->Id,
            StreamFrame->Open,
            StreamFrame->Fin,
            StreamFrame->Abort,
            Frame->Length - sizeof(TcpStreamFrame),
            StreamFrame->Data);
        break;
    }
    default:
        return false;
    }

    return true;
}

bool TcpConnection::ProcessSend()
{
    CxPlatDispatchLockAcquire(&Lock);
    TcpSendData* SendDataChain = SendData;
    SendData = nullptr;
    CxPlatDispatchLockRelease(&Lock);

    TcpSendData** SentDataTail = &SentData;
    while (*SentDataTail != NULL) {
        SentDataTail = &((*SentDataTail)->Next);
    }
    *SentDataTail = SendDataChain;

    auto NextSendData = SendDataChain;
    while (NextSendData) {
        uint32_t Offset = 0;
        do {
            auto SendBuffer = NewSendBuffer();
            if (!SendBuffer) {
                WriteOutput("NewSendBuffer FAILED\n");
                return false;
            }

            uint32_t StreamLength = TLS_BLOCK_SIZE - sizeof(TcpFrame) - sizeof(TcpStreamFrame) - CXPLAT_ENCRYPTION_OVERHEAD;
            if (NextSendData->Length - Offset < StreamLength) {
                StreamLength = NextSendData->Length - Offset;
            }

            auto Frame = (TcpFrame*)SendBuffer->Buffer;
            Frame->FrameType = FRAME_TYPE_STREAM;
            Frame->Length = (uint16_t)(sizeof(TcpStreamFrame) + StreamLength);
            Frame->KeyType = QUIC_PACKET_KEY_1_RTT;

            auto StreamFrame = (TcpStreamFrame*)Frame->Data;
            StreamFrame->Id = NextSendData->StreamId;
            StreamFrame->Open = Offset == 0 ? NextSendData->Open : FALSE;
            StreamFrame->Fin = (Offset + StreamLength == NextSendData->Length) ? NextSendData->Fin : FALSE;
            StreamFrame->Abort = (Offset + StreamLength == NextSendData->Length) ? NextSendData->Abort : FALSE;
            CxPlatCopyMemory(StreamFrame->Data, NextSendData->Buffer + Offset, StreamLength);
            Offset += StreamLength;

            QuicTraceLogVerbose(
                PerfTcpSendFrame,
                "[perf][tcp][%p] Send frame %hu bytes, Open=%hhu Fin=%hhu Abort=%hhu",
                this,
                (uint16_t)StreamLength,
                (uint8_t)StreamFrame->Open,
                (uint8_t)StreamFrame->Fin,
                (uint8_t)StreamFrame->Abort);

            if (!EncryptFrame(Frame)) {
                WriteOutput("EncryptFrame FAILED\n");
                FreeSendBuffer(SendBuffer);
                return false;
            }

            SendBuffer->Length = sizeof(TcpFrame) + Frame->Length + CXPLAT_ENCRYPTION_OVERHEAD;
            if (!FinalizeSendBuffer(SendBuffer)) {
                return false;
            }

        } while (NextSendData->Length > Offset);

        NextSendData->Offset = TotalSendOffset;
        NextSendData = NextSendData->Next;
    }

    return true;
}

void TcpConnection::ProcessSendComplete()
{
    uint64_t Offset = TotalSendCompleteOffset;
    while (SentData && SentData->Offset <= Offset) {
        TcpSendData* Data = SentData;
        SentData = Data->Next;
        Data->Next = NULL;
        QuicTraceLogVerbose(
            PerfTcpAppSendComplete,
            "[perf][tcp][%p] App Send complete %u bytes",
            this,
            Data->Length);
        Engine->SendCompleteHandler(this, Data);
    }
}

bool TcpConnection::EncryptFrame(TcpFrame* Frame)
{
    return
        Frame->KeyType == QUIC_PACKET_KEY_INITIAL ||
        QUIC_SUCCEEDED(
        CxPlatEncrypt(
            TlsState.WriteKeys[Frame->KeyType]->PacketKey,
            FixedIv,
            sizeof(TcpFrame),
            (uint8_t*)Frame,
            Frame->Length + CXPLAT_ENCRYPTION_OVERHEAD,
            Frame->Data));
}

QUIC_BUFFER* TcpConnection::NewSendBuffer()
{
    if (!BatchedSendData) {
<<<<<<< HEAD
        BatchedSendData = CxPlatSendDataAlloc(Socket, CXPLAT_ECN_NON_ECT, TLS_BLOCK_SIZE, QuicAddrGetFamily(&RemoteAddress));
=======
        BatchedSendData = CxPlatSendDataAlloc(Socket, CXPLAT_ECN_NON_ECT, TLS_BLOCK_SIZE, &Route);
>>>>>>> 651aff22
        if (!BatchedSendData) { return nullptr; }
    }
    return CxPlatSendDataAllocBuffer(BatchedSendData, TLS_BLOCK_SIZE);
}

void TcpConnection::FreeSendBuffer(QUIC_BUFFER* SendBuffer)
{
    CxPlatSendDataFreeBuffer(BatchedSendData, SendBuffer);
}

bool TcpConnection::FinalizeSendBuffer(QUIC_BUFFER* SendBuffer)
{
    TotalSendOffset += SendBuffer->Length;
    if (SendBuffer->Length != TLS_BLOCK_SIZE ||
        CxPlatSendDataIsFull(BatchedSendData)) {
        if (QUIC_FAILED(
            CxPlatSocketSend(Socket, &Route, BatchedSendData, PartitionIndex))) {
            WriteOutput("CxPlatSocketSend FAILED\n");
            return false;
        }
        BatchedSendData = nullptr;
    }
    return true;
}

void TcpConnection::Send(TcpSendData* Data)
{
    QuicTraceLogVerbose(
        PerfTcpAppSend,
        "[perf][tcp][%p] App Send %u bytes, Open=%hhu Fin=%hhu Abort=%hhu",
        this,
        Data->Length,
        (uint8_t)Data->Open,
        (uint8_t)Data->Fin,
        (uint8_t)Data->Abort);

    CxPlatDispatchLockAcquire(&Lock);
    TcpSendData** Tail = &SendData;
    while (*Tail) {
        Tail = &((*Tail)->Next);
    }
    *Tail = Data;
    CxPlatDispatchLockRelease(&Lock);
    if (TlsState.WriteKey >= QUIC_PACKET_KEY_1_RTT) {
        Queue();
    }
}

void TcpConnection::Close()
{
    QuicTraceLogVerbose(
        PerfTcpAppClose,
        "[perf][tcp][%p] App Close",
        this);
    ClosedByApp = true;
    Release();
}<|MERGE_RESOLUTION|>--- conflicted
+++ resolved
@@ -891,11 +891,7 @@
 QUIC_BUFFER* TcpConnection::NewSendBuffer()
 {
     if (!BatchedSendData) {
-<<<<<<< HEAD
-        BatchedSendData = CxPlatSendDataAlloc(Socket, CXPLAT_ECN_NON_ECT, TLS_BLOCK_SIZE, QuicAddrGetFamily(&RemoteAddress));
-=======
         BatchedSendData = CxPlatSendDataAlloc(Socket, CXPLAT_ECN_NON_ECT, TLS_BLOCK_SIZE, &Route);
->>>>>>> 651aff22
         if (!BatchedSendData) { return nullptr; }
     }
     return CxPlatSendDataAllocBuffer(BatchedSendData, TLS_BLOCK_SIZE);
