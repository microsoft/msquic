/*++

    Copyright (c) Microsoft Corporation.
    Licensed under the MIT License.

Abstract:

    QUIC Perf Main execution engine.

--*/

#include "PerfHelpers.h"
#include "PerfServer.h"
#include "ThroughputClient.h"
#include "RpsClient.h"
#include "HpsClient.h"
#include "Tcp.h"

#ifdef QUIC_CLOG
#include "SecNetPerfMain.cpp.clog.h"
#endif

const MsQuicApi* MsQuic;
volatile int BufferCurrent;
char Buffer[BufferLength];

PerfBase* TestToRun;

#include "quic_datapath.h"

CXPLAT_DATAPATH_RECEIVE_CALLBACK DatapathReceive;
CXPLAT_DATAPATH_UNREACHABLE_CALLBACK DatapathUnreachable;
CXPLAT_DATAPATH* Datapath;
CXPLAT_SOCKET* Binding;
bool ServerMode = false;
uint32_t MaxRuntime = 0;

#define ASSERT_ON_FAILURE(x) \
    do { \
        QUIC_STATUS _STATUS; \
        CXPLAT_FRE_ASSERT(QUIC_SUCCEEDED((_STATUS = x))); \
    } while (0)

class SecNetPerfWatchdog {
    CXPLAT_THREAD WatchdogThread;
    CXPLAT_EVENT ShutdownEvent;
    uint32_t TimeoutMs;
    static
    CXPLAT_THREAD_CALLBACK(WatchdogThreadCallback, Context) {
        auto This = (SecNetPerfWatchdog*)Context;
        if (!CxPlatEventWaitWithTimeout(This->ShutdownEvent, This->TimeoutMs)) {
            WriteOutput("Watchdog timeout fired!\n");
            CXPLAT_FRE_ASSERTMSG(FALSE, "Watchdog timeout fired!");
        }
        CXPLAT_THREAD_RETURN(0);
    }
public:
    SecNetPerfWatchdog(uint32_t WatchdogTimeoutMs) : TimeoutMs(WatchdogTimeoutMs) {
        CxPlatEventInitialize(&ShutdownEvent, TRUE, FALSE);
        CXPLAT_THREAD_CONFIG Config = { 0 };
        Config.Name = "perf_watchdog";
        Config.Callback = WatchdogThreadCallback;
        Config.Context = this;
        ASSERT_ON_FAILURE(CxPlatThreadCreate(&Config, &WatchdogThread));
    }
    ~SecNetPerfWatchdog() {
        CxPlatEventSet(ShutdownEvent);
        CxPlatThreadWait(&WatchdogThread);
        CxPlatThreadDelete(&WatchdogThread);
        CxPlatEventUninitialize(ShutdownEvent);
    }
};

SecNetPerfWatchdog* Watchdog;

static
void
PrintHelp(
    ) {
    WriteOutput(
        "\n"
        "secnetperf usage:\n"
        "\n"
        "Server: secnetperf [options]\n"
        "\n"
        "  -bind:<addr>                A local IP address to bind to.\n"
        "\n"
        "Client: secnetperf -TestName:<Throughput|RPS|HPS> [options]\n"
        "\n"
        );
}

QUIC_STATUS
QuicMainStart(
    _In_ int argc,
    _In_reads_(argc) _Null_terminated_ char* argv[],
    _In_ CXPLAT_EVENT* StopEvent,
    _In_ const QUIC_CREDENTIAL_CONFIG* SelfSignedCredConfig
    ) {
    argc--; argv++; // Skip app name

    if (argc != 0 && (IsArg(argv[0], "?") || IsArg(argv[0], "help"))) {
        PrintHelp();
        return QUIC_STATUS_INVALID_PARAMETER;
    }

    const char* TestName = GetValue(argc, argv, "TestName");
    if (TestName == nullptr) {
        TestName = GetValue(argc, argv, "test");
    }

    ServerMode = TestName == nullptr;
    TryGetValue(argc, argv, "maxruntime", &MaxRuntime);

    uint32_t WatchdogTimeout = 0;
    TryGetValue(argc, argv, "watchdog", &WatchdogTimeout);

    if (WatchdogTimeout != 0) {
        Watchdog = new(std::nothrow) SecNetPerfWatchdog{WatchdogTimeout};
    }

    QUIC_STATUS Status;

<<<<<<< HEAD
#ifndef QUIC_NO_SHARED_DATAPATH
    if (ServerMode) {
        Datapath = nullptr;
        Binding = nullptr;
        const CXPLAT_UDP_DATAPATH_CALLBACKS DatapathCallbacks = {
            DatapathReceive,
            DatapathUnreachable
        };
        Status = CxPlatDataPathInitialize(0, &DatapathCallbacks, NULL, &Datapath);
        if (QUIC_FAILED(Status)) {
            WriteOutput("Datapath for shutdown failed to initialize: %d\n", Status);
            return Status;
        }
=======
    const CXPLAT_UDP_DATAPATH_CALLBACKS DatapathCallbacks = {
        DatapathReceive,
        DatapathUnreachable
    };
>>>>>>> 34623b13

    Status = CxPlatDataPathInitialize(0, &DatapathCallbacks, &TcpEngine::TcpCallbacks, &Datapath);
    if (QUIC_FAILED(Status)) {
        WriteOutput("Datapath for shutdown failed to initialize: %d\n", Status);
        return Status;
    }

    if (ServerMode) {
        QuicAddr LocalAddress {QUIC_ADDRESS_FAMILY_INET, (uint16_t)9999};
        CXPLAT_UDP_CONFIG UdpConfig = {0};
        UdpConfig.LocalAddress = &LocalAddress.SockAddr;
        UdpConfig.RemoteAddress = nullptr;
        UdpConfig.Flags = 0;
        UdpConfig.InterfaceIndex = 0;
        UdpConfig.CallbackContext = StopEvent;
#ifdef QUIC_OWNING_PROCESS
        UdpConfig.OwningProcess = QuicProcessGetCurrentProcess();
#endif

        Status = CxPlatSocketCreateUdp(Datapath, &UdpConfig, &Binding);
        if (QUIC_FAILED(Status)) {
            CxPlatDataPathUninitialize(Datapath);
            Datapath = nullptr;
            //
            // Must explicitly set binding to null, as CxPlatSocketCreateUdp
            // can set the Binding variable even in invalid cases.
            //
            Binding = nullptr;
            WriteOutput("Datapath Binding for shutdown failed to initialize: %d\n", Status);
            return Status;
        }
    }
#endif // QUIC_NO_SHARED_DATAPATH

    MsQuic = new(std::nothrow) MsQuicApi;
    if (MsQuic == nullptr) {
        WriteOutput("MsQuic Alloc Out of Memory\n");
        return QUIC_STATUS_OUT_OF_MEMORY;
    }
    if (QUIC_FAILED(Status = MsQuic->GetInitStatus())) {
        delete MsQuic;
        MsQuic = nullptr;
        delete Watchdog;
        Watchdog = nullptr;
        WriteOutput("MsQuic Failed To Initialize: %d\n", Status);
        return Status;
    }

    if (ServerMode) {
        TestToRun = new(std::nothrow) PerfServer(SelfSignedCredConfig);
    } else {
        if (IsValue(TestName, "Throughput") || IsValue(TestName, "tput")) {
            TestToRun = new(std::nothrow) ThroughputClient;
        } else if (IsValue(TestName, "RPS")) {
            TestToRun = new(std::nothrow) RpsClient;
        } else if (IsValue(TestName, "HPS")) {
            TestToRun = new(std::nothrow) HpsClient;
        } else {
            PrintHelp();
            delete MsQuic;
            MsQuic = nullptr;
            delete Watchdog;
            Watchdog = nullptr;
            return QUIC_STATUS_INVALID_PARAMETER;
        }
    }

    if (TestToRun != nullptr) {
        Status = TestToRun->Init(argc, argv);
        if (QUIC_SUCCEEDED(Status)) {
            Status = TestToRun->Start(StopEvent);
            if (QUIC_SUCCEEDED(Status)) {
                return QUIC_STATUS_SUCCESS;
            } else {
                WriteOutput("Test Failed To Start: %d\n", Status);
            }
        } else {
            WriteOutput("Test Failed To Initialize: %d\n", Status);
        }
    } else {
        WriteOutput("Test Alloc Out Of Memory\n");
        Status = QUIC_STATUS_OUT_OF_MEMORY;
    }

    delete TestToRun;
    TestToRun = nullptr;
    delete MsQuic;
    MsQuic = nullptr;
    delete Watchdog;
    Watchdog = nullptr;
    return Status;
}

QUIC_STATUS
QuicMainStop(
    ) {
    return TestToRun ? TestToRun->Wait((int)MaxRuntime) : QUIC_STATUS_SUCCESS;
}

void
QuicMainFree(
    )
{
    delete TestToRun;
    TestToRun = nullptr;
    delete MsQuic;
    MsQuic = nullptr;

    if (Binding) {
        CxPlatSocketDelete(Binding);
        Binding = nullptr;
    }
    if (Datapath) {
        CxPlatDataPathUninitialize(Datapath);
        Datapath = nullptr;
    }

    delete Watchdog;
    Watchdog = nullptr;
}

QUIC_STATUS
QuicMainGetExtraDataMetadata(
    _Out_ PerfExtraDataMetadata* Metadata
    )
{
    if (TestToRun == nullptr) {
        return QUIC_STATUS_INVALID_STATE;
    }

    TestToRun->GetExtraDataMetadata(Metadata);
    return QUIC_STATUS_SUCCESS;
}

QUIC_STATUS
QuicMainGetExtraData(
    _Out_writes_bytes_(*Length) uint8_t* Data,
    _Inout_ uint32_t* Length
    )
{
    if (TestToRun == nullptr) {
        *Length = 0;
        return QUIC_STATUS_INVALID_STATE;
    }

    return TestToRun->GetExtraData(Data, Length);
}

const uint8_t SecNetPerfShutdownGuid[16] = { // {ff15e657-4f26-570e-88ab-0796b258d11c}
    0x57, 0xe6, 0x15, 0xff, 0x26, 0x4f, 0x0e, 0x57,
    0x88, 0xab, 0x07, 0x96, 0xb2, 0x58, 0xd1, 0x1c};

void
DatapathReceive(
    _In_ CXPLAT_SOCKET*,
    _In_ void* Context,
    _In_ CXPLAT_RECV_DATA* Data
    )
{
    if (Data->BufferLength != sizeof(SecNetPerfShutdownGuid)) {
        return;
    }
    if (memcmp(Data->Buffer, SecNetPerfShutdownGuid, sizeof(SecNetPerfShutdownGuid))) {
        return;
    }
    CXPLAT_EVENT* Event = static_cast<CXPLAT_EVENT*>(Context);
    CxPlatEventSet(*Event);
}

void
DatapathUnreachable(
    _In_ CXPLAT_SOCKET*,
    _In_ void*,
    _In_ const QUIC_ADDR*
    )
{
    //
    // Do nothing, we never send
    //
}<|MERGE_RESOLUTION|>--- conflicted
+++ resolved
@@ -121,26 +121,10 @@
 
     QUIC_STATUS Status;
 
-<<<<<<< HEAD
-#ifndef QUIC_NO_SHARED_DATAPATH
-    if (ServerMode) {
-        Datapath = nullptr;
-        Binding = nullptr;
-        const CXPLAT_UDP_DATAPATH_CALLBACKS DatapathCallbacks = {
-            DatapathReceive,
-            DatapathUnreachable
-        };
-        Status = CxPlatDataPathInitialize(0, &DatapathCallbacks, NULL, &Datapath);
-        if (QUIC_FAILED(Status)) {
-            WriteOutput("Datapath for shutdown failed to initialize: %d\n", Status);
-            return Status;
-        }
-=======
     const CXPLAT_UDP_DATAPATH_CALLBACKS DatapathCallbacks = {
         DatapathReceive,
         DatapathUnreachable
     };
->>>>>>> 34623b13
 
     Status = CxPlatDataPathInitialize(0, &DatapathCallbacks, &TcpEngine::TcpCallbacks, &Datapath);
     if (QUIC_FAILED(Status)) {
@@ -173,7 +157,6 @@
             return Status;
         }
     }
-#endif // QUIC_NO_SHARED_DATAPATH
 
     MsQuic = new(std::nothrow) MsQuicApi;
     if (MsQuic == nullptr) {
