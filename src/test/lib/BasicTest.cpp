/*++

    Copyright (c) Microsoft Corporation.
    Licensed under the MIT License.

Abstract:

    Basic MsQuic API Functionality.

--*/

#include "precomp.h"
#ifdef QUIC_CLOG
#include "BasicTest.cpp.clog.h"
#endif

_Function_class_(NEW_CONNECTION_CALLBACK)
static
bool
ListenerDoNothingCallback(
    _In_ TestListener* /* Listener */,
    _In_ HQUIC /* ConnectionHandle */
    )
{
    TEST_FAILURE("This callback should never be called!");
    return false;
}

void QuicTestCreateListener()
{
    MsQuicRegistration Registration;
    TEST_TRUE(Registration.IsValid());

    {
        TestListener Listener(Registration, ListenerDoNothingCallback, nullptr);
        TEST_TRUE(Listener.IsValid());
    }

    MsQuicConfiguration ServerConfiguration(Registration, "MsQuicTest", SelfSignedCredConfig);
    TEST_TRUE(ServerConfiguration.IsValid());

    {
        TestListener Listener(Registration, ListenerDoNothingCallback, ServerConfiguration);
        TEST_TRUE(Listener.IsValid());
    }
}

void QuicTestStartListener()
{
    MsQuicRegistration Registration;
    TEST_TRUE(Registration.IsValid());
    MsQuicAlpn Alpn("MsQuicTest");
    MsQuicConfiguration ServerConfiguration(Registration, "MsQuicTest", SelfSignedCredConfig);
    TEST_TRUE(ServerConfiguration.IsValid());

    {
        TestListener Listener(Registration, ListenerDoNothingCallback, ServerConfiguration);
        TEST_TRUE(Listener.IsValid());
        TEST_QUIC_SUCCEEDED(Listener.Start(Alpn, Alpn.Length()));
    }

    {
        TestListener Listener(Registration, ListenerDoNothingCallback, ServerConfiguration);
        TEST_TRUE(Listener.IsValid());
<<<<<<< HEAD
        QuicAddr LocalAddress(AF_UNSPEC);
        TEST_QUIC_SUCCEEDED(Listener.Start(Alpn, Alpn.Length(), &LocalAddress.SockAddr));
=======
        QuicAddr LocalAddress(QUIC_ADDRESS_FAMILY_UNSPEC);
        TEST_QUIC_SUCCEEDED(Listener.Start(&LocalAddress.SockAddr));
>>>>>>> a91c6a2a
    }
}

void QuicTestStartListenerMultiAlpns()
{
    MsQuicRegistration Registration;
    TEST_TRUE(Registration.IsValid());
    MsQuicAlpn Alpn("MsQuicTest1", "MsQuicTest2");
    MsQuicConfiguration ServerConfiguration(Registration, "MsQuicTest", SelfSignedCredConfig);
    TEST_TRUE(ServerConfiguration.IsValid());

    {
        TestListener Listener(Registration, ListenerDoNothingCallback, ServerConfiguration);
        TEST_TRUE(Listener.IsValid());
        TEST_QUIC_SUCCEEDED(Listener.Start(Alpn, Alpn.Length()));
    }

    {
        TestListener Listener(Registration, ListenerDoNothingCallback, ServerConfiguration);
        TEST_TRUE(Listener.IsValid());
<<<<<<< HEAD
        QuicAddr LocalAddress(AF_UNSPEC);
        TEST_QUIC_SUCCEEDED(Listener.Start(Alpn, Alpn.Length(), &LocalAddress.SockAddr));
=======
        QuicAddr LocalAddress(QUIC_ADDRESS_FAMILY_UNSPEC);
        TEST_QUIC_SUCCEEDED(Listener.Start(&LocalAddress.SockAddr));
>>>>>>> a91c6a2a
    }
}

void QuicTestStartListenerImplicit(_In_ int Family)
{
    MsQuicRegistration Registration;
    TEST_TRUE(Registration.IsValid());
    MsQuicAlpn Alpn("MsQuicTest");
    MsQuicConfiguration ServerConfiguration(Registration, "MsQuicTest", SelfSignedCredConfig);
    TEST_TRUE(ServerConfiguration.IsValid());

    {
        TestListener Listener(Registration, ListenerDoNothingCallback, ServerConfiguration);
        TEST_TRUE(Listener.IsValid());

<<<<<<< HEAD
        QuicAddr LocalAddress(Family == 4 ? AF_INET : AF_INET6);
        TEST_QUIC_SUCCEEDED(Listener.Start(Alpn, Alpn.Length(), &LocalAddress.SockAddr));
=======
        QuicAddr LocalAddress(Family == 4 ? QUIC_ADDRESS_FAMILY_INET : QUIC_ADDRESS_FAMILY_INET6);
        TEST_QUIC_SUCCEEDED(Listener.Start(&LocalAddress.SockAddr));
>>>>>>> a91c6a2a
    }
}

void QuicTestStartTwoListeners()
{
    MsQuicRegistration Registration;
    TEST_TRUE(Registration.IsValid());
    MsQuicAlpn Alpn1("MsQuicTest");
    MsQuicConfiguration ServerConfiguration1(Registration, Alpn1, SelfSignedCredConfig);
    TEST_TRUE(ServerConfiguration1.IsValid());
    MsQuicAlpn Alpn2("MsQuicTest2");
    MsQuicConfiguration ServerConfiguration2(Registration, Alpn2, SelfSignedCredConfig);
    TEST_TRUE(ServerConfiguration2.IsValid());

    {
        TestListener Listener1(Registration, ListenerDoNothingCallback, ServerConfiguration1);
        TEST_TRUE(Listener1.IsValid());
        TEST_QUIC_SUCCEEDED(Listener1.Start(Alpn1, Alpn1.Length()));

        QuicAddr LocalAddress;
        TEST_QUIC_SUCCEEDED(Listener1.GetLocalAddr(LocalAddress));

        TestListener Listener2(Registration, ListenerDoNothingCallback, ServerConfiguration2);
        TEST_TRUE(Listener2.IsValid());
        TEST_QUIC_SUCCEEDED(Listener2.Start(Alpn2, Alpn2.Length(), &LocalAddress.SockAddr));
    }
}

void QuicTestStartTwoListenersSameALPN()
{
    MsQuicRegistration Registration;
    TEST_TRUE(Registration.IsValid());
    MsQuicAlpn Alpn1("MsQuicTest");
    MsQuicConfiguration ServerConfiguration1(Registration, Alpn1, SelfSignedCredConfig);
    TEST_TRUE(ServerConfiguration1.IsValid());
    MsQuicAlpn Alpn2("MsQuicTest", "MsQuicTest2");
    MsQuicConfiguration ServerConfiguration2(Registration, Alpn2, SelfSignedCredConfig);
    TEST_TRUE(ServerConfiguration2.IsValid());

    {
        //
        // Both try to listen on the same, single ALPN
        //
        TestListener Listener1(Registration, ListenerDoNothingCallback, ServerConfiguration1);
        TEST_TRUE(Listener1.IsValid());
        TEST_QUIC_SUCCEEDED(Listener1.Start(Alpn1, Alpn1.Length()));

        QuicAddr LocalAddress;
        TEST_QUIC_SUCCEEDED(Listener1.GetLocalAddr(LocalAddress));

        TestListener Listener2(Registration, ListenerDoNothingCallback, ServerConfiguration1);
        TEST_TRUE(Listener2.IsValid());
        TEST_QUIC_STATUS(
            QUIC_STATUS_INVALID_STATE,
            Listener2.Start(Alpn1, Alpn1.Length(), &LocalAddress.SockAddr));
    }

    {
        //
        // First listener on two ALPNs and second overlaps one of those.
        //
        TestListener Listener1(Registration, ListenerDoNothingCallback, ServerConfiguration2);
        TEST_TRUE(Listener1.IsValid());
        TEST_QUIC_SUCCEEDED(Listener1.Start(Alpn2, Alpn2.Length()));

        QuicAddr LocalAddress;
        TEST_QUIC_SUCCEEDED(Listener1.GetLocalAddr(LocalAddress));

        TestListener Listener2(Registration, ListenerDoNothingCallback, ServerConfiguration1);
        TEST_TRUE(Listener2.IsValid());
        TEST_QUIC_STATUS(
            QUIC_STATUS_INVALID_STATE,
            Listener2.Start(Alpn1, Alpn1.Length(), &LocalAddress.SockAddr));
    }

    {
        //
        // First listener on one ALPN and second with two (one that overlaps).
        //
        TestListener Listener1(Registration, ListenerDoNothingCallback, ServerConfiguration1);
        TEST_TRUE(Listener1.IsValid());
        TEST_QUIC_SUCCEEDED(Listener1.Start(Alpn1, Alpn1.Length()));

        QuicAddr LocalAddress;
        TEST_QUIC_SUCCEEDED(Listener1.GetLocalAddr(LocalAddress));

        TestListener Listener2(Registration, ListenerDoNothingCallback, ServerConfiguration2);
        TEST_TRUE(Listener2.IsValid());
        TEST_QUIC_STATUS(
            QUIC_STATUS_INVALID_STATE,
            Listener2.Start(Alpn2, Alpn2.Length(), &LocalAddress.SockAddr));
    }
}

void QuicTestStartListenerExplicit(_In_ int Family)
{
    MsQuicRegistration Registration;
    TEST_TRUE(Registration.IsValid());
    MsQuicAlpn Alpn("MsQuicTest");
    MsQuicConfiguration ServerConfiguration(Registration, "MsQuicTest", SelfSignedCredConfig);
    TEST_TRUE(ServerConfiguration.IsValid());

    {
        TestListener Listener(Registration, ListenerDoNothingCallback, ServerConfiguration);
        TEST_TRUE(Listener.IsValid());

        QUIC_ADDRESS_FAMILY QuicAddrFamily = (Family == 4) ? QUIC_ADDRESS_FAMILY_INET : QUIC_ADDRESS_FAMILY_INET6;
        QuicAddr LocalAddress(QuicAddr(QuicAddrFamily, true), TestUdpPortBase);
        QUIC_STATUS Status = QUIC_STATUS_ADDRESS_IN_USE;
        while (Status == QUIC_STATUS_ADDRESS_IN_USE) {
            LocalAddress.IncrementPort();
            Status = Listener.Start(Alpn, Alpn.Length(), &LocalAddress.SockAddr);
        }
        TEST_QUIC_SUCCEEDED(Status);
    }
}

void QuicTestCreateConnection()
{
    MsQuicRegistration Registration;
    TEST_TRUE(Registration.IsValid());

    {
        TestConnection Connection(Registration);
        TEST_TRUE(Connection.IsValid());
    }
}

void QuicTestBindConnectionImplicit(_In_ int Family)
{
    MsQuicRegistration Registration;
    TEST_TRUE(Registration.IsValid());

    {
        TestConnection Connection(Registration);
        TEST_TRUE(Connection.IsValid());

        QuicAddr LocalAddress(Family == 4 ? QUIC_ADDRESS_FAMILY_INET : QUIC_ADDRESS_FAMILY_INET6);
        TEST_QUIC_SUCCEEDED(Connection.SetLocalAddr(LocalAddress));
    }
}

void QuicTestBindConnectionExplicit(_In_ int Family)
{
    MsQuicRegistration Registration;
    TEST_TRUE(Registration.IsValid());

    {
        TestConnection Connection(Registration);
        TEST_TRUE(Connection.IsValid());

        QUIC_ADDRESS_FAMILY QuicAddrFamily = (Family == 4) ? QUIC_ADDRESS_FAMILY_INET : QUIC_ADDRESS_FAMILY_INET6;
        QuicAddr LocalAddress(QuicAddr(QuicAddrFamily, true), TestUdpPortBase);
        QUIC_STATUS Status = QUIC_STATUS_ADDRESS_IN_USE;
        while (Status == QUIC_STATUS_ADDRESS_IN_USE) {
            LocalAddress.IncrementPort();
            Status = Connection.SetLocalAddr(LocalAddress);
        }
        TEST_QUIC_SUCCEEDED(Status);
    }
}<|MERGE_RESOLUTION|>--- conflicted
+++ resolved
@@ -62,40 +62,30 @@
     {
         TestListener Listener(Registration, ListenerDoNothingCallback, ServerConfiguration);
         TEST_TRUE(Listener.IsValid());
-<<<<<<< HEAD
-        QuicAddr LocalAddress(AF_UNSPEC);
+        QuicAddr LocalAddress(QUIC_ADDRESS_FAMILY_UNSPEC);
         TEST_QUIC_SUCCEEDED(Listener.Start(Alpn, Alpn.Length(), &LocalAddress.SockAddr));
-=======
+    }
+}
+
+void QuicTestStartListenerMultiAlpns()
+{
+    MsQuicRegistration Registration;
+    TEST_TRUE(Registration.IsValid());
+    MsQuicAlpn Alpn("MsQuicTest1", "MsQuicTest2");
+    MsQuicConfiguration ServerConfiguration(Registration, "MsQuicTest", SelfSignedCredConfig);
+    TEST_TRUE(ServerConfiguration.IsValid());
+
+    {
+        TestListener Listener(Registration, ListenerDoNothingCallback, ServerConfiguration);
+        TEST_TRUE(Listener.IsValid());
+        TEST_QUIC_SUCCEEDED(Listener.Start(Alpn, Alpn.Length()));
+    }
+
+    {
+        TestListener Listener(Registration, ListenerDoNothingCallback, ServerConfiguration);
+        TEST_TRUE(Listener.IsValid());
         QuicAddr LocalAddress(QUIC_ADDRESS_FAMILY_UNSPEC);
-        TEST_QUIC_SUCCEEDED(Listener.Start(&LocalAddress.SockAddr));
->>>>>>> a91c6a2a
-    }
-}
-
-void QuicTestStartListenerMultiAlpns()
-{
-    MsQuicRegistration Registration;
-    TEST_TRUE(Registration.IsValid());
-    MsQuicAlpn Alpn("MsQuicTest1", "MsQuicTest2");
-    MsQuicConfiguration ServerConfiguration(Registration, "MsQuicTest", SelfSignedCredConfig);
-    TEST_TRUE(ServerConfiguration.IsValid());
-
-    {
-        TestListener Listener(Registration, ListenerDoNothingCallback, ServerConfiguration);
-        TEST_TRUE(Listener.IsValid());
-        TEST_QUIC_SUCCEEDED(Listener.Start(Alpn, Alpn.Length()));
-    }
-
-    {
-        TestListener Listener(Registration, ListenerDoNothingCallback, ServerConfiguration);
-        TEST_TRUE(Listener.IsValid());
-<<<<<<< HEAD
-        QuicAddr LocalAddress(AF_UNSPEC);
         TEST_QUIC_SUCCEEDED(Listener.Start(Alpn, Alpn.Length(), &LocalAddress.SockAddr));
-=======
-        QuicAddr LocalAddress(QUIC_ADDRESS_FAMILY_UNSPEC);
-        TEST_QUIC_SUCCEEDED(Listener.Start(&LocalAddress.SockAddr));
->>>>>>> a91c6a2a
     }
 }
 
@@ -111,13 +101,8 @@
         TestListener Listener(Registration, ListenerDoNothingCallback, ServerConfiguration);
         TEST_TRUE(Listener.IsValid());
 
-<<<<<<< HEAD
-        QuicAddr LocalAddress(Family == 4 ? AF_INET : AF_INET6);
+        QuicAddr LocalAddress(Family == 4 ? QUIC_ADDRESS_FAMILY_INET : QUIC_ADDRESS_FAMILY_INET6);
         TEST_QUIC_SUCCEEDED(Listener.Start(Alpn, Alpn.Length(), &LocalAddress.SockAddr));
-=======
-        QuicAddr LocalAddress(Family == 4 ? QUIC_ADDRESS_FAMILY_INET : QUIC_ADDRESS_FAMILY_INET6);
-        TEST_QUIC_SUCCEEDED(Listener.Start(&LocalAddress.SockAddr));
->>>>>>> a91c6a2a
     }
 }
 
