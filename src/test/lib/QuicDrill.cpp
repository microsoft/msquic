/*++

    Copyright (c) Microsoft Corporation.
    Licensed under the MIT License.

Abstract:

    MsQuic Packet-level tests.

Future:
    Additional test cases to implement:
        * Test packet number encoded larger than necessary with valid Initial
          packet.
        * Test reserved header flags, and packet number size mismatch.

--*/

#include "precomp.h"
#ifdef QUIC_CLOG
#include "QuicDrill.cpp.clog.h"
#endif

extern "C" {
#include "quic_datapath.h"
}

void
QuicDrillTestVarIntEncoder(
    )
{
    auto output = QuicDrillEncodeQuicVarInt(0);
    TEST_EQUAL(output[0], 0);

    output = QuicDrillEncodeQuicVarInt(0x3f);
    TEST_EQUAL(output[0], 0x3f);

    output = QuicDrillEncodeQuicVarInt(0x40);
    TEST_EQUAL(output[0], 0x40);
    TEST_EQUAL(output[1], 0x40);

    output = QuicDrillEncodeQuicVarInt(0x3fff);
    TEST_EQUAL(output[0], 0x7f);
    TEST_EQUAL(output[1], 0xff);

    output = QuicDrillEncodeQuicVarInt(0x4000);
    TEST_EQUAL(output[0], 0x80);
    TEST_EQUAL(output[1], 0x00);
    TEST_EQUAL(output[2], 0x40);

    output = QuicDrillEncodeQuicVarInt(0x3FFFFFFFUL);
    TEST_EQUAL(output[0], 0xbf);
    TEST_EQUAL(output[1], 0xff);
    TEST_EQUAL(output[2], 0xff);
    TEST_EQUAL(output[3], 0xff);

    output = QuicDrillEncodeQuicVarInt(0x40000000UL);
    TEST_EQUAL(output[0], 0xc0);
    TEST_EQUAL(output[1], 0x00);
    TEST_EQUAL(output[2], 0x00);
    TEST_EQUAL(output[3], 0x00);
    TEST_EQUAL(output[4], 0x40);

    output = QuicDrillEncodeQuicVarInt(0x3FFFFFFFFFFFFFFFULL);
    TEST_EQUAL(output[0], 0xff);
    TEST_EQUAL(output[1], 0xff);
    TEST_EQUAL(output[2], 0xff);
    TEST_EQUAL(output[3], 0xff);
    TEST_EQUAL(output[4], 0xff);
    TEST_EQUAL(output[5], 0xff);
    TEST_EQUAL(output[6], 0xff);
    TEST_EQUAL(output[7], 0xff);
}

_IRQL_requires_max_(PASSIVE_LEVEL)
_Function_class_(NEW_CONNECTION_CALLBACK)
static
bool
QuicDrillConnectionCallbackHandler(
    _In_ TestListener* /* Listener */,
    _In_ HQUIC /* ConnectionHandle */
    )
{
    TEST_FAILURE("Quic Drill listener received an unexpected event!");
    return false;
}

struct DrillSender {
    CXPLAT_DATAPATH* Datapath;
    CXPLAT_SOCKET* Binding;
    QUIC_ADDR ServerAddress;

    _IRQL_requires_max_(DISPATCH_LEVEL)
    _Function_class_(CXPLAT_DATAPATH_RECEIVE_CALLBACK)
    static void
    DrillUdpRecvCallback(
        _In_ CXPLAT_SOCKET* /* Binding */,
        _In_ void* /* Context */,
        _In_ CXPLAT_RECV_DATA* RecvBufferChain
        )
    {
        CxPlatRecvDataReturn(RecvBufferChain);
    }

    _IRQL_requires_max_(DISPATCH_LEVEL)
    _Function_class_(CXPLAT_DATAPATH_UNREACHABLE_CALLBACK)
    static void
    DrillUdpUnreachCallback(
        _In_ CXPLAT_SOCKET* /* Binding */,
        _In_ void* /* Context */,
        _In_ const QUIC_ADDR* /* RemoteAddress */
        )
    {
    }

    DrillSender() : Datapath(nullptr), Binding(nullptr) {}

    ~DrillSender() {
        if (Binding != nullptr) {
            CxPlatSocketDelete(Binding);
        }

        if (Datapath != nullptr) {
            CxPlatDataPathUninitialize(Datapath);
        }
    }

    QUIC_STATUS
    Initialize(
        _In_ const char* HostName,
        _In_ QUIC_ADDRESS_FAMILY Family,
        _In_ uint16_t NetworkPort
        )
    {
        const CXPLAT_UDP_DATAPATH_CALLBACKS DatapathCallbacks = {
            DrillUdpRecvCallback,
            DrillUdpUnreachCallback,
        };
        QUIC_STATUS Status =
            CxPlatDataPathInitialize(
                0,
                &DatapathCallbacks,
                NULL,
                &Datapath);
        if (QUIC_FAILED(Status)) {
            TEST_FAILURE("Datapath init failed 0x%x", Status);
            return Status;
        }

        QuicAddrSetFamily(&ServerAddress, Family);

        Status =
            CxPlatDataPathResolveAddress(
                Datapath,
                HostName,
                &ServerAddress);
        if (QUIC_FAILED(Status)) {
            TEST_FAILURE("Address resolution failed 0x%x", Status);
            return Status;
        }

        if (Family == QUIC_ADDRESS_FAMILY_INET) {
            ServerAddress.Ipv4.sin_port = NetworkPort;
        } else {
            ServerAddress.Ipv6.sin6_port = NetworkPort;
        }

        CXPLAT_UDP_CONFIG UdpConfig = {0};
        UdpConfig.LocalAddress = nullptr;
        UdpConfig.RemoteAddress = &ServerAddress;
        UdpConfig.Flags = 0;
        UdpConfig.InterfaceIndex = 0;
        UdpConfig.CallbackContext = this;
#ifdef QUIC_OWNING_PROCESS
        UdpConfig.OwningProcess = QuicProcessGetCurrentProcess();
#endif

        Status =
            CxPlatSocketCreateUdp(
                Datapath,
                &UdpConfig,
                &Binding);
        if (QUIC_FAILED(Status)) {
            TEST_FAILURE("Binding failed: 0x%x", Status);
        }
        return Status;
    }

    QUIC_STATUS
    Send(
        _In_ const DrillBuffer* PacketBuffer
        )
    {
        QUIC_STATUS Status = QUIC_STATUS_SUCCESS;
        CXPLAT_FRE_ASSERT(PacketBuffer->size() <= UINT16_MAX);
        const uint16_t DatagramLength = (uint16_t) PacketBuffer->size();

        CXPLAT_ROUTE Route;
        CxPlatSocketGetLocalAddress(Binding, &Route.LocalAddress);
        Route.RemoteAddress = ServerAddress;

        CXPLAT_SEND_DATA* SendData =
            CxPlatSendDataAlloc(
<<<<<<< HEAD
                Binding, CXPLAT_ECN_NON_ECT, DatagramLength, QuicAddrGetFamily(&ServerAddress));
=======
                Binding, CXPLAT_ECN_NON_ECT, DatagramLength, &Route);
>>>>>>> 651aff22

        QUIC_BUFFER* SendBuffer =
            CxPlatSendDataAllocBuffer(SendData, DatagramLength);

        if (SendBuffer == nullptr) {
            TEST_FAILURE("Buffer null");
            Status = QUIC_STATUS_OUT_OF_MEMORY;
            return Status;
        }

        //
        // Copy test packet into SendBuffer.
        //
        memcpy(SendBuffer->Buffer, PacketBuffer->data(), DatagramLength);

        Status =
            CxPlatSocketSend(
                Binding,
                &Route,
                SendData,
                0);

        return Status;
    }
};

bool
QuicDrillInitialPacketFailureTest(
    _In_ QUIC_ADDRESS_FAMILY QuicAddrFamily,
    _In_ const DrillInitialPacketDescriptor& InitialPacketDescriptor
    )
{
    QUIC_STATUS Status;
    QUIC_LISTENER_STATISTICS Stats;
    uint64_t DroppedPacketsBefore;
    uint64_t DroppedPacketsAfter;

    QuicAddr ServerAddress(QuicAddrFamily);
    DrillSender Sender;

    MsQuicRegistration Registration;
    if (!Registration.IsValid()) {
        TEST_FAILURE("Registration not valid!");
        return false;
    }

    MsQuicAlpn Alpn("MsQuicTest");

    MsQuicConfiguration ServerConfiguration(Registration, Alpn, ServerSelfSignedCredConfig);
    if (!ServerConfiguration.IsValid()) {
        TEST_FAILURE("ServerConfiguration not valid!");
        return false;
    }

    MsQuicCredentialConfig ClientCredConfig;
    MsQuicConfiguration ClientConfiguration(Registration, Alpn, ClientCredConfig);
    if (!ClientConfiguration.IsValid()) {
        TEST_FAILURE("ClientConfiguration not valid!");
        return false;
    }

    {
        //
        // Start the server.
        //
        TestListener Listener(Registration, QuicDrillConnectionCallbackHandler, ServerConfiguration);

        Status = Listener.Start(Alpn, &ServerAddress.SockAddr);
        if (QUIC_FAILED(Status)) {
            TEST_FAILURE("ListenerStart failed, 0x%x.", Status);
            return false;
        }

        //
        // Get server address (port) here.
        //
        Status = Listener.GetLocalAddr(ServerAddress);
        if (QUIC_FAILED(Status)) {
            TEST_FAILURE("MsQuic->GetParam failed, 0x%x.", Status);
            return false;
        }

        Status =
            Sender.Initialize(
                QUIC_LOCALHOST_FOR_AF(QuicAddrFamily),
                QuicAddrFamily,
                (QuicAddrFamily == QUIC_ADDRESS_FAMILY_INET) ?
                    ServerAddress.SockAddr.Ipv4.sin_port :
                    ServerAddress.SockAddr.Ipv6.sin6_port);
        if (QUIC_FAILED(Status)) {
            return false;
        }

        DrillBuffer PacketBuffer = InitialPacketDescriptor.write();

        Status = Listener.GetStatistics(Stats);
        if (QUIC_FAILED(Status)) {
            TEST_FAILURE("Get Listener statistics before test failed, 0x%x.", Status);
            return false;
        }
        DroppedPacketsBefore = Stats.Binding.Recv.DroppedPackets;

        //
        // Send test packet to the server.
        //
        Status = Sender.Send(&PacketBuffer);
        if (QUIC_FAILED(Status)) {
            return false;
        }

        //
        // Generously wait for server to process packet.
        //
        CxPlatSleep(100);

        Status = Listener.GetStatistics(Stats);
        if (QUIC_FAILED(Status)) {
            TEST_FAILURE("Get Listener statistics after test failed, 0x%x.", Status);
            return false;
        }
        DroppedPacketsAfter = Stats.Binding.Recv.DroppedPackets;

        //
        // Validate the server rejected the packet just sent.
        // N.B. Could fail if the server has other packets sent to it accidentally.
        //
        if (DroppedPacketsAfter - DroppedPacketsBefore != 1) {
            TEST_FAILURE(
                "DroppedPacketsAfter - DroppedPacketsBefore (%d) not equal to 1",
                DroppedPacketsAfter - DroppedPacketsBefore);
            return false;
        }
    }

    return true;
}

#define VALID_CID_LENGTH_SHORT 8
#define VALID_CID_LENGTH_LONG 20
#define INVALID_CID_LENGTH_SHORT 7
#define INVALID_CID_LENGTH_LONG 21

void
QuicDrillTestInitialCid(
    _In_ int Family,
    _In_ bool Source, // or Dest
    _In_ bool ValidActualLength, // or invalid
    _In_ bool Short, // or long
    _In_ bool ValidLengthField // or invalid
    )
{
/**
 * SourceCid valid length, but longer than valid length field indicates.
 * SourceCid valid length, but shorter than valid length field indicates.
 * SourceCid valid length, but shorter than invalid length field.
 * SourceCid valid length, but longer than invalid length field.
 * SourceCid invalidly short, but length field indicates valid length.
 * SourceCid invalidly long, but length field indicates valid length.
 * SourceCid invalidly short, and length field matches.
 * SourceCid invalidly long, and length field matches.
 * (Ditto for DestCid)

   (source, dest), [(valid length, invalid length), (valid length field, invalid length field)], (short, long)

*/

    uint8_t ActualCidLength;
    uint8_t CidLengthField;

    QUIC_ADDRESS_FAMILY QuicAddrFamily = (Family == 4) ? QUIC_ADDRESS_FAMILY_INET : QUIC_ADDRESS_FAMILY_INET6;
    DrillInitialPacketDescriptor InitialDescriptor;

    // Calculate the test parameters
    if (ValidActualLength) {
        if (Short) {
            ActualCidLength = VALID_CID_LENGTH_SHORT;
        } else {
            ActualCidLength = VALID_CID_LENGTH_LONG;
        }

        if (ValidLengthField) {
            // When both lengths are valid, we want to make the field different
            // than the actual length so they don't agree.
            if (!Short) {
                CidLengthField = VALID_CID_LENGTH_SHORT;
            } else {
                CidLengthField = VALID_CID_LENGTH_LONG;
            }
        } else {
            // When the length field is invalid, but the actual length valid,
            // we want to make the length field very invalid.
            if (!Short) {
                CidLengthField = INVALID_CID_LENGTH_SHORT;
            } else {
                CidLengthField = INVALID_CID_LENGTH_LONG;
            }
        }
    } else {
        if (Short) {
            ActualCidLength = INVALID_CID_LENGTH_SHORT;
        } else {
            ActualCidLength = INVALID_CID_LENGTH_LONG;
        }

        if (ValidLengthField) {
            // When the actual length is invalid, but the length field valid,
            // make the field the closest valid value.
            if (Short) {
                CidLengthField = VALID_CID_LENGTH_SHORT;
            } else {
                CidLengthField = VALID_CID_LENGTH_LONG;
            }
        } else {
            // When both length field and actual length are invalid, make the
            // values agree.
            if (Short) {
                CidLengthField = INVALID_CID_LENGTH_SHORT;
            } else {
                CidLengthField = INVALID_CID_LENGTH_LONG;
            }
        }
    }

    DrillBuffer TestCid;
    for (int value = 0; value < ActualCidLength; value++) {
        TestCid.push_back(0xff - (uint8_t) value); // Make this Cid look different from the default one.
    }

    if (Source) {
        InitialDescriptor.SourceCid.clear();
        InitialDescriptor.SourceCid.insert(InitialDescriptor.SourceCid.begin(), TestCid.begin(), TestCid.end());
        InitialDescriptor.SourceCidLen = &CidLengthField;
    } else {
        InitialDescriptor.DestCid.clear();
        InitialDescriptor.DestCid.insert(InitialDescriptor.DestCid.begin(), TestCid.begin(), TestCid.end());
        InitialDescriptor.DestCidLen = &CidLengthField;
    }

    QuicDrillInitialPacketFailureTest(QuicAddrFamily, InitialDescriptor);
}

void
QuicDrillTestInitialToken(
    _In_ int Family
    )
{
    QUIC_ADDRESS_FAMILY QuicAddrFamily = (Family == 4) ? QUIC_ADDRESS_FAMILY_INET : QUIC_ADDRESS_FAMILY_INET6;
    const uint8_t GeneratedTokenLength = 20;
    uint64_t TokenLen;

    // Token length is larger than actual token.
    {
        DrillInitialPacketDescriptor InitialDescriptor;

        for (uint8_t TokenValue = 0; TokenValue < GeneratedTokenLength; TokenValue++) {
            InitialDescriptor.Token.push_back(TokenValue);
        }
        TokenLen = GeneratedTokenLength + 1;
        InitialDescriptor.TokenLen = &TokenLen;

        if (!QuicDrillInitialPacketFailureTest(QuicAddrFamily, InitialDescriptor)) {
            return;
        }
    }

    // Token length is shorter than actual token.
    {
        DrillInitialPacketDescriptor InitialDescriptor;

        for (uint8_t TokenValue = 0; TokenValue < GeneratedTokenLength; TokenValue++) {
            InitialDescriptor.Token.push_back(TokenValue);
        }
        TokenLen = GeneratedTokenLength - 1;
        InitialDescriptor.TokenLen = &TokenLen;

        if (!QuicDrillInitialPacketFailureTest(QuicAddrFamily, InitialDescriptor)) {
            return;
        }
    }

    // Token length is non-zero and token is not present.
    {
        DrillInitialPacketDescriptor InitialDescriptor;

        TokenLen = 1;
        InitialDescriptor.TokenLen = &TokenLen;

        if (!QuicDrillInitialPacketFailureTest(QuicAddrFamily, InitialDescriptor)) {
            return;
        }
    }
}<|MERGE_RESOLUTION|>--- conflicted
+++ resolved
@@ -200,11 +200,7 @@
 
         CXPLAT_SEND_DATA* SendData =
             CxPlatSendDataAlloc(
-<<<<<<< HEAD
-                Binding, CXPLAT_ECN_NON_ECT, DatagramLength, QuicAddrGetFamily(&ServerAddress));
-=======
                 Binding, CXPLAT_ECN_NON_ECT, DatagramLength, &Route);
->>>>>>> 651aff22
 
         QUIC_BUFFER* SendBuffer =
             CxPlatSendDataAllocBuffer(SendData, DatagramLength);
