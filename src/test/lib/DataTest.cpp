/*++

    Copyright (c) Microsoft Corporation.
    Licensed under the MIT License.

Abstract:

    Tests various features related to the data path.

--*/

#include "precomp.h"
#ifdef QUIC_CLOG
#include "DataTest.cpp.clog.h"
#endif

#if !defined(_KERNEL_MODE) && defined(QUIC_API_ENABLE_PREVIEW_FEATURES)
extern bool UseQTIP;
#endif

/*
    Helper function to estimate a maximum timeout for a test with a
    particular payload length.
*/
uint32_t
EstimateTimeoutMs(uint64_t Length)
{
    const uint64_t EstimatedHandshakeTime = 2000;
    const uint64_t EstimatedStreamOverhead = 1000;
    const uint64_t EstimatedRateBps = 1 * 1000 * 1000; // 1 MBps

    uint64_t TimeoutMs =
        EstimatedHandshakeTime +
        EstimatedStreamOverhead +
        (1000 * Length) / EstimatedRateBps;
#if QUIC_SEND_FAKE_LOSS
    TimeoutMs *= 10 * 100 * 100 / ((100 - QUIC_SEND_FAKE_LOSS) * (100 - QUIC_SEND_FAKE_LOSS));
#endif
    return (uint32_t)TimeoutMs;
}

struct PingStats
{
    const uint64_t PayloadLength;
    const uint32_t ConnectionCount;
    const uint32_t StreamCount;
    const bool FifoScheduling;
    const bool UnidirectionalStreams;
    const bool ServerInitiatedStreams;
    const bool ZeroRtt;
    const bool AllowDataIncomplete;
    const bool ServerKeyUpdate;
    const QUIC_STATUS ExpectedCloseStatus;

    volatile long ConnectionsComplete;
    volatile long SecretsIndex;

    CXPLAT_EVENT CompletionEvent;

    QUIC_BUFFER* ResumptionTicket {nullptr};

    QUIC_TLS_SECRETS* TlsSecrets {nullptr};

    PingStats(
        uint64_t _PayloadLength,
        uint32_t _ConnectionCount,
        uint32_t _StreamCount,
        bool _FifoScheduling,
        bool _UnidirectionalStreams,
        bool _ServerInitiatedStreams,
        bool _ZeroRtt,
        bool _AllowDataIncomplete = false,
        QUIC_STATUS _ExpectedCloseStatus = QUIC_STATUS_SUCCESS,
        bool _ServerKeyUpdate = false
        ) :
        PayloadLength(_PayloadLength),
        ConnectionCount(_ConnectionCount),
        StreamCount(_StreamCount),
        FifoScheduling(_FifoScheduling),
        UnidirectionalStreams(_UnidirectionalStreams),
        ServerInitiatedStreams(_ServerInitiatedStreams),
        ZeroRtt(_ZeroRtt),
        AllowDataIncomplete(_AllowDataIncomplete),
        ServerKeyUpdate(_ServerKeyUpdate),
        ExpectedCloseStatus(_ExpectedCloseStatus),
        ConnectionsComplete(0),
        SecretsIndex(0)
    {
        CxPlatEventInitialize(&CompletionEvent, FALSE, FALSE);
    }

    ~PingStats() {
        CxPlatEventUninitialize(CompletionEvent);
        CxPlatZeroMemory(&CompletionEvent, sizeof(CompletionEvent));
        if (ResumptionTicket) {
            CXPLAT_FREE(ResumptionTicket, QUIC_POOL_TEST);
        }
    }
};

struct PingConnState
{
    PingStats* Stats;
    TestConnection* Connection;
    volatile long StreamsComplete;

    ~PingConnState() {
        Stats = nullptr;
        Connection = nullptr;
    }

    PingStats* GetPingStats() { return Stats; }

    PingConnState(PingStats* stats, TestConnection* connection) :
        Stats(stats), Connection(connection), StreamsComplete(0)
    { }

    void OnStreamComplete() {
        if ((uint32_t)InterlockedIncrement(&StreamsComplete) == Stats->StreamCount) {
            if ((uint32_t)InterlockedIncrement(&Stats->ConnectionsComplete) == Stats->ConnectionCount) {
                CxPlatEventSet(Stats->CompletionEvent);
            }
        }
    }
};

_Function_class_(STREAM_SHUTDOWN_CALLBACK)
static
void
PingStreamShutdown(
    _In_ TestStream* Stream
    )
{
    TestScopeLogger logScope(__FUNCTION__);

    PingConnState* ConnState = (PingConnState*)Stream->Context;

    // TODO - More Validation
    if (!Stream->GetSendShutdown()) {
        TEST_FAILURE("Send path not shut down.");
    }
    if (!ConnState->GetPingStats()->AllowDataIncomplete) {
        if (!Stream->GetAllDataSent()) {
            TEST_FAILURE("Not all data sent.");
        }
        if (!Stream->GetAllDataReceived()) {
            TEST_FAILURE("Not all data received.");
        }
    }

#if !QUIC_SEND_FAKE_LOSS
    if (!ConnState->GetPingStats()->ServerInitiatedStreams &&
        !ConnState->GetPingStats()->FifoScheduling &&
        ConnState->GetPingStats()->ZeroRtt) {
        if (Stream->GetBytesReceived() != 0 && // TODO - Support 0-RTT indication for Stream Open callback.
            !Stream->GetUsedZeroRtt()) {
            TEST_FAILURE("0-RTT wasn't used for stream data.");
        }
    }
#endif

    if (ConnState->StreamsComplete > 0 && ConnState->StreamsComplete % 2 == 0 && ConnState->Stats->ServerKeyUpdate) {
        if (QUIC_FAILED(ConnState->Connection->ForceKeyUpdate())) {
            TEST_FAILURE("Server ForceKeyUpdate failed.");
        }
    }

    if (ConnState->Connection->GetIsShutdown()) {
        TEST_TRUE(Stream->GetConnectionShutdown());
        TEST_EQUAL(ConnState->Connection->GetPeerClosed(), Stream->GetShutdownByApp());
        TEST_EQUAL(ConnState->Connection->GetPeerClosed(), Stream->GetClosedRemotely());
        TEST_EQUAL(ConnState->Connection->GetTransportClosed(), !Stream->GetShutdownByApp());
        TEST_EQUAL(ConnState->Connection->GetTransportClosed(), !Stream->GetClosedRemotely());
        if (ConnState->Connection->GetTransportClosed()) {
            TEST_EQUAL(ConnState->Connection->GetTransportCloseStatus(), Stream->GetConnectionCloseStatus());
        }
        if (ConnState->Connection->GetPeerClosed()) {
            TEST_EQUAL(ConnState->Connection->GetExpectedPeerCloseErrorCode(), Stream->GetConnectionErrorCode());
        }
    }

    ConnState->OnStreamComplete();

    delete Stream;
}

bool
SendPingBurst(
    _In_ TestConnection* Connection,
    _In_ uint32_t StreamCount,
    _In_ uint64_t PayloadLength
    )
{
    TestScopeLogger logScope(__FUNCTION__);

    for (uint32_t i = 0; i < StreamCount; ++i) {
        auto Stream =
            Connection->NewStream(
                PingStreamShutdown,
                ((PingConnState*)Connection->Context)->Stats->UnidirectionalStreams ?
                    QUIC_STREAM_OPEN_FLAG_UNIDIRECTIONAL : QUIC_STREAM_OPEN_FLAG_NONE,
                PayloadLength == 0 ? NEW_STREAM_START_NONE : NEW_STREAM_START_SYNC);
        if (Stream == nullptr) {
            return false;
        }
        Stream->Context = Connection->Context;
        if (!Stream->StartPing(PayloadLength)) {
            return false;
        }
    }

    return true;
}

_Function_class_(CONN_SHUTDOWN_COMPLETE_CALLBACK)
static
void
PingConnectionShutdown(
    _In_ TestConnection* Connection
    )
{
    auto ConnState = (PingConnState*)Connection->Context;
    auto ExpectedSuccess =
        ConnState->GetPingStats()->ExpectedCloseStatus == QUIC_STATUS_SUCCESS;
    delete ConnState;

    if (ExpectedSuccess) {
        TEST_FALSE(Connection->GetTransportClosed());
        TEST_FALSE(Connection->GetPeerClosed());
    }
}

_Function_class_(NEW_STREAM_CALLBACK)
static
void
ConnectionAcceptPingStream(
    _In_ TestConnection* Connection,
    _In_ HQUIC StreamHandle,
    _In_ QUIC_STREAM_OPEN_FLAGS Flags
    )
{
    TestScopeLogger logScope(__FUNCTION__);
    auto Stream = TestStream::FromStreamHandle(StreamHandle, PingStreamShutdown, Flags);
    if (Stream == nullptr || !Stream->IsValid()) {
        delete Stream;
        TEST_FAILURE("Failed to accept new TestStream.");
    } else {
        Stream->Context = Connection->Context;
    }
}

_Function_class_(NEW_CONNECTION_CALLBACK)
static
bool
ListenerAcceptPingConnection(
    _In_ TestListener* Listener,
    _In_ HQUIC ConnectionHandle
    )
{
    TestScopeLogger logScope(__FUNCTION__);

    auto Connection = new(std::nothrow) TestConnection(ConnectionHandle, ConnectionAcceptPingStream);
    if (Connection == nullptr || !(Connection)->IsValid()) {
        TEST_FAILURE("Failed to accept new TestConnection.");
        delete Connection;
        return false;
    }
    Connection->SetAutoDelete();

    auto Stats = (PingStats*)Listener->Context;
    Connection->Context = new(std::nothrow) PingConnState(Stats, Connection);
    Connection->SetShutdownCompleteCallback(PingConnectionShutdown);
    Connection->SetExpectedResumed(Stats->ZeroRtt);
    if (Stats->ExpectedCloseStatus != QUIC_STATUS_SUCCESS) {
        Connection->SetExpectedTransportCloseStatus(Stats->ExpectedCloseStatus);
        if (Stats->ExpectedCloseStatus == QUIC_STATUS_CONNECTION_TIMEOUT) {
            Connection->SetDisconnectTimeout(1000); // ms
        }
    }

    if (Stats->TlsSecrets) {
        auto Status = Connection->SetTlsSecrets(
            &(Stats->TlsSecrets[InterlockedIncrement(&Stats->SecretsIndex) - 1]));
        if (QUIC_FAILED(Status)) {
            TEST_FAILURE("SetParam(QUIC_TLS_SECRETS) failed with 0x%x", Status);
            return false;
        }
    }

    Connection->SetPriorityScheme(
        Stats->FifoScheduling ?
            QUIC_STREAM_SCHEDULING_SCHEME_FIFO :
            QUIC_STREAM_SCHEDULING_SCHEME_ROUND_ROBIN);

    if (Stats->ServerInitiatedStreams) {
        SendPingBurst(
            Connection,
            Stats->StreamCount,
            Stats->PayloadLength);
    }

    return true;
}

TestConnection*
NewPingConnection(
    _In_ MsQuicRegistration& Registration,
    _In_ PingStats* ClientStats,
    _In_ bool UseSendBuffer
    )
{
    TestScopeLogger logScope(__FUNCTION__);

    auto Connection = new(std::nothrow) TestConnection(Registration, ConnectionAcceptPingStream);
    if (Connection == nullptr || !(Connection)->IsValid()) {
        TEST_FAILURE("Failed to create new TestConnection.");
        delete Connection;
        return nullptr;
    }
    Connection->SetAutoDelete();

    if (UseSendBuffer) {
        if (QUIC_FAILED(Connection->SetUseSendBuffer(true))) {
            TEST_FAILURE("SetUseSendBuffer failed.");
            delete Connection;
            return nullptr;
        }
    }

    Connection->Context = new(std::nothrow) PingConnState(ClientStats, Connection);
    Connection->SetShutdownCompleteCallback(PingConnectionShutdown);
    Connection->SetExpectedResumed(ClientStats->ZeroRtt);
    if (ClientStats->ResumptionTicket) {
        Connection->SetResumptionTicket(ClientStats->ResumptionTicket);
    }

    Connection->SetPriorityScheme(
        ClientStats->FifoScheduling ?
            QUIC_STREAM_SCHEDULING_SCHEME_FIFO :
            QUIC_STREAM_SCHEDULING_SCHEME_ROUND_ROBIN);

    if (ClientStats->ServerInitiatedStreams) {
        Connection->SetPeerUnidiStreamCount((uint16_t)ClientStats->StreamCount);
        Connection->SetPeerBidiStreamCount((uint16_t)ClientStats->StreamCount);
    }

    if (ClientStats->ConnectionCount > 1) {
        Connection->SetShareUdpBinding(true);
    }

    return Connection;
}

void
QuicTestConnectAndPing(
    _In_ int Family,
    _In_ uint64_t Length,
    _In_ uint32_t ConnectionCount,
    _In_ uint32_t StreamCount,
    _In_ uint32_t StreamBurstCount,
    _In_ uint32_t StreamBurstDelayMs,
    _In_ bool ServerStatelessRetry,
    _In_ bool /* ClientRebind */, // TODO - Use this
    _In_ bool ClientZeroRtt,
    _In_ bool ServerRejectZeroRtt,
    _In_ bool UseSendBuffer,
    _In_ bool UnidirectionalStreams,
    _In_ bool ServerInitiatedStreams,
    _In_ bool FifoScheduling
    )
{
    const uint32_t TimeoutMs = EstimateTimeoutMs(Length) * StreamBurstCount;
    const uint16_t TotalStreamCount = (uint16_t)(StreamCount * StreamBurstCount);
    QUIC_ADDRESS_FAMILY QuicAddrFamily = (Family == 4) ? QUIC_ADDRESS_FAMILY_INET : QUIC_ADDRESS_FAMILY_INET6;

    PingStats ServerStats(Length, ConnectionCount, TotalStreamCount, FifoScheduling, UnidirectionalStreams, ServerInitiatedStreams, ClientZeroRtt && !ServerRejectZeroRtt, false, QUIC_STATUS_SUCCESS);
    PingStats ClientStats(Length, ConnectionCount, TotalStreamCount, FifoScheduling, UnidirectionalStreams, ServerInitiatedStreams, ClientZeroRtt && !ServerRejectZeroRtt);

    if (ServerRejectZeroRtt) {
        //
        // TODO: Validate new connections don't do 0-RTT
        //
    }

    UniquePtr<QUIC_TLS_SECRETS[]> ClientSecrets;
    UniquePtr<QUIC_TLS_SECRETS[]> ServerSecrets;
    if (ClientZeroRtt && !ServerRejectZeroRtt) {
        ClientSecrets.reset(
                new(std::nothrow) QUIC_TLS_SECRETS[ConnectionCount]);
        ServerSecrets.reset(
                new(std::nothrow) QUIC_TLS_SECRETS[ConnectionCount]);
        if (ClientSecrets == nullptr || ServerSecrets == nullptr) {
            return;
        }
        ServerStats.TlsSecrets = ServerSecrets.get();
    }

    MsQuicRegistration Registration(NULL, QUIC_EXECUTION_PROFILE_TYPE_MAX_THROUGHPUT, true);
    TEST_TRUE(Registration.IsValid());

    MsQuicAlpn Alpn("MsQuicTest");

    MsQuicSettings Settings;
    if (ClientZeroRtt) {
        Settings.SetServerResumptionLevel(QUIC_SERVER_RESUME_AND_ZERORTT);
    }
    if (!ServerInitiatedStreams) {
        Settings.SetPeerBidiStreamCount(TotalStreamCount);
        Settings.SetPeerUnidiStreamCount(TotalStreamCount);
    }
    Settings.SetSendBufferingEnabled(UseSendBuffer);

    MsQuicConfiguration ServerConfiguration(Registration, Alpn, Settings, ServerSelfSignedCredConfig);
    TEST_TRUE(ServerConfiguration.IsValid());

    QUIC_TICKET_KEY_CONFIG GoodKey;
    CxPlatZeroMemory(&GoodKey, sizeof(GoodKey));
    GoodKey.MaterialLength = 64;

    QUIC_TICKET_KEY_CONFIG BadKey;
    CxPlatZeroMemory(&BadKey, sizeof(BadKey));
    BadKey.MaterialLength = 64;
    BadKey.Material[0] = 0xFF;

    if (ServerRejectZeroRtt) {
        TEST_QUIC_SUCCEEDED(ServerConfiguration.SetTicketKey(&GoodKey));
    }

    MsQuicCredentialConfig ClientCredConfig;
    MsQuicConfiguration ClientConfiguration(Registration, Alpn, ClientCredConfig);
    TEST_TRUE(ClientConfiguration.IsValid());

    if (ClientZeroRtt) {
        QuicTestPrimeResumption(
            QuicAddrFamily,
            Registration,
            ServerConfiguration,
            ClientConfiguration,
            &ClientStats.ResumptionTicket);
        if (!ClientStats.ResumptionTicket) {
            return;
        }
    }

    StatelessRetryHelper RetryHelper(ServerStatelessRetry);

    {
        if (ServerRejectZeroRtt) {
            TEST_QUIC_SUCCEEDED(ServerConfiguration.SetTicketKey(&BadKey));
        }
        TestListener Listener(
            Registration,
            ListenerAcceptPingConnection,
            ServerConfiguration
            );
        TEST_TRUE(Listener.IsValid());
        TEST_QUIC_SUCCEEDED(Listener.Start(Alpn));

        QuicAddr ServerLocalAddr;
        TEST_QUIC_SUCCEEDED(Listener.GetLocalAddr(ServerLocalAddr));

        Listener.Context = &ServerStats;

        TestConnection** ConnAlloc = new(std::nothrow) TestConnection*[ConnectionCount];
        if (ConnAlloc == nullptr) {
            return;
        }

        UniquePtrArray<TestConnection*> Connections(ConnAlloc);

        for (uint32_t i = 0; i < ClientStats.ConnectionCount; ++i) {
            Connections.get()[i] =
                NewPingConnection(
                    Registration,
                    &ClientStats,
                    UseSendBuffer);
            if (Connections.get()[i] == nullptr) {
                return;
            }
            if (ClientSecrets) {
                TEST_QUIC_SUCCEEDED(
                    Connections.get()[i]->SetTlsSecrets(&ClientSecrets[i]));
            }
        }

        QuicAddr LocalAddr;
        for (uint32_t j = 0; j < StreamBurstCount; ++j) {
            if (j != 0) {
                CxPlatSleep(StreamBurstDelayMs);
            }

            for (uint32_t i = 0; i < ClientStats.ConnectionCount; ++i) {
                if (!ServerInitiatedStreams &&
                    !SendPingBurst(
                        Connections.get()[i],
                        StreamCount,
                        Length)) {
                    return;
                }

                if (j == 0) {
                    QuicAddr RemoteAddr(QuicAddrFamily, true);
                    if (UseDuoNic) {
                        QuicAddrSetToDuoNic(&RemoteAddr.SockAddr);
                    }
                    TEST_QUIC_SUCCEEDED(Connections.get()[i]->SetRemoteAddr(RemoteAddr));

                    if (i != 0
#if !defined(_KERNEL_MODE) && defined(QUIC_API_ENABLE_PREVIEW_FEATURES)
                    && (QuitTestIsFeatureSupported(CXPLAT_DATAPATH_FEATURE_RAW) && !UseQTIP)
#endif
                    ) {
                        Connections.get()[i]->SetLocalAddr(LocalAddr);
                    }
<<<<<<< HEAD
#endif
    CxPlatSleep(10000);
=======

>>>>>>> 7a3114dd
                    TEST_QUIC_SUCCEEDED(
                        Connections.get()[i]->Start(
                            ClientConfiguration,
                            QuicAddrFamily,
                            ClientZeroRtt ? QUIC_LOCALHOST_FOR_AF(QuicAddrFamily) : nullptr,
                            ServerLocalAddr.GetPort()));

                    if (i == 0
#if !defined(_KERNEL_MODE) && defined(QUIC_API_ENABLE_PREVIEW_FEATURES)
                    && (QuitTestIsFeatureSupported(CXPLAT_DATAPATH_FEATURE_RAW) && !UseQTIP)
#endif
                    ) {
                        Connections.get()[i]->GetLocalAddr(LocalAddr);
                    }
                }
            }
        }

        if (!CxPlatEventWaitWithTimeout(ClientStats.CompletionEvent, TimeoutMs)) {
            TEST_FAILURE("Wait for clients to complete timed out after %u ms.", TimeoutMs);
            return;
        }

        if (!CxPlatEventWaitWithTimeout(ServerStats.CompletionEvent, TimeoutMs)) {
            TEST_FAILURE("Wait for server to complete timed out after %u ms.", TimeoutMs);
            return;
        }

        if (ClientSecrets) {
            for (auto i = 0u; i < ConnectionCount; i++) {
                auto ServerSecret = &ServerSecrets[i];
                bool Match = false;
                for (auto j = 0u; j < ConnectionCount; j++) {
                    auto ClientSecret = &ClientSecrets[j];
                    if (!memcmp(
                            ServerSecret->ClientRandom,
                            ClientSecret->ClientRandom,
                            sizeof(ClientSecret->ClientRandom))) {
                        if (Match) {
                            TEST_FAILURE("Multiple clients with the same ClientRandom?!");
                            return;
                        }

                        TEST_EQUAL(
                            ClientSecret->IsSet.ClientEarlyTrafficSecret,
                            ServerSecret->IsSet.ClientEarlyTrafficSecret);
                        TEST_EQUAL(
                            ClientSecret->SecretLength,
                            ServerSecret->SecretLength);
                        TEST_TRUE(
                            !memcmp(
                                ClientSecret->ClientEarlyTrafficSecret,
                                ServerSecret->ClientEarlyTrafficSecret,
                                ClientSecret->SecretLength));
                        Match = true;
                    }
                }
                if (!Match) {
                    TEST_FAILURE("Failed to match Server Secrets to any Client Secrets!");
                    return;
                }
            }
        }
    }
}

void
QuicTestServerDisconnect(
    void
    )
{
    PingStats ServerStats(UINT64_MAX - 1, 1, 1, TRUE, TRUE, TRUE, FALSE, TRUE, QUIC_STATUS_CONNECTION_TIMEOUT);
    PingStats ClientStats(UINT64_MAX - 1, 1, 1, TRUE, TRUE, TRUE, FALSE, TRUE);

    MsQuicRegistration Registration;
    TEST_TRUE(Registration.IsValid());

    MsQuicAlpn Alpn("MsQuicTest");

    MsQuicSettings Settings;
    Settings.SetIdleTimeoutMs(10000);

    MsQuicConfiguration ServerConfiguration(Registration, Alpn, Settings, ServerSelfSignedCredConfig);
    TEST_TRUE(ServerConfiguration.IsValid());

    MsQuicCredentialConfig ClientCredConfig;
    MsQuicConfiguration ClientConfiguration(Registration, Alpn, Settings, ClientCredConfig);
    TEST_TRUE(ClientConfiguration.IsValid());

    {
        TestListener Listener(Registration, ListenerAcceptPingConnection, ServerConfiguration);
        TEST_TRUE(Listener.IsValid());
        Listener.Context = &ServerStats;
        TEST_QUIC_SUCCEEDED(Listener.Start(Alpn));

        QuicAddr ServerLocalAddr;
        TEST_QUIC_SUCCEEDED(Listener.GetLocalAddr(ServerLocalAddr));

        {
            TestConnection* Client =
                NewPingConnection(
                    Registration,
                    &ClientStats,
                    FALSE);
            if (Client == nullptr) {
                return;
            }
            TEST_QUIC_SUCCEEDED(Client->SetPeerUnidiStreamCount(1));

            TEST_QUIC_SUCCEEDED(
                Client->Start(
                    ClientConfiguration,
                    QuicAddrGetFamily(&ServerLocalAddr.SockAddr),
                    QUIC_TEST_LOOPBACK_FOR_AF(
                        QuicAddrGetFamily(&ServerLocalAddr.SockAddr)),
                    ServerLocalAddr.GetPort()));

            CxPlatSleep(500); // Sleep for a little bit.

            Client->Shutdown(QUIC_CONNECTION_SHUTDOWN_FLAG_SILENT, 0);
        }
    }
}

_Function_class_(STREAM_SHUTDOWN_CALLBACK)
static
void
IgnoreStreamShutdown(
    _In_ TestStream* Stream
    )
{
    delete Stream;
}

_Function_class_(NEW_STREAM_CALLBACK)
static
void
ConnectionAcceptAndIgnoreStream(
    _In_ TestConnection* Connection,
    _In_ HQUIC StreamHandle,
    _In_ QUIC_STREAM_OPEN_FLAGS Flags
    )
{
    TestScopeLogger logScope(__FUNCTION__);
    auto Stream = TestStream::FromStreamHandle(StreamHandle, IgnoreStreamShutdown, Flags);
    if (Stream == nullptr || !Stream->IsValid()) {
        delete Stream;
        TEST_FAILURE("Failed to accept new TestStream.");
    } else {
        Stream->Context = Connection->Context;
    }
}

_Function_class_(NEW_CONNECTION_CALLBACK)
static
bool
ListenerAcceptConnectionAndStreams(
    _In_ TestListener* Listener,
    _In_ HQUIC ConnectionHandle
    )
{
    ServerAcceptContext* AcceptContext = (ServerAcceptContext*)Listener->Context;
    *AcceptContext->NewConnection = new(std::nothrow) TestConnection(ConnectionHandle, ConnectionAcceptAndIgnoreStream);
    if (*AcceptContext->NewConnection == nullptr || !(*AcceptContext->NewConnection)->IsValid()) {
        TEST_FAILURE("Failed to accept new TestConnection.");
        delete *AcceptContext->NewConnection;
        *AcceptContext->NewConnection = nullptr;
        return false;
    }
    CxPlatEventSet(AcceptContext->NewConnectionReady);
    return true;
}

void
QuicTestClientDisconnect(
    bool StopListenerFirst
    )
{
    //
    // If the listener is stopped at the same time the server side of the
    // connection is silently closed, then the UDP binding will also be cleaned
    // up. This means the endpoint will no longer send Stateless Reset packets
    // back to the client as it continues to receive the client's UDP packets.
    //

    PingStats ClientStats(UINT64_MAX - 1, 1, 1, TRUE, TRUE, FALSE, FALSE, TRUE,
        StopListenerFirst ? QUIC_STATUS_CONNECTION_TIMEOUT : QUIC_STATUS_ABORTED);

    CxPlatEvent EventClientDeleted(true);

    MsQuicRegistration Registration;
    TEST_TRUE(Registration.IsValid());

    MsQuicAlpn Alpn("MsQuicTest");

    MsQuicSettings Settings;
    Settings.SetIdleTimeoutMs(10000);
    Settings.SetPeerUnidiStreamCount(1);

    MsQuicConfiguration ServerConfiguration(Registration, Alpn, Settings, ServerSelfSignedCredConfig);
    TEST_TRUE(ServerConfiguration.IsValid());

    MsQuicCredentialConfig ClientCredConfig;
    MsQuicConfiguration ClientConfiguration(Registration, Alpn, Settings, ClientCredConfig);
    TEST_TRUE(ClientConfiguration.IsValid());

    {
        TestListener Listener(Registration, ListenerAcceptConnectionAndStreams, ServerConfiguration);
        TEST_TRUE(Listener.IsValid());
        TEST_QUIC_SUCCEEDED(Listener.Start(Alpn));

        QuicAddr ServerLocalAddr;
        TEST_QUIC_SUCCEEDED(Listener.GetLocalAddr(ServerLocalAddr));

        {
            UniquePtr<TestConnection> Server;
            ServerAcceptContext ServerAcceptCtx((TestConnection**)&Server);
            Listener.Context = &ServerAcceptCtx;

            TestConnection* Client =
                NewPingConnection(
                    Registration,
                    &ClientStats,
                    false);
            if (Client == nullptr) {
                return;
            }

            Client->SetDeletedEvent(&EventClientDeleted.Handle);

            Client->SetExpectedTransportCloseStatus(ClientStats.ExpectedCloseStatus);
            TEST_QUIC_SUCCEEDED(Client->SetDisconnectTimeout(1000)); // ms

            if (!SendPingBurst(
                    Client,
                    ClientStats.StreamCount,
                    ClientStats.PayloadLength)) {
                return;
            }

            TEST_QUIC_SUCCEEDED(
                Client->Start(
                    ClientConfiguration,
                    QUIC_ADDRESS_FAMILY_INET,
                    QUIC_TEST_LOOPBACK_FOR_AF(QUIC_ADDRESS_FAMILY_INET),
                    ServerLocalAddr.GetPort()));

            if (!Client->WaitForConnectionComplete()) {
                return;
            }
            TEST_TRUE(Client->GetIsConnected());

            TEST_NOT_EQUAL(nullptr, Server);
            if (!Server->WaitForConnectionComplete()) {
                return;
            }
            TEST_TRUE(Server->GetIsConnected());

            if (StopListenerFirst) {
                Listener.Stop();
            }

            CxPlatSleep(15); // Sleep for just a bit.

            Server->Shutdown(QUIC_CONNECTION_SHUTDOWN_FLAG_SILENT, 0);
        }

        if (!CxPlatEventWaitWithTimeout(EventClientDeleted.Handle, TestWaitTimeout)) {
            TEST_FAILURE("Wait for EventClientDeleted timed out after %u ms.", TestWaitTimeout);
        }
    }
}

struct AbortiveTestContext {
    AbortiveTestContext(
        _In_ HQUIC ServerConfiguration,
        _In_ bool ServerParam,
        _In_ QUIC_ABORTIVE_TRANSFER_FLAGS FlagsParam,
        _In_ uint32_t ExpectedErrorParam,
        _In_ QUIC_STREAM_SHUTDOWN_FLAGS ShutdownFlagsParam) :
            ServerConfiguration(ServerConfiguration),
            Flags(FlagsParam),
            ShutdownFlags(ShutdownFlagsParam),
            ExpectedError(ExpectedErrorParam),
            TestResult(0),
            Server(ServerParam)
    { }
    HQUIC ServerConfiguration;
    CxPlatEvent ConnectedEvent;
    CxPlatEvent StreamEvent;
    CxPlatEvent TestEvent;
    ConnectionScope Conn;
    StreamScope Stream;
    const QUIC_ABORTIVE_TRANSFER_FLAGS Flags;
    QUIC_STREAM_SHUTDOWN_FLAGS ShutdownFlags;
    uint32_t ExpectedError;
    uint32_t TestResult;
    uint8_t Passed : 1;
    uint8_t Server : 1;
};


_IRQL_requires_max_(PASSIVE_LEVEL)
_Function_class_(QUIC_STREAM_CALLBACK)
static
QUIC_STATUS
QUIC_API
QuicAbortiveStreamHandler(
    _In_ HQUIC QuicStream,
    _In_opt_ void* Context,
    _Inout_ QUIC_STREAM_EVENT* Event
    )
{
    AbortiveTestContext* TestContext = (AbortiveTestContext*) Context;
    const QUIC_ABORTIVE_TRANSFER_FLAGS* Flags = &TestContext->Flags;
    QUIC_STATUS Status = QUIC_STATUS_SUCCESS;
    switch (Event->Type) {
        case QUIC_STREAM_EVENT_START_COMPLETE:
            break;
        case QUIC_STREAM_EVENT_RECEIVE:
            if (TestContext->Flags.PauseReceive) {
                Event->RECEIVE.TotalBufferLength = 0; // Pause by not draining
            }
            if (TestContext->Server &&
                !TestContext->Flags.ClientShutdown &&
                TestContext->Flags.SendDataOnStream) {
                Status =
                    MsQuic->StreamShutdown(
                        QuicStream,
                        TestContext->ShutdownFlags,
                        TestContext->ExpectedError);
                if (QUIC_FAILED(Status)) {
                    TestContext->Passed = false;
                    TestContext->TestResult = Status;
                }
                CxPlatEventSet(TestContext->TestEvent.Handle);
            }
            if (TestContext->Flags.PendReceive) {
                return QUIC_STATUS_PENDING;
            }
            break;
        case QUIC_STREAM_EVENT_SEND_COMPLETE:
            break;
        case QUIC_STREAM_EVENT_PEER_SEND_SHUTDOWN:
            if (TestContext->Server && Flags->ShutdownDirection == ShutdownSend) {
                TestContext->Passed = (TestContext->ExpectedError == Event->PEER_SEND_ABORTED.ErrorCode);
                TestContext->TestResult = (uint32_t) Event->PEER_RECEIVE_ABORTED.ErrorCode;
                CxPlatEventSet(TestContext->TestEvent.Handle);
            } else if (!TestContext->Server && !Flags->ClientShutdown &&
                (Flags->ShutdownDirection == ShutdownBoth || Flags->ShutdownDirection == ShutdownSend)) {
                TestContext->Passed = (TestContext->ExpectedError == Event->PEER_SEND_ABORTED.ErrorCode);
                TestContext->TestResult = (uint32_t) Event->PEER_RECEIVE_ABORTED.ErrorCode;
                CxPlatEventSet(TestContext->TestEvent.Handle);
                }
            break;
        case QUIC_STREAM_EVENT_PEER_SEND_ABORTED:
            TestContext->Passed = (TestContext->ExpectedError == Event->PEER_SEND_ABORTED.ErrorCode);
            TestContext->TestResult = (uint32_t) Event->PEER_SEND_ABORTED.ErrorCode;
            CxPlatEventSet(TestContext->TestEvent.Handle);
            break;
        case QUIC_STREAM_EVENT_PEER_RECEIVE_ABORTED:
            if (TestContext->Server && Flags->ShutdownDirection == ShutdownReceive) {
                TestContext->Passed = (TestContext->ExpectedError == Event->PEER_RECEIVE_ABORTED.ErrorCode);
                TestContext->TestResult = (uint32_t) Event->PEER_RECEIVE_ABORTED.ErrorCode;
                CxPlatEventSet(TestContext->TestEvent.Handle);
            } else if (!TestContext->Server && !Flags->ClientShutdown &&
                (TestContext->Flags.ShutdownDirection == ShutdownBoth || TestContext->Flags.ShutdownDirection == ShutdownReceive)) {
                TestContext->Passed = (TestContext->ExpectedError == Event->PEER_RECEIVE_ABORTED.ErrorCode);
                TestContext->TestResult = (uint32_t) Event->PEER_RECEIVE_ABORTED.ErrorCode;
                CxPlatEventSet(TestContext->TestEvent.Handle);
            }
            break;
        case QUIC_STREAM_EVENT_SEND_SHUTDOWN_COMPLETE:
            break;
        case QUIC_STREAM_EVENT_SHUTDOWN_COMPLETE:
            if (!TestContext->Passed) {
                TestContext->Passed = false;
                TestContext->TestResult = (uint32_t) QUIC_STATUS_CONNECTION_IDLE;
            }
            if (!TestContext->Stream.Handle) {
                MsQuic->StreamClose(QuicStream);
            }
            break;
        case QUIC_STREAM_EVENT_IDEAL_SEND_BUFFER_SIZE:
            break;
        default:
            break;
    }
    return Status;
}

_IRQL_requires_max_(PASSIVE_LEVEL)
_Function_class_(QUIC_CONNECTION_CALLBACK)
static
QUIC_STATUS
QUIC_API
QuicAbortiveConnectionHandler(
    _In_ HQUIC /* QuicConnection */,
    _In_opt_ void* Context,
    _Inout_ QUIC_CONNECTION_EVENT* Event
    )
{
    AbortiveTestContext* TestContext = (AbortiveTestContext*) Context;
    QUIC_STATUS Status = QUIC_STATUS_SUCCESS;
    switch (Event->Type) {
        case QUIC_CONNECTION_EVENT_PEER_STREAM_STARTED:
            MsQuic->SetCallbackHandler(
                Event->PEER_STREAM_STARTED.Stream,
                (void*)QuicAbortiveStreamHandler,
                Context);

            if (TestContext->Server &&
                !TestContext->Flags.ClientShutdown &&
                !TestContext->Flags.SendDataOnStream) {
                Status =
                    MsQuic->StreamShutdown(
                        Event->PEER_STREAM_STARTED.Stream,
                        TestContext->ShutdownFlags,
                        TestContext->ExpectedError);
                if (QUIC_FAILED(Status)) {
                    TestContext->Passed = false;
                    TestContext->TestResult = Status;
                }
                CxPlatEventSet(TestContext->TestEvent.Handle);
            }
            CxPlatEventSet(TestContext->StreamEvent.Handle);
            return QUIC_STATUS_SUCCESS;
        case QUIC_CONNECTION_EVENT_CONNECTED:
            CxPlatEventSet(TestContext->ConnectedEvent.Handle);
            __fallthrough;
        case QUIC_CONNECTION_EVENT_IDEAL_PROCESSOR_CHANGED:
            __fallthrough;
        case QUIC_CONNECTION_EVENT_SHUTDOWN_COMPLETE:
            __fallthrough;
        case QUIC_CONNECTION_EVENT_SHUTDOWN_INITIATED_BY_PEER:
            __fallthrough;
        case QUIC_CONNECTION_EVENT_SHUTDOWN_INITIATED_BY_TRANSPORT:
            __fallthrough;
        case QUIC_CONNECTION_EVENT_STREAMS_AVAILABLE:
            __fallthrough;
        case QUIC_CONNECTION_EVENT_DATAGRAM_STATE_CHANGED:
            __fallthrough;
        case QUIC_CONNECTION_EVENT_DATAGRAM_RECEIVED:
            __fallthrough;
        case QUIC_CONNECTION_EVENT_DATAGRAM_SEND_STATE_CHANGED:
            __fallthrough;
        case QUIC_CONNECTION_EVENT_RESUMED:
            __fallthrough;
        case QUIC_CONNECTION_EVENT_PEER_NEEDS_STREAMS:
            __fallthrough;
        case QUIC_CONNECTION_EVENT_RESUMPTION_TICKET_RECEIVED:
            return QUIC_STATUS_SUCCESS;
        default:
            TEST_FAILURE(
                "Invalid Connection event! Context: 0x%p, Event: %d",
                Context,
                Event->Type);
            return QUIC_STATUS_NOT_SUPPORTED;
    }
}


_IRQL_requires_max_(PASSIVE_LEVEL)
_Function_class_(QUIC_LISTENER_CALLBACK)
static
QUIC_STATUS
QUIC_API
QuicAbortiveListenerHandler(
    _In_ MsQuicListener* /* QuicListener */,
    _In_opt_ void* Context,
    _Inout_ QUIC_LISTENER_EVENT* Event
    )
{
    AbortiveTestContext* TestContext = (AbortiveTestContext*)Context;
    switch (Event->Type) {
        case QUIC_LISTENER_EVENT_NEW_CONNECTION:
            TestContext->Conn.Handle = Event->NEW_CONNECTION.Connection;
            MsQuic->SetCallbackHandler(TestContext->Conn.Handle, (void*) QuicAbortiveConnectionHandler, Context);
            return MsQuic->ConnectionSetConfiguration(Event->NEW_CONNECTION.Connection, TestContext->ServerConfiguration);
        case QUIC_LISTENER_EVENT_STOP_COMPLETE:
            return QUIC_STATUS_SUCCESS;
        default:
            TEST_FAILURE(
                "Invalid listener event! Context: 0x%p, Event: %d",
                Context,
                Event->Type);
            return QUIC_STATUS_INVALID_STATE;
    }
}

void
QuicAbortiveTransfers(
    _In_ int Family,
    _In_ QUIC_ABORTIVE_TRANSFER_FLAGS Flags
    )
{
    uint32_t TimeoutMs = 2000;

    MsQuicRegistration Registration;
    TEST_TRUE(Registration.IsValid());

    MsQuicAlpn Alpn("MsQuicTest");

    MsQuicConfiguration ServerConfiguration(Registration, Alpn, ServerSelfSignedCredConfig);
    TEST_TRUE(ServerConfiguration.IsValid());

    MsQuicCredentialConfig ClientCredConfig;
    MsQuicConfiguration ClientConfiguration(Registration, Alpn, ClientCredConfig);
    TEST_TRUE(ClientConfiguration.IsValid());

    /*
        Test Cases:
        *   Sender closes the stream before data has even been sent.
        *   Sender closes the stream immediately after data has been queued.
        *   Receiver closes stream as soon as it arrives.
        *   Receiver closes stream as soon as data arrives.
    */

    bool WaitForConnected = true;
    uint32_t ExpectedError = Flags.IntValue;

    uint16_t StreamCount = 1;
    int SendLength = 100;
    QUIC_ADDRESS_FAMILY QuicAddrFamily = (Family == 4) ? QUIC_ADDRESS_FAMILY_INET : QUIC_ADDRESS_FAMILY_INET6;
    QuicAddr ServerLocalAddr;
    QuicBufferScope Buffer(SendLength);
    QUIC_STREAM_SHUTDOWN_FLAGS ShutdownFlags;
    switch (Flags.ShutdownDirection) {
        case ShutdownBoth:
            ShutdownFlags = QUIC_STREAM_SHUTDOWN_FLAG_ABORT;
            break;
        case ShutdownSend:
            ShutdownFlags = QUIC_STREAM_SHUTDOWN_FLAG_ABORT_SEND;
            break;
        case ShutdownReceive:
            ShutdownFlags = QUIC_STREAM_SHUTDOWN_FLAG_ABORT_RECEIVE;
            break;
        default:
            TEST_FAILURE("Invalid stream shutdown direction, %d", Flags.ShutdownDirection);
            return;
    }

    {
        AbortiveTestContext ClientContext(nullptr, false, Flags, ExpectedError, ShutdownFlags), ServerContext(ServerConfiguration, true, Flags, ExpectedError, ShutdownFlags);

        MsQuicListener Listener(Registration, CleanUpManual, QuicAbortiveListenerHandler, &ServerContext);
        TEST_QUIC_SUCCEEDED(Listener.GetInitStatus());
        TEST_QUIC_SUCCEEDED(Listener.Start(Alpn));
        TEST_QUIC_SUCCEEDED(Listener.GetLocalAddr(ServerLocalAddr));

        //
        // Start the client
        //
        QUIC_STATUS Status =
            MsQuic->ConnectionOpen(
                Registration,
                QuicAbortiveConnectionHandler,
                &ClientContext,
                &ClientContext.Conn.Handle);
        if (QUIC_FAILED(Status)) {
            TEST_FAILURE("MsQuic->ConnectionOpen failed, 0x%x.", Status);
            return;
        }

        Status =
            MsQuic->ConnectionStart(
                ClientContext.Conn.Handle,
                ClientConfiguration,
                QuicAddrFamily,
                QUIC_TEST_LOOPBACK_FOR_AF(QuicAddrFamily),
                ServerLocalAddr.GetPort());
        if (QUIC_FAILED(Status)) {
            TEST_FAILURE("MsQuic->ConnectionStart failed, 0x%x.", Status);
            return;
        }

        if (WaitForConnected) {
            if (!CxPlatEventWaitWithTimeout(ClientContext.ConnectedEvent.Handle, TimeoutMs)) {
                TEST_FAILURE("Client failed to get connected before timeout!");
                return;
            }
            if (!CxPlatEventWaitWithTimeout(ServerContext.ConnectedEvent.Handle, TimeoutMs)) {
                TEST_FAILURE("Server failed to get connected before timeout!");
                return;
            }
        }

        //
        // Create a stream on the client
        //
        QUIC_STREAM_OPEN_FLAGS StreamFlags =
            (Flags.UnidirectionalStream ?
                QUIC_STREAM_OPEN_FLAG_UNIDIRECTIONAL : QUIC_STREAM_OPEN_FLAG_NONE);
        Status =
            MsQuic->StreamOpen(
                ClientContext.Conn.Handle,
                StreamFlags,
                QuicAbortiveStreamHandler,
                &ClientContext,
                &ClientContext.Stream.Handle);
        if (QUIC_FAILED(Status)) {
            TEST_FAILURE("MsQuic->StreamOpen failed, 0x%x.", Status);
            return;
        }
        Status =
            MsQuic->StreamStart(
                ClientContext.Stream.Handle,
                QUIC_STREAM_START_FLAG_IMMEDIATE);
        if (QUIC_FAILED(Status)) {
            TEST_FAILURE("MsQuic->StreamStart failed, 0x%x.", Status);
            return;
        }

        if (!Flags.DelayStreamCreation) {
            QUIC_SETTINGS Settings{0};
            if (Flags.UnidirectionalStream) {
                Settings.PeerUnidiStreamCount = StreamCount;
                Settings.IsSet.PeerUnidiStreamCount = TRUE;
            } else {
                Settings.PeerBidiStreamCount = StreamCount;
                Settings.IsSet.PeerBidiStreamCount = TRUE;
            }
            Status =
                MsQuic->SetParam(
                    ServerContext.Conn.Handle,
                    QUIC_PARAM_CONN_SETTINGS,
                    sizeof(Settings),
                    &Settings);
            if (QUIC_FAILED(Status)) {
                TEST_FAILURE("MsQuic->SetParam QUIC_PARAM_CONN_SETTINGS failed, 0x%x", Status);
                return;
            }
        }

        if (Flags.WaitForStream && !Flags.DelayStreamCreation) {
            if (!CxPlatEventWaitWithTimeout(ServerContext.StreamEvent.Handle, TimeoutMs)) {
                TEST_FAILURE("Server failed to get stream before timeout!");
                return;
            }
        }

        if (Flags.SendDataOnStream) {
            Status =
                MsQuic->StreamSend(
                    ClientContext.Stream.Handle,
                    Buffer,
                    1,
                    QUIC_SEND_FLAG_NONE,
                    nullptr); // send contxt
            if (QUIC_FAILED(Status)) {
                TEST_FAILURE("MsQuic->StreamSend failed, 0x%x.", Status);
                return;
            }
        }

        if (Flags.ClientShutdown && !Flags.DelayClientShutdown) {
            Status =
                MsQuic->StreamShutdown(
                    ClientContext.Stream.Handle,
                    ShutdownFlags,
                    ExpectedError);
            if (QUIC_FAILED(Status)) {
                TEST_FAILURE("MsQuic->StreamShutdown failed, 0x%x.", Status);
                return;
            }
            CxPlatEventSet(ClientContext.TestEvent.Handle);
        }

        if (Flags.DelayStreamCreation) {
            QUIC_SETTINGS Settings{0};
            if (Flags.UnidirectionalStream) {
                Settings.PeerUnidiStreamCount = StreamCount;
                Settings.IsSet.PeerUnidiStreamCount = TRUE;
            } else {
                Settings.PeerBidiStreamCount = StreamCount;
                Settings.IsSet.PeerBidiStreamCount = TRUE;
            }
            Status =
                MsQuic->SetParam(
                    ServerContext.Conn.Handle,
                    QUIC_PARAM_CONN_SETTINGS,
                    sizeof(Settings),
                    &Settings);
            if (QUIC_FAILED(Status)) {
                TEST_FAILURE("MsQuic->SetParam QUIC_PARAM_CONN_SETTINGS failed, 0x%x", Status);
                return;
            }
        }

        if (Flags.ClientShutdown && Flags.DelayClientShutdown) {
            Status =
                MsQuic->StreamShutdown(
                    ClientContext.Stream.Handle,
                    ShutdownFlags,
                    ExpectedError);
            if (QUIC_FAILED(Status)) {
                TEST_FAILURE("MsQuic->StreamShutdown failed, 0x%x.", Status);
                return;
            }
            CxPlatEventSet(ClientContext.TestEvent.Handle);
        }

        //
        // In these test cases, the client won't receive any packets, so signal success.
        //
        if (Flags.ClientShutdown && Flags.UnidirectionalStream && Flags.ShutdownDirection == ShutdownReceive) {
            ServerContext.TestResult = ExpectedError;
            ServerContext.Passed = true;
            CxPlatEventSet(ServerContext.TestEvent.Handle);
        } else if (!Flags.ClientShutdown && Flags.UnidirectionalStream && Flags.ShutdownDirection == ShutdownSend) {
            ClientContext.TestResult = ExpectedError;
            ClientContext.Passed = true;
            CxPlatEventSet(ClientContext.TestEvent.Handle);
        }

        if (!Flags.ClientShutdown) {
            if (!CxPlatEventWaitWithTimeout(ClientContext.TestEvent.Handle, TimeoutMs)) {
                TEST_FAILURE("Client failed to shutdown before timeout!");
                return;
            }
            if (!CxPlatEventWaitWithTimeout(ServerContext.TestEvent.Handle, TimeoutMs)) {
                TEST_FAILURE("Server failed to shutdown before timeout!");
                return;
            }
            if (ExpectedError != ClientContext.TestResult) {
                TEST_FAILURE("Expected error (0x%x) is not equal to actual result (0x%x).", ExpectedError, ClientContext.TestResult);
            }
            TEST_EQUAL(ExpectedError, ClientContext.TestResult);
            TEST_TRUE(ClientContext.Passed);
        } else {
            if (!CxPlatEventWaitWithTimeout(ServerContext.TestEvent.Handle,TimeoutMs )) {
                TEST_FAILURE("Server failed to shutdown before timeout!");
                return;
            }
            if (!CxPlatEventWaitWithTimeout(ClientContext.TestEvent.Handle, TimeoutMs)) {
                TEST_FAILURE("Client failed to shutdown before timeout!");
                return;
            }
            if (ExpectedError != ServerContext.TestResult) {
                TEST_FAILURE("Expected error (0x%x) is not equal to actual result (0x%x).", ExpectedError, ServerContext.TestResult);
            }
            TEST_EQUAL(ExpectedError, ServerContext.TestResult);
            TEST_TRUE(ServerContext.Passed);
        }
    }
}

struct RecvResumeTestContext {
    RecvResumeTestContext(
        _In_ HQUIC ServerConfiguration,
        _In_ bool ServerParam,
        _In_ QUIC_RECEIVE_RESUME_SHUTDOWN_TYPE ShutdownTypeParam,
        _In_ QUIC_RECEIVE_RESUME_TYPE PauseTypeParam) :
            ServerConfiguration(ServerConfiguration),
            ShutdownType(ShutdownTypeParam),
            PauseType(PauseTypeParam),
            TestResult((uint32_t)QUIC_STATUS_INTERNAL_ERROR),
            Server(ServerParam),
            ReceiveCallbackCount(0)
    { }
    HQUIC ServerConfiguration;
    CxPlatEvent ConnectedEvent;
    CxPlatEvent StreamEvent;
    CxPlatEvent TestEvent;
    ConnectionScope Conn;
    StreamScope Stream;
    uint8_t* PendingBuffer;
    QUIC_RECEIVE_RESUME_SHUTDOWN_TYPE ShutdownType;
    QUIC_RECEIVE_RESUME_TYPE PauseType;
    uint32_t ConsumeBufferAmount;
    uint32_t AvailableBuffer;
    uint32_t TestResult;
    uint8_t Passed : 1;
    uint8_t Server : 1;
    uint8_t ShutdownOnly : 1;
    uint8_t ReceiveCallbackCount : 3;
};

_IRQL_requires_max_(PASSIVE_LEVEL)
_Function_class_(QUIC_STREAM_CALLBACK)
static
QUIC_STATUS
QUIC_API
QuicRecvResumeStreamHandler(
    _In_ HQUIC /*QuicStream*/,
    _In_opt_ void* Context,
    _Inout_ QUIC_STREAM_EVENT* Event
    )
{
    RecvResumeTestContext* TestContext = (RecvResumeTestContext*) Context;
    QUIC_STATUS Status = QUIC_STATUS_SUCCESS;
    switch (Event->Type) {
        case QUIC_STREAM_EVENT_START_COMPLETE:
            break;
        case QUIC_STREAM_EVENT_RECEIVE:
            if (TestContext->Server) {

                if (Event->RECEIVE.BufferCount == 0 &&
                    (Event->RECEIVE.Flags & QUIC_RECEIVE_FLAG_FIN)) {
                    break; // Ignore FIN only receive indications.
                }

                if ((uint64_t)TestContext->ConsumeBufferAmount > Event->RECEIVE.TotalBufferLength) {
                    TEST_FAILURE("Not enough buffer received: %u (expected %u)",
                        (uint32_t)Event->RECEIVE.TotalBufferLength,
                        TestContext->ConsumeBufferAmount);
                    break;
                }

                TestContext->AvailableBuffer = (uint32_t)Event->RECEIVE.TotalBufferLength;
                Event->RECEIVE.TotalBufferLength = TestContext->ConsumeBufferAmount;

                if (TestContext->ReceiveCallbackCount == 0) {
                    if (TestContext->PauseType == ReturnStatusPending) {
                        if (Event->RECEIVE.BufferCount == 0) {
                            TEST_FAILURE("No buffers!");
                            break;
                        }
                        if (Event->RECEIVE.BufferCount > 1) {
                            TEST_FAILURE("Too many buffers! %u", Event->RECEIVE.BufferCount);
                            break;
                        }
                        TestContext->PendingBuffer = Event->RECEIVE.Buffers[0].Buffer;
                        Status = QUIC_STATUS_PENDING;
                    } else if(TestContext->PauseType == ReturnStatusContinue) {
                        TestContext->ConsumeBufferAmount = TestContext->AvailableBuffer - TestContext->ConsumeBufferAmount;
                        Status = QUIC_STATUS_CONTINUE;
                    }
                }

                TestContext->ReceiveCallbackCount++;
                //
                // Calculate test success/failure.
                //
                if (Event->RECEIVE.TotalBufferLength == TestContext->ConsumeBufferAmount) {
                    TestContext->Passed = true;
                    TestContext->TestResult = (uint32_t) QUIC_STATUS_SUCCESS;
                } else {
                    TestContext->TestResult = (uint32_t) QUIC_STATUS_INVALID_STATE;
                }
                if (TestContext->PauseType != ReturnStatusContinue || TestContext->ReceiveCallbackCount > 1) {
                    CxPlatEventSet(TestContext->TestEvent.Handle);
                }
            }
            break;
        case QUIC_STREAM_EVENT_SEND_COMPLETE:
            break;
        case QUIC_STREAM_EVENT_PEER_SEND_SHUTDOWN:
            if (TestContext->ShutdownType == GracefulShutdown) {
                if (TestContext->ShutdownOnly) {
                    CxPlatEventSet(TestContext->TestEvent.Handle);
                }
            } else {
                TestContext->Passed = false;
                TestContext->TestResult = (uint32_t) QUIC_STATUS_INVALID_STATE;
            }
            break;
        case QUIC_STREAM_EVENT_PEER_SEND_ABORTED:
            if (TestContext->ShutdownType == AbortShutdown) {
                TestContext->ConsumeBufferAmount = TestContext->AvailableBuffer;
                //
                // Don't hang waiting for a receive indication.
                //
                CxPlatEventSet(TestContext->TestEvent.Handle);
            } else {
                TestContext->Passed = false;
                TestContext->TestResult = (uint32_t) QUIC_STATUS_INVALID_STATE;
            }
            break;
        case QUIC_STREAM_EVENT_PEER_RECEIVE_ABORTED:
            TestContext->Passed = false;
            TestContext->TestResult = (uint32_t) QUIC_STATUS_INVALID_STATE;
            break;
        case QUIC_STREAM_EVENT_SEND_SHUTDOWN_COMPLETE:
            break;
        case QUIC_STREAM_EVENT_SHUTDOWN_COMPLETE:
            if (!TestContext->Passed) {
                TestContext->Passed = false;
                TestContext->TestResult = (uint32_t) QUIC_STATUS_CONNECTION_IDLE;
            }
            break;
        case QUIC_STREAM_EVENT_IDEAL_SEND_BUFFER_SIZE:
            break;
        default:
            break;
    }
    return Status;
}

_IRQL_requires_max_(PASSIVE_LEVEL)
_Function_class_(QUIC_CONNECTION_CALLBACK)
static
QUIC_STATUS
QUIC_API
QuicRecvResumeConnectionHandler(
    _In_ HQUIC /* QuicConnection */,
    _In_opt_ void* Context,
    _Inout_ QUIC_CONNECTION_EVENT* Event
    )
{
    RecvResumeTestContext* TestContext = (RecvResumeTestContext*) Context;
    switch (Event->Type) {
        case QUIC_CONNECTION_EVENT_PEER_STREAM_STARTED:
            MsQuic->SetCallbackHandler(
                Event->PEER_STREAM_STARTED.Stream,
                (void*)QuicRecvResumeStreamHandler,
                Context);
            TestContext->Stream.Handle = Event->PEER_STREAM_STARTED.Stream;
            CxPlatEventSet(TestContext->StreamEvent.Handle);
            return QUIC_STATUS_SUCCESS;
        case QUIC_CONNECTION_EVENT_CONNECTED:
            CxPlatEventSet(TestContext->ConnectedEvent.Handle);
            __fallthrough;
        case QUIC_CONNECTION_EVENT_IDEAL_PROCESSOR_CHANGED:
            __fallthrough;
        case QUIC_CONNECTION_EVENT_SHUTDOWN_COMPLETE:
            __fallthrough;
        case QUIC_CONNECTION_EVENT_SHUTDOWN_INITIATED_BY_PEER:
            __fallthrough;
        case QUIC_CONNECTION_EVENT_SHUTDOWN_INITIATED_BY_TRANSPORT:
            __fallthrough;
        case QUIC_CONNECTION_EVENT_STREAMS_AVAILABLE:
            __fallthrough;
        case QUIC_CONNECTION_EVENT_DATAGRAM_STATE_CHANGED:
            __fallthrough;
        case QUIC_CONNECTION_EVENT_DATAGRAM_RECEIVED:
            __fallthrough;
        case QUIC_CONNECTION_EVENT_DATAGRAM_SEND_STATE_CHANGED:
            __fallthrough;
        case QUIC_CONNECTION_EVENT_RESUMED:
            __fallthrough;
        case QUIC_CONNECTION_EVENT_PEER_NEEDS_STREAMS:
            __fallthrough;
        case QUIC_CONNECTION_EVENT_RESUMPTION_TICKET_RECEIVED:
            return QUIC_STATUS_SUCCESS;
        default:
            TEST_FAILURE(
                "Invalid Connection event! Context: 0x%p, Event: %d",
                Context,
                Event->Type);
            return QUIC_STATUS_NOT_SUPPORTED;
    }
}


_IRQL_requires_max_(PASSIVE_LEVEL)
_Function_class_(QUIC_LISTENER_CALLBACK)
static
QUIC_STATUS
QUIC_API
QuicRecvResumeListenerHandler(
    _In_ MsQuicListener* /* QuicListener */,
    _In_opt_ void* Context,
    _Inout_ QUIC_LISTENER_EVENT* Event
    )
{
    RecvResumeTestContext* TestContext = (RecvResumeTestContext*)Context;
    switch (Event->Type) {
        case QUIC_LISTENER_EVENT_NEW_CONNECTION:
            TestContext->Conn.Handle = Event->NEW_CONNECTION.Connection;
            MsQuic->SetCallbackHandler(TestContext->Conn.Handle, (void*) QuicRecvResumeConnectionHandler, Context);
            return MsQuic->ConnectionSetConfiguration(Event->NEW_CONNECTION.Connection, TestContext->ServerConfiguration);
        case QUIC_LISTENER_EVENT_STOP_COMPLETE:
            return QUIC_STATUS_SUCCESS;
        default:
            TEST_FAILURE(
                "Invalid listener event! Context: 0x%p, Event: %d",
                Context,
                Event->Type);
            return QUIC_STATUS_INVALID_STATE;
    }
}

void
QuicTestReceiveResume(
    _In_ int Family,
    _In_ int SendBytes,
    _In_ int ConsumeBytes,
    _In_ QUIC_RECEIVE_RESUME_SHUTDOWN_TYPE ShutdownType,
    _In_ QUIC_RECEIVE_RESUME_TYPE PauseType,
    _In_ bool PauseFirst
    )
{
    uint32_t TimeoutMs = 2000;

    MsQuicRegistration Registration;
    TEST_TRUE(Registration.IsValid());

    MsQuicAlpn Alpn("MsQuicTest");

    MsQuicConfiguration ServerConfiguration(Registration, Alpn, ServerSelfSignedCredConfig);
    TEST_TRUE(ServerConfiguration.IsValid());

    MsQuicCredentialConfig ClientCredConfig;
    MsQuicConfiguration ClientConfiguration(Registration, Alpn, ClientCredConfig);
    TEST_TRUE(ClientConfiguration.IsValid());

    uint32_t SendSize = SendBytes;
    QUIC_ADDRESS_FAMILY QuicAddrFamily = (Family == 4) ? QUIC_ADDRESS_FAMILY_INET : QUIC_ADDRESS_FAMILY_INET6;
    QuicAddr ServerLocalAddr;
    QuicBufferScope Buffer(SendSize);
    RecvResumeTestContext ServerContext(ServerConfiguration, true, ShutdownType, PauseType), ClientContext(nullptr, false, ShutdownType, PauseType);
    ServerContext.ConsumeBufferAmount = ConsumeBytes;

    {
        //
        // Start the server.
        //
        MsQuicListener Listener(Registration, CleanUpManual, QuicRecvResumeListenerHandler, &ServerContext);
        TEST_QUIC_SUCCEEDED(Listener.GetInitStatus());
        TEST_QUIC_SUCCEEDED(Listener.Start(Alpn));
        TEST_QUIC_SUCCEEDED(Listener.GetLocalAddr(ServerLocalAddr));

        //
        // Start the client.
        //
        QUIC_STATUS Status =
            MsQuic->ConnectionOpen(
                Registration,
                QuicRecvResumeConnectionHandler,
                &ClientContext,
                &ClientContext.Conn.Handle);
        if (QUIC_FAILED(Status)) {
            TEST_FAILURE("MsQuic->ConnectionOpen failed, 0x%x.", Status);
            return;
        }

        Status =
            MsQuic->ConnectionStart(
                ClientContext.Conn.Handle,
                ClientConfiguration,
                QuicAddrFamily,
                QUIC_TEST_LOOPBACK_FOR_AF(QuicAddrFamily),
                ServerLocalAddr.GetPort());
        if (QUIC_FAILED(Status)) {
            TEST_FAILURE("MsQuic->ConnectionStart failed, 0x%x.", Status);
            return;
        }

        if (!CxPlatEventWaitWithTimeout(ClientContext.ConnectedEvent.Handle, TimeoutMs)) {
            TEST_FAILURE("Client failed to get connected before timeout!");
            return;
        }
        if (!CxPlatEventWaitWithTimeout(ServerContext.ConnectedEvent.Handle, TimeoutMs)) {
            TEST_FAILURE("Server failed to get connected before timeout!");
            return;
        }

        QUIC_SETTINGS Settings{0};
        Settings.PeerUnidiStreamCount = 1;
        Settings.IsSet.PeerUnidiStreamCount = TRUE;
        Status =
            MsQuic->SetParam(
                ServerContext.Conn.Handle,
                QUIC_PARAM_CONN_SETTINGS,
                sizeof(Settings),
                &Settings);
        if (QUIC_FAILED(Status)) {
            TEST_FAILURE("MsQuic->SetParam QUIC_PARAM_CONN_SETTINGS failed, 0x%x", Status);
            return;
        }

        Status =
            MsQuic->StreamOpen(
                ClientContext.Conn.Handle,
                QUIC_STREAM_OPEN_FLAG_UNIDIRECTIONAL,
                QuicRecvResumeStreamHandler,
                &ClientContext,
                &ClientContext.Stream.Handle);
        if (QUIC_FAILED(Status)) {
            TEST_FAILURE("MsQuic->StreamOpen failed, 0x%x.", Status);
            return;
        }

        Status =
            MsQuic->StreamStart(
                ClientContext.Stream.Handle,
                QUIC_STREAM_START_FLAG_IMMEDIATE);
        if (QUIC_FAILED(Status)) {
            TEST_FAILURE("MsQuic->StreamStart failed, 0x%x.", Status);
            return;
        }

        if (!CxPlatEventWaitWithTimeout(ServerContext.StreamEvent.Handle, TimeoutMs)) {
            TEST_FAILURE("Server failed to get stream before timeout!");
            return;
        }

        if (PauseFirst) {
            Status =
                MsQuic->StreamReceiveSetEnabled(
                    ServerContext.Stream.Handle,
                    FALSE);
            if (QUIC_FAILED(Status)) {
                TEST_FAILURE("PauseFirst MsQuic->StreamReceiveSetEnabled(FALSE) failed, 0x%x", Status);
                return;
            }
        }

        Status =
            MsQuic->StreamSend(
                ClientContext.Stream.Handle,
                Buffer,
                1,
                QUIC_SEND_FLAG_NONE,
                nullptr); // send contxt
        if (QUIC_FAILED(Status)) {
            TEST_FAILURE("MsQuic->StreamSend failed, 0x%x.", Status);
            return;
        }

        if (PauseFirst) {
            Status =
                MsQuic->StreamReceiveSetEnabled(
                    ServerContext.Stream.Handle,
                    TRUE);
            if (QUIC_FAILED(Status)) {
                TEST_FAILURE("PauseFirst MsQuic->StreamReceiveSetEnabled(TRUE) failed, 0x%x", Status);
                return;
            }
        }

        //
        // Wait for send to be received/paused.
        //
        if (!CxPlatEventWaitWithTimeout(ServerContext.TestEvent.Handle, TimeoutMs)) {
            TEST_FAILURE("Server failed to get stream data/pause before timeout!");
            return;
        }

        //
        // Calculate next amount of buffer to consume, except for
        // STATUS_CONTINUE cases (because that always consumes all buffer).
        //
        if (PauseType != ReturnStatusContinue) {
            ServerContext.ConsumeBufferAmount = SendSize - ServerContext.ConsumeBufferAmount;
        }

        if (ShutdownType) {
            Status =
                MsQuic->StreamShutdown(
                    ClientContext.Stream.Handle,
                    (ShutdownType == GracefulShutdown) ?
                        QUIC_STREAM_SHUTDOWN_FLAG_GRACEFUL : QUIC_STREAM_SHUTDOWN_FLAG_ABORT,
                    ConsumeBytes + SendBytes);
            if (QUIC_FAILED(Status)) {
                TEST_FAILURE("MsQuic->StreamShutdown failed, 0x%x", Status);
                return;
            }
        }

        if (PauseType == ReturnStatusPending) {
            if (ShutdownType == AbortShutdown) {
                //
                // Wait for the shutdown to be received to test if the buffer has been freed.
                //
                if (!CxPlatEventWaitWithTimeout(ServerContext.TestEvent.Handle, TimeoutMs)) {
                    TEST_FAILURE("Server failed to get shutdown before timeout!");
                    return;
                }
                CxPlatSecureZeroMemory(ServerContext.PendingBuffer, SendSize);
            }
            //
            // Indicate the buffer has been consumed.
            //
            MsQuic->StreamReceiveComplete(
                ServerContext.Stream.Handle,
                SendBytes);
            ServerContext.AvailableBuffer = ServerContext.ConsumeBufferAmount;
        } else if (PauseType == ReturnConsumedBytes) {
            //
            // Resume receive callbacks.
            //
            Status =
                MsQuic->StreamReceiveSetEnabled(
                    ServerContext.Stream.Handle,
                    TRUE);
            if (QUIC_FAILED(Status)) {
                TEST_FAILURE("MsQuic->StreamReceiveSetEnabled TRUE failed, 0x%x", Status);
                return;
            }

            if (!CxPlatEventWaitWithTimeout(ServerContext.TestEvent.Handle, TimeoutMs)) {
                TEST_FAILURE("Server failed to resume receive before timeout!");
                return;
            }
        }

        //
        // Validate received amount is expected.
        //
        if (ServerContext.AvailableBuffer != ServerContext.ConsumeBufferAmount) {
            TEST_FAILURE("ServerContext.ConsumeBufferAmount was %u, expected %u",
                ServerContext.ConsumeBufferAmount,
                ServerContext.AvailableBuffer);
        }
        if (QUIC_STATUS_SUCCESS != ServerContext.TestResult) {
            TEST_FAILURE("ServerContext.TestResult was 0x%x, expected 0x%x",
                ServerContext.TestResult,
                QUIC_STATUS_SUCCESS);
        }
        TEST_TRUE(ServerContext.Passed);
    }
}

void
QuicTestReceiveResumeNoData(
    _In_ int Family,
    _In_ QUIC_RECEIVE_RESUME_SHUTDOWN_TYPE ShutdownType
    )
{
    uint32_t TimeoutMs = 2000;

    MsQuicRegistration Registration;
    TEST_TRUE(Registration.IsValid());

    MsQuicAlpn Alpn("MsQuicTest");

    MsQuicConfiguration ServerConfiguration(Registration, Alpn, ServerSelfSignedCredConfig);
    TEST_TRUE(ServerConfiguration.IsValid());

    MsQuicCredentialConfig ClientCredConfig;
    MsQuicConfiguration ClientConfiguration(Registration, Alpn, ClientCredConfig);
    TEST_TRUE(ClientConfiguration.IsValid());

    QUIC_ADDRESS_FAMILY QuicAddrFamily = (Family == 4) ? QUIC_ADDRESS_FAMILY_INET : QUIC_ADDRESS_FAMILY_INET6;
    QuicAddr ServerLocalAddr;
    RecvResumeTestContext ServerContext(ServerConfiguration, true, ShutdownType, ReturnConsumedBytes), ClientContext(nullptr, false, ShutdownType, ReturnConsumedBytes);
    ServerContext.ShutdownOnly = true;

    {
        //
        // Start the server.
        //
        MsQuicListener Listener(Registration, CleanUpManual, QuicRecvResumeListenerHandler, &ServerContext);
        TEST_QUIC_SUCCEEDED(Listener.GetInitStatus());
        TEST_QUIC_SUCCEEDED(Listener.Start(Alpn));
        TEST_QUIC_SUCCEEDED(Listener.GetLocalAddr(ServerLocalAddr));

        //
        // Start the client.
        //
        QUIC_STATUS Status =
            MsQuic->ConnectionOpen(
                Registration,
                QuicRecvResumeConnectionHandler,
                &ClientContext,
                &ClientContext.Conn.Handle);
        if (QUIC_FAILED(Status)) {
            TEST_FAILURE("MsQuic->ConnectionOpen failed, 0x%x.", Status);
            return;
        }

        Status =
            MsQuic->ConnectionStart(
                ClientContext.Conn.Handle,
                ClientConfiguration,
                QuicAddrFamily,
                QUIC_TEST_LOOPBACK_FOR_AF(QuicAddrFamily),
                ServerLocalAddr.GetPort());
        if (QUIC_FAILED(Status)) {
            TEST_FAILURE("MsQuic->ConnectionStart failed, 0x%x.", Status);
            return;
        }

        if (!CxPlatEventWaitWithTimeout(ClientContext.ConnectedEvent.Handle, TimeoutMs)) {
            TEST_FAILURE("Client failed to get connected before timeout!");
            return;
        }
        if (!CxPlatEventWaitWithTimeout(ServerContext.ConnectedEvent.Handle, TimeoutMs)) {
            TEST_FAILURE("Server failed to get connected before timeout!");
            return;
        }

        QUIC_SETTINGS Settings{ 0 };
        Settings.PeerUnidiStreamCount = 1;
        Settings.IsSet.PeerUnidiStreamCount = TRUE;
        Status =
            MsQuic->SetParam(
                ServerContext.Conn.Handle,
                QUIC_PARAM_CONN_SETTINGS,
                sizeof(Settings),
                &Settings);
        if (QUIC_FAILED(Status)) {
            TEST_FAILURE("MsQuic->SetParam QUIC_PARAM_CONN_SETTINGS failed, 0x%x", Status);
            return;
        }

        Status =
            MsQuic->StreamOpen(
                ClientContext.Conn.Handle,
                QUIC_STREAM_OPEN_FLAG_UNIDIRECTIONAL,
                QuicRecvResumeStreamHandler,
                &ClientContext,
                &ClientContext.Stream.Handle);
        if (QUIC_FAILED(Status)) {
            TEST_FAILURE("MsQuic->StreamOpen failed, 0x%x.", Status);
            return;
        }

        Status =
            MsQuic->StreamStart(
                ClientContext.Stream.Handle,
                QUIC_STREAM_START_FLAG_IMMEDIATE);
        if (QUIC_FAILED(Status)) {
            TEST_FAILURE("MsQuic->StreamStart failed, 0x%x.", Status);
            return;
        }

        if (!CxPlatEventWaitWithTimeout(ServerContext.StreamEvent.Handle, TimeoutMs)) {
            TEST_FAILURE("Server failed to get stream before timeout!");
            return;
        }

        Status =
            MsQuic->StreamReceiveSetEnabled(
                ServerContext.Stream.Handle,
                FALSE);
        if (QUIC_FAILED(Status)) {
            TEST_FAILURE("PauseFirst MsQuic->StreamReceiveSetEnabled(FALSE) failed, 0x%x", Status);
            return;
        }

        Status =
            MsQuic->StreamShutdown(
                ClientContext.Stream.Handle,
                (ShutdownType == GracefulShutdown) ?
                    QUIC_STREAM_SHUTDOWN_FLAG_GRACEFUL : QUIC_STREAM_SHUTDOWN_FLAG_ABORT,
                QUIC_STATUS_SUCCESS);
        if (QUIC_FAILED(Status)) {
            TEST_FAILURE("MsQuic->StreamShutdown failed, 0x%x", Status);
            return;
        }

        if (ShutdownType == GracefulShutdown) {
            if (CxPlatEventWaitWithTimeout(ServerContext.TestEvent.Handle, TimeoutMs)) {
                TEST_FAILURE("Server got shutdown event when it shouldn't have!");
                return;
            }
            Status =
                MsQuic->StreamReceiveSetEnabled(
                    ServerContext.Stream.Handle,
                    TRUE);
            if (QUIC_FAILED(Status)) {
                TEST_FAILURE("PauseFirst MsQuic->StreamReceiveSetEnabled(TRUE) failed, 0x%x", Status);
                return;
            }
        }

        //
        // Validate the test was shutdown as expected.
        //
        if (!CxPlatEventWaitWithTimeout(ServerContext.TestEvent.Handle, TimeoutMs)) {
            TEST_FAILURE("Server failed to get shutdown before timeout!");
            return;
        }
    }
}

struct AckSendDelayTestContext {
    AckSendDelayTestContext() :
        SendBuffer(1, 200)
    {};
    HQUIC ServerConfiguration;
    QuicSendBuffer SendBuffer;
    CxPlatEvent ServerStreamStartedEvent;
    CxPlatEvent ClientReceiveDataEvent;
    CxPlatEvent ServerConnectedEvent;
    ConnectionScope ServerConnection;
    ConnectionScope ClientConnection;
    StreamScope ServerStream;
    StreamScope ClientStream;
    uint64_t AckCountStart;
    uint64_t AckCountStop;
};

_IRQL_requires_max_(PASSIVE_LEVEL)
_Function_class_(QUIC_STREAM_CALLBACK)
static
QUIC_STATUS
QUIC_API
QuicAckDelayStreamHandler(
    _In_ HQUIC QuicStream,
    _In_opt_ void* Context,
    _Inout_ QUIC_STREAM_EVENT* Event
    )
{
    QUIC_STATUS Status = QUIC_STATUS_SUCCESS;
    AckSendDelayTestContext* TestContext = (AckSendDelayTestContext*)Context;
    if (TestContext->ServerStream.Handle == QuicStream) {
        //
        // Server side
        //
        switch (Event->Type) {
        case QUIC_STREAM_EVENT_RECEIVE:
            Event->RECEIVE.TotalBufferLength = 0;
            Status = MsQuic->StreamSend(
                QuicStream,
                TestContext->SendBuffer.Buffers,
                TestContext->SendBuffer.BufferCount,
                QUIC_SEND_FLAG_FIN,
                nullptr);
            if (QUIC_FAILED(Status)) {
                TEST_FAILURE("Server failed to send to send data back 0x%x", Status);
                return Status;
            }
            break;
        default:
            break;
        }
    } else {
        if (TestContext->ClientStream.Handle != QuicStream) {
            TEST_FAILURE("Client stream is wrong?! %p vs %p",
                TestContext->ClientStream.Handle,
                QuicStream);
            return QUIC_STATUS_INVALID_STATE;
        }
        //
        // Client side
        //
        switch (Event->Type) {
        case QUIC_STREAM_EVENT_RECEIVE: {
            QUIC_STATISTICS_V2 Stats{};
            uint32_t StatsSize = sizeof(Stats);
            Status = MsQuic->GetParam(
                TestContext->ClientConnection.Handle,
                QUIC_PARAM_CONN_STATISTICS_V2,
                &StatsSize,
                &Stats);
            if (QUIC_FAILED(Status)) {
                TEST_FAILURE("Client failed to query statistics on receive 0x%x", Status);
                return Status;
            }
            TestContext->AckCountStop = Stats.RecvValidAckFrames;
            Event->RECEIVE.TotalBufferLength = 0;
            CxPlatEventSet(TestContext->ClientReceiveDataEvent.Handle);
            break;
        }
        default:
            break;
        }
    }
    return Status;
}

_IRQL_requires_max_(PASSIVE_LEVEL)
_Function_class_(QUIC_CONNECTION_CALLBACK)
static
QUIC_STATUS
QUIC_API
QuicAckDelayConnectionHandler(
    _In_ HQUIC QuicConnection,
    _In_opt_ void* Context,
    _Inout_ QUIC_CONNECTION_EVENT* Event
    )
{
    AckSendDelayTestContext* TestContext = (AckSendDelayTestContext*)Context;
    if (TestContext->ServerConnection == QuicConnection) {
        //
        // Server side
        //
        switch (Event->Type) {
        case QUIC_CONNECTION_EVENT_CONNECTED:
            CxPlatEventSet(TestContext->ServerConnectedEvent.Handle);
            break;
        case QUIC_CONNECTION_EVENT_PEER_STREAM_STARTED:
            MsQuic->SetCallbackHandler(
                Event->PEER_STREAM_STARTED.Stream,
                (void*)QuicAckDelayStreamHandler,
                Context);
            TestContext->ServerStream.Handle = Event->PEER_STREAM_STARTED.Stream;
            CxPlatEventSet(TestContext->ServerStreamStartedEvent.Handle);
            break;
        default:
            break;
        }
    } else {
        if(TestContext->ClientConnection.Handle != QuicConnection) {
            TEST_FAILURE("Client connection is wrong?! %p vs %p",
                TestContext->ClientConnection.Handle,
                QuicConnection);
            return QUIC_STATUS_INVALID_STATE;
        }
        //
        // Client side
        //
        switch(Event->Type) {
        case QUIC_CONNECTION_EVENT_CONNECTED:
            // CxPlatEventSet(TestContext->ServerConnectedEvent.Handle);
            break;
        default:
            break;
        }
    }
    return QUIC_STATUS_SUCCESS;
}

_IRQL_requires_max_(PASSIVE_LEVEL)
_Function_class_(QUIC_LISTENER_CALLBACK)
static
QUIC_STATUS
QUIC_API
QuicAckDelayListenerHandler(
    _In_ MsQuicListener* /* QuicListener */,
    _In_opt_ void* Context,
    _Inout_ QUIC_LISTENER_EVENT* Event
    )
{
    AckSendDelayTestContext* TestContext = (AckSendDelayTestContext*)Context;
    switch (Event->Type) {
        case QUIC_LISTENER_EVENT_NEW_CONNECTION:
            TestContext->ServerConnection.Handle = Event->NEW_CONNECTION.Connection;
            MsQuic->SetCallbackHandler(TestContext->ServerConnection.Handle, (void*) QuicAckDelayConnectionHandler, Context);
            return MsQuic->ConnectionSetConfiguration(Event->NEW_CONNECTION.Connection, TestContext->ServerConfiguration);
        case QUIC_LISTENER_EVENT_STOP_COMPLETE:
            return QUIC_STATUS_SUCCESS;
        default:
            TEST_FAILURE(
                "Invalid listener event! Context: 0x%p, Event: %d",
                Context,
                Event->Type);
            return QUIC_STATUS_INVALID_STATE;
    }
}

void
QuicTestAckSendDelay(
    _In_ int Family
    )
{
    const uint32_t TimeoutMs = 3000;
    const uint32_t AckDelayMs = 1000;
    MsQuicRegistration Registration;
    TEST_TRUE(Registration.IsValid());

    MsQuicAlpn Alpn("MsQuicTest");

    MsQuicSettings Settings{};
    Settings.SetMinimumMtu(1280).SetMaximumMtu(1280);
    Settings.SetIdleTimeoutMs(TimeoutMs);
    Settings.SetMaxAckDelayMs(AckDelayMs);
    Settings.SetPeerBidiStreamCount(1);

    MsQuicConfiguration ServerConfiguration(Registration, Alpn, Settings, ServerSelfSignedCredConfig);
    TEST_TRUE(ServerConfiguration.IsValid());

    MsQuicCredentialConfig ClientCredConfig;
    MsQuicConfiguration ClientConfiguration(Registration, Alpn, Settings, ClientCredConfig);
    TEST_TRUE(ClientConfiguration.IsValid());

    QUIC_ADDRESS_FAMILY QuicAddrFamily = (Family == 4) ? QUIC_ADDRESS_FAMILY_INET : QUIC_ADDRESS_FAMILY_INET6;
    QuicAddr ServerLocalAddr;

    {
        AckSendDelayTestContext TestContext {};

        TestContext.ServerConfiguration = ServerConfiguration;
        //
        // Start the server.
        //
        MsQuicListener Listener(Registration, CleanUpManual, QuicAckDelayListenerHandler, &TestContext);
        TEST_QUIC_SUCCEEDED(Listener.GetInitStatus());
        TEST_QUIC_SUCCEEDED(Listener.Start(Alpn));
        TEST_QUIC_SUCCEEDED(Listener.GetLocalAddr(ServerLocalAddr));

        //
        // Start the client.
        //
        QUIC_STATUS Status =
            MsQuic->ConnectionOpen(
                Registration,
                QuicAckDelayConnectionHandler,
                &TestContext,
                &TestContext.ClientConnection.Handle);
        if (QUIC_FAILED(Status)) {
            TEST_FAILURE("MsQuic->ConnectionOpen failed, 0x%x.", Status);
            return;
        }

        Status =
            MsQuic->ConnectionStart(
                TestContext.ClientConnection.Handle,
                ClientConfiguration,
                QuicAddrFamily,
                QUIC_TEST_LOOPBACK_FOR_AF(QuicAddrFamily),
                ServerLocalAddr.GetPort());
        if (QUIC_FAILED(Status)) {
            TEST_FAILURE("MsQuic->ConnectionStart failed, 0x%x.", Status);
            return;
        }

        if (!CxPlatEventWaitWithTimeout(TestContext.ServerConnectedEvent.Handle, TimeoutMs)) {
            TEST_FAILURE("Server failed to get connected before timeout!");
            return;
        }

        //
        // Wait for connection to go silent before continuing
        //
        CxPlatSleep(100);

        QUIC_STATISTICS_V2 Stats{};
        uint32_t StatsSize = sizeof(Stats);
        Status =
            MsQuic->GetParam(
                TestContext.ClientConnection.Handle,
                QUIC_PARAM_CONN_STATISTICS_V2,
                &StatsSize,
                &Stats);
        if (QUIC_FAILED(Status)) {
            TEST_FAILURE("Client failed to query statistics at start 0x%x", Status);
            return;
        }
        TestContext.AckCountStart = Stats.RecvValidAckFrames;
        Status =
            MsQuic->StreamOpen(
                TestContext.ClientConnection.Handle,
                QUIC_STREAM_OPEN_FLAG_NONE,
                QuicAckDelayStreamHandler,
                &TestContext,
                &TestContext.ClientStream.Handle);
        if (QUIC_FAILED(Status)) {
            TEST_FAILURE("Client failed to open stream 0x%x", Status);
            return;
        }
        Status =
            MsQuic->StreamSend(
                TestContext.ClientStream.Handle,
                TestContext.SendBuffer.Buffers,
                TestContext.SendBuffer.BufferCount,
                QUIC_SEND_FLAG_START,
                nullptr);
        if (QUIC_FAILED(Status)) {
            TEST_FAILURE("Client failed to send data 0x%x", Status);
        }

        if (!CxPlatEventWaitWithTimeout(TestContext.ClientReceiveDataEvent.Handle, TimeoutMs)) {
            TEST_FAILURE("Client failed to receive data before timeout!");
            return;
        }

        TEST_EQUAL(TestContext.AckCountStop - TestContext.AckCountStart, 1);
    }
}

struct AbortRecvTestContext {
    QUIC_ABORT_RECEIVE_TYPE Type;
    CxPlatEvent ServerStreamRecv;
    CxPlatEvent ServerStreamShutdown;
    MsQuicStream* ServerStream {nullptr};
};

QUIC_STATUS
AbortRecvStreamCallback(
    _In_ MsQuicStream* Stream,
    _In_opt_ void* Context,
    _Inout_ QUIC_STREAM_EVENT* Event
    )
{
    auto TestContext = (AbortRecvTestContext*)Context;
    if (Event->Type == QUIC_STREAM_EVENT_RECEIVE) {
        TestContext->ServerStreamRecv.Set();
        if (TestContext->Type == QUIC_ABORT_RECEIVE_PAUSED) {
            Event->RECEIVE.TotalBufferLength = 0;
        } else if (TestContext->Type == QUIC_ABORT_RECEIVE_PENDING) {
            return QUIC_STATUS_PENDING;
        }
    } else if (Event->Type == QUIC_STREAM_EVENT_SHUTDOWN_COMPLETE) {
        TestContext->ServerStreamShutdown.Set();
        Stream->ConnectionShutdown(1);
    }
    return QUIC_STATUS_SUCCESS;
}

QUIC_STATUS
AbortRecvConnCallback(
    _In_ MsQuicConnection* /* Connection */,
    _In_opt_ void* Context,
    _Inout_ QUIC_CONNECTION_EVENT* Event
    )
{
    auto TestContext = (AbortRecvTestContext*)Context;
    if (Event->Type == QUIC_CONNECTION_EVENT_PEER_STREAM_STARTED) {
        TestContext->ServerStream = new(std::nothrow) MsQuicStream(Event->PEER_STREAM_STARTED.Stream, CleanUpAutoDelete, AbortRecvStreamCallback, Context);
        if (TestContext->Type == QUIC_ABORT_RECEIVE_INCOMPLETE) {
            TestContext->ServerStreamRecv.Set();
        }
    }
    return QUIC_STATUS_SUCCESS;
}

void
QuicTestAbortReceive(
    _In_ QUIC_ABORT_RECEIVE_TYPE Type
    )
{
    MsQuicRegistration Registration;
    TEST_QUIC_SUCCEEDED(Registration.GetInitStatus());

    MsQuicConfiguration ServerConfiguration(Registration, "MsQuicTest", MsQuicSettings().SetPeerUnidiStreamCount(1), ServerSelfSignedCredConfig);
    TEST_QUIC_SUCCEEDED(ServerConfiguration.GetInitStatus());

    MsQuicConfiguration ClientConfiguration(Registration, "MsQuicTest", MsQuicCredentialConfig());
    TEST_QUIC_SUCCEEDED(ClientConfiguration.GetInitStatus());

    AbortRecvTestContext RecvContext { Type };
    MsQuicAutoAcceptListener Listener(Registration, ServerConfiguration, AbortRecvConnCallback, &RecvContext);
    TEST_QUIC_SUCCEEDED(Listener.GetInitStatus());
    TEST_QUIC_SUCCEEDED(Listener.Start("MsQuicTest"));
    QuicAddr ServerLocalAddr;
    TEST_QUIC_SUCCEEDED(Listener.GetLocalAddr(ServerLocalAddr));

    MsQuicConnection Connection(Registration);
    TEST_QUIC_SUCCEEDED(Connection.GetInitStatus());
    TEST_QUIC_SUCCEEDED(Connection.Start(ClientConfiguration, ServerLocalAddr.GetFamily(), QUIC_TEST_LOOPBACK_FOR_AF(ServerLocalAddr.GetFamily()), ServerLocalAddr.GetPort()));

    MsQuicStream Stream(Connection, QUIC_STREAM_OPEN_FLAG_UNIDIRECTIONAL);
    TEST_QUIC_SUCCEEDED(Stream.GetInitStatus());

    uint8_t RawBuffer[100];
    QUIC_BUFFER Buffer { sizeof(RawBuffer), RawBuffer };
    if (Type == QUIC_ABORT_RECEIVE_INCOMPLETE) {
        TEST_QUIC_SUCCEEDED(Stream.Start(QUIC_STREAM_START_FLAG_IMMEDIATE));
    } else {
        TEST_QUIC_SUCCEEDED(Stream.Send(&Buffer, 1, QUIC_SEND_FLAG_START | QUIC_SEND_FLAG_FIN));
    }

    TEST_TRUE(RecvContext.ServerStreamRecv.WaitTimeout(TestWaitTimeout));
    TEST_QUIC_SUCCEEDED(RecvContext.ServerStream->Shutdown(1));
    TEST_TRUE(RecvContext.ServerStreamShutdown.WaitTimeout(TestWaitTimeout));
}

struct EcnTestContext {
    CxPlatEvent ServerStreamRecv;
    CxPlatEvent ServerStreamShutdown;
    MsQuicStream* ServerStream {nullptr};
    bool ServerStreamHasShutdown {false};

    static QUIC_STATUS StreamCallback(_In_ MsQuicStream* Stream, _In_opt_ void* Context, _Inout_ QUIC_STREAM_EVENT* Event) {
        auto TestContext = (EcnTestContext*)Context;
        if (Event->Type == QUIC_STREAM_EVENT_RECEIVE) {
            TestContext->ServerStreamRecv.Set();
        } else if (Event->Type == QUIC_STREAM_EVENT_SHUTDOWN_COMPLETE) {
            TestContext->ServerStreamHasShutdown = true;
            TestContext->ServerStreamShutdown.Set();
            Stream->ConnectionShutdown(1);
        }
        return QUIC_STATUS_SUCCESS;
    }

    static QUIC_STATUS ConnCallback(_In_ MsQuicConnection*, _In_opt_ void* Context, _Inout_ QUIC_CONNECTION_EVENT* Event) {
        auto TestContext = (EcnTestContext*)Context;
        if (Event->Type == QUIC_CONNECTION_EVENT_PEER_STREAM_STARTED) {
            TestContext->ServerStream = new(std::nothrow) MsQuicStream(Event->PEER_STREAM_STARTED.Stream, CleanUpAutoDelete, StreamCallback, Context);
        }
        return QUIC_STATUS_SUCCESS;
    }
};

void
QuicTestEcn(
    _In_ int Family
    )
{
    QUIC_ADDRESS_FAMILY QuicAddrFamily = (Family == 4) ? QUIC_ADDRESS_FAMILY_INET : QUIC_ADDRESS_FAMILY_INET6;

    //
    // Postive ECN test.
    //
    {
        TestScopeLogger logScope("Postive ECN test");
        MsQuicRegistration Registration;
        TEST_QUIC_SUCCEEDED(Registration.GetInitStatus());

        MsQuicConfiguration ServerConfiguration(Registration, "MsQuicTest", MsQuicSettings().SetPeerUnidiStreamCount(1), ServerSelfSignedCredConfig);
        TEST_QUIC_SUCCEEDED(ServerConfiguration.GetInitStatus());

        MsQuicConfiguration ClientConfiguration(Registration, "MsQuicTest", MsQuicSettings().SetEcnEnabled(true), MsQuicCredentialConfig());
        TEST_QUIC_SUCCEEDED(ClientConfiguration.GetInitStatus());

        EcnTestContext Context;
        MsQuicAutoAcceptListener Listener(Registration, ServerConfiguration, EcnTestContext::ConnCallback, &Context);
        TEST_QUIC_SUCCEEDED(Listener.GetInitStatus());
        TEST_QUIC_SUCCEEDED(Listener.Start("MsQuicTest"));
        QuicAddr ServerLocalAddr;
        TEST_QUIC_SUCCEEDED(Listener.GetLocalAddr(ServerLocalAddr));

        MsQuicConnection Connection(Registration);
        TEST_QUIC_SUCCEEDED(Connection.GetInitStatus());
        TEST_QUIC_SUCCEEDED(Connection.Start(ClientConfiguration, QuicAddrFamily, QUIC_TEST_LOOPBACK_FOR_AF(QuicAddrFamily), ServerLocalAddr.GetPort()));

        MsQuicStream Stream(Connection, QUIC_STREAM_OPEN_FLAG_UNIDIRECTIONAL);
        TEST_QUIC_SUCCEEDED(Stream.GetInitStatus());

        //
        // Open a stream, send some data and a FIN.
        //
        uint8_t RawBuffer[100];
        QUIC_BUFFER Buffer { sizeof(RawBuffer), RawBuffer };
        TEST_QUIC_SUCCEEDED(Stream.Send(&Buffer, 1, QUIC_SEND_FLAG_START | QUIC_SEND_FLAG_FIN));

        TEST_TRUE(Context.ServerStreamRecv.WaitTimeout(TestWaitTimeout));
        CxPlatSleep(50);

        TEST_TRUE(Context.ServerStreamShutdown.WaitTimeout(TestWaitTimeout));
        TEST_TRUE(Context.ServerStreamHasShutdown);

        QUIC_STATISTICS_V2 Stats;
        Connection.GetStatistics(&Stats);
        TEST_TRUE(Stats.EcnCapable);
    }

    //
    // Negative ECN test: network erasing ECT bit or incorrectly modifying ECT bit.
    //
    TestScopeLogger logScope1("network erasing ECT bit or incorrectly modifying ECT bit");
    for (int EcnType = CXPLAT_ECN_NON_ECT; EcnType <= CXPLAT_ECN_ECT_1; ++EcnType) {
        EcnModifyHelper EctEraser;
        MsQuicRegistration Registration;
        TEST_QUIC_SUCCEEDED(Registration.GetInitStatus());

        MsQuicConfiguration ServerConfiguration(Registration, "MsQuicTest", MsQuicSettings().SetPeerUnidiStreamCount(1), ServerSelfSignedCredConfig);
        TEST_QUIC_SUCCEEDED(ServerConfiguration.GetInitStatus());

        MsQuicConfiguration ClientConfiguration(Registration, "MsQuicTest", MsQuicSettings().SetEcnEnabled(true), MsQuicCredentialConfig());
        TEST_QUIC_SUCCEEDED(ClientConfiguration.GetInitStatus());

        EcnTestContext Context;
        MsQuicAutoAcceptListener Listener(Registration, ServerConfiguration, EcnTestContext::ConnCallback, &Context);
        TEST_QUIC_SUCCEEDED(Listener.GetInitStatus());
        TEST_QUIC_SUCCEEDED(Listener.Start("MsQuicTest"));
        QuicAddr ServerLocalAddr;
        TEST_QUIC_SUCCEEDED(Listener.GetLocalAddr(ServerLocalAddr));

        EctEraser.SetEcnType((CXPLAT_ECN_TYPE)EcnType);
        MsQuicConnection Connection(Registration);
        TEST_QUIC_SUCCEEDED(Connection.GetInitStatus());
        TEST_QUIC_SUCCEEDED(Connection.Start(ClientConfiguration, QuicAddrFamily, QUIC_TEST_LOOPBACK_FOR_AF(QuicAddrFamily), ServerLocalAddr.GetPort()));

        MsQuicStream Stream(Connection, QUIC_STREAM_OPEN_FLAG_UNIDIRECTIONAL);
        TEST_QUIC_SUCCEEDED(Stream.GetInitStatus());

        //
        // Open a stream, send some data and a FIN.
        //
        uint8_t RawBuffer[100];
        QUIC_BUFFER Buffer { sizeof(RawBuffer), RawBuffer };
        TEST_QUIC_SUCCEEDED(Stream.Send(&Buffer, 1, QUIC_SEND_FLAG_START | QUIC_SEND_FLAG_FIN));

        TEST_TRUE(Context.ServerStreamRecv.WaitTimeout(TestWaitTimeout));
        CxPlatSleep(50);
        TEST_TRUE(Context.ServerStreamShutdown.WaitTimeout(TestWaitTimeout));

        QUIC_STATISTICS_V2 Stats;
        Connection.GetStatistics(&Stats);
        TEST_FALSE(Stats.EcnCapable);
    }

    //
    // Negative ECN test: network erasing ECT bit or incorrectly modifying ECT bit after successful ECN validation.
    //
    TestScopeLogger logScope2("network erasing ECT bit or incorrectly modifying ECT bit successful ECN validation");
    for (int EcnType = CXPLAT_ECN_NON_ECT; EcnType <= CXPLAT_ECN_ECT_1; ++EcnType) {
        MsQuicRegistration Registration;
        TEST_QUIC_SUCCEEDED(Registration.GetInitStatus());

        MsQuicConfiguration ServerConfiguration(Registration, "MsQuicTest", MsQuicSettings().SetPeerUnidiStreamCount(1), ServerSelfSignedCredConfig);
        TEST_QUIC_SUCCEEDED(ServerConfiguration.GetInitStatus());

        MsQuicConfiguration ClientConfiguration(Registration, "MsQuicTest", MsQuicSettings().SetEcnEnabled(true), MsQuicCredentialConfig());
        TEST_QUIC_SUCCEEDED(ClientConfiguration.GetInitStatus());

        EcnTestContext Context;
        MsQuicAutoAcceptListener Listener(Registration, ServerConfiguration, EcnTestContext::ConnCallback, &Context);
        TEST_QUIC_SUCCEEDED(Listener.GetInitStatus());
        TEST_QUIC_SUCCEEDED(Listener.Start("MsQuicTest"));
        QuicAddr ServerLocalAddr;
        TEST_QUIC_SUCCEEDED(Listener.GetLocalAddr(ServerLocalAddr));

        MsQuicConnection Connection(Registration);
        TEST_QUIC_SUCCEEDED(Connection.GetInitStatus());
        TEST_QUIC_SUCCEEDED(Connection.Start(ClientConfiguration, QuicAddrFamily, QUIC_TEST_LOOPBACK_FOR_AF(QuicAddrFamily), ServerLocalAddr.GetPort()));

        MsQuicStream Stream(Connection, QUIC_STREAM_OPEN_FLAG_UNIDIRECTIONAL);
        TEST_QUIC_SUCCEEDED(Stream.GetInitStatus());

        //
        // Open a stream, send some data.
        //
        uint8_t RawBuffer[100];
        QUIC_BUFFER Buffer { sizeof(RawBuffer), RawBuffer };
        TEST_QUIC_SUCCEEDED(Stream.Send(&Buffer, 1, QUIC_SEND_FLAG_START));
        TEST_TRUE(Context.ServerStreamRecv.WaitTimeout(TestWaitTimeout));
        CxPlatSleep(50);
        QUIC_STATISTICS_V2 Stats;
        Connection.GetStatistics(&Stats);
        TEST_TRUE(Stats.EcnCapable);

        //
        // Send some more data.
        //
        EcnModifyHelper EctEraser;
        EctEraser.SetEcnType((CXPLAT_ECN_TYPE)EcnType);
        QUIC_BUFFER AnotherBuffer { sizeof(RawBuffer), RawBuffer };
        TEST_QUIC_SUCCEEDED(Stream.Send(&AnotherBuffer, 1, QUIC_SEND_FLAG_FIN));
        TEST_TRUE(Context.ServerStreamRecv.WaitTimeout(TestWaitTimeout));
        CxPlatSleep(50);
        TEST_TRUE(Context.ServerStreamShutdown.WaitTimeout(TestWaitTimeout));
        TEST_TRUE(Context.ServerStreamHasShutdown);
        Connection.GetStatistics(&Stats);
        TEST_FALSE(Stats.EcnCapable);
    }
}

struct SlowRecvTestContext {
    CxPlatEvent ServerStreamRecv;
    CxPlatEvent ServerStreamShutdown;
    MsQuicStream* ServerStream {nullptr};
    bool ServerStreamHasShutdown {false};

    static QUIC_STATUS StreamCallback(_In_ MsQuicStream* Stream, _In_opt_ void* Context, _Inout_ QUIC_STREAM_EVENT* Event) {
        auto TestContext = (SlowRecvTestContext*)Context;
        if (Event->Type == QUIC_STREAM_EVENT_RECEIVE) {
            TestContext->ServerStreamRecv.Set();
            return QUIC_STATUS_PENDING;
        } else if (Event->Type == QUIC_STREAM_EVENT_SHUTDOWN_COMPLETE) {
            TestContext->ServerStreamHasShutdown = true;
            TestContext->ServerStreamShutdown.Set();
            Stream->ConnectionShutdown(1);
        }
        return QUIC_STATUS_SUCCESS;
    }

    static QUIC_STATUS ConnCallback(_In_ MsQuicConnection*, _In_opt_ void* Context, _Inout_ QUIC_CONNECTION_EVENT* Event) {
        auto TestContext = (SlowRecvTestContext*)Context;
        if (Event->Type == QUIC_CONNECTION_EVENT_PEER_STREAM_STARTED) {
            TestContext->ServerStream = new(std::nothrow) MsQuicStream(Event->PEER_STREAM_STARTED.Stream, CleanUpAutoDelete, StreamCallback, Context);
        }
        return QUIC_STATUS_SUCCESS;
    }
};

void
QuicTestSlowReceive(
    void
    )
{
    MsQuicRegistration Registration;
    TEST_QUIC_SUCCEEDED(Registration.GetInitStatus());

    MsQuicConfiguration ServerConfiguration(Registration, "MsQuicTest", MsQuicSettings().SetPeerUnidiStreamCount(1), ServerSelfSignedCredConfig);
    TEST_QUIC_SUCCEEDED(ServerConfiguration.GetInitStatus());

    MsQuicConfiguration ClientConfiguration(Registration, "MsQuicTest", MsQuicCredentialConfig());
    TEST_QUIC_SUCCEEDED(ClientConfiguration.GetInitStatus());

    SlowRecvTestContext Context;
    MsQuicAutoAcceptListener Listener(Registration, ServerConfiguration, SlowRecvTestContext::ConnCallback, &Context);
    TEST_QUIC_SUCCEEDED(Listener.GetInitStatus());
    TEST_QUIC_SUCCEEDED(Listener.Start("MsQuicTest"));
    QuicAddr ServerLocalAddr;
    TEST_QUIC_SUCCEEDED(Listener.GetLocalAddr(ServerLocalAddr));

    MsQuicConnection Connection(Registration);
    TEST_QUIC_SUCCEEDED(Connection.GetInitStatus());
    TEST_QUIC_SUCCEEDED(Connection.Start(ClientConfiguration, ServerLocalAddr.GetFamily(), QUIC_TEST_LOOPBACK_FOR_AF(ServerLocalAddr.GetFamily()), ServerLocalAddr.GetPort()));

    MsQuicStream Stream(Connection, QUIC_STREAM_OPEN_FLAG_UNIDIRECTIONAL);
    TEST_QUIC_SUCCEEDED(Stream.GetInitStatus());

    //
    // Open a stream, send some data and a FIN.
    //
    uint8_t RawBuffer[100];
    QUIC_BUFFER Buffer { sizeof(RawBuffer), RawBuffer };
    TEST_QUIC_SUCCEEDED(Stream.Send(&Buffer, 1, QUIC_SEND_FLAG_START | QUIC_SEND_FLAG_FIN));

    //
    // Wait for the first received data on the server side. The handler always
    // returns pending, so make sure that pending is respected (no shutdown).
    //
    TEST_TRUE(Context.ServerStreamRecv.WaitTimeout(TestWaitTimeout));
    CxPlatSleep(50);
    TEST_FALSE(Context.ServerStreamHasShutdown);

    //
    // Complete the receive and drain only the first half of the data, and then
    // repeat the steps above to make sure we get another receive and it doesn't
    // shutdown the stream.
    //
    Context.ServerStream->ReceiveComplete(50);
    TEST_QUIC_SUCCEEDED(Context.ServerStream->ReceiveSetEnabled()); // Need to reenable because the partial receive completion pauses additional events.
    TEST_TRUE(Context.ServerStreamRecv.WaitTimeout(TestWaitTimeout));
    CxPlatSleep(50);
    TEST_FALSE(Context.ServerStreamHasShutdown);

    //
    // Receive the rest of the data and make sure the shutdown is then delivered.
    //
    Context.ServerStream->ReceiveComplete(50);
    TEST_TRUE(Context.ServerStreamShutdown.WaitTimeout(TestWaitTimeout));
    TEST_TRUE(Context.ServerStreamHasShutdown);
}

struct NthAllocFailTestContext {
    CxPlatEvent ServerStreamRecv;
    CxPlatEvent ServerStreamShutdown;
    MsQuicStream* ServerStream {nullptr};
    bool ServerStreamHasShutdown {false};

    static QUIC_STATUS StreamCallback(_In_ MsQuicStream* Stream, _In_opt_ void* Context, _Inout_ QUIC_STREAM_EVENT* Event) {
        auto TestContext = (NthAllocFailTestContext*)Context;
        if (Event->Type == QUIC_STREAM_EVENT_RECEIVE) {
            TestContext->ServerStreamRecv.Set();
        } else if (Event->Type == QUIC_STREAM_EVENT_SHUTDOWN_COMPLETE) {
            TestContext->ServerStreamHasShutdown = true;
            TestContext->ServerStreamShutdown.Set();
            Stream->ConnectionShutdown(1);
        }
        return QUIC_STATUS_SUCCESS;
    }

    static QUIC_STATUS ConnCallback(_In_ MsQuicConnection*, _In_opt_ void* Context, _Inout_ QUIC_CONNECTION_EVENT* Event) {
        auto TestContext = (NthAllocFailTestContext*)Context;
        if (Event->Type == QUIC_CONNECTION_EVENT_PEER_STREAM_STARTED) {
            TestContext->ServerStream = new(std::nothrow) MsQuicStream(Event->PEER_STREAM_STARTED.Stream, CleanUpAutoDelete, StreamCallback, Context);
        }
        return QUIC_STATUS_SUCCESS;
    }
};

struct AllocFailScope {
    ~AllocFailScope() {
        int32_t Zero = 0;
        MsQuic->SetParam(
            nullptr,
            QUIC_PARAM_GLOBAL_ALLOC_FAIL_CYCLE,
            sizeof(Zero),
            &Zero);
    }
};

#define CONTINUE_ON_FAIL(__condition) { \
    QUIC_STATUS __status = __condition; \
    if (QUIC_FAILED(__status)) { \
        continue; \
    } \
}

void
QuicTestNthAllocFail(
    )
{
    AllocFailScope Scope{};

    for (uint32_t i = 100; i > 1; i--) {
        TEST_QUIC_SUCCEEDED(
            MsQuic->SetParam(
                nullptr,
                QUIC_PARAM_GLOBAL_ALLOC_FAIL_CYCLE,
                sizeof(i),
                &i));

        CxPlatWatchdog Watchdog(2000);

        MsQuicRegistration Registration(true);
        CONTINUE_ON_FAIL(Registration.GetInitStatus());

        MsQuicConfiguration ServerConfiguration(Registration, "MsQuicTest", MsQuicSettings().SetPeerUnidiStreamCount(1), ServerSelfSignedCredConfig);
        CONTINUE_ON_FAIL(ServerConfiguration.GetInitStatus());

        MsQuicConfiguration ClientConfiguration(Registration, "MsQuicTest", MsQuicCredentialConfig());
        CONTINUE_ON_FAIL(ClientConfiguration.GetInitStatus());

        NthAllocFailTestContext RecvContext {};
        MsQuicAutoAcceptListener Listener(Registration, ServerConfiguration, NthAllocFailTestContext::ConnCallback, &RecvContext);
        CONTINUE_ON_FAIL(Listener.GetInitStatus());
        CONTINUE_ON_FAIL(Listener.Start("MsQuicTest"));
        QuicAddr ServerLocalAddr;
        CONTINUE_ON_FAIL(Listener.GetLocalAddr(ServerLocalAddr));

        MsQuicConnection Connection(Registration);
        CONTINUE_ON_FAIL(Connection.GetInitStatus());
        CONTINUE_ON_FAIL(Connection.Start(ClientConfiguration, ServerLocalAddr.GetFamily(), QUIC_TEST_LOOPBACK_FOR_AF(ServerLocalAddr.GetFamily()), ServerLocalAddr.GetPort()));

        MsQuicStream Stream(Connection, QUIC_STREAM_OPEN_FLAG_UNIDIRECTIONAL);
        CONTINUE_ON_FAIL(Stream.GetInitStatus());

        uint8_t RawBuffer[100];
        QUIC_BUFFER Buffer { sizeof(RawBuffer), RawBuffer };
        CONTINUE_ON_FAIL(Stream.Send(&Buffer, 1, QUIC_SEND_FLAG_START | QUIC_SEND_FLAG_FIN));

        RecvContext.ServerStreamRecv.WaitTimeout(10);
        RecvContext.ServerStreamShutdown.WaitTimeout(10);
    }
}

struct StreamPriorityTestContext {
    QUIC_UINT62 ReceiveEvents[3];
    uint32_t CurrentReceiveCount {0};
    CxPlatEvent AllReceivesComplete;

    static QUIC_STATUS StreamCallback(_In_ MsQuicStream* Stream, _In_opt_ void* Context, _Inout_ QUIC_STREAM_EVENT* Event) {
        auto TestContext = (StreamPriorityTestContext*)Context;
        if (Event->Type == QUIC_STREAM_EVENT_RECEIVE) {
            if (TestContext->CurrentReceiveCount >= ARRAYSIZE(ReceiveEvents)) {
                TEST_FAILURE("Too many receive events!");
            } else {
                Stream->GetID(&TestContext->ReceiveEvents[TestContext->CurrentReceiveCount++]);
                if (TestContext->CurrentReceiveCount == ARRAYSIZE(ReceiveEvents)) {
                    TestContext->AllReceivesComplete.Set();
                }
            }
        }
        return QUIC_STATUS_SUCCESS;
    }

    static QUIC_STATUS ConnCallback(_In_ MsQuicConnection*, _In_opt_ void* Context, _Inout_ QUIC_CONNECTION_EVENT* Event) {
        if (Event->Type == QUIC_CONNECTION_EVENT_PEER_STREAM_STARTED) {
            new(std::nothrow) MsQuicStream(Event->PEER_STREAM_STARTED.Stream, CleanUpAutoDelete, StreamCallback, Context);
        }
        return QUIC_STATUS_SUCCESS;
    }
};

void
QuicTestStreamPriority(
    )
{
    MsQuicRegistration Registration(true);
    TEST_QUIC_SUCCEEDED(Registration.GetInitStatus());

    MsQuicConfiguration ServerConfiguration(Registration, "MsQuicTest", MsQuicSettings().SetPeerUnidiStreamCount(3), ServerSelfSignedCredConfig);
    TEST_QUIC_SUCCEEDED(ServerConfiguration.GetInitStatus());

    MsQuicConfiguration ClientConfiguration(Registration, "MsQuicTest", MsQuicCredentialConfig());
    TEST_QUIC_SUCCEEDED(ClientConfiguration.GetInitStatus());

    StreamPriorityTestContext Context;
    MsQuicAutoAcceptListener Listener(Registration, ServerConfiguration, StreamPriorityTestContext::ConnCallback, &Context);
    TEST_QUIC_SUCCEEDED(Listener.GetInitStatus());
    TEST_QUIC_SUCCEEDED(Listener.Start("MsQuicTest"));
    QuicAddr ServerLocalAddr;
    TEST_QUIC_SUCCEEDED(Listener.GetLocalAddr(ServerLocalAddr));

    MsQuicConnection Connection(Registration);
    TEST_QUIC_SUCCEEDED(Connection.GetInitStatus());

    uint8_t RawBuffer[100];
    QUIC_BUFFER Buffer { sizeof(RawBuffer), RawBuffer };

    MsQuicStream Stream1(Connection, QUIC_STREAM_OPEN_FLAG_UNIDIRECTIONAL);
    TEST_QUIC_SUCCEEDED(Stream1.GetInitStatus());
    TEST_QUIC_SUCCEEDED(Stream1.SetPriority(0xFFFF));
    TEST_QUIC_SUCCEEDED(Stream1.Send(&Buffer, 1, QUIC_SEND_FLAG_START | QUIC_SEND_FLAG_FIN));

    MsQuicStream Stream2(Connection, QUIC_STREAM_OPEN_FLAG_UNIDIRECTIONAL);
    TEST_QUIC_SUCCEEDED(Stream2.GetInitStatus());
    TEST_QUIC_SUCCEEDED(Stream2.SetPriority(0xFFFF));
    TEST_QUIC_SUCCEEDED(Stream2.Send(&Buffer, 1, QUIC_SEND_FLAG_START | QUIC_SEND_FLAG_FIN));

    MsQuicStream Stream3(Connection, QUIC_STREAM_OPEN_FLAG_UNIDIRECTIONAL);
    TEST_QUIC_SUCCEEDED(Stream3.GetInitStatus());
    TEST_QUIC_SUCCEEDED(Stream3.Send(&Buffer, 1, QUIC_SEND_FLAG_START | QUIC_SEND_FLAG_FIN));

    TEST_QUIC_SUCCEEDED(Stream1.SetPriority(0)); // Change to lowest priority

    TEST_QUIC_SUCCEEDED(Connection.Start(ClientConfiguration, ServerLocalAddr.GetFamily(), QUIC_TEST_LOOPBACK_FOR_AF(ServerLocalAddr.GetFamily()), ServerLocalAddr.GetPort()));
    TEST_TRUE(Connection.HandshakeCompleteEvent.WaitTimeout(TestWaitTimeout));
    TEST_TRUE(Connection.HandshakeComplete);

    TEST_TRUE(Context.AllReceivesComplete.WaitTimeout(TestWaitTimeout));
    TEST_TRUE(Context.ReceiveEvents[0] == Stream2.ID());
    TEST_TRUE(Context.ReceiveEvents[1] == Stream3.ID());
    TEST_TRUE(Context.ReceiveEvents[2] == Stream1.ID());
}

void
QuicTestStreamPriorityInfiniteLoop(
    )
{
    MsQuicRegistration Registration(true);
    TEST_QUIC_SUCCEEDED(Registration.GetInitStatus());

    MsQuicConfiguration ServerConfiguration(Registration, "MsQuicTest", MsQuicSettings().SetPeerUnidiStreamCount(3), ServerSelfSignedCredConfig);
    TEST_QUIC_SUCCEEDED(ServerConfiguration.GetInitStatus());

    MsQuicConfiguration ClientConfiguration(Registration, "MsQuicTest", MsQuicCredentialConfig());
    TEST_QUIC_SUCCEEDED(ClientConfiguration.GetInitStatus());

    StreamPriorityTestContext Context;
    MsQuicAutoAcceptListener Listener(Registration, ServerConfiguration, StreamPriorityTestContext::ConnCallback, &Context);
    TEST_QUIC_SUCCEEDED(Listener.GetInitStatus());
    TEST_QUIC_SUCCEEDED(Listener.Start("MsQuicTest"));
    QuicAddr ServerLocalAddr;
    TEST_QUIC_SUCCEEDED(Listener.GetLocalAddr(ServerLocalAddr));

    MsQuicConnection Connection(Registration);
    TEST_QUIC_SUCCEEDED(Connection.GetInitStatus());

    uint8_t RawBuffer[100];
    QUIC_BUFFER Buffer { sizeof(RawBuffer), RawBuffer };

    QUIC_STREAM_SCHEDULING_SCHEME Value = QUIC_STREAM_SCHEDULING_SCHEME_ROUND_ROBIN;
    Connection.SetParam(QUIC_PARAM_CONN_STREAM_SCHEDULING_SCHEME, sizeof(Value), &Value);

    MsQuicStream Stream1(Connection, QUIC_STREAM_OPEN_FLAG_UNIDIRECTIONAL);
    TEST_QUIC_SUCCEEDED(Stream1.GetInitStatus());
    TEST_QUIC_SUCCEEDED(Stream1.SetPriority(0));
    TEST_QUIC_SUCCEEDED(Stream1.Send(&Buffer, 1, QUIC_SEND_FLAG_START | QUIC_SEND_FLAG_FIN));

    MsQuicStream Stream2(Connection, QUIC_STREAM_OPEN_FLAG_UNIDIRECTIONAL);
    TEST_QUIC_SUCCEEDED(Stream2.GetInitStatus());
    TEST_QUIC_SUCCEEDED(Stream2.SetPriority(0));
    TEST_QUIC_SUCCEEDED(Stream2.Send(&Buffer, 1, QUIC_SEND_FLAG_START | QUIC_SEND_FLAG_FIN));

    MsQuicStream Stream3(Connection, QUIC_STREAM_OPEN_FLAG_UNIDIRECTIONAL);
    TEST_QUIC_SUCCEEDED(Stream3.GetInitStatus());
    TEST_QUIC_SUCCEEDED(Stream3.Send(&Buffer, 1, QUIC_SEND_FLAG_START | QUIC_SEND_FLAG_FIN));

    TEST_QUIC_SUCCEEDED(Connection.Start(ClientConfiguration, ServerLocalAddr.GetFamily(), QUIC_TEST_LOOPBACK_FOR_AF(ServerLocalAddr.GetFamily()), ServerLocalAddr.GetPort()));
    TEST_TRUE(Connection.HandshakeCompleteEvent.WaitTimeout(TestWaitTimeout));
    TEST_TRUE(Connection.HandshakeComplete);

    QUIC_STATISTICS_V2 Stats;
    Connection.GetStatistics(&Stats);

    TEST_TRUE(Context.AllReceivesComplete.WaitTimeout(TestWaitTimeout));
}

struct StreamDifferentAbortErrors {
    QUIC_UINT62 PeerSendAbortErrorCode {0};
    QUIC_UINT62 PeerRecvAbortErrorCode {0};
    BOOLEAN ConnectionShutdown {FALSE};
    BOOLEAN ConnectionShutdownByApp {FALSE};
    BOOLEAN ConnectionClosedRemotely {FALSE};
    QUIC_UINT62 ConnectionErrorCode {0};
    QUIC_STATUS ConnectionCloseStatus {0};

    CxPlatEvent StreamShutdownComplete;

    static QUIC_STATUS StreamCallback(_In_ MsQuicStream*, _In_opt_ void* Context, _Inout_ QUIC_STREAM_EVENT* Event) {
        auto TestContext = (StreamDifferentAbortErrors*)Context;
        if (Event->Type == QUIC_STREAM_EVENT_PEER_RECEIVE_ABORTED) {
            TestContext->PeerRecvAbortErrorCode = Event->PEER_RECEIVE_ABORTED.ErrorCode;
        } else if (Event->Type == QUIC_STREAM_EVENT_PEER_SEND_ABORTED) {
            TestContext->PeerSendAbortErrorCode = Event->PEER_SEND_ABORTED.ErrorCode;
        } else if (Event->Type == QUIC_STREAM_EVENT_SHUTDOWN_COMPLETE) {
            TestContext->ConnectionShutdown = Event->SHUTDOWN_COMPLETE.ConnectionShutdown;
            TestContext->ConnectionShutdownByApp = Event->SHUTDOWN_COMPLETE.ConnectionShutdownByApp;
            TestContext->ConnectionClosedRemotely = Event->SHUTDOWN_COMPLETE.ConnectionClosedRemotely;
            TestContext->ConnectionErrorCode = Event->SHUTDOWN_COMPLETE.ConnectionErrorCode;
            TestContext->ConnectionCloseStatus = Event->SHUTDOWN_COMPLETE.ConnectionCloseStatus;
            TestContext->StreamShutdownComplete.Set();
        }
        return QUIC_STATUS_SUCCESS;
    }

    static QUIC_STATUS ConnCallback(_In_ MsQuicConnection*, _In_opt_ void* Context, _Inout_ QUIC_CONNECTION_EVENT* Event) {
        if (Event->Type == QUIC_CONNECTION_EVENT_PEER_STREAM_STARTED) {
            new(std::nothrow) MsQuicStream(Event->PEER_STREAM_STARTED.Stream, CleanUpAutoDelete, StreamCallback, Context);
        }
        return QUIC_STATUS_SUCCESS;
    }
};

void
QuicTestStreamDifferentAbortErrors(
    )
{
    MsQuicRegistration Registration(true);
    TEST_QUIC_SUCCEEDED(Registration.GetInitStatus());

    MsQuicConfiguration ServerConfiguration(Registration, "MsQuicTest", MsQuicSettings().SetPeerBidiStreamCount(1), ServerSelfSignedCredConfig);
    TEST_QUIC_SUCCEEDED(ServerConfiguration.GetInitStatus());

    MsQuicConfiguration ClientConfiguration(Registration, "MsQuicTest", MsQuicCredentialConfig());
    TEST_QUIC_SUCCEEDED(ClientConfiguration.GetInitStatus());

    StreamDifferentAbortErrors Context;
    MsQuicAutoAcceptListener Listener(Registration, ServerConfiguration, StreamDifferentAbortErrors::ConnCallback, &Context);
    TEST_QUIC_SUCCEEDED(Listener.GetInitStatus());
    TEST_QUIC_SUCCEEDED(Listener.Start("MsQuicTest"));
    QuicAddr ServerLocalAddr;
    TEST_QUIC_SUCCEEDED(Listener.GetLocalAddr(ServerLocalAddr));

    MsQuicConnection Connection(Registration);
    TEST_QUIC_SUCCEEDED(Connection.GetInitStatus());

    const QUIC_UINT62 RecvShutdownErrorCode = 0x1234567890;
    const QUIC_UINT62 SendShutdownErrorCode = 0x9876543210;

    MsQuicStream Stream(Connection, QUIC_STREAM_OPEN_FLAG_NONE);
    TEST_QUIC_SUCCEEDED(Stream.GetInitStatus());
    TEST_QUIC_SUCCEEDED(Stream.Start());
    TEST_QUIC_SUCCEEDED(Stream.Shutdown(RecvShutdownErrorCode, QUIC_STREAM_SHUTDOWN_FLAG_ABORT_RECEIVE));
    TEST_QUIC_SUCCEEDED(Stream.Shutdown(SendShutdownErrorCode, QUIC_STREAM_SHUTDOWN_FLAG_ABORT_SEND));

    TEST_QUIC_SUCCEEDED(Connection.Start(ClientConfiguration, ServerLocalAddr.GetFamily(), QUIC_TEST_LOOPBACK_FOR_AF(ServerLocalAddr.GetFamily()), ServerLocalAddr.GetPort()));
    TEST_TRUE(Connection.HandshakeCompleteEvent.WaitTimeout(TestWaitTimeout));
    TEST_TRUE(Connection.HandshakeComplete);

    TEST_TRUE(Context.StreamShutdownComplete.WaitTimeout(TestWaitTimeout));
    TEST_TRUE(Context.PeerRecvAbortErrorCode == RecvShutdownErrorCode);
    TEST_TRUE(Context.PeerSendAbortErrorCode == SendShutdownErrorCode);
    TEST_FALSE(Context.ConnectionShutdown);
    TEST_FALSE(Context.ConnectionShutdownByApp);
    TEST_FALSE(Context.ConnectionClosedRemotely);
    TEST_EQUAL(0, Context.ConnectionErrorCode);
    TEST_EQUAL(0, Context.ConnectionCloseStatus);
}

struct StreamAbortRecvFinRace {
    CxPlatEvent ClientStreamShutdownComplete;

    static QUIC_STATUS ClientStreamCallback(_In_ MsQuicStream* Stream, _In_opt_ void* Context, _Inout_ QUIC_STREAM_EVENT* Event) {
        auto TestContext = (StreamAbortRecvFinRace*)Context;
        if (Event->Type == QUIC_STREAM_EVENT_SEND_SHUTDOWN_COMPLETE) {
            Stream->Shutdown(0, QUIC_STREAM_SHUTDOWN_FLAG_ABORT_RECEIVE | QUIC_STREAM_SHUTDOWN_FLAG_INLINE);
        } else if (Event->Type == QUIC_STREAM_EVENT_SHUTDOWN_COMPLETE) {
            TestContext->ClientStreamShutdownComplete.Set();
        }
        return QUIC_STATUS_SUCCESS;
    }

    static QUIC_STATUS ServerStreamCallback(_In_ MsQuicStream* Stream, _In_opt_ void*, _Inout_ QUIC_STREAM_EVENT* Event) {
        if (Event->Type == QUIC_STREAM_EVENT_PEER_SEND_SHUTDOWN) {
            Stream->Shutdown(0, QUIC_STREAM_SHUTDOWN_FLAG_GRACEFUL | QUIC_STREAM_SHUTDOWN_FLAG_INLINE);
        }
        return QUIC_STATUS_SUCCESS;
    }

    static QUIC_STATUS ConnCallback(_In_ MsQuicConnection*, _In_opt_ void* Context, _Inout_ QUIC_CONNECTION_EVENT* Event) {
        if (Event->Type == QUIC_CONNECTION_EVENT_PEER_STREAM_STARTED) {
            new(std::nothrow) MsQuicStream(Event->PEER_STREAM_STARTED.Stream, CleanUpAutoDelete, ServerStreamCallback, Context);
        }
        return QUIC_STATUS_SUCCESS;
    }
};

void
QuicTestStreamAbortRecvFinRace(
    )
{
    MsQuicRegistration Registration(true);
    TEST_QUIC_SUCCEEDED(Registration.GetInitStatus());

    MsQuicConfiguration ServerConfiguration(Registration, "MsQuicTest", MsQuicSettings().SetPeerBidiStreamCount(1), ServerSelfSignedCredConfig);
    TEST_QUIC_SUCCEEDED(ServerConfiguration.GetInitStatus());

    MsQuicConfiguration ClientConfiguration(Registration, "MsQuicTest", MsQuicCredentialConfig());
    TEST_QUIC_SUCCEEDED(ClientConfiguration.GetInitStatus());

    StreamAbortRecvFinRace Context;
    MsQuicAutoAcceptListener Listener(Registration, ServerConfiguration, StreamAbortRecvFinRace::ConnCallback, &Context);
    TEST_QUIC_SUCCEEDED(Listener.GetInitStatus());
    TEST_QUIC_SUCCEEDED(Listener.Start("MsQuicTest"));
    QuicAddr ServerLocalAddr;
    TEST_QUIC_SUCCEEDED(Listener.GetLocalAddr(ServerLocalAddr));

    MsQuicConnection Connection(Registration);
    TEST_QUIC_SUCCEEDED(Connection.GetInitStatus());

    MsQuicStream Stream(Connection, QUIC_STREAM_OPEN_FLAG_NONE, CleanUpManual, StreamAbortRecvFinRace::ClientStreamCallback, &Context);
    TEST_QUIC_SUCCEEDED(Stream.GetInitStatus());
    TEST_QUIC_SUCCEEDED(Stream.Start());
    TEST_QUIC_SUCCEEDED(Stream.Shutdown(0, QUIC_STREAM_SHUTDOWN_FLAG_GRACEFUL));

    TEST_QUIC_SUCCEEDED(Connection.Start(ClientConfiguration, ServerLocalAddr.GetFamily(), QUIC_TEST_LOOPBACK_FOR_AF(ServerLocalAddr.GetFamily()), ServerLocalAddr.GetPort()));
    TEST_TRUE(Connection.HandshakeCompleteEvent.WaitTimeout(TestWaitTimeout));
    TEST_TRUE(Connection.HandshakeComplete);

    TEST_TRUE(Context.ClientStreamShutdownComplete.WaitTimeout(TestWaitTimeout));
}

struct StreamAbortConnFlowControl {
    CxPlatEvent ClientStreamShutdownComplete;
    uint32_t StreamCount {0};

    static QUIC_STATUS ClientStreamCallback(_In_ MsQuicStream*, _In_opt_ void* Context, _Inout_ QUIC_STREAM_EVENT* Event) {
        auto TestContext = (StreamAbortConnFlowControl*)Context;
        if (Event->Type == QUIC_STREAM_EVENT_SHUTDOWN_COMPLETE) {
            TestContext->ClientStreamShutdownComplete.Set();
        }
        return QUIC_STATUS_SUCCESS;
    }

    static QUIC_STATUS ServerStreamCallback(_In_ MsQuicStream* Stream, _In_opt_ void*, _Inout_ QUIC_STREAM_EVENT* Event) {
        if (Event->Type == QUIC_STREAM_EVENT_RECEIVE) {
            Event->RECEIVE.TotalBufferLength = 0;
            Stream->Shutdown(0, QUIC_STREAM_SHUTDOWN_FLAG_ABORT_RECEIVE);
        }
        return QUIC_STATUS_SUCCESS;
    }

    static QUIC_STATUS ConnCallback(_In_ MsQuicConnection*, _In_opt_ void* Context, _Inout_ QUIC_CONNECTION_EVENT* Event) {
        auto TestContext = (StreamAbortConnFlowControl*)Context;
        if (Event->Type == QUIC_CONNECTION_EVENT_PEER_STREAM_STARTED) {
            new(std::nothrow) MsQuicStream(Event->PEER_STREAM_STARTED.Stream, CleanUpAutoDelete, TestContext->StreamCount++ == 0 ? ServerStreamCallback : MsQuicStream::NoOpCallback, Context);
        }
        return QUIC_STATUS_SUCCESS;
    }
};

void
QuicTestStreamAbortConnFlowControl(
    )
{
    MsQuicRegistration Registration(true);
    TEST_QUIC_SUCCEEDED(Registration.GetInitStatus());

    MsQuicConfiguration ServerConfiguration(Registration, "MsQuicTest", MsQuicSettings().SetPeerUnidiStreamCount(1).SetConnFlowControlWindow(100), ServerSelfSignedCredConfig);
    TEST_QUIC_SUCCEEDED(ServerConfiguration.GetInitStatus());

    MsQuicConfiguration ClientConfiguration(Registration, "MsQuicTest", MsQuicCredentialConfig());
    TEST_QUIC_SUCCEEDED(ClientConfiguration.GetInitStatus());

    StreamAbortConnFlowControl Context;
    MsQuicAutoAcceptListener Listener(Registration, ServerConfiguration, StreamAbortConnFlowControl::ConnCallback, &Context);
    TEST_QUIC_SUCCEEDED(Listener.GetInitStatus());
    TEST_QUIC_SUCCEEDED(Listener.Start("MsQuicTest"));
    QuicAddr ServerLocalAddr;
    TEST_QUIC_SUCCEEDED(Listener.GetLocalAddr(ServerLocalAddr));

    MsQuicConnection Connection(Registration);
    TEST_QUIC_SUCCEEDED(Connection.GetInitStatus());

    uint8_t RawBuffer[100];
    QUIC_BUFFER Buffer { sizeof(RawBuffer), RawBuffer };

    MsQuicStream Stream1(Connection, QUIC_STREAM_OPEN_FLAG_UNIDIRECTIONAL);
    TEST_QUIC_SUCCEEDED(Stream1.GetInitStatus());
    TEST_QUIC_SUCCEEDED(Stream1.Send(&Buffer, 1, QUIC_SEND_FLAG_START | QUIC_SEND_FLAG_FIN));

    MsQuicStream Stream2(Connection, QUIC_STREAM_OPEN_FLAG_UNIDIRECTIONAL, CleanUpManual, StreamAbortConnFlowControl::ClientStreamCallback, &Context);
    TEST_QUIC_SUCCEEDED(Stream2.GetInitStatus());
    TEST_QUIC_SUCCEEDED(Stream2.Send(&Buffer, 1, QUIC_SEND_FLAG_START | QUIC_SEND_FLAG_FIN));

    TEST_QUIC_SUCCEEDED(Connection.Start(ClientConfiguration, ServerLocalAddr.GetFamily(), QUIC_TEST_LOOPBACK_FOR_AF(ServerLocalAddr.GetFamily()), ServerLocalAddr.GetPort()));
    TEST_TRUE(Connection.HandshakeCompleteEvent.WaitTimeout(TestWaitTimeout));
    TEST_TRUE(Connection.HandshakeComplete);

    TEST_TRUE(Context.ClientStreamShutdownComplete.WaitTimeout(TestWaitTimeout));
}

struct StreamBlockUnblockConnFlowControl {
    CxPlatEvent ClientStreamShutdownComplete;
    CxPlatEvent ClientStreamSendComplete;
    CxPlatEvent ServerStreamReceive;
    CxPlatEvent ServerConnectionPeerNeedsStreams;
    uint16_t NeedsStreamCount {0};

    static QUIC_STATUS ClientStreamCallback(_In_ MsQuicStream*, _In_opt_ void* Context, _Inout_ QUIC_STREAM_EVENT* Event) {
        auto TestContext = (StreamBlockUnblockConnFlowControl*)Context;
        if (Event->Type == QUIC_STREAM_EVENT_SEND_COMPLETE && !Event->SEND_COMPLETE.Canceled) {
            TestContext->ClientStreamSendComplete.Set();
        } else if (Event->Type == QUIC_STREAM_EVENT_SHUTDOWN_COMPLETE) {
            TestContext->ClientStreamShutdownComplete.Set();
        }
        return QUIC_STATUS_SUCCESS;
    }

    static QUIC_STATUS ServerStreamCallback(_In_ MsQuicStream* Stream, _In_opt_ void* Context, _Inout_ QUIC_STREAM_EVENT* Event) {
        auto TestContext = (StreamBlockUnblockConnFlowControl*)Context;
        if (Event->Type == QUIC_STREAM_EVENT_RECEIVE) {
            TestContext->ServerStreamReceive.Set();
        } else if (Event->Type == QUIC_STREAM_EVENT_PEER_SEND_SHUTDOWN) {
            Stream->Shutdown(0, QUIC_STREAM_SHUTDOWN_FLAG_GRACEFUL);
        }
        return QUIC_STATUS_SUCCESS;
    }

    static QUIC_STATUS ServerConnCallback(_In_ MsQuicConnection* Connection, _In_opt_ void* Context, _Inout_ QUIC_CONNECTION_EVENT* Event) {
        auto TestContext = (StreamBlockUnblockConnFlowControl*)Context;

        if (Event->Type == QUIC_CONNECTION_EVENT_PEER_STREAM_STARTED) {
            new(std::nothrow) MsQuicStream(Event->PEER_STREAM_STARTED.Stream, CleanUpAutoDelete, ServerStreamCallback, Context);
        } else if (Event->Type == QUIC_CONNECTION_EVENT_PEER_NEEDS_STREAMS) {
            TestContext->NeedsStreamCount += 1;
            TestContext->ServerConnectionPeerNeedsStreams.Set();
            if (Event->PEER_NEEDS_STREAMS.Bidirectional) {
                Connection->SetSettings(MsQuicSettings{}.SetPeerBidiStreamCount(TestContext->NeedsStreamCount));
            } else {
                Connection->SetSettings(MsQuicSettings{}.SetPeerUnidiStreamCount(TestContext->NeedsStreamCount));
            }
        }
        return QUIC_STATUS_SUCCESS;
    }

};

void
QuicTestStreamBlockUnblockConnFlowControl(
    _In_ BOOLEAN Bidirectional
    )
{
    MsQuicRegistration Registration(true);
    TEST_QUIC_SUCCEEDED(Registration.GetInitStatus());

    // Server flow control: UnidirectionalStream : 0, BidirectionalStream : 0
    MsQuicConfiguration ServerConfiguration(Registration, "MsQuicTest", MsQuicSettings().SetConnFlowControlWindow(200), ServerSelfSignedCredConfig);
    TEST_QUIC_SUCCEEDED(ServerConfiguration.GetInitStatus());

    MsQuicConfiguration ClientConfiguration(Registration, "MsQuicTest", MsQuicCredentialConfig());
    TEST_QUIC_SUCCEEDED(ClientConfiguration.GetInitStatus());

    StreamBlockUnblockConnFlowControl Context;
    MsQuicAutoAcceptListener Listener(Registration, ServerConfiguration, StreamBlockUnblockConnFlowControl::ServerConnCallback, &Context);
    TEST_QUIC_SUCCEEDED(Listener.GetInitStatus());
    TEST_QUIC_SUCCEEDED(Listener.Start("MsQuicTest"));
    QuicAddr ServerLocalAddr;
    TEST_QUIC_SUCCEEDED(Listener.GetLocalAddr(ServerLocalAddr));

    MsQuicConnection Connection(Registration);
    TEST_QUIC_SUCCEEDED(Connection.GetInitStatus());

    uint8_t RawBuffer[100];
    QUIC_BUFFER Buffer { sizeof(RawBuffer), RawBuffer };

    QUIC_STREAM_OPEN_FLAGS StreamOpenFlags = Bidirectional ? QUIC_STREAM_OPEN_FLAG_NONE : QUIC_STREAM_OPEN_FLAG_UNIDIRECTIONAL;

    MsQuicStream Stream1(Connection, StreamOpenFlags, CleanUpManual, StreamBlockUnblockConnFlowControl::ClientStreamCallback, &Context);
    TEST_QUIC_SUCCEEDED(Stream1.GetInitStatus());
    TEST_QUIC_SUCCEEDED(Stream1.Send(&Buffer, 1, QUIC_SEND_FLAG_START));

    TEST_QUIC_SUCCEEDED(Connection.Start(ClientConfiguration, ServerLocalAddr.GetFamily(), QUIC_TEST_LOOPBACK_FOR_AF(ServerLocalAddr.GetFamily()), ServerLocalAddr.GetPort()));

    TEST_TRUE(Connection.HandshakeCompleteEvent.WaitTimeout(TestWaitTimeout));
    TEST_TRUE(Connection.HandshakeComplete);

    // Server should indicate PeerNeedStreams for Stream1
    TEST_TRUE(Context.ServerConnectionPeerNeedsStreams.WaitTimeout(TestWaitTimeout));
    TEST_TRUE(Context.ClientStreamSendComplete.WaitTimeout(TestWaitTimeout));
    TEST_TRUE(Context.ServerStreamReceive.WaitTimeout(TestWaitTimeout));
    Context.ClientStreamSendComplete.Reset();
    Context.ServerStreamReceive.Reset();
    Context.ServerConnectionPeerNeedsStreams.Reset();
    TEST_TRUE(Context.NeedsStreamCount == 1);

    MsQuicStream Stream2(Connection, StreamOpenFlags, CleanUpManual, StreamBlockUnblockConnFlowControl::ClientStreamCallback, &Context);
    TEST_QUIC_SUCCEEDED(Stream2.GetInitStatus());
    TEST_QUIC_SUCCEEDED(Stream2.Send(&Buffer, 1, QUIC_SEND_FLAG_START));
    // Server should indicate PeerNeedStreams for Stream2
    TEST_TRUE(Context.ServerConnectionPeerNeedsStreams.WaitTimeout(TestWaitTimeout));
    // 2nd Stream
    TEST_TRUE(Context.ClientStreamSendComplete.WaitTimeout(TestWaitTimeout));
    TEST_TRUE(Context.ServerStreamReceive.WaitTimeout(TestWaitTimeout));
    TEST_TRUE(Context.NeedsStreamCount == 2);

    // Shutdown 1st Stream
    Stream1.Shutdown(0, QUIC_STREAM_SHUTDOWN_FLAG_GRACEFUL);
    TEST_TRUE(Context.ClientStreamShutdownComplete.WaitTimeout(1000));

    Context.ClientStreamSendComplete.Reset();
    Context.ServerStreamReceive.Reset();
    Context.ServerConnectionPeerNeedsStreams.Reset();
    TEST_FALSE(Context.ServerConnectionPeerNeedsStreams.WaitTimeout(TestWaitTimeout));

    // 3rd Stream
    MsQuicStream Stream3(Connection, StreamOpenFlags, CleanUpManual, StreamBlockUnblockConnFlowControl::ClientStreamCallback, &Context);
    TEST_QUIC_SUCCEEDED(Stream3.GetInitStatus());
    TEST_QUIC_SUCCEEDED(Stream3.Send(&Buffer, 1, QUIC_SEND_FLAG_START));
    // Server should not indicate PeerNeedStreams
    TEST_FALSE(Context.ServerConnectionPeerNeedsStreams.WaitTimeout(TestWaitTimeout));
    TEST_TRUE(Context.ClientStreamSendComplete.WaitTimeout(TestWaitTimeout));
    TEST_TRUE(Context.ServerStreamReceive.WaitTimeout(TestWaitTimeout));
    TEST_TRUE(Context.NeedsStreamCount == 2);
}

void
QuicTestConnectAndIdleForDestCidChange(
    void
    )
{
    MsQuicRegistration Registration;
    TEST_TRUE(Registration.IsValid());

    MsQuicAlpn Alpn("MsQuicTest");

    MsQuicSettings Settings;
    Settings.SetIdleTimeoutMs(9000);
    Settings.SetDestCidUpdateIdleTimeoutMs(2000);

    MsQuicConfiguration ServerConfiguration(Registration, Alpn, Settings, ServerSelfSignedCredConfig);
    TEST_TRUE(ServerConfiguration.IsValid());

    MsQuicCredentialConfig ClientCredConfig;
    MsQuicConfiguration ClientConfiguration(Registration, Alpn, Settings, ClientCredConfig);
    TEST_TRUE(ClientConfiguration.IsValid());

    {
        TestListener Listener(Registration, ListenerAcceptConnectionAndStreams, ServerConfiguration);
        TEST_TRUE(Listener.IsValid());
        TEST_QUIC_SUCCEEDED(Listener.Start(Alpn));

        QuicAddr ServerLocalAddr;
        TEST_QUIC_SUCCEEDED(Listener.GetLocalAddr(ServerLocalAddr));

        {
            UniquePtr<TestConnection> Server;
            ServerAcceptContext ServerAcceptCtx((TestConnection**)&Server);
            Listener.Context = &ServerAcceptCtx;

            {
                TestConnection Client(Registration);
                TEST_TRUE(Client.IsValid());

                TEST_QUIC_SUCCEEDED(Client.SetShareUdpBinding(true));

                TEST_QUIC_SUCCEEDED(
                    Client.Start(
                        ClientConfiguration,
                        QUIC_ADDRESS_FAMILY_UNSPEC,
                        QUIC_TEST_LOOPBACK_FOR_AF(
                            QuicAddrGetFamily(&ServerLocalAddr.SockAddr)),
                        ServerLocalAddr.GetPort()));

                if (!Client.WaitForConnectionComplete()) {
                    return;
                }
                TEST_TRUE(Client.GetIsConnected());

                TEST_NOT_EQUAL(nullptr, Server);

                if (!Server->WaitForConnectionComplete()) {
                    return;
                }
                TEST_TRUE(Server->GetIsConnected());

                {
                    TestStream* Stream = Client.NewStream(+[](TestStream*){},
                                                            QUIC_STREAM_OPEN_FLAG_NONE,
                                                            NEW_STREAM_START_SYNC);
                    Stream->Context = Client.Context;

                    TEST_TRUE(Stream->IsValid());
                    TEST_TRUE(Stream->StartPing(1)); // Send Fin

                    delete Stream;

                    auto DestCidUpdateCount = Client.GetDestCidUpdateCount();

                    CxPlatSleep(6000); // Wait for the first idle period to send another ping to the stream.

                    Stream = Client.NewStream(+[](TestStream*){},
                                                            QUIC_STREAM_OPEN_FLAG_NONE,
                                                            NEW_STREAM_START_SYNC);

                    // Send Fin
                    TEST_TRUE(Stream->IsValid());
                    TEST_TRUE(Stream->StartPing(1));

                    delete Stream;

                    TEST_TRUE(Client.GetDestCidUpdateCount() >= DestCidUpdateCount + 1);
                }

                Client.Shutdown(QUIC_CONNECTION_SHUTDOWN_FLAG_NONE, QUIC_TEST_NO_ERROR);
                Server->Shutdown(QUIC_CONNECTION_SHUTDOWN_FLAG_NONE, QUIC_TEST_NO_ERROR);
            }
        }
    }
}<|MERGE_RESOLUTION|>--- conflicted
+++ resolved
@@ -512,12 +512,7 @@
                     ) {
                         Connections.get()[i]->SetLocalAddr(LocalAddr);
                     }
-<<<<<<< HEAD
-#endif
-    CxPlatSleep(10000);
-=======
-
->>>>>>> 7a3114dd
+
                     TEST_QUIC_SUCCEEDED(
                         Connections.get()[i]->Start(
                             ClientConfiguration,
