/*++

    Copyright (c) Microsoft Corporation.
    Licensed under the MIT License.

Abstract:

    Tests various features related to the data path.

--*/

#include "precomp.h"
#ifdef QUIC_CLOG
#include "DataTest.cpp.clog.h"
#endif

/*
    Helper function to estimate a maximum timeout for a test with a
    particular payload length.
*/
uint32_t
EstimateTimeoutMs(uint64_t Length)
{
    const uint64_t EstimatedHandshakeTime = 2000;
    const uint64_t EstimatedStreamOverhead = 1000;
    const uint64_t EstimatedRateBps = 1 * 1000 * 1000; // 1 MBps

    uint64_t TimeoutMs =
        EstimatedHandshakeTime +
        EstimatedStreamOverhead +
        (1000 * Length) / EstimatedRateBps;
#if QUIC_SEND_FAKE_LOSS
    TimeoutMs *= 10 * 100 * 100 / ((100 - QUIC_SEND_FAKE_LOSS) * (100 - QUIC_SEND_FAKE_LOSS));
#endif
    return (uint32_t)TimeoutMs;
}

struct PingStats
{
    const uint64_t PayloadLength;
    const uint32_t ConnectionCount;
    const uint32_t StreamCount;
    const bool FifoScheduling;
    const bool UnidirectionalStreams;
    const bool ServerInitiatedStreams;
    const bool ZeroRtt;
    const bool AllowDataIncomplete;
    const bool ServerKeyUpdate;
    const QUIC_STATUS ExpectedCloseStatus;

    volatile long ConnectionsComplete;

    CXPLAT_EVENT CompletionEvent;

    QUIC_BUFFER* ResumptionTicket {nullptr};

    PingStats(
        uint64_t _PayloadLength,
        uint32_t _ConnectionCount,
        uint32_t _StreamCount,
        bool _FifoScheduling,
        bool _UnidirectionalStreams,
        bool _ServerInitiatedStreams,
        bool _ZeroRtt,
        bool _AllowDataIncomplete = false,
        QUIC_STATUS _ExpectedCloseStatus = QUIC_STATUS_SUCCESS,
        bool _ServerKeyUpdate = false
        ) :
        PayloadLength(_PayloadLength),
        ConnectionCount(_ConnectionCount),
        StreamCount(_StreamCount),
        FifoScheduling(_FifoScheduling),
        UnidirectionalStreams(_UnidirectionalStreams),
        ServerInitiatedStreams(_ServerInitiatedStreams),
        ZeroRtt(_ZeroRtt),
        AllowDataIncomplete(_AllowDataIncomplete),
        ServerKeyUpdate(_ServerKeyUpdate),
        ExpectedCloseStatus(_ExpectedCloseStatus),
        ConnectionsComplete(0)
    {
        CxPlatEventInitialize(&CompletionEvent, FALSE, FALSE);
    }

    ~PingStats() {
        CxPlatEventUninitialize(CompletionEvent);
        CxPlatZeroMemory(&CompletionEvent, sizeof(CompletionEvent));
        if (ResumptionTicket) {
            CXPLAT_FREE(ResumptionTicket, QUIC_POOL_TEST);
        }
    }
};

struct PingConnState
{
    PingStats* Stats;
    TestConnection* Connection;
    volatile long StreamsComplete;

    ~PingConnState() {
        Stats = nullptr;
        Connection = nullptr;
    }

    PingStats* GetPingStats() { return Stats; }

    PingConnState(PingStats* stats, TestConnection* connection) :
        Stats(stats), Connection(connection), StreamsComplete(0)
    { }

    void OnStreamComplete() {
        if ((uint32_t)InterlockedIncrement(&StreamsComplete) == Stats->StreamCount) {
            if ((uint32_t)InterlockedIncrement(&Stats->ConnectionsComplete) == Stats->ConnectionCount) {
                CxPlatEventSet(Stats->CompletionEvent);
            }
        }
    }
};

_Function_class_(STREAM_SHUTDOWN_CALLBACK)
static
void
PingStreamShutdown(
    _In_ TestStream* Stream
    )
{
    TestScopeLogger logScope(__FUNCTION__);

    PingConnState* ConnState = (PingConnState*)Stream->Context;

    // TODO - More Validation
    if (!Stream->GetSendShutdown()) {
        TEST_FAILURE("Send path not shutdown.");
    }
    if (!ConnState->GetPingStats()->AllowDataIncomplete) {
        if (!Stream->GetAllDataSent()) {
            TEST_FAILURE("Not all data sent.");
        }
        if (!Stream->GetAllDataReceived()) {
            TEST_FAILURE("Not all data received.");
        }
    }

#if !QUIC_SEND_FAKE_LOSS
    if (!ConnState->GetPingStats()->ServerInitiatedStreams &&
        !ConnState->GetPingStats()->FifoScheduling &&
        ConnState->GetPingStats()->ZeroRtt) {
        if (Stream->GetBytesReceived() != 0 && // TODO - Support 0-RTT indication for Stream Open callback.
            !Stream->GetUsedZeroRtt()) {
            TEST_FAILURE("0-RTT wasn't used for stream data.");
        }
    }
#endif

    if (ConnState->StreamsComplete > 0 && ConnState->StreamsComplete % 2 == 0 && ConnState->Stats->ServerKeyUpdate) {
        if (QUIC_FAILED(ConnState->Connection->ForceKeyUpdate())) {
            TEST_FAILURE("Server ForceKeyUpdate failed.");
        }
    }

    ConnState->OnStreamComplete();

    delete Stream;
}

bool
SendPingBurst(
    _In_ TestConnection* Connection,
    _In_ uint32_t StreamCount,
    _In_ uint64_t PayloadLength
    )
{
    TestScopeLogger logScope(__FUNCTION__);

    for (uint32_t i = 0; i < StreamCount; ++i) {
        auto Stream =
            Connection->NewStream(
                PingStreamShutdown,
                ((PingConnState*)Connection->Context)->Stats->UnidirectionalStreams ?
                    QUIC_STREAM_OPEN_FLAG_UNIDIRECTIONAL : QUIC_STREAM_OPEN_FLAG_NONE,
                PayloadLength == 0 ? NEW_STREAM_START_NONE : NEW_STREAM_START_SYNC);
        if (Stream == nullptr) {
            return false;
        }
        Stream->Context = Connection->Context;
        if (!Stream->StartPing(PayloadLength)) {
            return false;
        }
    }

    return true;
}

_Function_class_(CONN_SHUTDOWN_COMPLETE_CALLBACK)
static
void
PingConnectionShutdown(
    _In_ TestConnection* Connection
    )
{
    auto ConnState = (PingConnState*)Connection->Context;
    auto ExpectedSuccess =
        ConnState->GetPingStats()->ExpectedCloseStatus == QUIC_STATUS_SUCCESS;
    delete ConnState;

    if (ExpectedSuccess) {
        TEST_FALSE(Connection->GetTransportClosed());
        TEST_FALSE(Connection->GetPeerClosed());
    }
}

_Function_class_(NEW_STREAM_CALLBACK)
static
void
ConnectionAcceptPingStream(
    _In_ TestConnection* Connection,
    _In_ HQUIC StreamHandle,
    _In_ QUIC_STREAM_OPEN_FLAGS Flags
    )
{
    TestScopeLogger logScope(__FUNCTION__);
    auto Stream = TestStream::FromStreamHandle(StreamHandle, PingStreamShutdown, Flags);
    if (Stream == nullptr || !Stream->IsValid()) {
        delete Stream;
        TEST_FAILURE("Failed to accept new TestStream.");
    } else {
        Stream->Context = Connection->Context;
    }
}

_Function_class_(NEW_CONNECTION_CALLBACK)
static
bool
ListenerAcceptPingConnection(
    _In_ TestListener* Listener,
    _In_ HQUIC ConnectionHandle
    )
{
    TestScopeLogger logScope(__FUNCTION__);

    auto Connection = new(std::nothrow) TestConnection(ConnectionHandle, ConnectionAcceptPingStream);
    if (Connection == nullptr || !(Connection)->IsValid()) {
        TEST_FAILURE("Failed to accept new TestConnection.");
        delete Connection;
        return false;
    }
    Connection->SetAutoDelete();

    auto Stats = (PingStats*)Listener->Context;
    Connection->Context = new(std::nothrow) PingConnState(Stats, Connection);
    Connection->SetShutdownCompleteCallback(PingConnectionShutdown);
    Connection->SetExpectedResumed(Stats->ZeroRtt);
    if (Stats->ExpectedCloseStatus != QUIC_STATUS_SUCCESS) {
        Connection->SetExpectedTransportCloseStatus(Stats->ExpectedCloseStatus);
        if (Stats->ExpectedCloseStatus == QUIC_STATUS_CONNECTION_TIMEOUT) {
            Connection->SetDisconnectTimeout(1000); // ms
        }
    }

    Connection->SetPriorityScheme(
        Stats->FifoScheduling ?
            QUIC_STREAM_SCHEDULING_SCHEME_FIFO :
            QUIC_STREAM_SCHEDULING_SCHEME_ROUND_ROBIN);

    if (Stats->ServerInitiatedStreams) {
        SendPingBurst(
            Connection,
            Stats->StreamCount,
            Stats->PayloadLength);
    }

    return true;
}

TestConnection*
NewPingConnection(
    _In_ MsQuicRegistration& Registration,
    _In_ PingStats* ClientStats,
    _In_ bool UseSendBuffer
    )
{
    TestScopeLogger logScope(__FUNCTION__);

    auto Connection = new(std::nothrow) TestConnection(Registration, ConnectionAcceptPingStream);
    if (Connection == nullptr || !(Connection)->IsValid()) {
        TEST_FAILURE("Failed to create new TestConnection.");
        delete Connection;
        return nullptr;
    }
    Connection->SetAutoDelete();

    if (UseSendBuffer) {
        if (QUIC_FAILED(Connection->SetUseSendBuffer(true))) {
            TEST_FAILURE("SetUseSendBuffer failed.");
            delete Connection;
            return nullptr;
        }
    }

    Connection->Context = new(std::nothrow) PingConnState(ClientStats, Connection);
    Connection->SetShutdownCompleteCallback(PingConnectionShutdown);
    Connection->SetExpectedResumed(ClientStats->ZeroRtt);
    if (ClientStats->ResumptionTicket) {
        Connection->SetResumptionTicket(ClientStats->ResumptionTicket);
    }

    Connection->SetPriorityScheme(
        ClientStats->FifoScheduling ?
            QUIC_STREAM_SCHEDULING_SCHEME_FIFO :
            QUIC_STREAM_SCHEDULING_SCHEME_ROUND_ROBIN);

    if (ClientStats->ServerInitiatedStreams) {
        Connection->SetPeerUnidiStreamCount((uint16_t)ClientStats->StreamCount);
        Connection->SetPeerBidiStreamCount((uint16_t)ClientStats->StreamCount);
    }

    if (ClientStats->ConnectionCount > 1) {
        Connection->SetShareUdpBinding(true);
    }

    return Connection;
}

void
QuicTestConnectAndPing(
    _In_ int Family,
    _In_ uint64_t Length,
    _In_ uint32_t ConnectionCount,
    _In_ uint32_t StreamCount,
    _In_ uint32_t StreamBurstCount,
    _In_ uint32_t StreamBurstDelayMs,
    _In_ bool ServerStatelessRetry,
    _In_ bool /* ClientRebind */, // TODO - Use this
    _In_ bool ClientZeroRtt,
    _In_ bool ServerRejectZeroRtt,
    _In_ bool UseSendBuffer,
    _In_ bool UnidirectionalStreams,
    _In_ bool ServerInitiatedStreams,
    _In_ bool FifoScheduling
    )
{
    const uint32_t TimeoutMs = EstimateTimeoutMs(Length) * StreamBurstCount;
    const uint16_t TotalStreamCount = (uint16_t)(StreamCount * StreamBurstCount);
    QUIC_ADDRESS_FAMILY QuicAddrFamily = (Family == 4) ? QUIC_ADDRESS_FAMILY_INET : QUIC_ADDRESS_FAMILY_INET6;

    PingStats ServerStats(Length, ConnectionCount, TotalStreamCount, FifoScheduling, UnidirectionalStreams, ServerInitiatedStreams, ClientZeroRtt && !ServerRejectZeroRtt, false, QUIC_STATUS_SUCCESS);
    PingStats ClientStats(Length, ConnectionCount, TotalStreamCount, FifoScheduling, UnidirectionalStreams, ServerInitiatedStreams, ClientZeroRtt && !ServerRejectZeroRtt);

    if (ServerRejectZeroRtt) {
        //
        // TODO: Validate new connections don't do 0-RTT
        //
    }

    MsQuicRegistration Registration(true);
    TEST_TRUE(Registration.IsValid());

    MsQuicAlpn Alpn("MsQuicTest");

    MsQuicSettings Settings;
    if (ClientZeroRtt) {
        Settings.SetServerResumptionLevel(QUIC_SERVER_RESUME_AND_ZERORTT);
    }
    if (!ServerInitiatedStreams) {
        Settings.SetPeerBidiStreamCount(TotalStreamCount);
        Settings.SetPeerUnidiStreamCount(TotalStreamCount);
    }
    Settings.SetSendBufferingEnabled(UseSendBuffer);

<<<<<<< HEAD
    MsQuicCredentialConfig ServerConfig(SelfSignedCredConfig);
=======
    MsQuicCredentialConfig GoodServerConfig(ServerSelfSignedCredConfig);
#ifndef QUIC_DISABLE_0RTT_TESTS
    uint8_t GoodTicketKey[44] = {0};
    GoodServerConfig.TicketKey = GoodTicketKey;

    MsQuicCredentialConfig BadServerConfig(ServerSelfSignedCredConfig);
    uint8_t BadTicketKey[44] = {1};
    BadServerConfig.TicketKey = BadTicketKey;
#endif
>>>>>>> 6f7148f9

    MsQuicConfiguration ServerConfiguration(Registration, Alpn, Settings, ServerConfig);
    TEST_TRUE(ServerConfiguration.IsValid());

    QUIC_TICKET_KEY_CONFIG GoodKey;
    CxPlatZeroMemory(&GoodKey, sizeof(GoodKey));
    GoodKey.MaterialLength = 64;

    QUIC_TICKET_KEY_CONFIG BadKey;
    CxPlatZeroMemory(&BadKey, sizeof(BadKey));
    BadKey.MaterialLength = 64;
    BadKey.Material[0] = 0xFF;

    if (ServerRejectZeroRtt) {
        TEST_QUIC_SUCCEEDED(ServerConfiguration.SetTicketKey(&GoodKey));
    }

    MsQuicCredentialConfig ClientCredConfig;
    MsQuicConfiguration ClientConfiguration(Registration, Alpn, ClientCredConfig);
    TEST_TRUE(ClientConfiguration.IsValid());

    if (ClientZeroRtt) {
        QuicTestPrimeResumption(
            Registration,
            ServerConfiguration,
            ClientConfiguration,
            &ClientStats.ResumptionTicket);
        if (!ClientStats.ResumptionTicket) {
            return;
        }
    }

    StatelessRetryHelper RetryHelper(ServerStatelessRetry);

    {
        if (ServerRejectZeroRtt) {
            TEST_QUIC_SUCCEEDED(ServerConfiguration.SetTicketKey(&BadKey));
        }
        TestListener Listener(
            Registration,
            ListenerAcceptPingConnection,
            ServerConfiguration
            );
        TEST_TRUE(Listener.IsValid());
        TEST_QUIC_SUCCEEDED(Listener.Start(Alpn));

        QuicAddr ServerLocalAddr;
        TEST_QUIC_SUCCEEDED(Listener.GetLocalAddr(ServerLocalAddr));

        Listener.Context = &ServerStats;

        TestConnection** ConnAlloc = new(std::nothrow) TestConnection*[ConnectionCount];
        if (ConnAlloc == nullptr) {
            return;
        }

        UniquePtrArray<TestConnection*> Connections(ConnAlloc);

        for (uint32_t i = 0; i < ClientStats.ConnectionCount; ++i) {
            Connections.get()[i] =
                NewPingConnection(
                    Registration,
                    &ClientStats,
                    UseSendBuffer);
            if (Connections.get()[i] == nullptr) {
                return;
            }
        }

        QuicAddr LocalAddr;
        for (uint32_t j = 0; j < StreamBurstCount; ++j) {
            if (j != 0) {
                CxPlatSleep(StreamBurstDelayMs);
            }

            for (uint32_t i = 0; i < ClientStats.ConnectionCount; ++i) {
                if (!ServerInitiatedStreams &&
                    !SendPingBurst(
                        Connections.get()[i],
                        StreamCount,
                        Length)) {
                    return;
                }

                if (j == 0) {
                    QuicAddr RemoteAddr(QuicAddrFamily, true);
                    TEST_QUIC_SUCCEEDED(Connections.get()[i]->SetRemoteAddr(RemoteAddr));

                    if (i != 0) {
                        Connections.get()[i]->SetLocalAddr(LocalAddr);
                    }
                    TEST_QUIC_SUCCEEDED(
                        Connections.get()[i]->Start(
                            ClientConfiguration,
                            QuicAddrFamily,
                            ClientZeroRtt ? QUIC_LOCALHOST_FOR_AF(QuicAddrFamily) : nullptr,
                            ServerLocalAddr.GetPort()));
                    if (i == 0) {
                        Connections.get()[i]->GetLocalAddr(LocalAddr);
                    }
                }
            }
        }

        if (!CxPlatEventWaitWithTimeout(ClientStats.CompletionEvent, TimeoutMs)) {
            TEST_FAILURE("Wait for clients to complete timed out after %u ms.", TimeoutMs);
            return;
        }

        if (!CxPlatEventWaitWithTimeout(ServerStats.CompletionEvent, TimeoutMs)) {
            TEST_FAILURE("Wait for server to complete timed out after %u ms.", TimeoutMs);
            return;
        }
    }
}

void
QuicTestServerDisconnect(
    void
    )
{
    PingStats ServerStats(UINT64_MAX - 1, 1, 1, TRUE, TRUE, TRUE, FALSE, TRUE, QUIC_STATUS_CONNECTION_TIMEOUT);
    PingStats ClientStats(UINT64_MAX - 1, 1, 1, TRUE, TRUE, TRUE, FALSE, TRUE);

    MsQuicRegistration Registration;
    TEST_TRUE(Registration.IsValid());

    MsQuicAlpn Alpn("MsQuicTest");

    MsQuicSettings Settings;
    Settings.SetIdleTimeoutMs(10000);

    MsQuicConfiguration ServerConfiguration(Registration, Alpn, Settings, ServerSelfSignedCredConfig);
    TEST_TRUE(ServerConfiguration.IsValid());

    MsQuicCredentialConfig ClientCredConfig;
    MsQuicConfiguration ClientConfiguration(Registration, Alpn, Settings, ClientCredConfig);
    TEST_TRUE(ClientConfiguration.IsValid());

    {
        TestListener Listener(Registration, ListenerAcceptPingConnection, ServerConfiguration);
        TEST_TRUE(Listener.IsValid());
        Listener.Context = &ServerStats;
        TEST_QUIC_SUCCEEDED(Listener.Start(Alpn));

        QuicAddr ServerLocalAddr;
        TEST_QUIC_SUCCEEDED(Listener.GetLocalAddr(ServerLocalAddr));

        {
            TestConnection* Client =
                NewPingConnection(
                    Registration,
                    &ClientStats,
                    FALSE);
            if (Client == nullptr) {
                return;
            }
            TEST_QUIC_SUCCEEDED(Client->SetPeerUnidiStreamCount(1));

            TEST_QUIC_SUCCEEDED(
                Client->Start(
                    ClientConfiguration,
                    QuicAddrGetFamily(&ServerLocalAddr.SockAddr),
                    QUIC_LOCALHOST_FOR_AF(
                        QuicAddrGetFamily(&ServerLocalAddr.SockAddr)),
                    ServerLocalAddr.GetPort()));

            CxPlatSleep(500); // Sleep for a little bit.

            Client->Shutdown(QUIC_CONNECTION_SHUTDOWN_FLAG_SILENT, 0);
        }
    }
}

_Function_class_(STREAM_SHUTDOWN_CALLBACK)
static
void
IgnoreStreamShutdown(
    _In_ TestStream* Stream
    )
{
    delete Stream;
}

_Function_class_(NEW_STREAM_CALLBACK)
static
void
ConnectionAcceptAndIgnoreStream(
    _In_ TestConnection* Connection,
    _In_ HQUIC StreamHandle,
    _In_ QUIC_STREAM_OPEN_FLAGS Flags
    )
{
    TestScopeLogger logScope(__FUNCTION__);
    auto Stream = TestStream::FromStreamHandle(StreamHandle, IgnoreStreamShutdown, Flags);
    if (Stream == nullptr || !Stream->IsValid()) {
        delete Stream;
        TEST_FAILURE("Failed to accept new TestStream.");
    } else {
        Stream->Context = Connection->Context;
    }
}

_Function_class_(NEW_CONNECTION_CALLBACK)
static
bool
ListenerAcceptConnectionAndStreams(
    _In_ TestListener* Listener,
    _In_ HQUIC ConnectionHandle
    )
{
    ServerAcceptContext* AcceptContext = (ServerAcceptContext*)Listener->Context;
    *AcceptContext->NewConnection = new(std::nothrow) TestConnection(ConnectionHandle, ConnectionAcceptAndIgnoreStream);
    if (*AcceptContext->NewConnection == nullptr || !(*AcceptContext->NewConnection)->IsValid()) {
        TEST_FAILURE("Failed to accept new TestConnection.");
        delete *AcceptContext->NewConnection;
        *AcceptContext->NewConnection = nullptr;
        return false;
    }
    CxPlatEventSet(AcceptContext->NewConnectionReady);
    return true;
}

void
QuicTestClientDisconnect(
    bool StopListenerFirst
    )
{
    //
    // If the listener is stopped at the same time the server side of the
    // connection is silently closed, then the UDP binding will also be cleaned
    // up. This means the endpoint will no longer send Stateless Reset packets
    // back to the client as it continues to receive the client's UDP packets.
    //

    PingStats ClientStats(UINT64_MAX - 1, 1, 1, TRUE, TRUE, FALSE, FALSE, TRUE,
        StopListenerFirst ? QUIC_STATUS_CONNECTION_TIMEOUT : QUIC_STATUS_ABORTED);

    EventScope EventClientDeleted(true);

    MsQuicRegistration Registration;
    TEST_TRUE(Registration.IsValid());

    MsQuicAlpn Alpn("MsQuicTest");

    MsQuicSettings Settings;
    Settings.SetIdleTimeoutMs(10000);
    Settings.SetPeerUnidiStreamCount(1);

    MsQuicConfiguration ServerConfiguration(Registration, Alpn, Settings, ServerSelfSignedCredConfig);
    TEST_TRUE(ServerConfiguration.IsValid());

    MsQuicCredentialConfig ClientCredConfig;
    MsQuicConfiguration ClientConfiguration(Registration, Alpn, Settings, ClientCredConfig);
    TEST_TRUE(ClientConfiguration.IsValid());

    {
        TestListener Listener(Registration, ListenerAcceptConnectionAndStreams, ServerConfiguration);
        TEST_TRUE(Listener.IsValid());
        TEST_QUIC_SUCCEEDED(Listener.Start(Alpn));

        QuicAddr ServerLocalAddr;
        TEST_QUIC_SUCCEEDED(Listener.GetLocalAddr(ServerLocalAddr));

        {
            UniquePtr<TestConnection> Server;
            ServerAcceptContext ServerAcceptCtx((TestConnection**)&Server);
            Listener.Context = &ServerAcceptCtx;

            TestConnection* Client =
                NewPingConnection(
                    Registration,
                    &ClientStats,
                    false);
            if (Client == nullptr) {
                return;
            }

            Client->SetDeletedEvent(&EventClientDeleted.Handle);

            Client->SetExpectedTransportCloseStatus(ClientStats.ExpectedCloseStatus);
            TEST_QUIC_SUCCEEDED(Client->SetDisconnectTimeout(1000)); // ms

            if (!SendPingBurst(
                    Client,
                    ClientStats.StreamCount,
                    ClientStats.PayloadLength)) {
                return;
            }

            TEST_QUIC_SUCCEEDED(
                Client->Start(
                    ClientConfiguration,
                    QUIC_ADDRESS_FAMILY_INET,
                    QUIC_LOCALHOST_FOR_AF(QUIC_ADDRESS_FAMILY_INET),
                    ServerLocalAddr.GetPort()));

            if (!Client->WaitForConnectionComplete()) {
                return;
            }
            TEST_TRUE(Client->GetIsConnected());

            TEST_NOT_EQUAL(nullptr, Server);
            if (!Server->WaitForConnectionComplete()) {
                return;
            }
            TEST_TRUE(Server->GetIsConnected());

            if (StopListenerFirst) {
                Listener.Stop();
            }

            CxPlatSleep(15); // Sleep for just a bit.

            Server->Shutdown(QUIC_CONNECTION_SHUTDOWN_FLAG_SILENT, 0);
        }

        if (!CxPlatEventWaitWithTimeout(EventClientDeleted.Handle, TestWaitTimeout)) {
            TEST_FAILURE("Wait for EventClientDeleted timed out after %u ms.", TestWaitTimeout);
        }
    }
}

struct AbortiveTestContext {
    AbortiveTestContext(
        _In_ HQUIC ServerConfiguration,
        _In_ bool ServerParam,
        _In_ QUIC_ABORTIVE_TRANSFER_FLAGS FlagsParam,
        _In_ uint32_t ExpectedErrorParam,
        _In_ QUIC_STREAM_SHUTDOWN_FLAGS ShutdownFlagsParam) :
            ServerConfiguration(ServerConfiguration),
            Flags(FlagsParam),
            ShutdownFlags(ShutdownFlagsParam),
            ExpectedError(ExpectedErrorParam),
            TestResult(0),
            Server(ServerParam)
    { }
    HQUIC ServerConfiguration;
    EventScope ConnectedEvent;
    EventScope StreamEvent;
    EventScope TestEvent;
    ConnectionScope Conn;
    StreamScope Stream;
    const QUIC_ABORTIVE_TRANSFER_FLAGS Flags;
    QUIC_STREAM_SHUTDOWN_FLAGS ShutdownFlags;
    uint32_t ExpectedError;
    uint32_t TestResult;
    uint8_t Passed : 1;
    uint8_t Server : 1;
};


_IRQL_requires_max_(PASSIVE_LEVEL)
_Function_class_(QUIC_STREAM_CALLBACK)
static
QUIC_STATUS
QUIC_API
QuicAbortiveStreamHandler(
    _In_ HQUIC QuicStream,
    _In_opt_ void* Context,
    _Inout_ QUIC_STREAM_EVENT* Event
    )
{
    AbortiveTestContext* TestContext = (AbortiveTestContext*) Context;
    const QUIC_ABORTIVE_TRANSFER_FLAGS* Flags = &TestContext->Flags;
    QUIC_STATUS Status = QUIC_STATUS_SUCCESS;
    switch (Event->Type) {
        case QUIC_STREAM_EVENT_START_COMPLETE:
            break;
        case QUIC_STREAM_EVENT_RECEIVE:
            if (TestContext->Server &&
                !TestContext->Flags.ClientShutdown &&
                TestContext->Flags.SendDataOnStream) {
                Status =
                    MsQuic->StreamShutdown(
                        QuicStream,
                        TestContext->ShutdownFlags,
                        TestContext->ExpectedError);
                if (QUIC_FAILED(Status)) {
                    TestContext->Passed = false;
                    TestContext->TestResult = Status;
                }
                CxPlatEventSet(TestContext->TestEvent.Handle);
            }
            break;
        case QUIC_STREAM_EVENT_SEND_COMPLETE:
            break;
        case QUIC_STREAM_EVENT_PEER_SEND_SHUTDOWN:
            if (TestContext->Server && Flags->ShutdownDirection == ShutdownSend) {
                TestContext->Passed = (TestContext->ExpectedError == Event->PEER_SEND_ABORTED.ErrorCode);
                TestContext->TestResult = (uint32_t) Event->PEER_RECEIVE_ABORTED.ErrorCode;
                CxPlatEventSet(TestContext->TestEvent.Handle);
            } else if (!TestContext->Server && !Flags->ClientShutdown &&
                (Flags->ShutdownDirection == ShutdownBoth || Flags->ShutdownDirection == ShutdownSend)) {
                TestContext->Passed = (TestContext->ExpectedError == Event->PEER_SEND_ABORTED.ErrorCode);
                TestContext->TestResult = (uint32_t) Event->PEER_RECEIVE_ABORTED.ErrorCode;
                CxPlatEventSet(TestContext->TestEvent.Handle);
                }
            break;
        case QUIC_STREAM_EVENT_PEER_SEND_ABORTED:
            TestContext->Passed = (TestContext->ExpectedError == Event->PEER_SEND_ABORTED.ErrorCode);
            TestContext->TestResult = (uint32_t) Event->PEER_SEND_ABORTED.ErrorCode;
            CxPlatEventSet(TestContext->TestEvent.Handle);
            break;
        case QUIC_STREAM_EVENT_PEER_RECEIVE_ABORTED:
            if (TestContext->Server && Flags->ShutdownDirection == ShutdownReceive) {
                TestContext->Passed = (TestContext->ExpectedError == Event->PEER_RECEIVE_ABORTED.ErrorCode);
                TestContext->TestResult = (uint32_t) Event->PEER_RECEIVE_ABORTED.ErrorCode;
                CxPlatEventSet(TestContext->TestEvent.Handle);
            } else if (!TestContext->Server && !Flags->ClientShutdown &&
                (TestContext->Flags.ShutdownDirection == ShutdownBoth || TestContext->Flags.ShutdownDirection == ShutdownReceive)) {
                TestContext->Passed = (TestContext->ExpectedError == Event->PEER_RECEIVE_ABORTED.ErrorCode);
                TestContext->TestResult = (uint32_t) Event->PEER_RECEIVE_ABORTED.ErrorCode;
                CxPlatEventSet(TestContext->TestEvent.Handle);
            }
            break;
        case QUIC_STREAM_EVENT_SEND_SHUTDOWN_COMPLETE:
            break;
        case QUIC_STREAM_EVENT_SHUTDOWN_COMPLETE:
            if (!TestContext->Passed) {
                TestContext->Passed = false;
                TestContext->TestResult = (uint32_t) QUIC_STATUS_CONNECTION_IDLE;
            }
            if (!TestContext->Stream.Handle) {
                MsQuic->StreamClose(QuicStream);
            }
            break;
        case QUIC_STREAM_EVENT_IDEAL_SEND_BUFFER_SIZE:
            break;
        default:
            break;
    }
    return Status;
}

_IRQL_requires_max_(PASSIVE_LEVEL)
_Function_class_(QUIC_CONNECTION_CALLBACK)
static
QUIC_STATUS
QUIC_API
QuicAbortiveConnectionHandler(
    _In_ HQUIC /* QuicConnection */,
    _In_opt_ void* Context,
    _Inout_ QUIC_CONNECTION_EVENT* Event
    )
{
    AbortiveTestContext* TestContext = (AbortiveTestContext*) Context;
    QUIC_STATUS Status = QUIC_STATUS_SUCCESS;
    switch (Event->Type) {
        case QUIC_CONNECTION_EVENT_PEER_STREAM_STARTED:
            MsQuic->SetCallbackHandler(
                Event->PEER_STREAM_STARTED.Stream,
                (void*)QuicAbortiveStreamHandler,
                Context);

            if (TestContext->Server &&
                !TestContext->Flags.ClientShutdown &&
                !TestContext->Flags.SendDataOnStream) {
                Status =
                    MsQuic->StreamShutdown(
                        Event->PEER_STREAM_STARTED.Stream,
                        TestContext->ShutdownFlags,
                        TestContext->ExpectedError);
                if (QUIC_FAILED(Status)) {
                    TestContext->Passed = false;
                    TestContext->TestResult = Status;
                }
                CxPlatEventSet(TestContext->TestEvent.Handle);
            }
            CxPlatEventSet(TestContext->StreamEvent.Handle);
            return QUIC_STATUS_SUCCESS;
        case QUIC_CONNECTION_EVENT_CONNECTED:
            CxPlatEventSet(TestContext->ConnectedEvent.Handle);
            __fallthrough;
        case QUIC_CONNECTION_EVENT_IDEAL_PROCESSOR_CHANGED:
            __fallthrough;
        case QUIC_CONNECTION_EVENT_SHUTDOWN_COMPLETE:
            __fallthrough;
        case QUIC_CONNECTION_EVENT_SHUTDOWN_INITIATED_BY_PEER:
            __fallthrough;
        case QUIC_CONNECTION_EVENT_SHUTDOWN_INITIATED_BY_TRANSPORT:
            __fallthrough;
        case QUIC_CONNECTION_EVENT_STREAMS_AVAILABLE:
            __fallthrough;
        case QUIC_CONNECTION_EVENT_DATAGRAM_STATE_CHANGED:
            __fallthrough;
        case QUIC_CONNECTION_EVENT_DATAGRAM_RECEIVED:
            __fallthrough;
        case QUIC_CONNECTION_EVENT_DATAGRAM_SEND_STATE_CHANGED:
            __fallthrough;
        case QUIC_CONNECTION_EVENT_RESUMED:
            __fallthrough;
        case QUIC_CONNECTION_EVENT_RESUMPTION_TICKET_RECEIVED:
            return QUIC_STATUS_SUCCESS;
        default:
            TEST_FAILURE(
                "Invalid Connection event! Context: 0x%p, Event: %d",
                Context,
                Event->Type);
            return QUIC_STATUS_NOT_SUPPORTED;
    }
}


_IRQL_requires_max_(PASSIVE_LEVEL)
_Function_class_(QUIC_LISTENER_CALLBACK)
static
QUIC_STATUS
QUIC_API
QuicAbortiveListenerHandler(
    _In_ HQUIC /* QuicListener */,
    _In_opt_ void* Context,
    _Inout_ QUIC_LISTENER_EVENT* Event
    )
{
    AbortiveTestContext* TestContext = (AbortiveTestContext*)Context;
    switch (Event->Type) {
        case QUIC_LISTENER_EVENT_NEW_CONNECTION:
            TestContext->Conn.Handle = Event->NEW_CONNECTION.Connection;
            MsQuic->SetCallbackHandler(TestContext->Conn.Handle, (void*) QuicAbortiveConnectionHandler, Context);
            return MsQuic->ConnectionSetConfiguration(Event->NEW_CONNECTION.Connection, TestContext->ServerConfiguration);
        default:
            TEST_FAILURE(
                "Invalid listener event! Context: 0x%p, Event: %d",
                Context,
                Event->Type);
            return QUIC_STATUS_INVALID_STATE;
    }
}

void
QuicAbortiveTransfers(
    _In_ int Family,
    _In_ QUIC_ABORTIVE_TRANSFER_FLAGS Flags
    )
{
    uint32_t TimeoutMs = 500;

    MsQuicRegistration Registration;
    TEST_TRUE(Registration.IsValid());

    MsQuicAlpn Alpn("MsQuicTest");

    MsQuicConfiguration ServerConfiguration(Registration, Alpn, ServerSelfSignedCredConfig);
    TEST_TRUE(ServerConfiguration.IsValid());

    MsQuicCredentialConfig ClientCredConfig;
    MsQuicConfiguration ClientConfiguration(Registration, Alpn, ClientCredConfig);
    TEST_TRUE(ClientConfiguration.IsValid());

    /*
        Test Cases:
        *   Sender closes the stream before data has even been sent.
        *   Sender closes the stream immediately after data has been queued.
        *   Receiver closes stream as soon as it arrives.
        *   Receiver closes stream as soon as data arrives.
    */

    bool WaitForConnected = true;
    uint32_t ExpectedError = Flags.IntValue;

    uint16_t StreamCount = 1;
    int SendLength = 100;
    QUIC_ADDRESS_FAMILY QuicAddrFamily = (Family == 4) ? QUIC_ADDRESS_FAMILY_INET : QUIC_ADDRESS_FAMILY_INET6;
    QuicAddr ServerLocalAddr;
    QuicBufferScope Buffer(SendLength);
    QUIC_STREAM_SHUTDOWN_FLAGS ShutdownFlags;
    switch (Flags.ShutdownDirection) {
        case ShutdownBoth:
            ShutdownFlags = QUIC_STREAM_SHUTDOWN_FLAG_ABORT;
            break;
        case ShutdownSend:
            ShutdownFlags = QUIC_STREAM_SHUTDOWN_FLAG_ABORT_SEND;
            break;
        case ShutdownReceive:
            ShutdownFlags = QUIC_STREAM_SHUTDOWN_FLAG_ABORT_RECEIVE;
            break;
        default:
            TEST_FAILURE("Invalid stream shutdown direction, %d", Flags.ShutdownDirection);
            return;
    }

    {
        AbortiveTestContext ClientContext(nullptr, false, Flags, ExpectedError, ShutdownFlags), ServerContext(ServerConfiguration, true, Flags, ExpectedError, ShutdownFlags);

        ListenerScope Listener;
        QUIC_STATUS Status =
            MsQuic->ListenerOpen(
                Registration,
                QuicAbortiveListenerHandler,
                &ServerContext,
                &Listener.Handle);
        if (QUIC_FAILED(Status)) {
            TEST_FAILURE("MsQuic->ListenerOpen failed, 0x%x.", Status);
            return;
        }

        Status = MsQuic->ListenerStart(Listener.Handle, Alpn, Alpn.Length(), nullptr);

        if (QUIC_FAILED(Status)) {
            TEST_FAILURE("MsQuic->ListenerStart failed, 0x%x.", Status);
            return;
        }

        uint32_t Size = sizeof(ServerLocalAddr.SockAddr);
        Status =
            MsQuic->GetParam(
                Listener.Handle,
                QUIC_PARAM_LEVEL_LISTENER,
                QUIC_PARAM_LISTENER_LOCAL_ADDRESS,
                &Size,
                &(ServerLocalAddr.SockAddr));
        if (QUIC_FAILED(Status)) {
            TEST_FAILURE("MsQuic->GetParam failed, 0x%x.", Status);
            return;
        }

        //
        // Start the client
        //
        Status =
            MsQuic->ConnectionOpen(
                Registration,
                QuicAbortiveConnectionHandler,
                &ClientContext,
                &ClientContext.Conn.Handle);
        if (QUIC_FAILED(Status)) {
            TEST_FAILURE("MsQuic->ConnectionOpen failed, 0x%x.", Status);
            return;
        }

        Status =
            MsQuic->ConnectionStart(
                ClientContext.Conn.Handle,
                ClientConfiguration,
                QuicAddrFamily,
                QUIC_LOCALHOST_FOR_AF(QuicAddrFamily),
                ServerLocalAddr.GetPort());
        if (QUIC_FAILED(Status)) {
            TEST_FAILURE("MsQuic->ConnectionStart failed, 0x%x.", Status);
            return;
        }

        if (WaitForConnected) {
            if (!CxPlatEventWaitWithTimeout(ClientContext.ConnectedEvent.Handle, TimeoutMs)) {
                TEST_FAILURE("Client failed to get connected before timeout!");
                return;
            }
            if (!CxPlatEventWaitWithTimeout(ServerContext.ConnectedEvent.Handle, TimeoutMs)) {
                TEST_FAILURE("Server failed to get connected before timeout!");
                return;
            }
        }

        //
        // Create a stream on the client
        //
        QUIC_STREAM_OPEN_FLAGS StreamFlags =
            (Flags.UnidirectionalStream ?
                QUIC_STREAM_OPEN_FLAG_UNIDIRECTIONAL : QUIC_STREAM_OPEN_FLAG_NONE);
        Status =
            MsQuic->StreamOpen(
                ClientContext.Conn.Handle,
                StreamFlags,
                QuicAbortiveStreamHandler,
                &ClientContext,
                &ClientContext.Stream.Handle);
        if (QUIC_FAILED(Status)) {
            TEST_FAILURE("MsQuic->StreamOpen failed, 0x%x.", Status);
            return;
        }
        Status =
            MsQuic->StreamStart(
                ClientContext.Stream.Handle,
                QUIC_STREAM_START_FLAG_IMMEDIATE);
        if (QUIC_FAILED(Status)) {
            TEST_FAILURE("MsQuic->StreamStart failed, 0x%x.", Status);
            return;
        }

        if (!Flags.DelayStreamCreation) {
            QUIC_SETTINGS Settings{0};
            if (Flags.UnidirectionalStream) {
                Settings.PeerUnidiStreamCount = StreamCount;
                Settings.IsSet.PeerUnidiStreamCount = TRUE;
            } else {
                Settings.PeerBidiStreamCount = StreamCount;
                Settings.IsSet.PeerBidiStreamCount = TRUE;
            }
            Status =
                MsQuic->SetParam(
                    ServerContext.Conn.Handle,
                    QUIC_PARAM_LEVEL_CONNECTION,
                    QUIC_PARAM_CONN_SETTINGS,
                    sizeof(Settings),
                    &Settings);
            if (QUIC_FAILED(Status)) {
                TEST_FAILURE("MsQuic->SetParam QUIC_PARAM_CONN_SETTINGS failed, 0x%x", Status);
                return;
            }
        }

        if (Flags.WaitForStream && !Flags.DelayStreamCreation) {
            if (!CxPlatEventWaitWithTimeout(ServerContext.StreamEvent.Handle, TimeoutMs)) {
                TEST_FAILURE("Server failed to get stream before timeout!");
                return;
            }
        }

        if (Flags.SendDataOnStream) {
            Status =
                MsQuic->StreamSend(
                    ClientContext.Stream.Handle,
                    Buffer,
                    1,
                    QUIC_SEND_FLAG_NONE,
                    nullptr); // send contxt
            if (QUIC_FAILED(Status)) {
                TEST_FAILURE("MsQuic->StreamSend failed, 0x%x.", Status);
                return;
            }
        }

        if (Flags.ClientShutdown && !Flags.DelayClientShutdown) {
            Status =
                MsQuic->StreamShutdown(
                    ClientContext.Stream.Handle,
                    ShutdownFlags,
                    ExpectedError);
            if (QUIC_FAILED(Status)) {
                TEST_FAILURE("MsQuic->StreamShutdown failed, 0x%x.", Status);
                return;
            }
            CxPlatEventSet(ClientContext.TestEvent.Handle);
        }

        if (Flags.DelayStreamCreation) {
            QUIC_SETTINGS Settings{0};
            if (Flags.UnidirectionalStream) {
                Settings.PeerUnidiStreamCount = StreamCount;
                Settings.IsSet.PeerUnidiStreamCount = TRUE;
            } else {
                Settings.PeerBidiStreamCount = StreamCount;
                Settings.IsSet.PeerBidiStreamCount = TRUE;
            }
            Status =
                MsQuic->SetParam(
                    ServerContext.Conn.Handle,
                    QUIC_PARAM_LEVEL_CONNECTION,
                    QUIC_PARAM_CONN_SETTINGS,
                    sizeof(Settings),
                    &Settings);
            if (QUIC_FAILED(Status)) {
                TEST_FAILURE("MsQuic->SetParam QUIC_PARAM_CONN_SETTINGS failed, 0x%x", Status);
                return;
            }
        }

        if (Flags.ClientShutdown && Flags.DelayClientShutdown) {
            Status =
                MsQuic->StreamShutdown(
                    ClientContext.Stream.Handle,
                    ShutdownFlags,
                    ExpectedError);
            if (QUIC_FAILED(Status)) {
                TEST_FAILURE("MsQuic->StreamShutdown failed, 0x%x.", Status);
                return;
            }
            CxPlatEventSet(ClientContext.TestEvent.Handle);
        }

        //
        // In these test cases, the client won't receive any packets, so signal success.
        //
        if (Flags.ClientShutdown && Flags.UnidirectionalStream && Flags.ShutdownDirection == ShutdownReceive) {
            ServerContext.TestResult = ExpectedError;
            ServerContext.Passed = true;
            CxPlatEventSet(ServerContext.TestEvent.Handle);
        } else if (!Flags.ClientShutdown && Flags.UnidirectionalStream && Flags.ShutdownDirection == ShutdownSend) {
            ClientContext.TestResult = ExpectedError;
            ClientContext.Passed = true;
            CxPlatEventSet(ClientContext.TestEvent.Handle);
        }

        if (!Flags.ClientShutdown) {
            if (!CxPlatEventWaitWithTimeout(ClientContext.TestEvent.Handle, TimeoutMs)) {
                TEST_FAILURE("Client failed to shutdown before timeout!");
                return;
            }
            if (!CxPlatEventWaitWithTimeout(ServerContext.TestEvent.Handle, TimeoutMs)) {
                TEST_FAILURE("Server failed to shutdown before timeout!");
                return;
            }
            if (ExpectedError != ClientContext.TestResult) {
                TEST_FAILURE("Expected error (0x%x) is not equal to actual result (0x%x).", ExpectedError, ClientContext.TestResult);
            }
            TEST_EQUAL(ExpectedError, ClientContext.TestResult);
            TEST_TRUE(ClientContext.Passed);
        } else {
            if (!CxPlatEventWaitWithTimeout(ServerContext.TestEvent.Handle,TimeoutMs )) {
                TEST_FAILURE("Server failed to shutdown before timeout!");
                return;
            }
            if (!CxPlatEventWaitWithTimeout(ClientContext.TestEvent.Handle, TimeoutMs)) {
                TEST_FAILURE("Client failed to shutdown before timeout!");
                return;
            }
            if (ExpectedError != ServerContext.TestResult) {
                TEST_FAILURE("Expected error (0x%x) is not equal to actual result (0x%x).", ExpectedError, ServerContext.TestResult);
            }
            TEST_EQUAL(ExpectedError, ServerContext.TestResult);
            TEST_TRUE(ServerContext.Passed);
        }
    }
}

struct RecvResumeTestContext {
    RecvResumeTestContext(
        _In_ HQUIC ServerConfiguration,
        _In_ bool ServerParam,
        _In_ QUIC_RECEIVE_RESUME_SHUTDOWN_TYPE ShutdownTypeParam,
        _In_ QUIC_RECEIVE_RESUME_TYPE PauseTypeParam) :
            ServerConfiguration(ServerConfiguration),
            ShutdownType(ShutdownTypeParam),
            PauseType(PauseTypeParam),
            TestResult((uint32_t)QUIC_STATUS_INTERNAL_ERROR),
            Server(ServerParam),
            ReceiveCallbackCount(0)
    { }
    HQUIC ServerConfiguration;
    EventScope ConnectedEvent;
    EventScope StreamEvent;
    EventScope TestEvent;
    ConnectionScope Conn;
    StreamScope Stream;
    uint8_t* PendingBuffer;
    QUIC_RECEIVE_RESUME_SHUTDOWN_TYPE ShutdownType;
    QUIC_RECEIVE_RESUME_TYPE PauseType;
    uint32_t ConsumeBufferAmount;
    uint32_t AvailableBuffer;
    uint32_t TestResult;
    uint8_t Passed : 1;
    uint8_t Server : 1;
    uint8_t ShutdownOnly : 1;
    uint8_t ReceiveCallbackCount : 3;
};

_IRQL_requires_max_(PASSIVE_LEVEL)
_Function_class_(QUIC_STREAM_CALLBACK)
static
QUIC_STATUS
QUIC_API
QuicRecvResumeStreamHandler(
    _In_ HQUIC /*QuicStream*/,
    _In_opt_ void* Context,
    _Inout_ QUIC_STREAM_EVENT* Event
    )
{
    RecvResumeTestContext* TestContext = (RecvResumeTestContext*) Context;
    QUIC_STATUS Status = QUIC_STATUS_SUCCESS;
    switch (Event->Type) {
        case QUIC_STREAM_EVENT_START_COMPLETE:
            break;
        case QUIC_STREAM_EVENT_RECEIVE:
            if (TestContext->Server) {

                if (Event->RECEIVE.BufferCount == 0 &&
                    (Event->RECEIVE.Flags & QUIC_RECEIVE_FLAG_FIN)) {
                    break; // Ignore FIN only receive indications.
                }

                if ((uint64_t)TestContext->ConsumeBufferAmount > Event->RECEIVE.TotalBufferLength) {
                    TEST_FAILURE("Not enough buffer received: %u (expected %u)",
                        (uint32_t)Event->RECEIVE.TotalBufferLength,
                        TestContext->ConsumeBufferAmount);
                    break;
                }

                TestContext->AvailableBuffer = (uint32_t)Event->RECEIVE.TotalBufferLength;
                Event->RECEIVE.TotalBufferLength = TestContext->ConsumeBufferAmount;

                if (TestContext->ReceiveCallbackCount == 0) {
                    if (TestContext->PauseType == ReturnStatusPending) {
                        if (Event->RECEIVE.BufferCount == 0) {
                            TEST_FAILURE("No buffers!");
                            break;
                        }
                        if (Event->RECEIVE.BufferCount > 1) {
                            TEST_FAILURE("Too many buffers! %u", Event->RECEIVE.BufferCount);
                            break;
                        }
                        TestContext->PendingBuffer = Event->RECEIVE.Buffers[0].Buffer;
                        Status = QUIC_STATUS_PENDING;
                    } else if(TestContext->PauseType == ReturnStatusContinue) {
                        TestContext->ConsumeBufferAmount = TestContext->AvailableBuffer - TestContext->ConsumeBufferAmount;
                        Status = QUIC_STATUS_CONTINUE;
                    }
                }

                TestContext->ReceiveCallbackCount++;
                //
                // Calculate test success/failure.
                //
                if (Event->RECEIVE.TotalBufferLength == TestContext->ConsumeBufferAmount) {
                    TestContext->Passed = true;
                    TestContext->TestResult = (uint32_t) QUIC_STATUS_SUCCESS;
                } else {
                    TestContext->TestResult = (uint32_t) QUIC_STATUS_INVALID_STATE;
                }
                if (TestContext->PauseType != ReturnStatusContinue || TestContext->ReceiveCallbackCount > 1) {
                    CxPlatEventSet(TestContext->TestEvent.Handle);
                }
            }
            break;
        case QUIC_STREAM_EVENT_SEND_COMPLETE:
            break;
        case QUIC_STREAM_EVENT_PEER_SEND_SHUTDOWN:
            if (TestContext->ShutdownType == GracefulShutdown) {
                if (TestContext->ShutdownOnly) {
                    CxPlatEventSet(TestContext->TestEvent.Handle);
                }
            } else {
                TestContext->Passed = false;
                TestContext->TestResult = (uint32_t) QUIC_STATUS_INVALID_STATE;
            }
            break;
        case QUIC_STREAM_EVENT_PEER_SEND_ABORTED:
            if (TestContext->ShutdownType == AbortShutdown) {
                TestContext->ConsumeBufferAmount = TestContext->AvailableBuffer;
                //
                // Don't hang waiting for a receive indication.
                //
                CxPlatEventSet(TestContext->TestEvent.Handle);
            } else {
                TestContext->Passed = false;
                TestContext->TestResult = (uint32_t) QUIC_STATUS_INVALID_STATE;
            }
            break;
        case QUIC_STREAM_EVENT_PEER_RECEIVE_ABORTED:
            TestContext->Passed = false;
            TestContext->TestResult = (uint32_t) QUIC_STATUS_INVALID_STATE;
            break;
        case QUIC_STREAM_EVENT_SEND_SHUTDOWN_COMPLETE:
            break;
        case QUIC_STREAM_EVENT_SHUTDOWN_COMPLETE:
            if (!TestContext->Passed) {
                TestContext->Passed = false;
                TestContext->TestResult = (uint32_t) QUIC_STATUS_CONNECTION_IDLE;
            }
            break;
        case QUIC_STREAM_EVENT_IDEAL_SEND_BUFFER_SIZE:
            break;
        default:
            break;
    }
    return Status;
}

_IRQL_requires_max_(PASSIVE_LEVEL)
_Function_class_(QUIC_CONNECTION_CALLBACK)
static
QUIC_STATUS
QUIC_API
QuicRecvResumeConnectionHandler(
    _In_ HQUIC /* QuicConnection */,
    _In_opt_ void* Context,
    _Inout_ QUIC_CONNECTION_EVENT* Event
    )
{
    RecvResumeTestContext* TestContext = (RecvResumeTestContext*) Context;
    switch (Event->Type) {
        case QUIC_CONNECTION_EVENT_PEER_STREAM_STARTED:
            MsQuic->SetCallbackHandler(
                Event->PEER_STREAM_STARTED.Stream,
                (void*)QuicRecvResumeStreamHandler,
                Context);
            TestContext->Stream.Handle = Event->PEER_STREAM_STARTED.Stream;
            CxPlatEventSet(TestContext->StreamEvent.Handle);
            return QUIC_STATUS_SUCCESS;
        case QUIC_CONNECTION_EVENT_CONNECTED:
            CxPlatEventSet(TestContext->ConnectedEvent.Handle);
            __fallthrough;
        case QUIC_CONNECTION_EVENT_IDEAL_PROCESSOR_CHANGED:
            __fallthrough;
        case QUIC_CONNECTION_EVENT_SHUTDOWN_COMPLETE:
            __fallthrough;
        case QUIC_CONNECTION_EVENT_SHUTDOWN_INITIATED_BY_PEER:
            __fallthrough;
        case QUIC_CONNECTION_EVENT_SHUTDOWN_INITIATED_BY_TRANSPORT:
            __fallthrough;
        case QUIC_CONNECTION_EVENT_STREAMS_AVAILABLE:
            __fallthrough;
        case QUIC_CONNECTION_EVENT_DATAGRAM_STATE_CHANGED:
            __fallthrough;
        case QUIC_CONNECTION_EVENT_DATAGRAM_RECEIVED:
            __fallthrough;
        case QUIC_CONNECTION_EVENT_DATAGRAM_SEND_STATE_CHANGED:
            __fallthrough;
        case QUIC_CONNECTION_EVENT_RESUMED:
            __fallthrough;
        case QUIC_CONNECTION_EVENT_RESUMPTION_TICKET_RECEIVED:
            return QUIC_STATUS_SUCCESS;
        default:
            TEST_FAILURE(
                "Invalid Connection event! Context: 0x%p, Event: %d",
                Context,
                Event->Type);
            return QUIC_STATUS_NOT_SUPPORTED;
    }
}


_IRQL_requires_max_(PASSIVE_LEVEL)
_Function_class_(QUIC_LISTENER_CALLBACK)
static
QUIC_STATUS
QUIC_API
QuicRecvResumeListenerHandler(
    _In_ HQUIC /* QuicListener */,
    _In_opt_ void* Context,
    _Inout_ QUIC_LISTENER_EVENT* Event
    )
{
    RecvResumeTestContext* TestContext = (RecvResumeTestContext*)Context;
    switch (Event->Type) {
        case QUIC_LISTENER_EVENT_NEW_CONNECTION:
            TestContext->Conn.Handle = Event->NEW_CONNECTION.Connection;
            MsQuic->SetCallbackHandler(TestContext->Conn.Handle, (void*) QuicRecvResumeConnectionHandler, Context);
            return MsQuic->ConnectionSetConfiguration(Event->NEW_CONNECTION.Connection, TestContext->ServerConfiguration);
        default:
            TEST_FAILURE(
                "Invalid listener event! Context: 0x%p, Event: %d",
                Context,
                Event->Type);
            return QUIC_STATUS_INVALID_STATE;
    }
}

void
QuicTestReceiveResume(
    _In_ int Family,
    _In_ int SendBytes,
    _In_ int ConsumeBytes,
    _In_ QUIC_RECEIVE_RESUME_SHUTDOWN_TYPE ShutdownType,
    _In_ QUIC_RECEIVE_RESUME_TYPE PauseType,
    _In_ bool PauseFirst
    )
{
    uint32_t TimeoutMs = 500;

    MsQuicRegistration Registration;
    TEST_TRUE(Registration.IsValid());

    MsQuicAlpn Alpn("MsQuicTest");

    MsQuicConfiguration ServerConfiguration(Registration, Alpn, ServerSelfSignedCredConfig);
    TEST_TRUE(ServerConfiguration.IsValid());

    MsQuicCredentialConfig ClientCredConfig;
    MsQuicConfiguration ClientConfiguration(Registration, Alpn, ClientCredConfig);
    TEST_TRUE(ClientConfiguration.IsValid());

    uint32_t SendSize = SendBytes;
    QUIC_ADDRESS_FAMILY QuicAddrFamily = (Family == 4) ? QUIC_ADDRESS_FAMILY_INET : QUIC_ADDRESS_FAMILY_INET6;
    QuicAddr ServerLocalAddr;
    QuicBufferScope Buffer(SendSize);
    RecvResumeTestContext ServerContext(ServerConfiguration, true, ShutdownType, PauseType), ClientContext(nullptr, false, ShutdownType, PauseType);
    ServerContext.ConsumeBufferAmount = ConsumeBytes;

    {
        //
        // Start the server.
        //
        ListenerScope Listener;
        QUIC_STATUS Status =
            MsQuic->ListenerOpen(
                Registration,
                QuicRecvResumeListenerHandler,
                &ServerContext,
                &Listener.Handle);
        if (QUIC_FAILED(Status)) {
            TEST_FAILURE("MsQuic->ListenerOpen failed, 0x%x.", Status);
            return;
        }

        Status = MsQuic->ListenerStart(Listener.Handle, Alpn, Alpn.Length(), nullptr);
        if (QUIC_FAILED(Status)) {
            TEST_FAILURE("MsQuic->ListenerStart failed, 0x%x.", Status);
            return;
        }

        uint32_t Size = sizeof(ServerLocalAddr.SockAddr);
        Status =
            MsQuic->GetParam(
                Listener.Handle,
                QUIC_PARAM_LEVEL_LISTENER,
                QUIC_PARAM_LISTENER_LOCAL_ADDRESS,
                &Size,
                &ServerLocalAddr.SockAddr);
        if (QUIC_FAILED(Status)) {
            TEST_FAILURE("MsQuic->GetParam failed, 0x%x.", Status);
            return;
        }

        //
        // Start the client.
        //
        Status =
            MsQuic->ConnectionOpen(
                Registration,
                QuicRecvResumeConnectionHandler,
                &ClientContext,
                &ClientContext.Conn.Handle);
        if (QUIC_FAILED(Status)) {
            TEST_FAILURE("MsQuic->ConnectionOpen failed, 0x%x.", Status);
            return;
        }

        Status =
            MsQuic->ConnectionStart(
                ClientContext.Conn.Handle,
                ClientConfiguration,
                QuicAddrFamily,
                QUIC_LOCALHOST_FOR_AF(QuicAddrFamily),
                ServerLocalAddr.GetPort());
        if (QUIC_FAILED(Status)) {
            TEST_FAILURE("MsQuic->ConnectionStart failed, 0x%x.", Status);
            return;
        }

        if (!CxPlatEventWaitWithTimeout(ClientContext.ConnectedEvent.Handle, TimeoutMs)) {
            TEST_FAILURE("Client failed to get connected before timeout!");
            return;
        }
        if (!CxPlatEventWaitWithTimeout(ServerContext.ConnectedEvent.Handle, TimeoutMs)) {
            TEST_FAILURE("Server failed to get connected before timeout!");
            return;
        }

        QUIC_SETTINGS Settings{0};
        Settings.PeerUnidiStreamCount = 1;
        Settings.IsSet.PeerUnidiStreamCount = TRUE;
        Status =
            MsQuic->SetParam(
                ServerContext.Conn.Handle,
                QUIC_PARAM_LEVEL_CONNECTION,
                QUIC_PARAM_CONN_SETTINGS,
                sizeof(Settings),
                &Settings);
        if (QUIC_FAILED(Status)) {
            TEST_FAILURE("MsQuic->SetParam QUIC_PARAM_CONN_SETTINGS failed, 0x%x", Status);
            return;
        }

        Status =
            MsQuic->StreamOpen(
                ClientContext.Conn.Handle,
                QUIC_STREAM_OPEN_FLAG_UNIDIRECTIONAL,
                QuicRecvResumeStreamHandler,
                &ClientContext,
                &ClientContext.Stream.Handle);
        if (QUIC_FAILED(Status)) {
            TEST_FAILURE("MsQuic->StreamOpen failed, 0x%x.", Status);
            return;
        }

        Status =
            MsQuic->StreamStart(
                ClientContext.Stream.Handle,
                QUIC_STREAM_START_FLAG_IMMEDIATE);
        if (QUIC_FAILED(Status)) {
            TEST_FAILURE("MsQuic->StreamStart failed, 0x%x.", Status);
            return;
        }

        if (!CxPlatEventWaitWithTimeout(ServerContext.StreamEvent.Handle, TimeoutMs)) {
            TEST_FAILURE("Server failed to get stream before timeout!");
            return;
        }

        if (PauseFirst) {
            Status =
                MsQuic->StreamReceiveSetEnabled(
                    ServerContext.Stream.Handle,
                    FALSE);
            if (QUIC_FAILED(Status)) {
                TEST_FAILURE("PauseFirst MsQuic->StreamReceiveSetEnabled(FALSE) failed, 0x%x", Status);
                return;
            }
        }

        Status =
            MsQuic->StreamSend(
                ClientContext.Stream.Handle,
                Buffer,
                1,
                QUIC_SEND_FLAG_NONE,
                nullptr); // send contxt
        if (QUIC_FAILED(Status)) {
            TEST_FAILURE("MsQuic->StreamSend failed, 0x%x.", Status);
            return;
        }

        if (PauseFirst) {
            Status =
                MsQuic->StreamReceiveSetEnabled(
                    ServerContext.Stream.Handle,
                    TRUE);
            if (QUIC_FAILED(Status)) {
                TEST_FAILURE("PauseFirst MsQuic->StreamReceiveSetEnabled(TRUE) failed, 0x%x", Status);
                return;
            }
        }

        //
        // Wait for send to be received/paused.
        //
        if (!CxPlatEventWaitWithTimeout(ServerContext.TestEvent.Handle, TimeoutMs)) {
            TEST_FAILURE("Server failed to get stream data/pause before timeout!");
            return;
        }

        //
        // Calculate next amount of buffer to consume, except for
        // STATUS_CONTINUE cases (because that always consumes all buffer).
        //
        if (PauseType != ReturnStatusContinue) {
            ServerContext.ConsumeBufferAmount = SendSize - ServerContext.ConsumeBufferAmount;
        }

        if (ShutdownType) {
            Status =
                MsQuic->StreamShutdown(
                    ClientContext.Stream.Handle,
                    (ShutdownType == GracefulShutdown) ?
                        QUIC_STREAM_SHUTDOWN_FLAG_GRACEFUL : QUIC_STREAM_SHUTDOWN_FLAG_ABORT,
                    ConsumeBytes + SendBytes);
            if (QUIC_FAILED(Status)) {
                TEST_FAILURE("MsQuic->StreamShutdown failed, 0x%x", Status);
                return;
            }
        }

        if (PauseType == ReturnStatusPending) {
            if (ShutdownType == AbortShutdown) {
                //
                // Wait for the shutdown to be received to test if the buffer has been freed.
                //
                if (!CxPlatEventWaitWithTimeout(ServerContext.TestEvent.Handle, TimeoutMs)) {
                    TEST_FAILURE("Server failed to get shutdown before timeout!");
                    return;
                }
                CxPlatSecureZeroMemory(ServerContext.PendingBuffer, SendSize);
            }
            //
            // Indicate the buffer has been consumed.
            //
            Status =
                MsQuic->StreamReceiveComplete(
                    ServerContext.Stream.Handle,
                    SendBytes);
            if (QUIC_FAILED(Status)) {
                TEST_FAILURE(
                    "MsQuic->StreamReceiveComplete %d failed, 0x%x",
                    SendBytes,
                    Status);
                return;
            }
            ServerContext.AvailableBuffer = ServerContext.ConsumeBufferAmount;
        } else if (PauseType == ReturnConsumedBytes) {
            //
            // Resume receive callbacks.
            //
            Status =
                MsQuic->StreamReceiveSetEnabled(
                    ServerContext.Stream.Handle,
                    TRUE);
            if (QUIC_FAILED(Status)) {
                TEST_FAILURE("MsQuic->StreamReceiveSetEnabled TRUE failed, 0x%x", Status);
                return;
            }

            if (!CxPlatEventWaitWithTimeout(ServerContext.TestEvent.Handle, TimeoutMs)) {
                TEST_FAILURE("Server failed to resume receive before timeout!");
                return;
            }
        }

        //
        // Validate received amount is expected.
        //
        if (ServerContext.AvailableBuffer != ServerContext.ConsumeBufferAmount) {
            TEST_FAILURE("ServerContext.ConsumeBufferAmount was %u, expected %u",
                ServerContext.ConsumeBufferAmount,
                ServerContext.AvailableBuffer);
        }
        if (QUIC_STATUS_SUCCESS != ServerContext.TestResult) {
            TEST_FAILURE("ServerContext.TestResult was 0x%x, expected 0x%x",
                ServerContext.TestResult,
                QUIC_STATUS_SUCCESS);
        }
        TEST_TRUE(ServerContext.Passed);
    }
}

void
QuicTestReceiveResumeNoData(
    _In_ int Family,
    _In_ QUIC_RECEIVE_RESUME_SHUTDOWN_TYPE ShutdownType
    )
{
    uint32_t TimeoutMs = 500;

    MsQuicRegistration Registration;
    TEST_TRUE(Registration.IsValid());

    MsQuicAlpn Alpn("MsQuicTest");

    MsQuicConfiguration ServerConfiguration(Registration, Alpn, ServerSelfSignedCredConfig);
    TEST_TRUE(ServerConfiguration.IsValid());

    MsQuicCredentialConfig ClientCredConfig;
    MsQuicConfiguration ClientConfiguration(Registration, Alpn, ClientCredConfig);
    TEST_TRUE(ClientConfiguration.IsValid());

    QUIC_ADDRESS_FAMILY QuicAddrFamily = (Family == 4) ? QUIC_ADDRESS_FAMILY_INET : QUIC_ADDRESS_FAMILY_INET6;
    QuicAddr ServerLocalAddr;
    RecvResumeTestContext ServerContext(ServerConfiguration, true, ShutdownType, ReturnConsumedBytes), ClientContext(nullptr, false, ShutdownType, ReturnConsumedBytes);
    ServerContext.ShutdownOnly = true;

    {
        //
        // Start the server.
        //
        ListenerScope Listener;
        QUIC_STATUS Status =
            MsQuic->ListenerOpen(
                Registration,
                QuicRecvResumeListenerHandler,
                &ServerContext,
                &Listener.Handle);
        if (QUIC_FAILED(Status)) {
            TEST_FAILURE("MsQuic->ListenerOpen failed, 0x%x.", Status);
            return;
        }

        Status = MsQuic->ListenerStart(Listener.Handle, Alpn, Alpn.Length(), nullptr);
        if (QUIC_FAILED(Status)) {
            TEST_FAILURE("MsQuic->ListenerStart failed, 0x%x.", Status);
            return;
        }

        uint32_t Size = sizeof(ServerLocalAddr.SockAddr);
        Status =
            MsQuic->GetParam(
                Listener.Handle,
                QUIC_PARAM_LEVEL_LISTENER,
                QUIC_PARAM_LISTENER_LOCAL_ADDRESS,
                &Size,
                &ServerLocalAddr.SockAddr);
        if (QUIC_FAILED(Status)) {
            TEST_FAILURE("MsQuic->GetParam failed, 0x%x.", Status);
            return;
        }

        //
        // Start the client.
        //
        Status =
            MsQuic->ConnectionOpen(
                Registration,
                QuicRecvResumeConnectionHandler,
                &ClientContext,
                &ClientContext.Conn.Handle);
        if (QUIC_FAILED(Status)) {
            TEST_FAILURE("MsQuic->ConnectionOpen failed, 0x%x.", Status);
            return;
        }

        Status =
            MsQuic->ConnectionStart(
                ClientContext.Conn.Handle,
                ClientConfiguration,
                QuicAddrFamily,
                QUIC_LOCALHOST_FOR_AF(QuicAddrFamily),
                ServerLocalAddr.GetPort());
        if (QUIC_FAILED(Status)) {
            TEST_FAILURE("MsQuic->ConnectionStart failed, 0x%x.", Status);
            return;
        }

        if (!CxPlatEventWaitWithTimeout(ClientContext.ConnectedEvent.Handle, TimeoutMs)) {
            TEST_FAILURE("Client failed to get connected before timeout!");
            return;
        }
        if (!CxPlatEventWaitWithTimeout(ServerContext.ConnectedEvent.Handle, TimeoutMs)) {
            TEST_FAILURE("Server failed to get connected before timeout!");
            return;
        }

        QUIC_SETTINGS Settings{ 0 };
        Settings.PeerUnidiStreamCount = 1;
        Settings.IsSet.PeerUnidiStreamCount = TRUE;
        Status =
            MsQuic->SetParam(
                ServerContext.Conn.Handle,
                QUIC_PARAM_LEVEL_CONNECTION,
                QUIC_PARAM_CONN_SETTINGS,
                sizeof(Settings),
                &Settings);
        if (QUIC_FAILED(Status)) {
            TEST_FAILURE("MsQuic->SetParam QUIC_PARAM_CONN_SETTINGS failed, 0x%x", Status);
            return;
        }

        Status =
            MsQuic->StreamOpen(
                ClientContext.Conn.Handle,
                QUIC_STREAM_OPEN_FLAG_UNIDIRECTIONAL,
                QuicRecvResumeStreamHandler,
                &ClientContext,
                &ClientContext.Stream.Handle);
        if (QUIC_FAILED(Status)) {
            TEST_FAILURE("MsQuic->StreamOpen failed, 0x%x.", Status);
            return;
        }

        Status =
            MsQuic->StreamStart(
                ClientContext.Stream.Handle,
                QUIC_STREAM_START_FLAG_IMMEDIATE);
        if (QUIC_FAILED(Status)) {
            TEST_FAILURE("MsQuic->StreamStart failed, 0x%x.", Status);
            return;
        }

        if (!CxPlatEventWaitWithTimeout(ServerContext.StreamEvent.Handle, TimeoutMs)) {
            TEST_FAILURE("Server failed to get stream before timeout!");
            return;
        }

        Status =
            MsQuic->StreamReceiveSetEnabled(
                ServerContext.Stream.Handle,
                FALSE);
        if (QUIC_FAILED(Status)) {
            TEST_FAILURE("PauseFirst MsQuic->StreamReceiveSetEnabled(FALSE) failed, 0x%x", Status);
            return;
        }

        Status =
            MsQuic->StreamShutdown(
                ClientContext.Stream.Handle,
                (ShutdownType == GracefulShutdown) ?
                    QUIC_STREAM_SHUTDOWN_FLAG_GRACEFUL : QUIC_STREAM_SHUTDOWN_FLAG_ABORT,
                QUIC_STATUS_SUCCESS);
        if (QUIC_FAILED(Status)) {
            TEST_FAILURE("MsQuic->StreamShutdown failed, 0x%x", Status);
            return;
        }

        if (ShutdownType == GracefulShutdown) {
            if (CxPlatEventWaitWithTimeout(ServerContext.TestEvent.Handle, TimeoutMs)) {
                TEST_FAILURE("Server got shutdown event when it shouldn't have!");
                return;
            }
            Status =
                MsQuic->StreamReceiveSetEnabled(
                    ServerContext.Stream.Handle,
                    TRUE);
            if (QUIC_FAILED(Status)) {
                TEST_FAILURE("PauseFirst MsQuic->StreamReceiveSetEnabled(TRUE) failed, 0x%x", Status);
                return;
            }
        }

        //
        // Validate the test was shutdown as expected.
        //
        if (!CxPlatEventWaitWithTimeout(ServerContext.TestEvent.Handle, TimeoutMs)) {
            TEST_FAILURE("Server failed to get shutdown before timeout!");
            return;
        }
    }
}

struct AckSendDelayTestContext {
    AckSendDelayTestContext() :
        SendBuffer(1, 200)
    {};
    HQUIC ServerConfiguration;
    QuicSendBuffer SendBuffer;
    EventScope ServerStreamStartedEvent;
    EventScope ClientReceiveDataEvent;
    EventScope ServerConnectedEvent;
    ConnectionScope ServerConnection;
    ConnectionScope ClientConnection;
    StreamScope ServerStream;
    StreamScope ClientStream;
    uint64_t AckCountStart;
    uint64_t AckCountStop;
};

_IRQL_requires_max_(PASSIVE_LEVEL)
_Function_class_(QUIC_STREAM_CALLBACK)
static
QUIC_STATUS
QUIC_API
QuicAckDelayStreamHandler(
    _In_ HQUIC QuicStream,
    _In_opt_ void* Context,
    _Inout_ QUIC_STREAM_EVENT* Event
    )
{
    QUIC_STATUS Status = QUIC_STATUS_SUCCESS;
    AckSendDelayTestContext* TestContext = (AckSendDelayTestContext*)Context;
    if (TestContext->ServerStream.Handle == QuicStream) {
        //
        // Server side
        //
        switch (Event->Type) {
        case QUIC_STREAM_EVENT_RECEIVE:
            Event->RECEIVE.TotalBufferLength = 0;
            Status = MsQuic->StreamSend(
                QuicStream,
                TestContext->SendBuffer.Buffers,
                TestContext->SendBuffer.BufferCount,
                QUIC_SEND_FLAG_FIN,
                nullptr);
            if (QUIC_FAILED(Status)) {
                TEST_FAILURE("Server failed to send to send data back 0x%x", Status);
                return Status;
            }
            break;
        default:
            break;
        }
    } else {
        if (TestContext->ClientStream.Handle != QuicStream) {
            TEST_FAILURE("Client stream is wrong?! %p vs %p",
                TestContext->ClientStream.Handle,
                QuicStream);
            return QUIC_STATUS_INVALID_STATE;
        }
        //
        // Client side
        //
        switch (Event->Type) {
        case QUIC_STREAM_EVENT_RECEIVE: {
            QUIC_STATISTICS Stats{};
            uint32_t StatsSize = sizeof(Stats);
            Status = MsQuic->GetParam(
                TestContext->ClientConnection.Handle,
                QUIC_PARAM_LEVEL_CONNECTION,
                QUIC_PARAM_CONN_STATISTICS,
                &StatsSize,
                &Stats);
            if (QUIC_FAILED(Status)) {
                TEST_FAILURE("Client failed to query statistics on receive 0x%x", Status);
                return Status;
            }
            TestContext->AckCountStop = Stats.Recv.ValidAckFrames;
            Event->RECEIVE.TotalBufferLength = 0;
            CxPlatEventSet(TestContext->ClientReceiveDataEvent.Handle);
            break;
        }
        default:
            break;
        }
    }
    return Status;
}

_IRQL_requires_max_(PASSIVE_LEVEL)
_Function_class_(QUIC_CONNECTION_CALLBACK)
static
QUIC_STATUS
QUIC_API
QuicAckDelayConnectionHandler(
    _In_ HQUIC QuicConnection,
    _In_opt_ void* Context,
    _Inout_ QUIC_CONNECTION_EVENT* Event
    )
{
    AckSendDelayTestContext* TestContext = (AckSendDelayTestContext*)Context;
    if (TestContext->ServerConnection == QuicConnection) {
        //
        // Server side
        //
        switch (Event->Type) {
        case QUIC_CONNECTION_EVENT_CONNECTED:
            CxPlatEventSet(TestContext->ServerConnectedEvent.Handle);
            break;
        case QUIC_CONNECTION_EVENT_PEER_STREAM_STARTED:
            MsQuic->SetCallbackHandler(
                Event->PEER_STREAM_STARTED.Stream,
                (void*)QuicAckDelayStreamHandler,
                Context);
            TestContext->ServerStream.Handle = Event->PEER_STREAM_STARTED.Stream;
            CxPlatEventSet(TestContext->ServerStreamStartedEvent.Handle);
            break;
        default:
            break;
        }
    } else {
        if(TestContext->ClientConnection.Handle != QuicConnection) {
            TEST_FAILURE("Client connection is wrong?! %p vs %p",
                TestContext->ClientConnection.Handle,
                QuicConnection);
            return QUIC_STATUS_INVALID_STATE;
        }
        //
        // Client side
        //
        switch(Event->Type) {
        case QUIC_CONNECTION_EVENT_CONNECTED:
            // CxPlatEventSet(TestContext->ServerConnectedEvent.Handle);
            break;
        default:
            break;
        }
    }
    return QUIC_STATUS_SUCCESS;
}

_IRQL_requires_max_(PASSIVE_LEVEL)
_Function_class_(QUIC_LISTENER_CALLBACK)
static
QUIC_STATUS
QUIC_API
QuicAckDelayListenerHandler(
    _In_ HQUIC /* QuicListener */,
    _In_opt_ void* Context,
    _Inout_ QUIC_LISTENER_EVENT* Event
    )
{
    AckSendDelayTestContext* TestContext = (AckSendDelayTestContext*)Context;
    switch (Event->Type) {
        case QUIC_LISTENER_EVENT_NEW_CONNECTION:
            TestContext->ServerConnection.Handle = Event->NEW_CONNECTION.Connection;
            MsQuic->SetCallbackHandler(TestContext->ServerConnection.Handle, (void*) QuicAckDelayConnectionHandler, Context);
            return MsQuic->ConnectionSetConfiguration(Event->NEW_CONNECTION.Connection, TestContext->ServerConfiguration);
        default:
            TEST_FAILURE(
                "Invalid listener event! Context: 0x%p, Event: %d",
                Context,
                Event->Type);
            return QUIC_STATUS_INVALID_STATE;
    }
}

void
QuicTestAckSendDelay(
    _In_ int Family
    )
{
    const uint32_t TimeoutMs = 3000;
    const uint32_t AckDelayMs = 1000;
    MsQuicRegistration Registration;
    TEST_TRUE(Registration.IsValid());

    MsQuicAlpn Alpn("MsQuicTest");

    MsQuicSettings Settings{};
    Settings.SetIdleTimeoutMs(TimeoutMs);
    Settings.SetMaxAckDelayMs(AckDelayMs);
    Settings.SetPeerBidiStreamCount(1);

    MsQuicConfiguration ServerConfiguration(Registration, Alpn, Settings, ServerSelfSignedCredConfig);
    TEST_TRUE(ServerConfiguration.IsValid());

    MsQuicCredentialConfig ClientCredConfig;
    MsQuicConfiguration ClientConfiguration(Registration, Alpn, Settings, ClientCredConfig);
    TEST_TRUE(ClientConfiguration.IsValid());

    QUIC_ADDRESS_FAMILY QuicAddrFamily = (Family == 4) ? QUIC_ADDRESS_FAMILY_INET : QUIC_ADDRESS_FAMILY_INET6;
    QuicAddr ServerLocalAddr;

    {
        AckSendDelayTestContext TestContext {};

        TestContext.ServerConfiguration = ServerConfiguration;
        //
        // Start the server.
        //
        ListenerScope Listener;
        QUIC_STATUS Status =
            MsQuic->ListenerOpen(
                Registration,
                QuicAckDelayListenerHandler,
                &TestContext,
                &Listener.Handle);
        if (QUIC_FAILED(Status)) {
            TEST_FAILURE("MsQuic->ListenerOpen failed, 0x%x.", Status);
            return;
        }

        Status = MsQuic->ListenerStart(Listener.Handle, Alpn, Alpn.Length(), nullptr);
        if (QUIC_FAILED(Status)) {
            TEST_FAILURE("MsQuic->ListenerStart failed, 0x%x.", Status);
            return;
        }

        uint32_t Size = sizeof(ServerLocalAddr.SockAddr);
        Status =
            MsQuic->GetParam(
                Listener.Handle,
                QUIC_PARAM_LEVEL_LISTENER,
                QUIC_PARAM_LISTENER_LOCAL_ADDRESS,
                &Size,
                &ServerLocalAddr.SockAddr);
        if (QUIC_FAILED(Status)) {
            TEST_FAILURE("MsQuic->GetParam failed, 0x%x.", Status);
            return;
        }

        //
        // Start the client.
        //
        Status =
            MsQuic->ConnectionOpen(
                Registration,
                QuicAckDelayConnectionHandler,
                &TestContext,
                &TestContext.ClientConnection.Handle);
        if (QUIC_FAILED(Status)) {
            TEST_FAILURE("MsQuic->ConnectionOpen failed, 0x%x.", Status);
            return;
        }

        Status =
            MsQuic->ConnectionStart(
                TestContext.ClientConnection.Handle,
                ClientConfiguration,
                QuicAddrFamily,
                QUIC_LOCALHOST_FOR_AF(QuicAddrFamily),
                ServerLocalAddr.GetPort());
        if (QUIC_FAILED(Status)) {
            TEST_FAILURE("MsQuic->ConnectionStart failed, 0x%x.", Status);
            return;
        }

        if (!CxPlatEventWaitWithTimeout(TestContext.ServerConnectedEvent.Handle, TimeoutMs)) {
            TEST_FAILURE("Server failed to get connected before timeout!");
            return;
        }

        //
        // Wait for connection to go silent before continuing
        //
        CxPlatSleep(100);

        QUIC_STATISTICS Stats{};
        uint32_t StatsSize = sizeof(Stats);
        Status =
            MsQuic->GetParam(
                TestContext.ClientConnection.Handle,
                QUIC_PARAM_LEVEL_CONNECTION,
                QUIC_PARAM_CONN_STATISTICS,
                &StatsSize,
                &Stats);
        if (QUIC_FAILED(Status)) {
            TEST_FAILURE("Client failed to query statistics at start 0x%x", Status);
            return;
        }
        TestContext.AckCountStart = Stats.Recv.ValidAckFrames;
        Status =
            MsQuic->StreamOpen(
                TestContext.ClientConnection.Handle,
                QUIC_STREAM_OPEN_FLAG_NONE,
                QuicAckDelayStreamHandler,
                &TestContext,
                &TestContext.ClientStream.Handle);
        if (QUIC_FAILED(Status)) {
            TEST_FAILURE("Client failed to open stream 0x%x", Status);
            return;
        }
        Status =
            MsQuic->StreamSend(
                TestContext.ClientStream.Handle,
                TestContext.SendBuffer.Buffers,
                TestContext.SendBuffer.BufferCount,
                QUIC_SEND_FLAG_START,
                nullptr);
        if (QUIC_FAILED(Status)) {
            TEST_FAILURE("Client failed to send data 0x%x", Status);
        }

        if (!CxPlatEventWaitWithTimeout(TestContext.ClientReceiveDataEvent.Handle, TimeoutMs)) {
            TEST_FAILURE("Client failed to receive data before timeout!");
            return;
        }

        TEST_EQUAL(TestContext.AckCountStop - TestContext.AckCountStart, 1);
    }
}<|MERGE_RESOLUTION|>--- conflicted
+++ resolved
@@ -366,19 +366,7 @@
     }
     Settings.SetSendBufferingEnabled(UseSendBuffer);
 
-<<<<<<< HEAD
-    MsQuicCredentialConfig ServerConfig(SelfSignedCredConfig);
-=======
-    MsQuicCredentialConfig GoodServerConfig(ServerSelfSignedCredConfig);
-#ifndef QUIC_DISABLE_0RTT_TESTS
-    uint8_t GoodTicketKey[44] = {0};
-    GoodServerConfig.TicketKey = GoodTicketKey;
-
-    MsQuicCredentialConfig BadServerConfig(ServerSelfSignedCredConfig);
-    uint8_t BadTicketKey[44] = {1};
-    BadServerConfig.TicketKey = BadTicketKey;
-#endif
->>>>>>> 6f7148f9
+    MsQuicCredentialConfig ServerConfig(ServerSelfSignedCredConfig);
 
     MsQuicConfiguration ServerConfiguration(Registration, Alpn, Settings, ServerConfig);
     TEST_TRUE(ServerConfiguration.IsValid());
