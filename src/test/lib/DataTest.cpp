--- conflicted
+++ resolved
@@ -508,11 +508,7 @@
 
                     if (i != 0
 #if defined(QUIC_API_ENABLE_PREVIEW_FEATURES)
-<<<<<<< HEAD
-                    && !UseQTIP
-=======
                         && !UseQTIP
->>>>>>> 91a0e0ac
 #endif
                     ) {
                         Connections.get()[i]->SetLocalAddr(LocalAddr);
@@ -527,11 +523,7 @@
 
                     if (i == 0
 #if defined(QUIC_API_ENABLE_PREVIEW_FEATURES)
-<<<<<<< HEAD
-                    && !UseQTIP
-=======
                         && !UseQTIP
->>>>>>> 91a0e0ac
 #endif
                     ) {
                         Connections.get()[i]->GetLocalAddr(LocalAddr);
