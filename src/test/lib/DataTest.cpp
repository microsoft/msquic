/*++

    Copyright (c) Microsoft Corporation.
    Licensed under the MIT License.

Abstract:

    Tests various features related to the data path.

--*/

#include "precomp.h"
#ifdef QUIC_CLOG
#include "DataTest.cpp.clog.h"
#endif

struct ServerAcceptContext {
    QUIC_EVENT NewConnectionReady;
    TestConnection** NewConnection;
    ServerAcceptContext(TestConnection** _NewConnection) :
        NewConnection(_NewConnection) {
        QuicEventInitialize(&NewConnectionReady, TRUE, FALSE);
    }
    ~ServerAcceptContext() {
        QuicEventUninitialize(NewConnectionReady);
    }
};

/*
    Helper function to estimate a maximum timeout for a test with a
    particular payload length.
*/
uint32_t
EstimateTimeoutMs(uint64_t Length)
{
    const uint64_t EstimatedHandshakeTime = 2000;
    const uint64_t EstimatedStreamOverhead = 1000;
    const uint64_t EstimatedRateBps = 1 * 1000 * 1000; // 1 MBps

    uint64_t TimeoutMs =
        EstimatedHandshakeTime +
        EstimatedStreamOverhead +
        (1000 * Length) / EstimatedRateBps;
#if QUIC_SEND_FAKE_LOSS
    TimeoutMs *= 10 * 100 * 100 / ((100 - QUIC_SEND_FAKE_LOSS) * (100 - QUIC_SEND_FAKE_LOSS));
#endif
    return (uint32_t)TimeoutMs;
}

struct PingStats
{
    const uint64_t PayloadLength;
    const uint32_t ConnectionCount;
    const uint32_t StreamCount;
    const bool FifoScheduling;
    const bool UnidirectionalStreams;
    const bool ServerInitiatedStreams;
    const bool ZeroRtt;
    const bool AllowDataIncomplete;
    const bool ServerKeyUpdate;
    const QUIC_STATUS ExpectedCloseStatus;

    volatile long ConnectionsComplete;

    QUIC_EVENT CompletionEvent;

    QUIC_BUFFER* ResumptionTicket {nullptr};

    PingStats(
        uint64_t _PayloadLength,
        uint32_t _ConnectionCount,
        uint32_t _StreamCount,
        bool _FifoScheduling,
        bool _UnidirectionalStreams,
        bool _ServerInitiatedStreams,
        bool _ZeroRtt,
        bool _AllowDataIncomplete = false,
        QUIC_STATUS _ExpectedCloseStatus = QUIC_STATUS_SUCCESS,
        bool _ServerKeyUpdate = false
        ) :
        PayloadLength(_PayloadLength),
        ConnectionCount(_ConnectionCount),
        StreamCount(_StreamCount),
        FifoScheduling(_FifoScheduling),
        UnidirectionalStreams(_UnidirectionalStreams),
        ServerInitiatedStreams(_ServerInitiatedStreams),
        ZeroRtt(_ZeroRtt),
        AllowDataIncomplete(_AllowDataIncomplete),
        ServerKeyUpdate(_ServerKeyUpdate),
        ExpectedCloseStatus(_ExpectedCloseStatus),
        ConnectionsComplete(0)
    {
        QuicEventInitialize(&CompletionEvent, FALSE, FALSE);
    }

    ~PingStats() {
        QuicEventUninitialize(CompletionEvent);
        QuicZeroMemory(&CompletionEvent, sizeof(CompletionEvent));
        if (ResumptionTicket) {
            QUIC_FREE(ResumptionTicket);
        }
    }
};

struct PingConnState
{
    PingStats* Stats;
    TestConnection* Connection;
    volatile long StreamsComplete;

    ~PingConnState() {
        Stats = nullptr;
        Connection = nullptr;
    }

    PingStats* GetPingStats() { return Stats; }

    PingConnState(PingStats* stats, TestConnection* connection) :
        Stats(stats), Connection(connection), StreamsComplete(0)
    { }

    void OnStreamComplete() {
        if ((uint32_t)InterlockedIncrement(&StreamsComplete) == Stats->StreamCount) {
            if ((uint32_t)InterlockedIncrement(&Stats->ConnectionsComplete) == Stats->ConnectionCount) {
                QuicEventSet(Stats->CompletionEvent);
            }
        }
    }
};

_Function_class_(STREAM_SHUTDOWN_CALLBACK)
static
void
PingStreamShutdown(
    _In_ TestStream* Stream
    )
{
    TestScopeLogger logScope(__FUNCTION__);

    PingConnState* ConnState = (PingConnState*)Stream->Context;

    // TODO - More Validation
    if (!Stream->GetSendShutdown()) {
        TEST_FAILURE("Send path not shutdown.");
    }
    if (!ConnState->GetPingStats()->AllowDataIncomplete) {
        if (!Stream->GetAllDataSent()) {
            TEST_FAILURE("Not all data sent.");
        }
        if (!Stream->GetAllDataReceived()) {
            TEST_FAILURE("Not all data received.");
        }
    }

#if !QUIC_SEND_FAKE_LOSS
    if (!ConnState->GetPingStats()->ServerInitiatedStreams &&
        !ConnState->GetPingStats()->FifoScheduling &&
        ConnState->GetPingStats()->ZeroRtt) {
        if (Stream->GetBytesReceived() != 0 && // TODO - Support 0-RTT indication for Stream Open callback.
            !Stream->GetUsedZeroRtt()) {
            TEST_FAILURE("0-RTT wasn't used for stream data.");
        }
    }
#endif

    if (ConnState->StreamsComplete > 0 && ConnState->StreamsComplete % 2 == 0 && ConnState->Stats->ServerKeyUpdate) {
        if (QUIC_FAILED(ConnState->Connection->ForceKeyUpdate())) {
            TEST_FAILURE("Server ForceKeyUpdate failed.");
        }
    }

    ConnState->OnStreamComplete();

    delete Stream;
}

bool
SendPingBurst(
    _In_ TestConnection* Connection,
    _In_ uint32_t StreamCount,
    _In_ uint64_t PayloadLength
    )
{
    TestScopeLogger logScope(__FUNCTION__);

    for (uint32_t i = 0; i < StreamCount; ++i) {
        auto Stream =
            Connection->NewStream(
                PingStreamShutdown,
                ((PingConnState*)Connection->Context)->Stats->UnidirectionalStreams ?
                    QUIC_STREAM_OPEN_FLAG_UNIDIRECTIONAL : QUIC_STREAM_OPEN_FLAG_NONE,
                PayloadLength == 0 ? NEW_STREAM_START_NONE : NEW_STREAM_START_SYNC);
        if (Stream == nullptr) {
            return false;
        }
        Stream->Context = Connection->Context;
        if (!Stream->StartPing(PayloadLength)) {
            return false;
        }
    }

    return true;
}

_Function_class_(CONN_SHUTDOWN_COMPLETE_CALLBACK)
static
void
PingConnectionShutdown(
    _In_ TestConnection* Connection
    )
{
    auto ConnState = (PingConnState*)Connection->Context;
    if (ConnState->GetPingStats()->ExpectedCloseStatus == QUIC_STATUS_SUCCESS) {
        TEST_FALSE(Connection->GetTransportClosed());
        TEST_FALSE(Connection->GetPeerClosed());
    }
    delete ConnState;
}

_Function_class_(NEW_STREAM_CALLBACK)
static
void
ConnectionAcceptPingStream(
    _In_ TestConnection* Connection,
    _In_ HQUIC StreamHandle,
    _In_ QUIC_STREAM_OPEN_FLAGS Flags
    )
{
    TestScopeLogger logScope(__FUNCTION__);
    auto Stream = TestStream::FromStreamHandle(StreamHandle, PingStreamShutdown, Flags);
    if (Stream == nullptr || !Stream->IsValid()) {
        delete Stream;
        TEST_FAILURE("Failed to accept new TestStream.");
    } else {
        Stream->Context = Connection->Context;
    }
}

_Function_class_(NEW_CONNECTION_CALLBACK)
static
bool
ListenerAcceptPingConnection(
    _In_ TestListener* Listener,
    _In_ HQUIC ConnectionHandle
    )
{
    TestScopeLogger logScope(__FUNCTION__);

    auto Connection = new(std::nothrow) TestConnection(ConnectionHandle, ConnectionAcceptPingStream);
    if (Connection == nullptr || !(Connection)->IsValid()) {
        TEST_FAILURE("Failed to accept new TestConnection.");
        delete Connection;
        return false;
    }
    Connection->SetAutoDelete();

    auto Stats = (PingStats*)Listener->Context;
    Connection->Context = new(std::nothrow) PingConnState(Stats, Connection);
    Connection->SetShutdownCompleteCallback(PingConnectionShutdown);
    Connection->SetExpectedResumed(Stats->ZeroRtt);
    if (Stats->ExpectedCloseStatus != QUIC_STATUS_SUCCESS) {
        Connection->SetExpectedTransportCloseStatus(Stats->ExpectedCloseStatus);
        if (Stats->ExpectedCloseStatus == QUIC_STATUS_CONNECTION_TIMEOUT) {
            Connection->SetDisconnectTimeout(1000); // ms
        }
    }

    Connection->SetPriorityScheme(
        Stats->FifoScheduling ?
            QUIC_STREAM_SCHEDULING_SCHEME_FIFO :
            QUIC_STREAM_SCHEDULING_SCHEME_ROUND_ROBIN);

    if (Stats->ServerInitiatedStreams) {
        SendPingBurst(
            Connection,
            Stats->StreamCount,
            Stats->PayloadLength);
    }

    return true;
}

TestConnection*
NewPingConnection(
    _In_ MsQuicRegistration& Registration,
    _In_ PingStats* ClientStats,
    _In_ bool UseSendBuffer
    )
{
    TestScopeLogger logScope(__FUNCTION__);

    auto Connection = new(std::nothrow) TestConnection(Registration, ConnectionAcceptPingStream);
    if (Connection == nullptr || !(Connection)->IsValid()) {
        TEST_FAILURE("Failed to create new TestConnection.");
        delete Connection;
        return nullptr;
    }
    Connection->SetAutoDelete();

    if (UseSendBuffer) {
        if (QUIC_FAILED(Connection->SetUseSendBuffer(true))) {
            TEST_FAILURE("SetUseSendBuffer failed.");
            delete Connection;
            return nullptr;
        }
    }

    Connection->Context = new(std::nothrow) PingConnState(ClientStats, Connection);
    Connection->SetShutdownCompleteCallback(PingConnectionShutdown);
    Connection->SetExpectedResumed(ClientStats->ZeroRtt);
    if (ClientStats->ResumptionTicket) {
        Connection->SetResumptionTicket(ClientStats->ResumptionTicket);
    }

    Connection->SetPriorityScheme(
        ClientStats->FifoScheduling ?
            QUIC_STREAM_SCHEDULING_SCHEME_FIFO :
            QUIC_STREAM_SCHEDULING_SCHEME_ROUND_ROBIN);

    if (ClientStats->ServerInitiatedStreams) {
        Connection->SetPeerUnidiStreamCount((uint16_t)ClientStats->StreamCount);
        Connection->SetPeerBidiStreamCount((uint16_t)ClientStats->StreamCount);
    }

    if (ClientStats->ConnectionCount > 1) {
        Connection->SetShareUdpBinding(true);
    }

    return Connection;
}

void
QuicTestConnectAndPing(
    _In_ int Family,
    _In_ uint64_t Length,
    _In_ uint32_t ConnectionCount,
    _In_ uint32_t StreamCount,
    _In_ uint32_t StreamBurstCount,
    _In_ uint32_t StreamBurstDelayMs,
    _In_ bool ServerStatelessRetry,
    _In_ bool /* ClientRebind */, // TODO - Use this
    _In_ bool ClientZeroRtt,
    _In_ bool ServerRejectZeroRtt,
    _In_ bool UseSendBuffer,
    _In_ bool UnidirectionalStreams,
    _In_ bool ServerInitiatedStreams,
    _In_ bool FifoScheduling
    )
{
    const uint32_t TimeoutMs = EstimateTimeoutMs(Length) * StreamBurstCount;
    const uint16_t TotalStreamCount = (uint16_t)(StreamCount * StreamBurstCount);
    QUIC_ADDRESS_FAMILY QuicAddrFamily = (Family == 4) ? QUIC_ADDRESS_FAMILY_INET : QUIC_ADDRESS_FAMILY_INET6;

    PingStats ServerStats(Length, ConnectionCount, TotalStreamCount, FifoScheduling, UnidirectionalStreams, ServerInitiatedStreams, ClientZeroRtt && !ServerRejectZeroRtt, false, QUIC_STATUS_SUCCESS);
    PingStats ClientStats(Length, ConnectionCount, TotalStreamCount, FifoScheduling, UnidirectionalStreams, ServerInitiatedStreams, ClientZeroRtt && !ServerRejectZeroRtt);

    if (ServerRejectZeroRtt) {
        //
        // TODO: Validate new connections don't do 0-RTT
        //
    }

    MsQuicRegistration Registration(true);
    TEST_TRUE(Registration.IsValid());

    MsQuicAlpn Alpn("MsQuicTest");

    MsQuicSettings Settings;
    if (ClientZeroRtt) {
        Settings.SetServerResumptionLevel(QUIC_SERVER_RESUME_AND_ZERORTT);
    }
    if (!ServerInitiatedStreams) {
        Settings.SetPeerBidiStreamCount(TotalStreamCount);
        Settings.SetPeerUnidiStreamCount(TotalStreamCount);
    }
    Settings.SetSendBufferingEnabled(UseSendBuffer);

    MsQuicCredentialConfig GoodServerConfig(SelfSignedCredConfig);
#ifndef QUIC_DISABLE_0RTT_TESTS
    uint8_t GoodTicketKey[44] = {0};
    GoodServerConfig.TicketKey = GoodTicketKey;

    MsQuicCredentialConfig BadServerConfig(SelfSignedCredConfig);
    uint8_t BadTicketKey[44] = {1};
    BadServerConfig.TicketKey = BadTicketKey;
#endif

    MsQuicConfiguration GoodServerConfiguration(Registration, Alpn, Settings, GoodServerConfig);
    TEST_TRUE(GoodServerConfiguration.IsValid());

#ifndef QUIC_DISABLE_0RTT_TESTS
    MsQuicConfiguration BadServerConfiguration(Registration, Alpn, Settings, BadServerConfig);
    TEST_TRUE(BadServerConfiguration.IsValid());
#endif

    MsQuicCredentialConfig ClientCredConfig;
    MsQuicConfiguration ClientConfiguration(Registration, Alpn, ClientCredConfig);
    TEST_TRUE(ClientConfiguration.IsValid());

    if (ClientZeroRtt) {
        QuicTestPrimeResumption(
            Registration,
            GoodServerConfiguration,
            ClientConfiguration,
            &ClientStats.ResumptionTicket);
        if (!ClientStats.ResumptionTicket) {
            return;
        }
    }

    StatelessRetryHelper RetryHelper(ServerStatelessRetry);

    {
        TestListener Listener(
            Registration,
            ListenerAcceptPingConnection,
#ifndef QUIC_DISABLE_0RTT_TESTS
            ServerRejectZeroRtt ? BadServerConfiguration : GoodServerConfiguration
#else
            GoodServerConfiguration
#endif
            );
        TEST_TRUE(Listener.IsValid());
        TEST_QUIC_SUCCEEDED(Listener.Start(Alpn));

        QuicAddr ServerLocalAddr;
        TEST_QUIC_SUCCEEDED(Listener.GetLocalAddr(ServerLocalAddr));

        Listener.Context = &ServerStats;

        TestConnection** ConnAlloc = new(std::nothrow) TestConnection*[ConnectionCount];
        if (ConnAlloc == nullptr) {
            return;
        }

        UniquePtrArray<TestConnection*> Connections(ConnAlloc);

        for (uint32_t i = 0; i < ClientStats.ConnectionCount; ++i) {
            Connections.get()[i] =
                NewPingConnection(
                    Registration,
                    &ClientStats,
                    UseSendBuffer);
            if (Connections.get()[i] == nullptr) {
                return;
            }
        }

        QuicAddr LocalAddr;
        for (uint32_t j = 0; j < StreamBurstCount; ++j) {
            if (j != 0) {
                QuicSleep(StreamBurstDelayMs);
            }

            for (uint32_t i = 0; i < ClientStats.ConnectionCount; ++i) {
                if (!ServerInitiatedStreams &&
                    !SendPingBurst(
                        Connections.get()[i],
                        StreamCount,
                        Length)) {
                    return;
                }

                if (j == 0) {
                    QuicAddr RemoteAddr(QuicAddrFamily, true);
                    TEST_QUIC_SUCCEEDED(Connections.get()[i]->SetRemoteAddr(RemoteAddr));

                    if (i != 0) {
                        Connections.get()[i]->SetLocalAddr(LocalAddr);
                    }
                    TEST_QUIC_SUCCEEDED(
                        Connections.get()[i]->Start(
                            ClientConfiguration,
                            QuicAddrFamily,
                            ClientZeroRtt ? QUIC_LOCALHOST_FOR_AF(QuicAddrFamily) : nullptr,
                            ServerLocalAddr.GetPort()));
                    if (i == 0) {
                        Connections.get()[i]->GetLocalAddr(LocalAddr);
                    }
                }
            }
        }

        if (!QuicEventWaitWithTimeout(ClientStats.CompletionEvent, TimeoutMs)) {
            TEST_FAILURE("Wait for clients to complete timed out after %u ms.", TimeoutMs);
            return;
        }

        if (!QuicEventWaitWithTimeout(ServerStats.CompletionEvent, TimeoutMs)) {
            TEST_FAILURE("Wait for server to complete timed out after %u ms.", TimeoutMs);
            return;
        }
    }
}

void
QuicTestServerDisconnect(
    void
    )
{
    PingStats ServerStats(UINT64_MAX - 1, 1, 1, TRUE, TRUE, TRUE, FALSE, TRUE, QUIC_STATUS_CONNECTION_TIMEOUT);
    PingStats ClientStats(UINT64_MAX - 1, 1, 1, TRUE, TRUE, TRUE, FALSE, TRUE);

    MsQuicRegistration Registration;
    TEST_TRUE(Registration.IsValid());

    MsQuicAlpn Alpn("MsQuicTest");

    MsQuicSettings Settings;
    Settings.SetIdleTimeoutMs(10000);

    MsQuicConfiguration ServerConfiguration(Registration, Alpn, Settings, SelfSignedCredConfig);
    TEST_TRUE(ServerConfiguration.IsValid());

    MsQuicCredentialConfig ClientCredConfig;
    MsQuicConfiguration ClientConfiguration(Registration, Alpn, Settings, ClientCredConfig);
    TEST_TRUE(ClientConfiguration.IsValid());

    {
        TestListener Listener(Registration, ListenerAcceptPingConnection, ServerConfiguration);
        TEST_TRUE(Listener.IsValid());
        Listener.Context = &ServerStats;
        TEST_QUIC_SUCCEEDED(Listener.Start(Alpn));

        QuicAddr ServerLocalAddr;
        TEST_QUIC_SUCCEEDED(Listener.GetLocalAddr(ServerLocalAddr));

        {
            TestConnection* Client =
                NewPingConnection(
                    Registration,
                    &ClientStats,
                    FALSE);
            if (Client == nullptr) {
                return;
            }
            TEST_QUIC_SUCCEEDED(Client->SetPeerUnidiStreamCount(1));

            TEST_QUIC_SUCCEEDED(
                Client->Start(
                    ClientConfiguration,
                    QuicAddrGetFamily(&ServerLocalAddr.SockAddr),
                    QUIC_LOCALHOST_FOR_AF(
                        QuicAddrGetFamily(&ServerLocalAddr.SockAddr)),
                    ServerLocalAddr.GetPort()));

            QuicSleep(500); // Sleep for a little bit.

            Client->Shutdown(QUIC_CONNECTION_SHUTDOWN_FLAG_SILENT, 0);
        }
    }
}

_Function_class_(STREAM_SHUTDOWN_CALLBACK)
static
void
IgnoreStreamShutdown(
    _In_ TestStream* Stream
    )
{
    delete Stream;
}

_Function_class_(NEW_STREAM_CALLBACK)
static
void
ConnectionAcceptAndIgnoreStream(
    _In_ TestConnection* Connection,
    _In_ HQUIC StreamHandle,
    _In_ QUIC_STREAM_OPEN_FLAGS Flags
    )
{
    TestScopeLogger logScope(__FUNCTION__);
    auto Stream = TestStream::FromStreamHandle(StreamHandle, IgnoreStreamShutdown, Flags);
    if (Stream == nullptr || !Stream->IsValid()) {
        delete Stream;
        TEST_FAILURE("Failed to accept new TestStream.");
    } else {
        Stream->Context = Connection->Context;
    }
}

_Function_class_(NEW_CONNECTION_CALLBACK)
static
bool
ListenerAcceptConnectionAndStreams(
    _In_ TestListener* Listener,
    _In_ HQUIC ConnectionHandle
    )
{
    ServerAcceptContext* AcceptContext = (ServerAcceptContext*)Listener->Context;
    *AcceptContext->NewConnection = new(std::nothrow) TestConnection(ConnectionHandle, ConnectionAcceptAndIgnoreStream);
    if (*AcceptContext->NewConnection == nullptr || !(*AcceptContext->NewConnection)->IsValid()) {
        TEST_FAILURE("Failed to accept new TestConnection.");
        delete *AcceptContext->NewConnection;
        *AcceptContext->NewConnection = nullptr;
        return false;
    }
    QuicEventSet(AcceptContext->NewConnectionReady);
    return true;
}

void
QuicTestClientDisconnect(
    bool StopListenerFirst
    )
{
    //
    // If the listener is stopped at the same time the server side of the
    // connection is silently closed, then the UDP binding will also be cleaned
    // up. This means the endpoint will no longer send Stateless Reset packets
    // back to the client as it continues to receive the client's UDP packets.
    //

    PingStats ClientStats(UINT64_MAX - 1, 1, 1, TRUE, TRUE, FALSE, FALSE, TRUE,
        StopListenerFirst ? QUIC_STATUS_CONNECTION_TIMEOUT : QUIC_STATUS_ABORTED);

    MsQuicRegistration Registration;
    TEST_TRUE(Registration.IsValid());

    MsQuicAlpn Alpn("MsQuicTest");

    MsQuicSettings Settings;
    Settings.SetIdleTimeoutMs(10000);
    Settings.SetPeerUnidiStreamCount(1);

    MsQuicConfiguration ServerConfiguration(Registration, Alpn, Settings, SelfSignedCredConfig);
    TEST_TRUE(ServerConfiguration.IsValid());

    MsQuicCredentialConfig ClientCredConfig;
    MsQuicConfiguration ClientConfiguration(Registration, Alpn, Settings, ClientCredConfig);
    TEST_TRUE(ClientConfiguration.IsValid());

    {
        TestListener Listener(Registration, ListenerAcceptConnectionAndStreams, ServerConfiguration);
        TEST_TRUE(Listener.IsValid());
        TEST_QUIC_SUCCEEDED(Listener.Start(Alpn));

        QuicAddr ServerLocalAddr;
        TEST_QUIC_SUCCEEDED(Listener.GetLocalAddr(ServerLocalAddr));

        TestConnection* Client;
        {
            UniquePtr<TestConnection> Server;
            ServerAcceptContext ServerAcceptCtx((TestConnection**)&Server);
            Listener.Context = &ServerAcceptCtx;

            Client =
                NewPingConnection(
                    Registration,
                    &ClientStats,
                    false);
            if (Client == nullptr) {
                return;
            }

<<<<<<< HEAD
            Client->SetExpectedTransportCloseStatus(ClientStats.ExpectedCloseStatus);
            TEST_QUIC_SUCCEEDED(Client->SetDisconnectTimeout(1000)); // ms
=======
                TEST_QUIC_SUCCEEDED(
                    Client->Start(
                        QUIC_ADDRESS_FAMILY_INET,
                        QUIC_LOCALHOST_FOR_AF(QUIC_ADDRESS_FAMILY_INET),
                        ServerLocalAddr.GetPort()));
>>>>>>> a91c6a2a

            if (!SendPingBurst(
                    Client,
                    ClientStats.StreamCount,
                    ClientStats.PayloadLength)) {
                return;
            }

            TEST_QUIC_SUCCEEDED(
                Client->Start(
                    ClientConfiguration,
                    AF_INET,
                    QUIC_LOCALHOST_FOR_AF(AF_INET),
                    ServerLocalAddr.GetPort()));

            if (!Client->WaitForConnectionComplete()) {
                return;
            }
            TEST_TRUE(Client->GetIsConnected());

            TEST_NOT_EQUAL(nullptr, Server);
            if (!Server->WaitForConnectionComplete()) {
                return;
            }
            TEST_TRUE(Server->GetIsConnected());

            if (StopListenerFirst) {
                Listener.Stop();
            }

            QuicSleep(15); // Sleep for just a bit.

            Server->Shutdown(QUIC_CONNECTION_SHUTDOWN_FLAG_SILENT, 0);
        }

        (void)Client->WaitForShutdownComplete();
    }
}

struct AbortiveTestContext {
    AbortiveTestContext(
        _In_ HQUIC ServerConfiguration,
        _In_ bool ServerParam,
        _In_ QUIC_ABORTIVE_TRANSFER_FLAGS FlagsParam,
        _In_ uint32_t ExpectedErrorParam,
        _In_ QUIC_STREAM_SHUTDOWN_FLAGS ShutdownFlagsParam) :
            ServerConfiguration(ServerConfiguration),
            Flags(FlagsParam),
            ShutdownFlags(ShutdownFlagsParam),
            ExpectedError(ExpectedErrorParam),
            TestResult(0),
            Server(ServerParam)
    { }
    HQUIC ServerConfiguration;
    EventScope ConnectedEvent;
    EventScope StreamEvent;
    EventScope TestEvent;
    ConnectionScope Conn;
    StreamScope Stream;
    const QUIC_ABORTIVE_TRANSFER_FLAGS Flags;
    QUIC_STREAM_SHUTDOWN_FLAGS ShutdownFlags;
    uint32_t ExpectedError;
    uint32_t TestResult;
    uint8_t Passed : 1;
    uint8_t Server : 1;
};


_IRQL_requires_max_(PASSIVE_LEVEL)
_Function_class_(QUIC_STREAM_CALLBACK)
static
QUIC_STATUS
QUIC_API
QuicAbortiveStreamHandler(
    _In_ HQUIC QuicStream,
    _In_opt_ void* Context,
    _Inout_ QUIC_STREAM_EVENT* Event
    )
{
    AbortiveTestContext* TestContext = (AbortiveTestContext*) Context;
    const QUIC_ABORTIVE_TRANSFER_FLAGS* Flags = &TestContext->Flags;
    QUIC_STATUS Status = QUIC_STATUS_SUCCESS;
    switch (Event->Type) {
        case QUIC_STREAM_EVENT_START_COMPLETE:
            break;
        case QUIC_STREAM_EVENT_RECEIVE:
            if (TestContext->Server &&
                !TestContext->Flags.ClientShutdown &&
                TestContext->Flags.SendDataOnStream) {
                Status =
                    MsQuic->StreamShutdown(
                        QuicStream,
                        TestContext->ShutdownFlags,
                        TestContext->ExpectedError);
                if (QUIC_FAILED(Status)) {
                    TestContext->Passed = false;
                    TestContext->TestResult = Status;
                }
                QuicEventSet(TestContext->TestEvent.Handle);
            }
            break;
        case QUIC_STREAM_EVENT_SEND_COMPLETE:
            break;
        case QUIC_STREAM_EVENT_PEER_SEND_SHUTDOWN:
            if (TestContext->Server && Flags->ShutdownDirection == ShutdownSend) {
                TestContext->Passed = (TestContext->ExpectedError == Event->PEER_SEND_ABORTED.ErrorCode);
                TestContext->TestResult = (uint32_t) Event->PEER_RECEIVE_ABORTED.ErrorCode;
                QuicEventSet(TestContext->TestEvent.Handle);
            } else if (!TestContext->Server && !Flags->ClientShutdown &&
                (Flags->ShutdownDirection == ShutdownBoth || Flags->ShutdownDirection == ShutdownSend)) {
                TestContext->Passed = (TestContext->ExpectedError == Event->PEER_SEND_ABORTED.ErrorCode);
                TestContext->TestResult = (uint32_t) Event->PEER_RECEIVE_ABORTED.ErrorCode;
                QuicEventSet(TestContext->TestEvent.Handle);
                }
            break;
        case QUIC_STREAM_EVENT_PEER_SEND_ABORTED:
            TestContext->Passed = (TestContext->ExpectedError == Event->PEER_SEND_ABORTED.ErrorCode);
            TestContext->TestResult = (uint32_t) Event->PEER_SEND_ABORTED.ErrorCode;
            QuicEventSet(TestContext->TestEvent.Handle);
            break;
        case QUIC_STREAM_EVENT_PEER_RECEIVE_ABORTED:
            if (TestContext->Server && Flags->ShutdownDirection == ShutdownReceive) {
                TestContext->Passed = (TestContext->ExpectedError == Event->PEER_RECEIVE_ABORTED.ErrorCode);
                TestContext->TestResult = (uint32_t) Event->PEER_RECEIVE_ABORTED.ErrorCode;
                QuicEventSet(TestContext->TestEvent.Handle);
            } else if (!TestContext->Server && !Flags->ClientShutdown &&
                (TestContext->Flags.ShutdownDirection == ShutdownBoth || TestContext->Flags.ShutdownDirection == ShutdownReceive)) {
                TestContext->Passed = (TestContext->ExpectedError == Event->PEER_RECEIVE_ABORTED.ErrorCode);
                TestContext->TestResult = (uint32_t) Event->PEER_RECEIVE_ABORTED.ErrorCode;
                QuicEventSet(TestContext->TestEvent.Handle);
            }
            break;
        case QUIC_STREAM_EVENT_SEND_SHUTDOWN_COMPLETE:
            break;
        case QUIC_STREAM_EVENT_SHUTDOWN_COMPLETE:
            if (!TestContext->Passed) {
                TestContext->Passed = false;
                TestContext->TestResult = (uint32_t) QUIC_STATUS_CONNECTION_IDLE;
            }
            if (!TestContext->Stream.Handle) {
                MsQuic->StreamClose(QuicStream);
            }
            break;
        case QUIC_STREAM_EVENT_IDEAL_SEND_BUFFER_SIZE:
            break;
        default:
            break;
    }
    return Status;
}

_IRQL_requires_max_(PASSIVE_LEVEL)
_Function_class_(QUIC_CONNECTION_CALLBACK)
static
QUIC_STATUS
QUIC_API
QuicAbortiveConnectionHandler(
    _In_ HQUIC /* QuicConnection */,
    _In_opt_ void* Context,
    _Inout_ QUIC_CONNECTION_EVENT* Event
    )
{
    AbortiveTestContext* TestContext = (AbortiveTestContext*) Context;
    QUIC_STATUS Status = QUIC_STATUS_SUCCESS;
    switch (Event->Type) {
        case QUIC_CONNECTION_EVENT_PEER_STREAM_STARTED:
            MsQuic->SetCallbackHandler(
                Event->PEER_STREAM_STARTED.Stream,
                (void*)QuicAbortiveStreamHandler,
                Context);

            if (TestContext->Server &&
                !TestContext->Flags.ClientShutdown &&
                !TestContext->Flags.SendDataOnStream) {
                Status =
                    MsQuic->StreamShutdown(
                        Event->PEER_STREAM_STARTED.Stream,
                        TestContext->ShutdownFlags,
                        TestContext->ExpectedError);
                if (QUIC_FAILED(Status)) {
                    TestContext->Passed = false;
                    TestContext->TestResult = Status;
                }
                QuicEventSet(TestContext->TestEvent.Handle);
            }
            QuicEventSet(TestContext->StreamEvent.Handle);
            return QUIC_STATUS_SUCCESS;
        case QUIC_CONNECTION_EVENT_CONNECTED:
            QuicEventSet(TestContext->ConnectedEvent.Handle);
            __fallthrough;
        case QUIC_CONNECTION_EVENT_IDEAL_PROCESSOR_CHANGED:
            __fallthrough;
        case QUIC_CONNECTION_EVENT_SHUTDOWN_COMPLETE:
            __fallthrough;
        case QUIC_CONNECTION_EVENT_SHUTDOWN_INITIATED_BY_PEER:
            __fallthrough;
        case QUIC_CONNECTION_EVENT_SHUTDOWN_INITIATED_BY_TRANSPORT:
            __fallthrough;
        case QUIC_CONNECTION_EVENT_STREAMS_AVAILABLE:
            __fallthrough;
        case QUIC_CONNECTION_EVENT_DATAGRAM_STATE_CHANGED:
            __fallthrough;
        case QUIC_CONNECTION_EVENT_DATAGRAM_RECEIVED:
            __fallthrough;
        case QUIC_CONNECTION_EVENT_DATAGRAM_SEND_STATE_CHANGED:
            __fallthrough;
        case QUIC_CONNECTION_EVENT_RESUMED:
            __fallthrough;
        case QUIC_CONNECTION_EVENT_RESUMPTION_TICKET_RECEIVED:
            return QUIC_STATUS_SUCCESS;
        default:
            TEST_FAILURE(
                "Invalid Connection event! Context: 0x%p, Event: %d",
                Context,
                Event->Type);
            return QUIC_STATUS_NOT_SUPPORTED;
    }
}


_IRQL_requires_max_(PASSIVE_LEVEL)
_Function_class_(QUIC_LISTENER_CALLBACK)
static
QUIC_STATUS
QUIC_API
QuicAbortiveListenerHandler(
    _In_ HQUIC /* QuicListener */,
    _In_opt_ void* Context,
    _Inout_ QUIC_LISTENER_EVENT* Event
    )
{
    AbortiveTestContext* TestContext = (AbortiveTestContext*)Context;
    switch (Event->Type) {
        case QUIC_LISTENER_EVENT_NEW_CONNECTION:
            TestContext->Conn.Handle = Event->NEW_CONNECTION.Connection;
            MsQuic->SetCallbackHandler(TestContext->Conn.Handle, (void*) QuicAbortiveConnectionHandler, Context);
            return MsQuic->ConnectionSetConfiguration(Event->NEW_CONNECTION.Connection, TestContext->ServerConfiguration);
        default:
            TEST_FAILURE(
                "Invalid listener event! Context: 0x%p, Event: %d",
                Context,
                Event->Type);
            return QUIC_STATUS_INVALID_STATE;
    }
}

void
QuicAbortiveTransfers(
    _In_ int Family,
    _In_ QUIC_ABORTIVE_TRANSFER_FLAGS Flags
    )
{
    uint32_t TimeoutMs = 500;

    MsQuicRegistration Registration;
    TEST_TRUE(Registration.IsValid());

    MsQuicAlpn Alpn("MsQuicTest");

    MsQuicConfiguration ServerConfiguration(Registration, Alpn, SelfSignedCredConfig);
    TEST_TRUE(ServerConfiguration.IsValid());

    MsQuicCredentialConfig ClientCredConfig;
    MsQuicConfiguration ClientConfiguration(Registration, Alpn, ClientCredConfig);
    TEST_TRUE(ClientConfiguration.IsValid());

    /*
        Test Cases:
        *   Sender closes the stream before data has even been sent.
        *   Sender closes the stream immediately after data has been queued.
        *   Receiver closes stream as soon as it arrives.
        *   Receiver closes stream as soon as data arrives.
    */

    bool WaitForConnected = true;
    uint32_t ExpectedError = Flags.IntValue;

    uint16_t StreamCount = 1;
    int SendLength = 100;
    QUIC_ADDRESS_FAMILY QuicAddrFamily = (Family == 4) ? QUIC_ADDRESS_FAMILY_INET : QUIC_ADDRESS_FAMILY_INET6;
    QuicAddr ServerLocalAddr;
    QuicBufferScope Buffer(SendLength);
    QUIC_STREAM_SHUTDOWN_FLAGS ShutdownFlags;
    switch (Flags.ShutdownDirection) {
        case ShutdownBoth:
            ShutdownFlags = QUIC_STREAM_SHUTDOWN_FLAG_ABORT;
            break;
        case ShutdownSend:
            ShutdownFlags = QUIC_STREAM_SHUTDOWN_FLAG_ABORT_SEND;
            break;
        case ShutdownReceive:
            ShutdownFlags = QUIC_STREAM_SHUTDOWN_FLAG_ABORT_RECEIVE;
            break;
        default:
            TEST_FAILURE("Invalid stream shutdown direction, %d", Flags.ShutdownDirection);
            return;
    }

    {
        AbortiveTestContext ClientContext(nullptr, false, Flags, ExpectedError, ShutdownFlags), ServerContext(ServerConfiguration, true, Flags, ExpectedError, ShutdownFlags);

        ListenerScope Listener;
        QUIC_STATUS Status =
            MsQuic->ListenerOpen(
                Registration,
                QuicAbortiveListenerHandler,
                &ServerContext,
                &Listener.Handle);
        if (QUIC_FAILED(Status)) {
            TEST_FAILURE("MsQuic->ListenerOpen failed, 0x%x.", Status);
            return;
        }

        Status = MsQuic->ListenerStart(Listener.Handle, Alpn, Alpn.Length(), nullptr);

        if (QUIC_FAILED(Status)) {
            TEST_FAILURE("MsQuic->ListenerStart failed, 0x%x.", Status);
            return;
        }

        uint32_t Size = sizeof(ServerLocalAddr.SockAddr);
        Status =
            MsQuic->GetParam(
                Listener.Handle,
                QUIC_PARAM_LEVEL_LISTENER,
                QUIC_PARAM_LISTENER_LOCAL_ADDRESS,
                &Size,
                &(ServerLocalAddr.SockAddr));
        if (QUIC_FAILED(Status)) {
            TEST_FAILURE("MsQuic->GetParam failed, 0x%x.", Status);
            return;
        }

        //
        // Start the client
        //
        Status =
            MsQuic->ConnectionOpen(
                Registration,
                QuicAbortiveConnectionHandler,
                &ClientContext,
                &ClientContext.Conn.Handle);
        if (QUIC_FAILED(Status)) {
            TEST_FAILURE("MsQuic->ConnectionOpen failed, 0x%x.", Status);
            return;
        }

        Status =
            MsQuic->ConnectionStart(
                ClientContext.Conn.Handle,
                ClientConfiguration,
                QuicAddrFamily,
                QUIC_LOCALHOST_FOR_AF(QuicAddrFamily),
                ServerLocalAddr.GetPort());
        if (QUIC_FAILED(Status)) {
            TEST_FAILURE("MsQuic->ConnectionStart failed, 0x%x.", Status);
            return;
        }

        if (WaitForConnected) {
            if (!QuicEventWaitWithTimeout(ClientContext.ConnectedEvent.Handle, TimeoutMs)) {
                TEST_FAILURE("Client failed to get connected before timeout!");
                return;
            }
            if (!QuicEventWaitWithTimeout(ServerContext.ConnectedEvent.Handle, TimeoutMs)) {
                TEST_FAILURE("Server failed to get connected before timeout!");
                return;
            }
        }

        //
        // Create a stream on the client
        //
        QUIC_STREAM_OPEN_FLAGS StreamFlags =
            (Flags.UnidirectionalStream ?
                QUIC_STREAM_OPEN_FLAG_UNIDIRECTIONAL : QUIC_STREAM_OPEN_FLAG_NONE);
        Status =
            MsQuic->StreamOpen(
                ClientContext.Conn.Handle,
                StreamFlags,
                QuicAbortiveStreamHandler,
                &ClientContext,
                &ClientContext.Stream.Handle);
        if (QUIC_FAILED(Status)) {
            TEST_FAILURE("MsQuic->StreamOpen failed, 0x%x.", Status);
            return;
        }
        Status =
            MsQuic->StreamStart(
                ClientContext.Stream.Handle,
                QUIC_STREAM_START_FLAG_IMMEDIATE);
        if (QUIC_FAILED(Status)) {
            TEST_FAILURE("MsQuic->StreamStart failed, 0x%x.", Status);
            return;
        }

        if (!Flags.DelayStreamCreation) {
            QUIC_SETTINGS Settings{0};
            if (Flags.UnidirectionalStream) {
                Settings.PeerUnidiStreamCount = StreamCount;
                Settings.IsSet.PeerUnidiStreamCount = TRUE;
            } else {
                Settings.PeerBidiStreamCount = StreamCount;
                Settings.IsSet.PeerBidiStreamCount = TRUE;
            }
            Status =
                MsQuic->SetParam(
                    ServerContext.Conn.Handle,
                    QUIC_PARAM_LEVEL_CONNECTION,
                    QUIC_PARAM_CONN_SETTINGS,
                    sizeof(Settings),
                    &Settings);
            if (QUIC_FAILED(Status)) {
                TEST_FAILURE("MsQuic->SetParam QUIC_PARAM_CONN_SETTINGS failed, 0x%x", Status);
                return;
            }
        }

        if (Flags.WaitForStream && !Flags.DelayStreamCreation) {
            if (!QuicEventWaitWithTimeout(ServerContext.StreamEvent.Handle, TimeoutMs)) {
                TEST_FAILURE("Server failed to get stream before timeout!");
                return;
            }
        }

        if (Flags.SendDataOnStream) {
            Status =
                MsQuic->StreamSend(
                    ClientContext.Stream.Handle,
                    Buffer,
                    1,
                    QUIC_SEND_FLAG_NONE,
                    nullptr); // send contxt
            if (QUIC_FAILED(Status)) {
                TEST_FAILURE("MsQuic->StreamSend failed, 0x%x.", Status);
                return;
            }
        }

        if (Flags.ClientShutdown && !Flags.DelayClientShutdown) {
            Status =
                MsQuic->StreamShutdown(
                    ClientContext.Stream.Handle,
                    ShutdownFlags,
                    ExpectedError);
            if (QUIC_FAILED(Status)) {
                TEST_FAILURE("MsQuic->StreamShutdown failed, 0x%x.", Status);
                return;
            }
            QuicEventSet(ClientContext.TestEvent.Handle);
        }

        if (Flags.DelayStreamCreation) {
            QUIC_SETTINGS Settings{0};
            if (Flags.UnidirectionalStream) {
                Settings.PeerUnidiStreamCount = StreamCount;
                Settings.IsSet.PeerUnidiStreamCount = TRUE;
            } else {
                Settings.PeerBidiStreamCount = StreamCount;
                Settings.IsSet.PeerBidiStreamCount = TRUE;
            }
            Status =
                MsQuic->SetParam(
                    ServerContext.Conn.Handle,
                    QUIC_PARAM_LEVEL_CONNECTION,
                    QUIC_PARAM_CONN_SETTINGS,
                    sizeof(Settings),
                    &Settings);
            if (QUIC_FAILED(Status)) {
                TEST_FAILURE("MsQuic->SetParam QUIC_PARAM_CONN_SETTINGS failed, 0x%x", Status);
                return;
            }
        }

        if (Flags.ClientShutdown && Flags.DelayClientShutdown) {
            Status =
                MsQuic->StreamShutdown(
                    ClientContext.Stream.Handle,
                    ShutdownFlags,
                    ExpectedError);
            if (QUIC_FAILED(Status)) {
                TEST_FAILURE("MsQuic->StreamShutdown failed, 0x%x.", Status);
                return;
            }
            QuicEventSet(ClientContext.TestEvent.Handle);
        }

        //
        // In these test cases, the client won't receive any packets, so signal success.
        //
        if (Flags.ClientShutdown && Flags.UnidirectionalStream && Flags.ShutdownDirection == ShutdownReceive) {
            ServerContext.TestResult = ExpectedError;
            ServerContext.Passed = true;
            QuicEventSet(ServerContext.TestEvent.Handle);
        } else if (!Flags.ClientShutdown && Flags.UnidirectionalStream && Flags.ShutdownDirection == ShutdownSend) {
            ClientContext.TestResult = ExpectedError;
            ClientContext.Passed = true;
            QuicEventSet(ClientContext.TestEvent.Handle);
        }

        if (!Flags.ClientShutdown) {
            if (!QuicEventWaitWithTimeout(ClientContext.TestEvent.Handle, TimeoutMs)) {
                TEST_FAILURE("Client failed to shutdown before timeout!");
                return;
            }
            if (!QuicEventWaitWithTimeout(ServerContext.TestEvent.Handle, TimeoutMs)) {
                TEST_FAILURE("Server failed to shutdown before timeout!");
                return;
            }
            if (ExpectedError != ClientContext.TestResult) {
                TEST_FAILURE("Expected error (0x%x) is not equal to actual result (0x%x).", ExpectedError, ClientContext.TestResult);
            }
            TEST_EQUAL(ExpectedError, ClientContext.TestResult);
            TEST_TRUE(ClientContext.Passed);
        } else {
            if (!QuicEventWaitWithTimeout(ServerContext.TestEvent.Handle,TimeoutMs )) {
                TEST_FAILURE("Server failed to shutdown before timeout!");
                return;
            }
            if (!QuicEventWaitWithTimeout(ClientContext.TestEvent.Handle, TimeoutMs)) {
                TEST_FAILURE("Client failed to shutdown before timeout!");
                return;
            }
            if (ExpectedError != ServerContext.TestResult) {
                TEST_FAILURE("Expected error (0x%x) is not equal to actual result (0x%x).", ExpectedError, ServerContext.TestResult);
            }
            TEST_EQUAL(ExpectedError, ServerContext.TestResult);
            TEST_TRUE(ServerContext.Passed);
        }
    }
}

struct RecvResumeTestContext {
    RecvResumeTestContext(
        _In_ HQUIC ServerConfiguration,
        _In_ bool ServerParam,
        _In_ QUIC_RECEIVE_RESUME_SHUTDOWN_TYPE ShutdownTypeParam,
        _In_ QUIC_RECEIVE_RESUME_TYPE PauseTypeParam) :
            ServerConfiguration(ServerConfiguration),
            ShutdownType(ShutdownTypeParam),
            PauseType(PauseTypeParam),
            TestResult((uint32_t)QUIC_STATUS_INTERNAL_ERROR),
            Server(ServerParam),
            ReceiveCallbackCount(0)
    { }
    HQUIC ServerConfiguration;
    EventScope ConnectedEvent;
    EventScope StreamEvent;
    EventScope TestEvent;
    ConnectionScope Conn;
    StreamScope Stream;
    uint8_t* PendingBuffer;
    QUIC_RECEIVE_RESUME_SHUTDOWN_TYPE ShutdownType;
    QUIC_RECEIVE_RESUME_TYPE PauseType;
    uint32_t ConsumeBufferAmount;
    uint32_t AvailableBuffer;
    uint32_t TestResult;
    uint8_t Passed : 1;
    uint8_t Server : 1;
    uint8_t ShutdownOnly : 1;
    uint8_t ReceiveCallbackCount : 3;
};

_IRQL_requires_max_(PASSIVE_LEVEL)
_Function_class_(QUIC_STREAM_CALLBACK)
static
QUIC_STATUS
QUIC_API
QuicRecvResumeStreamHandler(
    _In_ HQUIC /*QuicStream*/,
    _In_opt_ void* Context,
    _Inout_ QUIC_STREAM_EVENT* Event
    )
{
    RecvResumeTestContext* TestContext = (RecvResumeTestContext*) Context;
    QUIC_STATUS Status = QUIC_STATUS_SUCCESS;
    switch (Event->Type) {
        case QUIC_STREAM_EVENT_START_COMPLETE:
            break;
        case QUIC_STREAM_EVENT_RECEIVE:
            if (TestContext->Server) {

                if (Event->RECEIVE.BufferCount == 0 &&
                    (Event->RECEIVE.Flags & QUIC_RECEIVE_FLAG_FIN)) {
                    break; // Ignore FIN only receive indications.
                }

                if ((uint64_t)TestContext->ConsumeBufferAmount > Event->RECEIVE.TotalBufferLength) {
                    TEST_FAILURE("Not enough buffer received: %u (expected %u)",
                        (uint32_t)Event->RECEIVE.TotalBufferLength,
                        TestContext->ConsumeBufferAmount);
                    break;
                }

                TestContext->AvailableBuffer = (uint32_t)Event->RECEIVE.TotalBufferLength;
                Event->RECEIVE.TotalBufferLength = TestContext->ConsumeBufferAmount;

                if (TestContext->ReceiveCallbackCount == 0) {
                    if (TestContext->PauseType == ReturnStatusPending) {
                        if (Event->RECEIVE.BufferCount == 0) {
                            TEST_FAILURE("No buffers!");
                            break;
                        }
                        if (Event->RECEIVE.BufferCount > 1) {
                            TEST_FAILURE("Too many buffers! %u", Event->RECEIVE.BufferCount);
                            break;
                        }
                        TestContext->PendingBuffer = Event->RECEIVE.Buffers[0].Buffer;
                        Status = QUIC_STATUS_PENDING;
                    } else if(TestContext->PauseType == ReturnStatusContinue) {
                        TestContext->ConsumeBufferAmount = TestContext->AvailableBuffer - TestContext->ConsumeBufferAmount;
                        Status = QUIC_STATUS_CONTINUE;
                    }
                }

                TestContext->ReceiveCallbackCount++;
                //
                // Calculate test success/failure.
                //
                if (Event->RECEIVE.TotalBufferLength == TestContext->ConsumeBufferAmount) {
                    TestContext->Passed = true;
                    TestContext->TestResult = (uint32_t) QUIC_STATUS_SUCCESS;
                } else {
                    TestContext->TestResult = (uint32_t) QUIC_STATUS_INVALID_STATE;
                }
                if (TestContext->PauseType != ReturnStatusContinue || TestContext->ReceiveCallbackCount > 1) {
                    QuicEventSet(TestContext->TestEvent.Handle);
                }
            }
            break;
        case QUIC_STREAM_EVENT_SEND_COMPLETE:
            break;
        case QUIC_STREAM_EVENT_PEER_SEND_SHUTDOWN:
            if (TestContext->ShutdownType == GracefulShutdown) {
                if (TestContext->ShutdownOnly) {
                    QuicEventSet(TestContext->TestEvent.Handle);
                }
            } else {
                TestContext->Passed = false;
                TestContext->TestResult = (uint32_t) QUIC_STATUS_INVALID_STATE;
            }
            break;
        case QUIC_STREAM_EVENT_PEER_SEND_ABORTED:
            if (TestContext->ShutdownType == AbortShutdown) {
                TestContext->ConsumeBufferAmount = TestContext->AvailableBuffer;
                //
                // Don't hang waiting for a receive indication.
                //
                QuicEventSet(TestContext->TestEvent.Handle);
            } else {
                TestContext->Passed = false;
                TestContext->TestResult = (uint32_t) QUIC_STATUS_INVALID_STATE;
            }
            break;
        case QUIC_STREAM_EVENT_PEER_RECEIVE_ABORTED:
            TestContext->Passed = false;
            TestContext->TestResult = (uint32_t) QUIC_STATUS_INVALID_STATE;
            break;
        case QUIC_STREAM_EVENT_SEND_SHUTDOWN_COMPLETE:
            break;
        case QUIC_STREAM_EVENT_SHUTDOWN_COMPLETE:
            if (!TestContext->Passed) {
                TestContext->Passed = false;
                TestContext->TestResult = (uint32_t) QUIC_STATUS_CONNECTION_IDLE;
            }
            break;
        case QUIC_STREAM_EVENT_IDEAL_SEND_BUFFER_SIZE:
            break;
        default:
            break;
    }
    return Status;
}

_IRQL_requires_max_(PASSIVE_LEVEL)
_Function_class_(QUIC_CONNECTION_CALLBACK)
static
QUIC_STATUS
QUIC_API
QuicRecvResumeConnectionHandler(
    _In_ HQUIC /* QuicConnection */,
    _In_opt_ void* Context,
    _Inout_ QUIC_CONNECTION_EVENT* Event
    )
{
    RecvResumeTestContext* TestContext = (RecvResumeTestContext*) Context;
    switch (Event->Type) {
        case QUIC_CONNECTION_EVENT_PEER_STREAM_STARTED:
            MsQuic->SetCallbackHandler(
                Event->PEER_STREAM_STARTED.Stream,
                (void*)QuicRecvResumeStreamHandler,
                Context);
            TestContext->Stream.Handle = Event->PEER_STREAM_STARTED.Stream;
            QuicEventSet(TestContext->StreamEvent.Handle);
            return QUIC_STATUS_SUCCESS;
        case QUIC_CONNECTION_EVENT_CONNECTED:
            QuicEventSet(TestContext->ConnectedEvent.Handle);
            __fallthrough;
        case QUIC_CONNECTION_EVENT_IDEAL_PROCESSOR_CHANGED:
            __fallthrough;
        case QUIC_CONNECTION_EVENT_SHUTDOWN_COMPLETE:
            __fallthrough;
        case QUIC_CONNECTION_EVENT_SHUTDOWN_INITIATED_BY_PEER:
            __fallthrough;
        case QUIC_CONNECTION_EVENT_SHUTDOWN_INITIATED_BY_TRANSPORT:
            __fallthrough;
        case QUIC_CONNECTION_EVENT_STREAMS_AVAILABLE:
            __fallthrough;
        case QUIC_CONNECTION_EVENT_DATAGRAM_STATE_CHANGED:
            __fallthrough;
        case QUIC_CONNECTION_EVENT_DATAGRAM_RECEIVED:
            __fallthrough;
        case QUIC_CONNECTION_EVENT_DATAGRAM_SEND_STATE_CHANGED:
            __fallthrough;
        case QUIC_CONNECTION_EVENT_RESUMED:
            __fallthrough;
        case QUIC_CONNECTION_EVENT_RESUMPTION_TICKET_RECEIVED:
            return QUIC_STATUS_SUCCESS;
        default:
            TEST_FAILURE(
                "Invalid Connection event! Context: 0x%p, Event: %d",
                Context,
                Event->Type);
            return QUIC_STATUS_NOT_SUPPORTED;
    }
}


_IRQL_requires_max_(PASSIVE_LEVEL)
_Function_class_(QUIC_LISTENER_CALLBACK)
static
QUIC_STATUS
QUIC_API
QuicRecvResumeListenerHandler(
    _In_ HQUIC /* QuicListener */,
    _In_opt_ void* Context,
    _Inout_ QUIC_LISTENER_EVENT* Event
    )
{
    RecvResumeTestContext* TestContext = (RecvResumeTestContext*)Context;
    switch (Event->Type) {
        case QUIC_LISTENER_EVENT_NEW_CONNECTION:
            TestContext->Conn.Handle = Event->NEW_CONNECTION.Connection;
            MsQuic->SetCallbackHandler(TestContext->Conn.Handle, (void*) QuicRecvResumeConnectionHandler, Context);
            return MsQuic->ConnectionSetConfiguration(Event->NEW_CONNECTION.Connection, TestContext->ServerConfiguration);
        default:
            TEST_FAILURE(
                "Invalid listener event! Context: 0x%p, Event: %d",
                Context,
                Event->Type);
            return QUIC_STATUS_INVALID_STATE;
    }
}

void
QuicTestReceiveResume(
    _In_ int Family,
    _In_ int SendBytes,
    _In_ int ConsumeBytes,
    _In_ QUIC_RECEIVE_RESUME_SHUTDOWN_TYPE ShutdownType,
    _In_ QUIC_RECEIVE_RESUME_TYPE PauseType,
    _In_ bool PauseFirst
    )
{
    uint32_t TimeoutMs = 500;

    MsQuicRegistration Registration;
    TEST_TRUE(Registration.IsValid());

    MsQuicAlpn Alpn("MsQuicTest");

    MsQuicConfiguration ServerConfiguration(Registration, Alpn, SelfSignedCredConfig);
    TEST_TRUE(ServerConfiguration.IsValid());

    MsQuicCredentialConfig ClientCredConfig;
    MsQuicConfiguration ClientConfiguration(Registration, Alpn, ClientCredConfig);
    TEST_TRUE(ClientConfiguration.IsValid());

    uint32_t SendSize = SendBytes;
    QUIC_ADDRESS_FAMILY QuicAddrFamily = (Family == 4) ? QUIC_ADDRESS_FAMILY_INET : QUIC_ADDRESS_FAMILY_INET6;
    QuicAddr ServerLocalAddr;
    QuicBufferScope Buffer(SendSize);
    RecvResumeTestContext ServerContext(ServerConfiguration, true, ShutdownType, PauseType), ClientContext(nullptr, false, ShutdownType, PauseType);
    ServerContext.ConsumeBufferAmount = ConsumeBytes;

    {
        //
        // Start the server.
        //
        ListenerScope Listener;
        QUIC_STATUS Status =
            MsQuic->ListenerOpen(
                Registration,
                QuicRecvResumeListenerHandler,
                &ServerContext,
                &Listener.Handle);
        if (QUIC_FAILED(Status)) {
            TEST_FAILURE("MsQuic->ListenerOpen failed, 0x%x.", Status);
            return;
        }

        Status = MsQuic->ListenerStart(Listener.Handle, Alpn, Alpn.Length(), nullptr);
        if (QUIC_FAILED(Status)) {
            TEST_FAILURE("MsQuic->ListenerStart failed, 0x%x.", Status);
            return;
        }

        uint32_t Size = sizeof(ServerLocalAddr.SockAddr);
        Status =
            MsQuic->GetParam(
                Listener.Handle,
                QUIC_PARAM_LEVEL_LISTENER,
                QUIC_PARAM_LISTENER_LOCAL_ADDRESS,
                &Size,
                &ServerLocalAddr.SockAddr);
        if (QUIC_FAILED(Status)) {
            TEST_FAILURE("MsQuic->GetParam failed, 0x%x.", Status);
            return;
        }

        //
        // Start the client.
        //
        Status =
            MsQuic->ConnectionOpen(
                Registration,
                QuicRecvResumeConnectionHandler,
                &ClientContext,
                &ClientContext.Conn.Handle);
        if (QUIC_FAILED(Status)) {
            TEST_FAILURE("MsQuic->ConnectionOpen failed, 0x%x.", Status);
            return;
        }

        Status =
            MsQuic->ConnectionStart(
                ClientContext.Conn.Handle,
                ClientConfiguration,
                QuicAddrFamily,
                QUIC_LOCALHOST_FOR_AF(QuicAddrFamily),
                ServerLocalAddr.GetPort());
        if (QUIC_FAILED(Status)) {
            TEST_FAILURE("MsQuic->ConnectionStart failed, 0x%x.", Status);
            return;
        }

        if (!QuicEventWaitWithTimeout(ClientContext.ConnectedEvent.Handle, TimeoutMs)) {
            TEST_FAILURE("Client failed to get connected before timeout!");
            return;
        }
        if (!QuicEventWaitWithTimeout(ServerContext.ConnectedEvent.Handle, TimeoutMs)) {
            TEST_FAILURE("Server failed to get connected before timeout!");
            return;
        }

        QUIC_SETTINGS Settings{0};
        Settings.PeerUnidiStreamCount = 1;
        Settings.IsSet.PeerUnidiStreamCount = TRUE;
        Status =
            MsQuic->SetParam(
                ServerContext.Conn.Handle,
                QUIC_PARAM_LEVEL_CONNECTION,
                QUIC_PARAM_CONN_SETTINGS,
                sizeof(Settings),
                &Settings);
        if (QUIC_FAILED(Status)) {
            TEST_FAILURE("MsQuic->SetParam QUIC_PARAM_CONN_SETTINGS failed, 0x%x", Status);
            return;
        }

        Status =
            MsQuic->StreamOpen(
                ClientContext.Conn.Handle,
                QUIC_STREAM_OPEN_FLAG_UNIDIRECTIONAL,
                QuicRecvResumeStreamHandler,
                &ClientContext,
                &ClientContext.Stream.Handle);
        if (QUIC_FAILED(Status)) {
            TEST_FAILURE("MsQuic->StreamOpen failed, 0x%x.", Status);
            return;
        }

        Status =
            MsQuic->StreamStart(
                ClientContext.Stream.Handle,
                QUIC_STREAM_START_FLAG_IMMEDIATE);
        if (QUIC_FAILED(Status)) {
            TEST_FAILURE("MsQuic->StreamStart failed, 0x%x.", Status);
            return;
        }

        if (!QuicEventWaitWithTimeout(ServerContext.StreamEvent.Handle, TimeoutMs)) {
            TEST_FAILURE("Server failed to get stream before timeout!");
            return;
        }

        if (PauseFirst) {
            Status =
                MsQuic->StreamReceiveSetEnabled(
                    ServerContext.Stream.Handle,
                    FALSE);
            if (QUIC_FAILED(Status)) {
                TEST_FAILURE("PauseFirst MsQuic->StreamReceiveSetEnabled(FALSE) failed, 0x%x", Status);
                return;
            }
        }

        Status =
            MsQuic->StreamSend(
                ClientContext.Stream.Handle,
                Buffer,
                1,
                QUIC_SEND_FLAG_NONE,
                nullptr); // send contxt
        if (QUIC_FAILED(Status)) {
            TEST_FAILURE("MsQuic->StreamSend failed, 0x%x.", Status);
            return;
        }

        if (PauseFirst) {
            Status =
                MsQuic->StreamReceiveSetEnabled(
                    ServerContext.Stream.Handle,
                    TRUE);
            if (QUIC_FAILED(Status)) {
                TEST_FAILURE("PauseFirst MsQuic->StreamReceiveSetEnabled(TRUE) failed, 0x%x", Status);
                return;
            }
        }

        //
        // Wait for send to be received/paused.
        //
        if (!QuicEventWaitWithTimeout(ServerContext.TestEvent.Handle, TimeoutMs)) {
            TEST_FAILURE("Server failed to get stream data/pause before timeout!");
            return;
        }

        //
        // Calculate next amount of buffer to consume, except for
        // STATUS_CONTINUE cases (because that always consumes all buffer).
        //
        if (PauseType != ReturnStatusContinue) {
            ServerContext.ConsumeBufferAmount = SendSize - ServerContext.ConsumeBufferAmount;
        }

        if (ShutdownType) {
            Status =
                MsQuic->StreamShutdown(
                    ClientContext.Stream.Handle,
                    (ShutdownType == GracefulShutdown) ?
                        QUIC_STREAM_SHUTDOWN_FLAG_GRACEFUL : QUIC_STREAM_SHUTDOWN_FLAG_ABORT,
                    ConsumeBytes + SendBytes);
            if (QUIC_FAILED(Status)) {
                TEST_FAILURE("MsQuic->StreamShutdown failed, 0x%x", Status);
                return;
            }
        }

        if (PauseType == ReturnStatusPending) {
            if (ShutdownType == AbortShutdown) {
                //
                // Wait for the shutdown to be received to test if the buffer has been freed.
                //
                if (!QuicEventWaitWithTimeout(ServerContext.TestEvent.Handle, TimeoutMs)) {
                    TEST_FAILURE("Server failed to get shutdown before timeout!");
                    return;
                }
                QuicSecureZeroMemory(ServerContext.PendingBuffer, SendSize);
            }
            //
            // Indicate the buffer has been consumed.
            //
            Status =
                MsQuic->StreamReceiveComplete(
                    ServerContext.Stream.Handle,
                    SendBytes);
            if (QUIC_FAILED(Status)) {
                TEST_FAILURE(
                    "MsQuic->StreamReceiveComplete %d failed, 0x%x",
                    SendBytes,
                    Status);
                return;
            }
            ServerContext.AvailableBuffer = ServerContext.ConsumeBufferAmount;
        } else if (PauseType == ReturnConsumedBytes) {
            //
            // Resume receive callbacks.
            //
            Status =
                MsQuic->StreamReceiveSetEnabled(
                    ServerContext.Stream.Handle,
                    TRUE);
            if (QUIC_FAILED(Status)) {
                TEST_FAILURE("MsQuic->StreamReceiveSetEnabled TRUE failed, 0x%x", Status);
                return;
            }

            if (!QuicEventWaitWithTimeout(ServerContext.TestEvent.Handle, TimeoutMs)) {
                TEST_FAILURE("Server failed to resume receive before timeout!");
                return;
            }
        }

        //
        // Validate received amount is expected.
        //
        if (ServerContext.AvailableBuffer != ServerContext.ConsumeBufferAmount) {
            TEST_FAILURE("ServerContext.ConsumeBufferAmount was %u, expected %u",
                ServerContext.ConsumeBufferAmount,
                ServerContext.AvailableBuffer);
        }
        if (QUIC_STATUS_SUCCESS != ServerContext.TestResult) {
            TEST_FAILURE("ServerContext.TestResult was 0x%x, expected 0x%x",
                ServerContext.TestResult,
                QUIC_STATUS_SUCCESS);
        }
        TEST_TRUE(ServerContext.Passed);
    }
}

void
QuicTestReceiveResumeNoData(
    _In_ int Family,
    _In_ QUIC_RECEIVE_RESUME_SHUTDOWN_TYPE ShutdownType
    )
{
    uint32_t TimeoutMs = 500;

    MsQuicRegistration Registration;
    TEST_TRUE(Registration.IsValid());

    MsQuicAlpn Alpn("MsQuicTest");

    MsQuicConfiguration ServerConfiguration(Registration, Alpn, SelfSignedCredConfig);
    TEST_TRUE(ServerConfiguration.IsValid());

    MsQuicCredentialConfig ClientCredConfig;
    MsQuicConfiguration ClientConfiguration(Registration, Alpn, ClientCredConfig);
    TEST_TRUE(ClientConfiguration.IsValid());

    QUIC_ADDRESS_FAMILY QuicAddrFamily = (Family == 4) ? QUIC_ADDRESS_FAMILY_INET : QUIC_ADDRESS_FAMILY_INET6;
    QuicAddr ServerLocalAddr;
    RecvResumeTestContext ServerContext(ServerConfiguration, true, ShutdownType, ReturnConsumedBytes), ClientContext(nullptr, false, ShutdownType, ReturnConsumedBytes);
    ServerContext.ShutdownOnly = true;

    {
        //
        // Start the server.
        //
        ListenerScope Listener;
        QUIC_STATUS Status =
            MsQuic->ListenerOpen(
                Registration,
                QuicRecvResumeListenerHandler,
                &ServerContext,
                &Listener.Handle);
        if (QUIC_FAILED(Status)) {
            TEST_FAILURE("MsQuic->ListenerOpen failed, 0x%x.", Status);
            return;
        }

        Status = MsQuic->ListenerStart(Listener.Handle, Alpn, Alpn.Length(), nullptr);
        if (QUIC_FAILED(Status)) {
            TEST_FAILURE("MsQuic->ListenerStart failed, 0x%x.", Status);
            return;
        }

        uint32_t Size = sizeof(ServerLocalAddr.SockAddr);
        Status =
            MsQuic->GetParam(
                Listener.Handle,
                QUIC_PARAM_LEVEL_LISTENER,
                QUIC_PARAM_LISTENER_LOCAL_ADDRESS,
                &Size,
                &ServerLocalAddr.SockAddr);
        if (QUIC_FAILED(Status)) {
            TEST_FAILURE("MsQuic->GetParam failed, 0x%x.", Status);
            return;
        }

        //
        // Start the client.
        //
        Status =
            MsQuic->ConnectionOpen(
                Registration,
                QuicRecvResumeConnectionHandler,
                &ClientContext,
                &ClientContext.Conn.Handle);
        if (QUIC_FAILED(Status)) {
            TEST_FAILURE("MsQuic->ConnectionOpen failed, 0x%x.", Status);
            return;
        }

        Status =
            MsQuic->ConnectionStart(
                ClientContext.Conn.Handle,
                ClientConfiguration,
                QuicAddrFamily,
                QUIC_LOCALHOST_FOR_AF(QuicAddrFamily),
                ServerLocalAddr.GetPort());
        if (QUIC_FAILED(Status)) {
            TEST_FAILURE("MsQuic->ConnectionStart failed, 0x%x.", Status);
            return;
        }

        if (!QuicEventWaitWithTimeout(ClientContext.ConnectedEvent.Handle, TimeoutMs)) {
            TEST_FAILURE("Client failed to get connected before timeout!");
            return;
        }
        if (!QuicEventWaitWithTimeout(ServerContext.ConnectedEvent.Handle, TimeoutMs)) {
            TEST_FAILURE("Server failed to get connected before timeout!");
            return;
        }

        QUIC_SETTINGS Settings{ 0 };
        Settings.PeerUnidiStreamCount = 1;
        Settings.IsSet.PeerUnidiStreamCount = TRUE;
        Status =
            MsQuic->SetParam(
                ServerContext.Conn.Handle,
                QUIC_PARAM_LEVEL_CONNECTION,
                QUIC_PARAM_CONN_SETTINGS,
                sizeof(Settings),
                &Settings);
        if (QUIC_FAILED(Status)) {
            TEST_FAILURE("MsQuic->SetParam QUIC_PARAM_CONN_SETTINGS failed, 0x%x", Status);
            return;
        }

        Status =
            MsQuic->StreamOpen(
                ClientContext.Conn.Handle,
                QUIC_STREAM_OPEN_FLAG_UNIDIRECTIONAL,
                QuicRecvResumeStreamHandler,
                &ClientContext,
                &ClientContext.Stream.Handle);
        if (QUIC_FAILED(Status)) {
            TEST_FAILURE("MsQuic->StreamOpen failed, 0x%x.", Status);
            return;
        }

        Status =
            MsQuic->StreamStart(
                ClientContext.Stream.Handle,
                QUIC_STREAM_START_FLAG_IMMEDIATE);
        if (QUIC_FAILED(Status)) {
            TEST_FAILURE("MsQuic->StreamStart failed, 0x%x.", Status);
            return;
        }

        if (!QuicEventWaitWithTimeout(ServerContext.StreamEvent.Handle, TimeoutMs)) {
            TEST_FAILURE("Server failed to get stream before timeout!");
            return;
        }

        Status =
            MsQuic->StreamReceiveSetEnabled(
                ServerContext.Stream.Handle,
                FALSE);
        if (QUIC_FAILED(Status)) {
            TEST_FAILURE("PauseFirst MsQuic->StreamReceiveSetEnabled(FALSE) failed, 0x%x", Status);
            return;
        }

        Status =
            MsQuic->StreamShutdown(
                ClientContext.Stream.Handle,
                (ShutdownType == GracefulShutdown) ?
                    QUIC_STREAM_SHUTDOWN_FLAG_GRACEFUL : QUIC_STREAM_SHUTDOWN_FLAG_ABORT,
                QUIC_STATUS_SUCCESS);
        if (QUIC_FAILED(Status)) {
            TEST_FAILURE("MsQuic->StreamShutdown failed, 0x%x", Status);
            return;
        }

        if (ShutdownType == GracefulShutdown) {
            if (QuicEventWaitWithTimeout(ServerContext.TestEvent.Handle, TimeoutMs)) {
                TEST_FAILURE("Server got shutdown event when it shouldn't have!");
                return;
            }
            Status =
                MsQuic->StreamReceiveSetEnabled(
                    ServerContext.Stream.Handle,
                    TRUE);
            if (QUIC_FAILED(Status)) {
                TEST_FAILURE("PauseFirst MsQuic->StreamReceiveSetEnabled(TRUE) failed, 0x%x", Status);
                return;
            }
        }

        //
        // Validate the test was shutdown as expected.
        //
        if (!QuicEventWaitWithTimeout(ServerContext.TestEvent.Handle, TimeoutMs)) {
            TEST_FAILURE("Server failed to get shutdown before timeout!");
            return;
        }
    }
}<|MERGE_RESOLUTION|>--- conflicted
+++ resolved
@@ -654,16 +654,8 @@
                 return;
             }
 
-<<<<<<< HEAD
             Client->SetExpectedTransportCloseStatus(ClientStats.ExpectedCloseStatus);
             TEST_QUIC_SUCCEEDED(Client->SetDisconnectTimeout(1000)); // ms
-=======
-                TEST_QUIC_SUCCEEDED(
-                    Client->Start(
-                        QUIC_ADDRESS_FAMILY_INET,
-                        QUIC_LOCALHOST_FOR_AF(QUIC_ADDRESS_FAMILY_INET),
-                        ServerLocalAddr.GetPort()));
->>>>>>> a91c6a2a
 
             if (!SendPingBurst(
                     Client,
@@ -675,8 +667,8 @@
             TEST_QUIC_SUCCEEDED(
                 Client->Start(
                     ClientConfiguration,
-                    AF_INET,
-                    QUIC_LOCALHOST_FOR_AF(AF_INET),
+                    QUIC_ADDRESS_FAMILY_INET,
+                    QUIC_LOCALHOST_FOR_AF(QUIC_ADDRESS_FAMILY_INET),
                     ServerLocalAddr.GetPort()));
 
             if (!Client->WaitForConnectionComplete()) {
