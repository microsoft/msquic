/*++

    Copyright (c) Microsoft Corporation.
    Licensed under the MIT License.

--*/

//
// Test code defaults to disabling certificate validation.
//
#define QUIC_DEFAULT_CLIENT_CRED_FLAGS \
    (QUIC_CREDENTIAL_FLAG_CLIENT | QUIC_CREDENTIAL_FLAG_NO_CERTIFICATE_VALIDATION)

#ifndef _KERNEL_MODE
#include <vector>
#endif

#include "TestAbstractionLayer.h"

#include "msquic.h"
#include "msquicp.h"
#include "quic_versions.h"
#include "quic_trace.h"
#include "quic_var_int.h"
#include "../core/quicdef.h"

#ifdef _KERNEL_MODE
#ifdef PAGEDX
#undef PAGEDX
#endif
#ifdef INITCODE
#undef INITCODE
#endif
#ifndef WIN_ASSERT
#define WIN_ASSERT CXPLAT_FRE_ASSERT
#endif
#include "karray.h"

#ifndef GLOBAL_FOR_KERNEL
#define GLOBAL_FOR_KERNEL
bool UseQTIP = false;
<<<<<<< HEAD
uint64_t LARGE_SEND_SIZE = 100000000llu;
=======
>>>>>>> 91a0e0ac
#endif
#endif

#include "TestHelpers.h"
#include "TestStream.h"
#include "TestConnection.h"
#include "TestListener.h"
#include "DrillDescriptor.h"<|MERGE_RESOLUTION|>--- conflicted
+++ resolved
@@ -39,10 +39,6 @@
 #ifndef GLOBAL_FOR_KERNEL
 #define GLOBAL_FOR_KERNEL
 bool UseQTIP = false;
-<<<<<<< HEAD
-uint64_t LARGE_SEND_SIZE = 100000000llu;
-=======
->>>>>>> 91a0e0ac
 #endif
 #endif
 
