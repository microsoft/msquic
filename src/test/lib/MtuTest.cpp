--- conflicted
+++ resolved
@@ -49,15 +49,8 @@
 void
 QuicTestMtuSettings()
 {
-<<<<<<< HEAD
-    MsQuicRegistration Registration;
-    TEST_QUIC_SUCCEEDED(Registration.GetInitStatus());
-#if defined(QUIC_API_ENABLE_PREVIEW_FEATURES)
-    const uint16_t DefaultMaximumMtu = UseQTIP ? 1488 : 1500;
-=======
 #if defined(QUIC_API_ENABLE_PREVIEW_FEATURES)
     const uint16_t DefaultMaximumMtu = UseQTIP ? 1488 : 1500; // reserve 12B for TCP header
->>>>>>> 91a0e0ac
 #else
     const uint16_t DefaultMaximumMtu = 1500;
 #endif
@@ -320,11 +313,7 @@
 
     const uint16_t MinimumMtu = RaiseMinimumMtu ? 1360 : 1248;
 #if defined(QUIC_API_ENABLE_PREVIEW_FEATURES)
-<<<<<<< HEAD
-    const uint16_t MaximumMtu = UseQTIP ? 1488 : 1500;
-=======
     const uint16_t MaximumMtu = UseQTIP ? 1488 : 1500; // reserve 12B for TCP header
->>>>>>> 91a0e0ac
 #else
     const uint16_t MaximumMtu = 1500;
 #endif
