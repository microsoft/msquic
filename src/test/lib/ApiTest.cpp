/*++

    Copyright (c) Microsoft Corporation.
    Licensed under the MIT License.

Abstract:

    MsQuic API Unittest

--*/

#include "precomp.h"
#ifdef QUIC_CLOG
#include "ApiTest.cpp.clog.h"
#endif

#pragma warning(disable:6387)  // '_Param_(1)' could be '0':  this does not adhere to the specification for the function

#if defined(_KERNEL_MODE)
static bool UseQTIP = false;
#elif defined(QUIC_API_ENABLE_PREVIEW_FEATURES)
extern bool UseQTIP;
#endif

void QuicTestValidateApi()
{
    TEST_QUIC_STATUS(
        QUIC_STATUS_INVALID_PARAMETER,
        MsQuicOpen2(nullptr));

    MsQuicClose(nullptr);

    // TODO - Move these into GetParam/SetParam tests
    QUIC_TLS_PROVIDER TlsProvider;
    uint32_t BufferLength = sizeof(TlsProvider);
    TEST_QUIC_SUCCEEDED(
        MsQuic->GetParam(
            nullptr,
            QUIC_PARAM_GLOBAL_TLS_PROVIDER,
            &BufferLength,
            &TlsProvider));

    TEST_EQUAL(
        MsQuic->SetParam(
            nullptr,
            QUIC_PARAM_GLOBAL_TLS_PROVIDER,
            BufferLength,
            &TlsProvider),
        QUIC_STATUS_INVALID_PARAMETER);
}

void QuicTestValidateRegistration()
{
    TEST_QUIC_STATUS(
        QUIC_STATUS_INVALID_PARAMETER,
        MsQuic->RegistrationOpen(nullptr, nullptr));

    MsQuic->RegistrationClose(nullptr);
}

void QuicTestValidateConfiguration()
{
    MsQuicRegistration Registration;
    TEST_TRUE(Registration.IsValid());

    QUIC_SETTINGS EmptySettings{0};

    QUIC_SETTINGS GoodSettings{0};
    GoodSettings.IdleTimeoutMs = 30000;
    GoodSettings.IsSet.IdleTimeoutMs = TRUE;

    const char RawGoodAlpn[]    = "Alpn";
    const char RawEmptyAlpn[]   = "";
    const char RawLongAlpn[]    = "makethisstringjuuuuuuuuuuuuuuuuuuuuuuuuuuuuuuuuuuuuuuuuuuuuuuuuuuuuuuuuuuuuuuuuuuuuuuuuuuuuuuuuuuuuuuuuuuuuuuuuuuuuuuuuuuuuuuuuuuuuuuuuuuuuuuuuuuuuuuuuuuuuuuuuuuuuuuuuuuuuuuuuuuuuuuuuuuuuuuuuuuuuuuuuuuuuuuuuuuuuuuuuuuuuuuuuuuuuuuuuuuuuuuuuuuuuuuuuustright";
    const char RawTooLongAlpn[] = "makethisextraextraextraextraextraextraextraextraextraextraextraextraextraextraextraextraextraextraextraextraextraextraextraextraextraextraextraextraextraextraextraextraextraextraextraextraextraextraextraextraextraextraextraextraextraextraextraextraextrlong";

    const QUIC_BUFFER GoodAlpn = { sizeof(RawGoodAlpn) - 1, (uint8_t*)RawGoodAlpn };
    const QUIC_BUFFER EmptyAlpn = { sizeof(RawEmptyAlpn) - 1, (uint8_t*)RawEmptyAlpn };
    const QUIC_BUFFER LongAlpn = { sizeof(RawLongAlpn) - 1, (uint8_t*)RawLongAlpn };
    const QUIC_BUFFER TooLongAlpn = { sizeof(RawTooLongAlpn) - 1, (uint8_t*)RawTooLongAlpn };

    //
    // Test null out param.
    //
    TEST_QUIC_STATUS(
        QUIC_STATUS_INVALID_PARAMETER,
        MsQuic->ConfigurationOpen(
            Registration,
            &GoodAlpn,
            1,
            nullptr,
            0,
            nullptr,
            nullptr));

    //
    // Null registration.
    //
    {
        ConfigurationScope LocalConfiguration;
        TEST_QUIC_STATUS(
            QUIC_STATUS_INVALID_PARAMETER,
            MsQuic->ConfigurationOpen(
                nullptr,
                &GoodAlpn,
                1,
                nullptr,
                0,
                nullptr,
                &LocalConfiguration.Handle));
    }

    //
    // Null settings.
    //
    {
        ConfigurationScope LocalConfiguration;
        TEST_QUIC_SUCCEEDED(
            MsQuic->ConfigurationOpen(
                Registration,
                &GoodAlpn,
                1,
                nullptr,
                0,
                nullptr,
                &LocalConfiguration.Handle));
    }

    //
    // Empty settings.
    //
    {
        ConfigurationScope LocalConfiguration;
        TEST_QUIC_SUCCEEDED(
            MsQuic->ConfigurationOpen(
                Registration,
                &GoodAlpn,
                1,
                &EmptySettings,
                sizeof(EmptySettings),
                nullptr,
                &LocalConfiguration.Handle));
    }

    //
    // Good settings.
    //
    {
        ConfigurationScope LocalConfiguration;
        TEST_QUIC_SUCCEEDED(
            MsQuic->ConfigurationOpen(
                Registration,
                &GoodAlpn,
                1,
                &GoodSettings,
                sizeof(GoodSettings),
                nullptr,
                &LocalConfiguration.Handle));
    }

    //
    // Invalid settings - TODO
    //

    //
    // Null ALPN.
    //
    {
        ConfigurationScope LocalConfiguration;
        TEST_QUIC_STATUS(
            QUIC_STATUS_INVALID_PARAMETER,
            MsQuic->ConfigurationOpen(
                Registration,
                nullptr,
                0,
                nullptr,
                0,
                nullptr,
                &LocalConfiguration.Handle));
    }

    //
    // Empty ALPN.
    //
    {
        ConfigurationScope LocalConfiguration;
        TEST_QUIC_STATUS(
            QUIC_STATUS_INVALID_PARAMETER,
            MsQuic->ConfigurationOpen(
                Registration,
                &EmptyAlpn,
                1,
                nullptr,
                0,
                nullptr,
                &LocalConfiguration.Handle));
    }

    //
    // 255-byte ALPN.
    //
    {
        ConfigurationScope LocalConfiguration;
        TEST_QUIC_SUCCEEDED(
            MsQuic->ConfigurationOpen(
                Registration,
                &LongAlpn,
                1,
                nullptr,
                0,
                nullptr,
                &LocalConfiguration.Handle));
    }

    //
    // 256-byte ALPN.
    //
    {
        ConfigurationScope LocalConfiguration;
        TEST_QUIC_STATUS(
            QUIC_STATUS_INVALID_PARAMETER,
            MsQuic->ConfigurationOpen(
                Registration,
                &TooLongAlpn,
                1,
                nullptr,
                0,
                nullptr,
                &LocalConfiguration.Handle));
    }

    //
    // Multiple ALPNs
    //
    {
        ConfigurationScope LocalConfiguration;
        const QUIC_BUFFER TwoAlpns[] = {
            { sizeof("alpn1") - 1, (uint8_t*)"alpn1" },
            { sizeof("alpn2") - 1, (uint8_t*)"alpn2" }
        };
        TEST_QUIC_SUCCEEDED(
            MsQuic->ConfigurationOpen(
                Registration,
                TwoAlpns,
                2,
                nullptr,
                0,
                nullptr,
                &LocalConfiguration.Handle));
    }

    //
    // ConfigurationLoad
    //
    {
        ConfigurationScope LocalConfiguration;
        TEST_QUIC_SUCCEEDED(
            MsQuic->ConfigurationOpen(
                Registration,
                &GoodAlpn,
                1,
                nullptr,
                0,
                nullptr,
                &LocalConfiguration.Handle));

        TEST_QUIC_SUCCEEDED(
            MsQuic->ConfigurationLoadCredential(
                LocalConfiguration,
                &ServerSelfSignedCredConfig));
    }

#ifndef QUIC_DISABLE_TICKET_KEY_TESTS
    //
    // Set Ticket Key (single)
    //
    {
        ConfigurationScope LocalConfiguration;
        TEST_QUIC_SUCCEEDED(
            MsQuic->ConfigurationOpen(
                Registration,
                &GoodAlpn,
                1,
                nullptr,
                0,
                nullptr,
                &LocalConfiguration.Handle));

        TEST_QUIC_SUCCEEDED(
            MsQuic->ConfigurationLoadCredential(
                LocalConfiguration,
                &ServerSelfSignedCredConfig));

        QUIC_TICKET_KEY_CONFIG KeyConfig;
        CxPlatZeroMemory(&KeyConfig, sizeof(KeyConfig));
        KeyConfig.MaterialLength = 64;
        TEST_QUIC_SUCCEEDED(
            MsQuic->SetParam(
                LocalConfiguration,
                QUIC_PARAM_CONFIGURATION_TICKET_KEYS,
                sizeof(KeyConfig),
                &KeyConfig));
    }

    //
    // Set Ticket Key (multiple)
    //
    {
        ConfigurationScope LocalConfiguration;
        TEST_QUIC_SUCCEEDED(
            MsQuic->ConfigurationOpen(
                Registration,
                &GoodAlpn,
                1,
                nullptr,
                0,
                nullptr,
                &LocalConfiguration.Handle));

        TEST_QUIC_SUCCEEDED(
            MsQuic->ConfigurationLoadCredential(
                LocalConfiguration,
                &ServerSelfSignedCredConfig));

        QUIC_TICKET_KEY_CONFIG KeyConfigs[2];
        CxPlatZeroMemory(KeyConfigs, sizeof(KeyConfigs));
        KeyConfigs[0].MaterialLength = 64;
        KeyConfigs[1].MaterialLength = 64;
        KeyConfigs[1].Id[0] = 1;
        TEST_QUIC_SUCCEEDED(
            MsQuic->SetParam(
                LocalConfiguration,
                QUIC_PARAM_CONFIGURATION_TICKET_KEYS,
                sizeof(KeyConfigs),
                KeyConfigs));
    }
#endif // QUIC_DISABLE_TICKET_KEY_TESTS
}

namespace
{
    _Function_class_(QUIC_LISTENER_CALLBACK)
    template<typename T>
    QUIC_STATUS
    QUIC_API
    DummyListenerCallback(
        T,
        void* Context,
        QUIC_LISTENER_EVENT* Event
        )
    {
        CxPlatEvent* StopCompleteEvent = (CxPlatEvent*)Context;
        if (StopCompleteEvent &&
            Event->Type == QUIC_LISTENER_EVENT_STOP_COMPLETE) {
            StopCompleteEvent->Set();
            return QUIC_STATUS_SUCCESS;
        }
        return QUIC_STATUS_NOT_SUPPORTED;
    }
}

static
_Function_class_(QUIC_LISTENER_CALLBACK)
QUIC_STATUS
QUIC_API
AutoCloseListenerCallback(
    HQUIC Listener,
    void* Context,
    QUIC_LISTENER_EVENT* Event
    )
{
    CxPlatEvent* StopCompleteEvent = (CxPlatEvent*)Context;
    if (StopCompleteEvent &&
        Event->Type == QUIC_LISTENER_EVENT_STOP_COMPLETE) {
        StopCompleteEvent->Set();
        MsQuic->ListenerClose(Listener);
        return QUIC_STATUS_SUCCESS;
    }
    return QUIC_STATUS_NOT_SUPPORTED;
}

void QuicTestValidateListener()
{
    MsQuicRegistration Registration;
    TEST_TRUE(Registration.IsValid());
    MsQuicAlpn Alpn("MsQuicTest");
    MsQuicConfiguration LocalConfiguration(Registration, Alpn);
    TEST_TRUE(LocalConfiguration.IsValid());

    HQUIC Listener = nullptr;
    CxPlatEvent StopCompleteEvent;

    //
    // Null listener callback handler.
    //
    TEST_QUIC_STATUS(
        QUIC_STATUS_INVALID_PARAMETER,
        MsQuic->ListenerOpen(
            Registration,
            nullptr,
            nullptr,
            &Listener));

    //
    // Null registration.
    //
    TEST_QUIC_STATUS(
        QUIC_STATUS_INVALID_PARAMETER,
        MsQuic->ListenerOpen(
            nullptr,
            DummyListenerCallback<HQUIC>,
            nullptr,
            &Listener));

    //
    // Null out parameter.
    //
    TEST_QUIC_STATUS(
        QUIC_STATUS_INVALID_PARAMETER,
        MsQuic->ListenerOpen(
            Registration,
            DummyListenerCallback<HQUIC>,
            nullptr,
            nullptr));

    //
    // Stop before start.
    //
    TEST_QUIC_SUCCEEDED(
        MsQuic->ListenerOpen(
            Registration,
            DummyListenerCallback<HQUIC>,
            &StopCompleteEvent,
            &Listener));

    MsQuic->ListenerStop(Listener);
    TEST_FALSE(StopCompleteEvent.WaitTimeout(100)); // Event not should have been set

    TEST_QUIC_SUCCEEDED(
        MsQuic->ListenerStart(
            Listener,
            Alpn,
            Alpn.Length(),
            nullptr));

    MsQuic->ListenerClose(Listener);
    TEST_TRUE(StopCompleteEvent.WaitTimeout(100)); // Event should have been set
    Listener = nullptr;

    //
    // Close before stop.
    //
    TEST_QUIC_SUCCEEDED(
        MsQuic->ListenerOpen(
            Registration,
            DummyListenerCallback<HQUIC>,
            &StopCompleteEvent,
            &Listener));

    TEST_QUIC_SUCCEEDED(
        MsQuic->ListenerStart(
            Listener,
            Alpn,
            Alpn.Length(),
            nullptr));

    MsQuic->ListenerClose(Listener);
    TEST_TRUE(StopCompleteEvent.WaitTimeout(100)); // Event should have been set
    Listener = nullptr;

    //
    // Start twice.
    //
    TEST_QUIC_SUCCEEDED(
        MsQuic->ListenerOpen(
            Registration,
            DummyListenerCallback<HQUIC>,
            &StopCompleteEvent,
            &Listener));

    TEST_QUIC_SUCCEEDED(
        MsQuic->ListenerStart(
            Listener,
            Alpn,
            Alpn.Length(),
            nullptr));

    TEST_QUIC_STATUS(
        QUIC_STATUS_INVALID_STATE,
        MsQuic->ListenerStart(
            Listener,
            Alpn,
            Alpn.Length(),
            nullptr));

    MsQuic->ListenerClose(Listener);
    Listener = nullptr;

    //
    // Stop twice.
    //
    TEST_QUIC_SUCCEEDED(
        MsQuic->ListenerOpen(
            Registration,
            DummyListenerCallback<HQUIC>,
            nullptr,
            &Listener));

    MsQuic->ListenerStop(Listener);
    TEST_TRUE(StopCompleteEvent.WaitTimeout(100)); // Event should have been set

    MsQuic->ListenerStop(Listener);
    TEST_FALSE(StopCompleteEvent.WaitTimeout(100)); // Event not should have been set (again)

    MsQuic->ListenerClose(Listener);
    TEST_FALSE(StopCompleteEvent.WaitTimeout(100)); // Event not should have been set (again)
    Listener = nullptr;

    //
    // Null handle to close.
    //
    MsQuic->ListenerClose(nullptr);

    //
    // Close in callback
    //
    TEST_QUIC_SUCCEEDED(
        MsQuic->ListenerOpen(
            Registration,
            AutoCloseListenerCallback,
            &StopCompleteEvent,
            &Listener));

    TEST_QUIC_SUCCEEDED(
        MsQuic->ListenerStart(
            Listener,
            Alpn,
            Alpn.Length(),
            nullptr));

    MsQuic->ListenerStop(Listener);
    TEST_TRUE(StopCompleteEvent.WaitTimeout(100)); // Event should have been set
    Listener = nullptr;
}

static
_Function_class_(QUIC_CONNECTION_CALLBACK)
QUIC_STATUS
QUIC_API
DummyConnectionCallback(
    HQUIC,
    void*,
    QUIC_CONNECTION_EVENT*
    )
{
    return QUIC_STATUS_NOT_SUPPORTED;
}

#ifndef QUIC_DISABLE_0RTT_TESTS
struct QuicServerSendResumeState {
    CxPlatEvent ListenerAcceptEvent;
    CxPlatEvent HandshakeCompleteEvent;
};

static
_Function_class_(QUIC_CONNECTION_CALLBACK)
QUIC_STATUS
QUIC_API
ResumptionFailConnectionCallback(
    HQUIC Connection,
    void* Context,
    QUIC_CONNECTION_EVENT* Event
    )
{
    if (Event->Type == QUIC_CONNECTION_EVENT_CONNECTED) {
        QUIC_STATUS Status =
            MsQuic->ConnectionSendResumptionTicket(
                Connection,
                QUIC_SEND_RESUMPTION_FLAG_NONE,
                0,
                nullptr);
        if (Status != QUIC_STATUS_INVALID_STATE) {
            TEST_FAILURE(
                "ConnectionSendResumptionTicket has unexpected error! Expected 0x%x, actual 0x%x",
                QUIC_STATUS_INVALID_STATE,
                Status);
        }
        ((QuicServerSendResumeState*)Context)->HandshakeCompleteEvent.Set();
        return QUIC_STATUS_SUCCESS;
    } else if (Event->Type == QUIC_CONNECTION_EVENT_SHUTDOWN_COMPLETE) {
        MsQuic->ConnectionClose(Connection);
        return QUIC_STATUS_SUCCESS;
    }
    return QUIC_STATUS_NOT_SUPPORTED;
}

_Function_class_(NEW_CONNECTION_CALLBACK)
static
bool
QUIC_API
ListenerFailSendResumeCallback(
    _In_ TestListener* Listener,
    _In_ HQUIC ConnectionHandle
    )
{
    //
    // Validate sending the resumption ticket fails
    //
    QUIC_STATUS Status =
        MsQuic->ConnectionSendResumptionTicket(
            ConnectionHandle,
            QUIC_SEND_RESUMPTION_FLAG_NONE,
            0,
            nullptr);
    if (Status != QUIC_STATUS_INVALID_STATE) {
        TEST_FAILURE(
            "ConnectionSendResumptionTicket has unexpected error! Expected 0x%x, actual 0x%x",
            QUIC_STATUS_INVALID_STATE,
            Status);
        return false;
    }
    MsQuic->SetCallbackHandler(ConnectionHandle, (void*)ResumptionFailConnectionCallback, Listener->Context);
    ((QuicServerSendResumeState*)Listener->Context)->ListenerAcceptEvent.Set();
    return true;
}
#endif

void QuicTestValidateConnection()
{
#ifndef QUIC_DISABLE_0RTT_TESTS
    QuicServerSendResumeState ListenerContext;
#endif
    MsQuicRegistration Registration(true);
    TEST_TRUE(Registration.IsValid());

    MsQuicAlpn Alpn("MsQuicTest");

    MsQuicConfiguration ServerConfigurationNoResumption(Registration, Alpn, ServerSelfSignedCredConfig);
    TEST_TRUE(ServerConfigurationNoResumption.IsValid());

    MsQuicSettings Settings;
    Settings.SetServerResumptionLevel(QUIC_SERVER_RESUME_ONLY);
    MsQuicConfiguration ServerConfiguration(Registration, Alpn, Settings, ServerSelfSignedCredConfig);
    TEST_TRUE(ServerConfiguration.IsValid());

    Settings.SetIdleTimeoutMs(1000);
    MsQuicCredentialConfig ClientCredConfig;
    MsQuicConfiguration ClientConfiguration(Registration, Alpn, Settings, ClientCredConfig);
    TEST_TRUE(ClientConfiguration.IsValid());

    //
    // Null out-parameter.
    //
    {
        TestScopeLogger logScope("Null out-parameter");
        TEST_QUIC_STATUS(
            QUIC_STATUS_INVALID_PARAMETER,
            MsQuic->ConnectionOpen(
                Registration,
                DummyConnectionCallback,
                nullptr,
                nullptr));
    }

    //
    // Null Callback-parameter.
    //
    {
        TestScopeLogger logScope("Null Callback-parameter");
        ConnectionScope Connection;
        TEST_QUIC_STATUS(
            QUIC_STATUS_INVALID_PARAMETER,
            MsQuic->ConnectionOpen(
                Registration,
                nullptr,
                nullptr,
                &Connection.Handle));
    }

    //
    // Null registration parameter.
    //
    {
        TestScopeLogger logScope("Null registration parameter");
        ConnectionScope Connection;
        TEST_QUIC_STATUS(
            QUIC_STATUS_INVALID_PARAMETER,
            MsQuic->ConnectionOpen(
                nullptr,
                DummyConnectionCallback,
                nullptr,
                &Connection.Handle));
    }

    //
    // Invalid partition index.
    //
    {
        TestScopeLogger logScope("Invalid partition index");
        ConnectionScope Connection;
        TEST_QUIC_STATUS(
            QUIC_STATUS_INVALID_PARAMETER,
            MsQuic->ConnectionOpenInPartition(
                Registration,
                UINT16_MAX,
                DummyConnectionCallback,
                nullptr,
                &Connection.Handle));
    }

    //
    // Null connection parameter.
    //
    {
        TestScopeLogger logScope("Null connection parameter");
        TEST_QUIC_STATUS(
            QUIC_STATUS_INVALID_PARAMETER,
            MsQuic->ConnectionStart(
                nullptr,
                ClientConfiguration,
                QUIC_ADDRESS_FAMILY_INET,
                "localhost",
                4433));
    }

    //
    // Bad address family
    //
    {
        TestScopeLogger logScope("Bad address family");
        ConnectionScope Connection;
        TEST_QUIC_SUCCEEDED(
            MsQuic->ConnectionOpen(
                Registration,
                DummyConnectionCallback,
                nullptr,
                &Connection.Handle));

        TEST_QUIC_STATUS(
            QUIC_STATUS_INVALID_PARAMETER,
            MsQuic->ConnectionStart(
                Connection.Handle,
                ClientConfiguration,
                127,
                "localhost",
                4433));
    }

    //
    // Null server name
    //
    {
        TestScopeLogger logScope("Null server name");
        ConnectionScope Connection;
        TEST_QUIC_SUCCEEDED(
            MsQuic->ConnectionOpen(
                Registration,
                DummyConnectionCallback,
                nullptr,
                &Connection.Handle));

        TEST_QUIC_STATUS(
            QUIC_STATUS_INVALID_PARAMETER,
            MsQuic->ConnectionStart(
                Connection.Handle,
                ClientConfiguration,
                QUIC_ADDRESS_FAMILY_INET,
                nullptr,
                4433));
    }

    //
    // Bad port
    //
    {
        TestScopeLogger logScope("Bad port");
        ConnectionScope Connection;
        TEST_QUIC_SUCCEEDED(
            MsQuic->ConnectionOpen(
                Registration,
                DummyConnectionCallback,
                nullptr,
                &Connection.Handle));

        TEST_QUIC_STATUS(
            QUIC_STATUS_INVALID_PARAMETER,
            MsQuic->ConnectionStart(
                Connection.Handle,
                ClientConfiguration,
                QUIC_ADDRESS_FAMILY_INET,
                "localhost",
                0));
    }

    //
    // Start connection twice
    //
    {
        TestScopeLogger logScope("Start connection twice");
        ConnectionScope Connection;
        TEST_QUIC_SUCCEEDED(
            MsQuic->ConnectionOpen(
                Registration,
                DummyConnectionCallback,
                nullptr,
                &Connection.Handle));

        TEST_QUIC_SUCCEEDED(
            MsQuic->ConnectionStart(
                Connection.Handle,
                ClientConfiguration,
                QUIC_ADDRESS_FAMILY_INET,
                "localhost",
                4433));

        //
        // If ConnectionStart is called immediately for a second time, it will
        // likely succeed because the previous one was queued up. It would
        // instead eventually fail asynchronously. Instead, this test case
        // waits a bit to allow for the previous command to be processed so
        // that the second call will fail inline.
        //
        CxPlatSleep(500);

        TEST_QUIC_STATUS(
            QUIC_STATUS_INVALID_STATE,
            MsQuic->ConnectionStart(
                Connection.Handle,
                ClientConfiguration,
                QUIC_ADDRESS_FAMILY_INET,
                "localhost",
                4433));
    }

    //
    // Shutdown connection and then start. Make sure there is no crash.
    // Depending on the timing it's possible for the ConnectionStart call to
    // either fail or succeed. This test case doesn't care about the result,
    // just that no crash results because of this.
    //
    {
        TestScopeLogger logScope("Shutdown connection and then start");
        ConnectionScope Connection;
        TEST_QUIC_SUCCEEDED(
            MsQuic->ConnectionOpen(
                Registration,
                DummyConnectionCallback,
                nullptr,
                &Connection.Handle));

        MsQuic->ConnectionShutdown(
            Connection.Handle,
            QUIC_CONNECTION_SHUTDOWN_FLAG_NONE,
            QUIC_TEST_NO_ERROR);

        MsQuic->ConnectionStart(
            Connection.Handle,
            ClientConfiguration,
            QUIC_ADDRESS_FAMILY_INET,
            "localhost",
            4433);
    }

    //
    // Shutdown connection twice
    //
    {
        TestScopeLogger logScope("Shutdown connection twice");
        ConnectionScope Connection;
        TEST_QUIC_SUCCEEDED(
            MsQuic->ConnectionOpen(
                Registration,
                DummyConnectionCallback,
                nullptr,
                &Connection.Handle));

        MsQuic->ConnectionShutdown(
            Connection.Handle,
            QUIC_CONNECTION_SHUTDOWN_FLAG_NONE,
            QUIC_TEST_NO_ERROR);

        MsQuic->ConnectionShutdown(
            Connection.Handle,
            QUIC_CONNECTION_SHUTDOWN_FLAG_NONE,
            QUIC_TEST_NO_ERROR);
    }

    //
    // ConnectionShutdown null handle
    //
    {
        TestScopeLogger logScope("ConnectionShutdown null handle");
        MsQuic->ConnectionShutdown(
            nullptr,
            QUIC_CONNECTION_SHUTDOWN_FLAG_NONE,
            QUIC_TEST_NO_ERROR);
    }

    //
    // ConnectionClose null handle
    //
    {
        TestScopeLogger logScope("ConnectionClose null handle");
        MsQuic->ConnectionClose(nullptr);
    }

    //
    // Invalid datagram send calls
    //
    {
        TestScopeLogger logScope("Invalid datagram send calls");
        ConnectionScope Connection;
        TEST_QUIC_SUCCEEDED(
            MsQuic->ConnectionOpen(
                Registration,
                DummyConnectionCallback,
                nullptr,
                &Connection.Handle));

        uint8_t RawBuffer[] = "datagram";
        QUIC_BUFFER DatagramBuffer = { sizeof(RawBuffer), RawBuffer };

        TEST_QUIC_STATUS(
            QUIC_STATUS_INVALID_PARAMETER,
            MsQuic->DatagramSend(
                Connection.Handle,
                nullptr,
                1,
                QUIC_SEND_FLAG_NONE,
                nullptr));

        TEST_QUIC_STATUS(
            QUIC_STATUS_INVALID_PARAMETER,
            MsQuic->DatagramSend(
                Connection.Handle,
                &DatagramBuffer,
                0,
                QUIC_SEND_FLAG_NONE,
                nullptr));
    }

    //
    // Successful send datagram calls
    //
    {
        TestScopeLogger logScope("Successful send datagram calls");
        ConnectionScope Connection;
        TEST_QUIC_SUCCEEDED(
            MsQuic->ConnectionOpen(
                Registration,
                DummyConnectionCallback,
                nullptr,
                &Connection.Handle));

        uint8_t RawBuffer[] = "datagram";
        QUIC_BUFFER DatagramBuffer = { sizeof(RawBuffer), RawBuffer };

        TEST_QUIC_SUCCEEDED(
            MsQuic->DatagramSend(
                Connection.Handle,
                &DatagramBuffer,
                1,
                QUIC_SEND_FLAG_NONE,
                nullptr));
    }

    //
    // Successful set datagram receive parameter
    //
    {
        TestScopeLogger logScope("Successful set datagram receive parameter");
        ConnectionScope Connection;
        TEST_QUIC_SUCCEEDED(
            MsQuic->ConnectionOpen(
                Registration,
                DummyConnectionCallback,
                nullptr,
                &Connection.Handle));

        BOOLEAN ReceiveDatagrams = TRUE;
        TEST_QUIC_SUCCEEDED(
            MsQuic->SetParam(
                Connection.Handle,
                QUIC_PARAM_CONN_DATAGRAM_RECEIVE_ENABLED,
                sizeof(ReceiveDatagrams),
                &ReceiveDatagrams));

        ReceiveDatagrams = FALSE;
        TEST_QUIC_SUCCEEDED(
            MsQuic->SetParam(
                Connection.Handle,
                QUIC_PARAM_CONN_DATAGRAM_RECEIVE_ENABLED,
                sizeof(ReceiveDatagrams),
                &ReceiveDatagrams));
    }

    //
    // Invalid send resumption
    //
    {
        TestScopeLogger logScope("Invalid send resumption");
        ConnectionScope Connection;
        TEST_QUIC_SUCCEEDED(
            MsQuic->ConnectionOpen(
                Registration,
                DummyConnectionCallback,
                nullptr,
                &Connection.Handle));

        //
        // NULL connection handle.
        //
        TEST_QUIC_STATUS(
            QUIC_STATUS_INVALID_PARAMETER,
            MsQuic->ConnectionSendResumptionTicket(
                nullptr,
                QUIC_SEND_RESUMPTION_FLAG_NONE,
                0,
                nullptr));

        //
        // Can only be called on server Connections.
        //
        TEST_QUIC_STATUS(
            QUIC_STATUS_INVALID_PARAMETER,
            MsQuic->ConnectionSendResumptionTicket(
                Connection.Handle,
                QUIC_SEND_RESUMPTION_FLAG_NONE,
                0,
                nullptr));

        //
        // Validate flags are within range.
        //
        TEST_QUIC_STATUS(
            QUIC_STATUS_INVALID_PARAMETER,
            MsQuic->ConnectionSendResumptionTicket(
                Connection.Handle,
                (QUIC_SEND_RESUMPTION_FLAGS)4,
                0,
                nullptr));
    }

    //
    // Invalid send resumption, server-side
    // Some of these cases require an actual connection to succeed, so
    // they won't work on Schannel in AZP.
    // Currently disabling these test cases for TLS platforms without 0-RTT.
    //
#ifndef QUIC_DISABLE_0RTT_TESTS
    {
        TestScopeLogger logScopeouter("Invalid send resumption, server-side");
        TestListener MyListener(Registration, ListenerFailSendResumeCallback, ServerConfigurationNoResumption);
        TEST_TRUE(MyListener.IsValid());

        TEST_QUIC_SUCCEEDED(MyListener.Start(Alpn, Alpn.Length()));
        QuicAddr ServerLocalAddr;
        TEST_QUIC_SUCCEEDED(MyListener.GetLocalAddr(ServerLocalAddr));

        MyListener.Context = &ListenerContext;

        {
            //
            // Validate that the resumption ticket call fails in the listener.
            //
            {
            TestScopeLogger logScope("SendResumption in Listener callback");
            MsQuicConnection Connection(Registration);
            TEST_QUIC_SUCCEEDED(Connection.GetInitStatus());
            TEST_QUIC_SUCCEEDED(Connection.Start(ClientConfiguration, ServerLocalAddr.GetFamily(), QUIC_TEST_LOOPBACK_FOR_AF(ServerLocalAddr.GetFamily()), ServerLocalAddr.GetPort()));
            TEST_TRUE(ListenerContext.ListenerAcceptEvent.WaitTimeout(2000));
            }

            //
            // Ensure sending a resumption ticket fails even when connected
            // because resumption is not enabled.
            //
            {
            TestScopeLogger logScope("SendResumption with resumption disabled");
            MsQuicConnection Connection(Registration);
            TEST_QUIC_SUCCEEDED(Connection.GetInitStatus());
            TEST_QUIC_SUCCEEDED(Connection.Start(ClientConfiguration, ServerLocalAddr.GetFamily(), QUIC_TEST_LOOPBACK_FOR_AF(ServerLocalAddr.GetFamily()), ServerLocalAddr.GetPort()));
            TEST_TRUE(ListenerContext.ListenerAcceptEvent.WaitTimeout(2000));
            TEST_TRUE(ListenerContext.HandshakeCompleteEvent.WaitTimeout(2000)); // Wait for server to get connected
            }

            //
            // Enable resumption but ensure failure because the connection
            // isn't in connected state yet.
            //
            {
            TestScopeLogger logScope("SendResumption handshake not complete");
            MsQuicConnection Connection(Registration);
            TEST_QUIC_SUCCEEDED(Connection.GetInitStatus());
            TEST_QUIC_SUCCEEDED(Connection.Start(ClientConfiguration, ServerLocalAddr.GetFamily(), QUIC_TEST_LOOPBACK_FOR_AF(ServerLocalAddr.GetFamily()), ServerLocalAddr.GetPort()));
            TEST_TRUE(ListenerContext.ListenerAcceptEvent.WaitTimeout(2000));
            TEST_TRUE(Connection.HandshakeCompleteEvent.WaitTimeout(2000)); // Wait for client to get connected

            //
            // TODO: add test case to validate ConnectionSendResumptionTicket:
            // * succeeds when resumption is enabled and once connected.
            //
            }
        }
    }
#endif
}

_Function_class_(STREAM_SHUTDOWN_CALLBACK)
static
void
QUIC_API
ServerApiTestStreamShutdown(
    _In_ TestStream* Stream
    )
{
    delete Stream;
}

_Function_class_(NEW_STREAM_CALLBACK)
static
void
QUIC_API
ServerApiTestNewStream(
    _In_ TestConnection* /* Connection */,
    _In_ HQUIC StreamHandle,
    _In_ QUIC_STREAM_OPEN_FLAGS Flags
    )
{
    auto Stream = TestStream::FromStreamHandle(StreamHandle, ServerApiTestStreamShutdown, Flags);
    if (Stream == nullptr || !Stream->IsValid()) {
        delete Stream;
        TEST_FAILURE("Failed to accept new TestStream.");
    }
}

_Function_class_(NEW_CONNECTION_CALLBACK)
static
bool
QUIC_API
ListenerAcceptCallback(
    _In_ TestListener*  Listener,
    _In_ HQUIC ConnectionHandle
    )
{
    TestConnection** NewConnection = (TestConnection**)Listener->Context;
    *NewConnection = new(std::nothrow) TestConnection(ConnectionHandle, ServerApiTestNewStream);
    if (*NewConnection == nullptr || !(*NewConnection)->IsValid()) {
        TEST_FAILURE("Failed to accept new TestConnection.");
        delete *NewConnection;
        return false;
    }
    return true;
}

_Function_class_(QUIC_STREAM_CALLBACK)
static
QUIC_STATUS
QUIC_API
DummyStreamCallback(
    _In_ HQUIC /*Stream*/,
    _In_opt_ void* /*Context*/,
    _Inout_ QUIC_STREAM_EVENT* Event
    )
{
    switch (Event->Type) {

    case QUIC_STREAM_EVENT_RECEIVE:
        if (Event->RECEIVE.TotalBufferLength != 0) {
            TEST_FAILURE("QUIC_STREAM_EVENT_RECEIVE with data should never be called!");
        }
        break;

    case QUIC_STREAM_EVENT_SEND_COMPLETE:
        TEST_FAILURE("QUIC_STREAM_EVENT_SEND_COMPLETE should never be called!");
        break;

    default:
        break;
    }
    return QUIC_STATUS_SUCCESS;
}

struct CloseFromCallbackContext {
    short CloseCount;
    volatile short CurrentCount;
    uint8_t RawBuffer[100];
    QUIC_BUFFER BufferToSend { sizeof(RawBuffer), RawBuffer };

    static QUIC_STATUS StreamCallback(_In_ MsQuicStream*, _In_opt_ void*, _Inout_ QUIC_STREAM_EVENT*) {
        return QUIC_STATUS_SUCCESS;
    }

    static QUIC_STATUS Callback(_In_ MsQuicConnection* Conn, _In_opt_ void* Context, _Inout_ QUIC_CONNECTION_EVENT* Event, bool IsServer) {
        auto Ctx = (CloseFromCallbackContext*)Context;

        if (Event->Type == QUIC_CONNECTION_EVENT_PEER_STREAM_STARTED) {
            new(std::nothrow) MsQuicStream(Event->PEER_STREAM_STARTED.Stream, CleanUpAutoDelete, StreamCallback, Context);
        }

        if (IsServer) {
            if (Event->Type == QUIC_CONNECTION_EVENT_CONNECTED) {
                (void)Conn->SendResumptionTicket();

                QUIC_STATUS Status = QUIC_STATUS_SUCCESS;
                auto Stream = new(std::nothrow) MsQuicStream(*Conn, QUIC_STREAM_OPEN_FLAG_UNIDIRECTIONAL, CleanUpAutoDelete, StreamCallback, Context);
                if (QUIC_FAILED(Stream->GetInitStatus()) || QUIC_FAILED(Status = Stream->Start(QUIC_STREAM_START_FLAG_SHUTDOWN_ON_FAIL))) {
                    delete Stream;
                } else {
                    (void)Stream->Send(&Ctx->BufferToSend, 1, QUIC_SEND_FLAG_FIN);
                }
            }
        }

        if (Ctx->CloseCount == InterlockedIncrement16(&Ctx->CurrentCount) - 1) {
            Conn->Close();
        }

        return QUIC_STATUS_SUCCESS;
    }

    static QUIC_STATUS CallbackC(_In_ MsQuicConnection* Conn, _In_opt_ void* Context, _Inout_ QUIC_CONNECTION_EVENT* Event) {
        return Callback(Conn, Context, Event, false);
    }

    static QUIC_STATUS CallbackS(_In_ MsQuicConnection* Conn, _In_opt_ void* Context, _Inout_ QUIC_CONNECTION_EVENT* Event) {
        return Callback(Conn, Context, Event, true);
    }
};

void
QuicTestConnectionCloseFromCallback() {
    for (uint16_t i = 0; i < 20; i++) {
        CxPlatWatchdog Watchdog(2000);

        CloseFromCallbackContext Context {(short)i, 0};

        MsQuicRegistration Registration(true);
        TEST_QUIC_SUCCEEDED(Registration.GetInitStatus());

        MsQuicConfiguration ServerConfiguration(Registration, "MsQuicTest",
            MsQuicSettings()
                .SetPeerUnidiStreamCount(10)
                .SetPeerBidiStreamCount(10)
                .SetServerResumptionLevel(QUIC_SERVER_RESUME_AND_ZERORTT),
            ServerSelfSignedCredConfig);
        TEST_QUIC_SUCCEEDED(ServerConfiguration.GetInitStatus());

        MsQuicConfiguration ClientConfiguration(Registration, "MsQuicTest",
            MsQuicSettings()
                .SetPeerUnidiStreamCount(10)
                .SetPeerBidiStreamCount(10),
            MsQuicCredentialConfig());
        TEST_QUIC_SUCCEEDED(ClientConfiguration.GetInitStatus());

        MsQuicAutoAcceptListener Listener(Registration, ServerConfiguration, CloseFromCallbackContext::CallbackS, &Context);
        TEST_QUIC_SUCCEEDED(Listener.GetInitStatus());
        TEST_QUIC_SUCCEEDED(Listener.Start("MsQuicTest"));
        QuicAddr ServerLocalAddr;
        TEST_QUIC_SUCCEEDED(Listener.GetLocalAddr(ServerLocalAddr));

        MsQuicConnection Connection(Registration,  CleanUpManual, CloseFromCallbackContext::CallbackC, &Context);
        TEST_QUIC_SUCCEEDED(Connection.GetInitStatus());

        //
        // Start the stream **before** starting the connection so not to race with connection closure.
        // Don't create it on the stack so we can leverage the "AutoDelete" clean up behavior on shutdown complete.
        //
        auto Stream = new(std::nothrow) MsQuicStream(Connection, QUIC_STREAM_OPEN_FLAG_UNIDIRECTIONAL, CleanUpAutoDelete, CloseFromCallbackContext::StreamCallback, &Context);
        TEST_QUIC_SUCCEEDED(Stream->GetInitStatus());
        TEST_QUIC_SUCCEEDED(Stream->Start(QUIC_STREAM_START_FLAG_SHUTDOWN_ON_FAIL));
        TEST_QUIC_SUCCEEDED(Stream->Send(&Context.BufferToSend, 1, QUIC_SEND_FLAG_FIN));

        TEST_QUIC_SUCCEEDED(Connection.Start(ClientConfiguration, ServerLocalAddr.GetFamily(), QUIC_TEST_LOOPBACK_FOR_AF(ServerLocalAddr.GetFamily()), ServerLocalAddr.GetPort()));

        CxPlatSleep(50);
    }
}

struct ShutdownStreamContext {
    QUIC_STATUS StartCompleteStatus { QUIC_STATUS_SUCCESS };
    bool ShutdownComplete { false };
    CxPlatEvent StartCompleteEvent;
    CxPlatEvent ShutdownCompleteEvent;
    ShutdownStreamContext() { }
};

_Function_class_(QUIC_STREAM_CALLBACK)
static
QUIC_STATUS
QUIC_API
ShutdownStreamCallback(
    _In_ HQUIC /*Stream*/,
    _In_opt_ void* Context,
    _Inout_ QUIC_STREAM_EVENT* Event
    )
{
    ShutdownStreamContext* ShutdownContext = (ShutdownStreamContext*)Context;
    switch (Event->Type) {

    case QUIC_STREAM_EVENT_START_COMPLETE:
        ShutdownContext->StartCompleteStatus = Event->START_COMPLETE.Status;
        ShutdownContext->StartCompleteEvent.Set();
        break;

    case QUIC_STREAM_EVENT_RECEIVE:
        if (Event->RECEIVE.TotalBufferLength != 0) {
            TEST_FAILURE("QUIC_STREAM_EVENT_RECEIVE with data should never be called!");
        }
        break;

    case QUIC_STREAM_EVENT_SEND_COMPLETE:
        TEST_FAILURE("QUIC_STREAM_EVENT_SEND_COMPLETE should never be called!");
        break;

    case QUIC_STREAM_EVENT_SHUTDOWN_COMPLETE:
        ShutdownContext->ShutdownComplete = true;
        ShutdownContext->ShutdownCompleteEvent.Set();
        break;

    default:
        break;
    }
    return QUIC_STATUS_SUCCESS;
}

_Function_class_(QUIC_STREAM_CALLBACK)
static
QUIC_STATUS
QUIC_API
AllowSendCompleteStreamCallback(
    _In_ HQUIC /*Stream*/,
    _In_opt_ void* /*Context*/,
    _Inout_ QUIC_STREAM_EVENT* Event
    )
{
    switch (Event->Type) {

    case QUIC_STREAM_EVENT_RECEIVE:
        TEST_FAILURE("QUIC_STREAM_EVENT_RECEIVE should never be called!");
        break;

    default:
        break;
    }
    return QUIC_STATUS_SUCCESS;
}

void QuicTestValidateStream(bool Connect)
{
    MsQuicRegistration Registration;
    TEST_TRUE(Registration.IsValid());

    MsQuicAlpn Alpn("MsQuicTest");

    MsQuicSettings Settings;
    Settings.SetPeerBidiStreamCount(32);
    MsQuicConfiguration ServerConfiguration(Registration, Alpn, Settings, ServerSelfSignedCredConfig);
    TEST_TRUE(ServerConfiguration.IsValid());

    MsQuicCredentialConfig ClientCredConfig;
    MsQuicConfiguration ClientConfiguration(Registration, Alpn, ClientCredConfig);
    TEST_TRUE(ClientConfiguration.IsValid());

    QUIC_BUFFER Buffers[1] = {};

    //
    // Force the Client, Server, and Listener to clean up before the Registration.
    //
    {
        TestListener MyListener(Registration, ListenerAcceptCallback, ServerConfiguration);
        TEST_TRUE(MyListener.IsValid());

        UniquePtr<TestConnection> Server;
        MyListener.Context = &Server;

        {
            TestConnection Client(Registration);
            TEST_TRUE(Client.IsValid());
            if (Connect) {
                TEST_QUIC_SUCCEEDED(MyListener.Start(Alpn, Alpn.Length()));
                QuicAddr ServerLocalAddr;
                TEST_QUIC_SUCCEEDED(MyListener.GetLocalAddr(ServerLocalAddr));

                //
                // Start client connection.
                //
                TEST_QUIC_SUCCEEDED(
                    Client.Start(
                        ClientConfiguration,
                        QuicAddrGetFamily(&ServerLocalAddr.SockAddr),
                        QUIC_TEST_LOOPBACK_FOR_AF(
                            QuicAddrGetFamily(&ServerLocalAddr.SockAddr)),
                        ServerLocalAddr.GetPort()));

                //
                // Wait for connection.
                //
                TEST_TRUE(Client.WaitForConnectionComplete());
                TEST_TRUE(Client.GetIsConnected());

                TEST_NOT_EQUAL(nullptr, Server);
                TEST_TRUE(Server->WaitForConnectionComplete());
                TEST_TRUE(Server->GetIsConnected());
            }

            //
            // Null connection.
            //
            {
                TestScopeLogger logScope("Null connection");
                StreamScope Stream;
                TEST_QUIC_STATUS(
                    QUIC_STATUS_INVALID_PARAMETER,
                    MsQuic->StreamOpen(
                        nullptr,
                        QUIC_STREAM_OPEN_FLAG_NONE,
                        DummyStreamCallback,
                        nullptr,
                        &Stream.Handle));
            }

            //
            // Null handler.
            //
            {
                TestScopeLogger logScope("Null handler");
                StreamScope Stream;
                TEST_QUIC_STATUS(
                    QUIC_STATUS_INVALID_PARAMETER,
                    MsQuic->StreamOpen(
                        Client.GetConnection(),
                        QUIC_STREAM_OPEN_FLAG_NONE,
                        nullptr,
                        nullptr,
                        &Stream.Handle));
            }

            //
            // Null out-parameter.
            //
            TEST_QUIC_STATUS(
                QUIC_STATUS_INVALID_PARAMETER,
                MsQuic->StreamOpen(
                    Client.GetConnection(),
                    QUIC_STREAM_OPEN_FLAG_NONE,
                    DummyStreamCallback,
                    nullptr,
                    nullptr));

            //
            // Fail on blocked.
            //
            {
                TestScopeLogger logScope("Fail on blocked");
                ShutdownStreamContext Context;
                StreamScope Stream;
                TEST_QUIC_SUCCEEDED(
                    MsQuic->StreamOpen(
                        Client.GetConnection(),
                        QUIC_STREAM_OPEN_FLAG_NONE,
                        ShutdownStreamCallback,
                        &Context,
                        &Stream.Handle));
                if (Connect) {
                    TEST_QUIC_SUCCEEDED(
                        MsQuic->StreamStart(
                            Stream.Handle,
                            QUIC_STREAM_START_FLAG_FAIL_BLOCKED));
                } else {
                    TEST_QUIC_STATUS(
                        QUIC_STATUS_PENDING,
                        MsQuic->StreamStart(
                            Stream.Handle,
                            QUIC_STREAM_START_FLAG_FAIL_BLOCKED));
                    Context.StartCompleteEvent.WaitTimeout(2000);
                    TEST_EQUAL(Context.StartCompleteStatus, QUIC_STATUS_STREAM_LIMIT_REACHED);
                }
                TEST_FALSE(Context.ShutdownComplete);
            }

            //
            // Shutdown on fail.
            //
            if (!Connect) {
                TestScopeLogger logScope("Shutdown on fail");
                ShutdownStreamContext Context;
                StreamScope Stream;
                TEST_QUIC_SUCCEEDED(
                    MsQuic->StreamOpen(
                        Client.GetConnection(),
                        QUIC_STREAM_OPEN_FLAG_NONE,
                        ShutdownStreamCallback,
                        &Context,
                        &Stream.Handle));
                TEST_QUIC_STATUS(
                    QUIC_STATUS_PENDING,
                    MsQuic->StreamStart(
                        Stream.Handle,
                        QUIC_STREAM_START_FLAG_FAIL_BLOCKED | QUIC_STREAM_START_FLAG_SHUTDOWN_ON_FAIL));
                Context.StartCompleteEvent.WaitTimeout(2000);
                TEST_EQUAL(Context.StartCompleteStatus, QUIC_STATUS_STREAM_LIMIT_REACHED);
                Context.ShutdownCompleteEvent.WaitTimeout(2000);
                TEST_TRUE(Context.ShutdownComplete);
            }

            //
            // Null stream handle.
            //
            TEST_QUIC_STATUS(
                QUIC_STATUS_INVALID_PARAMETER,
                MsQuic->StreamSend(
                    nullptr,
                    Buffers,
                    ARRAYSIZE(Buffers),
                    QUIC_SEND_FLAG_NONE,
                    nullptr));

            //
            // Never started (close).
            //
            {
                TestScopeLogger logScope("Never started (close)");
                StreamScope Stream;
                TEST_QUIC_SUCCEEDED(
                    MsQuic->StreamOpen(
                        Client.GetConnection(),
                        QUIC_STREAM_OPEN_FLAG_NONE,
                        DummyStreamCallback,
                        nullptr,
                        &Stream.Handle));
            }

            //
            // Never started (shutdown graceful).
            //
            {
                TestScopeLogger logScope("Never started (shutdown graceful)");
                StreamScope Stream;
                TEST_QUIC_SUCCEEDED(
                    MsQuic->StreamOpen(
                        Client.GetConnection(),
                        QUIC_STREAM_OPEN_FLAG_NONE,
                        DummyStreamCallback,
                        nullptr,
                        &Stream.Handle));

                TEST_QUIC_SUCCEEDED(
                    MsQuic->StreamShutdown(
                        Stream.Handle,
                        QUIC_STREAM_SHUTDOWN_FLAG_GRACEFUL,
                        0));
            }

            //
            // Never started (shutdown abortive).
            //
            {
                TestScopeLogger logScope("Never started (shutdown abortive)");
                StreamScope Stream;
                TEST_QUIC_SUCCEEDED(
                    MsQuic->StreamOpen(
                        Client.GetConnection(),
                        QUIC_STREAM_OPEN_FLAG_NONE,
                        DummyStreamCallback,
                        nullptr,
                        &Stream.Handle));

                TEST_QUIC_SUCCEEDED(
                    MsQuic->StreamShutdown(
                        Stream.Handle,
                        QUIC_STREAM_SHUTDOWN_FLAG_ABORT_SEND | QUIC_STREAM_SHUTDOWN_FLAG_ABORT_RECEIVE,
                        0));
            }

            //
            // Null buffer.
            //
            {
                TestScopeLogger logScope("Null buffer");
                StreamScope Stream;
                TEST_QUIC_SUCCEEDED(
                    MsQuic->StreamOpen(
                        Client.GetConnection(),
                        QUIC_STREAM_OPEN_FLAG_NONE,
                        DummyStreamCallback,
                        nullptr,
                        &Stream.Handle));

                TEST_QUIC_SUCCEEDED(
                    MsQuic->StreamStart(
                        Stream.Handle,
                        QUIC_STREAM_START_FLAG_NONE));

                TEST_QUIC_STATUS(
                    QUIC_STATUS_INVALID_PARAMETER,
                    MsQuic->StreamSend(
                        Stream.Handle,
                        nullptr,
                        ARRAYSIZE(Buffers),
                        QUIC_SEND_FLAG_NONE,
                        nullptr));
            }

            //
            // Zero buffers.
            //
            {
                TestScopeLogger logScope("Zero buffers");
                StreamScope Stream;
                TEST_QUIC_SUCCEEDED(
                    MsQuic->StreamOpen(
                        Client.GetConnection(),
                        QUIC_STREAM_OPEN_FLAG_NONE | QUIC_STREAM_OPEN_FLAG_UNIDIRECTIONAL,
                        AllowSendCompleteStreamCallback,
                        nullptr,
                        &Stream.Handle));

                TEST_QUIC_SUCCEEDED(
                    MsQuic->StreamStart(
                        Stream.Handle,
                        QUIC_STREAM_START_FLAG_NONE));

                TEST_QUIC_SUCCEEDED(
                    MsQuic->StreamSend(
                        Stream.Handle,
                        Buffers,
                        0,
                        QUIC_SEND_FLAG_NONE,
                        nullptr));
            }

            //
            // Zero-length buffers.
            //
            {
                TestScopeLogger logScope("Zero-length buffers");
                StreamScope Stream;
                TEST_QUIC_SUCCEEDED(
                    MsQuic->StreamOpen(
                        Client.GetConnection(),
                        QUIC_STREAM_OPEN_FLAG_NONE | QUIC_STREAM_OPEN_FLAG_UNIDIRECTIONAL,
                        AllowSendCompleteStreamCallback,
                        nullptr,
                        &Stream.Handle));

                TEST_QUIC_SUCCEEDED(
                    MsQuic->StreamStart(
                        Stream.Handle,
                        QUIC_STREAM_START_FLAG_NONE));

                TEST_QUIC_SUCCEEDED(
                    MsQuic->StreamSend(
                        Stream.Handle,
                        Buffers,
                        ARRAYSIZE(Buffers),
                        QUIC_SEND_FLAG_NONE,
                        nullptr));
            }

            //
            // Send on shutdown stream.
            //
            {
                TestScopeLogger logScope("Send on shutdown stream");
                StreamScope Stream;
                TEST_QUIC_SUCCEEDED(
                    MsQuic->StreamOpen(
                        Client.GetConnection(),
                        QUIC_STREAM_OPEN_FLAG_NONE | QUIC_STREAM_OPEN_FLAG_UNIDIRECTIONAL,
                        DummyStreamCallback,
                        nullptr,
                        &Stream.Handle));

                TEST_QUIC_SUCCEEDED(
                    MsQuic->StreamStart(
                        Stream.Handle,
                        QUIC_STREAM_START_FLAG_NONE));

                // TODO: try this for each flag type
                TEST_QUIC_SUCCEEDED(
                    MsQuic->StreamShutdown(
                        Stream.Handle,
                        QUIC_STREAM_SHUTDOWN_FLAG_GRACEFUL,
                        QUIC_TEST_NO_ERROR));

                CxPlatSleep(100); // TODO - Ideally wait for shutdown event instead

                TEST_QUIC_STATUS(
                    QUIC_STATUS_INVALID_STATE,
                    MsQuic->StreamSend(
                        Stream.Handle,
                        Buffers,
                        ARRAYSIZE(Buffers),
                        QUIC_SEND_FLAG_NONE,
                        nullptr));
            }

            //
            // Double-shutdown stream.
            //
            {
                TestScopeLogger logScope("Double-shutdown stream");
                StreamScope Stream;
                TEST_QUIC_SUCCEEDED(
                    MsQuic->StreamOpen(
                        Client.GetConnection(),
                        QUIC_STREAM_OPEN_FLAG_NONE,
                        DummyStreamCallback,
                        nullptr,
                        &Stream.Handle));

                TEST_QUIC_SUCCEEDED(
                    MsQuic->StreamStart(
                        Stream.Handle,
                        QUIC_STREAM_START_FLAG_NONE));

                TEST_QUIC_SUCCEEDED(
                    MsQuic->StreamShutdown(
                        Stream.Handle,
                        QUIC_STREAM_SHUTDOWN_FLAG_GRACEFUL,
                        QUIC_TEST_NO_ERROR));

                TEST_QUIC_SUCCEEDED(
                    MsQuic->StreamShutdown(
                        Stream.Handle,
                        QUIC_STREAM_SHUTDOWN_FLAG_GRACEFUL,
                        QUIC_TEST_NO_ERROR));
            }

            //
            // Shutdown null handle.
            //
            TEST_QUIC_STATUS(
                QUIC_STATUS_INVALID_PARAMETER,
                MsQuic->StreamShutdown(
                    nullptr,
                    QUIC_STREAM_SHUTDOWN_FLAG_GRACEFUL,
                    QUIC_TEST_NO_ERROR));

            //
            // Shutdown no flags.
            //
            {
                TestScopeLogger logScope("Shutdown no flags");
                StreamScope Stream;
                TEST_QUIC_SUCCEEDED(
                    MsQuic->StreamOpen(
                        Client.GetConnection(),
                        QUIC_STREAM_OPEN_FLAG_NONE,
                        DummyStreamCallback,
                        nullptr,
                        &Stream.Handle));

                TEST_QUIC_SUCCEEDED(
                    MsQuic->StreamStart(
                        Stream.Handle,
                        QUIC_STREAM_START_FLAG_NONE));

                TEST_QUIC_STATUS(
                    QUIC_STATUS_INVALID_PARAMETER,
                    MsQuic->StreamShutdown(
                        Stream.Handle,
                        QUIC_STREAM_SHUTDOWN_FLAG_NONE,
                        QUIC_TEST_NO_ERROR));
            }

            //
            // Close nullptr.
            //
            MsQuic->StreamClose(nullptr);

            if (Connect) {
                StreamScope PrevOpenStream; // Opened before shutdown
                TEST_QUIC_SUCCEEDED(
                    MsQuic->StreamOpen(
                        Client.GetConnection(),
                        QUIC_STREAM_OPEN_FLAG_NONE | QUIC_STREAM_OPEN_FLAG_UNIDIRECTIONAL,
                        AllowSendCompleteStreamCallback,
                        nullptr,
                        &PrevOpenStream.Handle));

                StreamScope PrevOpenAndStartedStream; // Started before shutdown
                TEST_QUIC_SUCCEEDED(
                    MsQuic->StreamOpen(
                        Client.GetConnection(),
                        QUIC_STREAM_OPEN_FLAG_NONE | QUIC_STREAM_OPEN_FLAG_UNIDIRECTIONAL,
                        AllowSendCompleteStreamCallback,
                        nullptr,
                        &PrevOpenAndStartedStream.Handle));
                TEST_QUIC_SUCCEEDED(
                    MsQuic->StreamStart(
                        PrevOpenAndStartedStream.Handle,
                        QUIC_STREAM_START_FLAG_NONE));

                //
                // Test after connection has been shutdown.
                //
                Server->Shutdown(QUIC_CONNECTION_SHUTDOWN_FLAG_NONE, 0);

                CxPlatSleep(100); // TODO - Ideally wait for completion event instead

                //
                // Open After Connection Shutdown
                //
                {
                    TestScopeLogger logScope("Open After Connection Shutdown");
                    StreamScope Stream;
                    TEST_QUIC_STATUS(
                        QUIC_STATUS_ABORTED,
                        MsQuic->StreamOpen(
                            Client.GetConnection(),
                            QUIC_STREAM_OPEN_FLAG_NONE | QUIC_STREAM_OPEN_FLAG_UNIDIRECTIONAL,
                            AllowSendCompleteStreamCallback,
                            nullptr,
                            &Stream.Handle));
                }

                //
                // Start After Connection Shutdown
                //
                {
                    TestScopeLogger logScope("Start After Connection Shutdown");
                    TEST_QUIC_STATUS(
                        QUIC_STATUS_ABORTED,
                        MsQuic->StreamStart(
                            PrevOpenStream.Handle,
                            QUIC_STREAM_START_FLAG_NONE));
                }

                //
                // Send+Start After Connection Shutdown
                //
                {
                    TestScopeLogger logScope("Send+Start After Connection Shutdown");
                    TEST_QUIC_STATUS(
                        QUIC_STATUS_ABORTED,
                        MsQuic->StreamSend(
                            PrevOpenStream.Handle,
                            Buffers,
                            ARRAYSIZE(Buffers),
                            QUIC_SEND_FLAG_START,
                            nullptr));
                }

                //
                // Send After Connection Shutdown
                //
                {
                    TestScopeLogger logScope("Send After Connection Shutdown");
                    TEST_QUIC_STATUS(
                        QUIC_STATUS_ABORTED,
                        MsQuic->StreamSend(
                            PrevOpenAndStartedStream.Handle,
                            Buffers,
                            ARRAYSIZE(Buffers),
                            QUIC_SEND_FLAG_START,
                            nullptr));
                }
            }
        }
    }
}

uint8_t RawNoopBuffer[100];
QUIC_BUFFER NoopBuffer { sizeof(RawNoopBuffer), RawNoopBuffer };

void QuicTestCloseConnBeforeStreamFlush()
{
    MsQuicRegistration Registration(true);
    TEST_QUIC_SUCCEEDED(Registration.GetInitStatus());

    MsQuicConfiguration ServerConfiguration(Registration, "MsQuicTest",
        MsQuicSettings()
            .SetPeerUnidiStreamCount(1),
        ServerSelfSignedCredConfig);
    TEST_QUIC_SUCCEEDED(ServerConfiguration.GetInitStatus());

    MsQuicConfiguration ClientConfiguration(Registration, "MsQuicTest",
        MsQuicSettings(),
        MsQuicCredentialConfig());
    TEST_QUIC_SUCCEEDED(ClientConfiguration.GetInitStatus());

    struct TestContext {
        static QUIC_STATUS ServerCallback(_In_ MsQuicConnection*, _In_opt_ void*, _Inout_ QUIC_CONNECTION_EVENT* Event) {
            if (Event->Type == QUIC_CONNECTION_EVENT_PEER_STREAM_STARTED) {
                new(std::nothrow) MsQuicStream(Event->PEER_STREAM_STARTED.Stream, CleanUpAutoDelete);
            }
            return QUIC_STATUS_SUCCESS;
        }
        static QUIC_STATUS ClientCallback(_In_ MsQuicConnection* Conn, _In_opt_ void*, _Inout_ QUIC_CONNECTION_EVENT* Event) {
            if (Event->Type == QUIC_CONNECTION_EVENT_CONNECTED) {
                auto Stream = new(std::nothrow) MsQuicStream(*Conn, QUIC_STREAM_OPEN_FLAG_UNIDIRECTIONAL, CleanUpAutoDelete);
                (void)Stream->Send(&NoopBuffer, 1, QUIC_SEND_FLAG_START | QUIC_SEND_FLAG_FIN);
                Conn->Close();
            }
            return QUIC_STATUS_SUCCESS;
        }
    };

    MsQuicAutoAcceptListener Listener(Registration, ServerConfiguration, TestContext::ServerCallback);
    TEST_QUIC_SUCCEEDED(Listener.GetInitStatus());
    TEST_QUIC_SUCCEEDED(Listener.Start("MsQuicTest"));
    QuicAddr ServerLocalAddr;
    TEST_QUIC_SUCCEEDED(Listener.GetLocalAddr(ServerLocalAddr));

    MsQuicConnection Connection(Registration,  CleanUpManual, TestContext::ClientCallback);
    TEST_QUIC_SUCCEEDED(Connection.GetInitStatus());
    TEST_QUIC_SUCCEEDED(Connection.Start(ClientConfiguration, ServerLocalAddr.GetFamily(), QUIC_TEST_LOOPBACK_FOR_AF(ServerLocalAddr.GetFamily()), ServerLocalAddr.GetPort()));

    CxPlatSleep(50);
}

class SecConfigTestContext {
public:
    CXPLAT_EVENT Event;
    QUIC_STATUS Expected;
    bool Failed;

    SecConfigTestContext() : Expected(0), Failed(false)
    {
        CxPlatEventInitialize(&Event, FALSE, FALSE);
    }
    ~SecConfigTestContext()
    {
        CxPlatEventUninitialize(Event);
    }
};

void SettingApplyTests(HQUIC Handle, uint32_t Param, bool AllowMtuEcnChanges = true) {
    struct TestSpec {
        uint64_t Value;
        QUIC_STATUS Status;
    };

    {
        struct TestSpec Spec[] = {{UINT32_MAX, QUIC_STATUS_INVALID_PARAMETER},
                                  {QUIC_TP_MAX_ACK_DELAY_MAX,  QUIC_STATUS_SUCCESS}};
        QUIC_SETTINGS Settings{0};
        Settings.IsSet.MaxAckDelayMs = TRUE;
        for (auto &Data: Spec) {
            Settings.MaxAckDelayMs = (uint32_t)Data.Value;
            TEST_QUIC_STATUS(
                Data.Status,
                MsQuic->SetParam(
                    Handle,
                    Param,
                    sizeof(QUIC_SETTINGS),
                    &Settings));
        }
    }

    {
        struct TestSpec Spec[] = {{UINT32_MAX, QUIC_STATUS_INVALID_PARAMETER},
                                  {QUIC_MAX_DISCONNECT_TIMEOUT,  QUIC_STATUS_SUCCESS}};
        QUIC_SETTINGS Settings{0};
        Settings.IsSet.DisconnectTimeoutMs = TRUE;
        for (auto &Data: Spec) {
            Settings.DisconnectTimeoutMs = (uint32_t)Data.Value;
            TEST_QUIC_STATUS(
                Data.Status,
                MsQuic->SetParam(
                    Handle,
                    Param,
                    sizeof(QUIC_SETTINGS),
                    &Settings));
        }
    }

    {
        struct TestSpec Spec[] = {{UINT64_MAX, QUIC_STATUS_INVALID_PARAMETER},
                                  {QUIC_VAR_INT_MAX,  QUIC_STATUS_SUCCESS}};
        QUIC_SETTINGS Settings{0};
        Settings.IsSet.IdleTimeoutMs = TRUE;
        for (auto &Data: Spec) {
            Settings.IdleTimeoutMs = Data.Value;
            TEST_QUIC_STATUS(
                Data.Status,
                MsQuic->SetParam(
                    Handle,
                    Param,
                    sizeof(QUIC_SETTINGS),
                    &Settings));
        }
    }

    {
        struct TestSpec Spec[] = {{UINT64_MAX, QUIC_STATUS_INVALID_PARAMETER},
                                  {QUIC_VAR_INT_MAX,  QUIC_STATUS_SUCCESS}};
        QUIC_SETTINGS Settings{0};
        Settings.IsSet.HandshakeIdleTimeoutMs = TRUE;
        for (auto &Data: Spec) {
            Settings.HandshakeIdleTimeoutMs = Data.Value;
            TEST_QUIC_STATUS(
                Data.Status,
                MsQuic->SetParam(
                    Handle,
                    Param,
                    sizeof(QUIC_SETTINGS),
                    &Settings));
        }
    }

    {
        struct TestSpec Spec[] = {{0, QUIC_STATUS_INVALID_PARAMETER},
                                  {QUIC_DEFAULT_STREAM_RECV_BUFFER_SIZE,  QUIC_STATUS_SUCCESS}};
        QUIC_SETTINGS Settings{0};
        Settings.IsSet.StreamRecvBufferDefault = TRUE;
        for (auto &Data: Spec) {
            Settings.StreamRecvBufferDefault = (uint32_t)Data.Value;
            TEST_QUIC_STATUS(
                Data.Status,
                MsQuic->SetParam(
                    Handle,
                    Param,
                    sizeof(QUIC_SETTINGS),
                    &Settings));
        }
    }

    {
        struct TestSpec Spec[] = {{UINT64_MAX, QUIC_STATUS_INVALID_PARAMETER},
                                  {QUIC_DEFAULT_MAX_BYTES_PER_KEY,  QUIC_STATUS_SUCCESS}};
        QUIC_SETTINGS Settings{0};
        Settings.IsSet.MaxBytesPerKey = TRUE;
        for (auto &Data: Spec) {
            Settings.MaxBytesPerKey = Data.Value;
            TEST_QUIC_STATUS(
                Data.Status,
                MsQuic->SetParam(
                    Handle,
                    Param,
                    sizeof(QUIC_SETTINGS),
                    &Settings));
        }
    }

    {
        struct TestSpec Spec[] = {{3, QUIC_STATUS_INVALID_PARAMETER},
                                  {QUIC_SERVER_RESUME_AND_ZERORTT,  QUIC_STATUS_SUCCESS}};
        QUIC_SETTINGS Settings{0};
        Settings.IsSet.ServerResumptionLevel = TRUE;
        for (auto &Data: Spec) {
            Settings.ServerResumptionLevel = Data.Value;
            TEST_QUIC_STATUS(
                Data.Status,
                MsQuic->SetParam(
                    Handle,
                    Param,
                    sizeof(QUIC_SETTINGS),
                    &Settings));
        }
    }

    //
    // MinimumMtu is bigger than MaximumMtu
    //
    {
        QUIC_SETTINGS Settings{0};
        Settings.IsSet.MinimumMtu = TRUE;
        Settings.IsSet.MaximumMtu = TRUE;
        Settings.MinimumMtu = 1400;
        Settings.MaximumMtu = 1300;

        TEST_QUIC_STATUS(
            QUIC_STATUS_INVALID_PARAMETER,
            MsQuic->SetParam(
                Handle,
                Param,
                sizeof(QUIC_SETTINGS),
                &Settings));

        Settings.MinimumMtu = 1300;
        Settings.MaximumMtu = 1400;

        QUIC_STATUS Status = MsQuic->SetParam(
                Handle,
                Param,
                sizeof(QUIC_SETTINGS),
                &Settings);

        TEST_TRUE((AllowMtuEcnChanges && Status == QUIC_STATUS_SUCCESS) ||
                    (!AllowMtuEcnChanges && Status == QUIC_STATUS_INVALID_PARAMETER));
    }

    {
        QUIC_SETTINGS Settings{0};
        Settings.IsSet.EcnEnabled = TRUE;
        Settings.EcnEnabled = TRUE;
        QUIC_STATUS Status =
            MsQuic->SetParam(
                Handle,
                Param,
                sizeof(QUIC_SETTINGS),
                &Settings);
        TEST_TRUE((AllowMtuEcnChanges && Status == QUIC_STATUS_SUCCESS) ||
                    (!AllowMtuEcnChanges && Status == QUIC_STATUS_INVALID_PARAMETER));
    }

    //
    // Good
    //
    {
        QUIC_SETTINGS Settings{0};

        TEST_QUIC_SUCCEEDED(
            MsQuic->SetParam(
                Handle,
                Param,
                sizeof(QUIC_SETTINGS),
                &Settings));
    }

    //
    // MaxOperationsPerDrain
    //
    {
        QUIC_SETTINGS Settings{0};
        Settings.IsSet.MaxOperationsPerDrain = TRUE;

        Settings.MaxOperationsPerDrain = 0; // Not allowed
        TEST_QUIC_STATUS(
            QUIC_STATUS_INVALID_PARAMETER,
            MsQuic->SetParam(
                Handle,
                Param,
                sizeof(QUIC_SETTINGS),
                &Settings));

        Settings.MaxOperationsPerDrain = 255; // Max allowed
        TEST_QUIC_STATUS(
            QUIC_STATUS_SUCCESS,
            MsQuic->SetParam(
                Handle,
                Param,
                sizeof(QUIC_SETTINGS),
                &Settings));
    }
}

void QuicTestStatefulGlobalSetParam()
{
    TestScopeLogger LogScope0("QuicTestStatefulGlobalSetParam");
    MsQuicRegistration Registration(true);
    TEST_TRUE(Registration.IsValid());

    //
    // Set QUIC_PARAM_GLOBAL_LOAD_BALACING_MODE after connection start (MsQuicLib.InUse)
    //
    {
        TestScopeLogger LogScope1("Set QUIC_PARAM_GLOBAL_LOAD_BALACING_MODE after connection start (MsQuicLib.InUse)");
        GlobalSettingScope ParamScope(QUIC_PARAM_GLOBAL_LOAD_BALACING_MODE);
        MsQuicAlpn Alpn("MsQuicTest");
        MsQuicCredentialConfig ClientCredConfig;
        MsQuicConfiguration ClientConfiguration(Registration, Alpn, ClientCertCredConfig);
        TEST_TRUE(ClientConfiguration.IsValid());
        MsQuicConnection Connection(Registration);
        TEST_QUIC_SUCCEEDED(Connection.GetInitStatus());
        TEST_QUIC_SUCCEEDED(
            MsQuic->ConnectionStart(
                Connection.Handle,
                ClientConfiguration,
                QUIC_ADDRESS_FAMILY_INET,
                "localhost",
                4433));
        TEST_TRUE(WaitForMsQuicInUse()); // Waiting for to set MsQuicLib.InUse = TRUE

        uint16_t Mode = QUIC_LOAD_BALANCING_SERVER_ID_IP;
        TEST_QUIC_STATUS(
            QUIC_STATUS_INVALID_STATE,
            MsQuic->SetParam(
                nullptr,
                QUIC_PARAM_GLOBAL_LOAD_BALACING_MODE,
                sizeof(Mode),
                &Mode));
    }

    {
        TestScopeLogger LogScope1("Get QUIC_PARAM_GLOBAL_DATAPATH_FEATURES after Datapath is made (MsQuicLib.Datapath)");
        uint32_t Length = 0;
        TEST_QUIC_STATUS(
            QUIC_STATUS_BUFFER_TOO_SMALL,
            MsQuic->GetParam(
                nullptr,
                QUIC_PARAM_GLOBAL_DATAPATH_FEATURES,
                &Length,
                nullptr));
        TEST_EQUAL(Length, sizeof(uint32_t));

        uint32_t ActualFeatures = 0;
        TEST_QUIC_SUCCEEDED(
            MsQuic->GetParam(
                nullptr,
                QUIC_PARAM_GLOBAL_DATAPATH_FEATURES,
                &Length,
                &ActualFeatures));
        TEST_NOT_EQUAL(ActualFeatures, 0);
    }
}

void QuicTestGlobalParam()
{
    //
    // QUIC_PARAM_GLOBAL_RETRY_MEMORY_PERCENT
    //
    {
        TestScopeLogger LogScope0("QUIC_PARAM_GLOBAL_RETRY_MEMORY_PERCENT");
        GlobalSettingScope ParamScope(QUIC_PARAM_GLOBAL_RETRY_MEMORY_PERCENT);
        uint16_t Percent = 26;
        {
            TestScopeLogger LogScope1("SetParam");
            TEST_QUIC_SUCCEEDED(
                MsQuic->SetParam(
                    nullptr,
                    QUIC_PARAM_GLOBAL_RETRY_MEMORY_PERCENT,
                    sizeof(Percent),
                    &Percent));
        }

        {
            TestScopeLogger LogScope1("GetParam");
            SimpleGetParamTest(nullptr, QUIC_PARAM_GLOBAL_RETRY_MEMORY_PERCENT, sizeof(Percent), &Percent);
        }
    }

    //
    // QUIC_PARAM_GLOBAL_SUPPORTED_VERSIONS
    //
    {
        TestScopeLogger LogScope("QUIC_PARAM_GLOBAL_SUPPORTED_VERSIONS is get only");
        TEST_QUIC_STATUS(
            QUIC_STATUS_INVALID_PARAMETER,
            MsQuic->SetParam(
                nullptr,
                QUIC_PARAM_GLOBAL_SUPPORTED_VERSIONS,
                0,
                nullptr));

        // in src/core/packet.h QUIC_VERSION_INFO and QuicSupportedVersionList are defined
        // but dependency issue happen when including it.
        // sizeof(QUIC_VERSION_INFO[4]) is 88 * 4
        SimpleGetParamTest(nullptr, QUIC_PARAM_GLOBAL_SUPPORTED_VERSIONS, 88 * 4, nullptr, true);
    }

    //
    // QUIC_PARAM_GLOBAL_LOAD_BALACING_MODE
    //
    {
        TestScopeLogger LogScope0("QUIC_PARAM_GLOBAL_LOAD_BALACING_MODE");
        GlobalSettingScope ParamScope(QUIC_PARAM_GLOBAL_LOAD_BALACING_MODE);
        uint16_t Mode = QUIC_LOAD_BALANCING_SERVER_ID_IP;
        {
            TestScopeLogger LogScope1("SetParam");
            //
            // Invalid mode
            //
            {
                TestScopeLogger LogScope2("Invalid mode");
                uint16_t InvalidMode = (QUIC_LOAD_BALANCING_MODE)128;
                TEST_QUIC_STATUS(
                    QUIC_STATUS_INVALID_PARAMETER,
                    MsQuic->SetParam(
                        nullptr,
                        QUIC_PARAM_GLOBAL_LOAD_BALACING_MODE,
                        sizeof(InvalidMode),
                        &InvalidMode));
            }

            //
            // Good setting
            //
            {
                TEST_QUIC_SUCCEEDED(
                    MsQuic->SetParam(
                        nullptr,
                        QUIC_PARAM_GLOBAL_LOAD_BALACING_MODE,
                        sizeof(Mode),
                        &Mode));
            }
        }

        {
            TestScopeLogger LogScope1("GetParam");
            SimpleGetParamTest(nullptr, QUIC_PARAM_GLOBAL_LOAD_BALACING_MODE, sizeof(Mode), &Mode);
        }
    }

    //
    // QUIC_PARAM_GLOBAL_PERF_COUNTERS
    //
    {
        TestScopeLogger LogScope0("QUIC_PARAM_GLOBAL_PERF_COUNTERS");
        {
            TestScopeLogger LogScope1("SetParam");
            TEST_QUIC_STATUS(
                QUIC_STATUS_INVALID_PARAMETER,
                MsQuic->SetParam(
                    nullptr,
                    QUIC_PARAM_GLOBAL_PERF_COUNTERS,
                    0,
                    nullptr));
        }

        {
            TestScopeLogger LogScope1("GetParam");
            {
#if DEBUG
                //
                // Only test this in debug mode, because release tests may be run on
                // the installed binary that is actively being used, and the counters
                // can be non-zero.
                //
                int64_t Buffer[QUIC_PERF_COUNTER_MAX] = {};
                int64_t* ExpectedData = Buffer;
#else
                int64_t* ExpectedData = nullptr;
#endif
                SimpleGetParamTest(nullptr, QUIC_PARAM_GLOBAL_PERF_COUNTERS, QUIC_PERF_COUNTER_MAX * sizeof(int64_t), ExpectedData, true);
            }

            //
            // Truncate length case
            //
            {
                TestScopeLogger LogScope2("Truncate length case");
                int64_t ActualBuffer[QUIC_PERF_COUNTER_MAX/2] = {1,2,3}; // 15
                uint32_t Length = sizeof(int64_t) * (QUIC_PERF_COUNTER_MAX/2) + 4; // truncated 124 -> 120

                TEST_QUIC_SUCCEEDED(
                    MsQuic->GetParam(
                        nullptr,
                        QUIC_PARAM_GLOBAL_PERF_COUNTERS,
                        &Length,
                        ActualBuffer));
                TEST_EQUAL(Length, sizeof(int64_t) * (QUIC_PERF_COUNTER_MAX / 2));
#if DEBUG
                int64_t ExpectedBuffer[QUIC_PERF_COUNTER_MAX/2] = {}; // 15
                //
                // Only test this in debug mode, because release tests may be run on
                // the installed binary that is actively being used, and the counters
                // can be non-zero.
                //
                TEST_EQUAL(memcmp(ActualBuffer, ExpectedBuffer, Length), 0);
#endif
            }
        }
    }

    //
    // QUIC_PARAM_GLOBAL_LIBRARY_VERSION
    //
    {
        TestScopeLogger LogScope0("QUIC_PARAM_GLOBAL_LIBRARY_VERSION");
        {
            TestScopeLogger LogScope1("SetParam is not allowed");
            TEST_QUIC_STATUS(
                QUIC_STATUS_INVALID_PARAMETER,
                MsQuic->SetParam(
                    nullptr,
                    QUIC_PARAM_GLOBAL_LIBRARY_VERSION,
                    0,
                    nullptr));
        }

        {
            TestScopeLogger LogScope1("GetParam");
            uint32_t Length = 0;
            TEST_QUIC_STATUS(
                QUIC_STATUS_BUFFER_TOO_SMALL,
                MsQuic->GetParam(
                    nullptr,
                    QUIC_PARAM_GLOBAL_LIBRARY_VERSION,
                    &Length,
                    nullptr));
            TEST_EQUAL(Length, sizeof(uint32_t[4]));

            uint32_t ActualVersion[4];
            TEST_QUIC_SUCCEEDED(
                MsQuic->GetParam(
                    nullptr,
                    QUIC_PARAM_GLOBAL_LIBRARY_VERSION,
                    &Length,
                    &ActualVersion));
            TEST_EQUAL(ActualVersion[0], 2);
            // value of idx 2 and 3 are decided at build time.
            // it is hard to verify the values at runtime.
        }
    }

    //
    // QUIC_PARAM_GLOBAL_SETTINGS
    //
    {
        TestScopeLogger LogScope0("QUIC_PARAM_GLOBAL_SETTINGS");
        GlobalSettingScope ParamScope(QUIC_PARAM_GLOBAL_SETTINGS);
        {
            TestScopeLogger LogScope1("SetParam");
            //
            // QuicSettingsSettingsToInternal fail
            //
            {
                TestScopeLogger LogScope2("QuicSettingsSettingsToInternal fail");
                uint32_t MinimumSettingsSize =
                    FIELD_OFFSET(QUIC_SETTINGS, MtuDiscoveryMissingProbeCount) + sizeof(((QUIC_SETTINGS*)0)->MtuDiscoveryMissingProbeCount);
                QUIC_SETTINGS Settings{0};
                TEST_QUIC_STATUS(
                    QUIC_STATUS_INVALID_PARAMETER,
                    MsQuic->SetParam(
                        nullptr,
                        QUIC_PARAM_GLOBAL_SETTINGS,
                        MinimumSettingsSize-8,
                        &Settings));
            }

            //
            // QuicSettingApply fail
            //
            {
                TestScopeLogger LogScope2("QuicSettingApply fail");
                // TODO: this test set affects other tests' behavior and hangs in Kernel mode test.
                //       temporally disable
                // SettingApplyTests(nullptr, QUIC_PARAM_GLOBAL_SETTINGS);
            }
        }

        {
            TestScopeLogger LogScope1("GetParam");
            SimpleGetParamTest(nullptr, QUIC_PARAM_GLOBAL_SETTINGS, sizeof(QUIC_SETTINGS), nullptr, true);
        }
    }

    //
    // QUIC_PARAM_GLOBAL_GLOBAL_SETTINGS
    //
    {
        TestScopeLogger LogScope0("QUIC_PARAM_GLOBAL_GLOBAL_SETTINGS");
        GlobalSettingScope ParamScope(QUIC_PARAM_GLOBAL_GLOBAL_SETTINGS);
        {
            TestScopeLogger LogScope1("SetParam");
            //
            // QuicSettingsGlobalSettingsToInternal fail
            //
            {
                TestScopeLogger LogScope2("QuicSettingsSettingsToInternal fail");
                QUIC_GLOBAL_SETTINGS Settings{0};
                TEST_QUIC_STATUS(
                    QUIC_STATUS_INVALID_PARAMETER,
                    MsQuic->SetParam(
                        nullptr,
                        QUIC_PARAM_GLOBAL_GLOBAL_SETTINGS,
                        sizeof(QUIC_GLOBAL_SETTINGS) - 8,
                        &Settings));
            }

            //
            // QuicSettingApply fail
            //
            {
                TestScopeLogger LogScope2("QuicSettingApply fail");
                QUIC_GLOBAL_SETTINGS Settings{0};
                Settings.LoadBalancingMode = QUIC_LOAD_BALANCING_SERVER_ID_IP + 10;
                Settings.IsSet.LoadBalancingMode = TRUE;
                TEST_QUIC_STATUS(
                    QUIC_STATUS_INVALID_PARAMETER,
                    MsQuic->SetParam(
                        nullptr,
                        QUIC_PARAM_GLOBAL_GLOBAL_SETTINGS,
                        sizeof(QUIC_GLOBAL_SETTINGS),
                        &Settings));
            }
        }

        //
        // GetParam
        //
        {
            TestScopeLogger LogScope1("GetParam");
            uint32_t Length = 0;
            TEST_QUIC_STATUS(
                QUIC_STATUS_BUFFER_TOO_SMALL,
                MsQuic->GetParam(
                    nullptr,
                    QUIC_PARAM_GLOBAL_GLOBAL_SETTINGS,
                    &Length,
                    nullptr));
            TEST_EQUAL(Length, sizeof(QUIC_GLOBAL_SETTINGS));

            QUIC_GLOBAL_SETTINGS Settings{0};
            TEST_QUIC_SUCCEEDED(
                MsQuic->GetParam(
                    nullptr,
                    QUIC_PARAM_GLOBAL_GLOBAL_SETTINGS,
                    &Length,
                    &Settings));
            TEST_EQUAL(Settings.LoadBalancingMode, QUIC_DEFAULT_LOAD_BALANCING_MODE);
            TEST_EQUAL(Settings.RetryMemoryLimit, QUIC_DEFAULT_RETRY_MEMORY_FRACTION);
        }
    }

    //
    // QUIC_PARAM_GLOBAL_VERSION_SETTINGS
    //
    {
        TestScopeLogger LogScope("QUIC_PARAM_GLOBAL_VERSION_SETTINGS is covered by QuicTestVersionSettings");
    }

    //
    // QUIC_PARAM_GLOBAL_LIBRARY_GIT_HASH
    //
    {
        TestScopeLogger LogScope0("QUIC_PARAM_GLOBAL_LIBRARY_GIT_HASH");
        {
            TestScopeLogger LogScope1("SetParam is not allowed");
            TEST_QUIC_STATUS(
                QUIC_STATUS_INVALID_PARAMETER,
                MsQuic->SetParam(
                    nullptr,
                    QUIC_PARAM_GLOBAL_LIBRARY_GIT_HASH,
                    0,
                    nullptr));
        }

        {
            TestScopeLogger LogScope1("GetParam");
            // Hash length is 40 http://git-scm.com/book/en/v2/Git-Tools-Revision-Selection#Short-SHA-1
            // Test might not have simple way to fetch git hash at runtime
            // or use VER_GIT_HASH_STR, but need to resolve include dependency
            SimpleGetParamTest(nullptr, QUIC_PARAM_GLOBAL_LIBRARY_GIT_HASH, 41, nullptr);
        }
    }

#ifndef _KERNEL_MODE
    //
    // QUIC_PARAM_GLOBAL_DATAPATH_FEATURES
    //
    {
        TestScopeLogger LogScope0("QUIC_PARAM_GLOBAL_DATAPATH_FEATURES");
        {
            TestScopeLogger LogScope1("SetParam");
            //
            // Invalid features
            //
            {
                TestScopeLogger LogScope2("SetParam is not allowed");
                TEST_QUIC_STATUS(
                    QUIC_STATUS_INVALID_PARAMETER,
                    MsQuic->SetParam(
                        nullptr,
                        QUIC_PARAM_GLOBAL_DATAPATH_FEATURES,
                        0,
                        nullptr));
            }
        }

        {
            TestScopeLogger LogScope2("GetParam. Failed by missing MsQuicLib.Datapath");
            uint32_t Length = 0;
            TEST_QUIC_STATUS(
                QUIC_STATUS_BUFFER_TOO_SMALL,
                MsQuic->GetParam(
                    nullptr,
                    QUIC_PARAM_GLOBAL_DATAPATH_FEATURES,
                    &Length,
                    nullptr));
            TEST_EQUAL(Length, sizeof(uint32_t));

            uint32_t ActualFeatures = 0;
            TEST_QUIC_STATUS(QUIC_STATUS_INVALID_STATE,
                MsQuic->GetParam(
                    nullptr,
                    QUIC_PARAM_GLOBAL_DATAPATH_FEATURES,
                    &Length,
                    &ActualFeatures));
        }
    }

#ifdef QUIC_API_ENABLE_PREVIEW_FEATURES
    //
    // QUIC_PARAM_GLOBAL_EXECUTION_CONFIG
    //
    {
        TestScopeLogger LogScope0("QUIC_PARAM_GLOBAL_EXECUTION_CONFIG");
        {
            GlobalSettingScope ParamScope1(QUIC_PARAM_GLOBAL_EXECUTION_CONFIG);

            //
            // Good without data
            //
            {
                TestScopeLogger LogScope2("Good without data");
                TEST_QUIC_SUCCEEDED(
                    MsQuic->SetParam(
                        nullptr,
                        QUIC_PARAM_GLOBAL_EXECUTION_CONFIG,
                        0,
                        nullptr));
            }

            uint8_t Data[QUIC_GLOBAL_EXECUTION_CONFIG_MIN_SIZE + sizeof(uint16_t) * 4] = {};
            uint32_t DataLength = sizeof(Data);
            QUIC_GLOBAL_EXECUTION_CONFIG* Config = (QUIC_GLOBAL_EXECUTION_CONFIG*)Data;
            Config->ProcessorCount = 4;
            if (CxPlatProcCount() < Config->ProcessorCount) {
                Config->ProcessorCount = CxPlatProcCount();
                DataLength = QUIC_GLOBAL_EXECUTION_CONFIG_MIN_SIZE + sizeof(uint16_t) * Config->ProcessorCount;
            }
            for (uint16_t i = 0; i < (uint16_t)Config->ProcessorCount; ++i) {
                Config->ProcessorList[i] = i;
            }

            //
            // Good with data
            //
            {
                TestScopeLogger LogScope2("Good with data");
                TEST_QUIC_SUCCEEDED(
                    MsQuic->SetParam(
                        nullptr,
                        QUIC_PARAM_GLOBAL_EXECUTION_CONFIG,
                        DataLength,
                        &Data));
            }

            //
            // Good GetParam with data
            //
            SimpleGetParamTest(nullptr, QUIC_PARAM_GLOBAL_EXECUTION_CONFIG, DataLength, Data);
        }

#if defined(QUIC_API_ENABLE_PREVIEW_FEATURES)
        if (!UseQTIP && !UseDuoNic)
#endif
        {
            //
            // Good GetParam with length == 0
            //
            uint32_t BufferLength = 0;
            TEST_QUIC_SUCCEEDED(
                MsQuic->GetParam(
                    nullptr,
                    QUIC_PARAM_GLOBAL_EXECUTION_CONFIG,
                    &BufferLength,
                    nullptr));
        }
    }
#endif // QUIC_API_ENABLE_PREVIEW_FEATURES
#endif // !_KERNEL_MODE

#if QUIC_TEST_DATAPATH_HOOKS_ENABLED
    //
    // QUIC_PARAM_GLOBAL_TEST_DATAPATH_HOOKS
    //
    {
        TestScopeLogger LogScope("QUIC_PARAM_GLOBAL_TEST_DATAPATH_HOOKS");
        QUIC_TEST_DATAPATH_HOOKS Hooks[2] = {};
        TEST_QUIC_SUCCEEDED(
            MsQuic->SetParam(
                nullptr,
                QUIC_PARAM_GLOBAL_TEST_DATAPATH_HOOKS,
                sizeof(&Hooks),
                &Hooks));
    }
#endif

    //
    // QUIC_PARAM_GLOBAL_ALLOC_FAIL_DENOMINATOR
    // QUIC_PARAM_GLOBAL_ALLOC_FAIL_CYCLE
    // These two cause hang test with `./test.ps1 -IsolationMode Batch`
    // Remove tests as these doesn't have GetParam and are for local debugging purpose
    //

#ifdef QUIC_API_ENABLE_PREVIEW_FEATURES
    //
    // QUIC_PARAM_GLOBAL_VERSION_NEGOTIATION_ENABLED
    //
    {
        TestScopeLogger LogScope0("QUIC_PARAM_GLOBAL_VERSION_NEGOTIATION_ENABLED");
        GlobalSettingScope ParamScope(QUIC_PARAM_GLOBAL_VERSION_NEGOTIATION_ENABLED);
        BOOLEAN Flag = TRUE;
        {
            TestScopeLogger LogScope1("SetParam");
            TEST_QUIC_SUCCEEDED(
                MsQuic->SetParam(
                    nullptr,
                    QUIC_PARAM_GLOBAL_VERSION_NEGOTIATION_ENABLED,
                    sizeof(Flag),
                    &Flag));
        }

        {
            TestScopeLogger LogScope1("GetParam");
            SimpleGetParamTest(nullptr, QUIC_PARAM_GLOBAL_VERSION_NEGOTIATION_ENABLED, sizeof(Flag), &Flag);
        }
    }
#endif

    //
    // QUIC_PARAM_GLOBAL_STATELESS_RESET_KEY
    //
    {
        TestScopeLogger LogScope0("QUIC_PARAM_GLOBAL_STATELESS_RESET_KEY");
        {
            TestScopeLogger LogScope1("SetParam");
            uint8_t StatelessResetkey[QUIC_STATELESS_RESET_KEY_LENGTH - 1];
            CxPlatRandom(sizeof(StatelessResetkey), StatelessResetkey);
            {
                TestScopeLogger LogScope2("StatelessResetkey fail with invalid state");
                TEST_QUIC_STATUS(
                    QUIC_STATUS_INVALID_STATE,
                    MsQuic->SetParam(
                        nullptr,
                        QUIC_PARAM_GLOBAL_STATELESS_RESET_KEY,
                        sizeof(StatelessResetkey),
                        StatelessResetkey));
            }
            {
                TestScopeLogger LogScope2("StatelessResetkey fail with invalid parameter");
                MsQuicRegistration Registration;
                TEST_QUIC_STATUS(
                    QUIC_STATUS_INVALID_PARAMETER,
                    MsQuic->SetParam(
                        nullptr,
                        QUIC_PARAM_GLOBAL_STATELESS_RESET_KEY,
                        sizeof(StatelessResetkey),
                        StatelessResetkey));
            }
        }
    }

#if DEBUG
    //
    // QUIC_PARAM_GLOBAL_PLATFORM_WORKER_POOL
    //
    {
        TestScopeLogger LogScope0("QUIC_PARAM_GLOBAL_PLATFORM_WORKER_POOL");
        {
            TestScopeLogger LogScope1("SetParam");
            //
            // Invalid features
            //
            {
                TestScopeLogger LogScope2("SetParam is not allowed");
                TEST_QUIC_STATUS(
                    QUIC_STATUS_INVALID_PARAMETER,
                    MsQuic->SetParam(
                        nullptr,
                        QUIC_PARAM_GLOBAL_PLATFORM_WORKER_POOL,
                        0,
                        nullptr));
            }
        }

        {
            TestScopeLogger LogScope2("GetParam. Failed by missing MsQuicLib.WorkerPool");
            uint32_t Length = 0;
            TEST_QUIC_STATUS(
                QUIC_STATUS_BUFFER_TOO_SMALL,
                MsQuic->GetParam(
                    nullptr,
                    QUIC_PARAM_GLOBAL_PLATFORM_WORKER_POOL,
                    &Length,
                    nullptr));
            TEST_EQUAL(Length, sizeof(CXPLAT_WORKER_POOL*));

            CXPLAT_WORKER_POOL* WorkerPool = 0;
            TEST_QUIC_SUCCEEDED(
                MsQuic->GetParam(
                    nullptr,
                    QUIC_PARAM_GLOBAL_PLATFORM_WORKER_POOL,
                    &Length,
                    &WorkerPool));
        }
    }
#endif

    //
    // QUIC_PARAM_GLOBAL_STATELESS_RETRY_CONFIG
    //
    {
        TestScopeLogger LogScope0("QUIC_PARAM_GLOBAL_STATELESS_RETRY_CONFIG");
        const uint32_t SecretLength = 32;
        const auto BufferLength = sizeof(QUIC_STATELESS_RETRY_CONFIG) + SecretLength;
        UniquePtr<uint8_t[]> Buffer (new (std::nothrow) uint8_t[BufferLength]);
        QUIC_STATELESS_RETRY_CONFIG* Config = (QUIC_STATELESS_RETRY_CONFIG*)Buffer.get();

        Config->SecretLength = SecretLength;
        Config->Algorithm = QUIC_AEAD_ALGORITHM_AES_256_GCM;
        Config->RotationMs = 60000;
        Config->Secret = (uint8_t*)(Config + 1);

        // Null buffer
        TEST_QUIC_STATUS(
            QUIC_STATUS_INVALID_PARAMETER,
            MsQuic->SetParam(
                nullptr,
                QUIC_PARAM_GLOBAL_STATELESS_RETRY_CONFIG,
                BufferLength,
                nullptr));

        // Wrong size - smaller than QUIC_STATELESS_RETRY_CONFIG
        TEST_QUIC_STATUS(
            QUIC_STATUS_INVALID_PARAMETER,
            MsQuic->SetParam(
                nullptr,
                QUIC_PARAM_GLOBAL_STATELESS_RETRY_CONFIG,
                sizeof(QUIC_STATELESS_RETRY_CONFIG) - 1,
                Config));

        // Invalid algorithm
        Config->Algorithm = (QUIC_AEAD_ALGORITHM_TYPE)1000;
        TEST_QUIC_STATUS(
            QUIC_STATUS_INVALID_PARAMETER,
            MsQuic->SetParam(
                nullptr,
                QUIC_PARAM_GLOBAL_STATELESS_RETRY_CONFIG,
                BufferLength,
                Config));
        Config->Algorithm = QUIC_AEAD_ALGORITHM_AES_128_GCM;

        // zero length secret
        Config->SecretLength = 0;
        TEST_QUIC_STATUS(
            QUIC_STATUS_INVALID_PARAMETER,
            MsQuic->SetParam(
                nullptr,
                QUIC_PARAM_GLOBAL_STATELESS_RETRY_CONFIG,
                BufferLength,
                Config));
        Config->SecretLength = SecretLength;

        // Null secret
        Config->Secret = nullptr;
        TEST_QUIC_STATUS(
            QUIC_STATUS_INVALID_PARAMETER,
            MsQuic->SetParam(
                nullptr,
                QUIC_PARAM_GLOBAL_STATELESS_RETRY_CONFIG,
                BufferLength,
                Config));
        Config->Secret = (uint8_t*)(Config + 1);

        // Incorrect length secret
        Config->SecretLength = 10;
        TEST_QUIC_STATUS(
            QUIC_STATUS_INVALID_PARAMETER,
            MsQuic->SetParam(
                nullptr,
                QUIC_PARAM_GLOBAL_STATELESS_RETRY_CONFIG,
                BufferLength,
                Config));
        Config->SecretLength = SecretLength;

        // Zero rotation
        Config->RotationMs = 0;
        TEST_QUIC_STATUS(
            QUIC_STATUS_INVALID_PARAMETER,
            MsQuic->SetParam(
                nullptr,
                QUIC_PARAM_GLOBAL_STATELESS_RETRY_CONFIG,
                BufferLength,
                Config));
        Config->RotationMs = 60000;

        TEST_QUIC_SUCCEEDED(
            MsQuic->SetParam(
                nullptr,
                QUIC_PARAM_GLOBAL_STATELESS_RETRY_CONFIG,
                BufferLength,
                Config));
    }

    //
    // Invalid parameter
    //
    {
        TestScopeLogger LogScope("Invalid parameter for Global SetParam");
        TEST_QUIC_STATUS(
            QUIC_STATUS_INVALID_PARAMETER,
            MsQuic->SetParam(
                nullptr,
                QUIC_PARAM_PREFIX_GLOBAL | 0x00234567,
                0,
                nullptr));
    }

    //
    // QUIC_PARAM_GLOBAL_STATISTICS_V2_SIZES
    //
    {
        TestScopeLogger LogScope0("QUIC_PARAM_GLOBAL_STATISTICS_V2_SIZES");
        const uint32_t Expected[] = {
            QUIC_STATISTICS_V2_SIZE_1,
            QUIC_STATISTICS_V2_SIZE_2,
            QUIC_STATISTICS_V2_SIZE_3,
            QUIC_STATISTICS_V2_SIZE_4
        };

        //
        // Expect buffer too small
        //
        uint32_t Length = 0;
        TEST_QUIC_STATUS(
            QUIC_STATUS_BUFFER_TOO_SMALL,
            MsQuic->GetParam(
                nullptr,
                QUIC_PARAM_GLOBAL_STATISTICS_V2_SIZES,
                &Length,
                nullptr));
        TEST_TRUE(Length >= sizeof(Expected));

        //
        // NULL pointer output error case
        //
        Length = sizeof(uint32_t);
        TEST_QUIC_STATUS(
            QUIC_STATUS_INVALID_PARAMETER,
            MsQuic->GetParam(
                nullptr,
                QUIC_PARAM_GLOBAL_STATISTICS_V2_SIZES,
                &Length,
                nullptr));

        //
        // Retrieve the sizes
        //
        uint32_t Sizes[8] = {0};
        Length = sizeof(Sizes);
        TEST_QUIC_SUCCEEDED(
            MsQuic->GetParam(
                nullptr,
                QUIC_PARAM_GLOBAL_STATISTICS_V2_SIZES,
                &Length,
                Sizes));
        TEST_TRUE(Length % sizeof(uint32_t) == 0);
        TEST_TRUE(Length >= sizeof(Expected));
        for (uint32_t i = 0; i < ARRAYSIZE(Expected); ++i) {
            TEST_EQUAL(Sizes[i], Expected[i]);
        }

        //
        // Partial retrieve
        //
        uint32_t SingleSize = 0;
        Length = sizeof(SingleSize);
        TEST_QUIC_SUCCEEDED(
            MsQuic->GetParam(
                nullptr,
                QUIC_PARAM_GLOBAL_STATISTICS_V2_SIZES,
                &Length,
                &SingleSize));
        TEST_EQUAL(Length, sizeof(uint32_t));
        TEST_EQUAL(SingleSize, QUIC_STATISTICS_V2_SIZE_1);

        //
        // Non-multiple of sizeof(uin32_t)
        //
        Length = sizeof(uint32_t) + 1;
        TEST_QUIC_SUCCEEDED(
            MsQuic->GetParam(
                nullptr,
                QUIC_PARAM_GLOBAL_STATISTICS_V2_SIZES,
                &Length,
                Sizes));
        TEST_EQUAL(Length, sizeof(uint32_t));
        TEST_EQUAL(Sizes[0], QUIC_STATISTICS_V2_SIZE_1);

        //
        // Too Small Receive
        //
        uint8_t SmallSingleSize = 0;
        Length = sizeof(SmallSingleSize);
        TEST_QUIC_STATUS(
            QUIC_STATUS_BUFFER_TOO_SMALL,
            MsQuic->GetParam(
                nullptr,
                QUIC_PARAM_GLOBAL_STATISTICS_V2_SIZES,
                &Length,
                &SmallSingleSize));
        TEST_TRUE(Length >= sizeof(Expected));
    }

    QuicTestStatefulGlobalSetParam();
}

void QuicTestCommonParam()
{
    //
    // Null hundle
    //
    {
        TestScopeLogger LogScope("Null handle with non-global param");
        TEST_QUIC_STATUS(
            QUIC_STATUS_INVALID_PARAMETER,
            MsQuic->SetParam(
                nullptr,
                0, // Any param other than GLOBAL
                0,
                nullptr));

        TEST_QUIC_STATUS(
            QUIC_STATUS_INVALID_PARAMETER,
            MsQuic->GetParam(
                nullptr,
                0,
                nullptr,
                nullptr));
    }

    MsQuicRegistration Registration;
    TEST_TRUE(Registration.IsValid());

    //
    // Global param with handle
    //
    {
        TestScopeLogger LogScope("Global param with handle");
        TEST_QUIC_STATUS(
            QUIC_STATUS_INVALID_PARAMETER,
            MsQuic->SetParam(
                Registration.Handle,
                QUIC_PARAM_PREFIX_GLOBAL,
                0,
                nullptr));

        TEST_QUIC_STATUS(
            QUIC_STATUS_INVALID_PARAMETER,
            MsQuic->GetParam(
                Registration.Handle,
                QUIC_PARAM_PREFIX_GLOBAL,
                nullptr,
                nullptr));
    }

    //
    // Invalid handle type
    //
    {
        TestScopeLogger LogScope("Invalid handle type");
        MsQuicConnection Connection(Registration);
        TEST_QUIC_SUCCEEDED(Connection.GetInitStatus());
        auto OriginalType = ((uint8_t*)Connection.Handle)[0];
        ((uint8_t*)Connection.Handle)[0] = 128; // Invalid

        TEST_QUIC_STATUS(
            QUIC_STATUS_INVALID_PARAMETER,
            MsQuic->SetParam(
                Connection.Handle,
                0,
                0,
                nullptr));

        uint32_t DummyLength = 0;
        TEST_QUIC_STATUS(
            QUIC_STATUS_INVALID_PARAMETER,
            MsQuic->GetParam(
                Connection.Handle,
                0,
                &DummyLength,
                nullptr));

        ((uint8_t*)Connection.Handle)[0] = OriginalType;
    }
}

void QuicTestRegistrationParam()
{
    MsQuicRegistration Registration;
    TEST_TRUE(Registration.IsValid());
    //
    // No parameter for Registration
    //
    {
        uint32_t Dummy = 0;
        TEST_QUIC_STATUS(
            QUIC_STATUS_INVALID_PARAMETER,
            MsQuic->SetParam(
                Registration.Handle,
                QUIC_PARAM_PREFIX_REGISTRATION,
                sizeof(Dummy),
                &Dummy));
    }

    {
        uint32_t Length = 65535;
        uint32_t Buffer = 65535;
        TEST_QUIC_STATUS(
            QUIC_STATUS_INVALID_PARAMETER,
            MsQuic->GetParam(
                Registration.Handle,
                QUIC_PARAM_PREFIX_REGISTRATION,
                &Length,
                &Buffer));
        TEST_EQUAL(Length, 65535);
        TEST_EQUAL(Buffer, 65535);
    }
}

#define SETTINGS_SIZE_THRU_FIELD(SettingsType, Field) \
    (FIELD_OFFSET(SettingsType, Field) + sizeof(((SettingsType*)0)->Field))

void QuicTestConfigurationParam()
{
    MsQuicRegistration Registration;
    TEST_TRUE(Registration.IsValid());
    MsQuicAlpn Alpn("MsQuicTest");

    //
    // QUIC_PARAM_CONFIGURATION_SETTINGS
    //
    {
        TestScopeLogger LogScope0("QUIC_PARAM_CONFIGURATION_SETTINGS");
        {
            TestScopeLogger LogScope1("SetParam");
            //
            // QuicSettingsSettingsToInternal fail
            //
            {
                TestScopeLogger LogScope2("QuicSettingsSettingsToInternal fail");
                MsQuicConfiguration Configuration(Registration, Alpn);
                QUIC_SETTINGS Settings{0};
                TEST_QUIC_STATUS(
                    QUIC_STATUS_INVALID_PARAMETER,
                    MsQuic->SetParam(
                        nullptr,
                        QUIC_PARAM_CONFIGURATION_SETTINGS,
                        sizeof(QUIC_SETTINGS)-8,
                        &Settings));
            }

            //
            // QuicSettingApply fail
            //
            {
                TestScopeLogger LogScope2("QuicSettingApply fail");
                MsQuicConfiguration Configuration(Registration, Alpn);
                SettingApplyTests(Configuration.Handle, QUIC_PARAM_CONFIGURATION_SETTINGS);
            }
        }

        //
        // GetParam
        //
        {
            TestScopeLogger LogScope1("GetParam");
            MsQuicConfiguration Configuration(Registration, Alpn);
            uint32_t Length = 0;
            TEST_QUIC_STATUS(
                QUIC_STATUS_BUFFER_TOO_SMALL,
                MsQuic->GetParam(
                    Configuration.Handle,
                    QUIC_PARAM_CONFIGURATION_SETTINGS,
                    &Length,
                    nullptr));
            TEST_TRUE(Length >= sizeof(QUIC_SETTINGS));

            Length = 1;
            TEST_QUIC_STATUS(
                QUIC_STATUS_BUFFER_TOO_SMALL,
                MsQuic->GetParam(
                    Configuration.Handle,
                    QUIC_PARAM_CONFIGURATION_SETTINGS,
                    &Length,
                    nullptr));
            TEST_EQUAL(Length, SETTINGS_SIZE_THRU_FIELD(QUIC_SETTINGS, MtuDiscoveryMissingProbeCount));

            QUIC_SETTINGS Settings{0};
            TEST_QUIC_SUCCEEDED(
                MsQuic->GetParam(
                    Configuration.Handle,
                    QUIC_PARAM_CONFIGURATION_SETTINGS,
                    &Length,
                    &Settings));
            // TODO: how to compare with default?
            //       QuicSettingsSetDefault is not accessible from test
        }
    }

    //
    // QUIC_PARAM_CONFIGURATION_TICKET_KEYS
    //
    {
        TestScopeLogger LogScope0("QUIC_PARAM_CONFIGURATION_TICKET_KEYS");
        {
            TestScopeLogger LogScope1("SetParam");
            //
            // Set before MsQuic->ConfigurationLoadCredential which is Configuration->SecurityConfig == NULL
            //
            {
                TestScopeLogger LogScope2("Set before MsQuic->ConfigurationLoadCredential which is Configuration->SecurityConfig == NULL");
                MsQuicConfiguration Configuration(Registration, Alpn);
                QUIC_TICKET_KEY_CONFIG Config{0};
                TEST_QUIC_STATUS(
                    QUIC_STATUS_INVALID_STATE,
                    MsQuic->SetParam(
                        Configuration,
                        QUIC_PARAM_CONFIGURATION_TICKET_KEYS,
                        sizeof(Config),
                        &Config));
            }

            //
            // SetParam for client is not supported
            //
            {
                TestScopeLogger LogScope2("SetParam for client is not supported");
                MsQuicConfiguration Configuration(Registration, Alpn);
                QUIC_CREDENTIAL_CONFIG CredConfig = {};
                CredConfig.Flags = QUIC_CREDENTIAL_FLAG_CLIENT;
                Configuration.LoadCredential(&CredConfig);
                QUIC_TICKET_KEY_CONFIG Config = {};
                TEST_QUIC_STATUS(
                    QUIC_STATUS_NOT_SUPPORTED,
                    MsQuic->SetParam(
                        Configuration,
                        QUIC_PARAM_CONFIGURATION_TICKET_KEYS,
                        sizeof(Config),
                        &Config));
            }

            //
            // Good with self-signed key
            //
            {
                TestScopeLogger LogScope2("Good tests are covered by QuicTestValidateConfiguration");
            }
        }

        //
        // GetParam
        //
        {
            TestScopeLogger LogScope1("GetParam is not allowed");
            MsQuicConfiguration Configuration(Registration, Alpn);
            TEST_QUIC_STATUS(
                QUIC_STATUS_INVALID_PARAMETER,
                MsQuic->GetParam(
                    Configuration,
                    QUIC_PARAM_CONFIGURATION_TICKET_KEYS,
                    nullptr,
                    nullptr));
        }
    }

    //
    // QUIC_PARAM_CONFIGURATION_VERSION_SETTINGS
    //
    {
        TestScopeLogger LogScope("QUIC_PARAM_CONFIGURATION_VERSION_SETTINGS is covered by QuicTestVersionSettings");
    }

#ifdef QUIC_API_ENABLE_PREVIEW_FEATURES
    //
    // QUIC_PARAM_CONFIGURATION_VERSION_NEG_ENABLED
    //
    {

        TestScopeLogger LogScope0("QUIC_PARAM_CONFIGURATION_VERSION_NEG_ENABLED");
        MsQuicConfiguration Configuration(Registration, Alpn);
        BOOLEAN ExpectedFlag = TRUE;
        //
        // SetParam
        //
        {
            TEST_QUIC_SUCCEEDED(
                MsQuic->SetParam(
                    Configuration,
                    QUIC_PARAM_CONFIGURATION_VERSION_NEG_ENABLED,
                    sizeof(ExpectedFlag),
                    &ExpectedFlag));
        }

        //
        // GetParam
        //
        {
            uint32_t Length = 0;
            TEST_QUIC_STATUS(
                QUIC_STATUS_BUFFER_TOO_SMALL,
                MsQuic->GetParam(
                    Configuration,
                    QUIC_PARAM_CONFIGURATION_VERSION_NEG_ENABLED,
                    &Length,
                    nullptr));
            TEST_EQUAL(Length, sizeof(BOOLEAN));

            BOOLEAN Flag = FALSE;
            TEST_QUIC_SUCCEEDED(
                MsQuic->GetParam(
                    Configuration,
                    QUIC_PARAM_CONFIGURATION_VERSION_NEG_ENABLED,
                    &Length,
                    &Flag));
            TEST_EQUAL(Flag, ExpectedFlag);
        }
    }
#endif
}

// Used by Listener and Connection
void CibirIDTests(HQUIC Handle, uint32_t Param) {
    //
    // buffer length test
    //
    {
        TestScopeLogger LogScope0("Buffer length test");
        //
        // Buffer is bigger than QUIC_MAX_CIBIR_LENGTH + 1
        //
        {
            TestScopeLogger LogScope1("Buffer is bigger than QUIC_MAX_CIBIR_LENGTH + 1");
            uint8_t Cibir[128] = {0};
            TEST_QUIC_STATUS(
                QUIC_STATUS_INVALID_PARAMETER,
                MsQuic->SetParam(
                    Handle,
                    Param,
                    sizeof(Cibir),
                    &Cibir));
        }

        //
        // BufferLength == 1
        //
        {
            TestScopeLogger LogScope1("BufferLength == 1");
            uint8_t Cibir[1] = {0};
            TEST_QUIC_STATUS(
                QUIC_STATUS_INVALID_PARAMETER,
                MsQuic->SetParam(
                    Handle,
                    Param,
                    sizeof(Cibir),
                    &Cibir));
        }

        //
        // Good without value, length 0
        //
        {
            TestScopeLogger LogScope1("no value, Bufferlength == 0");
            TEST_QUIC_SUCCEEDED(
                MsQuic->SetParam(
                    Handle,
                    Param,
                    0,
                    nullptr));
        }
    }

    //
    // Buffer starts from non-zero is not supported
    // NOTE: This can be removed once this case is supported
    //
    {
        TestScopeLogger LogScope0("Buffer starts from non-zero is not supported");
        uint8_t Cibir[6] = {128};
        TEST_QUIC_STATUS(
            QUIC_STATUS_NOT_SUPPORTED,
            MsQuic->SetParam(
                Handle,
                Param,
                sizeof(Cibir),
                &Cibir));
    }

    //
    // Good setting
    //
    {
        uint8_t Cibir[6] = {0};
        TEST_QUIC_SUCCEEDED(
            MsQuic->SetParam(
                Handle,
                Param,
                sizeof(Cibir),
                &Cibir));
    }
}


// Used by Listener
void DosMitigationTests(HQUIC Handle, uint32_t Param) {
    //
    // buffer length test
    //
    {
        TestScopeLogger LogScope0("DoS param Buffer length test");
        //
        // Buffer is bigger than 1 byte
        //
        {
            TestScopeLogger LogScope1("DoS param Buffer is bigger than 1 byte");
            uint8_t buffer[2] = {0};
            TEST_QUIC_STATUS(
                QUIC_STATUS_INVALID_PARAMETER,
                MsQuic->SetParam(
                    Handle,
                    Param,
                    sizeof(buffer),
                    &buffer));
        }

        //
        // BufferLength == 1
        //
        {
            TestScopeLogger LogScope1("DoS param BufferLength == 1");
            uint8_t buffer[1] = {0};

            TEST_QUIC_STATUS(
                QUIC_STATUS_SUCCESS,
                MsQuic->SetParam(
                    Handle,
                    Param,
                    sizeof(buffer),
                    &buffer));
        }
    }

    //
    // Test with value of 1
    //
    {
        TestScopeLogger LogScope0("DoS param Buffer starts from non-zero is not supported");
        uint8_t buffer[1] = {1};
        TEST_QUIC_STATUS(
            QUIC_STATUS_SUCCESS,
            MsQuic->SetParam(
                Handle,
                Param,
                sizeof(buffer),
                &buffer));
    }

    //
    // Test with value of 0
    //
    {
        uint8_t buffer[1] = {0};
        TEST_QUIC_SUCCEEDED(
            MsQuic->SetParam(
                Handle,
                Param,
                sizeof(buffer),
                &buffer));
    }
}

void QuicTestListenerParam()
{
    MsQuicRegistration Registration;
    TEST_TRUE(Registration.IsValid());
    MsQuicAlpn Alpn("MsQuicTest");
    QUIC_ADDR ExpectedAddress;
    QuicAddrFromString("123.45.67.89", 4433, &ExpectedAddress);

    //
    // QUIC_PARAM_LISTENER_LOCAL_ADDRESS
    //
    {
        TestScopeLogger LogScope0("QUIC_PARAM_LISTENER_LOCAL_ADDRESS");
        //
        // SetParam
        //
        {
            TestScopeLogger LogScope1("SetParam is not allowed");
            MsQuicListener Listener(Registration, CleanUpManual, DummyListenerCallback<MsQuicListener*>, nullptr);
            TEST_TRUE(Listener.IsValid());
            QUIC_ADDR Dummy = {0};
            TEST_QUIC_STATUS(
                QUIC_STATUS_INVALID_PARAMETER,
                Listener.SetParam(
                    QUIC_PARAM_LISTENER_LOCAL_ADDRESS,
                    sizeof(Dummy),
                    &Dummy));
        }

        //
        // GetParam
        //
        {
            TestScopeLogger LogScope1("GetParam");
            MsQuicListener Listener(Registration, CleanUpManual, DummyListenerCallback<MsQuicListener*>, nullptr);
            TEST_TRUE(Listener.IsValid());

            TEST_QUIC_SUCCEEDED(Listener.Start(Alpn, &ExpectedAddress));

            uint32_t Length = 0;
            TEST_QUIC_STATUS(
                QUIC_STATUS_BUFFER_TOO_SMALL,
                Listener.GetParam(
                    QUIC_PARAM_LISTENER_LOCAL_ADDRESS,
                    &Length,
                    nullptr));
            TEST_EQUAL(Length, sizeof(QUIC_ADDR))

            QUIC_ADDR Address = {0};
            TEST_QUIC_SUCCEEDED(
                Listener.GetParam(
                    QUIC_PARAM_LISTENER_LOCAL_ADDRESS,
                    &Length,
                    &Address));
            TEST_EQUAL(memcmp((void*)&Address, (void*)&ExpectedAddress, sizeof(QUIC_ADDR)), 0);
        }
    }

    //
    // QUIC_PARAM_LISTENER_STATS
    //
    {
        TestScopeLogger LogScope0("QUIC_PARAM_LISTENER_STATS");
        //
        // SetParam
        //
        {
            TestScopeLogger LogScope1("SetParam is not allowed");
            MsQuicListener Listener(Registration, CleanUpManual, DummyListenerCallback<MsQuicListener*>, nullptr);
            TEST_TRUE(Listener.IsValid());
            QUIC_LISTENER_STATISTICS Dummy = {0};
            TEST_QUIC_STATUS(
                QUIC_STATUS_INVALID_PARAMETER,
                Listener.SetParam(
                    QUIC_PARAM_LISTENER_STATS,
                    sizeof(Dummy),
                    &Dummy));
        }

        //
        // GetParam
        //
        {
            TestScopeLogger LogScope1("GetParam");
            MsQuicListener Listener(Registration, CleanUpManual, DummyListenerCallback<MsQuicListener*>, nullptr);
            TEST_TRUE(Listener.IsValid());

            uint32_t Length = 0;
            TEST_QUIC_STATUS(
                QUIC_STATUS_BUFFER_TOO_SMALL,
                Listener.GetParam(
                    QUIC_PARAM_LISTENER_STATS,
                    &Length,
                    nullptr));
            TEST_EQUAL(Length, sizeof(QUIC_LISTENER_STATISTICS))

            QUIC_LISTENER_STATISTICS Stats = {65535, 65535, 65535};
            TEST_QUIC_SUCCEEDED(
                Listener.GetParam(
                    QUIC_PARAM_LISTENER_STATS,
                    &Length,
                    &Stats));
            TEST_EQUAL(Stats.TotalAcceptedConnections, 0);
            TEST_EQUAL(Stats.TotalRejectedConnections, 0);
            TEST_EQUAL(Stats.BindingRecvDroppedPackets, 0);
            // TODO: Stateful test after accept/rejecting connection
        }
    }

#ifdef QUIC_API_ENABLE_PREVIEW_FEATURES
    //
    // QUIC_PARAM_LISTENER_CIBIR_ID
    //
    {
        TestScopeLogger LogScope0("QUIC_PARAM_LISTENER_CIBIR_ID");
        //
        // SetParam
        //
        {
            TestScopeLogger LogScope1("SetParam");
            MsQuicListener Listener(Registration, CleanUpManual, DummyListenerCallback<MsQuicListener*> , nullptr);
            TEST_TRUE(Listener.IsValid());
            CibirIDTests(Listener.Handle, QUIC_PARAM_LISTENER_CIBIR_ID);
        }

        //
        // GetParam
        //
        {
            TestScopeLogger LogScope1("GetParam");
            MsQuicListener Listener(Registration, CleanUpManual, DummyListenerCallback<MsQuicListener*>, nullptr);
            TEST_TRUE(Listener.IsValid());
            uint32_t Length = 65535;
            TEST_QUIC_SUCCEEDED(
                Listener.GetParam(
                    QUIC_PARAM_LISTENER_CIBIR_ID,
                    &Length,
                    nullptr));
            TEST_EQUAL(Length, 0);
            // TODO: Stateful test once Listener->CibrId is filled
        }
    }

    //
    // QUIC_PARAM_DOS_MODE_EVENTS
    //
    {
        TestScopeLogger LogScope0("QUIC_PARAM_DOS_MODE_EVENTS");
        //
        // SetParam
        //
        {
            TestScopeLogger LogScope1("SetParam");
            MsQuicListener Listener(Registration, CleanUpManual, DummyListenerCallback<MsQuicListener*> , nullptr);
            TEST_TRUE(Listener.IsValid());
            DosMitigationTests(Listener.Handle, QUIC_PARAM_DOS_MODE_EVENTS);
        }

        //
        // GetParam
        //
        {
            TestScopeLogger LogScope1("GetParam");
            MsQuicListener Listener(Registration, CleanUpManual, DummyListenerCallback<MsQuicListener*>, nullptr);
            TEST_TRUE(Listener.IsValid());
            uint32_t Length = 65535;
            uint8_t buffer[1] = {0};
            TEST_QUIC_SUCCEEDED(
                Listener.GetParam(
                    QUIC_PARAM_DOS_MODE_EVENTS,
                    &Length,
                    &buffer));
            TEST_EQUAL(Length, sizeof(BOOLEAN)); //sizeof (((QUIC_LISTENER *)0)->DosModeEventsEnabled)
        }
    }
#endif

}

void QuicTest_QUIC_PARAM_CONN_QUIC_VERSION(MsQuicRegistration& Registration, MsQuicConfiguration& ClientConfiguration)
{
    TestScopeLogger LogScope0("QUIC_PARAM_CONN_QUIC_VERSION");
    MsQuicConnection Connection(Registration);
    TEST_QUIC_SUCCEEDED(Connection.GetInitStatus());
    //
    // SetParam
    //
    {
        TestScopeLogger LogScope1("SetParam is not allowed");
        uint32_t Dummy = 0;
        TEST_QUIC_STATUS(
            QUIC_STATUS_INVALID_PARAMETER,
            Connection.SetParam(
                QUIC_PARAM_CONN_QUIC_VERSION,
                sizeof(Dummy),
                &Dummy));
    }

    //
    // GetParam
    //
    {
        TestScopeLogger LogScope1("GetParam");
        uint32_t Length = 0;
        TEST_QUIC_STATUS(
            QUIC_STATUS_BUFFER_TOO_SMALL,
            Connection.GetParam(
                QUIC_PARAM_CONN_QUIC_VERSION,
                &Length,
                nullptr));
        TEST_EQUAL(Length, sizeof(uint32_t));

        uint32_t Version = 65535;
        {
            TestScopeLogger LogScope2("Version == 0 before start");
            TEST_QUIC_SUCCEEDED(
                Connection.GetParam(
                    QUIC_PARAM_CONN_QUIC_VERSION,
                    &Length,
                    &Version));
            TEST_EQUAL(Version, 0);
        }

        {
            TestScopeLogger LogScope2("Version == 1 after start");
            TEST_QUIC_SUCCEEDED(
                MsQuic->ConnectionStart(
                    Connection.Handle,
                    ClientConfiguration,
                    QUIC_ADDRESS_FAMILY_INET,
                    "localhost",
                    4433));
            TEST_QUIC_SUCCEEDED(
                Connection.GetParam(
                    QUIC_PARAM_CONN_QUIC_VERSION,
                    &Length,
                    &Version));
            TEST_EQUAL(Version, 1);
        }
    }
}

void QuicTest_QUIC_PARAM_CONN_LOCAL_ADDRESS(MsQuicRegistration& Registration, MsQuicConfiguration& ClientConfiguration)
{
    TestScopeLogger LogScope0("QUIC_PARAM_CONN_LOCAL_ADDRESS");
    //
    // SetParam
    //
    {
        TestScopeLogger LogScope1("SetParam");
        //
        // Connection ClosedLocally
        //
        {
            TestScopeLogger LogScope2("Connection is closed locally");
            TEST_TRUE(ClientConfiguration.IsValid());
            MsQuicConnection Connection(Registration);
            TEST_QUIC_SUCCEEDED(Connection.GetInitStatus());
            SimulateConnBadStartState(Connection, ClientConfiguration);

            QUIC_ADDR Dummy = {};
            TEST_QUIC_STATUS(
                QUIC_STATUS_INVALID_STATE,
                Connection.SetParam(
                    QUIC_PARAM_CONN_LOCAL_ADDRESS,
                    sizeof(Dummy),
                    &Dummy));
        }

        //
        // Connection is started, but not handshake confirmed
        //
        {
            TestScopeLogger LogScope2("Connection is started, but not handshake confirmed");
            MsQuicConnection Connection(Registration);
            TEST_QUIC_SUCCEEDED(Connection.GetInitStatus());
            TEST_QUIC_SUCCEEDED(
                MsQuic->ConnectionStart(
                    Connection.Handle,
                    ClientConfiguration,
                    QUIC_ADDRESS_FAMILY_INET,
                    "localhost",
                    4433));

            QUIC_ADDR Dummy = {};
            TEST_QUIC_STATUS(
                QUIC_STATUS_INVALID_STATE,
                Connection.SetParam(
                    QUIC_PARAM_CONN_LOCAL_ADDRESS,
                    sizeof(Dummy),
                    &Dummy));
        }

        //
        // Good before ConnectioStart
        //
        {
            TestScopeLogger LogScope2("Good before ConnectionStart");
            MsQuicConnection Connection(Registration);
            TEST_QUIC_SUCCEEDED(Connection.GetInitStatus());
            QUIC_ADDR Dummy = {};
            TEST_QUIC_SUCCEEDED(
                Connection.SetParam(
                    QUIC_PARAM_CONN_LOCAL_ADDRESS,
                    sizeof(Dummy),
                    &Dummy));
        }

        {// TODO: good after start, need to set Connection->State.HandshakeConfirmed
        }
    }

    //
    // GetParam
    //
    {
        TestScopeLogger LogScope1("GetParam");
        {
            MsQuicConnection Connection(Registration);
            TEST_QUIC_SUCCEEDED(Connection.GetInitStatus());
            uint32_t Length = 0;
            TEST_QUIC_STATUS(
                QUIC_STATUS_BUFFER_TOO_SMALL,
                Connection.GetParam(
                    QUIC_PARAM_CONN_LOCAL_ADDRESS,
                    &Length,
                    nullptr));
            TEST_EQUAL(Length, sizeof(QUIC_ADDR));

            QUIC_ADDR Addr = {};
            //
            // !Connection->Stae.LocalAddressSet
            //
            {
                TestScopeLogger LogScope2("!Connection->Stae.LocalAddressSet");
                TEST_QUIC_STATUS(
                    QUIC_STATUS_INVALID_STATE,
                    Connection.GetParam(
                        QUIC_PARAM_CONN_LOCAL_ADDRESS,
                        &Length,
                        &Addr));
            }

            //
            // Good
            //
            {
                TEST_QUIC_SUCCEEDED(
                    MsQuic->ConnectionStart(
                        Connection.Handle,
                        ClientConfiguration,
                        QUIC_ADDRESS_FAMILY_INET,
                        "127.0.0.1",
                        4433));
                TEST_QUIC_SUCCEEDED(
                    Connection.GetParam(
                        QUIC_PARAM_CONN_LOCAL_ADDRESS,
                        &Length,
                        &Addr));
                QUIC_ADDR Expected = {0};
                QuicAddrFromString("127.0.0.1", 4433, &Expected);
                TEST_EQUAL(memcmp((void*)&Addr.Ipv4.sin_addr, (void*)&Expected.Ipv4.sin_addr, sizeof(struct in_addr)), 0);
                TEST_NOT_EQUAL(Addr.Ipv4.sin_port, Expected.Ipv4.sin_port);
            }
        }
    }
}

void QuicTest_QUIC_PARAM_CONN_REMOTE_ADDRESS(MsQuicRegistration& Registration, MsQuicConfiguration& ClientConfiguration)
{
    TestScopeLogger LogScope0("QUIC_PARAM_CONN_REMOTE_ADDRESS");
    {
        TestScopeLogger LogScope1("SetParam");
        {
            //
            // QUIC_STATUS_INVALID_STATE (connection failed to started)
            //
            {
                TestScopeLogger LogScope2("QUIC_CONN_BAD_START_STATE");
                MsQuicConnection Connection(Registration);
                TEST_QUIC_SUCCEEDED(Connection.GetInitStatus());
                SimulateConnBadStartState(Connection, ClientConfiguration);

                QUIC_ADDR Dummy = {};
                TEST_TRUE(QuicAddrFromString("127.0.0.1", 0, &Dummy));
                TEST_QUIC_STATUS(
                    QUIC_STATUS_INVALID_STATE,
                    Connection.SetParam(
                        QUIC_PARAM_CONN_REMOTE_ADDRESS,
                        sizeof(Dummy),
                        &Dummy));
            }

            //
            // QUIC_STATUS_INVALID_PARAMETER (0.0.0.0)
            //
            {
                MsQuicConnection Connection(Registration);
                TEST_QUIC_SUCCEEDED(Connection.GetInitStatus());
                const QUIC_ADDR ZeroAddr = {0};
                TEST_QUIC_STATUS(
                    QUIC_STATUS_INVALID_PARAMETER,
                    Connection.SetParam(
                        QUIC_PARAM_CONN_REMOTE_ADDRESS,
                        sizeof(ZeroAddr),
                        &ZeroAddr));
            }

            //
            // QUIC_STATUS_INVALID_PARAMETER (too small)
            //
            {
                MsQuicConnection Connection(Registration);
                TEST_QUIC_SUCCEEDED(Connection.GetInitStatus());
                QUIC_ADDR Dummy = {};
                TEST_TRUE(QuicAddrFromString("127.0.0.1", 0, &Dummy));
                TEST_QUIC_STATUS(
                    QUIC_STATUS_INVALID_PARAMETER,
                    Connection.SetParam(
                        QUIC_PARAM_CONN_REMOTE_ADDRESS,
                        sizeof(Dummy)-1,
                        &Dummy));
            }

            //
            // Good
            //
            {
                MsQuicConnection Connection(Registration);
                TEST_QUIC_SUCCEEDED(Connection.GetInitStatus());
                QUIC_ADDR Dummy = {};
                TEST_TRUE(QuicAddrFromString("127.0.0.1", 0, &Dummy));
                TEST_QUIC_SUCCEEDED(
                    Connection.SetParam(
                        QUIC_PARAM_CONN_REMOTE_ADDRESS,
                        sizeof(Dummy),
                        &Dummy));
            }
        }
    }

    //
    // GetParam
    //
    {
        TestScopeLogger LogScope1("GetParam");
        {
            MsQuicConnection Connection(Registration);
            TEST_QUIC_SUCCEEDED(Connection.GetInitStatus());
            uint32_t Length = 0;
            TEST_QUIC_STATUS(
                QUIC_STATUS_BUFFER_TOO_SMALL,
                Connection.GetParam(
                    QUIC_PARAM_CONN_REMOTE_ADDRESS,
                    &Length,
                    nullptr));
            TEST_EQUAL(Length, sizeof(QUIC_ADDR));

            //
            // !Connection->State.RemoteAddressSet
            //
            QUIC_ADDR Addr = {};
            {
                TestScopeLogger LogScope2("!Connection->State.RemoteAddressSet");
                TEST_QUIC_STATUS(
                    QUIC_STATUS_INVALID_STATE,
                    Connection.GetParam(
                        QUIC_PARAM_CONN_REMOTE_ADDRESS,
                        &Length,
                        &Addr));
            }

            //
            // Good
            //
            {
                TEST_QUIC_SUCCEEDED(
                    MsQuic->ConnectionStart(
                        Connection.Handle,
                        ClientConfiguration,
                        QUIC_ADDRESS_FAMILY_INET,
                        "127.0.0.1",
                        4433));
                TEST_QUIC_SUCCEEDED(
                    Connection.GetParam(
                        QUIC_PARAM_CONN_REMOTE_ADDRESS,
                        &Length,
                        &Addr));
                QUIC_ADDR Expected = {0};
                QuicAddrFromString("127.0.0.1", 4433, &Expected);
                TEST_EQUAL(memcmp((void*)&Addr, (void*)&Expected, sizeof(QUIC_ADDR)), 0);
            }
        }
    }
}

void QuicTest_QUIC_PARAM_CONN_IDEAL_PROCESSOR(MsQuicRegistration& Registration)
{
    TestScopeLogger LogScope0("QUIC_PARAM_CONN_IDEAL_PROCESSOR");
    {
        TestScopeLogger LogScope1("SetParam is not allowed");
        MsQuicConnection Connection(Registration);
        TEST_QUIC_SUCCEEDED(Connection.GetInitStatus());
        uint16_t Dummy = 8;
        TEST_QUIC_STATUS(
            QUIC_STATUS_INVALID_PARAMETER,
            Connection.SetParam(
                QUIC_PARAM_CONN_IDEAL_PROCESSOR,
                sizeof(Dummy),
                &Dummy));
    }

    //
    // GetParam
    //
    {
        TestScopeLogger LogScope1("GetParam");
        MsQuicConnection Connection(Registration);
        TEST_QUIC_SUCCEEDED(Connection.GetInitStatus());
        SimpleGetParamTest(Connection.Handle, QUIC_PARAM_CONN_IDEAL_PROCESSOR, sizeof(uint16_t), nullptr);
    }
}

void QuicTest_QUIC_PARAM_CONN_SETTINGS(MsQuicRegistration& Registration, MsQuicConfiguration& ClientConfiguration)
{
    TestScopeLogger LogScope0("QUIC_PARAM_CONN_SETTINGS");
    {
        TestScopeLogger LogScope1("SetParam");
        //
        // QuicConnApplyNewSettings
        //
        {
            TestScopeLogger LogScope2("QuicConnApplyNewSettings");
            //
            // Before ConnectionStart
            //
            {
                TestScopeLogger LogScope3("Before ConnectionStart");
                MsQuicConnection Connection(Registration);
                TEST_QUIC_SUCCEEDED(Connection.GetInitStatus());
                SettingApplyTests(Connection.Handle, QUIC_PARAM_CONN_SETTINGS);
            }

            //
            // After ConnectionStart
            //
            {
                TestScopeLogger LogScope3("After ConnectionStart");
                // Internally AllowMtuEcnChanges become FALSE
                MsQuicConnection Connection(Registration);
                TEST_QUIC_SUCCEEDED(Connection.GetInitStatus());
                TEST_QUIC_SUCCEEDED(
                    MsQuic->ConnectionStart(
                        Connection.Handle,
                        ClientConfiguration,
                        QUIC_ADDRESS_FAMILY_INET,
                        "localhost",
                        4433));
                CxPlatSleep(100);

                SettingApplyTests(Connection.Handle, QUIC_PARAM_CONN_SETTINGS, FALSE);
            }
        }

        //
        // Good
        //
        {
            MsQuicConnection Connection(Registration);
            TEST_QUIC_SUCCEEDED(Connection.GetInitStatus());
            QUIC_SETTINGS Settings{0};

            TEST_QUIC_SUCCEEDED(
                MsQuic->SetParam(
                    Connection.Handle,
                    QUIC_PARAM_CONN_SETTINGS,
                    sizeof(QUIC_SETTINGS),
                    &Settings));
        }
    }

    //
    // GetParam
    //
    {
        TestScopeLogger LogScope1("GetParam");
        MsQuicConnection Connection(Registration);
        TEST_QUIC_SUCCEEDED(Connection.GetInitStatus());
        SimpleGetParamTest(Connection.Handle, QUIC_PARAM_CONN_SETTINGS, sizeof(QUIC_SETTINGS), nullptr, true);
    }
}

void QuicTest_QUIC_PARAM_CONN_STATISTICS(MsQuicRegistration& Registration)
{
    TestScopeLogger LogScope0("QUIC_PARAM_CONN_STATISTICS");
    {
        TestScopeLogger LogScope1("SetParam is not allowed");
        MsQuicConnection Connection(Registration);
        TEST_QUIC_SUCCEEDED(Connection.GetInitStatus());
        QUIC_STATISTICS Dummy = {};
        TEST_QUIC_STATUS(
            QUIC_STATUS_INVALID_PARAMETER,
            Connection.SetParam(
                QUIC_PARAM_CONN_STATISTICS,
                sizeof(Dummy),
                &Dummy));
    }

    //
    // GetParam
    //
    {
        TestScopeLogger LogScope1("GetParam");
        MsQuicConnection Connection(Registration);
        TEST_QUIC_SUCCEEDED(Connection.GetInitStatus());
        SimpleGetParamTest(Connection.Handle, QUIC_PARAM_CONN_STATISTICS, sizeof(QUIC_STATISTICS), nullptr, true);
    }
}

void QuicTest_QUIC_PARAM_CONN_STATISTICS_PLAT(MsQuicRegistration& Registration)
{
    TestScopeLogger LogScope0("QUIC_PARAM_CONN_STATISTICS_PLAT is get only");
    {
        TestScopeLogger LogScope1("SetParam is not allowed");
        MsQuicConnection Connection(Registration);
        TEST_QUIC_SUCCEEDED(Connection.GetInitStatus());
        QUIC_STATISTICS Dummy = {};
        TEST_QUIC_STATUS(
            QUIC_STATUS_INVALID_PARAMETER,
            Connection.SetParam(
                QUIC_PARAM_CONN_STATISTICS_PLAT,
                sizeof(Dummy),
                &Dummy));
    }

    //
    // GetParam
    //
    {
        TestScopeLogger LogScope1("GetParam");
        MsQuicConnection Connection(Registration);
        TEST_QUIC_SUCCEEDED(Connection.GetInitStatus());
        SimpleGetParamTest(Connection.Handle, QUIC_PARAM_CONN_STATISTICS_PLAT, sizeof(QUIC_STATISTICS), nullptr, true);
    }
}

void QuicTest_QUIC_PARAM_CONN_SHARE_UDP_BINDING(MsQuicRegistration& Registration, MsQuicConfiguration& ClientConfiguration)
{
    TestScopeLogger LogScope0("QUIC_PARAM_CONN_SHARE_UDP_BINDING");
    BOOLEAN Data = TRUE;
    MsQuicConnection Connection(Registration);
    TEST_QUIC_SUCCEEDED(Connection.GetInitStatus());
    //
    // SetParam
    //
    {
        TestScopeLogger LogScope1("SetParam");
        //
        // QUIC_CONN_BAD_START_STATE
        //
        {
            TestScopeLogger LogScope2("QUIC_CONN_BAD_START_STATE");
            MsQuicConnection ConnInval(Registration);
            SimulateConnBadStartState(ConnInval, ClientConfiguration);

            TEST_QUIC_STATUS(
                QUIC_STATUS_INVALID_STATE,
                ConnInval.SetParam(
                    QUIC_PARAM_CONN_SHARE_UDP_BINDING,
                    sizeof(Data),
                    &Data));
        }


        //
        // Good
        //
        {
            TEST_QUIC_SUCCEEDED(
                Connection.SetParam(
                    QUIC_PARAM_CONN_SHARE_UDP_BINDING,
                    sizeof(Data),
                    &Data));
        }
    }

    //
    // GetParam
    //
    {
        TestScopeLogger LogScope2("GetParam");
        SimpleGetParamTest(Connection.Handle, QUIC_PARAM_CONN_SHARE_UDP_BINDING, sizeof(BOOLEAN), &Data);
    }
}

void QuicTest_QUIC_PARAM_CONN_LOCAL_BIDI_STREAM_COUNT(MsQuicRegistration& Registration)
{
    TestScopeLogger LogScope0("QUIC_PARAM_CONN_LOCAL_BIDI_STREAM_COUNT");
    {
        TestScopeLogger LogScope1("SetParam is not allowed");
        MsQuicConnection Connection(Registration);
        TEST_QUIC_SUCCEEDED(Connection.GetInitStatus());
        uint16_t Dummy = 0;
        TEST_QUIC_STATUS(
            QUIC_STATUS_INVALID_PARAMETER,
            Connection.SetParam(
                QUIC_PARAM_CONN_LOCAL_BIDI_STREAM_COUNT,
                sizeof(Dummy),
                &Dummy));
    }

    {
        TestScopeLogger LogScope1("GetParam");
        MsQuicConnection Connection(Registration);
        TEST_QUIC_SUCCEEDED(Connection.GetInitStatus());
        // There is no stream yet
        uint16_t Count = 0;
        SimpleGetParamTest(Connection.Handle, QUIC_PARAM_CONN_LOCAL_BIDI_STREAM_COUNT, sizeof(uint16_t), &Count);
    }
}

void QuicTest_QUIC_PARAM_CONN_LOCAL_UNIDI_STREAM_COUNT(MsQuicRegistration& Registration)
{
    TestScopeLogger LogScope0("QUIC_PARAM_CONN_LOCAL_UNIDI_STREAM_COUNT");
    {
        TestScopeLogger LogScope1("SetParam is not allowed");
        MsQuicConnection Connection(Registration);
        TEST_QUIC_SUCCEEDED(Connection.GetInitStatus());
        uint16_t Dummy = 0;
        TEST_QUIC_STATUS(
            QUIC_STATUS_INVALID_PARAMETER,
            Connection.SetParam(
                QUIC_PARAM_CONN_LOCAL_UNIDI_STREAM_COUNT,
                sizeof(Dummy),
                &Dummy));
    }

    {
        TestScopeLogger LogScope1("GetParam");
        MsQuicConnection Connection(Registration);
        TEST_QUIC_SUCCEEDED(Connection.GetInitStatus());
        // There is no stream yet
        uint16_t Count = 0;
        SimpleGetParamTest(Connection.Handle, QUIC_PARAM_CONN_LOCAL_UNIDI_STREAM_COUNT, sizeof(uint16_t), &Count);
    }
}

void QuicTest_QUIC_PARAM_CONN_MAX_STREAM_IDS(MsQuicRegistration& Registration)
{
    TestScopeLogger LogScope0("QUIC_PARAM_CONN_MAX_STREAM_IDS");
    {
        TestScopeLogger LogScope1("SetParam is not allowed");
        MsQuicConnection Connection(Registration);
        TEST_QUIC_SUCCEEDED(Connection.GetInitStatus());
        uint16_t Dummy = 0;
        TEST_QUIC_STATUS(
            QUIC_STATUS_INVALID_PARAMETER,
            Connection.SetParam(
                QUIC_PARAM_CONN_MAX_STREAM_IDS,
                sizeof(Dummy),
                &Dummy));
    }

    {
        TestScopeLogger LogScope1("GetParam");
        MsQuicConnection Connection(Registration);
        TEST_QUIC_SUCCEEDED(Connection.GetInitStatus());
        // There is no stream yet
        // 4 is defined in stream.h as NUMBER_OF_STREAM_TYPES
        uint8_t NumberOfStreamTypes = 4;
        uint64_t IDs[4] = {0, 1, 2, 3}; // Refer quicStreamSetGetMaxStreamIDs()
        SimpleGetParamTest(Connection.Handle, QUIC_PARAM_CONN_MAX_STREAM_IDS, sizeof(uint64_t) * NumberOfStreamTypes, IDs);
    }
}

void QuicTest_QUIC_PARAM_CONN_CLOSE_REASON_PHRASE(MsQuicRegistration& Registration)
{
    TestScopeLogger LogScope0("QUIC_PARAM_CONN_CLOSE_REASON_PHRASE");
    MsQuicConnection Connection(Registration); // shared with Set/GetParam
    TEST_QUIC_SUCCEEDED(Connection.GetInitStatus());
    char MainReason[] = "This is main reason";
    {
        TestScopeLogger LogScope1("SetParam");
        // //
        // // BufferLength is longer than QUIC_MAX_CONN_CLOSE_REASON_LENGTH
        // //
        // {
        //     TestScopeLogger LogScope2("BufferLength is longer than QUIC_MAX_CONN_CLOSE_REASON_LENGTH");
        //     MsQuicConnection ConnInval(Registration);
        //     TEST_QUIC_SUCCEEDED(ConnInval.GetInitStatus());
        //     char Reason[2048] = {};
        //     TEST_QUIC_STATUS(
        //         QUIC_STATUS_INVALID_PARAMETER,
        //         ConnInval.SetParam(
        //             QUIC_PARAM_CONN_CLOSE_REASON_PHRASE,
        //             sizeof(Reason),
        //             &Reason));
        // }

    //     //
    //     // Non null termination
    //     //
    //     {
    //         TestScopeLogger LogScope2("Non null termination");
    //         MsQuicConnection ConnInval(Registration);
    //         TEST_QUIC_SUCCEEDED(ConnInval.GetInitStatus());
    //         char Reason[] = "This is reason";
    //         Reason[sizeof(Reason)-1] = 'X';
    //         TEST_QUIC_STATUS(
    //             QUIC_STATUS_INVALID_PARAMETER,
    //             ConnInval.SetParam(
    //                 QUIC_PARAM_CONN_CLOSE_REASON_PHRASE,
    //                 sizeof(Reason),
    //                 &Reason));
    //     }

        //
        // Good, set twice to call update part
        //
        {
            TestScopeLogger LogScope2("Good, set twice to call update part");
            // char ReasonDummy[] = "This is reason";
            // TEST_QUIC_SUCCEEDED(
            //     Connection.SetParam(
            //         QUIC_PARAM_CONN_CLOSE_REASON_PHRASE,
            //         sizeof(ReasonDummy),
            //         &ReasonDummy));

            TEST_QUIC_SUCCEEDED(
                Connection.SetParam(
                    QUIC_PARAM_CONN_CLOSE_REASON_PHRASE,
                    sizeof(MainReason),
                    &MainReason));
        }
    // }

    // //
    // // GetParam
    // //
    // {
    //     //
    //     // if (Connection->CloseReasonPhrase == NULL)
    //     //
    //     {
    //         TestScopeLogger LogScope2("if (Connection->CloseReasonPhrase == NULL)");
    //         MsQuicConnection ConnInval(Registration);
    //         TEST_QUIC_SUCCEEDED(ConnInval.GetInitStatus());
    //         uint32_t Length = 0;
    //         TEST_QUIC_STATUS(
    //             QUIC_STATUS_NOT_FOUND,
    //             ConnInval.GetParam(
    //                 QUIC_PARAM_CONN_CLOSE_REASON_PHRASE,
    //                 &Length,
    //                 nullptr));
    //     }

    //     //
    //     // Good
    //     //
    //     {
    //         SimpleGetParamTest(Connection.Handle, QUIC_PARAM_CONN_CLOSE_REASON_PHRASE, 0, nullptr);
    //         //SimpleGetParamTest(Connection.Handle, QUIC_PARAM_CONN_CLOSE_REASON_PHRASE, sizeof(MainReason), MainReason);
    //     }
    }
}

void QuicTest_QUIC_PARAM_CONN_STREAM_SCHEDULING_SCHEME(MsQuicRegistration& Registration)
{
    TestScopeLogger LogScope0("QUIC_PARAM_CONN_STREAM_SCHEDULING_SCHEME");
    {
        TestScopeLogger LogScope1("SetParam");
        {
            //
            // Invalid scheme
            //
            {
                TestScopeLogger LogScope2("Invalid scheme");
                MsQuicConnection Connection(Registration);
                TEST_QUIC_SUCCEEDED(Connection.GetInitStatus());
                QUIC_STREAM_SCHEDULING_SCHEME Scheme = QUIC_STREAM_SCHEDULING_SCHEME_COUNT;
                TEST_QUIC_STATUS(
                    QUIC_STATUS_INVALID_PARAMETER,
                        Connection.SetParam(
                        QUIC_PARAM_CONN_STREAM_SCHEDULING_SCHEME,
                        sizeof(Scheme),
                        &Scheme));
            }

            //
            // Good
            //
            for (uint32_t Scheme = 0; Scheme < QUIC_STREAM_SCHEDULING_SCHEME_COUNT; Scheme++) {
                MsQuicConnection Connection(Registration);
                TEST_QUIC_SUCCEEDED(Connection.GetInitStatus());
                TEST_QUIC_SUCCEEDED(
                    Connection.SetParam(
                        QUIC_PARAM_CONN_STREAM_SCHEDULING_SCHEME,
                        sizeof(Scheme),
                        &Scheme));
            }
        }
    }

    //
    // GetParam
    //
    {
        TestScopeLogger LogScope1("GetParam");
        MsQuicConnection Connection(Registration);
        TEST_QUIC_SUCCEEDED(Connection.GetInitStatus());
        uint32_t Scheme = QUIC_STREAM_SCHEDULING_SCHEME_FIFO;
        SimpleGetParamTest(Connection.Handle, QUIC_PARAM_CONN_STREAM_SCHEDULING_SCHEME, sizeof(QUIC_STREAM_SCHEDULING_SCHEME), &Scheme);
    }
}

void QuicTest_QUIC_PARAM_CONN_DATAGRAM_RECEIVE_ENABLED(MsQuicRegistration& Registration, MsQuicConfiguration& ClientConfiguration)
{
    TestScopeLogger LogScope0("QUIC_PARAM_CONN_DATAGRAM_RECEIVE_ENABLED");
    MsQuicConnection Connection(Registration);
    TEST_QUIC_SUCCEEDED(Connection.GetInitStatus());
    BOOLEAN Flag = TRUE;
    {
        TestScopeLogger LogScope1("SetParam");
        //
        // QUIC_CONN_BAD_START_STATE
        //
        {
            TestScopeLogger LogScope2("QUIC_CONN_BAD_START_STATE");
            MsQuicConnection ConnInval(Registration);
            TEST_QUIC_SUCCEEDED(ConnInval.GetInitStatus());
            SimulateConnBadStartState(ConnInval, ClientConfiguration);

            TEST_QUIC_STATUS(
                QUIC_STATUS_INVALID_STATE,
                ConnInval.SetParam(
                    QUIC_PARAM_CONN_DATAGRAM_RECEIVE_ENABLED,
                    sizeof(Flag),
                    &Flag));
        }

        //
        // Good
        //
        {
            TEST_QUIC_SUCCEEDED(
                Connection.SetParam(
                    QUIC_PARAM_CONN_DATAGRAM_RECEIVE_ENABLED,
                    sizeof(Flag),
                    &Flag));
        }
    }

    //
    // GetParam
    //
    {
        TestScopeLogger LogScope1("GetParam");
        SimpleGetParamTest(Connection.Handle, QUIC_PARAM_CONN_DATAGRAM_RECEIVE_ENABLED, sizeof(BOOLEAN), &Flag);
    }
}

void QuicTest_QUIC_PARAM_CONN_DATAGRAM_SEND_ENABLED(MsQuicRegistration& Registration)
{
    TestScopeLogger LogScope0("QUIC_PARAM_CONN_DATAGRAM_SEND_ENABLED");
    {
        TestScopeLogger LogScope1("SetParam is not allowed");
        MsQuicConnection Connection(Registration);
        TEST_QUIC_SUCCEEDED(Connection.GetInitStatus());
        uint8_t Dummy = 0;
        TEST_QUIC_STATUS(
            QUIC_STATUS_INVALID_PARAMETER,
            Connection.SetParam(
                QUIC_PARAM_CONN_DATAGRAM_SEND_ENABLED,
                sizeof(Dummy),
                &Dummy));
    }

    {
        TestScopeLogger LogScope1("GetParam");
        MsQuicConnection Connection(Registration);
        TEST_QUIC_SUCCEEDED(Connection.GetInitStatus());
        BOOLEAN Enabled = TRUE;
        SimpleGetParamTest(Connection.Handle, QUIC_PARAM_CONN_DATAGRAM_SEND_ENABLED, sizeof(BOOLEAN), &Enabled);
    }
}

void QuicTest_QUIC_PARAM_CONN_DISABLE_1RTT_ENCRYPTION(MsQuicRegistration& Registration, MsQuicConfiguration& ClientConfiguration)
{
#ifdef QUIC_API_ENABLE_INSECURE_FEATURES
    TestScopeLogger LogScope0("QUIC_PARAM_CONN_DISABLE_1RTT_ENCRYPTION");
    MsQuicConnection Connection(Registration);
    TEST_QUIC_SUCCEEDED(Connection.GetInitStatus());
    BOOLEAN Flag = TRUE;
    //
    // The peer didn't negotiate the feature
    //
    {
        {
            MsQuicConnection ConnInval(Registration);
            TEST_QUIC_SUCCEEDED(ConnInval.GetInitStatus());
            TEST_QUIC_STATUS(
                QUIC_STATUS_INVALID_STATE,
                ConnInval.SetParam(
                    QUIC_PARAM_CONN_DISABLE_1RTT_ENCRYPTION,
                    sizeof(Flag),
                    &Flag));
        }

        //
        // Good
        //
        {
            TEST_QUIC_SUCCEEDED(
                Connection.SetParam(
                    QUIC_PARAM_CONN_DISABLE_1RTT_ENCRYPTION,
                    sizeof(Flag),
                    &Flag));
        }
    }

    //
    // GetParam
    //
    {
        TestScopeLogger LogScope1("GetParam");
        SimpleGetParamTest(Connection.Handle, QUIC_PARAM_CONN_DISABLE_1RTT_ENCRYPTION, sizeof(BOOLEAN), &Flag);
    }
#else
    UNREFERENCED_PARAMETER(Registration);
    UNREFERENCED_PARAMETER(ClientConfiguration);
#endif
}

void QuicTest_QUIC_PARAM_CONN_PEER_CERTIFICATE_VALID(MsQuicRegistration& Registration)
{
    TestScopeLogger LogScope0("QUIC_PARAM_CONN_PEER_CERTIFICATE_VALID");
    {
        TestScopeLogger LogScope1("SetParam");
        MsQuicConnection Connection(Registration);
        TEST_QUIC_SUCCEEDED(Connection.GetInitStatus());

        //
        // Good with True/False
        //
        for (uint8_t i = 0; i < 2; i++) {
            BOOLEAN Result = FALSE + i;
            TEST_QUIC_SUCCEEDED(
                Connection.SetParam(
                    QUIC_PARAM_CONN_PEER_CERTIFICATE_VALID,
                    sizeof(Result),
                    &Result));
        }
    }

    {
        TestScopeLogger LogScope1("GetParam is not allowed");
    }
}

void QuicTest_QUIC_PARAM_CONN_LOCAL_INTERFACE(MsQuicRegistration& Registration, MsQuicConfiguration& ClientConfiguration)
{
    TestScopeLogger LogScope0("QUIC_PARAM_CONN_LOCAL_INTERFACE");

    uint32_t Index = 0;
    //
    // QUIC_CONN_BAD_START_STATE
    //
    {
        TestScopeLogger LogScope1("QUIC_CONN_BAD_START_STATE");
        MsQuicConnection Connection(Registration);
        TEST_QUIC_SUCCEEDED(Connection.GetInitStatus());
        SimulateConnBadStartState(Connection, ClientConfiguration);

        TEST_QUIC_STATUS(
            QUIC_STATUS_INVALID_STATE,
            Connection.SetParam(
                QUIC_PARAM_CONN_LOCAL_INTERFACE,
                sizeof(Index),
                &Index));
    }

    //
    // Good
    //
    {
        MsQuicConnection Connection(Registration);
        TEST_QUIC_SUCCEEDED(Connection.GetInitStatus());
        TEST_QUIC_SUCCEEDED(
            Connection.SetParam(
                QUIC_PARAM_CONN_LOCAL_INTERFACE,
                sizeof(Index),
                &Index));
    }

    {
        TestScopeLogger LogScope1("GetParam is not allowed");
    }
}

void QuicTest_QUIC_PARAM_CONN_TLS_SECRETS(MsQuicRegistration& Registration, MsQuicConfiguration& ClientConfiguration)
{
    TestScopeLogger LogScope0("QUIC_PARAM_CONN_TLS_SECRETS");
    {
        TestScopeLogger LogScope1("SetParam");
        QUIC_TLS_SECRETS Secrets = {};
        //
        // QUIC_CONN_BAD_START_STATE
        //
        {
            TestScopeLogger LogScope2("QUIC_CONN_BAD_START_STATE");
            MsQuicConnection Connection(Registration);
            TEST_QUIC_SUCCEEDED(Connection.GetInitStatus());
            SimulateConnBadStartState(Connection, ClientConfiguration);

            TEST_QUIC_STATUS(
                QUIC_STATUS_INVALID_STATE,
                Connection.SetParam(
                    QUIC_PARAM_CONN_TLS_SECRETS,
                    sizeof(Secrets),
                    &Secrets));
        }

        //
        // Good
        //
        {
            MsQuicConnection Connection(Registration);
            TEST_QUIC_SUCCEEDED(Connection.GetInitStatus());
            TEST_QUIC_SUCCEEDED(
                Connection.SetParam(
                    QUIC_PARAM_CONN_TLS_SECRETS,
                    sizeof(Secrets),
                    &Secrets));
        }
    }

    {
        TestScopeLogger LogScope1("GetParam is not allowed");
    }
}

void QuicTest_QUIC_PARAM_CONN_CIBIR_ID(MsQuicRegistration& Registration, MsQuicConfiguration& ClientConfiguration)
{
#ifdef QUIC_API_ENABLE_PREVIEW_FEATURES
    TestScopeLogger LogScope0("QUIC_PARAM_CONN_CIBIR_ID");
    {
        TestScopeLogger LogScope1("SetParam");
        //
        // QUIC_CONN_BAD_START_STATE
        //
        {
            TestScopeLogger LogScope2("QUIC_CONN_BAD_START_STATE");
            MsQuicConnection Connection(Registration);
            TEST_QUIC_SUCCEEDED(Connection.GetInitStatus());
            SimulateConnBadStartState(Connection, ClientConfiguration);

            uint8_t Id[5] = {};
            TEST_QUIC_STATUS(
                QUIC_STATUS_INVALID_STATE,
                Connection.SetParam(
                    QUIC_PARAM_CONN_CIBIR_ID,
                    sizeof(Id),
                    &Id));
        }

        //
        // !Connection->State.ShareBinding
        //
        {
            TestScopeLogger LogScope2("SharedBinding is disabled");
            MsQuicConnection Connection(Registration);
            TEST_QUIC_SUCCEEDED(Connection.GetInitStatus());
            uint8_t Id[4] = {};
            TEST_QUIC_STATUS(
                QUIC_STATUS_INVALID_STATE,
                Connection.SetParam(
                    QUIC_PARAM_CONN_CIBIR_ID,
                    sizeof(Id),
                    &Id));
        }


        //
        // CIBIR_ID common
        //
        {
            TestScopeLogger LogScope2("SharedBinding is enabled");
            MsQuicConnection Connection(Registration);
            TEST_QUIC_SUCCEEDED(Connection.GetInitStatus());
            BOOLEAN Flag = TRUE;
            TEST_QUIC_SUCCEEDED(
                Connection.SetParam(
                    QUIC_PARAM_CONN_SHARE_UDP_BINDING,
                    sizeof(Flag),
                    &Flag));

            // Will be enabled once Listener test is merged
            // CibirIDTests(Connection.Handle, QUIC_PARAM_CONN_CIBIR_ID);
        }
    }

    {
        TestScopeLogger LogScope1("GetParam is not allowed");
    }
#else
    UNREFERENCED_PARAMETER(Registration);
    UNREFERENCED_PARAMETER(ClientConfiguration);
#endif
}

void QuicTest_QUIC_PARAM_CONN_STATISTICS_V2(MsQuicRegistration& Registration)
{
    TestScopeLogger LogScope0("QUIC_PARAM_CONN_STATISTICS_V2 is get only");
    {
        TestScopeLogger LogScope1("GetParam");
        MsQuicConnection Connection(Registration);
        TEST_QUIC_SUCCEEDED(Connection.GetInitStatus());
        uint16_t Dummy = 0;
        TEST_QUIC_STATUS(
            QUIC_STATUS_INVALID_PARAMETER,
            Connection.SetParam(
                QUIC_PARAM_CONN_STATISTICS_V2,
                sizeof(Dummy),
                &Dummy));
    }

    {
        TestScopeLogger LogScope1("GetParam");
        MsQuicConnection Connection(Registration);
        TEST_QUIC_SUCCEEDED(Connection.GetInitStatus());
        SimpleGetParamTest(Connection.Handle, QUIC_PARAM_CONN_STATISTICS_V2, sizeof(QUIC_STATISTICS_V2), nullptr, true);
    }
}

void QuicTest_QUIC_PARAM_CONN_STATISTICS_V2_PLAT(MsQuicRegistration& Registration)
{
    TestScopeLogger LogScope0("QUIC_PARAM_CONN_STATISTICS_V2_PLAT");
    {
        TestScopeLogger LogScope1("GetParam");
        MsQuicConnection Connection(Registration);
        TEST_QUIC_SUCCEEDED(Connection.GetInitStatus());
        uint16_t Dummy = 0;
        TEST_QUIC_STATUS(
            QUIC_STATUS_INVALID_PARAMETER,
            Connection.SetParam(
                QUIC_PARAM_CONN_STATISTICS_V2_PLAT,
                sizeof(Dummy),
                &Dummy));
    }

    {
        TestScopeLogger LogScope1("GetParam");
        MsQuicConnection Connection(Registration);
        TEST_QUIC_SUCCEEDED(Connection.GetInitStatus());
        SimpleGetParamTest(Connection.Handle, QUIC_PARAM_CONN_STATISTICS_V2_PLAT, sizeof(QUIC_STATISTICS_V2), nullptr, true);
    }
}


void QuicTest_QUIC_PARAM_CONN_ORIG_DEST_CID(MsQuicRegistration& Registration, MsQuicConfiguration& ClientConfiguration) {
    //
    // This is the unit test for checking to see if a server has the correct original dest CID.
    //
    TestScopeLogger LogScope0("QUIC_PARAM_CONN_ORIG_DEST_CID");
    {
        MsQuicConnection Connection(Registration);
        TEST_QUIC_SUCCEEDED(Connection.GetInitStatus());
        TEST_QUIC_SUCCEEDED(
          Connection.Start(
              ClientConfiguration,
              QUIC_ADDRESS_FAMILY_INET,
              "localhost",
              4433));
        MsQuic->ConnectionSetConfiguration(Connection.Handle, ClientConfiguration);
        //
        // 8 bytes is the expected minimum size of the CID.
        //
        uint32_t SizeOfBuffer = 8;
        uint8_t Buffer[8] = {0};
        uint8_t ZeroBuffer[8] = {0};
        TestScopeLogger LogScope1("GetParam test success case");
        TEST_QUIC_STATUS(
            QUIC_STATUS_SUCCESS,
            Connection.GetParam(
                QUIC_PARAM_CONN_ORIG_DEST_CID,
                &SizeOfBuffer,
                Buffer
            )
        )
        TEST_NOT_EQUAL(memcmp(Buffer, ZeroBuffer, sizeof(Buffer)), 0);
    }
    {
        MsQuicConnection Connection(Registration);
        TEST_QUIC_SUCCEEDED(Connection.GetInitStatus());
        TEST_QUIC_SUCCEEDED(
          Connection.Start(
              ClientConfiguration,
              QUIC_ADDRESS_FAMILY_INET,
              "localhost",
              4433));
        uint32_t SizeOfBuffer = 8;
        TestScopeLogger LogScope1("GetParam null buffer check");
        TEST_QUIC_STATUS(
            QUIC_STATUS_INVALID_PARAMETER,
            Connection.GetParam(
                QUIC_PARAM_CONN_ORIG_DEST_CID,
                &SizeOfBuffer,
                nullptr
            )
        )
    }
    {
        MsQuicConnection Connection(Registration);
        TEST_QUIC_SUCCEEDED(Connection.GetInitStatus());
        TEST_QUIC_SUCCEEDED(
          Connection.Start(
              ClientConfiguration,
              QUIC_ADDRESS_FAMILY_INET,
              "localhost",
              4433));
        uint32_t SizeOfBuffer = 1;
        TestScopeLogger LogScope1("GetParam buffer too small check");
        uint8_t Buffer[1];
        TEST_QUIC_STATUS(
            QUIC_STATUS_BUFFER_TOO_SMALL,
            Connection.GetParam(
                QUIC_PARAM_CONN_ORIG_DEST_CID,
                &SizeOfBuffer,
                Buffer
            )
        )
    }
    {
        MsQuicConnection Connection(Registration);
        TEST_QUIC_SUCCEEDED(Connection.GetInitStatus());
        TEST_QUIC_SUCCEEDED(
          Connection.Start(
              ClientConfiguration,
              QUIC_ADDRESS_FAMILY_INET,
              "localhost",
              4433));
        uint32_t SizeOfBuffer = 100;
        uint8_t Buffer[100] = {0};
        uint8_t ZeroBuffer[100] = {0};
        TestScopeLogger LogScope1("GetParam size of buffer bigger than needed");
        TEST_QUIC_STATUS(
            QUIC_STATUS_SUCCESS,
            Connection.GetParam(
                QUIC_PARAM_CONN_ORIG_DEST_CID,
                &SizeOfBuffer,
                Buffer
            )
        )
        TEST_NOT_EQUAL(memcmp(Buffer, ZeroBuffer, sizeof(Buffer)), 0);
        //
        // There is no way the CID written should be 100 bytes according to the RFC.
        //
        TEST_TRUE(SizeOfBuffer < 100);
    }
    {
        MsQuicConnection Connection(Registration);
        TEST_QUIC_SUCCEEDED(Connection.GetInitStatus());
        TEST_QUIC_SUCCEEDED(
          Connection.Start(
              ClientConfiguration,
              QUIC_ADDRESS_FAMILY_INET,
              "localhost",
              4433));
        uint32_t SizeOfBuffer = 0;
        TestScopeLogger LogScope1("GetParam check OrigDestCID size with nullptr");
        TEST_QUIC_STATUS(
            QUIC_STATUS_BUFFER_TOO_SMALL,
            Connection.GetParam(
                QUIC_PARAM_CONN_ORIG_DEST_CID,
                &SizeOfBuffer,
                nullptr
            )
        )
        TEST_TRUE(SizeOfBuffer >= 8);
        TEST_QUIC_STATUS(
            QUIC_STATUS_INVALID_PARAMETER,
            Connection.GetParam(
                QUIC_PARAM_CONN_ORIG_DEST_CID,
                &SizeOfBuffer,
                nullptr
            )
        )
    }
}

void QuicTest_QUIC_PARAM_CONN_SEND_DSCP(MsQuicRegistration& Registration)
{
    TestScopeLogger LogScope0("QUIC_PARAM_CONN_SEND_DSCP");
    {
        TestScopeLogger LogScope1("SetParam null buffer");
        MsQuicConnection Connection(Registration);
        TEST_QUIC_SUCCEEDED(Connection.GetInitStatus());
        uint8_t Dummy = 0;
        TEST_QUIC_STATUS(
            QUIC_STATUS_INVALID_PARAMETER,
            Connection.SetParam(
                QUIC_PARAM_CONN_SEND_DSCP,
                sizeof(Dummy),
                nullptr));
    }
    {
        TestScopeLogger LogScope1("SetParam zero length");
        MsQuicConnection Connection(Registration);
        TEST_QUIC_SUCCEEDED(Connection.GetInitStatus());
        uint8_t Dummy = 0;
        TEST_QUIC_STATUS(
            QUIC_STATUS_INVALID_PARAMETER,
            Connection.SetParam(
                QUIC_PARAM_CONN_SEND_DSCP,
                0,
                &Dummy));
    }
    {
        TestScopeLogger LogScope1("SetParam non-DSCP number");
        MsQuicConnection Connection(Registration);
        TEST_QUIC_SUCCEEDED(Connection.GetInitStatus());
        uint8_t Dummy = 64;
        TEST_QUIC_STATUS(
            QUIC_STATUS_INVALID_PARAMETER,
            Connection.SetParam(
                QUIC_PARAM_CONN_SEND_DSCP,
                sizeof(Dummy),
                &Dummy));
        Dummy = 255;
        TEST_QUIC_STATUS(
            QUIC_STATUS_INVALID_PARAMETER,
            Connection.SetParam(
                QUIC_PARAM_CONN_SEND_DSCP,
                sizeof(Dummy),
                &Dummy));
    }
    {
        TestScopeLogger LogScope1("GetParam Default");
        MsQuicConnection Connection(Registration);
        TEST_QUIC_SUCCEEDED(Connection.GetInitStatus());
        uint8_t Dscp = 0;
        SimpleGetParamTest(Connection.Handle, QUIC_PARAM_CONN_SEND_DSCP, sizeof(Dscp), &Dscp);
    }
    {
        TestScopeLogger LogScope1("SetParam/GetParam Valid DSCP");
        MsQuicConnection Connection(Registration);
        TEST_QUIC_SUCCEEDED(Connection.GetInitStatus());
        uint8_t Dscp = CXPLAT_DSCP_LE;
        uint8_t GetValue = 0;
        TEST_QUIC_STATUS(
            QUIC_STATUS_SUCCESS,
            Connection.SetParam(
                QUIC_PARAM_CONN_SEND_DSCP,
                sizeof(Dscp),
                &Dscp));
        uint32_t BufferSize = sizeof(GetValue);
        TEST_QUIC_STATUS(
            QUIC_STATUS_SUCCESS,
            Connection.GetParam(
                QUIC_PARAM_CONN_SEND_DSCP,
                &BufferSize,
                &GetValue));
        TEST_EQUAL(BufferSize, sizeof(GetValue));
        TEST_EQUAL(GetValue, Dscp);
    }
}

void QuicTest_QUIC_PARAM_CONN_NETWORK_STATISTICS(MsQuicRegistration& Registration)
{
#ifdef QUIC_API_ENABLE_PREVIEW_FEATURES
    TestScopeLogger LogScope0("QUIC_PARAM_CONN_NETWORK_STATISTICS");
    {
        TestScopeLogger LogScope1("SetParam");
        MsQuicConnection Connection(Registration);
        TEST_QUIC_SUCCEEDED(Connection.GetInitStatus());
        uint16_t Dummy = 0;
        TEST_QUIC_STATUS(
            QUIC_STATUS_INVALID_PARAMETER,
            Connection.SetParam(
                QUIC_PARAM_CONN_NETWORK_STATISTICS,
                sizeof(Dummy),
                &Dummy));
    }

    {
        TestScopeLogger LogScope1("GetParam");
        MsQuicConnection Connection(Registration);
        TEST_QUIC_SUCCEEDED(Connection.GetInitStatus());
        SimpleGetParamTest(Connection.Handle, QUIC_PARAM_CONN_NETWORK_STATISTICS, sizeof(QUIC_NETWORK_STATISTICS), nullptr, true);
    }
#endif // QUIC_API_ENABLE_PREVIEW_FEATURES
    UNREFERENCED_PARAMETER(Registration);
}

void QuicTestConnectionParam()
{
    MsQuicAlpn Alpn("MsQuicTest");
    MsQuicRegistration Registration;
    TEST_TRUE(Registration.IsValid());
    MsQuicCredentialConfig ClientCredConfig;
    MsQuicConfiguration ClientConfiguration(Registration, Alpn, ClientCertCredConfig);

    QuicTest_QUIC_PARAM_CONN_QUIC_VERSION(Registration, ClientConfiguration);
    QuicTest_QUIC_PARAM_CONN_LOCAL_ADDRESS(Registration, ClientConfiguration);
    QuicTest_QUIC_PARAM_CONN_REMOTE_ADDRESS(Registration, ClientConfiguration);
    QuicTest_QUIC_PARAM_CONN_IDEAL_PROCESSOR(Registration);
    QuicTest_QUIC_PARAM_CONN_SETTINGS(Registration, ClientConfiguration);
    QuicTest_QUIC_PARAM_CONN_STATISTICS(Registration);
    QuicTest_QUIC_PARAM_CONN_STATISTICS_PLAT(Registration);
    QuicTest_QUIC_PARAM_CONN_SHARE_UDP_BINDING(Registration, ClientConfiguration);
    QuicTest_QUIC_PARAM_CONN_LOCAL_BIDI_STREAM_COUNT(Registration);
    QuicTest_QUIC_PARAM_CONN_LOCAL_UNIDI_STREAM_COUNT(Registration);
    QuicTest_QUIC_PARAM_CONN_MAX_STREAM_IDS(Registration);
    QuicTest_QUIC_PARAM_CONN_CLOSE_REASON_PHRASE(Registration);
    QuicTest_QUIC_PARAM_CONN_STREAM_SCHEDULING_SCHEME(Registration);
    QuicTest_QUIC_PARAM_CONN_DATAGRAM_RECEIVE_ENABLED(Registration, ClientConfiguration);
    QuicTest_QUIC_PARAM_CONN_DATAGRAM_SEND_ENABLED(Registration);
    QuicTest_QUIC_PARAM_CONN_DISABLE_1RTT_ENCRYPTION(Registration, ClientConfiguration);
    // QUIC_PARAM_CONN_RESUMPTION_TICKET is covered by TestConnection.cpp and EventTest.cpp
    QuicTest_QUIC_PARAM_CONN_PEER_CERTIFICATE_VALID(Registration);
    QuicTest_QUIC_PARAM_CONN_LOCAL_INTERFACE(Registration, ClientConfiguration);
    QuicTest_QUIC_PARAM_CONN_TLS_SECRETS(Registration, ClientConfiguration);
    // QUIC_PARAM_CONN_VERSION_SETTINGS is covered by QuicTestVersionSettings
    QuicTest_QUIC_PARAM_CONN_CIBIR_ID(Registration, ClientConfiguration);
    QuicTest_QUIC_PARAM_CONN_STATISTICS_V2(Registration);
    QuicTest_QUIC_PARAM_CONN_STATISTICS_V2_PLAT(Registration);
    QuicTest_QUIC_PARAM_CONN_ORIG_DEST_CID(Registration, ClientConfiguration);
    QuicTest_QUIC_PARAM_CONN_SEND_DSCP(Registration);
    QuicTest_QUIC_PARAM_CONN_NETWORK_STATISTICS(Registration);
}

//
// This test uses TEST_NOT_EQUAL(XXX, QUIC_STATUS_SUCCESS) to cover both
// OpenSSL and Schannel which return different error code.
// This need to be fixed in the future.
// see src/platform/tsl_schannel.c about the TODO
//
void QuicTestTlsParam()
{
    MsQuicRegistration Registration;
    TEST_TRUE(Registration.IsValid());
    MsQuicAlpn Alpn("MsQuicTest");
    MsQuicCredentialConfig ClientCredConfig;
    MsQuicConfiguration ClientConfiguration(Registration, Alpn, ClientCertCredConfig);
    TEST_TRUE(ClientConfiguration.IsValid());
    MsQuicConnection Connection(Registration);
    TEST_QUIC_SUCCEEDED(Connection.GetInitStatus());

    TEST_QUIC_SUCCEEDED(
        MsQuic->ConnectionStart(
            Connection.Handle,
            ClientConfiguration,
            QUIC_ADDRESS_FAMILY_INET,
            "localhost",
            4433));

    //
    // QUIC_PARAM_TLS_HANDSHAKE_INFO
    //
    {
        TestScopeLogger LogScope0("QUIC_PARAM_TLS_HANDSHAKE_INFO");
        //
        // SetParam
        //
        {
            TestScopeLogger LogScope1("SetParam is not allowed");
            QUIC_HANDSHAKE_INFO Dummy = {};
            TEST_QUIC_STATUS(
                QUIC_STATUS_NOT_SUPPORTED,
                Connection.SetParam(
                    QUIC_PARAM_TLS_HANDSHAKE_INFO,
                    sizeof(Dummy),
                    &Dummy));
        }

        //
        // GetParam
        //
        {
            TestScopeLogger LogScope1("GetParam");
            TEST_QUIC_STATUS(
                QUIC_STATUS_INVALID_PARAMETER,
                Connection.GetParam(
                    QUIC_PARAM_TLS_HANDSHAKE_INFO,
                    nullptr,
                    nullptr));

            uint32_t Length = 0;
            TEST_QUIC_STATUS(
                QUIC_STATUS_BUFFER_TOO_SMALL,
                Connection.GetParam(
                    QUIC_PARAM_TLS_HANDSHAKE_INFO,
                    &Length,
                    nullptr));
            TEST_TRUE(Length >= sizeof(QUIC_HANDSHAKE_INFO));

            //
            // Before handshake
            //
            {
                TestScopeLogger LogScope2("Before handshake");
                QUIC_HANDSHAKE_INFO Info = {};

                TEST_NOT_EQUAL(
                    Connection.GetParam(
                        QUIC_PARAM_TLS_HANDSHAKE_INFO,
                        &Length,
                        &Info
                ), QUIC_STATUS_SUCCESS);
            }

            {
                TestScopeLogger LogScope2("Successful case is covered by TlsTest.HandshakeParamInfo*");
            }
        }
    }

    //
    // QUIC_PARAM_TLS_NEGOTIATED_ALPN
    //
    {
        TestScopeLogger LogScope0("QUIC_PARAM_TLS_NEGOTIATED_ALPN is get only");
        //
        // SetParam
        //
        {
            TestScopeLogger LogScope1("SetParam is not allowed");
            uint8_t Dummy[] = "MsQuicTest";
            TEST_QUIC_STATUS(
                QUIC_STATUS_NOT_SUPPORTED,
                Connection.SetParam(
                    QUIC_PARAM_TLS_NEGOTIATED_ALPN,
                    sizeof(Dummy),
                    &Dummy));
        }

        //
        // GetParam
        //
        {
            TestScopeLogger LogScope1("GetParam");
            {
                TestScopeLogger LogScope2("Before handshake");
                uint32_t Length = 0;
                TEST_QUIC_STATUS(
                    QUIC_STATUS_INVALID_PARAMETER,
                    Connection.GetParam(
                        QUIC_PARAM_TLS_NEGOTIATED_ALPN,
                        &Length,
                        nullptr));

                uint8_t Dummy[] = "MsQuicTest";
                TEST_NOT_EQUAL(
                    Connection.GetParam(
                        QUIC_PARAM_TLS_NEGOTIATED_ALPN,
                        &Length,
                        &Dummy),
                    QUIC_STATUS_SUCCESS);
            }

            {
                TestScopeLogger LogScope2("Successful case is covered by TlsTest.HandshakeParamNegotiatedAlpn");
            }
        }
    }

#ifdef QUIC_TEST_SCHANNEL_FLAGS
    {
        //
        // SetParam
        //
        {
            TestScopeLogger LogScope1("SetParam is not allowed");
            QUIC_SCHANNEL_CONTEXT_ATTRIBUTE_W Data;
            TEST_QUIC_STATUS(
                QUIC_STATUS_NOT_SUPPORTED,
                Connection.SetParam(
                    QUIC_PARAM_TLS_SCHANNEL_CONTEXT_ATTRIBUTE_W,
                    sizeof(Data),
                    &Data));
        }

        {
            uint32_t Length = 0;
            TEST_QUIC_STATUS(
                QUIC_STATUS_BUFFER_TOO_SMALL,
                Connection.GetParam(
                    QUIC_PARAM_TLS_SCHANNEL_CONTEXT_ATTRIBUTE_W,
                    &Length,
                    nullptr));

            QUIC_SCHANNEL_CONTEXT_ATTRIBUTE_W Data;
            TEST_NOT_EQUAL(
                Connection.GetParam(
                    QUIC_PARAM_TLS_SCHANNEL_CONTEXT_ATTRIBUTE_W,
                    &Length,
                    &Data),
                QUIC_STATUS_SUCCESS);
        }
    }

    {
        //
        // SetParam
        //
        {
            TestScopeLogger LogScope1("SetParam is not allowed");
            QUIC_SCHANNEL_CONTEXT_ATTRIBUTE_EX_W Data;
            TEST_QUIC_STATUS(
                QUIC_STATUS_NOT_SUPPORTED,
                Connection.SetParam(
                    QUIC_PARAM_TLS_SCHANNEL_CONTEXT_ATTRIBUTE_EX_W,
                    sizeof(Data),
                    &Data));
        }

        {
            uint32_t Length = 0;
            TEST_QUIC_STATUS(
                QUIC_STATUS_BUFFER_TOO_SMALL,
                Connection.GetParam(
                    QUIC_PARAM_TLS_SCHANNEL_CONTEXT_ATTRIBUTE_EX_W,
                    &Length,
                    nullptr));

            QUIC_SCHANNEL_CONTEXT_ATTRIBUTE_EX_W Data;
            TEST_NOT_EQUAL(
                Connection.GetParam(
                    QUIC_PARAM_TLS_SCHANNEL_CONTEXT_ATTRIBUTE_EX_W,
                    &Length,
                    &Data),
                QUIC_STATUS_SUCCESS);
        }
    }

    {
        //
        // SetParam
        //
        {
            TestScopeLogger LogScope1("SetParam is not allowed");
            HANDLE DummyHandle;
            TEST_QUIC_STATUS(
                QUIC_STATUS_NOT_SUPPORTED,
                Connection.SetParam(
                    QUIC_PARAM_TLS_SCHANNEL_SECURITY_CONTEXT_TOKEN,
                    sizeof(DummyHandle),
                    &DummyHandle));
        }

        {
            uint32_t Length = 0;
            TEST_QUIC_STATUS(
                QUIC_STATUS_BUFFER_TOO_SMALL,
                Connection.GetParam(
                    QUIC_PARAM_TLS_SCHANNEL_SECURITY_CONTEXT_TOKEN,
                    &Length,
                    nullptr));

            HANDLE Handle;
            TEST_NOT_EQUAL(
                Connection.GetParam(
                    QUIC_PARAM_TLS_SCHANNEL_CONTEXT_ATTRIBUTE_EX_W,
                    &Length,
                    &Handle),
                QUIC_STATUS_SUCCESS);
        }
    }
#endif
}

struct TestTlsHandshakeInfoServerContext {
    MsQuicConnection** Server;
    MsQuicConfiguration* ServerConfiguration;
    QUIC_STATUS GetParamStatus;
};

QUIC_STATUS
TestTlsHandshakeInfoListenerCallback(
    _In_ MsQuicListener* /*Listener*/,
    _In_opt_ void* ListenerContext,
    _Inout_ QUIC_LISTENER_EVENT* Event)
{
    TestTlsHandshakeInfoServerContext* Context = (TestTlsHandshakeInfoServerContext*)ListenerContext;
    if (Event->Type == QUIC_LISTENER_EVENT_NEW_CONNECTION) {
        *Context->Server = new(std::nothrow) MsQuicConnection(
            Event->NEW_CONNECTION.Connection,
            CleanUpManual,
            [](MsQuicConnection* Connection, void* Context, QUIC_CONNECTION_EVENT* Event) {
                if (Event->Type == QUIC_CONNECTION_EVENT_CONNECTED) {
                    QUIC_HANDSHAKE_INFO Info = {};
                    uint32_t Length = sizeof(Info);
                    ((TestTlsHandshakeInfoServerContext*)Context)->GetParamStatus =
                        MsQuic->GetParam(
                            *Connection,
                            QUIC_PARAM_TLS_HANDSHAKE_INFO,
                            &Length,
                            &Info);
                }
                return QUIC_STATUS_SUCCESS;
            },
            Context);
        (*Context->Server)->SetConfiguration(*Context->ServerConfiguration);
    }
    return QUIC_STATUS_SUCCESS;
}

void
QuicTestTlsHandshakeInfo(
    _In_ bool EnableResumption
    )
{
    MsQuicRegistration Registration;
    TEST_TRUE(Registration.IsValid());

    MsQuicAlpn Alpn("MsQuicTest");

    MsQuicCredentialConfig ClientCredConfig;
    MsQuicConfiguration ClientConfiguration(Registration, Alpn, ClientCertCredConfig);
    TEST_TRUE(ClientConfiguration.IsValid());

    MsQuicSettings Settings;
    if (EnableResumption) {
        Settings.SetServerResumptionLevel(QUIC_SERVER_RESUME_ONLY);
    }

    MsQuicConfiguration ServerConfiguration(Registration, Alpn, Settings, ServerSelfSignedCredConfig);
    TEST_TRUE(ServerConfiguration.IsValid());

    TestTlsHandshakeInfoServerContext ServerContext = { nullptr, &ServerConfiguration, QUIC_STATUS_SUCCESS };

    MsQuicListener Listener(
        Registration,
        CleanUpManual,
        TestTlsHandshakeInfoListenerCallback,
        &ServerContext);
    TEST_QUIC_SUCCEEDED(Listener.GetInitStatus());

    UniquePtr<MsQuicConnection> Server;
    ServerContext.Server = (MsQuicConnection**)&Server;
    Listener.Context = &ServerContext;

    QuicAddr ServerLocalAddr(QUIC_ADDRESS_FAMILY_INET);
    TEST_QUIC_SUCCEEDED(Listener.Start(Alpn, ServerLocalAddr));
    TEST_QUIC_SUCCEEDED(Listener.GetLocalAddr(ServerLocalAddr));

    MsQuicConnection Client(Registration);
    TEST_QUIC_SUCCEEDED(Client.GetInitStatus());

    if (UseDuoNic) {
        QuicAddr RemoteAddr{QuicAddrGetFamily(ServerLocalAddr), ServerLocalAddr.GetPort()};
        QuicAddrSetToDuoNic(&RemoteAddr.SockAddr);
        TEST_QUIC_SUCCEEDED(Client.SetRemoteAddr(RemoteAddr));
    }

    TEST_QUIC_SUCCEEDED(
        Client.Start(
            ClientConfiguration,
            QUIC_ADDRESS_FAMILY_INET,
            QUIC_LOCALHOST_FOR_AF(QUIC_ADDRESS_FAMILY_INET),
            ServerLocalAddr.GetPort()));

    Client.HandshakeCompleteEvent.WaitForever();
    TEST_TRUE(Client.HandshakeComplete);
    TEST_TRUE(Server);
    Server->HandshakeCompleteEvent.WaitForever();
    TEST_TRUE(Server->HandshakeComplete);

    //
    // Validate the GetParam succeeded in the CONNECTED callback.
    //
    TEST_QUIC_SUCCEEDED(ServerContext.GetParamStatus);

    QUIC_HANDSHAKE_INFO Info = {};
    uint32_t Length = sizeof(Info);
    TEST_QUIC_SUCCEEDED(
        Client.GetParam(
            QUIC_PARAM_TLS_HANDSHAKE_INFO,
            &Length,
            &Info
    ));

    if (EnableResumption) {
        //
        // The server should NOT have freed the TLS state, so this
        // should succeed.
        //
        TEST_QUIC_SUCCEEDED(
            Server->GetParam(
                QUIC_PARAM_TLS_HANDSHAKE_INFO,
                &Length,
                &Info));
    } else {
        //
        // The server should have freed the TLS state by now, so this
        // should fail.
        //
        TEST_EQUAL(
            Server->GetParam(
                QUIC_PARAM_TLS_HANDSHAKE_INFO,
                &Length,
                &Info),
            QUIC_STATUS_INVALID_STATE);
    }
}

void QuicTestStreamParam()
{
    MsQuicRegistration Registration;
    TEST_TRUE(Registration.IsValid());
    MsQuicConnection Connection(Registration);
    TEST_QUIC_SUCCEEDED(Connection.GetInitStatus());

    //
    // QUIC_PARAM_STREAM_ID
    //
    {
        TestScopeLogger LogScope0("QUIC_PARAM_STREAM_ID");
        MsQuicStream Stream(Connection, QUIC_STREAM_OPEN_FLAG_NONE);
        QUIC_UINT62 Dummy = 123;
        //
        // SetParam
        //
        {
            TestScopeLogger LogScope1("SetParam is not allowed");
            TEST_QUIC_STATUS(
                QUIC_STATUS_INVALID_PARAMETER,
                MsQuic->SetParam(
                    Stream.Handle,
                    QUIC_PARAM_STREAM_ID,
                    sizeof(Dummy),
                    &Dummy));
        }

        //
        // GetParam
        //
        {
            TestScopeLogger LogScope1("GetParam");
            uint32_t Length = 0;
            TEST_QUIC_STATUS(
                QUIC_STATUS_BUFFER_TOO_SMALL,
                MsQuic->GetParam(
                    Stream.Handle,
                    QUIC_PARAM_STREAM_ID,
                    &Length,
                    nullptr));
            TEST_EQUAL(Length, sizeof(Dummy));

            QUIC_UINT62 StreamId = 65535;
            //
            // Before Stream.Start()
            //
            {
                TestScopeLogger LogScope2("Before Stream.Start()");
                TEST_QUIC_STATUS(
                    QUIC_STATUS_INVALID_STATE,
                    MsQuic->GetParam(
                        Stream.Handle,
                        QUIC_PARAM_STREAM_ID,
                        &Length,
                        &StreamId));
                TEST_EQUAL(StreamId, 65535);
            }

            //
            // Good
            //
            {
                Stream.Start();
                TEST_QUIC_SUCCEEDED(
                    MsQuic->GetParam(
                        Stream.Handle,
                        QUIC_PARAM_STREAM_ID,
                        &Length,
                        &StreamId));
                TEST_EQUAL(StreamId, 0); // (client) streamId start from 0
            }
        }
    }

    //
    // QUIC_PARAM_STREAM_0RTT_LENGTH
    //
    {
        TestScopeLogger LogScope0("QUIC_PARAM_STREAM_0RTT_LENGTH");
        MsQuicStream Stream(Connection, QUIC_STREAM_OPEN_FLAG_NONE);
        uint64_t Dummy = 123;
        {
            TestScopeLogger LogScope1("SetParam is not allowed");
            TEST_QUIC_STATUS(
                QUIC_STATUS_INVALID_PARAMETER,
                MsQuic->SetParam(
                    Stream.Handle,
                    QUIC_PARAM_STREAM_0RTT_LENGTH,
                    sizeof(Dummy),
                    &Dummy));
        }

        //
        // GetParam
        //
        {
            TestScopeLogger LogScope1("GetParam");
            uint32_t Length = 0;
            TEST_QUIC_STATUS(
                QUIC_STATUS_BUFFER_TOO_SMALL,
                MsQuic->GetParam(
                    Stream.Handle,
                    QUIC_PARAM_STREAM_0RTT_LENGTH,
                    &Length,
                    nullptr));
            TEST_EQUAL(Length, sizeof(uint64_t));

            uint64_t ZeroRTTLength = 65535;
            //
            // Before Stream.Shutdown()
            //
            {
                TestScopeLogger LogScope2("Before Stream.Shutdown()");
                TEST_QUIC_STATUS(
                    QUIC_STATUS_INVALID_STATE,
                    MsQuic->GetParam(
                        Stream.Handle,
                        QUIC_PARAM_STREAM_0RTT_LENGTH,
                        &Length,
                        &ZeroRTTLength));
                TEST_EQUAL(ZeroRTTLength, 65535);
            }

            //
            // Good
            //
            {
                Stream.Start();

                Stream.Shutdown(0,
                    QUIC_STREAM_SHUTDOWN_FLAG_ABORT_SEND |
                    (QUIC_STREAM_SHUTDOWN_FLAGS) 0x8000); // QUIC_STREAM_SHUTDOWN_SILENT
                TEST_QUIC_SUCCEEDED(
                    MsQuic->GetParam(
                        Stream.Handle,
                        QUIC_PARAM_STREAM_0RTT_LENGTH,
                        &Length,
                        &ZeroRTTLength));
                TEST_EQUAL(ZeroRTTLength, 0);
            }
        }
    }

    //
    // QUIC_PARAM_STREAM_IDEAL_SEND_BUFFER_SIZE
    //
    {
        TestScopeLogger LogScope0("QUIC_PARAM_STREAM_IDEAL_SEND_BUFFER_SIZE");
        MsQuicStream Stream(Connection, QUIC_STREAM_OPEN_FLAG_NONE);
        uint64_t Dummy = 123;
        {
            TestScopeLogger LogScope1("SetParam is not allowed");
            TEST_QUIC_STATUS(
                QUIC_STATUS_INVALID_PARAMETER,
                MsQuic->SetParam(
                    Stream.Handle,
                    QUIC_PARAM_STREAM_IDEAL_SEND_BUFFER_SIZE,
                    sizeof(Dummy),
                    &Dummy));
        }

        {
            TestScopeLogger LogScope1("GetParam");
            uint32_t Length = 0;
            TEST_QUIC_STATUS(
                QUIC_STATUS_BUFFER_TOO_SMALL,
                MsQuic->GetParam(
                    Stream.Handle,
                    QUIC_PARAM_STREAM_IDEAL_SEND_BUFFER_SIZE,
                    &Length,
                    nullptr));
            TEST_EQUAL(Length, sizeof(uint64_t));

            uint64_t IdealSendBufferSize = 65535;
            TEST_QUIC_SUCCEEDED(
                MsQuic->GetParam(
                    Stream.Handle,
                    QUIC_PARAM_STREAM_IDEAL_SEND_BUFFER_SIZE,
                    &Length,
                    &IdealSendBufferSize));
            TEST_EQUAL(IdealSendBufferSize, QUIC_DEFAULT_IDEAL_SEND_BUFFER_SIZE);
        }
    }

    //
    // QUIC_PARAM_STREAM_PRIORITY
    //
    {
        TestScopeLogger LogScope0("QUIC_PARAM_STREAM_PRIORITY");
        MsQuicStream Stream(Connection, QUIC_STREAM_OPEN_FLAG_NONE);
        Stream.Start(QUIC_STREAM_START_FLAG_IMMEDIATE); // IMMEDIATE to set Stream->SendFlags != 0
        uint16_t Expected = 123;
        //
        // SetParam
        //
        {
            TestScopeLogger LogScope1("SetParam");
            TEST_QUIC_SUCCEEDED(
                MsQuic->SetParam(
                    Stream.Handle,
                    QUIC_PARAM_STREAM_PRIORITY,
                    sizeof(Expected),
                    &Expected));
        }

        //
        // GetParam
        //
        {
            TestScopeLogger LogScope1("GetParam");
            uint32_t Length = 0;
            TEST_QUIC_STATUS(
                QUIC_STATUS_BUFFER_TOO_SMALL,
                MsQuic->GetParam(
                    Stream.Handle,
                    QUIC_PARAM_STREAM_PRIORITY,
                    &Length,
                    nullptr));
            TEST_EQUAL(Length, sizeof(uint16_t));

            uint16_t Priority = 256;
            TEST_QUIC_SUCCEEDED(
                MsQuic->GetParam(
                    Stream.Handle,
                    QUIC_PARAM_STREAM_PRIORITY,
                    &Length,
                    &Priority));
            TEST_EQUAL(Priority, Expected);
        }
    }

    //
    // QUIC_PARAM_STREAM_STATISTICS
    //
    {
        TestScopeLogger LogScope0("QUIC_PARAM_STREAM_STATISTICS");
        MsQuicStream Stream(Connection, QUIC_STREAM_OPEN_FLAG_NONE);
        uint64_t Dummy = 123;
        {
            TestScopeLogger LogScope1("SetParam is not allowed");
            TEST_QUIC_STATUS(
                QUIC_STATUS_INVALID_PARAMETER,
                MsQuic->SetParam(
                    Stream.Handle,
                    QUIC_PARAM_STREAM_STATISTICS,
                    sizeof(Dummy),
                    &Dummy));
        }

        {
            TestScopeLogger LogScope1("GetParam");
            uint32_t Length = 0;
            TEST_QUIC_STATUS(
                QUIC_STATUS_BUFFER_TOO_SMALL,
                MsQuic->GetParam(
                    Stream.Handle,
                    QUIC_PARAM_STREAM_STATISTICS,
                    &Length,
                    nullptr));
            TEST_EQUAL(Length, sizeof(QUIC_STREAM_STATISTICS));

            QUIC_STREAM_STATISTICS Stats = {0};
            TEST_QUIC_STATUS(
                MsQuic->GetParam(
                    Stream.Handle,
                    QUIC_PARAM_STREAM_STATISTICS,
                    &Length,
                    &Stats),
                    QUIC_STATUS_INVALID_STATE);

            Stream.Start();
            TEST_QUIC_SUCCEEDED(
                MsQuic->GetParam(
                    Stream.Handle,
                    QUIC_PARAM_STREAM_STATISTICS,
                    &Length,
                    &Stats));
            TEST_EQUAL(Length, sizeof(QUIC_STREAM_STATISTICS));
        }
    }

#ifdef QUIC_PARAM_STREAM_RELIABLE_OFFSET
    //
    // QUIC_PARAM_STREAM_RELIABLE_OFFSET
    // QUIC_PARAM_STREAM_RELIABLE_OFFSET_RECV
    //
    {
        TestScopeLogger LogScope0("QUIC_PARAM_STREAM_RELIABLE_OFFSET");
        MsQuicStream Stream(Connection, QUIC_STREAM_OPEN_FLAG_NONE);
        uint32_t BufferSize = 1;

        //
        // GetParam Test Invalid States.
        //
        {
            TestScopeLogger LogScope1("GetParam for invalid states");
            TEST_QUIC_STATUS(
                QUIC_STATUS_BUFFER_TOO_SMALL,
                MsQuic->GetParam(
                    Stream.Handle,
                    QUIC_PARAM_STREAM_RELIABLE_OFFSET,
                    &BufferSize,
                    NULL));
            BufferSize = 1;
            TEST_QUIC_STATUS(
                QUIC_STATUS_BUFFER_TOO_SMALL,
                MsQuic->GetParam(
                    Stream.Handle,
                    QUIC_PARAM_STREAM_RELIABLE_OFFSET_RECV,
                    &BufferSize,
                    NULL));

            BufferSize = 64;

            TEST_QUIC_STATUS(
                QUIC_STATUS_INVALID_PARAMETER,
                MsQuic->GetParam(
                    Stream.Handle,
                    QUIC_PARAM_STREAM_RELIABLE_OFFSET_RECV,
                    &BufferSize,
                    NULL));
            TEST_QUIC_STATUS(
                QUIC_STATUS_INVALID_PARAMETER,
                MsQuic->GetParam(
                    Stream.Handle,
                    QUIC_PARAM_STREAM_RELIABLE_OFFSET_RECV,
                    &BufferSize,
                    NULL));

            //
            // Should return invalid state since we haven't set it yet.
            //
            uint64_t Buffer = 10000;
            TEST_QUIC_STATUS(
                QUIC_STATUS_INVALID_STATE,
                MsQuic->GetParam(
                    Stream.Handle,
                    QUIC_PARAM_STREAM_RELIABLE_OFFSET,
                    &BufferSize,
                    &Buffer));
            Buffer = 10000;
            TEST_QUIC_STATUS(
                QUIC_STATUS_INVALID_STATE,
                MsQuic->GetParam(
                    Stream.Handle,
                    QUIC_PARAM_STREAM_RELIABLE_OFFSET_RECV,
                    &BufferSize,
                    &Buffer));
        }
    }
#endif // QUIC_PARAM_STREAM_RELIABLE_OFFSET
}

void
QuicTestGetPerfCounters()
{
    //
    // Test getting the correct size.
    //
    uint32_t BufferLength = 0;
    TEST_EQUAL(
        MsQuic->GetParam(
            nullptr,
            QUIC_PARAM_GLOBAL_PERF_COUNTERS,
            &BufferLength,
            nullptr),
        QUIC_STATUS_BUFFER_TOO_SMALL);

    if (BufferLength < sizeof(uint64_t) * QUIC_PERF_COUNTER_MAX) {
        TEST_FAILURE("Perf counters length too small");
        return;
    }

    //
    // Test getting the full array of counters.
    //
    uint64_t Counters[QUIC_PERF_COUNTER_MAX];
    BufferLength = sizeof(Counters);
    TEST_QUIC_SUCCEEDED(
        MsQuic->GetParam(
            nullptr,
            QUIC_PARAM_GLOBAL_PERF_COUNTERS,
            &BufferLength,
            Counters));

    //
    // Test a smaller buffer will be rounded to the nearest counter and filled.
    //
    BufferLength = (sizeof(uint64_t) * (QUIC_PERF_COUNTER_MAX - 4)) + 1;
    TEST_QUIC_SUCCEEDED(
        MsQuic->GetParam(
            nullptr,
            QUIC_PARAM_GLOBAL_PERF_COUNTERS,
            &BufferLength,
            Counters));

    TEST_EQUAL(BufferLength, (sizeof(uint64_t) * (QUIC_PERF_COUNTER_MAX - 4)));
}

#ifdef QUIC_API_ENABLE_PREVIEW_FEATURES
void
ValidateVersionSettings(
    _In_ const QUIC_VERSION_SETTINGS* const OutputVersionSettings,
    _In_reads_bytes_(ValidVersionsLength * sizeof(uint32_t))
        const uint32_t* const ValidVersions,
    _In_ const size_t ValidVersionsLength
    )
{
    TEST_EQUAL(OutputVersionSettings->AcceptableVersionsLength, ValidVersionsLength);
    TEST_EQUAL(OutputVersionSettings->OfferedVersionsLength, ValidVersionsLength);
    TEST_EQUAL(OutputVersionSettings->FullyDeployedVersionsLength, ValidVersionsLength);
    //
    // Test to make sure the version lists are correct.
    //
    for (unsigned i = 0; i < OutputVersionSettings->AcceptableVersionsLength; ++i) {
        TEST_EQUAL(OutputVersionSettings->AcceptableVersions[i], CxPlatByteSwapUint32(ValidVersions[i]));
    }
    for (unsigned i = 0; i < OutputVersionSettings->OfferedVersionsLength; ++i) {
        TEST_EQUAL(OutputVersionSettings->OfferedVersions[i], CxPlatByteSwapUint32(ValidVersions[i]));
    }
    for (unsigned i = 0; i < OutputVersionSettings->FullyDeployedVersionsLength; ++i) {
        TEST_EQUAL(OutputVersionSettings->FullyDeployedVersions[i], CxPlatByteSwapUint32(ValidVersions[i]));
    }
}

void
QuicTestVersionSettings()
{
    const uint32_t ValidVersions[] = {0x00000001, 0xabcd0000, 0xff00001d, 0x0a0a0a0a};
    const uint32_t InvalidVersions[] = {0x00000001, 0x00000002};
    const uint32_t ZeroVersion[] = { 0 };
    uint8_t OutputVersionBuffer[sizeof(QUIC_VERSION_SETTINGS) + (3 * sizeof(ValidVersions))];
    uint32_t BufferLength = sizeof(OutputVersionBuffer);
    QUIC_VERSION_SETTINGS* OutputVersionSettings = (QUIC_VERSION_SETTINGS*)OutputVersionBuffer;

    MsQuicRegistration Registration;
    TEST_TRUE(Registration.IsValid());

    MsQuicVersionSettings InputSettings;

    //
    // Test setting and getting the desired versions on Connection
    //
    {
        MsQuicConnection Connection(Registration);
        TEST_QUIC_SUCCEEDED(Connection.GetInitStatus());

        //
        // Test invalid versions are failed on Connection
        //
        InputSettings.SetAllVersionLists(InvalidVersions, ARRAYSIZE(InvalidVersions));
        TEST_QUIC_STATUS(
            QUIC_STATUS_INVALID_PARAMETER,
            Connection.SetParam(
                QUIC_PARAM_CONN_VERSION_SETTINGS,
                sizeof(InputSettings),
                &InputSettings));

        InputSettings.SetAllVersionLists(ZeroVersion, ARRAYSIZE(ZeroVersion));
        TEST_QUIC_STATUS(
            QUIC_STATUS_INVALID_PARAMETER,
            Connection.SetParam(
                QUIC_PARAM_CONN_VERSION_SETTINGS,
                sizeof(InputSettings),
                &InputSettings));

        //
        // Test setting/getting valid versions list on Connection
        //
        InputSettings.SetAllVersionLists(ValidVersions, ARRAYSIZE(ValidVersions));

        TEST_QUIC_SUCCEEDED(
            Connection.SetParam(
                QUIC_PARAM_CONN_VERSION_SETTINGS,
                sizeof(InputSettings),
                &InputSettings));

        TEST_QUIC_SUCCEEDED(
            Connection.GetParam(
                QUIC_PARAM_CONN_VERSION_SETTINGS,
                &BufferLength,
                OutputVersionBuffer));

        TEST_EQUAL(BufferLength, sizeof(OutputVersionBuffer));
        ValidateVersionSettings(OutputVersionSettings, ValidVersions, ARRAYSIZE(ValidVersions));

        BufferLength = 0;
        CxPlatZeroMemory(OutputVersionBuffer, sizeof(OutputVersionBuffer));

        TEST_QUIC_STATUS(
            QUIC_STATUS_BUFFER_TOO_SMALL,
            Connection.GetParam(
                QUIC_PARAM_CONN_VERSION_SETTINGS,
                &BufferLength,
                NULL));

        TEST_EQUAL(BufferLength, sizeof(OutputVersionBuffer));

        TEST_QUIC_SUCCEEDED(
            Connection.GetParam(
                QUIC_PARAM_CONN_VERSION_SETTINGS,
                &BufferLength,
                OutputVersionBuffer));

        TEST_EQUAL(BufferLength, sizeof(OutputVersionBuffer));
        ValidateVersionSettings(OutputVersionSettings, ValidVersions, ARRAYSIZE(ValidVersions));
    }

    //
    // Test setting/getting versions on Configuration
    //
    {
        MsQuicAlpn Alpn("MsQuicTest");
        ConfigurationScope Configuration;

        TEST_QUIC_SUCCEEDED(
            MsQuic->ConfigurationOpen(
                Registration,
                Alpn,
                Alpn.Length(),
                nullptr,
                0,
                nullptr,
                &Configuration.Handle));

        InputSettings.SetAllVersionLists(InvalidVersions, ARRAYSIZE(InvalidVersions));

        TEST_QUIC_STATUS(
            QUIC_STATUS_INVALID_PARAMETER,
            MsQuic->SetParam(
                Configuration.Handle,
                QUIC_PARAM_CONFIGURATION_VERSION_SETTINGS,
                sizeof(InputSettings),
                &InputSettings));

        InputSettings.SetAllVersionLists(ZeroVersion, ARRAYSIZE(ZeroVersion));
        TEST_QUIC_STATUS(
            QUIC_STATUS_INVALID_PARAMETER,
            MsQuic->SetParam(
                Configuration.Handle,
                QUIC_PARAM_CONFIGURATION_VERSION_SETTINGS,
                sizeof(InputSettings),
                &InputSettings));

        InputSettings.SetAllVersionLists(ValidVersions, ARRAYSIZE(ValidVersions));

        TEST_QUIC_SUCCEEDED(
            MsQuic->SetParam(
                Configuration.Handle,
                QUIC_PARAM_CONFIGURATION_VERSION_SETTINGS,
                sizeof(InputSettings),
                &InputSettings));

        BufferLength = sizeof(OutputVersionBuffer);

        TEST_QUIC_SUCCEEDED(
            MsQuic->GetParam(
                Configuration.Handle,
                QUIC_PARAM_CONFIGURATION_VERSION_SETTINGS,
                &BufferLength,
                OutputVersionBuffer));

        TEST_EQUAL(BufferLength, sizeof(OutputVersionBuffer));
        ValidateVersionSettings(OutputVersionSettings, ValidVersions, ARRAYSIZE(ValidVersions));

        BufferLength = 0;
        CxPlatZeroMemory(OutputVersionBuffer, sizeof(OutputVersionBuffer));

        TEST_QUIC_STATUS(
            QUIC_STATUS_BUFFER_TOO_SMALL,
            MsQuic->GetParam(
                Configuration.Handle,
                QUIC_PARAM_CONFIGURATION_VERSION_SETTINGS,
                &BufferLength,
                NULL));

        TEST_EQUAL(BufferLength, sizeof(OutputVersionBuffer));

        TEST_QUIC_SUCCEEDED(
            MsQuic->GetParam(
                Configuration.Handle,
                QUIC_PARAM_CONFIGURATION_VERSION_SETTINGS,
                &BufferLength,
                OutputVersionBuffer));

        TEST_EQUAL(BufferLength, sizeof(OutputVersionBuffer));

        ValidateVersionSettings(OutputVersionSettings, ValidVersions, ARRAYSIZE(ValidVersions));
    }

    {
        //
        // Test invalid versions are failed on Global
        //
        InputSettings.SetAllVersionLists(InvalidVersions, ARRAYSIZE(InvalidVersions));
        TEST_QUIC_STATUS(
            QUIC_STATUS_INVALID_PARAMETER,
            MsQuic->SetParam(
                NULL,
                QUIC_PARAM_GLOBAL_VERSION_SETTINGS,
                sizeof(InputSettings),
                &InputSettings));

        InputSettings.SetAllVersionLists(ZeroVersion, ARRAYSIZE(ZeroVersion));
        TEST_QUIC_STATUS(
            QUIC_STATUS_INVALID_PARAMETER,
            MsQuic->SetParam(
                NULL,
                QUIC_PARAM_GLOBAL_VERSION_SETTINGS,
                sizeof(InputSettings),
                &InputSettings));

        //
        // Test setting/getting valid desired versions on global
        //
        BufferLength = sizeof(InputSettings);
        InputSettings.SetAllVersionLists(ValidVersions, ARRAYSIZE(ValidVersions));

        TEST_QUIC_SUCCEEDED(
            MsQuic->SetParam(
                NULL,
                QUIC_PARAM_GLOBAL_VERSION_SETTINGS,
                sizeof(InputSettings),
                &InputSettings));
        ClearGlobalVersionListScope ClearVersionListScope;

        BufferLength = 0;
        CxPlatZeroMemory(OutputVersionBuffer, sizeof(OutputVersionBuffer));

        TEST_QUIC_STATUS(
            QUIC_STATUS_BUFFER_TOO_SMALL,
            MsQuic->GetParam(
                NULL,
                QUIC_PARAM_GLOBAL_VERSION_SETTINGS,
                &BufferLength,
                NULL));

        TEST_EQUAL(BufferLength, sizeof(OutputVersionBuffer));

        TEST_QUIC_SUCCEEDED(
            MsQuic->GetParam(
                NULL,
                QUIC_PARAM_GLOBAL_VERSION_SETTINGS,
                &BufferLength,
                OutputVersionBuffer));

        TEST_EQUAL(BufferLength, sizeof(OutputVersionBuffer));

        ValidateVersionSettings(OutputVersionSettings, ValidVersions, ARRAYSIZE(ValidVersions));
    }
}
#endif // QUIC_API_ENABLE_PREVIEW_FEATURES

void
QuicTestValidateParamApi()
{
    //
    // Test backwards compatibility.
    //
    uint16_t LoadBalancingMode;
    uint32_t BufferSize = sizeof(LoadBalancingMode);

    BufferSize = sizeof(LoadBalancingMode);
    TEST_QUIC_STATUS(
        QUIC_STATUS_INVALID_PARAMETER,
        MsQuic->GetParam(
            nullptr,
            2,              // No longer backwards compatible with v1.*
            &BufferSize,
            (void*)&LoadBalancingMode));

    BufferSize = sizeof(LoadBalancingMode);
    TEST_QUIC_SUCCEEDED(
        MsQuic->GetParam(
            nullptr,
            QUIC_PARAM_GLOBAL_LOAD_BALACING_MODE,
            &BufferSize,
            (void*)&LoadBalancingMode));
}

static
_IRQL_requires_max_(PASSIVE_LEVEL)
_Function_class_(QUIC_LISTENER_CALLBACK)
QUIC_STATUS
QUIC_API
RejectListenerCallback(
    _In_ MsQuicListener* /* Listener */,
    _In_opt_ void* Context,
    _Inout_ QUIC_LISTENER_EVENT* Event
) noexcept {
    if (Event->Type == QUIC_LISTENER_EVENT_NEW_CONNECTION) {
        auto ShutdownEvent = (CxPlatEvent*)Context;
        if (ShutdownEvent) {
            MsQuic->ConnectionClose(Event->NEW_CONNECTION.Connection);
            ShutdownEvent->Set();
            return QUIC_STATUS_SUCCESS;
        } else {
            return QUIC_STATUS_ABORTED;
        }
    }
    return QUIC_STATUS_SUCCESS;
}

void
QuicTestConnectionRejection(
    bool RejectByClosing
    )
{
    CxPlatEvent ShutdownEvent;
    MsQuicRegistration Registration(true);
    TEST_QUIC_SUCCEEDED(Registration.GetInitStatus());

    MsQuicConfiguration ServerConfiguration(Registration, "MsQuicTest", ServerSelfSignedCredConfig);
    TEST_QUIC_SUCCEEDED(ServerConfiguration.GetInitStatus());

    MsQuicCredentialConfig ClientCredConfig;
    MsQuicConfiguration ClientConfiguration(Registration, "MsQuicTest", ClientCredConfig);
    TEST_QUIC_SUCCEEDED(ClientConfiguration.GetInitStatus());

    MsQuicListener Listener(Registration, CleanUpManual, RejectListenerCallback, RejectByClosing ? &ShutdownEvent : nullptr);
    TEST_QUIC_SUCCEEDED(Listener.GetInitStatus());
    QUIC_ADDRESS_FAMILY QuicAddrFamily = QUIC_ADDRESS_FAMILY_INET;
    QuicAddr ServerLocalAddr(QuicAddrFamily);
    TEST_QUIC_SUCCEEDED(Listener.Start("MsQuicTest", &ServerLocalAddr.SockAddr));
    TEST_QUIC_SUCCEEDED(Listener.GetLocalAddr(ServerLocalAddr));

    MsQuicConnection Connection(Registration);
    TEST_QUIC_SUCCEEDED(Connection.GetInitStatus());
    TEST_QUIC_SUCCEEDED(Connection.Start(ClientConfiguration, ServerLocalAddr.GetFamily(), QUIC_TEST_LOOPBACK_FOR_AF(ServerLocalAddr.GetFamily()), ServerLocalAddr.GetPort()));

    if (RejectByClosing) {
        TEST_TRUE(ShutdownEvent.WaitTimeout(TestWaitTimeout));
    } else {
        TEST_TRUE(Connection.HandshakeCompleteEvent.WaitTimeout(TestWaitTimeout));
        TEST_FALSE(Connection.HandshakeComplete);
        TEST_EQUAL(Connection.TransportShutdownStatus, QUIC_STATUS_CONNECTION_REFUSED);
    }
}

void
QuicTestCredentialLoad(const QUIC_CREDENTIAL_CONFIG* Config)
{
    MsQuicRegistration Registration;
    TEST_TRUE(Registration.IsValid());

    MsQuicConfiguration Configuration(Registration, "MsQuicTest");
    TEST_TRUE(Configuration.IsValid());

    TEST_QUIC_SUCCEEDED(Configuration.LoadCredential(Config));
}


class QuicStorageSettingScopeGuard {
public:
    static
    QuicStorageSettingScopeGuard Create(
        _In_opt_ const char* StorageName = nullptr)
    {
        return QuicStorageSettingScopeGuard(StorageName);
    }

    QuicStorageSettingScopeGuard(const QuicStorageSettingScopeGuard&) = delete;
    QuicStorageSettingScopeGuard& operator=(const QuicStorageSettingScopeGuard&) = delete;

    QuicStorageSettingScopeGuard(
        _In_ QuicStorageSettingScopeGuard&& Other) noexcept : m_Storage(Other.m_Storage)
    {
        Other.m_Storage = nullptr;
    }

    QuicStorageSettingScopeGuard& operator=(
        _In_ QuicStorageSettingScopeGuard&& Other)
    {
        if (this == &Other)
        {
            return Other;
        }
        ClearAndClose(m_Storage);
        m_Storage = Other.m_Storage;
        Other.m_Storage = nullptr;
        return *this;
    }

    ~QuicStorageSettingScopeGuard()
    {
        ClearAndClose(m_Storage);
    }

    operator CXPLAT_STORAGE*() const {
        return m_Storage;
    }

private:
    QuicStorageSettingScopeGuard(
        _In_opt_ const char* StorageName)
    {
        TEST_QUIC_SUCCEEDED(
            CxPlatStorageOpen(
                StorageName,
                nullptr,
                nullptr,
                CXPLAT_STORAGE_OPEN_FLAG_DELETE | CXPLAT_STORAGE_OPEN_FLAG_WRITE | CXPLAT_STORAGE_OPEN_FLAG_CREATE,
                &m_Storage));
        TEST_NOT_EQUAL(m_Storage, nullptr);
    }

    void ClearAndClose(
        _In_opt_ CXPLAT_STORAGE* Storage)
    {
        if (Storage != nullptr) {
            TEST_QUIC_SUCCEEDED(CxPlatStorageClear(Storage));
            CxPlatStorageClose(Storage);
        }
    }

    CXPLAT_STORAGE* m_Storage = nullptr;
};

void
QuicTestStorage()
{
    const uint32_t SpecialInitialRtt = 55;

#if !defined(_KERNEL_MODE) && !defined(_WIN32)
    TEST_FAILURE("Storage tests not supported on this platform");
    return;
#endif

    {
        auto GlobalStorageScope = QuicStorageSettingScopeGuard::Create();
        MsQuicSettings Settings;

        //
        // Global settings
        //

        TEST_QUIC_SUCCEEDED(Settings.GetGlobal());
        TEST_NOT_EQUAL(Settings.InitialRttMs, SpecialInitialRtt);

        TEST_QUIC_SUCCEEDED(
            CxPlatStorageWriteValue(
                GlobalStorageScope,
                QUIC_SETTING_INITIAL_RTT,
                CXPLAT_STORAGE_TYPE_UINT32,
                sizeof(SpecialInitialRtt),
                (uint8_t*)&SpecialInitialRtt));

        CxPlatSleep(100);
        TEST_QUIC_SUCCEEDED(Settings.GetGlobal());
        TEST_EQUAL(Settings.InitialRttMs, SpecialInitialRtt);

        TEST_QUIC_SUCCEEDED(
            CxPlatStorageDeleteValue(
                GlobalStorageScope,
                QUIC_SETTING_INITIAL_RTT));

        CxPlatSleep(100);
        TEST_QUIC_SUCCEEDED(Settings.GetGlobal());
        TEST_NOT_EQUAL(Settings.InitialRttMs, SpecialInitialRtt);
    }

    //
    // App settings
    //
    {
        auto AppStorageScope = QuicStorageSettingScopeGuard::Create("Apps\\MsQuicStorageTest");
        MsQuicSettings Settings;

        MsQuicRegistration Registration("MsQuicStorageTest");
        TEST_TRUE(Registration.IsValid());

        MsQuicConfiguration Configuration(Registration, "MsQuicTest");
        TEST_TRUE(Configuration.IsValid());

        TEST_QUIC_SUCCEEDED(Configuration.GetSettings(Settings));
        TEST_NOT_EQUAL(Settings.InitialRttMs, SpecialInitialRtt);

        TEST_QUIC_SUCCEEDED(
            CxPlatStorageWriteValue(
                AppStorageScope,
                QUIC_SETTING_INITIAL_RTT,
                CXPLAT_STORAGE_TYPE_UINT32,
                sizeof(SpecialInitialRtt),
                (uint8_t*)&SpecialInitialRtt));

        CxPlatSleep(100);
        TEST_QUIC_SUCCEEDED(Configuration.GetSettings(Settings));
        TEST_EQUAL(Settings.InitialRttMs, SpecialInitialRtt);

        TEST_QUIC_SUCCEEDED(
            CxPlatStorageDeleteValue(
                AppStorageScope,
                QUIC_SETTING_INITIAL_RTT));

        CxPlatSleep(100);
        TEST_QUIC_SUCCEEDED(Configuration.GetSettings(Settings));
        TEST_NOT_EQUAL(Settings.InitialRttMs, SpecialInitialRtt);
    }
}

#ifdef QUIC_API_ENABLE_PREVIEW_FEATURES
void
QuicTestVersionStorage()
{
#if !defined(_KERNEL_MODE) && !defined(_WIN32)
    TEST_FAILURE("Storage tests not supported on this platform");
    return;
#endif

    const uint32_t VersionList[] = {QUIC_VERSION_2_H, QUIC_VERSION_1_H};
    const uint32_t VersionListLength = ARRAYSIZE(VersionList);
    {
        auto GlobalStorageScope = QuicStorageSettingScopeGuard::Create();
        MsQuicVersionSettings Settings{};

<<<<<<< HEAD
#ifdef _KERNEL_MODE
    DECLARE_CONST_UNICODE_STRING(GlobalStoragePath, L"\\Registry\\Machine\\System\\CurrentControlSet\\Services\\MsQuic\\Parameters\\");
    DECLARE_CONST_UNICODE_STRING(AppStoragePath, L"\\Registry\\Machine\\System\\CurrentControlSet\\Services\\MsQuic\\Parameters\\Apps\\StorageTest\\");
    DECLARE_CONST_UNICODE_STRING(AcceptableVersionsValueName, CXPLAT_WIDE_STRING(QUIC_SETTING_ACCEPTABLE_VERSIONS));
    DECLARE_CONST_UNICODE_STRING(OfferedVersionsValueName, CXPLAT_WIDE_STRING(QUIC_SETTING_OFFERED_VERSIONS));
    DECLARE_CONST_UNICODE_STRING(FullyDeployedVersionsValueName, CXPLAT_WIDE_STRING(QUIC_SETTING_FULLY_DEPLOYED_VERSIONS));
    HANDLE GlobalKey, AppKey;
    OBJECT_ATTRIBUTES GlobalAttributes, AppAttributes;
    InitializeObjectAttributes(
        &GlobalAttributes,
        (PUNICODE_STRING)&GlobalStoragePath,
        OBJ_CASE_INSENSITIVE | OBJ_KERNEL_HANDLE,
        NULL,
        NULL);
    InitializeObjectAttributes(
        &AppAttributes,
        (PUNICODE_STRING)&AppStoragePath,
        OBJ_CASE_INSENSITIVE | OBJ_KERNEL_HANDLE,
        NULL,
        NULL);
    TEST_QUIC_SUCCEEDED(
        ZwOpenKey(
            &GlobalKey,
            KEY_READ | KEY_NOTIFY,
            &GlobalAttributes));
    ZwDeleteValueKey(
        GlobalKey,
        (PUNICODE_STRING)&AcceptableVersionsValueName);
    ZwDeleteValueKey(
        GlobalKey,
        (PUNICODE_STRING)&OfferedVersionsValueName);
    ZwDeleteValueKey(
        GlobalKey,
        (PUNICODE_STRING)&FullyDeployedVersionsValueName);
    if (QUIC_SUCCEEDED(
        ZwOpenKey(
            &AppKey,
            KEY_READ | KEY_NOTIFY,
            &AppAttributes))) {
        ZwDeleteKey(AppKey);
        ZwClose(AppKey);
    }
    TEST_QUIC_SUCCEEDED(
        ZwCreateKey(
            &AppKey,
            KEY_READ | KEY_NOTIFY,
            &AppAttributes,
            0,
            NULL,
            REG_OPTION_NON_VOLATILE,
            NULL));
#elif _WIN32
#define MSQUIC_GLOBAL_PARAMETERS_PATH   "System\\CurrentControlSet\\Services\\MsQuic\\Parameters"
#define MSQUIC_APP_PARAMETERS_PATH      "System\\CurrentControlSet\\Services\\MsQuic\\Parameters\\Apps\\StorageTest"
    RegDeleteKeyValueA(
        HKEY_LOCAL_MACHINE,
        MSQUIC_GLOBAL_PARAMETERS_PATH,
        QUIC_SETTING_ACCEPTABLE_VERSIONS);
    RegDeleteKeyValueA(
        HKEY_LOCAL_MACHINE,
        MSQUIC_GLOBAL_PARAMETERS_PATH,
        QUIC_SETTING_OFFERED_VERSIONS);
    RegDeleteKeyValueA(
        HKEY_LOCAL_MACHINE,
        MSQUIC_GLOBAL_PARAMETERS_PATH,
        QUIC_SETTING_FULLY_DEPLOYED_VERSIONS);
    RegDeleteKeyA(
        HKEY_LOCAL_MACHINE,
        MSQUIC_APP_PARAMETERS_PATH);
    HKEY Key;
    RegCreateKeyA(
        HKEY_LOCAL_MACHINE,
        MSQUIC_APP_PARAMETERS_PATH,
        &Key);
    RegCloseKey(Key);
#else
    TEST_FAILURE("Storage tests not supported on this platform");
#endif
=======
        //
        // Global settings
        //
>>>>>>> 2557a5dc

        TEST_QUIC_SUCCEEDED(Settings.GetGlobal());
        TEST_EQUAL(Settings.AcceptableVersionsLength, 0);
        TEST_EQUAL(Settings.OfferedVersionsLength, 0);
        TEST_EQUAL(Settings.FullyDeployedVersionsLength, 0);
        TEST_EQUAL(Settings.AcceptableVersions, nullptr);
        TEST_EQUAL(Settings.OfferedVersions, nullptr);
        TEST_EQUAL(Settings.FullyDeployedVersions, nullptr);

        TEST_QUIC_SUCCEEDED(
            CxPlatStorageWriteValue(
                GlobalStorageScope,
                QUIC_SETTING_ACCEPTABLE_VERSIONS,
                CXPLAT_STORAGE_TYPE_BINARY,
                sizeof(VersionList),
                (uint8_t*)VersionList));

        TEST_QUIC_SUCCEEDED(
            CxPlatStorageWriteValue(
                GlobalStorageScope,
                QUIC_SETTING_OFFERED_VERSIONS,
                CXPLAT_STORAGE_TYPE_BINARY,
                sizeof(VersionList),
                (uint8_t*)VersionList));

        TEST_QUIC_SUCCEEDED(
            CxPlatStorageWriteValue(
                GlobalStorageScope,
                QUIC_SETTING_FULLY_DEPLOYED_VERSIONS,
                CXPLAT_STORAGE_TYPE_BINARY,
                sizeof(VersionList),
                (uint8_t*)VersionList));

        CxPlatSleep(100);
        uint8_t Scratch[sizeof(QUIC_VERSION_SETTINGS) + (3 * sizeof(VersionList))];
        MsQuicVersionSettings* ReadSettings = (MsQuicVersionSettings*)Scratch;
        uint32_t ReadSize = sizeof(Scratch);
        TEST_QUIC_SUCCEEDED(
            MsQuic->GetParam(
                nullptr,
                QUIC_PARAM_GLOBAL_VERSION_SETTINGS,
                &ReadSize,
                ReadSettings));
        TEST_EQUAL(ReadSettings->AcceptableVersionsLength, VersionListLength);
        TEST_EQUAL(ReadSettings->OfferedVersionsLength, VersionListLength);
        TEST_EQUAL(ReadSettings->FullyDeployedVersionsLength, VersionListLength);
        for (uint32_t i = 0; i < ReadSettings->AcceptableVersionsLength; i++) {
            TEST_EQUAL(CxPlatByteSwapUint32(ReadSettings->AcceptableVersions[i]), VersionList[i]);
        }
        for (uint32_t i = 0; i < ReadSettings->OfferedVersionsLength; i++) {
            TEST_EQUAL(CxPlatByteSwapUint32(ReadSettings->OfferedVersions[i]), VersionList[i]);
        }
        for (uint32_t i = 0; i < ReadSettings->FullyDeployedVersionsLength; i++) {
            TEST_EQUAL(CxPlatByteSwapUint32(ReadSettings->FullyDeployedVersions[i]), VersionList[i]);
        }

        TEST_QUIC_SUCCEEDED(
            CxPlatStorageDeleteValue(
                GlobalStorageScope,
                QUIC_SETTING_ACCEPTABLE_VERSIONS));

        TEST_QUIC_SUCCEEDED(
            CxPlatStorageDeleteValue(
                GlobalStorageScope,
                QUIC_SETTING_OFFERED_VERSIONS));

        TEST_QUIC_SUCCEEDED(
            CxPlatStorageDeleteValue(
                GlobalStorageScope,
                QUIC_SETTING_FULLY_DEPLOYED_VERSIONS));

        CxPlatSleep(100);
        TEST_QUIC_SUCCEEDED(Settings.GetGlobal());
        TEST_EQUAL(Settings.AcceptableVersionsLength, 0);
        TEST_EQUAL(Settings.OfferedVersionsLength, 0);
        TEST_EQUAL(Settings.FullyDeployedVersionsLength, 0);
        TEST_EQUAL(Settings.AcceptableVersions, nullptr);
        TEST_EQUAL(Settings.OfferedVersions, nullptr);
        TEST_EQUAL(Settings.FullyDeployedVersions, nullptr);
    }

    //
    // App settings
    //
    {
        auto AppStorageScope = QuicStorageSettingScopeGuard::Create("Apps\\MsQuicStorageTest");
        MsQuicRegistration Registration("MsQuicStorageTest");
        TEST_TRUE(Registration.IsValid());

        MsQuicConfiguration Configuration(Registration, "MsQuicTest");
        TEST_TRUE(Configuration.IsValid());

        MsQuicVersionSettings Settings{};

        uint32_t ReadSize = sizeof(Settings);
        TEST_QUIC_SUCCEEDED(Configuration.GetVersionSettings(Settings, &ReadSize));
        TEST_EQUAL(Settings.AcceptableVersionsLength, 0);
        TEST_EQUAL(Settings.OfferedVersionsLength, 0);
        TEST_EQUAL(Settings.FullyDeployedVersionsLength, 0);
        TEST_EQUAL(Settings.AcceptableVersions, nullptr);
        TEST_EQUAL(Settings.OfferedVersions, nullptr);
        TEST_EQUAL(Settings.FullyDeployedVersions, nullptr);

        TEST_QUIC_SUCCEEDED(
            CxPlatStorageWriteValue(
                AppStorageScope,
                QUIC_SETTING_ACCEPTABLE_VERSIONS,
                CXPLAT_STORAGE_TYPE_BINARY,
                sizeof(VersionList),
                (uint8_t*)VersionList));

        TEST_QUIC_SUCCEEDED(
            CxPlatStorageWriteValue(
                AppStorageScope,
                QUIC_SETTING_OFFERED_VERSIONS,
                CXPLAT_STORAGE_TYPE_BINARY,
                sizeof(VersionList),
                (uint8_t*)VersionList));

        TEST_QUIC_SUCCEEDED(
            CxPlatStorageWriteValue(
                AppStorageScope,
                QUIC_SETTING_FULLY_DEPLOYED_VERSIONS,
                CXPLAT_STORAGE_TYPE_BINARY,
                sizeof(VersionList),
                (uint8_t*)VersionList));

        CxPlatSleep(100);
        uint8_t Scratch[sizeof(QUIC_VERSION_SETTINGS) + (3 * sizeof(VersionList))];
        MsQuicVersionSettings* ReadSettings = (MsQuicVersionSettings*)Scratch;
        ReadSize = sizeof(Scratch);
        TEST_QUIC_SUCCEEDED(Configuration.GetVersionSettings(*ReadSettings, &ReadSize));
        TEST_EQUAL(ReadSettings->AcceptableVersionsLength, VersionListLength);
        TEST_EQUAL(ReadSettings->OfferedVersionsLength, VersionListLength);
        TEST_EQUAL(ReadSettings->FullyDeployedVersionsLength, VersionListLength);
        for (uint32_t i = 0; i < ReadSettings->AcceptableVersionsLength; i++) {
            TEST_EQUAL(CxPlatByteSwapUint32(ReadSettings->AcceptableVersions[i]), VersionList[i]);
        }
        for (uint32_t i = 0; i < ReadSettings->OfferedVersionsLength; i++) {
            TEST_EQUAL(CxPlatByteSwapUint32(ReadSettings->OfferedVersions[i]), VersionList[i]);
        }
        for (uint32_t i = 0; i < ReadSettings->FullyDeployedVersionsLength; i++) {
            TEST_EQUAL(CxPlatByteSwapUint32(ReadSettings->FullyDeployedVersions[i]), VersionList[i]);
        }

        TEST_QUIC_SUCCEEDED(
            CxPlatStorageDeleteValue(
                AppStorageScope,
                QUIC_SETTING_ACCEPTABLE_VERSIONS));

        TEST_QUIC_SUCCEEDED(
            CxPlatStorageDeleteValue(
                AppStorageScope,
                QUIC_SETTING_OFFERED_VERSIONS));

        TEST_QUIC_SUCCEEDED(
            CxPlatStorageDeleteValue(
                AppStorageScope,
                QUIC_SETTING_FULLY_DEPLOYED_VERSIONS));

        CxPlatSleep(100);
        ReadSize = sizeof(Settings);
        TEST_QUIC_SUCCEEDED(Configuration.GetVersionSettings(Settings, &ReadSize));
        TEST_EQUAL(Settings.AcceptableVersionsLength, 0);
        TEST_EQUAL(Settings.OfferedVersionsLength, 0);
        TEST_EQUAL(Settings.FullyDeployedVersionsLength, 0);
        TEST_EQUAL(Settings.AcceptableVersions, nullptr);
        TEST_EQUAL(Settings.OfferedVersions, nullptr);
        TEST_EQUAL(Settings.FullyDeployedVersions, nullptr);
    }
}

void
QuicTestValidateConnectionPoolCreate()
{
    MsQuicRegistration Registration;
    TEST_TRUE(Registration.IsValid());

    MsQuicConfiguration Configuration(Registration, "MsQuicTest", MsQuicCredentialConfig());
    TEST_TRUE(Configuration.IsValid());

    {
        TestScopeLogger logScope("All parameters NULL");
        TEST_QUIC_STATUS(QUIC_STATUS_INVALID_PARAMETER, MsQuic->ConnectionPoolCreate(NULL, NULL));
    }

    {
        TestScopeLogger logScope("Config NULL");
        HQUIC ConnectionPool[1];
        TEST_QUIC_STATUS(
            QUIC_STATUS_INVALID_PARAMETER,
            MsQuic->ConnectionPoolCreate(
                nullptr,
                ConnectionPool));
    }

    {
        TestScopeLogger logScope("ConnectionPool NULL");
        QUIC_CONNECTION_POOL_CONFIG Config{};
        TEST_QUIC_STATUS(
            QUIC_STATUS_INVALID_PARAMETER,
            MsQuic->ConnectionPoolCreate(
                &Config,
                nullptr));
    }

    {
        TestScopeLogger logScope("No Registration");
        QUIC_CONNECTION_POOL_CONFIG Config{};
        Config.Registration = nullptr;
        Config.Configuration = Configuration;
        Config.ServerName = "localhost";
        Config.Handler = (QUIC_CONNECTION_CALLBACK_HANDLER)0x1;
        Config.ServerPort = 443;
        Config.Family = QUIC_ADDRESS_FAMILY_UNSPEC;
        Config.NumberOfConnections = 1;
        HQUIC ConnectionPool[1];
        TEST_QUIC_STATUS(
            QUIC_STATUS_INVALID_PARAMETER,
            MsQuic->ConnectionPoolCreate(
                &Config,
                ConnectionPool));
    }

    {
        TestScopeLogger logScope("No Configuration");
        QUIC_CONNECTION_POOL_CONFIG Config{};
        Config.Registration = Registration;
        Config.Configuration = nullptr;
        Config.ServerName = "localhost";
        Config.Handler = (QUIC_CONNECTION_CALLBACK_HANDLER)0x1;
        Config.ServerPort = 443;
        Config.Family = QUIC_ADDRESS_FAMILY_UNSPEC;
        Config.NumberOfConnections = 1;
        HQUIC ConnectionPool[1];
        TEST_QUIC_STATUS(
            QUIC_STATUS_INVALID_PARAMETER,
            MsQuic->ConnectionPoolCreate(
                &Config,
                ConnectionPool));
    }

    {
        TestScopeLogger logScope("Zero Connections");
        QUIC_CONNECTION_POOL_CONFIG Config{};
        Config.Registration = Registration;
        Config.Configuration = Configuration;
        Config.ServerName = "localhost";
        Config.Handler = (QUIC_CONNECTION_CALLBACK_HANDLER)0x1;
        Config.ServerPort = 443;
        Config.Family = QUIC_ADDRESS_FAMILY_UNSPEC;
        Config.NumberOfConnections = 0;
        HQUIC ConnectionPool[1];
        TEST_QUIC_STATUS(
            QUIC_STATUS_INVALID_PARAMETER,
            MsQuic->ConnectionPoolCreate(
                &Config,
                ConnectionPool));
    }

    {
        TestScopeLogger logScope("Missing Connection Callback");
        QUIC_CONNECTION_POOL_CONFIG Config{};
        Config.Registration = Registration;
        Config.Configuration = Configuration;
        Config.ServerName = "localhost";
        Config.Handler = nullptr;
        Config.ServerPort = 443;
        Config.Family = QUIC_ADDRESS_FAMILY_UNSPEC;
        Config.NumberOfConnections = 1;
        HQUIC ConnectionPool[1];
        TEST_QUIC_STATUS(
            QUIC_STATUS_INVALID_PARAMETER,
            MsQuic->ConnectionPoolCreate(
                &Config,
                ConnectionPool));
    }

    {
        TestScopeLogger logScope("Invalid Address Family");
        QUIC_CONNECTION_POOL_CONFIG Config{};
        Config.Registration = Registration;
        Config.Configuration = Configuration;
        Config.ServerName = "localhost";
        Config.Handler = (QUIC_CONNECTION_CALLBACK_HANDLER)0x1;
        Config.ServerPort = 443;
        Config.Family = (QUIC_ADDRESS_FAMILY)3;
        Config.NumberOfConnections = 1;
        HQUIC ConnectionPool[1];
        TEST_QUIC_STATUS(
            QUIC_STATUS_INVALID_PARAMETER,
            MsQuic->ConnectionPoolCreate(
                &Config,
                ConnectionPool));
    }

    {
        TestScopeLogger logScope("Invalid Server port");
        QUIC_CONNECTION_POOL_CONFIG Config{};
        Config.Registration = Registration;
        Config.Configuration = Configuration;
        Config.ServerName = "localhost";
        Config.Handler = (QUIC_CONNECTION_CALLBACK_HANDLER)0x1;
        Config.ServerPort = 0;
        Config.Family = QUIC_ADDRESS_FAMILY_UNSPEC;
        Config.NumberOfConnections = 1;
        HQUIC ConnectionPool[1];
        TEST_QUIC_STATUS(
            QUIC_STATUS_INVALID_PARAMETER,
            MsQuic->ConnectionPoolCreate(
                &Config,
                ConnectionPool));
    }

    {
        TestScopeLogger logScope("Non-Null CIBIR, zero count");
        QUIC_CONNECTION_POOL_CONFIG Config{};
        Config.Registration = Registration;
        Config.Configuration = Configuration;
        Config.ServerName = "localhost";
        Config.Handler = (QUIC_CONNECTION_CALLBACK_HANDLER)0x1;
        Config.ServerPort = 443;
        Config.Family = QUIC_ADDRESS_FAMILY_UNSPEC;
        Config.NumberOfConnections = 1;
        Config.CibirIds = (uint8_t**)0x1;
        Config.CibirIdLength = 0;
        HQUIC ConnectionPool[1];
        TEST_QUIC_STATUS(
            QUIC_STATUS_INVALID_PARAMETER,
            MsQuic->ConnectionPoolCreate(
                &Config,
                ConnectionPool));
    }

    {
        TestScopeLogger logScope("Null CIBIR, non-zero count");
        QUIC_CONNECTION_POOL_CONFIG Config{};
        Config.Registration = Registration;
        Config.Configuration = Configuration;
        Config.ServerName = "localhost";
        Config.Handler = (QUIC_CONNECTION_CALLBACK_HANDLER)0x1;
        Config.ServerPort = 443;
        Config.Family = QUIC_ADDRESS_FAMILY_UNSPEC;
        Config.NumberOfConnections = 1;
        Config.CibirIds = nullptr;
        Config.CibirIdLength = 1;
        HQUIC ConnectionPool[1];
        TEST_QUIC_STATUS(
            QUIC_STATUS_INVALID_PARAMETER,
            MsQuic->ConnectionPoolCreate(
                &Config,
                ConnectionPool));
    }
}
#endif // QUIC_API_ENABLE_PREVIEW_FEATURES

struct QuicTestResetGlobalRegConfig {
    public:
    QuicTestResetGlobalRegConfig(_In_z_ const char* Name) : BufferLength(0), RegNotPresent(false) {
#ifdef _KERNEL_MODE
    DECLARE_CONST_UNICODE_STRING(GlobalStoragePath, L"\\Registry\\Machine\\System\\CurrentControlSet\\Services\\MsQuic\\Parameters\\");
    HANDLE GlobalKey;
    OBJECT_ATTRIBUTES GlobalAttributes;
    InitializeObjectAttributes(
        &GlobalAttributes,
        (PUNICODE_STRING)&GlobalStoragePath,
        OBJ_CASE_INSENSITIVE | OBJ_KERNEL_HANDLE,
        NULL,
        NULL);

    PUNICODE_STRING TempRegName;
    TEST_QUIC_SUCCEEDED(
        CxPlatConvertUtf8ToUnicode(
            Name,
            QUIC_POOL_TEST,
            &TempRegName));
    RegName.reset(TempRegName);
    TempRegName = nullptr;

    TEST_QUIC_SUCCEEDED(
        ZwOpenKey(
            &GlobalKey,
            KEY_READ | KEY_NOTIFY,
            &GlobalAttributes));

    ULONG InfoLength = 0;

    QUIC_STATUS Status =
        ZwQueryValueKey(
            GlobalKey,
            RegName.get(),
            KeyValuePartialInformation,
            NULL,
            0,
            &InfoLength);
    if (Status == STATUS_BUFFER_OVERFLOW || Status == STATUS_BUFFER_TOO_SMALL) {

        BufferLength = InfoLength - BASE_KEY_INFO_LENGTH;
        Buffer.reset(new (std::nothrow) uint8_t[BufferLength]);
        TEST_NOT_EQUAL(Buffer.get(), nullptr);

        UniquePtr<uint8_t[]> InfoBuffer(new (std::nothrow) uint8_t[InfoLength]);
        TEST_NOT_EQUAL(InfoBuffer.get(), nullptr);
        PKEY_VALUE_PARTIAL_INFORMATION Info = (PKEY_VALUE_PARTIAL_INFORMATION)InfoBuffer.get();

        TEST_QUIC_SUCCEEDED(
            ZwQueryValueKey(
                GlobalRegKey,
                RegName.get(),
                KeyValuePartialInformation,
                Info,
                InfoLength,
                &InfoLength));

        TEST_EQUAL(BufferLength, Info->DataLength);
        RegType = Info->Type;
        CxPlatCopyMemory(Buffer.get(), Info->Data, Info->DataLength);

        ZwDeleteValueKey(
            GlobalKey,
            RegName.get());
    } else {
        TEST_EQUAL(STATUS_OBJECT_NAME_NOT_FOUND, Status);
        RegNotPresent = true;
    }
    ZwClose(GlobalKey);
#elif _WIN32
#define MSQUIC_GLOBAL_PARAMETERS_PATH   "System\\CurrentControlSet\\Services\\MsQuic\\Parameters"
    const auto NameLen = strnlen(Name, UINT16_MAX);
    RegName.reset(new (std::nothrow) char[NameLen]);
    strncpy_s(RegName.get(), NameLen, Name, UINT16_MAX);

    HKEY RegKey;
    TEST_QUIC_SUCCEEDED(
        HRESULT_FROM_WIN32(
        RegOpenKeyExA(
            HKEY_LOCAL_MACHINE,
            MSQUIC_GLOBAL_PARAMETERS_PATH,
            0,
            KEY_READ,
            &RegKey)));

    if (QUIC_SUCCEEDED(
        HRESULT_FROM_WIN32(
            RegQueryValueExA(
                RegKey,
                RegName.get(),
                NULL,
                (PDWORD)&RegType,
                nullptr,
                (PDWORD)&BufferLength)))) {

        Buffer.reset(new (std::nothrow) uint8_t[BufferLength]);

        TEST_QUIC_SUCCEEDED(
            HRESULT_FROM_WIN32(
                RegQueryValueExA(
                    RegKey,
                    RegName.get(),
                    NULL,
                    (PDWORD)&RegType,
                    Buffer.get(),
                    (PDWORD)&BufferLength)));

        TEST_EQUAL(NO_ERROR, RegCloseKey(RegKey));

        TEST_EQUAL(NO_ERROR,
            RegDeleteKeyValueA(
                HKEY_LOCAL_MACHINE,
                MSQUIC_GLOBAL_PARAMETERS_PATH,
                RegName.get()));

    } else {
        RegCloseKey(RegKey);
        RegNotPresent = true;
    }
#else
    TEST_FAILURE("Storage tests not supported on this platform");
#endif
    }

    QuicTestResetGlobalRegConfig(const QuicTestResetGlobalRegConfig& other) = delete;
    QuicTestResetGlobalRegConfig(QuicTestResetGlobalRegConfig&& other) = delete;
    QuicTestResetGlobalRegConfig& operator=(const QuicTestResetGlobalRegConfig& other) = delete;
    QuicTestResetGlobalRegConfig& operator=(QuicTestResetGlobalRegConfig&& other) = delete;

    ~QuicTestResetGlobalRegConfig() {
#ifdef _KERNEL_MODE
    DECLARE_CONST_UNICODE_STRING(GlobalStoragePath, L"\\Registry\\Machine\\System\\CurrentControlSet\\Services\\MsQuic\\Parameters\\");
    HANDLE GlobalKey;
    OBJECT_ATTRIBUTES GlobalAttributes;
    InitializeObjectAttributes(
        &GlobalAttributes,
        (PUNICODE_STRING)&GlobalStoragePath,
        OBJ_CASE_INSENSITIVE | OBJ_KERNEL_HANDLE,
        NULL,
        NULL);

    TEST_QUIC_SUCCEEDED(
        ZwOpenKey(
            &GlobalKey,
            KEY_READ | KEY_NOTIFY,
            &GlobalAttributes));

    if (RegNotPresent) {
        ZwDeleteValueKey(
            GlobalKey,
            RegName.get());

    } else {
        TEST_QUIC_SUCCEEDED(
            ZwSetValueKey(
                GlobalKey,
                RegName.get(),
                0,
                RegType,
                Buffer.get(),
                BufferLength));
    }
    ZwClose(GlobalKey);
#elif _WIN32
        if (RegNotPresent) {
            RegDeleteKeyValueA(
                HKEY_LOCAL_MACHINE,
                MSQUIC_GLOBAL_PARAMETERS_PATH,
                RegName.get());

        } else {
            HKEY RegKey;
            TEST_QUIC_SUCCEEDED(
                HRESULT_FROM_WIN32(
                RegOpenKeyExA(
                    HKEY_LOCAL_MACHINE,
                    MSQUIC_GLOBAL_PARAMETERS_PATH,
                    0,
                    KEY_WRITE,
                    &RegKey)));
            TEST_EQUAL(
                NO_ERROR,
                RegSetKeyValueA(
                    HKEY_LOCAL_MACHINE,
                    MSQUIC_GLOBAL_PARAMETERS_PATH,
                    RegName.get(),
                    RegType,
                    Buffer.get(),
                    BufferLength));
            RegCloseKey(RegKey);
        }
#else
    TEST_FAILURE("Storage tests not supported on this platform");
#endif
    }
private:
#ifdef _KERNEL_MODE
    UniquePtr<UNICODE_STRING> RegName;
#else
    UniquePtr<char[]> RegName;
#endif
    UniquePtr<uint8_t[]> Buffer;
    uint32_t BufferLength;
    uint32_t RegType;
    bool RegNotPresent;
};

void
QuicTestRetryConfigStorage() {
    QuicTestResetGlobalRegConfig KeyScopeGuard("RetryKeyAlgorithm");
    QuicTestResetGlobalRegConfig RotationScopeGuard("RetryKeyRotationMs");
    QuicTestResetGlobalRegConfig SecretScopeGuard("RetrySecret");

    //
    // Test to make sure that settings are changed only when all three settings are present
    //
#if _KERNEL_MODE

#elif _WIN32
#endif

    // test that updating each reg will be picked up automatically
    // test that invalid settings aren't picked up
}<|MERGE_RESOLUTION|>--- conflicted
+++ resolved
@@ -6268,90 +6268,9 @@
         auto GlobalStorageScope = QuicStorageSettingScopeGuard::Create();
         MsQuicVersionSettings Settings{};
 
-<<<<<<< HEAD
-#ifdef _KERNEL_MODE
-    DECLARE_CONST_UNICODE_STRING(GlobalStoragePath, L"\\Registry\\Machine\\System\\CurrentControlSet\\Services\\MsQuic\\Parameters\\");
-    DECLARE_CONST_UNICODE_STRING(AppStoragePath, L"\\Registry\\Machine\\System\\CurrentControlSet\\Services\\MsQuic\\Parameters\\Apps\\StorageTest\\");
-    DECLARE_CONST_UNICODE_STRING(AcceptableVersionsValueName, CXPLAT_WIDE_STRING(QUIC_SETTING_ACCEPTABLE_VERSIONS));
-    DECLARE_CONST_UNICODE_STRING(OfferedVersionsValueName, CXPLAT_WIDE_STRING(QUIC_SETTING_OFFERED_VERSIONS));
-    DECLARE_CONST_UNICODE_STRING(FullyDeployedVersionsValueName, CXPLAT_WIDE_STRING(QUIC_SETTING_FULLY_DEPLOYED_VERSIONS));
-    HANDLE GlobalKey, AppKey;
-    OBJECT_ATTRIBUTES GlobalAttributes, AppAttributes;
-    InitializeObjectAttributes(
-        &GlobalAttributes,
-        (PUNICODE_STRING)&GlobalStoragePath,
-        OBJ_CASE_INSENSITIVE | OBJ_KERNEL_HANDLE,
-        NULL,
-        NULL);
-    InitializeObjectAttributes(
-        &AppAttributes,
-        (PUNICODE_STRING)&AppStoragePath,
-        OBJ_CASE_INSENSITIVE | OBJ_KERNEL_HANDLE,
-        NULL,
-        NULL);
-    TEST_QUIC_SUCCEEDED(
-        ZwOpenKey(
-            &GlobalKey,
-            KEY_READ | KEY_NOTIFY,
-            &GlobalAttributes));
-    ZwDeleteValueKey(
-        GlobalKey,
-        (PUNICODE_STRING)&AcceptableVersionsValueName);
-    ZwDeleteValueKey(
-        GlobalKey,
-        (PUNICODE_STRING)&OfferedVersionsValueName);
-    ZwDeleteValueKey(
-        GlobalKey,
-        (PUNICODE_STRING)&FullyDeployedVersionsValueName);
-    if (QUIC_SUCCEEDED(
-        ZwOpenKey(
-            &AppKey,
-            KEY_READ | KEY_NOTIFY,
-            &AppAttributes))) {
-        ZwDeleteKey(AppKey);
-        ZwClose(AppKey);
-    }
-    TEST_QUIC_SUCCEEDED(
-        ZwCreateKey(
-            &AppKey,
-            KEY_READ | KEY_NOTIFY,
-            &AppAttributes,
-            0,
-            NULL,
-            REG_OPTION_NON_VOLATILE,
-            NULL));
-#elif _WIN32
-#define MSQUIC_GLOBAL_PARAMETERS_PATH   "System\\CurrentControlSet\\Services\\MsQuic\\Parameters"
-#define MSQUIC_APP_PARAMETERS_PATH      "System\\CurrentControlSet\\Services\\MsQuic\\Parameters\\Apps\\StorageTest"
-    RegDeleteKeyValueA(
-        HKEY_LOCAL_MACHINE,
-        MSQUIC_GLOBAL_PARAMETERS_PATH,
-        QUIC_SETTING_ACCEPTABLE_VERSIONS);
-    RegDeleteKeyValueA(
-        HKEY_LOCAL_MACHINE,
-        MSQUIC_GLOBAL_PARAMETERS_PATH,
-        QUIC_SETTING_OFFERED_VERSIONS);
-    RegDeleteKeyValueA(
-        HKEY_LOCAL_MACHINE,
-        MSQUIC_GLOBAL_PARAMETERS_PATH,
-        QUIC_SETTING_FULLY_DEPLOYED_VERSIONS);
-    RegDeleteKeyA(
-        HKEY_LOCAL_MACHINE,
-        MSQUIC_APP_PARAMETERS_PATH);
-    HKEY Key;
-    RegCreateKeyA(
-        HKEY_LOCAL_MACHINE,
-        MSQUIC_APP_PARAMETERS_PATH,
-        &Key);
-    RegCloseKey(Key);
-#else
-    TEST_FAILURE("Storage tests not supported on this platform");
-#endif
-=======
         //
         // Global settings
         //
->>>>>>> 2557a5dc
 
         TEST_QUIC_SUCCEEDED(Settings.GetGlobal());
         TEST_EQUAL(Settings.AcceptableVersionsLength, 0);
