/*++

    Copyright (c) Microsoft Corporation.
    Licensed under the MIT License.

Abstract:

    MsQuic API Test Helpers

--*/

#ifdef QUIC_CLOG
#include "TestHelpers.h.clog.h"
#endif

extern bool UseDuoNic;

//
// Connect to the duonic address (if using duonic) or localhost (if not).
//
#define QUIC_TEST_LOOPBACK_FOR_AF(Af) (UseDuoNic ? ((Af == QUIC_ADDRESS_FAMILY_INET) ? "192.168.1.11" : "fc00::1:11") : QUIC_LOCALHOST_FOR_AF(Af))

//
// Set a QUIC_ADDR to the duonic "server" address.
//
inline
void
QuicAddrSetToDuoNic(
    _Inout_ QUIC_ADDR* Addr
    )
{
    if (QuicAddrGetFamily(Addr) == QUIC_ADDRESS_FAMILY_INET) {
        // 192.168.1.11
        ((uint32_t*)&(Addr->Ipv4.sin_addr))[0] = 184658112;
    } else {
        CXPLAT_DBG_ASSERT(QuicAddrGetFamily(Addr) == QUIC_ADDRESS_FAMILY_INET6);
        // fc00::1:11
        ((uint16_t*)&(Addr->Ipv6.sin6_addr))[0] = 252;
        ((uint16_t*)&(Addr->Ipv6.sin6_addr))[1] = 0;
        ((uint16_t*)&(Addr->Ipv6.sin6_addr))[2] = 0;
        ((uint16_t*)&(Addr->Ipv6.sin6_addr))[3] = 0;
        ((uint16_t*)&(Addr->Ipv6.sin6_addr))[4] = 0;
        ((uint16_t*)&(Addr->Ipv6.sin6_addr))[5] = 0;
        ((uint16_t*)&(Addr->Ipv6.sin6_addr))[6] = 256;
        ((uint16_t*)&(Addr->Ipv6.sin6_addr))[7] = 4352;
    }
}

#include "msquic.hpp"
#include "quic_toeplitz.h"

#define OLD_SUPPORTED_VERSION       QUIC_VERSION_1_MS_H
#define LATEST_SUPPORTED_VERSION    QUIC_VERSION_LATEST_H

const uint16_t TestUdpPortBase = 0x8000;

#define QUIC_TEST_NO_ERROR          0
#define QUIC_TEST_SESSION_CLOSED    1
#define QUIC_TEST_SPECIAL_ERROR     0x1234

struct TestScopeLogger {
    const char* Name;
    TestScopeLogger(const char* name) : Name(name) {
        QuicTraceLogInfo(
            TestScopeEntry,
            "[test]---> %s",
            Name);
    }
    ~TestScopeLogger() {
        QuicTraceLogInfo(
            TestScopeExit,
            "[test]<--- %s",
            Name);
    }
};

class TestConnection;

struct ServerAcceptContext {
    CXPLAT_EVENT NewConnectionReady;
    TestConnection** NewConnection;
    QUIC_STATUS ExpectedTransportCloseStatus{QUIC_STATUS_SUCCESS};
    QUIC_STATUS ExpectedClientCertValidationResult[2]{};
    uint32_t ExpectedClientCertValidationResultCount{0};
    QUIC_STATUS PeerCertEventReturnStatus{false};
    QUIC_PRIVATE_TRANSPORT_PARAMETER* TestTP{nullptr};
    ServerAcceptContext(TestConnection** _NewConnection) :
        NewConnection(_NewConnection) {
        CxPlatEventInitialize(&NewConnectionReady, TRUE, FALSE);
    }
    ~ServerAcceptContext() {
        CxPlatEventUninitialize(NewConnectionReady);
    }
    void AddExpectedClientCertValidationResult(QUIC_STATUS Status) {
        CXPLAT_FRE_ASSERTMSG(
            ExpectedClientCertValidationResultCount < ARRAYSIZE(ExpectedClientCertValidationResult),
            "Only two expected values supported.");
        ExpectedClientCertValidationResult[ExpectedClientCertValidationResultCount++] = Status;
    }
};

#ifdef QUIC_API_ENABLE_PREVIEW_FEATURES
struct ClearGlobalVersionListScope {
    ~ClearGlobalVersionListScope() {
        MsQuicVersionSettings Settings(nullptr, 0);
        BOOLEAN Default = FALSE;

        TEST_QUIC_SUCCEEDED(
            MsQuic->SetParam(
                NULL,
                QUIC_PARAM_GLOBAL_VERSION_SETTINGS,
                sizeof(Settings),
                &Settings));
        TEST_QUIC_SUCCEEDED(
            MsQuic->SetParam(
                NULL,
                QUIC_PARAM_GLOBAL_VERSION_NEGOTIATION_ENABLED,
                sizeof(Default),
                &Default));
    }
};
#endif

//
// Simulating Connection's status to be QUIC_CONN_BAD_START_STATE
// ConnectionStart -> ConnectionShutdown
//
inline
void SimulateConnBadStartState(MsQuicConnection& Connection, MsQuicConfiguration& Configuration) {
    TEST_QUIC_SUCCEEDED(
        Connection.Start(
            Configuration,
            QUIC_ADDRESS_FAMILY_INET,
            "localhost",
            4433));
    CxPlatSleep(100);

    Connection.Shutdown(
        QUIC_TEST_NO_ERROR,
        QUIC_CONNECTION_SHUTDOWN_FLAG_NONE);
}

//
// almost all Parameter for GetParam is
// 1. call with only BufferLength pointer
// 2. return QUIC_STATUS_BUFFER_TOO_SMALL by filling value in BufferLength
// 3. call again to get actual value in Buffer
//
inline
void SimpleGetParamTest(HQUIC Handle, uint32_t Param, size_t ExpectedLength, void* ExpectedData) {
    uint32_t Length = 0;
    TEST_QUIC_STATUS(
        QUIC_STATUS_BUFFER_TOO_SMALL,
        MsQuic->GetParam(
                Handle,
                Param,
                &Length,
                nullptr));
    if (ExpectedLength != Length) {
        TEST_FAILURE("ExpectedLength (%u) != Length (%u)", ExpectedLength, Length);
        return;
    }

    void* Value = CXPLAT_ALLOC_NONPAGED(Length, QUIC_POOL_TEST);
    if (Value == nullptr) {
        TEST_FAILURE("Out of memory for testing SetParam for global parameter");
        return;
    }
    TEST_QUIC_SUCCEEDED(
        MsQuic->GetParam(
            Handle,
            Param,
            &Length,
            Value));

    // if SetParam is not allowed and have random value
    if (ExpectedData) {
        TEST_EQUAL(memcmp(Value, ExpectedData, ExpectedLength), 0);
    }

    if (Value != nullptr) {
        CXPLAT_FREE(Value, QUIC_POOL_TEST);
    }
}

//
// Global parameter setting might affect other tests' behavior.
// This sets back the original value
//
struct GlobalSettingScope {
    uint32_t Parameter;
    uint32_t BufferLength {0};
    void* OriginalValue {nullptr};
    GlobalSettingScope(uint32_t Parameter) : Parameter(Parameter) {
         // can be both too samll or success
        auto Status = MsQuic->GetParam(
                nullptr,
                Parameter,
                &BufferLength,
                nullptr);
#ifndef QUIC_API_ENABLE_PREVIEW_FEATURES
        TEST_TRUE(Status == QUIC_STATUS_BUFFER_TOO_SMALL);
#else
        TEST_TRUE(Status == QUIC_STATUS_BUFFER_TOO_SMALL ||
            (Parameter == QUIC_PARAM_GLOBAL_EXECUTION_CONFIG && Status == QUIC_STATUS_SUCCESS));
#endif

        OriginalValue = CXPLAT_ALLOC_NONPAGED(BufferLength, QUIC_POOL_TEST);
        if (OriginalValue == nullptr) {
            TEST_FAILURE("Out of memory for testing SetParam for global parameter");
        }
        TEST_QUIC_SUCCEEDED(
            MsQuic->GetParam(
                nullptr,
                Parameter,
                &BufferLength,
                OriginalValue));
    }

    ~GlobalSettingScope() {
        TEST_QUIC_SUCCEEDED(
            MsQuic->SetParam(
                nullptr,
                Parameter,
                BufferLength,
                OriginalValue));
        if (OriginalValue != nullptr) {
            CXPLAT_FREE(OriginalValue, QUIC_POOL_TEST);
        }
    }
};

//
// No 64-bit version for this existed globally. This defines an interlocked
// helper for subtracting 64-bit numbers.
//
inline
int64_t
InterlockedSubtract64(
    _Inout_ _Interlocked_operand_ int64_t volatile *Addend,
    _In_ int64_t Value
    ) {
    return InterlockedExchangeAdd64(Addend, -Value) - Value;
}

//
// Helper function to get a resumption ticket.
//
// TODO - Schannel currently requires the same configurations to be used for
// resumption to work. Once this is fixed, we shouldn't need to pass in any
// input parameters to make this work.
//
void
QuicTestPrimeResumption(
    _In_ QUIC_ADDRESS_FAMILY QuicAddrFamily,
    _In_ MsQuicRegistration& Registration,
    _In_ MsQuicConfiguration& ServerConfiguration,
    _In_ MsQuicConfiguration& ClientConfiguration,
    _Out_ QUIC_BUFFER** ResumptionTicket
    );

struct StatelessRetryHelper
{
    bool DoRetry;
    StatelessRetryHelper(bool Enabled) : DoRetry(Enabled) {
        if (DoRetry) {
            uint16_t value = 0;
            TEST_QUIC_SUCCEEDED(
                MsQuic->SetParam(
                    nullptr,
                    QUIC_PARAM_GLOBAL_RETRY_MEMORY_PERCENT,
                    sizeof(value),
                    &value));
        }
    }
    ~StatelessRetryHelper() {
        if (DoRetry) {
            uint16_t value = 65;
            TEST_QUIC_SUCCEEDED(
                MsQuic->SetParam(
                    nullptr,
                    QUIC_PARAM_GLOBAL_RETRY_MEMORY_PERCENT,
                    sizeof(value),
                    &value));
        }
    }
};

#define PRIVATE_TP_TYPE   77
#define PRIVATE_TP_LENGTH 2345

struct PrivateTransportHelper : QUIC_PRIVATE_TRANSPORT_PARAMETER
{
    PrivateTransportHelper(bool Enabled) {
        if (Enabled) {
            Type = PRIVATE_TP_TYPE;
            Length = PRIVATE_TP_LENGTH;
            Buffer = new(std::nothrow) uint8_t[PRIVATE_TP_LENGTH];
            TEST_TRUE(Buffer != nullptr);
        } else {
            Buffer = nullptr;
        }
    }
    ~PrivateTransportHelper() {
        delete [] Buffer;
    }
};

struct DatapathHook
{
    DatapathHook* Next;

    DatapathHook() : Next(nullptr) { }

    virtual ~DatapathHook() { }

    virtual
    _IRQL_requires_max_(PASSIVE_LEVEL)
    void
    Create(
        _Inout_opt_ QUIC_ADDR* /* RemoteAddress */,
        _Inout_opt_ QUIC_ADDR* /* LocalAddress */
        ) {
    }

    virtual
    _IRQL_requires_max_(PASSIVE_LEVEL)
    void
    GetLocalAddress(
        _Inout_ QUIC_ADDR* /* Address */
        ) {
    }

    virtual
    _IRQL_requires_max_(PASSIVE_LEVEL)
    void
    GetRemoteAddress(
        _Inout_ QUIC_ADDR* /* Address */
        ) {
    }

    virtual
    _IRQL_requires_max_(DISPATCH_LEVEL)
    BOOLEAN
    Receive(
        _Inout_ struct CXPLAT_RECV_DATA* /* Datagram */
        ) {
        return FALSE; // Don't drop by default
    }

    virtual
    _IRQL_requires_max_(PASSIVE_LEVEL)
    BOOLEAN
    Send(
        _Inout_ QUIC_ADDR* /* RemoteAddress */,
        _Inout_opt_ QUIC_ADDR* /* LocalAddress */,
        _Inout_ struct CXPLAT_SEND_DATA* /* SendData */
        ) {
        return FALSE; // Don't drop by default
    }
};

class DatapathHooks
{
    static QUIC_TEST_DATAPATH_HOOKS FuncTable;

    DatapathHook* Hooks;
    CXPLAT_DISPATCH_LOCK Lock;

    static
    _IRQL_requires_max_(PASSIVE_LEVEL)
    void
    QUIC_API
    CreateCallback(
        _Inout_opt_ QUIC_ADDR* RemoteAddress,
        _Inout_opt_ QUIC_ADDR* LocalAddress
        ) {
        return Instance->Create(RemoteAddress, LocalAddress);
    }

    static
    _IRQL_requires_max_(PASSIVE_LEVEL)
    void
    QUIC_API
    GetLocalAddressCallback(
        _Inout_ QUIC_ADDR* Address
        ) {
        return Instance->GetLocalAddress(Address);
    }

    static
    _IRQL_requires_max_(PASSIVE_LEVEL)
    void
    QUIC_API
    GetRemoteAddressCallback(
        _Inout_ QUIC_ADDR* Address
        ) {
        return Instance->GetRemoteAddress(Address);
    }

    static
    _IRQL_requires_max_(DISPATCH_LEVEL)
    BOOLEAN
    QUIC_API
    ReceiveCallback(
        _Inout_ struct CXPLAT_RECV_DATA* Datagram
        ) {
        return Instance->Receive(Datagram);
    }

    static
    _IRQL_requires_max_(PASSIVE_LEVEL)
    BOOLEAN
    QUIC_API
    SendCallback(
        _Inout_ QUIC_ADDR* RemoteAddress,
        _Inout_opt_ QUIC_ADDR* LocalAddress,
        _Inout_ struct CXPLAT_SEND_DATA* SendData
        ) {
        return Instance->Send(RemoteAddress, LocalAddress, SendData);
    }

    void Register() {
#if QUIC_TEST_DATAPATH_HOOKS_ENABLED
        QuicTraceLogInfo(
            TestHookRegister,
            "[test][hook] Registering");
        QUIC_TEST_DATAPATH_HOOKS* Value = &FuncTable;
        TEST_QUIC_SUCCEEDED(
            MsQuic->SetParam(
                nullptr,
                QUIC_PARAM_GLOBAL_TEST_DATAPATH_HOOKS,
                sizeof(Value),
                &Value));
#endif
    }

    void Unregister() {
#if QUIC_TEST_DATAPATH_HOOKS_ENABLED
        QuicTraceLogInfo(
            TestHookUnregistering,
            "[test][hook] Unregistering");
        QUIC_TEST_DATAPATH_HOOKS* Value = nullptr;
        uint32_t TryCount = 0;
        while (TryCount++ < 20) {
            if (QUIC_SUCCEEDED(
                MsQuic->SetParam(
                    nullptr,
                    QUIC_PARAM_GLOBAL_TEST_DATAPATH_HOOKS,
                    sizeof(Value),
                    &Value))) {
                break;
            }
            CxPlatSleep(100); // Let the current datapath queue drain.
        }
        if (TryCount == 20) {
            TEST_FAILURE("Failed to disable test datapath hook");
        }
        QuicTraceLogInfo(
            TestHookUnregistered,
            "[test][hook] Unregistered");
#endif
    }

    void
    Create(
        _Inout_opt_ QUIC_ADDR* RemoteAddress,
        _Inout_opt_ QUIC_ADDR* LocalAddress
        ) {
        CxPlatDispatchLockAcquire(&Lock);
        DatapathHook* Iter = Hooks;
        while (Iter) {
            Iter->Create(RemoteAddress, LocalAddress);
            Iter = Iter->Next;
        }
        CxPlatDispatchLockRelease(&Lock);
    }

    void
    GetLocalAddress(
        _Inout_ QUIC_ADDR* Address
        ) {
        CxPlatDispatchLockAcquire(&Lock);
        DatapathHook* Iter = Hooks;
        while (Iter) {
            Iter->GetLocalAddress(Address);
            Iter = Iter->Next;
        }
        CxPlatDispatchLockRelease(&Lock);
    }

    void
    GetRemoteAddress(
        _Inout_ QUIC_ADDR* Address
        ) {
        CxPlatDispatchLockAcquire(&Lock);
        DatapathHook* Iter = Hooks;
        while (Iter) {
            Iter->GetRemoteAddress(Address);
            Iter = Iter->Next;
        }
        CxPlatDispatchLockRelease(&Lock);
    }

    BOOLEAN
    Receive(
        _Inout_ struct CXPLAT_RECV_DATA* Datagram
        ) {
        BOOLEAN Result = FALSE;
        CxPlatDispatchLockAcquire(&Lock);
        DatapathHook* Iter = Hooks;
        while (Iter) {
            if (Iter->Receive(Datagram)) {
                Result = TRUE;
                break;
            }
            Iter = Iter->Next;
        }
        CxPlatDispatchLockRelease(&Lock);
        return Result;
    }

    BOOLEAN
    Send(
        _Inout_ QUIC_ADDR* RemoteAddress,
        _Inout_opt_ QUIC_ADDR* LocalAddress,
        _Inout_ struct CXPLAT_SEND_DATA* SendData
        ) {
        BOOLEAN Result = FALSE;
        CxPlatDispatchLockAcquire(&Lock);
        DatapathHook* Iter = Hooks;
        while (Iter) {
            if (Iter->Send(RemoteAddress, LocalAddress, SendData)) {
                Result = TRUE;
                break;
            }
            Iter = Iter->Next;
        }
        CxPlatDispatchLockRelease(&Lock);
        return Result;
    }

public:

    static DatapathHooks* Instance;

    DatapathHooks() : Hooks(nullptr) {
        CxPlatDispatchLockInitialize(&Lock);
    }

    ~DatapathHooks() {
        CxPlatDispatchLockUninitialize(&Lock);
    }

    void AddHook(DatapathHook* Hook) {
        CxPlatDispatchLockAcquire(&Lock);
        DatapathHook** Iter = &Hooks;
        while (*Iter != nullptr) {
            Iter = &((*Iter)->Next);
        }
        *Iter = Hook;
        bool DoRegister = Hooks == Hook;
        CxPlatDispatchLockRelease(&Lock);
        if (DoRegister) {
            Register();
        }
    }

    void RemoveHook(DatapathHook* Hook) {
        CxPlatDispatchLockAcquire(&Lock);
        DatapathHook** Iter = &Hooks;
        while (*Iter != Hook) {
            Iter = &((*Iter)->Next);
        }
        *Iter = Hook->Next;
        bool DoUnregister = Hooks == nullptr;
        CxPlatDispatchLockRelease(&Lock);
        if (DoUnregister) {
            Unregister();
        }
    }
};

struct EcnModifyHelper : public DatapathHook
{
<<<<<<< HEAD
    CXPLAT_ECN_TYPE EcnType;
=======
    CXPLAT_ECN_TYPE EcnType = CXPLAT_ECN_NON_ECT;
>>>>>>> a6fe71f6
    EcnModifyHelper() {
        DatapathHooks::Instance->AddHook(this);
    }
    ~EcnModifyHelper() {
        DatapathHooks::Instance->RemoveHook(this);
    }
    void SetEcnType(CXPLAT_ECN_TYPE Type) { EcnType = Type; }
    _IRQL_requires_max_(DISPATCH_LEVEL)
    BOOLEAN
    Receive(
        _Inout_ struct CXPLAT_RECV_DATA* Datagram
        ) {
        Datagram->TypeOfService = (uint8_t)EcnType;
        return false;
    }
};

struct RandomLossHelper : public DatapathHook
{
    uint8_t LossPercentage;
    RandomLossHelper(uint8_t _LossPercentage) : LossPercentage(_LossPercentage) {
        if (LossPercentage != 0) {
            DatapathHooks::Instance->AddHook(this);
        }
    }
    ~RandomLossHelper() {
        if (LossPercentage != 0) {
            DatapathHooks::Instance->RemoveHook(this);
        }
    }
    _IRQL_requires_max_(DISPATCH_LEVEL)
    BOOLEAN
    Receive(
        _Inout_ struct CXPLAT_RECV_DATA* /* Datagram */
        ) {
        uint8_t RandomValue;
        CxPlatRandom(sizeof(RandomValue), &RandomValue);
        auto Result = (RandomValue % 100) < LossPercentage;
        if (Result) {
            QuicTraceLogVerbose(
                TestHookDropPacketRandom,
                "[test][hook] Random packet drop");
        }
        return Result;
    }
};

struct SelectiveLossHelper : public DatapathHook
{
    uint32_t DropPacketCount;
    SelectiveLossHelper(uint32_t Count = 0) : DropPacketCount(Count) {
        DatapathHooks::Instance->AddHook(this);
    }
    ~SelectiveLossHelper() {
        DatapathHooks::Instance->RemoveHook(this);
    }
    void DropPackets(uint32_t Count) { DropPacketCount = Count; }
    _IRQL_requires_max_(DISPATCH_LEVEL)
    BOOLEAN
    Receive(
        _Inout_ struct CXPLAT_RECV_DATA* /* Datagram */
        ) {
        if (DropPacketCount == 0) {
            return FALSE;
        }
        QuicTraceLogVerbose(
            TestHookDropPacketSelective,
            "[test][hook] Selective packet drop");
        DropPacketCount--;
        return TRUE;
    }
};

struct MtuDropHelper : public DatapathHook
{
    uint16_t ServerDropPacketSize;
    uint16_t ServerDropPort;
    uint16_t ClientDropPacketSize;
    MtuDropHelper(uint16_t ServerPacket, uint16_t ServerPort, uint16_t ClientPacket) :
        ServerDropPacketSize(ServerPacket), ServerDropPort(ServerPort),
        ClientDropPacketSize(ClientPacket) {
        if (ServerDropPacketSize != 0 || ClientDropPacketSize != 0) {
            DatapathHooks::Instance->AddHook(this);
        }
    }
    ~MtuDropHelper() {
        if (ServerDropPacketSize != 0 || ClientDropPacketSize != 0) {
            DatapathHooks::Instance->RemoveHook(this);
        }
    }
    _IRQL_requires_max_(DISPATCH_LEVEL)
    BOOLEAN
    Receive(
        _Inout_ struct CXPLAT_RECV_DATA* Datagram
        ) {
        uint16_t PacketMtu =
            PacketSizeFromUdpPayloadSize(
                QuicAddrGetFamily(&Datagram->Route->RemoteAddress),
                Datagram->BufferLength);
        if (ServerDropPacketSize != 0 && PacketMtu > ServerDropPacketSize &&
            QuicAddrGetPort(&Datagram->Route->RemoteAddress) == ServerDropPort) {
            return TRUE;
        }
        if (ClientDropPacketSize != 0 && PacketMtu > ClientDropPacketSize &&
            QuicAddrGetPort(&Datagram->Route->RemoteAddress) != ServerDropPort) {
            return TRUE;
        }
        return FALSE;
    }
};

struct ReplaceAddressHelper : public DatapathHook
{
    QUIC_ADDR Original;
    QUIC_ADDR New;
    ReplaceAddressHelper(const QUIC_ADDR& OrigAddr) :
        Original(OrigAddr), New(OrigAddr) {
        DatapathHooks::Instance->AddHook(this);
    }
    ReplaceAddressHelper(const QUIC_ADDR& OrigAddr, const QUIC_ADDR& NewAddr) :
        Original(OrigAddr), New(NewAddr) {
        DatapathHooks::Instance->AddHook(this);
    }
    ~ReplaceAddressHelper() {
        DatapathHooks::Instance->RemoveHook(this);
    }
    void IncrementPort() {
        CXPLAT_DBG_ASSERT(QuicAddrGetPort(&New) != 0xFFFF);
        QuicAddrSetPort(&New, (uint16_t)1 + QuicAddrGetPort(&New));
    }
    void IncrementAddr() {
        QuicAddrIncrement(&New);
    }
    _IRQL_requires_max_(DISPATCH_LEVEL)
    BOOLEAN
    Receive(
        _Inout_ struct CXPLAT_RECV_DATA* Datagram
        ) {
        if (QuicAddrCompare(
                &Datagram->Route->RemoteAddress,
                &Original)) {
            Datagram->Route->RemoteAddress = New;
            QuicTraceLogVerbose(
                TestHookReplaceAddrRecv,
                "[test][hook] Recv Addr :%hu => :%hu",
                QuicAddrGetPort(&Original),
                QuicAddrGetPort(&New));
        }
        return FALSE;
    }
    _IRQL_requires_max_(PASSIVE_LEVEL)
    BOOLEAN
    Send(
        _Inout_ QUIC_ADDR* RemoteAddress,
        _Inout_opt_ QUIC_ADDR* /* LocalAddress */,
        _Inout_ struct CXPLAT_SEND_DATA* /* SendData */
        ) {
        if (QuicAddrCompare(RemoteAddress, &New)) {
            *RemoteAddress = Original;
            QuicTraceLogVerbose(
                TestHookReplaceAddrSend,
                "[test][hook] Send Addr :%hu => :%hu",
                QuicAddrGetPort(&New),
                QuicAddrGetPort(&Original));
        } else if (QuicAddrCompare(RemoteAddress, &Original)) {
            QuicTraceLogVerbose(
                TestHookDropOldAddrSend,
                "[test][hook] Dropping send to old addr");
            return TRUE; // Drop if it tries to explicitly send to the old address.
        }
        return FALSE;
    }
};

struct ReplaceAddressThenDropHelper : public DatapathHook
{
    QUIC_ADDR Original;
    QUIC_ADDR New;
    uint32_t AllowPacketCount;
    ReplaceAddressThenDropHelper(const QUIC_ADDR& OrigAddr, const QUIC_ADDR& NewAddr, uint32_t AllowCount) :
        Original(OrigAddr), New(NewAddr), AllowPacketCount(AllowCount) {
        DatapathHooks::Instance->AddHook(this);
    }
    ~ReplaceAddressThenDropHelper() {
        DatapathHooks::Instance->RemoveHook(this);
    }
    _IRQL_requires_max_(DISPATCH_LEVEL)
    BOOLEAN
    Receive(
        _Inout_ struct CXPLAT_RECV_DATA* Datagram
        ) {
        if (QuicAddrCompare(
                &Datagram->Route->RemoteAddress,
                &Original)) {
            if (AllowPacketCount == 0) {
                QuicTraceLogVerbose(
                    TestHookDropLimitAddrRecv,
                    "[test][hook] Dropping recv over limit to new addr");
                return TRUE; // Drop
            }
            AllowPacketCount--;
            Datagram->Route->RemoteAddress = New;
            QuicTraceLogVerbose(
                TestHookReplaceAddrRecv,
                "[test][hook] Recv Addr :%hu => :%hu",
                QuicAddrGetPort(&Original),
                QuicAddrGetPort(&New));
        }
        return FALSE;
    }
    _IRQL_requires_max_(PASSIVE_LEVEL)
    BOOLEAN
    Send(
        _Inout_ QUIC_ADDR* RemoteAddress,
        _Inout_opt_ QUIC_ADDR* /* LocalAddress */,
        _Inout_ struct CXPLAT_SEND_DATA* /* SendData */
        ) {
        if (QuicAddrCompare(RemoteAddress, &New)) {
            if (AllowPacketCount == 0) {
                QuicTraceLogVerbose(
                    TestHookDropLimitAddrSend,
                    "[test][hook] Dropping send over limit to new addr");
                return TRUE; // Drop
            }
            AllowPacketCount--;
            *RemoteAddress = Original;
            QuicTraceLogVerbose(
                TestHookReplaceAddrSend,
                "[test][hook] Send Addr :%hu => :%hu",
                QuicAddrGetPort(&New),
                QuicAddrGetPort(&Original));
        } else if (QuicAddrCompare(RemoteAddress, &Original)) {
            QuicTraceLogVerbose(
                TestHookDropOldAddrSend,
                "[test][hook] Dropping send to old addr");
            return TRUE; // Drop if it tries to explicitly send to the old address.
        }
        return FALSE;
    }
};

struct LoadBalancerHelper : public DatapathHook
{
    CXPLAT_TOEPLITZ_HASH Toeplitz;
    QUIC_ADDR PublicAddress;
    const QUIC_ADDR* PrivateAddresses;
    uint32_t PrivateAddressesCount;
    LoadBalancerHelper(const QUIC_ADDR& Public, const QUIC_ADDR* Private, uint32_t PrivateCount) :
        PublicAddress(Public), PrivateAddresses(Private), PrivateAddressesCount(PrivateCount) {
        CxPlatRandom(CXPLAT_TOEPLITZ_KEY_SIZE, &Toeplitz.HashKey);
        CxPlatToeplitzHashInitialize(&Toeplitz);
        DatapathHooks::Instance->AddHook(this);
    }
    ~LoadBalancerHelper() {
        DatapathHooks::Instance->RemoveHook(this);
    }
    _IRQL_requires_max_(PASSIVE_LEVEL)
    void
    Create(
        _Inout_opt_ QUIC_ADDR* RemoteAddress,
        _Inout_opt_ QUIC_ADDR* LocalAddress
        ) {
        if (RemoteAddress && LocalAddress &&
            QuicAddrCompare(RemoteAddress, &PublicAddress)) {
            *RemoteAddress = MapSendToPublic(LocalAddress);
            QuicTraceLogVerbose(
                TestHookReplaceCreateSend,
                "[test][hook] Create (remote) Addr :%hu => :%hu",
                QuicAddrGetPort(&PublicAddress),
                QuicAddrGetPort(RemoteAddress));
        }
    }
    _IRQL_requires_max_(PASSIVE_LEVEL)
    void
    GetLocalAddress(
        _Inout_ QUIC_ADDR* /* Address */
        ) {
    }
    _IRQL_requires_max_(PASSIVE_LEVEL)
    void
    GetRemoteAddress(
        _Inout_ QUIC_ADDR* Address
        ) {
        for (uint32_t i = 0; i < PrivateAddressesCount; ++i) {
            if (QuicAddrCompare(
                    Address,
                    &PrivateAddresses[i])) {
                *Address = PublicAddress;
                break;
            }
        }
    }
    _IRQL_requires_max_(DISPATCH_LEVEL)
    BOOLEAN
    Receive(
        _Inout_ struct CXPLAT_RECV_DATA* Datagram
        ) {
        for (uint32_t i = 0; i < PrivateAddressesCount; ++i) {
            if (QuicAddrCompare(
                    &Datagram->Route->RemoteAddress,
                    &PrivateAddresses[i])) {
                Datagram->Route->RemoteAddress = PublicAddress;
                QuicTraceLogVerbose(
                    TestHookReplaceAddrRecv,
                    "[test][hook] Recv Addr :%hu => :%hu",
                    QuicAddrGetPort(&PrivateAddresses[i]),
                    QuicAddrGetPort(&PublicAddress));
                break;
            }
        }
        return FALSE;
    }
    _IRQL_requires_max_(PASSIVE_LEVEL)
    BOOLEAN
    Send(
        _Inout_ QUIC_ADDR* RemoteAddress,
        _Inout_opt_ QUIC_ADDR* LocalAddress,
        _Inout_ struct CXPLAT_SEND_DATA* /* SendData */
        ) {
        if (QuicAddrCompare(RemoteAddress, &PublicAddress)) {
            *RemoteAddress = MapSendToPublic(LocalAddress);
            QuicTraceLogVerbose(
                TestHookReplaceAddrSend,
                "[test][hook] Send Addr :%hu => :%hu",
                QuicAddrGetPort(&PublicAddress),
                QuicAddrGetPort(RemoteAddress));
        }
        return FALSE;
    }
private:
    const QUIC_ADDR& MapSendToPublic(_In_ const QUIC_ADDR* SourceAddress) {
        uint32_t Key = 0, Offset;
        CxPlatToeplitzHashComputeAddr(&Toeplitz, SourceAddress, &Key, &Offset);
        return PrivateAddresses[Key % PrivateAddressesCount];
    }
};

_IRQL_requires_max_(PASSIVE_LEVEL)
inline
BOOLEAN
WaitForMsQuicInUse() {
    int Count = 0;
    BOOLEAN MsQuicInUse = FALSE;
    QUIC_STATUS Status = QUIC_STATUS_SUCCESS;
    uint32_t MsQuicInUseLen = sizeof(MsQuicInUse);
    do {
        CxPlatSleep(100);
        Status = MsQuic->GetParam(nullptr, QUIC_PARAM_GLOBAL_IN_USE, &MsQuicInUseLen, &MsQuicInUse);
    } while(!MsQuicInUse && Count++ < 100);

    return MsQuicInUse && Status == QUIC_STATUS_SUCCESS;
}<|MERGE_RESOLUTION|>--- conflicted
+++ resolved
@@ -583,11 +583,7 @@
 
 struct EcnModifyHelper : public DatapathHook
 {
-<<<<<<< HEAD
-    CXPLAT_ECN_TYPE EcnType;
-=======
     CXPLAT_ECN_TYPE EcnType = CXPLAT_ECN_NON_ECT;
->>>>>>> a6fe71f6
     EcnModifyHelper() {
         DatapathHooks::Instance->AddHook(this);
     }
