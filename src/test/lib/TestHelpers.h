/*++

    Copyright (c) Microsoft Corporation.
    Licensed under the MIT License.

Abstract:

    MsQuic API Test Helpers

--*/

#ifdef QUIC_CLOG
#include "TestHelpers.h.clog.h"
#endif

extern bool UseDuoNic;

//
// Connect to the duonic address (if using duonic) or localhost (if not).
//
#define QUIC_TEST_LOOPBACK_FOR_AF(Af) (UseDuoNic ? ((Af == QUIC_ADDRESS_FAMILY_INET) ? "192.168.1.11" : "fc00::1:11") : QUIC_LOCALHOST_FOR_AF(Af))

//
// Set a QUIC_ADDR to the duonic "server" address.
//
inline
void
QuicAddrSetToDuoNic(
    _Inout_ QUIC_ADDR* Addr
    )
{
    if (QuicAddrGetFamily(Addr) == QUIC_ADDRESS_FAMILY_INET) {
        // 192.168.1.11
        ((uint32_t*)&(Addr->Ipv4.sin_addr))[0] = 184658112;
    } else {
        CXPLAT_DBG_ASSERT(QuicAddrGetFamily(Addr) == QUIC_ADDRESS_FAMILY_INET6);
        // fc00::1:11
        ((uint16_t*)&(Addr->Ipv6.sin6_addr))[0] = 252;
        ((uint16_t*)&(Addr->Ipv6.sin6_addr))[1] = 0;
        ((uint16_t*)&(Addr->Ipv6.sin6_addr))[2] = 0;
        ((uint16_t*)&(Addr->Ipv6.sin6_addr))[3] = 0;
        ((uint16_t*)&(Addr->Ipv6.sin6_addr))[4] = 0;
        ((uint16_t*)&(Addr->Ipv6.sin6_addr))[5] = 0;
        ((uint16_t*)&(Addr->Ipv6.sin6_addr))[6] = 256;
        ((uint16_t*)&(Addr->Ipv6.sin6_addr))[7] = 4352;
    }
}

#include "msquic.hpp"
#include "quic_toeplitz.h"

#define OLD_SUPPORTED_VERSION       QUIC_VERSION_1_MS_H
#define LATEST_SUPPORTED_VERSION    QUIC_VERSION_LATEST_H

const uint16_t TestUdpPortBase = 0x8000;

#define QUIC_TEST_NO_ERROR          0
#define QUIC_TEST_SESSION_CLOSED    1
#define QUIC_TEST_SPECIAL_ERROR     0x1234

struct TestScopeLogger {
    const char* Name;
    TestScopeLogger(const char* name) : Name(name) {
        QuicTraceLogInfo(
            TestScopeEntry,
            "[test]---> %s",
            Name);
    }
    ~TestScopeLogger() {
        QuicTraceLogInfo(
            TestScopeExit,
            "[test]<--- %s",
            Name);
    }
};

class TestConnection;

struct ServerAcceptContext {
    CXPLAT_EVENT NewConnectionReady;
    TestConnection** NewConnection;
    QUIC_STATUS ExpectedTransportCloseStatus{QUIC_STATUS_SUCCESS};
    QUIC_STATUS ExpectedClientCertValidationResult[2]{};
    uint32_t ExpectedClientCertValidationResultCount{0};
    QUIC_STATUS PeerCertEventReturnStatus{false};
    ServerAcceptContext(TestConnection** _NewConnection) :
        NewConnection(_NewConnection) {
        CxPlatEventInitialize(&NewConnectionReady, TRUE, FALSE);
    }
    ~ServerAcceptContext() {
        CxPlatEventUninitialize(NewConnectionReady);
    }
    void AddExpectedClientCertValidationResult(QUIC_STATUS Status) {
        CXPLAT_FRE_ASSERTMSG(
            ExpectedClientCertValidationResultCount < ARRAYSIZE(ExpectedClientCertValidationResult),
            "Only two expected values supported.");
        ExpectedClientCertValidationResult[ExpectedClientCertValidationResultCount++] = Status;
    }
};

struct ClearGlobalVersionListScope {
    ~ClearGlobalVersionListScope() {
        MsQuicVersionSettings Settings(nullptr, 0);
        BOOLEAN Default = FALSE;

        TEST_QUIC_SUCCEEDED(
            MsQuic->SetParam(
                NULL,
                QUIC_PARAM_GLOBAL_VERSION_SETTINGS,
                sizeof(Settings),
                &Settings));
        TEST_QUIC_SUCCEEDED(
            MsQuic->SetParam(
                NULL,
                QUIC_PARAM_GLOBAL_VERSION_NEGOTIATION_ENABLED,
                sizeof(Default),
                &Default));
    }
};

//
// Simulating Connection's status to be QUIC_CONN_BAD_START_STATE
// ConnectionStart -> ConnectionShutdown
//
inline
void SimulateConnBadStartState(MsQuicConnection& Connection, MsQuicConfiguration& Configuration) {
    TEST_QUIC_SUCCEEDED(
        Connection.Start(
            Configuration,
            QUIC_ADDRESS_FAMILY_INET,
            "localhost",
            4433));
    CxPlatSleep(100);

    Connection.Shutdown(
        QUIC_TEST_NO_ERROR,
        QUIC_CONNECTION_SHUTDOWN_FLAG_NONE);
}

//
// almost all Parameter for GetParam is
// 1. call with only BufferLength pointer
// 2. return QUIC_STATUS_BUFFER_TOO_SMALL by filling value in BufferLength
// 3. call again to get actual value in Buffer
//
inline
void SimpleGetParamTest(HQUIC Handle, uint32_t Param, size_t ExpectedLength, void* ExpectedData) {
    uint32_t Length = 0;
    TEST_QUIC_STATUS(
        QUIC_STATUS_BUFFER_TOO_SMALL,
        MsQuic->GetParam(
                Handle,
                Param,
                &Length,
                nullptr));
    TEST_EQUAL(ExpectedLength, Length);

    void* Value = CXPLAT_ALLOC_NONPAGED(Length, QUIC_POOL_TEST);
    if (Value == nullptr) {
        TEST_FAILURE("Out of memory for testing SetParam for global parameter");
    }
    TEST_QUIC_SUCCEEDED(
        MsQuic->GetParam(
            Handle,
            Param,
            &Length,
            Value));

    // if SetParam is not allowed and have random value
    if (ExpectedData) {
        TEST_EQUAL(memcmp(Value, ExpectedData, ExpectedLength), 0);
    }

    if (Value != nullptr) {
        CXPLAT_FREE(Value, QUIC_POOL_TEST);
    }
}

//
// Global parameter setting might affect other tests' behavior.
// This sets back the original value
//
struct GlobalSettingScope {
    uint32_t Parameter;
    uint32_t BufferLength {0};
    void* OriginalValue {nullptr};
    GlobalSettingScope(uint32_t Parameter) : Parameter(Parameter) {
         // can be both too samll or success
        auto Status = MsQuic->GetParam(
                nullptr,
                Parameter,
                &BufferLength,
                nullptr);
        TEST_TRUE(Status == QUIC_STATUS_BUFFER_TOO_SMALL ||
            (Parameter == QUIC_PARAM_GLOBAL_DATAPATH_PROCESSORS && Status == QUIC_STATUS_SUCCESS));

        OriginalValue = CXPLAT_ALLOC_NONPAGED(BufferLength, QUIC_POOL_TEST);
        if (OriginalValue == nullptr) {
            TEST_FAILURE("Out of memory for testing SetParam for global parameter");
        }
        TEST_QUIC_SUCCEEDED(
            MsQuic->GetParam(
                nullptr,
                Parameter,
                &BufferLength,
                OriginalValue));
    }

    ~GlobalSettingScope() {
        TEST_QUIC_SUCCEEDED(
            MsQuic->SetParam(
                nullptr,
                Parameter,
                BufferLength,
                OriginalValue));
        if (OriginalValue != nullptr) {
            CXPLAT_FREE(OriginalValue, QUIC_POOL_TEST);
        }
    }
};

//
// No 64-bit version for this existed globally. This defines an interlocked
// helper for subtracting 64-bit numbers.
//
inline
int64_t
InterlockedSubtract64(
    _Inout_ _Interlocked_operand_ int64_t volatile *Addend,
    _In_ int64_t Value
    ) {
    return InterlockedExchangeAdd64(Addend, -Value) - Value;
}

//
// Helper function to get a resumption ticket.
//
// TODO - Schannel currently requires the same configurations to be used for
// resumption to work. Once this is fixed, we shouldn't need to pass in any
// input parameters to make this work.
//
void
QuicTestPrimeResumption(
    _In_ QUIC_ADDRESS_FAMILY QuicAddrFamily,
    _In_ MsQuicRegistration& Registration,
    _In_ MsQuicConfiguration& ServerConfiguration,
    _In_ MsQuicConfiguration& ClientConfiguration,
    _Out_ QUIC_BUFFER** ResumptionTicket
    );

struct StatelessRetryHelper
{
    bool DoRetry;
    StatelessRetryHelper(bool Enabled) : DoRetry(Enabled) {
        if (DoRetry) {
            uint16_t value = 0;
            TEST_QUIC_SUCCEEDED(
                MsQuic->SetParam(
                    nullptr,
                    QUIC_PARAM_GLOBAL_RETRY_MEMORY_PERCENT,
                    sizeof(value),
                    &value));
        }
    }
    ~StatelessRetryHelper() {
        if (DoRetry) {
            uint16_t value = 65;
            TEST_QUIC_SUCCEEDED(
                MsQuic->SetParam(
                    nullptr,
                    QUIC_PARAM_GLOBAL_RETRY_MEMORY_PERCENT,
                    sizeof(value),
                    &value));
        }
    }
};

#define PRIVATE_TP_TYPE   77
#define PRIVATE_TP_LENGTH 2345

struct PrivateTransportHelper : QUIC_PRIVATE_TRANSPORT_PARAMETER
{
    PrivateTransportHelper(bool Enabled) {
        if (Enabled) {
            Type = PRIVATE_TP_TYPE;
            Length = PRIVATE_TP_LENGTH;
            Buffer = new(std::nothrow) uint8_t[PRIVATE_TP_LENGTH];
            TEST_TRUE(Buffer != nullptr);
        } else {
            Buffer = nullptr;
        }
    }
    ~PrivateTransportHelper() {
        delete [] Buffer;
    }
};

struct DatapathHook
{
    DatapathHook* Next;

    DatapathHook() : Next(nullptr) { }

    virtual ~DatapathHook() { }

    virtual
    _IRQL_requires_max_(PASSIVE_LEVEL)
    void
    Create(
        _Inout_opt_ QUIC_ADDR* /* RemoteAddress */,
        _Inout_opt_ QUIC_ADDR* /* LocalAddress */
        ) {
    }

    virtual
    _IRQL_requires_max_(PASSIVE_LEVEL)
    void
    GetLocalAddress(
        _Inout_ QUIC_ADDR* /* Address */
        ) {
    }

    virtual
    _IRQL_requires_max_(PASSIVE_LEVEL)
    void
    GetRemoteAddress(
        _Inout_ QUIC_ADDR* /* Address */
        ) {
    }

    virtual
    _IRQL_requires_max_(DISPATCH_LEVEL)
    BOOLEAN
    Receive(
        _Inout_ struct CXPLAT_RECV_DATA* /* Datagram */
        ) {
        return FALSE; // Don't drop by default
    }

    virtual
    _IRQL_requires_max_(PASSIVE_LEVEL)
    BOOLEAN
    Send(
        _Inout_ QUIC_ADDR* /* RemoteAddress */,
        _Inout_opt_ QUIC_ADDR* /* LocalAddress */,
        _Inout_ struct CXPLAT_SEND_DATA* /* SendData */
        ) {
        return FALSE; // Don't drop by default
    }
};

class DatapathHooks
{
    static QUIC_TEST_DATAPATH_HOOKS FuncTable;

    DatapathHook* Hooks;
    CXPLAT_DISPATCH_LOCK Lock;

    static
    _IRQL_requires_max_(PASSIVE_LEVEL)
    void
    QUIC_API
    CreateCallback(
        _Inout_opt_ QUIC_ADDR* RemoteAddress,
        _Inout_opt_ QUIC_ADDR* LocalAddress
        ) {
        return Instance->Create(RemoteAddress, LocalAddress);
    }

    static
    _IRQL_requires_max_(PASSIVE_LEVEL)
    void
    QUIC_API
    GetLocalAddressCallback(
        _Inout_ QUIC_ADDR* Address
        ) {
        return Instance->GetLocalAddress(Address);
    }

    static
    _IRQL_requires_max_(PASSIVE_LEVEL)
    void
    QUIC_API
    GetRemoteAddressCallback(
        _Inout_ QUIC_ADDR* Address
        ) {
        return Instance->GetRemoteAddress(Address);
    }

    static
    _IRQL_requires_max_(DISPATCH_LEVEL)
    BOOLEAN
    QUIC_API
    ReceiveCallback(
        _Inout_ struct CXPLAT_RECV_DATA* Datagram
        ) {
        return Instance->Receive(Datagram);
    }

    static
    _IRQL_requires_max_(PASSIVE_LEVEL)
    BOOLEAN
    QUIC_API
    SendCallback(
        _Inout_ QUIC_ADDR* RemoteAddress,
        _Inout_opt_ QUIC_ADDR* LocalAddress,
        _Inout_ struct CXPLAT_SEND_DATA* SendData
        ) {
        return Instance->Send(RemoteAddress, LocalAddress, SendData);
    }

    void Register() {
#if QUIC_TEST_DATAPATH_HOOKS_ENABLED
        QuicTraceLogInfo(
            TestHookRegister,
            "[test][hook] Registering");
        QUIC_TEST_DATAPATH_HOOKS* Value = &FuncTable;
        TEST_QUIC_SUCCEEDED(
            MsQuic->SetParam(
                nullptr,
                QUIC_PARAM_GLOBAL_TEST_DATAPATH_HOOKS,
                sizeof(Value),
                &Value));
#endif
    }

    void Unregister() {
#if QUIC_TEST_DATAPATH_HOOKS_ENABLED
        QuicTraceLogInfo(
            TestHookUnregistering,
            "[test][hook] Unregistering");
        QUIC_TEST_DATAPATH_HOOKS* Value = nullptr;
        uint32_t TryCount = 0;
        while (TryCount++ < 20) {
            if (QUIC_SUCCEEDED(
                MsQuic->SetParam(
                    nullptr,
                    QUIC_PARAM_GLOBAL_TEST_DATAPATH_HOOKS,
                    sizeof(Value),
                    &Value))) {
                break;
            }
            CxPlatSleep(100); // Let the current datapath queue drain.
        }
        if (TryCount == 20) {
            TEST_FAILURE("Failed to disable test datapath hook");
        }
        QuicTraceLogInfo(
            TestHookUnregistered,
            "[test][hook] Unregistered");
#endif
    }

    void
    Create(
        _Inout_opt_ QUIC_ADDR* RemoteAddress,
        _Inout_opt_ QUIC_ADDR* LocalAddress
        ) {
        CxPlatDispatchLockAcquire(&Lock);
        DatapathHook* Iter = Hooks;
        while (Iter) {
            Iter->Create(RemoteAddress, LocalAddress);
            Iter = Iter->Next;
        }
        CxPlatDispatchLockRelease(&Lock);
    }

    void
    GetLocalAddress(
        _Inout_ QUIC_ADDR* Address
        ) {
        CxPlatDispatchLockAcquire(&Lock);
        DatapathHook* Iter = Hooks;
        while (Iter) {
            Iter->GetLocalAddress(Address);
            Iter = Iter->Next;
        }
        CxPlatDispatchLockRelease(&Lock);
    }

    void
    GetRemoteAddress(
        _Inout_ QUIC_ADDR* Address
        ) {
        CxPlatDispatchLockAcquire(&Lock);
        DatapathHook* Iter = Hooks;
        while (Iter) {
            Iter->GetRemoteAddress(Address);
            Iter = Iter->Next;
        }
        CxPlatDispatchLockRelease(&Lock);
    }

    BOOLEAN
    Receive(
        _Inout_ struct CXPLAT_RECV_DATA* Datagram
        ) {
        BOOLEAN Result = FALSE;
        CxPlatDispatchLockAcquire(&Lock);
        DatapathHook* Iter = Hooks;
        while (Iter) {
            if (Iter->Receive(Datagram)) {
                Result = TRUE;
                break;
            }
            Iter = Iter->Next;
        }
        CxPlatDispatchLockRelease(&Lock);
        return Result;
    }

    BOOLEAN
    Send(
        _Inout_ QUIC_ADDR* RemoteAddress,
        _Inout_opt_ QUIC_ADDR* LocalAddress,
        _Inout_ struct CXPLAT_SEND_DATA* SendData
        ) {
        BOOLEAN Result = FALSE;
        CxPlatDispatchLockAcquire(&Lock);
        DatapathHook* Iter = Hooks;
        while (Iter) {
            if (Iter->Send(RemoteAddress, LocalAddress, SendData)) {
                Result = TRUE;
                break;
            }
            Iter = Iter->Next;
        }
        CxPlatDispatchLockRelease(&Lock);
        return Result;
    }

public:

    static DatapathHooks* Instance;

    DatapathHooks() : Hooks(nullptr) {
        CxPlatDispatchLockInitialize(&Lock);
    }

    ~DatapathHooks() {
        CxPlatDispatchLockUninitialize(&Lock);
    }

    void AddHook(DatapathHook* Hook) {
        CxPlatDispatchLockAcquire(&Lock);
        DatapathHook** Iter = &Hooks;
        while (*Iter != nullptr) {
            Iter = &((*Iter)->Next);
        }
        *Iter = Hook;
        bool DoRegister = Hooks == Hook;
        CxPlatDispatchLockRelease(&Lock);
        if (DoRegister) {
            Register();
        }
    }

    void RemoveHook(DatapathHook* Hook) {
        CxPlatDispatchLockAcquire(&Lock);
        DatapathHook** Iter = &Hooks;
        while (*Iter != Hook) {
            Iter = &((*Iter)->Next);
        }
        *Iter = Hook->Next;
        bool DoUnregister = Hooks == nullptr;
        CxPlatDispatchLockRelease(&Lock);
        if (DoUnregister) {
            Unregister();
        }
    }
};

struct RandomLossHelper : public DatapathHook
{
    uint8_t LossPercentage;
    RandomLossHelper(uint8_t _LossPercentage) : LossPercentage(_LossPercentage) {
        if (LossPercentage != 0) {
            DatapathHooks::Instance->AddHook(this);
        }
    }
    ~RandomLossHelper() {
        if (LossPercentage != 0) {
            DatapathHooks::Instance->RemoveHook(this);
        }
    }
    _IRQL_requires_max_(DISPATCH_LEVEL)
    BOOLEAN
    Receive(
        _Inout_ struct CXPLAT_RECV_DATA* /* Datagram */
        ) {
        uint8_t RandomValue;
        CxPlatRandom(sizeof(RandomValue), &RandomValue);
        auto Result = (RandomValue % 100) < LossPercentage;
        if (Result) {
            QuicTraceLogVerbose(
                TestHookDropPacketRandom,
                "[test][hook] Random packet drop");
        }
        return Result;
    }
};

struct SelectiveLossHelper : public DatapathHook
{
    uint32_t DropPacketCount;
    SelectiveLossHelper(uint32_t Count = 0) : DropPacketCount(Count) {
        DatapathHooks::Instance->AddHook(this);
    }
    ~SelectiveLossHelper() {
        DatapathHooks::Instance->RemoveHook(this);
    }
    void DropPackets(uint32_t Count) { DropPacketCount = Count; }
    _IRQL_requires_max_(DISPATCH_LEVEL)
    BOOLEAN
    Receive(
        _Inout_ struct CXPLAT_RECV_DATA* /* Datagram */
        ) {
        if (DropPacketCount == 0) {
            return FALSE;
        }
        QuicTraceLogVerbose(
            TestHookDropPacketSelective,
            "[test][hook] Selective packet drop");
        DropPacketCount--;
        return TRUE;
    }
};

struct MtuDropHelper : public DatapathHook
{
    uint16_t ServerDropPacketSize;
    uint16_t ServerDropPort;
    uint16_t ClientDropPacketSize;
    MtuDropHelper(uint16_t ServerPacket, uint16_t ServerPort, uint16_t ClientPacket) :
        ServerDropPacketSize(ServerPacket), ServerDropPort(ServerPort),
        ClientDropPacketSize(ClientPacket) {
        if (ServerDropPacketSize != 0 || ClientDropPacketSize != 0) {
            DatapathHooks::Instance->AddHook(this);
        }
    }
    ~MtuDropHelper() {
        if (ServerDropPacketSize != 0 || ClientDropPacketSize != 0) {
            DatapathHooks::Instance->RemoveHook(this);
        }
    }
    _IRQL_requires_max_(DISPATCH_LEVEL)
    BOOLEAN
    Receive(
        _Inout_ struct CXPLAT_RECV_DATA* Datagram
        ) {
        uint16_t PacketMtu =
            PacketSizeFromUdpPayloadSize(
                QuicAddrGetFamily(&Datagram->Route->RemoteAddress),
                Datagram->BufferLength);
        if (ServerDropPacketSize != 0 && PacketMtu > ServerDropPacketSize &&
            QuicAddrGetPort(&Datagram->Route->RemoteAddress) == ServerDropPort) {
            return TRUE;
        }
        if (ClientDropPacketSize != 0 && PacketMtu > ClientDropPacketSize &&
            QuicAddrGetPort(&Datagram->Route->RemoteAddress) != ServerDropPort) {
            return TRUE;
        }
        return FALSE;
    }
};

struct ReplaceAddressHelper : public DatapathHook
{
    QUIC_ADDR Original;
    QUIC_ADDR New;
    ReplaceAddressHelper(const QUIC_ADDR& OrigAddr) :
        Original(OrigAddr), New(OrigAddr) {
        DatapathHooks::Instance->AddHook(this);
    }
    ReplaceAddressHelper(const QUIC_ADDR& OrigAddr, const QUIC_ADDR& NewAddr) :
        Original(OrigAddr), New(NewAddr) {
        DatapathHooks::Instance->AddHook(this);
    }
    ~ReplaceAddressHelper() {
        DatapathHooks::Instance->RemoveHook(this);
    }
    void IncrementPort() {
        CXPLAT_DBG_ASSERT(QuicAddrGetPort(&New) != 0xFFFF);
        QuicAddrSetPort(&New, (uint16_t)1 + QuicAddrGetPort(&New));
    }
    void IncrementAddr() {
        QuicAddrIncrement(&New);
    }
    _IRQL_requires_max_(DISPATCH_LEVEL)
    BOOLEAN
    Receive(
        _Inout_ struct CXPLAT_RECV_DATA* Datagram
        ) {
        if (QuicAddrCompare(
                &Datagram->Route->RemoteAddress,
                &Original)) {
            Datagram->Route->RemoteAddress = New;
            QuicTraceLogVerbose(
                TestHookReplaceAddrRecv,
                "[test][hook] Recv Addr :%hu => :%hu",
                QuicAddrGetPort(&Original),
                QuicAddrGetPort(&New));
        }
        return FALSE;
    }
    _IRQL_requires_max_(PASSIVE_LEVEL)
    BOOLEAN
    Send(
        _Inout_ QUIC_ADDR* RemoteAddress,
        _Inout_opt_ QUIC_ADDR* /* LocalAddress */,
        _Inout_ struct CXPLAT_SEND_DATA* /* SendData */
        ) {
        if (QuicAddrCompare(RemoteAddress, &New)) {
            *RemoteAddress = Original;
            QuicTraceLogVerbose(
                TestHookReplaceAddrSend,
                "[test][hook] Send Addr :%hu => :%hu",
                QuicAddrGetPort(&New),
                QuicAddrGetPort(&Original));
        } else if (QuicAddrCompare(RemoteAddress, &Original)) {
            QuicTraceLogVerbose(
                TestHookDropOldAddrSend,
                "[test][hook] Dropping send to old addr");
            return TRUE; // Drop if it tries to explicitly send to the old address.
        }
        return FALSE;
    }
};

struct ReplaceAddressThenDropHelper : public DatapathHook
{
    QUIC_ADDR Original;
    QUIC_ADDR New;
    uint32_t AllowPacketCount;
    ReplaceAddressThenDropHelper(const QUIC_ADDR& OrigAddr, const QUIC_ADDR& NewAddr, uint32_t AllowCount) :
        Original(OrigAddr), New(NewAddr), AllowPacketCount(AllowCount) {
        DatapathHooks::Instance->AddHook(this);
    }
    ~ReplaceAddressThenDropHelper() {
        DatapathHooks::Instance->RemoveHook(this);
    }
    _IRQL_requires_max_(DISPATCH_LEVEL)
    BOOLEAN
    Receive(
        _Inout_ struct CXPLAT_RECV_DATA* Datagram
        ) {
        if (QuicAddrCompare(
                &Datagram->Route->RemoteAddress,
                &Original)) {
            if (AllowPacketCount == 0) {
                QuicTraceLogVerbose(
                    TestHookDropLimitAddrRecv,
                    "[test][hook] Dropping recv over limit to new addr");
                return TRUE; // Drop
            }
            AllowPacketCount--;
            Datagram->Route->RemoteAddress = New;
            QuicTraceLogVerbose(
                TestHookReplaceAddrRecv,
                "[test][hook] Recv Addr :%hu => :%hu",
                QuicAddrGetPort(&Original),
                QuicAddrGetPort(&New));
        }
        return FALSE;
    }
    _IRQL_requires_max_(PASSIVE_LEVEL)
    BOOLEAN
    Send(
        _Inout_ QUIC_ADDR* RemoteAddress,
        _Inout_opt_ QUIC_ADDR* /* LocalAddress */,
        _Inout_ struct CXPLAT_SEND_DATA* /* SendData */
        ) {
        if (QuicAddrCompare(RemoteAddress, &New)) {
            if (AllowPacketCount == 0) {
                QuicTraceLogVerbose(
                    TestHookDropLimitAddrSend,
                    "[test][hook] Dropping send over limit to new addr");
                return TRUE; // Drop
            }
            AllowPacketCount--;
            *RemoteAddress = Original;
            QuicTraceLogVerbose(
                TestHookReplaceAddrSend,
                "[test][hook] Send Addr :%hu => :%hu",
                QuicAddrGetPort(&New),
                QuicAddrGetPort(&Original));
        } else if (QuicAddrCompare(RemoteAddress, &Original)) {
            QuicTraceLogVerbose(
                TestHookDropOldAddrSend,
                "[test][hook] Dropping send to old addr");
            return TRUE; // Drop if it tries to explicitly send to the old address.
        }
        return FALSE;
    }
};

struct LoadBalancerHelper : public DatapathHook
{
    CXPLAT_TOEPLITZ_HASH Toeplitz;
    QUIC_ADDR PublicAddress;
    const QUIC_ADDR* PrivateAddresses;
    uint32_t PrivateAddressesCount;
    LoadBalancerHelper(const QUIC_ADDR& Public, const QUIC_ADDR* Private, uint32_t PrivateCount) :
        PublicAddress(Public), PrivateAddresses(Private), PrivateAddressesCount(PrivateCount) {
        CxPlatRandom(CXPLAT_TOEPLITZ_KEY_SIZE, &Toeplitz.HashKey);
        CxPlatToeplitzHashInitialize(&Toeplitz);
        DatapathHooks::Instance->AddHook(this);
    }
    ~LoadBalancerHelper() {
        DatapathHooks::Instance->RemoveHook(this);
    }
    _IRQL_requires_max_(PASSIVE_LEVEL)
    void
    Create(
        _Inout_opt_ QUIC_ADDR* RemoteAddress,
        _Inout_opt_ QUIC_ADDR* LocalAddress
        ) {
        if (RemoteAddress && LocalAddress &&
            QuicAddrCompare(RemoteAddress, &PublicAddress)) {
            *RemoteAddress = MapSendToPublic(LocalAddress);
            QuicTraceLogVerbose(
                TestHookReplaceCreateSend,
                "[test][hook] Create (remote) Addr :%hu => :%hu",
                QuicAddrGetPort(&PublicAddress),
                QuicAddrGetPort(RemoteAddress));
        }
    }
    _IRQL_requires_max_(PASSIVE_LEVEL)
    void
    GetLocalAddress(
        _Inout_ QUIC_ADDR* /* Address */
        ) {
    }
    _IRQL_requires_max_(PASSIVE_LEVEL)
    void
    GetRemoteAddress(
        _Inout_ QUIC_ADDR* Address
        ) {
        for (uint32_t i = 0; i < PrivateAddressesCount; ++i) {
            if (QuicAddrCompare(
                    Address,
                    &PrivateAddresses[i])) {
                *Address = PublicAddress;
                break;
            }
        }
    }
    _IRQL_requires_max_(DISPATCH_LEVEL)
    BOOLEAN
    Receive(
        _Inout_ struct CXPLAT_RECV_DATA* Datagram
        ) {
        for (uint32_t i = 0; i < PrivateAddressesCount; ++i) {
            if (QuicAddrCompare(
                    &Datagram->Route->RemoteAddress,
                    &PrivateAddresses[i])) {
                Datagram->Route->RemoteAddress = PublicAddress;
                QuicTraceLogVerbose(
                    TestHookReplaceAddrRecv,
                    "[test][hook] Recv Addr :%hu => :%hu",
                    QuicAddrGetPort(&PrivateAddresses[i]),
                    QuicAddrGetPort(&PublicAddress));
                break;
            }
        }
        return FALSE;
    }
    _IRQL_requires_max_(PASSIVE_LEVEL)
    BOOLEAN
    Send(
        _Inout_ QUIC_ADDR* RemoteAddress,
        _Inout_opt_ QUIC_ADDR* LocalAddress,
        _Inout_ struct CXPLAT_SEND_DATA* /* SendData */
        ) {
        if (QuicAddrCompare(RemoteAddress, &PublicAddress)) {
            *RemoteAddress = MapSendToPublic(LocalAddress);
            QuicTraceLogVerbose(
                TestHookReplaceAddrSend,
                "[test][hook] Send Addr :%hu => :%hu",
                QuicAddrGetPort(&PublicAddress),
                QuicAddrGetPort(RemoteAddress));
        }
        return FALSE;
    }
private:
    const QUIC_ADDR& MapSendToPublic(_In_ const QUIC_ADDR* SourceAddress) {
        uint32_t Key = 0, Offset;
        CxPlatToeplitzHashComputeAddr(&Toeplitz, SourceAddress, &Key, &Offset);
        return PrivateAddresses[Key % PrivateAddressesCount];
    }
<<<<<<< HEAD
};
=======
};

struct AlpnHelper {
    const uint8_t* Alpn;
    uint8_t Length;
    bool SearchInList;
    AlpnHelper(const char* AlpnData, bool SearchInList) :
        Alpn((const uint8_t*)AlpnData),
        Length((uint8_t)strlen(AlpnData)),
        SearchInList(SearchInList) {
    }
};

_IRQL_requires_max_(PASSIVE_LEVEL)
inline
BOOLEAN
WaitForMsQuicInUse() {
    int Count = 0;
    BOOLEAN MsQuicInUse = FALSE;
    QUIC_STATUS Status = QUIC_STATUS_SUCCESS;
    uint32_t MsQuicInUseLen = sizeof(MsQuicInUse);
    do {
        CxPlatSleep(100);
        Status = MsQuic->GetParam(nullptr, QUIC_PARAM_GLOBAL_IN_USE, &MsQuicInUseLen, &MsQuicInUse);
    } while(!MsQuicInUse && Count++ < 100);

    return MsQuicInUse && Status == QUIC_STATUS_SUCCESS;
}
>>>>>>> 34dd9bb6
<|MERGE_RESOLUTION|>--- conflicted
+++ resolved
@@ -888,20 +888,6 @@
         CxPlatToeplitzHashComputeAddr(&Toeplitz, SourceAddress, &Key, &Offset);
         return PrivateAddresses[Key % PrivateAddressesCount];
     }
-<<<<<<< HEAD
-};
-=======
-};
-
-struct AlpnHelper {
-    const uint8_t* Alpn;
-    uint8_t Length;
-    bool SearchInList;
-    AlpnHelper(const char* AlpnData, bool SearchInList) :
-        Alpn((const uint8_t*)AlpnData),
-        Length((uint8_t)strlen(AlpnData)),
-        SearchInList(SearchInList) {
-    }
 };
 
 _IRQL_requires_max_(PASSIVE_LEVEL)
@@ -918,5 +904,4 @@
     } while(!MsQuicInUse && Count++ < 100);
 
     return MsQuicInUse && Status == QUIC_STATUS_SUCCESS;
-}
->>>>>>> 34dd9bb6
+}