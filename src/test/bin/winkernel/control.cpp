/*++

    Copyright (c) Microsoft Corporation.
    Licensed under the MIT License.

Abstract:

    QUIC Kernel Mode Test Driver

--*/

#include "quic_platform.h"
#include "MsQuicTests.h"
#include <new.h>

#include "quic_trace.h"
#ifdef QUIC_CLOG
#include "control.cpp.clog.h"
#endif

#include "msquicp.h"

const MsQuicApi* MsQuic;
QUIC_CREDENTIAL_CONFIG ServerSelfSignedCredConfig;
QUIC_CREDENTIAL_CONFIG ServerSelfSignedCredConfigClientAuth;
QUIC_CREDENTIAL_CONFIG ClientCertCredConfig;
QUIC_CERTIFICATE_HASH SelfSignedCertHash;
QUIC_CERTIFICATE_HASH ClientCertHash;
bool UseDuoNic = false;

#ifdef PRIVATE_LIBRARY
DECLARE_CONST_UNICODE_STRING(QuicTestCtlDeviceName, L"\\Device\\" QUIC_DRIVER_NAME_PRIVATE);
DECLARE_CONST_UNICODE_STRING(QuicTestCtlDeviceSymLink, L"\\DosDevices\\" QUIC_DRIVER_NAME_PRIVATE);
#else
DECLARE_CONST_UNICODE_STRING(QuicTestCtlDeviceName, L"\\Device\\" QUIC_DRIVER_NAME);
DECLARE_CONST_UNICODE_STRING(QuicTestCtlDeviceSymLink, L"\\DosDevices\\" QUIC_DRIVER_NAME);
#endif

typedef struct QUIC_DEVICE_EXTENSION {
    EX_PUSH_LOCK Lock;

    _Guarded_by_(Lock)
    LIST_ENTRY ClientList;
    ULONG ClientListSize;

} QUIC_DEVICE_EXTENSION;

WDF_DECLARE_CONTEXT_TYPE_WITH_NAME(QUIC_DEVICE_EXTENSION, QuicTestCtlGetDeviceContext);

typedef struct QUIC_TEST_CLIENT
{
    LIST_ENTRY Link;
    bool TestFailure;

} QUIC_TEST_CLIENT;

WDF_DECLARE_CONTEXT_TYPE_WITH_NAME(QUIC_TEST_CLIENT, QuicTestCtlGetFileContext);

EVT_WDF_IO_QUEUE_IO_DEVICE_CONTROL QuicTestCtlEvtIoDeviceControl;
EVT_WDF_IO_QUEUE_IO_CANCELED_ON_QUEUE QuicTestCtlEvtIoCanceled;

PAGEDX EVT_WDF_DEVICE_FILE_CREATE QuicTestCtlEvtFileCreate;
PAGEDX EVT_WDF_FILE_CLOSE QuicTestCtlEvtFileClose;
PAGEDX EVT_WDF_FILE_CLEANUP QuicTestCtlEvtFileCleanup;

WDFDEVICE QuicTestCtlDevice = nullptr;
QUIC_DEVICE_EXTENSION* QuicTestCtlExtension = nullptr;
QUIC_TEST_CLIENT* QuicTestClient = nullptr;
HANDLE NmrClient = nullptr;

_No_competing_thread_
INITCODE
NTSTATUS
QuicTestCtlInitialize(
    _In_ WDFDRIVER Driver
    )
{
    NTSTATUS Status = STATUS_SUCCESS;
    PWDFDEVICE_INIT DeviceInit = nullptr;
    WDF_FILEOBJECT_CONFIG FileConfig;
    WDF_OBJECT_ATTRIBUTES Attribs;
    WDFDEVICE Device;
    QUIC_DEVICE_EXTENSION* DeviceContext;
    WDF_IO_QUEUE_CONFIG QueueConfig;
    WDFQUEUE Queue;

#ifdef QUIC_TEST_NMR_PROVIDER
    QUIC_ENABLE_PRIVATE_NMR_PROVIDER();
#endif

    Status = MsQuicNmrClientRegister(&NmrClient, &MSQUIC_MODULE_ID, 5000);
    if (!NT_SUCCESS(Status)) {
        QuicTraceEvent(
            LibraryErrorStatus,
            "[ lib] ERROR, %u, %s.",
            Status,
            "MsQuicNmrClientRegister failed");
        goto Error;
    }

    CXPLAT_DBG_ASSERT(
        NmrClient != nullptr && QUIC_GET_DISPATCH(NmrClient) != nullptr);

    MsQuic =
        new (std::nothrow) MsQuicApi(
            QUIC_GET_DISPATCH(NmrClient)->OpenVersion,
            QUIC_GET_DISPATCH(NmrClient)->Close);
    if (!MsQuic) {
        goto Error;
    }
    if (QUIC_FAILED(MsQuic->GetInitStatus())) {
        QuicTraceEvent(
            LibraryErrorStatus,
            "[ lib] ERROR, %u, %s.",
            MsQuic->GetInitStatus(),
            "MsQuicApi Constructor");
        goto Error;
    }

    DeviceInit =
        WdfControlDeviceInitAllocate(
            Driver,
            &SDDL_DEVOBJ_SYS_ALL_ADM_ALL);
    if (DeviceInit == nullptr) {
        QuicTraceEvent(
            LibraryError,
            "[ lib] ERROR, %s.",
            "WdfControlDeviceInitAllocate failed");
        Status = STATUS_INSUFFICIENT_RESOURCES;
        goto Error;
    }

    Status =
        WdfDeviceInitAssignName(
            DeviceInit,
            &QuicTestCtlDeviceName);
    if (!NT_SUCCESS(Status)) {
        QuicTraceEvent(
            LibraryErrorStatus,
            "[ lib] ERROR, %u, %s.",
            Status,
            "WdfDeviceInitAssignName failed");
        goto Error;
    }

    WDF_FILEOBJECT_CONFIG_INIT(
        &FileConfig,
        QuicTestCtlEvtFileCreate,
        QuicTestCtlEvtFileClose,
        QuicTestCtlEvtFileCleanup);
    FileConfig.FileObjectClass = WdfFileObjectWdfCanUseFsContext2;

    WDF_OBJECT_ATTRIBUTES_INIT_CONTEXT_TYPE(&Attribs, QUIC_TEST_CLIENT);
    WdfDeviceInitSetFileObjectConfig(
        DeviceInit,
        &FileConfig,
        &Attribs);
    WDF_OBJECT_ATTRIBUTES_INIT_CONTEXT_TYPE(&Attribs, QUIC_DEVICE_EXTENSION);

    Status =
        WdfDeviceCreate(
            &DeviceInit,
            &Attribs,
            &Device);
    if (!NT_SUCCESS(Status)) {
        QuicTraceEvent(
            LibraryErrorStatus,
            "[ lib] ERROR, %u, %s.",
            Status,
            "WdfDeviceCreate failed");
        goto Error;
    }

    DeviceContext = QuicTestCtlGetDeviceContext(Device);
    RtlZeroMemory(DeviceContext, sizeof(QUIC_DEVICE_EXTENSION));
    ExInitializePushLock(&DeviceContext->Lock);
    InitializeListHead(&DeviceContext->ClientList);

    Status = WdfDeviceCreateSymbolicLink(Device, &QuicTestCtlDeviceSymLink);
    if (!NT_SUCCESS(Status)) {
        QuicTraceEvent(
            LibraryErrorStatus,
            "[ lib] ERROR, %u, %s.",
            Status,
            "WdfDeviceCreateSymbolicLink failed");
        goto Error;
    }

    WDF_IO_QUEUE_CONFIG_INIT_DEFAULT_QUEUE(&QueueConfig, WdfIoQueueDispatchParallel);
    QueueConfig.EvtIoDeviceControl = QuicTestCtlEvtIoDeviceControl;
    QueueConfig.EvtIoCanceledOnQueue = QuicTestCtlEvtIoCanceled;

    __analysis_assume(QueueConfig.EvtIoStop != 0);
    Status =
        WdfIoQueueCreate(
            Device,
            &QueueConfig,
            WDF_NO_OBJECT_ATTRIBUTES,
            &Queue);
    __analysis_assume(QueueConfig.EvtIoStop == 0);

    if (!NT_SUCCESS(Status)) {
        QuicTraceEvent(
            LibraryErrorStatus,
            "[ lib] ERROR, %u, %s.",
            Status,
            "WdfIoQueueCreate failed");
        goto Error;
    }

    QuicTestCtlDevice = Device;
    QuicTestCtlExtension = DeviceContext;

    WdfControlFinishInitializing(Device);

    QuicTraceLogVerbose(
        TestControlInitialized,
        "[test] Control interface initialized");

Error:

    if (DeviceInit) {
        WdfDeviceInitFree(DeviceInit);
    }

    return Status;
}

_IRQL_requires_max_(PASSIVE_LEVEL)
VOID
QuicTestCtlUninitialize(
    )
{
    QuicTraceLogVerbose(
        TestControlUninitializing,
        "[test] Control interface uninitializing");

    if (QuicTestCtlDevice != nullptr) {
        NT_ASSERT(QuicTestCtlExtension != nullptr);
        QuicTestCtlExtension = nullptr;

        WdfObjectDelete(QuicTestCtlDevice);
        QuicTestCtlDevice = nullptr;
    }

    delete MsQuic;

    if (NmrClient != nullptr) {
        MsQuicNmrClientDeregister(&NmrClient);
    }

    QuicTraceLogVerbose(
        TestControlUninitialized,
        "[test] Control interface uninitialized");
}

PAGEDX
_Use_decl_annotations_
VOID
QuicTestCtlEvtFileCreate(
    _In_ WDFDEVICE /* Device */,
    _In_ WDFREQUEST Request,
    _In_ WDFFILEOBJECT FileObject
    )
{
    NTSTATUS Status = STATUS_SUCCESS;

    PAGED_CODE();

    KeEnterGuardedRegion();
    ExAcquirePushLockExclusive(&QuicTestCtlExtension->Lock);

    do
    {
        if (QuicTestCtlExtension->ClientListSize >= 1) {
            QuicTraceEvent(
                LibraryError,
                "[ lib] ERROR, %s.",
                "Already have max clients");
            Status = STATUS_TOO_MANY_SESSIONS;
            break;
        }

        QUIC_TEST_CLIENT* Client = QuicTestCtlGetFileContext(FileObject);
        if (Client == nullptr) {
            QuicTraceEvent(
                LibraryError,
                "[ lib] ERROR, %s.",
                "nullptr File context in FileCreate");
            Status = STATUS_INVALID_PARAMETER;
            break;
        }

        RtlZeroMemory(Client, sizeof(QUIC_TEST_CLIENT));

        //
        // Insert into the client list
        //
        InsertTailList(&QuicTestCtlExtension->ClientList, &Client->Link);
        QuicTestCtlExtension->ClientListSize++;

        QuicTraceLogInfo(
            TestControlClientCreated,
            "[test] Client %p created",
            Client);

        //
        // TODO: Add multiple device client support?
        //
        QuicTestClient = Client;
    }
    while (false);

    ExReleasePushLockExclusive(&QuicTestCtlExtension->Lock);
    KeLeaveGuardedRegion();

    WdfRequestComplete(Request, Status);
}

PAGEDX
_Use_decl_annotations_
VOID
QuicTestCtlEvtFileClose(
    _In_ WDFFILEOBJECT /* FileObject */
    )
{
    PAGED_CODE();
}

PAGEDX
_Use_decl_annotations_
VOID
QuicTestCtlEvtFileCleanup(
    _In_ WDFFILEOBJECT FileObject
    )
{
    PAGED_CODE();

    KeEnterGuardedRegion();

    QUIC_TEST_CLIENT* Client = QuicTestCtlGetFileContext(FileObject);
    if (Client != nullptr) {

        ExAcquirePushLockExclusive(&QuicTestCtlExtension->Lock);

        //
        // Remove the device client from the list
        //
        RemoveEntryList(&Client->Link);
        QuicTestCtlExtension->ClientListSize--;

        ExReleasePushLockExclusive(&QuicTestCtlExtension->Lock);

        QuicTraceLogInfo(
            TestControlClientCleaningUp,
            "[test] Client %p cleaning up",
            Client);

        ServerSelfSignedCredConfig.Type = QUIC_CREDENTIAL_TYPE_NONE;
        QuicTestClient = nullptr;
    }

    KeLeaveGuardedRegion();
}

VOID
QuicTestCtlEvtIoCanceled(
    _In_ WDFQUEUE /* Queue */,
    _In_ WDFREQUEST Request
    )
{
    NTSTATUS Status;

    WDFFILEOBJECT FileObject = WdfRequestGetFileObject(Request);
    if (FileObject == nullptr) {
        Status = STATUS_DEVICE_NOT_READY;
        goto error;
    }

    QUIC_TEST_CLIENT* Client = QuicTestCtlGetFileContext(FileObject);
    if (Client == nullptr) {
        Status = STATUS_DEVICE_NOT_READY;
        goto error;
    }

    QuicTraceLogWarning(
        TestControlClientCanceledRequest,
        "[test] Client %p canceled request %p",
        Client,
        Request);

    Status = STATUS_CANCELLED;

error:

    WdfRequestComplete(Request, Status);
}

size_t QUIC_IOCTL_BUFFER_SIZES[] =
{
    sizeof(QUIC_TEST_CONFIGURATION_PARAMS),
    sizeof(QUIC_RUN_CERTIFICATE_PARAMS),
    0,
    0,
    0,
    0,
    sizeof(UINT8),
    0,
    0,
    sizeof(INT32),
    0,
    0,
    sizeof(INT32),
    0,
    sizeof(INT32),
    sizeof(INT32),
    sizeof(QUIC_RUN_CONNECT_PARAMS),
    sizeof(QUIC_RUN_CONNECT_AND_PING_PARAMS),
    sizeof(UINT8),
    sizeof(QUIC_CERTIFICATE_HASH_STORE),
    sizeof(INT32),
    sizeof(INT32),
    sizeof(INT32),
    0,
    sizeof(UINT8),
    sizeof(uint32_t),
    sizeof(uint32_t),
    sizeof(INT32),
    sizeof(INT32),
    0,
    sizeof(INT32),
    sizeof(QUIC_RUN_ABORTIVE_SHUTDOWN_PARAMS),
    sizeof(QUIC_RUN_CID_UPDATE_PARAMS),
    sizeof(QUIC_RUN_RECEIVE_RESUME_PARAMS),
    sizeof(QUIC_RUN_RECEIVE_RESUME_PARAMS),
    0,
    sizeof(QUIC_RUN_DRILL_INITIAL_PACKET_CID_PARAMS),
    sizeof(INT32),
    0,
    sizeof(QUIC_RUN_DATAGRAM_NEGOTIATION),
    sizeof(INT32),
    sizeof(QUIC_RUN_REBIND_PARAMS),
    sizeof(QUIC_RUN_REBIND_PARAMS),
    sizeof(INT32),
    sizeof(INT32),
    0,
    sizeof(INT32),
    sizeof(QUIC_RUN_CUSTOM_CERT_VALIDATION),
    sizeof(INT32),
    sizeof(INT32),
    sizeof(QUIC_RUN_VERSION_NEGOTIATION_EXT),
    sizeof(QUIC_RUN_VERSION_NEGOTIATION_EXT),
    sizeof(QUIC_RUN_VERSION_NEGOTIATION_EXT),
    sizeof(INT32),
    sizeof(INT32),
    0,
    sizeof(QUIC_RUN_CONNECT_CLIENT_CERT),
    0,
    0,
    sizeof(QUIC_RUN_CRED_VALIDATION),
    sizeof(QUIC_RUN_CRED_VALIDATION),
    sizeof(QUIC_RUN_CRED_VALIDATION),
    sizeof(QUIC_RUN_CRED_VALIDATION),
    sizeof(QUIC_ABORT_RECEIVE_TYPE),
    sizeof(QUIC_RUN_KEY_UPDATE_RANDOM_LOSS_PARAMS),
    0,
    0,
    0,
    sizeof(QUIC_RUN_MTU_DISCOVERY_PARAMS),
    sizeof(INT32),
    sizeof(INT32),
    0,
    0,
    sizeof(INT32),
    0,
    sizeof(UINT8),
    sizeof(INT32),
    0,
    0,
    0,
    0,
    0,
    0,
    0,
    sizeof(QUIC_RUN_CRED_VALIDATION),
    sizeof(QUIC_RUN_CIBIR_EXTENSION),
    0,
    0,
    sizeof(INT32),
    0,
    0,
    0,
    0,
    0,
    0,
    0,
    0,
    0,
    0,
    0,
    0,
    0,
    0,
    sizeof(QUIC_RUN_VN_TP_ODD_SIZE_PARAMS),
    sizeof(UINT8),
    sizeof(UINT8),
    sizeof(UINT8),
    sizeof(BOOLEAN),
    sizeof(INT32),
    sizeof(QUIC_HANDSHAKE_LOSS_PARAMS),
    sizeof(QUIC_RUN_CUSTOM_CERT_VALIDATION),
    sizeof(QUIC_RUN_FEATURE_NEGOTIATION),
    sizeof(QUIC_RUN_FEATURE_NEGOTIATION),
    0,
    0,
    0,
    sizeof(INT32),
    0,
    sizeof(QUIC_RUN_CANCEL_ON_LOSS_PARAMS),
    sizeof(uint32_t),
    sizeof(BOOLEAN),
    0,
    0,
    0,
    0,
    sizeof(BOOLEAN),
    sizeof(INT32),
    sizeof(INT32),                           // IOCTL_QUIC_RUN_TEST_ADDR_FUNCTIONS
    0,
    0,
    sizeof(INT32),
    sizeof(INT32),
    sizeof(QUIC_RUN_CONNECTION_POOL_CREATE_PARAMS),
    0,
    0,
    0,
    0,
<<<<<<< HEAD
    sizeof(QUIC_RUN_PROBE_PATH_PARAMS),
    sizeof(QUIC_RUN_MIGRATION_PARAMS),
=======
    0,
    sizeof(INT32),
>>>>>>> 91cf7581
};

CXPLAT_STATIC_ASSERT(
    QUIC_MAX_IOCTL_FUNC_CODE + 1 == (sizeof(QUIC_IOCTL_BUFFER_SIZES)/sizeof(size_t)),
    "QUIC_IOCTL_BUFFER_SIZES must be kept in sync with the IOCTLs");

typedef union {
    QUIC_TEST_CONFIGURATION_PARAMS TestConfigurationParams;
    QUIC_RUN_CERTIFICATE_PARAMS CertParams;
    QUIC_CERTIFICATE_HASH_STORE CertHashStore;
    UINT8 Connect;
    INT32 Family;
    QUIC_RUN_CONNECT_PARAMS Params1;
    QUIC_RUN_CONNECT_AND_PING_PARAMS Params2;
    QUIC_RUN_ABORTIVE_SHUTDOWN_PARAMS Params4;
    QUIC_RUN_CID_UPDATE_PARAMS Params5;
    QUIC_RUN_RECEIVE_RESUME_PARAMS Params6;
    QUIC_RUN_CANCEL_ON_LOSS_PARAMS Params7;
    UINT8 EnableKeepAlive;
    UINT8 StopListenerFirst;
    QUIC_RUN_DRILL_INITIAL_PACKET_CID_PARAMS DrillParams;
    QUIC_RUN_DATAGRAM_NEGOTIATION DatagramNegotiationParams;
    QUIC_RUN_CUSTOM_CERT_VALIDATION CustomCertValidationParams;
    QUIC_RUN_VERSION_NEGOTIATION_EXT VersionNegotiationExtParams;
    QUIC_RUN_CONNECT_CLIENT_CERT ConnectClientCertParams;
    QUIC_RUN_CRED_VALIDATION CredValidationParams;
    QUIC_ABORT_RECEIVE_TYPE AbortReceiveType;
    QUIC_RUN_KEY_UPDATE_RANDOM_LOSS_PARAMS KeyUpdateRandomLossParams;
    QUIC_RUN_MTU_DISCOVERY_PARAMS MtuDiscoveryParams;
    uint32_t Test;
    QUIC_RUN_PROBE_PATH_PARAMS ProbePathParams;
    QUIC_RUN_MIGRATION_PARAMS MigrationParams;
    QUIC_RUN_REBIND_PARAMS RebindParams;
    UINT8 RejectByClosing;
    QUIC_RUN_CIBIR_EXTENSION CibirParams;
    QUIC_RUN_VN_TP_ODD_SIZE_PARAMS OddSizeVnTpParams;
    UINT8 TestServerVNTP;
    BOOLEAN Bidirectional;
    QUIC_RUN_FEATURE_NEGOTIATION FeatureNegotiationParams;
    QUIC_HANDSHAKE_LOSS_PARAMS HandshakeLossParams;
    BOOLEAN ClientShutdown;
    BOOLEAN EnableResumption;
    QUIC_RUN_CONNECTION_POOL_CREATE_PARAMS ConnPoolCreateParams;
} QUIC_IOCTL_PARAMS;

#define QuicTestCtlRun(X) \
    Client->TestFailure = false; \
    X; \
    Status = Client->TestFailure ? STATUS_FAIL_FAST_EXCEPTION : STATUS_SUCCESS;

VOID
QuicTestCtlEvtIoDeviceControl(
    _In_ WDFQUEUE /* Queue */,
    _In_ WDFREQUEST Request,
    _In_ size_t /* OutputBufferLength */,
    _In_ size_t InputBufferLength,
    _In_ ULONG IoControlCode
    )
{
    QUIC_STATUS Status = QUIC_STATUS_SUCCESS;
    WDFFILEOBJECT FileObject = nullptr;
    QUIC_TEST_CLIENT* Client = nullptr;

    if (KeGetCurrentIrql() > PASSIVE_LEVEL) {
        Status = STATUS_NOT_SUPPORTED;
        QuicTraceEvent(
            LibraryError,
            "[ lib] ERROR, %s.",
            "IOCTL not supported greater than PASSIVE_LEVEL");
        goto Error;
    }

    FileObject = WdfRequestGetFileObject(Request);
    if (FileObject == nullptr) {
        Status = STATUS_DEVICE_NOT_READY;
        QuicTraceEvent(
            LibraryError,
            "[ lib] ERROR, %s.",
            "WdfRequestGetFileObject failed");
        goto Error;
    }

    Client = QuicTestCtlGetFileContext(FileObject);
    if (Client == nullptr) {
        Status = STATUS_DEVICE_NOT_READY;
        QuicTraceEvent(
            LibraryError,
            "[ lib] ERROR, %s.",
            "QuicTestCtlGetFileContext failed");
        goto Error;
    }

    ULONG FunctionCode = IoGetFunctionCodeFromCtlCode(IoControlCode);
    if (FunctionCode > QUIC_MAX_IOCTL_FUNC_CODE) {
        Status = STATUS_NOT_IMPLEMENTED;
        QuicTraceEvent(
            LibraryErrorStatus,
            "[ lib] ERROR, %u, %s.",
            FunctionCode,
            "Invalid FunctionCode");
        goto Error;
    }

    if (InputBufferLength < QUIC_IOCTL_BUFFER_SIZES[FunctionCode]) {
        Status = STATUS_INSUFFICIENT_RESOURCES;
        QuicTraceEvent(
            LibraryErrorStatus,
            "[ lib] ERROR, %u, %s.",
            FunctionCode,
            "Invalid buffer size for FunctionCode");
        goto Error;
    }

    QUIC_IOCTL_PARAMS* Params = nullptr;
    if (QUIC_IOCTL_BUFFER_SIZES[FunctionCode] != 0) {
        Status =
            WdfRequestRetrieveInputBuffer(
                Request,
                QUIC_IOCTL_BUFFER_SIZES[FunctionCode],
                (void**)&Params,
                nullptr);
        if (!NT_SUCCESS(Status)) {
            QuicTraceEvent(
                LibraryErrorStatus,
                "[ lib] ERROR, %u, %s.",
                Status,
                "WdfRequestRetrieveInputBuffer failed");
            goto Error;
        } else if (Params == nullptr) {
            QuicTraceEvent(
                LibraryError,
                "[ lib] ERROR, %s.",
                "WdfRequestRetrieveInputBuffer failed to return parameter buffer");
            Status = STATUS_INVALID_PARAMETER;
            goto Error;
        }
    }

    QuicTraceLogInfo(
        TestControlClientIoctl,
        "[test] Client %p executing IOCTL %u",
        Client,
        FunctionCode);

    if (IoControlCode != IOCTL_QUIC_SET_CERT_PARAMS &&
        ServerSelfSignedCredConfig.Type == QUIC_CREDENTIAL_TYPE_NONE) {
        Status = STATUS_INVALID_DEVICE_STATE;
        QuicTraceEvent(
            LibraryError,
            "[ lib] ERROR, %s.",
            "Client didn't set Security Config");
        goto Error;
    }

    switch (IoControlCode) {

    case IOCTL_QUIC_TEST_CONFIGURATION:
        CXPLAT_FRE_ASSERT(Params != nullptr);
        UseDuoNic = Params->TestConfigurationParams.UseDuoNic;
        RtlCopyMemory(CurrentWorkingDirectory, "\\DosDevices\\", sizeof("\\DosDevices\\"));
        Status =
            RtlStringCbCatExA(
                CurrentWorkingDirectory,
                sizeof(CurrentWorkingDirectory),
                Params->TestConfigurationParams.CurrentDirectory,
                nullptr,
                nullptr,
                STRSAFE_NULL_ON_FAILURE);

#if defined(QUIC_API_ENABLE_PREVIEW_FEATURES)
        // TODO - XDP stuff, if/when supported
#endif
        {
            //
            // We don't want to hinge the result of 'Status = ' on this setparam call because
            // this SetParam will only succeed the first time, before the datapath initializes.
            // User mode tests already ensure at most 1 setparam call. But in Kernel mode, this IOCTL
            // can be invoked many times.
            // If the datapath is already initialized, this setparam call should fail silently.
            //
            BOOLEAN EnableDscpRecvOption = TRUE;
            MsQuic->SetParam(
                    nullptr,
                    QUIC_PARAM_GLOBAL_DATAPATH_DSCP_RECV_ENABLED,
                    sizeof(BOOLEAN),
                    &EnableDscpRecvOption);
        }
        break;

    case IOCTL_QUIC_SET_CERT_PARAMS:
        CXPLAT_FRE_ASSERT(Params != nullptr);
        ServerSelfSignedCredConfig.Type = QUIC_CREDENTIAL_TYPE_CERTIFICATE_HASH;
        ServerSelfSignedCredConfig.Flags = QUIC_CREDENTIAL_FLAG_NONE;
        ServerSelfSignedCredConfig.CertificateHash = &SelfSignedCertHash;
        ServerSelfSignedCredConfigClientAuth.Type = QUIC_CREDENTIAL_TYPE_CERTIFICATE_HASH;
        ServerSelfSignedCredConfigClientAuth.Flags =
            QUIC_CREDENTIAL_FLAG_REQUIRE_CLIENT_AUTHENTICATION |
            QUIC_CREDENTIAL_FLAG_DEFER_CERTIFICATE_VALIDATION |
            QUIC_CREDENTIAL_FLAG_INDICATE_CERTIFICATE_RECEIVED;
        ServerSelfSignedCredConfigClientAuth.CertificateHash = &SelfSignedCertHash;
        RtlCopyMemory(&SelfSignedCertHash.ShaHash, &Params->CertParams.ServerCertHash, sizeof(QUIC_CERTIFICATE_HASH));
        ClientCertCredConfig.Type = QUIC_CREDENTIAL_TYPE_CERTIFICATE_HASH;
        ClientCertCredConfig.Flags = QUIC_CREDENTIAL_FLAG_CLIENT | QUIC_CREDENTIAL_FLAG_NO_CERTIFICATE_VALIDATION;
        ClientCertCredConfig.CertificateHash = &ClientCertHash;
        RtlCopyMemory(&ClientCertHash.ShaHash, &Params->CertParams.ClientCertHash, sizeof(QUIC_CERTIFICATE_HASH));
        Status = QUIC_STATUS_SUCCESS;
        break;

    case IOCTL_QUIC_RUN_VALIDATE_REGISTRATION:
        QuicTestCtlRun(QuicTestValidateRegistration());
        break;
    case IOCTL_QUIC_RUN_VALIDATE_CONFIGURATION:
        QuicTestCtlRun(QuicTestValidateConfiguration());
        break;
    case IOCTL_QUIC_RUN_VALIDATE_LISTENER:
        QuicTestCtlRun(QuicTestValidateListener());
        break;
    case IOCTL_QUIC_RUN_VALIDATE_CONNECTION:
        QuicTestCtlRun(QuicTestValidateConnection());
        break;
    case IOCTL_QUIC_RUN_VALIDATE_STREAM:
        CXPLAT_FRE_ASSERT(Params != nullptr);
        QuicTestCtlRun(QuicTestValidateStream(Params->Connect != 0));
        break;

    case IOCTL_QUIC_RUN_CREATE_LISTENER:
        QuicTestCtlRun(QuicTestCreateListener());
        break;
    case IOCTL_QUIC_RUN_START_LISTENER:
        QuicTestCtlRun(QuicTestStartListener());
        break;
    case IOCTL_QUIC_RUN_START_LISTENER_IMPLICIT:
        CXPLAT_FRE_ASSERT(Params != nullptr);
        QuicTestCtlRun(QuicTestStartListenerImplicit(Params->Family));
        break;
    case IOCTL_QUIC_RUN_START_TWO_LISTENERS:
        QuicTestCtlRun(QuicTestStartTwoListeners());
        break;
    case IOCTL_QUIC_RUN_START_TWO_LISTENERS_SAME_ALPN:
        QuicTestCtlRun(QuicTestStartTwoListenersSameALPN());
        break;
    case IOCTL_QUIC_RUN_START_LISTENER_EXPLICIT:
        CXPLAT_FRE_ASSERT(Params != nullptr);
        QuicTestCtlRun(QuicTestStartListenerExplicit(Params->Family));
        break;
    case IOCTL_QUIC_RUN_CREATE_CONNECTION:
        QuicTestCtlRun(QuicTestCreateConnection());
        break;
    case IOCTL_QUIC_RUN_BIND_CONNECTION_IMPLICIT:
        CXPLAT_FRE_ASSERT(Params != nullptr);
        QuicTestCtlRun(QuicTestBindConnectionImplicit(Params->Family));
        break;
    case IOCTL_QUIC_RUN_BIND_CONNECTION_EXPLICIT:
        CXPLAT_FRE_ASSERT(Params != nullptr);
        QuicTestCtlRun(QuicTestBindConnectionExplicit(Params->Family));
        break;
    case IOCTL_QUIC_RUN_TEST_ADDR_FUNCTIONS:
        CXPLAT_FRE_ASSERT(Params != nullptr);
        QuicTestCtlRun(QuicTestAddrFunctions(Params->Family));
        break;

    case IOCTL_QUIC_RUN_CONNECT:
        CXPLAT_FRE_ASSERT(Params != nullptr);
        QuicTestCtlRun(
            QuicTestConnect(
                Params->Params1.Family,
                Params->Params1.ServerStatelessRetry != 0,
                Params->Params1.ClientUsesOldVersion != 0,
                Params->Params1.MultipleALPNs != 0,
                Params->Params1.GreaseQuicBitExtension != 0,
                (QUIC_TEST_ASYNC_CONFIG_MODE)Params->Params1.AsyncConfiguration,
                Params->Params1.MultiPacketClientInitial != 0,
                (QUIC_TEST_RESUMPTION_MODE)Params->Params1.SessionResumption,
                Params->Params1.RandomLossPercentage
                ));
        break;

    case IOCTL_QUIC_RUN_CONNECT_AND_PING:
        CXPLAT_FRE_ASSERT(Params != nullptr);
        QuicTestCtlRun(
            QuicTestConnectAndPing(
                Params->Params2.Family,
                Params->Params2.Length,
                Params->Params2.ConnectionCount,
                Params->Params2.StreamCount,
                Params->Params2.StreamBurstCount,
                Params->Params2.StreamBurstDelayMs,
                Params->Params2.ServerStatelessRetry != 0,
                Params->Params2.ClientRebind != 0,
                Params->Params2.ClientZeroRtt != 0,
                Params->Params2.ServerRejectZeroRtt != 0,
                Params->Params2.UseSendBuffer != 0,
                Params->Params2.UnidirectionalStreams != 0,
                Params->Params2.ServerInitiatedStreams != 0,
                Params->Params2.FifoScheduling != 0,
                Params->Params2.SendUdpToQtipListener != 0
                ));
        break;

    case IOCTL_QUIC_RUN_CONNECT_AND_IDLE:
        CXPLAT_FRE_ASSERT(Params != nullptr);
        QuicTestCtlRun(QuicTestConnectAndIdle(Params->EnableKeepAlive != 0));
        break;

    case IOCTL_QUIC_RUN_CONNECT_UNREACHABLE:
        CXPLAT_FRE_ASSERT(Params != nullptr);
        QuicTestCtlRun(QuicTestConnectUnreachable(Params->Family));
        break;

    case IOCTL_QUIC_RUN_CONNECT_BAD_ALPN:
        CXPLAT_FRE_ASSERT(Params != nullptr);
        QuicTestCtlRun(QuicTestConnectBadAlpn(Params->Family));
        break;

    case IOCTL_QUIC_RUN_CONNECT_BAD_SNI:
        CXPLAT_FRE_ASSERT(Params != nullptr);
        QuicTestCtlRun(QuicTestConnectBadSni(Params->Family));
        break;

    case IOCTL_QUIC_RUN_SERVER_DISCONNECT:
        QuicTestCtlRun(QuicTestServerDisconnect());
        break;

    case IOCTL_QUIC_RUN_CLIENT_DISCONNECT:
        CXPLAT_FRE_ASSERT(Params != nullptr);
        QuicTestCtlRun(QuicTestClientDisconnect(Params->StopListenerFirst));
        break;

    case IOCTL_QUIC_RUN_VALIDATE_CONNECTION_EVENTS:
        CXPLAT_FRE_ASSERT(Params != nullptr);
        QuicTestCtlRun(QuicTestValidateConnectionEvents(Params->Test));
        break;

    case IOCTL_QUIC_RUN_VALIDATE_STREAM_EVENTS:
        CXPLAT_FRE_ASSERT(Params != nullptr);
        QuicTestCtlRun(QuicTestValidateStreamEvents(Params->Test));
        break;

#ifdef QUIC_API_ENABLE_PREVIEW_FEATURES
    case IOCTL_QUIC_RUN_VERSION_NEGOTIATION:
        CXPLAT_FRE_ASSERT(Params != nullptr);
        QuicTestCtlRun(QuicTestVersionNegotiation(Params->Family));
        break;
#endif

    case IOCTL_QUIC_RUN_FORCE_KEY_UPDATE:
        CXPLAT_FRE_ASSERT(Params != nullptr);
        QuicTestCtlRun(QuicTestForceKeyUpdate(Params->Family));
        break;

    case IOCTL_QUIC_RUN_KEY_UPDATE:
        CXPLAT_FRE_ASSERT(Params != nullptr);
        QuicTestCtlRun(QuicTestKeyUpdate(Params->Family));
        break;

    case IOCTL_QUIC_RUN_VALIDATE_API:
        QuicTestCtlRun(QuicTestValidateApi());
        break;

    case IOCTL_QUIC_RUN_CONNECT_SERVER_REJECTED:
        CXPLAT_FRE_ASSERT(Params != nullptr);
        QuicTestCtlRun(QuicTestConnectServerRejected(Params->Family));
        break;

    case IOCTL_QUIC_RUN_ABORTIVE_SHUTDOWN:
        CXPLAT_FRE_ASSERT(Params != nullptr);
        QuicTestCtlRun(
            QuicAbortiveTransfers(
                Params->Params4.Family,
                Params->Params4.Flags));
        break;

    case IOCTL_QUIC_RUN_CID_UPDATE:
        CXPLAT_FRE_ASSERT(Params != nullptr);
        QuicTestCtlRun(
            QuicTestCidUpdate(
                Params->Params5.Family,
                Params->Params5.Iterations));
        break;

    case IOCTL_QUIC_RUN_RECEIVE_RESUME:
        CXPLAT_FRE_ASSERT(Params != nullptr);
        QuicTestCtlRun(
            QuicTestReceiveResume(
                Params->Params6.Family,
                Params->Params6.SendBytes,
                Params->Params6.ConsumeBytes,
                Params->Params6.ShutdownType,
                Params->Params6.PauseType,
                Params->Params6.PauseFirst));
        break;

    case IOCTL_QUIC_RUN_RECEIVE_RESUME_NO_DATA:
        CXPLAT_FRE_ASSERT(Params != nullptr);
        QuicTestCtlRun(
            QuicTestReceiveResumeNoData(
                Params->Params6.Family,
                Params->Params6.ShutdownType));
        break;

    case IOCTL_QUIC_RUN_DRILL_ENCODE_VAR_INT:
        QuicTestCtlRun(
            QuicDrillTestVarIntEncoder());
        break;

    case IOCTL_QUIC_RUN_DRILL_INITIAL_PACKET_CID:
        CXPLAT_FRE_ASSERT(Params != nullptr);
        QuicTestCtlRun(
            QuicDrillTestInitialCid(
                Params->DrillParams.Family,
                Params->DrillParams.SourceOrDest,
                Params->DrillParams.ActualCidLengthValid,
                Params->DrillParams.ShortCidLength,
                Params->DrillParams.CidLengthFieldValid));
        break;

    case IOCTL_QUIC_RUN_DRILL_INITIAL_PACKET_TOKEN:
        CXPLAT_FRE_ASSERT(Params != nullptr);
        QuicTestCtlRun(
            QuicDrillTestInitialToken(
                Params->Family));
        break;

    case IOCTL_QUIC_RUN_START_LISTENER_MULTI_ALPN:
        QuicTestCtlRun(QuicTestStartListenerMultiAlpns());
        break;

    case IOCTL_QUIC_RUN_DATAGRAM_NEGOTIATION:
        CXPLAT_FRE_ASSERT(Params != nullptr);
        QuicTestCtlRun(
            QuicTestDatagramNegotiation(
                Params->DatagramNegotiationParams.Family,
                Params->DatagramNegotiationParams.DatagramReceiveEnabled));
        break;

    case IOCTL_QUIC_RUN_DATAGRAM_SEND:
        CXPLAT_FRE_ASSERT(Params != nullptr);
        QuicTestCtlRun(
            QuicTestDatagramSend(
                Params->Family));
        break;

    case IOCTL_QUIC_RUN_DATAGRAM_DROP:
        CXPLAT_FRE_ASSERT(Params != nullptr);
        QuicTestCtlRun(
            QuicTestDatagramDrop(
                Params->Family));
        break;

    case IOCTL_QUIC_RUN_PROBE_PATH:
        CXPLAT_FRE_ASSERT(Params != nullptr);
        QuicTestCtlRun(
            QuicTestProbePath(
                Params->ProbePathParams.Family,
                Params->ProbePathParams.ShareBinding,
                Params->ProbePathParams.DeferConnIDGen,
                Params->ProbePathParams.DropPacketCount));
        break;

    case IOCTL_QUIC_RUN_MIGRATION:
        CXPLAT_FRE_ASSERT(Params != nullptr);
        QuicTestCtlRun(
            QuicTestMigration(
                Params->MigrationParams.Family,
                Params->MigrationParams.ShareBinding,
                Params->MigrationParams.Type));
        break;

    case IOCTL_QUIC_RUN_NAT_PORT_REBIND:
        CXPLAT_FRE_ASSERT(Params != nullptr);
        QuicTestCtlRun(
            QuicTestNatPortRebind(
                Params->RebindParams.Family,
                Params->RebindParams.Padding));
        break;

    case IOCTL_QUIC_RUN_NAT_ADDR_REBIND:
        CXPLAT_FRE_ASSERT(Params != nullptr);
        QuicTestCtlRun(
            QuicTestNatAddrRebind(
                Params->RebindParams.Family,
                Params->RebindParams.Padding,
                FALSE));
        break;

    case IOCTL_QUIC_RUN_CHANGE_MAX_STREAM_ID:
        CXPLAT_FRE_ASSERT(Params != nullptr);
        QuicTestCtlRun(
            QuicTestChangeMaxStreamID(
                Params->Family));
        break;

    case IOCTL_QUIC_RUN_PATH_VALIDATION_TIMEOUT:
        CXPLAT_FRE_ASSERT(Params != nullptr);
        QuicTestCtlRun(
            QuicTestPathValidationTimeout(
                Params->Family));
        break;

    case IOCTL_QUIC_RUN_VALIDATE_GET_PERF_COUNTERS:
        QuicTestCtlRun(QuicTestGetPerfCounters());
        break;

    case IOCTL_QUIC_RUN_ACK_SEND_DELAY:
        CXPLAT_FRE_ASSERT(Params != nullptr);
        QuicTestCtlRun(
            QuicTestAckSendDelay(Params->Family));
        break;

    case IOCTL_QUIC_RUN_CUSTOM_SERVER_CERT_VALIDATION:
        CXPLAT_FRE_ASSERT(Params != nullptr);
        QuicTestCtlRun(
            QuicTestCustomServerCertificateValidation(
                Params->CustomCertValidationParams.AcceptCert,
                Params->CustomCertValidationParams.AsyncValidation));
        break;

#ifdef QUIC_API_ENABLE_PREVIEW_FEATURES
    case IOCTL_QUIC_RUN_VERSION_NEGOTIATION_RETRY:
        CXPLAT_FRE_ASSERT(Params != nullptr);
        QuicTestCtlRun(QuicTestVersionNegotiationRetry(Params->Family));
        break;

    case IOCTL_QUIC_RUN_COMPATIBLE_VERSION_NEGOTIATION_RETRY:
        CXPLAT_FRE_ASSERT(Params != nullptr);
        QuicTestCtlRun(QuicTestCompatibleVersionNegotiationRetry(Params->Family));
        break;

    case IOCTL_QUIC_RUN_COMPATIBLE_VERSION_NEGOTIATION:
        CXPLAT_FRE_ASSERT(Params != nullptr);
        QuicTestCtlRun(
            QuicTestCompatibleVersionNegotiation(
                Params->VersionNegotiationExtParams.Family,
                Params->VersionNegotiationExtParams.DisableVNEClient,
                Params->VersionNegotiationExtParams.DisableVNEServer));
        break;

    case IOCTL_QUIC_RUN_COMPATIBLE_VERSION_NEGOTIATION_DEFAULT_SERVER:
        CXPLAT_FRE_ASSERT(Params != nullptr);
        QuicTestCtlRun(
            QuicTestCompatibleVersionNegotiationDefaultServer(
                Params->VersionNegotiationExtParams.Family,
                Params->VersionNegotiationExtParams.DisableVNEClient,
                Params->VersionNegotiationExtParams.DisableVNEServer));
        break;

    case IOCTL_QUIC_RUN_COMPATIBLE_VERSION_NEGOTIATION_DEFAULT_CLIENT:
        CXPLAT_FRE_ASSERT(Params != nullptr);
        QuicTestCtlRun(
            QuicTestCompatibleVersionNegotiationDefaultClient(
                Params->VersionNegotiationExtParams.Family,
                Params->VersionNegotiationExtParams.DisableVNEClient,
                Params->VersionNegotiationExtParams.DisableVNEServer));
        break;

    case IOCTL_QUIC_RUN_INCOMPATIBLE_VERSION_NEGOTIATION:
        CXPLAT_FRE_ASSERT(Params != nullptr);
        QuicTestCtlRun(QuicTestIncompatibleVersionNegotiation(Params->Family));
        break;

    case IOCTL_QUIC_RUN_FAILED_VERSION_NEGOTIATION:
        CXPLAT_FRE_ASSERT(Params != nullptr);
        QuicTestCtlRun(QuicTestFailedVersionNegotiation(Params->Family));
        break;

    case IOCTL_QUIC_RUN_VALIDATE_VERSION_SETTINGS_SETTINGS:
        QuicTestCtlRun(QuicTestVersionSettings());
        break;
#endif // QUIC_API_ENABLE_PREVIEW_FEATURES

    case IOCTL_QUIC_RUN_CONNECT_CLIENT_CERT:
        CXPLAT_FRE_ASSERT(Params != nullptr);
        QuicTestCtlRun(
            QuicTestConnectClientCertificate(
                Params->ConnectClientCertParams.Family,
                Params->ConnectClientCertParams.UseClientCert));
        break;

    case IOCTL_QUIC_RUN_VALID_ALPN_LENGTHS:
        QuicTestCtlRun(QuicTestValidAlpnLengths());
        break;

    case IOCTL_QUIC_RUN_INVALID_ALPN_LENGTHS:
        QuicTestCtlRun(QuicTestInvalidAlpnLengths());
        break;

    case IOCTL_QUIC_RUN_EXPIRED_SERVER_CERT:
        CXPLAT_FRE_ASSERT(Params != nullptr);
        //
        // Fix up pointers for kernel mode
        //
        switch (Params->CredValidationParams.CredConfig.Type) {
        case QUIC_CREDENTIAL_TYPE_NONE:
            Params->CredValidationParams.CredConfig.Principal = (const char*)Params->CredValidationParams.PrincipalString;
            break;
        case QUIC_CREDENTIAL_TYPE_CERTIFICATE_HASH:
            Params->CredValidationParams.CredConfig.CertificateHash = &Params->CredValidationParams.CertHash;
            break;
        case QUIC_CREDENTIAL_TYPE_CERTIFICATE_HASH_STORE:
            Params->CredValidationParams.CredConfig.CertificateHashStore = &Params->CredValidationParams.CertHashStore;
            break;
        }
        QuicTestCtlRun(
            QuicTestConnectExpiredServerCertificate(
                &Params->CredValidationParams.CredConfig));
        break;

    case IOCTL_QUIC_RUN_VALID_SERVER_CERT:
        CXPLAT_FRE_ASSERT(Params != nullptr);
        //
        // Fix up pointers for kernel mode
        //
        switch (Params->CredValidationParams.CredConfig.Type) {
        case QUIC_CREDENTIAL_TYPE_NONE:
            Params->CredValidationParams.CredConfig.Principal = (const char*)Params->CredValidationParams.PrincipalString;
            break;
        case QUIC_CREDENTIAL_TYPE_CERTIFICATE_HASH:
            Params->CredValidationParams.CredConfig.CertificateHash = &Params->CredValidationParams.CertHash;
            break;
        case QUIC_CREDENTIAL_TYPE_CERTIFICATE_HASH_STORE:
            Params->CredValidationParams.CredConfig.CertificateHashStore = &Params->CredValidationParams.CertHashStore;
            break;
        }
        QuicTestCtlRun(
            QuicTestConnectValidServerCertificate(
                &Params->CredValidationParams.CredConfig));
        break;

    case IOCTL_QUIC_RUN_VALID_CLIENT_CERT:
        CXPLAT_FRE_ASSERT(Params != nullptr);
        //
        // Fix up pointers for kernel mode
        //
        switch (Params->CredValidationParams.CredConfig.Type) {
        case QUIC_CREDENTIAL_TYPE_NONE:
            Params->CredValidationParams.CredConfig.Principal = (const char*)Params->CredValidationParams.PrincipalString;
            break;
        case QUIC_CREDENTIAL_TYPE_CERTIFICATE_HASH:
            Params->CredValidationParams.CredConfig.CertificateHash = &Params->CredValidationParams.CertHash;
            break;
        case QUIC_CREDENTIAL_TYPE_CERTIFICATE_HASH_STORE:
            Params->CredValidationParams.CredConfig.CertificateHashStore = &Params->CredValidationParams.CertHashStore;
            break;
        }
        QuicTestCtlRun(
            QuicTestConnectValidClientCertificate(
                &Params->CredValidationParams.CredConfig));
        break;

    case IOCTL_QUIC_RUN_EXPIRED_CLIENT_CERT:
        CXPLAT_FRE_ASSERT(Params != nullptr);
        //
        // Fix up pointers for kernel mode
        //
        switch (Params->CredValidationParams.CredConfig.Type) {
        case QUIC_CREDENTIAL_TYPE_NONE:
            Params->CredValidationParams.CredConfig.Principal = (const char*)Params->CredValidationParams.PrincipalString;
            break;
        case QUIC_CREDENTIAL_TYPE_CERTIFICATE_HASH:
            Params->CredValidationParams.CredConfig.CertificateHash = &Params->CredValidationParams.CertHash;
            break;
        case QUIC_CREDENTIAL_TYPE_CERTIFICATE_HASH_STORE:
            Params->CredValidationParams.CredConfig.CertificateHashStore = &Params->CredValidationParams.CertHashStore;
            break;
        }
        QuicTestCtlRun(
            QuicTestConnectExpiredClientCertificate(
                &Params->CredValidationParams.CredConfig));
        break;

    case IOCTL_QUIC_RUN_ABORT_RECEIVE:
        CXPLAT_FRE_ASSERT(Params != nullptr);
        QuicTestCtlRun(QuicTestAbortReceive(Params->AbortReceiveType));
        break;

    case IOCTL_QUIC_RUN_KEY_UPDATE_RANDOM_LOSS:
        CXPLAT_FRE_ASSERT(Params != nullptr);
        QuicTestCtlRun(
            QuicTestKeyUpdateRandomLoss(
                Params->KeyUpdateRandomLossParams.Family,
                Params->KeyUpdateRandomLossParams.RandomLossPercentage))
        break;

    case IOCTL_QUIC_RUN_SLOW_RECEIVE:
        QuicTestCtlRun(QuicTestSlowReceive());
        break;

    case IOCTL_QUIC_RUN_NTH_ALLOC_FAIL:
        QuicTestCtlRun(QuicTestNthAllocFail());
        break;

    case IOCTL_QUIC_RUN_MTU_SETTINGS:
        QuicTestCtlRun(QuicTestMtuSettings());
        break;

    case IOCTL_QUIC_RUN_MTU_DISCOVERY:
        CXPLAT_FRE_ASSERT(Params != nullptr);
        QuicTestCtlRun(
            QuicTestMtuDiscovery(
                Params->MtuDiscoveryParams.Family,
                Params->MtuDiscoveryParams.DropClientProbePackets,
                Params->MtuDiscoveryParams.DropServerProbePackets,
                Params->MtuDiscoveryParams.RaiseMinimumMtu));
        break;

    case IOCTL_QUIC_RUN_LOAD_BALANCED_HANDSHAKE:
        CXPLAT_FRE_ASSERT(Params != nullptr);
        QuicTestCtlRun(QuicTestLoadBalancedHandshake(Params->Family));
        break;

    case IOCTL_QUIC_RUN_CLIENT_SHARED_LOCAL_PORT:
        CXPLAT_FRE_ASSERT(Params != nullptr);
        QuicTestCtlRun(QuicTestClientSharedLocalPort(Params->Family));
        break;

    case IOCTL_QUIC_RUN_VALIDATE_PARAM_API:
        QuicTestCtlRun(QuicTestValidateParamApi());
        break;

    case IOCTL_QUIC_RUN_STREAM_PRIORITY:
        QuicTestCtlRun(QuicTestStreamPriority());
        break;

    case IOCTL_QUIC_RUN_CLIENT_LOCAL_PATH_CHANGES:
        CXPLAT_FRE_ASSERT(Params != nullptr);
        QuicTestCtlRun(QuicTestLocalPathChanges(Params->Family));
        break;

    case IOCTL_QUIC_RUN_STREAM_DIFFERENT_ABORT_ERRORS:
        QuicTestCtlRun(QuicTestStreamDifferentAbortErrors());
        break;

    case IOCTL_QUIC_RUN_CONNECTION_REJECTION:
        CXPLAT_FRE_ASSERT(Params != nullptr);
        QuicTestCtlRun(QuicTestConnectionRejection(Params->RejectByClosing));
        break;

    case IOCTL_QUIC_RUN_INTERFACE_BINDING:
        CXPLAT_FRE_ASSERT(Params != nullptr);
        QuicTestCtlRun(QuicTestInterfaceBinding(Params->Family));
        break;

    case IOCTL_QUIC_RUN_CONNECT_INVALID_ADDRESS:
        QuicTestCtlRun(QuicTestConnectInvalidAddress());
        break;

    case IOCTL_QUIC_RUN_STREAM_ABORT_RECV_FIN_RACE:
        QuicTestCtlRun(QuicTestStreamAbortRecvFinRace());
        break;

    case IOCTL_QUIC_RUN_STREAM_ABORT_CONN_FLOW_CONTROL:
        QuicTestCtlRun(QuicTestStreamAbortConnFlowControl());
        break;

    case IOCTL_QUIC_RUN__REG_SHUTDOWN_BEFORE_OPEN:
        QuicTestCtlRun(QuicTestRegistrationShutdownBeforeConnOpen());
        break;

    case IOCTL_QUIC_RUN_REG_SHUTDOWN_AFTER_OPEN:
        QuicTestCtlRun(QuicTestRegistrationShutdownAfterConnOpen());
        break;

    case IOCTL_QUIC_RUN_REG_SHUTDOWN_AFTER_OPEN_BEFORE_START:
        QuicTestCtlRun(QuicTestRegistrationShutdownAfterConnOpenBeforeStart());
        break;

    case IOCTL_QUIC_RUN_REG_SHUTDOWN_AFTER_OPEN_AND_START:
        QuicTestCtlRun(QuicTestRegistrationShutdownAfterConnOpenAndStart());
        break;

    case IOCTL_QUIC_RUN_CRED_TYPE_VALIDATION:
        CXPLAT_FRE_ASSERT(Params != nullptr);
        //
        // Fix up pointers for kernel mode
        //
        switch (Params->CredValidationParams.CredConfig.Type) {
        case QUIC_CREDENTIAL_TYPE_NONE:
            Params->CredValidationParams.CredConfig.Principal =
                (const char*)Params->CredValidationParams.PrincipalString;
            break;
        case QUIC_CREDENTIAL_TYPE_CERTIFICATE_HASH:
            Params->CredValidationParams.CredConfig.CertificateHash =
                &Params->CredValidationParams.CertHash;
            break;
        case QUIC_CREDENTIAL_TYPE_CERTIFICATE_HASH_STORE:
            Params->CredValidationParams.CredConfig.CertificateHashStore =
                &Params->CredValidationParams.CertHashStore;
            break;
        }
        QuicTestCtlRun(
            QuicTestCredentialLoad(
                &Params->CredValidationParams.CredConfig));
        break;

#ifdef QUIC_API_ENABLE_PREVIEW_FEATURES
    case IOCTL_QUIC_RUN_CIBIR_EXTENSION:
        CXPLAT_FRE_ASSERT(Params != nullptr);
        QuicTestCtlRun(
            QuicTestCibirExtension(
                Params->CibirParams.Family,
                Params->CibirParams.Mode));
        break;
#endif

    case IOCTL_QUIC_RUN_STREAM_PRIORITY_INFINITE_LOOP:
        QuicTestCtlRun(QuicTestStreamPriorityInfiniteLoop());
        break;

    case IOCTL_QUIC_RUN_RESUMPTION_ACROSS_VERSIONS:
        QuicTestCtlRun(QuicTestResumptionAcrossVersions());
        break;

    case IOCTL_QUIC_RUN_CLIENT_BLOCKED_SOURCE_PORT:
        CXPLAT_FRE_ASSERT(Params != nullptr);
        QuicTestCtlRun(
            QuicTestClientBlockedSourcePort(
                Params->Family));
        break;

    case IOCTL_QUIC_RUN_STORAGE:
        QuicTestCtlRun(QuicTestStorage());
        break;

    case IOCTL_QUIC_RUN_VALIDATE_GLOBAL_PARAM:
        QuicTestCtlRun(QuicTestGlobalParam());
        break;

    case IOCTL_QUIC_RUN_VALIDATE_COMMON_PARAM:
        QuicTestCtlRun(QuicTestCommonParam());
        break;

    case IOCTL_QUIC_RUN_VALIDATE_REGISTRATION_PARAM:
        QuicTestCtlRun(QuicTestRegistrationParam());
        break;

    case IOCTL_QUIC_RUN_VALIDATE_CONFIGURATION_PARAM:
        QuicTestCtlRun(QuicTestConfigurationParam());
        break;

    case IOCTL_QUIC_RUN_VALIDATE_LISTENER_PARAM:
        QuicTestCtlRun(QuicTestListenerParam());
        break;

    case IOCTL_QUIC_RUN_VALIDATE_CONNECTION_PARAM:
        QuicTestCtlRun(QuicTestConnectionParam());
        break;

    case IOCTL_QUIC_RUN_VALIDATE_TLS_PARAM:
        QuicTestCtlRun(QuicTestTlsParam());
        break;

    case IOCTL_QUIC_RUN_VALIDATE_STREAM_PARAM:
        QuicTestCtlRun(QuicTestStreamParam());
        break;

    case IOCTL_QUIC_RUN_CONNECTION_CLOSE_FROM_CALLBACK:
        QuicTestCtlRun(QuicTestConnectionCloseFromCallback());
        break;

    case IOCTL_QUIC_RUN_CLOSE_CONN_BEFORE_STREAM_FLUSH:
        QuicTestCtlRun(QuicTestCloseConnBeforeStreamFlush());
        break;

#ifdef QUIC_API_ENABLE_PREVIEW_FEATURES
    case IOCTL_QUIC_RUN_VERSION_STORAGE:
        QuicTestCtlRun(QuicTestVersionStorage());
        break;
#endif

    case IOCTL_QUIC_RUN_CONNECT_AND_IDLE_FOR_DEST_CID_CHANGE:
        QuicTestCtlRun(QuicTestConnectAndIdleForDestCidChange());
        break;

    case IOCTL_QUIC_RUN_CHANGE_ALPN:
        QuicTestCtlRun(QuicTestChangeAlpn());
        break;

#ifdef QUIC_API_ENABLE_PREVIEW_FEATURES
    case IOCTL_QUIC_RUN_VN_TP_ODD_SIZE:
        CXPLAT_FRE_ASSERT(Params != nullptr);
        QuicTestCtlRun(
            QuicTestVNTPOddSize(
                Params->OddSizeVnTpParams.TestServer,
                Params->OddSizeVnTpParams.VnTpSize));
        break;

    case IOCTL_QUIC_RUN_VN_TP_CHOSEN_VERSION_MISMATCH:
        CXPLAT_FRE_ASSERT(Params != nullptr);
        QuicTestCtlRun(
            QuicTestVNTPChosenVersionMismatch(Params->TestServerVNTP != 0));
        break;

    case IOCTL_QUIC_RUN_VN_TP_CHOSEN_VERSION_ZERO:
        CXPLAT_FRE_ASSERT(Params != nullptr);
        QuicTestCtlRun(
            QuicTestVNTPChosenVersionZero(Params->TestServerVNTP != 0));
        break;

    case IOCTL_QUIC_RUN_VN_TP_OTHER_VERSION_ZERO:
        CXPLAT_FRE_ASSERT(Params != nullptr);
        QuicTestCtlRun(
            QuicTestVNTPOtherVersionZero(Params->TestServerVNTP != 0));
        break;
#endif
    case IOCTL_QUIC_RUN_STREAM_BLOCK_UNBLOCK_CONN_FLOW_CONTROL:
        CXPLAT_FRE_ASSERT(Params != nullptr);
        QuicTestCtlRun(QuicTestStreamBlockUnblockConnFlowControl(Params->Bidirectional));
        break;

    case IOCTL_QUIC_RUN_ECN:
        CXPLAT_FRE_ASSERT(Params != nullptr);
        QuicTestCtlRun(QuicTestEcn(Params->Family));
        break;

    case IOCTL_QUIC_RUN_HANDSHAKE_SPECIFIC_LOSS_PATTERNS:
        CXPLAT_FRE_ASSERT(Params != nullptr);
        QuicTestCtlRun(
            QuicTestHandshakeSpecificLossPatterns(
                Params->HandshakeLossParams.Family,
                Params->HandshakeLossParams.CcAlgo));
        break;

    case IOCTL_QUIC_RUN_CUSTOM_CLIENT_CERT_VALIDATION:
        CXPLAT_FRE_ASSERT(Params != nullptr);
        QuicTestCtlRun(
            QuicTestCustomClientCertificateValidation(
                Params->CustomCertValidationParams.AcceptCert,
                Params->CustomCertValidationParams.AsyncValidation));
        break;

#ifdef QUIC_API_ENABLE_PREVIEW_FEATURES
    case IOCTL_QUIC_RELIABLE_RESET_NEGOTIATION:
        CXPLAT_FRE_ASSERT(Params != nullptr);
        QuicTestCtlRun(
            QuicTestReliableResetNegotiation(
                Params->FeatureNegotiationParams.Family,
                Params->FeatureNegotiationParams.ServerSupport,
                Params->FeatureNegotiationParams.ClientSupport));
        break;

    case IOCTL_QUIC_ONE_WAY_DELAY_NEGOTIATION:
        CXPLAT_FRE_ASSERT(Params != nullptr);
        QuicTestCtlRun(
            QuicTestOneWayDelayNegotiation(
                Params->FeatureNegotiationParams.Family,
                Params->FeatureNegotiationParams.ServerSupport,
                Params->FeatureNegotiationParams.ClientSupport));
        break;

    case IOCTL_QUIC_RUN_STREAM_RELIABLE_RESET:
        QuicTestCtlRun(QuicTestStreamReliableReset());
        break;

    case IOCTL_QUIC_RUN_STREAM_RELIABLE_RESET_MULTIPLE_SENDS:
        QuicTestCtlRun(QuicTestStreamReliableResetMultipleSends());
        break;
#endif

    case IOCTL_QUIC_RUN_STATELESS_RESET_KEY:
        QuicTestCtlRun(QuicTestStatelessResetKey());
        break;

    case IOCTL_QUIC_RUN_DRILL_VN_PACKET_TOKEN:
        CXPLAT_FRE_ASSERT(Params != nullptr);
        QuicTestCtlRun(QuicDrillTestServerVNPacket(Params->Family));
        break;

    case IOCTL_QUIC_RUN_CONN_CLOSE_BEFORE_STREAM_CLOSE:
        QuicTestCtlRun(QuicTestConnectionCloseBeforeStreamClose());
        break;

    case IOCTL_QUIC_RUN_CANCEL_ON_LOSS:
        CXPLAT_FRE_ASSERT(Params != nullptr);
        QuicTestCtlRun(QuicCancelOnLossSend(Params->Params7.DropPackets));
        break;

#ifdef QUIC_API_ENABLE_PREVIEW_FEATURES
    case IOCTL_QUIC_RUN_VALIDATE_NET_STATS_CONN_EVENT:
        CXPLAT_FRE_ASSERT(Params != nullptr);
        QuicTestCtlRun(QuicTestValidateNetStatsConnEvent(Params->Test));
        break;
#endif

    case IOCTL_QUIC_RUN_HANDSHAKE_SHUTDOWN:
        CXPLAT_FRE_ASSERT(Params != nullptr);
        QuicTestCtlRun(QuicTestShutdownDuringHandshake(Params->ClientShutdown));
        break;

    case IOCTL_QUIC_RUN_NTH_PACKET_DROP:
        QuicTestCtlRun(QuicTestNthPacketDrop());
        break;

    case IOCTL_QUIC_RUN_OPERATION_PRIORITY:
        QuicTestCtlRun(QuicTestOperationPriority());

    case IOCTL_QUIC_RUN_STREAM_MULTI_RECEIVE:
        QuicTestCtlRun(QuicTestStreamMultiReceive());

        break;

    case IOCTL_QUIC_RUN_CONNECTION_PRIORITY:
        QuicTestCtlRun(QuicTestConnectionPriority());
        break;

    case IOCTL_QUIC_RUN_VALIDATE_TLS_HANDSHAKE_INFO:
        CXPLAT_FRE_ASSERT(Params != nullptr);
        QuicTestCtlRun(QuicTestTlsHandshakeInfo(Params->EnableResumption != 0));
        break;

#ifdef QUIC_API_ENABLE_PREVIEW_FEATURES
    case IOCTL_QUIC_RUN_STREAM_APP_PROVIDED_BUFFERS:
        QuicTestCtlRun(QuicTestStreamAppProvidedBuffers());
        break;

    case IOCTL_QUIC_RUN_STREAM_APP_PROVIDED_BUFFERS_OUT_OF_SPACE:
        QuicTestCtlRun(QuicTestStreamAppProvidedBuffersOutOfSpace());
        break;

    case IOCTL_QUIC_RUN_CONNECTION_POOL_CREATE:
        CXPLAT_FRE_ASSERT(Params != nullptr);
        QuicTestCtlRun(
            QuicTestConnectionPoolCreate(
                Params->ConnPoolCreateParams.Family,
                Params->ConnPoolCreateParams.NumberOfConnections,
                Params->ConnPoolCreateParams.XdpSupported,
                Params->ConnPoolCreateParams.TestCibirSupport));
        break;

    case IOCTL_QUIC_RUN_VALIDATE_CONNECTION_POOL_CREATE:
        QuicTestCtlRun(QuicTestValidateConnectionPoolCreate());
        break;

    case IOCTL_QUIC_RUN_VALIDATE_EXECUTION_CONTEXT:
        QuicTestCtlRun(QuicTestValidateExecutionContext());
        break;

    case IOCTL_QUIC_RUN_VALIDATE_PARTITION:
        QuicTestCtlRun(QuicTestValidatePartition());
        break;

    case IOCTL_QUIC_RUN_REGISTRATION_OPEN_CLOSE:
        QuicTestCtlRun(QuicTestRegistrationOpenClose());
        break;
#endif

    case IOCTL_QUIC_RUN_TEST_KEY_UPDATE_DURING_HANDSHAKE:
        CXPLAT_FRE_ASSERT(Params != nullptr);
        QuicTestCtlRun(QuicDrillTestKeyUpdateDuringHandshake(Params->Family));
        break;

    case IOCTL_QUIC_RUN_RETRY_MEMORY_LIMIT_CONNECT:
        CXPLAT_FRE_ASSERT(Params != nullptr);
        QuicTestCtlRun(QuicTestRetryMemoryLimitConnect(Params->Family));
        break;

    case IOCTL_QUIC_RUN_RETRY_CONFIG_SETTING:
        QuicTestCtlRun(QuicTestRetryConfigSetting());
        break;

    default:
        Status = STATUS_NOT_IMPLEMENTED;
        break;
    }

Error:

    QuicTraceLogInfo(
        TestControlClientIoctlComplete,
        "[test] Client %p completing request, 0x%x",
        Client,
        Status);

    WdfRequestComplete(Request, Status);
}

_IRQL_requires_max_(PASSIVE_LEVEL)
void
LogTestFailure(
    _In_z_ const char *File,
    _In_z_ const char *Function,
    int Line,
    _Printf_format_string_ const char *Format,
    ...
    )
/*++

Routine Description:

    Records a test failure from the platform independent test code.

Arguments:

    File - The file where the failure occurred.

    Function - The function where the failure occurred.

    Line - The line (in File) where the failure occurred.

Return Value:

    None

--*/
{
    char Buffer[128];

    NT_ASSERT(KeGetCurrentIrql() == PASSIVE_LEVEL);
    QuicTestClient->TestFailure = true;

    va_list Args;
    va_start(Args, Format);
    (void)_vsnprintf_s(Buffer, sizeof(Buffer), _TRUNCATE, Format, Args);
    va_end(Args);

    QuicTraceLogError(
        TestDriverFailureLocation,
        "[test] File: %s, Function: %s, Line: %d",
        File,
        Function,
        Line);
    QuicTraceLogError(
        TestDriverFailure,
        "[test] FAIL: %s",
        Buffer);

#if QUIC_BREAK_TEST
    NT_FRE_ASSERT(FALSE);
#endif
}<|MERGE_RESOLUTION|>--- conflicted
+++ resolved
@@ -535,13 +535,10 @@
     0,
     0,
     0,
-<<<<<<< HEAD
+    0,
+    sizeof(INT32),
     sizeof(QUIC_RUN_PROBE_PATH_PARAMS),
     sizeof(QUIC_RUN_MIGRATION_PARAMS),
-=======
-    0,
-    sizeof(INT32),
->>>>>>> 91cf7581
 };
 
 CXPLAT_STATIC_ASSERT(
