/*++

    Copyright (c) Microsoft Corporation.
    Licensed under the MIT License.

Abstract:

    QUIC Kernel Mode Test Driver

--*/

#include "quic_platform.h"
#include "MsQuicTests.h"
#include <new.h>

#include "quic_trace.h"
#ifdef QUIC_CLOG
#include "control.cpp.clog.h"
#endif

#include "msquicp.h"

const MsQuicApi* MsQuic;
QUIC_CREDENTIAL_CONFIG ServerSelfSignedCredConfig;
QUIC_CREDENTIAL_CONFIG ServerSelfSignedCredConfigClientAuth;
QUIC_CREDENTIAL_CONFIG ClientCertCredConfig;
QUIC_CERTIFICATE_HASH SelfSignedCertHash;
QUIC_CERTIFICATE_HASH ClientCertHash;
bool UseDuoNic = false;

#ifdef PRIVATE_LIBRARY
DECLARE_CONST_UNICODE_STRING(QuicTestCtlDeviceName, L"\\Device\\" QUIC_DRIVER_NAME_PRIVATE);
DECLARE_CONST_UNICODE_STRING(QuicTestCtlDeviceSymLink, L"\\DosDevices\\" QUIC_DRIVER_NAME_PRIVATE);
#else
DECLARE_CONST_UNICODE_STRING(QuicTestCtlDeviceName, L"\\Device\\" QUIC_DRIVER_NAME);
DECLARE_CONST_UNICODE_STRING(QuicTestCtlDeviceSymLink, L"\\DosDevices\\" QUIC_DRIVER_NAME);
#endif

typedef struct QUIC_DEVICE_EXTENSION {
    EX_PUSH_LOCK Lock;

    _Guarded_by_(Lock)
    LIST_ENTRY ClientList;
    ULONG ClientListSize;

} QUIC_DEVICE_EXTENSION;

WDF_DECLARE_CONTEXT_TYPE_WITH_NAME(QUIC_DEVICE_EXTENSION, QuicTestCtlGetDeviceContext);

typedef struct QUIC_TEST_CLIENT
{
    LIST_ENTRY Link;
    bool TestFailure;

} QUIC_TEST_CLIENT;

WDF_DECLARE_CONTEXT_TYPE_WITH_NAME(QUIC_TEST_CLIENT, QuicTestCtlGetFileContext);

EVT_WDF_IO_QUEUE_IO_DEVICE_CONTROL QuicTestCtlEvtIoDeviceControl;
EVT_WDF_IO_QUEUE_IO_CANCELED_ON_QUEUE QuicTestCtlEvtIoCanceled;

PAGEDX EVT_WDF_DEVICE_FILE_CREATE QuicTestCtlEvtFileCreate;
PAGEDX EVT_WDF_FILE_CLOSE QuicTestCtlEvtFileClose;
PAGEDX EVT_WDF_FILE_CLEANUP QuicTestCtlEvtFileCleanup;

WDFDEVICE QuicTestCtlDevice = nullptr;
QUIC_DEVICE_EXTENSION* QuicTestCtlExtension = nullptr;
QUIC_TEST_CLIENT* QuicTestClient = nullptr;
HANDLE NmrClient = nullptr;

_No_competing_thread_
INITCODE
NTSTATUS
QuicTestCtlInitialize(
    _In_ WDFDRIVER Driver
    )
{
    NTSTATUS Status = STATUS_SUCCESS;
    PWDFDEVICE_INIT DeviceInit = nullptr;
    WDF_FILEOBJECT_CONFIG FileConfig;
    WDF_OBJECT_ATTRIBUTES Attribs;
    WDFDEVICE Device;
    QUIC_DEVICE_EXTENSION* DeviceContext;
    WDF_IO_QUEUE_CONFIG QueueConfig;
    WDFQUEUE Queue;

#ifdef QUIC_TEST_NMR_PROVIDER
    QUIC_ENABLE_PRIVATE_NMR_PROVIDER();
#endif

    Status = MsQuicNmrClientRegister(&NmrClient, &MSQUIC_MODULE_ID, 5000);
    if (!NT_SUCCESS(Status)) {
        QuicTraceEvent(
            LibraryErrorStatus,
            "[ lib] ERROR, %u, %s.",
            Status,
            "MsQuicNmrClientRegister failed");
        goto Error;
    }

    CXPLAT_DBG_ASSERT(
        NmrClient != nullptr && QUIC_GET_DISPATCH(NmrClient) != nullptr);

    MsQuic =
        new (std::nothrow) MsQuicApi(
            QUIC_GET_DISPATCH(NmrClient)->OpenVersion,
            QUIC_GET_DISPATCH(NmrClient)->Close);
    if (!MsQuic) {
        goto Error;
    }
    if (QUIC_FAILED(MsQuic->GetInitStatus())) {
        QuicTraceEvent(
            LibraryErrorStatus,
            "[ lib] ERROR, %u, %s.",
            MsQuic->GetInitStatus(),
            "MsQuicApi Constructor");
        goto Error;
    }

    DeviceInit =
        WdfControlDeviceInitAllocate(
            Driver,
            &SDDL_DEVOBJ_SYS_ALL_ADM_ALL);
    if (DeviceInit == nullptr) {
        QuicTraceEvent(
            LibraryError,
            "[ lib] ERROR, %s.",
            "WdfControlDeviceInitAllocate failed");
        Status = STATUS_INSUFFICIENT_RESOURCES;
        goto Error;
    }

    Status =
        WdfDeviceInitAssignName(
            DeviceInit,
            &QuicTestCtlDeviceName);
    if (!NT_SUCCESS(Status)) {
        QuicTraceEvent(
            LibraryErrorStatus,
            "[ lib] ERROR, %u, %s.",
            Status,
            "WdfDeviceInitAssignName failed");
        goto Error;
    }

    WDF_FILEOBJECT_CONFIG_INIT(
        &FileConfig,
        QuicTestCtlEvtFileCreate,
        QuicTestCtlEvtFileClose,
        QuicTestCtlEvtFileCleanup);
    FileConfig.FileObjectClass = WdfFileObjectWdfCanUseFsContext2;

    WDF_OBJECT_ATTRIBUTES_INIT_CONTEXT_TYPE(&Attribs, QUIC_TEST_CLIENT);
    WdfDeviceInitSetFileObjectConfig(
        DeviceInit,
        &FileConfig,
        &Attribs);
    WDF_OBJECT_ATTRIBUTES_INIT_CONTEXT_TYPE(&Attribs, QUIC_DEVICE_EXTENSION);

    Status =
        WdfDeviceCreate(
            &DeviceInit,
            &Attribs,
            &Device);
    if (!NT_SUCCESS(Status)) {
        QuicTraceEvent(
            LibraryErrorStatus,
            "[ lib] ERROR, %u, %s.",
            Status,
            "WdfDeviceCreate failed");
        goto Error;
    }

    DeviceContext = QuicTestCtlGetDeviceContext(Device);
    RtlZeroMemory(DeviceContext, sizeof(QUIC_DEVICE_EXTENSION));
    ExInitializePushLock(&DeviceContext->Lock);
    InitializeListHead(&DeviceContext->ClientList);

    Status = WdfDeviceCreateSymbolicLink(Device, &QuicTestCtlDeviceSymLink);
    if (!NT_SUCCESS(Status)) {
        QuicTraceEvent(
            LibraryErrorStatus,
            "[ lib] ERROR, %u, %s.",
            Status,
            "WdfDeviceCreateSymbolicLink failed");
        goto Error;
    }

    WDF_IO_QUEUE_CONFIG_INIT_DEFAULT_QUEUE(&QueueConfig, WdfIoQueueDispatchParallel);
    QueueConfig.EvtIoDeviceControl = QuicTestCtlEvtIoDeviceControl;
    QueueConfig.EvtIoCanceledOnQueue = QuicTestCtlEvtIoCanceled;

    __analysis_assume(QueueConfig.EvtIoStop != 0);
    Status =
        WdfIoQueueCreate(
            Device,
            &QueueConfig,
            WDF_NO_OBJECT_ATTRIBUTES,
            &Queue);
    __analysis_assume(QueueConfig.EvtIoStop == 0);

    if (!NT_SUCCESS(Status)) {
        QuicTraceEvent(
            LibraryErrorStatus,
            "[ lib] ERROR, %u, %s.",
            Status,
            "WdfIoQueueCreate failed");
        goto Error;
    }

    QuicTestCtlDevice = Device;
    QuicTestCtlExtension = DeviceContext;

    WdfControlFinishInitializing(Device);

    QuicTraceLogVerbose(
        TestControlInitialized,
        "[test] Control interface initialized");

Error:

    if (DeviceInit) {
        WdfDeviceInitFree(DeviceInit);
    }

    return Status;
}

_IRQL_requires_max_(PASSIVE_LEVEL)
VOID
QuicTestCtlUninitialize(
    )
{
    QuicTraceLogVerbose(
        TestControlUninitializing,
        "[test] Control interface uninitializing");

    if (QuicTestCtlDevice != nullptr) {
        NT_ASSERT(QuicTestCtlExtension != nullptr);
        QuicTestCtlExtension = nullptr;

        WdfObjectDelete(QuicTestCtlDevice);
        QuicTestCtlDevice = nullptr;
    }

    delete MsQuic;

    if (NmrClient != nullptr) {
        MsQuicNmrClientDeregister(&NmrClient);
    }

    QuicTraceLogVerbose(
        TestControlUninitialized,
        "[test] Control interface uninitialized");
}

PAGEDX
_Use_decl_annotations_
VOID
QuicTestCtlEvtFileCreate(
    _In_ WDFDEVICE /* Device */,
    _In_ WDFREQUEST Request,
    _In_ WDFFILEOBJECT FileObject
    )
{
    NTSTATUS Status = STATUS_SUCCESS;

    PAGED_CODE();

    KeEnterGuardedRegion();
    ExAcquirePushLockExclusive(&QuicTestCtlExtension->Lock);

    do
    {
        if (QuicTestCtlExtension->ClientListSize >= 1) {
            QuicTraceEvent(
                LibraryError,
                "[ lib] ERROR, %s.",
                "Already have max clients");
            Status = STATUS_TOO_MANY_SESSIONS;
            break;
        }

        QUIC_TEST_CLIENT* Client = QuicTestCtlGetFileContext(FileObject);
        if (Client == nullptr) {
            QuicTraceEvent(
                LibraryError,
                "[ lib] ERROR, %s.",
                "nullptr File context in FileCreate");
            Status = STATUS_INVALID_PARAMETER;
            break;
        }

        RtlZeroMemory(Client, sizeof(QUIC_TEST_CLIENT));

        //
        // Insert into the client list
        //
        InsertTailList(&QuicTestCtlExtension->ClientList, &Client->Link);
        QuicTestCtlExtension->ClientListSize++;

        QuicTraceLogInfo(
            TestControlClientCreated,
            "[test] Client %p created",
            Client);

        //
        // TODO: Add multiple device client support?
        //
        QuicTestClient = Client;
    }
    while (false);

    ExReleasePushLockExclusive(&QuicTestCtlExtension->Lock);
    KeLeaveGuardedRegion();

    WdfRequestComplete(Request, Status);
}

PAGEDX
_Use_decl_annotations_
VOID
QuicTestCtlEvtFileClose(
    _In_ WDFFILEOBJECT /* FileObject */
    )
{
    PAGED_CODE();
}

PAGEDX
_Use_decl_annotations_
VOID
QuicTestCtlEvtFileCleanup(
    _In_ WDFFILEOBJECT FileObject
    )
{
    PAGED_CODE();

    KeEnterGuardedRegion();

    QUIC_TEST_CLIENT* Client = QuicTestCtlGetFileContext(FileObject);
    if (Client != nullptr) {

        ExAcquirePushLockExclusive(&QuicTestCtlExtension->Lock);

        //
        // Remove the device client from the list
        //
        RemoveEntryList(&Client->Link);
        QuicTestCtlExtension->ClientListSize--;

        ExReleasePushLockExclusive(&QuicTestCtlExtension->Lock);

        QuicTraceLogInfo(
            TestControlClientCleaningUp,
            "[test] Client %p cleaning up",
            Client);

        ServerSelfSignedCredConfig.Type = QUIC_CREDENTIAL_TYPE_NONE;
        QuicTestClient = nullptr;
    }

    KeLeaveGuardedRegion();
}

VOID
QuicTestCtlEvtIoCanceled(
    _In_ WDFQUEUE /* Queue */,
    _In_ WDFREQUEST Request
    )
{
    NTSTATUS Status;

    WDFFILEOBJECT FileObject = WdfRequestGetFileObject(Request);
    if (FileObject == nullptr) {
        Status = STATUS_DEVICE_NOT_READY;
        goto error;
    }

    QUIC_TEST_CLIENT* Client = QuicTestCtlGetFileContext(FileObject);
    if (Client == nullptr) {
        Status = STATUS_DEVICE_NOT_READY;
        goto error;
    }

    QuicTraceLogWarning(
        TestControlClientCanceledRequest,
        "[test] Client %p canceled request %p",
        Client,
        Request);

    Status = STATUS_CANCELLED;

error:

    WdfRequestComplete(Request, Status);
}

size_t QUIC_IOCTL_BUFFER_SIZES[] =
{
    sizeof(QUIC_TEST_CONFIGURATION_PARAMS),
    sizeof(QUIC_RUN_CERTIFICATE_PARAMS),
    0,
    0,
    0,
    0,
    sizeof(UINT8),
    0,
    0,
    sizeof(INT32),
    0,
    0,
    sizeof(INT32),
    0,
    sizeof(INT32),
    sizeof(INT32),
    sizeof(QUIC_RUN_CONNECT_PARAMS),
    sizeof(QUIC_RUN_CONNECT_AND_PING_PARAMS),
    sizeof(UINT8),
    sizeof(QUIC_CERTIFICATE_HASH_STORE),
    sizeof(INT32),
    sizeof(INT32),
    sizeof(INT32),
    0,
    sizeof(UINT8),
    sizeof(uint32_t),
    sizeof(uint32_t),
    sizeof(INT32),
    sizeof(QUIC_RUN_KEY_UPDATE_PARAMS),
    0,
    sizeof(INT32),
    sizeof(QUIC_RUN_ABORTIVE_SHUTDOWN_PARAMS),
    sizeof(QUIC_RUN_CID_UPDATE_PARAMS),
    sizeof(QUIC_RUN_RECEIVE_RESUME_PARAMS),
    sizeof(QUIC_RUN_RECEIVE_RESUME_PARAMS),
    0,
    sizeof(QUIC_RUN_DRILL_INITIAL_PACKET_CID_PARAMS),
    sizeof(INT32),
    0,
    sizeof(QUIC_RUN_DATAGRAM_NEGOTIATION),
    sizeof(INT32),
    sizeof(QUIC_RUN_REBIND_PARAMS),
    sizeof(QUIC_RUN_REBIND_PARAMS),
    sizeof(INT32),
    sizeof(INT32),
    0,
    sizeof(INT32),
    sizeof(QUIC_RUN_CUSTOM_CERT_VALIDATION),
    sizeof(INT32),
    sizeof(INT32),
    sizeof(QUIC_RUN_VERSION_NEGOTIATION_EXT),
    sizeof(QUIC_RUN_VERSION_NEGOTIATION_EXT),
    sizeof(QUIC_RUN_VERSION_NEGOTIATION_EXT),
    sizeof(INT32),
    sizeof(INT32),
    0,
    sizeof(QUIC_RUN_CONNECT_CLIENT_CERT),
    0,
    0,
    sizeof(QUIC_RUN_CRED_VALIDATION),
    sizeof(QUIC_RUN_CRED_VALIDATION),
    sizeof(QUIC_RUN_CRED_VALIDATION),
    sizeof(QUIC_RUN_CRED_VALIDATION),
    sizeof(QUIC_ABORT_RECEIVE_TYPE),
    sizeof(QUIC_RUN_KEY_UPDATE_RANDOM_LOSS_PARAMS),
    0,
    0,
    0,
    sizeof(QUIC_RUN_MTU_DISCOVERY_PARAMS),
    sizeof(INT32),
    sizeof(INT32),
    0,
    0,
    sizeof(INT32),
    0,
    sizeof(UINT8),
    sizeof(INT32),
    0,
    0,
    0,
    0,
    0,
    0,
    0,
    sizeof(QUIC_RUN_CRED_VALIDATION),
    sizeof(QUIC_RUN_CIBIR_EXTENSION),
    0,
    0,
    sizeof(INT32),
    0,
    0,
    0,
    0,
    0,
    0,
    0,
    0,
    0,
    0,
    0,
    0,
    0,
    0,
    sizeof(QUIC_RUN_VN_TP_ODD_SIZE_PARAMS),
    sizeof(UINT8),
    sizeof(UINT8),
    sizeof(UINT8),
    sizeof(BOOLEAN),
    sizeof(INT32),
    sizeof(QUIC_HANDSHAKE_LOSS_PARAMS),
    sizeof(QUIC_RUN_CUSTOM_CERT_VALIDATION),
    sizeof(QUIC_RUN_FEATURE_NEGOTIATION),
    sizeof(QUIC_RUN_FEATURE_NEGOTIATION),
    0,
    0,
    0,
    sizeof(INT32),
    0,
    sizeof(QUIC_RUN_CANCEL_ON_LOSS_PARAMS),
    sizeof(uint32_t),
    sizeof(BOOLEAN),
    0,
    0,
    0,
    0,
    sizeof(BOOLEAN),
    sizeof(INT32),
    sizeof(INT32),                           // IOCTL_QUIC_RUN_TEST_ADDR_FUNCTIONS
    0,
    0,
    sizeof(INT32),
    sizeof(INT32),
<<<<<<< HEAD
    sizeof(QUIC_RUN_PROBE_PATH_PARAMS),
    sizeof(QUIC_RUN_MIGRATION_PARAMS),
=======
    sizeof(QUIC_RUN_CONNECTION_POOL_CREATE_PARAMS),
    0,
    0,
    0,
    0,
>>>>>>> 3f321b6e
};

CXPLAT_STATIC_ASSERT(
    QUIC_MAX_IOCTL_FUNC_CODE + 1 == (sizeof(QUIC_IOCTL_BUFFER_SIZES)/sizeof(size_t)),
    "QUIC_IOCTL_BUFFER_SIZES must be kept in sync with the IOCTLs");

typedef union {
    QUIC_TEST_CONFIGURATION_PARAMS TestConfigurationParams;
    QUIC_RUN_CERTIFICATE_PARAMS CertParams;
    QUIC_CERTIFICATE_HASH_STORE CertHashStore;
    UINT8 Connect;
    INT32 Family;
    QUIC_RUN_CONNECT_PARAMS Params1;
    QUIC_RUN_CONNECT_AND_PING_PARAMS Params2;
    QUIC_RUN_KEY_UPDATE_PARAMS Params3;
    QUIC_RUN_ABORTIVE_SHUTDOWN_PARAMS Params4;
    QUIC_RUN_CID_UPDATE_PARAMS Params5;
    QUIC_RUN_RECEIVE_RESUME_PARAMS Params6;
    QUIC_RUN_CANCEL_ON_LOSS_PARAMS Params7;
    UINT8 EnableKeepAlive;
    UINT8 StopListenerFirst;
    QUIC_RUN_DRILL_INITIAL_PACKET_CID_PARAMS DrillParams;
    QUIC_RUN_DATAGRAM_NEGOTIATION DatagramNegotiationParams;
    QUIC_RUN_CUSTOM_CERT_VALIDATION CustomCertValidationParams;
    QUIC_RUN_VERSION_NEGOTIATION_EXT VersionNegotiationExtParams;
    QUIC_RUN_CONNECT_CLIENT_CERT ConnectClientCertParams;
    QUIC_RUN_CRED_VALIDATION CredValidationParams;
    QUIC_ABORT_RECEIVE_TYPE AbortReceiveType;
    QUIC_RUN_KEY_UPDATE_RANDOM_LOSS_PARAMS KeyUpdateRandomLossParams;
    QUIC_RUN_MTU_DISCOVERY_PARAMS MtuDiscoveryParams;
    uint32_t Test;
    QUIC_RUN_PROBE_PATH_PARAMS ProbePathParams;
    QUIC_RUN_MIGRATION_PARAMS MigrationParams;
    QUIC_RUN_REBIND_PARAMS RebindParams;
    UINT8 RejectByClosing;
    QUIC_RUN_CIBIR_EXTENSION CibirParams;
    QUIC_RUN_VN_TP_ODD_SIZE_PARAMS OddSizeVnTpParams;
    UINT8 TestServerVNTP;
    BOOLEAN Bidirectional;
    QUIC_RUN_FEATURE_NEGOTIATION FeatureNegotiationParams;
    QUIC_HANDSHAKE_LOSS_PARAMS HandshakeLossParams;
    BOOLEAN ClientShutdown;
    BOOLEAN EnableResumption;
    QUIC_RUN_CONNECTION_POOL_CREATE_PARAMS ConnPoolCreateParams;
} QUIC_IOCTL_PARAMS;

#define QuicTestCtlRun(X) \
    Client->TestFailure = false; \
    X; \
    Status = Client->TestFailure ? STATUS_FAIL_FAST_EXCEPTION : STATUS_SUCCESS;

VOID
QuicTestCtlEvtIoDeviceControl(
    _In_ WDFQUEUE /* Queue */,
    _In_ WDFREQUEST Request,
    _In_ size_t /* OutputBufferLength */,
    _In_ size_t InputBufferLength,
    _In_ ULONG IoControlCode
    )
{
    QUIC_STATUS Status = QUIC_STATUS_SUCCESS;
    WDFFILEOBJECT FileObject = nullptr;
    QUIC_TEST_CLIENT* Client = nullptr;

    if (KeGetCurrentIrql() > PASSIVE_LEVEL) {
        Status = STATUS_NOT_SUPPORTED;
        QuicTraceEvent(
            LibraryError,
            "[ lib] ERROR, %s.",
            "IOCTL not supported greater than PASSIVE_LEVEL");
        goto Error;
    }

    FileObject = WdfRequestGetFileObject(Request);
    if (FileObject == nullptr) {
        Status = STATUS_DEVICE_NOT_READY;
        QuicTraceEvent(
            LibraryError,
            "[ lib] ERROR, %s.",
            "WdfRequestGetFileObject failed");
        goto Error;
    }

    Client = QuicTestCtlGetFileContext(FileObject);
    if (Client == nullptr) {
        Status = STATUS_DEVICE_NOT_READY;
        QuicTraceEvent(
            LibraryError,
            "[ lib] ERROR, %s.",
            "QuicTestCtlGetFileContext failed");
        goto Error;
    }

    ULONG FunctionCode = IoGetFunctionCodeFromCtlCode(IoControlCode);
    if (FunctionCode > QUIC_MAX_IOCTL_FUNC_CODE) {
        Status = STATUS_NOT_IMPLEMENTED;
        QuicTraceEvent(
            LibraryErrorStatus,
            "[ lib] ERROR, %u, %s.",
            FunctionCode,
            "Invalid FunctionCode");
        goto Error;
    }

    if (InputBufferLength < QUIC_IOCTL_BUFFER_SIZES[FunctionCode]) {
        Status = STATUS_INSUFFICIENT_RESOURCES;
        QuicTraceEvent(
            LibraryErrorStatus,
            "[ lib] ERROR, %u, %s.",
            FunctionCode,
            "Invalid buffer size for FunctionCode");
        goto Error;
    }

    QUIC_IOCTL_PARAMS* Params = nullptr;
    if (QUIC_IOCTL_BUFFER_SIZES[FunctionCode] != 0) {
        Status =
            WdfRequestRetrieveInputBuffer(
                Request,
                QUIC_IOCTL_BUFFER_SIZES[FunctionCode],
                (void**)&Params,
                nullptr);
        if (!NT_SUCCESS(Status)) {
            QuicTraceEvent(
                LibraryErrorStatus,
                "[ lib] ERROR, %u, %s.",
                Status,
                "WdfRequestRetrieveInputBuffer failed");
            goto Error;
        } else if (Params == nullptr) {
            QuicTraceEvent(
                LibraryError,
                "[ lib] ERROR, %s.",
                "WdfRequestRetrieveInputBuffer failed to return parameter buffer");
            Status = STATUS_INVALID_PARAMETER;
            goto Error;
        }
    }

    QuicTraceLogInfo(
        TestControlClientIoctl,
        "[test] Client %p executing IOCTL %u",
        Client,
        FunctionCode);

    if (IoControlCode != IOCTL_QUIC_SET_CERT_PARAMS &&
        ServerSelfSignedCredConfig.Type == QUIC_CREDENTIAL_TYPE_NONE) {
        Status = STATUS_INVALID_DEVICE_STATE;
        QuicTraceEvent(
            LibraryError,
            "[ lib] ERROR, %s.",
            "Client didn't set Security Config");
        goto Error;
    }

    switch (IoControlCode) {

    case IOCTL_QUIC_TEST_CONFIGURATION:
        CXPLAT_FRE_ASSERT(Params != nullptr);
        UseDuoNic = Params->TestConfigurationParams.UseDuoNic;
        RtlCopyMemory(CurrentWorkingDirectory, "\\DosDevices\\", sizeof("\\DosDevices\\"));
        Status =
            RtlStringCbCatExA(
                CurrentWorkingDirectory,
                sizeof(CurrentWorkingDirectory),
                Params->TestConfigurationParams.CurrentDirectory,
                nullptr,
                nullptr,
                STRSAFE_NULL_ON_FAILURE);

#if defined(QUIC_API_ENABLE_PREVIEW_FEATURES)
        // TODO - XDP stuff, if/when supported
#endif
        {
            //
            // We don't want to hinge the result of 'Status = ' on this setparam call because
            // this SetParam will only succeed the first time, before the datapath initializes.
            // User mode tests already ensure at most 1 setparam call. But in Kernel mode, this IOCTL
            // can be invoked many times.
            // If the datapath is already initialized, this setparam call should fail silently.
            //
            BOOLEAN EnableDscpRecvOption = TRUE;
            MsQuic->SetParam(
                    nullptr,
                    QUIC_PARAM_GLOBAL_DATAPATH_DSCP_RECV_ENABLED,
                    sizeof(BOOLEAN),
                    &EnableDscpRecvOption);
        }
        break;

    case IOCTL_QUIC_SET_CERT_PARAMS:
        CXPLAT_FRE_ASSERT(Params != nullptr);
        ServerSelfSignedCredConfig.Type = QUIC_CREDENTIAL_TYPE_CERTIFICATE_HASH;
        ServerSelfSignedCredConfig.Flags = QUIC_CREDENTIAL_FLAG_NONE;
        ServerSelfSignedCredConfig.CertificateHash = &SelfSignedCertHash;
        ServerSelfSignedCredConfigClientAuth.Type = QUIC_CREDENTIAL_TYPE_CERTIFICATE_HASH;
        ServerSelfSignedCredConfigClientAuth.Flags =
            QUIC_CREDENTIAL_FLAG_REQUIRE_CLIENT_AUTHENTICATION |
            QUIC_CREDENTIAL_FLAG_DEFER_CERTIFICATE_VALIDATION |
            QUIC_CREDENTIAL_FLAG_INDICATE_CERTIFICATE_RECEIVED;
        ServerSelfSignedCredConfigClientAuth.CertificateHash = &SelfSignedCertHash;
        RtlCopyMemory(&SelfSignedCertHash.ShaHash, &Params->CertParams.ServerCertHash, sizeof(QUIC_CERTIFICATE_HASH));
        ClientCertCredConfig.Type = QUIC_CREDENTIAL_TYPE_CERTIFICATE_HASH;
        ClientCertCredConfig.Flags = QUIC_CREDENTIAL_FLAG_CLIENT | QUIC_CREDENTIAL_FLAG_NO_CERTIFICATE_VALIDATION;
        ClientCertCredConfig.CertificateHash = &ClientCertHash;
        RtlCopyMemory(&ClientCertHash.ShaHash, &Params->CertParams.ClientCertHash, sizeof(QUIC_CERTIFICATE_HASH));
        Status = QUIC_STATUS_SUCCESS;
        break;

    case IOCTL_QUIC_RUN_VALIDATE_REGISTRATION:
        QuicTestCtlRun(QuicTestValidateRegistration());
        break;
    case IOCTL_QUIC_RUN_VALIDATE_CONFIGURATION:
        QuicTestCtlRun(QuicTestValidateConfiguration());
        break;
    case IOCTL_QUIC_RUN_VALIDATE_LISTENER:
        QuicTestCtlRun(QuicTestValidateListener());
        break;
    case IOCTL_QUIC_RUN_VALIDATE_CONNECTION:
        QuicTestCtlRun(QuicTestValidateConnection());
        break;
    case IOCTL_QUIC_RUN_VALIDATE_STREAM:
        CXPLAT_FRE_ASSERT(Params != nullptr);
        QuicTestCtlRun(QuicTestValidateStream(Params->Connect != 0));
        break;

    case IOCTL_QUIC_RUN_CREATE_LISTENER:
        QuicTestCtlRun(QuicTestCreateListener());
        break;
    case IOCTL_QUIC_RUN_START_LISTENER:
        QuicTestCtlRun(QuicTestStartListener());
        break;
    case IOCTL_QUIC_RUN_START_LISTENER_IMPLICIT:
        CXPLAT_FRE_ASSERT(Params != nullptr);
        QuicTestCtlRun(QuicTestStartListenerImplicit(Params->Family));
        break;
    case IOCTL_QUIC_RUN_START_TWO_LISTENERS:
        QuicTestCtlRun(QuicTestStartTwoListeners());
        break;
    case IOCTL_QUIC_RUN_START_TWO_LISTENERS_SAME_ALPN:
        QuicTestCtlRun(QuicTestStartTwoListenersSameALPN());
        break;
    case IOCTL_QUIC_RUN_START_LISTENER_EXPLICIT:
        CXPLAT_FRE_ASSERT(Params != nullptr);
        QuicTestCtlRun(QuicTestStartListenerExplicit(Params->Family));
        break;
    case IOCTL_QUIC_RUN_CREATE_CONNECTION:
        QuicTestCtlRun(QuicTestCreateConnection());
        break;
    case IOCTL_QUIC_RUN_BIND_CONNECTION_IMPLICIT:
        CXPLAT_FRE_ASSERT(Params != nullptr);
        QuicTestCtlRun(QuicTestBindConnectionImplicit(Params->Family));
        break;
    case IOCTL_QUIC_RUN_BIND_CONNECTION_EXPLICIT:
        CXPLAT_FRE_ASSERT(Params != nullptr);
        QuicTestCtlRun(QuicTestBindConnectionExplicit(Params->Family));
        break;
    case IOCTL_QUIC_RUN_TEST_ADDR_FUNCTIONS:
        CXPLAT_FRE_ASSERT(Params != nullptr);
        QuicTestCtlRun(QuicTestAddrFunctions(Params->Family));
        break;

    case IOCTL_QUIC_RUN_CONNECT:
        CXPLAT_FRE_ASSERT(Params != nullptr);
        QuicTestCtlRun(
            QuicTestConnect(
                Params->Params1.Family,
                Params->Params1.ServerStatelessRetry != 0,
                Params->Params1.ClientUsesOldVersion != 0,
                Params->Params1.MultipleALPNs != 0,
                Params->Params1.GreaseQuicBitExtension != 0,
                (QUIC_TEST_ASYNC_CONFIG_MODE)Params->Params1.AsyncConfiguration,
                Params->Params1.MultiPacketClientInitial != 0,
                (QUIC_TEST_RESUMPTION_MODE)Params->Params1.SessionResumption,
                Params->Params1.RandomLossPercentage
                ));
        break;

    case IOCTL_QUIC_RUN_CONNECT_AND_PING:
        CXPLAT_FRE_ASSERT(Params != nullptr);
        QuicTestCtlRun(
            QuicTestConnectAndPing(
                Params->Params2.Family,
                Params->Params2.Length,
                Params->Params2.ConnectionCount,
                Params->Params2.StreamCount,
                Params->Params2.StreamBurstCount,
                Params->Params2.StreamBurstDelayMs,
                Params->Params2.ServerStatelessRetry != 0,
                Params->Params2.ClientRebind != 0,
                Params->Params2.ClientZeroRtt != 0,
                Params->Params2.ServerRejectZeroRtt != 0,
                Params->Params2.UseSendBuffer != 0,
                Params->Params2.UnidirectionalStreams != 0,
                Params->Params2.ServerInitiatedStreams != 0,
                Params->Params2.FifoScheduling != 0,
                Params->Params2.SendUdpToQtipListener != 0
                ));
        break;

    case IOCTL_QUIC_RUN_CONNECT_AND_IDLE:
        CXPLAT_FRE_ASSERT(Params != nullptr);
        QuicTestCtlRun(QuicTestConnectAndIdle(Params->EnableKeepAlive != 0));
        break;

    case IOCTL_QUIC_RUN_CONNECT_UNREACHABLE:
        CXPLAT_FRE_ASSERT(Params != nullptr);
        QuicTestCtlRun(QuicTestConnectUnreachable(Params->Family));
        break;

    case IOCTL_QUIC_RUN_CONNECT_BAD_ALPN:
        CXPLAT_FRE_ASSERT(Params != nullptr);
        QuicTestCtlRun(QuicTestConnectBadAlpn(Params->Family));
        break;

    case IOCTL_QUIC_RUN_CONNECT_BAD_SNI:
        CXPLAT_FRE_ASSERT(Params != nullptr);
        QuicTestCtlRun(QuicTestConnectBadSni(Params->Family));
        break;

    case IOCTL_QUIC_RUN_SERVER_DISCONNECT:
        QuicTestCtlRun(QuicTestServerDisconnect());
        break;

    case IOCTL_QUIC_RUN_CLIENT_DISCONNECT:
        CXPLAT_FRE_ASSERT(Params != nullptr);
        QuicTestCtlRun(QuicTestClientDisconnect(Params->StopListenerFirst));
        break;

    case IOCTL_QUIC_RUN_VALIDATE_CONNECTION_EVENTS:
        CXPLAT_FRE_ASSERT(Params != nullptr);
        QuicTestCtlRun(QuicTestValidateConnectionEvents(Params->Test));
        break;

    case IOCTL_QUIC_RUN_VALIDATE_STREAM_EVENTS:
        CXPLAT_FRE_ASSERT(Params != nullptr);
        QuicTestCtlRun(QuicTestValidateStreamEvents(Params->Test));
        break;

#ifdef QUIC_API_ENABLE_PREVIEW_FEATURES
    case IOCTL_QUIC_RUN_VERSION_NEGOTIATION:
        CXPLAT_FRE_ASSERT(Params != nullptr);
        QuicTestCtlRun(QuicTestVersionNegotiation(Params->Family));
        break;
#endif

    case IOCTL_QUIC_RUN_KEY_UPDATE:
        CXPLAT_FRE_ASSERT(Params != nullptr);
        QuicTestCtlRun(
            QuicTestKeyUpdate(
                Params->Params3.Family,
                Params->Params3.Iterations,
                Params->Params3.KeyUpdateBytes,
                Params->Params3.UseKeyUpdateBytes != 0,
                Params->Params3.ClientKeyUpdate != 0,
                Params->Params3.ServerKeyUpdate != 0));
        break;

    case IOCTL_QUIC_RUN_VALIDATE_API:
        QuicTestCtlRun(QuicTestValidateApi());
        break;

    case IOCTL_QUIC_RUN_CONNECT_SERVER_REJECTED:
        CXPLAT_FRE_ASSERT(Params != nullptr);
        QuicTestCtlRun(QuicTestConnectServerRejected(Params->Family));
        break;

    case IOCTL_QUIC_RUN_ABORTIVE_SHUTDOWN:
        CXPLAT_FRE_ASSERT(Params != nullptr);
        QuicTestCtlRun(
            QuicAbortiveTransfers(
                Params->Params4.Family,
                Params->Params4.Flags));
        break;

    case IOCTL_QUIC_RUN_CID_UPDATE:
        CXPLAT_FRE_ASSERT(Params != nullptr);
        QuicTestCtlRun(
            QuicTestCidUpdate(
                Params->Params5.Family,
                Params->Params5.Iterations));
        break;

    case IOCTL_QUIC_RUN_RECEIVE_RESUME:
        CXPLAT_FRE_ASSERT(Params != nullptr);
        QuicTestCtlRun(
            QuicTestReceiveResume(
                Params->Params6.Family,
                Params->Params6.SendBytes,
                Params->Params6.ConsumeBytes,
                Params->Params6.ShutdownType,
                Params->Params6.PauseType,
                Params->Params6.PauseFirst));
        break;

    case IOCTL_QUIC_RUN_RECEIVE_RESUME_NO_DATA:
        CXPLAT_FRE_ASSERT(Params != nullptr);
        QuicTestCtlRun(
            QuicTestReceiveResumeNoData(
                Params->Params6.Family,
                Params->Params6.ShutdownType));
        break;

    case IOCTL_QUIC_RUN_DRILL_ENCODE_VAR_INT:
        QuicTestCtlRun(
            QuicDrillTestVarIntEncoder());
        break;

    case IOCTL_QUIC_RUN_DRILL_INITIAL_PACKET_CID:
        CXPLAT_FRE_ASSERT(Params != nullptr);
        QuicTestCtlRun(
            QuicDrillTestInitialCid(
                Params->DrillParams.Family,
                Params->DrillParams.SourceOrDest,
                Params->DrillParams.ActualCidLengthValid,
                Params->DrillParams.ShortCidLength,
                Params->DrillParams.CidLengthFieldValid));
        break;

    case IOCTL_QUIC_RUN_DRILL_INITIAL_PACKET_TOKEN:
        CXPLAT_FRE_ASSERT(Params != nullptr);
        QuicTestCtlRun(
            QuicDrillTestInitialToken(
                Params->Family));
        break;

    case IOCTL_QUIC_RUN_START_LISTENER_MULTI_ALPN:
        QuicTestCtlRun(QuicTestStartListenerMultiAlpns());
        break;

    case IOCTL_QUIC_RUN_DATAGRAM_NEGOTIATION:
        CXPLAT_FRE_ASSERT(Params != nullptr);
        QuicTestCtlRun(
            QuicTestDatagramNegotiation(
                Params->DatagramNegotiationParams.Family,
                Params->DatagramNegotiationParams.DatagramReceiveEnabled));
        break;

    case IOCTL_QUIC_RUN_DATAGRAM_SEND:
        CXPLAT_FRE_ASSERT(Params != nullptr);
        QuicTestCtlRun(
            QuicTestDatagramSend(
                Params->Family));
        break;

    case IOCTL_QUIC_RUN_DATAGRAM_DROP:
        CXPLAT_FRE_ASSERT(Params != nullptr);
        QuicTestCtlRun(
            QuicTestDatagramDrop(
                Params->Family));
        break;

    case IOCTL_QUIC_RUN_PROBE_PATH:
        CXPLAT_FRE_ASSERT(Params != nullptr);
        QuicTestCtlRun(
            QuicTestProbePath(
                Params->ProbePathParams.Family,
                Params->ProbePathParams.ShareBinding,
                Params->ProbePathParams.DeferConnIDGen,
                Params->ProbePathParams.DropPacketCount));
        break;

    case IOCTL_QUIC_RUN_MIGRATION:
        CXPLAT_FRE_ASSERT(Params != nullptr);
        QuicTestCtlRun(
            QuicTestMigration(
                Params->MigrationParams.Family,
                Params->MigrationParams.ShareBinding,
                Params->MigrationParams.Type));
        break;

    case IOCTL_QUIC_RUN_NAT_PORT_REBIND:
        CXPLAT_FRE_ASSERT(Params != nullptr);
        QuicTestCtlRun(
            QuicTestNatPortRebind(
                Params->RebindParams.Family,
                Params->RebindParams.Padding));
        break;

    case IOCTL_QUIC_RUN_NAT_ADDR_REBIND:
        CXPLAT_FRE_ASSERT(Params != nullptr);
        QuicTestCtlRun(
            QuicTestNatAddrRebind(
                Params->RebindParams.Family,
                Params->RebindParams.Padding,
                FALSE));
        break;

    case IOCTL_QUIC_RUN_CHANGE_MAX_STREAM_ID:
        CXPLAT_FRE_ASSERT(Params != nullptr);
        QuicTestCtlRun(
            QuicTestChangeMaxStreamID(
                Params->Family));
        break;

    case IOCTL_QUIC_RUN_PATH_VALIDATION_TIMEOUT:
        CXPLAT_FRE_ASSERT(Params != nullptr);
        QuicTestCtlRun(
            QuicTestPathValidationTimeout(
                Params->Family));
        break;

    case IOCTL_QUIC_RUN_VALIDATE_GET_PERF_COUNTERS:
        QuicTestCtlRun(QuicTestGetPerfCounters());
        break;

    case IOCTL_QUIC_RUN_ACK_SEND_DELAY:
        CXPLAT_FRE_ASSERT(Params != nullptr);
        QuicTestCtlRun(
            QuicTestAckSendDelay(Params->Family));
        break;

    case IOCTL_QUIC_RUN_CUSTOM_SERVER_CERT_VALIDATION:
        CXPLAT_FRE_ASSERT(Params != nullptr);
        QuicTestCtlRun(
            QuicTestCustomServerCertificateValidation(
                Params->CustomCertValidationParams.AcceptCert,
                Params->CustomCertValidationParams.AsyncValidation));
        break;

#ifdef QUIC_API_ENABLE_PREVIEW_FEATURES
    case IOCTL_QUIC_RUN_VERSION_NEGOTIATION_RETRY:
        CXPLAT_FRE_ASSERT(Params != nullptr);
        QuicTestCtlRun(QuicTestVersionNegotiationRetry(Params->Family));
        break;

    case IOCTL_QUIC_RUN_COMPATIBLE_VERSION_NEGOTIATION_RETRY:
        CXPLAT_FRE_ASSERT(Params != nullptr);
        QuicTestCtlRun(QuicTestCompatibleVersionNegotiationRetry(Params->Family));
        break;

    case IOCTL_QUIC_RUN_COMPATIBLE_VERSION_NEGOTIATION:
        CXPLAT_FRE_ASSERT(Params != nullptr);
        QuicTestCtlRun(
            QuicTestCompatibleVersionNegotiation(
                Params->VersionNegotiationExtParams.Family,
                Params->VersionNegotiationExtParams.DisableVNEClient,
                Params->VersionNegotiationExtParams.DisableVNEServer));
        break;

    case IOCTL_QUIC_RUN_COMPATIBLE_VERSION_NEGOTIATION_DEFAULT_SERVER:
        CXPLAT_FRE_ASSERT(Params != nullptr);
        QuicTestCtlRun(
            QuicTestCompatibleVersionNegotiationDefaultServer(
                Params->VersionNegotiationExtParams.Family,
                Params->VersionNegotiationExtParams.DisableVNEClient,
                Params->VersionNegotiationExtParams.DisableVNEServer));
        break;

    case IOCTL_QUIC_RUN_COMPATIBLE_VERSION_NEGOTIATION_DEFAULT_CLIENT:
        CXPLAT_FRE_ASSERT(Params != nullptr);
        QuicTestCtlRun(
            QuicTestCompatibleVersionNegotiationDefaultClient(
                Params->VersionNegotiationExtParams.Family,
                Params->VersionNegotiationExtParams.DisableVNEClient,
                Params->VersionNegotiationExtParams.DisableVNEServer));
        break;

    case IOCTL_QUIC_RUN_INCOMPATIBLE_VERSION_NEGOTIATION:
        CXPLAT_FRE_ASSERT(Params != nullptr);
        QuicTestCtlRun(QuicTestIncompatibleVersionNegotiation(Params->Family));
        break;

    case IOCTL_QUIC_RUN_FAILED_VERSION_NEGOTIATION:
        CXPLAT_FRE_ASSERT(Params != nullptr);
        QuicTestCtlRun(QuicTestFailedVersionNegotiation(Params->Family));
        break;

    case IOCTL_QUIC_RUN_VALIDATE_VERSION_SETTINGS_SETTINGS:
        QuicTestCtlRun(QuicTestVersionSettings());
        break;
#endif // QUIC_API_ENABLE_PREVIEW_FEATURES

    case IOCTL_QUIC_RUN_CONNECT_CLIENT_CERT:
        CXPLAT_FRE_ASSERT(Params != nullptr);
        QuicTestCtlRun(
            QuicTestConnectClientCertificate(
                Params->ConnectClientCertParams.Family,
                Params->ConnectClientCertParams.UseClientCert));
        break;

    case IOCTL_QUIC_RUN_VALID_ALPN_LENGTHS:
        QuicTestCtlRun(QuicTestValidAlpnLengths());
        break;

    case IOCTL_QUIC_RUN_INVALID_ALPN_LENGTHS:
        QuicTestCtlRun(QuicTestInvalidAlpnLengths());
        break;

    case IOCTL_QUIC_RUN_EXPIRED_SERVER_CERT:
        CXPLAT_FRE_ASSERT(Params != nullptr);
        //
        // Fix up pointers for kernel mode
        //
        switch (Params->CredValidationParams.CredConfig.Type) {
        case QUIC_CREDENTIAL_TYPE_NONE:
            Params->CredValidationParams.CredConfig.Principal = (const char*)Params->CredValidationParams.PrincipalString;
            break;
        case QUIC_CREDENTIAL_TYPE_CERTIFICATE_HASH:
            Params->CredValidationParams.CredConfig.CertificateHash = &Params->CredValidationParams.CertHash;
            break;
        case QUIC_CREDENTIAL_TYPE_CERTIFICATE_HASH_STORE:
            Params->CredValidationParams.CredConfig.CertificateHashStore = &Params->CredValidationParams.CertHashStore;
            break;
        }
        QuicTestCtlRun(
            QuicTestConnectExpiredServerCertificate(
                &Params->CredValidationParams.CredConfig));
        break;

    case IOCTL_QUIC_RUN_VALID_SERVER_CERT:
        CXPLAT_FRE_ASSERT(Params != nullptr);
        //
        // Fix up pointers for kernel mode
        //
        switch (Params->CredValidationParams.CredConfig.Type) {
        case QUIC_CREDENTIAL_TYPE_NONE:
            Params->CredValidationParams.CredConfig.Principal = (const char*)Params->CredValidationParams.PrincipalString;
            break;
        case QUIC_CREDENTIAL_TYPE_CERTIFICATE_HASH:
            Params->CredValidationParams.CredConfig.CertificateHash = &Params->CredValidationParams.CertHash;
            break;
        case QUIC_CREDENTIAL_TYPE_CERTIFICATE_HASH_STORE:
            Params->CredValidationParams.CredConfig.CertificateHashStore = &Params->CredValidationParams.CertHashStore;
            break;
        }
        QuicTestCtlRun(
            QuicTestConnectValidServerCertificate(
                &Params->CredValidationParams.CredConfig));
        break;

    case IOCTL_QUIC_RUN_VALID_CLIENT_CERT:
        CXPLAT_FRE_ASSERT(Params != nullptr);
        //
        // Fix up pointers for kernel mode
        //
        switch (Params->CredValidationParams.CredConfig.Type) {
        case QUIC_CREDENTIAL_TYPE_NONE:
            Params->CredValidationParams.CredConfig.Principal = (const char*)Params->CredValidationParams.PrincipalString;
            break;
        case QUIC_CREDENTIAL_TYPE_CERTIFICATE_HASH:
            Params->CredValidationParams.CredConfig.CertificateHash = &Params->CredValidationParams.CertHash;
            break;
        case QUIC_CREDENTIAL_TYPE_CERTIFICATE_HASH_STORE:
            Params->CredValidationParams.CredConfig.CertificateHashStore = &Params->CredValidationParams.CertHashStore;
            break;
        }
        QuicTestCtlRun(
            QuicTestConnectValidClientCertificate(
                &Params->CredValidationParams.CredConfig));
        break;

    case IOCTL_QUIC_RUN_EXPIRED_CLIENT_CERT:
        CXPLAT_FRE_ASSERT(Params != nullptr);
        //
        // Fix up pointers for kernel mode
        //
        switch (Params->CredValidationParams.CredConfig.Type) {
        case QUIC_CREDENTIAL_TYPE_NONE:
            Params->CredValidationParams.CredConfig.Principal = (const char*)Params->CredValidationParams.PrincipalString;
            break;
        case QUIC_CREDENTIAL_TYPE_CERTIFICATE_HASH:
            Params->CredValidationParams.CredConfig.CertificateHash = &Params->CredValidationParams.CertHash;
            break;
        case QUIC_CREDENTIAL_TYPE_CERTIFICATE_HASH_STORE:
            Params->CredValidationParams.CredConfig.CertificateHashStore = &Params->CredValidationParams.CertHashStore;
            break;
        }
        QuicTestCtlRun(
            QuicTestConnectExpiredClientCertificate(
                &Params->CredValidationParams.CredConfig));
        break;

    case IOCTL_QUIC_RUN_ABORT_RECEIVE:
        CXPLAT_FRE_ASSERT(Params != nullptr);
        QuicTestCtlRun(QuicTestAbortReceive(Params->AbortReceiveType));
        break;

    case IOCTL_QUIC_RUN_KEY_UPDATE_RANDOM_LOSS:
        CXPLAT_FRE_ASSERT(Params != nullptr);
        QuicTestCtlRun(
            QuicTestKeyUpdateRandomLoss(
                Params->KeyUpdateRandomLossParams.Family,
                Params->KeyUpdateRandomLossParams.RandomLossPercentage))
        break;

    case IOCTL_QUIC_RUN_SLOW_RECEIVE:
        QuicTestCtlRun(QuicTestSlowReceive());
        break;

    case IOCTL_QUIC_RUN_NTH_ALLOC_FAIL:
        QuicTestCtlRun(QuicTestNthAllocFail());
        break;

    case IOCTL_QUIC_RUN_MTU_SETTINGS:
        QuicTestCtlRun(QuicTestMtuSettings());
        break;

    case IOCTL_QUIC_RUN_MTU_DISCOVERY:
        CXPLAT_FRE_ASSERT(Params != nullptr);
        QuicTestCtlRun(
            QuicTestMtuDiscovery(
                Params->MtuDiscoveryParams.Family,
                Params->MtuDiscoveryParams.DropClientProbePackets,
                Params->MtuDiscoveryParams.DropServerProbePackets,
                Params->MtuDiscoveryParams.RaiseMinimumMtu));
        break;

    case IOCTL_QUIC_RUN_LOAD_BALANCED_HANDSHAKE:
        CXPLAT_FRE_ASSERT(Params != nullptr);
        QuicTestCtlRun(QuicTestLoadBalancedHandshake(Params->Family));
        break;

    case IOCTL_QUIC_RUN_CLIENT_SHARED_LOCAL_PORT:
        CXPLAT_FRE_ASSERT(Params != nullptr);
        QuicTestCtlRun(QuicTestClientSharedLocalPort(Params->Family));
        break;

    case IOCTL_QUIC_RUN_VALIDATE_PARAM_API:
        QuicTestCtlRun(QuicTestValidateParamApi());
        break;

    case IOCTL_QUIC_RUN_STREAM_PRIORITY:
        QuicTestCtlRun(QuicTestStreamPriority());
        break;

    case IOCTL_QUIC_RUN_CLIENT_LOCAL_PATH_CHANGES:
        CXPLAT_FRE_ASSERT(Params != nullptr);
        QuicTestCtlRun(QuicTestLocalPathChanges(Params->Family));
        break;

    case IOCTL_QUIC_RUN_STREAM_DIFFERENT_ABORT_ERRORS:
        QuicTestCtlRun(QuicTestStreamDifferentAbortErrors());
        break;

    case IOCTL_QUIC_RUN_CONNECTION_REJECTION:
        CXPLAT_FRE_ASSERT(Params != nullptr);
        QuicTestCtlRun(QuicTestConnectionRejection(Params->RejectByClosing));
        break;

    case IOCTL_QUIC_RUN_INTERFACE_BINDING:
        CXPLAT_FRE_ASSERT(Params != nullptr);
        QuicTestCtlRun(QuicTestInterfaceBinding(Params->Family));
        break;

    case IOCTL_QUIC_RUN_CONNECT_INVALID_ADDRESS:
        QuicTestCtlRun(QuicTestConnectInvalidAddress());
        break;

    case IOCTL_QUIC_RUN_STREAM_ABORT_RECV_FIN_RACE:
        QuicTestCtlRun(QuicTestStreamAbortRecvFinRace());
        break;

    case IOCTL_QUIC_RUN_STREAM_ABORT_CONN_FLOW_CONTROL:
        QuicTestCtlRun(QuicTestStreamAbortConnFlowControl());
        break;

    case IOCTL_QUIC_RUN__REG_SHUTDOWN_BEFORE_OPEN:
        QuicTestCtlRun(QuicTestRegistrationShutdownBeforeConnOpen());
        break;

    case IOCTL_QUIC_RUN_REG_SHUTDOWN_AFTER_OPEN:
        QuicTestCtlRun(QuicTestRegistrationShutdownAfterConnOpen());
        break;

    case IOCTL_QUIC_RUN_REG_SHUTDOWN_AFTER_OPEN_BEFORE_START:
        QuicTestCtlRun(QuicTestRegistrationShutdownAfterConnOpenBeforeStart());
        break;

    case IOCTL_QUIC_RUN_REG_SHUTDOWN_AFTER_OPEN_AND_START:
        QuicTestCtlRun(QuicTestRegistrationShutdownAfterConnOpenAndStart());
        break;

    case IOCTL_QUIC_RUN_CRED_TYPE_VALIDATION:
        CXPLAT_FRE_ASSERT(Params != nullptr);
        //
        // Fix up pointers for kernel mode
        //
        switch (Params->CredValidationParams.CredConfig.Type) {
        case QUIC_CREDENTIAL_TYPE_NONE:
            Params->CredValidationParams.CredConfig.Principal =
                (const char*)Params->CredValidationParams.PrincipalString;
            break;
        case QUIC_CREDENTIAL_TYPE_CERTIFICATE_HASH:
            Params->CredValidationParams.CredConfig.CertificateHash =
                &Params->CredValidationParams.CertHash;
            break;
        case QUIC_CREDENTIAL_TYPE_CERTIFICATE_HASH_STORE:
            Params->CredValidationParams.CredConfig.CertificateHashStore =
                &Params->CredValidationParams.CertHashStore;
            break;
        }
        QuicTestCtlRun(
            QuicTestCredentialLoad(
                &Params->CredValidationParams.CredConfig));
        break;

#ifdef QUIC_API_ENABLE_PREVIEW_FEATURES
    case IOCTL_QUIC_RUN_CIBIR_EXTENSION:
        CXPLAT_FRE_ASSERT(Params != nullptr);
        QuicTestCtlRun(
            QuicTestCibirExtension(
                Params->CibirParams.Family,
                Params->CibirParams.Mode));
        break;
#endif

    case IOCTL_QUIC_RUN_STREAM_PRIORITY_INFINITE_LOOP:
        QuicTestCtlRun(QuicTestStreamPriorityInfiniteLoop());
        break;

    case IOCTL_QUIC_RUN_RESUMPTION_ACROSS_VERSIONS:
        QuicTestCtlRun(QuicTestResumptionAcrossVersions());
        break;

    case IOCTL_QUIC_RUN_CLIENT_BLOCKED_SOURCE_PORT:
        CXPLAT_FRE_ASSERT(Params != nullptr);
        QuicTestCtlRun(
            QuicTestClientBlockedSourcePort(
                Params->Family));
        break;

    case IOCTL_QUIC_RUN_STORAGE:
        QuicTestCtlRun(QuicTestStorage());
        break;

    case IOCTL_QUIC_RUN_VALIDATE_GLOBAL_PARAM:
        QuicTestCtlRun(QuicTestGlobalParam());
        break;

    case IOCTL_QUIC_RUN_VALIDATE_COMMON_PARAM:
        QuicTestCtlRun(QuicTestCommonParam());
        break;

    case IOCTL_QUIC_RUN_VALIDATE_REGISTRATION_PARAM:
        QuicTestCtlRun(QuicTestRegistrationParam());
        break;

    case IOCTL_QUIC_RUN_VALIDATE_CONFIGURATION_PARAM:
        QuicTestCtlRun(QuicTestConfigurationParam());
        break;

    case IOCTL_QUIC_RUN_VALIDATE_LISTENER_PARAM:
        QuicTestCtlRun(QuicTestListenerParam());
        break;

    case IOCTL_QUIC_RUN_VALIDATE_CONNECTION_PARAM:
        QuicTestCtlRun(QuicTestConnectionParam());
        break;

    case IOCTL_QUIC_RUN_VALIDATE_TLS_PARAM:
        QuicTestCtlRun(QuicTestTlsParam());
        break;

    case IOCTL_QUIC_RUN_VALIDATE_STREAM_PARAM:
        QuicTestCtlRun(QuicTestStreamParam());
        break;

    case IOCTL_QUIC_RUN_CONNECTION_CLOSE_FROM_CALLBACK:
        QuicTestCtlRun(QuicTestConnectionCloseFromCallback());
        break;

    case IOCTL_QUIC_RUN_CLOSE_CONN_BEFORE_STREAM_FLUSH:
        QuicTestCtlRun(QuicTestCloseConnBeforeStreamFlush());
        break;

#ifdef QUIC_API_ENABLE_PREVIEW_FEATURES
    case IOCTL_QUIC_RUN_VERSION_STORAGE:
        QuicTestCtlRun(QuicTestVersionStorage());
        break;
#endif

    case IOCTL_QUIC_RUN_CONNECT_AND_IDLE_FOR_DEST_CID_CHANGE:
        QuicTestCtlRun(QuicTestConnectAndIdleForDestCidChange());
        break;

    case IOCTL_QUIC_RUN_CHANGE_ALPN:
        QuicTestCtlRun(QuicTestChangeAlpn());
        break;

#ifdef QUIC_API_ENABLE_PREVIEW_FEATURES
    case IOCTL_QUIC_RUN_VN_TP_ODD_SIZE:
        CXPLAT_FRE_ASSERT(Params != nullptr);
        QuicTestCtlRun(
            QuicTestVNTPOddSize(
                Params->OddSizeVnTpParams.TestServer,
                Params->OddSizeVnTpParams.VnTpSize));
        break;

    case IOCTL_QUIC_RUN_VN_TP_CHOSEN_VERSION_MISMATCH:
        CXPLAT_FRE_ASSERT(Params != nullptr);
        QuicTestCtlRun(
            QuicTestVNTPChosenVersionMismatch(Params->TestServerVNTP != 0));
        break;

    case IOCTL_QUIC_RUN_VN_TP_CHOSEN_VERSION_ZERO:
        CXPLAT_FRE_ASSERT(Params != nullptr);
        QuicTestCtlRun(
            QuicTestVNTPChosenVersionZero(Params->TestServerVNTP != 0));
        break;

    case IOCTL_QUIC_RUN_VN_TP_OTHER_VERSION_ZERO:
        CXPLAT_FRE_ASSERT(Params != nullptr);
        QuicTestCtlRun(
            QuicTestVNTPOtherVersionZero(Params->TestServerVNTP != 0));
        break;
#endif
    case IOCTL_QUIC_RUN_STREAM_BLOCK_UNBLOCK_CONN_FLOW_CONTROL:
        CXPLAT_FRE_ASSERT(Params != nullptr);
        QuicTestCtlRun(QuicTestStreamBlockUnblockConnFlowControl(Params->Bidirectional));
        break;

    case IOCTL_QUIC_RUN_ECN:
        CXPLAT_FRE_ASSERT(Params != nullptr);
        QuicTestCtlRun(QuicTestEcn(Params->Family));
        break;

    case IOCTL_QUIC_RUN_HANDSHAKE_SPECIFIC_LOSS_PATTERNS:
        CXPLAT_FRE_ASSERT(Params != nullptr);
        QuicTestCtlRun(
            QuicTestHandshakeSpecificLossPatterns(
                Params->HandshakeLossParams.Family,
                Params->HandshakeLossParams.CcAlgo));
        break;

    case IOCTL_QUIC_RUN_CUSTOM_CLIENT_CERT_VALIDATION:
        CXPLAT_FRE_ASSERT(Params != nullptr);
        QuicTestCtlRun(
            QuicTestCustomClientCertificateValidation(
                Params->CustomCertValidationParams.AcceptCert,
                Params->CustomCertValidationParams.AsyncValidation));
        break;

#ifdef QUIC_API_ENABLE_PREVIEW_FEATURES
    case IOCTL_QUIC_RELIABLE_RESET_NEGOTIATION:
        CXPLAT_FRE_ASSERT(Params != nullptr);
        QuicTestCtlRun(
            QuicTestReliableResetNegotiation(
                Params->FeatureNegotiationParams.Family,
                Params->FeatureNegotiationParams.ServerSupport,
                Params->FeatureNegotiationParams.ClientSupport));
        break;

    case IOCTL_QUIC_ONE_WAY_DELAY_NEGOTIATION:
        CXPLAT_FRE_ASSERT(Params != nullptr);
        QuicTestCtlRun(
            QuicTestOneWayDelayNegotiation(
                Params->FeatureNegotiationParams.Family,
                Params->FeatureNegotiationParams.ServerSupport,
                Params->FeatureNegotiationParams.ClientSupport));
        break;

    case IOCTL_QUIC_RUN_STREAM_RELIABLE_RESET:
        QuicTestCtlRun(QuicTestStreamReliableReset());
        break;

    case IOCTL_QUIC_RUN_STREAM_RELIABLE_RESET_MULTIPLE_SENDS:
        QuicTestCtlRun(QuicTestStreamReliableResetMultipleSends());
        break;
#endif

    case IOCTL_QUIC_RUN_STATELESS_RESET_KEY:
        QuicTestCtlRun(QuicTestStatelessResetKey());
        break;

    case IOCTL_QUIC_RUN_DRILL_VN_PACKET_TOKEN:
        CXPLAT_FRE_ASSERT(Params != nullptr);
        QuicTestCtlRun(QuicDrillTestServerVNPacket(Params->Family));
        break;

    case IOCTL_QUIC_RUN_CONN_CLOSE_BEFORE_STREAM_CLOSE:
        QuicTestCtlRun(QuicTestConnectionCloseBeforeStreamClose());
        break;

    case IOCTL_QUIC_RUN_CANCEL_ON_LOSS:
        CXPLAT_FRE_ASSERT(Params != nullptr);
        QuicTestCtlRun(QuicCancelOnLossSend(Params->Params7.DropPackets));
        break;

#ifdef QUIC_API_ENABLE_PREVIEW_FEATURES
    case IOCTL_QUIC_RUN_VALIDATE_NET_STATS_CONN_EVENT:
        CXPLAT_FRE_ASSERT(Params != nullptr);
        QuicTestCtlRun(QuicTestValidateNetStatsConnEvent(Params->Test));
        break;
#endif

    case IOCTL_QUIC_RUN_HANDSHAKE_SHUTDOWN:
        CXPLAT_FRE_ASSERT(Params != nullptr);
        QuicTestCtlRun(QuicTestShutdownDuringHandshake(Params->ClientShutdown));
        break;

    case IOCTL_QUIC_RUN_NTH_PACKET_DROP:
        QuicTestCtlRun(QuicTestNthPacketDrop());
        break;

    case IOCTL_QUIC_RUN_OPERATION_PRIORITY:
        QuicTestCtlRun(QuicTestOperationPriority());

    case IOCTL_QUIC_RUN_STREAM_MULTI_RECEIVE:
        QuicTestCtlRun(QuicTestStreamMultiReceive());

        break;

    case IOCTL_QUIC_RUN_CONNECTION_PRIORITY:
        QuicTestCtlRun(QuicTestConnectionPriority());
        break;

    case IOCTL_QUIC_RUN_VALIDATE_TLS_HANDSHAKE_INFO:
        CXPLAT_FRE_ASSERT(Params != nullptr);
        QuicTestCtlRun(QuicTestTlsHandshakeInfo(Params->EnableResumption != 0));
        break;

#ifdef QUIC_API_ENABLE_PREVIEW_FEATURES
    case IOCTL_QUIC_RUN_STREAM_APP_PROVIDED_BUFFERS:
        QuicTestCtlRun(QuicTestStreamAppProvidedBuffers());
        break;

    case IOCTL_QUIC_RUN_STREAM_APP_PROVIDED_BUFFERS_OUT_OF_SPACE:
        QuicTestCtlRun(QuicTestStreamAppProvidedBuffersOutOfSpace());
        break;

    case IOCTL_QUIC_RUN_CONNECTION_POOL_CREATE:
        CXPLAT_FRE_ASSERT(Params != nullptr);
        QuicTestCtlRun(
            QuicTestConnectionPoolCreate(
                Params->ConnPoolCreateParams.Family,
                Params->ConnPoolCreateParams.NumberOfConnections,
                Params->ConnPoolCreateParams.XdpSupported,
                Params->ConnPoolCreateParams.TestCibirSupport));
        break;

    case IOCTL_QUIC_RUN_VALIDATE_CONNECTION_POOL_CREATE:
        QuicTestCtlRun(QuicTestValidateConnectionPoolCreate());
        break;

    case IOCTL_QUIC_RUN_VALIDATE_EXECUTION_CONTEXT:
        QuicTestCtlRun(QuicTestValidateExecutionContext());
        break;

    case IOCTL_QUIC_RUN_VALIDATE_PARTITION:
        QuicTestCtlRun(QuicTestValidatePartition());
        break;

#endif

    case IOCTL_QUIC_RUN_TEST_KEY_UPDATE_DURING_HANDSHAKE:
        CXPLAT_FRE_ASSERT(Params != nullptr);
        QuicTestCtlRun(QuicDrillTestKeyUpdateDuringHandshake(Params->Family));
        break;

    case IOCTL_QUIC_RUN_RETRY_MEMORY_LIMIT_CONNECT:
        CXPLAT_FRE_ASSERT(Params != nullptr);
        QuicTestCtlRun(QuicTestRetryMemoryLimitConnect(Params->Family));
        break;

    case IOCTL_QUIC_RUN_RETRY_CONFIG_SETTING:
        QuicTestCtlRun(QuicTestRetryConfigSetting());
        break;

    default:
        Status = STATUS_NOT_IMPLEMENTED;
        break;
    }

Error:

    QuicTraceLogInfo(
        TestControlClientIoctlComplete,
        "[test] Client %p completing request, 0x%x",
        Client,
        Status);

    WdfRequestComplete(Request, Status);
}

_IRQL_requires_max_(PASSIVE_LEVEL)
void
LogTestFailure(
    _In_z_ const char *File,
    _In_z_ const char *Function,
    int Line,
    _Printf_format_string_ const char *Format,
    ...
    )
/*++

Routine Description:

    Records a test failure from the platform independent test code.

Arguments:

    File - The file where the failure occurred.

    Function - The function where the failure occurred.

    Line - The line (in File) where the failure occurred.

Return Value:

    None

--*/
{
    char Buffer[128];

    NT_ASSERT(KeGetCurrentIrql() == PASSIVE_LEVEL);
    QuicTestClient->TestFailure = true;

    va_list Args;
    va_start(Args, Format);
    (void)_vsnprintf_s(Buffer, sizeof(Buffer), _TRUNCATE, Format, Args);
    va_end(Args);

    QuicTraceLogError(
        TestDriverFailureLocation,
        "[test] File: %s, Function: %s, Line: %d",
        File,
        Function,
        Line);
    QuicTraceLogError(
        TestDriverFailure,
        "[test] FAIL: %s",
        Buffer);

#if QUIC_BREAK_TEST
    NT_FRE_ASSERT(FALSE);
#endif
}<|MERGE_RESOLUTION|>--- conflicted
+++ resolved
@@ -530,16 +530,13 @@
     0,
     sizeof(INT32),
     sizeof(INT32),
-<<<<<<< HEAD
+    sizeof(QUIC_RUN_CONNECTION_POOL_CREATE_PARAMS),
+    0,
+    0,
+    0,
+    0,
     sizeof(QUIC_RUN_PROBE_PATH_PARAMS),
     sizeof(QUIC_RUN_MIGRATION_PARAMS),
-=======
-    sizeof(QUIC_RUN_CONNECTION_POOL_CREATE_PARAMS),
-    0,
-    0,
-    0,
-    0,
->>>>>>> 3f321b6e
 };
 
 CXPLAT_STATIC_ASSERT(
