--- conflicted
+++ resolved
@@ -519,6 +519,7 @@
     sizeof(QUIC_RUN_CANCEL_ON_LOSS_PARAMS),
     sizeof(uint32_t),
     sizeof(BOOLEAN),
+    0,
     0,
     0,
 };
@@ -1453,13 +1454,12 @@
         QuicTestCtlRun(QuicTestNthPacketDrop());
         break;
 
-<<<<<<< HEAD
-    case IOCTL_QUIC_RUN_NTH_PACKET_DROP:
-        QuicTestCtlRun(QuicTestStreamMultiReceive());
-=======
     case IOCTL_QUIC_RUN_OPERATION_PRIORITY:
         QuicTestCtlRun(QuicTestOperationPriority());
->>>>>>> f61ad9b5
+
+    case IOCTL_QUIC_RUN_STREAM_MULTI_RECEIVE:
+        QuicTestCtlRun(QuicTestStreamMultiReceive());
+
         break;
 
     default:
