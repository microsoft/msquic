--- conflicted
+++ resolved
@@ -525,12 +525,9 @@
     0,
     sizeof(BOOLEAN),
     sizeof(INT32),
-<<<<<<< HEAD
+    sizeof(INT32),                           // IOCTL_QUIC_RUN_TEST_ADDR_FUNCTIONS
     sizeof(QUIC_RUN_PROBE_PATH_PARAMS),
     sizeof(QUIC_RUN_MIGRATION_PARAMS),
-=======
-    sizeof(INT32),                           // IOCTL_QUIC_RUN_TEST_ADDR_FUNCTIONS
->>>>>>> b215b46e
 };
 
 CXPLAT_STATIC_ASSERT(
