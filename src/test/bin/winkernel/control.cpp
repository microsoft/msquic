/*++

    Copyright (c) Microsoft Corporation.
    Licensed under the MIT License.

Abstract:

    QUIC Kernel Mode Test Driver

--*/

#include "quic_platform.h"
#include "MsQuicTests.h"
#include <new.h>

#include "quic_trace.h"
#ifdef QUIC_CLOG
#include "control.cpp.clog.h"
#endif

#include "msquicp.h"

const MsQuicApi* MsQuic;
QUIC_CREDENTIAL_CONFIG ServerSelfSignedCredConfig;
QUIC_CREDENTIAL_CONFIG ServerSelfSignedCredConfigClientAuth;
QUIC_CREDENTIAL_CONFIG ClientCertCredConfig;
QUIC_CERTIFICATE_HASH SelfSignedCertHash;
QUIC_CERTIFICATE_HASH ClientCertHash;
bool UseDuoNic = false;

#ifdef PRIVATE_LIBRARY
DECLARE_CONST_UNICODE_STRING(QuicTestCtlDeviceName, L"\\Device\\" QUIC_DRIVER_NAME_PRIVATE);
DECLARE_CONST_UNICODE_STRING(QuicTestCtlDeviceSymLink, L"\\DosDevices\\" QUIC_DRIVER_NAME_PRIVATE);
#else
DECLARE_CONST_UNICODE_STRING(QuicTestCtlDeviceName, L"\\Device\\" QUIC_DRIVER_NAME);
DECLARE_CONST_UNICODE_STRING(QuicTestCtlDeviceSymLink, L"\\DosDevices\\" QUIC_DRIVER_NAME);
#endif

typedef struct QUIC_DEVICE_EXTENSION {
    EX_PUSH_LOCK Lock;

    _Guarded_by_(Lock)
    LIST_ENTRY ClientList;
    ULONG ClientListSize;

} QUIC_DEVICE_EXTENSION;

WDF_DECLARE_CONTEXT_TYPE_WITH_NAME(QUIC_DEVICE_EXTENSION, QuicTestCtlGetDeviceContext);

typedef struct QUIC_TEST_CLIENT
{
    LIST_ENTRY Link;
    bool TestFailure;

} QUIC_TEST_CLIENT;

WDF_DECLARE_CONTEXT_TYPE_WITH_NAME(QUIC_TEST_CLIENT, QuicTestCtlGetFileContext);

EVT_WDF_IO_QUEUE_IO_DEVICE_CONTROL QuicTestCtlEvtIoDeviceControl;
EVT_WDF_IO_QUEUE_IO_CANCELED_ON_QUEUE QuicTestCtlEvtIoCanceled;

PAGEDX EVT_WDF_DEVICE_FILE_CREATE QuicTestCtlEvtFileCreate;
PAGEDX EVT_WDF_FILE_CLOSE QuicTestCtlEvtFileClose;
PAGEDX EVT_WDF_FILE_CLEANUP QuicTestCtlEvtFileCleanup;

WDFDEVICE QuicTestCtlDevice = nullptr;
QUIC_DEVICE_EXTENSION* QuicTestCtlExtension = nullptr;
QUIC_TEST_CLIENT* QuicTestClient = nullptr;
HANDLE NmrClient = nullptr;

_No_competing_thread_
INITCODE
NTSTATUS
QuicTestCtlInitialize(
    _In_ WDFDRIVER Driver
    )
{
    NTSTATUS Status = STATUS_SUCCESS;
    PWDFDEVICE_INIT DeviceInit = nullptr;
    WDF_FILEOBJECT_CONFIG FileConfig;
    WDF_OBJECT_ATTRIBUTES Attribs;
    WDFDEVICE Device;
    QUIC_DEVICE_EXTENSION* DeviceContext;
    WDF_IO_QUEUE_CONFIG QueueConfig;
    WDFQUEUE Queue;

#ifdef QUIC_TEST_NMR_PROVIDER
    QUIC_ENABLE_PRIVATE_NMR_PROVIDER();
#endif

    Status = MsQuicNmrClientRegister(&NmrClient, &MSQUIC_MODULE_ID, 5000);
    if (!NT_SUCCESS(Status)) {
        QuicTraceEvent(
            LibraryErrorStatus,
            "[ lib] ERROR, %u, %s.",
            Status,
            "MsQuicNmrClientRegister failed");
        goto Error;
    }

    CXPLAT_DBG_ASSERT(
        NmrClient != nullptr && QUIC_GET_DISPATCH(NmrClient) != nullptr);

    MsQuic =
        new (std::nothrow) MsQuicApi(
            QUIC_GET_DISPATCH(NmrClient)->OpenVersion,
            QUIC_GET_DISPATCH(NmrClient)->Close);
    if (!MsQuic) {
        goto Error;
    }
    if (QUIC_FAILED(MsQuic->GetInitStatus())) {
        QuicTraceEvent(
            LibraryErrorStatus,
            "[ lib] ERROR, %u, %s.",
            MsQuic->GetInitStatus(),
            "MsQuicApi Constructor");
        goto Error;
    }

    DeviceInit =
        WdfControlDeviceInitAllocate(
            Driver,
            &SDDL_DEVOBJ_SYS_ALL_ADM_ALL);
    if (DeviceInit == nullptr) {
        QuicTraceEvent(
            LibraryError,
            "[ lib] ERROR, %s.",
            "WdfControlDeviceInitAllocate failed");
        Status = STATUS_INSUFFICIENT_RESOURCES;
        goto Error;
    }

    Status =
        WdfDeviceInitAssignName(
            DeviceInit,
            &QuicTestCtlDeviceName);
    if (!NT_SUCCESS(Status)) {
        QuicTraceEvent(
            LibraryErrorStatus,
            "[ lib] ERROR, %u, %s.",
            Status,
            "WdfDeviceInitAssignName failed");
        goto Error;
    }

    WDF_FILEOBJECT_CONFIG_INIT(
        &FileConfig,
        QuicTestCtlEvtFileCreate,
        QuicTestCtlEvtFileClose,
        QuicTestCtlEvtFileCleanup);
    FileConfig.FileObjectClass = WdfFileObjectWdfCanUseFsContext2;

    WDF_OBJECT_ATTRIBUTES_INIT_CONTEXT_TYPE(&Attribs, QUIC_TEST_CLIENT);
    WdfDeviceInitSetFileObjectConfig(
        DeviceInit,
        &FileConfig,
        &Attribs);
    WDF_OBJECT_ATTRIBUTES_INIT_CONTEXT_TYPE(&Attribs, QUIC_DEVICE_EXTENSION);

    Status =
        WdfDeviceCreate(
            &DeviceInit,
            &Attribs,
            &Device);
    if (!NT_SUCCESS(Status)) {
        QuicTraceEvent(
            LibraryErrorStatus,
            "[ lib] ERROR, %u, %s.",
            Status,
            "WdfDeviceCreate failed");
        goto Error;
    }

    DeviceContext = QuicTestCtlGetDeviceContext(Device);
    RtlZeroMemory(DeviceContext, sizeof(QUIC_DEVICE_EXTENSION));
    ExInitializePushLock(&DeviceContext->Lock);
    InitializeListHead(&DeviceContext->ClientList);

    Status = WdfDeviceCreateSymbolicLink(Device, &QuicTestCtlDeviceSymLink);
    if (!NT_SUCCESS(Status)) {
        QuicTraceEvent(
            LibraryErrorStatus,
            "[ lib] ERROR, %u, %s.",
            Status,
            "WdfDeviceCreateSymbolicLink failed");
        goto Error;
    }

    WDF_IO_QUEUE_CONFIG_INIT_DEFAULT_QUEUE(&QueueConfig, WdfIoQueueDispatchParallel);
    QueueConfig.EvtIoDeviceControl = QuicTestCtlEvtIoDeviceControl;
    QueueConfig.EvtIoCanceledOnQueue = QuicTestCtlEvtIoCanceled;

    __analysis_assume(QueueConfig.EvtIoStop != 0);
    Status =
        WdfIoQueueCreate(
            Device,
            &QueueConfig,
            WDF_NO_OBJECT_ATTRIBUTES,
            &Queue);
    __analysis_assume(QueueConfig.EvtIoStop == 0);

    if (!NT_SUCCESS(Status)) {
        QuicTraceEvent(
            LibraryErrorStatus,
            "[ lib] ERROR, %u, %s.",
            Status,
            "WdfIoQueueCreate failed");
        goto Error;
    }

    QuicTestCtlDevice = Device;
    QuicTestCtlExtension = DeviceContext;

    WdfControlFinishInitializing(Device);

    QuicTraceLogVerbose(
        TestControlInitialized,
        "[test] Control interface initialized");

Error:

    if (DeviceInit) {
        WdfDeviceInitFree(DeviceInit);
    }

    return Status;
}

_IRQL_requires_max_(PASSIVE_LEVEL)
VOID
QuicTestCtlUninitialize(
    )
{
    QuicTraceLogVerbose(
        TestControlUninitializing,
        "[test] Control interface uninitializing");

    if (QuicTestCtlDevice != nullptr) {
        NT_ASSERT(QuicTestCtlExtension != nullptr);
        QuicTestCtlExtension = nullptr;

        WdfObjectDelete(QuicTestCtlDevice);
        QuicTestCtlDevice = nullptr;
    }

    delete MsQuic;

    if (NmrClient != nullptr) {
        MsQuicNmrClientDeregister(&NmrClient);
    }

    QuicTraceLogVerbose(
        TestControlUninitialized,
        "[test] Control interface uninitialized");
}

PAGEDX
_Use_decl_annotations_
VOID
QuicTestCtlEvtFileCreate(
    _In_ WDFDEVICE /* Device */,
    _In_ WDFREQUEST Request,
    _In_ WDFFILEOBJECT FileObject
    )
{
    NTSTATUS Status = STATUS_SUCCESS;

    PAGED_CODE();

    KeEnterGuardedRegion();
    ExAcquirePushLockExclusive(&QuicTestCtlExtension->Lock);

    do
    {
        if (QuicTestCtlExtension->ClientListSize >= 1) {
            QuicTraceEvent(
                LibraryError,
                "[ lib] ERROR, %s.",
                "Already have max clients");
            Status = STATUS_TOO_MANY_SESSIONS;
            break;
        }

        QUIC_TEST_CLIENT* Client = QuicTestCtlGetFileContext(FileObject);
        if (Client == nullptr) {
            QuicTraceEvent(
                LibraryError,
                "[ lib] ERROR, %s.",
                "nullptr File context in FileCreate");
            Status = STATUS_INVALID_PARAMETER;
            break;
        }

        RtlZeroMemory(Client, sizeof(QUIC_TEST_CLIENT));

        //
        // Insert into the client list
        //
        InsertTailList(&QuicTestCtlExtension->ClientList, &Client->Link);
        QuicTestCtlExtension->ClientListSize++;

        QuicTraceLogInfo(
            TestControlClientCreated,
            "[test] Client %p created",
            Client);

        //
        // TODO: Add multiple device client support?
        //
        QuicTestClient = Client;
    }
    while (false);

    ExReleasePushLockExclusive(&QuicTestCtlExtension->Lock);
    KeLeaveGuardedRegion();

    WdfRequestComplete(Request, Status);
}

PAGEDX
_Use_decl_annotations_
VOID
QuicTestCtlEvtFileClose(
    _In_ WDFFILEOBJECT /* FileObject */
    )
{
    PAGED_CODE();
}

PAGEDX
_Use_decl_annotations_
VOID
QuicTestCtlEvtFileCleanup(
    _In_ WDFFILEOBJECT FileObject
    )
{
    PAGED_CODE();

    KeEnterGuardedRegion();

    QUIC_TEST_CLIENT* Client = QuicTestCtlGetFileContext(FileObject);
    if (Client != nullptr) {

        ExAcquirePushLockExclusive(&QuicTestCtlExtension->Lock);

        //
        // Remove the device client from the list
        //
        RemoveEntryList(&Client->Link);
        QuicTestCtlExtension->ClientListSize--;

        ExReleasePushLockExclusive(&QuicTestCtlExtension->Lock);

        QuicTraceLogInfo(
            TestControlClientCleaningUp,
            "[test] Client %p cleaning up",
            Client);

        ServerSelfSignedCredConfig.Type = QUIC_CREDENTIAL_TYPE_NONE;
        QuicTestClient = nullptr;
    }

    KeLeaveGuardedRegion();
}

VOID
QuicTestCtlEvtIoCanceled(
    _In_ WDFQUEUE /* Queue */,
    _In_ WDFREQUEST Request
    )
{
    NTSTATUS Status;

    WDFFILEOBJECT FileObject = WdfRequestGetFileObject(Request);
    if (FileObject == nullptr) {
        Status = STATUS_DEVICE_NOT_READY;
        goto error;
    }

    QUIC_TEST_CLIENT* Client = QuicTestCtlGetFileContext(FileObject);
    if (Client == nullptr) {
        Status = STATUS_DEVICE_NOT_READY;
        goto error;
    }

    QuicTraceLogWarning(
        TestControlClientCanceledRequest,
        "[test] Client %p canceled request %p",
        Client,
        Request);

    Status = STATUS_CANCELLED;

error:

    WdfRequestComplete(Request, Status);
}

size_t QUIC_IOCTL_BUFFER_SIZES[] =
{
    sizeof(QUIC_TEST_CONFIGURATION_PARAMS),
    sizeof(QUIC_RUN_CERTIFICATE_PARAMS),
    0,
    0,
    0,
    0,
    sizeof(UINT8),
    0,
    0,
    sizeof(INT32),
    0,
    0,
    sizeof(INT32),
    0,
    sizeof(INT32),
    sizeof(INT32),
    sizeof(QUIC_RUN_CONNECT_PARAMS),
    sizeof(QUIC_RUN_CONNECT_AND_PING_PARAMS),
    sizeof(UINT8),
    sizeof(QUIC_CERTIFICATE_HASH_STORE),
    sizeof(INT32),
    sizeof(INT32),
    sizeof(INT32),
    0,
    sizeof(UINT8),
    sizeof(uint32_t),
    sizeof(uint32_t),
    sizeof(INT32),
    sizeof(QUIC_RUN_KEY_UPDATE_PARAMS),
    0,
    sizeof(INT32),
    sizeof(QUIC_RUN_ABORTIVE_SHUTDOWN_PARAMS),
    sizeof(QUIC_RUN_CID_UPDATE_PARAMS),
    sizeof(QUIC_RUN_RECEIVE_RESUME_PARAMS),
    sizeof(QUIC_RUN_RECEIVE_RESUME_PARAMS),
    0,
    sizeof(QUIC_RUN_DRILL_INITIAL_PACKET_CID_PARAMS),
    sizeof(INT32),
    0,
    sizeof(QUIC_RUN_DATAGRAM_NEGOTIATION),
    sizeof(INT32),
    sizeof(QUIC_RUN_REBIND_PARAMS),
    sizeof(QUIC_RUN_REBIND_PARAMS),
    sizeof(INT32),
    sizeof(INT32),
    0,
    sizeof(INT32),
    sizeof(QUIC_RUN_CUSTOM_CERT_VALIDATION),
    sizeof(INT32),
    sizeof(INT32),
    sizeof(QUIC_RUN_VERSION_NEGOTIATION_EXT),
    sizeof(QUIC_RUN_VERSION_NEGOTIATION_EXT),
    sizeof(QUIC_RUN_VERSION_NEGOTIATION_EXT),
    sizeof(INT32),
    sizeof(INT32),
    0,
    sizeof(QUIC_RUN_CONNECT_CLIENT_CERT),
    0,
    0,
    sizeof(QUIC_RUN_CRED_VALIDATION),
    sizeof(QUIC_RUN_CRED_VALIDATION),
    sizeof(QUIC_RUN_CRED_VALIDATION),
    sizeof(QUIC_RUN_CRED_VALIDATION),
    sizeof(QUIC_ABORT_RECEIVE_TYPE),
    sizeof(QUIC_RUN_KEY_UPDATE_RANDOM_LOSS_PARAMS),
    0,
    0,
    0,
    sizeof(QUIC_RUN_MTU_DISCOVERY_PARAMS),
    sizeof(INT32),
    sizeof(INT32),
    0,
    0,
    sizeof(INT32),
    0,
    sizeof(UINT8),
    sizeof(INT32),
    0,
    0,
    0,
    0,
    0,
    0,
    0,
    sizeof(QUIC_RUN_CRED_VALIDATION),
    sizeof(QUIC_RUN_CIBIR_EXTENSION),
    0,
    0,
    sizeof(INT32),
    0,
    0,
    0,
    0,
    0,
    0,
    0,
    0,
    0,
    0,
    0,
    0,
    0,
    0,
    sizeof(QUIC_RUN_VN_TP_ODD_SIZE_PARAMS),
    sizeof(UINT8),
    sizeof(UINT8),
    sizeof(UINT8),
    sizeof(BOOLEAN),
    sizeof(INT32),
    sizeof(QUIC_HANDSHAKE_LOSS_PARAMS),
    sizeof(QUIC_RUN_CUSTOM_CERT_VALIDATION),
    sizeof(QUIC_RUN_FEATURE_NEGOTIATION),
    sizeof(QUIC_RUN_FEATURE_NEGOTIATION),
    0,
    0,
    0,
    sizeof(INT32),
    0,
    sizeof(QUIC_RUN_CANCEL_ON_LOSS_PARAMS),
    sizeof(uint32_t),
    sizeof(BOOLEAN),
    0,
    0,
    0,
    0,
    sizeof(BOOLEAN),
    sizeof(INT32),
    sizeof(INT32),                           // IOCTL_QUIC_RUN_TEST_ADDR_FUNCTIONS
    0,
    0,
    sizeof(INT32),
    sizeof(INT32),
    sizeof(QUIC_RUN_CONNECTION_POOL_CREATE_PARAMS),
    0,
};

CXPLAT_STATIC_ASSERT(
    QUIC_MAX_IOCTL_FUNC_CODE + 1 == (sizeof(QUIC_IOCTL_BUFFER_SIZES)/sizeof(size_t)),
    "QUIC_IOCTL_BUFFER_SIZES must be kept in sync with the IOCTLs");

typedef union {
    QUIC_TEST_CONFIGURATION_PARAMS TestConfigurationParams;
    QUIC_RUN_CERTIFICATE_PARAMS CertParams;
    QUIC_CERTIFICATE_HASH_STORE CertHashStore;
    UINT8 Connect;
    INT32 Family;
    QUIC_RUN_CONNECT_PARAMS Params1;
    QUIC_RUN_CONNECT_AND_PING_PARAMS Params2;
    QUIC_RUN_KEY_UPDATE_PARAMS Params3;
    QUIC_RUN_ABORTIVE_SHUTDOWN_PARAMS Params4;
    QUIC_RUN_CID_UPDATE_PARAMS Params5;
    QUIC_RUN_RECEIVE_RESUME_PARAMS Params6;
    QUIC_RUN_CANCEL_ON_LOSS_PARAMS Params7;
    UINT8 EnableKeepAlive;
    UINT8 StopListenerFirst;
    QUIC_RUN_DRILL_INITIAL_PACKET_CID_PARAMS DrillParams;
    QUIC_RUN_DATAGRAM_NEGOTIATION DatagramNegotiationParams;
    QUIC_RUN_CUSTOM_CERT_VALIDATION CustomCertValidationParams;
    QUIC_RUN_VERSION_NEGOTIATION_EXT VersionNegotiationExtParams;
    QUIC_RUN_CONNECT_CLIENT_CERT ConnectClientCertParams;
    QUIC_RUN_CRED_VALIDATION CredValidationParams;
    QUIC_ABORT_RECEIVE_TYPE AbortReceiveType;
    QUIC_RUN_KEY_UPDATE_RANDOM_LOSS_PARAMS KeyUpdateRandomLossParams;
    QUIC_RUN_MTU_DISCOVERY_PARAMS MtuDiscoveryParams;
    uint32_t Test;
    QUIC_RUN_REBIND_PARAMS RebindParams;
    UINT8 RejectByClosing;
    QUIC_RUN_CIBIR_EXTENSION CibirParams;
    QUIC_RUN_VN_TP_ODD_SIZE_PARAMS OddSizeVnTpParams;
    UINT8 TestServerVNTP;
    BOOLEAN Bidirectional;
    QUIC_RUN_FEATURE_NEGOTIATION FeatureNegotiationParams;
    QUIC_HANDSHAKE_LOSS_PARAMS HandshakeLossParams;
    BOOLEAN ClientShutdown;
    BOOLEAN EnableResumption;
    QUIC_RUN_CONNECTION_POOL_CREATE_PARAMS ConnPoolCreateParams;
} QUIC_IOCTL_PARAMS;

#define QuicTestCtlRun(X) \
    Client->TestFailure = false; \
    X; \
    Status = Client->TestFailure ? STATUS_FAIL_FAST_EXCEPTION : STATUS_SUCCESS;

VOID
QuicTestCtlEvtIoDeviceControl(
    _In_ WDFQUEUE /* Queue */,
    _In_ WDFREQUEST Request,
    _In_ size_t /* OutputBufferLength */,
    _In_ size_t InputBufferLength,
    _In_ ULONG IoControlCode
    )
{
    QUIC_STATUS Status = QUIC_STATUS_SUCCESS;
    WDFFILEOBJECT FileObject = nullptr;
    QUIC_TEST_CLIENT* Client = nullptr;

    if (KeGetCurrentIrql() > PASSIVE_LEVEL) {
        Status = STATUS_NOT_SUPPORTED;
        QuicTraceEvent(
            LibraryError,
            "[ lib] ERROR, %s.",
            "IOCTL not supported greater than PASSIVE_LEVEL");
        goto Error;
    }

    FileObject = WdfRequestGetFileObject(Request);
    if (FileObject == nullptr) {
        Status = STATUS_DEVICE_NOT_READY;
        QuicTraceEvent(
            LibraryError,
            "[ lib] ERROR, %s.",
            "WdfRequestGetFileObject failed");
        goto Error;
    }

    Client = QuicTestCtlGetFileContext(FileObject);
    if (Client == nullptr) {
        Status = STATUS_DEVICE_NOT_READY;
        QuicTraceEvent(
            LibraryError,
            "[ lib] ERROR, %s.",
            "QuicTestCtlGetFileContext failed");
        goto Error;
    }

    ULONG FunctionCode = IoGetFunctionCodeFromCtlCode(IoControlCode);
    if (FunctionCode > QUIC_MAX_IOCTL_FUNC_CODE) {
        Status = STATUS_NOT_IMPLEMENTED;
        QuicTraceEvent(
            LibraryErrorStatus,
            "[ lib] ERROR, %u, %s.",
            FunctionCode,
            "Invalid FunctionCode");
        goto Error;
    }

    if (InputBufferLength < QUIC_IOCTL_BUFFER_SIZES[FunctionCode]) {
        Status = STATUS_INSUFFICIENT_RESOURCES;
        QuicTraceEvent(
            LibraryErrorStatus,
            "[ lib] ERROR, %u, %s.",
            FunctionCode,
            "Invalid buffer size for FunctionCode");
        goto Error;
    }

    QUIC_IOCTL_PARAMS* Params = nullptr;
    if (QUIC_IOCTL_BUFFER_SIZES[FunctionCode] != 0) {
        Status =
            WdfRequestRetrieveInputBuffer(
                Request,
                QUIC_IOCTL_BUFFER_SIZES[FunctionCode],
                (void**)&Params,
                nullptr);
        if (!NT_SUCCESS(Status)) {
            QuicTraceEvent(
                LibraryErrorStatus,
                "[ lib] ERROR, %u, %s.",
                Status,
                "WdfRequestRetrieveInputBuffer failed");
            goto Error;
        } else if (Params == nullptr) {
            QuicTraceEvent(
                LibraryError,
                "[ lib] ERROR, %s.",
                "WdfRequestRetrieveInputBuffer failed to return parameter buffer");
            Status = STATUS_INVALID_PARAMETER;
            goto Error;
        }
    }

    QuicTraceLogInfo(
        TestControlClientIoctl,
        "[test] Client %p executing IOCTL %u",
        Client,
        FunctionCode);

    if (IoControlCode != IOCTL_QUIC_SET_CERT_PARAMS &&
        ServerSelfSignedCredConfig.Type == QUIC_CREDENTIAL_TYPE_NONE) {
        Status = STATUS_INVALID_DEVICE_STATE;
        QuicTraceEvent(
            LibraryError,
            "[ lib] ERROR, %s.",
            "Client didn't set Security Config");
        goto Error;
    }

    switch (IoControlCode) {

    case IOCTL_QUIC_TEST_CONFIGURATION:
        CXPLAT_FRE_ASSERT(Params != nullptr);
        UseDuoNic = Params->TestConfigurationParams.UseDuoNic;
        RtlCopyMemory(CurrentWorkingDirectory, "\\DosDevices\\", sizeof("\\DosDevices\\"));
        Status =
            RtlStringCbCatExA(
                CurrentWorkingDirectory,
                sizeof(CurrentWorkingDirectory),
                Params->TestConfigurationParams.CurrentDirectory,
                nullptr,
                nullptr,
                STRSAFE_NULL_ON_FAILURE);

#if defined(QUIC_API_ENABLE_PREVIEW_FEATURES)
        QUIC_GLOBAL_EXECUTION_CONFIG Config = Params->TestConfigurationParams.Config;
<<<<<<< HEAD
        if (Config.Flags != QUIC_EXECUTION_CONFIG_FLAG_NONE) {
=======
        if (Config.Flags != QUIC_GLOBAL_EXECUTION_CONFIG_FLAG_NONE) {
>>>>>>> d6af38c8
            Status =
                MsQuic->SetParam(
                    nullptr,
                    QUIC_PARAM_GLOBAL_EXECUTION_CONFIG,
                    sizeof(Config),
                    &Config);
        }
#endif

        break;

    case IOCTL_QUIC_SET_CERT_PARAMS:
        CXPLAT_FRE_ASSERT(Params != nullptr);
        ServerSelfSignedCredConfig.Type = QUIC_CREDENTIAL_TYPE_CERTIFICATE_HASH;
        ServerSelfSignedCredConfig.Flags = QUIC_CREDENTIAL_FLAG_NONE;
        ServerSelfSignedCredConfig.CertificateHash = &SelfSignedCertHash;
        ServerSelfSignedCredConfigClientAuth.Type = QUIC_CREDENTIAL_TYPE_CERTIFICATE_HASH;
        ServerSelfSignedCredConfigClientAuth.Flags =
            QUIC_CREDENTIAL_FLAG_REQUIRE_CLIENT_AUTHENTICATION |
            QUIC_CREDENTIAL_FLAG_DEFER_CERTIFICATE_VALIDATION |
            QUIC_CREDENTIAL_FLAG_INDICATE_CERTIFICATE_RECEIVED;
        ServerSelfSignedCredConfigClientAuth.CertificateHash = &SelfSignedCertHash;
        RtlCopyMemory(&SelfSignedCertHash.ShaHash, &Params->CertParams.ServerCertHash, sizeof(QUIC_CERTIFICATE_HASH));
        ClientCertCredConfig.Type = QUIC_CREDENTIAL_TYPE_CERTIFICATE_HASH;
        ClientCertCredConfig.Flags = QUIC_CREDENTIAL_FLAG_CLIENT | QUIC_CREDENTIAL_FLAG_NO_CERTIFICATE_VALIDATION;
        ClientCertCredConfig.CertificateHash = &ClientCertHash;
        RtlCopyMemory(&ClientCertHash.ShaHash, &Params->CertParams.ClientCertHash, sizeof(QUIC_CERTIFICATE_HASH));
        Status = QUIC_STATUS_SUCCESS;
        break;

    case IOCTL_QUIC_RUN_VALIDATE_REGISTRATION:
        QuicTestCtlRun(QuicTestValidateRegistration());
        break;
    case IOCTL_QUIC_RUN_VALIDATE_CONFIGURATION:
        QuicTestCtlRun(QuicTestValidateConfiguration());
        break;
    case IOCTL_QUIC_RUN_VALIDATE_LISTENER:
        QuicTestCtlRun(QuicTestValidateListener());
        break;
    case IOCTL_QUIC_RUN_VALIDATE_CONNECTION:
        QuicTestCtlRun(QuicTestValidateConnection());
        break;
    case IOCTL_QUIC_RUN_VALIDATE_STREAM:
        CXPLAT_FRE_ASSERT(Params != nullptr);
        QuicTestCtlRun(QuicTestValidateStream(Params->Connect != 0));
        break;

    case IOCTL_QUIC_RUN_CREATE_LISTENER:
        QuicTestCtlRun(QuicTestCreateListener());
        break;
    case IOCTL_QUIC_RUN_START_LISTENER:
        QuicTestCtlRun(QuicTestStartListener());
        break;
    case IOCTL_QUIC_RUN_START_LISTENER_IMPLICIT:
        CXPLAT_FRE_ASSERT(Params != nullptr);
        QuicTestCtlRun(QuicTestStartListenerImplicit(Params->Family));
        break;
    case IOCTL_QUIC_RUN_START_TWO_LISTENERS:
        QuicTestCtlRun(QuicTestStartTwoListeners());
        break;
    case IOCTL_QUIC_RUN_START_TWO_LISTENERS_SAME_ALPN:
        QuicTestCtlRun(QuicTestStartTwoListenersSameALPN());
        break;
    case IOCTL_QUIC_RUN_START_LISTENER_EXPLICIT:
        CXPLAT_FRE_ASSERT(Params != nullptr);
        QuicTestCtlRun(QuicTestStartListenerExplicit(Params->Family));
        break;
    case IOCTL_QUIC_RUN_CREATE_CONNECTION:
        QuicTestCtlRun(QuicTestCreateConnection());
        break;
    case IOCTL_QUIC_RUN_BIND_CONNECTION_IMPLICIT:
        CXPLAT_FRE_ASSERT(Params != nullptr);
        QuicTestCtlRun(QuicTestBindConnectionImplicit(Params->Family));
        break;
    case IOCTL_QUIC_RUN_BIND_CONNECTION_EXPLICIT:
        CXPLAT_FRE_ASSERT(Params != nullptr);
        QuicTestCtlRun(QuicTestBindConnectionExplicit(Params->Family));
        break;
    case IOCTL_QUIC_RUN_TEST_ADDR_FUNCTIONS:
        CXPLAT_FRE_ASSERT(Params != nullptr);
        QuicTestCtlRun(QuicTestAddrFunctions(Params->Family));
        break;

    case IOCTL_QUIC_RUN_CONNECT:
        CXPLAT_FRE_ASSERT(Params != nullptr);
        QuicTestCtlRun(
            QuicTestConnect(
                Params->Params1.Family,
                Params->Params1.ServerStatelessRetry != 0,
                Params->Params1.ClientUsesOldVersion != 0,
                Params->Params1.MultipleALPNs != 0,
                Params->Params1.GreaseQuicBitExtension != 0,
                (QUIC_TEST_ASYNC_CONFIG_MODE)Params->Params1.AsyncConfiguration,
                Params->Params1.MultiPacketClientInitial != 0,
                (QUIC_TEST_RESUMPTION_MODE)Params->Params1.SessionResumption,
                Params->Params1.RandomLossPercentage
                ));
        break;

    case IOCTL_QUIC_RUN_CONNECT_AND_PING:
        CXPLAT_FRE_ASSERT(Params != nullptr);
        QuicTestCtlRun(
            QuicTestConnectAndPing(
                Params->Params2.Family,
                Params->Params2.Length,
                Params->Params2.ConnectionCount,
                Params->Params2.StreamCount,
                Params->Params2.StreamBurstCount,
                Params->Params2.StreamBurstDelayMs,
                Params->Params2.ServerStatelessRetry != 0,
                Params->Params2.ClientRebind != 0,
                Params->Params2.ClientZeroRtt != 0,
                Params->Params2.ServerRejectZeroRtt != 0,
                Params->Params2.UseSendBuffer != 0,
                Params->Params2.UnidirectionalStreams != 0,
                Params->Params2.ServerInitiatedStreams != 0,
                Params->Params2.FifoScheduling != 0,
                Params->Params2.SendUdpToQtipListener != 0
                ));
        break;

    case IOCTL_QUIC_RUN_CONNECT_AND_IDLE:
        CXPLAT_FRE_ASSERT(Params != nullptr);
        QuicTestCtlRun(QuicTestConnectAndIdle(Params->EnableKeepAlive != 0));
        break;

    case IOCTL_QUIC_RUN_CONNECT_UNREACHABLE:
        CXPLAT_FRE_ASSERT(Params != nullptr);
        QuicTestCtlRun(QuicTestConnectUnreachable(Params->Family));
        break;

    case IOCTL_QUIC_RUN_CONNECT_BAD_ALPN:
        CXPLAT_FRE_ASSERT(Params != nullptr);
        QuicTestCtlRun(QuicTestConnectBadAlpn(Params->Family));
        break;

    case IOCTL_QUIC_RUN_CONNECT_BAD_SNI:
        CXPLAT_FRE_ASSERT(Params != nullptr);
        QuicTestCtlRun(QuicTestConnectBadSni(Params->Family));
        break;

    case IOCTL_QUIC_RUN_SERVER_DISCONNECT:
        QuicTestCtlRun(QuicTestServerDisconnect());
        break;

    case IOCTL_QUIC_RUN_CLIENT_DISCONNECT:
        CXPLAT_FRE_ASSERT(Params != nullptr);
        QuicTestCtlRun(QuicTestClientDisconnect(Params->StopListenerFirst));
        break;

    case IOCTL_QUIC_RUN_VALIDATE_CONNECTION_EVENTS:
        CXPLAT_FRE_ASSERT(Params != nullptr);
        QuicTestCtlRun(QuicTestValidateConnectionEvents(Params->Test));
        break;

    case IOCTL_QUIC_RUN_VALIDATE_STREAM_EVENTS:
        CXPLAT_FRE_ASSERT(Params != nullptr);
        QuicTestCtlRun(QuicTestValidateStreamEvents(Params->Test));
        break;

#ifdef QUIC_API_ENABLE_PREVIEW_FEATURES
    case IOCTL_QUIC_RUN_VERSION_NEGOTIATION:
        CXPLAT_FRE_ASSERT(Params != nullptr);
        QuicTestCtlRun(QuicTestVersionNegotiation(Params->Family));
        break;
#endif

    case IOCTL_QUIC_RUN_KEY_UPDATE:
        CXPLAT_FRE_ASSERT(Params != nullptr);
        QuicTestCtlRun(
            QuicTestKeyUpdate(
                Params->Params3.Family,
                Params->Params3.Iterations,
                Params->Params3.KeyUpdateBytes,
                Params->Params3.UseKeyUpdateBytes != 0,
                Params->Params3.ClientKeyUpdate != 0,
                Params->Params3.ServerKeyUpdate != 0));
        break;

    case IOCTL_QUIC_RUN_VALIDATE_API:
        QuicTestCtlRun(QuicTestValidateApi());
        break;

    case IOCTL_QUIC_RUN_CONNECT_SERVER_REJECTED:
        CXPLAT_FRE_ASSERT(Params != nullptr);
        QuicTestCtlRun(QuicTestConnectServerRejected(Params->Family));
        break;

    case IOCTL_QUIC_RUN_ABORTIVE_SHUTDOWN:
        CXPLAT_FRE_ASSERT(Params != nullptr);
        QuicTestCtlRun(
            QuicAbortiveTransfers(
                Params->Params4.Family,
                Params->Params4.Flags));
        break;

    case IOCTL_QUIC_RUN_CID_UPDATE:
        CXPLAT_FRE_ASSERT(Params != nullptr);
        QuicTestCtlRun(
            QuicTestCidUpdate(
                Params->Params5.Family,
                Params->Params5.Iterations));
        break;

    case IOCTL_QUIC_RUN_RECEIVE_RESUME:
        CXPLAT_FRE_ASSERT(Params != nullptr);
        QuicTestCtlRun(
            QuicTestReceiveResume(
                Params->Params6.Family,
                Params->Params6.SendBytes,
                Params->Params6.ConsumeBytes,
                Params->Params6.ShutdownType,
                Params->Params6.PauseType,
                Params->Params6.PauseFirst));
        break;

    case IOCTL_QUIC_RUN_RECEIVE_RESUME_NO_DATA:
        CXPLAT_FRE_ASSERT(Params != nullptr);
        QuicTestCtlRun(
            QuicTestReceiveResumeNoData(
                Params->Params6.Family,
                Params->Params6.ShutdownType));
        break;

    case IOCTL_QUIC_RUN_DRILL_ENCODE_VAR_INT:
        QuicTestCtlRun(
            QuicDrillTestVarIntEncoder());
        break;

    case IOCTL_QUIC_RUN_DRILL_INITIAL_PACKET_CID:
        CXPLAT_FRE_ASSERT(Params != nullptr);
        QuicTestCtlRun(
            QuicDrillTestInitialCid(
                Params->DrillParams.Family,
                Params->DrillParams.SourceOrDest,
                Params->DrillParams.ActualCidLengthValid,
                Params->DrillParams.ShortCidLength,
                Params->DrillParams.CidLengthFieldValid));
        break;

    case IOCTL_QUIC_RUN_DRILL_INITIAL_PACKET_TOKEN:
        CXPLAT_FRE_ASSERT(Params != nullptr);
        QuicTestCtlRun(
            QuicDrillTestInitialToken(
                Params->Family));
        break;

    case IOCTL_QUIC_RUN_START_LISTENER_MULTI_ALPN:
        QuicTestCtlRun(QuicTestStartListenerMultiAlpns());
        break;

    case IOCTL_QUIC_RUN_DATAGRAM_NEGOTIATION:
        CXPLAT_FRE_ASSERT(Params != nullptr);
        QuicTestCtlRun(
            QuicTestDatagramNegotiation(
                Params->DatagramNegotiationParams.Family,
                Params->DatagramNegotiationParams.DatagramReceiveEnabled));
        break;

    case IOCTL_QUIC_RUN_DATAGRAM_SEND:
        CXPLAT_FRE_ASSERT(Params != nullptr);
        QuicTestCtlRun(
            QuicTestDatagramSend(
                Params->Family));
        break;

    case IOCTL_QUIC_RUN_DATAGRAM_DROP:
        CXPLAT_FRE_ASSERT(Params != nullptr);
        QuicTestCtlRun(
            QuicTestDatagramDrop(
                Params->Family));
        break;

    case IOCTL_QUIC_RUN_NAT_PORT_REBIND:
        CXPLAT_FRE_ASSERT(Params != nullptr);
        QuicTestCtlRun(
            QuicTestNatPortRebind(
                Params->RebindParams.Family,
                Params->RebindParams.Padding));
        break;

    case IOCTL_QUIC_RUN_NAT_ADDR_REBIND:
        CXPLAT_FRE_ASSERT(Params != nullptr);
        QuicTestCtlRun(
            QuicTestNatAddrRebind(
                Params->RebindParams.Family,
                Params->RebindParams.Padding,
                FALSE));
        break;

    case IOCTL_QUIC_RUN_CHANGE_MAX_STREAM_ID:
        CXPLAT_FRE_ASSERT(Params != nullptr);
        QuicTestCtlRun(
            QuicTestChangeMaxStreamID(
                Params->Family));
        break;

    case IOCTL_QUIC_RUN_PATH_VALIDATION_TIMEOUT:
        CXPLAT_FRE_ASSERT(Params != nullptr);
        QuicTestCtlRun(
            QuicTestPathValidationTimeout(
                Params->Family));
        break;

    case IOCTL_QUIC_RUN_VALIDATE_GET_PERF_COUNTERS:
        QuicTestCtlRun(QuicTestGetPerfCounters());
        break;

    case IOCTL_QUIC_RUN_ACK_SEND_DELAY:
        CXPLAT_FRE_ASSERT(Params != nullptr);
        QuicTestCtlRun(
            QuicTestAckSendDelay(Params->Family));
        break;

    case IOCTL_QUIC_RUN_CUSTOM_SERVER_CERT_VALIDATION:
        CXPLAT_FRE_ASSERT(Params != nullptr);
        QuicTestCtlRun(
            QuicTestCustomServerCertificateValidation(
                Params->CustomCertValidationParams.AcceptCert,
                Params->CustomCertValidationParams.AsyncValidation));
        break;

#ifdef QUIC_API_ENABLE_PREVIEW_FEATURES
    case IOCTL_QUIC_RUN_VERSION_NEGOTIATION_RETRY:
        CXPLAT_FRE_ASSERT(Params != nullptr);
        QuicTestCtlRun(QuicTestVersionNegotiationRetry(Params->Family));
        break;

    case IOCTL_QUIC_RUN_COMPATIBLE_VERSION_NEGOTIATION_RETRY:
        CXPLAT_FRE_ASSERT(Params != nullptr);
        QuicTestCtlRun(QuicTestCompatibleVersionNegotiationRetry(Params->Family));
        break;

    case IOCTL_QUIC_RUN_COMPATIBLE_VERSION_NEGOTIATION:
        CXPLAT_FRE_ASSERT(Params != nullptr);
        QuicTestCtlRun(
            QuicTestCompatibleVersionNegotiation(
                Params->VersionNegotiationExtParams.Family,
                Params->VersionNegotiationExtParams.DisableVNEClient,
                Params->VersionNegotiationExtParams.DisableVNEServer));
        break;

    case IOCTL_QUIC_RUN_COMPATIBLE_VERSION_NEGOTIATION_DEFAULT_SERVER:
        CXPLAT_FRE_ASSERT(Params != nullptr);
        QuicTestCtlRun(
            QuicTestCompatibleVersionNegotiationDefaultServer(
                Params->VersionNegotiationExtParams.Family,
                Params->VersionNegotiationExtParams.DisableVNEClient,
                Params->VersionNegotiationExtParams.DisableVNEServer));
        break;

    case IOCTL_QUIC_RUN_COMPATIBLE_VERSION_NEGOTIATION_DEFAULT_CLIENT:
        CXPLAT_FRE_ASSERT(Params != nullptr);
        QuicTestCtlRun(
            QuicTestCompatibleVersionNegotiationDefaultClient(
                Params->VersionNegotiationExtParams.Family,
                Params->VersionNegotiationExtParams.DisableVNEClient,
                Params->VersionNegotiationExtParams.DisableVNEServer));
        break;

    case IOCTL_QUIC_RUN_INCOMPATIBLE_VERSION_NEGOTIATION:
        CXPLAT_FRE_ASSERT(Params != nullptr);
        QuicTestCtlRun(QuicTestIncompatibleVersionNegotiation(Params->Family));
        break;

    case IOCTL_QUIC_RUN_FAILED_VERSION_NEGOTIATION:
        CXPLAT_FRE_ASSERT(Params != nullptr);
        QuicTestCtlRun(QuicTestFailedVersionNegotiation(Params->Family));
        break;

    case IOCTL_QUIC_RUN_VALIDATE_VERSION_SETTINGS_SETTINGS:
        QuicTestCtlRun(QuicTestVersionSettings());
        break;
#endif // QUIC_API_ENABLE_PREVIEW_FEATURES

    case IOCTL_QUIC_RUN_CONNECT_CLIENT_CERT:
        CXPLAT_FRE_ASSERT(Params != nullptr);
        QuicTestCtlRun(
            QuicTestConnectClientCertificate(
                Params->ConnectClientCertParams.Family,
                Params->ConnectClientCertParams.UseClientCert));
        break;

    case IOCTL_QUIC_RUN_VALID_ALPN_LENGTHS:
        QuicTestCtlRun(QuicTestValidAlpnLengths());
        break;

    case IOCTL_QUIC_RUN_INVALID_ALPN_LENGTHS:
        QuicTestCtlRun(QuicTestInvalidAlpnLengths());
        break;

    case IOCTL_QUIC_RUN_EXPIRED_SERVER_CERT:
        CXPLAT_FRE_ASSERT(Params != nullptr);
        //
        // Fix up pointers for kernel mode
        //
        switch (Params->CredValidationParams.CredConfig.Type) {
        case QUIC_CREDENTIAL_TYPE_NONE:
            Params->CredValidationParams.CredConfig.Principal = (const char*)Params->CredValidationParams.PrincipalString;
            break;
        case QUIC_CREDENTIAL_TYPE_CERTIFICATE_HASH:
            Params->CredValidationParams.CredConfig.CertificateHash = &Params->CredValidationParams.CertHash;
            break;
        case QUIC_CREDENTIAL_TYPE_CERTIFICATE_HASH_STORE:
            Params->CredValidationParams.CredConfig.CertificateHashStore = &Params->CredValidationParams.CertHashStore;
            break;
        }
        QuicTestCtlRun(
            QuicTestConnectExpiredServerCertificate(
                &Params->CredValidationParams.CredConfig));
        break;

    case IOCTL_QUIC_RUN_VALID_SERVER_CERT:
        CXPLAT_FRE_ASSERT(Params != nullptr);
        //
        // Fix up pointers for kernel mode
        //
        switch (Params->CredValidationParams.CredConfig.Type) {
        case QUIC_CREDENTIAL_TYPE_NONE:
            Params->CredValidationParams.CredConfig.Principal = (const char*)Params->CredValidationParams.PrincipalString;
            break;
        case QUIC_CREDENTIAL_TYPE_CERTIFICATE_HASH:
            Params->CredValidationParams.CredConfig.CertificateHash = &Params->CredValidationParams.CertHash;
            break;
        case QUIC_CREDENTIAL_TYPE_CERTIFICATE_HASH_STORE:
            Params->CredValidationParams.CredConfig.CertificateHashStore = &Params->CredValidationParams.CertHashStore;
            break;
        }
        QuicTestCtlRun(
            QuicTestConnectValidServerCertificate(
                &Params->CredValidationParams.CredConfig));
        break;

    case IOCTL_QUIC_RUN_VALID_CLIENT_CERT:
        CXPLAT_FRE_ASSERT(Params != nullptr);
        //
        // Fix up pointers for kernel mode
        //
        switch (Params->CredValidationParams.CredConfig.Type) {
        case QUIC_CREDENTIAL_TYPE_NONE:
            Params->CredValidationParams.CredConfig.Principal = (const char*)Params->CredValidationParams.PrincipalString;
            break;
        case QUIC_CREDENTIAL_TYPE_CERTIFICATE_HASH:
            Params->CredValidationParams.CredConfig.CertificateHash = &Params->CredValidationParams.CertHash;
            break;
        case QUIC_CREDENTIAL_TYPE_CERTIFICATE_HASH_STORE:
            Params->CredValidationParams.CredConfig.CertificateHashStore = &Params->CredValidationParams.CertHashStore;
            break;
        }
        QuicTestCtlRun(
            QuicTestConnectValidClientCertificate(
                &Params->CredValidationParams.CredConfig));
        break;

    case IOCTL_QUIC_RUN_EXPIRED_CLIENT_CERT:
        CXPLAT_FRE_ASSERT(Params != nullptr);
        //
        // Fix up pointers for kernel mode
        //
        switch (Params->CredValidationParams.CredConfig.Type) {
        case QUIC_CREDENTIAL_TYPE_NONE:
            Params->CredValidationParams.CredConfig.Principal = (const char*)Params->CredValidationParams.PrincipalString;
            break;
        case QUIC_CREDENTIAL_TYPE_CERTIFICATE_HASH:
            Params->CredValidationParams.CredConfig.CertificateHash = &Params->CredValidationParams.CertHash;
            break;
        case QUIC_CREDENTIAL_TYPE_CERTIFICATE_HASH_STORE:
            Params->CredValidationParams.CredConfig.CertificateHashStore = &Params->CredValidationParams.CertHashStore;
            break;
        }
        QuicTestCtlRun(
            QuicTestConnectExpiredClientCertificate(
                &Params->CredValidationParams.CredConfig));
        break;

    case IOCTL_QUIC_RUN_ABORT_RECEIVE:
        CXPLAT_FRE_ASSERT(Params != nullptr);
        QuicTestCtlRun(QuicTestAbortReceive(Params->AbortReceiveType));
        break;

    case IOCTL_QUIC_RUN_KEY_UPDATE_RANDOM_LOSS:
        CXPLAT_FRE_ASSERT(Params != nullptr);
        QuicTestCtlRun(
            QuicTestKeyUpdateRandomLoss(
                Params->KeyUpdateRandomLossParams.Family,
                Params->KeyUpdateRandomLossParams.RandomLossPercentage))
        break;

    case IOCTL_QUIC_RUN_SLOW_RECEIVE:
        QuicTestCtlRun(QuicTestSlowReceive());
        break;

    case IOCTL_QUIC_RUN_NTH_ALLOC_FAIL:
        QuicTestCtlRun(QuicTestNthAllocFail());
        break;

    case IOCTL_QUIC_RUN_MTU_SETTINGS:
        QuicTestCtlRun(QuicTestMtuSettings());
        break;

    case IOCTL_QUIC_RUN_MTU_DISCOVERY:
        CXPLAT_FRE_ASSERT(Params != nullptr);
        QuicTestCtlRun(
            QuicTestMtuDiscovery(
                Params->MtuDiscoveryParams.Family,
                Params->MtuDiscoveryParams.DropClientProbePackets,
                Params->MtuDiscoveryParams.DropServerProbePackets,
                Params->MtuDiscoveryParams.RaiseMinimumMtu));
        break;

    case IOCTL_QUIC_RUN_LOAD_BALANCED_HANDSHAKE:
        CXPLAT_FRE_ASSERT(Params != nullptr);
        QuicTestCtlRun(QuicTestLoadBalancedHandshake(Params->Family));
        break;

    case IOCTL_QUIC_RUN_CLIENT_SHARED_LOCAL_PORT:
        CXPLAT_FRE_ASSERT(Params != nullptr);
        QuicTestCtlRun(QuicTestClientSharedLocalPort(Params->Family));
        break;

    case IOCTL_QUIC_RUN_VALIDATE_PARAM_API:
        QuicTestCtlRun(QuicTestValidateParamApi());
        break;

    case IOCTL_QUIC_RUN_STREAM_PRIORITY:
        QuicTestCtlRun(QuicTestStreamPriority());
        break;

    case IOCTL_QUIC_RUN_CLIENT_LOCAL_PATH_CHANGES:
        CXPLAT_FRE_ASSERT(Params != nullptr);
        QuicTestCtlRun(QuicTestLocalPathChanges(Params->Family));
        break;

    case IOCTL_QUIC_RUN_STREAM_DIFFERENT_ABORT_ERRORS:
        QuicTestCtlRun(QuicTestStreamDifferentAbortErrors());
        break;

    case IOCTL_QUIC_RUN_CONNECTION_REJECTION:
        CXPLAT_FRE_ASSERT(Params != nullptr);
        QuicTestCtlRun(QuicTestConnectionRejection(Params->RejectByClosing));
        break;

    case IOCTL_QUIC_RUN_INTERFACE_BINDING:
        CXPLAT_FRE_ASSERT(Params != nullptr);
        QuicTestCtlRun(QuicTestInterfaceBinding(Params->Family));
        break;

    case IOCTL_QUIC_RUN_CONNECT_INVALID_ADDRESS:
        QuicTestCtlRun(QuicTestConnectInvalidAddress());
        break;

    case IOCTL_QUIC_RUN_STREAM_ABORT_RECV_FIN_RACE:
        QuicTestCtlRun(QuicTestStreamAbortRecvFinRace());
        break;

    case IOCTL_QUIC_RUN_STREAM_ABORT_CONN_FLOW_CONTROL:
        QuicTestCtlRun(QuicTestStreamAbortConnFlowControl());
        break;

    case IOCTL_QUIC_RUN__REG_SHUTDOWN_BEFORE_OPEN:
        QuicTestCtlRun(QuicTestRegistrationShutdownBeforeConnOpen());
        break;

    case IOCTL_QUIC_RUN_REG_SHUTDOWN_AFTER_OPEN:
        QuicTestCtlRun(QuicTestRegistrationShutdownAfterConnOpen());
        break;

    case IOCTL_QUIC_RUN_REG_SHUTDOWN_AFTER_OPEN_BEFORE_START:
        QuicTestCtlRun(QuicTestRegistrationShutdownAfterConnOpenBeforeStart());
        break;

    case IOCTL_QUIC_RUN_REG_SHUTDOWN_AFTER_OPEN_AND_START:
        QuicTestCtlRun(QuicTestRegistrationShutdownAfterConnOpenAndStart());
        break;

    case IOCTL_QUIC_RUN_CRED_TYPE_VALIDATION:
        CXPLAT_FRE_ASSERT(Params != nullptr);
        //
        // Fix up pointers for kernel mode
        //
        switch (Params->CredValidationParams.CredConfig.Type) {
        case QUIC_CREDENTIAL_TYPE_NONE:
            Params->CredValidationParams.CredConfig.Principal =
                (const char*)Params->CredValidationParams.PrincipalString;
            break;
        case QUIC_CREDENTIAL_TYPE_CERTIFICATE_HASH:
            Params->CredValidationParams.CredConfig.CertificateHash =
                &Params->CredValidationParams.CertHash;
            break;
        case QUIC_CREDENTIAL_TYPE_CERTIFICATE_HASH_STORE:
            Params->CredValidationParams.CredConfig.CertificateHashStore =
                &Params->CredValidationParams.CertHashStore;
            break;
        }
        QuicTestCtlRun(
            QuicTestCredentialLoad(
                &Params->CredValidationParams.CredConfig));
        break;

#ifdef QUIC_API_ENABLE_PREVIEW_FEATURES
    case IOCTL_QUIC_RUN_CIBIR_EXTENSION:
        CXPLAT_FRE_ASSERT(Params != nullptr);
        QuicTestCtlRun(
            QuicTestCibirExtension(
                Params->CibirParams.Family,
                Params->CibirParams.Mode));
        break;
#endif

    case IOCTL_QUIC_RUN_STREAM_PRIORITY_INFINITE_LOOP:
        QuicTestCtlRun(QuicTestStreamPriorityInfiniteLoop());
        break;

    case IOCTL_QUIC_RUN_RESUMPTION_ACROSS_VERSIONS:
        QuicTestCtlRun(QuicTestResumptionAcrossVersions());
        break;

    case IOCTL_QUIC_RUN_CLIENT_BLOCKED_SOURCE_PORT:
        CXPLAT_FRE_ASSERT(Params != nullptr);
        QuicTestCtlRun(
            QuicTestClientBlockedSourcePort(
                Params->Family));
        break;

    case IOCTL_QUIC_RUN_STORAGE:
        QuicTestCtlRun(QuicTestStorage());
        break;

    case IOCTL_QUIC_RUN_VALIDATE_GLOBAL_PARAM:
        QuicTestCtlRun(QuicTestGlobalParam());
        break;

    case IOCTL_QUIC_RUN_VALIDATE_COMMON_PARAM:
        QuicTestCtlRun(QuicTestCommonParam());
        break;

    case IOCTL_QUIC_RUN_VALIDATE_REGISTRATION_PARAM:
        QuicTestCtlRun(QuicTestRegistrationParam());
        break;

    case IOCTL_QUIC_RUN_VALIDATE_CONFIGURATION_PARAM:
        QuicTestCtlRun(QuicTestConfigurationParam());
        break;

    case IOCTL_QUIC_RUN_VALIDATE_LISTENER_PARAM:
        QuicTestCtlRun(QuicTestListenerParam());
        break;

    case IOCTL_QUIC_RUN_VALIDATE_CONNECTION_PARAM:
        QuicTestCtlRun(QuicTestConnectionParam());
        break;

    case IOCTL_QUIC_RUN_VALIDATE_TLS_PARAM:
        QuicTestCtlRun(QuicTestTlsParam());
        break;

    case IOCTL_QUIC_RUN_VALIDATE_STREAM_PARAM:
        QuicTestCtlRun(QuicTestStreamParam());
        break;

    case IOCTL_QUIC_RUN_CONNECTION_CLOSE_FROM_CALLBACK:
        QuicTestCtlRun(QuicTestConnectionCloseFromCallback());
        break;

    case IOCTL_QUIC_RUN_CLOSE_CONN_BEFORE_STREAM_FLUSH:
        QuicTestCtlRun(QuicTestCloseConnBeforeStreamFlush());
        break;

#ifdef QUIC_API_ENABLE_PREVIEW_FEATURES
    case IOCTL_QUIC_RUN_VERSION_STORAGE:
        QuicTestCtlRun(QuicTestVersionStorage());
        break;
#endif

    case IOCTL_QUIC_RUN_CONNECT_AND_IDLE_FOR_DEST_CID_CHANGE:
        QuicTestCtlRun(QuicTestConnectAndIdleForDestCidChange());
        break;

    case IOCTL_QUIC_RUN_CHANGE_ALPN:
        QuicTestCtlRun(QuicTestChangeAlpn());
        break;

#ifdef QUIC_API_ENABLE_PREVIEW_FEATURES
    case IOCTL_QUIC_RUN_VN_TP_ODD_SIZE:
        CXPLAT_FRE_ASSERT(Params != nullptr);
        QuicTestCtlRun(
            QuicTestVNTPOddSize(
                Params->OddSizeVnTpParams.TestServer,
                Params->OddSizeVnTpParams.VnTpSize));
        break;

    case IOCTL_QUIC_RUN_VN_TP_CHOSEN_VERSION_MISMATCH:
        CXPLAT_FRE_ASSERT(Params != nullptr);
        QuicTestCtlRun(
            QuicTestVNTPChosenVersionMismatch(Params->TestServerVNTP != 0));
        break;

    case IOCTL_QUIC_RUN_VN_TP_CHOSEN_VERSION_ZERO:
        CXPLAT_FRE_ASSERT(Params != nullptr);
        QuicTestCtlRun(
            QuicTestVNTPChosenVersionZero(Params->TestServerVNTP != 0));
        break;

    case IOCTL_QUIC_RUN_VN_TP_OTHER_VERSION_ZERO:
        CXPLAT_FRE_ASSERT(Params != nullptr);
        QuicTestCtlRun(
            QuicTestVNTPOtherVersionZero(Params->TestServerVNTP != 0));
        break;
#endif
    case IOCTL_QUIC_RUN_STREAM_BLOCK_UNBLOCK_CONN_FLOW_CONTROL:
        CXPLAT_FRE_ASSERT(Params != nullptr);
        QuicTestCtlRun(QuicTestStreamBlockUnblockConnFlowControl(Params->Bidirectional));
        break;

    case IOCTL_QUIC_RUN_ECN:
        CXPLAT_FRE_ASSERT(Params != nullptr);
        QuicTestCtlRun(QuicTestEcn(Params->Family));
        break;

    case IOCTL_QUIC_RUN_HANDSHAKE_SPECIFIC_LOSS_PATTERNS:
        CXPLAT_FRE_ASSERT(Params != nullptr);
        QuicTestCtlRun(
            QuicTestHandshakeSpecificLossPatterns(
                Params->HandshakeLossParams.Family,
                Params->HandshakeLossParams.CcAlgo));
        break;

    case IOCTL_QUIC_RUN_CUSTOM_CLIENT_CERT_VALIDATION:
        CXPLAT_FRE_ASSERT(Params != nullptr);
        QuicTestCtlRun(
            QuicTestCustomClientCertificateValidation(
                Params->CustomCertValidationParams.AcceptCert,
                Params->CustomCertValidationParams.AsyncValidation));
        break;

#ifdef QUIC_API_ENABLE_PREVIEW_FEATURES
    case IOCTL_QUIC_RELIABLE_RESET_NEGOTIATION:
        CXPLAT_FRE_ASSERT(Params != nullptr);
        QuicTestCtlRun(
            QuicTestReliableResetNegotiation(
                Params->FeatureNegotiationParams.Family,
                Params->FeatureNegotiationParams.ServerSupport,
                Params->FeatureNegotiationParams.ClientSupport));
        break;

    case IOCTL_QUIC_ONE_WAY_DELAY_NEGOTIATION:
        CXPLAT_FRE_ASSERT(Params != nullptr);
        QuicTestCtlRun(
            QuicTestOneWayDelayNegotiation(
                Params->FeatureNegotiationParams.Family,
                Params->FeatureNegotiationParams.ServerSupport,
                Params->FeatureNegotiationParams.ClientSupport));
        break;

    case IOCTL_QUIC_RUN_STREAM_RELIABLE_RESET:
        QuicTestCtlRun(QuicTestStreamReliableReset());
        break;

    case IOCTL_QUIC_RUN_STREAM_RELIABLE_RESET_MULTIPLE_SENDS:
        QuicTestCtlRun(QuicTestStreamReliableResetMultipleSends());
        break;
#endif

    case IOCTL_QUIC_RUN_STATELESS_RESET_KEY:
        QuicTestCtlRun(QuicTestStatelessResetKey());
        break;

    case IOCTL_QUIC_RUN_DRILL_VN_PACKET_TOKEN:
        CXPLAT_FRE_ASSERT(Params != nullptr);
        QuicTestCtlRun(QuicDrillTestServerVNPacket(Params->Family));
        break;

    case IOCTL_QUIC_RUN_CONN_CLOSE_BEFORE_STREAM_CLOSE:
        QuicTestCtlRun(QuicTestConnectionCloseBeforeStreamClose());
        break;

    case IOCTL_QUIC_RUN_CANCEL_ON_LOSS:
        CXPLAT_FRE_ASSERT(Params != nullptr);
        QuicTestCtlRun(QuicCancelOnLossSend(Params->Params7.DropPackets));
        break;

#ifdef QUIC_API_ENABLE_PREVIEW_FEATURES
    case IOCTL_QUIC_RUN_VALIDATE_NET_STATS_CONN_EVENT:
        CXPLAT_FRE_ASSERT(Params != nullptr);
        QuicTestCtlRun(QuicTestValidateNetStatsConnEvent(Params->Test));
        break;
#endif

    case IOCTL_QUIC_RUN_HANDSHAKE_SHUTDOWN:
        CXPLAT_FRE_ASSERT(Params != nullptr);
        QuicTestCtlRun(QuicTestShutdownDuringHandshake(Params->ClientShutdown));
        break;

    case IOCTL_QUIC_RUN_NTH_PACKET_DROP:
        QuicTestCtlRun(QuicTestNthPacketDrop());
        break;

    case IOCTL_QUIC_RUN_OPERATION_PRIORITY:
        QuicTestCtlRun(QuicTestOperationPriority());

    case IOCTL_QUIC_RUN_STREAM_MULTI_RECEIVE:
        QuicTestCtlRun(QuicTestStreamMultiReceive());

        break;

    case IOCTL_QUIC_RUN_CONNECTION_PRIORITY:
        QuicTestCtlRun(QuicTestConnectionPriority());
        break;

    case IOCTL_QUIC_RUN_VALIDATE_TLS_HANDSHAKE_INFO:
        CXPLAT_FRE_ASSERT(Params != nullptr);
        QuicTestCtlRun(QuicTestTlsHandshakeInfo(Params->EnableResumption != 0));
        break;

#ifdef QUIC_API_ENABLE_PREVIEW_FEATURES
    case IOCTL_QUIC_RUN_STREAM_APP_PROVIDED_BUFFERS:
        QuicTestCtlRun(QuicTestStreamAppProvidedBuffers());
        break;

    case IOCTL_QUIC_RUN_STREAM_APP_PROVIDED_BUFFERS_ZERO_WINDOW:
        QuicTestCtlRun(QuicTestStreamAppProvidedBuffersZeroWindow());
        break;

    case IOCTL_QUIC_RUN_CONNECTION_POOL_CREATE:
        CXPLAT_FRE_ASSERT(Params != nullptr);
        QuicTestCtlRun(
            QuicTestConnectionPoolCreate(
                Params->ConnPoolCreateParams.Family,
                Params->ConnPoolCreateParams.NumberOfConnections,
                Params->ConnPoolCreateParams.XdpSupported,
                Params->ConnPoolCreateParams.TestCibirSupport));
        break;

    case IOCTL_QUIC_RUN_VALIDATE_CONNECTION_POOL_CREATE:
        QuicTestCtlRun(QuicTestValidateConnectionPoolCreate());
        break;
#endif

    case IOCTL_QUIC_RUN_TEST_KEY_UPDATE_DURING_HANDSHAKE:
        CXPLAT_FRE_ASSERT(Params != nullptr);
        QuicTestCtlRun(QuicDrillTestKeyUpdateDuringHandshake(Params->Family));
        break;

    case IOCTL_QUIC_RUN_RETRY_MEMORY_LIMIT_CONNECT:
        CXPLAT_FRE_ASSERT(Params != nullptr);
        QuicTestCtlRun(QuicTestRetryMemoryLimitConnect(Params->Family));
        break;

    default:
        Status = STATUS_NOT_IMPLEMENTED;
        break;
    }

Error:

    QuicTraceLogInfo(
        TestControlClientIoctlComplete,
        "[test] Client %p completing request, 0x%x",
        Client,
        Status);

    WdfRequestComplete(Request, Status);
}

_IRQL_requires_max_(PASSIVE_LEVEL)
void
LogTestFailure(
    _In_z_ const char *File,
    _In_z_ const char *Function,
    int Line,
    _Printf_format_string_ const char *Format,
    ...
    )
/*++

Routine Description:

    Records a test failure from the platform independent test code.

Arguments:

    File - The file where the failure occurred.

    Function - The function where the failure occurred.

    Line - The line (in File) where the failure occurred.

Return Value:

    None

--*/
{
    char Buffer[128];

    NT_ASSERT(KeGetCurrentIrql() == PASSIVE_LEVEL);
    QuicTestClient->TestFailure = true;

    va_list Args;
    va_start(Args, Format);
    (void)_vsnprintf_s(Buffer, sizeof(Buffer), _TRUNCATE, Format, Args);
    va_end(Args);

    QuicTraceLogError(
        TestDriverFailureLocation,
        "[test] File: %s, Function: %s, Line: %d",
        File,
        Function,
        Line);
    QuicTraceLogError(
        TestDriverFailure,
        "[test] FAIL: %s",
        Buffer);

#if QUIC_BREAK_TEST
    NT_FRE_ASSERT(FALSE);
#endif
}<|MERGE_RESOLUTION|>--- conflicted
+++ resolved
@@ -702,11 +702,7 @@
 
 #if defined(QUIC_API_ENABLE_PREVIEW_FEATURES)
         QUIC_GLOBAL_EXECUTION_CONFIG Config = Params->TestConfigurationParams.Config;
-<<<<<<< HEAD
-        if (Config.Flags != QUIC_EXECUTION_CONFIG_FLAG_NONE) {
-=======
         if (Config.Flags != QUIC_GLOBAL_EXECUTION_CONFIG_FLAG_NONE) {
->>>>>>> d6af38c8
             Status =
                 MsQuic->SetParam(
                     nullptr,
