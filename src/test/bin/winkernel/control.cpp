--- conflicted
+++ resolved
@@ -442,11 +442,8 @@
     sizeof(INT32),
     sizeof(INT32),
     0,
-<<<<<<< HEAD
-    sizeof(INT32)
-=======
-    0,
->>>>>>> 5677bb63
+    0,
+    sizeof(INT32),
 };
 
 CXPLAT_STATIC_ASSERT(
@@ -1083,14 +1080,13 @@
         QuicTestCtlRun(QuicTestValidateParamApi());
         break;
 
-<<<<<<< HEAD
-    case IOCTL_QUIC_RUN_CLIENT_LOCAL_PATH_CHANGES:
-        CXPLAT_FRE_ASSERT(Params != nullptr);
-        QuicTestCtlRun(QuicTestLocalPathChanges(Params->Family));
-=======
     case IOCTL_QUIC_RUN_STREAM_PRIORITY:
         QuicTestCtlRun(QuicTestStreamPriority());
->>>>>>> 5677bb63
+        break;
+
+    case IOCTL_QUIC_RUN_CLIENT_LOCAL_PATH_CHANGES:
+        CXPLAT_FRE_ASSERT(Params != nullptr);
+        QuicTestCtlRun(QuicTestLocalPathChanges(Params->Family));
         break;
 
     default:
