--- conflicted
+++ resolved
@@ -529,12 +529,9 @@
     0,
     0,
     sizeof(INT32),
-<<<<<<< HEAD
+    sizeof(INT32),
     sizeof(QUIC_RUN_CONNECTION_POOL_CREATE_PARAMS),
     0,
-=======
-    sizeof(INT32),
->>>>>>> d8ef6017
 };
 
 CXPLAT_STATIC_ASSERT(
