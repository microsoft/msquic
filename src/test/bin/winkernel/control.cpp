/*++

    Copyright (c) Microsoft Corporation.
    Licensed under the MIT License.

Abstract:

    QUIC Kernel Mode Test Driver

--*/

#include "quic_platform.h"
#include "MsQuicTests.h"
#include <new.h>

#include "quic_trace.h"
#ifdef QUIC_CLOG
#include "control.cpp.clog.h"
#endif

#include "msquicp.h"

const MsQuicApi* MsQuic;
QUIC_CREDENTIAL_CONFIG ServerSelfSignedCredConfig;
QUIC_CREDENTIAL_CONFIG ServerSelfSignedCredConfigClientAuth;
QUIC_CREDENTIAL_CONFIG ClientCertCredConfig;
QUIC_CERTIFICATE_HASH SelfSignedCertHash;
QUIC_CERTIFICATE_HASH ClientCertHash;
bool UseDuoNic = false;

#ifdef PRIVATE_LIBRARY
DECLARE_CONST_UNICODE_STRING(QuicTestCtlDeviceName, L"\\Device\\" QUIC_DRIVER_NAME_PRIVATE);
DECLARE_CONST_UNICODE_STRING(QuicTestCtlDeviceSymLink, L"\\DosDevices\\" QUIC_DRIVER_NAME_PRIVATE);
#else
DECLARE_CONST_UNICODE_STRING(QuicTestCtlDeviceName, L"\\Device\\" QUIC_DRIVER_NAME);
DECLARE_CONST_UNICODE_STRING(QuicTestCtlDeviceSymLink, L"\\DosDevices\\" QUIC_DRIVER_NAME);
#endif

typedef struct QUIC_DEVICE_EXTENSION {
    EX_PUSH_LOCK Lock;

    _Guarded_by_(Lock)
    LIST_ENTRY ClientList;
    ULONG ClientListSize;

} QUIC_DEVICE_EXTENSION;

WDF_DECLARE_CONTEXT_TYPE_WITH_NAME(QUIC_DEVICE_EXTENSION, QuicTestCtlGetDeviceContext);

typedef struct QUIC_TEST_CLIENT
{
    LIST_ENTRY Link;
    bool TestFailure;

} QUIC_TEST_CLIENT;

WDF_DECLARE_CONTEXT_TYPE_WITH_NAME(QUIC_TEST_CLIENT, QuicTestCtlGetFileContext);

EVT_WDF_IO_QUEUE_IO_DEVICE_CONTROL QuicTestCtlEvtIoDeviceControl;
EVT_WDF_IO_QUEUE_IO_CANCELED_ON_QUEUE QuicTestCtlEvtIoCanceled;

PAGEDX EVT_WDF_DEVICE_FILE_CREATE QuicTestCtlEvtFileCreate;
PAGEDX EVT_WDF_FILE_CLOSE QuicTestCtlEvtFileClose;
PAGEDX EVT_WDF_FILE_CLEANUP QuicTestCtlEvtFileCleanup;

WDFDEVICE QuicTestCtlDevice = nullptr;
QUIC_DEVICE_EXTENSION* QuicTestCtlExtension = nullptr;
QUIC_TEST_CLIENT* QuicTestClient = nullptr;
HANDLE NmrClient = nullptr;

_No_competing_thread_
INITCODE
NTSTATUS
QuicTestCtlInitialize(
    _In_ WDFDRIVER Driver
    )
{
    NTSTATUS Status = STATUS_SUCCESS;
    PWDFDEVICE_INIT DeviceInit = nullptr;
    WDF_FILEOBJECT_CONFIG FileConfig;
    WDF_OBJECT_ATTRIBUTES Attribs;
    WDFDEVICE Device;
    QUIC_DEVICE_EXTENSION* DeviceContext;
    WDF_IO_QUEUE_CONFIG QueueConfig;
    WDFQUEUE Queue;

#ifdef QUIC_TEST_NMR_PROVIDER
    QUIC_ENABLE_PRIVATE_NMR_PROVIDER();
#endif

    Status = MsQuicNmrClientRegister(&NmrClient, &MSQUIC_MODULE_ID, 5000);
    if (!NT_SUCCESS(Status)) {
        QuicTraceEvent(
            LibraryErrorStatus,
            "[ lib] ERROR, %u, %s.",
            Status,
            "MsQuicNmrClientRegister failed");
        goto Error;
    }

    CXPLAT_DBG_ASSERT(
        NmrClient != nullptr && QUIC_GET_DISPATCH(NmrClient) != nullptr);

    MsQuic =
        new (std::nothrow) MsQuicApi(
            QUIC_GET_DISPATCH(NmrClient)->OpenVersion,
            QUIC_GET_DISPATCH(NmrClient)->Close);
    if (!MsQuic) {
        goto Error;
    }
    if (QUIC_FAILED(MsQuic->GetInitStatus())) {
        QuicTraceEvent(
            LibraryErrorStatus,
            "[ lib] ERROR, %u, %s.",
            MsQuic->GetInitStatus(),
            "MsQuicApi Constructor");
        goto Error;
    }

    DeviceInit =
        WdfControlDeviceInitAllocate(
            Driver,
            &SDDL_DEVOBJ_SYS_ALL_ADM_ALL);
    if (DeviceInit == nullptr) {
        QuicTraceEvent(
            LibraryError,
            "[ lib] ERROR, %s.",
            "WdfControlDeviceInitAllocate failed");
        Status = STATUS_INSUFFICIENT_RESOURCES;
        goto Error;
    }

    Status =
        WdfDeviceInitAssignName(
            DeviceInit,
            &QuicTestCtlDeviceName);
    if (!NT_SUCCESS(Status)) {
        QuicTraceEvent(
            LibraryErrorStatus,
            "[ lib] ERROR, %u, %s.",
            Status,
            "WdfDeviceInitAssignName failed");
        goto Error;
    }

    WDF_FILEOBJECT_CONFIG_INIT(
        &FileConfig,
        QuicTestCtlEvtFileCreate,
        QuicTestCtlEvtFileClose,
        QuicTestCtlEvtFileCleanup);
    FileConfig.FileObjectClass = WdfFileObjectWdfCanUseFsContext2;

    WDF_OBJECT_ATTRIBUTES_INIT_CONTEXT_TYPE(&Attribs, QUIC_TEST_CLIENT);
    WdfDeviceInitSetFileObjectConfig(
        DeviceInit,
        &FileConfig,
        &Attribs);
    WDF_OBJECT_ATTRIBUTES_INIT_CONTEXT_TYPE(&Attribs, QUIC_DEVICE_EXTENSION);

    Status =
        WdfDeviceCreate(
            &DeviceInit,
            &Attribs,
            &Device);
    if (!NT_SUCCESS(Status)) {
        QuicTraceEvent(
            LibraryErrorStatus,
            "[ lib] ERROR, %u, %s.",
            Status,
            "WdfDeviceCreate failed");
        goto Error;
    }

    DeviceContext = QuicTestCtlGetDeviceContext(Device);
    RtlZeroMemory(DeviceContext, sizeof(QUIC_DEVICE_EXTENSION));
    ExInitializePushLock(&DeviceContext->Lock);
    InitializeListHead(&DeviceContext->ClientList);

    Status = WdfDeviceCreateSymbolicLink(Device, &QuicTestCtlDeviceSymLink);
    if (!NT_SUCCESS(Status)) {
        QuicTraceEvent(
            LibraryErrorStatus,
            "[ lib] ERROR, %u, %s.",
            Status,
            "WdfDeviceCreateSymbolicLink failed");
        goto Error;
    }

    WDF_IO_QUEUE_CONFIG_INIT_DEFAULT_QUEUE(&QueueConfig, WdfIoQueueDispatchParallel);
    QueueConfig.EvtIoDeviceControl = QuicTestCtlEvtIoDeviceControl;
    QueueConfig.EvtIoCanceledOnQueue = QuicTestCtlEvtIoCanceled;

    __analysis_assume(QueueConfig.EvtIoStop != 0);
    Status =
        WdfIoQueueCreate(
            Device,
            &QueueConfig,
            WDF_NO_OBJECT_ATTRIBUTES,
            &Queue);
    __analysis_assume(QueueConfig.EvtIoStop == 0);

    if (!NT_SUCCESS(Status)) {
        QuicTraceEvent(
            LibraryErrorStatus,
            "[ lib] ERROR, %u, %s.",
            Status,
            "WdfIoQueueCreate failed");
        goto Error;
    }

    QuicTestCtlDevice = Device;
    QuicTestCtlExtension = DeviceContext;

    WdfControlFinishInitializing(Device);

    QuicTraceLogVerbose(
        TestControlInitialized,
        "[test] Control interface initialized");

Error:

    if (DeviceInit) {
        WdfDeviceInitFree(DeviceInit);
    }

    return Status;
}

_IRQL_requires_max_(PASSIVE_LEVEL)
VOID
QuicTestCtlUninitialize(
    )
{
    QuicTraceLogVerbose(
        TestControlUninitializing,
        "[test] Control interface uninitializing");

    if (QuicTestCtlDevice != nullptr) {
        NT_ASSERT(QuicTestCtlExtension != nullptr);
        QuicTestCtlExtension = nullptr;

        WdfObjectDelete(QuicTestCtlDevice);
        QuicTestCtlDevice = nullptr;
    }

    delete MsQuic;

    if (NmrClient != nullptr) {
        MsQuicNmrClientDeregister(&NmrClient);
    }

    QuicTraceLogVerbose(
        TestControlUninitialized,
        "[test] Control interface uninitialized");
}

PAGEDX
_Use_decl_annotations_
VOID
QuicTestCtlEvtFileCreate(
    _In_ WDFDEVICE /* Device */,
    _In_ WDFREQUEST Request,
    _In_ WDFFILEOBJECT FileObject
    )
{
    NTSTATUS Status = STATUS_SUCCESS;

    PAGED_CODE();

    KeEnterGuardedRegion();
    ExAcquirePushLockExclusive(&QuicTestCtlExtension->Lock);

    do
    {
        if (QuicTestCtlExtension->ClientListSize >= 1) {
            QuicTraceEvent(
                LibraryError,
                "[ lib] ERROR, %s.",
                "Already have max clients");
            Status = STATUS_TOO_MANY_SESSIONS;
            break;
        }

        QUIC_TEST_CLIENT* Client = QuicTestCtlGetFileContext(FileObject);
        if (Client == nullptr) {
            QuicTraceEvent(
                LibraryError,
                "[ lib] ERROR, %s.",
                "nullptr File context in FileCreate");
            Status = STATUS_INVALID_PARAMETER;
            break;
        }

        RtlZeroMemory(Client, sizeof(QUIC_TEST_CLIENT));

        //
        // Insert into the client list
        //
        InsertTailList(&QuicTestCtlExtension->ClientList, &Client->Link);
        QuicTestCtlExtension->ClientListSize++;

        QuicTraceLogInfo(
            TestControlClientCreated,
            "[test] Client %p created",
            Client);

        //
        // TODO: Add multiple device client support?
        //
        QuicTestClient = Client;
    }
    while (false);

    ExReleasePushLockExclusive(&QuicTestCtlExtension->Lock);
    KeLeaveGuardedRegion();

    WdfRequestComplete(Request, Status);
}

PAGEDX
_Use_decl_annotations_
VOID
QuicTestCtlEvtFileClose(
    _In_ WDFFILEOBJECT /* FileObject */
    )
{
    PAGED_CODE();
}

PAGEDX
_Use_decl_annotations_
VOID
QuicTestCtlEvtFileCleanup(
    _In_ WDFFILEOBJECT FileObject
    )
{
    PAGED_CODE();

    KeEnterGuardedRegion();

    QUIC_TEST_CLIENT* Client = QuicTestCtlGetFileContext(FileObject);
    if (Client != nullptr) {

        ExAcquirePushLockExclusive(&QuicTestCtlExtension->Lock);

        //
        // Remove the device client from the list
        //
        RemoveEntryList(&Client->Link);
        QuicTestCtlExtension->ClientListSize--;

        ExReleasePushLockExclusive(&QuicTestCtlExtension->Lock);

        QuicTraceLogInfo(
            TestControlClientCleaningUp,
            "[test] Client %p cleaning up",
            Client);

        ServerSelfSignedCredConfig.Type = QUIC_CREDENTIAL_TYPE_NONE;
        QuicTestClient = nullptr;
    }

    KeLeaveGuardedRegion();
}

VOID
QuicTestCtlEvtIoCanceled(
    _In_ WDFQUEUE /* Queue */,
    _In_ WDFREQUEST Request
    )
{
    NTSTATUS Status;

    WDFFILEOBJECT FileObject = WdfRequestGetFileObject(Request);
    if (FileObject == nullptr) {
        Status = STATUS_DEVICE_NOT_READY;
        goto error;
    }

    QUIC_TEST_CLIENT* Client = QuicTestCtlGetFileContext(FileObject);
    if (Client == nullptr) {
        Status = STATUS_DEVICE_NOT_READY;
        goto error;
    }

    QuicTraceLogWarning(
        TestControlClientCanceledRequest,
        "[test] Client %p canceled request %p",
        Client,
        Request);

    Status = STATUS_CANCELLED;

error:

    WdfRequestComplete(Request, Status);
}

size_t QUIC_IOCTL_BUFFER_SIZES[] =
{
    sizeof(QUIC_TEST_CONFIGURATION_PARAMS),
    sizeof(QUIC_RUN_CERTIFICATE_PARAMS),
    0,
    0,
    0,
    0,
    sizeof(UINT8),
    0,
    0,
    sizeof(INT32),
    0,
    0,
    sizeof(INT32),
    0,
    sizeof(INT32),
    sizeof(INT32),
    sizeof(QUIC_RUN_CONNECT_PARAMS),
    sizeof(QUIC_RUN_CONNECT_AND_PING_PARAMS),
    sizeof(UINT8),
    sizeof(QUIC_CERTIFICATE_HASH_STORE),
    sizeof(INT32),
    sizeof(INT32),
    sizeof(INT32),
    0,
    sizeof(UINT8),
    sizeof(uint32_t),
    sizeof(uint32_t),
    sizeof(INT32),
    sizeof(QUIC_RUN_KEY_UPDATE_PARAMS),
    0,
    sizeof(INT32),
    sizeof(QUIC_RUN_ABORTIVE_SHUTDOWN_PARAMS),
    sizeof(QUIC_RUN_CID_UPDATE_PARAMS),
    sizeof(QUIC_RUN_RECEIVE_RESUME_PARAMS),
    sizeof(QUIC_RUN_RECEIVE_RESUME_PARAMS),
    0,
    sizeof(QUIC_RUN_DRILL_INITIAL_PACKET_CID_PARAMS),
    sizeof(INT32),
    0,
    sizeof(QUIC_RUN_DATAGRAM_NEGOTIATION),
    sizeof(INT32),
    sizeof(QUIC_RUN_REBIND_PARAMS),
    sizeof(QUIC_RUN_REBIND_PARAMS),
    sizeof(INT32),
    sizeof(INT32),
    0,
    sizeof(INT32),
    sizeof(QUIC_RUN_CUSTOM_CERT_VALIDATION),
    sizeof(INT32),
    sizeof(INT32),
    sizeof(QUIC_RUN_VERSION_NEGOTIATION_EXT),
    sizeof(QUIC_RUN_VERSION_NEGOTIATION_EXT),
    sizeof(QUIC_RUN_VERSION_NEGOTIATION_EXT),
    sizeof(INT32),
    sizeof(INT32),
    0,
    sizeof(QUIC_RUN_CONNECT_CLIENT_CERT),
    0,
    0,
    sizeof(QUIC_RUN_CRED_VALIDATION),
    sizeof(QUIC_RUN_CRED_VALIDATION),
    sizeof(QUIC_RUN_CRED_VALIDATION),
    sizeof(QUIC_RUN_CRED_VALIDATION),
    sizeof(QUIC_ABORT_RECEIVE_TYPE),
    sizeof(QUIC_RUN_KEY_UPDATE_RANDOM_LOSS_PARAMS),
    0,
    0,
    0,
    sizeof(QUIC_RUN_MTU_DISCOVERY_PARAMS),
    sizeof(INT32),
    sizeof(INT32),
    0,
    0,
    sizeof(INT32),
    0,
    sizeof(UINT8),
    sizeof(INT32),
    0,
    0,
    0,
    0,
    0,
    0,
    0,
    sizeof(QUIC_RUN_CRED_VALIDATION),
    sizeof(QUIC_RUN_CIBIR_EXTENSION),
    0,
    0,
    sizeof(INT32),
    0,
    0,
    0,
    0,
    0,
    0,
    0,
    0,
    0,
    0,
    0,
    0,
    0,
    0,
    sizeof(QUIC_RUN_VN_TP_ODD_SIZE_PARAMS),
    sizeof(UINT8),
    sizeof(UINT8),
    sizeof(UINT8),
    sizeof(BOOLEAN),
    sizeof(INT32),
    sizeof(QUIC_HANDSHAKE_LOSS_PARAMS),
    sizeof(QUIC_RUN_CUSTOM_CERT_VALIDATION),
    sizeof(QUIC_RUN_FEATURE_NEGOTIATION),
    sizeof(QUIC_RUN_FEATURE_NEGOTIATION),
    0,
    0,
    0,
    sizeof(INT32),
    0,
    sizeof(QUIC_RUN_CANCEL_ON_LOSS_PARAMS),
    sizeof(uint32_t),
    sizeof(BOOLEAN),
    0,
    0,
    0,
    0,
    sizeof(BOOLEAN),
<<<<<<< HEAD
    sizeof(QUIC_RUN_PROBE_PATH_PARAMS),
    sizeof(QUIC_RUN_MIGRATION_PARAMS),
=======
    sizeof(INT32),
>>>>>>> bffa118e
};

CXPLAT_STATIC_ASSERT(
    QUIC_MAX_IOCTL_FUNC_CODE + 1 == (sizeof(QUIC_IOCTL_BUFFER_SIZES)/sizeof(size_t)),
    "QUIC_IOCTL_BUFFER_SIZES must be kept in sync with the IOCTLs");

typedef union {
    QUIC_TEST_CONFIGURATION_PARAMS TestConfigurationParams;
    QUIC_RUN_CERTIFICATE_PARAMS CertParams;
    QUIC_CERTIFICATE_HASH_STORE CertHashStore;
    UINT8 Connect;
    INT32 Family;
    QUIC_RUN_CONNECT_PARAMS Params1;
    QUIC_RUN_CONNECT_AND_PING_PARAMS Params2;
    QUIC_RUN_KEY_UPDATE_PARAMS Params3;
    QUIC_RUN_ABORTIVE_SHUTDOWN_PARAMS Params4;
    QUIC_RUN_CID_UPDATE_PARAMS Params5;
    QUIC_RUN_RECEIVE_RESUME_PARAMS Params6;
    QUIC_RUN_CANCEL_ON_LOSS_PARAMS Params7;
    UINT8 EnableKeepAlive;
    UINT8 StopListenerFirst;
    QUIC_RUN_DRILL_INITIAL_PACKET_CID_PARAMS DrillParams;
    QUIC_RUN_DATAGRAM_NEGOTIATION DatagramNegotiationParams;
    QUIC_RUN_CUSTOM_CERT_VALIDATION CustomCertValidationParams;
    QUIC_RUN_VERSION_NEGOTIATION_EXT VersionNegotiationExtParams;
    QUIC_RUN_CONNECT_CLIENT_CERT ConnectClientCertParams;
    QUIC_RUN_CRED_VALIDATION CredValidationParams;
    QUIC_ABORT_RECEIVE_TYPE AbortReceiveType;
    QUIC_RUN_KEY_UPDATE_RANDOM_LOSS_PARAMS KeyUpdateRandomLossParams;
    QUIC_RUN_MTU_DISCOVERY_PARAMS MtuDiscoveryParams;
    uint32_t Test;
    QUIC_RUN_PROBE_PATH_PARAMS ProbePathParams;
    QUIC_RUN_MIGRATION_PARAMS MigrationParams;
    QUIC_RUN_REBIND_PARAMS RebindParams;
    UINT8 RejectByClosing;
    QUIC_RUN_CIBIR_EXTENSION CibirParams;
    QUIC_RUN_VN_TP_ODD_SIZE_PARAMS OddSizeVnTpParams;
    UINT8 TestServerVNTP;
    BOOLEAN Bidirectional;
    QUIC_RUN_FEATURE_NEGOTIATION FeatureNegotiationParams;
    QUIC_HANDSHAKE_LOSS_PARAMS HandshakeLossParams;
    BOOLEAN ClientShutdown;
    BOOLEAN EnableResumption;
} QUIC_IOCTL_PARAMS;

#define QuicTestCtlRun(X) \
    Client->TestFailure = false; \
    X; \
    Status = Client->TestFailure ? STATUS_FAIL_FAST_EXCEPTION : STATUS_SUCCESS;

VOID
QuicTestCtlEvtIoDeviceControl(
    _In_ WDFQUEUE /* Queue */,
    _In_ WDFREQUEST Request,
    _In_ size_t /* OutputBufferLength */,
    _In_ size_t InputBufferLength,
    _In_ ULONG IoControlCode
    )
{
    QUIC_STATUS Status = QUIC_STATUS_SUCCESS;
    WDFFILEOBJECT FileObject = nullptr;
    QUIC_TEST_CLIENT* Client = nullptr;

    if (KeGetCurrentIrql() > PASSIVE_LEVEL) {
        Status = STATUS_NOT_SUPPORTED;
        QuicTraceEvent(
            LibraryError,
            "[ lib] ERROR, %s.",
            "IOCTL not supported greater than PASSIVE_LEVEL");
        goto Error;
    }

    FileObject = WdfRequestGetFileObject(Request);
    if (FileObject == nullptr) {
        Status = STATUS_DEVICE_NOT_READY;
        QuicTraceEvent(
            LibraryError,
            "[ lib] ERROR, %s.",
            "WdfRequestGetFileObject failed");
        goto Error;
    }

    Client = QuicTestCtlGetFileContext(FileObject);
    if (Client == nullptr) {
        Status = STATUS_DEVICE_NOT_READY;
        QuicTraceEvent(
            LibraryError,
            "[ lib] ERROR, %s.",
            "QuicTestCtlGetFileContext failed");
        goto Error;
    }

    ULONG FunctionCode = IoGetFunctionCodeFromCtlCode(IoControlCode);
    if (FunctionCode > QUIC_MAX_IOCTL_FUNC_CODE) {
        Status = STATUS_NOT_IMPLEMENTED;
        QuicTraceEvent(
            LibraryErrorStatus,
            "[ lib] ERROR, %u, %s.",
            FunctionCode,
            "Invalid FunctionCode");
        goto Error;
    }

    if (InputBufferLength < QUIC_IOCTL_BUFFER_SIZES[FunctionCode]) {
        Status = STATUS_INSUFFICIENT_RESOURCES;
        QuicTraceEvent(
            LibraryErrorStatus,
            "[ lib] ERROR, %u, %s.",
            FunctionCode,
            "Invalid buffer size for FunctionCode");
        goto Error;
    }

    QUIC_IOCTL_PARAMS* Params = nullptr;
    if (QUIC_IOCTL_BUFFER_SIZES[FunctionCode] != 0) {
        Status =
            WdfRequestRetrieveInputBuffer(
                Request,
                QUIC_IOCTL_BUFFER_SIZES[FunctionCode],
                (void**)&Params,
                nullptr);
        if (!NT_SUCCESS(Status)) {
            QuicTraceEvent(
                LibraryErrorStatus,
                "[ lib] ERROR, %u, %s.",
                Status,
                "WdfRequestRetrieveInputBuffer failed");
            goto Error;
        } else if (Params == nullptr) {
            QuicTraceEvent(
                LibraryError,
                "[ lib] ERROR, %s.",
                "WdfRequestRetrieveInputBuffer failed to return parameter buffer");
            Status = STATUS_INVALID_PARAMETER;
            goto Error;
        }
    }

    QuicTraceLogInfo(
        TestControlClientIoctl,
        "[test] Client %p executing IOCTL %u",
        Client,
        FunctionCode);

    if (IoControlCode != IOCTL_QUIC_SET_CERT_PARAMS &&
        ServerSelfSignedCredConfig.Type == QUIC_CREDENTIAL_TYPE_NONE) {
        Status = STATUS_INVALID_DEVICE_STATE;
        QuicTraceEvent(
            LibraryError,
            "[ lib] ERROR, %s.",
            "Client didn't set Security Config");
        goto Error;
    }

    switch (IoControlCode) {

    case IOCTL_QUIC_TEST_CONFIGURATION:
        CXPLAT_FRE_ASSERT(Params != nullptr);
        UseDuoNic = Params->TestConfigurationParams.UseDuoNic;
        RtlCopyMemory(CurrentWorkingDirectory, "\\DosDevices\\", sizeof("\\DosDevices\\"));
        Status =
            RtlStringCbCatExA(
                CurrentWorkingDirectory,
                sizeof(CurrentWorkingDirectory),
                Params->TestConfigurationParams.CurrentDirectory,
                nullptr,
                nullptr,
                STRSAFE_NULL_ON_FAILURE);

#if defined(QUIC_API_ENABLE_PREVIEW_FEATURES)
        QUIC_EXECUTION_CONFIG Config = Params->TestConfigurationParams.Config;
        if (Config.Flags != QUIC_EXECUTION_CONFIG_FLAG_NONE) {
            Status =
                MsQuic->SetParam(
                    nullptr,
                    QUIC_PARAM_GLOBAL_EXECUTION_CONFIG,
                    sizeof(Config),
                    &Config);
        }
#endif

        break;

    case IOCTL_QUIC_SET_CERT_PARAMS:
        CXPLAT_FRE_ASSERT(Params != nullptr);
        ServerSelfSignedCredConfig.Type = QUIC_CREDENTIAL_TYPE_CERTIFICATE_HASH;
        ServerSelfSignedCredConfig.Flags = QUIC_CREDENTIAL_FLAG_NONE;
        ServerSelfSignedCredConfig.CertificateHash = &SelfSignedCertHash;
        ServerSelfSignedCredConfigClientAuth.Type = QUIC_CREDENTIAL_TYPE_CERTIFICATE_HASH;
        ServerSelfSignedCredConfigClientAuth.Flags =
            QUIC_CREDENTIAL_FLAG_REQUIRE_CLIENT_AUTHENTICATION |
            QUIC_CREDENTIAL_FLAG_DEFER_CERTIFICATE_VALIDATION |
            QUIC_CREDENTIAL_FLAG_INDICATE_CERTIFICATE_RECEIVED;
        ServerSelfSignedCredConfigClientAuth.CertificateHash = &SelfSignedCertHash;
        RtlCopyMemory(&SelfSignedCertHash.ShaHash, &Params->CertParams.ServerCertHash, sizeof(QUIC_CERTIFICATE_HASH));
        ClientCertCredConfig.Type = QUIC_CREDENTIAL_TYPE_CERTIFICATE_HASH;
        ClientCertCredConfig.Flags = QUIC_CREDENTIAL_FLAG_CLIENT | QUIC_CREDENTIAL_FLAG_NO_CERTIFICATE_VALIDATION;
        ClientCertCredConfig.CertificateHash = &ClientCertHash;
        RtlCopyMemory(&ClientCertHash.ShaHash, &Params->CertParams.ClientCertHash, sizeof(QUIC_CERTIFICATE_HASH));
        Status = QUIC_STATUS_SUCCESS;
        break;

    case IOCTL_QUIC_RUN_VALIDATE_REGISTRATION:
        QuicTestCtlRun(QuicTestValidateRegistration());
        break;
    case IOCTL_QUIC_RUN_VALIDATE_CONFIGURATION:
        QuicTestCtlRun(QuicTestValidateConfiguration());
        break;
    case IOCTL_QUIC_RUN_VALIDATE_LISTENER:
        QuicTestCtlRun(QuicTestValidateListener());
        break;
    case IOCTL_QUIC_RUN_VALIDATE_CONNECTION:
        QuicTestCtlRun(QuicTestValidateConnection());
        break;
    case IOCTL_QUIC_RUN_VALIDATE_STREAM:
        CXPLAT_FRE_ASSERT(Params != nullptr);
        QuicTestCtlRun(QuicTestValidateStream(Params->Connect != 0));
        break;

    case IOCTL_QUIC_RUN_CREATE_LISTENER:
        QuicTestCtlRun(QuicTestCreateListener());
        break;
    case IOCTL_QUIC_RUN_START_LISTENER:
        QuicTestCtlRun(QuicTestStartListener());
        break;
    case IOCTL_QUIC_RUN_START_LISTENER_IMPLICIT:
        CXPLAT_FRE_ASSERT(Params != nullptr);
        QuicTestCtlRun(QuicTestStartListenerImplicit(Params->Family));
        break;
    case IOCTL_QUIC_RUN_START_TWO_LISTENERS:
        QuicTestCtlRun(QuicTestStartTwoListeners());
        break;
    case IOCTL_QUIC_RUN_START_TWO_LISTENERS_SAME_ALPN:
        QuicTestCtlRun(QuicTestStartTwoListenersSameALPN());
        break;
    case IOCTL_QUIC_RUN_START_LISTENER_EXPLICIT:
        CXPLAT_FRE_ASSERT(Params != nullptr);
        QuicTestCtlRun(QuicTestStartListenerExplicit(Params->Family));
        break;
    case IOCTL_QUIC_RUN_CREATE_CONNECTION:
        QuicTestCtlRun(QuicTestCreateConnection());
        break;
    case IOCTL_QUIC_RUN_BIND_CONNECTION_IMPLICIT:
        CXPLAT_FRE_ASSERT(Params != nullptr);
        QuicTestCtlRun(QuicTestBindConnectionImplicit(Params->Family));
        break;
    case IOCTL_QUIC_RUN_BIND_CONNECTION_EXPLICIT:
        CXPLAT_FRE_ASSERT(Params != nullptr);
        QuicTestCtlRun(QuicTestBindConnectionExplicit(Params->Family));
        break;

    case IOCTL_QUIC_RUN_CONNECT:
        CXPLAT_FRE_ASSERT(Params != nullptr);
        QuicTestCtlRun(
            QuicTestConnect(
                Params->Params1.Family,
                Params->Params1.ServerStatelessRetry != 0,
                Params->Params1.ClientUsesOldVersion != 0,
                Params->Params1.MultipleALPNs != 0,
                Params->Params1.GreaseQuicBitExtension != 0,
                (QUIC_TEST_ASYNC_CONFIG_MODE)Params->Params1.AsyncConfiguration,
                Params->Params1.MultiPacketClientInitial != 0,
                (QUIC_TEST_RESUMPTION_MODE)Params->Params1.SessionResumption,
                Params->Params1.RandomLossPercentage
                ));
        break;

    case IOCTL_QUIC_RUN_CONNECT_AND_PING:
        CXPLAT_FRE_ASSERT(Params != nullptr);
        QuicTestCtlRun(
            QuicTestConnectAndPing(
                Params->Params2.Family,
                Params->Params2.Length,
                Params->Params2.ConnectionCount,
                Params->Params2.StreamCount,
                Params->Params2.StreamBurstCount,
                Params->Params2.StreamBurstDelayMs,
                Params->Params2.ServerStatelessRetry != 0,
                Params->Params2.ClientRebind != 0,
                Params->Params2.ClientZeroRtt != 0,
                Params->Params2.ServerRejectZeroRtt != 0,
                Params->Params2.UseSendBuffer != 0,
                Params->Params2.UnidirectionalStreams != 0,
                Params->Params2.ServerInitiatedStreams != 0,
                Params->Params2.FifoScheduling != 0
                ));
        break;

    case IOCTL_QUIC_RUN_CONNECT_AND_IDLE:
        CXPLAT_FRE_ASSERT(Params != nullptr);
        QuicTestCtlRun(QuicTestConnectAndIdle(Params->EnableKeepAlive != 0));
        break;

    case IOCTL_QUIC_RUN_CONNECT_UNREACHABLE:
        CXPLAT_FRE_ASSERT(Params != nullptr);
        QuicTestCtlRun(QuicTestConnectUnreachable(Params->Family));
        break;

    case IOCTL_QUIC_RUN_CONNECT_BAD_ALPN:
        CXPLAT_FRE_ASSERT(Params != nullptr);
        QuicTestCtlRun(QuicTestConnectBadAlpn(Params->Family));
        break;

    case IOCTL_QUIC_RUN_CONNECT_BAD_SNI:
        CXPLAT_FRE_ASSERT(Params != nullptr);
        QuicTestCtlRun(QuicTestConnectBadSni(Params->Family));
        break;

    case IOCTL_QUIC_RUN_SERVER_DISCONNECT:
        QuicTestCtlRun(QuicTestServerDisconnect());
        break;

    case IOCTL_QUIC_RUN_CLIENT_DISCONNECT:
        CXPLAT_FRE_ASSERT(Params != nullptr);
        QuicTestCtlRun(QuicTestClientDisconnect(Params->StopListenerFirst));
        break;

    case IOCTL_QUIC_RUN_VALIDATE_CONNECTION_EVENTS:
        CXPLAT_FRE_ASSERT(Params != nullptr);
        QuicTestCtlRun(QuicTestValidateConnectionEvents(Params->Test));
        break;

    case IOCTL_QUIC_RUN_VALIDATE_STREAM_EVENTS:
        CXPLAT_FRE_ASSERT(Params != nullptr);
        QuicTestCtlRun(QuicTestValidateStreamEvents(Params->Test));
        break;

#ifdef QUIC_API_ENABLE_PREVIEW_FEATURES
    case IOCTL_QUIC_RUN_VERSION_NEGOTIATION:
        CXPLAT_FRE_ASSERT(Params != nullptr);
        QuicTestCtlRun(QuicTestVersionNegotiation(Params->Family));
        break;
#endif

    case IOCTL_QUIC_RUN_KEY_UPDATE:
        CXPLAT_FRE_ASSERT(Params != nullptr);
        QuicTestCtlRun(
            QuicTestKeyUpdate(
                Params->Params3.Family,
                Params->Params3.Iterations,
                Params->Params3.KeyUpdateBytes,
                Params->Params3.UseKeyUpdateBytes != 0,
                Params->Params3.ClientKeyUpdate != 0,
                Params->Params3.ServerKeyUpdate != 0));
        break;

    case IOCTL_QUIC_RUN_VALIDATE_API:
        QuicTestCtlRun(QuicTestValidateApi());
        break;

    case IOCTL_QUIC_RUN_CONNECT_SERVER_REJECTED:
        CXPLAT_FRE_ASSERT(Params != nullptr);
        QuicTestCtlRun(QuicTestConnectServerRejected(Params->Family));
        break;

    case IOCTL_QUIC_RUN_ABORTIVE_SHUTDOWN:
        CXPLAT_FRE_ASSERT(Params != nullptr);
        QuicTestCtlRun(
            QuicAbortiveTransfers(
                Params->Params4.Family,
                Params->Params4.Flags));
        break;

    case IOCTL_QUIC_RUN_CID_UPDATE:
        CXPLAT_FRE_ASSERT(Params != nullptr);
        QuicTestCtlRun(
            QuicTestCidUpdate(
                Params->Params5.Family,
                Params->Params5.Iterations));
        break;

    case IOCTL_QUIC_RUN_RECEIVE_RESUME:
        CXPLAT_FRE_ASSERT(Params != nullptr);
        QuicTestCtlRun(
            QuicTestReceiveResume(
                Params->Params6.Family,
                Params->Params6.SendBytes,
                Params->Params6.ConsumeBytes,
                Params->Params6.ShutdownType,
                Params->Params6.PauseType,
                Params->Params6.PauseFirst));
        break;

    case IOCTL_QUIC_RUN_RECEIVE_RESUME_NO_DATA:
        CXPLAT_FRE_ASSERT(Params != nullptr);
        QuicTestCtlRun(
            QuicTestReceiveResumeNoData(
                Params->Params6.Family,
                Params->Params6.ShutdownType));
        break;

    case IOCTL_QUIC_RUN_DRILL_ENCODE_VAR_INT:
        QuicTestCtlRun(
            QuicDrillTestVarIntEncoder());
        break;

    case IOCTL_QUIC_RUN_DRILL_INITIAL_PACKET_CID:
        CXPLAT_FRE_ASSERT(Params != nullptr);
        QuicTestCtlRun(
            QuicDrillTestInitialCid(
                Params->DrillParams.Family,
                Params->DrillParams.SourceOrDest,
                Params->DrillParams.ActualCidLengthValid,
                Params->DrillParams.ShortCidLength,
                Params->DrillParams.CidLengthFieldValid));
        break;

    case IOCTL_QUIC_RUN_DRILL_INITIAL_PACKET_TOKEN:
        CXPLAT_FRE_ASSERT(Params != nullptr);
        QuicTestCtlRun(
            QuicDrillTestInitialToken(
                Params->Family));
        break;

    case IOCTL_QUIC_RUN_START_LISTENER_MULTI_ALPN:
        QuicTestCtlRun(QuicTestStartListenerMultiAlpns());
        break;

    case IOCTL_QUIC_RUN_DATAGRAM_NEGOTIATION:
        CXPLAT_FRE_ASSERT(Params != nullptr);
        QuicTestCtlRun(
            QuicTestDatagramNegotiation(
                Params->DatagramNegotiationParams.Family,
                Params->DatagramNegotiationParams.DatagramReceiveEnabled));
        break;

    case IOCTL_QUIC_RUN_DATAGRAM_SEND:
        CXPLAT_FRE_ASSERT(Params != nullptr);
        QuicTestCtlRun(
            QuicTestDatagramSend(
                Params->Family));
        break;

<<<<<<< HEAD
    case IOCTL_QUIC_RUN_PROBE_PATH:
        CXPLAT_FRE_ASSERT(Params != nullptr);
        QuicTestCtlRun(
            QuicTestProbePath(
                Params->ProbePathParams.Family,
                Params->ProbePathParams.ShareBinding,
                Params->ProbePathParams.DeferConnIDGen,
                Params->ProbePathParams.DropPacketCount));
        break;

    case IOCTL_QUIC_RUN_MIGRATION:
        CXPLAT_FRE_ASSERT(Params != nullptr);
        QuicTestCtlRun(
            QuicTestMigration(
                Params->MigrationParams.Family,
                Params->MigrationParams.ShareBinding,
                Params->MigrationParams.Type));
=======
    case IOCTL_QUIC_RUN_DATAGRAM_DROP:
        CXPLAT_FRE_ASSERT(Params != nullptr);
        QuicTestCtlRun(
            QuicTestDatagramDrop(
                Params->Family));
>>>>>>> bffa118e
        break;

    case IOCTL_QUIC_RUN_NAT_PORT_REBIND:
        CXPLAT_FRE_ASSERT(Params != nullptr);
        QuicTestCtlRun(
            QuicTestNatPortRebind(
                Params->RebindParams.Family,
                Params->RebindParams.Padding));
        break;

    case IOCTL_QUIC_RUN_NAT_ADDR_REBIND:
        CXPLAT_FRE_ASSERT(Params != nullptr);
        QuicTestCtlRun(
            QuicTestNatAddrRebind(
                Params->RebindParams.Family,
                Params->RebindParams.Padding,
                FALSE));
        break;

    case IOCTL_QUIC_RUN_CHANGE_MAX_STREAM_ID:
        CXPLAT_FRE_ASSERT(Params != nullptr);
        QuicTestCtlRun(
            QuicTestChangeMaxStreamID(
                Params->Family));
        break;

    case IOCTL_QUIC_RUN_PATH_VALIDATION_TIMEOUT:
        CXPLAT_FRE_ASSERT(Params != nullptr);
        QuicTestCtlRun(
            QuicTestPathValidationTimeout(
                Params->Family));
        break;

    case IOCTL_QUIC_RUN_VALIDATE_GET_PERF_COUNTERS:
        QuicTestCtlRun(QuicTestGetPerfCounters());
        break;

    case IOCTL_QUIC_RUN_ACK_SEND_DELAY:
        CXPLAT_FRE_ASSERT(Params != nullptr);
        QuicTestCtlRun(
            QuicTestAckSendDelay(Params->Family));
        break;

    case IOCTL_QUIC_RUN_CUSTOM_SERVER_CERT_VALIDATION:
        CXPLAT_FRE_ASSERT(Params != nullptr);
        QuicTestCtlRun(
            QuicTestCustomServerCertificateValidation(
                Params->CustomCertValidationParams.AcceptCert,
                Params->CustomCertValidationParams.AsyncValidation));
        break;

#ifdef QUIC_API_ENABLE_PREVIEW_FEATURES
    case IOCTL_QUIC_RUN_VERSION_NEGOTIATION_RETRY:
        CXPLAT_FRE_ASSERT(Params != nullptr);
        QuicTestCtlRun(QuicTestVersionNegotiationRetry(Params->Family));
        break;

    case IOCTL_QUIC_RUN_COMPATIBLE_VERSION_NEGOTIATION_RETRY:
        CXPLAT_FRE_ASSERT(Params != nullptr);
        QuicTestCtlRun(QuicTestCompatibleVersionNegotiationRetry(Params->Family));
        break;

    case IOCTL_QUIC_RUN_COMPATIBLE_VERSION_NEGOTIATION:
        CXPLAT_FRE_ASSERT(Params != nullptr);
        QuicTestCtlRun(
            QuicTestCompatibleVersionNegotiation(
                Params->VersionNegotiationExtParams.Family,
                Params->VersionNegotiationExtParams.DisableVNEClient,
                Params->VersionNegotiationExtParams.DisableVNEServer));
        break;

    case IOCTL_QUIC_RUN_COMPATIBLE_VERSION_NEGOTIATION_DEFAULT_SERVER:
        CXPLAT_FRE_ASSERT(Params != nullptr);
        QuicTestCtlRun(
            QuicTestCompatibleVersionNegotiationDefaultServer(
                Params->VersionNegotiationExtParams.Family,
                Params->VersionNegotiationExtParams.DisableVNEClient,
                Params->VersionNegotiationExtParams.DisableVNEServer));
        break;

    case IOCTL_QUIC_RUN_COMPATIBLE_VERSION_NEGOTIATION_DEFAULT_CLIENT:
        CXPLAT_FRE_ASSERT(Params != nullptr);
        QuicTestCtlRun(
            QuicTestCompatibleVersionNegotiationDefaultClient(
                Params->VersionNegotiationExtParams.Family,
                Params->VersionNegotiationExtParams.DisableVNEClient,
                Params->VersionNegotiationExtParams.DisableVNEServer));
        break;

    case IOCTL_QUIC_RUN_INCOMPATIBLE_VERSION_NEGOTIATION:
        CXPLAT_FRE_ASSERT(Params != nullptr);
        QuicTestCtlRun(QuicTestIncompatibleVersionNegotiation(Params->Family));
        break;

    case IOCTL_QUIC_RUN_FAILED_VERSION_NEGOTIATION:
        CXPLAT_FRE_ASSERT(Params != nullptr);
        QuicTestCtlRun(QuicTestFailedVersionNegotiation(Params->Family));
        break;

    case IOCTL_QUIC_RUN_VALIDATE_VERSION_SETTINGS_SETTINGS:
        QuicTestCtlRun(QuicTestVersionSettings());
        break;
#endif // QUIC_API_ENABLE_PREVIEW_FEATURES

    case IOCTL_QUIC_RUN_CONNECT_CLIENT_CERT:
        CXPLAT_FRE_ASSERT(Params != nullptr);
        QuicTestCtlRun(
            QuicTestConnectClientCertificate(
                Params->ConnectClientCertParams.Family,
                Params->ConnectClientCertParams.UseClientCert));
        break;

    case IOCTL_QUIC_RUN_VALID_ALPN_LENGTHS:
        QuicTestCtlRun(QuicTestValidAlpnLengths());
        break;

    case IOCTL_QUIC_RUN_INVALID_ALPN_LENGTHS:
        QuicTestCtlRun(QuicTestInvalidAlpnLengths());
        break;

    case IOCTL_QUIC_RUN_EXPIRED_SERVER_CERT:
        CXPLAT_FRE_ASSERT(Params != nullptr);
        //
        // Fix up pointers for kernel mode
        //
        switch (Params->CredValidationParams.CredConfig.Type) {
        case QUIC_CREDENTIAL_TYPE_NONE:
            Params->CredValidationParams.CredConfig.Principal = (const char*)Params->CredValidationParams.PrincipalString;
            break;
        case QUIC_CREDENTIAL_TYPE_CERTIFICATE_HASH:
            Params->CredValidationParams.CredConfig.CertificateHash = &Params->CredValidationParams.CertHash;
            break;
        case QUIC_CREDENTIAL_TYPE_CERTIFICATE_HASH_STORE:
            Params->CredValidationParams.CredConfig.CertificateHashStore = &Params->CredValidationParams.CertHashStore;
            break;
        }
        QuicTestCtlRun(
            QuicTestConnectExpiredServerCertificate(
                &Params->CredValidationParams.CredConfig));
        break;

    case IOCTL_QUIC_RUN_VALID_SERVER_CERT:
        CXPLAT_FRE_ASSERT(Params != nullptr);
        //
        // Fix up pointers for kernel mode
        //
        switch (Params->CredValidationParams.CredConfig.Type) {
        case QUIC_CREDENTIAL_TYPE_NONE:
            Params->CredValidationParams.CredConfig.Principal = (const char*)Params->CredValidationParams.PrincipalString;
            break;
        case QUIC_CREDENTIAL_TYPE_CERTIFICATE_HASH:
            Params->CredValidationParams.CredConfig.CertificateHash = &Params->CredValidationParams.CertHash;
            break;
        case QUIC_CREDENTIAL_TYPE_CERTIFICATE_HASH_STORE:
            Params->CredValidationParams.CredConfig.CertificateHashStore = &Params->CredValidationParams.CertHashStore;
            break;
        }
        QuicTestCtlRun(
            QuicTestConnectValidServerCertificate(
                &Params->CredValidationParams.CredConfig));
        break;

    case IOCTL_QUIC_RUN_VALID_CLIENT_CERT:
        CXPLAT_FRE_ASSERT(Params != nullptr);
        //
        // Fix up pointers for kernel mode
        //
        switch (Params->CredValidationParams.CredConfig.Type) {
        case QUIC_CREDENTIAL_TYPE_NONE:
            Params->CredValidationParams.CredConfig.Principal = (const char*)Params->CredValidationParams.PrincipalString;
            break;
        case QUIC_CREDENTIAL_TYPE_CERTIFICATE_HASH:
            Params->CredValidationParams.CredConfig.CertificateHash = &Params->CredValidationParams.CertHash;
            break;
        case QUIC_CREDENTIAL_TYPE_CERTIFICATE_HASH_STORE:
            Params->CredValidationParams.CredConfig.CertificateHashStore = &Params->CredValidationParams.CertHashStore;
            break;
        }
        QuicTestCtlRun(
            QuicTestConnectValidClientCertificate(
                &Params->CredValidationParams.CredConfig));
        break;

    case IOCTL_QUIC_RUN_EXPIRED_CLIENT_CERT:
        CXPLAT_FRE_ASSERT(Params != nullptr);
        //
        // Fix up pointers for kernel mode
        //
        switch (Params->CredValidationParams.CredConfig.Type) {
        case QUIC_CREDENTIAL_TYPE_NONE:
            Params->CredValidationParams.CredConfig.Principal = (const char*)Params->CredValidationParams.PrincipalString;
            break;
        case QUIC_CREDENTIAL_TYPE_CERTIFICATE_HASH:
            Params->CredValidationParams.CredConfig.CertificateHash = &Params->CredValidationParams.CertHash;
            break;
        case QUIC_CREDENTIAL_TYPE_CERTIFICATE_HASH_STORE:
            Params->CredValidationParams.CredConfig.CertificateHashStore = &Params->CredValidationParams.CertHashStore;
            break;
        }
        QuicTestCtlRun(
            QuicTestConnectExpiredClientCertificate(
                &Params->CredValidationParams.CredConfig));
        break;

    case IOCTL_QUIC_RUN_ABORT_RECEIVE:
        CXPLAT_FRE_ASSERT(Params != nullptr);
        QuicTestCtlRun(QuicTestAbortReceive(Params->AbortReceiveType));
        break;

    case IOCTL_QUIC_RUN_KEY_UPDATE_RANDOM_LOSS:
        CXPLAT_FRE_ASSERT(Params != nullptr);
        QuicTestCtlRun(
            QuicTestKeyUpdateRandomLoss(
                Params->KeyUpdateRandomLossParams.Family,
                Params->KeyUpdateRandomLossParams.RandomLossPercentage))
        break;

    case IOCTL_QUIC_RUN_SLOW_RECEIVE:
        QuicTestCtlRun(QuicTestSlowReceive());
        break;

    case IOCTL_QUIC_RUN_NTH_ALLOC_FAIL:
        QuicTestCtlRun(QuicTestNthAllocFail());
        break;

    case IOCTL_QUIC_RUN_MTU_SETTINGS:
        QuicTestCtlRun(QuicTestMtuSettings());
        break;

    case IOCTL_QUIC_RUN_MTU_DISCOVERY:
        CXPLAT_FRE_ASSERT(Params != nullptr);
        QuicTestCtlRun(
            QuicTestMtuDiscovery(
                Params->MtuDiscoveryParams.Family,
                Params->MtuDiscoveryParams.DropClientProbePackets,
                Params->MtuDiscoveryParams.DropServerProbePackets,
                Params->MtuDiscoveryParams.RaiseMinimumMtu));
        break;

    case IOCTL_QUIC_RUN_LOAD_BALANCED_HANDSHAKE:
        CXPLAT_FRE_ASSERT(Params != nullptr);
        QuicTestCtlRun(QuicTestLoadBalancedHandshake(Params->Family));
        break;

    case IOCTL_QUIC_RUN_CLIENT_SHARED_LOCAL_PORT:
        CXPLAT_FRE_ASSERT(Params != nullptr);
        QuicTestCtlRun(QuicTestClientSharedLocalPort(Params->Family));
        break;

    case IOCTL_QUIC_RUN_VALIDATE_PARAM_API:
        QuicTestCtlRun(QuicTestValidateParamApi());
        break;

    case IOCTL_QUIC_RUN_STREAM_PRIORITY:
        QuicTestCtlRun(QuicTestStreamPriority());
        break;

    case IOCTL_QUIC_RUN_CLIENT_LOCAL_PATH_CHANGES:
        CXPLAT_FRE_ASSERT(Params != nullptr);
        QuicTestCtlRun(QuicTestLocalPathChanges(Params->Family));
        break;

    case IOCTL_QUIC_RUN_STREAM_DIFFERENT_ABORT_ERRORS:
        QuicTestCtlRun(QuicTestStreamDifferentAbortErrors());
        break;

    case IOCTL_QUIC_RUN_CONNECTION_REJECTION:
        CXPLAT_FRE_ASSERT(Params != nullptr);
        QuicTestCtlRun(QuicTestConnectionRejection(Params->RejectByClosing));
        break;

    case IOCTL_QUIC_RUN_INTERFACE_BINDING:
        CXPLAT_FRE_ASSERT(Params != nullptr);
        QuicTestCtlRun(QuicTestInterfaceBinding(Params->Family));
        break;

    case IOCTL_QUIC_RUN_CONNECT_INVALID_ADDRESS:
        QuicTestCtlRun(QuicTestConnectInvalidAddress());
        break;

    case IOCTL_QUIC_RUN_STREAM_ABORT_RECV_FIN_RACE:
        QuicTestCtlRun(QuicTestStreamAbortRecvFinRace());
        break;

    case IOCTL_QUIC_RUN_STREAM_ABORT_CONN_FLOW_CONTROL:
        QuicTestCtlRun(QuicTestStreamAbortConnFlowControl());
        break;

    case IOCTL_QUIC_RUN__REG_SHUTDOWN_BEFORE_OPEN:
        QuicTestCtlRun(QuicTestRegistrationShutdownBeforeConnOpen());
        break;

    case IOCTL_QUIC_RUN_REG_SHUTDOWN_AFTER_OPEN:
        QuicTestCtlRun(QuicTestRegistrationShutdownAfterConnOpen());
        break;

    case IOCTL_QUIC_RUN_REG_SHUTDOWN_AFTER_OPEN_BEFORE_START:
        QuicTestCtlRun(QuicTestRegistrationShutdownAfterConnOpenBeforeStart());
        break;

    case IOCTL_QUIC_RUN_REG_SHUTDOWN_AFTER_OPEN_AND_START:
        QuicTestCtlRun(QuicTestRegistrationShutdownAfterConnOpenAndStart());
        break;

    case IOCTL_QUIC_RUN_CRED_TYPE_VALIDATION:
        CXPLAT_FRE_ASSERT(Params != nullptr);
        //
        // Fix up pointers for kernel mode
        //
        switch (Params->CredValidationParams.CredConfig.Type) {
        case QUIC_CREDENTIAL_TYPE_NONE:
            Params->CredValidationParams.CredConfig.Principal =
                (const char*)Params->CredValidationParams.PrincipalString;
            break;
        case QUIC_CREDENTIAL_TYPE_CERTIFICATE_HASH:
            Params->CredValidationParams.CredConfig.CertificateHash =
                &Params->CredValidationParams.CertHash;
            break;
        case QUIC_CREDENTIAL_TYPE_CERTIFICATE_HASH_STORE:
            Params->CredValidationParams.CredConfig.CertificateHashStore =
                &Params->CredValidationParams.CertHashStore;
            break;
        }
        QuicTestCtlRun(
            QuicTestCredentialLoad(
                &Params->CredValidationParams.CredConfig));
        break;

#ifdef QUIC_API_ENABLE_PREVIEW_FEATURES
    case IOCTL_QUIC_RUN_CIBIR_EXTENSION:
        CXPLAT_FRE_ASSERT(Params != nullptr);
        QuicTestCtlRun(
            QuicTestCibirExtension(
                Params->CibirParams.Family,
                Params->CibirParams.Mode));
        break;
#endif

    case IOCTL_QUIC_RUN_STREAM_PRIORITY_INFINITE_LOOP:
        QuicTestCtlRun(QuicTestStreamPriorityInfiniteLoop());
        break;

    case IOCTL_QUIC_RUN_RESUMPTION_ACROSS_VERSIONS:
        QuicTestCtlRun(QuicTestResumptionAcrossVersions());
        break;

    case IOCTL_QUIC_RUN_CLIENT_BLOCKED_SOURCE_PORT:
        CXPLAT_FRE_ASSERT(Params != nullptr);
        QuicTestCtlRun(
            QuicTestClientBlockedSourcePort(
                Params->Family));
        break;

    case IOCTL_QUIC_RUN_STORAGE:
        QuicTestCtlRun(QuicTestStorage());
        break;

    case IOCTL_QUIC_RUN_VALIDATE_GLOBAL_PARAM:
        QuicTestCtlRun(QuicTestGlobalParam());
        break;

    case IOCTL_QUIC_RUN_VALIDATE_COMMON_PARAM:
        QuicTestCtlRun(QuicTestCommonParam());
        break;

    case IOCTL_QUIC_RUN_VALIDATE_REGISTRATION_PARAM:
        QuicTestCtlRun(QuicTestRegistrationParam());
        break;

    case IOCTL_QUIC_RUN_VALIDATE_CONFIGURATION_PARAM:
        QuicTestCtlRun(QuicTestConfigurationParam());
        break;

    case IOCTL_QUIC_RUN_VALIDATE_LISTENER_PARAM:
        QuicTestCtlRun(QuicTestListenerParam());
        break;

    case IOCTL_QUIC_RUN_VALIDATE_CONNECTION_PARAM:
        QuicTestCtlRun(QuicTestConnectionParam());
        break;

    case IOCTL_QUIC_RUN_VALIDATE_TLS_PARAM:
        QuicTestCtlRun(QuicTestTlsParam());
        break;

    case IOCTL_QUIC_RUN_VALIDATE_STREAM_PARAM:
        QuicTestCtlRun(QuicTestStreamParam());
        break;

    case IOCTL_QUIC_RUN_CONNECTION_CLOSE_FROM_CALLBACK:
        QuicTestCtlRun(QuicTestConnectionCloseFromCallback());
        break;

    case IOCTL_QUIC_RUN_CLOSE_CONN_BEFORE_STREAM_FLUSH:
        QuicTestCtlRun(QuicTestCloseConnBeforeStreamFlush());
        break;

#ifdef QUIC_API_ENABLE_PREVIEW_FEATURES
    case IOCTL_QUIC_RUN_VERSION_STORAGE:
        QuicTestCtlRun(QuicTestVersionStorage());
        break;
#endif

    case IOCTL_QUIC_RUN_CONNECT_AND_IDLE_FOR_DEST_CID_CHANGE:
        QuicTestCtlRun(QuicTestConnectAndIdleForDestCidChange());
        break;

    case IOCTL_QUIC_RUN_CHANGE_ALPN:
        QuicTestCtlRun(QuicTestChangeAlpn());
        break;

#ifdef QUIC_API_ENABLE_PREVIEW_FEATURES
    case IOCTL_QUIC_RUN_VN_TP_ODD_SIZE:
        CXPLAT_FRE_ASSERT(Params != nullptr);
        QuicTestCtlRun(
            QuicTestVNTPOddSize(
                Params->OddSizeVnTpParams.TestServer,
                Params->OddSizeVnTpParams.VnTpSize));
        break;

    case IOCTL_QUIC_RUN_VN_TP_CHOSEN_VERSION_MISMATCH:
        CXPLAT_FRE_ASSERT(Params != nullptr);
        QuicTestCtlRun(
            QuicTestVNTPChosenVersionMismatch(Params->TestServerVNTP != 0));
        break;

    case IOCTL_QUIC_RUN_VN_TP_CHOSEN_VERSION_ZERO:
        CXPLAT_FRE_ASSERT(Params != nullptr);
        QuicTestCtlRun(
            QuicTestVNTPChosenVersionZero(Params->TestServerVNTP != 0));
        break;

    case IOCTL_QUIC_RUN_VN_TP_OTHER_VERSION_ZERO:
        CXPLAT_FRE_ASSERT(Params != nullptr);
        QuicTestCtlRun(
            QuicTestVNTPOtherVersionZero(Params->TestServerVNTP != 0));
        break;
#endif
    case IOCTL_QUIC_RUN_STREAM_BLOCK_UNBLOCK_CONN_FLOW_CONTROL:
        CXPLAT_FRE_ASSERT(Params != nullptr);
        QuicTestCtlRun(QuicTestStreamBlockUnblockConnFlowControl(Params->Bidirectional));
        break;

    case IOCTL_QUIC_RUN_ECN:
        CXPLAT_FRE_ASSERT(Params != nullptr);
        QuicTestCtlRun(QuicTestEcn(Params->Family));
        break;

    case IOCTL_QUIC_RUN_HANDSHAKE_SPECIFIC_LOSS_PATTERNS:
        CXPLAT_FRE_ASSERT(Params != nullptr);
        QuicTestCtlRun(
            QuicTestHandshakeSpecificLossPatterns(
                Params->HandshakeLossParams.Family,
                Params->HandshakeLossParams.CcAlgo));
        break;

    case IOCTL_QUIC_RUN_CUSTOM_CLIENT_CERT_VALIDATION:
        CXPLAT_FRE_ASSERT(Params != nullptr);
        QuicTestCtlRun(
            QuicTestCustomClientCertificateValidation(
                Params->CustomCertValidationParams.AcceptCert,
                Params->CustomCertValidationParams.AsyncValidation));
        break;

#ifdef QUIC_API_ENABLE_PREVIEW_FEATURES
    case IOCTL_QUIC_RELIABLE_RESET_NEGOTIATION:
        CXPLAT_FRE_ASSERT(Params != nullptr);
        QuicTestCtlRun(
            QuicTestReliableResetNegotiation(
                Params->FeatureNegotiationParams.Family,
                Params->FeatureNegotiationParams.ServerSupport,
                Params->FeatureNegotiationParams.ClientSupport));
        break;

    case IOCTL_QUIC_ONE_WAY_DELAY_NEGOTIATION:
        CXPLAT_FRE_ASSERT(Params != nullptr);
        QuicTestCtlRun(
            QuicTestOneWayDelayNegotiation(
                Params->FeatureNegotiationParams.Family,
                Params->FeatureNegotiationParams.ServerSupport,
                Params->FeatureNegotiationParams.ClientSupport));
        break;

    case IOCTL_QUIC_RUN_STREAM_RELIABLE_RESET:
        QuicTestCtlRun(QuicTestStreamReliableReset());
        break;

    case IOCTL_QUIC_RUN_STREAM_RELIABLE_RESET_MULTIPLE_SENDS:
        QuicTestCtlRun(QuicTestStreamReliableResetMultipleSends());
        break;
#endif

    case IOCTL_QUIC_RUN_STATELESS_RESET_KEY:
        QuicTestCtlRun(QuicTestStatelessResetKey());
        break;

    case IOCTL_QUIC_RUN_DRILL_VN_PACKET_TOKEN:
        CXPLAT_FRE_ASSERT(Params != nullptr);
        QuicTestCtlRun(QuicDrillTestServerVNPacket(Params->Family));
        break;

    case IOCTL_QUIC_RUN_CONN_CLOSE_BEFORE_STREAM_CLOSE:
        QuicTestCtlRun(QuicTestConnectionCloseBeforeStreamClose());
        break;

    case IOCTL_QUIC_RUN_CANCEL_ON_LOSS:
        CXPLAT_FRE_ASSERT(Params != nullptr);
        QuicTestCtlRun(QuicCancelOnLossSend(Params->Params7.DropPackets));
        break;

#ifdef QUIC_API_ENABLE_PREVIEW_FEATURES
    case IOCTL_QUIC_RUN_VALIDATE_NET_STATS_CONN_EVENT:
        CXPLAT_FRE_ASSERT(Params != nullptr);
        QuicTestCtlRun(QuicTestValidateNetStatsConnEvent(Params->Test));
        break;
#endif

    case IOCTL_QUIC_RUN_HANDSHAKE_SHUTDOWN:
        CXPLAT_FRE_ASSERT(Params != nullptr);
        QuicTestCtlRun(QuicTestShutdownDuringHandshake(Params->ClientShutdown));
        break;

    case IOCTL_QUIC_RUN_NTH_PACKET_DROP:
        QuicTestCtlRun(QuicTestNthPacketDrop());
        break;

    case IOCTL_QUIC_RUN_OPERATION_PRIORITY:
        QuicTestCtlRun(QuicTestOperationPriority());

    case IOCTL_QUIC_RUN_STREAM_MULTI_RECEIVE:
        QuicTestCtlRun(QuicTestStreamMultiReceive());

        break;

    case IOCTL_QUIC_RUN_CONNECTION_PRIORITY:
        QuicTestCtlRun(QuicTestConnectionPriority());
        break;

    case IOCTL_QUIC_RUN_VALIDATE_TLS_HANDSHAKE_INFO:
        CXPLAT_FRE_ASSERT(Params != nullptr);
        QuicTestCtlRun(QuicTestTlsHandshakeInfo(Params->EnableResumption != 0));
        break;

    default:
        Status = STATUS_NOT_IMPLEMENTED;
        break;
    }

Error:

    QuicTraceLogInfo(
        TestControlClientIoctlComplete,
        "[test] Client %p completing request, 0x%x",
        Client,
        Status);

    WdfRequestComplete(Request, Status);
}

_IRQL_requires_max_(PASSIVE_LEVEL)
void
LogTestFailure(
    _In_z_ const char *File,
    _In_z_ const char *Function,
    int Line,
    _Printf_format_string_ const char *Format,
    ...
    )
/*++

Routine Description:

    Records a test failure from the platform independent test code.

Arguments:

    File - The file where the failure occurred.

    Function - The function where the failure occurred.

    Line - The line (in File) where the failure occurred.

Return Value:

    None

--*/
{
    char Buffer[128];

    NT_ASSERT(KeGetCurrentIrql() == PASSIVE_LEVEL);
    QuicTestClient->TestFailure = true;

    va_list Args;
    va_start(Args, Format);
    (void)_vsnprintf_s(Buffer, sizeof(Buffer), _TRUNCATE, Format, Args);
    va_end(Args);

    QuicTraceLogError(
        TestDriverFailureLocation,
        "[test] File: %s, Function: %s, Line: %d",
        File,
        Function,
        Line);
    QuicTraceLogError(
        TestDriverFailure,
        "[test] FAIL: %s",
        Buffer);

#if QUIC_BREAK_TEST
    NT_FRE_ASSERT(FALSE);
#endif
}<|MERGE_RESOLUTION|>--- conflicted
+++ resolved
@@ -524,12 +524,9 @@
     0,
     0,
     sizeof(BOOLEAN),
-<<<<<<< HEAD
+    sizeof(INT32),
     sizeof(QUIC_RUN_PROBE_PATH_PARAMS),
     sizeof(QUIC_RUN_MIGRATION_PARAMS),
-=======
-    sizeof(INT32),
->>>>>>> bffa118e
 };
 
 CXPLAT_STATIC_ASSERT(
@@ -963,7 +960,13 @@
                 Params->Family));
         break;
 
-<<<<<<< HEAD
+    case IOCTL_QUIC_RUN_DATAGRAM_DROP:
+        CXPLAT_FRE_ASSERT(Params != nullptr);
+        QuicTestCtlRun(
+            QuicTestDatagramDrop(
+                Params->Family));
+        break;
+
     case IOCTL_QUIC_RUN_PROBE_PATH:
         CXPLAT_FRE_ASSERT(Params != nullptr);
         QuicTestCtlRun(
@@ -981,13 +984,6 @@
                 Params->MigrationParams.Family,
                 Params->MigrationParams.ShareBinding,
                 Params->MigrationParams.Type));
-=======
-    case IOCTL_QUIC_RUN_DATAGRAM_DROP:
-        CXPLAT_FRE_ASSERT(Params != nullptr);
-        QuicTestCtlRun(
-            QuicTestDatagramDrop(
-                Params->Family));
->>>>>>> bffa118e
         break;
 
     case IOCTL_QUIC_RUN_NAT_PORT_REBIND:
