/*++

    Copyright (c) Microsoft Corporation.
    Licensed under the MIT License.

Abstract:

    QUIC Kernel Mode Test Driver

--*/

#include <quic_platform.h>
#include <MsQuicTests.h>

#include "quic_trace.h"
#ifdef QUIC_CLOG
#include "control.cpp.clog.h"
#endif

const MsQuicApi* MsQuic;
QUIC_CREDENTIAL_CONFIG ServerSelfSignedCredConfig;
QUIC_CREDENTIAL_CONFIG ServerSelfSignedCredConfigClientAuth;
QUIC_CREDENTIAL_CONFIG ClientCertCredConfig;
QUIC_CERTIFICATE_HASH SelfSignedCertHash;
QUIC_CERTIFICATE_HASH ClientCertHash;

#ifdef PRIVATE_LIBRARY
DECLARE_CONST_UNICODE_STRING(QuicTestCtlDeviceName, L"\\Device\\" QUIC_DRIVER_NAME_PRIVATE);
DECLARE_CONST_UNICODE_STRING(QuicTestCtlDeviceSymLink, L"\\DosDevices\\" QUIC_DRIVER_NAME_PRIVATE);
#else
DECLARE_CONST_UNICODE_STRING(QuicTestCtlDeviceName, L"\\Device\\" QUIC_DRIVER_NAME);
DECLARE_CONST_UNICODE_STRING(QuicTestCtlDeviceSymLink, L"\\DosDevices\\" QUIC_DRIVER_NAME);
#endif

typedef struct QUIC_DEVICE_EXTENSION {
    EX_PUSH_LOCK Lock;

    _Guarded_by_(Lock)
    LIST_ENTRY ClientList;
    ULONG ClientListSize;

} QUIC_DEVICE_EXTENSION;

WDF_DECLARE_CONTEXT_TYPE_WITH_NAME(QUIC_DEVICE_EXTENSION, QuicTestCtlGetDeviceContext);

typedef struct QUIC_TEST_CLIENT
{
    LIST_ENTRY Link;
    bool TestFailure;

} QUIC_TEST_CLIENT;

WDF_DECLARE_CONTEXT_TYPE_WITH_NAME(QUIC_TEST_CLIENT, QuicTestCtlGetFileContext);

EVT_WDF_IO_QUEUE_IO_DEVICE_CONTROL QuicTestCtlEvtIoDeviceControl;
EVT_WDF_IO_QUEUE_IO_CANCELED_ON_QUEUE QuicTestCtlEvtIoCanceled;

PAGEDX EVT_WDF_DEVICE_FILE_CREATE QuicTestCtlEvtFileCreate;
PAGEDX EVT_WDF_FILE_CLOSE QuicTestCtlEvtFileClose;
PAGEDX EVT_WDF_FILE_CLEANUP QuicTestCtlEvtFileCleanup;

WDFDEVICE QuicTestCtlDevice = nullptr;
QUIC_DEVICE_EXTENSION* QuicTestCtlExtension = nullptr;
QUIC_TEST_CLIENT* QuicTestClient = nullptr;

_No_competing_thread_
INITCODE
NTSTATUS
QuicTestCtlInitialize(
    _In_ WDFDRIVER Driver
    )
{
    NTSTATUS Status = STATUS_SUCCESS;
    PWDFDEVICE_INIT DeviceInit = nullptr;
    WDF_FILEOBJECT_CONFIG FileConfig;
    WDF_OBJECT_ATTRIBUTES Attribs;
    WDFDEVICE Device;
    QUIC_DEVICE_EXTENSION* DeviceContext;
    WDF_IO_QUEUE_CONFIG QueueConfig;
    WDFQUEUE Queue;

    MsQuic = new MsQuicApi();
    if (!MsQuic) {
        goto Error;
    }
    if (QUIC_FAILED(MsQuic->GetInitStatus())) {
        QuicTraceEvent(
            LibraryErrorStatus,
            "[ lib] ERROR, %u, %s.",
            MsQuic->GetInitStatus(),
            "MsQuicOpen");
        goto Error;
    }

    DeviceInit =
        WdfControlDeviceInitAllocate(
            Driver,
            &SDDL_DEVOBJ_SYS_ALL_ADM_ALL);
    if (DeviceInit == nullptr) {
        QuicTraceEvent(
            LibraryError,
            "[ lib] ERROR, %s.",
            "WdfControlDeviceInitAllocate failed");
        Status = STATUS_INSUFFICIENT_RESOURCES;
        goto Error;
    }

    Status =
        WdfDeviceInitAssignName(
            DeviceInit,
            &QuicTestCtlDeviceName);
    if (!NT_SUCCESS(Status)) {
        QuicTraceEvent(
            LibraryErrorStatus,
            "[ lib] ERROR, %u, %s.",
            Status,
            "WdfDeviceInitAssignName failed");
        goto Error;
    }

    WDF_FILEOBJECT_CONFIG_INIT(
        &FileConfig,
        QuicTestCtlEvtFileCreate,
        QuicTestCtlEvtFileClose,
        QuicTestCtlEvtFileCleanup);
    FileConfig.FileObjectClass = WdfFileObjectWdfCanUseFsContext2;

    WDF_OBJECT_ATTRIBUTES_INIT_CONTEXT_TYPE(&Attribs, QUIC_TEST_CLIENT);
    WdfDeviceInitSetFileObjectConfig(
        DeviceInit,
        &FileConfig,
        &Attribs);
    WDF_OBJECT_ATTRIBUTES_INIT_CONTEXT_TYPE(&Attribs, QUIC_DEVICE_EXTENSION);

    Status =
        WdfDeviceCreate(
            &DeviceInit,
            &Attribs,
            &Device);
    if (!NT_SUCCESS(Status)) {
        QuicTraceEvent(
            LibraryErrorStatus,
            "[ lib] ERROR, %u, %s.",
            Status,
            "WdfDeviceCreate failed");
        goto Error;
    }

    DeviceContext = QuicTestCtlGetDeviceContext(Device);
    RtlZeroMemory(DeviceContext, sizeof(QUIC_DEVICE_EXTENSION));
    ExInitializePushLock(&DeviceContext->Lock);
    InitializeListHead(&DeviceContext->ClientList);

    Status = WdfDeviceCreateSymbolicLink(Device, &QuicTestCtlDeviceSymLink);
    if (!NT_SUCCESS(Status)) {
        QuicTraceEvent(
            LibraryErrorStatus,
            "[ lib] ERROR, %u, %s.",
            Status,
            "WdfDeviceCreateSymbolicLink failed");
        goto Error;
    }

    WDF_IO_QUEUE_CONFIG_INIT_DEFAULT_QUEUE(&QueueConfig, WdfIoQueueDispatchParallel);
    QueueConfig.EvtIoDeviceControl = QuicTestCtlEvtIoDeviceControl;
    QueueConfig.EvtIoCanceledOnQueue = QuicTestCtlEvtIoCanceled;

    __analysis_assume(QueueConfig.EvtIoStop != 0);
    Status =
        WdfIoQueueCreate(
            Device,
            &QueueConfig,
            WDF_NO_OBJECT_ATTRIBUTES,
            &Queue);
    __analysis_assume(QueueConfig.EvtIoStop == 0);

    if (!NT_SUCCESS(Status)) {
        QuicTraceEvent(
            LibraryErrorStatus,
            "[ lib] ERROR, %u, %s.",
            Status,
            "WdfIoQueueCreate failed");
        goto Error;
    }

    QuicTestCtlDevice = Device;
    QuicTestCtlExtension = DeviceContext;

    WdfControlFinishInitializing(Device);

    QuicTraceLogVerbose(
        TestControlInitialized,
        "[test] Control interface initialized");

Error:

    if (DeviceInit) {
        WdfDeviceInitFree(DeviceInit);
    }

    return Status;
}

_IRQL_requires_max_(PASSIVE_LEVEL)
VOID
QuicTestCtlUninitialize(
    )
{
    QuicTraceLogVerbose(
        TestControlUninitializing,
        "[test] Control interface uninitializing");

    if (QuicTestCtlDevice != nullptr) {
        NT_ASSERT(QuicTestCtlExtension != nullptr);
        QuicTestCtlExtension = nullptr;

        WdfObjectDelete(QuicTestCtlDevice);
        QuicTestCtlDevice = nullptr;
    }

    delete MsQuic;

    QuicTraceLogVerbose(
        TestControlUninitialized,
        "[test] Control interface uninitialized");
}

PAGEDX
_Use_decl_annotations_
VOID
QuicTestCtlEvtFileCreate(
    _In_ WDFDEVICE /* Device */,
    _In_ WDFREQUEST Request,
    _In_ WDFFILEOBJECT FileObject
    )
{
    NTSTATUS Status = STATUS_SUCCESS;

    PAGED_CODE();

    KeEnterGuardedRegion();
    ExfAcquirePushLockExclusive(&QuicTestCtlExtension->Lock);

    do
    {
        if (QuicTestCtlExtension->ClientListSize >= 1) {
            QuicTraceEvent(
                LibraryError,
                "[ lib] ERROR, %s.",
                "Already have max clients");
            Status = STATUS_TOO_MANY_SESSIONS;
            break;
        }

        QUIC_TEST_CLIENT* Client = QuicTestCtlGetFileContext(FileObject);
        if (Client == nullptr) {
            QuicTraceEvent(
                LibraryError,
                "[ lib] ERROR, %s.",
                "nullptr File context in FileCreate");
            Status = STATUS_INVALID_PARAMETER;
            break;
        }

        RtlZeroMemory(Client, sizeof(QUIC_TEST_CLIENT));

        //
        // Insert into the client list
        //
        InsertTailList(&QuicTestCtlExtension->ClientList, &Client->Link);
        QuicTestCtlExtension->ClientListSize++;

        QuicTraceLogInfo(
            TestControlClientCreated,
            "[test] Client %p created",
            Client);

        //
        // TODO: Add multiple device client support?
        //
        QuicTestClient = Client;
    }
    while (false);

    ExfReleasePushLockExclusive(&QuicTestCtlExtension->Lock);
    KeLeaveGuardedRegion();

    WdfRequestComplete(Request, Status);
}

PAGEDX
_Use_decl_annotations_
VOID
QuicTestCtlEvtFileClose(
    _In_ WDFFILEOBJECT /* FileObject */
    )
{
    PAGED_CODE();
}

PAGEDX
_Use_decl_annotations_
VOID
QuicTestCtlEvtFileCleanup(
    _In_ WDFFILEOBJECT FileObject
    )
{
    PAGED_CODE();

    KeEnterGuardedRegion();

    QUIC_TEST_CLIENT* Client = QuicTestCtlGetFileContext(FileObject);
    if (Client != nullptr) {

        ExfAcquirePushLockExclusive(&QuicTestCtlExtension->Lock);

        //
        // Remove the device client from the list
        //
        RemoveEntryList(&Client->Link);
        QuicTestCtlExtension->ClientListSize--;

        ExfReleasePushLockExclusive(&QuicTestCtlExtension->Lock);

        QuicTraceLogInfo(
            TestControlClientCleaningUp,
            "[test] Client %p cleaning up",
            Client);

        ServerSelfSignedCredConfig.Type = QUIC_CREDENTIAL_TYPE_NONE;
        QuicTestClient = nullptr;
    }

    KeLeaveGuardedRegion();
}

VOID
QuicTestCtlEvtIoCanceled(
    _In_ WDFQUEUE /* Queue */,
    _In_ WDFREQUEST Request
    )
{
    NTSTATUS Status;

    WDFFILEOBJECT FileObject = WdfRequestGetFileObject(Request);
    if (FileObject == nullptr) {
        Status = STATUS_DEVICE_NOT_READY;
        goto error;
    }

    QUIC_TEST_CLIENT* Client = QuicTestCtlGetFileContext(FileObject);
    if (Client == nullptr) {
        Status = STATUS_DEVICE_NOT_READY;
        goto error;
    }

    QuicTraceLogWarning(
        TestControlClientCanceledRequest,
        "[test] Client %p canceled request %p",
        Client,
        Request);

    Status = STATUS_CANCELLED;

error:

    WdfRequestComplete(Request, Status);
}

size_t QUIC_IOCTL_BUFFER_SIZES[] =
{
    0,
    sizeof(QUIC_RUN_CERTIFICATE_PARAMS),
    0,
    0,
    0,
    0,
    sizeof(UINT8),
    0,
    0,
    sizeof(INT32),
    0,
    0,
    sizeof(INT32),
    0,
    sizeof(INT32),
    sizeof(INT32),
    sizeof(QUIC_RUN_CONNECT_PARAMS),
    sizeof(QUIC_RUN_CONNECT_AND_PING_PARAMS),
    sizeof(UINT8),
    sizeof(QUIC_CERTIFICATE_HASH_STORE),
    sizeof(INT32),
    sizeof(INT32),
    sizeof(INT32),
    0,
    sizeof(UINT8),
    0,
    0,
    sizeof(INT32),
    sizeof(QUIC_RUN_KEY_UPDATE_PARAMS),
    0,
    sizeof(INT32),
    sizeof(QUIC_RUN_ABORTIVE_SHUTDOWN_PARAMS),
    sizeof(QUIC_RUN_CID_UPDATE_PARAMS),
    sizeof(QUIC_RUN_RECEIVE_RESUME_PARAMS),
    sizeof(QUIC_RUN_RECEIVE_RESUME_PARAMS),
    0,
    sizeof(QUIC_RUN_DRILL_INITIAL_PACKET_CID_PARAMS),
    sizeof(INT32),
    0,
    sizeof(QUIC_RUN_DATAGRAM_NEGOTIATION),
    sizeof(INT32),
    sizeof(INT32),
    sizeof(INT32),
    sizeof(INT32),
    sizeof(INT32),
    0,
    sizeof(INT32),
    sizeof(QUIC_RUN_CUSTOM_CERT_VALIDATION),
    sizeof(INT32),
    sizeof(INT32),
    sizeof(QUIC_RUN_VERSION_NEGOTIATION_EXT),
    sizeof(QUIC_RUN_VERSION_NEGOTIATION_EXT),
    sizeof(QUIC_RUN_VERSION_NEGOTIATION_EXT),
    sizeof(INT32),
    sizeof(INT32),
    0,
    sizeof(QUIC_RUN_CONNECT_CLIENT_CERT),
    0,
    0,
    sizeof(QUIC_RUN_CRED_VALIDATION),
    sizeof(QUIC_RUN_CRED_VALIDATION),
    sizeof(QUIC_RUN_CRED_VALIDATION),
    sizeof(QUIC_RUN_CRED_VALIDATION),
    sizeof(QUIC_ABORT_RECEIVE_TYPE),
    sizeof(QUIC_RUN_KEY_UPDATE_RANDOM_LOSS_PARAMS),
    0,
<<<<<<< HEAD
    0,
    sizeof(QUIC_RUN_MTU_DISCOVERY_PARAMS)
=======
    0
>>>>>>> d46a8de1
};

CXPLAT_STATIC_ASSERT(
    QUIC_MAX_IOCTL_FUNC_CODE + 1 == (sizeof(QUIC_IOCTL_BUFFER_SIZES)/sizeof(size_t)),
    "QUIC_IOCTL_BUFFER_SIZES must be kept in sync with the IOTCLs");

typedef union {
    QUIC_RUN_CERTIFICATE_PARAMS CertParams;
    QUIC_CERTIFICATE_HASH_STORE CertHashStore;
    UINT8 Connect;
    INT32 Family;
    QUIC_RUN_CONNECT_PARAMS Params1;
    QUIC_RUN_CONNECT_AND_PING_PARAMS Params2;
    QUIC_RUN_KEY_UPDATE_PARAMS Params3;
    QUIC_RUN_ABORTIVE_SHUTDOWN_PARAMS Params4;
    QUIC_RUN_CID_UPDATE_PARAMS Params5;
    QUIC_RUN_RECEIVE_RESUME_PARAMS Params6;
    UINT8 EnableKeepAlive;
    UINT8 StopListenerFirst;
    QUIC_RUN_DRILL_INITIAL_PACKET_CID_PARAMS DrillParams;
    QUIC_RUN_DATAGRAM_NEGOTIATION DatagramNegotiationParams;
    QUIC_RUN_CUSTOM_CERT_VALIDATION CustomCertValidationParams;
    QUIC_RUN_VERSION_NEGOTIATION_EXT VersionNegotiationExtParams;
    QUIC_RUN_CONNECT_CLIENT_CERT ConnectClientCertParams;
    QUIC_RUN_CRED_VALIDATION CredValidationParams;
    QUIC_ABORT_RECEIVE_TYPE AbortReceiveType;
    QUIC_RUN_KEY_UPDATE_RANDOM_LOSS_PARAMS KeyUpdateRandomLossParams;
    QUIC_RUN_MTU_DISCOVERY_PARAMS MtuDiscoveryParams;

} QUIC_IOCTL_PARAMS;

#define QuicTestCtlRun(X) \
    Client->TestFailure = false; \
    X; \
    Status = Client->TestFailure ? STATUS_FAIL_FAST_EXCEPTION : STATUS_SUCCESS;

VOID
QuicTestCtlEvtIoDeviceControl(
    _In_ WDFQUEUE /* Queue */,
    _In_ WDFREQUEST Request,
    _In_ size_t /* OutputBufferLength */,
    _In_ size_t InputBufferLength,
    _In_ ULONG IoControlCode
    )
{
    QUIC_STATUS Status = QUIC_STATUS_SUCCESS;
    WDFFILEOBJECT FileObject = nullptr;
    QUIC_TEST_CLIENT* Client = nullptr;

    if (KeGetCurrentIrql() > PASSIVE_LEVEL) {
        Status = STATUS_NOT_SUPPORTED;
        QuicTraceEvent(
            LibraryError,
            "[ lib] ERROR, %s.",
            "IOCTL not supported greater than PASSIVE_LEVEL");
        goto Error;
    }

    FileObject = WdfRequestGetFileObject(Request);
    if (FileObject == nullptr) {
        Status = STATUS_DEVICE_NOT_READY;
        QuicTraceEvent(
            LibraryError,
            "[ lib] ERROR, %s.",
            "WdfRequestGetFileObject failed");
        goto Error;
    }

    Client = QuicTestCtlGetFileContext(FileObject);
    if (Client == nullptr) {
        Status = STATUS_DEVICE_NOT_READY;
        QuicTraceEvent(
            LibraryError,
            "[ lib] ERROR, %s.",
            "QuicTestCtlGetFileContext failed");
        goto Error;
    }

    ULONG FunctionCode = IoGetFunctionCodeFromCtlCode(IoControlCode);
    if (FunctionCode == 0 || FunctionCode > QUIC_MAX_IOCTL_FUNC_CODE) {
        Status = STATUS_NOT_IMPLEMENTED;
        QuicTraceEvent(
            LibraryErrorStatus,
            "[ lib] ERROR, %u, %s.",
            FunctionCode,
            "Invalid FunctionCode");
        goto Error;
    }

    if (InputBufferLength < QUIC_IOCTL_BUFFER_SIZES[FunctionCode]) {
        Status = STATUS_INSUFFICIENT_RESOURCES;
        QuicTraceEvent(
            LibraryErrorStatus,
            "[ lib] ERROR, %u, %s.",
            FunctionCode,
            "Invalid buffer size for FunctionCode");
        goto Error;
    }

    QUIC_IOCTL_PARAMS* Params = nullptr;
    if (QUIC_IOCTL_BUFFER_SIZES[FunctionCode] != 0) {
        Status =
            WdfRequestRetrieveInputBuffer(
                Request,
                QUIC_IOCTL_BUFFER_SIZES[FunctionCode],
                (void**)&Params,
                nullptr);
        if (!NT_SUCCESS(Status)) {
            QuicTraceEvent(
                LibraryErrorStatus,
                "[ lib] ERROR, %u, %s.",
                Status,
                "WdfRequestRetrieveInputBuffer failed");
            goto Error;
        } else if (Params == nullptr) {
            QuicTraceEvent(
                LibraryError,
                "[ lib] ERROR, %s.",
                "WdfRequestRetrieveInputBuffer failed to return parameter buffer");
            Status = STATUS_INVALID_PARAMETER;
            goto Error;
        }
    }

    QuicTraceLogInfo(
        TestControlClientIoctl,
        "[test] Client %p executing IOCTL %u",
        Client,
        FunctionCode);

    if (IoControlCode != IOCTL_QUIC_SET_CERT_PARAMS &&
        ServerSelfSignedCredConfig.Type == QUIC_CREDENTIAL_TYPE_NONE) {
        Status = STATUS_INVALID_DEVICE_STATE;
        QuicTraceEvent(
            LibraryError,
            "[ lib] ERROR, %s.",
            "Client didn't set Security Config");
        goto Error;
    }

    switch (IoControlCode) {

    case IOCTL_QUIC_SET_CERT_PARAMS:
        CXPLAT_FRE_ASSERT(Params != nullptr);
        ServerSelfSignedCredConfig.Type = QUIC_CREDENTIAL_TYPE_CERTIFICATE_HASH;
        ServerSelfSignedCredConfig.Flags = QUIC_CREDENTIAL_FLAG_NONE;
        ServerSelfSignedCredConfig.CertificateHash = &SelfSignedCertHash;
        ServerSelfSignedCredConfigClientAuth.Type = QUIC_CREDENTIAL_TYPE_CERTIFICATE_HASH;
        ServerSelfSignedCredConfigClientAuth.Flags =
            QUIC_CREDENTIAL_FLAG_REQUIRE_CLIENT_AUTHENTICATION |
            QUIC_CREDENTIAL_FLAG_DEFER_CERTIFICATE_VALIDATION |
            QUIC_CREDENTIAL_FLAG_INDICATE_CERTIFICATE_RECEIVED;
        ServerSelfSignedCredConfigClientAuth.CertificateHash = &SelfSignedCertHash;
        RtlCopyMemory(&SelfSignedCertHash.ShaHash, &Params->CertParams.ServerCertHash, sizeof(QUIC_CERTIFICATE_HASH));
        ClientCertCredConfig.Type = QUIC_CREDENTIAL_TYPE_CERTIFICATE_HASH;
        ClientCertCredConfig.Flags = QUIC_CREDENTIAL_FLAG_CLIENT | QUIC_CREDENTIAL_FLAG_NO_CERTIFICATE_VALIDATION;
        ClientCertCredConfig.CertificateHash = &ClientCertHash;
        RtlCopyMemory(&ClientCertHash.ShaHash, &Params->CertParams.ClientCertHash, sizeof(QUIC_CERTIFICATE_HASH));
        Status = QUIC_STATUS_SUCCESS;
        break;

    case IOCTL_QUIC_RUN_VALIDATE_REGISTRATION:
        QuicTestCtlRun(QuicTestValidateRegistration());
        break;
    case IOCTL_QUIC_RUN_VALIDATE_CONFIGURATION:
        QuicTestCtlRun(QuicTestValidateConfiguration());
        break;
    case IOCTL_QUIC_RUN_VALIDATE_LISTENER:
        QuicTestCtlRun(QuicTestValidateListener());
        break;
    case IOCTL_QUIC_RUN_VALIDATE_CONNECTION:
        QuicTestCtlRun(QuicTestValidateConnection());
        break;
    case IOCTL_QUIC_RUN_VALIDATE_STREAM:
        CXPLAT_FRE_ASSERT(Params != nullptr);
        QuicTestCtlRun(QuicTestValidateStream(Params->Connect != 0));
        break;

    case IOCTL_QUIC_RUN_CREATE_LISTENER:
        QuicTestCtlRun(QuicTestCreateListener());
        break;
    case IOCTL_QUIC_RUN_START_LISTENER:
        QuicTestCtlRun(QuicTestStartListener());
        break;
    case IOCTL_QUIC_RUN_START_LISTENER_IMPLICIT:
        CXPLAT_FRE_ASSERT(Params != nullptr);
        QuicTestCtlRun(QuicTestStartListenerImplicit(Params->Family));
        break;
    case IOCTL_QUIC_RUN_START_TWO_LISTENERS:
        QuicTestCtlRun(QuicTestStartTwoListeners());
        break;
    case IOCTL_QUIC_RUN_START_TWO_LISTENERS_SAME_ALPN:
        QuicTestCtlRun(QuicTestStartTwoListenersSameALPN());
        break;
    case IOCTL_QUIC_RUN_START_LISTENER_EXPLICIT:
        CXPLAT_FRE_ASSERT(Params != nullptr);
        QuicTestCtlRun(QuicTestStartListenerExplicit(Params->Family));
        break;
    case IOCTL_QUIC_RUN_CREATE_CONNECTION:
        QuicTestCtlRun(QuicTestCreateConnection());
        break;
    case IOCTL_QUIC_RUN_BIND_CONNECTION_IMPLICIT:
        CXPLAT_FRE_ASSERT(Params != nullptr);
        QuicTestCtlRun(QuicTestBindConnectionImplicit(Params->Family));
        break;
    case IOCTL_QUIC_RUN_BIND_CONNECTION_EXPLICIT:
        CXPLAT_FRE_ASSERT(Params != nullptr);
        QuicTestCtlRun(QuicTestBindConnectionExplicit(Params->Family));
        break;

    case IOCTL_QUIC_RUN_CONNECT:
        CXPLAT_FRE_ASSERT(Params != nullptr);
        QuicTestCtlRun(
            QuicTestConnect(
                Params->Params1.Family,
                Params->Params1.ServerStatelessRetry != 0,
                Params->Params1.ClientUsesOldVersion != 0,
                Params->Params1.MultipleALPNs != 0,
                Params->Params1.AsyncConfiguration != 0,
                Params->Params1.MultiPacketClientInitial != 0,
                (QUIC_TEST_RESUMPTION_MODE)Params->Params1.SessionResumption,
                Params->Params1.RandomLossPercentage
                ));
        break;

    case IOCTL_QUIC_RUN_CONNECT_AND_PING:
        CXPLAT_FRE_ASSERT(Params != nullptr);
        QuicTestCtlRun(
            QuicTestConnectAndPing(
                Params->Params2.Family,
                Params->Params2.Length,
                Params->Params2.ConnectionCount,
                Params->Params2.StreamCount,
                Params->Params2.StreamBurstCount,
                Params->Params2.StreamBurstDelayMs,
                Params->Params2.ServerStatelessRetry != 0,
                Params->Params2.ClientRebind != 0,
                Params->Params2.ClientZeroRtt != 0,
                Params->Params2.ServerRejectZeroRtt != 0,
                Params->Params2.UseSendBuffer != 0,
                Params->Params2.UnidirectionalStreams != 0,
                Params->Params2.ServerInitiatedStreams != 0,
                Params->Params2.FifoScheduling != 0
                ));
        break;

    case IOCTL_QUIC_RUN_CONNECT_AND_IDLE:
        CXPLAT_FRE_ASSERT(Params != nullptr);
        QuicTestCtlRun(QuicTestConnectAndIdle(Params->EnableKeepAlive != 0));
        break;

    case IOCTL_QUIC_RUN_CONNECT_UNREACHABLE:
        CXPLAT_FRE_ASSERT(Params != nullptr);
        QuicTestCtlRun(QuicTestConnectUnreachable(Params->Family));
        break;

    case IOCTL_QUIC_RUN_CONNECT_BAD_ALPN:
        CXPLAT_FRE_ASSERT(Params != nullptr);
        QuicTestCtlRun(QuicTestConnectBadAlpn(Params->Family));
        break;

    case IOCTL_QUIC_RUN_CONNECT_BAD_SNI:
        CXPLAT_FRE_ASSERT(Params != nullptr);
        QuicTestCtlRun(QuicTestConnectBadSni(Params->Family));
        break;

    case IOCTL_QUIC_RUN_SERVER_DISCONNECT:
        QuicTestCtlRun(QuicTestServerDisconnect());
        break;

    case IOCTL_QUIC_RUN_CLIENT_DISCONNECT:
        CXPLAT_FRE_ASSERT(Params != nullptr);
        QuicTestCtlRun(QuicTestClientDisconnect(Params->StopListenerFirst));
        break;

    case IOCTL_QUIC_RUN_VALIDATE_CONNECTION_EVENTS:
        QuicTestCtlRun(QuicTestValidateConnectionEvents());
        break;

    case IOCTL_QUIC_RUN_VALIDATE_STREAM_EVENTS:
        QuicTestCtlRun(QuicTestValidateStreamEvents());
        break;

    case IOCTL_QUIC_RUN_VERSION_NEGOTIATION:
        CXPLAT_FRE_ASSERT(Params != nullptr);
        QuicTestCtlRun(QuicTestVersionNegotiation(Params->Family));
        break;

    case IOCTL_QUIC_RUN_KEY_UPDATE:
        CXPLAT_FRE_ASSERT(Params != nullptr);
        QuicTestCtlRun(
            QuicTestKeyUpdate(
                Params->Params3.Family,
                Params->Params3.Iterations,
                Params->Params3.KeyUpdateBytes,
                Params->Params3.UseKeyUpdateBytes != 0,
                Params->Params3.ClientKeyUpdate != 0,
                Params->Params3.ServerKeyUpdate != 0));
        break;

    case IOCTL_QUIC_RUN_VALIDATE_API:
        QuicTestCtlRun(QuicTestValidateApi());
        break;

    case IOCTL_QUIC_RUN_CONNECT_SERVER_REJECTED:
        CXPLAT_FRE_ASSERT(Params != nullptr);
        QuicTestCtlRun(QuicTestConnectServerRejected(Params->Family));
        break;

    case IOCTL_QUIC_RUN_ABORTIVE_SHUTDOWN:
        CXPLAT_FRE_ASSERT(Params != nullptr);
        QuicTestCtlRun(
            QuicAbortiveTransfers(
                Params->Params4.Family,
                Params->Params4.Flags));
        break;

    case IOCTL_QUIC_RUN_CID_UPDATE:
        CXPLAT_FRE_ASSERT(Params != nullptr);
        QuicTestCtlRun(
            QuicTestCidUpdate(
                Params->Params5.Family,
                Params->Params5.Iterations));
        break;

    case IOCTL_QUIC_RUN_RECEIVE_RESUME:
        CXPLAT_FRE_ASSERT(Params != nullptr);
        QuicTestCtlRun(
            QuicTestReceiveResume(
                Params->Params6.Family,
                Params->Params6.SendBytes,
                Params->Params6.ConsumeBytes,
                Params->Params6.ShutdownType,
                Params->Params6.PauseType,
                Params->Params6.PauseFirst));
        break;

    case IOCTL_QUIC_RUN_RECEIVE_RESUME_NO_DATA:
        CXPLAT_FRE_ASSERT(Params != nullptr);
        QuicTestCtlRun(
            QuicTestReceiveResumeNoData(
                Params->Params6.Family,
                Params->Params6.ShutdownType));
        break;

    case IOCTL_QUIC_RUN_DRILL_ENCODE_VAR_INT:
        QuicTestCtlRun(
            QuicDrillTestVarIntEncoder());
        break;

    case IOCTL_QUIC_RUN_DRILL_INITIAL_PACKET_CID:
        CXPLAT_FRE_ASSERT(Params != nullptr);
        QuicTestCtlRun(
            QuicDrillTestInitialCid(
                Params->DrillParams.Family,
                Params->DrillParams.SourceOrDest,
                Params->DrillParams.ActualCidLengthValid,
                Params->DrillParams.ShortCidLength,
                Params->DrillParams.CidLengthFieldValid));
        break;

    case IOCTL_QUIC_RUN_DRILL_INITIAL_PACKET_TOKEN:
        CXPLAT_FRE_ASSERT(Params != nullptr);
        QuicTestCtlRun(
            QuicDrillTestInitialToken(
                Params->Family));
        break;

    case IOCTL_QUIC_RUN_START_LISTENER_MULTI_ALPN:
        QuicTestCtlRun(QuicTestStartListenerMultiAlpns());
        break;

    case IOCTL_QUIC_RUN_DATAGRAM_NEGOTIATION:
        CXPLAT_FRE_ASSERT(Params != nullptr);
        QuicTestCtlRun(
            QuicTestDatagramNegotiation(
                Params->DatagramNegotiationParams.Family,
                Params->DatagramNegotiationParams.DatagramReceiveEnabled));
        break;

    case IOCTL_QUIC_RUN_DATAGRAM_SEND:
        CXPLAT_FRE_ASSERT(Params != nullptr);
        QuicTestCtlRun(
            QuicTestDatagramSend(
                Params->Family));
        break;

    case IOCTL_QUIC_RUN_NAT_PORT_REBIND:
        CXPLAT_FRE_ASSERT(Params != nullptr);
        QuicTestCtlRun(
            QuicTestNatPortRebind(
                Params->Family));
        break;

    case IOCTL_QUIC_RUN_NAT_ADDR_REBIND:
        CXPLAT_FRE_ASSERT(Params != nullptr);
        QuicTestCtlRun(
            QuicTestNatAddrRebind(
                Params->Family));
        break;

    case IOCTL_QUIC_RUN_CHANGE_MAX_STREAM_ID:
        CXPLAT_FRE_ASSERT(Params != nullptr);
        QuicTestCtlRun(
            QuicTestChangeMaxStreamID(
                Params->Family));
        break;

    case IOCTL_QUIC_RUN_PATH_VALIDATION_TIMEOUT:
        CXPLAT_FRE_ASSERT(Params != nullptr);
        QuicTestCtlRun(
            QuicTestPathValidationTimeout(
                Params->Family));
        break;

    case IOCTL_QUIC_RUN_VALIDATE_GET_PERF_COUNTERS:
        QuicTestCtlRun(QuicTestGetPerfCounters());
        break;

    case IOCTL_QUIC_RUN_ACK_SEND_DELAY:
        CXPLAT_FRE_ASSERT(Params != nullptr);
        QuicTestCtlRun(
            QuicTestAckSendDelay(Params->Family));
        break;

    case IOCTL_QUIC_RUN_CUSTOM_CERT_VALIDATION:
        CXPLAT_FRE_ASSERT(Params != nullptr);
        QuicTestCtlRun(
            QuicTestCustomCertificateValidation(
                Params->CustomCertValidationParams.AcceptCert,
                Params->CustomCertValidationParams.AsyncValidation));
        break;

    case IOCTL_QUIC_RUN_VERSION_NEGOTIATION_RETRY:
        CXPLAT_FRE_ASSERT(Params != nullptr);
        QuicTestCtlRun(QuicTestVersionNegotiationRetry(Params->Family));
        break;

    case IOCTL_QUIC_RUN_COMPATIBLE_VERSION_NEGOTIATION_RETRY:
        CXPLAT_FRE_ASSERT(Params != nullptr);
        QuicTestCtlRun(QuicTestCompatibleVersionNegotiationRetry(Params->Family));
        break;

    case IOCTL_QUIC_RUN_COMPATIBLE_VERSION_NEGOTIATION:
        CXPLAT_FRE_ASSERT(Params != nullptr);
        QuicTestCtlRun(
            QuicTestCompatibleVersionNegotiation(
                Params->VersionNegotiationExtParams.Family,
                Params->VersionNegotiationExtParams.DisableVNEClient,
                Params->VersionNegotiationExtParams.DisableVNEServer));
        break;

    case IOCTL_QUIC_RUN_COMPATIBLE_VERSION_NEGOTIATION_DEFAULT_SERVER:
        CXPLAT_FRE_ASSERT(Params != nullptr);
        QuicTestCtlRun(
            QuicTestCompatibleVersionNegotiationDefaultServer(
                Params->VersionNegotiationExtParams.Family,
                Params->VersionNegotiationExtParams.DisableVNEClient,
                Params->VersionNegotiationExtParams.DisableVNEServer));
        break;

    case IOCTL_QUIC_RUN_COMPATIBLE_VERSION_NEGOTIATION_DEFAULT_CLIENT:
        CXPLAT_FRE_ASSERT(Params != nullptr);
        QuicTestCtlRun(
            QuicTestCompatibleVersionNegotiationDefaultClient(
                Params->VersionNegotiationExtParams.Family,
                Params->VersionNegotiationExtParams.DisableVNEClient,
                Params->VersionNegotiationExtParams.DisableVNEServer));
        break;

    case IOCTL_QUIC_RUN_INCOMPATIBLE_VERSION_NEGOTIATION:
        CXPLAT_FRE_ASSERT(Params != nullptr);
        QuicTestCtlRun(QuicTestIncompatibleVersionNegotiation(Params->Family));
        break;

    case IOCTL_QUIC_RUN_FAILED_VERSION_NEGOTIATION:
        CXPLAT_FRE_ASSERT(Params != nullptr);
        QuicTestCtlRun(QuicTestFailedVersionNegotiation(Params->Family));
        break;

    case IOCTL_QUIC_RUN_VALIDATE_DESIRED_VERSIONS_SETTINGS:
        QuicTestCtlRun(QuicTestDesiredVersionSettings());
        break;

    case IOCTL_QUIC_RUN_CONNECT_CLIENT_CERT:
        CXPLAT_FRE_ASSERT(Params != nullptr);
        QuicTestCtlRun(
            QuicTestConnectClientCertificate(
                Params->ConnectClientCertParams.Family,
                Params->ConnectClientCertParams.UseClientCert));
        break;

    case IOCTL_QUIC_RUN_VALID_ALPN_LENGTHS:
        QuicTestCtlRun(QuicTestValidAlpnLengths());
        break;

    case IOCTL_QUIC_RUN_INVALID_ALPN_LENGTHS:
        QuicTestCtlRun(QuicTestInvalidAlpnLengths());
        break;

    case IOCTL_QUIC_RUN_EXPIRED_SERVER_CERT:
        CXPLAT_FRE_ASSERT(Params != nullptr);
        //
        // Fix up pointers for kernel mode
        //
        switch (Params->CredValidationParams.CredConfig.Type) {
        case QUIC_CREDENTIAL_TYPE_NONE:
            Params->CredValidationParams.CredConfig.Principal = (const char*)Params->CredValidationParams.PrincipalString;
            break;
        case QUIC_CREDENTIAL_TYPE_CERTIFICATE_HASH:
            Params->CredValidationParams.CredConfig.CertificateHash = &Params->CredValidationParams.CertHash;
            break;
        case QUIC_CREDENTIAL_TYPE_CERTIFICATE_HASH_STORE:
            Params->CredValidationParams.CredConfig.CertificateHashStore = &Params->CredValidationParams.CertHashStore;
            break;
        }
        QuicTestCtlRun(
            QuicTestConnectExpiredServerCertificate(
                &Params->CredValidationParams.CredConfig));
        break;

    case IOCTL_QUIC_RUN_VALID_SERVER_CERT:
        CXPLAT_FRE_ASSERT(Params != nullptr);
        //
        // Fix up pointers for kernel mode
        //
        switch (Params->CredValidationParams.CredConfig.Type) {
        case QUIC_CREDENTIAL_TYPE_NONE:
            Params->CredValidationParams.CredConfig.Principal = (const char*)Params->CredValidationParams.PrincipalString;
            break;
        case QUIC_CREDENTIAL_TYPE_CERTIFICATE_HASH:
            Params->CredValidationParams.CredConfig.CertificateHash = &Params->CredValidationParams.CertHash;
            break;
        case QUIC_CREDENTIAL_TYPE_CERTIFICATE_HASH_STORE:
            Params->CredValidationParams.CredConfig.CertificateHashStore = &Params->CredValidationParams.CertHashStore;
            break;
        }
        QuicTestCtlRun(
            QuicTestConnectValidServerCertificate(
                &Params->CredValidationParams.CredConfig));
        break;

    case IOCTL_QUIC_RUN_VALID_CLIENT_CERT:
        CXPLAT_FRE_ASSERT(Params != nullptr);
        //
        // Fix up pointers for kernel mode
        //
        switch (Params->CredValidationParams.CredConfig.Type) {
        case QUIC_CREDENTIAL_TYPE_NONE:
            Params->CredValidationParams.CredConfig.Principal = (const char*)Params->CredValidationParams.PrincipalString;
            break;
        case QUIC_CREDENTIAL_TYPE_CERTIFICATE_HASH:
            Params->CredValidationParams.CredConfig.CertificateHash = &Params->CredValidationParams.CertHash;
            break;
        case QUIC_CREDENTIAL_TYPE_CERTIFICATE_HASH_STORE:
            Params->CredValidationParams.CredConfig.CertificateHashStore = &Params->CredValidationParams.CertHashStore;
            break;
        }
        QuicTestCtlRun(
            QuicTestConnectValidClientCertificate(
                &Params->CredValidationParams.CredConfig));
        break;

    case IOCTL_QUIC_RUN_EXPIRED_CLIENT_CERT:
        CXPLAT_FRE_ASSERT(Params != nullptr);
        //
        // Fix up pointers for kernel mode
        //
        switch (Params->CredValidationParams.CredConfig.Type) {
        case QUIC_CREDENTIAL_TYPE_NONE:
            Params->CredValidationParams.CredConfig.Principal = (const char*)Params->CredValidationParams.PrincipalString;
            break;
        case QUIC_CREDENTIAL_TYPE_CERTIFICATE_HASH:
            Params->CredValidationParams.CredConfig.CertificateHash = &Params->CredValidationParams.CertHash;
            break;
        case QUIC_CREDENTIAL_TYPE_CERTIFICATE_HASH_STORE:
            Params->CredValidationParams.CredConfig.CertificateHashStore = &Params->CredValidationParams.CertHashStore;
            break;
        }
        QuicTestCtlRun(
            QuicTestConnectExpiredClientCertificate(
                &Params->CredValidationParams.CredConfig));
        break;

    case IOCTL_QUIC_RUN_ABORT_RECEIVE:
        CXPLAT_FRE_ASSERT(Params != nullptr);
        QuicTestCtlRun(QuicTestAbortReceive(Params->AbortReceiveType));
        break;

    case IOCTL_QUIC_RUN_KEY_UPDATE_RANDOM_LOSS:
        CXPLAT_FRE_ASSERT(Params != nullptr);
        QuicTestCtlRun(
            QuicTestKeyUpdateRandomLoss(
                Params->KeyUpdateRandomLossParams.Family,
                Params->KeyUpdateRandomLossParams.RandomLossPercentage))
        break;

    case IOCTL_QUIC_RUN_SLOW_RECEIVE:
        QuicTestCtlRun(QuicTestSlowReceive());
        break;

<<<<<<< HEAD
    case IOCTL_QUIC_RUN_MTU_SETTINGS:
        QuicTestCtlRun(QuicTestMtuSettings());
        break;

    case IOCTL_QUIC_RUN_MTU_DISCOVERY:
        CXPLAT_FRE_ASSERT(Params != nullptr);
        QuicTestCtlRun(
            QuicTestMtuDiscovery(
                Params->MtuDiscoveryParams.Family,
                Params->MtuDiscoveryParams.DropClientProbePackets,
                Params->MtuDiscoveryParams.DropServerProbePackets,
                Params->MtuDiscoveryParams.RaiseMinimumMtu));
=======
    case IOCTL_QUIC_RUN_NTH_ALLOC_FAIL:
        QuicTestCtlRun(QuicTestNthAllocFail());
>>>>>>> d46a8de1
        break;

    default:
        Status = STATUS_NOT_IMPLEMENTED;
        break;
    }

Error:

    QuicTraceLogInfo(
        TestControlClientIoctlComplete,
        "[test] Client %p completing request, 0x%x",
        Client,
        Status);

    WdfRequestComplete(Request, Status);
}

_IRQL_requires_max_(PASSIVE_LEVEL)
void
LogTestFailure(
    _In_z_ const char *File,
    _In_z_ const char *Function,
    int Line,
    _Printf_format_string_ const char *Format,
    ...
    )
/*++

Routine Description:

    Records a test failure from the platform independent test code.

Arguments:

    File - The file where the failure occurred.

    Function - The function where the failure occurred.

    Line - The line (in File) where the failure occurred.

Return Value:

    None

--*/
{
    char Buffer[128];

    NT_ASSERT(KeGetCurrentIrql() == PASSIVE_LEVEL);
    QuicTestClient->TestFailure = true;

    va_list Args;
    va_start(Args, Format);
    (void)_vsnprintf_s(Buffer, sizeof(Buffer), _TRUNCATE, Format, Args);
    va_end(Args);

    QuicTraceLogError(
        TestDriverFailureLocation,
        "[test] File: %s, Function: %s, Line: %d",
        File,
        Function,
        Line);
    QuicTraceLogError(
        TestDriverFailure,
        "[test] FAIL: %s",
        Buffer);

#if QUIC_BREAK_TEST
    NT_FRE_ASSERT(FALSE);
#endif
}<|MERGE_RESOLUTION|>--- conflicted
+++ resolved
@@ -435,12 +435,9 @@
     sizeof(QUIC_ABORT_RECEIVE_TYPE),
     sizeof(QUIC_RUN_KEY_UPDATE_RANDOM_LOSS_PARAMS),
     0,
-<<<<<<< HEAD
+    0,
     0,
     sizeof(QUIC_RUN_MTU_DISCOVERY_PARAMS)
-=======
-    0
->>>>>>> d46a8de1
 };
 
 CXPLAT_STATIC_ASSERT(
@@ -1042,7 +1039,10 @@
         QuicTestCtlRun(QuicTestSlowReceive());
         break;
 
-<<<<<<< HEAD
+    case IOCTL_QUIC_RUN_NTH_ALLOC_FAIL:
+        QuicTestCtlRun(QuicTestNthAllocFail());
+        break;
+
     case IOCTL_QUIC_RUN_MTU_SETTINGS:
         QuicTestCtlRun(QuicTestMtuSettings());
         break;
@@ -1055,10 +1055,6 @@
                 Params->MtuDiscoveryParams.DropClientProbePackets,
                 Params->MtuDiscoveryParams.DropServerProbePackets,
                 Params->MtuDiscoveryParams.RaiseMinimumMtu));
-=======
-    case IOCTL_QUIC_RUN_NTH_ALLOC_FAIL:
-        QuicTestCtlRun(QuicTestNthAllocFail());
->>>>>>> d46a8de1
         break;
 
     default:
