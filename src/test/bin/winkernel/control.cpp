--- conflicted
+++ resolved
@@ -516,11 +516,8 @@
     0,
     sizeof(INT32),
     0,
-<<<<<<< HEAD
+    sizeof(QUIC_RUN_CANCEL_ON_LOSS_PARAMS),
     sizeof(uint32_t),
-=======
-    sizeof(QUIC_RUN_CANCEL_ON_LOSS_PARAMS),
->>>>>>> f3707589
 };
 
 CXPLAT_STATIC_ASSERT(
@@ -1431,19 +1428,17 @@
         QuicTestCtlRun(QuicTestConnectionCloseBeforeStreamClose());
         break;
 
-<<<<<<< HEAD
+    case IOCTL_QUIC_RUN_CANCEL_ON_LOSS:
+        CXPLAT_FRE_ASSERT(Params != nullptr);
+        QuicTestCtlRun(QuicCancelOnLossSend(Params->Params7.DropPackets));
+        break;
+        
 #ifdef QUIC_API_ENABLE_PREVIEW_FEATURES
     case IOCTL_QUIC_RUN_VALIDATE_NET_STATS_CONN_EVENT:
         CXPLAT_FRE_ASSERT(Params != nullptr);
-        QuicTestCtlRun(QuicTestValidateNetStatsConnEvents(Params->Test));
+        QuicTestCtlRun(QuicTestValidateNetStatsConnEvent(Params->Test));
         break;
 #endif
-=======
-    case IOCTL_QUIC_RUN_CANCEL_ON_LOSS:
-        CXPLAT_FRE_ASSERT(Params != nullptr);
-        QuicTestCtlRun(QuicCancelOnLossSend(Params->Params7.DropPackets));
-        break;
->>>>>>> f3707589
 
     default:
         Status = STATUS_NOT_IMPLEMENTED;
