--- conflicted
+++ resolved
@@ -518,17 +518,14 @@
     0,
     sizeof(QUIC_RUN_CANCEL_ON_LOSS_PARAMS),
     sizeof(uint32_t),
-<<<<<<< HEAD
+    sizeof(BOOLEAN),
+    0,
+    0,
+    0,
+    0,
+    sizeof(BOOLEAN),
     sizeof(QUIC_RUN_PROBE_PATH_PARAMS),
     sizeof(QUIC_RUN_MIGRATION_PARAMS),
-=======
-    sizeof(BOOLEAN),
-    0,
-    0,
-    0,
-    0,
-    sizeof(BOOLEAN),
->>>>>>> f8e9cece
 };
 
 CXPLAT_STATIC_ASSERT(
