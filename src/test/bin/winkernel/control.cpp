--- conflicted
+++ resolved
@@ -482,14 +482,10 @@
     sizeof(INT32),
     sizeof(QUIC_HANDSHAKE_LOSS_PARAMS),
     sizeof(QUIC_RUN_CUSTOM_CERT_VALIDATION),
-<<<<<<< HEAD
-    sizeof(QUIC_RUN_RELIABLE_RESET_NEGOTIATION),
-    0,
-    0,
-=======
     sizeof(QUIC_RUN_FEATURE_NEGOTIATION),
     sizeof(QUIC_RUN_FEATURE_NEGOTIATION),
->>>>>>> 8652204d
+    0,
+    0,
 };
 
 CXPLAT_STATIC_ASSERT(
