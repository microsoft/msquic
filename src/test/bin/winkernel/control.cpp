/*++

    Copyright (c) Microsoft Corporation.
    Licensed under the MIT License.

Abstract:

    QUIC Kernel Mode Test Driver

--*/

#include "quic_platform.h"
#include "MsQuicTests.h"
#include <new.h>

#include "quic_trace.h"
#ifdef QUIC_CLOG
#include "control.cpp.clog.h"
#endif

const MsQuicApi* MsQuic;
QUIC_CREDENTIAL_CONFIG ServerSelfSignedCredConfig;
QUIC_CREDENTIAL_CONFIG ServerSelfSignedCredConfigClientAuth;
QUIC_CREDENTIAL_CONFIG ClientCertCredConfig;
QUIC_CERTIFICATE_HASH SelfSignedCertHash;
QUIC_CERTIFICATE_HASH ClientCertHash;
bool UseDuoNic = false;

#ifdef PRIVATE_LIBRARY
DECLARE_CONST_UNICODE_STRING(QuicTestCtlDeviceName, L"\\Device\\" QUIC_DRIVER_NAME_PRIVATE);
DECLARE_CONST_UNICODE_STRING(QuicTestCtlDeviceSymLink, L"\\DosDevices\\" QUIC_DRIVER_NAME_PRIVATE);
#else
DECLARE_CONST_UNICODE_STRING(QuicTestCtlDeviceName, L"\\Device\\" QUIC_DRIVER_NAME);
DECLARE_CONST_UNICODE_STRING(QuicTestCtlDeviceSymLink, L"\\DosDevices\\" QUIC_DRIVER_NAME);
#endif

typedef struct QUIC_DEVICE_EXTENSION {
    EX_PUSH_LOCK Lock;

    _Guarded_by_(Lock)
    LIST_ENTRY ClientList;
    ULONG ClientListSize;

} QUIC_DEVICE_EXTENSION;

WDF_DECLARE_CONTEXT_TYPE_WITH_NAME(QUIC_DEVICE_EXTENSION, QuicTestCtlGetDeviceContext);

typedef struct QUIC_TEST_CLIENT
{
    LIST_ENTRY Link;
    bool TestFailure;

} QUIC_TEST_CLIENT;

WDF_DECLARE_CONTEXT_TYPE_WITH_NAME(QUIC_TEST_CLIENT, QuicTestCtlGetFileContext);

EVT_WDF_IO_QUEUE_IO_DEVICE_CONTROL QuicTestCtlEvtIoDeviceControl;
EVT_WDF_IO_QUEUE_IO_CANCELED_ON_QUEUE QuicTestCtlEvtIoCanceled;

PAGEDX EVT_WDF_DEVICE_FILE_CREATE QuicTestCtlEvtFileCreate;
PAGEDX EVT_WDF_FILE_CLOSE QuicTestCtlEvtFileClose;
PAGEDX EVT_WDF_FILE_CLEANUP QuicTestCtlEvtFileCleanup;

WDFDEVICE QuicTestCtlDevice = nullptr;
QUIC_DEVICE_EXTENSION* QuicTestCtlExtension = nullptr;
QUIC_TEST_CLIENT* QuicTestClient = nullptr;

_No_competing_thread_
INITCODE
NTSTATUS
QuicTestCtlInitialize(
    _In_ WDFDRIVER Driver
    )
{
    NTSTATUS Status = STATUS_SUCCESS;
    PWDFDEVICE_INIT DeviceInit = nullptr;
    WDF_FILEOBJECT_CONFIG FileConfig;
    WDF_OBJECT_ATTRIBUTES Attribs;
    WDFDEVICE Device;
    QUIC_DEVICE_EXTENSION* DeviceContext;
    WDF_IO_QUEUE_CONFIG QueueConfig;
    WDFQUEUE Queue;

    MsQuic = new (std::nothrow) MsQuicApi();
    if (!MsQuic) {
        goto Error;
    }
    if (QUIC_FAILED(MsQuic->GetInitStatus())) {
        QuicTraceEvent(
            LibraryErrorStatus,
            "[ lib] ERROR, %u, %s.",
            MsQuic->GetInitStatus(),
            "MsQuicApi Constructor");
        goto Error;
    }

    DeviceInit =
        WdfControlDeviceInitAllocate(
            Driver,
            &SDDL_DEVOBJ_SYS_ALL_ADM_ALL);
    if (DeviceInit == nullptr) {
        QuicTraceEvent(
            LibraryError,
            "[ lib] ERROR, %s.",
            "WdfControlDeviceInitAllocate failed");
        Status = STATUS_INSUFFICIENT_RESOURCES;
        goto Error;
    }

    Status =
        WdfDeviceInitAssignName(
            DeviceInit,
            &QuicTestCtlDeviceName);
    if (!NT_SUCCESS(Status)) {
        QuicTraceEvent(
            LibraryErrorStatus,
            "[ lib] ERROR, %u, %s.",
            Status,
            "WdfDeviceInitAssignName failed");
        goto Error;
    }

    WDF_FILEOBJECT_CONFIG_INIT(
        &FileConfig,
        QuicTestCtlEvtFileCreate,
        QuicTestCtlEvtFileClose,
        QuicTestCtlEvtFileCleanup);
    FileConfig.FileObjectClass = WdfFileObjectWdfCanUseFsContext2;

    WDF_OBJECT_ATTRIBUTES_INIT_CONTEXT_TYPE(&Attribs, QUIC_TEST_CLIENT);
    WdfDeviceInitSetFileObjectConfig(
        DeviceInit,
        &FileConfig,
        &Attribs);
    WDF_OBJECT_ATTRIBUTES_INIT_CONTEXT_TYPE(&Attribs, QUIC_DEVICE_EXTENSION);

    Status =
        WdfDeviceCreate(
            &DeviceInit,
            &Attribs,
            &Device);
    if (!NT_SUCCESS(Status)) {
        QuicTraceEvent(
            LibraryErrorStatus,
            "[ lib] ERROR, %u, %s.",
            Status,
            "WdfDeviceCreate failed");
        goto Error;
    }

    DeviceContext = QuicTestCtlGetDeviceContext(Device);
    RtlZeroMemory(DeviceContext, sizeof(QUIC_DEVICE_EXTENSION));
    ExInitializePushLock(&DeviceContext->Lock);
    InitializeListHead(&DeviceContext->ClientList);

    Status = WdfDeviceCreateSymbolicLink(Device, &QuicTestCtlDeviceSymLink);
    if (!NT_SUCCESS(Status)) {
        QuicTraceEvent(
            LibraryErrorStatus,
            "[ lib] ERROR, %u, %s.",
            Status,
            "WdfDeviceCreateSymbolicLink failed");
        goto Error;
    }

    WDF_IO_QUEUE_CONFIG_INIT_DEFAULT_QUEUE(&QueueConfig, WdfIoQueueDispatchParallel);
    QueueConfig.EvtIoDeviceControl = QuicTestCtlEvtIoDeviceControl;
    QueueConfig.EvtIoCanceledOnQueue = QuicTestCtlEvtIoCanceled;

    __analysis_assume(QueueConfig.EvtIoStop != 0);
    Status =
        WdfIoQueueCreate(
            Device,
            &QueueConfig,
            WDF_NO_OBJECT_ATTRIBUTES,
            &Queue);
    __analysis_assume(QueueConfig.EvtIoStop == 0);

    if (!NT_SUCCESS(Status)) {
        QuicTraceEvent(
            LibraryErrorStatus,
            "[ lib] ERROR, %u, %s.",
            Status,
            "WdfIoQueueCreate failed");
        goto Error;
    }

    QuicTestCtlDevice = Device;
    QuicTestCtlExtension = DeviceContext;

    WdfControlFinishInitializing(Device);

    QuicTraceLogVerbose(
        TestControlInitialized,
        "[test] Control interface initialized");

Error:

    if (DeviceInit) {
        WdfDeviceInitFree(DeviceInit);
    }

    return Status;
}

_IRQL_requires_max_(PASSIVE_LEVEL)
VOID
QuicTestCtlUninitialize(
    )
{
    QuicTraceLogVerbose(
        TestControlUninitializing,
        "[test] Control interface uninitializing");

    if (QuicTestCtlDevice != nullptr) {
        NT_ASSERT(QuicTestCtlExtension != nullptr);
        QuicTestCtlExtension = nullptr;

        WdfObjectDelete(QuicTestCtlDevice);
        QuicTestCtlDevice = nullptr;
    }

    delete MsQuic;

    QuicTraceLogVerbose(
        TestControlUninitialized,
        "[test] Control interface uninitialized");
}

PAGEDX
_Use_decl_annotations_
VOID
QuicTestCtlEvtFileCreate(
    _In_ WDFDEVICE /* Device */,
    _In_ WDFREQUEST Request,
    _In_ WDFFILEOBJECT FileObject
    )
{
    NTSTATUS Status = STATUS_SUCCESS;

    PAGED_CODE();

    KeEnterGuardedRegion();
    ExAcquirePushLockExclusive(&QuicTestCtlExtension->Lock);

    do
    {
        if (QuicTestCtlExtension->ClientListSize >= 1) {
            QuicTraceEvent(
                LibraryError,
                "[ lib] ERROR, %s.",
                "Already have max clients");
            Status = STATUS_TOO_MANY_SESSIONS;
            break;
        }

        QUIC_TEST_CLIENT* Client = QuicTestCtlGetFileContext(FileObject);
        if (Client == nullptr) {
            QuicTraceEvent(
                LibraryError,
                "[ lib] ERROR, %s.",
                "nullptr File context in FileCreate");
            Status = STATUS_INVALID_PARAMETER;
            break;
        }

        RtlZeroMemory(Client, sizeof(QUIC_TEST_CLIENT));

        //
        // Insert into the client list
        //
        InsertTailList(&QuicTestCtlExtension->ClientList, &Client->Link);
        QuicTestCtlExtension->ClientListSize++;

        QuicTraceLogInfo(
            TestControlClientCreated,
            "[test] Client %p created",
            Client);

        //
        // TODO: Add multiple device client support?
        //
        QuicTestClient = Client;
    }
    while (false);

    ExReleasePushLockExclusive(&QuicTestCtlExtension->Lock);
    KeLeaveGuardedRegion();

    WdfRequestComplete(Request, Status);
}

PAGEDX
_Use_decl_annotations_
VOID
QuicTestCtlEvtFileClose(
    _In_ WDFFILEOBJECT /* FileObject */
    )
{
    PAGED_CODE();
}

PAGEDX
_Use_decl_annotations_
VOID
QuicTestCtlEvtFileCleanup(
    _In_ WDFFILEOBJECT FileObject
    )
{
    PAGED_CODE();

    KeEnterGuardedRegion();

    QUIC_TEST_CLIENT* Client = QuicTestCtlGetFileContext(FileObject);
    if (Client != nullptr) {

        ExAcquirePushLockExclusive(&QuicTestCtlExtension->Lock);

        //
        // Remove the device client from the list
        //
        RemoveEntryList(&Client->Link);
        QuicTestCtlExtension->ClientListSize--;

        ExReleasePushLockExclusive(&QuicTestCtlExtension->Lock);

        QuicTraceLogInfo(
            TestControlClientCleaningUp,
            "[test] Client %p cleaning up",
            Client);

        ServerSelfSignedCredConfig.Type = QUIC_CREDENTIAL_TYPE_NONE;
        QuicTestClient = nullptr;
    }

    KeLeaveGuardedRegion();
}

VOID
QuicTestCtlEvtIoCanceled(
    _In_ WDFQUEUE /* Queue */,
    _In_ WDFREQUEST Request
    )
{
    NTSTATUS Status;

    WDFFILEOBJECT FileObject = WdfRequestGetFileObject(Request);
    if (FileObject == nullptr) {
        Status = STATUS_DEVICE_NOT_READY;
        goto error;
    }

    QUIC_TEST_CLIENT* Client = QuicTestCtlGetFileContext(FileObject);
    if (Client == nullptr) {
        Status = STATUS_DEVICE_NOT_READY;
        goto error;
    }

    QuicTraceLogWarning(
        TestControlClientCanceledRequest,
        "[test] Client %p canceled request %p",
        Client,
        Request);

    Status = STATUS_CANCELLED;

error:

    WdfRequestComplete(Request, Status);
}

size_t QUIC_IOCTL_BUFFER_SIZES[] =
{
    0,
    sizeof(QUIC_RUN_CERTIFICATE_PARAMS),
    0,
    0,
    0,
    0,
    sizeof(UINT8),
    0,
    0,
    sizeof(INT32),
    0,
    0,
    sizeof(INT32),
    0,
    sizeof(INT32),
    sizeof(INT32),
    sizeof(QUIC_RUN_CONNECT_PARAMS),
    sizeof(QUIC_RUN_CONNECT_AND_PING_PARAMS),
    sizeof(UINT8),
    sizeof(QUIC_CERTIFICATE_HASH_STORE),
    sizeof(INT32),
    sizeof(INT32),
    sizeof(INT32),
    0,
    sizeof(UINT8),
    sizeof(uint32_t),
    sizeof(uint32_t),
    sizeof(INT32),
    sizeof(QUIC_RUN_KEY_UPDATE_PARAMS),
    0,
    sizeof(INT32),
    sizeof(QUIC_RUN_ABORTIVE_SHUTDOWN_PARAMS),
    sizeof(QUIC_RUN_CID_UPDATE_PARAMS),
    sizeof(QUIC_RUN_RECEIVE_RESUME_PARAMS),
    sizeof(QUIC_RUN_RECEIVE_RESUME_PARAMS),
    0,
    sizeof(QUIC_RUN_DRILL_INITIAL_PACKET_CID_PARAMS),
    sizeof(INT32),
    0,
    sizeof(QUIC_RUN_DATAGRAM_NEGOTIATION),
    sizeof(INT32),
    sizeof(QUIC_RUN_REBIND_PARAMS),
    sizeof(QUIC_RUN_REBIND_PARAMS),
    sizeof(INT32),
    sizeof(INT32),
    0,
    sizeof(INT32),
    sizeof(QUIC_RUN_CUSTOM_CERT_VALIDATION),
    sizeof(INT32),
    sizeof(INT32),
    sizeof(QUIC_RUN_VERSION_NEGOTIATION_EXT),
    sizeof(QUIC_RUN_VERSION_NEGOTIATION_EXT),
    sizeof(QUIC_RUN_VERSION_NEGOTIATION_EXT),
    sizeof(INT32),
    sizeof(INT32),
    0,
    sizeof(QUIC_RUN_CONNECT_CLIENT_CERT),
    0,
    0,
    sizeof(QUIC_RUN_CRED_VALIDATION),
    sizeof(QUIC_RUN_CRED_VALIDATION),
    sizeof(QUIC_RUN_CRED_VALIDATION),
    sizeof(QUIC_RUN_CRED_VALIDATION),
    sizeof(QUIC_ABORT_RECEIVE_TYPE),
    sizeof(QUIC_RUN_KEY_UPDATE_RANDOM_LOSS_PARAMS),
    0,
    0,
    0,
    sizeof(QUIC_RUN_MTU_DISCOVERY_PARAMS),
    sizeof(INT32),
    sizeof(INT32),
    0,
    0,
    sizeof(INT32),
    0,
    sizeof(UINT8),
    sizeof(INT32),
    0,
    0,
    0,
    0,
    0,
    0,
    0,
    sizeof(QUIC_RUN_CRED_VALIDATION),
    sizeof(QUIC_RUN_CIBIR_EXTENSION),
    0,
    0,
    sizeof(INT32),
    0,
    0,
    0,
    0,
    0,
    0,
    0,
    0,
    0,
    0,
    0,
    0,
    0,
    0,
    sizeof(QUIC_RUN_VN_TP_ODD_SIZE_PARAMS),
    sizeof(UINT8),
    sizeof(UINT8),
    sizeof(UINT8),
<<<<<<< HEAD
    sizeof(INT32),
=======
    sizeof(BOOLEAN),
>>>>>>> 9ff48f63
};

CXPLAT_STATIC_ASSERT(
    QUIC_MAX_IOCTL_FUNC_CODE + 1 == (sizeof(QUIC_IOCTL_BUFFER_SIZES)/sizeof(size_t)),
    "QUIC_IOCTL_BUFFER_SIZES must be kept in sync with the IOTCLs");

typedef union {
    QUIC_RUN_CERTIFICATE_PARAMS CertParams;
    QUIC_CERTIFICATE_HASH_STORE CertHashStore;
    UINT8 Connect;
    INT32 Family;
    QUIC_RUN_CONNECT_PARAMS Params1;
    QUIC_RUN_CONNECT_AND_PING_PARAMS Params2;
    QUIC_RUN_KEY_UPDATE_PARAMS Params3;
    QUIC_RUN_ABORTIVE_SHUTDOWN_PARAMS Params4;
    QUIC_RUN_CID_UPDATE_PARAMS Params5;
    QUIC_RUN_RECEIVE_RESUME_PARAMS Params6;
    UINT8 EnableKeepAlive;
    UINT8 StopListenerFirst;
    QUIC_RUN_DRILL_INITIAL_PACKET_CID_PARAMS DrillParams;
    QUIC_RUN_DATAGRAM_NEGOTIATION DatagramNegotiationParams;
    QUIC_RUN_CUSTOM_CERT_VALIDATION CustomCertValidationParams;
    QUIC_RUN_VERSION_NEGOTIATION_EXT VersionNegotiationExtParams;
    QUIC_RUN_CONNECT_CLIENT_CERT ConnectClientCertParams;
    QUIC_RUN_CRED_VALIDATION CredValidationParams;
    QUIC_ABORT_RECEIVE_TYPE AbortReceiveType;
    QUIC_RUN_KEY_UPDATE_RANDOM_LOSS_PARAMS KeyUpdateRandomLossParams;
    QUIC_RUN_MTU_DISCOVERY_PARAMS MtuDiscoveryParams;
    uint32_t Test;
    QUIC_RUN_REBIND_PARAMS RebindParams;
    UINT8 RejectByClosing;
    QUIC_RUN_CIBIR_EXTENSION CibirParams;
    QUIC_RUN_VN_TP_ODD_SIZE_PARAMS OddSizeVnTpParams;
    UINT8 TestServerVNTP;
    BOOLEAN Bidirectional;

} QUIC_IOCTL_PARAMS;

#define QuicTestCtlRun(X) \
    Client->TestFailure = false; \
    X; \
    Status = Client->TestFailure ? STATUS_FAIL_FAST_EXCEPTION : STATUS_SUCCESS;

VOID
QuicTestCtlEvtIoDeviceControl(
    _In_ WDFQUEUE /* Queue */,
    _In_ WDFREQUEST Request,
    _In_ size_t /* OutputBufferLength */,
    _In_ size_t InputBufferLength,
    _In_ ULONG IoControlCode
    )
{
    QUIC_STATUS Status = QUIC_STATUS_SUCCESS;
    WDFFILEOBJECT FileObject = nullptr;
    QUIC_TEST_CLIENT* Client = nullptr;

    if (KeGetCurrentIrql() > PASSIVE_LEVEL) {
        Status = STATUS_NOT_SUPPORTED;
        QuicTraceEvent(
            LibraryError,
            "[ lib] ERROR, %s.",
            "IOCTL not supported greater than PASSIVE_LEVEL");
        goto Error;
    }

    FileObject = WdfRequestGetFileObject(Request);
    if (FileObject == nullptr) {
        Status = STATUS_DEVICE_NOT_READY;
        QuicTraceEvent(
            LibraryError,
            "[ lib] ERROR, %s.",
            "WdfRequestGetFileObject failed");
        goto Error;
    }

    Client = QuicTestCtlGetFileContext(FileObject);
    if (Client == nullptr) {
        Status = STATUS_DEVICE_NOT_READY;
        QuicTraceEvent(
            LibraryError,
            "[ lib] ERROR, %s.",
            "QuicTestCtlGetFileContext failed");
        goto Error;
    }

    ULONG FunctionCode = IoGetFunctionCodeFromCtlCode(IoControlCode);
    if (FunctionCode == 0 || FunctionCode > QUIC_MAX_IOCTL_FUNC_CODE) {
        Status = STATUS_NOT_IMPLEMENTED;
        QuicTraceEvent(
            LibraryErrorStatus,
            "[ lib] ERROR, %u, %s.",
            FunctionCode,
            "Invalid FunctionCode");
        goto Error;
    }

    if (InputBufferLength < QUIC_IOCTL_BUFFER_SIZES[FunctionCode]) {
        Status = STATUS_INSUFFICIENT_RESOURCES;
        QuicTraceEvent(
            LibraryErrorStatus,
            "[ lib] ERROR, %u, %s.",
            FunctionCode,
            "Invalid buffer size for FunctionCode");
        goto Error;
    }

    QUIC_IOCTL_PARAMS* Params = nullptr;
    if (QUIC_IOCTL_BUFFER_SIZES[FunctionCode] != 0) {
        Status =
            WdfRequestRetrieveInputBuffer(
                Request,
                QUIC_IOCTL_BUFFER_SIZES[FunctionCode],
                (void**)&Params,
                nullptr);
        if (!NT_SUCCESS(Status)) {
            QuicTraceEvent(
                LibraryErrorStatus,
                "[ lib] ERROR, %u, %s.",
                Status,
                "WdfRequestRetrieveInputBuffer failed");
            goto Error;
        } else if (Params == nullptr) {
            QuicTraceEvent(
                LibraryError,
                "[ lib] ERROR, %s.",
                "WdfRequestRetrieveInputBuffer failed to return parameter buffer");
            Status = STATUS_INVALID_PARAMETER;
            goto Error;
        }
    }

    QuicTraceLogInfo(
        TestControlClientIoctl,
        "[test] Client %p executing IOCTL %u",
        Client,
        FunctionCode);

    if (IoControlCode != IOCTL_QUIC_SET_CERT_PARAMS &&
        ServerSelfSignedCredConfig.Type == QUIC_CREDENTIAL_TYPE_NONE) {
        Status = STATUS_INVALID_DEVICE_STATE;
        QuicTraceEvent(
            LibraryError,
            "[ lib] ERROR, %s.",
            "Client didn't set Security Config");
        goto Error;
    }

    switch (IoControlCode) {

    case IOCTL_QUIC_SET_CERT_PARAMS:
        CXPLAT_FRE_ASSERT(Params != nullptr);
        ServerSelfSignedCredConfig.Type = QUIC_CREDENTIAL_TYPE_CERTIFICATE_HASH;
        ServerSelfSignedCredConfig.Flags = QUIC_CREDENTIAL_FLAG_NONE;
        ServerSelfSignedCredConfig.CertificateHash = &SelfSignedCertHash;
        ServerSelfSignedCredConfigClientAuth.Type = QUIC_CREDENTIAL_TYPE_CERTIFICATE_HASH;
        ServerSelfSignedCredConfigClientAuth.Flags =
            QUIC_CREDENTIAL_FLAG_REQUIRE_CLIENT_AUTHENTICATION |
            QUIC_CREDENTIAL_FLAG_DEFER_CERTIFICATE_VALIDATION |
            QUIC_CREDENTIAL_FLAG_INDICATE_CERTIFICATE_RECEIVED;
        ServerSelfSignedCredConfigClientAuth.CertificateHash = &SelfSignedCertHash;
        RtlCopyMemory(&SelfSignedCertHash.ShaHash, &Params->CertParams.ServerCertHash, sizeof(QUIC_CERTIFICATE_HASH));
        ClientCertCredConfig.Type = QUIC_CREDENTIAL_TYPE_CERTIFICATE_HASH;
        ClientCertCredConfig.Flags = QUIC_CREDENTIAL_FLAG_CLIENT | QUIC_CREDENTIAL_FLAG_NO_CERTIFICATE_VALIDATION;
        ClientCertCredConfig.CertificateHash = &ClientCertHash;
        RtlCopyMemory(&ClientCertHash.ShaHash, &Params->CertParams.ClientCertHash, sizeof(QUIC_CERTIFICATE_HASH));
        Status = QUIC_STATUS_SUCCESS;
        break;

    case IOCTL_QUIC_RUN_VALIDATE_REGISTRATION:
        QuicTestCtlRun(QuicTestValidateRegistration());
        break;
    case IOCTL_QUIC_RUN_VALIDATE_CONFIGURATION:
        QuicTestCtlRun(QuicTestValidateConfiguration());
        break;
    case IOCTL_QUIC_RUN_VALIDATE_LISTENER:
        QuicTestCtlRun(QuicTestValidateListener());
        break;
    case IOCTL_QUIC_RUN_VALIDATE_CONNECTION:
        QuicTestCtlRun(QuicTestValidateConnection());
        break;
    case IOCTL_QUIC_RUN_VALIDATE_STREAM:
        CXPLAT_FRE_ASSERT(Params != nullptr);
        QuicTestCtlRun(QuicTestValidateStream(Params->Connect != 0));
        break;

    case IOCTL_QUIC_RUN_CREATE_LISTENER:
        QuicTestCtlRun(QuicTestCreateListener());
        break;
    case IOCTL_QUIC_RUN_START_LISTENER:
        QuicTestCtlRun(QuicTestStartListener());
        break;
    case IOCTL_QUIC_RUN_START_LISTENER_IMPLICIT:
        CXPLAT_FRE_ASSERT(Params != nullptr);
        QuicTestCtlRun(QuicTestStartListenerImplicit(Params->Family));
        break;
    case IOCTL_QUIC_RUN_START_TWO_LISTENERS:
        QuicTestCtlRun(QuicTestStartTwoListeners());
        break;
    case IOCTL_QUIC_RUN_START_TWO_LISTENERS_SAME_ALPN:
        QuicTestCtlRun(QuicTestStartTwoListenersSameALPN());
        break;
    case IOCTL_QUIC_RUN_START_LISTENER_EXPLICIT:
        CXPLAT_FRE_ASSERT(Params != nullptr);
        QuicTestCtlRun(QuicTestStartListenerExplicit(Params->Family));
        break;
    case IOCTL_QUIC_RUN_CREATE_CONNECTION:
        QuicTestCtlRun(QuicTestCreateConnection());
        break;
    case IOCTL_QUIC_RUN_BIND_CONNECTION_IMPLICIT:
        CXPLAT_FRE_ASSERT(Params != nullptr);
        QuicTestCtlRun(QuicTestBindConnectionImplicit(Params->Family));
        break;
    case IOCTL_QUIC_RUN_BIND_CONNECTION_EXPLICIT:
        CXPLAT_FRE_ASSERT(Params != nullptr);
        QuicTestCtlRun(QuicTestBindConnectionExplicit(Params->Family));
        break;

    case IOCTL_QUIC_RUN_CONNECT:
        CXPLAT_FRE_ASSERT(Params != nullptr);
        QuicTestCtlRun(
            QuicTestConnect(
                Params->Params1.Family,
                Params->Params1.ServerStatelessRetry != 0,
                Params->Params1.ClientUsesOldVersion != 0,
                Params->Params1.MultipleALPNs != 0,
                Params->Params1.GreaseQuicBitExtension != 0,
                (QUIC_TEST_ASYNC_CONFIG_MODE)Params->Params1.AsyncConfiguration,
                Params->Params1.MultiPacketClientInitial != 0,
                (QUIC_TEST_RESUMPTION_MODE)Params->Params1.SessionResumption,
                Params->Params1.RandomLossPercentage
                ));
        break;

    case IOCTL_QUIC_RUN_CONNECT_AND_PING:
        CXPLAT_FRE_ASSERT(Params != nullptr);
        QuicTestCtlRun(
            QuicTestConnectAndPing(
                Params->Params2.Family,
                Params->Params2.Length,
                Params->Params2.ConnectionCount,
                Params->Params2.StreamCount,
                Params->Params2.StreamBurstCount,
                Params->Params2.StreamBurstDelayMs,
                Params->Params2.ServerStatelessRetry != 0,
                Params->Params2.ClientRebind != 0,
                Params->Params2.ClientZeroRtt != 0,
                Params->Params2.ServerRejectZeroRtt != 0,
                Params->Params2.UseSendBuffer != 0,
                Params->Params2.UnidirectionalStreams != 0,
                Params->Params2.ServerInitiatedStreams != 0,
                Params->Params2.FifoScheduling != 0
                ));
        break;

    case IOCTL_QUIC_RUN_CONNECT_AND_IDLE:
        CXPLAT_FRE_ASSERT(Params != nullptr);
        QuicTestCtlRun(QuicTestConnectAndIdle(Params->EnableKeepAlive != 0));
        break;

    case IOCTL_QUIC_RUN_CONNECT_UNREACHABLE:
        CXPLAT_FRE_ASSERT(Params != nullptr);
        QuicTestCtlRun(QuicTestConnectUnreachable(Params->Family));
        break;

    case IOCTL_QUIC_RUN_CONNECT_BAD_ALPN:
        CXPLAT_FRE_ASSERT(Params != nullptr);
        QuicTestCtlRun(QuicTestConnectBadAlpn(Params->Family));
        break;

    case IOCTL_QUIC_RUN_CONNECT_BAD_SNI:
        CXPLAT_FRE_ASSERT(Params != nullptr);
        QuicTestCtlRun(QuicTestConnectBadSni(Params->Family));
        break;

    case IOCTL_QUIC_RUN_SERVER_DISCONNECT:
        QuicTestCtlRun(QuicTestServerDisconnect());
        break;

    case IOCTL_QUIC_RUN_CLIENT_DISCONNECT:
        CXPLAT_FRE_ASSERT(Params != nullptr);
        QuicTestCtlRun(QuicTestClientDisconnect(Params->StopListenerFirst));
        break;

    case IOCTL_QUIC_RUN_VALIDATE_CONNECTION_EVENTS:
        CXPLAT_FRE_ASSERT(Params != nullptr);
        QuicTestCtlRun(QuicTestValidateConnectionEvents(Params->Test));
        break;

    case IOCTL_QUIC_RUN_VALIDATE_STREAM_EVENTS:
        CXPLAT_FRE_ASSERT(Params != nullptr);
        QuicTestCtlRun(QuicTestValidateStreamEvents(Params->Test));
        break;

#ifdef QUIC_API_ENABLE_PREVIEW_FEATURES
    case IOCTL_QUIC_RUN_VERSION_NEGOTIATION:
        CXPLAT_FRE_ASSERT(Params != nullptr);
        QuicTestCtlRun(QuicTestVersionNegotiation(Params->Family));
        break;
#endif

    case IOCTL_QUIC_RUN_KEY_UPDATE:
        CXPLAT_FRE_ASSERT(Params != nullptr);
        QuicTestCtlRun(
            QuicTestKeyUpdate(
                Params->Params3.Family,
                Params->Params3.Iterations,
                Params->Params3.KeyUpdateBytes,
                Params->Params3.UseKeyUpdateBytes != 0,
                Params->Params3.ClientKeyUpdate != 0,
                Params->Params3.ServerKeyUpdate != 0));
        break;

    case IOCTL_QUIC_RUN_VALIDATE_API:
        QuicTestCtlRun(QuicTestValidateApi());
        break;

    case IOCTL_QUIC_RUN_CONNECT_SERVER_REJECTED:
        CXPLAT_FRE_ASSERT(Params != nullptr);
        QuicTestCtlRun(QuicTestConnectServerRejected(Params->Family));
        break;

    case IOCTL_QUIC_RUN_ABORTIVE_SHUTDOWN:
        CXPLAT_FRE_ASSERT(Params != nullptr);
        QuicTestCtlRun(
            QuicAbortiveTransfers(
                Params->Params4.Family,
                Params->Params4.Flags));
        break;

    case IOCTL_QUIC_RUN_CID_UPDATE:
        CXPLAT_FRE_ASSERT(Params != nullptr);
        QuicTestCtlRun(
            QuicTestCidUpdate(
                Params->Params5.Family,
                Params->Params5.Iterations));
        break;

    case IOCTL_QUIC_RUN_RECEIVE_RESUME:
        CXPLAT_FRE_ASSERT(Params != nullptr);
        QuicTestCtlRun(
            QuicTestReceiveResume(
                Params->Params6.Family,
                Params->Params6.SendBytes,
                Params->Params6.ConsumeBytes,
                Params->Params6.ShutdownType,
                Params->Params6.PauseType,
                Params->Params6.PauseFirst));
        break;

    case IOCTL_QUIC_RUN_RECEIVE_RESUME_NO_DATA:
        CXPLAT_FRE_ASSERT(Params != nullptr);
        QuicTestCtlRun(
            QuicTestReceiveResumeNoData(
                Params->Params6.Family,
                Params->Params6.ShutdownType));
        break;

    case IOCTL_QUIC_RUN_DRILL_ENCODE_VAR_INT:
        QuicTestCtlRun(
            QuicDrillTestVarIntEncoder());
        break;

    case IOCTL_QUIC_RUN_DRILL_INITIAL_PACKET_CID:
        CXPLAT_FRE_ASSERT(Params != nullptr);
        QuicTestCtlRun(
            QuicDrillTestInitialCid(
                Params->DrillParams.Family,
                Params->DrillParams.SourceOrDest,
                Params->DrillParams.ActualCidLengthValid,
                Params->DrillParams.ShortCidLength,
                Params->DrillParams.CidLengthFieldValid));
        break;

    case IOCTL_QUIC_RUN_DRILL_INITIAL_PACKET_TOKEN:
        CXPLAT_FRE_ASSERT(Params != nullptr);
        QuicTestCtlRun(
            QuicDrillTestInitialToken(
                Params->Family));
        break;

    case IOCTL_QUIC_RUN_START_LISTENER_MULTI_ALPN:
        QuicTestCtlRun(QuicTestStartListenerMultiAlpns());
        break;

    case IOCTL_QUIC_RUN_DATAGRAM_NEGOTIATION:
        CXPLAT_FRE_ASSERT(Params != nullptr);
        QuicTestCtlRun(
            QuicTestDatagramNegotiation(
                Params->DatagramNegotiationParams.Family,
                Params->DatagramNegotiationParams.DatagramReceiveEnabled));
        break;

    case IOCTL_QUIC_RUN_DATAGRAM_SEND:
        CXPLAT_FRE_ASSERT(Params != nullptr);
        QuicTestCtlRun(
            QuicTestDatagramSend(
                Params->Family));
        break;

    case IOCTL_QUIC_RUN_NAT_PORT_REBIND:
        CXPLAT_FRE_ASSERT(Params != nullptr);
        QuicTestCtlRun(
            QuicTestNatPortRebind(
                Params->RebindParams.Family,
                Params->RebindParams.Padding));
        break;

    case IOCTL_QUIC_RUN_NAT_ADDR_REBIND:
        CXPLAT_FRE_ASSERT(Params != nullptr);
        QuicTestCtlRun(
            QuicTestNatAddrRebind(
                Params->RebindParams.Family,
                Params->RebindParams.Padding));
        break;

    case IOCTL_QUIC_RUN_CHANGE_MAX_STREAM_ID:
        CXPLAT_FRE_ASSERT(Params != nullptr);
        QuicTestCtlRun(
            QuicTestChangeMaxStreamID(
                Params->Family));
        break;

    case IOCTL_QUIC_RUN_PATH_VALIDATION_TIMEOUT:
        CXPLAT_FRE_ASSERT(Params != nullptr);
        QuicTestCtlRun(
            QuicTestPathValidationTimeout(
                Params->Family));
        break;

    case IOCTL_QUIC_RUN_VALIDATE_GET_PERF_COUNTERS:
        QuicTestCtlRun(QuicTestGetPerfCounters());
        break;

    case IOCTL_QUIC_RUN_ACK_SEND_DELAY:
        CXPLAT_FRE_ASSERT(Params != nullptr);
        QuicTestCtlRun(
            QuicTestAckSendDelay(Params->Family));
        break;

    case IOCTL_QUIC_RUN_CUSTOM_CERT_VALIDATION:
        CXPLAT_FRE_ASSERT(Params != nullptr);
        QuicTestCtlRun(
            QuicTestCustomCertificateValidation(
                Params->CustomCertValidationParams.AcceptCert,
                Params->CustomCertValidationParams.AsyncValidation));
        break;

#ifdef QUIC_API_ENABLE_PREVIEW_FEATURES
    case IOCTL_QUIC_RUN_VERSION_NEGOTIATION_RETRY:
        CXPLAT_FRE_ASSERT(Params != nullptr);
        QuicTestCtlRun(QuicTestVersionNegotiationRetry(Params->Family));
        break;

    case IOCTL_QUIC_RUN_COMPATIBLE_VERSION_NEGOTIATION_RETRY:
        CXPLAT_FRE_ASSERT(Params != nullptr);
        QuicTestCtlRun(QuicTestCompatibleVersionNegotiationRetry(Params->Family));
        break;

    case IOCTL_QUIC_RUN_COMPATIBLE_VERSION_NEGOTIATION:
        CXPLAT_FRE_ASSERT(Params != nullptr);
        QuicTestCtlRun(
            QuicTestCompatibleVersionNegotiation(
                Params->VersionNegotiationExtParams.Family,
                Params->VersionNegotiationExtParams.DisableVNEClient,
                Params->VersionNegotiationExtParams.DisableVNEServer));
        break;

    case IOCTL_QUIC_RUN_COMPATIBLE_VERSION_NEGOTIATION_DEFAULT_SERVER:
        CXPLAT_FRE_ASSERT(Params != nullptr);
        QuicTestCtlRun(
            QuicTestCompatibleVersionNegotiationDefaultServer(
                Params->VersionNegotiationExtParams.Family,
                Params->VersionNegotiationExtParams.DisableVNEClient,
                Params->VersionNegotiationExtParams.DisableVNEServer));
        break;

    case IOCTL_QUIC_RUN_COMPATIBLE_VERSION_NEGOTIATION_DEFAULT_CLIENT:
        CXPLAT_FRE_ASSERT(Params != nullptr);
        QuicTestCtlRun(
            QuicTestCompatibleVersionNegotiationDefaultClient(
                Params->VersionNegotiationExtParams.Family,
                Params->VersionNegotiationExtParams.DisableVNEClient,
                Params->VersionNegotiationExtParams.DisableVNEServer));
        break;

    case IOCTL_QUIC_RUN_INCOMPATIBLE_VERSION_NEGOTIATION:
        CXPLAT_FRE_ASSERT(Params != nullptr);
        QuicTestCtlRun(QuicTestIncompatibleVersionNegotiation(Params->Family));
        break;

    case IOCTL_QUIC_RUN_FAILED_VERSION_NEGOTIATION:
        CXPLAT_FRE_ASSERT(Params != nullptr);
        QuicTestCtlRun(QuicTestFailedVersionNegotiation(Params->Family));
        break;

    case IOCTL_QUIC_RUN_VALIDATE_VERSION_SETTINGS_SETTINGS:
        QuicTestCtlRun(QuicTestVersionSettings());
        break;
#endif // QUIC_API_ENABLE_PREVIEW_FEATURES

    case IOCTL_QUIC_RUN_CONNECT_CLIENT_CERT:
        CXPLAT_FRE_ASSERT(Params != nullptr);
        QuicTestCtlRun(
            QuicTestConnectClientCertificate(
                Params->ConnectClientCertParams.Family,
                Params->ConnectClientCertParams.UseClientCert));
        break;

    case IOCTL_QUIC_RUN_VALID_ALPN_LENGTHS:
        QuicTestCtlRun(QuicTestValidAlpnLengths());
        break;

    case IOCTL_QUIC_RUN_INVALID_ALPN_LENGTHS:
        QuicTestCtlRun(QuicTestInvalidAlpnLengths());
        break;

    case IOCTL_QUIC_RUN_EXPIRED_SERVER_CERT:
        CXPLAT_FRE_ASSERT(Params != nullptr);
        //
        // Fix up pointers for kernel mode
        //
        switch (Params->CredValidationParams.CredConfig.Type) {
        case QUIC_CREDENTIAL_TYPE_NONE:
            Params->CredValidationParams.CredConfig.Principal = (const char*)Params->CredValidationParams.PrincipalString;
            break;
        case QUIC_CREDENTIAL_TYPE_CERTIFICATE_HASH:
            Params->CredValidationParams.CredConfig.CertificateHash = &Params->CredValidationParams.CertHash;
            break;
        case QUIC_CREDENTIAL_TYPE_CERTIFICATE_HASH_STORE:
            Params->CredValidationParams.CredConfig.CertificateHashStore = &Params->CredValidationParams.CertHashStore;
            break;
        }
        QuicTestCtlRun(
            QuicTestConnectExpiredServerCertificate(
                &Params->CredValidationParams.CredConfig));
        break;

    case IOCTL_QUIC_RUN_VALID_SERVER_CERT:
        CXPLAT_FRE_ASSERT(Params != nullptr);
        //
        // Fix up pointers for kernel mode
        //
        switch (Params->CredValidationParams.CredConfig.Type) {
        case QUIC_CREDENTIAL_TYPE_NONE:
            Params->CredValidationParams.CredConfig.Principal = (const char*)Params->CredValidationParams.PrincipalString;
            break;
        case QUIC_CREDENTIAL_TYPE_CERTIFICATE_HASH:
            Params->CredValidationParams.CredConfig.CertificateHash = &Params->CredValidationParams.CertHash;
            break;
        case QUIC_CREDENTIAL_TYPE_CERTIFICATE_HASH_STORE:
            Params->CredValidationParams.CredConfig.CertificateHashStore = &Params->CredValidationParams.CertHashStore;
            break;
        }
        QuicTestCtlRun(
            QuicTestConnectValidServerCertificate(
                &Params->CredValidationParams.CredConfig));
        break;

    case IOCTL_QUIC_RUN_VALID_CLIENT_CERT:
        CXPLAT_FRE_ASSERT(Params != nullptr);
        //
        // Fix up pointers for kernel mode
        //
        switch (Params->CredValidationParams.CredConfig.Type) {
        case QUIC_CREDENTIAL_TYPE_NONE:
            Params->CredValidationParams.CredConfig.Principal = (const char*)Params->CredValidationParams.PrincipalString;
            break;
        case QUIC_CREDENTIAL_TYPE_CERTIFICATE_HASH:
            Params->CredValidationParams.CredConfig.CertificateHash = &Params->CredValidationParams.CertHash;
            break;
        case QUIC_CREDENTIAL_TYPE_CERTIFICATE_HASH_STORE:
            Params->CredValidationParams.CredConfig.CertificateHashStore = &Params->CredValidationParams.CertHashStore;
            break;
        }
        QuicTestCtlRun(
            QuicTestConnectValidClientCertificate(
                &Params->CredValidationParams.CredConfig));
        break;

    case IOCTL_QUIC_RUN_EXPIRED_CLIENT_CERT:
        CXPLAT_FRE_ASSERT(Params != nullptr);
        //
        // Fix up pointers for kernel mode
        //
        switch (Params->CredValidationParams.CredConfig.Type) {
        case QUIC_CREDENTIAL_TYPE_NONE:
            Params->CredValidationParams.CredConfig.Principal = (const char*)Params->CredValidationParams.PrincipalString;
            break;
        case QUIC_CREDENTIAL_TYPE_CERTIFICATE_HASH:
            Params->CredValidationParams.CredConfig.CertificateHash = &Params->CredValidationParams.CertHash;
            break;
        case QUIC_CREDENTIAL_TYPE_CERTIFICATE_HASH_STORE:
            Params->CredValidationParams.CredConfig.CertificateHashStore = &Params->CredValidationParams.CertHashStore;
            break;
        }
        QuicTestCtlRun(
            QuicTestConnectExpiredClientCertificate(
                &Params->CredValidationParams.CredConfig));
        break;

    case IOCTL_QUIC_RUN_ABORT_RECEIVE:
        CXPLAT_FRE_ASSERT(Params != nullptr);
        QuicTestCtlRun(QuicTestAbortReceive(Params->AbortReceiveType));
        break;

    case IOCTL_QUIC_RUN_KEY_UPDATE_RANDOM_LOSS:
        CXPLAT_FRE_ASSERT(Params != nullptr);
        QuicTestCtlRun(
            QuicTestKeyUpdateRandomLoss(
                Params->KeyUpdateRandomLossParams.Family,
                Params->KeyUpdateRandomLossParams.RandomLossPercentage))
        break;

    case IOCTL_QUIC_RUN_SLOW_RECEIVE:
        QuicTestCtlRun(QuicTestSlowReceive());
        break;

    case IOCTL_QUIC_RUN_NTH_ALLOC_FAIL:
        QuicTestCtlRun(QuicTestNthAllocFail());
        break;

    case IOCTL_QUIC_RUN_MTU_SETTINGS:
        QuicTestCtlRun(QuicTestMtuSettings());
        break;

    case IOCTL_QUIC_RUN_MTU_DISCOVERY:
        CXPLAT_FRE_ASSERT(Params != nullptr);
        QuicTestCtlRun(
            QuicTestMtuDiscovery(
                Params->MtuDiscoveryParams.Family,
                Params->MtuDiscoveryParams.DropClientProbePackets,
                Params->MtuDiscoveryParams.DropServerProbePackets,
                Params->MtuDiscoveryParams.RaiseMinimumMtu));
        break;

    case IOCTL_QUIC_RUN_LOAD_BALANCED_HANDSHAKE:
        CXPLAT_FRE_ASSERT(Params != nullptr);
        QuicTestCtlRun(QuicTestLoadBalancedHandshake(Params->Family));
        break;

    case IOCTL_QUIC_RUN_CLIENT_SHARED_LOCAL_PORT:
        CXPLAT_FRE_ASSERT(Params != nullptr);
        QuicTestCtlRun(QuicTestClientSharedLocalPort(Params->Family));
        break;

    case IOCTL_QUIC_RUN_VALIDATE_PARAM_API:
        QuicTestCtlRun(QuicTestValidateParamApi());
        break;

    case IOCTL_QUIC_RUN_STREAM_PRIORITY:
        QuicTestCtlRun(QuicTestStreamPriority());
        break;

    case IOCTL_QUIC_RUN_CLIENT_LOCAL_PATH_CHANGES:
        CXPLAT_FRE_ASSERT(Params != nullptr);
        QuicTestCtlRun(QuicTestLocalPathChanges(Params->Family));
        break;

    case IOCTL_QUIC_RUN_STREAM_DIFFERENT_ABORT_ERRORS:
        QuicTestCtlRun(QuicTestStreamDifferentAbortErrors());
        break;

    case IOCTL_QUIC_RUN_CONNECTION_REJECTION:
        CXPLAT_FRE_ASSERT(Params != nullptr);
        QuicTestCtlRun(QuicTestConnectionRejection(Params->RejectByClosing));
        break;

    case IOCTL_QUIC_RUN_INTERFACE_BINDING:
        CXPLAT_FRE_ASSERT(Params != nullptr);
        QuicTestCtlRun(QuicTestInterfaceBinding(Params->Family));
        break;

    case IOCTL_QUIC_RUN_CONNECT_INVALID_ADDRESS:
        QuicTestCtlRun(QuicTestConnectInvalidAddress());
        break;

    case IOCTL_QUIC_RUN_STREAM_ABORT_RECV_FIN_RACE:
        QuicTestCtlRun(QuicTestStreamAbortRecvFinRace());
        break;

    case IOCTL_QUIC_RUN_STREAM_ABORT_CONN_FLOW_CONTROL:
        QuicTestCtlRun(QuicTestStreamAbortConnFlowControl());
        break;

    case IOCTL_QUIC_RUN__REG_SHUTDOWN_BEFORE_OPEN:
        QuicTestCtlRun(QuicTestRegistrationShutdownBeforeConnOpen());
        break;

    case IOCTL_QUIC_RUN_REG_SHUTDOWN_AFTER_OPEN:
        QuicTestCtlRun(QuicTestRegistrationShutdownAfterConnOpen());
        break;

    case IOCTL_QUIC_RUN_REG_SHUTDOWN_AFTER_OPEN_BEFORE_START:
        QuicTestCtlRun(QuicTestRegistrationShutdownAfterConnOpenBeforeStart());
        break;

    case IOCTL_QUIC_RUN_REG_SHUTDOWN_AFTER_OPEN_AND_START:
        QuicTestCtlRun(QuicTestRegistrationShutdownAfterConnOpenAndStart());
        break;

    case IOCTL_QUIC_RUN_CRED_TYPE_VALIDATION:
        CXPLAT_FRE_ASSERT(Params != nullptr);
        //
        // Fix up pointers for kernel mode
        //
        switch (Params->CredValidationParams.CredConfig.Type) {
        case QUIC_CREDENTIAL_TYPE_NONE:
            Params->CredValidationParams.CredConfig.Principal =
                (const char*)Params->CredValidationParams.PrincipalString;
            break;
        case QUIC_CREDENTIAL_TYPE_CERTIFICATE_HASH:
            Params->CredValidationParams.CredConfig.CertificateHash =
                &Params->CredValidationParams.CertHash;
            break;
        case QUIC_CREDENTIAL_TYPE_CERTIFICATE_HASH_STORE:
            Params->CredValidationParams.CredConfig.CertificateHashStore =
                &Params->CredValidationParams.CertHashStore;
            break;
        }
        QuicTestCtlRun(
            QuicTestCredentialLoad(
                &Params->CredValidationParams.CredConfig));
        break;

#ifdef QUIC_API_ENABLE_PREVIEW_FEATURES
    case IOCTL_QUIC_RUN_CIBIR_EXTENSION:
        CXPLAT_FRE_ASSERT(Params != nullptr);
        QuicTestCtlRun(
            QuicTestCibirExtension(
                Params->CibirParams.Family,
                Params->CibirParams.Mode));
        break;
#endif

    case IOCTL_QUIC_RUN_STREAM_PRIORITY_INFINITE_LOOP:
        QuicTestCtlRun(QuicTestStreamPriorityInfiniteLoop());
        break;

    case IOCTL_QUIC_RUN_RESUMPTION_ACROSS_VERSIONS:
        QuicTestCtlRun(QuicTestResumptionAcrossVersions());
        break;

    case IOCTL_QUIC_RUN_CLIENT_BLOCKED_SOURCE_PORT:
        CXPLAT_FRE_ASSERT(Params != nullptr);
        QuicTestCtlRun(
            QuicTestClientBlockedSourcePort(
                Params->Family));
        break;

    case IOCTL_QUIC_RUN_STORAGE:
        QuicTestCtlRun(QuicTestStorage());
        break;

    case IOCTL_QUIC_RUN_VALIDATE_GLOBAL_PARAM:
        QuicTestCtlRun(QuicTestGlobalParam());
        break;

    case IOCTL_QUIC_RUN_VALIDATE_COMMON_PARAM:
        QuicTestCtlRun(QuicTestCommonParam());
        break;

    case IOCTL_QUIC_RUN_VALIDATE_REGISTRATION_PARAM:
        QuicTestCtlRun(QuicTestRegistrationParam());
        break;

    case IOCTL_QUIC_RUN_VALIDATE_CONFIGURATION_PARAM:
        QuicTestCtlRun(QuicTestConfigurationParam());
        break;

    case IOCTL_QUIC_RUN_VALIDATE_LISTENER_PARAM:
        QuicTestCtlRun(QuicTestListenerParam());
        break;

    case IOCTL_QUIC_RUN_VALIDATE_CONNECTION_PARAM:
        QuicTestCtlRun(QuicTestConnectionParam());
        break;

    case IOCTL_QUIC_RUN_VALIDATE_TLS_PARAM:
        QuicTestCtlRun(QuicTestTlsParam());
        break;

    case IOCTL_QUIC_RUN_VALIDATE_STREAM_PARAM:
        QuicTestCtlRun(QuicTestStreamParam());
        break;

    case IOCTL_QUIC_RUN_CONNECTION_CLOSE_FROM_CALLBACK:
        QuicTestCtlRun(QuicTestConnectionCloseFromCallback());
        break;

    case IOCTL_QUIC_RUN_CLOSE_CONN_BEFORE_STREAM_FLUSH:
        QuicTestCtlRun(QuicTestCloseConnBeforeStreamFlush());
        break;

#ifdef QUIC_API_ENABLE_PREVIEW_FEATURES
    case IOCTL_QUIC_RUN_VERSION_STORAGE:
        QuicTestCtlRun(QuicTestVersionStorage());
        break;
#endif

    case IOCTL_QUIC_RUN_CONNECT_AND_IDLE_FOR_DEST_CID_CHANGE:
        QuicTestCtlRun(QuicTestConnectAndIdleForDestCidChange());
        break;

    case IOCTL_QUIC_RUN_CHANGE_ALPN:
        QuicTestCtlRun(QuicTestChangeAlpn());
        break;

#ifdef QUIC_API_ENABLE_PREVIEW_FEATURES
    case IOCTL_QUIC_RUN_VN_TP_ODD_SIZE:
        CXPLAT_FRE_ASSERT(Params != nullptr);
        QuicTestCtlRun(
            QuicTestVNTPOddSize(
                Params->OddSizeVnTpParams.TestServer,
                Params->OddSizeVnTpParams.VnTpSize));
        break;

    case IOCTL_QUIC_RUN_VN_TP_CHOSEN_VERSION_MISMATCH:
        CXPLAT_FRE_ASSERT(Params != nullptr);
        QuicTestCtlRun(
            QuicTestVNTPChosenVersionMismatch(Params->TestServerVNTP != 0));
        break;

    case IOCTL_QUIC_RUN_VN_TP_CHOSEN_VERSION_ZERO:
        CXPLAT_FRE_ASSERT(Params != nullptr);
        QuicTestCtlRun(
            QuicTestVNTPChosenVersionZero(Params->TestServerVNTP != 0));
        break;

    case IOCTL_QUIC_RUN_VN_TP_OTHER_VERSION_ZERO:
        CXPLAT_FRE_ASSERT(Params != nullptr);
        QuicTestCtlRun(
            QuicTestVNTPOtherVersionZero(Params->TestServerVNTP != 0));
        break;
    case IOCTL_QUIC_RUN_ECN:
        CXPLAT_FRE_ASSERT(Params != nullptr);
        QuicTestCtlRun(QuicTestEcn(Params->Family));
        break;
#endif
    case IOCTL_QUIC_RUN_STREAM_BLOCK_UNBLOCK_CONN_FLOW_CONTROL:
        CXPLAT_FRE_ASSERT(Params != nullptr);
        QuicTestCtlRun(QuicTestStreamBlockUnblockConnFlowControl(Params->Bidirectional));
        break;

    default:
        Status = STATUS_NOT_IMPLEMENTED;
        break;
    }

Error:

    QuicTraceLogInfo(
        TestControlClientIoctlComplete,
        "[test] Client %p completing request, 0x%x",
        Client,
        Status);

    WdfRequestComplete(Request, Status);
}

_IRQL_requires_max_(PASSIVE_LEVEL)
void
LogTestFailure(
    _In_z_ const char *File,
    _In_z_ const char *Function,
    int Line,
    _Printf_format_string_ const char *Format,
    ...
    )
/*++

Routine Description:

    Records a test failure from the platform independent test code.

Arguments:

    File - The file where the failure occurred.

    Function - The function where the failure occurred.

    Line - The line (in File) where the failure occurred.

Return Value:

    None

--*/
{
    char Buffer[128];

    NT_ASSERT(KeGetCurrentIrql() == PASSIVE_LEVEL);
    QuicTestClient->TestFailure = true;

    va_list Args;
    va_start(Args, Format);
    (void)_vsnprintf_s(Buffer, sizeof(Buffer), _TRUNCATE, Format, Args);
    va_end(Args);

    QuicTraceLogError(
        TestDriverFailureLocation,
        "[test] File: %s, Function: %s, Line: %d",
        File,
        Function,
        Line);
    QuicTraceLogError(
        TestDriverFailure,
        "[test] FAIL: %s",
        Buffer);

#if QUIC_BREAK_TEST
    NT_FRE_ASSERT(FALSE);
#endif
}<|MERGE_RESOLUTION|>--- conflicted
+++ resolved
@@ -478,11 +478,8 @@
     sizeof(UINT8),
     sizeof(UINT8),
     sizeof(UINT8),
-<<<<<<< HEAD
-    sizeof(INT32),
-=======
     sizeof(BOOLEAN),
->>>>>>> 9ff48f63
+    sizeof(INT32),
 };
 
 CXPLAT_STATIC_ASSERT(
