--- conflicted
+++ resolved
@@ -434,6 +434,7 @@
     sizeof(QUIC_RUN_CRED_VALIDATION),
     sizeof(QUIC_ABORT_RECEIVE_TYPE),
     sizeof(QUIC_RUN_KEY_UPDATE_RANDOM_LOSS_PARAMS),
+    0,
     0
 };
 
@@ -1030,17 +1031,15 @@
                 Params->KeyUpdateRandomLossParams.Family,
                 Params->KeyUpdateRandomLossParams.RandomLossPercentage))
         break;
-<<<<<<< HEAD
+
+    case IOCTL_QUIC_RUN_SLOW_RECEIVE:
+        QuicTestCtlRun(QuicTestSlowReceive());
+        break;
+
     case IOCTL_QUIC_RUN_MTU_SETTINGS:
         QuicTestCtlRun(QuicTestMtuSettings());
         break;
-=======
-
-    case IOCTL_QUIC_RUN_SLOW_RECEIVE:
-        QuicTestCtlRun(QuicTestSlowReceive());
-        break;
-
->>>>>>> 6f2efc4a
+
     default:
         Status = STATUS_NOT_IMPLEMENTED;
         break;
