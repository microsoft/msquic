--- conflicted
+++ resolved
@@ -535,11 +535,8 @@
     0,
     0,
     0,
-<<<<<<< HEAD
-    sizeof(INT32),
-=======
-    0,
->>>>>>> 0905dbb8
+    0,
+    sizeof(INT32),
 };
 
 CXPLAT_STATIC_ASSERT(
