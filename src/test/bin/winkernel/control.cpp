--- conflicted
+++ resolved
@@ -823,38 +823,37 @@
             QuicTestAckSendDelay(Params->Family));
         break;
 
-<<<<<<< HEAD
-    case IOCTL_QUIC_RUN_COMPATIBLE_VERSION_NEGOTIATION:
-        CXPLAT_FRE_ASSERT(Params != nullptr);
-        QuicTestCtlRun(QuicTestCompatibleVersionNegotiation(Params->Family));
-        break;
-
-    case IOCTL_QUIC_RUN_COMPATIBLE_VERSION_NEGOTIATION_DEFAULT_SERVER:
-        CXPLAT_FRE_ASSERT(Params != nullptr);
-        QuicTestCtlRun(QuicTestCompatibleVersionNegotiationDefaultServer(Params->Family));
-        break;
-
-    case IOCTL_QUIC_RUN_INCOMPATIBLE_VERSION_NEGOTIATION:
-        CXPLAT_FRE_ASSERT(Params != nullptr);
-        QuicTestCtlRun(QuicTestIncompatibleVersionNegotiation(Params->Family));
-        break;
-
-    case IOCTL_QUIC_RUN_FAILED_VERSION_NEGOTIATION:
-        CXPLAT_FRE_ASSERT(Params != nullptr);
-        QuicTestCtlRun(QuicTestFailedVersionNegotiation(Params->Family));
-        break;
-
-    case IOCTL_QUIC_RUN_COMPATIBLE_VERSION_NEGOTIATION_DEFAULT_CLIENT:
-        CXPLAT_FRE_ASSERT(Params != nullptr);
-        QuicTestCtlRun(QuicTestCompatibleVersionNegotiationDefaultClient(Params->Family));
-=======
     case IOCTL_QUIC_RUN_CUSTOM_CERT_VALIDATION:
         CXPLAT_FRE_ASSERT(Params != nullptr);
         QuicTestCtlRun(
             QuicTestCustomCertificateValidation(
                 Params->CustomCertValidationParams.AcceptCert,
                 Params->CustomCertValidationParams.AsyncValidation));
->>>>>>> 9d651e6f
+        break;
+
+    case IOCTL_QUIC_RUN_COMPATIBLE_VERSION_NEGOTIATION:
+        CXPLAT_FRE_ASSERT(Params != nullptr);
+        QuicTestCtlRun(QuicTestCompatibleVersionNegotiation(Params->Family));
+        break;
+
+    case IOCTL_QUIC_RUN_COMPATIBLE_VERSION_NEGOTIATION_DEFAULT_SERVER:
+        CXPLAT_FRE_ASSERT(Params != nullptr);
+        QuicTestCtlRun(QuicTestCompatibleVersionNegotiationDefaultServer(Params->Family));
+        break;
+
+    case IOCTL_QUIC_RUN_INCOMPATIBLE_VERSION_NEGOTIATION:
+        CXPLAT_FRE_ASSERT(Params != nullptr);
+        QuicTestCtlRun(QuicTestIncompatibleVersionNegotiation(Params->Family));
+        break;
+
+    case IOCTL_QUIC_RUN_FAILED_VERSION_NEGOTIATION:
+        CXPLAT_FRE_ASSERT(Params != nullptr);
+        QuicTestCtlRun(QuicTestFailedVersionNegotiation(Params->Family));
+        break;
+
+    case IOCTL_QUIC_RUN_COMPATIBLE_VERSION_NEGOTIATION_DEFAULT_CLIENT:
+        CXPLAT_FRE_ASSERT(Params != nullptr);
+        QuicTestCtlRun(QuicTestCompatibleVersionNegotiationDefaultClient(Params->Family));
         break;
 
     default:
