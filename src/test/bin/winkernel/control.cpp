--- conflicted
+++ resolved
@@ -455,10 +455,8 @@
     0,
     0,
     sizeof(QUIC_RUN_CRED_VALIDATION),
-<<<<<<< HEAD
-=======
     sizeof(QUIC_RUN_CIBIR_EXTENSION),
->>>>>>> 19fc4d70
+    0,
     0,
 };
 
@@ -1176,10 +1174,6 @@
                 &Params->CredValidationParams.CredConfig));
         break;
 
-<<<<<<< HEAD
-    case IOCTL_QUIC_RUN_STORAGE:
-        QuicTestCtlRun(QuicTestStorage());
-=======
     case IOCTL_QUIC_RUN_CIBIR_EXTENSION:
         CXPLAT_FRE_ASSERT(Params != nullptr);
         QuicTestCtlRun(
@@ -1191,7 +1185,10 @@
 
     case IOCTL_QUIC_RUN_STREAM_PRIORITY_INFINITE_LOOP:
         QuicTestCtlRun(QuicTestStreamPriorityInfiniteLoop());
->>>>>>> 19fc4d70
+        break;
+
+    case IOCTL_QUIC_RUN_STORAGE:
+        QuicTestCtlRun(QuicTestStorage());
         break;
 
     default:
