/*++

    Copyright (c) Microsoft Corporation.
    Licensed under the MIT License.

--*/

#include "quic_gtest.h"
#ifdef QUIC_CLOG
#include "quic_gtest.cpp.clog.h"
#endif

bool TestingKernelMode = false;
bool PrivateTestLibrary = false;
const MsQuicApi* MsQuic;
QUIC_CREDENTIAL_CONFIG ServerSelfSignedCredConfig;
QUIC_CREDENTIAL_CONFIG ServerSelfSignedCredConfigClientAuth;
QUIC_CREDENTIAL_CONFIG ClientCertCredConfig;
QuicDriverClient DriverClient;

class QuicTestEnvironment : public ::testing::Environment {
    QuicDriverService DriverService;
    const QUIC_CREDENTIAL_CONFIG* SelfSignedCertParams;
    const QUIC_CREDENTIAL_CONFIG* ClientCertParams;
public:
    void SetUp() override {
        CxPlatSystemLoad();
        ASSERT_TRUE(QUIC_SUCCEEDED(CxPlatInitialize()));
        ASSERT_TRUE((SelfSignedCertParams =
            CxPlatGetSelfSignedCert(
                TestingKernelMode ?
                    CXPLAT_SELF_SIGN_CERT_MACHINE :
                    CXPLAT_SELF_SIGN_CERT_USER,
                FALSE
                )) != nullptr);

#ifndef QUIC_DISABLE_CLIENT_CERT_TESTS
        ASSERT_TRUE((ClientCertParams =
            CxPlatGetSelfSignedCert(
                TestingKernelMode ?
                    CXPLAT_SELF_SIGN_CERT_MACHINE :
                    CXPLAT_SELF_SIGN_CERT_USER,
                TRUE
                )) != nullptr);
#endif
        if (TestingKernelMode) {
            printf("Initializing for Kernel Mode tests\n");
            const char* DriverName;
            const char* DependentDriverNames;
            QUIC_RUN_CERTIFICATE_PARAMS CertParams;
            CxPlatZeroMemory(&CertParams, sizeof(CertParams));
            CxPlatCopyMemory(
                &CertParams.ServerCertHash.ShaHash,
                (QUIC_CERTIFICATE_HASH*)(SelfSignedCertParams + 1),
                sizeof(QUIC_CERTIFICATE_HASH));
            CxPlatCopyMemory(
                &CertParams.ClientCertHash.ShaHash,
                (QUIC_CERTIFICATE_HASH*)(ClientCertParams + 1),
                sizeof(QUIC_CERTIFICATE_HASH));
            if (PrivateTestLibrary) {
                DriverName = QUIC_DRIVER_NAME_PRIVATE;
                DependentDriverNames = "msquicpriv\0";
            } else {
                DriverName = QUIC_DRIVER_NAME;
                DependentDriverNames = "msquic\0";
            }
            ASSERT_TRUE(DriverService.Initialize(DriverName, DependentDriverNames));
            ASSERT_TRUE(DriverService.Start());
            ASSERT_TRUE(DriverClient.Initialize(&CertParams, DriverName));
        } else {
            printf("Initializing for User Mode tests\n");
            MsQuic = new MsQuicApi();
            ASSERT_TRUE(QUIC_SUCCEEDED(MsQuic->GetInitStatus()));
            memcpy(&ServerSelfSignedCredConfig, SelfSignedCertParams, sizeof(QUIC_CREDENTIAL_CONFIG));
            memcpy(&ServerSelfSignedCredConfigClientAuth, SelfSignedCertParams, sizeof(QUIC_CREDENTIAL_CONFIG));
            ServerSelfSignedCredConfigClientAuth.Flags |=
                QUIC_CREDENTIAL_FLAG_REQUIRE_CLIENT_AUTHENTICATION |
                QUIC_CREDENTIAL_FLAG_DEFER_CERTIFICATE_VALIDATION |
                QUIC_CREDENTIAL_FLAG_INDICATE_CERTIFICATE_RECEIVED;
#ifndef QUIC_DISABLE_CLIENT_CERT_TESTS
            memcpy(&ClientCertCredConfig, ClientCertParams, sizeof(QUIC_CREDENTIAL_CONFIG));
            ClientCertCredConfig.Flags |= QUIC_CREDENTIAL_FLAG_NO_CERTIFICATE_VALIDATION;
#endif
            QuicTestInitialize();
        }
    }
    void TearDown() override {
        if (TestingKernelMode) {
            DriverClient.Uninitialize();
            DriverService.Uninitialize();
        } else {
            QuicTestUninitialize();
            delete MsQuic;
        }
        CxPlatFreeSelfSignedCert(SelfSignedCertParams);
#ifndef QUIC_DISABLE_CLIENT_CERT_TESTS
        CxPlatFreeSelfSignedCert(ClientCertParams);
#endif
        CxPlatUninitialize();
        CxPlatSystemUnload();
    }
};

//
// This function is called by the platform independent test code when it
// encounters kind of failure. Note - It may be called on any thread.
//
void
LogTestFailure(
    _In_z_ const char* File,
    _In_z_ const char* Function,
    int Line,
    _Printf_format_string_ const char* Format,
    ...
    )
{
    UNREFERENCED_PARAMETER(Function);
    char Buffer[128];
    va_list Args;
    va_start(Args, Format);
    (void)_vsnprintf_s(Buffer, sizeof(Buffer), _TRUNCATE, Format, Args);
    va_end(Args);
    QuicTraceLogError(
        TestLogFailure,
        "[test] FAILURE - %s:%d - %s",
        File,
        Line,
        Buffer);
    GTEST_MESSAGE_AT_(File, Line, Buffer, ::testing::TestPartResult::kFatalFailure);
}

struct TestLogger {
    const char* TestName;
    TestLogger(const char* Name) : TestName(Name) {
        QuicTraceLogInfo(
            TestCaseStart,
            "[test] START %s",
            TestName);
    }
    ~TestLogger() {
        QuicTraceLogInfo(
            TestCaseEnd,
            "[test] END %s",
            TestName);
    }
};

template<class T>
struct TestLoggerT {
    const char* TestName;
    TestLoggerT(const char* Name, const T& Params) : TestName(Name) {
        std::ostringstream stream; stream << Params;
        QuicTraceLogInfo(
            TestCaseTStart,
            "[test] START %s, %s",
            TestName,
            stream.str().c_str());
    }
    ~TestLoggerT() {
        QuicTraceLogInfo(
            TestCaseTEnd,
            "[test] END %s",
            TestName);
    }
};

TEST(ParameterValidation, ValidateApi) {
    TestLogger Logger("QuicTestValidateApi");
    if (TestingKernelMode) {
        ASSERT_TRUE(DriverClient.Run(IOCTL_QUIC_RUN_VALIDATE_API));
    } else {
        QuicTestValidateApi();
    }
}

TEST(ParameterValidation, ValidateRegistration) {
    TestLogger Logger("QuicTestValidateRegistration");
    if (TestingKernelMode) {
        ASSERT_TRUE(DriverClient.Run(IOCTL_QUIC_RUN_VALIDATE_REGISTRATION));
    } else {
        QuicTestValidateRegistration();
    }
}

TEST(ParameterValidation, ValidateGetPerfCounters) {
    TestLogger Logger("QuicTestGetPerfCounters");
    if (TestingKernelMode) {
        ASSERT_TRUE(DriverClient.Run(IOCTL_QUIC_RUN_VALIDATE_GET_PERF_COUNTERS));
    } else {
        QuicTestGetPerfCounters();
    }
}

TEST(ParameterValidation, ValidateConfiguration) {
    TestLogger Logger("QuicTestValidateConfiguration");
    if (TestingKernelMode) {
        ASSERT_TRUE(DriverClient.Run(IOCTL_QUIC_RUN_VALIDATE_CONFIGURATION));
    } else {
        QuicTestValidateConfiguration();
    }
}

TEST(ParameterValidation, ValidateListener) {
    TestLogger Logger("QuicTestValidateListener");
    if (TestingKernelMode) {
        ASSERT_TRUE(DriverClient.Run(IOCTL_QUIC_RUN_VALIDATE_LISTENER));
    } else {
        QuicTestValidateListener();
    }
}

TEST(ParameterValidation, ValidateConnection) {
    TestLogger Logger("QuicTestValidateConnection");
    if (TestingKernelMode) {
        ASSERT_TRUE(DriverClient.Run(IOCTL_QUIC_RUN_VALIDATE_CONNECTION));
    } else {
        QuicTestValidateConnection();
    }
}

TEST_P(WithBool, ValidateStream) {
    TestLoggerT<ParamType> Logger("QuicTestValidateStream", GetParam());
    if (TestingKernelMode) {
        uint8_t Param = (uint8_t)GetParam();
        ASSERT_TRUE(DriverClient.Run(IOCTL_QUIC_RUN_VALIDATE_STREAM, Param));
    } else {
        QuicTestValidateStream(GetParam());
    }
}

TEST(ParameterValidation, ValidateConnectionEvents) {
    TestLogger Logger("QuicTestValidateConnectionEvents");
    if (TestingKernelMode) {
        ASSERT_TRUE(DriverClient.Run(IOCTL_QUIC_RUN_VALIDATE_CONNECTION_EVENTS));
    } else {
        QuicTestValidateConnectionEvents();
    }
}

TEST(ParameterValidation, ValidateStreamEvents) {
    TestLogger Logger("QuicTestValidateStreamEvents");
    if (TestingKernelMode) {
        ASSERT_TRUE(DriverClient.Run(IOCTL_QUIC_RUN_VALIDATE_STREAM_EVENTS));
    } else {
        QuicTestValidateStreamEvents();
    }
}

TEST(ParameterValidation, ValidateDesiredVersionSettings) {
    TestLogger Logger("QuicTestDesiredVersionSettings");
    if (TestingKernelMode) {
        ASSERT_TRUE(DriverClient.Run(IOCTL_QUIC_RUN_VALIDATE_DESIRED_VERSIONS_SETTINGS));
    } else {
        QuicTestDesiredVersionSettings();
    }
}

TEST(Basic, CreateListener) {
    TestLogger Logger("QuicTestCreateListener");
    if (TestingKernelMode) {
        ASSERT_TRUE(DriverClient.Run(IOCTL_QUIC_RUN_CREATE_LISTENER));
    } else {
        QuicTestCreateListener();
    }
}

TEST(Basic, StartListener) {
    TestLogger Logger("QuicTestStartListener");
    if (TestingKernelMode) {
        ASSERT_TRUE(DriverClient.Run(IOCTL_QUIC_RUN_START_LISTENER));
    } else {
        QuicTestStartListener();
    }
}

TEST(Basic, StartListenerMultiAlpns) {
    TestLogger Logger("QuicTestStartListenerMultiAlpns");
    if (TestingKernelMode) {
        ASSERT_TRUE(DriverClient.Run(IOCTL_QUIC_RUN_START_LISTENER_MULTI_ALPN));
    } else {
        QuicTestStartListenerMultiAlpns();
    }
}

TEST_P(WithFamilyArgs, StartListenerImplicit) {
    TestLoggerT<ParamType> Logger("QuicTestStartListenerImplicit", GetParam());
    if (TestingKernelMode) {
        ASSERT_TRUE(DriverClient.Run(IOCTL_QUIC_RUN_START_LISTENER_IMPLICIT, GetParam().Family));
    } else {
        QuicTestStartListenerImplicit(GetParam().Family);
    }
}

TEST(Basic, StartTwoListeners) {
    TestLogger Logger("QuicTestStartTwoListeners");
    if (TestingKernelMode) {
        ASSERT_TRUE(DriverClient.Run(IOCTL_QUIC_RUN_START_TWO_LISTENERS));
    } else {
        QuicTestStartTwoListeners();
    }
}

TEST(Basic, StartTwoListenersSameALPN) {
    TestLogger Logger("QuicTestStartTwoListenersSameALPN");
    if (TestingKernelMode) {
        ASSERT_TRUE(DriverClient.Run(IOCTL_QUIC_RUN_START_TWO_LISTENERS_SAME_ALPN));
    } else {
        QuicTestStartTwoListenersSameALPN();
    }
}

TEST_P(WithFamilyArgs, StartListenerExplicit) {
    TestLoggerT<ParamType> Logger("QuicTestStartListenerExplicit", GetParam());
    if (TestingKernelMode) {
        ASSERT_TRUE(DriverClient.Run(IOCTL_QUIC_RUN_START_LISTENER_EXPLICIT, GetParam().Family));
    } else {
        QuicTestStartListenerExplicit(GetParam().Family);
    }
}

TEST(Basic, CreateConnection) {
    TestLogger Logger("QuicTestCreateConnection");
    if (TestingKernelMode) {
        ASSERT_TRUE(DriverClient.Run(IOCTL_QUIC_RUN_CREATE_CONNECTION));
    } else {
        QuicTestCreateConnection();
    }
}

TEST(Alpn, ValidAlpnLengths) {
    TestLogger Logger("QuicTestValidAlpnLengths");
    if (TestingKernelMode) {
        ASSERT_TRUE(DriverClient.Run(IOCTL_QUIC_RUN_VALID_ALPN_LENGTHS));
    } else {
        QuicTestValidAlpnLengths();
    }
}

TEST(Alpn, InvalidAlpnLengths) {
    TestLogger Logger("QuicTestInvalidAlpnLengths");
    if (TestingKernelMode) {
        ASSERT_TRUE(DriverClient.Run(IOCTL_QUIC_RUN_INVALID_ALPN_LENGTHS));
    } else {
        QuicTestInvalidAlpnLengths();
    }
}


TEST_P(WithFamilyArgs, BindConnectionImplicit) {
    TestLoggerT<ParamType> Logger("QuicTestBindConnectionImplicit", GetParam());
    if (TestingKernelMode) {
        ASSERT_TRUE(DriverClient.Run(IOCTL_QUIC_RUN_BIND_CONNECTION_IMPLICIT, GetParam().Family));
    } else {
        QuicTestBindConnectionImplicit(GetParam().Family);
    }
}

TEST_P(WithFamilyArgs, BindConnectionExplicit) {
    TestLoggerT<ParamType> Logger("QuicTestBindConnectionExplicit", GetParam());
    if (TestingKernelMode) {
        ASSERT_TRUE(DriverClient.Run(IOCTL_QUIC_RUN_BIND_CONNECTION_EXPLICIT, GetParam().Family));
    } else {
        QuicTestBindConnectionExplicit(GetParam().Family);
    }
}

TEST_P(WithHandshakeArgs1, Connect) {
    TestLoggerT<ParamType> Logger("QuicTestConnect-Connect", GetParam());
    if (TestingKernelMode) {
        QUIC_RUN_CONNECT_PARAMS Params = {
            GetParam().Family,
            (uint8_t)GetParam().ServerStatelessRetry,
            0,  // ClientUsesOldVersion
            (uint8_t)GetParam().MultipleALPNs,
            0,  // AsyncConfiguration
            (uint8_t)GetParam().MultiPacketClientInitial,
            QUIC_TEST_RESUMPTION_DISABLED,
            0   // RandomLossPercentage
        };
        ASSERT_TRUE(DriverClient.Run(IOCTL_QUIC_RUN_CONNECT, Params));
    } else {
        QuicTestConnect(
            GetParam().Family,
            GetParam().ServerStatelessRetry,
            false,  // ClientUsesOldVersion
            GetParam().MultipleALPNs,
            false,  // AsyncConfiguration
            GetParam().MultiPacketClientInitial,
            QUIC_TEST_RESUMPTION_DISABLED,
            0);     // RandomLossPercentage
    }
}

#ifndef QUIC_DISABLE_RESUMPTION
TEST_P(WithHandshakeArgs1, Resume) {
    TestLoggerT<ParamType> Logger("QuicTestConnect-Resume", GetParam());
    if (TestingKernelMode) {
        QUIC_RUN_CONNECT_PARAMS Params = {
            GetParam().Family,
            (uint8_t)GetParam().ServerStatelessRetry,
            0,  // ClientUsesOldVersion
            (uint8_t)GetParam().MultipleALPNs,
            0,  // AsyncConfiguration
            (uint8_t)GetParam().MultiPacketClientInitial,
            QUIC_TEST_RESUMPTION_ENABLED,
            0   // RandomLossPercentage
        };
        ASSERT_TRUE(DriverClient.Run(IOCTL_QUIC_RUN_CONNECT, Params));
    } else {
        QuicTestConnect(
            GetParam().Family,
            GetParam().ServerStatelessRetry,
            false,  // ClientUsesOldVersion
            GetParam().MultipleALPNs,
            false,  // AsyncConfiguration
            GetParam().MultiPacketClientInitial,
            QUIC_TEST_RESUMPTION_ENABLED,
            0);     // RandomLossPercentage
    }
}

TEST_P(WithHandshakeArgs1, ResumeRejection) {
    TestLoggerT<ParamType> Logger("QuicTestConnect-ResumeRejection", GetParam());
    if (TestingKernelMode) {
        QUIC_RUN_CONNECT_PARAMS Params = {
            GetParam().Family,
            (uint8_t)GetParam().ServerStatelessRetry,
            0,  // ClientUsesOldVersion
            (uint8_t)GetParam().MultipleALPNs,
            0,  // AsyncConfiguration
            (uint8_t)GetParam().MultiPacketClientInitial,
            QUIC_TEST_RESUMPTION_REJECTED,
            0   // RandomLossPercentage
        };
        ASSERT_TRUE(DriverClient.Run(IOCTL_QUIC_RUN_CONNECT, Params));
    } else {
        QuicTestConnect(
            GetParam().Family,
            GetParam().ServerStatelessRetry,
            false,  // ClientUsesOldVersion
            GetParam().MultipleALPNs,
            false,  // AsyncConfiguration
            GetParam().MultiPacketClientInitial,
            QUIC_TEST_RESUMPTION_REJECTED,
            0);     // RandomLossPercentage
    }
}
#endif // QUIC_DISABLE_RESUMPTION

TEST_P(WithHandshakeArgs2, OldVersion) {
    TestLoggerT<ParamType> Logger("QuicTestConnect-OldVersion", GetParam());
    if (TestingKernelMode) {
        QUIC_RUN_CONNECT_PARAMS Params = {
            GetParam().Family,
            (uint8_t)GetParam().ServerStatelessRetry,
            1,  // ClientUsesOldVersion
            0,  // MultipleALPNs
            0,  // AsyncConfiguration
            0,  // MultiPacketClientInitial
            QUIC_TEST_RESUMPTION_DISABLED,  // SessionResumption
            0   // RandomLossPercentage
        };
        ASSERT_TRUE(DriverClient.Run(IOCTL_QUIC_RUN_CONNECT, Params));
    } else {
        QuicTestConnect(
            GetParam().Family,
            GetParam().ServerStatelessRetry,
            false,  // ClientUsesOldVersion
            false,  // MultipleALPNs
            false,  // AsyncConfiguration
            false,  // MultiPacketClientInitial
            QUIC_TEST_RESUMPTION_DISABLED,  // SessionResumption
            0);     // RandomLossPercentage
    }
}

TEST_P(WithHandshakeArgs3, AsyncSecurityConfig) {
    TestLoggerT<ParamType> Logger("QuicTestConnect-AsyncSecurityConfig", GetParam());
    if (TestingKernelMode) {
        QUIC_RUN_CONNECT_PARAMS Params = {
            GetParam().Family,
            (uint8_t)GetParam().ServerStatelessRetry,
            0,  // ClientUsesOldVersion
            (uint8_t)GetParam().MultipleALPNs,
            1,  // AsyncConfiguration
            0,  // MultiPacketClientInitial
            QUIC_TEST_RESUMPTION_DISABLED,  // SessionResumption
            0   // RandomLossPercentage
        };
        ASSERT_TRUE(DriverClient.Run(IOCTL_QUIC_RUN_CONNECT, Params));
    } else {
        QuicTestConnect(
            GetParam().Family,
            GetParam().ServerStatelessRetry,
            false,  // ClientUsesOldVersion
            GetParam().MultipleALPNs,
            true,   // AsyncConfiguration
            false,  // MultiPacketClientInitial
            QUIC_TEST_RESUMPTION_DISABLED,  // SessionResumption
            0);     // RandomLossPercentage
    }
}

TEST_P(WithFamilyArgs, VersionNegotiation) {
    TestLoggerT<ParamType> Logger("QuicTestVersionNegotiation", GetParam());
    if (TestingKernelMode) {
        ASSERT_TRUE(DriverClient.Run(IOCTL_QUIC_RUN_VERSION_NEGOTIATION, GetParam().Family));
    } else {
        QuicTestVersionNegotiation(GetParam().Family);
    }
}

TEST_P(WithFamilyArgs, VersionNegotiationRetry) {
    TestLoggerT<ParamType> Logger("QuicTestVersionNegotiationRetry", GetParam());
    if (TestingKernelMode) {
        ASSERT_TRUE(DriverClient.Run(IOCTL_QUIC_RUN_VERSION_NEGOTIATION_RETRY, GetParam().Family));
    } else {
        QuicTestVersionNegotiationRetry(GetParam().Family);
    }
}

TEST_P(WithFamilyArgs, CompatibleVersionNegotiationRetry) {
    TestLoggerT<ParamType> Logger("CompatibleVersionNegotiationRetry", GetParam());
    if (TestingKernelMode) {
        ASSERT_TRUE(DriverClient.Run(IOCTL_QUIC_RUN_COMPATIBLE_VERSION_NEGOTIATION_RETRY, GetParam().Family));
    } else {
        QuicTestCompatibleVersionNegotiationRetry(GetParam().Family);
    }
}

TEST_P(WithVersionNegotiationExtArgs, CompatibleVersionNegotiation) {
    TestLoggerT<ParamType> Logger("CompatibleVersionNegotiation", GetParam());
    if (TestingKernelMode) {
        QUIC_RUN_VERSION_NEGOTIATION_EXT Params = {
            GetParam().Family,
            GetParam().DisableVNEClient,
            GetParam().DisableVNEServer
        };
        ASSERT_TRUE(DriverClient.Run(IOCTL_QUIC_RUN_COMPATIBLE_VERSION_NEGOTIATION, Params));
    } else {
        QuicTestCompatibleVersionNegotiation(
            GetParam().Family,
            GetParam().DisableVNEClient,
            GetParam().DisableVNEServer);
    }
}

TEST_P(WithVersionNegotiationExtArgs, CompatibleVersionNegotiationDefaultServer) {
    TestLoggerT<ParamType> Logger("CompatibleVersionNegotiationDefaultServer", GetParam());
    if (TestingKernelMode) {
        QUIC_RUN_VERSION_NEGOTIATION_EXT Params = {
            GetParam().Family,
            GetParam().DisableVNEClient,
            GetParam().DisableVNEServer
        };
        ASSERT_TRUE(DriverClient.Run(IOCTL_QUIC_RUN_COMPATIBLE_VERSION_NEGOTIATION_DEFAULT_SERVER, Params));
    } else {
        QuicTestCompatibleVersionNegotiationDefaultServer(
            GetParam().Family,
            GetParam().DisableVNEClient,
            GetParam().DisableVNEServer);
    }
}

TEST_P(WithVersionNegotiationExtArgs, CompatibleVersionNegotiationDefaultClient) {
    TestLoggerT<ParamType> Logger("CompatibleVersionNegotiationDefaultClient", GetParam());
    if (TestingKernelMode) {
        QUIC_RUN_VERSION_NEGOTIATION_EXT Params = {
            GetParam().Family,
            GetParam().DisableVNEClient,
            GetParam().DisableVNEServer
        };
        ASSERT_TRUE(DriverClient.Run(IOCTL_QUIC_RUN_COMPATIBLE_VERSION_NEGOTIATION_DEFAULT_CLIENT, Params));
    } else {
        QuicTestCompatibleVersionNegotiationDefaultClient(
            GetParam().Family,
            GetParam().DisableVNEClient,
            GetParam().DisableVNEServer);
    }
}

TEST_P(WithFamilyArgs, IncompatibleVersionNegotiation) {
    TestLoggerT<ParamType> Logger("IncompatibleVersionNegotiation", GetParam());
    if (TestingKernelMode) {
        ASSERT_TRUE(DriverClient.Run(IOCTL_QUIC_RUN_INCOMPATIBLE_VERSION_NEGOTIATION, GetParam().Family));
    } else {
        QuicTestIncompatibleVersionNegotiation(GetParam().Family);
    }
}

TEST_P(WithFamilyArgs, FailedVersionNegotiation) {
    TestLoggerT<ParamType> Logger("FailedeVersionNegotiation", GetParam());
    if (TestingKernelMode) {
        ASSERT_TRUE(DriverClient.Run(IOCTL_QUIC_RUN_FAILED_VERSION_NEGOTIATION, GetParam().Family));
    } else {
        QuicTestFailedVersionNegotiation(GetParam().Family);
    }
}

TEST_P(WithHandshakeArgs5, CustomCertificateValidation) {
    TestLoggerT<ParamType> Logger("QuicTestCustomCertificateValidation", GetParam());
    if (TestingKernelMode) {
        QUIC_RUN_CUSTOM_CERT_VALIDATION Params = {
            GetParam().AcceptCert,
            GetParam().AsyncValidation
        };
        ASSERT_TRUE(DriverClient.Run(IOCTL_QUIC_RUN_CUSTOM_CERT_VALIDATION, Params));
    } else {
        QuicTestCustomCertificateValidation(GetParam().AcceptCert, GetParam().AsyncValidation);
    }
}

#ifndef QUIC_DISABLE_CLIENT_CERT_TESTS
TEST_P(WithHandshakeArgs6, ConnectClientCertificate) {
    TestLoggerT<ParamType> Logger("QuicTestConnectClientCertificate", GetParam());
    if (TestingKernelMode) {
        QUIC_RUN_CONNECT_CLIENT_CERT Params = {
            GetParam().Family,
            (uint8_t)GetParam().UseClientCertificate
        };
        ASSERT_TRUE(DriverClient.Run(IOCTL_QUIC_RUN_CONNECT_CLIENT_CERT, Params));
    } else {
        QuicTestConnectClientCertificate(GetParam().Family, GetParam().UseClientCertificate);
    }
}
#endif

#if QUIC_TEST_FAILING_TEST_CERTIFICATES
TEST(CredValidation, ConnectExpiredServerCertificate) {
    QUIC_RUN_CRED_VALIDATION Params;
    for (auto CredType : { QUIC_CREDENTIAL_TYPE_CERTIFICATE_HASH, QUIC_CREDENTIAL_TYPE_CERTIFICATE_HASH_STORE }) {
        ASSERT_TRUE(CxPlatGetTestCertificate(
            CXPLAT_TEST_CERT_EXPIRED_SERVER,
            TestingKernelMode ?
                CXPLAT_SELF_SIGN_CERT_MACHINE :
                CXPLAT_SELF_SIGN_CERT_USER,
            CredType,
            &Params.CredConfig,
            &Params.CertHash,
            &Params.CertHashStore,
            (char*)Params.PrincipalString));
        if (TestingKernelMode) {
            ASSERT_TRUE(DriverClient.Run(IOCTL_QUIC_RUN_EXPIRED_SERVER_CERT, Params));
        } else {
            QuicTestConnectExpiredServerCertificate(&Params.CredConfig);
        }
        CxPlatFreeTestCert((QUIC_CREDENTIAL_CONFIG*)&Params.CredConfig);
    }


    if (!TestingKernelMode) {
        //
        // Test cert context in user mode only.
        //
        ASSERT_TRUE(CxPlatGetTestCertificate(
            CXPLAT_TEST_CERT_EXPIRED_SERVER,
            CXPLAT_SELF_SIGN_CERT_USER,
            QUIC_CREDENTIAL_TYPE_CERTIFICATE_CONTEXT,
            &Params.CredConfig,
            &Params.CertHash,
            &Params.CertHashStore,
            (char*)Params.PrincipalString));
        QuicTestConnectExpiredServerCertificate(&Params.CredConfig);
        CxPlatFreeTestCert((QUIC_CREDENTIAL_CONFIG*)&Params.CredConfig);
    }
}

TEST(CredValidation, ConnectValidServerCertificate) {
    QUIC_RUN_CRED_VALIDATION Params;
    for (auto CredType : { QUIC_CREDENTIAL_TYPE_CERTIFICATE_HASH, QUIC_CREDENTIAL_TYPE_CERTIFICATE_HASH_STORE }) {
        ASSERT_TRUE(CxPlatGetTestCertificate(
            CXPLAT_TEST_CERT_VALID_SERVER,
            TestingKernelMode ?
                CXPLAT_SELF_SIGN_CERT_MACHINE :
                CXPLAT_SELF_SIGN_CERT_USER,
            CredType,
            &Params.CredConfig,
            &Params.CertHash,
            &Params.CertHashStore,
            (char*)Params.PrincipalString));
        if (TestingKernelMode) {
            ASSERT_TRUE(DriverClient.Run(IOCTL_QUIC_RUN_VALID_SERVER_CERT, Params));
        } else {
            QuicTestConnectValidServerCertificate(&Params.CredConfig);
        }
        CxPlatFreeTestCert((QUIC_CREDENTIAL_CONFIG*)&Params.CredConfig);
    }

    if (!TestingKernelMode) {
        //
        // Test cert context in user mode only.
        //
        ASSERT_TRUE(CxPlatGetTestCertificate(
            CXPLAT_TEST_CERT_VALID_SERVER,
            CXPLAT_SELF_SIGN_CERT_USER,
            QUIC_CREDENTIAL_TYPE_CERTIFICATE_CONTEXT,
            &Params.CredConfig,
            &Params.CertHash,
            &Params.CertHashStore,
            (char*)Params.PrincipalString));
        QuicTestConnectValidServerCertificate(&Params.CredConfig);
        CxPlatFreeTestCert((QUIC_CREDENTIAL_CONFIG*)&Params.CredConfig);
    }
}

TEST(CredValidation, ConnectExpiredClientCertificate) {
    QUIC_RUN_CRED_VALIDATION Params;
    for (auto CredType : { QUIC_CREDENTIAL_TYPE_CERTIFICATE_HASH, QUIC_CREDENTIAL_TYPE_CERTIFICATE_HASH_STORE }) {
        ASSERT_TRUE(CxPlatGetTestCertificate(
            CXPLAT_TEST_CERT_EXPIRED_CLIENT,
            TestingKernelMode ?
                CXPLAT_SELF_SIGN_CERT_MACHINE :
                CXPLAT_SELF_SIGN_CERT_USER,
            CredType,
            &Params.CredConfig,
            &Params.CertHash,
            &Params.CertHashStore,
            (char*)Params.PrincipalString));
        Params.CredConfig.Flags =
            QUIC_CREDENTIAL_FLAG_CLIENT | QUIC_CREDENTIAL_FLAG_NO_CERTIFICATE_VALIDATION;

        if (TestingKernelMode) {
            ASSERT_TRUE(DriverClient.Run(IOCTL_QUIC_RUN_EXPIRED_CLIENT_CERT, Params));
        } else {
            QuicTestConnectExpiredClientCertificate(&Params.CredConfig);
        }
        CxPlatFreeTestCert((QUIC_CREDENTIAL_CONFIG*)&Params.CredConfig);
    }

    if (!TestingKernelMode) {
        //
        // Test cert context in user mode only.
        //
        ASSERT_TRUE(CxPlatGetTestCertificate(
            CXPLAT_TEST_CERT_EXPIRED_CLIENT,
            CXPLAT_SELF_SIGN_CERT_USER,
            QUIC_CREDENTIAL_TYPE_CERTIFICATE_CONTEXT,
            &Params.CredConfig,
            &Params.CertHash,
            &Params.CertHashStore,
            (char*)Params.PrincipalString));
        Params.CredConfig.Flags =
            QUIC_CREDENTIAL_FLAG_CLIENT | QUIC_CREDENTIAL_FLAG_NO_CERTIFICATE_VALIDATION;
        QuicTestConnectExpiredClientCertificate(&Params.CredConfig);
        CxPlatFreeTestCert((QUIC_CREDENTIAL_CONFIG*)&Params.CredConfig);
    }
}

TEST(CredValidation, ConnectValidClientCertificate) {
    QUIC_RUN_CRED_VALIDATION Params;
    for (auto CredType : { QUIC_CREDENTIAL_TYPE_CERTIFICATE_HASH, QUIC_CREDENTIAL_TYPE_CERTIFICATE_HASH_STORE }) {
        ASSERT_TRUE(CxPlatGetTestCertificate(
            CXPLAT_TEST_CERT_VALID_CLIENT,
            TestingKernelMode ?
                CXPLAT_SELF_SIGN_CERT_MACHINE :
                CXPLAT_SELF_SIGN_CERT_USER,
            CredType,
            &Params.CredConfig,
            &Params.CertHash,
            &Params.CertHashStore,
            (char*)Params.PrincipalString));
        Params.CredConfig.Flags =
            QUIC_CREDENTIAL_FLAG_CLIENT | QUIC_CREDENTIAL_FLAG_NO_CERTIFICATE_VALIDATION;

        if (TestingKernelMode) {
            ASSERT_TRUE(DriverClient.Run(IOCTL_QUIC_RUN_VALID_CLIENT_CERT, Params));
        } else {
            QuicTestConnectValidClientCertificate(&Params.CredConfig);
        }
        CxPlatFreeTestCert((QUIC_CREDENTIAL_CONFIG*)&Params.CredConfig);
    }

    if (!TestingKernelMode) {
        //
        // Test cert context in user mode only.
        //
        ASSERT_TRUE(CxPlatGetTestCertificate(
            CXPLAT_TEST_CERT_VALID_CLIENT,
            CXPLAT_SELF_SIGN_CERT_USER,
            QUIC_CREDENTIAL_TYPE_CERTIFICATE_CONTEXT,
            &Params.CredConfig,
            &Params.CertHash,
            &Params.CertHashStore,
            (char*)Params.PrincipalString));
        Params.CredConfig.Flags =
            QUIC_CREDENTIAL_FLAG_CLIENT | QUIC_CREDENTIAL_FLAG_NO_CERTIFICATE_VALIDATION;
        QuicTestConnectValidClientCertificate(&Params.CredConfig);
        CxPlatFreeTestCert((QUIC_CREDENTIAL_CONFIG*)&Params.CredConfig);
    }
}
#endif // QUIC_TEST_FAILING_TEST_CERTIFICATES

#if QUIC_TEST_DATAPATH_HOOKS_ENABLED
TEST_P(WithHandshakeArgs4, RandomLoss) {
    TestLoggerT<ParamType> Logger("QuicTestConnect-RandomLoss", GetParam());
    if (TestingKernelMode) {
        QUIC_RUN_CONNECT_PARAMS Params = {
            GetParam().Family,
            (uint8_t)GetParam().ServerStatelessRetry,
            0,  // ClientUsesOldVersion
            0,  // MultipleALPNs
            0,  // AsyncConfiguration
            (uint8_t)GetParam().MultiPacketClientInitial,
            QUIC_TEST_RESUMPTION_DISABLED,
            GetParam().RandomLossPercentage
        };
        ASSERT_TRUE(DriverClient.Run(IOCTL_QUIC_RUN_CONNECT, Params));
    } else {
        QuicTestConnect(
            GetParam().Family,
            GetParam().ServerStatelessRetry,
            false,  // ClientUsesOldVersion
            false,  // MultipleALPNs,
            false,  // AsyncConfiguration
            GetParam().MultiPacketClientInitial,
            QUIC_TEST_RESUMPTION_DISABLED,
            GetParam().RandomLossPercentage);
    }
}
#ifndef QUIC_DISABLE_RESUMPTION
TEST_P(WithHandshakeArgs4, RandomLossResume) {
    TestLoggerT<ParamType> Logger("QuicTestConnect-RandomLossResume", GetParam());
    if (TestingKernelMode) {
        QUIC_RUN_CONNECT_PARAMS Params = {
            GetParam().Family,
            (uint8_t)GetParam().ServerStatelessRetry,
            0,  // ClientUsesOldVersion
            0,  // MultipleALPNs
            0,  // AsyncConfiguration
            (uint8_t)GetParam().MultiPacketClientInitial,
            QUIC_TEST_RESUMPTION_ENABLED,
            GetParam().RandomLossPercentage
        };
        ASSERT_TRUE(DriverClient.Run(IOCTL_QUIC_RUN_CONNECT, Params));
    } else {
        QuicTestConnect(
            GetParam().Family,
            GetParam().ServerStatelessRetry,
            false,  // ClientUsesOldVersion
            false,  // MultipleALPNs,
            false,  // AsyncConfiguration
            GetParam().MultiPacketClientInitial,
            QUIC_TEST_RESUMPTION_ENABLED,
            GetParam().RandomLossPercentage);
    }
}
TEST_P(WithHandshakeArgs4, RandomLossResumeRejection) {
    TestLoggerT<ParamType> Logger("QuicTestConnect-RandomLossResumeRejection", GetParam());
    if (TestingKernelMode) {
        QUIC_RUN_CONNECT_PARAMS Params = {
            GetParam().Family,
            (uint8_t)GetParam().ServerStatelessRetry,
            0,  // ClientUsesOldVersion
            0,  // MultipleALPNs
            0,  // AsyncConfiguration
            (uint8_t)GetParam().MultiPacketClientInitial,
            QUIC_TEST_RESUMPTION_REJECTED,
            GetParam().RandomLossPercentage
        };
        ASSERT_TRUE(DriverClient.Run(IOCTL_QUIC_RUN_CONNECT, Params));
    } else {
        QuicTestConnect(
            GetParam().Family,
            GetParam().ServerStatelessRetry,
            false,  // ClientUsesOldVersion
            false,  // MultipleALPNs,
            false,  // AsyncConfiguration
            GetParam().MultiPacketClientInitial,
            QUIC_TEST_RESUMPTION_REJECTED,
            GetParam().RandomLossPercentage);
    }
}
#endif // QUIC_DISABLE_RESUMPTION
#endif // QUIC_TEST_DATAPATH_HOOKS_ENABLED

TEST_P(WithFamilyArgs, Unreachable) {
    TestLoggerT<ParamType> Logger("QuicTestConnectUnreachable", GetParam());
    if (TestingKernelMode) {
        ASSERT_TRUE(DriverClient.Run(IOCTL_QUIC_RUN_CONNECT_UNREACHABLE, GetParam().Family));
    } else {
        QuicTestConnectUnreachable(GetParam().Family);
    }
}

TEST_P(WithFamilyArgs, BadALPN) {
    TestLoggerT<ParamType> Logger("QuicTestConnectBadAlpn", GetParam());
    if (TestingKernelMode) {
        ASSERT_TRUE(DriverClient.Run(IOCTL_QUIC_RUN_CONNECT_BAD_ALPN, GetParam().Family));
    } else {
        QuicTestConnectBadAlpn(GetParam().Family);
    }
}

TEST_P(WithFamilyArgs, BadSNI) {
    TestLoggerT<ParamType> Logger("QuicTestConnectBadSni", GetParam());
    if (TestingKernelMode) {
        ASSERT_TRUE(DriverClient.Run(IOCTL_QUIC_RUN_CONNECT_BAD_SNI, GetParam().Family));
    } else {
        QuicTestConnectBadSni(GetParam().Family);
    }
}

TEST_P(WithFamilyArgs, ServerRejected) {
    TestLoggerT<ParamType> Logger("QuicTestConnectServerRejected", GetParam());
    if (TestingKernelMode) {
        ASSERT_TRUE(DriverClient.Run(IOCTL_QUIC_RUN_CONNECT_SERVER_REJECTED, GetParam().Family));
    } else {
        QuicTestConnectServerRejected(GetParam().Family);
    }
}

#if QUIC_TEST_DATAPATH_HOOKS_ENABLED
TEST_P(WithFamilyArgs, RebindPort) {
    TestLoggerT<ParamType> Logger("QuicTestNatPortRebind", GetParam());
    if (TestingKernelMode) {
        ASSERT_TRUE(DriverClient.Run(IOCTL_QUIC_RUN_NAT_PORT_REBIND, GetParam().Family));
    } else {
        QuicTestNatPortRebind(GetParam().Family);
    }
}

TEST_P(WithFamilyArgs, RebindAddr) {
    TestLoggerT<ParamType> Logger("QuicTestNatAddrRebind", GetParam());
    if (TestingKernelMode) {
        ASSERT_TRUE(DriverClient.Run(IOCTL_QUIC_RUN_NAT_ADDR_REBIND, GetParam().Family));
    } else {
        QuicTestNatAddrRebind(GetParam().Family);
    }
}

TEST_P(WithFamilyArgs, PathValidationTimeout) {
    TestLoggerT<ParamType> Logger("QuicTestPathValidationTimeout", GetParam());
    if (TestingKernelMode) {
        ASSERT_TRUE(DriverClient.Run(IOCTL_QUIC_RUN_PATH_VALIDATION_TIMEOUT, GetParam().Family));
    } else {
        QuicTestPathValidationTimeout(GetParam().Family);
    }
}
#endif

TEST_P(WithFamilyArgs, ChangeMaxStreamIDs) {
    TestLoggerT<ParamType> Logger("QuicTestChangeMaxStreamID", GetParam());
    if (TestingKernelMode) {
        ASSERT_TRUE(DriverClient.Run(IOCTL_QUIC_RUN_CHANGE_MAX_STREAM_ID, GetParam().Family));
    } else {
        QuicTestChangeMaxStreamID(GetParam().Family);
    }
}

TEST_P(WithSendArgs1, Send) {
    TestLoggerT<ParamType> Logger("QuicTestConnectAndPing", GetParam());
    if (TestingKernelMode) {
        QUIC_RUN_CONNECT_AND_PING_PARAMS Params = {
            GetParam().Family,
            GetParam().Length,
            GetParam().ConnectionCount,
            GetParam().StreamCount,
            1,  // StreamBurstCount
            0,  // StreamBurstDelayMs
            0,  // ServerStatelessRetry
            0,  // ClientRebind
            0,  // ClientZeroRtt
            0,  // ServerRejectZeroRtt
            (uint8_t)GetParam().UseSendBuffer,
            (uint8_t)GetParam().UnidirectionalStreams,
            (uint8_t)GetParam().ServerInitiatedStreams,
            0   // FifoScheduling
        };
        ASSERT_TRUE(DriverClient.Run(IOCTL_QUIC_RUN_CONNECT_AND_PING, Params));
    } else {
        QuicTestConnectAndPing(
            GetParam().Family,
            GetParam().Length,
            GetParam().ConnectionCount,
            GetParam().StreamCount,
            1,      // StreamBurstCount
            0,      // StreamBurstDelayMs
            false,  // ServerStatelessRetry
            false,  // ClientRebind
            false,  // ClientZeroRtt
            false,  // ServerRejectZeroRtt
            GetParam().UseSendBuffer,
            GetParam().UnidirectionalStreams,
            GetParam().ServerInitiatedStreams,
            false); // FifoScheduling
    }
}

TEST_P(WithSendArgs2, SendLarge) {
    TestLoggerT<ParamType> Logger("QuicTestConnectAndPing", GetParam());
    if (TestingKernelMode) {
        QUIC_RUN_CONNECT_AND_PING_PARAMS Params = {
            GetParam().Family,
            100000000llu,
            1,  // ConnectionCount
            1,  // StreamCount
            1,  // StreamBurstCount
            0,  // StreamBurstDelayMs
            0,  // ServerStatelessRetry
            0,  // ClientRebind
            (uint8_t)GetParam().UseZeroRtt,
            0,  // ServerRejectZeroRtt
            (uint8_t)GetParam().UseSendBuffer,
            0,  // UnidirectionalStreams
            0,  // ServerInitiatedStreams
            1   // FifoScheduling
        };
        ASSERT_TRUE(DriverClient.Run(IOCTL_QUIC_RUN_CONNECT_AND_PING, Params));
    } else {
        QuicTestConnectAndPing(
            GetParam().Family,
            100000000llu,
            1,      // ConnectionCount
            1,      // StreamCount
            1,      // StreamBurstCount
            0,      // StreamBurstDelayMs
            false,  // ServerStatelessRetry
            false,  // ClientRebind
            GetParam().UseZeroRtt,
            false,  // ServerRejectZeroRtt
            GetParam().UseSendBuffer,
            false,  // UnidirectionalStreams
            false,  // ServerInitiatedStreams
            true);  // FifoScheduling
    }
}

TEST_P(WithSendArgs3, SendIntermittently) {
    TestLoggerT<ParamType> Logger("QuicTestConnectAndPing", GetParam());
    if (TestingKernelMode) {
        QUIC_RUN_CONNECT_AND_PING_PARAMS Params = {
            GetParam().Family,
            GetParam().Length,
            1,  // ConnectionCount
            1,  // StreamCount
            GetParam().BurstCount,
            GetParam().BurstDelay,
            0,  // ServerStatelessRetry
            0,  // ClientRebind
            0,  // ClientZeroRtt
            0,  // ServerRejectZeroRtt
            (uint8_t)GetParam().UseSendBuffer,
            0,  // UnidirectionalStreams
            0,  // ServerInitiatedStreams
            0   // FifoScheduling
        };
        ASSERT_TRUE(DriverClient.Run(IOCTL_QUIC_RUN_CONNECT_AND_PING, Params));
    } else {
        QuicTestConnectAndPing(
            GetParam().Family,
            GetParam().Length,
            1,  // ConnectionCount
            1,  // StreamCount
            GetParam().BurstCount,
            GetParam().BurstDelay,
            false,  // ServerStatelessRetry
            false,  // ClientRebind
            false,  // ClientZeroRtt
            false,  // ServerRejectZeroRtt
            GetParam().UseSendBuffer,
            false,  // UnidirectionalStreams
            false,  // ServerInitiatedStreams
            false); // FifoScheduling
    }
}

#ifndef QUIC_DISABLE_0RTT_TESTS

TEST_P(WithSend0RttArgs1, Send0Rtt) {
    TestLoggerT<ParamType> Logger("Send0Rtt", GetParam());
    if (TestingKernelMode) {
        QUIC_RUN_CONNECT_AND_PING_PARAMS Params = {
            GetParam().Family,
            GetParam().Length,
            GetParam().ConnectionCount,
            GetParam().StreamCount,
            1,  // StreamBurstCount
            0,  // StreamBurstDelayMs
            0,  // ServerStatelessRetry
            0,  // ClientRebind
            1,  // ClientZeroRtt,
            0,  // ServerRejectZeroRtt
            (uint8_t)GetParam().UseSendBuffer,
            (uint8_t)GetParam().UnidirectionalStreams,
            0,  // ServerInitiatedStreams
            0   // FifoScheduling
        };
        ASSERT_TRUE(DriverClient.Run(IOCTL_QUIC_RUN_CONNECT_AND_PING, Params));
    } else {
        QuicTestConnectAndPing(
            GetParam().Family,
            GetParam().Length,
            GetParam().ConnectionCount,
            GetParam().StreamCount,
            1,      // StreamBurstCount
            0,      // StreamBurstDelayMs
            false,  // ServerStatelessRetry
            false,  // ClientRebind
            true,   // ClientZeroRtt
            false,  // ServerRejectZeroRtt
            GetParam().UseSendBuffer,
            GetParam().UnidirectionalStreams,
            false,  // ServerInitiatedStreams
            false); // FifoScheduling
    }
}

TEST_P(WithSend0RttArgs2, Reject0Rtt) {
    TestLoggerT<ParamType> Logger("Reject0Rtt", GetParam());
    if (TestingKernelMode) {
        QUIC_RUN_CONNECT_AND_PING_PARAMS Params = {
            GetParam().Family,
            GetParam().Length,
            1,  // StreamCount
            1,  // StreamBurstCount
            1,  // StreamBurstCount
            0,  // StreamBurstDelayMs
            0,  // ServerStatelessRetry
            0,  // ClientRebind
            1,  // ClientZeroRtt,
            1,  // ServerRejectZeroRtt
            0,  // UseSendBuffer
            0,  // UnidirectionalStreams
            0,  // ServerInitiatedStreams
            0   // FifoScheduling
        };
        ASSERT_TRUE(DriverClient.Run(IOCTL_QUIC_RUN_CONNECT_AND_PING, Params));
    } else {
        QuicTestConnectAndPing(
            GetParam().Family,
            GetParam().Length,
            1,      // StreamCount
            1,      // StreamBurstCount
            1,      // StreamBurstCount
            0,      // StreamBurstDelayMs
            false,  // ServerStatelessRetry
            false,  // ClientRebind
            true,   // ClientZeroRtt
            true,   // ServerRejectZeroRtt
            false,  // UseSendBuffer
            false,  // UnidirectionalStreams
            false,  // ServerInitiatedStreams
            false); // FifoScheduling
    }
}

#endif // QUIC_DISABLE_0RTT_TESTS

TEST_P(WithBool, IdleTimeout) {
    TestLoggerT<ParamType> Logger("QuicTestConnectAndIdle", GetParam());
    if (TestingKernelMode) {
        uint8_t Param = (uint8_t)GetParam();
        ASSERT_TRUE(DriverClient.Run(IOCTL_QUIC_RUN_CONNECT_AND_IDLE, Param));
    } else {
        QuicTestConnectAndIdle(GetParam());
    }
}

TEST(Misc, ServerDisconnect) {
    TestLogger Logger("QuicTestServerDisconnect");
    if (TestingKernelMode) {
        ASSERT_TRUE(DriverClient.Run(IOCTL_QUIC_RUN_SERVER_DISCONNECT));
    } else {
        QuicTestServerDisconnect();
    }
}

TEST(Misc, ClientDisconnect) {
    TestLogger Logger("QuicTestClientDisconnect");
    if (TestingKernelMode) {
        uint8_t Param = 0;
        ASSERT_TRUE(DriverClient.Run(IOCTL_QUIC_RUN_CLIENT_DISCONNECT, Param));
    } else {
        QuicTestClientDisconnect(false); // TODO - Support true, when race condition is fixed.
    }
}

TEST_P(WithKeyUpdateArgs1, KeyUpdate) {
    TestLoggerT<ParamType> Logger("QuicTestKeyUpdate", GetParam());
    if (TestingKernelMode) {
        QUIC_RUN_KEY_UPDATE_PARAMS Params = {
            GetParam().Family,
            (uint16_t)(GetParam().KeyUpdate == 0 ? 5 : 1),  // Iterations
            0,                                              // KeyUpdateBytes
            (uint8_t)(GetParam().KeyUpdate == 0),           // UseKeyUpdateBytes
            (uint8_t)(GetParam().KeyUpdate & 1),            // ClientKeyUpdate
            (uint8_t)(GetParam().KeyUpdate & 2)             // ServerKeyUpdate
        };
        ASSERT_TRUE(DriverClient.Run(IOCTL_QUIC_RUN_KEY_UPDATE, Params));
    } else {
        QuicTestKeyUpdate(
            GetParam().Family,
            GetParam().KeyUpdate == 0 ? 5 : 1,  // Iterations
            0,                                  // KeyUpdateBytes
            GetParam().KeyUpdate == 0,          // UseKeyUpdateBytes
            GetParam().KeyUpdate & 1,           // ClientKeyUpdate
            GetParam().KeyUpdate & 2);          // ServerKeyUpdate
    }
}

#if QUIC_TEST_DATAPATH_HOOKS_ENABLED
TEST_P(WithKeyUpdateArgs2, RandomLoss) {
    TestLoggerT<ParamType> Logger("QuicTestKeyUpdateRandomLoss", GetParam());
    if (TestingKernelMode) {
        QUIC_RUN_KEY_UPDATE_RANDOM_LOSS_PARAMS Params = {
            GetParam().Family,
            GetParam().RandomLossPercentage
        };
        ASSERT_TRUE(DriverClient.Run(IOCTL_QUIC_RUN_KEY_UPDATE_RANDOM_LOSS, Params));
    } else {
        QuicTestKeyUpdateRandomLoss(
            GetParam().Family,
            GetParam().RandomLossPercentage);
    }
}
#endif

TEST_P(WithAbortiveArgs, AbortiveShutdown) {
    TestLoggerT<ParamType> Logger("QuicAbortiveTransfers", GetParam());
    if (TestingKernelMode) {
        QUIC_RUN_ABORTIVE_SHUTDOWN_PARAMS Params = {
            GetParam().Family,
            GetParam().Flags
        };
        ASSERT_TRUE(DriverClient.Run(IOCTL_QUIC_RUN_ABORTIVE_SHUTDOWN, Params));
    } else {
        QuicAbortiveTransfers(GetParam().Family, GetParam().Flags);
    }
}

TEST_P(WithCidUpdateArgs, CidUpdate) {
    TestLoggerT<ParamType> Logger("QuicTestCidUpdate", GetParam());
    if (TestingKernelMode) {
        QUIC_RUN_CID_UPDATE_PARAMS Params = {
            GetParam().Family,
            GetParam().Iterations
        };
        ASSERT_TRUE(DriverClient.Run(IOCTL_QUIC_RUN_CID_UPDATE, Params));
    } else {
        QuicTestCidUpdate(GetParam().Family, GetParam().Iterations);
    }
}

TEST_P(WithReceiveResumeArgs, ReceiveResume) {
    TestLoggerT<ParamType> Logger("QuicTestReceiveResume", GetParam());
    if (TestingKernelMode) {
        QUIC_RUN_RECEIVE_RESUME_PARAMS Params = {
            GetParam().Family,
            GetParam().SendBytes,
            GetParam().ConsumeBytes,
            GetParam().ShutdownType,
            GetParam().PauseType,
            (uint8_t)GetParam().PauseFirst
        };
        ASSERT_TRUE(DriverClient.Run(IOCTL_QUIC_RUN_RECEIVE_RESUME, Params));
    } else {
        QuicTestReceiveResume(
            GetParam().Family,
            GetParam().SendBytes,
            GetParam().ConsumeBytes,
            GetParam().ShutdownType,
            GetParam().PauseType,
            GetParam().PauseFirst);
    }
}

TEST_P(WithReceiveResumeNoDataArgs, ReceiveResumeNoData) {
    TestLoggerT<ParamType> Logger("QuicTestReceiveResumeNoData", GetParam());
    if (TestingKernelMode) {
        QUIC_RUN_RECEIVE_RESUME_PARAMS Params = {
            GetParam().Family,
            0,
            0,
            GetParam().ShutdownType,
            ReturnConsumedBytes,
            0
        };
        ASSERT_TRUE(DriverClient.Run(IOCTL_QUIC_RUN_RECEIVE_RESUME_NO_DATA, Params));
    } else {
        QuicTestReceiveResumeNoData(GetParam().Family, GetParam().ShutdownType);
    }
}

TEST_P(WithFamilyArgs, AckSendDelay) {
    TestLogger Logger("QuicTestAckSendDelay");
    if (TestingKernelMode) {
        ASSERT_TRUE(DriverClient.Run(IOCTL_QUIC_RUN_ACK_SEND_DELAY, GetParam().Family));
    } else {
        QuicTestAckSendDelay(GetParam().Family);
    }
}

TEST(Misc, AbortPausedReceive) {
    TestLogger Logger("AbortPausedReceive");
    if (TestingKernelMode) {
        QUIC_ABORT_RECEIVE_TYPE Type = QUIC_ABORT_RECEIVE_PAUSED;
        ASSERT_TRUE(DriverClient.Run(IOCTL_QUIC_RUN_ABORT_RECEIVE, Type));
    } else {
        QuicTestAbortReceive(QUIC_ABORT_RECEIVE_PAUSED);
    }
}

TEST(Misc, AbortPendingReceive) {
    TestLogger Logger("AbortPendingReceive");
    if (TestingKernelMode) {
        QUIC_ABORT_RECEIVE_TYPE Type = QUIC_ABORT_RECEIVE_PENDING;
        ASSERT_TRUE(DriverClient.Run(IOCTL_QUIC_RUN_ABORT_RECEIVE, Type));
    } else {
        QuicTestAbortReceive(QUIC_ABORT_RECEIVE_PENDING);
    }
}

TEST(Misc, AbortIncompleteReceive) {
    TestLogger Logger("AbortIncompleteReceive");
    if (TestingKernelMode) {
        QUIC_ABORT_RECEIVE_TYPE Type = QUIC_ABORT_RECEIVE_INCOMPLETE;
        ASSERT_TRUE(DriverClient.Run(IOCTL_QUIC_RUN_ABORT_RECEIVE, Type));
    } else {
        QuicTestAbortReceive(QUIC_ABORT_RECEIVE_INCOMPLETE);
    }
}

TEST(Misc, SlowReceive) {
    TestLogger Logger("SlowReceive");
    if (TestingKernelMode) {
        ASSERT_TRUE(DriverClient.Run(IOCTL_QUIC_RUN_SLOW_RECEIVE));
    } else {
        QuicTestSlowReceive();
    }
}

<<<<<<< HEAD
#if QUIC_TEST_ALLOC_FAILURES_ENABLED
=======
#ifdef QUIC_TEST_ALLOC_FAILURES_ENABLED

>>>>>>> 80e314e7
TEST(Misc, NthAllocFail) {
    TestLogger Logger("NthAllocFail");
    if (TestingKernelMode) {
        ASSERT_TRUE(DriverClient.Run(IOCTL_QUIC_RUN_NTH_ALLOC_FAIL));
    } else {
        QuicTestNthAllocFail();
    }
}
#endif

#endif

TEST(Drill, VarIntEncoder) {
    TestLogger Logger("QuicDrillTestVarIntEncoder");
    if (TestingKernelMode) {
        ASSERT_TRUE(DriverClient.Run(IOCTL_QUIC_RUN_DRILL_ENCODE_VAR_INT));
    } else {
        QuicDrillTestVarIntEncoder();
    }
}

TEST_P(WithDrillInitialPacketCidArgs, DrillInitialPacketCids) {
    TestLoggerT<ParamType> Logger("QuicDrillInitialPacketCids", GetParam());
    if (TestingKernelMode) {
        QUIC_RUN_DRILL_INITIAL_PACKET_CID_PARAMS Params = {
            GetParam().Family,
            (uint8_t)GetParam().SourceOrDest,
            (uint8_t)GetParam().ActualCidLengthValid,
            (uint8_t)GetParam().ShortCidLength,
            (uint8_t)GetParam().CidLengthFieldValid
        };
        ASSERT_TRUE(DriverClient.Run(IOCTL_QUIC_RUN_DRILL_INITIAL_PACKET_CID, Params));
    } else {
        QuicDrillTestInitialCid(
            GetParam().Family,
            GetParam().SourceOrDest,
            GetParam().ActualCidLengthValid,
            GetParam().ShortCidLength,
            GetParam().CidLengthFieldValid);
    }
}

TEST_P(WithDrillInitialPacketTokenArgs, DrillInitialPacketToken) {
    TestLoggerT<ParamType> Logger("QuicDrillInitialPacketToken", GetParam());
    if (TestingKernelMode) {
        ASSERT_TRUE(DriverClient.Run(IOCTL_QUIC_RUN_DRILL_INITIAL_PACKET_TOKEN, GetParam().Family));
    } else {
        QuicDrillTestInitialToken(GetParam().Family);
    }
}

TEST_P(WithDatagramNegotiationArgs, DatagramNegotiation) {
    TestLoggerT<ParamType> Logger("QuicTestDatagramNegotiation", GetParam());
    if (TestingKernelMode) {
        QUIC_RUN_DATAGRAM_NEGOTIATION Params = {
            GetParam().Family,
            GetParam().DatagramReceiveEnabled
        };
        ASSERT_TRUE(DriverClient.Run(IOCTL_QUIC_RUN_DATAGRAM_NEGOTIATION, Params));
    } else {
        QuicTestDatagramNegotiation(GetParam().Family, GetParam().DatagramReceiveEnabled);
    }
}

TEST_P(WithFamilyArgs, DatagramSend) {
    TestLoggerT<ParamType> Logger("QuicTestDatagramSend", GetParam());
    if (TestingKernelMode) {
        ASSERT_TRUE(DriverClient.Run(IOCTL_QUIC_RUN_DATAGRAM_SEND, GetParam().Family));
    } else {
        QuicTestDatagramSend(GetParam().Family);
    }
}

INSTANTIATE_TEST_SUITE_P(
    ParameterValidation,
    WithBool,
    ::testing::Values(false, true));

INSTANTIATE_TEST_SUITE_P(
    Basic,
    WithFamilyArgs,
    ::testing::ValuesIn(FamilyArgs::Generate()));

INSTANTIATE_TEST_SUITE_P(
    Basic,
    WithVersionNegotiationExtArgs,
    testing::ValuesIn(VersionNegotiationExtArgs::Generate()));

INSTANTIATE_TEST_SUITE_P(
    Handshake,
    WithHandshakeArgs1,
    testing::ValuesIn(HandshakeArgs1::Generate()));

INSTANTIATE_TEST_SUITE_P(
    Handshake,
    WithHandshakeArgs2,
    testing::ValuesIn(HandshakeArgs2::Generate()));

INSTANTIATE_TEST_SUITE_P(
    Handshake,
    WithHandshakeArgs3,
    testing::ValuesIn(HandshakeArgs3::Generate()));

#ifdef QUIC_TEST_DATAPATH_HOOKS_ENABLED

INSTANTIATE_TEST_SUITE_P(
    Handshake,
    WithHandshakeArgs4,
    testing::ValuesIn(HandshakeArgs4::Generate()));

#endif

INSTANTIATE_TEST_SUITE_P(
    Handshake,
    WithHandshakeArgs5,
    testing::ValuesIn(HandshakeArgs5::Generate()));

#ifndef QUIC_DISABLE_CLIENT_CERT_TESTS

INSTANTIATE_TEST_SUITE_P(
    Handshake,
    WithHandshakeArgs6,
    testing::ValuesIn(HandshakeArgs6::Generate()));

#endif

INSTANTIATE_TEST_SUITE_P(
    AppData,
    WithSendArgs1,
    testing::ValuesIn(SendArgs1::Generate()));

INSTANTIATE_TEST_SUITE_P(
    AppData,
    WithSendArgs2,
    testing::ValuesIn(SendArgs2::Generate()));

INSTANTIATE_TEST_SUITE_P(
    AppData,
    WithSendArgs3,
    testing::ValuesIn(SendArgs3::Generate()));

#ifndef QUIC_DISABLE_0RTT_TESTS

INSTANTIATE_TEST_SUITE_P(
    AppData,
    WithSend0RttArgs1,
    testing::ValuesIn(Send0RttArgs1::Generate()));

INSTANTIATE_TEST_SUITE_P(
    AppData,
    WithSend0RttArgs2,
    testing::ValuesIn(Send0RttArgs2::Generate()));

#endif

INSTANTIATE_TEST_SUITE_P(
    Misc,
    WithKeyUpdateArgs1,
    testing::ValuesIn(KeyUpdateArgs1::Generate()));

#if QUIC_TEST_DATAPATH_HOOKS_ENABLED

INSTANTIATE_TEST_SUITE_P(
    Misc,
    WithKeyUpdateArgs2,
    testing::ValuesIn(KeyUpdateArgs2::Generate()));

#endif

INSTANTIATE_TEST_SUITE_P(
    Misc,
    WithAbortiveArgs,
    testing::ValuesIn(AbortiveArgs::Generate()));

INSTANTIATE_TEST_SUITE_P(
    Misc,
    WithCidUpdateArgs,
    testing::ValuesIn(CidUpdateArgs::Generate()));

INSTANTIATE_TEST_SUITE_P(
    Misc,
    WithReceiveResumeArgs,
    testing::ValuesIn(ReceiveResumeArgs::Generate()));

INSTANTIATE_TEST_SUITE_P(
    Misc,
    WithReceiveResumeNoDataArgs,
    testing::ValuesIn(ReceiveResumeNoDataArgs::Generate()));

INSTANTIATE_TEST_SUITE_P(
    Misc,
    WithDatagramNegotiationArgs,
    testing::ValuesIn(DatagramNegotiationArgs::Generate()));

INSTANTIATE_TEST_SUITE_P(
    Drill,
    WithDrillInitialPacketCidArgs,
    testing::ValuesIn(DrillInitialPacketCidArgs::Generate()));

INSTANTIATE_TEST_SUITE_P(
    Drill,
    WithDrillInitialPacketTokenArgs,
    testing::ValuesIn(DrillInitialPacketTokenArgs::Generate()));

int main(int argc, char** argv) {
    for (int i = 0; i < argc; ++i) {
        if (strcmp("--kernel", argv[i]) == 0 || strcmp("--kernelPriv", argv[i]) == 0) {
            TestingKernelMode = true;
            if (strcmp("--kernelPriv", argv[i]) == 0) {
                PrivateTestLibrary = true;
            }
        }
    }
    ::testing::AddGlobalTestEnvironment(new QuicTestEnvironment);
    ::testing::InitGoogleTest(&argc, argv);
    return RUN_ALL_TESTS();
}<|MERGE_RESOLUTION|>--- conflicted
+++ resolved
@@ -1329,12 +1329,8 @@
     }
 }
 
-<<<<<<< HEAD
-#if QUIC_TEST_ALLOC_FAILURES_ENABLED
-=======
 #ifdef QUIC_TEST_ALLOC_FAILURES_ENABLED
 
->>>>>>> 80e314e7
 TEST(Misc, NthAllocFail) {
     TestLogger Logger("NthAllocFail");
     if (TestingKernelMode) {
@@ -1343,8 +1339,6 @@
         QuicTestNthAllocFail();
     }
 }
-#endif
-
 #endif
 
 TEST(Drill, VarIntEncoder) {
