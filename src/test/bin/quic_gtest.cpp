--- conflicted
+++ resolved
@@ -392,7 +392,6 @@
     }
 }
 
-<<<<<<< HEAD
 TEST_P(WithFamilyArgs, CompatibleVersionNegotiation) {
     TestLoggerT<ParamType> Logger("CompatibleVersionNegotiation", GetParam());
     if (TestingKernelMode) {
@@ -435,7 +434,9 @@
         ASSERT_TRUE(DriverClient.Run(IOCTL_QUIC_RUN_FAILED_VERSION_NEGOTIATION, GetParam().Family));
     } else {
         QuicTestFailedVersionNegotiation(GetParam().Family);
-=======
+    }
+}
+
 TEST_P(WithHandshakeArgs5, CustomCertificateValidation) {
     TestLoggerT<ParamType> Logger("QuicTestCustomCertificateValidation", GetParam());
     if (TestingKernelMode) {
@@ -446,7 +447,6 @@
         ASSERT_TRUE(DriverClient.Run(IOCTL_QUIC_RUN_CUSTOM_CERT_VALIDATION, &Params));
     } else {
         QuicTestCustomCertificateValidation(GetParam().AcceptCert, GetParam().AsyncValidation);
->>>>>>> 9d651e6f
     }
 }
 
