--- conflicted
+++ resolved
@@ -18,13 +18,6 @@
 QUIC_CREDENTIAL_CONFIG ClientCertCredConfig;
 QuicDriverClient DriverClient;
 
-<<<<<<< HEAD
-#ifndef QUIC_BUILD_STATIC
-extern "C" _IRQL_requires_max_(PASSIVE_LEVEL) void QuicTraceRundown(void) { }
-#endif
-
-=======
->>>>>>> c5a0e740
 class QuicTestEnvironment : public ::testing::Environment {
     QuicDriverService DriverService;
     const QUIC_CREDENTIAL_CONFIG* SelfSignedCertParams;
