--- conflicted
+++ resolved
@@ -961,22 +961,13 @@
 struct MigrationArgs {
     int Family;
     BOOLEAN ShareBinding;
-<<<<<<< HEAD
-    BOOLEAN Smooth;
-=======
     QUIC_MIGRATION_TYPE Type;
->>>>>>> 9350559e
     static ::std::vector<MigrationArgs> Generate() {
         ::std::vector<MigrationArgs> list;
         for (int Family : { 4, 6 })
         for (BOOLEAN ShareBinding : { TRUE, FALSE })
-<<<<<<< HEAD
-        for (BOOLEAN Smooth : { TRUE, FALSE })
-            list.push_back({ Family, ShareBinding, Smooth });
-=======
         for (QUIC_MIGRATION_TYPE Type : { MigrateWithProbe, MigrateWithoutProbe, DeleteAndMigrate })
             list.push_back({ Family, ShareBinding, Type });
->>>>>>> 9350559e
         return list;
     }
 };
@@ -984,17 +975,12 @@
 std::ostream& operator << (std::ostream& o, const MigrationArgs& args) {
     return o << (args.Family == 4 ? "v4" : "v6") << "/"
         << (args.ShareBinding ? "ShareBinding" : "not ShareBinding") << "/"
-<<<<<<< HEAD
-        << (args.Smooth ? "Smooth" : "not Smooth");
-=======
         << (args.Type ? (args.Type == MigrateWithoutProbe ? "Migrate without Probe" : "Delete and Migrate") : "Migrate with Probe");
->>>>>>> 9350559e
 }
 
 class WithMigrationArgs : public testing::Test,
     public testing::WithParamInterface<MigrationArgs> {
 };
-<<<<<<< HEAD
 
 struct MultipathArgs {
     int Family;
@@ -1013,6 +999,4 @@
 class WithMultipathArgs : public testing::Test,
     public testing::WithParamInterface<MultipathArgs> {
 };
-=======
->>>>>>> 9350559e
 #endif