/*++

    Copyright (c) Microsoft Corporation.
    Licensed under the MIT License.

Abstract:

    Interface for the Platform Independent MsQuic Tests

--*/

#ifndef QUIC_OFFICIAL_RELEASE
#define QUIC_API_ENABLE_PREVIEW_FEATURES
#endif

#include "msquic.hpp"

//#define QUIC_COMPARTMENT_TESTS 1

extern QUIC_CREDENTIAL_CONFIG ServerSelfSignedCredConfig;
extern QUIC_CREDENTIAL_CONFIG ServerSelfSignedCredConfigClientAuth;
extern QUIC_CREDENTIAL_CONFIG ClientCertCredConfig;

#ifndef MAX_PATH
#define MAX_PATH 260
#endif
extern char CurrentWorkingDirectory[MAX_PATH + 1];

#ifdef __cplusplus
extern "C" {
#endif

void QuicTestInitialize();
void QuicTestUninitialize();

//
// Parameter Validation Tests
//

void QuicTestValidateApi();
void QuicTestValidateRegistration();
void QuicTestValidateConfiguration();
void QuicTestValidateListener();
void QuicTestValidateConnection();
void QuicTestValidateStream(bool Connect);
void QuicTestCloseConnBeforeStreamFlush();
void QuicTestGlobalParam();
void QuicTestCommonParam();
void QuicTestRegistrationParam();
void QuicTestConfigurationParam();
void QuicTestListenerParam();
void QuicTestConnectionParam();
void QuicTestTlsParam();
void QuicTestTlsHandshakeInfo(_In_ bool EnableResumption);
void QuicTestStreamParam();
void QuicTestGetPerfCounters();
void QuicTestVersionSettings();
void QuicTestValidateParamApi();
void QuicTestCredentialLoad(const QUIC_CREDENTIAL_CONFIG* Config);

//
// Ownership tests
//
void QuicTestRegistrationShutdownBeforeConnOpen();
void QuicTestRegistrationShutdownAfterConnOpen();
void QuicTestRegistrationShutdownAfterConnOpenBeforeStart();
void QuicTestRegistrationShutdownAfterConnOpenAndStart();
void QuicTestConnectionCloseBeforeStreamClose();

//
// Rejection Tests
//
void QuicTestConnectionRejection(bool RejectByClosing);

//
// Event Validation Tests
//

void QuicTestValidateConnectionEvents(uint32_t Test);
#ifdef QUIC_API_ENABLE_PREVIEW_FEATURES
void QuicTestValidateNetStatsConnEvent(uint32_t Test);
#endif
void QuicTestValidateStreamEvents(uint32_t Test);

//
// Basic Functionality Tests
//

void QuicTestCreateListener();
void QuicTestStartListener();
void QuicTestStartListenerMultiAlpns();
void QuicTestStartListenerImplicit(_In_ int Family);
void QuicTestStartTwoListeners();
void QuicTestStartTwoListenersSameALPN();
void QuicTestStartListenerExplicit(_In_ int Family);
void QuicTestCreateConnection();
void QuicTestBindConnectionImplicit(_In_ int Family);
void QuicTestBindConnectionExplicit(_In_ int Family);
void QuicTestConnectionCloseFromCallback();
void QuicTestAddrFunctions(_In_ int Family);

//
// MTU tests
//
void QuicTestMtuSettings();
void
QuicTestMtuDiscovery(
    _In_ int Family,
    _In_ BOOLEAN DropClientProbePackets,
    _In_ BOOLEAN DropServerProbePackets,
    _In_ BOOLEAN RaiseMinimumMtu
    );

//
// Path tests
//
void
QuicTestLocalPathChanges(
    _In_ int Family
    );

//
// Handshake Tests
//

typedef enum QUIC_TEST_RESUMPTION_MODE {
    QUIC_TEST_RESUMPTION_DISABLED,
    QUIC_TEST_RESUMPTION_ENABLED,
    QUIC_TEST_RESUMPTION_ENABLED_ASYNC,
    QUIC_TEST_RESUMPTION_REJECTED,
    QUIC_TEST_RESUMPTION_REJECTED_BY_SERVER_APP,
    QUIC_TEST_RESUMPTION_REJECTED_BY_SERVER_APP_ASYNC,
} QUIC_TEST_RESUMPTION_MODE;

typedef enum QUIC_TEST_ASYNC_CONFIG_MODE {
    QUIC_TEST_ASYNC_CONFIG_DISABLED,
    QUIC_TEST_ASYNC_CONFIG_ENABLED,
    QUIC_TEST_ASYNC_CONFIG_DELAYED,
} QUIC_TEST_ASYNC_CONFIG_MODE;

void
QuicTestConnect(
    _In_ int Family,
    _In_ bool ServerStatelessRetry,
    _In_ bool ClientUsesOldVersion,
    _In_ bool MultipleALPNs,
    _In_ bool GreaseQuicBitExtension,
    _In_ QUIC_TEST_ASYNC_CONFIG_MODE AsyncConfiguration,
    _In_ bool MultiPacketClientInitial,
    _In_ QUIC_TEST_RESUMPTION_MODE SessionResumption,
    _In_ uint8_t RandomLossPercentage // 0 to 100
    );

#ifdef QUIC_API_ENABLE_PREVIEW_FEATURES
void
QuicTestVersionNegotiation(
    _In_ int Family
    );

void
QuicTestVersionNegotiationRetry(
    _In_ int Family
    );

void
QuicTestCompatibleVersionNegotiationRetry(
    _In_ int Family
    );

void
QuicTestCompatibleVersionNegotiation(
    _In_ int Family,
    _In_ bool DisableVNEClient,
    _In_ bool DisableVNEServer
    );

void
QuicTestCompatibleVersionNegotiationDefaultClient(
    _In_ int Family,
    _In_ bool DisableVNEClient,
    _In_ bool DisableVNEServer
    );

void
QuicTestCompatibleVersionNegotiationDefaultServer(
    _In_ int Family,
    _In_ bool DisableVNEClient,
    _In_ bool DisableVNEServer
    );

void
QuicTestIncompatibleVersionNegotiation(
    _In_ int Family
    );

void
QuicTestFailedVersionNegotiation(
    _In_ int Family
    );

void
QuicTestReliableResetNegotiation(
    _In_ int Family,
    _In_ bool ServerSupport,
    _In_ bool ClientSupport
);

void
QuicTestOneWayDelayNegotiation(
    _In_ int Family,
    _In_ bool ServerSupport,
    _In_ bool ClientSupport
    );
#endif // QUIC_API_ENABLE_PREVIEW_FEATURES

void
QuicTestCustomServerCertificateValidation(
    _In_ bool AcceptCert,
    _In_ bool AsyncValidation
    );

void
QuicTestCustomClientCertificateValidation(
    _In_ bool AcceptCert,
    _In_ bool AsyncValidation
    );

void
QuicTestConnectClientCertificate(
    _In_ int Family,
    _In_ bool UseClientCertificate
    );

void
QuicTestValidAlpnLengths(
    void
    );

void
QuicTestInvalidAlpnLengths(
    void
    );

void
QuicTestLoadBalancedHandshake(
    _In_ int Family
    );

void
QuicTestClientSharedLocalPort(
    _In_ int Family
    );

void
QuicTestInterfaceBinding(
    _In_ int Family
    );

#ifdef QUIC_API_ENABLE_PREVIEW_FEATURES
void
QuicTestCibirExtension(
    _In_ int Family,
    _In_ uint8_t Mode // server = &1, client = &2
    );
#endif

#ifdef QUIC_API_ENABLE_PREVIEW_FEATURES
void
QuicTestResumptionAcrossVersions();
#endif

void
QuicTestChangeAlpn(
    void
    );

void
QuicTestHandshakeSpecificLossPatterns(
    _In_ int Family,
    _In_ QUIC_CONGESTION_CONTROL_ALGORITHM CcAlgo
    );

void
QuicTestShutdownDuringHandshake(
    _In_ bool ClientShutdown
    );

//
// Negative Handshake Tests
//

void
QuicTestConnectUnreachable(
    _In_ int Family
    );

void
QuicTestConnectInvalidAddress(
    );

void
QuicTestConnectBadAlpn(
    _In_ int Family
    );

void
QuicTestConnectBadSni(
    _In_ int Family
    );

void
QuicTestConnectServerRejected(
    _In_ int Family
    );

void
QuicTestConnectExpiredServerCertificate(
    _In_ const QUIC_CREDENTIAL_CONFIG* Config
    );

void
QuicTestConnectValidServerCertificate(
    _In_ const QUIC_CREDENTIAL_CONFIG* Config
    );

void
QuicTestConnectValidClientCertificate(
    _In_ const QUIC_CREDENTIAL_CONFIG* Config
    );

void
QuicTestConnectExpiredClientCertificate(
    _In_ const QUIC_CREDENTIAL_CONFIG* Config
    );

void
QuicTestClientBlockedSourcePort(
    _In_ int Family
    );

#ifdef QUIC_API_ENABLE_PREVIEW_FEATURES
void
QuicTestVNTPOddSize(
    _In_ bool TestServer,
    _In_ uint16_t VNTPSize
    );

void
QuicTestVNTPChosenVersionMismatch(
    _In_ bool TestServer
    );

void
QuicTestVNTPChosenVersionZero(
    _In_ bool TestServer
    );

void
QuicTestVNTPOtherVersionZero(
    _In_ bool TestServer
    );
#endif

//
// Post Handshake Tests
//

void
QuicTestProbePath(
    _In_ int Family,
    _In_ BOOLEAN ShareBinding,
    _In_ BOOLEAN DeferConnIDGen,
    _In_ uint32_t DropPacketCount
    );

typedef enum QUIC_MIGRATION_TYPE {
    MigrateWithProbe,
    MigrateWithoutProbe,
    DeleteAndMigrate,
} QUIC_MIGRATION_TYPE;

void
QuicTestMigration(
    _In_ int Family,
    _In_ BOOLEAN ShareBinding,
    _In_ QUIC_MIGRATION_TYPE Type
    );

void
QuicTestMultipleLocalAddresses(
    _In_ int Family,
    _In_ BOOLEAN ShareBinding,
    _In_ BOOLEAN DeferConnIDGen,
    _In_ uint32_t DropPacketCount
    );

void
QuicTestNatPortRebind(
    _In_ int Family,
    _In_ uint16_t KeepAlivePaddingSize
    );

void
QuicTestNatAddrRebind(
    _In_ int Family,
    _In_ uint16_t KeepAlivePaddingSize,
    _In_ bool RebindDatapathAddr
    );

void
QuicTestPathValidationTimeout(
    _In_ int Family
    );

void
QuicTestChangeMaxStreamID(
    _In_ int Family
    );

//
// Application Data Tests
//

void
QuicTestConnectAndPing(
    _In_ int Family,
    _In_ uint64_t Length,
    _In_ uint32_t ConnectionCount,
    _In_ uint32_t StreamCount,
    _In_ uint32_t StreamBurstCount,
    _In_ uint32_t StreamBurstDelayMs,
    _In_ bool ServerStatelessRetry,
    _In_ bool ClientRebind,
    _In_ bool ClientZeroRtt,
    _In_ bool ServerRejectZeroRtt,
    _In_ bool UseSendBuffer,
    _In_ bool UnidirectionalStreams,
    _In_ bool ServerInitiatedStreams,
    _In_ bool FifoScheduling
    );

//
// Other Data Tests
//

void
QuicTestConnectAndIdle(
    _In_ bool EnableKeepAlive
    );

void
QuicTestConnectAndIdleForDestCidChange(
    void
    );

void
QuicTestServerDisconnect(
    void
    );

void
QuicTestClientDisconnect(
    bool StopListenerFirst
    );

void
QuicTestStatelessResetKey(
    void
    );

void
QuicTestKeyUpdate(
    _In_ int Family,
    _In_ uint16_t Iterations,
    _In_ uint16_t KeyUpdateBytes,
    _In_ bool UseKeyUpdateBytes,
    _In_ bool ClientKeyUpdate,
    _In_ bool ServerKeyUpdate
    );

void
QuicTestKeyUpdateRandomLoss(
    _In_ int Family,
    _In_ uint8_t RandomLossPercentage
    );

typedef enum QUIC_ABORTIVE_TRANSFER_DIRECTION {
    ShutdownBoth,
    ShutdownSend,
    ShutdownReceive
} QUIC_ABORTIVE_TRANSFER_DIRECTION;

typedef union QUIC_ABORTIVE_TRANSFER_FLAGS {
    struct {
        uint32_t DelayStreamCreation : 1;
        uint32_t SendDataOnStream : 1;
        uint32_t ClientShutdown : 1;
        uint32_t DelayClientShutdown : 1;
        uint32_t WaitForStream : 1;
        uint32_t ShutdownDirection : 2;
        uint32_t UnidirectionalStream : 1;
        uint32_t PauseReceive : 1;
        uint32_t PendReceive : 1;
    };
    uint32_t IntValue;
} QUIC_ABORTIVE_TRANSFER_FLAGS;

void
QuicAbortiveTransfers(
    _In_ int Family,
    _In_ QUIC_ABORTIVE_TRANSFER_FLAGS Flags
    );

void
QuicCancelOnLossSend(
    _In_ bool DropPackets
    );

void
QuicTestCidUpdate(
    _In_ int Family,
    _In_ uint16_t Iterations
    );

typedef enum QUIC_RECEIVE_RESUME_SHUTDOWN_TYPE {
    NoShutdown,
    GracefulShutdown,
    AbortShutdown
} QUIC_RECEIVE_RESUME_SHUTDOWN_TYPE;

typedef enum QUIC_RECEIVE_RESUME_TYPE {
    ReturnConsumedBytes,
    ReturnStatusPending,
    ReturnStatusContinue
} QUIC_RECEIVE_RESUME_TYPE;

void
QuicTestReceiveResume(
    _In_ int Family,
    _In_ int SendBytes,
    _In_ int ConsumeBytes,
    _In_ QUIC_RECEIVE_RESUME_SHUTDOWN_TYPE ShutdownType,
    _In_ QUIC_RECEIVE_RESUME_TYPE PauseType,
    _In_ bool PauseFirst
    );

void
QuicTestReceiveResumeNoData(
    _In_ int Family,
    _In_ QUIC_RECEIVE_RESUME_SHUTDOWN_TYPE ShutdownType
    );

void
QuicTestAckSendDelay(
    _In_ int Family
    );

typedef enum QUIC_ABORT_RECEIVE_TYPE {
    QUIC_ABORT_RECEIVE_PAUSED,
    QUIC_ABORT_RECEIVE_PENDING,
    QUIC_ABORT_RECEIVE_INCOMPLETE
} QUIC_ABORT_RECEIVE_TYPE;

void
QuicTestAbortReceive(
    _In_ QUIC_ABORT_RECEIVE_TYPE Type
    );

void
QuicTestSlowReceive(
    );

void
QuicTestNthAllocFail(
    );

void
QuicTestNthPacketDrop(
    );

void
QuicTestStreamPriority(
    );

void
QuicTestStreamPriorityInfiniteLoop(
    );

void
QuicTestStreamDifferentAbortErrors(
    );

void
QuicTestStreamAbortRecvFinRace(
    );

void
QuicTestStreamAbortConnFlowControl(
    );

void
QuicTestStreamReliableReset(
    );

void
QuicTestStreamReliableResetMultipleSends(
    );

void
QuicTestStreamMultiReceive(
    );

void
QuicTestStreamBlockUnblockConnFlowControl(
    _In_ BOOLEAN Bidirectional
    );

void
QuicTestOperationPriority(
    );

void
QuicTestConnectionPriority(
    );

void
QuicTestConnectionStreamStartSendPriority(
    );

void
QuicTestEcn(
    _In_ int Family
    );

void QuicTestStreamAppProvidedBuffers(
    );

void QuicTestStreamAppProvidedBuffersZeroWindow(
    );

//
// QuicDrill tests
//
void
QuicDrillTestVarIntEncoder(
    );

void
QuicDrillTestInitialCid(
    _In_ int Family,
    _In_ bool Source, // or Dest
    _In_ bool ValidActualLength, // or invalid
    _In_ bool Short, // or long
    _In_ bool ValidLengthField // or invalid
    );

void
QuicDrillTestInitialToken(
    _In_ int Family
    );

void
QuicDrillTestServerVNPacket(
    _In_ int Family
    );

//
// Datagram tests
//
void
QuicTestDatagramNegotiation(
    _In_ int Family,
    _In_ bool DatagramReceiveEnabled
    );

void
QuicTestDatagramSend(
    _In_ int Family
    );

void
QuicTestDatagramDrop(
    _In_ int Family
    );

//
// Storage tests
//
void
QuicTestStorage(
    );

#ifdef QUIC_API_ENABLE_PREVIEW_FEATURES
void
QuicTestVersionStorage(
    );
#endif

//
// Platform Specific Functions
//

void
LogTestFailure(
    _In_z_ const char *File,
    _In_z_ const char *Function,
    int Line,
    _Printf_format_string_ const char *Format,
    ...
    );

#ifdef __cplusplus
}
#endif

//
// Kernel Mode Driver Interface
//

//
// Name of the driver service for msquictest.sys.
//
#define QUIC_DRIVER_NAME            "msquictest"
#define QUIC_DRIVER_NAME_PRIVATE    "msquictestpriv"

#ifdef _WIN32

//
// {85C2D886-FA01-4DDA-AAED-9A16CC7DA6CE}
//
static const GUID QUIC_TEST_DEVICE_INSTANCE =
{ 0x85c2d886, 0xfa01, 0x4dda,{ 0xaa, 0xed, 0x9a, 0x16, 0xcc, 0x7d, 0xa6, 0xce } };

#ifndef _KERNEL_MODE
#include <winioctl.h>
#endif // _KERNEL_MODE

#define QUIC_CTL_CODE(request, method, access) \
    CTL_CODE(FILE_DEVICE_NETWORK, request, method, access)

#define IoGetFunctionCodeFromCtlCode( ControlCode ) (\
    ( ControlCode >> 2) & 0x00000FFF )

#else // _WIN32

#define QUIC_CTL_CODE(request, method, access) (request)

#endif // _WIN32

//
// IOCTL Interface
//

typedef struct {
    BOOLEAN UseDuoNic;
    QUIC_EXECUTION_CONFIG Config;
    char CurrentDirectory[MAX_PATH];
} QUIC_TEST_CONFIGURATION_PARAMS;

#define IOCTL_QUIC_TEST_CONFIGURATION \
    QUIC_CTL_CODE(0, METHOD_BUFFERED, FILE_WRITE_DATA)

typedef struct {
    QUIC_CERTIFICATE_HASH ServerCertHash;
    QUIC_CERTIFICATE_HASH ClientCertHash;
} QUIC_RUN_CERTIFICATE_PARAMS;

#define IOCTL_QUIC_SET_CERT_PARAMS \
    QUIC_CTL_CODE(1, METHOD_BUFFERED, FILE_WRITE_DATA)
    // QUIC_RUN_CERTIFICATE_PARAMS

#define IOCTL_QUIC_RUN_VALIDATE_REGISTRATION \
    QUIC_CTL_CODE(2, METHOD_BUFFERED, FILE_WRITE_DATA)

#define IOCTL_QUIC_RUN_VALIDATE_CONFIGURATION \
    QUIC_CTL_CODE(3, METHOD_BUFFERED, FILE_WRITE_DATA)

#define IOCTL_QUIC_RUN_VALIDATE_LISTENER \
    QUIC_CTL_CODE(4, METHOD_BUFFERED, FILE_WRITE_DATA)

#define IOCTL_QUIC_RUN_VALIDATE_CONNECTION \
    QUIC_CTL_CODE(5, METHOD_BUFFERED, FILE_WRITE_DATA)

#define IOCTL_QUIC_RUN_VALIDATE_STREAM \
    QUIC_CTL_CODE(6, METHOD_BUFFERED, FILE_WRITE_DATA)
    // uint8_t - Connect

#define IOCTL_QUIC_RUN_CREATE_LISTENER \
    QUIC_CTL_CODE(7, METHOD_BUFFERED, FILE_WRITE_DATA)

#define IOCTL_QUIC_RUN_START_LISTENER \
    QUIC_CTL_CODE(8, METHOD_BUFFERED, FILE_WRITE_DATA)

#define IOCTL_QUIC_RUN_START_LISTENER_IMPLICIT \
    QUIC_CTL_CODE(9, METHOD_BUFFERED, FILE_WRITE_DATA)
    // int - Family

#define IOCTL_QUIC_RUN_START_TWO_LISTENERS \
    QUIC_CTL_CODE(10, METHOD_BUFFERED, FILE_WRITE_DATA)

#define IOCTL_QUIC_RUN_START_TWO_LISTENERS_SAME_ALPN \
    QUIC_CTL_CODE(11, METHOD_BUFFERED, FILE_WRITE_DATA)

#define IOCTL_QUIC_RUN_START_LISTENER_EXPLICIT \
    QUIC_CTL_CODE(12, METHOD_BUFFERED, FILE_WRITE_DATA)
    // int - Family

#define IOCTL_QUIC_RUN_CREATE_CONNECTION \
    QUIC_CTL_CODE(13, METHOD_BUFFERED, FILE_WRITE_DATA)

#define IOCTL_QUIC_RUN_BIND_CONNECTION_IMPLICIT \
    QUIC_CTL_CODE(14, METHOD_BUFFERED, FILE_WRITE_DATA)
    // int - Family

#define IOCTL_QUIC_RUN_BIND_CONNECTION_EXPLICIT \
    QUIC_CTL_CODE(15, METHOD_BUFFERED, FILE_WRITE_DATA)
    // int - Family

#pragma pack(push)
#pragma pack(1)

typedef struct {
    int Family;
    uint8_t ServerStatelessRetry;
    uint8_t ClientUsesOldVersion;
    uint8_t MultipleALPNs;
    uint8_t GreaseQuicBitExtension;
    uint8_t AsyncConfiguration;
    uint8_t MultiPacketClientInitial;
    uint8_t SessionResumption;
    uint8_t RandomLossPercentage;
} QUIC_RUN_CONNECT_PARAMS;

#pragma pack(pop)

#define IOCTL_QUIC_RUN_CONNECT \
    QUIC_CTL_CODE(16, METHOD_BUFFERED, FILE_WRITE_DATA)
    // QUIC_RUN_CONNECT_PARAMS

#pragma pack(push)
#pragma pack(1)

typedef struct {
    int Family;
    uint64_t Length;
    uint32_t ConnectionCount;
    uint32_t StreamCount;
    uint32_t StreamBurstCount;
    uint32_t StreamBurstDelayMs;
    uint8_t ServerStatelessRetry;
    uint8_t ClientRebind;
    uint8_t ClientZeroRtt;
    uint8_t ServerRejectZeroRtt;
    uint8_t UseSendBuffer;
    uint8_t UnidirectionalStreams;
    uint8_t ServerInitiatedStreams;
    uint8_t FifoScheduling;
} QUIC_RUN_CONNECT_AND_PING_PARAMS;

#pragma pack(pop)

#define IOCTL_QUIC_RUN_CONNECT_AND_PING \
    QUIC_CTL_CODE(17, METHOD_BUFFERED, FILE_WRITE_DATA)
    // QUIC_RUN_CONNECT_AND_PING_PARAMS

#define IOCTL_QUIC_RUN_CONNECT_AND_IDLE \
    QUIC_CTL_CODE(18, METHOD_BUFFERED, FILE_WRITE_DATA)
    // uint8_t - EnableKeepAlive

// 19 - Deprecated

#define IOCTL_QUIC_RUN_CONNECT_UNREACHABLE \
    QUIC_CTL_CODE(20, METHOD_BUFFERED, FILE_WRITE_DATA)
    // int - Family

#define IOCTL_QUIC_RUN_CONNECT_BAD_ALPN \
    QUIC_CTL_CODE(21, METHOD_BUFFERED, FILE_WRITE_DATA)
    // int - Family

#define IOCTL_QUIC_RUN_CONNECT_BAD_SNI \
    QUIC_CTL_CODE(22, METHOD_BUFFERED, FILE_WRITE_DATA)
    // int - Family

#define IOCTL_QUIC_RUN_SERVER_DISCONNECT \
    QUIC_CTL_CODE(23, METHOD_BUFFERED, FILE_WRITE_DATA)

#define IOCTL_QUIC_RUN_CLIENT_DISCONNECT \
    QUIC_CTL_CODE(24, METHOD_BUFFERED, FILE_WRITE_DATA)
    // uint8_t - StopListenerFirst

#define IOCTL_QUIC_RUN_VALIDATE_CONNECTION_EVENTS \
    QUIC_CTL_CODE(25, METHOD_BUFFERED, FILE_WRITE_DATA)
    // uint32_t - Test

#define IOCTL_QUIC_RUN_VALIDATE_STREAM_EVENTS \
    QUIC_CTL_CODE(26, METHOD_BUFFERED, FILE_WRITE_DATA)
    // uint32_t - Test

#define IOCTL_QUIC_RUN_VERSION_NEGOTIATION \
    QUIC_CTL_CODE(27, METHOD_BUFFERED, FILE_WRITE_DATA)
    // int - Family

#pragma pack(push)
#pragma pack(1)

typedef struct {
    int Family;
    uint16_t Iterations;
    uint16_t KeyUpdateBytes;
    uint8_t UseKeyUpdateBytes;
    uint8_t ClientKeyUpdate;
    uint8_t ServerKeyUpdate;
} QUIC_RUN_KEY_UPDATE_PARAMS;

#pragma pack(pop)

#define IOCTL_QUIC_RUN_KEY_UPDATE \
    QUIC_CTL_CODE(28, METHOD_BUFFERED, FILE_WRITE_DATA)
    // QUIC_RUN_KEY_UPDATE_PARAMS

#define IOCTL_QUIC_RUN_VALIDATE_API \
    QUIC_CTL_CODE(29, METHOD_BUFFERED, FILE_WRITE_DATA)

#define IOCTL_QUIC_RUN_CONNECT_SERVER_REJECTED \
    QUIC_CTL_CODE(30, METHOD_BUFFERED, FILE_WRITE_DATA)
    // int - Family

#pragma pack(push)
#pragma pack(1)

typedef struct {
    int Family;
    QUIC_ABORTIVE_TRANSFER_FLAGS Flags;
} QUIC_RUN_ABORTIVE_SHUTDOWN_PARAMS;

#pragma pack(pop)

#define IOCTL_QUIC_RUN_ABORTIVE_SHUTDOWN \
    QUIC_CTL_CODE(31, METHOD_BUFFERED, FILE_WRITE_DATA)
    // QUIC_RUN_ABORTIVE_SHUTDOWN_PARAMS

#pragma pack(push)
#pragma pack(1)

typedef struct {
    int Family;
    uint16_t Iterations;
} QUIC_RUN_CID_UPDATE_PARAMS;

#pragma pack(pop)

#define IOCTL_QUIC_RUN_CID_UPDATE \
    QUIC_CTL_CODE(32, METHOD_BUFFERED, FILE_WRITE_DATA)
    // QUIC_RUN_CID_UPDATE_PARAMS

typedef struct {
    int Family;
    int SendBytes;
    int ConsumeBytes;
    QUIC_RECEIVE_RESUME_SHUTDOWN_TYPE ShutdownType;
    QUIC_RECEIVE_RESUME_TYPE PauseType;
    uint8_t PauseFirst;
} QUIC_RUN_RECEIVE_RESUME_PARAMS;

#define IOCTL_QUIC_RUN_RECEIVE_RESUME \
    QUIC_CTL_CODE(33, METHOD_BUFFERED, FILE_WRITE_DATA)
    // QUIC_RUN_RECEIVE_RESUME_PARAMS

#define IOCTL_QUIC_RUN_RECEIVE_RESUME_NO_DATA \
    QUIC_CTL_CODE(34, METHOD_BUFFERED, FILE_WRITE_DATA)
    // QUIC_RUN_RECEIVE_RESUME_PARAMS

#define IOCTL_QUIC_RUN_DRILL_ENCODE_VAR_INT \
    QUIC_CTL_CODE(35, METHOD_BUFFERED, FILE_WRITE_DATA)

typedef struct {
    int Family;
    BOOLEAN SourceOrDest;
    BOOLEAN ActualCidLengthValid;
    BOOLEAN ShortCidLength;
    BOOLEAN CidLengthFieldValid;
} QUIC_RUN_DRILL_INITIAL_PACKET_CID_PARAMS;

#define IOCTL_QUIC_RUN_DRILL_INITIAL_PACKET_CID \
    QUIC_CTL_CODE(36, METHOD_BUFFERED, FILE_WRITE_DATA)
    // QUIC_RUN_DRILL_INITIAL_PACKET_CID_PARAMS

#define IOCTL_QUIC_RUN_DRILL_INITIAL_PACKET_TOKEN \
    QUIC_CTL_CODE(37, METHOD_BUFFERED, FILE_WRITE_DATA)
    // int - Family

#define IOCTL_QUIC_RUN_START_LISTENER_MULTI_ALPN \
    QUIC_CTL_CODE(38, METHOD_BUFFERED, FILE_WRITE_DATA)

typedef struct {
    int Family;
    BOOLEAN DatagramReceiveEnabled;
} QUIC_RUN_DATAGRAM_NEGOTIATION;

#define IOCTL_QUIC_RUN_DATAGRAM_NEGOTIATION \
    QUIC_CTL_CODE(39, METHOD_BUFFERED, FILE_WRITE_DATA)
    // QUIC_RUN_DATAGRAM_NEGOTIATION

#define IOCTL_QUIC_RUN_DATAGRAM_SEND \
    QUIC_CTL_CODE(40, METHOD_BUFFERED, FILE_WRITE_DATA)
    // int - Family

typedef struct {
    int Family;
    uint16_t Padding;
} QUIC_RUN_REBIND_PARAMS;

#define IOCTL_QUIC_RUN_NAT_PORT_REBIND \
    QUIC_CTL_CODE(41, METHOD_BUFFERED, FILE_WRITE_DATA)
    // QUIC_RUN_REBIND_PARAMS

#define IOCTL_QUIC_RUN_NAT_ADDR_REBIND \
    QUIC_CTL_CODE(42, METHOD_BUFFERED, FILE_WRITE_DATA)
    // QUIC_RUN_REBIND_PARAMS

#define IOCTL_QUIC_RUN_CHANGE_MAX_STREAM_ID \
    QUIC_CTL_CODE(43, METHOD_BUFFERED, FILE_WRITE_DATA)
    // int - Family

#define IOCTL_QUIC_RUN_PATH_VALIDATION_TIMEOUT \
    QUIC_CTL_CODE(44, METHOD_BUFFERED, FILE_WRITE_DATA)
    // int - Family

#define IOCTL_QUIC_RUN_VALIDATE_GET_PERF_COUNTERS \
    QUIC_CTL_CODE(45, METHOD_BUFFERED, FILE_WRITE_DATA)

#define IOCTL_QUIC_RUN_ACK_SEND_DELAY \
    QUIC_CTL_CODE(46, METHOD_BUFFERED, FILE_WRITE_DATA)
    // int - Family

typedef struct {
    BOOLEAN AcceptCert;
    BOOLEAN AsyncValidation;
} QUIC_RUN_CUSTOM_CERT_VALIDATION;

typedef struct {
    int Family;
    BOOLEAN ServerSupport;
    BOOLEAN ClientSupport;
} QUIC_RUN_FEATURE_NEGOTIATION;

#define IOCTL_QUIC_RUN_CUSTOM_SERVER_CERT_VALIDATION \
    QUIC_CTL_CODE(47, METHOD_BUFFERED, FILE_WRITE_DATA)
    // QUIC_RUN_CUSTOM_CERT_VALIDATION

#define IOCTL_QUIC_RUN_VERSION_NEGOTIATION_RETRY \
    QUIC_CTL_CODE(48, METHOD_BUFFERED, FILE_WRITE_DATA)
    // int - Family

#define IOCTL_QUIC_RUN_COMPATIBLE_VERSION_NEGOTIATION_RETRY \
    QUIC_CTL_CODE(49, METHOD_BUFFERED, FILE_WRITE_DATA)
    // int - Family

typedef struct {
    int Family;
    BOOLEAN DisableVNEClient;
    BOOLEAN DisableVNEServer;
} QUIC_RUN_VERSION_NEGOTIATION_EXT;

#define IOCTL_QUIC_RUN_COMPATIBLE_VERSION_NEGOTIATION \
    QUIC_CTL_CODE(50, METHOD_BUFFERED, FILE_WRITE_DATA)
    // QUIC_RUN_VERSION_NEGOTIATION_EXT

#define IOCTL_QUIC_RUN_COMPATIBLE_VERSION_NEGOTIATION_DEFAULT_SERVER \
    QUIC_CTL_CODE(51, METHOD_BUFFERED, FILE_WRITE_DATA)
    // QUIC_RUN_VERSION_NEGOTIATION_EXT

#define IOCTL_QUIC_RUN_COMPATIBLE_VERSION_NEGOTIATION_DEFAULT_CLIENT \
    QUIC_CTL_CODE(52, METHOD_BUFFERED, FILE_WRITE_DATA)
    // QUIC_RUN_VERSION_NEGOTIATION_EXT

#define IOCTL_QUIC_RUN_INCOMPATIBLE_VERSION_NEGOTIATION \
    QUIC_CTL_CODE(53, METHOD_BUFFERED, FILE_WRITE_DATA)
    // int - Family

#define IOCTL_QUIC_RUN_FAILED_VERSION_NEGOTIATION \
    QUIC_CTL_CODE(54, METHOD_BUFFERED, FILE_WRITE_DATA)
    // int - Family

#define IOCTL_QUIC_RUN_VALIDATE_VERSION_SETTINGS_SETTINGS \
    QUIC_CTL_CODE(55, METHOD_BUFFERED, FILE_WRITE_DATA)

typedef struct {
    int Family;
    BOOLEAN UseClientCert;
} QUIC_RUN_CONNECT_CLIENT_CERT;

#define IOCTL_QUIC_RUN_CONNECT_CLIENT_CERT \
    QUIC_CTL_CODE(56, METHOD_BUFFERED, FILE_WRITE_DATA)
    // QUIC_RUN_CONNECT_CLIENT_CERT

#define IOCTL_QUIC_RUN_VALID_ALPN_LENGTHS \
    QUIC_CTL_CODE(57, METHOD_BUFFERED, FILE_WRITE_DATA)

#define IOCTL_QUIC_RUN_INVALID_ALPN_LENGTHS \
    QUIC_CTL_CODE(58, METHOD_BUFFERED, FILE_WRITE_DATA)

typedef struct {
    QUIC_CREDENTIAL_CONFIG CredConfig;
    union {
        QUIC_CERTIFICATE_HASH CertHash;
        QUIC_CERTIFICATE_HASH_STORE CertHashStore;
        QUIC_CERTIFICATE_FILE CertFile;
        QUIC_CERTIFICATE_FILE_PROTECTED CertFileProtected;
        QUIC_CERTIFICATE_PKCS12 Pkcs12;
        char PrincipalString[100];
    };
} QUIC_RUN_CRED_VALIDATION;

#define IOCTL_QUIC_RUN_EXPIRED_SERVER_CERT \
    QUIC_CTL_CODE(59, METHOD_BUFFERED, FILE_WRITE_DATA)

#define IOCTL_QUIC_RUN_VALID_SERVER_CERT \
    QUIC_CTL_CODE(60, METHOD_BUFFERED, FILE_WRITE_DATA)

#define IOCTL_QUIC_RUN_VALID_CLIENT_CERT \
    QUIC_CTL_CODE(61, METHOD_BUFFERED, FILE_WRITE_DATA)

#define IOCTL_QUIC_RUN_EXPIRED_CLIENT_CERT \
    QUIC_CTL_CODE(62, METHOD_BUFFERED, FILE_WRITE_DATA)

#define IOCTL_QUIC_RUN_ABORT_RECEIVE \
    QUIC_CTL_CODE(63, METHOD_BUFFERED, FILE_WRITE_DATA)
    // BOOLEAN

#pragma pack(push)
#pragma pack(1)

typedef struct {
    int Family;
    uint8_t RandomLossPercentage;
} QUIC_RUN_KEY_UPDATE_RANDOM_LOSS_PARAMS;

#pragma pack(pop)

#define IOCTL_QUIC_RUN_KEY_UPDATE_RANDOM_LOSS \
    QUIC_CTL_CODE(64, METHOD_BUFFERED, FILE_WRITE_DATA)

#define IOCTL_QUIC_RUN_SLOW_RECEIVE \
    QUIC_CTL_CODE(65, METHOD_BUFFERED, FILE_WRITE_DATA)

#define IOCTL_QUIC_RUN_NTH_ALLOC_FAIL \
    QUIC_CTL_CODE(66, METHOD_BUFFERED, FILE_WRITE_DATA)

#define IOCTL_QUIC_RUN_MTU_SETTINGS \
    QUIC_CTL_CODE(67, METHOD_BUFFERED, FILE_WRITE_DATA)

typedef struct {
    int Family;
    uint8_t DropClientProbePackets;
    uint8_t DropServerProbePackets;
    uint8_t RaiseMinimumMtu;
} QUIC_RUN_MTU_DISCOVERY_PARAMS;

#define IOCTL_QUIC_RUN_MTU_DISCOVERY \
    QUIC_CTL_CODE(68, METHOD_BUFFERED, FILE_WRITE_DATA)

#define IOCTL_QUIC_RUN_LOAD_BALANCED_HANDSHAKE \
    QUIC_CTL_CODE(69, METHOD_BUFFERED, FILE_WRITE_DATA)
    // int - Family

#define IOCTL_QUIC_RUN_CLIENT_SHARED_LOCAL_PORT \
    QUIC_CTL_CODE(70, METHOD_BUFFERED, FILE_WRITE_DATA)
    // int - Family

#define IOCTL_QUIC_RUN_VALIDATE_PARAM_API \
    QUIC_CTL_CODE(71, METHOD_BUFFERED, FILE_WRITE_DATA)
    // int - Family

#define IOCTL_QUIC_RUN_STREAM_PRIORITY \
    QUIC_CTL_CODE(72, METHOD_BUFFERED, FILE_WRITE_DATA)

#define IOCTL_QUIC_RUN_CLIENT_LOCAL_PATH_CHANGES \
    QUIC_CTL_CODE(73, METHOD_BUFFERED, FILE_WRITE_DATA)
    // int - Family

#define IOCTL_QUIC_RUN_STREAM_DIFFERENT_ABORT_ERRORS \
    QUIC_CTL_CODE(74, METHOD_BUFFERED, FILE_WRITE_DATA)

#define IOCTL_QUIC_RUN_CONNECTION_REJECTION \
    QUIC_CTL_CODE(75, METHOD_BUFFERED, FILE_WRITE_DATA)
    // bool - RejectByClosing

#define IOCTL_QUIC_RUN_INTERFACE_BINDING \
    QUIC_CTL_CODE(76, METHOD_BUFFERED, FILE_WRITE_DATA)
    // int - Family

#define IOCTL_QUIC_RUN_CONNECT_INVALID_ADDRESS \
    QUIC_CTL_CODE(77, METHOD_BUFFERED, FILE_WRITE_DATA)

#define IOCTL_QUIC_RUN_STREAM_ABORT_RECV_FIN_RACE \
    QUIC_CTL_CODE(78, METHOD_BUFFERED, FILE_WRITE_DATA)

#define IOCTL_QUIC_RUN_STREAM_ABORT_CONN_FLOW_CONTROL \
    QUIC_CTL_CODE(79, METHOD_BUFFERED, FILE_WRITE_DATA)

#define IOCTL_QUIC_RUN__REG_SHUTDOWN_BEFORE_OPEN \
    QUIC_CTL_CODE(80, METHOD_BUFFERED, FILE_WRITE_DATA)

#define IOCTL_QUIC_RUN_REG_SHUTDOWN_AFTER_OPEN \
    QUIC_CTL_CODE(81, METHOD_BUFFERED, FILE_WRITE_DATA)

#define IOCTL_QUIC_RUN_REG_SHUTDOWN_AFTER_OPEN_BEFORE_START \
    QUIC_CTL_CODE(82, METHOD_BUFFERED, FILE_WRITE_DATA)

#define IOCTL_QUIC_RUN_REG_SHUTDOWN_AFTER_OPEN_AND_START \
    QUIC_CTL_CODE(83, METHOD_BUFFERED, FILE_WRITE_DATA)

#define IOCTL_QUIC_RUN_CRED_TYPE_VALIDATION \
    QUIC_CTL_CODE(84, METHOD_BUFFERED, FILE_WRITE_DATA)

typedef struct {
    int Family;
    uint8_t Mode;
} QUIC_RUN_CIBIR_EXTENSION;

#define IOCTL_QUIC_RUN_CIBIR_EXTENSION \
    QUIC_CTL_CODE(85, METHOD_BUFFERED, FILE_WRITE_DATA)
    // QUIC_RUN_CIBIR_EXTENSION

#define IOCTL_QUIC_RUN_STREAM_PRIORITY_INFINITE_LOOP \
    QUIC_CTL_CODE(86, METHOD_BUFFERED, FILE_WRITE_DATA)

#define IOCTL_QUIC_RUN_RESUMPTION_ACROSS_VERSIONS \
    QUIC_CTL_CODE(87, METHOD_BUFFERED, FILE_WRITE_DATA)

#define IOCTL_QUIC_RUN_CLIENT_BLOCKED_SOURCE_PORT \
    QUIC_CTL_CODE(88, METHOD_BUFFERED, FILE_WRITE_DATA)
    // int - Family

#define IOCTL_QUIC_RUN_STORAGE \
    QUIC_CTL_CODE(89, METHOD_BUFFERED, FILE_WRITE_DATA)

#define IOCTL_QUIC_RUN_VALIDATE_GLOBAL_PARAM \
    QUIC_CTL_CODE(90, METHOD_BUFFERED, FILE_WRITE_DATA)

#define IOCTL_QUIC_RUN_VALIDATE_COMMON_PARAM \
    QUIC_CTL_CODE(91, METHOD_BUFFERED, FILE_WRITE_DATA)

#define IOCTL_QUIC_RUN_VALIDATE_REGISTRATION_PARAM \
    QUIC_CTL_CODE(92, METHOD_BUFFERED, FILE_WRITE_DATA)

#define IOCTL_QUIC_RUN_VALIDATE_CONFIGURATION_PARAM \
    QUIC_CTL_CODE(93, METHOD_BUFFERED, FILE_WRITE_DATA)

#define IOCTL_QUIC_RUN_VALIDATE_LISTENER_PARAM \
    QUIC_CTL_CODE(94, METHOD_BUFFERED, FILE_WRITE_DATA)

#define IOCTL_QUIC_RUN_VALIDATE_CONNECTION_PARAM \
    QUIC_CTL_CODE(95, METHOD_BUFFERED, FILE_WRITE_DATA)

#define IOCTL_QUIC_RUN_VALIDATE_TLS_PARAM \
    QUIC_CTL_CODE(96, METHOD_BUFFERED, FILE_WRITE_DATA)

#define IOCTL_QUIC_RUN_VALIDATE_STREAM_PARAM \
    QUIC_CTL_CODE(97, METHOD_BUFFERED, FILE_WRITE_DATA)

#define IOCTL_QUIC_RUN_CONNECTION_CLOSE_FROM_CALLBACK \
    QUIC_CTL_CODE(98, METHOD_BUFFERED, FILE_WRITE_DATA)

#define IOCTL_QUIC_RUN_CLOSE_CONN_BEFORE_STREAM_FLUSH \
    QUIC_CTL_CODE(99, METHOD_BUFFERED, FILE_WRITE_DATA)

#define IOCTL_QUIC_RUN_VERSION_STORAGE \
    QUIC_CTL_CODE(100, METHOD_BUFFERED, FILE_WRITE_DATA)

#define IOCTL_QUIC_RUN_CONNECT_AND_IDLE_FOR_DEST_CID_CHANGE \
    QUIC_CTL_CODE(101, METHOD_BUFFERED, FILE_WRITE_DATA)

#define IOCTL_QUIC_RUN_CHANGE_ALPN \
    QUIC_CTL_CODE(102, METHOD_BUFFERED, FILE_WRITE_DATA)

typedef struct {
    BOOLEAN TestServer;
    uint8_t VnTpSize;
} QUIC_RUN_VN_TP_ODD_SIZE_PARAMS;

#define IOCTL_QUIC_RUN_VN_TP_ODD_SIZE \
    QUIC_CTL_CODE(103, METHOD_BUFFERED, FILE_WRITE_DATA)

#define IOCTL_QUIC_RUN_VN_TP_CHOSEN_VERSION_MISMATCH \
    QUIC_CTL_CODE(104, METHOD_BUFFERED, FILE_WRITE_DATA)

#define IOCTL_QUIC_RUN_VN_TP_CHOSEN_VERSION_ZERO \
    QUIC_CTL_CODE(105, METHOD_BUFFERED, FILE_WRITE_DATA)

#define IOCTL_QUIC_RUN_VN_TP_OTHER_VERSION_ZERO \
    QUIC_CTL_CODE(106, METHOD_BUFFERED, FILE_WRITE_DATA)

#define IOCTL_QUIC_RUN_STREAM_BLOCK_UNBLOCK_CONN_FLOW_CONTROL \
    QUIC_CTL_CODE(107, METHOD_BUFFERED, FILE_WRITE_DATA)

#define IOCTL_QUIC_RUN_ECN \
    QUIC_CTL_CODE(108, METHOD_BUFFERED, FILE_WRITE_DATA)

typedef struct {
    int Family;
    QUIC_CONGESTION_CONTROL_ALGORITHM CcAlgo;
} QUIC_HANDSHAKE_LOSS_PARAMS;

#define IOCTL_QUIC_RUN_HANDSHAKE_SPECIFIC_LOSS_PATTERNS \
    QUIC_CTL_CODE(109, METHOD_BUFFERED, FILE_WRITE_DATA)
    // QUIC_HANDSHAKE_LOSS_PARAMS

#define IOCTL_QUIC_RUN_CUSTOM_CLIENT_CERT_VALIDATION \
    QUIC_CTL_CODE(110, METHOD_BUFFERED, FILE_WRITE_DATA)
    // QUIC_RUN_CUSTOM_CERT_VALIDATION

#define IOCTL_QUIC_RELIABLE_RESET_NEGOTIATION \
    QUIC_CTL_CODE(111, METHOD_BUFFERED, FILE_WRITE_DATA)
    // QUIC_RUN_FEATURE_NEGOTIATION

#define IOCTL_QUIC_ONE_WAY_DELAY_NEGOTIATION \
    QUIC_CTL_CODE(112, METHOD_BUFFERED, FILE_WRITE_DATA)
    // QUIC_RUN_FEATURE_NEGOTIATION

#define IOCTL_QUIC_RUN_STATELESS_RESET_KEY \
    QUIC_CTL_CODE(113, METHOD_BUFFERED, FILE_WRITE_DATA)

#define IOCTL_QUIC_RUN_STREAM_RELIABLE_RESET \
    QUIC_CTL_CODE(114, METHOD_BUFFERED, FILE_WRITE_DATA)

#define IOCTL_QUIC_RUN_STREAM_RELIABLE_RESET_MULTIPLE_SENDS \
    QUIC_CTL_CODE(115, METHOD_BUFFERED, FILE_WRITE_DATA)

#define IOCTL_QUIC_RUN_DRILL_VN_PACKET_TOKEN \
    QUIC_CTL_CODE(116, METHOD_BUFFERED, FILE_WRITE_DATA)
    // int - Family

#define IOCTL_QUIC_RUN_CONN_CLOSE_BEFORE_STREAM_CLOSE \
    QUIC_CTL_CODE(117, METHOD_BUFFERED, FILE_WRITE_DATA)

#pragma pack(push)
#pragma pack(1)

typedef struct {
    bool DropPackets;
} QUIC_RUN_CANCEL_ON_LOSS_PARAMS;

#pragma pack(pop)

#define IOCTL_QUIC_RUN_CANCEL_ON_LOSS \
    QUIC_CTL_CODE(118, METHOD_BUFFERED, FILE_WRITE_DATA)
    // QUIC_RUN_CANCEL_ON_LOSS_PARAMS

#define IOCTL_QUIC_RUN_VALIDATE_NET_STATS_CONN_EVENT \
    QUIC_CTL_CODE(119, METHOD_BUFFERED, FILE_WRITE_DATA)
    // uint32_t - Test

#define IOCTL_QUIC_RUN_HANDSHAKE_SHUTDOWN \
    QUIC_CTL_CODE(120, METHOD_BUFFERED, FILE_WRITE_DATA)
    // BOOLEAN - ClientShutdown

#define IOCTL_QUIC_RUN_NTH_PACKET_DROP \
    QUIC_CTL_CODE(121, METHOD_BUFFERED, FILE_WRITE_DATA)

#define IOCTL_QUIC_RUN_OPERATION_PRIORITY \
    QUIC_CTL_CODE(122, METHOD_BUFFERED, FILE_WRITE_DATA)

#define IOCTL_QUIC_RUN_CONNECTION_PRIORITY \
    QUIC_CTL_CODE(123, METHOD_BUFFERED, FILE_WRITE_DATA)

#define IOCTL_QUIC_RUN_STREAM_MULTI_RECEIVE \
    QUIC_CTL_CODE(124, METHOD_BUFFERED, FILE_WRITE_DATA)

#define IOCTL_QUIC_RUN_VALIDATE_TLS_HANDSHAKE_INFO \
    QUIC_CTL_CODE(125, METHOD_BUFFERED, FILE_WRITE_DATA)
    // BOOLEAN - EnableResumption

#define IOCTL_QUIC_RUN_DATAGRAM_DROP \
    QUIC_CTL_CODE(126, METHOD_BUFFERED, FILE_WRITE_DATA)
    // int - Family

#define IOCTL_QUIC_RUN_TEST_ADDR_FUNCTIONS \
    QUIC_CTL_CODE(127, METHOD_BUFFERED, FILE_WRITE_DATA)
    // int - Family

<<<<<<< HEAD
typedef struct {
    int Family;
    BOOLEAN ShareBinding;
    BOOLEAN DeferConnIDGen;
    uint32_t DropPacketCount;
} QUIC_RUN_PROBE_PATH_PARAMS;

#define IOCTL_QUIC_RUN_PROBE_PATH \
    QUIC_CTL_CODE(128, METHOD_BUFFERED, FILE_WRITE_DATA)
    // QUIC_RUN_PROBE_PATH_PARAMS

typedef struct {
    int Family;
    BOOLEAN ShareBinding;
    QUIC_MIGRATION_TYPE Type;
} QUIC_RUN_MIGRATION_PARAMS;

#define IOCTL_QUIC_RUN_MIGRATION \
    QUIC_CTL_CODE(129, METHOD_BUFFERED, FILE_WRITE_DATA)
    // QUIC_RUN_MIGRATION
=======
#define IOCTL_QUIC_RUN_STREAM_APP_PROVIDED_BUFFERS \
    QUIC_CTL_CODE(128, METHOD_BUFFERED, FILE_WRITE_DATA)

#define IOCTL_QUIC_RUN_STREAM_APP_PROVIDED_BUFFERS_ZERO_WINDOW \
    QUIC_CTL_CODE(129, METHOD_BUFFERED, FILE_WRITE_DATA)
>>>>>>> 7b2fbafc

#define QUIC_MAX_IOCTL_FUNC_CODE 129<|MERGE_RESOLUTION|>--- conflicted
+++ resolved
@@ -1380,7 +1380,12 @@
     QUIC_CTL_CODE(127, METHOD_BUFFERED, FILE_WRITE_DATA)
     // int - Family
 
-<<<<<<< HEAD
+#define IOCTL_QUIC_RUN_STREAM_APP_PROVIDED_BUFFERS \
+    QUIC_CTL_CODE(128, METHOD_BUFFERED, FILE_WRITE_DATA)
+
+#define IOCTL_QUIC_RUN_STREAM_APP_PROVIDED_BUFFERS_ZERO_WINDOW \
+    QUIC_CTL_CODE(129, METHOD_BUFFERED, FILE_WRITE_DATA)
+
 typedef struct {
     int Family;
     BOOLEAN ShareBinding;
@@ -1389,7 +1394,7 @@
 } QUIC_RUN_PROBE_PATH_PARAMS;
 
 #define IOCTL_QUIC_RUN_PROBE_PATH \
-    QUIC_CTL_CODE(128, METHOD_BUFFERED, FILE_WRITE_DATA)
+    QUIC_CTL_CODE(130, METHOD_BUFFERED, FILE_WRITE_DATA)
     // QUIC_RUN_PROBE_PATH_PARAMS
 
 typedef struct {
@@ -1399,14 +1404,7 @@
 } QUIC_RUN_MIGRATION_PARAMS;
 
 #define IOCTL_QUIC_RUN_MIGRATION \
-    QUIC_CTL_CODE(129, METHOD_BUFFERED, FILE_WRITE_DATA)
+    QUIC_CTL_CODE(131, METHOD_BUFFERED, FILE_WRITE_DATA)
     // QUIC_RUN_MIGRATION
-=======
-#define IOCTL_QUIC_RUN_STREAM_APP_PROVIDED_BUFFERS \
-    QUIC_CTL_CODE(128, METHOD_BUFFERED, FILE_WRITE_DATA)
-
-#define IOCTL_QUIC_RUN_STREAM_APP_PROVIDED_BUFFERS_ZERO_WINDOW \
-    QUIC_CTL_CODE(129, METHOD_BUFFERED, FILE_WRITE_DATA)
->>>>>>> 7b2fbafc
-
-#define QUIC_MAX_IOCTL_FUNC_CODE 129+
+#define QUIC_MAX_IOCTL_FUNC_CODE 131