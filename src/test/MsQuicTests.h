--- conflicted
+++ resolved
@@ -1,527 +1,517 @@
-/*++
-
-    Copyright (c) Microsoft Corporation.
-    Licensed under the MIT License.
-
-Abstract:
-
-    Interface for the Platform Independent MsQuic Tests
-
---*/
-
-#include <msquic.h>
-
-//#define QUIC_NO_ENCRYPTION 1
-//#define QUIC_COMPARTMENT_TESTS 1
-
-extern QUIC_API_V1* MsQuic;
-extern HQUIC Registration;
-extern QUIC_SEC_CONFIG* SecurityConfig;
-
-#ifdef __cplusplus
-extern "C" {
-#endif
-
-void QuicTestInitialize();
-void QuicTestCleanup();
-
-//
-// Parameter Validation Tests
-//
-
-void QuicTestValidateApi();
-void QuicTestValidateRegistration();
-void QuicTestValidateSession();
-void QuicTestValidateListener();
-void QuicTestValidateConnection();
-void QuicTestValidateStream(bool Connect);
-void QuicTestValidateServerSecConfig(void* CertContext, QUIC_CERTIFICATE_HASH_STORE* CertHashStore, char* Principal);
-
-//
-// Event Validation Tests
-//
-void QuicTestValidateConnectionEvents();
-void QuicTestValidateStreamEvents();
-
-//
-// Basic Functionality Tests
-//
-
-void QuicTestCreateListener();
-void QuicTestStartListener();
-void QuicTestStartListenerImplicit(_In_ int Family);
-void QuicTestStartTwoListeners();
-void QuicTestStartTwoListenersSameALPN();
-void QuicTestStartListenerExplicit(_In_ int Family);
-void QuicTestCreateConnection();
-void QuicTestBindConnectionImplicit(_In_ int Family);
-void QuicTestBindConnectionExplicit(_In_ int Family);
-
-//
-// Handshake Tests
-//
-
-void
-QuicTestConnect(
-    _In_ int Family,
-    _In_ bool ServerStatelessRetry,
-    _In_ bool ClientUsesOldVersion,
-    _In_ bool ClientRebind,
-    _In_ bool ChangeMaxStreamID,
-    _In_ bool MultipleALPNs,
-    _In_ bool AsyncSecConfig,
-    _In_ bool MultiPacketClientInitial,
-    _In_ bool SessionResumption
-    );
-
-void
-QuicTestVersionNegotiation(
-    _In_ int Family
-    );
-
-//
-// Negative Handshake Tests
-//
-
-void
-QuicTestConnectUnreachable(
-    _In_ int Family
-    );
-
-void
-QuicTestConnectBadAlpn(
-    _In_ int Family
-    );
-
-void
-QuicTestConnectBadSni(
-    _In_ int Family
-    );
-
-void
-QuicTestConnectServerRejected(
-    _In_ int Family
-    );
-
-//
-// Application Data Tests
-//
-
-void
-QuicTestConnectAndPing(
-    _In_ int Family,
-    _In_ uint64_t Length,
-    _In_ uint32_t ConnectionCount,
-    _In_ uint32_t StreamCount,
-    _In_ uint32_t StreamBurstCount,
-    _In_ uint32_t StreamBurstDelayMs,
-    _In_ bool ServerStatelessRetry,
-    _In_ bool ClientRebind,
-    _In_ bool ClientZeroRtt,
-    _In_ bool ServerRejectZeroRtt,
-    _In_ bool UseSendBuffer,
-    _In_ bool UnidirectionalStreams,
-    _In_ bool ServerInitiatedStreams,
-    _In_ bool FifoScheduling
-    );
-
-//
-// Other Data Tests
-//
-
-void
-QuicTestConnectAndIdle(
-    _In_ bool EnableKeepAlive
-    );
-
-void
-QuicTestServerDisconnect(
-    void
-    );
-
-void
-QuicTestClientDisconnect(
-    bool StopListenerFirst
-    );
-
-void
-QuicTestKeyUpdate(
-    _In_ int Family,
-    _In_ uint16_t Iterations,
-    _In_ uint16_t KeyUpdateBytes,
-    _In_ bool UseKeyUpdateBytes,
-    _In_ bool ClientKeyUpdate,
-    _In_ bool ServerKeyUpdate
-    );
-
-typedef enum QUIC_ABORTIVE_TRANSFER_DIRECTION {
-    ShutdownBoth,
-    ShutdownSend,
-    ShutdownReceive
-} QUIC_ABORTIVE_TRANSFER_DIRECTION;
-
-typedef union QUIC_ABORTIVE_TRANSFER_FLAGS {
-    struct {
-        uint32_t DelayStreamCreation : 1;
-        uint32_t SendDataOnStream : 1;
-        uint32_t ClientShutdown : 1;
-        uint32_t DelayClientShutdown : 1;
-        uint32_t WaitForStream : 1;
-        uint32_t ShutdownDirection : 2;
-        uint32_t UnidirectionalStream : 1;
-    };
-    uint32_t IntValue;
-} QUIC_ABORTIVE_TRANSFER_FLAGS;
-
-void
-QuicAbortiveTransfers(
-    _In_ int Family,
-    _In_ QUIC_ABORTIVE_TRANSFER_FLAGS Flags
-    );
-
-void
-QuicTestCidUpdate(
-    _In_ int Family,
-    _In_ uint16_t Iterations
-    );
-
-typedef enum QUIC_RECEIVE_RESUME_SHUTDOWN_TYPE {
-    NoShutdown,
-    GracefulShutdown,
-    AbortShutdown
-} QUIC_RECEIVE_RESUME_SHUTDOWN_TYPE;
-
-typedef enum QUIC_RECEIVE_RESUME_TYPE {
-    ReturnConsumedBytes,
-    ReturnStatusPending,
-    ReturnStatusContinue
-} QUIC_RECEIVE_RESUME_TYPE;
-
-void
-QuicTestReceiveResume(
-    _In_ int Family,
-    _In_ int SendBytes,
-    _In_ int ConsumeBytes,
-    _In_ QUIC_RECEIVE_RESUME_SHUTDOWN_TYPE ShutdownType,
-    _In_ QUIC_RECEIVE_RESUME_TYPE PauseType,
-    _In_ bool PauseFirst
-    );
-
-void
-QuicTestReceiveResumeNoData(
-    _In_ int Family,
-    _In_ QUIC_RECEIVE_RESUME_SHUTDOWN_TYPE ShutdownType
-    );
-
-//
-// QuicDrill tests
-//
-void
-QuicDrillTestVarIntEncoder(
-    );
-
-void
-QuicDrillTestInitialCid(
-    _In_ int Family,
-    _In_ bool Source, // or Dest
-    _In_ bool ValidActualLength, // or invalid
-    _In_ bool Short, // or long
-    _In_ bool ValidLengthField // or invalid
-    );
-
-void
-QuicDrillTestInitialToken(
-    _In_ int Family
-    );
-
-//
-// Platform Specific Functions
-//
-
-void
-LogTestFailure(
-    _In_z_ const char *File,
-    _In_z_ const char *Function,
-    int Line,
-    _Printf_format_string_ const char *Format,
-    ...
-    );
-
-#ifdef __cplusplus
-}
-#endif
-
-//
-// Kernel Mode Driver Interface
-//
-
-//
-// Name of the driver service for msquictest.sys.
-//
-#define QUIC_TEST_DRIVER_NAME   "msquictest"
-
-#ifdef _WIN32
-
-#define QUIC_TEST_IOCTL_PATH    "\\\\.\\\\" QUIC_TEST_DRIVER_NAME
-
-//
-// {85C2D886-FA01-4DDA-AAED-9A16CC7DA6CE}
-//
-static const GUID QUIC_TEST_DEVICE_INSTANCE =
-{ 0x85c2d886, 0xfa01, 0x4dda,{ 0xaa, 0xed, 0x9a, 0x16, 0xcc, 0x7d, 0xa6, 0xce } };
-
-#ifndef _KERNEL_MODE
-#include <winioctl.h>
-#endif // _KERNEL_MODE
-
-#define QUIC_CTL_CODE(request, method, access) \
-    CTL_CODE(FILE_DEVICE_NETWORK, request, method, access)
-
-#define IoGetFunctionCodeFromCtlCode( ControlCode ) (\
-    ( ControlCode >> 2) & 0x00000FFF )
-
-#else // _WIN32
-
-#define QUIC_CTL_CODE(request, method, access) (request)
-
-#endif // _WIN32
-
-//
-// IOCTL Interface
-//
-
-#define IOCTL_QUIC_SEC_CONFIG \
-    QUIC_CTL_CODE(1, METHOD_BUFFERED, FILE_WRITE_DATA)
-    // QUIC_CERTIFICATE_HASH
-
-#define IOCTL_QUIC_RUN_VALIDATE_REGISTRATION \
-    QUIC_CTL_CODE(2, METHOD_BUFFERED, FILE_WRITE_DATA)
-
-#define IOCTL_QUIC_RUN_VALIDATE_SESSION \
-    QUIC_CTL_CODE(3, METHOD_BUFFERED, FILE_WRITE_DATA)
-
-#define IOCTL_QUIC_RUN_VALIDATE_LISTENER \
-    QUIC_CTL_CODE(4, METHOD_BUFFERED, FILE_WRITE_DATA)
-
-#define IOCTL_QUIC_RUN_VALIDATE_CONNECTION \
-    QUIC_CTL_CODE(5, METHOD_BUFFERED, FILE_WRITE_DATA)
-
-#define IOCTL_QUIC_RUN_VALIDATE_STREAM \
-    QUIC_CTL_CODE(6, METHOD_BUFFERED, FILE_WRITE_DATA)
-    // uint8_t - Connect
-
-#define IOCTL_QUIC_RUN_CREATE_LISTENER \
-    QUIC_CTL_CODE(7, METHOD_BUFFERED, FILE_WRITE_DATA)
-
-#define IOCTL_QUIC_RUN_START_LISTENER \
-    QUIC_CTL_CODE(8, METHOD_BUFFERED, FILE_WRITE_DATA)
-
-#define IOCTL_QUIC_RUN_START_LISTENER_IMPLICIT \
-    QUIC_CTL_CODE(9, METHOD_BUFFERED, FILE_WRITE_DATA)
-    // int - Family
-
-#define IOCTL_QUIC_RUN_START_TWO_LISTENERS \
-    QUIC_CTL_CODE(10, METHOD_BUFFERED, FILE_WRITE_DATA)
-
-#define IOCTL_QUIC_RUN_START_TWO_LISTENERS_SAME_ALPN \
-    QUIC_CTL_CODE(11, METHOD_BUFFERED, FILE_WRITE_DATA)
-
-#define IOCTL_QUIC_RUN_START_LISTENER_EXPLICIT \
-    QUIC_CTL_CODE(12, METHOD_BUFFERED, FILE_WRITE_DATA)
-    // int - Family
-
-#define IOCTL_QUIC_RUN_CREATE_CONNECTION \
-    QUIC_CTL_CODE(13, METHOD_BUFFERED, FILE_WRITE_DATA)
-
-#define IOCTL_QUIC_RUN_BIND_CONNECTION_IMPLICIT \
-    QUIC_CTL_CODE(14, METHOD_BUFFERED, FILE_WRITE_DATA)
-    // int - Family
-
-#define IOCTL_QUIC_RUN_BIND_CONNECTION_EXPLICIT \
-    QUIC_CTL_CODE(15, METHOD_BUFFERED, FILE_WRITE_DATA)
-    // int - Family
-
-#pragma pack(push)
-#pragma pack(1)
-
-typedef struct {
-    int Family;
-    uint8_t ServerStatelessRetry;
-    uint8_t ClientUsesOldVersion;
-    uint8_t ClientRebind;
-    uint8_t ChangeMaxStreamID;
-    uint8_t MultipleALPNs;
-    uint8_t AsyncSecConfig;
-    uint8_t MultiPacketClientInitial;
-    uint8_t SessionResumption;
-} QUIC_RUN_CONNECT_PARAMS;
-
-#pragma pack(pop)
-
-#define IOCTL_QUIC_RUN_CONNECT \
-    QUIC_CTL_CODE(16, METHOD_BUFFERED, FILE_WRITE_DATA)
-    // QUIC_RUN_CONNECT_PARAMS
-
-#pragma pack(push)
-#pragma pack(1)
-
-typedef struct {
-    int Family;
-    uint64_t Length;
-    uint32_t ConnectionCount;
-    uint32_t StreamCount;
-    uint32_t StreamBurstCount;
-    uint32_t StreamBurstDelayMs;
-<<<<<<< HEAD
-    UINT8 ServerStatelessRetry;
-    UINT8 ClientRebind;
-    UINT8 ClientZeroRtt;
-    UINT8 ServerRejectZeroRtt;
-    UINT8 UseSendBuffer;
-    UINT8 UnidirectionalStreams;
-    UINT8 ServerInitiatedStreams;
-    UINT8 FifoScheduling;
-=======
-    uint8_t ServerStatelessRetry;
-    uint8_t ClientRebind;
-    uint8_t ClientZeroRtt;
-    uint8_t ServerRejectZeroRtt;
-    uint8_t UseSendBuffer;
-    uint8_t UnidirectionalStreams;
-    uint8_t ServerInitiatedStreams;
->>>>>>> 5ff8ddef
-} QUIC_RUN_CONNECT_AND_PING_PARAMS;
-
-#pragma pack(pop)
-
-#define IOCTL_QUIC_RUN_CONNECT_AND_PING \
-    QUIC_CTL_CODE(17, METHOD_BUFFERED, FILE_WRITE_DATA)
-    // QUIC_RUN_CONNECT_AND_PING_PARAMS
-
-#define IOCTL_QUIC_RUN_CONNECT_AND_IDLE \
-    QUIC_CTL_CODE(18, METHOD_BUFFERED, FILE_WRITE_DATA)
-    // uint8_t - EnableKeepAlive
-
-#define IOCTL_QUIC_RUN_VALIDATE_SECCONFIG \
-    QUIC_CTL_CODE(19, METHOD_BUFFERED, FILE_WRITE_DATA)
-    // QUIC_CERTIFICATE_HASH_STORE
-
-#define IOCTL_QUIC_RUN_CONNECT_UNREACHABLE \
-    QUIC_CTL_CODE(20, METHOD_BUFFERED, FILE_WRITE_DATA)
-    // int - Family
-
-#define IOCTL_QUIC_RUN_CONNECT_BAD_ALPN \
-    QUIC_CTL_CODE(21, METHOD_BUFFERED, FILE_WRITE_DATA)
-    // int - Family
-
-#define IOCTL_QUIC_RUN_CONNECT_BAD_SNI \
-    QUIC_CTL_CODE(22, METHOD_BUFFERED, FILE_WRITE_DATA)
-    // int - Family
-
-#define IOCTL_QUIC_RUN_SERVER_DISCONNECT \
-    QUIC_CTL_CODE(23, METHOD_BUFFERED, FILE_WRITE_DATA)
-
-#define IOCTL_QUIC_RUN_CLIENT_DISCONNECT \
-    QUIC_CTL_CODE(24, METHOD_BUFFERED, FILE_WRITE_DATA)
-    // uint8_t - StopListenerFirst
-
-#define IOCTL_QUIC_RUN_VALIDATE_CONNECTION_EVENTS \
-    QUIC_CTL_CODE(25, METHOD_BUFFERED, FILE_WRITE_DATA)
-
-#define IOCTL_QUIC_RUN_VALIDATE_STREAM_EVENTS \
-    QUIC_CTL_CODE(26, METHOD_BUFFERED, FILE_WRITE_DATA)
-
-#define IOCTL_QUIC_RUN_VERSION_NEGOTIATION \
-    QUIC_CTL_CODE(27, METHOD_BUFFERED, FILE_WRITE_DATA)
-    // int - Family
-
-#pragma pack(push)
-#pragma pack(1)
-
-typedef struct {
-    int Family;
-    uint16_t Iterations;
-    uint16_t KeyUpdateBytes;
-    uint8_t UseKeyUpdateBytes;
-    uint8_t ClientKeyUpdate;
-    uint8_t ServerKeyUpdate;
-} QUIC_RUN_KEY_UPDATE_PARAMS;
-
-#pragma pack(pop)
-
-#define IOCTL_QUIC_RUN_KEY_UPDATE \
-    QUIC_CTL_CODE(28, METHOD_BUFFERED, FILE_WRITE_DATA)
-    // QUIC_RUN_KEY_UPDATE_PARAMS
-
-#define IOCTL_QUIC_RUN_VALIDATE_API \
-    QUIC_CTL_CODE(29, METHOD_BUFFERED, FILE_WRITE_DATA)
-
-#define IOCTL_QUIC_RUN_CONNECT_SERVER_REJECTED \
-    QUIC_CTL_CODE(30, METHOD_BUFFERED, FILE_WRITE_DATA)
-    // int - Family
-
-#pragma pack(push)
-#pragma pack(1)
-
-typedef struct {
-    int Family;
-    QUIC_ABORTIVE_TRANSFER_FLAGS Flags;
-} QUIC_RUN_ABORTIVE_SHUTDOWN_PARAMS;
-
-#pragma pack(pop)
-
-#define IOCTL_QUIC_RUN_ABORTIVE_SHUTDOWN \
-    QUIC_CTL_CODE(31, METHOD_BUFFERED, FILE_WRITE_DATA)
-    // QUIC_RUN_ABORTIVE_SHUTDOWN_PARAMS
-
-#pragma pack(push)
-#pragma pack(1)
-
-typedef struct {
-    int Family;
-    uint16_t Iterations;
-} QUIC_RUN_CID_UPDATE_PARAMS;
-
-#pragma pack(pop)
-
-#define IOCTL_QUIC_RUN_CID_UPDATE \
-    QUIC_CTL_CODE(32, METHOD_BUFFERED, FILE_WRITE_DATA)
-    // QUIC_RUN_CID_UPDATE_PARAMS
-
-typedef struct {
-    int Family;
-    int SendBytes;
-    int ConsumeBytes;
-    QUIC_RECEIVE_RESUME_SHUTDOWN_TYPE ShutdownType;
-    QUIC_RECEIVE_RESUME_TYPE PauseType;
-    uint8_t PauseFirst;
-} QUIC_RUN_RECEIVE_RESUME_PARAMS;
-
-#define IOCTL_QUIC_RUN_RECEIVE_RESUME \
-    QUIC_CTL_CODE(33, METHOD_BUFFERED, FILE_WRITE_DATA)
-    // QUIC_RUN_RECEIVE_RESUME_PARAMS
-
-#define IOCTL_QUIC_RUN_RECEIVE_RESUME_NO_DATA \
-    QUIC_CTL_CODE(34, METHOD_BUFFERED, FILE_WRITE_DATA)
-    // QUIC_RUN_RECEIVE_RESUME_PARAMS
-
-#define IOCTL_QUIC_RUN_DRILL_ENCODE_VAR_INT \
-    QUIC_CTL_CODE(35, METHOD_BUFFERED, FILE_WRITE_DATA)
-
-typedef struct {
-    int Family;
-    BOOLEAN SourceOrDest;
-    BOOLEAN ActualCidLengthValid;
-    BOOLEAN ShortCidLength;
-    BOOLEAN CidLengthFieldValid;
-} QUIC_RUN_DRILL_INITIAL_PACKET_CID_PARAMS;
-
-#define IOCTL_QUIC_RUN_DRILL_INITIAL_PACKET_CID \
-    QUIC_CTL_CODE(36, METHOD_BUFFERED, FILE_WRITE_DATA)
-    // QUIC_RUN_DRILL_INITIAL_PACKET_CID_PARAMS
-
-#define IOCTL_QUIC_RUN_DRILL_INITIAL_PACKET_TOKEN \
-    QUIC_CTL_CODE(37, METHOD_BUFFERED, FILE_WRITE_DATA)
-    // int - Family
-
-#define QUIC_MAX_IOCTL_FUNC_CODE 37
+/*++
+
+    Copyright (c) Microsoft Corporation.
+    Licensed under the MIT License.
+
+Abstract:
+
+    Interface for the Platform Independent MsQuic Tests
+
+--*/
+
+#include <msquic.h>
+
+//#define QUIC_NO_ENCRYPTION 1
+//#define QUIC_COMPARTMENT_TESTS 1
+
+extern QUIC_API_V1* MsQuic;
+extern HQUIC Registration;
+extern QUIC_SEC_CONFIG* SecurityConfig;
+
+#ifdef __cplusplus
+extern "C" {
+#endif
+
+void QuicTestInitialize();
+void QuicTestCleanup();
+
+//
+// Parameter Validation Tests
+//
+
+void QuicTestValidateApi();
+void QuicTestValidateRegistration();
+void QuicTestValidateSession();
+void QuicTestValidateListener();
+void QuicTestValidateConnection();
+void QuicTestValidateStream(bool Connect);
+void QuicTestValidateServerSecConfig(void* CertContext, QUIC_CERTIFICATE_HASH_STORE* CertHashStore, char* Principal);
+
+//
+// Event Validation Tests
+//
+void QuicTestValidateConnectionEvents();
+void QuicTestValidateStreamEvents();
+
+//
+// Basic Functionality Tests
+//
+
+void QuicTestCreateListener();
+void QuicTestStartListener();
+void QuicTestStartListenerImplicit(_In_ int Family);
+void QuicTestStartTwoListeners();
+void QuicTestStartTwoListenersSameALPN();
+void QuicTestStartListenerExplicit(_In_ int Family);
+void QuicTestCreateConnection();
+void QuicTestBindConnectionImplicit(_In_ int Family);
+void QuicTestBindConnectionExplicit(_In_ int Family);
+
+//
+// Handshake Tests
+//
+
+void
+QuicTestConnect(
+    _In_ int Family,
+    _In_ bool ServerStatelessRetry,
+    _In_ bool ClientUsesOldVersion,
+    _In_ bool ClientRebind,
+    _In_ bool ChangeMaxStreamID,
+    _In_ bool MultipleALPNs,
+    _In_ bool AsyncSecConfig,
+    _In_ bool MultiPacketClientInitial,
+    _In_ bool SessionResumption
+    );
+
+void
+QuicTestVersionNegotiation(
+    _In_ int Family
+    );
+
+//
+// Negative Handshake Tests
+//
+
+void
+QuicTestConnectUnreachable(
+    _In_ int Family
+    );
+
+void
+QuicTestConnectBadAlpn(
+    _In_ int Family
+    );
+
+void
+QuicTestConnectBadSni(
+    _In_ int Family
+    );
+
+void
+QuicTestConnectServerRejected(
+    _In_ int Family
+    );
+
+//
+// Application Data Tests
+//
+
+void
+QuicTestConnectAndPing(
+    _In_ int Family,
+    _In_ uint64_t Length,
+    _In_ uint32_t ConnectionCount,
+    _In_ uint32_t StreamCount,
+    _In_ uint32_t StreamBurstCount,
+    _In_ uint32_t StreamBurstDelayMs,
+    _In_ bool ServerStatelessRetry,
+    _In_ bool ClientRebind,
+    _In_ bool ClientZeroRtt,
+    _In_ bool ServerRejectZeroRtt,
+    _In_ bool UseSendBuffer,
+    _In_ bool UnidirectionalStreams,
+    _In_ bool ServerInitiatedStreams,
+    _In_ bool FifoScheduling
+    );
+
+//
+// Other Data Tests
+//
+
+void
+QuicTestConnectAndIdle(
+    _In_ bool EnableKeepAlive
+    );
+
+void
+QuicTestServerDisconnect(
+    void
+    );
+
+void
+QuicTestClientDisconnect(
+    bool StopListenerFirst
+    );
+
+void
+QuicTestKeyUpdate(
+    _In_ int Family,
+    _In_ uint16_t Iterations,
+    _In_ uint16_t KeyUpdateBytes,
+    _In_ bool UseKeyUpdateBytes,
+    _In_ bool ClientKeyUpdate,
+    _In_ bool ServerKeyUpdate
+    );
+
+typedef enum QUIC_ABORTIVE_TRANSFER_DIRECTION {
+    ShutdownBoth,
+    ShutdownSend,
+    ShutdownReceive
+} QUIC_ABORTIVE_TRANSFER_DIRECTION;
+
+typedef union QUIC_ABORTIVE_TRANSFER_FLAGS {
+    struct {
+        uint32_t DelayStreamCreation : 1;
+        uint32_t SendDataOnStream : 1;
+        uint32_t ClientShutdown : 1;
+        uint32_t DelayClientShutdown : 1;
+        uint32_t WaitForStream : 1;
+        uint32_t ShutdownDirection : 2;
+        uint32_t UnidirectionalStream : 1;
+    };
+    uint32_t IntValue;
+} QUIC_ABORTIVE_TRANSFER_FLAGS;
+
+void
+QuicAbortiveTransfers(
+    _In_ int Family,
+    _In_ QUIC_ABORTIVE_TRANSFER_FLAGS Flags
+    );
+
+void
+QuicTestCidUpdate(
+    _In_ int Family,
+    _In_ uint16_t Iterations
+    );
+
+typedef enum QUIC_RECEIVE_RESUME_SHUTDOWN_TYPE {
+    NoShutdown,
+    GracefulShutdown,
+    AbortShutdown
+} QUIC_RECEIVE_RESUME_SHUTDOWN_TYPE;
+
+typedef enum QUIC_RECEIVE_RESUME_TYPE {
+    ReturnConsumedBytes,
+    ReturnStatusPending,
+    ReturnStatusContinue
+} QUIC_RECEIVE_RESUME_TYPE;
+
+void
+QuicTestReceiveResume(
+    _In_ int Family,
+    _In_ int SendBytes,
+    _In_ int ConsumeBytes,
+    _In_ QUIC_RECEIVE_RESUME_SHUTDOWN_TYPE ShutdownType,
+    _In_ QUIC_RECEIVE_RESUME_TYPE PauseType,
+    _In_ bool PauseFirst
+    );
+
+void
+QuicTestReceiveResumeNoData(
+    _In_ int Family,
+    _In_ QUIC_RECEIVE_RESUME_SHUTDOWN_TYPE ShutdownType
+    );
+
+//
+// QuicDrill tests
+//
+void
+QuicDrillTestVarIntEncoder(
+    );
+
+void
+QuicDrillTestInitialCid(
+    _In_ int Family,
+    _In_ bool Source, // or Dest
+    _In_ bool ValidActualLength, // or invalid
+    _In_ bool Short, // or long
+    _In_ bool ValidLengthField // or invalid
+    );
+
+void
+QuicDrillTestInitialToken(
+    _In_ int Family
+    );
+
+//
+// Platform Specific Functions
+//
+
+void
+LogTestFailure(
+    _In_z_ const char *File,
+    _In_z_ const char *Function,
+    int Line,
+    _Printf_format_string_ const char *Format,
+    ...
+    );
+
+#ifdef __cplusplus
+}
+#endif
+
+//
+// Kernel Mode Driver Interface
+//
+
+//
+// Name of the driver service for msquictest.sys.
+//
+#define QUIC_TEST_DRIVER_NAME   "msquictest"
+
+#ifdef _WIN32
+
+#define QUIC_TEST_IOCTL_PATH    "\\\\.\\\\" QUIC_TEST_DRIVER_NAME
+
+//
+// {85C2D886-FA01-4DDA-AAED-9A16CC7DA6CE}
+//
+static const GUID QUIC_TEST_DEVICE_INSTANCE =
+{ 0x85c2d886, 0xfa01, 0x4dda,{ 0xaa, 0xed, 0x9a, 0x16, 0xcc, 0x7d, 0xa6, 0xce } };
+
+#ifndef _KERNEL_MODE
+#include <winioctl.h>
+#endif // _KERNEL_MODE
+
+#define QUIC_CTL_CODE(request, method, access) \
+    CTL_CODE(FILE_DEVICE_NETWORK, request, method, access)
+
+#define IoGetFunctionCodeFromCtlCode( ControlCode ) (\
+    ( ControlCode >> 2) & 0x00000FFF )
+
+#else // _WIN32
+
+#define QUIC_CTL_CODE(request, method, access) (request)
+
+#endif // _WIN32
+
+//
+// IOCTL Interface
+//
+
+#define IOCTL_QUIC_SEC_CONFIG \
+    QUIC_CTL_CODE(1, METHOD_BUFFERED, FILE_WRITE_DATA)
+    // QUIC_CERTIFICATE_HASH
+
+#define IOCTL_QUIC_RUN_VALIDATE_REGISTRATION \
+    QUIC_CTL_CODE(2, METHOD_BUFFERED, FILE_WRITE_DATA)
+
+#define IOCTL_QUIC_RUN_VALIDATE_SESSION \
+    QUIC_CTL_CODE(3, METHOD_BUFFERED, FILE_WRITE_DATA)
+
+#define IOCTL_QUIC_RUN_VALIDATE_LISTENER \
+    QUIC_CTL_CODE(4, METHOD_BUFFERED, FILE_WRITE_DATA)
+
+#define IOCTL_QUIC_RUN_VALIDATE_CONNECTION \
+    QUIC_CTL_CODE(5, METHOD_BUFFERED, FILE_WRITE_DATA)
+
+#define IOCTL_QUIC_RUN_VALIDATE_STREAM \
+    QUIC_CTL_CODE(6, METHOD_BUFFERED, FILE_WRITE_DATA)
+    // uint8_t - Connect
+
+#define IOCTL_QUIC_RUN_CREATE_LISTENER \
+    QUIC_CTL_CODE(7, METHOD_BUFFERED, FILE_WRITE_DATA)
+
+#define IOCTL_QUIC_RUN_START_LISTENER \
+    QUIC_CTL_CODE(8, METHOD_BUFFERED, FILE_WRITE_DATA)
+
+#define IOCTL_QUIC_RUN_START_LISTENER_IMPLICIT \
+    QUIC_CTL_CODE(9, METHOD_BUFFERED, FILE_WRITE_DATA)
+    // int - Family
+
+#define IOCTL_QUIC_RUN_START_TWO_LISTENERS \
+    QUIC_CTL_CODE(10, METHOD_BUFFERED, FILE_WRITE_DATA)
+
+#define IOCTL_QUIC_RUN_START_TWO_LISTENERS_SAME_ALPN \
+    QUIC_CTL_CODE(11, METHOD_BUFFERED, FILE_WRITE_DATA)
+
+#define IOCTL_QUIC_RUN_START_LISTENER_EXPLICIT \
+    QUIC_CTL_CODE(12, METHOD_BUFFERED, FILE_WRITE_DATA)
+    // int - Family
+
+#define IOCTL_QUIC_RUN_CREATE_CONNECTION \
+    QUIC_CTL_CODE(13, METHOD_BUFFERED, FILE_WRITE_DATA)
+
+#define IOCTL_QUIC_RUN_BIND_CONNECTION_IMPLICIT \
+    QUIC_CTL_CODE(14, METHOD_BUFFERED, FILE_WRITE_DATA)
+    // int - Family
+
+#define IOCTL_QUIC_RUN_BIND_CONNECTION_EXPLICIT \
+    QUIC_CTL_CODE(15, METHOD_BUFFERED, FILE_WRITE_DATA)
+    // int - Family
+
+#pragma pack(push)
+#pragma pack(1)
+
+typedef struct {
+    int Family;
+    uint8_t ServerStatelessRetry;
+    uint8_t ClientUsesOldVersion;
+    uint8_t ClientRebind;
+    uint8_t ChangeMaxStreamID;
+    uint8_t MultipleALPNs;
+    uint8_t AsyncSecConfig;
+    uint8_t MultiPacketClientInitial;
+    uint8_t SessionResumption;
+} QUIC_RUN_CONNECT_PARAMS;
+
+#pragma pack(pop)
+
+#define IOCTL_QUIC_RUN_CONNECT \
+    QUIC_CTL_CODE(16, METHOD_BUFFERED, FILE_WRITE_DATA)
+    // QUIC_RUN_CONNECT_PARAMS
+
+#pragma pack(push)
+#pragma pack(1)
+
+typedef struct {
+    int Family;
+    uint64_t Length;
+    uint32_t ConnectionCount;
+    uint32_t StreamCount;
+    uint32_t StreamBurstCount;
+    uint32_t StreamBurstDelayMs;
+    uint8_t ServerStatelessRetry;
+    uint8_t ClientRebind;
+    uint8_t ClientZeroRtt;
+    uint8_t ServerRejectZeroRtt;
+    uint8_t UseSendBuffer;
+    uint8_t UnidirectionalStreams;
+    uint8_t ServerInitiatedStreams;
+    uint8_t FifoScheduling;
+} QUIC_RUN_CONNECT_AND_PING_PARAMS;
+
+#pragma pack(pop)
+
+#define IOCTL_QUIC_RUN_CONNECT_AND_PING \
+    QUIC_CTL_CODE(17, METHOD_BUFFERED, FILE_WRITE_DATA)
+    // QUIC_RUN_CONNECT_AND_PING_PARAMS
+
+#define IOCTL_QUIC_RUN_CONNECT_AND_IDLE \
+    QUIC_CTL_CODE(18, METHOD_BUFFERED, FILE_WRITE_DATA)
+    // uint8_t - EnableKeepAlive
+
+#define IOCTL_QUIC_RUN_VALIDATE_SECCONFIG \
+    QUIC_CTL_CODE(19, METHOD_BUFFERED, FILE_WRITE_DATA)
+    // QUIC_CERTIFICATE_HASH_STORE
+
+#define IOCTL_QUIC_RUN_CONNECT_UNREACHABLE \
+    QUIC_CTL_CODE(20, METHOD_BUFFERED, FILE_WRITE_DATA)
+    // int - Family
+
+#define IOCTL_QUIC_RUN_CONNECT_BAD_ALPN \
+    QUIC_CTL_CODE(21, METHOD_BUFFERED, FILE_WRITE_DATA)
+    // int - Family
+
+#define IOCTL_QUIC_RUN_CONNECT_BAD_SNI \
+    QUIC_CTL_CODE(22, METHOD_BUFFERED, FILE_WRITE_DATA)
+    // int - Family
+
+#define IOCTL_QUIC_RUN_SERVER_DISCONNECT \
+    QUIC_CTL_CODE(23, METHOD_BUFFERED, FILE_WRITE_DATA)
+
+#define IOCTL_QUIC_RUN_CLIENT_DISCONNECT \
+    QUIC_CTL_CODE(24, METHOD_BUFFERED, FILE_WRITE_DATA)
+    // uint8_t - StopListenerFirst
+
+#define IOCTL_QUIC_RUN_VALIDATE_CONNECTION_EVENTS \
+    QUIC_CTL_CODE(25, METHOD_BUFFERED, FILE_WRITE_DATA)
+
+#define IOCTL_QUIC_RUN_VALIDATE_STREAM_EVENTS \
+    QUIC_CTL_CODE(26, METHOD_BUFFERED, FILE_WRITE_DATA)
+
+#define IOCTL_QUIC_RUN_VERSION_NEGOTIATION \
+    QUIC_CTL_CODE(27, METHOD_BUFFERED, FILE_WRITE_DATA)
+    // int - Family
+
+#pragma pack(push)
+#pragma pack(1)
+
+typedef struct {
+    int Family;
+    uint16_t Iterations;
+    uint16_t KeyUpdateBytes;
+    uint8_t UseKeyUpdateBytes;
+    uint8_t ClientKeyUpdate;
+    uint8_t ServerKeyUpdate;
+} QUIC_RUN_KEY_UPDATE_PARAMS;
+
+#pragma pack(pop)
+
+#define IOCTL_QUIC_RUN_KEY_UPDATE \
+    QUIC_CTL_CODE(28, METHOD_BUFFERED, FILE_WRITE_DATA)
+    // QUIC_RUN_KEY_UPDATE_PARAMS
+
+#define IOCTL_QUIC_RUN_VALIDATE_API \
+    QUIC_CTL_CODE(29, METHOD_BUFFERED, FILE_WRITE_DATA)
+
+#define IOCTL_QUIC_RUN_CONNECT_SERVER_REJECTED \
+    QUIC_CTL_CODE(30, METHOD_BUFFERED, FILE_WRITE_DATA)
+    // int - Family
+
+#pragma pack(push)
+#pragma pack(1)
+
+typedef struct {
+    int Family;
+    QUIC_ABORTIVE_TRANSFER_FLAGS Flags;
+} QUIC_RUN_ABORTIVE_SHUTDOWN_PARAMS;
+
+#pragma pack(pop)
+
+#define IOCTL_QUIC_RUN_ABORTIVE_SHUTDOWN \
+    QUIC_CTL_CODE(31, METHOD_BUFFERED, FILE_WRITE_DATA)
+    // QUIC_RUN_ABORTIVE_SHUTDOWN_PARAMS
+
+#pragma pack(push)
+#pragma pack(1)
+
+typedef struct {
+    int Family;
+    uint16_t Iterations;
+} QUIC_RUN_CID_UPDATE_PARAMS;
+
+#pragma pack(pop)
+
+#define IOCTL_QUIC_RUN_CID_UPDATE \
+    QUIC_CTL_CODE(32, METHOD_BUFFERED, FILE_WRITE_DATA)
+    // QUIC_RUN_CID_UPDATE_PARAMS
+
+typedef struct {
+    int Family;
+    int SendBytes;
+    int ConsumeBytes;
+    QUIC_RECEIVE_RESUME_SHUTDOWN_TYPE ShutdownType;
+    QUIC_RECEIVE_RESUME_TYPE PauseType;
+    uint8_t PauseFirst;
+} QUIC_RUN_RECEIVE_RESUME_PARAMS;
+
+#define IOCTL_QUIC_RUN_RECEIVE_RESUME \
+    QUIC_CTL_CODE(33, METHOD_BUFFERED, FILE_WRITE_DATA)
+    // QUIC_RUN_RECEIVE_RESUME_PARAMS
+
+#define IOCTL_QUIC_RUN_RECEIVE_RESUME_NO_DATA \
+    QUIC_CTL_CODE(34, METHOD_BUFFERED, FILE_WRITE_DATA)
+    // QUIC_RUN_RECEIVE_RESUME_PARAMS
+
+#define IOCTL_QUIC_RUN_DRILL_ENCODE_VAR_INT \
+    QUIC_CTL_CODE(35, METHOD_BUFFERED, FILE_WRITE_DATA)
+
+typedef struct {
+    int Family;
+    BOOLEAN SourceOrDest;
+    BOOLEAN ActualCidLengthValid;
+    BOOLEAN ShortCidLength;
+    BOOLEAN CidLengthFieldValid;
+} QUIC_RUN_DRILL_INITIAL_PACKET_CID_PARAMS;
+
+#define IOCTL_QUIC_RUN_DRILL_INITIAL_PACKET_CID \
+    QUIC_CTL_CODE(36, METHOD_BUFFERED, FILE_WRITE_DATA)
+    // QUIC_RUN_DRILL_INITIAL_PACKET_CID_PARAMS
+
+#define IOCTL_QUIC_RUN_DRILL_INITIAL_PACKET_TOKEN \
+    QUIC_CTL_CODE(37, METHOD_BUFFERED, FILE_WRITE_DATA)
+    // int - Family
+
+#define QUIC_MAX_IOCTL_FUNC_CODE 37