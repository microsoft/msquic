/*++

    Copyright (c) Microsoft Corporation.
    Licensed under the MIT License.

Abstract:

    Interface for the Platform Independent MsQuic Tests

--*/

#ifndef QUIC_OFFICIAL_RELEASE
#define QUIC_API_ENABLE_PREVIEW_FEATURES
#endif

#include "msquic.hpp"

//#define QUIC_COMPARTMENT_TESTS 1

extern QUIC_CREDENTIAL_CONFIG ServerSelfSignedCredConfig;
extern QUIC_CREDENTIAL_CONFIG ServerSelfSignedCredConfigClientAuth;
extern QUIC_CREDENTIAL_CONFIG ClientCertCredConfig;

#ifdef __cplusplus
extern "C" {
#endif

void QuicTestInitialize();
void QuicTestUninitialize();

//
// Parameter Validation Tests
//

void QuicTestValidateApi();
void QuicTestValidateRegistration();
void QuicTestValidateConfiguration();
void QuicTestValidateListener();
void QuicTestValidateConnection();
void QuicTestValidateStream(bool Connect);
void QuicTestCloseConnBeforeStreamFlush();
void QuicTestGlobalParam();
void QuicTestCommonParam();
void QuicTestRegistrationParam();
void QuicTestConfigurationParam();
void QuicTestListenerParam();
void QuicTestConnectionParam();
void QuicTestTlsParam();
void QuicTestStreamParam();
void QuicTestGetPerfCounters();
void QuicTestVersionSettings();
void QuicTestValidateParamApi();
void QuicTestCredentialLoad(const QUIC_CREDENTIAL_CONFIG* Config);

//
// Ownership tests
//
void QuicTestRegistrationShutdownBeforeConnOpen();
void QuicTestRegistrationShutdownAfterConnOpen();
void QuicTestRegistrationShutdownAfterConnOpenBeforeStart();
void QuicTestRegistrationShutdownAfterConnOpenAndStart();
void QuicTestConnectionCloseBeforeStreamClose();

//
// Rejection Tests
//
void QuicTestConnectionRejection(bool RejectByClosing);

//
// Event Validation Tests
//

void QuicTestValidateConnectionEvents(uint32_t Test);
#ifdef QUIC_API_ENABLE_PREVIEW_FEATURES
void QuicTestValidateNetStatsConnEvent(uint32_t Test);
#endif
void QuicTestValidateStreamEvents(uint32_t Test);

//
// Basic Functionality Tests
//

void QuicTestCreateListener();
void QuicTestStartListener();
void QuicTestStartListenerMultiAlpns();
void QuicTestStartListenerImplicit(_In_ int Family);
void QuicTestStartTwoListeners();
void QuicTestStartTwoListenersSameALPN();
void QuicTestStartListenerExplicit(_In_ int Family);
void QuicTestCreateConnection();
void QuicTestBindConnectionImplicit(_In_ int Family);
void QuicTestBindConnectionExplicit(_In_ int Family);
void QuicTestConnectionCloseFromCallback();

//
// MTU tests
//
void QuicTestMtuSettings();
void
QuicTestMtuDiscovery(
    _In_ int Family,
    _In_ BOOLEAN DropClientProbePackets,
    _In_ BOOLEAN DropServerProbePackets,
    _In_ BOOLEAN RaiseMinimumMtu
    );

//
// Path tests
//
void
QuicTestLocalPathChanges(
    _In_ int Family
    );

//
// Handshake Tests
//

typedef enum QUIC_TEST_RESUMPTION_MODE {
    QUIC_TEST_RESUMPTION_DISABLED,
    QUIC_TEST_RESUMPTION_ENABLED,
    QUIC_TEST_RESUMPTION_ENABLED_ASYNC,
    QUIC_TEST_RESUMPTION_REJECTED,
    QUIC_TEST_RESUMPTION_REJECTED_BY_SERVER_APP,
    QUIC_TEST_RESUMPTION_REJECTED_BY_SERVER_APP_ASYNC,
} QUIC_TEST_RESUMPTION_MODE;

typedef enum QUIC_TEST_ASYNC_CONFIG_MODE {
    QUIC_TEST_ASYNC_CONFIG_DISABLED,
    QUIC_TEST_ASYNC_CONFIG_ENABLED,
    QUIC_TEST_ASYNC_CONFIG_DELAYED,
} QUIC_TEST_ASYNC_CONFIG_MODE;

void
QuicTestConnect(
    _In_ int Family,
    _In_ bool ServerStatelessRetry,
    _In_ bool ClientUsesOldVersion,
    _In_ bool MultipleALPNs,
    _In_ bool GreaseQuicBitExtension,
    _In_ QUIC_TEST_ASYNC_CONFIG_MODE AsyncConfiguration,
    _In_ bool MultiPacketClientInitial,
    _In_ QUIC_TEST_RESUMPTION_MODE SessionResumption,
    _In_ uint8_t RandomLossPercentage // 0 to 100
    );

#ifdef QUIC_API_ENABLE_PREVIEW_FEATURES
void
QuicTestVersionNegotiation(
    _In_ int Family
    );

void
QuicTestVersionNegotiationRetry(
    _In_ int Family
    );

void
QuicTestCompatibleVersionNegotiationRetry(
    _In_ int Family
    );

void
QuicTestCompatibleVersionNegotiation(
    _In_ int Family,
    _In_ bool DisableVNEClient,
    _In_ bool DisableVNEServer
    );

void
QuicTestCompatibleVersionNegotiationDefaultClient(
    _In_ int Family,
    _In_ bool DisableVNEClient,
    _In_ bool DisableVNEServer
    );

void
QuicTestCompatibleVersionNegotiationDefaultServer(
    _In_ int Family,
    _In_ bool DisableVNEClient,
    _In_ bool DisableVNEServer
    );

void
QuicTestIncompatibleVersionNegotiation(
    _In_ int Family
    );

void
QuicTestFailedVersionNegotiation(
    _In_ int Family
    );

void
QuicTestReliableResetNegotiation(
    _In_ int Family,
    _In_ bool ServerSupport,
    _In_ bool ClientSupport
);

void
QuicTestOneWayDelayNegotiation(
    _In_ int Family,
    _In_ bool ServerSupport,
    _In_ bool ClientSupport
    );
#endif // QUIC_API_ENABLE_PREVIEW_FEATURES

void
QuicTestCustomServerCertificateValidation(
    _In_ bool AcceptCert,
    _In_ bool AsyncValidation
    );

void
QuicTestCustomClientCertificateValidation(
    _In_ bool AcceptCert,
    _In_ bool AsyncValidation
    );

void
QuicTestConnectClientCertificate(
    _In_ int Family,
    _In_ bool UseClientCertificate
    );

void
QuicTestValidAlpnLengths(
    void
    );

void
QuicTestInvalidAlpnLengths(
    void
    );

void
QuicTestLoadBalancedHandshake(
    _In_ int Family
    );

void
QuicTestClientSharedLocalPort(
    _In_ int Family
    );

void
QuicTestInterfaceBinding(
    _In_ int Family
    );

#ifdef QUIC_API_ENABLE_PREVIEW_FEATURES
void
QuicTestCibirExtension(
    _In_ int Family,
    _In_ uint8_t Mode // server = &1, client = &2
    );
#endif

#ifdef QUIC_API_ENABLE_PREVIEW_FEATURES
void
QuicTestResumptionAcrossVersions();
#endif

void
QuicTestChangeAlpn(
    void
    );

void
QuicTestHandshakeSpecificLossPatterns(
    _In_ int Family,
    _In_ QUIC_CONGESTION_CONTROL_ALGORITHM CcAlgo
    );

void
QuicTestShutdownDuringHandshake(
    _In_ bool ClientShutdown
    );

//
// Negative Handshake Tests
//

void
QuicTestConnectUnreachable(
    _In_ int Family
    );

void
QuicTestConnectInvalidAddress(
    );

void
QuicTestConnectBadAlpn(
    _In_ int Family
    );

void
QuicTestConnectBadSni(
    _In_ int Family
    );

void
QuicTestConnectServerRejected(
    _In_ int Family
    );

void
QuicTestConnectExpiredServerCertificate(
    _In_ const QUIC_CREDENTIAL_CONFIG* Config
    );

void
QuicTestConnectValidServerCertificate(
    _In_ const QUIC_CREDENTIAL_CONFIG* Config
    );

void
QuicTestConnectValidServerCertificateAlgorithms(
    _In_ const QUIC_CREDENTIAL_CONFIG* ServerConfig,
    _In_ QUIC_ALLOWED_CERTIFICATE_ALGORITHM_FLAGS Flags
    );

void
QuicTestConnectValidClientCertificate(
    _In_ const QUIC_CREDENTIAL_CONFIG* Config
    );

void
QuicTestConnectExpiredClientCertificate(
    _In_ const QUIC_CREDENTIAL_CONFIG* Config
    );

void
QuicTestClientBlockedSourcePort(
    _In_ int Family
    );

#ifdef QUIC_API_ENABLE_PREVIEW_FEATURES
void
QuicTestVNTPOddSize(
    _In_ bool TestServer,
    _In_ uint16_t VNTPSize
    );

void
QuicTestVNTPChosenVersionMismatch(
    _In_ bool TestServer
    );

void
QuicTestVNTPChosenVersionZero(
    _In_ bool TestServer
    );

void
QuicTestVNTPOtherVersionZero(
    _In_ bool TestServer
    );
#endif

//
// Post Handshake Tests
//

void
QuicTestNatPortRebind(
    _In_ int Family,
    _In_ uint16_t KeepAlivePaddingSize
    );

void
QuicTestNatAddrRebind(
    _In_ int Family,
    _In_ uint16_t KeepAlivePaddingSize,
    _In_ bool RebindDatapathAddr
    );

void
QuicTestPathValidationTimeout(
    _In_ int Family
    );

void
QuicTestChangeMaxStreamID(
    _In_ int Family
    );

//
// Application Data Tests
//

void
QuicTestConnectAndPing(
    _In_ int Family,
    _In_ uint64_t Length,
    _In_ uint32_t ConnectionCount,
    _In_ uint32_t StreamCount,
    _In_ uint32_t StreamBurstCount,
    _In_ uint32_t StreamBurstDelayMs,
    _In_ bool ServerStatelessRetry,
    _In_ bool ClientRebind,
    _In_ bool ClientZeroRtt,
    _In_ bool ServerRejectZeroRtt,
    _In_ bool UseSendBuffer,
    _In_ bool UnidirectionalStreams,
    _In_ bool ServerInitiatedStreams,
    _In_ bool FifoScheduling
    );

//
// Other Data Tests
//

void
QuicTestConnectAndIdle(
    _In_ bool EnableKeepAlive
    );

void
QuicTestConnectAndIdleForDestCidChange(
    void
    );

void
QuicTestServerDisconnect(
    void
    );

void
QuicTestClientDisconnect(
    bool StopListenerFirst
    );

void
QuicTestStatelessResetKey(
    void
    );

void
QuicTestKeyUpdate(
    _In_ int Family,
    _In_ uint16_t Iterations,
    _In_ uint16_t KeyUpdateBytes,
    _In_ bool UseKeyUpdateBytes,
    _In_ bool ClientKeyUpdate,
    _In_ bool ServerKeyUpdate
    );

void
QuicTestKeyUpdateRandomLoss(
    _In_ int Family,
    _In_ uint8_t RandomLossPercentage
    );

typedef enum QUIC_ABORTIVE_TRANSFER_DIRECTION {
    ShutdownBoth,
    ShutdownSend,
    ShutdownReceive
} QUIC_ABORTIVE_TRANSFER_DIRECTION;

typedef union QUIC_ABORTIVE_TRANSFER_FLAGS {
    struct {
        uint32_t DelayStreamCreation : 1;
        uint32_t SendDataOnStream : 1;
        uint32_t ClientShutdown : 1;
        uint32_t DelayClientShutdown : 1;
        uint32_t WaitForStream : 1;
        uint32_t ShutdownDirection : 2;
        uint32_t UnidirectionalStream : 1;
        uint32_t PauseReceive : 1;
        uint32_t PendReceive : 1;
    };
    uint32_t IntValue;
} QUIC_ABORTIVE_TRANSFER_FLAGS;

void
QuicAbortiveTransfers(
    _In_ int Family,
    _In_ QUIC_ABORTIVE_TRANSFER_FLAGS Flags
    );

void
QuicCancelOnLossSend(
    _In_ bool DropPackets
    );

void
QuicTestCidUpdate(
    _In_ int Family,
    _In_ uint16_t Iterations
    );

typedef enum QUIC_RECEIVE_RESUME_SHUTDOWN_TYPE {
    NoShutdown,
    GracefulShutdown,
    AbortShutdown
} QUIC_RECEIVE_RESUME_SHUTDOWN_TYPE;

typedef enum QUIC_RECEIVE_RESUME_TYPE {
    ReturnConsumedBytes,
    ReturnStatusPending,
    ReturnStatusContinue
} QUIC_RECEIVE_RESUME_TYPE;

void
QuicTestReceiveResume(
    _In_ int Family,
    _In_ int SendBytes,
    _In_ int ConsumeBytes,
    _In_ QUIC_RECEIVE_RESUME_SHUTDOWN_TYPE ShutdownType,
    _In_ QUIC_RECEIVE_RESUME_TYPE PauseType,
    _In_ bool PauseFirst
    );

void
QuicTestReceiveResumeNoData(
    _In_ int Family,
    _In_ QUIC_RECEIVE_RESUME_SHUTDOWN_TYPE ShutdownType
    );

void
QuicTestAckSendDelay(
    _In_ int Family
    );

typedef enum QUIC_ABORT_RECEIVE_TYPE {
    QUIC_ABORT_RECEIVE_PAUSED,
    QUIC_ABORT_RECEIVE_PENDING,
    QUIC_ABORT_RECEIVE_INCOMPLETE
} QUIC_ABORT_RECEIVE_TYPE;

void
QuicTestAbortReceive(
    _In_ QUIC_ABORT_RECEIVE_TYPE Type
    );

void
QuicTestSlowReceive(
    );

void
QuicTestNthAllocFail(
    );

void
QuicTestNthPacketDrop(
    );

void
QuicTestStreamPriority(
    );

void
QuicTestStreamPriorityInfiniteLoop(
    );

void
QuicTestStreamDifferentAbortErrors(
    );

void
QuicTestStreamAbortRecvFinRace(
    );

void
QuicTestStreamAbortConnFlowControl(
    );

void
QuicTestStreamReliableReset(
    );

void
QuicTestStreamReliableResetMultipleSends(
    );

void
QuicTestStreamMultiReceive(
    );

void
QuicTestStreamBlockUnblockConnFlowControl(
    _In_ BOOLEAN Bidirectional
    );

void
QuicTestOperationPriority(
    );

void
QuicTestConnectionPriority(
    );

void
QuicTestConnectionStreamStartSendPriority(
    );

void
QuicTestEcn(
    _In_ int Family
    );

//
// QuicDrill tests
//
void
QuicDrillTestVarIntEncoder(
    );

void
QuicDrillTestInitialCid(
    _In_ int Family,
    _In_ bool Source, // or Dest
    _In_ bool ValidActualLength, // or invalid
    _In_ bool Short, // or long
    _In_ bool ValidLengthField // or invalid
    );

void
QuicDrillTestInitialToken(
    _In_ int Family
    );

void
QuicDrillTestServerVNPacket(
    _In_ int Family
    );

//
// Datagram tests
//
void
QuicTestDatagramNegotiation(
    _In_ int Family,
    _In_ bool DatagramReceiveEnabled
    );

void
QuicTestDatagramSend(
    _In_ int Family
    );

//
// Storage tests
//
void
QuicTestStorage(
    );

#ifdef QUIC_API_ENABLE_PREVIEW_FEATURES
void
QuicTestVersionStorage(
    );
#endif

//
// Platform Specific Functions
//

void
LogTestFailure(
    _In_z_ const char *File,
    _In_z_ const char *Function,
    int Line,
    _Printf_format_string_ const char *Format,
    ...
    );

#ifdef __cplusplus
}
#endif

//
// Kernel Mode Driver Interface
//

//
// Name of the driver service for msquictest.sys.
//
#define QUIC_DRIVER_NAME            "msquictest"
#define QUIC_DRIVER_NAME_PRIVATE    "msquictestpriv"

#ifdef _WIN32

//
// {85C2D886-FA01-4DDA-AAED-9A16CC7DA6CE}
//
static const GUID QUIC_TEST_DEVICE_INSTANCE =
{ 0x85c2d886, 0xfa01, 0x4dda,{ 0xaa, 0xed, 0x9a, 0x16, 0xcc, 0x7d, 0xa6, 0xce } };

#ifndef _KERNEL_MODE
#include <winioctl.h>
#endif // _KERNEL_MODE

#define QUIC_CTL_CODE(request, method, access) \
    CTL_CODE(FILE_DEVICE_NETWORK, request, method, access)

#define IoGetFunctionCodeFromCtlCode( ControlCode ) (\
    ( ControlCode >> 2) & 0x00000FFF )

#else // _WIN32

#define QUIC_CTL_CODE(request, method, access) (request)

#endif // _WIN32

//
// IOCTL Interface
//

typedef struct {
    BOOLEAN UseDuoNic;
} QUIC_TEST_CONFIGURATION_PARAMS;

#define IOCTL_QUIC_TEST_CONFIGURATION \
    QUIC_CTL_CODE(0, METHOD_BUFFERED, FILE_WRITE_DATA)

typedef struct {
    QUIC_CERTIFICATE_HASH ServerCertHash;
    QUIC_CERTIFICATE_HASH ClientCertHash;
} QUIC_RUN_CERTIFICATE_PARAMS;

#define IOCTL_QUIC_SET_CERT_PARAMS \
    QUIC_CTL_CODE(1, METHOD_BUFFERED, FILE_WRITE_DATA)
    // QUIC_RUN_CERTIFICATE_PARAMS

#define IOCTL_QUIC_RUN_VALIDATE_REGISTRATION \
    QUIC_CTL_CODE(2, METHOD_BUFFERED, FILE_WRITE_DATA)

#define IOCTL_QUIC_RUN_VALIDATE_CONFIGURATION \
    QUIC_CTL_CODE(3, METHOD_BUFFERED, FILE_WRITE_DATA)

#define IOCTL_QUIC_RUN_VALIDATE_LISTENER \
    QUIC_CTL_CODE(4, METHOD_BUFFERED, FILE_WRITE_DATA)

#define IOCTL_QUIC_RUN_VALIDATE_CONNECTION \
    QUIC_CTL_CODE(5, METHOD_BUFFERED, FILE_WRITE_DATA)

#define IOCTL_QUIC_RUN_VALIDATE_STREAM \
    QUIC_CTL_CODE(6, METHOD_BUFFERED, FILE_WRITE_DATA)
    // uint8_t - Connect

#define IOCTL_QUIC_RUN_CREATE_LISTENER \
    QUIC_CTL_CODE(7, METHOD_BUFFERED, FILE_WRITE_DATA)

#define IOCTL_QUIC_RUN_START_LISTENER \
    QUIC_CTL_CODE(8, METHOD_BUFFERED, FILE_WRITE_DATA)

#define IOCTL_QUIC_RUN_START_LISTENER_IMPLICIT \
    QUIC_CTL_CODE(9, METHOD_BUFFERED, FILE_WRITE_DATA)
    // int - Family

#define IOCTL_QUIC_RUN_START_TWO_LISTENERS \
    QUIC_CTL_CODE(10, METHOD_BUFFERED, FILE_WRITE_DATA)

#define IOCTL_QUIC_RUN_START_TWO_LISTENERS_SAME_ALPN \
    QUIC_CTL_CODE(11, METHOD_BUFFERED, FILE_WRITE_DATA)

#define IOCTL_QUIC_RUN_START_LISTENER_EXPLICIT \
    QUIC_CTL_CODE(12, METHOD_BUFFERED, FILE_WRITE_DATA)
    // int - Family

#define IOCTL_QUIC_RUN_CREATE_CONNECTION \
    QUIC_CTL_CODE(13, METHOD_BUFFERED, FILE_WRITE_DATA)

#define IOCTL_QUIC_RUN_BIND_CONNECTION_IMPLICIT \
    QUIC_CTL_CODE(14, METHOD_BUFFERED, FILE_WRITE_DATA)
    // int - Family

#define IOCTL_QUIC_RUN_BIND_CONNECTION_EXPLICIT \
    QUIC_CTL_CODE(15, METHOD_BUFFERED, FILE_WRITE_DATA)
    // int - Family

#pragma pack(push)
#pragma pack(1)

typedef struct {
    int Family;
    uint8_t ServerStatelessRetry;
    uint8_t ClientUsesOldVersion;
    uint8_t MultipleALPNs;
    uint8_t GreaseQuicBitExtension;
    uint8_t AsyncConfiguration;
    uint8_t MultiPacketClientInitial;
    uint8_t SessionResumption;
    uint8_t RandomLossPercentage;
} QUIC_RUN_CONNECT_PARAMS;

#pragma pack(pop)

#define IOCTL_QUIC_RUN_CONNECT \
    QUIC_CTL_CODE(16, METHOD_BUFFERED, FILE_WRITE_DATA)
    // QUIC_RUN_CONNECT_PARAMS

#pragma pack(push)
#pragma pack(1)

typedef struct {
    int Family;
    uint64_t Length;
    uint32_t ConnectionCount;
    uint32_t StreamCount;
    uint32_t StreamBurstCount;
    uint32_t StreamBurstDelayMs;
    uint8_t ServerStatelessRetry;
    uint8_t ClientRebind;
    uint8_t ClientZeroRtt;
    uint8_t ServerRejectZeroRtt;
    uint8_t UseSendBuffer;
    uint8_t UnidirectionalStreams;
    uint8_t ServerInitiatedStreams;
    uint8_t FifoScheduling;
} QUIC_RUN_CONNECT_AND_PING_PARAMS;

#pragma pack(pop)

#define IOCTL_QUIC_RUN_CONNECT_AND_PING \
    QUIC_CTL_CODE(17, METHOD_BUFFERED, FILE_WRITE_DATA)
    // QUIC_RUN_CONNECT_AND_PING_PARAMS

#define IOCTL_QUIC_RUN_CONNECT_AND_IDLE \
    QUIC_CTL_CODE(18, METHOD_BUFFERED, FILE_WRITE_DATA)
    // uint8_t - EnableKeepAlive

// 19 - Deprecated

#define IOCTL_QUIC_RUN_CONNECT_UNREACHABLE \
    QUIC_CTL_CODE(20, METHOD_BUFFERED, FILE_WRITE_DATA)
    // int - Family

#define IOCTL_QUIC_RUN_CONNECT_BAD_ALPN \
    QUIC_CTL_CODE(21, METHOD_BUFFERED, FILE_WRITE_DATA)
    // int - Family

#define IOCTL_QUIC_RUN_CONNECT_BAD_SNI \
    QUIC_CTL_CODE(22, METHOD_BUFFERED, FILE_WRITE_DATA)
    // int - Family

#define IOCTL_QUIC_RUN_SERVER_DISCONNECT \
    QUIC_CTL_CODE(23, METHOD_BUFFERED, FILE_WRITE_DATA)

#define IOCTL_QUIC_RUN_CLIENT_DISCONNECT \
    QUIC_CTL_CODE(24, METHOD_BUFFERED, FILE_WRITE_DATA)
    // uint8_t - StopListenerFirst

#define IOCTL_QUIC_RUN_VALIDATE_CONNECTION_EVENTS \
    QUIC_CTL_CODE(25, METHOD_BUFFERED, FILE_WRITE_DATA)
    // uint32_t - Test

#define IOCTL_QUIC_RUN_VALIDATE_STREAM_EVENTS \
    QUIC_CTL_CODE(26, METHOD_BUFFERED, FILE_WRITE_DATA)
    // uint32_t - Test

#define IOCTL_QUIC_RUN_VERSION_NEGOTIATION \
    QUIC_CTL_CODE(27, METHOD_BUFFERED, FILE_WRITE_DATA)
    // int - Family

#pragma pack(push)
#pragma pack(1)

typedef struct {
    int Family;
    uint16_t Iterations;
    uint16_t KeyUpdateBytes;
    uint8_t UseKeyUpdateBytes;
    uint8_t ClientKeyUpdate;
    uint8_t ServerKeyUpdate;
} QUIC_RUN_KEY_UPDATE_PARAMS;

#pragma pack(pop)

#define IOCTL_QUIC_RUN_KEY_UPDATE \
    QUIC_CTL_CODE(28, METHOD_BUFFERED, FILE_WRITE_DATA)
    // QUIC_RUN_KEY_UPDATE_PARAMS

#define IOCTL_QUIC_RUN_VALIDATE_API \
    QUIC_CTL_CODE(29, METHOD_BUFFERED, FILE_WRITE_DATA)

#define IOCTL_QUIC_RUN_CONNECT_SERVER_REJECTED \
    QUIC_CTL_CODE(30, METHOD_BUFFERED, FILE_WRITE_DATA)
    // int - Family

#pragma pack(push)
#pragma pack(1)

typedef struct {
    int Family;
    QUIC_ABORTIVE_TRANSFER_FLAGS Flags;
} QUIC_RUN_ABORTIVE_SHUTDOWN_PARAMS;

#pragma pack(pop)

#define IOCTL_QUIC_RUN_ABORTIVE_SHUTDOWN \
    QUIC_CTL_CODE(31, METHOD_BUFFERED, FILE_WRITE_DATA)
    // QUIC_RUN_ABORTIVE_SHUTDOWN_PARAMS

#pragma pack(push)
#pragma pack(1)

typedef struct {
    int Family;
    uint16_t Iterations;
} QUIC_RUN_CID_UPDATE_PARAMS;

#pragma pack(pop)

#define IOCTL_QUIC_RUN_CID_UPDATE \
    QUIC_CTL_CODE(32, METHOD_BUFFERED, FILE_WRITE_DATA)
    // QUIC_RUN_CID_UPDATE_PARAMS

typedef struct {
    int Family;
    int SendBytes;
    int ConsumeBytes;
    QUIC_RECEIVE_RESUME_SHUTDOWN_TYPE ShutdownType;
    QUIC_RECEIVE_RESUME_TYPE PauseType;
    uint8_t PauseFirst;
} QUIC_RUN_RECEIVE_RESUME_PARAMS;

#define IOCTL_QUIC_RUN_RECEIVE_RESUME \
    QUIC_CTL_CODE(33, METHOD_BUFFERED, FILE_WRITE_DATA)
    // QUIC_RUN_RECEIVE_RESUME_PARAMS

#define IOCTL_QUIC_RUN_RECEIVE_RESUME_NO_DATA \
    QUIC_CTL_CODE(34, METHOD_BUFFERED, FILE_WRITE_DATA)
    // QUIC_RUN_RECEIVE_RESUME_PARAMS

#define IOCTL_QUIC_RUN_DRILL_ENCODE_VAR_INT \
    QUIC_CTL_CODE(35, METHOD_BUFFERED, FILE_WRITE_DATA)

typedef struct {
    int Family;
    BOOLEAN SourceOrDest;
    BOOLEAN ActualCidLengthValid;
    BOOLEAN ShortCidLength;
    BOOLEAN CidLengthFieldValid;
} QUIC_RUN_DRILL_INITIAL_PACKET_CID_PARAMS;

#define IOCTL_QUIC_RUN_DRILL_INITIAL_PACKET_CID \
    QUIC_CTL_CODE(36, METHOD_BUFFERED, FILE_WRITE_DATA)
    // QUIC_RUN_DRILL_INITIAL_PACKET_CID_PARAMS

#define IOCTL_QUIC_RUN_DRILL_INITIAL_PACKET_TOKEN \
    QUIC_CTL_CODE(37, METHOD_BUFFERED, FILE_WRITE_DATA)
    // int - Family

#define IOCTL_QUIC_RUN_START_LISTENER_MULTI_ALPN \
    QUIC_CTL_CODE(38, METHOD_BUFFERED, FILE_WRITE_DATA)

typedef struct {
    int Family;
    BOOLEAN DatagramReceiveEnabled;
} QUIC_RUN_DATAGRAM_NEGOTIATION;

#define IOCTL_QUIC_RUN_DATAGRAM_NEGOTIATION \
    QUIC_CTL_CODE(39, METHOD_BUFFERED, FILE_WRITE_DATA)
    // QUIC_RUN_DATAGRAM_NEGOTIATION

#define IOCTL_QUIC_RUN_DATAGRAM_SEND \
    QUIC_CTL_CODE(40, METHOD_BUFFERED, FILE_WRITE_DATA)
    // int - Family

typedef struct {
    int Family;
    uint16_t Padding;
} QUIC_RUN_REBIND_PARAMS;

#define IOCTL_QUIC_RUN_NAT_PORT_REBIND \
    QUIC_CTL_CODE(41, METHOD_BUFFERED, FILE_WRITE_DATA)
    // QUIC_RUN_REBIND_PARAMS

#define IOCTL_QUIC_RUN_NAT_ADDR_REBIND \
    QUIC_CTL_CODE(42, METHOD_BUFFERED, FILE_WRITE_DATA)
    // QUIC_RUN_REBIND_PARAMS

#define IOCTL_QUIC_RUN_CHANGE_MAX_STREAM_ID \
    QUIC_CTL_CODE(43, METHOD_BUFFERED, FILE_WRITE_DATA)
    // int - Family

#define IOCTL_QUIC_RUN_PATH_VALIDATION_TIMEOUT \
    QUIC_CTL_CODE(44, METHOD_BUFFERED, FILE_WRITE_DATA)
    // int - Family

#define IOCTL_QUIC_RUN_VALIDATE_GET_PERF_COUNTERS \
    QUIC_CTL_CODE(45, METHOD_BUFFERED, FILE_WRITE_DATA)

#define IOCTL_QUIC_RUN_ACK_SEND_DELAY \
    QUIC_CTL_CODE(46, METHOD_BUFFERED, FILE_WRITE_DATA)
    // int - Family

typedef struct {
    BOOLEAN AcceptCert;
    BOOLEAN AsyncValidation;
} QUIC_RUN_CUSTOM_CERT_VALIDATION;

typedef struct {
    int Family;
    BOOLEAN ServerSupport;
    BOOLEAN ClientSupport;
} QUIC_RUN_FEATURE_NEGOTIATION;

#define IOCTL_QUIC_RUN_CUSTOM_SERVER_CERT_VALIDATION \
    QUIC_CTL_CODE(47, METHOD_BUFFERED, FILE_WRITE_DATA)
    // QUIC_RUN_CUSTOM_CERT_VALIDATION

#define IOCTL_QUIC_RUN_VERSION_NEGOTIATION_RETRY \
    QUIC_CTL_CODE(48, METHOD_BUFFERED, FILE_WRITE_DATA)
    // int - Family

#define IOCTL_QUIC_RUN_COMPATIBLE_VERSION_NEGOTIATION_RETRY \
    QUIC_CTL_CODE(49, METHOD_BUFFERED, FILE_WRITE_DATA)
    // int - Family

typedef struct {
    int Family;
    BOOLEAN DisableVNEClient;
    BOOLEAN DisableVNEServer;
} QUIC_RUN_VERSION_NEGOTIATION_EXT;

#define IOCTL_QUIC_RUN_COMPATIBLE_VERSION_NEGOTIATION \
    QUIC_CTL_CODE(50, METHOD_BUFFERED, FILE_WRITE_DATA)
    // QUIC_RUN_VERSION_NEGOTIATION_EXT

#define IOCTL_QUIC_RUN_COMPATIBLE_VERSION_NEGOTIATION_DEFAULT_SERVER \
    QUIC_CTL_CODE(51, METHOD_BUFFERED, FILE_WRITE_DATA)
    // QUIC_RUN_VERSION_NEGOTIATION_EXT

#define IOCTL_QUIC_RUN_COMPATIBLE_VERSION_NEGOTIATION_DEFAULT_CLIENT \
    QUIC_CTL_CODE(52, METHOD_BUFFERED, FILE_WRITE_DATA)
    // QUIC_RUN_VERSION_NEGOTIATION_EXT

#define IOCTL_QUIC_RUN_INCOMPATIBLE_VERSION_NEGOTIATION \
    QUIC_CTL_CODE(53, METHOD_BUFFERED, FILE_WRITE_DATA)
    // int - Family

#define IOCTL_QUIC_RUN_FAILED_VERSION_NEGOTIATION \
    QUIC_CTL_CODE(54, METHOD_BUFFERED, FILE_WRITE_DATA)
    // int - Family

#define IOCTL_QUIC_RUN_VALIDATE_VERSION_SETTINGS_SETTINGS \
    QUIC_CTL_CODE(55, METHOD_BUFFERED, FILE_WRITE_DATA)

typedef struct {
    int Family;
    BOOLEAN UseClientCert;
} QUIC_RUN_CONNECT_CLIENT_CERT;

#define IOCTL_QUIC_RUN_CONNECT_CLIENT_CERT \
    QUIC_CTL_CODE(56, METHOD_BUFFERED, FILE_WRITE_DATA)
    // QUIC_RUN_CONNECT_CLIENT_CERT

#define IOCTL_QUIC_RUN_VALID_ALPN_LENGTHS \
    QUIC_CTL_CODE(57, METHOD_BUFFERED, FILE_WRITE_DATA)

#define IOCTL_QUIC_RUN_INVALID_ALPN_LENGTHS \
    QUIC_CTL_CODE(58, METHOD_BUFFERED, FILE_WRITE_DATA)

typedef struct {
    QUIC_CREDENTIAL_CONFIG CredConfig;
    union {
        QUIC_CERTIFICATE_HASH CertHash;
        QUIC_CERTIFICATE_HASH_STORE CertHashStore;
        QUIC_CERTIFICATE_FILE CertFile;
        QUIC_CERTIFICATE_FILE_PROTECTED CertFileProtected;
        QUIC_CERTIFICATE_PKCS12 Pkcs12;
        char PrincipalString[100];
    };
} QUIC_RUN_CRED_VALIDATION;

#define IOCTL_QUIC_RUN_EXPIRED_SERVER_CERT \
    QUIC_CTL_CODE(59, METHOD_BUFFERED, FILE_WRITE_DATA)

#define IOCTL_QUIC_RUN_VALID_SERVER_CERT \
    QUIC_CTL_CODE(60, METHOD_BUFFERED, FILE_WRITE_DATA)

#define IOCTL_QUIC_RUN_VALID_CLIENT_CERT \
    QUIC_CTL_CODE(61, METHOD_BUFFERED, FILE_WRITE_DATA)

#define IOCTL_QUIC_RUN_EXPIRED_CLIENT_CERT \
    QUIC_CTL_CODE(62, METHOD_BUFFERED, FILE_WRITE_DATA)

#define IOCTL_QUIC_RUN_ABORT_RECEIVE \
    QUIC_CTL_CODE(63, METHOD_BUFFERED, FILE_WRITE_DATA)
    // BOOLEAN

#pragma pack(push)
#pragma pack(1)

typedef struct {
    int Family;
    uint8_t RandomLossPercentage;
} QUIC_RUN_KEY_UPDATE_RANDOM_LOSS_PARAMS;

#pragma pack(pop)

#define IOCTL_QUIC_RUN_KEY_UPDATE_RANDOM_LOSS \
    QUIC_CTL_CODE(64, METHOD_BUFFERED, FILE_WRITE_DATA)

#define IOCTL_QUIC_RUN_SLOW_RECEIVE \
    QUIC_CTL_CODE(65, METHOD_BUFFERED, FILE_WRITE_DATA)

#define IOCTL_QUIC_RUN_NTH_ALLOC_FAIL \
    QUIC_CTL_CODE(66, METHOD_BUFFERED, FILE_WRITE_DATA)

#define IOCTL_QUIC_RUN_MTU_SETTINGS \
    QUIC_CTL_CODE(67, METHOD_BUFFERED, FILE_WRITE_DATA)

typedef struct {
    int Family;
    uint8_t DropClientProbePackets;
    uint8_t DropServerProbePackets;
    uint8_t RaiseMinimumMtu;
} QUIC_RUN_MTU_DISCOVERY_PARAMS;

#define IOCTL_QUIC_RUN_MTU_DISCOVERY \
    QUIC_CTL_CODE(68, METHOD_BUFFERED, FILE_WRITE_DATA)

#define IOCTL_QUIC_RUN_LOAD_BALANCED_HANDSHAKE \
    QUIC_CTL_CODE(69, METHOD_BUFFERED, FILE_WRITE_DATA)
    // int - Family

#define IOCTL_QUIC_RUN_CLIENT_SHARED_LOCAL_PORT \
    QUIC_CTL_CODE(70, METHOD_BUFFERED, FILE_WRITE_DATA)
    // int - Family

#define IOCTL_QUIC_RUN_VALIDATE_PARAM_API \
    QUIC_CTL_CODE(71, METHOD_BUFFERED, FILE_WRITE_DATA)
    // int - Family

#define IOCTL_QUIC_RUN_STREAM_PRIORITY \
    QUIC_CTL_CODE(72, METHOD_BUFFERED, FILE_WRITE_DATA)

#define IOCTL_QUIC_RUN_CLIENT_LOCAL_PATH_CHANGES \
    QUIC_CTL_CODE(73, METHOD_BUFFERED, FILE_WRITE_DATA)
    // int - Family

#define IOCTL_QUIC_RUN_STREAM_DIFFERENT_ABORT_ERRORS \
    QUIC_CTL_CODE(74, METHOD_BUFFERED, FILE_WRITE_DATA)

#define IOCTL_QUIC_RUN_CONNECTION_REJECTION \
    QUIC_CTL_CODE(75, METHOD_BUFFERED, FILE_WRITE_DATA)
    // bool - RejectByClosing

#define IOCTL_QUIC_RUN_INTERFACE_BINDING \
    QUIC_CTL_CODE(76, METHOD_BUFFERED, FILE_WRITE_DATA)
    // int - Family

#define IOCTL_QUIC_RUN_CONNECT_INVALID_ADDRESS \
    QUIC_CTL_CODE(77, METHOD_BUFFERED, FILE_WRITE_DATA)

#define IOCTL_QUIC_RUN_STREAM_ABORT_RECV_FIN_RACE \
    QUIC_CTL_CODE(78, METHOD_BUFFERED, FILE_WRITE_DATA)

#define IOCTL_QUIC_RUN_STREAM_ABORT_CONN_FLOW_CONTROL \
    QUIC_CTL_CODE(79, METHOD_BUFFERED, FILE_WRITE_DATA)

#define IOCTL_QUIC_RUN__REG_SHUTDOWN_BEFORE_OPEN \
    QUIC_CTL_CODE(80, METHOD_BUFFERED, FILE_WRITE_DATA)

#define IOCTL_QUIC_RUN_REG_SHUTDOWN_AFTER_OPEN \
    QUIC_CTL_CODE(81, METHOD_BUFFERED, FILE_WRITE_DATA)

#define IOCTL_QUIC_RUN_REG_SHUTDOWN_AFTER_OPEN_BEFORE_START \
    QUIC_CTL_CODE(82, METHOD_BUFFERED, FILE_WRITE_DATA)

#define IOCTL_QUIC_RUN_REG_SHUTDOWN_AFTER_OPEN_AND_START \
    QUIC_CTL_CODE(83, METHOD_BUFFERED, FILE_WRITE_DATA)

#define IOCTL_QUIC_RUN_CRED_TYPE_VALIDATION \
    QUIC_CTL_CODE(84, METHOD_BUFFERED, FILE_WRITE_DATA)

typedef struct {
    int Family;
    uint8_t Mode;
} QUIC_RUN_CIBIR_EXTENSION;

#define IOCTL_QUIC_RUN_CIBIR_EXTENSION \
    QUIC_CTL_CODE(85, METHOD_BUFFERED, FILE_WRITE_DATA)
    // QUIC_RUN_CIBIR_EXTENSION

#define IOCTL_QUIC_RUN_STREAM_PRIORITY_INFINITE_LOOP \
    QUIC_CTL_CODE(86, METHOD_BUFFERED, FILE_WRITE_DATA)

#define IOCTL_QUIC_RUN_RESUMPTION_ACROSS_VERSIONS \
    QUIC_CTL_CODE(87, METHOD_BUFFERED, FILE_WRITE_DATA)

#define IOCTL_QUIC_RUN_CLIENT_BLOCKED_SOURCE_PORT \
    QUIC_CTL_CODE(88, METHOD_BUFFERED, FILE_WRITE_DATA)
    // int - Family

#define IOCTL_QUIC_RUN_STORAGE \
    QUIC_CTL_CODE(89, METHOD_BUFFERED, FILE_WRITE_DATA)

#define IOCTL_QUIC_RUN_VALIDATE_GLOBAL_PARAM \
    QUIC_CTL_CODE(90, METHOD_BUFFERED, FILE_WRITE_DATA)

#define IOCTL_QUIC_RUN_VALIDATE_COMMON_PARAM \
    QUIC_CTL_CODE(91, METHOD_BUFFERED, FILE_WRITE_DATA)

#define IOCTL_QUIC_RUN_VALIDATE_REGISTRATION_PARAM \
    QUIC_CTL_CODE(92, METHOD_BUFFERED, FILE_WRITE_DATA)

#define IOCTL_QUIC_RUN_VALIDATE_CONFIGURATION_PARAM \
    QUIC_CTL_CODE(93, METHOD_BUFFERED, FILE_WRITE_DATA)

#define IOCTL_QUIC_RUN_VALIDATE_LISTENER_PARAM \
    QUIC_CTL_CODE(94, METHOD_BUFFERED, FILE_WRITE_DATA)

#define IOCTL_QUIC_RUN_VALIDATE_CONNECTION_PARAM \
    QUIC_CTL_CODE(95, METHOD_BUFFERED, FILE_WRITE_DATA)

#define IOCTL_QUIC_RUN_VALIDATE_TLS_PARAM \
    QUIC_CTL_CODE(96, METHOD_BUFFERED, FILE_WRITE_DATA)

#define IOCTL_QUIC_RUN_VALIDATE_STREAM_PARAM \
    QUIC_CTL_CODE(97, METHOD_BUFFERED, FILE_WRITE_DATA)

#define IOCTL_QUIC_RUN_CONNECTION_CLOSE_FROM_CALLBACK \
    QUIC_CTL_CODE(98, METHOD_BUFFERED, FILE_WRITE_DATA)

#define IOCTL_QUIC_RUN_CLOSE_CONN_BEFORE_STREAM_FLUSH \
    QUIC_CTL_CODE(99, METHOD_BUFFERED, FILE_WRITE_DATA)

#define IOCTL_QUIC_RUN_VERSION_STORAGE \
    QUIC_CTL_CODE(100, METHOD_BUFFERED, FILE_WRITE_DATA)

#define IOCTL_QUIC_RUN_CONNECT_AND_IDLE_FOR_DEST_CID_CHANGE \
    QUIC_CTL_CODE(101, METHOD_BUFFERED, FILE_WRITE_DATA)

#define IOCTL_QUIC_RUN_CHANGE_ALPN \
    QUIC_CTL_CODE(102, METHOD_BUFFERED, FILE_WRITE_DATA)

typedef struct {
    BOOLEAN TestServer;
    uint8_t VnTpSize;
} QUIC_RUN_VN_TP_ODD_SIZE_PARAMS;

#define IOCTL_QUIC_RUN_VN_TP_ODD_SIZE \
    QUIC_CTL_CODE(103, METHOD_BUFFERED, FILE_WRITE_DATA)

#define IOCTL_QUIC_RUN_VN_TP_CHOSEN_VERSION_MISMATCH \
    QUIC_CTL_CODE(104, METHOD_BUFFERED, FILE_WRITE_DATA)

#define IOCTL_QUIC_RUN_VN_TP_CHOSEN_VERSION_ZERO \
    QUIC_CTL_CODE(105, METHOD_BUFFERED, FILE_WRITE_DATA)

#define IOCTL_QUIC_RUN_VN_TP_OTHER_VERSION_ZERO \
    QUIC_CTL_CODE(106, METHOD_BUFFERED, FILE_WRITE_DATA)

#define IOCTL_QUIC_RUN_STREAM_BLOCK_UNBLOCK_CONN_FLOW_CONTROL \
    QUIC_CTL_CODE(107, METHOD_BUFFERED, FILE_WRITE_DATA)

#define IOCTL_QUIC_RUN_ECN \
    QUIC_CTL_CODE(108, METHOD_BUFFERED, FILE_WRITE_DATA)

typedef struct {
    int Family;
    QUIC_CONGESTION_CONTROL_ALGORITHM CcAlgo;
} QUIC_HANDSHAKE_LOSS_PARAMS;

#define IOCTL_QUIC_RUN_HANDSHAKE_SPECIFIC_LOSS_PATTERNS \
    QUIC_CTL_CODE(109, METHOD_BUFFERED, FILE_WRITE_DATA)
    // QUIC_HANDSHAKE_LOSS_PARAMS

#define IOCTL_QUIC_RUN_CUSTOM_CLIENT_CERT_VALIDATION \
    QUIC_CTL_CODE(110, METHOD_BUFFERED, FILE_WRITE_DATA)
    // QUIC_RUN_CUSTOM_CERT_VALIDATION

#define IOCTL_QUIC_RELIABLE_RESET_NEGOTIATION \
    QUIC_CTL_CODE(111, METHOD_BUFFERED, FILE_WRITE_DATA)
    // QUIC_RUN_FEATURE_NEGOTIATION

#define IOCTL_QUIC_ONE_WAY_DELAY_NEGOTIATION \
    QUIC_CTL_CODE(112, METHOD_BUFFERED, FILE_WRITE_DATA)
    // QUIC_RUN_FEATURE_NEGOTIATION

#define IOCTL_QUIC_RUN_STATELESS_RESET_KEY \
    QUIC_CTL_CODE(113, METHOD_BUFFERED, FILE_WRITE_DATA)

#define IOCTL_QUIC_RUN_STREAM_RELIABLE_RESET \
    QUIC_CTL_CODE(114, METHOD_BUFFERED, FILE_WRITE_DATA)

#define IOCTL_QUIC_RUN_STREAM_RELIABLE_RESET_MULTIPLE_SENDS \
    QUIC_CTL_CODE(115, METHOD_BUFFERED, FILE_WRITE_DATA)

#define IOCTL_QUIC_RUN_DRILL_VN_PACKET_TOKEN \
    QUIC_CTL_CODE(116, METHOD_BUFFERED, FILE_WRITE_DATA)
    // int - Family

#define IOCTL_QUIC_RUN_CONN_CLOSE_BEFORE_STREAM_CLOSE \
    QUIC_CTL_CODE(117, METHOD_BUFFERED, FILE_WRITE_DATA)

#pragma pack(push)
#pragma pack(1)

typedef struct {
    bool DropPackets;
} QUIC_RUN_CANCEL_ON_LOSS_PARAMS;

#pragma pack(pop)

#define IOCTL_QUIC_RUN_CANCEL_ON_LOSS \
    QUIC_CTL_CODE(118, METHOD_BUFFERED, FILE_WRITE_DATA)
    // QUIC_RUN_CANCEL_ON_LOSS_PARAMS

#define IOCTL_QUIC_RUN_VALIDATE_NET_STATS_CONN_EVENT \
    QUIC_CTL_CODE(119, METHOD_BUFFERED, FILE_WRITE_DATA)
    // uint32_t - Test

#define IOCTL_QUIC_RUN_HANDSHAKE_SHUTDOWN \
    QUIC_CTL_CODE(120, METHOD_BUFFERED, FILE_WRITE_DATA)
    // BOOLEAN - ClientShutdown

#define IOCTL_QUIC_RUN_NTH_PACKET_DROP \
    QUIC_CTL_CODE(121, METHOD_BUFFERED, FILE_WRITE_DATA)

<<<<<<< HEAD
typedef struct {
    QUIC_CREDENTIAL_CONFIG CredConfig;
    QUIC_ALLOWED_CERTIFICATE_ALGORITHM_FLAGS AllowedCertAlgs;
    union {
        QUIC_CERTIFICATE_HASH CertHash[2];
        QUIC_CERTIFICATE_HASH_STORE CertHashStore[2];
    };
} QUIC_RUN_CERT_ALG_VALIDATION;

#define IOCTL_QUIC_RUN_CERT_ALG_VALIDATION \
    QUIC_CTL_CODE(122, METHOD_BUFFERED, FILE_WRITE_DATA)

#define QUIC_MAX_IOCTL_FUNC_CODE 122
=======
#define IOCTL_QUIC_RUN_OPERATION_PRIORITY \
    QUIC_CTL_CODE(122, METHOD_BUFFERED, FILE_WRITE_DATA)

#define IOCTL_QUIC_RUN_CONNECTION_PRIORITY \
    QUIC_CTL_CODE(123, METHOD_BUFFERED, FILE_WRITE_DATA)

#define IOCTL_QUIC_RUN_STREAM_MULTI_RECEIVE \
    QUIC_CTL_CODE(124, METHOD_BUFFERED, FILE_WRITE_DATA)

#define QUIC_MAX_IOCTL_FUNC_CODE 124
>>>>>>> dd316f72
<|MERGE_RESOLUTION|>--- conflicted
+++ resolved
@@ -1316,7 +1316,15 @@
 #define IOCTL_QUIC_RUN_NTH_PACKET_DROP \
     QUIC_CTL_CODE(121, METHOD_BUFFERED, FILE_WRITE_DATA)
 
-<<<<<<< HEAD
+#define IOCTL_QUIC_RUN_OPERATION_PRIORITY \
+    QUIC_CTL_CODE(122, METHOD_BUFFERED, FILE_WRITE_DATA)
+
+#define IOCTL_QUIC_RUN_CONNECTION_PRIORITY \
+    QUIC_CTL_CODE(123, METHOD_BUFFERED, FILE_WRITE_DATA)
+
+#define IOCTL_QUIC_RUN_STREAM_MULTI_RECEIVE \
+    QUIC_CTL_CODE(124, METHOD_BUFFERED, FILE_WRITE_DATA)
+
 typedef struct {
     QUIC_CREDENTIAL_CONFIG CredConfig;
     QUIC_ALLOWED_CERTIFICATE_ALGORITHM_FLAGS AllowedCertAlgs;
@@ -1327,18 +1335,6 @@
 } QUIC_RUN_CERT_ALG_VALIDATION;
 
 #define IOCTL_QUIC_RUN_CERT_ALG_VALIDATION \
-    QUIC_CTL_CODE(122, METHOD_BUFFERED, FILE_WRITE_DATA)
-
-#define QUIC_MAX_IOCTL_FUNC_CODE 122
-=======
-#define IOCTL_QUIC_RUN_OPERATION_PRIORITY \
-    QUIC_CTL_CODE(122, METHOD_BUFFERED, FILE_WRITE_DATA)
-
-#define IOCTL_QUIC_RUN_CONNECTION_PRIORITY \
-    QUIC_CTL_CODE(123, METHOD_BUFFERED, FILE_WRITE_DATA)
-
-#define IOCTL_QUIC_RUN_STREAM_MULTI_RECEIVE \
-    QUIC_CTL_CODE(124, METHOD_BUFFERED, FILE_WRITE_DATA)
-
-#define QUIC_MAX_IOCTL_FUNC_CODE 124
->>>>>>> dd316f72
+    QUIC_CTL_CODE(125, METHOD_BUFFERED, FILE_WRITE_DATA)
+
+#define QUIC_MAX_IOCTL_FUNC_CODE 125