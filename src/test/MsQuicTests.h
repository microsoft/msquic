--- conflicted
+++ resolved
@@ -1437,29 +1437,6 @@
 #define IOCTL_QUIC_RUN_VALIDATE_PARTITION \
     QUIC_CTL_CODE(136, METHOD_BUFFERED, FILE_WRITE_DATA)
 
-<<<<<<< HEAD
-typedef struct {
-    int Family;
-    BOOLEAN ShareBinding;
-    BOOLEAN DeferConnIDGen;
-    uint32_t DropPacketCount;
-} QUIC_RUN_PROBE_PATH_PARAMS;
-
-#define IOCTL_QUIC_RUN_PROBE_PATH \
-    QUIC_CTL_CODE(137, METHOD_BUFFERED, FILE_WRITE_DATA)
-    // QUIC_RUN_PROBE_PATH_PARAMS
-
-typedef struct {
-    int Family;
-    BOOLEAN ShareBinding;
-    QUIC_MIGRATION_TYPE Type;
-} QUIC_RUN_MIGRATION_PARAMS;
-
-#define IOCTL_QUIC_RUN_MIGRATION \
-    QUIC_CTL_CODE(138, METHOD_BUFFERED, FILE_WRITE_DATA)
-    // QUIC_RUN_MIGRATION_PARAMS
-    
-=======
 #define IOCTL_QUIC_RUN_REGISTRATION_OPEN_CLOSE \
     QUIC_CTL_CODE(137, METHOD_BUFFERED, FILE_WRITE_DATA)
     
@@ -1467,5 +1444,25 @@
     QUIC_CTL_CODE(138, METHOD_BUFFERED, FILE_WRITE_DATA)
     // int - Family
 
->>>>>>> 91cf7581
-#define QUIC_MAX_IOCTL_FUNC_CODE 138+typedef struct {
+    int Family;
+    BOOLEAN ShareBinding;
+    BOOLEAN DeferConnIDGen;
+    uint32_t DropPacketCount;
+} QUIC_RUN_PROBE_PATH_PARAMS;
+
+#define IOCTL_QUIC_RUN_PROBE_PATH \
+    QUIC_CTL_CODE(139, METHOD_BUFFERED, FILE_WRITE_DATA)
+    // QUIC_RUN_PROBE_PATH_PARAMS
+
+typedef struct {
+    int Family;
+    BOOLEAN ShareBinding;
+    QUIC_MIGRATION_TYPE Type;
+} QUIC_RUN_MIGRATION_PARAMS;
+
+#define IOCTL_QUIC_RUN_MIGRATION \
+    QUIC_CTL_CODE(140, METHOD_BUFFERED, FILE_WRITE_DATA)
+    // QUIC_RUN_MIGRATION_PARAMS
+
+#define QUIC_MAX_IOCTL_FUNC_CODE 140