/*++

    Copyright (c) Microsoft Corporation.
    Licensed under the MIT License.

Abstract:

    Interface for the Platform Independent MsQuic Tests

--*/

#ifndef QUIC_OFFICIAL_RELEASE
#define QUIC_API_ENABLE_PREVIEW_FEATURES
#endif

#include "msquic.hpp"

//#define QUIC_COMPARTMENT_TESTS 1

extern QUIC_CREDENTIAL_CONFIG ServerSelfSignedCredConfig;
extern QUIC_CREDENTIAL_CONFIG ServerSelfSignedCredConfigClientAuth;
extern QUIC_CREDENTIAL_CONFIG ClientCertCredConfig;

#ifdef __cplusplus
extern "C" {
#endif

void QuicTestInitialize();
void QuicTestUninitialize();

//
// Parameter Validation Tests
//

void QuicTestValidateApi();
void QuicTestValidateRegistration();
void QuicTestValidateConfiguration();
void QuicTestValidateListener();
void QuicTestValidateConnection();
void QuicTestValidateStream(bool Connect);
void QuicTestCloseConnBeforeStreamFlush();
void QuicTestGlobalParam();
void QuicTestCommonParam();
void QuicTestRegistrationParam();
void QuicTestConfigurationParam();
void QuicTestListenerParam();
void QuicTestConnectionParam();
void QuicTestTlsParam();
void QuicTestStreamParam();
void QuicTestGetPerfCounters();
void QuicTestVersionSettings();
void QuicTestValidateParamApi();
void QuicTestCredentialLoad(const QUIC_CREDENTIAL_CONFIG* Config);

//
// Ownership tests
//
void QuicTestRegistrationShutdownBeforeConnOpen();
void QuicTestRegistrationShutdownAfterConnOpen();
void QuicTestRegistrationShutdownAfterConnOpenBeforeStart();
void QuicTestRegistrationShutdownAfterConnOpenAndStart();

//
// Rejection Tests
//
void QuicTestConnectionRejection(bool RejectByClosing);

//
// Event Validation Tests
//

void QuicTestValidateConnectionEvents(uint32_t Test);
void QuicTestValidateStreamEvents(uint32_t Test);

//
// Basic Functionality Tests
//

void QuicTestCreateListener();
void QuicTestStartListener();
void QuicTestStartListenerMultiAlpns();
void QuicTestStartListenerImplicit(_In_ int Family);
void QuicTestStartTwoListeners();
void QuicTestStartTwoListenersSameALPN();
void QuicTestStartListenerExplicit(_In_ int Family);
void QuicTestCreateConnection();
void QuicTestBindConnectionImplicit(_In_ int Family);
void QuicTestBindConnectionExplicit(_In_ int Family);
void QuicTestConnectionCloseFromCallback();

//
// MTU tests
//
void QuicTestMtuSettings();
void
QuicTestMtuDiscovery(
    _In_ int Family,
    _In_ BOOLEAN DropClientProbePackets,
    _In_ BOOLEAN DropServerProbePackets,
    _In_ BOOLEAN RaiseMinimumMtu
    );

//
// Path tests
//
void
QuicTestLocalPathChanges(
    _In_ int Family
    );

//
// Handshake Tests
//

typedef enum QUIC_TEST_RESUMPTION_MODE {
    QUIC_TEST_RESUMPTION_DISABLED,
    QUIC_TEST_RESUMPTION_ENABLED,
    QUIC_TEST_RESUMPTION_REJECTED,
} QUIC_TEST_RESUMPTION_MODE;

typedef enum QUIC_TEST_ASYNC_CONFIG_MODE {
    QUIC_TEST_ASYNC_CONFIG_DISABLED,
    QUIC_TEST_ASYNC_CONFIG_ENABLED,
    QUIC_TEST_ASYNC_CONFIG_DELAYED,
} QUIC_TEST_ASYNC_CONFIG_MODE;

void
QuicTestConnect(
    _In_ int Family,
    _In_ bool ServerStatelessRetry,
    _In_ bool ClientUsesOldVersion,
    _In_ bool MultipleALPNs,
    _In_ bool GreaseQuicBitExtension,
    _In_ QUIC_TEST_ASYNC_CONFIG_MODE AsyncConfiguration,
    _In_ bool MultiPacketClientInitial,
    _In_ QUIC_TEST_RESUMPTION_MODE SessionResumption,
    _In_ uint8_t RandomLossPercentage // 0 to 100
    );

#ifdef QUIC_API_ENABLE_PREVIEW_FEATURES
void
QuicTestVersionNegotiation(
    _In_ int Family
    );

void
QuicTestVersionNegotiationRetry(
    _In_ int Family
    );

void
QuicTestCompatibleVersionNegotiationRetry(
    _In_ int Family
    );

void
QuicTestCompatibleVersionNegotiation(
    _In_ int Family,
    _In_ bool DisableVNEClient,
    _In_ bool DisableVNEServer
    );

void
QuicTestCompatibleVersionNegotiationDefaultClient(
    _In_ int Family,
    _In_ bool DisableVNEClient,
    _In_ bool DisableVNEServer
    );

void
QuicTestCompatibleVersionNegotiationDefaultServer(
    _In_ int Family,
    _In_ bool DisableVNEClient,
    _In_ bool DisableVNEServer
    );

void
QuicTestIncompatibleVersionNegotiation(
    _In_ int Family
    );

void
QuicTestFailedVersionNegotiation(
    _In_ int Family
    );
#endif // QUIC_API_ENABLE_PREVIEW_FEATURES

void
QuicTestCustomCertificateValidation(
    _In_ bool AcceptCert,
    _In_ bool AsyncValidation
    );

void
QuicTestConnectClientCertificate(
    _In_ int Family,
    _In_ bool UseClientCertificate
    );

void
QuicTestValidAlpnLengths(
    void
    );

void
QuicTestInvalidAlpnLengths(
    void
    );

void
QuicTestLoadBalancedHandshake(
    _In_ int Family
    );

void
QuicTestClientSharedLocalPort(
    _In_ int Family
    );

void
QuicTestInterfaceBinding(
    _In_ int Family
    );

#ifdef QUIC_API_ENABLE_PREVIEW_FEATURES
void
QuicTestCibirExtension(
    _In_ int Family,
    _In_ uint8_t Mode // server = &1, client = &2
    );
#endif

#ifdef QUIC_API_ENABLE_PREVIEW_FEATURES
void
QuicTestResumptionAcrossVersions();
#endif

void
QuicTestChangeAlpn(
    void
    );

//
// Negative Handshake Tests
//

void
QuicTestConnectUnreachable(
    _In_ int Family
    );

void
QuicTestConnectInvalidAddress(
    );

void
QuicTestConnectBadAlpn(
    _In_ int Family
    );

void
QuicTestConnectBadSni(
    _In_ int Family
    );

void
QuicTestConnectServerRejected(
    _In_ int Family
    );

void
QuicTestConnectExpiredServerCertificate(
    _In_ const QUIC_CREDENTIAL_CONFIG* Config
    );

void
QuicTestConnectValidServerCertificate(
    _In_ const QUIC_CREDENTIAL_CONFIG* Config
    );

void
QuicTestConnectValidClientCertificate(
    _In_ const QUIC_CREDENTIAL_CONFIG* Config
    );

void
QuicTestConnectExpiredClientCertificate(
    _In_ const QUIC_CREDENTIAL_CONFIG* Config
    );

void
QuicTestClientBlockedSourcePort(
    _In_ int Family
    );

#ifdef QUIC_API_ENABLE_PREVIEW_FEATURES
void
QuicTestVNTPOddSize(
    _In_ bool TestServer,
    _In_ uint16_t VNTPSize
    );

void
QuicTestVNTPChosenVersionMismatch(
    _In_ bool TestServer
    );

void
QuicTestVNTPChosenVersionZero(
    _In_ bool TestServer
    );

void
QuicTestVNTPOtherVersionZero(
    _In_ bool TestServer
    );
#endif

//
// Post Handshake Tests
//

void
QuicTestNatPortRebind(
    _In_ int Family,
    _In_ uint16_t KeepAlivePaddingSize
    );

void
QuicTestNatAddrRebind(
    _In_ int Family,
    _In_ uint16_t KeepAlivePaddingSize
    );

void
QuicTestPathValidationTimeout(
    _In_ int Family
    );

void
QuicTestChangeMaxStreamID(
    _In_ int Family
    );

//
// Application Data Tests
//

void
QuicTestConnectAndPing(
    _In_ int Family,
    _In_ uint64_t Length,
    _In_ uint32_t ConnectionCount,
    _In_ uint32_t StreamCount,
    _In_ uint32_t StreamBurstCount,
    _In_ uint32_t StreamBurstDelayMs,
    _In_ bool ServerStatelessRetry,
    _In_ bool ClientRebind,
    _In_ bool ClientZeroRtt,
    _In_ bool ServerRejectZeroRtt,
    _In_ bool UseSendBuffer,
    _In_ bool UnidirectionalStreams,
    _In_ bool ServerInitiatedStreams,
    _In_ bool FifoScheduling
    );

//
// Other Data Tests
//

void
QuicTestConnectAndIdle(
    _In_ bool EnableKeepAlive
    );

void
QuicTestConnectAndIdleForDestCidChange(
    void
    );

void
QuicTestServerDisconnect(
    void
    );

void
QuicTestClientDisconnect(
    bool StopListenerFirst
    );

void
QuicTestKeyUpdate(
    _In_ int Family,
    _In_ uint16_t Iterations,
    _In_ uint16_t KeyUpdateBytes,
    _In_ bool UseKeyUpdateBytes,
    _In_ bool ClientKeyUpdate,
    _In_ bool ServerKeyUpdate
    );

void
QuicTestKeyUpdateRandomLoss(
    _In_ int Family,
    _In_ uint8_t RandomLossPercentage
    );

typedef enum QUIC_ABORTIVE_TRANSFER_DIRECTION {
    ShutdownBoth,
    ShutdownSend,
    ShutdownReceive
} QUIC_ABORTIVE_TRANSFER_DIRECTION;

typedef union QUIC_ABORTIVE_TRANSFER_FLAGS {
    struct {
        uint32_t DelayStreamCreation : 1;
        uint32_t SendDataOnStream : 1;
        uint32_t ClientShutdown : 1;
        uint32_t DelayClientShutdown : 1;
        uint32_t WaitForStream : 1;
        uint32_t ShutdownDirection : 2;
        uint32_t UnidirectionalStream : 1;
        uint32_t PauseReceive : 1;
        uint32_t PendReceive : 1;
    };
    uint32_t IntValue;
} QUIC_ABORTIVE_TRANSFER_FLAGS;

void
QuicAbortiveTransfers(
    _In_ int Family,
    _In_ QUIC_ABORTIVE_TRANSFER_FLAGS Flags
    );

void
QuicTestCidUpdate(
    _In_ int Family,
    _In_ uint16_t Iterations
    );

typedef enum QUIC_RECEIVE_RESUME_SHUTDOWN_TYPE {
    NoShutdown,
    GracefulShutdown,
    AbortShutdown
} QUIC_RECEIVE_RESUME_SHUTDOWN_TYPE;

typedef enum QUIC_RECEIVE_RESUME_TYPE {
    ReturnConsumedBytes,
    ReturnStatusPending,
    ReturnStatusContinue
} QUIC_RECEIVE_RESUME_TYPE;

void
QuicTestReceiveResume(
    _In_ int Family,
    _In_ int SendBytes,
    _In_ int ConsumeBytes,
    _In_ QUIC_RECEIVE_RESUME_SHUTDOWN_TYPE ShutdownType,
    _In_ QUIC_RECEIVE_RESUME_TYPE PauseType,
    _In_ bool PauseFirst
    );

void
QuicTestReceiveResumeNoData(
    _In_ int Family,
    _In_ QUIC_RECEIVE_RESUME_SHUTDOWN_TYPE ShutdownType
    );

void
QuicTestAckSendDelay(
    _In_ int Family
    );

typedef enum QUIC_ABORT_RECEIVE_TYPE {
    QUIC_ABORT_RECEIVE_PAUSED,
    QUIC_ABORT_RECEIVE_PENDING,
    QUIC_ABORT_RECEIVE_INCOMPLETE
} QUIC_ABORT_RECEIVE_TYPE;

void
QuicTestAbortReceive(
    _In_ QUIC_ABORT_RECEIVE_TYPE Type
    );

void
QuicTestSlowReceive(
    );

void
QuicTestNthAllocFail(
    );

void
QuicTestStreamPriority(
    );

void
QuicTestStreamPriorityInfiniteLoop(
    );

void
QuicTestStreamDifferentAbortErrors(
    );

void
QuicTestStreamAbortRecvFinRace(
    );

void
QuicTestStreamAbortConnFlowControl(
    );

void
<<<<<<< HEAD
QuicTestEcn(
    _In_ int Family
=======
QuicTestStreamBlockUnblockConnFlowControl(
    _In_ BOOLEAN Bidirectional
>>>>>>> 9ff48f63
    );

//
// QuicDrill tests
//
void
QuicDrillTestVarIntEncoder(
    );

void
QuicDrillTestInitialCid(
    _In_ int Family,
    _In_ bool Source, // or Dest
    _In_ bool ValidActualLength, // or invalid
    _In_ bool Short, // or long
    _In_ bool ValidLengthField // or invalid
    );

void
QuicDrillTestInitialToken(
    _In_ int Family
    );

//
// Datagram tests
//
void
QuicTestDatagramNegotiation(
    _In_ int Family,
    _In_ bool DatagramReceiveEnabled
    );

void
QuicTestDatagramSend(
    _In_ int Family
    );

//
// Storage tests
//
void
QuicTestStorage(
    );

#ifdef QUIC_API_ENABLE_PREVIEW_FEATURES
void
QuicTestVersionStorage(
    );
#endif

//
// Platform Specific Functions
//

void
LogTestFailure(
    _In_z_ const char *File,
    _In_z_ const char *Function,
    int Line,
    _Printf_format_string_ const char *Format,
    ...
    );

#ifdef __cplusplus
}
#endif

//
// Kernel Mode Driver Interface
//

//
// Name of the driver service for msquictest.sys.
//
#define QUIC_DRIVER_NAME            "msquictest"
#define QUIC_DRIVER_NAME_PRIVATE    "msquictestpriv"

#ifdef _WIN32

//
// {85C2D886-FA01-4DDA-AAED-9A16CC7DA6CE}
//
static const GUID QUIC_TEST_DEVICE_INSTANCE =
{ 0x85c2d886, 0xfa01, 0x4dda,{ 0xaa, 0xed, 0x9a, 0x16, 0xcc, 0x7d, 0xa6, 0xce } };

#ifndef _KERNEL_MODE
#include <winioctl.h>
#endif // _KERNEL_MODE

#define QUIC_CTL_CODE(request, method, access) \
    CTL_CODE(FILE_DEVICE_NETWORK, request, method, access)

#define IoGetFunctionCodeFromCtlCode( ControlCode ) (\
    ( ControlCode >> 2) & 0x00000FFF )

#else // _WIN32

#define QUIC_CTL_CODE(request, method, access) (request)

#endif // _WIN32

//
// IOCTL Interface
//

typedef struct {
    QUIC_CERTIFICATE_HASH ServerCertHash;
    QUIC_CERTIFICATE_HASH ClientCertHash;
} QUIC_RUN_CERTIFICATE_PARAMS;

#define IOCTL_QUIC_SET_CERT_PARAMS \
    QUIC_CTL_CODE(1, METHOD_BUFFERED, FILE_WRITE_DATA)
    // QUIC_RUN_CERTIFICATE_PARAMS

#define IOCTL_QUIC_RUN_VALIDATE_REGISTRATION \
    QUIC_CTL_CODE(2, METHOD_BUFFERED, FILE_WRITE_DATA)

#define IOCTL_QUIC_RUN_VALIDATE_CONFIGURATION \
    QUIC_CTL_CODE(3, METHOD_BUFFERED, FILE_WRITE_DATA)

#define IOCTL_QUIC_RUN_VALIDATE_LISTENER \
    QUIC_CTL_CODE(4, METHOD_BUFFERED, FILE_WRITE_DATA)

#define IOCTL_QUIC_RUN_VALIDATE_CONNECTION \
    QUIC_CTL_CODE(5, METHOD_BUFFERED, FILE_WRITE_DATA)

#define IOCTL_QUIC_RUN_VALIDATE_STREAM \
    QUIC_CTL_CODE(6, METHOD_BUFFERED, FILE_WRITE_DATA)
    // uint8_t - Connect

#define IOCTL_QUIC_RUN_CREATE_LISTENER \
    QUIC_CTL_CODE(7, METHOD_BUFFERED, FILE_WRITE_DATA)

#define IOCTL_QUIC_RUN_START_LISTENER \
    QUIC_CTL_CODE(8, METHOD_BUFFERED, FILE_WRITE_DATA)

#define IOCTL_QUIC_RUN_START_LISTENER_IMPLICIT \
    QUIC_CTL_CODE(9, METHOD_BUFFERED, FILE_WRITE_DATA)
    // int - Family

#define IOCTL_QUIC_RUN_START_TWO_LISTENERS \
    QUIC_CTL_CODE(10, METHOD_BUFFERED, FILE_WRITE_DATA)

#define IOCTL_QUIC_RUN_START_TWO_LISTENERS_SAME_ALPN \
    QUIC_CTL_CODE(11, METHOD_BUFFERED, FILE_WRITE_DATA)

#define IOCTL_QUIC_RUN_START_LISTENER_EXPLICIT \
    QUIC_CTL_CODE(12, METHOD_BUFFERED, FILE_WRITE_DATA)
    // int - Family

#define IOCTL_QUIC_RUN_CREATE_CONNECTION \
    QUIC_CTL_CODE(13, METHOD_BUFFERED, FILE_WRITE_DATA)

#define IOCTL_QUIC_RUN_BIND_CONNECTION_IMPLICIT \
    QUIC_CTL_CODE(14, METHOD_BUFFERED, FILE_WRITE_DATA)
    // int - Family

#define IOCTL_QUIC_RUN_BIND_CONNECTION_EXPLICIT \
    QUIC_CTL_CODE(15, METHOD_BUFFERED, FILE_WRITE_DATA)
    // int - Family

#pragma pack(push)
#pragma pack(1)

typedef struct {
    int Family;
    uint8_t ServerStatelessRetry;
    uint8_t ClientUsesOldVersion;
    uint8_t MultipleALPNs;
    uint8_t GreaseQuicBitExtension;
    uint8_t AsyncConfiguration;
    uint8_t MultiPacketClientInitial;
    uint8_t SessionResumption;
    uint8_t RandomLossPercentage;
} QUIC_RUN_CONNECT_PARAMS;

#pragma pack(pop)

#define IOCTL_QUIC_RUN_CONNECT \
    QUIC_CTL_CODE(16, METHOD_BUFFERED, FILE_WRITE_DATA)
    // QUIC_RUN_CONNECT_PARAMS

#pragma pack(push)
#pragma pack(1)

typedef struct {
    int Family;
    uint64_t Length;
    uint32_t ConnectionCount;
    uint32_t StreamCount;
    uint32_t StreamBurstCount;
    uint32_t StreamBurstDelayMs;
    uint8_t ServerStatelessRetry;
    uint8_t ClientRebind;
    uint8_t ClientZeroRtt;
    uint8_t ServerRejectZeroRtt;
    uint8_t UseSendBuffer;
    uint8_t UnidirectionalStreams;
    uint8_t ServerInitiatedStreams;
    uint8_t FifoScheduling;
} QUIC_RUN_CONNECT_AND_PING_PARAMS;

#pragma pack(pop)

#define IOCTL_QUIC_RUN_CONNECT_AND_PING \
    QUIC_CTL_CODE(17, METHOD_BUFFERED, FILE_WRITE_DATA)
    // QUIC_RUN_CONNECT_AND_PING_PARAMS

#define IOCTL_QUIC_RUN_CONNECT_AND_IDLE \
    QUIC_CTL_CODE(18, METHOD_BUFFERED, FILE_WRITE_DATA)
    // uint8_t - EnableKeepAlive

// 19 - Deprecated

#define IOCTL_QUIC_RUN_CONNECT_UNREACHABLE \
    QUIC_CTL_CODE(20, METHOD_BUFFERED, FILE_WRITE_DATA)
    // int - Family

#define IOCTL_QUIC_RUN_CONNECT_BAD_ALPN \
    QUIC_CTL_CODE(21, METHOD_BUFFERED, FILE_WRITE_DATA)
    // int - Family

#define IOCTL_QUIC_RUN_CONNECT_BAD_SNI \
    QUIC_CTL_CODE(22, METHOD_BUFFERED, FILE_WRITE_DATA)
    // int - Family

#define IOCTL_QUIC_RUN_SERVER_DISCONNECT \
    QUIC_CTL_CODE(23, METHOD_BUFFERED, FILE_WRITE_DATA)

#define IOCTL_QUIC_RUN_CLIENT_DISCONNECT \
    QUIC_CTL_CODE(24, METHOD_BUFFERED, FILE_WRITE_DATA)
    // uint8_t - StopListenerFirst

#define IOCTL_QUIC_RUN_VALIDATE_CONNECTION_EVENTS \
    QUIC_CTL_CODE(25, METHOD_BUFFERED, FILE_WRITE_DATA)
    // uint32_t - Test

#define IOCTL_QUIC_RUN_VALIDATE_STREAM_EVENTS \
    QUIC_CTL_CODE(26, METHOD_BUFFERED, FILE_WRITE_DATA)
    // uint32_t - Test

#define IOCTL_QUIC_RUN_VERSION_NEGOTIATION \
    QUIC_CTL_CODE(27, METHOD_BUFFERED, FILE_WRITE_DATA)
    // int - Family

#pragma pack(push)
#pragma pack(1)

typedef struct {
    int Family;
    uint16_t Iterations;
    uint16_t KeyUpdateBytes;
    uint8_t UseKeyUpdateBytes;
    uint8_t ClientKeyUpdate;
    uint8_t ServerKeyUpdate;
} QUIC_RUN_KEY_UPDATE_PARAMS;

#pragma pack(pop)

#define IOCTL_QUIC_RUN_KEY_UPDATE \
    QUIC_CTL_CODE(28, METHOD_BUFFERED, FILE_WRITE_DATA)
    // QUIC_RUN_KEY_UPDATE_PARAMS

#define IOCTL_QUIC_RUN_VALIDATE_API \
    QUIC_CTL_CODE(29, METHOD_BUFFERED, FILE_WRITE_DATA)

#define IOCTL_QUIC_RUN_CONNECT_SERVER_REJECTED \
    QUIC_CTL_CODE(30, METHOD_BUFFERED, FILE_WRITE_DATA)
    // int - Family

#pragma pack(push)
#pragma pack(1)

typedef struct {
    int Family;
    QUIC_ABORTIVE_TRANSFER_FLAGS Flags;
} QUIC_RUN_ABORTIVE_SHUTDOWN_PARAMS;

#pragma pack(pop)

#define IOCTL_QUIC_RUN_ABORTIVE_SHUTDOWN \
    QUIC_CTL_CODE(31, METHOD_BUFFERED, FILE_WRITE_DATA)
    // QUIC_RUN_ABORTIVE_SHUTDOWN_PARAMS

#pragma pack(push)
#pragma pack(1)

typedef struct {
    int Family;
    uint16_t Iterations;
} QUIC_RUN_CID_UPDATE_PARAMS;

#pragma pack(pop)

#define IOCTL_QUIC_RUN_CID_UPDATE \
    QUIC_CTL_CODE(32, METHOD_BUFFERED, FILE_WRITE_DATA)
    // QUIC_RUN_CID_UPDATE_PARAMS

typedef struct {
    int Family;
    int SendBytes;
    int ConsumeBytes;
    QUIC_RECEIVE_RESUME_SHUTDOWN_TYPE ShutdownType;
    QUIC_RECEIVE_RESUME_TYPE PauseType;
    uint8_t PauseFirst;
} QUIC_RUN_RECEIVE_RESUME_PARAMS;

#define IOCTL_QUIC_RUN_RECEIVE_RESUME \
    QUIC_CTL_CODE(33, METHOD_BUFFERED, FILE_WRITE_DATA)
    // QUIC_RUN_RECEIVE_RESUME_PARAMS

#define IOCTL_QUIC_RUN_RECEIVE_RESUME_NO_DATA \
    QUIC_CTL_CODE(34, METHOD_BUFFERED, FILE_WRITE_DATA)
    // QUIC_RUN_RECEIVE_RESUME_PARAMS

#define IOCTL_QUIC_RUN_DRILL_ENCODE_VAR_INT \
    QUIC_CTL_CODE(35, METHOD_BUFFERED, FILE_WRITE_DATA)

typedef struct {
    int Family;
    BOOLEAN SourceOrDest;
    BOOLEAN ActualCidLengthValid;
    BOOLEAN ShortCidLength;
    BOOLEAN CidLengthFieldValid;
} QUIC_RUN_DRILL_INITIAL_PACKET_CID_PARAMS;

#define IOCTL_QUIC_RUN_DRILL_INITIAL_PACKET_CID \
    QUIC_CTL_CODE(36, METHOD_BUFFERED, FILE_WRITE_DATA)
    // QUIC_RUN_DRILL_INITIAL_PACKET_CID_PARAMS

#define IOCTL_QUIC_RUN_DRILL_INITIAL_PACKET_TOKEN \
    QUIC_CTL_CODE(37, METHOD_BUFFERED, FILE_WRITE_DATA)
    // int - Family

#define IOCTL_QUIC_RUN_START_LISTENER_MULTI_ALPN \
    QUIC_CTL_CODE(38, METHOD_BUFFERED, FILE_WRITE_DATA)

typedef struct {
    int Family;
    BOOLEAN DatagramReceiveEnabled;
} QUIC_RUN_DATAGRAM_NEGOTIATION;

#define IOCTL_QUIC_RUN_DATAGRAM_NEGOTIATION \
    QUIC_CTL_CODE(39, METHOD_BUFFERED, FILE_WRITE_DATA)
    // QUIC_RUN_DATAGRAM_NEGOTIATION

#define IOCTL_QUIC_RUN_DATAGRAM_SEND \
    QUIC_CTL_CODE(40, METHOD_BUFFERED, FILE_WRITE_DATA)
    // int - Family

typedef struct {
    int Family;
    uint16_t Padding;
} QUIC_RUN_REBIND_PARAMS;

#define IOCTL_QUIC_RUN_NAT_PORT_REBIND \
    QUIC_CTL_CODE(41, METHOD_BUFFERED, FILE_WRITE_DATA)
    // QUIC_RUN_REBIND_PARAMS

#define IOCTL_QUIC_RUN_NAT_ADDR_REBIND \
    QUIC_CTL_CODE(42, METHOD_BUFFERED, FILE_WRITE_DATA)
    // QUIC_RUN_REBIND_PARAMS

#define IOCTL_QUIC_RUN_CHANGE_MAX_STREAM_ID \
    QUIC_CTL_CODE(43, METHOD_BUFFERED, FILE_WRITE_DATA)
    // int - Family

#define IOCTL_QUIC_RUN_PATH_VALIDATION_TIMEOUT \
    QUIC_CTL_CODE(44, METHOD_BUFFERED, FILE_WRITE_DATA)
    // int - Family

#define IOCTL_QUIC_RUN_VALIDATE_GET_PERF_COUNTERS \
    QUIC_CTL_CODE(45, METHOD_BUFFERED, FILE_WRITE_DATA)

#define IOCTL_QUIC_RUN_ACK_SEND_DELAY \
    QUIC_CTL_CODE(46, METHOD_BUFFERED, FILE_WRITE_DATA)
    // int - Family

typedef struct {
    BOOLEAN AcceptCert;
    BOOLEAN AsyncValidation;
} QUIC_RUN_CUSTOM_CERT_VALIDATION;

#define IOCTL_QUIC_RUN_CUSTOM_CERT_VALIDATION \
    QUIC_CTL_CODE(47, METHOD_BUFFERED, FILE_WRITE_DATA)
    // QUIC_RUN_CUSTOM_CERT_VALIDATION

#define IOCTL_QUIC_RUN_VERSION_NEGOTIATION_RETRY \
    QUIC_CTL_CODE(48, METHOD_BUFFERED, FILE_WRITE_DATA)
    // int - Family

#define IOCTL_QUIC_RUN_COMPATIBLE_VERSION_NEGOTIATION_RETRY \
    QUIC_CTL_CODE(49, METHOD_BUFFERED, FILE_WRITE_DATA)
    // int - Family

typedef struct {
    int Family;
    BOOLEAN DisableVNEClient;
    BOOLEAN DisableVNEServer;
} QUIC_RUN_VERSION_NEGOTIATION_EXT;

#define IOCTL_QUIC_RUN_COMPATIBLE_VERSION_NEGOTIATION \
    QUIC_CTL_CODE(50, METHOD_BUFFERED, FILE_WRITE_DATA)
    // QUIC_RUN_VERSION_NEGOTIATION_EXT

#define IOCTL_QUIC_RUN_COMPATIBLE_VERSION_NEGOTIATION_DEFAULT_SERVER \
    QUIC_CTL_CODE(51, METHOD_BUFFERED, FILE_WRITE_DATA)
    // QUIC_RUN_VERSION_NEGOTIATION_EXT

#define IOCTL_QUIC_RUN_COMPATIBLE_VERSION_NEGOTIATION_DEFAULT_CLIENT \
    QUIC_CTL_CODE(52, METHOD_BUFFERED, FILE_WRITE_DATA)
    // QUIC_RUN_VERSION_NEGOTIATION_EXT

#define IOCTL_QUIC_RUN_INCOMPATIBLE_VERSION_NEGOTIATION \
    QUIC_CTL_CODE(53, METHOD_BUFFERED, FILE_WRITE_DATA)
    // int - Family

#define IOCTL_QUIC_RUN_FAILED_VERSION_NEGOTIATION \
    QUIC_CTL_CODE(54, METHOD_BUFFERED, FILE_WRITE_DATA)
    // int - Family

#define IOCTL_QUIC_RUN_VALIDATE_VERSION_SETTINGS_SETTINGS \
    QUIC_CTL_CODE(55, METHOD_BUFFERED, FILE_WRITE_DATA)

typedef struct {
    int Family;
    BOOLEAN UseClientCert;
} QUIC_RUN_CONNECT_CLIENT_CERT;

#define IOCTL_QUIC_RUN_CONNECT_CLIENT_CERT \
    QUIC_CTL_CODE(56, METHOD_BUFFERED, FILE_WRITE_DATA)
    // QUIC_RUN_CONNECT_CLIENT_CERT

#define IOCTL_QUIC_RUN_VALID_ALPN_LENGTHS \
    QUIC_CTL_CODE(57, METHOD_BUFFERED, FILE_WRITE_DATA)

#define IOCTL_QUIC_RUN_INVALID_ALPN_LENGTHS \
    QUIC_CTL_CODE(58, METHOD_BUFFERED, FILE_WRITE_DATA)

typedef struct {
    QUIC_CREDENTIAL_CONFIG CredConfig;
    union {
        QUIC_CERTIFICATE_HASH CertHash;
        QUIC_CERTIFICATE_HASH_STORE CertHashStore;
        QUIC_CERTIFICATE_FILE CertFile;
        QUIC_CERTIFICATE_FILE_PROTECTED CertFileProtected;
        QUIC_CERTIFICATE_PKCS12 Pkcs12;
        char PrincipalString[100];
    };
} QUIC_RUN_CRED_VALIDATION;

#define IOCTL_QUIC_RUN_EXPIRED_SERVER_CERT \
    QUIC_CTL_CODE(59, METHOD_BUFFERED, FILE_WRITE_DATA)

#define IOCTL_QUIC_RUN_VALID_SERVER_CERT \
    QUIC_CTL_CODE(60, METHOD_BUFFERED, FILE_WRITE_DATA)

#define IOCTL_QUIC_RUN_VALID_CLIENT_CERT \
    QUIC_CTL_CODE(61, METHOD_BUFFERED, FILE_WRITE_DATA)

#define IOCTL_QUIC_RUN_EXPIRED_CLIENT_CERT \
    QUIC_CTL_CODE(62, METHOD_BUFFERED, FILE_WRITE_DATA)

#define IOCTL_QUIC_RUN_ABORT_RECEIVE \
    QUIC_CTL_CODE(63, METHOD_BUFFERED, FILE_WRITE_DATA)
    // BOOLEAN

#pragma pack(push)
#pragma pack(1)

typedef struct {
    int Family;
    uint8_t RandomLossPercentage;
} QUIC_RUN_KEY_UPDATE_RANDOM_LOSS_PARAMS;

#pragma pack(pop)

#define IOCTL_QUIC_RUN_KEY_UPDATE_RANDOM_LOSS \
    QUIC_CTL_CODE(64, METHOD_BUFFERED, FILE_WRITE_DATA)

#define IOCTL_QUIC_RUN_SLOW_RECEIVE \
    QUIC_CTL_CODE(65, METHOD_BUFFERED, FILE_WRITE_DATA)

#define IOCTL_QUIC_RUN_NTH_ALLOC_FAIL \
    QUIC_CTL_CODE(66, METHOD_BUFFERED, FILE_WRITE_DATA)

#define IOCTL_QUIC_RUN_MTU_SETTINGS \
    QUIC_CTL_CODE(67, METHOD_BUFFERED, FILE_WRITE_DATA)

typedef struct {
    int Family;
    uint8_t DropClientProbePackets;
    uint8_t DropServerProbePackets;
    uint8_t RaiseMinimumMtu;
} QUIC_RUN_MTU_DISCOVERY_PARAMS;

#define IOCTL_QUIC_RUN_MTU_DISCOVERY \
    QUIC_CTL_CODE(68, METHOD_BUFFERED, FILE_WRITE_DATA)

#define IOCTL_QUIC_RUN_LOAD_BALANCED_HANDSHAKE \
    QUIC_CTL_CODE(69, METHOD_BUFFERED, FILE_WRITE_DATA)
    // int - Family

#define IOCTL_QUIC_RUN_CLIENT_SHARED_LOCAL_PORT \
    QUIC_CTL_CODE(70, METHOD_BUFFERED, FILE_WRITE_DATA)
    // int - Family

#define IOCTL_QUIC_RUN_VALIDATE_PARAM_API \
    QUIC_CTL_CODE(71, METHOD_BUFFERED, FILE_WRITE_DATA)
    // int - Family

#define IOCTL_QUIC_RUN_STREAM_PRIORITY \
    QUIC_CTL_CODE(72, METHOD_BUFFERED, FILE_WRITE_DATA)

#define IOCTL_QUIC_RUN_CLIENT_LOCAL_PATH_CHANGES \
    QUIC_CTL_CODE(73, METHOD_BUFFERED, FILE_WRITE_DATA)
    // int - Family

#define IOCTL_QUIC_RUN_STREAM_DIFFERENT_ABORT_ERRORS \
    QUIC_CTL_CODE(74, METHOD_BUFFERED, FILE_WRITE_DATA)

#define IOCTL_QUIC_RUN_CONNECTION_REJECTION \
    QUIC_CTL_CODE(75, METHOD_BUFFERED, FILE_WRITE_DATA)
    // bool - RejectByClosing

#define IOCTL_QUIC_RUN_INTERFACE_BINDING \
    QUIC_CTL_CODE(76, METHOD_BUFFERED, FILE_WRITE_DATA)
    // int - Family

#define IOCTL_QUIC_RUN_CONNECT_INVALID_ADDRESS \
    QUIC_CTL_CODE(77, METHOD_BUFFERED, FILE_WRITE_DATA)

#define IOCTL_QUIC_RUN_STREAM_ABORT_RECV_FIN_RACE \
    QUIC_CTL_CODE(78, METHOD_BUFFERED, FILE_WRITE_DATA)

#define IOCTL_QUIC_RUN_STREAM_ABORT_CONN_FLOW_CONTROL \
    QUIC_CTL_CODE(79, METHOD_BUFFERED, FILE_WRITE_DATA)

#define IOCTL_QUIC_RUN__REG_SHUTDOWN_BEFORE_OPEN \
    QUIC_CTL_CODE(80, METHOD_BUFFERED, FILE_WRITE_DATA)

#define IOCTL_QUIC_RUN_REG_SHUTDOWN_AFTER_OPEN \
    QUIC_CTL_CODE(81, METHOD_BUFFERED, FILE_WRITE_DATA)

#define IOCTL_QUIC_RUN_REG_SHUTDOWN_AFTER_OPEN_BEFORE_START \
    QUIC_CTL_CODE(82, METHOD_BUFFERED, FILE_WRITE_DATA)

#define IOCTL_QUIC_RUN_REG_SHUTDOWN_AFTER_OPEN_AND_START \
    QUIC_CTL_CODE(83, METHOD_BUFFERED, FILE_WRITE_DATA)

#define IOCTL_QUIC_RUN_CRED_TYPE_VALIDATION \
    QUIC_CTL_CODE(84, METHOD_BUFFERED, FILE_WRITE_DATA)

typedef struct {
    int Family;
    uint8_t Mode;
} QUIC_RUN_CIBIR_EXTENSION;

#define IOCTL_QUIC_RUN_CIBIR_EXTENSION \
    QUIC_CTL_CODE(85, METHOD_BUFFERED, FILE_WRITE_DATA)
    // QUIC_RUN_CIBIR_EXTENSION

#define IOCTL_QUIC_RUN_STREAM_PRIORITY_INFINITE_LOOP \
    QUIC_CTL_CODE(86, METHOD_BUFFERED, FILE_WRITE_DATA)

#define IOCTL_QUIC_RUN_RESUMPTION_ACROSS_VERSIONS \
    QUIC_CTL_CODE(87, METHOD_BUFFERED, FILE_WRITE_DATA)

#define IOCTL_QUIC_RUN_CLIENT_BLOCKED_SOURCE_PORT \
    QUIC_CTL_CODE(88, METHOD_BUFFERED, FILE_WRITE_DATA)
    // int - Family

#define IOCTL_QUIC_RUN_STORAGE \
    QUIC_CTL_CODE(89, METHOD_BUFFERED, FILE_WRITE_DATA)

#define IOCTL_QUIC_RUN_VALIDATE_GLOBAL_PARAM \
    QUIC_CTL_CODE(90, METHOD_BUFFERED, FILE_WRITE_DATA)

#define IOCTL_QUIC_RUN_VALIDATE_COMMON_PARAM \
    QUIC_CTL_CODE(91, METHOD_BUFFERED, FILE_WRITE_DATA)

#define IOCTL_QUIC_RUN_VALIDATE_REGISTRATION_PARAM \
    QUIC_CTL_CODE(92, METHOD_BUFFERED, FILE_WRITE_DATA)

#define IOCTL_QUIC_RUN_VALIDATE_CONFIGURATION_PARAM \
    QUIC_CTL_CODE(93, METHOD_BUFFERED, FILE_WRITE_DATA)

#define IOCTL_QUIC_RUN_VALIDATE_LISTENER_PARAM \
    QUIC_CTL_CODE(94, METHOD_BUFFERED, FILE_WRITE_DATA)

#define IOCTL_QUIC_RUN_VALIDATE_CONNECTION_PARAM \
    QUIC_CTL_CODE(95, METHOD_BUFFERED, FILE_WRITE_DATA)

#define IOCTL_QUIC_RUN_VALIDATE_TLS_PARAM \
    QUIC_CTL_CODE(96, METHOD_BUFFERED, FILE_WRITE_DATA)

#define IOCTL_QUIC_RUN_VALIDATE_STREAM_PARAM \
    QUIC_CTL_CODE(97, METHOD_BUFFERED, FILE_WRITE_DATA)

#define IOCTL_QUIC_RUN_CONNECTION_CLOSE_FROM_CALLBACK \
    QUIC_CTL_CODE(98, METHOD_BUFFERED, FILE_WRITE_DATA)

#define IOCTL_QUIC_RUN_CLOSE_CONN_BEFORE_STREAM_FLUSH \
    QUIC_CTL_CODE(99, METHOD_BUFFERED, FILE_WRITE_DATA)

#define IOCTL_QUIC_RUN_VERSION_STORAGE \
    QUIC_CTL_CODE(100, METHOD_BUFFERED, FILE_WRITE_DATA)

#define IOCTL_QUIC_RUN_CONNECT_AND_IDLE_FOR_DEST_CID_CHANGE \
    QUIC_CTL_CODE(101, METHOD_BUFFERED, FILE_WRITE_DATA)

#define IOCTL_QUIC_RUN_CHANGE_ALPN \
    QUIC_CTL_CODE(102, METHOD_BUFFERED, FILE_WRITE_DATA)

typedef struct {
    BOOLEAN TestServer;
    uint8_t VnTpSize;
} QUIC_RUN_VN_TP_ODD_SIZE_PARAMS;

#define IOCTL_QUIC_RUN_VN_TP_ODD_SIZE \
    QUIC_CTL_CODE(103, METHOD_BUFFERED, FILE_WRITE_DATA)

#define IOCTL_QUIC_RUN_VN_TP_CHOSEN_VERSION_MISMATCH \
    QUIC_CTL_CODE(104, METHOD_BUFFERED, FILE_WRITE_DATA)

#define IOCTL_QUIC_RUN_VN_TP_CHOSEN_VERSION_ZERO \
    QUIC_CTL_CODE(105, METHOD_BUFFERED, FILE_WRITE_DATA)

#define IOCTL_QUIC_RUN_VN_TP_OTHER_VERSION_ZERO \
    QUIC_CTL_CODE(106, METHOD_BUFFERED, FILE_WRITE_DATA)

<<<<<<< HEAD
#define IOCTL_QUIC_RUN_ECN \
=======
#define IOCTL_QUIC_RUN_STREAM_BLOCK_UNBLOCK_CONN_FLOW_CONTROL \
>>>>>>> 9ff48f63
    QUIC_CTL_CODE(107, METHOD_BUFFERED, FILE_WRITE_DATA)

#define QUIC_MAX_IOCTL_FUNC_CODE 107<|MERGE_RESOLUTION|>--- conflicted
+++ resolved
@@ -510,13 +510,13 @@
     );
 
 void
-<<<<<<< HEAD
-QuicTestEcn(
-    _In_ int Family
-=======
 QuicTestStreamBlockUnblockConnFlowControl(
     _In_ BOOLEAN Bidirectional
->>>>>>> 9ff48f63
+    );
+
+void
+QuicTestEcn(
+    _In_ int Family
     );
 
 //
@@ -1148,11 +1148,10 @@
 #define IOCTL_QUIC_RUN_VN_TP_OTHER_VERSION_ZERO \
     QUIC_CTL_CODE(106, METHOD_BUFFERED, FILE_WRITE_DATA)
 
-<<<<<<< HEAD
+#define IOCTL_QUIC_RUN_STREAM_BLOCK_UNBLOCK_CONN_FLOW_CONTROL \
+    QUIC_CTL_CODE(107, METHOD_BUFFERED, FILE_WRITE_DATA)
+
 #define IOCTL_QUIC_RUN_ECN \
-=======
-#define IOCTL_QUIC_RUN_STREAM_BLOCK_UNBLOCK_CONN_FLOW_CONTROL \
->>>>>>> 9ff48f63
-    QUIC_CTL_CODE(107, METHOD_BUFFERED, FILE_WRITE_DATA)
-
-#define QUIC_MAX_IOCTL_FUNC_CODE 107+    QUIC_CTL_CODE(108, METHOD_BUFFERED, FILE_WRITE_DATA)
+
+#define QUIC_MAX_IOCTL_FUNC_CODE 108