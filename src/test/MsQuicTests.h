--- conflicted
+++ resolved
@@ -1448,7 +1448,6 @@
     QUIC_CTL_CODE(138, METHOD_BUFFERED, FILE_WRITE_DATA)
     // int - Family
 
-<<<<<<< HEAD
 typedef struct {
     int Family;
     BOOLEAN ShareBinding;
@@ -1471,8 +1470,6 @@
     // QUIC_RUN_MIGRATION_PARAMS
 
 #define QUIC_MAX_IOCTL_FUNC_CODE 140
-=======
-#define QUIC_MAX_IOCTL_FUNC_CODE 138
 
 // Generic IOCTL for invoking functions 
 
@@ -1484,5 +1481,4 @@
 
 #define IOCTL_QUIC_RUN_TEST \
     QUIC_CTL_CODE(0x0fff, METHOD_BUFFERED, FILE_WRITE_DATA)
-    // QUIC_RUN_TEST_REQUEST
->>>>>>> 639e92f4
+    // QUIC_RUN_TEST_REQUEST