--- conflicted
+++ resolved
@@ -1367,14 +1367,12 @@
 #define IOCTL_QUIC_RUN_STREAM_APP_PROVIDED_BUFFERS_ZERO_WINDOW \
     QUIC_CTL_CODE(129, METHOD_BUFFERED, FILE_WRITE_DATA)
 
-<<<<<<< HEAD
-#define IOCTL_QUIC_RUN_RETRY_MEMORY_LIMIT_CONNECT \
-    QUIC_CTL_CODE(130, METHOD_BUFFERED, FILE_WRITE_DATA)
-    //int - Family
-=======
 #define IOCTL_QUIC_RUN_TEST_KEY_UPDATE_DURING_HANDSHAKE \
     QUIC_CTL_CODE(130, METHOD_BUFFERED, FILE_WRITE_DATA)
     // int - Family
->>>>>>> 618c860b
-
-#define QUIC_MAX_IOCTL_FUNC_CODE 130+    
+#define IOCTL_QUIC_RUN_RETRY_MEMORY_LIMIT_CONNECT \
+    QUIC_CTL_CODE(131, METHOD_BUFFERED, FILE_WRITE_DATA)
+    //int - Family
+
+#define QUIC_MAX_IOCTL_FUNC_CODE 131