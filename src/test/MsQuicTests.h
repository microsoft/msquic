/*++

    Copyright (c) Microsoft Corporation.
    Licensed under the MIT License.

Abstract:

    Interface for the Platform Independent MsQuic Tests

--*/

#ifndef QUIC_OFFICIAL_RELEASE
#define QUIC_API_ENABLE_PREVIEW_FEATURES
#endif

#include "msquic.hpp"

//#define QUIC_COMPARTMENT_TESTS 1

extern QUIC_CREDENTIAL_CONFIG ServerSelfSignedCredConfig;
extern QUIC_CREDENTIAL_CONFIG ServerSelfSignedCredConfigClientAuth;
extern QUIC_CREDENTIAL_CONFIG ClientCertCredConfig;

#ifndef MAX_PATH
#define MAX_PATH 260
#endif
extern char CurrentWorkingDirectory[MAX_PATH + 1];

#ifdef __cplusplus
extern "C" {
#endif

void QuicTestInitialize();
void QuicTestUninitialize();

//
// Parameter Validation Tests
//

void QuicTestValidateApi();
void QuicTestValidateRegistration();
void QuicTestValidateConfiguration();
void QuicTestValidateListener();
void QuicTestValidateConnection();
void QuicTestValidateStream(bool Connect);
void QuicTestCloseConnBeforeStreamFlush();
void QuicTestGlobalParam();
void QuicTestCommonParam();
void QuicTestRegistrationParam();
void QuicTestConfigurationParam();
void QuicTestListenerParam();
void QuicTestConnectionParam();
void QuicTestTlsParam();
void QuicTestTlsHandshakeInfo(_In_ bool EnableResumption);
void QuicTestStreamParam();
void QuicTestGetPerfCounters();
void QuicTestVersionSettings();
void QuicTestValidateParamApi();
void QuicTestCredentialLoad(const QUIC_CREDENTIAL_CONFIG* Config);
void QuicTestValidateConnectionPoolCreate();

//
// Ownership tests
//
void QuicTestRegistrationShutdownBeforeConnOpen();
void QuicTestRegistrationShutdownAfterConnOpen();
void QuicTestRegistrationShutdownAfterConnOpenBeforeStart();
void QuicTestRegistrationShutdownAfterConnOpenAndStart();
void QuicTestConnectionCloseBeforeStreamClose();

//
// Rejection Tests
//
void QuicTestConnectionRejection(bool RejectByClosing);

//
// Event Validation Tests
//

void QuicTestValidateConnectionEvents(uint32_t Test);
#ifdef QUIC_API_ENABLE_PREVIEW_FEATURES
void QuicTestValidateNetStatsConnEvent(uint32_t Test);
#endif
void QuicTestValidateStreamEvents(uint32_t Test);

//
// Basic Functionality Tests
//

void QuicTestCreateListener();
void QuicTestStartListener();
void QuicTestStartListenerMultiAlpns();
void QuicTestStartListenerImplicit(_In_ int Family);
void QuicTestStartTwoListeners();
void QuicTestStartTwoListenersSameALPN();
void QuicTestStartListenerExplicit(_In_ int Family);
void QuicTestCreateConnection();
void QuicTestBindConnectionImplicit(_In_ int Family);
void QuicTestBindConnectionExplicit(_In_ int Family);
void QuicTestConnectionCloseFromCallback();
void QuicTestAddrFunctions(_In_ int Family);

//
// MTU tests
//
void QuicTestMtuSettings();
void
QuicTestMtuDiscovery(
    _In_ int Family,
    _In_ BOOLEAN DropClientProbePackets,
    _In_ BOOLEAN DropServerProbePackets,
    _In_ BOOLEAN RaiseMinimumMtu
    );

//
// Path tests
//
void
QuicTestLocalPathChanges(
    _In_ int Family
    );

//
// Handshake Tests
//

typedef enum QUIC_TEST_RESUMPTION_MODE {
    QUIC_TEST_RESUMPTION_DISABLED,
    QUIC_TEST_RESUMPTION_ENABLED,
    QUIC_TEST_RESUMPTION_ENABLED_ASYNC,
    QUIC_TEST_RESUMPTION_REJECTED,
    QUIC_TEST_RESUMPTION_REJECTED_BY_SERVER_APP,
    QUIC_TEST_RESUMPTION_REJECTED_BY_SERVER_APP_ASYNC,
} QUIC_TEST_RESUMPTION_MODE;

typedef enum QUIC_TEST_ASYNC_CONFIG_MODE {
    QUIC_TEST_ASYNC_CONFIG_DISABLED,
    QUIC_TEST_ASYNC_CONFIG_ENABLED,
    QUIC_TEST_ASYNC_CONFIG_DELAYED,
} QUIC_TEST_ASYNC_CONFIG_MODE;

void
QuicTestConnect(
    _In_ int Family,
    _In_ bool ServerStatelessRetry,
    _In_ bool ClientUsesOldVersion,
    _In_ bool MultipleALPNs,
    _In_ bool GreaseQuicBitExtension,
    _In_ QUIC_TEST_ASYNC_CONFIG_MODE AsyncConfiguration,
    _In_ bool MultiPacketClientInitial,
    _In_ QUIC_TEST_RESUMPTION_MODE SessionResumption,
    _In_ uint8_t RandomLossPercentage // 0 to 100
    );

#ifdef QUIC_API_ENABLE_PREVIEW_FEATURES
void
QuicTestVersionNegotiation(
    _In_ int Family
    );

void
QuicTestVersionNegotiationRetry(
    _In_ int Family
    );

void
QuicTestCompatibleVersionNegotiationRetry(
    _In_ int Family
    );

void
QuicTestCompatibleVersionNegotiation(
    _In_ int Family,
    _In_ bool DisableVNEClient,
    _In_ bool DisableVNEServer
    );

void
QuicTestCompatibleVersionNegotiationDefaultClient(
    _In_ int Family,
    _In_ bool DisableVNEClient,
    _In_ bool DisableVNEServer
    );

void
QuicTestCompatibleVersionNegotiationDefaultServer(
    _In_ int Family,
    _In_ bool DisableVNEClient,
    _In_ bool DisableVNEServer
    );

void
QuicTestIncompatibleVersionNegotiation(
    _In_ int Family
    );

void
QuicTestFailedVersionNegotiation(
    _In_ int Family
    );

void
QuicTestReliableResetNegotiation(
    _In_ int Family,
    _In_ bool ServerSupport,
    _In_ bool ClientSupport
);

void
QuicTestOneWayDelayNegotiation(
    _In_ int Family,
    _In_ bool ServerSupport,
    _In_ bool ClientSupport
    );
#endif // QUIC_API_ENABLE_PREVIEW_FEATURES

void
QuicTestCustomServerCertificateValidation(
    _In_ bool AcceptCert,
    _In_ bool AsyncValidation
    );

void
QuicTestCustomClientCertificateValidation(
    _In_ bool AcceptCert,
    _In_ bool AsyncValidation
    );

void
QuicTestConnectClientCertificate(
    _In_ int Family,
    _In_ bool UseClientCertificate
    );

void
QuicTestValidAlpnLengths(
    void
    );

void
QuicTestInvalidAlpnLengths(
    void
    );

void
QuicTestLoadBalancedHandshake(
    _In_ int Family
    );

void
QuicTestClientSharedLocalPort(
    _In_ int Family
    );

void
QuicTestInterfaceBinding(
    _In_ int Family
    );

void
QuicTestRetryMemoryLimitConnect(
    _In_ int Family
    );

#ifdef QUIC_API_ENABLE_PREVIEW_FEATURES
void
QuicTestCibirExtension(
    _In_ int Family,
    _In_ uint8_t Mode // server = &1, client = &2
    );
#endif

#ifdef QUIC_API_ENABLE_PREVIEW_FEATURES
void
QuicTestResumptionAcrossVersions();
#endif

void
QuicTestChangeAlpn(
    void
    );

void
QuicTestHandshakeSpecificLossPatterns(
    _In_ int Family,
    _In_ QUIC_CONGESTION_CONTROL_ALGORITHM CcAlgo
    );

void
QuicTestShutdownDuringHandshake(
    _In_ bool ClientShutdown
    );

//
// Negative Handshake Tests
//

void
QuicTestConnectUnreachable(
    _In_ int Family
    );

void
QuicTestConnectInvalidAddress(
    );

void
QuicTestConnectBadAlpn(
    _In_ int Family
    );

void
QuicTestConnectBadSni(
    _In_ int Family
    );

void
QuicTestConnectServerRejected(
    _In_ int Family
    );

void
QuicTestConnectExpiredServerCertificate(
    _In_ const QUIC_CREDENTIAL_CONFIG* Config
    );

void
QuicTestConnectValidServerCertificate(
    _In_ const QUIC_CREDENTIAL_CONFIG* Config
    );

void
QuicTestConnectValidClientCertificate(
    _In_ const QUIC_CREDENTIAL_CONFIG* Config
    );

void
QuicTestConnectExpiredClientCertificate(
    _In_ const QUIC_CREDENTIAL_CONFIG* Config
    );

void
QuicTestClientBlockedSourcePort(
    _In_ int Family
    );

#ifdef QUIC_API_ENABLE_PREVIEW_FEATURES
void
QuicTestVNTPOddSize(
    _In_ bool TestServer,
    _In_ uint16_t VNTPSize
    );

void
QuicTestVNTPChosenVersionMismatch(
    _In_ bool TestServer
    );

void
QuicTestVNTPChosenVersionZero(
    _In_ bool TestServer
    );

void
QuicTestVNTPOtherVersionZero(
    _In_ bool TestServer
    );

void
QuicTestConnectionPoolCreate(
    _In_ int Family,
    _In_ uint16_t NumberOfConnections,
    _In_ bool XdpSupported,
    _In_ bool TestCibirSupport
    );
#endif

//
// Post Handshake Tests
//

void
QuicTestNatPortRebind(
    _In_ int Family,
    _In_ uint16_t KeepAlivePaddingSize
    );

void
QuicTestNatAddrRebind(
    _In_ int Family,
    _In_ uint16_t KeepAlivePaddingSize,
    _In_ bool RebindDatapathAddr
    );

void
QuicTestPathValidationTimeout(
    _In_ int Family
    );

void
QuicTestChangeMaxStreamID(
    _In_ int Family
    );

//
// Application Data Tests
//

void
QuicTestConnectAndPing(
    _In_ int Family,
    _In_ uint64_t Length,
    _In_ uint32_t ConnectionCount,
    _In_ uint32_t StreamCount,
    _In_ uint32_t StreamBurstCount,
    _In_ uint32_t StreamBurstDelayMs,
    _In_ bool ServerStatelessRetry,
    _In_ bool ClientRebind,
    _In_ bool ClientZeroRtt,
    _In_ bool ServerRejectZeroRtt,
    _In_ bool UseSendBuffer,
    _In_ bool UnidirectionalStreams,
    _In_ bool ServerInitiatedStreams,
    _In_ bool FifoScheduling
    );

//
// Other Data Tests
//

void
QuicTestConnectAndIdle(
    _In_ bool EnableKeepAlive
    );

void
QuicTestConnectAndIdleForDestCidChange(
    void
    );

void
QuicTestServerDisconnect(
    void
    );

void
QuicTestClientDisconnect(
    bool StopListenerFirst
    );

void
QuicTestStatelessResetKey(
    void
    );

void
QuicTestKeyUpdate(
    _In_ int Family,
    _In_ uint16_t Iterations,
    _In_ uint16_t KeyUpdateBytes,
    _In_ bool UseKeyUpdateBytes,
    _In_ bool ClientKeyUpdate,
    _In_ bool ServerKeyUpdate
    );

void
QuicTestKeyUpdateRandomLoss(
    _In_ int Family,
    _In_ uint8_t RandomLossPercentage
    );

typedef enum QUIC_ABORTIVE_TRANSFER_DIRECTION {
    ShutdownBoth,
    ShutdownSend,
    ShutdownReceive
} QUIC_ABORTIVE_TRANSFER_DIRECTION;

typedef union QUIC_ABORTIVE_TRANSFER_FLAGS {
    struct {
        uint32_t DelayStreamCreation : 1;
        uint32_t SendDataOnStream : 1;
        uint32_t ClientShutdown : 1;
        uint32_t DelayClientShutdown : 1;
        uint32_t WaitForStream : 1;
        uint32_t ShutdownDirection : 2;
        uint32_t UnidirectionalStream : 1;
        uint32_t PauseReceive : 1;
        uint32_t PendReceive : 1;
    };
    uint32_t IntValue;
} QUIC_ABORTIVE_TRANSFER_FLAGS;

void
QuicAbortiveTransfers(
    _In_ int Family,
    _In_ QUIC_ABORTIVE_TRANSFER_FLAGS Flags
    );

void
QuicCancelOnLossSend(
    _In_ bool DropPackets
    );

void
QuicTestCidUpdate(
    _In_ int Family,
    _In_ uint16_t Iterations
    );

typedef enum QUIC_RECEIVE_RESUME_SHUTDOWN_TYPE {
    NoShutdown,
    GracefulShutdown,
    AbortShutdown
} QUIC_RECEIVE_RESUME_SHUTDOWN_TYPE;

typedef enum QUIC_RECEIVE_RESUME_TYPE {
    ReturnConsumedBytes,
    ReturnStatusPending,
    ReturnStatusContinue
} QUIC_RECEIVE_RESUME_TYPE;

void
QuicTestReceiveResume(
    _In_ int Family,
    _In_ int SendBytes,
    _In_ int ConsumeBytes,
    _In_ QUIC_RECEIVE_RESUME_SHUTDOWN_TYPE ShutdownType,
    _In_ QUIC_RECEIVE_RESUME_TYPE PauseType,
    _In_ bool PauseFirst
    );

void
QuicTestReceiveResumeNoData(
    _In_ int Family,
    _In_ QUIC_RECEIVE_RESUME_SHUTDOWN_TYPE ShutdownType
    );

void
QuicTestAckSendDelay(
    _In_ int Family
    );

typedef enum QUIC_ABORT_RECEIVE_TYPE {
    QUIC_ABORT_RECEIVE_PAUSED,
    QUIC_ABORT_RECEIVE_PENDING,
    QUIC_ABORT_RECEIVE_INCOMPLETE
} QUIC_ABORT_RECEIVE_TYPE;

void
QuicTestAbortReceive(
    _In_ QUIC_ABORT_RECEIVE_TYPE Type
    );

void
QuicTestSlowReceive(
    );

void
QuicTestNthAllocFail(
    );

void
QuicTestNthPacketDrop(
    );

void
QuicTestStreamPriority(
    );

void
QuicTestStreamPriorityInfiniteLoop(
    );

void
QuicTestStreamDifferentAbortErrors(
    );

void
QuicTestStreamAbortRecvFinRace(
    );

void
QuicTestStreamAbortConnFlowControl(
    );

void
QuicTestStreamReliableReset(
    );

void
QuicTestStreamReliableResetMultipleSends(
    );

void
QuicTestStreamMultiReceive(
    );

void
QuicTestStreamBlockUnblockConnFlowControl(
    _In_ BOOLEAN Bidirectional
    );

void
QuicTestOperationPriority(
    );

void
QuicTestConnectionPriority(
    );

void
QuicTestConnectionStreamStartSendPriority(
    );

void
QuicTestEcn(
    _In_ int Family
    );

void QuicTestStreamAppProvidedBuffers(
    );

void QuicTestStreamAppProvidedBuffersZeroWindow(
    );

//
// QuicDrill tests
//
void
QuicDrillTestVarIntEncoder(
    );

void
QuicDrillTestInitialCid(
    _In_ int Family,
    _In_ bool Source, // or Dest
    _In_ bool ValidActualLength, // or invalid
    _In_ bool Short, // or long
    _In_ bool ValidLengthField // or invalid
    );

void
QuicDrillTestInitialToken(
    _In_ int Family
    );

void
QuicDrillTestServerVNPacket(
    _In_ int Family
    );

void
QuicDrillTestKeyUpdateDuringHandshake(
    _In_ int Family
    );

//
// Datagram tests
//
void
QuicTestDatagramNegotiation(
    _In_ int Family,
    _In_ bool DatagramReceiveEnabled
    );

void
QuicTestDatagramSend(
    _In_ int Family
    );

void
QuicTestDatagramDrop(
    _In_ int Family
    );

//
// Storage tests
//
void
QuicTestStorage(
    );

#ifdef QUIC_API_ENABLE_PREVIEW_FEATURES
void
QuicTestVersionStorage(
    );
#endif

//
// Platform Specific Functions
//

void
LogTestFailure(
    _In_z_ const char *File,
    _In_z_ const char *Function,
    int Line,
    _Printf_format_string_ const char *Format,
    ...
    );

#ifdef __cplusplus
}
#endif

//
// Kernel Mode Driver Interface
//

//
// Name of the driver service for msquictest.sys.
//
#define QUIC_DRIVER_NAME            "msquictest"
#define QUIC_DRIVER_NAME_PRIVATE    "msquictestpriv"

#ifdef _WIN32

//
// {85C2D886-FA01-4DDA-AAED-9A16CC7DA6CE}
//
static const GUID QUIC_TEST_DEVICE_INSTANCE =
{ 0x85c2d886, 0xfa01, 0x4dda,{ 0xaa, 0xed, 0x9a, 0x16, 0xcc, 0x7d, 0xa6, 0xce } };

#ifndef _KERNEL_MODE
#include <winioctl.h>
#endif // _KERNEL_MODE

#define QUIC_CTL_CODE(request, method, access) \
    CTL_CODE(FILE_DEVICE_NETWORK, request, method, access)

#define IoGetFunctionCodeFromCtlCode( ControlCode ) (\
    ( ControlCode >> 2) & 0x00000FFF )

#else // _WIN32

#define QUIC_CTL_CODE(request, method, access) (request)

#endif // _WIN32

//
// IOCTL Interface
//

typedef struct {
    BOOLEAN UseDuoNic;
    QUIC_EXECUTION_CONFIG Config;
    char CurrentDirectory[MAX_PATH];
} QUIC_TEST_CONFIGURATION_PARAMS;

#define IOCTL_QUIC_TEST_CONFIGURATION \
    QUIC_CTL_CODE(0, METHOD_BUFFERED, FILE_WRITE_DATA)

typedef struct {
    QUIC_CERTIFICATE_HASH ServerCertHash;
    QUIC_CERTIFICATE_HASH ClientCertHash;
} QUIC_RUN_CERTIFICATE_PARAMS;

#define IOCTL_QUIC_SET_CERT_PARAMS \
    QUIC_CTL_CODE(1, METHOD_BUFFERED, FILE_WRITE_DATA)
    // QUIC_RUN_CERTIFICATE_PARAMS

#define IOCTL_QUIC_RUN_VALIDATE_REGISTRATION \
    QUIC_CTL_CODE(2, METHOD_BUFFERED, FILE_WRITE_DATA)

#define IOCTL_QUIC_RUN_VALIDATE_CONFIGURATION \
    QUIC_CTL_CODE(3, METHOD_BUFFERED, FILE_WRITE_DATA)

#define IOCTL_QUIC_RUN_VALIDATE_LISTENER \
    QUIC_CTL_CODE(4, METHOD_BUFFERED, FILE_WRITE_DATA)

#define IOCTL_QUIC_RUN_VALIDATE_CONNECTION \
    QUIC_CTL_CODE(5, METHOD_BUFFERED, FILE_WRITE_DATA)

#define IOCTL_QUIC_RUN_VALIDATE_STREAM \
    QUIC_CTL_CODE(6, METHOD_BUFFERED, FILE_WRITE_DATA)
    // uint8_t - Connect

#define IOCTL_QUIC_RUN_CREATE_LISTENER \
    QUIC_CTL_CODE(7, METHOD_BUFFERED, FILE_WRITE_DATA)

#define IOCTL_QUIC_RUN_START_LISTENER \
    QUIC_CTL_CODE(8, METHOD_BUFFERED, FILE_WRITE_DATA)

#define IOCTL_QUIC_RUN_START_LISTENER_IMPLICIT \
    QUIC_CTL_CODE(9, METHOD_BUFFERED, FILE_WRITE_DATA)
    // int - Family

#define IOCTL_QUIC_RUN_START_TWO_LISTENERS \
    QUIC_CTL_CODE(10, METHOD_BUFFERED, FILE_WRITE_DATA)

#define IOCTL_QUIC_RUN_START_TWO_LISTENERS_SAME_ALPN \
    QUIC_CTL_CODE(11, METHOD_BUFFERED, FILE_WRITE_DATA)

#define IOCTL_QUIC_RUN_START_LISTENER_EXPLICIT \
    QUIC_CTL_CODE(12, METHOD_BUFFERED, FILE_WRITE_DATA)
    // int - Family

#define IOCTL_QUIC_RUN_CREATE_CONNECTION \
    QUIC_CTL_CODE(13, METHOD_BUFFERED, FILE_WRITE_DATA)

#define IOCTL_QUIC_RUN_BIND_CONNECTION_IMPLICIT \
    QUIC_CTL_CODE(14, METHOD_BUFFERED, FILE_WRITE_DATA)
    // int - Family

#define IOCTL_QUIC_RUN_BIND_CONNECTION_EXPLICIT \
    QUIC_CTL_CODE(15, METHOD_BUFFERED, FILE_WRITE_DATA)
    // int - Family

#pragma pack(push)
#pragma pack(1)

typedef struct {
    int Family;
    uint8_t ServerStatelessRetry;
    uint8_t ClientUsesOldVersion;
    uint8_t MultipleALPNs;
    uint8_t GreaseQuicBitExtension;
    uint8_t AsyncConfiguration;
    uint8_t MultiPacketClientInitial;
    uint8_t SessionResumption;
    uint8_t RandomLossPercentage;
} QUIC_RUN_CONNECT_PARAMS;

#pragma pack(pop)

#define IOCTL_QUIC_RUN_CONNECT \
    QUIC_CTL_CODE(16, METHOD_BUFFERED, FILE_WRITE_DATA)
    // QUIC_RUN_CONNECT_PARAMS

#pragma pack(push)
#pragma pack(1)

typedef struct {
    int Family;
    uint64_t Length;
    uint32_t ConnectionCount;
    uint32_t StreamCount;
    uint32_t StreamBurstCount;
    uint32_t StreamBurstDelayMs;
    uint8_t ServerStatelessRetry;
    uint8_t ClientRebind;
    uint8_t ClientZeroRtt;
    uint8_t ServerRejectZeroRtt;
    uint8_t UseSendBuffer;
    uint8_t UnidirectionalStreams;
    uint8_t ServerInitiatedStreams;
    uint8_t FifoScheduling;
} QUIC_RUN_CONNECT_AND_PING_PARAMS;

#pragma pack(pop)

#define IOCTL_QUIC_RUN_CONNECT_AND_PING \
    QUIC_CTL_CODE(17, METHOD_BUFFERED, FILE_WRITE_DATA)
    // QUIC_RUN_CONNECT_AND_PING_PARAMS

#define IOCTL_QUIC_RUN_CONNECT_AND_IDLE \
    QUIC_CTL_CODE(18, METHOD_BUFFERED, FILE_WRITE_DATA)
    // uint8_t - EnableKeepAlive

// 19 - Deprecated

#define IOCTL_QUIC_RUN_CONNECT_UNREACHABLE \
    QUIC_CTL_CODE(20, METHOD_BUFFERED, FILE_WRITE_DATA)
    // int - Family

#define IOCTL_QUIC_RUN_CONNECT_BAD_ALPN \
    QUIC_CTL_CODE(21, METHOD_BUFFERED, FILE_WRITE_DATA)
    // int - Family

#define IOCTL_QUIC_RUN_CONNECT_BAD_SNI \
    QUIC_CTL_CODE(22, METHOD_BUFFERED, FILE_WRITE_DATA)
    // int - Family

#define IOCTL_QUIC_RUN_SERVER_DISCONNECT \
    QUIC_CTL_CODE(23, METHOD_BUFFERED, FILE_WRITE_DATA)

#define IOCTL_QUIC_RUN_CLIENT_DISCONNECT \
    QUIC_CTL_CODE(24, METHOD_BUFFERED, FILE_WRITE_DATA)
    // uint8_t - StopListenerFirst

#define IOCTL_QUIC_RUN_VALIDATE_CONNECTION_EVENTS \
    QUIC_CTL_CODE(25, METHOD_BUFFERED, FILE_WRITE_DATA)
    // uint32_t - Test

#define IOCTL_QUIC_RUN_VALIDATE_STREAM_EVENTS \
    QUIC_CTL_CODE(26, METHOD_BUFFERED, FILE_WRITE_DATA)
    // uint32_t - Test

#define IOCTL_QUIC_RUN_VERSION_NEGOTIATION \
    QUIC_CTL_CODE(27, METHOD_BUFFERED, FILE_WRITE_DATA)
    // int - Family

#pragma pack(push)
#pragma pack(1)

typedef struct {
    int Family;
    uint16_t Iterations;
    uint16_t KeyUpdateBytes;
    uint8_t UseKeyUpdateBytes;
    uint8_t ClientKeyUpdate;
    uint8_t ServerKeyUpdate;
} QUIC_RUN_KEY_UPDATE_PARAMS;

#pragma pack(pop)

#define IOCTL_QUIC_RUN_KEY_UPDATE \
    QUIC_CTL_CODE(28, METHOD_BUFFERED, FILE_WRITE_DATA)
    // QUIC_RUN_KEY_UPDATE_PARAMS

#define IOCTL_QUIC_RUN_VALIDATE_API \
    QUIC_CTL_CODE(29, METHOD_BUFFERED, FILE_WRITE_DATA)

#define IOCTL_QUIC_RUN_CONNECT_SERVER_REJECTED \
    QUIC_CTL_CODE(30, METHOD_BUFFERED, FILE_WRITE_DATA)
    // int - Family

#pragma pack(push)
#pragma pack(1)

typedef struct {
    int Family;
    QUIC_ABORTIVE_TRANSFER_FLAGS Flags;
} QUIC_RUN_ABORTIVE_SHUTDOWN_PARAMS;

#pragma pack(pop)

#define IOCTL_QUIC_RUN_ABORTIVE_SHUTDOWN \
    QUIC_CTL_CODE(31, METHOD_BUFFERED, FILE_WRITE_DATA)
    // QUIC_RUN_ABORTIVE_SHUTDOWN_PARAMS

#pragma pack(push)
#pragma pack(1)

typedef struct {
    int Family;
    uint16_t Iterations;
} QUIC_RUN_CID_UPDATE_PARAMS;

#pragma pack(pop)

#define IOCTL_QUIC_RUN_CID_UPDATE \
    QUIC_CTL_CODE(32, METHOD_BUFFERED, FILE_WRITE_DATA)
    // QUIC_RUN_CID_UPDATE_PARAMS

typedef struct {
    int Family;
    int SendBytes;
    int ConsumeBytes;
    QUIC_RECEIVE_RESUME_SHUTDOWN_TYPE ShutdownType;
    QUIC_RECEIVE_RESUME_TYPE PauseType;
    uint8_t PauseFirst;
} QUIC_RUN_RECEIVE_RESUME_PARAMS;

#define IOCTL_QUIC_RUN_RECEIVE_RESUME \
    QUIC_CTL_CODE(33, METHOD_BUFFERED, FILE_WRITE_DATA)
    // QUIC_RUN_RECEIVE_RESUME_PARAMS

#define IOCTL_QUIC_RUN_RECEIVE_RESUME_NO_DATA \
    QUIC_CTL_CODE(34, METHOD_BUFFERED, FILE_WRITE_DATA)
    // QUIC_RUN_RECEIVE_RESUME_PARAMS

#define IOCTL_QUIC_RUN_DRILL_ENCODE_VAR_INT \
    QUIC_CTL_CODE(35, METHOD_BUFFERED, FILE_WRITE_DATA)

typedef struct {
    int Family;
    BOOLEAN SourceOrDest;
    BOOLEAN ActualCidLengthValid;
    BOOLEAN ShortCidLength;
    BOOLEAN CidLengthFieldValid;
} QUIC_RUN_DRILL_INITIAL_PACKET_CID_PARAMS;

#define IOCTL_QUIC_RUN_DRILL_INITIAL_PACKET_CID \
    QUIC_CTL_CODE(36, METHOD_BUFFERED, FILE_WRITE_DATA)
    // QUIC_RUN_DRILL_INITIAL_PACKET_CID_PARAMS

#define IOCTL_QUIC_RUN_DRILL_INITIAL_PACKET_TOKEN \
    QUIC_CTL_CODE(37, METHOD_BUFFERED, FILE_WRITE_DATA)
    // int - Family

#define IOCTL_QUIC_RUN_START_LISTENER_MULTI_ALPN \
    QUIC_CTL_CODE(38, METHOD_BUFFERED, FILE_WRITE_DATA)

typedef struct {
    int Family;
    BOOLEAN DatagramReceiveEnabled;
} QUIC_RUN_DATAGRAM_NEGOTIATION;

#define IOCTL_QUIC_RUN_DATAGRAM_NEGOTIATION \
    QUIC_CTL_CODE(39, METHOD_BUFFERED, FILE_WRITE_DATA)
    // QUIC_RUN_DATAGRAM_NEGOTIATION

#define IOCTL_QUIC_RUN_DATAGRAM_SEND \
    QUIC_CTL_CODE(40, METHOD_BUFFERED, FILE_WRITE_DATA)
    // int - Family

typedef struct {
    int Family;
    uint16_t Padding;
} QUIC_RUN_REBIND_PARAMS;

#define IOCTL_QUIC_RUN_NAT_PORT_REBIND \
    QUIC_CTL_CODE(41, METHOD_BUFFERED, FILE_WRITE_DATA)
    // QUIC_RUN_REBIND_PARAMS

#define IOCTL_QUIC_RUN_NAT_ADDR_REBIND \
    QUIC_CTL_CODE(42, METHOD_BUFFERED, FILE_WRITE_DATA)
    // QUIC_RUN_REBIND_PARAMS

#define IOCTL_QUIC_RUN_CHANGE_MAX_STREAM_ID \
    QUIC_CTL_CODE(43, METHOD_BUFFERED, FILE_WRITE_DATA)
    // int - Family

#define IOCTL_QUIC_RUN_PATH_VALIDATION_TIMEOUT \
    QUIC_CTL_CODE(44, METHOD_BUFFERED, FILE_WRITE_DATA)
    // int - Family

#define IOCTL_QUIC_RUN_VALIDATE_GET_PERF_COUNTERS \
    QUIC_CTL_CODE(45, METHOD_BUFFERED, FILE_WRITE_DATA)

#define IOCTL_QUIC_RUN_ACK_SEND_DELAY \
    QUIC_CTL_CODE(46, METHOD_BUFFERED, FILE_WRITE_DATA)
    // int - Family

typedef struct {
    BOOLEAN AcceptCert;
    BOOLEAN AsyncValidation;
} QUIC_RUN_CUSTOM_CERT_VALIDATION;

typedef struct {
    int Family;
    BOOLEAN ServerSupport;
    BOOLEAN ClientSupport;
} QUIC_RUN_FEATURE_NEGOTIATION;

#define IOCTL_QUIC_RUN_CUSTOM_SERVER_CERT_VALIDATION \
    QUIC_CTL_CODE(47, METHOD_BUFFERED, FILE_WRITE_DATA)
    // QUIC_RUN_CUSTOM_CERT_VALIDATION

#define IOCTL_QUIC_RUN_VERSION_NEGOTIATION_RETRY \
    QUIC_CTL_CODE(48, METHOD_BUFFERED, FILE_WRITE_DATA)
    // int - Family

#define IOCTL_QUIC_RUN_COMPATIBLE_VERSION_NEGOTIATION_RETRY \
    QUIC_CTL_CODE(49, METHOD_BUFFERED, FILE_WRITE_DATA)
    // int - Family

typedef struct {
    int Family;
    BOOLEAN DisableVNEClient;
    BOOLEAN DisableVNEServer;
} QUIC_RUN_VERSION_NEGOTIATION_EXT;

#define IOCTL_QUIC_RUN_COMPATIBLE_VERSION_NEGOTIATION \
    QUIC_CTL_CODE(50, METHOD_BUFFERED, FILE_WRITE_DATA)
    // QUIC_RUN_VERSION_NEGOTIATION_EXT

#define IOCTL_QUIC_RUN_COMPATIBLE_VERSION_NEGOTIATION_DEFAULT_SERVER \
    QUIC_CTL_CODE(51, METHOD_BUFFERED, FILE_WRITE_DATA)
    // QUIC_RUN_VERSION_NEGOTIATION_EXT

#define IOCTL_QUIC_RUN_COMPATIBLE_VERSION_NEGOTIATION_DEFAULT_CLIENT \
    QUIC_CTL_CODE(52, METHOD_BUFFERED, FILE_WRITE_DATA)
    // QUIC_RUN_VERSION_NEGOTIATION_EXT

#define IOCTL_QUIC_RUN_INCOMPATIBLE_VERSION_NEGOTIATION \
    QUIC_CTL_CODE(53, METHOD_BUFFERED, FILE_WRITE_DATA)
    // int - Family

#define IOCTL_QUIC_RUN_FAILED_VERSION_NEGOTIATION \
    QUIC_CTL_CODE(54, METHOD_BUFFERED, FILE_WRITE_DATA)
    // int - Family

#define IOCTL_QUIC_RUN_VALIDATE_VERSION_SETTINGS_SETTINGS \
    QUIC_CTL_CODE(55, METHOD_BUFFERED, FILE_WRITE_DATA)

typedef struct {
    int Family;
    BOOLEAN UseClientCert;
} QUIC_RUN_CONNECT_CLIENT_CERT;

#define IOCTL_QUIC_RUN_CONNECT_CLIENT_CERT \
    QUIC_CTL_CODE(56, METHOD_BUFFERED, FILE_WRITE_DATA)
    // QUIC_RUN_CONNECT_CLIENT_CERT

#define IOCTL_QUIC_RUN_VALID_ALPN_LENGTHS \
    QUIC_CTL_CODE(57, METHOD_BUFFERED, FILE_WRITE_DATA)

#define IOCTL_QUIC_RUN_INVALID_ALPN_LENGTHS \
    QUIC_CTL_CODE(58, METHOD_BUFFERED, FILE_WRITE_DATA)

typedef struct {
    QUIC_CREDENTIAL_CONFIG CredConfig;
    union {
        QUIC_CERTIFICATE_HASH CertHash;
        QUIC_CERTIFICATE_HASH_STORE CertHashStore;
        QUIC_CERTIFICATE_FILE CertFile;
        QUIC_CERTIFICATE_FILE_PROTECTED CertFileProtected;
        QUIC_CERTIFICATE_PKCS12 Pkcs12;
        char PrincipalString[100];
    };
} QUIC_RUN_CRED_VALIDATION;

#define IOCTL_QUIC_RUN_EXPIRED_SERVER_CERT \
    QUIC_CTL_CODE(59, METHOD_BUFFERED, FILE_WRITE_DATA)

#define IOCTL_QUIC_RUN_VALID_SERVER_CERT \
    QUIC_CTL_CODE(60, METHOD_BUFFERED, FILE_WRITE_DATA)

#define IOCTL_QUIC_RUN_VALID_CLIENT_CERT \
    QUIC_CTL_CODE(61, METHOD_BUFFERED, FILE_WRITE_DATA)

#define IOCTL_QUIC_RUN_EXPIRED_CLIENT_CERT \
    QUIC_CTL_CODE(62, METHOD_BUFFERED, FILE_WRITE_DATA)

#define IOCTL_QUIC_RUN_ABORT_RECEIVE \
    QUIC_CTL_CODE(63, METHOD_BUFFERED, FILE_WRITE_DATA)
    // BOOLEAN

#pragma pack(push)
#pragma pack(1)

typedef struct {
    int Family;
    uint8_t RandomLossPercentage;
} QUIC_RUN_KEY_UPDATE_RANDOM_LOSS_PARAMS;

#pragma pack(pop)

#define IOCTL_QUIC_RUN_KEY_UPDATE_RANDOM_LOSS \
    QUIC_CTL_CODE(64, METHOD_BUFFERED, FILE_WRITE_DATA)

#define IOCTL_QUIC_RUN_SLOW_RECEIVE \
    QUIC_CTL_CODE(65, METHOD_BUFFERED, FILE_WRITE_DATA)

#define IOCTL_QUIC_RUN_NTH_ALLOC_FAIL \
    QUIC_CTL_CODE(66, METHOD_BUFFERED, FILE_WRITE_DATA)

#define IOCTL_QUIC_RUN_MTU_SETTINGS \
    QUIC_CTL_CODE(67, METHOD_BUFFERED, FILE_WRITE_DATA)

typedef struct {
    int Family;
    uint8_t DropClientProbePackets;
    uint8_t DropServerProbePackets;
    uint8_t RaiseMinimumMtu;
} QUIC_RUN_MTU_DISCOVERY_PARAMS;

#define IOCTL_QUIC_RUN_MTU_DISCOVERY \
    QUIC_CTL_CODE(68, METHOD_BUFFERED, FILE_WRITE_DATA)

#define IOCTL_QUIC_RUN_LOAD_BALANCED_HANDSHAKE \
    QUIC_CTL_CODE(69, METHOD_BUFFERED, FILE_WRITE_DATA)
    // int - Family

#define IOCTL_QUIC_RUN_CLIENT_SHARED_LOCAL_PORT \
    QUIC_CTL_CODE(70, METHOD_BUFFERED, FILE_WRITE_DATA)
    // int - Family

#define IOCTL_QUIC_RUN_VALIDATE_PARAM_API \
    QUIC_CTL_CODE(71, METHOD_BUFFERED, FILE_WRITE_DATA)
    // int - Family

#define IOCTL_QUIC_RUN_STREAM_PRIORITY \
    QUIC_CTL_CODE(72, METHOD_BUFFERED, FILE_WRITE_DATA)

#define IOCTL_QUIC_RUN_CLIENT_LOCAL_PATH_CHANGES \
    QUIC_CTL_CODE(73, METHOD_BUFFERED, FILE_WRITE_DATA)
    // int - Family

#define IOCTL_QUIC_RUN_STREAM_DIFFERENT_ABORT_ERRORS \
    QUIC_CTL_CODE(74, METHOD_BUFFERED, FILE_WRITE_DATA)

#define IOCTL_QUIC_RUN_CONNECTION_REJECTION \
    QUIC_CTL_CODE(75, METHOD_BUFFERED, FILE_WRITE_DATA)
    // bool - RejectByClosing

#define IOCTL_QUIC_RUN_INTERFACE_BINDING \
    QUIC_CTL_CODE(76, METHOD_BUFFERED, FILE_WRITE_DATA)
    // int - Family

#define IOCTL_QUIC_RUN_CONNECT_INVALID_ADDRESS \
    QUIC_CTL_CODE(77, METHOD_BUFFERED, FILE_WRITE_DATA)

#define IOCTL_QUIC_RUN_STREAM_ABORT_RECV_FIN_RACE \
    QUIC_CTL_CODE(78, METHOD_BUFFERED, FILE_WRITE_DATA)

#define IOCTL_QUIC_RUN_STREAM_ABORT_CONN_FLOW_CONTROL \
    QUIC_CTL_CODE(79, METHOD_BUFFERED, FILE_WRITE_DATA)

#define IOCTL_QUIC_RUN__REG_SHUTDOWN_BEFORE_OPEN \
    QUIC_CTL_CODE(80, METHOD_BUFFERED, FILE_WRITE_DATA)

#define IOCTL_QUIC_RUN_REG_SHUTDOWN_AFTER_OPEN \
    QUIC_CTL_CODE(81, METHOD_BUFFERED, FILE_WRITE_DATA)

#define IOCTL_QUIC_RUN_REG_SHUTDOWN_AFTER_OPEN_BEFORE_START \
    QUIC_CTL_CODE(82, METHOD_BUFFERED, FILE_WRITE_DATA)

#define IOCTL_QUIC_RUN_REG_SHUTDOWN_AFTER_OPEN_AND_START \
    QUIC_CTL_CODE(83, METHOD_BUFFERED, FILE_WRITE_DATA)

#define IOCTL_QUIC_RUN_CRED_TYPE_VALIDATION \
    QUIC_CTL_CODE(84, METHOD_BUFFERED, FILE_WRITE_DATA)

typedef struct {
    int Family;
    uint8_t Mode;
} QUIC_RUN_CIBIR_EXTENSION;

#define IOCTL_QUIC_RUN_CIBIR_EXTENSION \
    QUIC_CTL_CODE(85, METHOD_BUFFERED, FILE_WRITE_DATA)
    // QUIC_RUN_CIBIR_EXTENSION

#define IOCTL_QUIC_RUN_STREAM_PRIORITY_INFINITE_LOOP \
    QUIC_CTL_CODE(86, METHOD_BUFFERED, FILE_WRITE_DATA)

#define IOCTL_QUIC_RUN_RESUMPTION_ACROSS_VERSIONS \
    QUIC_CTL_CODE(87, METHOD_BUFFERED, FILE_WRITE_DATA)

#define IOCTL_QUIC_RUN_CLIENT_BLOCKED_SOURCE_PORT \
    QUIC_CTL_CODE(88, METHOD_BUFFERED, FILE_WRITE_DATA)
    // int - Family

#define IOCTL_QUIC_RUN_STORAGE \
    QUIC_CTL_CODE(89, METHOD_BUFFERED, FILE_WRITE_DATA)

#define IOCTL_QUIC_RUN_VALIDATE_GLOBAL_PARAM \
    QUIC_CTL_CODE(90, METHOD_BUFFERED, FILE_WRITE_DATA)

#define IOCTL_QUIC_RUN_VALIDATE_COMMON_PARAM \
    QUIC_CTL_CODE(91, METHOD_BUFFERED, FILE_WRITE_DATA)

#define IOCTL_QUIC_RUN_VALIDATE_REGISTRATION_PARAM \
    QUIC_CTL_CODE(92, METHOD_BUFFERED, FILE_WRITE_DATA)

#define IOCTL_QUIC_RUN_VALIDATE_CONFIGURATION_PARAM \
    QUIC_CTL_CODE(93, METHOD_BUFFERED, FILE_WRITE_DATA)

#define IOCTL_QUIC_RUN_VALIDATE_LISTENER_PARAM \
    QUIC_CTL_CODE(94, METHOD_BUFFERED, FILE_WRITE_DATA)

#define IOCTL_QUIC_RUN_VALIDATE_CONNECTION_PARAM \
    QUIC_CTL_CODE(95, METHOD_BUFFERED, FILE_WRITE_DATA)

#define IOCTL_QUIC_RUN_VALIDATE_TLS_PARAM \
    QUIC_CTL_CODE(96, METHOD_BUFFERED, FILE_WRITE_DATA)

#define IOCTL_QUIC_RUN_VALIDATE_STREAM_PARAM \
    QUIC_CTL_CODE(97, METHOD_BUFFERED, FILE_WRITE_DATA)

#define IOCTL_QUIC_RUN_CONNECTION_CLOSE_FROM_CALLBACK \
    QUIC_CTL_CODE(98, METHOD_BUFFERED, FILE_WRITE_DATA)

#define IOCTL_QUIC_RUN_CLOSE_CONN_BEFORE_STREAM_FLUSH \
    QUIC_CTL_CODE(99, METHOD_BUFFERED, FILE_WRITE_DATA)

#define IOCTL_QUIC_RUN_VERSION_STORAGE \
    QUIC_CTL_CODE(100, METHOD_BUFFERED, FILE_WRITE_DATA)

#define IOCTL_QUIC_RUN_CONNECT_AND_IDLE_FOR_DEST_CID_CHANGE \
    QUIC_CTL_CODE(101, METHOD_BUFFERED, FILE_WRITE_DATA)

#define IOCTL_QUIC_RUN_CHANGE_ALPN \
    QUIC_CTL_CODE(102, METHOD_BUFFERED, FILE_WRITE_DATA)

typedef struct {
    BOOLEAN TestServer;
    uint8_t VnTpSize;
} QUIC_RUN_VN_TP_ODD_SIZE_PARAMS;

#define IOCTL_QUIC_RUN_VN_TP_ODD_SIZE \
    QUIC_CTL_CODE(103, METHOD_BUFFERED, FILE_WRITE_DATA)

#define IOCTL_QUIC_RUN_VN_TP_CHOSEN_VERSION_MISMATCH \
    QUIC_CTL_CODE(104, METHOD_BUFFERED, FILE_WRITE_DATA)

#define IOCTL_QUIC_RUN_VN_TP_CHOSEN_VERSION_ZERO \
    QUIC_CTL_CODE(105, METHOD_BUFFERED, FILE_WRITE_DATA)

#define IOCTL_QUIC_RUN_VN_TP_OTHER_VERSION_ZERO \
    QUIC_CTL_CODE(106, METHOD_BUFFERED, FILE_WRITE_DATA)

#define IOCTL_QUIC_RUN_STREAM_BLOCK_UNBLOCK_CONN_FLOW_CONTROL \
    QUIC_CTL_CODE(107, METHOD_BUFFERED, FILE_WRITE_DATA)

#define IOCTL_QUIC_RUN_ECN \
    QUIC_CTL_CODE(108, METHOD_BUFFERED, FILE_WRITE_DATA)

typedef struct {
    int Family;
    QUIC_CONGESTION_CONTROL_ALGORITHM CcAlgo;
} QUIC_HANDSHAKE_LOSS_PARAMS;

#define IOCTL_QUIC_RUN_HANDSHAKE_SPECIFIC_LOSS_PATTERNS \
    QUIC_CTL_CODE(109, METHOD_BUFFERED, FILE_WRITE_DATA)
    // QUIC_HANDSHAKE_LOSS_PARAMS

#define IOCTL_QUIC_RUN_CUSTOM_CLIENT_CERT_VALIDATION \
    QUIC_CTL_CODE(110, METHOD_BUFFERED, FILE_WRITE_DATA)
    // QUIC_RUN_CUSTOM_CERT_VALIDATION

#define IOCTL_QUIC_RELIABLE_RESET_NEGOTIATION \
    QUIC_CTL_CODE(111, METHOD_BUFFERED, FILE_WRITE_DATA)
    // QUIC_RUN_FEATURE_NEGOTIATION

#define IOCTL_QUIC_ONE_WAY_DELAY_NEGOTIATION \
    QUIC_CTL_CODE(112, METHOD_BUFFERED, FILE_WRITE_DATA)
    // QUIC_RUN_FEATURE_NEGOTIATION

#define IOCTL_QUIC_RUN_STATELESS_RESET_KEY \
    QUIC_CTL_CODE(113, METHOD_BUFFERED, FILE_WRITE_DATA)

#define IOCTL_QUIC_RUN_STREAM_RELIABLE_RESET \
    QUIC_CTL_CODE(114, METHOD_BUFFERED, FILE_WRITE_DATA)

#define IOCTL_QUIC_RUN_STREAM_RELIABLE_RESET_MULTIPLE_SENDS \
    QUIC_CTL_CODE(115, METHOD_BUFFERED, FILE_WRITE_DATA)

#define IOCTL_QUIC_RUN_DRILL_VN_PACKET_TOKEN \
    QUIC_CTL_CODE(116, METHOD_BUFFERED, FILE_WRITE_DATA)
    // int - Family

#define IOCTL_QUIC_RUN_CONN_CLOSE_BEFORE_STREAM_CLOSE \
    QUIC_CTL_CODE(117, METHOD_BUFFERED, FILE_WRITE_DATA)

#pragma pack(push)
#pragma pack(1)

typedef struct {
    bool DropPackets;
} QUIC_RUN_CANCEL_ON_LOSS_PARAMS;

#pragma pack(pop)

#define IOCTL_QUIC_RUN_CANCEL_ON_LOSS \
    QUIC_CTL_CODE(118, METHOD_BUFFERED, FILE_WRITE_DATA)
    // QUIC_RUN_CANCEL_ON_LOSS_PARAMS

#define IOCTL_QUIC_RUN_VALIDATE_NET_STATS_CONN_EVENT \
    QUIC_CTL_CODE(119, METHOD_BUFFERED, FILE_WRITE_DATA)
    // uint32_t - Test

#define IOCTL_QUIC_RUN_HANDSHAKE_SHUTDOWN \
    QUIC_CTL_CODE(120, METHOD_BUFFERED, FILE_WRITE_DATA)
    // BOOLEAN - ClientShutdown

#define IOCTL_QUIC_RUN_NTH_PACKET_DROP \
    QUIC_CTL_CODE(121, METHOD_BUFFERED, FILE_WRITE_DATA)

#define IOCTL_QUIC_RUN_OPERATION_PRIORITY \
    QUIC_CTL_CODE(122, METHOD_BUFFERED, FILE_WRITE_DATA)

#define IOCTL_QUIC_RUN_CONNECTION_PRIORITY \
    QUIC_CTL_CODE(123, METHOD_BUFFERED, FILE_WRITE_DATA)

#define IOCTL_QUIC_RUN_STREAM_MULTI_RECEIVE \
    QUIC_CTL_CODE(124, METHOD_BUFFERED, FILE_WRITE_DATA)

#define IOCTL_QUIC_RUN_VALIDATE_TLS_HANDSHAKE_INFO \
    QUIC_CTL_CODE(125, METHOD_BUFFERED, FILE_WRITE_DATA)
    // BOOLEAN - EnableResumption

#define IOCTL_QUIC_RUN_DATAGRAM_DROP \
    QUIC_CTL_CODE(126, METHOD_BUFFERED, FILE_WRITE_DATA)
    // int - Family

#define IOCTL_QUIC_RUN_TEST_ADDR_FUNCTIONS \
    QUIC_CTL_CODE(127, METHOD_BUFFERED, FILE_WRITE_DATA)
    // int - Family

#define IOCTL_QUIC_RUN_STREAM_APP_PROVIDED_BUFFERS \
    QUIC_CTL_CODE(128, METHOD_BUFFERED, FILE_WRITE_DATA)

#define IOCTL_QUIC_RUN_STREAM_APP_PROVIDED_BUFFERS_ZERO_WINDOW \
    QUIC_CTL_CODE(129, METHOD_BUFFERED, FILE_WRITE_DATA)

#define IOCTL_QUIC_RUN_TEST_KEY_UPDATE_DURING_HANDSHAKE \
    QUIC_CTL_CODE(130, METHOD_BUFFERED, FILE_WRITE_DATA)
    // int - Family
    
#define IOCTL_QUIC_RUN_RETRY_MEMORY_LIMIT_CONNECT \
    QUIC_CTL_CODE(131, METHOD_BUFFERED, FILE_WRITE_DATA)
    //int - Family

<<<<<<< HEAD
struct QUIC_RUN_CONNECTION_POOL_CREATE_PARAMS {
    int Family;
    uint16_t NumberOfConnections;
    bool XdpSupported;
    bool TestCibirSupport;
};

#define IOCTL_QUIC_RUN_CONNECTION_POOL_CREATE \
    QUIC_CTL_CODE(131, METHOD_BUFFERED, FILE_WRITE_DATA)
    // QUIC_RUN_CONNECTION_POOL_CREATE_PARAMS

#define IOCTL_QUIC_RUN_VALIDATE_CONNECTION_POOL_CREATE \
QUIC_CTL_CODE(132, METHOD_BUFFERED, FILE_WRITE_DATA)

#define QUIC_MAX_IOCTL_FUNC_CODE 132
=======
#define QUIC_MAX_IOCTL_FUNC_CODE 131
>>>>>>> d8ef6017
<|MERGE_RESOLUTION|>--- conflicted
+++ resolved
@@ -1384,7 +1384,6 @@
     QUIC_CTL_CODE(131, METHOD_BUFFERED, FILE_WRITE_DATA)
     //int - Family
 
-<<<<<<< HEAD
 struct QUIC_RUN_CONNECTION_POOL_CREATE_PARAMS {
     int Family;
     uint16_t NumberOfConnections;
@@ -1393,13 +1392,10 @@
 };
 
 #define IOCTL_QUIC_RUN_CONNECTION_POOL_CREATE \
-    QUIC_CTL_CODE(131, METHOD_BUFFERED, FILE_WRITE_DATA)
+    QUIC_CTL_CODE(132, METHOD_BUFFERED, FILE_WRITE_DATA)
     // QUIC_RUN_CONNECTION_POOL_CREATE_PARAMS
 
 #define IOCTL_QUIC_RUN_VALIDATE_CONNECTION_POOL_CREATE \
-QUIC_CTL_CODE(132, METHOD_BUFFERED, FILE_WRITE_DATA)
-
-#define QUIC_MAX_IOCTL_FUNC_CODE 132
-=======
-#define QUIC_MAX_IOCTL_FUNC_CODE 131
->>>>>>> d8ef6017
+QUIC_CTL_CODE(133, METHOD_BUFFERED, FILE_WRITE_DATA)
+
+#define QUIC_MAX_IOCTL_FUNC_CODE 133