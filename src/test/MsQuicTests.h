/*++

    Copyright (c) Microsoft Corporation.
    Licensed under the MIT License.

Abstract:

    Interface for the Platform Independent MsQuic Tests

--*/

#include "msquic.hpp"

//#define QUIC_COMPARTMENT_TESTS 1

extern QUIC_CREDENTIAL_CONFIG ServerSelfSignedCredConfig;
extern QUIC_CREDENTIAL_CONFIG ServerSelfSignedCredConfigClientAuth;
extern QUIC_CREDENTIAL_CONFIG ClientCertCredConfig;

#ifdef __cplusplus
extern "C" {
#endif

void QuicTestInitialize();
void QuicTestUninitialize();

//
// Parameter Validation Tests
//

void QuicTestValidateApi();
void QuicTestValidateRegistration();
void QuicTestValidateConfiguration();
void QuicTestValidateListener();
void QuicTestValidateConnection();
void QuicTestValidateStream(bool Connect);
void QuicTestGetPerfCounters();
void QuicTestDesiredVersionSettings();
void QuicTestValidateParamApi();

//
// Event Validation Tests
//

void QuicTestValidateConnectionEvents(uint32_t Test);
void QuicTestValidateStreamEvents(uint32_t Test);

//
// Basic Functionality Tests
//

void QuicTestCreateListener();
void QuicTestStartListener();
void QuicTestStartListenerMultiAlpns();
void QuicTestStartListenerImplicit(_In_ int Family);
void QuicTestStartTwoListeners();
void QuicTestStartTwoListenersSameALPN();
void QuicTestStartListenerExplicit(_In_ int Family);
void QuicTestCreateConnection();
void QuicTestBindConnectionImplicit(_In_ int Family);
void QuicTestBindConnectionExplicit(_In_ int Family);

//
// MTU tests
//
void QuicTestMtuSettings();
void
QuicTestMtuDiscovery(
    _In_ int Family,
    _In_ BOOLEAN DropClientProbePackets,
    _In_ BOOLEAN DropServerProbePackets,
    _In_ BOOLEAN RaiseMinimumMtu
    );

//
// Handshake Tests
//

typedef enum QUIC_TEST_RESUMPTION_MODE {
    QUIC_TEST_RESUMPTION_DISABLED,
    QUIC_TEST_RESUMPTION_ENABLED,
    QUIC_TEST_RESUMPTION_REJECTED,
} QUIC_TEST_RESUMPTION_MODE;

void
QuicTestConnect(
    _In_ int Family,
    _In_ bool ServerStatelessRetry,
    _In_ bool ClientUsesOldVersion,
    _In_ bool MultipleALPNs,
    _In_ bool AsyncConfiguration,
    _In_ bool MultiPacketClientInitial,
    _In_ QUIC_TEST_RESUMPTION_MODE SessionResumption,
    _In_ uint8_t RandomLossPercentage // 0 to 100
    );

void
QuicTestVersionNegotiation(
    _In_ int Family
    );

void
QuicTestVersionNegotiationRetry(
    _In_ int Family
    );

void
QuicTestCompatibleVersionNegotiationRetry(
    _In_ int Family
    );

void
QuicTestCompatibleVersionNegotiation(
    _In_ int Family,
    _In_ bool DisableVNEClient,
    _In_ bool DisableVNEServer
    );

void
QuicTestCompatibleVersionNegotiationDefaultClient(
    _In_ int Family,
    _In_ bool DisableVNEClient,
    _In_ bool DisableVNEServer
    );

void
QuicTestCompatibleVersionNegotiationDefaultServer(
    _In_ int Family,
    _In_ bool DisableVNEClient,
    _In_ bool DisableVNEServer
    );

void
QuicTestIncompatibleVersionNegotiation(
    _In_ int Family
    );

void
QuicTestFailedVersionNegotiation(
    _In_ int Family
    );

void
QuicTestCustomCertificateValidation(
    _In_ bool AcceptCert,
    _In_ bool AsyncValidation
    );

void
QuicTestConnectClientCertificate(
    _In_ int Family,
    _In_ bool UseClientCertificate
    );

void
QuicTestValidAlpnLengths(
    void
    );

void
QuicTestInvalidAlpnLengths(
    void
    );

void
QuicTestLoadBalancedHandshake(
    _In_ int Family
    );

void
QuicTestClientSharedLocalPort(
    _In_ int Family
    );

//
// Negative Handshake Tests
//

void
QuicTestConnectUnreachable(
    _In_ int Family
    );

void
QuicTestConnectBadAlpn(
    _In_ int Family
    );

void
QuicTestConnectBadSni(
    _In_ int Family
    );

void
QuicTestConnectServerRejected(
    _In_ int Family
    );

void
QuicTestConnectExpiredServerCertificate(
    _In_ const QUIC_CREDENTIAL_CONFIG* Config
    );

void
QuicTestConnectValidServerCertificate(
    _In_ const QUIC_CREDENTIAL_CONFIG* Config
    );

void
QuicTestConnectValidClientCertificate(
    _In_ const QUIC_CREDENTIAL_CONFIG* Config
    );

void
QuicTestConnectExpiredClientCertificate(
    _In_ const QUIC_CREDENTIAL_CONFIG* Config
    );

//
// Post Handshake Tests
//

void
QuicTestNatPortRebind(
    _In_ int Family
    );

void
QuicTestNatAddrRebind(
    _In_ int Family
    );

void
QuicTestPathValidationTimeout(
    _In_ int Family
    );

void
QuicTestChangeMaxStreamID(
    _In_ int Family
    );

//
// Application Data Tests
//

void
QuicTestConnectAndPing(
    _In_ int Family,
    _In_ uint64_t Length,
    _In_ uint32_t ConnectionCount,
    _In_ uint32_t StreamCount,
    _In_ uint32_t StreamBurstCount,
    _In_ uint32_t StreamBurstDelayMs,
    _In_ bool ServerStatelessRetry,
    _In_ bool ClientRebind,
    _In_ bool ClientZeroRtt,
    _In_ bool ServerRejectZeroRtt,
    _In_ bool UseSendBuffer,
    _In_ bool UnidirectionalStreams,
    _In_ bool ServerInitiatedStreams,
    _In_ bool FifoScheduling
    );

//
// Other Data Tests
//

void
QuicTestConnectAndIdle(
    _In_ bool EnableKeepAlive
    );

void
QuicTestServerDisconnect(
    void
    );

void
QuicTestClientDisconnect(
    bool StopListenerFirst
    );

void
QuicTestKeyUpdate(
    _In_ int Family,
    _In_ uint16_t Iterations,
    _In_ uint16_t KeyUpdateBytes,
    _In_ bool UseKeyUpdateBytes,
    _In_ bool ClientKeyUpdate,
    _In_ bool ServerKeyUpdate
    );

void
QuicTestKeyUpdateRandomLoss(
    _In_ int Family,
    _In_ uint8_t RandomLossPercentage
    );

typedef enum QUIC_ABORTIVE_TRANSFER_DIRECTION {
    ShutdownBoth,
    ShutdownSend,
    ShutdownReceive
} QUIC_ABORTIVE_TRANSFER_DIRECTION;

typedef union QUIC_ABORTIVE_TRANSFER_FLAGS {
    struct {
        uint32_t DelayStreamCreation : 1;
        uint32_t SendDataOnStream : 1;
        uint32_t ClientShutdown : 1;
        uint32_t DelayClientShutdown : 1;
        uint32_t WaitForStream : 1;
        uint32_t ShutdownDirection : 2;
        uint32_t UnidirectionalStream : 1;
        uint32_t PauseReceive : 1;
        uint32_t PendReceive : 1;
    };
    uint32_t IntValue;
} QUIC_ABORTIVE_TRANSFER_FLAGS;

void
QuicAbortiveTransfers(
    _In_ int Family,
    _In_ QUIC_ABORTIVE_TRANSFER_FLAGS Flags
    );

void
QuicTestCidUpdate(
    _In_ int Family,
    _In_ uint16_t Iterations
    );

typedef enum QUIC_RECEIVE_RESUME_SHUTDOWN_TYPE {
    NoShutdown,
    GracefulShutdown,
    AbortShutdown
} QUIC_RECEIVE_RESUME_SHUTDOWN_TYPE;

typedef enum QUIC_RECEIVE_RESUME_TYPE {
    ReturnConsumedBytes,
    ReturnStatusPending,
    ReturnStatusContinue
} QUIC_RECEIVE_RESUME_TYPE;

void
QuicTestReceiveResume(
    _In_ int Family,
    _In_ int SendBytes,
    _In_ int ConsumeBytes,
    _In_ QUIC_RECEIVE_RESUME_SHUTDOWN_TYPE ShutdownType,
    _In_ QUIC_RECEIVE_RESUME_TYPE PauseType,
    _In_ bool PauseFirst
    );

void
QuicTestReceiveResumeNoData(
    _In_ int Family,
    _In_ QUIC_RECEIVE_RESUME_SHUTDOWN_TYPE ShutdownType
    );

void
QuicTestAckSendDelay(
    _In_ int Family
    );

typedef enum QUIC_ABORT_RECEIVE_TYPE {
    QUIC_ABORT_RECEIVE_PAUSED,
    QUIC_ABORT_RECEIVE_PENDING,
    QUIC_ABORT_RECEIVE_INCOMPLETE
} QUIC_ABORT_RECEIVE_TYPE;

void
QuicTestAbortReceive(
    _In_ QUIC_ABORT_RECEIVE_TYPE Type
    );

void
QuicTestSlowReceive(
    );

void
QuicTestNthAllocFail(
    );

//
// QuicDrill tests
//
void
QuicDrillTestVarIntEncoder(
    );

void
QuicDrillTestInitialCid(
    _In_ int Family,
    _In_ bool Source, // or Dest
    _In_ bool ValidActualLength, // or invalid
    _In_ bool Short, // or long
    _In_ bool ValidLengthField // or invalid
    );

void
QuicDrillTestInitialToken(
    _In_ int Family
    );

//
// Datagram tests
//
void
QuicTestDatagramNegotiation(
    _In_ int Family,
    _In_ bool DatagramReceiveEnabled
    );

void
QuicTestDatagramSend(
    _In_ int Family
    );

//
// Platform Specific Functions
//

void
LogTestFailure(
    _In_z_ const char *File,
    _In_z_ const char *Function,
    int Line,
    _Printf_format_string_ const char *Format,
    ...
    );

#ifdef __cplusplus
}
#endif

//
// Kernel Mode Driver Interface
//

//
// Name of the driver service for msquictest.sys.
//
#define QUIC_DRIVER_NAME            "msquictest"
#define QUIC_DRIVER_NAME_PRIVATE    "msquictestpriv"

#ifdef _WIN32

//
// {85C2D886-FA01-4DDA-AAED-9A16CC7DA6CE}
//
static const GUID QUIC_TEST_DEVICE_INSTANCE =
{ 0x85c2d886, 0xfa01, 0x4dda,{ 0xaa, 0xed, 0x9a, 0x16, 0xcc, 0x7d, 0xa6, 0xce } };

#ifndef _KERNEL_MODE
#include <winioctl.h>
#endif // _KERNEL_MODE

#define QUIC_CTL_CODE(request, method, access) \
    CTL_CODE(FILE_DEVICE_NETWORK, request, method, access)

#define IoGetFunctionCodeFromCtlCode( ControlCode ) (\
    ( ControlCode >> 2) & 0x00000FFF )

#else // _WIN32

#define QUIC_CTL_CODE(request, method, access) (request)

#endif // _WIN32

//
// IOCTL Interface
//

typedef struct {
    QUIC_CERTIFICATE_HASH ServerCertHash;
    QUIC_CERTIFICATE_HASH ClientCertHash;
} QUIC_RUN_CERTIFICATE_PARAMS;

#define IOCTL_QUIC_SET_CERT_PARAMS \
    QUIC_CTL_CODE(1, METHOD_BUFFERED, FILE_WRITE_DATA)
    // QUIC_RUN_CERTIFICATE_PARAMS

#define IOCTL_QUIC_RUN_VALIDATE_REGISTRATION \
    QUIC_CTL_CODE(2, METHOD_BUFFERED, FILE_WRITE_DATA)

#define IOCTL_QUIC_RUN_VALIDATE_CONFIGURATION \
    QUIC_CTL_CODE(3, METHOD_BUFFERED, FILE_WRITE_DATA)

#define IOCTL_QUIC_RUN_VALIDATE_LISTENER \
    QUIC_CTL_CODE(4, METHOD_BUFFERED, FILE_WRITE_DATA)

#define IOCTL_QUIC_RUN_VALIDATE_CONNECTION \
    QUIC_CTL_CODE(5, METHOD_BUFFERED, FILE_WRITE_DATA)

#define IOCTL_QUIC_RUN_VALIDATE_STREAM \
    QUIC_CTL_CODE(6, METHOD_BUFFERED, FILE_WRITE_DATA)
    // uint8_t - Connect

#define IOCTL_QUIC_RUN_CREATE_LISTENER \
    QUIC_CTL_CODE(7, METHOD_BUFFERED, FILE_WRITE_DATA)

#define IOCTL_QUIC_RUN_START_LISTENER \
    QUIC_CTL_CODE(8, METHOD_BUFFERED, FILE_WRITE_DATA)

#define IOCTL_QUIC_RUN_START_LISTENER_IMPLICIT \
    QUIC_CTL_CODE(9, METHOD_BUFFERED, FILE_WRITE_DATA)
    // int - Family

#define IOCTL_QUIC_RUN_START_TWO_LISTENERS \
    QUIC_CTL_CODE(10, METHOD_BUFFERED, FILE_WRITE_DATA)

#define IOCTL_QUIC_RUN_START_TWO_LISTENERS_SAME_ALPN \
    QUIC_CTL_CODE(11, METHOD_BUFFERED, FILE_WRITE_DATA)

#define IOCTL_QUIC_RUN_START_LISTENER_EXPLICIT \
    QUIC_CTL_CODE(12, METHOD_BUFFERED, FILE_WRITE_DATA)
    // int - Family

#define IOCTL_QUIC_RUN_CREATE_CONNECTION \
    QUIC_CTL_CODE(13, METHOD_BUFFERED, FILE_WRITE_DATA)

#define IOCTL_QUIC_RUN_BIND_CONNECTION_IMPLICIT \
    QUIC_CTL_CODE(14, METHOD_BUFFERED, FILE_WRITE_DATA)
    // int - Family

#define IOCTL_QUIC_RUN_BIND_CONNECTION_EXPLICIT \
    QUIC_CTL_CODE(15, METHOD_BUFFERED, FILE_WRITE_DATA)
    // int - Family

#pragma pack(push)
#pragma pack(1)

typedef struct {
    int Family;
    uint8_t ServerStatelessRetry;
    uint8_t ClientUsesOldVersion;
    uint8_t MultipleALPNs;
    uint8_t AsyncConfiguration;
    uint8_t MultiPacketClientInitial;
    uint8_t SessionResumption;
    uint8_t RandomLossPercentage;
} QUIC_RUN_CONNECT_PARAMS;

#pragma pack(pop)

#define IOCTL_QUIC_RUN_CONNECT \
    QUIC_CTL_CODE(16, METHOD_BUFFERED, FILE_WRITE_DATA)
    // QUIC_RUN_CONNECT_PARAMS

#pragma pack(push)
#pragma pack(1)

typedef struct {
    int Family;
    uint64_t Length;
    uint32_t ConnectionCount;
    uint32_t StreamCount;
    uint32_t StreamBurstCount;
    uint32_t StreamBurstDelayMs;
    uint8_t ServerStatelessRetry;
    uint8_t ClientRebind;
    uint8_t ClientZeroRtt;
    uint8_t ServerRejectZeroRtt;
    uint8_t UseSendBuffer;
    uint8_t UnidirectionalStreams;
    uint8_t ServerInitiatedStreams;
    uint8_t FifoScheduling;
} QUIC_RUN_CONNECT_AND_PING_PARAMS;

#pragma pack(pop)

#define IOCTL_QUIC_RUN_CONNECT_AND_PING \
    QUIC_CTL_CODE(17, METHOD_BUFFERED, FILE_WRITE_DATA)
    // QUIC_RUN_CONNECT_AND_PING_PARAMS

#define IOCTL_QUIC_RUN_CONNECT_AND_IDLE \
    QUIC_CTL_CODE(18, METHOD_BUFFERED, FILE_WRITE_DATA)
    // uint8_t - EnableKeepAlive

// 19 - Deprecated

#define IOCTL_QUIC_RUN_CONNECT_UNREACHABLE \
    QUIC_CTL_CODE(20, METHOD_BUFFERED, FILE_WRITE_DATA)
    // int - Family

#define IOCTL_QUIC_RUN_CONNECT_BAD_ALPN \
    QUIC_CTL_CODE(21, METHOD_BUFFERED, FILE_WRITE_DATA)
    // int - Family

#define IOCTL_QUIC_RUN_CONNECT_BAD_SNI \
    QUIC_CTL_CODE(22, METHOD_BUFFERED, FILE_WRITE_DATA)
    // int - Family

#define IOCTL_QUIC_RUN_SERVER_DISCONNECT \
    QUIC_CTL_CODE(23, METHOD_BUFFERED, FILE_WRITE_DATA)

#define IOCTL_QUIC_RUN_CLIENT_DISCONNECT \
    QUIC_CTL_CODE(24, METHOD_BUFFERED, FILE_WRITE_DATA)
    // uint8_t - StopListenerFirst

#define IOCTL_QUIC_RUN_VALIDATE_CONNECTION_EVENTS \
    QUIC_CTL_CODE(25, METHOD_BUFFERED, FILE_WRITE_DATA)
    // uint32_t - Test

#define IOCTL_QUIC_RUN_VALIDATE_STREAM_EVENTS \
    QUIC_CTL_CODE(26, METHOD_BUFFERED, FILE_WRITE_DATA)
    // uint32_t - Test

#define IOCTL_QUIC_RUN_VERSION_NEGOTIATION \
    QUIC_CTL_CODE(27, METHOD_BUFFERED, FILE_WRITE_DATA)
    // int - Family

#pragma pack(push)
#pragma pack(1)

typedef struct {
    int Family;
    uint16_t Iterations;
    uint16_t KeyUpdateBytes;
    uint8_t UseKeyUpdateBytes;
    uint8_t ClientKeyUpdate;
    uint8_t ServerKeyUpdate;
} QUIC_RUN_KEY_UPDATE_PARAMS;

#pragma pack(pop)

#define IOCTL_QUIC_RUN_KEY_UPDATE \
    QUIC_CTL_CODE(28, METHOD_BUFFERED, FILE_WRITE_DATA)
    // QUIC_RUN_KEY_UPDATE_PARAMS

#define IOCTL_QUIC_RUN_VALIDATE_API \
    QUIC_CTL_CODE(29, METHOD_BUFFERED, FILE_WRITE_DATA)

#define IOCTL_QUIC_RUN_CONNECT_SERVER_REJECTED \
    QUIC_CTL_CODE(30, METHOD_BUFFERED, FILE_WRITE_DATA)
    // int - Family

#pragma pack(push)
#pragma pack(1)

typedef struct {
    int Family;
    QUIC_ABORTIVE_TRANSFER_FLAGS Flags;
} QUIC_RUN_ABORTIVE_SHUTDOWN_PARAMS;

#pragma pack(pop)

#define IOCTL_QUIC_RUN_ABORTIVE_SHUTDOWN \
    QUIC_CTL_CODE(31, METHOD_BUFFERED, FILE_WRITE_DATA)
    // QUIC_RUN_ABORTIVE_SHUTDOWN_PARAMS

#pragma pack(push)
#pragma pack(1)

typedef struct {
    int Family;
    uint16_t Iterations;
} QUIC_RUN_CID_UPDATE_PARAMS;

#pragma pack(pop)

#define IOCTL_QUIC_RUN_CID_UPDATE \
    QUIC_CTL_CODE(32, METHOD_BUFFERED, FILE_WRITE_DATA)
    // QUIC_RUN_CID_UPDATE_PARAMS

typedef struct {
    int Family;
    int SendBytes;
    int ConsumeBytes;
    QUIC_RECEIVE_RESUME_SHUTDOWN_TYPE ShutdownType;
    QUIC_RECEIVE_RESUME_TYPE PauseType;
    uint8_t PauseFirst;
} QUIC_RUN_RECEIVE_RESUME_PARAMS;

#define IOCTL_QUIC_RUN_RECEIVE_RESUME \
    QUIC_CTL_CODE(33, METHOD_BUFFERED, FILE_WRITE_DATA)
    // QUIC_RUN_RECEIVE_RESUME_PARAMS

#define IOCTL_QUIC_RUN_RECEIVE_RESUME_NO_DATA \
    QUIC_CTL_CODE(34, METHOD_BUFFERED, FILE_WRITE_DATA)
    // QUIC_RUN_RECEIVE_RESUME_PARAMS

#define IOCTL_QUIC_RUN_DRILL_ENCODE_VAR_INT \
    QUIC_CTL_CODE(35, METHOD_BUFFERED, FILE_WRITE_DATA)

typedef struct {
    int Family;
    BOOLEAN SourceOrDest;
    BOOLEAN ActualCidLengthValid;
    BOOLEAN ShortCidLength;
    BOOLEAN CidLengthFieldValid;
} QUIC_RUN_DRILL_INITIAL_PACKET_CID_PARAMS;

#define IOCTL_QUIC_RUN_DRILL_INITIAL_PACKET_CID \
    QUIC_CTL_CODE(36, METHOD_BUFFERED, FILE_WRITE_DATA)
    // QUIC_RUN_DRILL_INITIAL_PACKET_CID_PARAMS

#define IOCTL_QUIC_RUN_DRILL_INITIAL_PACKET_TOKEN \
    QUIC_CTL_CODE(37, METHOD_BUFFERED, FILE_WRITE_DATA)
    // int - Family

#define IOCTL_QUIC_RUN_START_LISTENER_MULTI_ALPN \
    QUIC_CTL_CODE(38, METHOD_BUFFERED, FILE_WRITE_DATA)

typedef struct {
    int Family;
    BOOLEAN DatagramReceiveEnabled;
} QUIC_RUN_DATAGRAM_NEGOTIATION;

#define IOCTL_QUIC_RUN_DATAGRAM_NEGOTIATION \
    QUIC_CTL_CODE(39, METHOD_BUFFERED, FILE_WRITE_DATA)
    // QUIC_RUN_DATAGRAM_NEGOTIATION

#define IOCTL_QUIC_RUN_DATAGRAM_SEND \
    QUIC_CTL_CODE(40, METHOD_BUFFERED, FILE_WRITE_DATA)
    // int - Family

#define IOCTL_QUIC_RUN_NAT_PORT_REBIND \
    QUIC_CTL_CODE(41, METHOD_BUFFERED, FILE_WRITE_DATA)
    // int - Family

#define IOCTL_QUIC_RUN_NAT_ADDR_REBIND \
    QUIC_CTL_CODE(42, METHOD_BUFFERED, FILE_WRITE_DATA)
    // int - Family

#define IOCTL_QUIC_RUN_CHANGE_MAX_STREAM_ID \
    QUIC_CTL_CODE(43, METHOD_BUFFERED, FILE_WRITE_DATA)
    // int - Family

#define IOCTL_QUIC_RUN_PATH_VALIDATION_TIMEOUT \
    QUIC_CTL_CODE(44, METHOD_BUFFERED, FILE_WRITE_DATA)
    // int - Family

#define IOCTL_QUIC_RUN_VALIDATE_GET_PERF_COUNTERS \
    QUIC_CTL_CODE(45, METHOD_BUFFERED, FILE_WRITE_DATA)

#define IOCTL_QUIC_RUN_ACK_SEND_DELAY \
    QUIC_CTL_CODE(46, METHOD_BUFFERED, FILE_WRITE_DATA)
    // int - Family

typedef struct {
    BOOLEAN AcceptCert;
    BOOLEAN AsyncValidation;
} QUIC_RUN_CUSTOM_CERT_VALIDATION;

#define IOCTL_QUIC_RUN_CUSTOM_CERT_VALIDATION \
    QUIC_CTL_CODE(47, METHOD_BUFFERED, FILE_WRITE_DATA)
    // QUIC_RUN_CUSTOM_CERT_VALIDATION

#define IOCTL_QUIC_RUN_VERSION_NEGOTIATION_RETRY \
    QUIC_CTL_CODE(48, METHOD_BUFFERED, FILE_WRITE_DATA)
    // int - Family

#define IOCTL_QUIC_RUN_COMPATIBLE_VERSION_NEGOTIATION_RETRY \
    QUIC_CTL_CODE(49, METHOD_BUFFERED, FILE_WRITE_DATA)
    // int - Family

typedef struct {
    int Family;
    BOOLEAN DisableVNEClient;
    BOOLEAN DisableVNEServer;
} QUIC_RUN_VERSION_NEGOTIATION_EXT;

#define IOCTL_QUIC_RUN_COMPATIBLE_VERSION_NEGOTIATION \
    QUIC_CTL_CODE(50, METHOD_BUFFERED, FILE_WRITE_DATA)
    // QUIC_RUN_VERSION_NEGOTIATION_EXT

#define IOCTL_QUIC_RUN_COMPATIBLE_VERSION_NEGOTIATION_DEFAULT_SERVER \
    QUIC_CTL_CODE(51, METHOD_BUFFERED, FILE_WRITE_DATA)
    // QUIC_RUN_VERSION_NEGOTIATION_EXT

#define IOCTL_QUIC_RUN_COMPATIBLE_VERSION_NEGOTIATION_DEFAULT_CLIENT \
    QUIC_CTL_CODE(52, METHOD_BUFFERED, FILE_WRITE_DATA)
    // QUIC_RUN_VERSION_NEGOTIATION_EXT

#define IOCTL_QUIC_RUN_INCOMPATIBLE_VERSION_NEGOTIATION \
    QUIC_CTL_CODE(53, METHOD_BUFFERED, FILE_WRITE_DATA)
    // int - Family

#define IOCTL_QUIC_RUN_FAILED_VERSION_NEGOTIATION \
    QUIC_CTL_CODE(54, METHOD_BUFFERED, FILE_WRITE_DATA)
    // int - Family

#define IOCTL_QUIC_RUN_VALIDATE_DESIRED_VERSIONS_SETTINGS \
    QUIC_CTL_CODE(55, METHOD_BUFFERED, FILE_WRITE_DATA)

typedef struct {
    int Family;
    BOOLEAN UseClientCert;
} QUIC_RUN_CONNECT_CLIENT_CERT;

#define IOCTL_QUIC_RUN_CONNECT_CLIENT_CERT \
    QUIC_CTL_CODE(56, METHOD_BUFFERED, FILE_WRITE_DATA)
    // QUIC_RUN_CONNECT_CLIENT_CERT

#define IOCTL_QUIC_RUN_VALID_ALPN_LENGTHS \
    QUIC_CTL_CODE(57, METHOD_BUFFERED, FILE_WRITE_DATA)

#define IOCTL_QUIC_RUN_INVALID_ALPN_LENGTHS \
    QUIC_CTL_CODE(58, METHOD_BUFFERED, FILE_WRITE_DATA)

typedef struct {
    QUIC_CREDENTIAL_CONFIG CredConfig;
    union {
        QUIC_CERTIFICATE_HASH CertHash;
        QUIC_CERTIFICATE_HASH_STORE CertHashStore;
        char PrincipalString[100];
    };
} QUIC_RUN_CRED_VALIDATION;

#define IOCTL_QUIC_RUN_EXPIRED_SERVER_CERT \
    QUIC_CTL_CODE(59, METHOD_BUFFERED, FILE_WRITE_DATA)

#define IOCTL_QUIC_RUN_VALID_SERVER_CERT \
    QUIC_CTL_CODE(60, METHOD_BUFFERED, FILE_WRITE_DATA)

#define IOCTL_QUIC_RUN_VALID_CLIENT_CERT \
    QUIC_CTL_CODE(61, METHOD_BUFFERED, FILE_WRITE_DATA)

#define IOCTL_QUIC_RUN_EXPIRED_CLIENT_CERT \
    QUIC_CTL_CODE(62, METHOD_BUFFERED, FILE_WRITE_DATA)

#define IOCTL_QUIC_RUN_ABORT_RECEIVE \
    QUIC_CTL_CODE(63, METHOD_BUFFERED, FILE_WRITE_DATA)
    // BOOLEAN

#pragma pack(push)
#pragma pack(1)

typedef struct {
    int Family;
    uint8_t RandomLossPercentage;
} QUIC_RUN_KEY_UPDATE_RANDOM_LOSS_PARAMS;

#pragma pack(pop)

#define IOCTL_QUIC_RUN_KEY_UPDATE_RANDOM_LOSS \
    QUIC_CTL_CODE(64, METHOD_BUFFERED, FILE_WRITE_DATA)

#define IOCTL_QUIC_RUN_SLOW_RECEIVE \
    QUIC_CTL_CODE(65, METHOD_BUFFERED, FILE_WRITE_DATA)

#define IOCTL_QUIC_RUN_NTH_ALLOC_FAIL \
    QUIC_CTL_CODE(66, METHOD_BUFFERED, FILE_WRITE_DATA)

#define IOCTL_QUIC_RUN_MTU_SETTINGS \
    QUIC_CTL_CODE(67, METHOD_BUFFERED, FILE_WRITE_DATA)

typedef struct {
    int Family;
    uint8_t DropClientProbePackets;
    uint8_t DropServerProbePackets;
    uint8_t RaiseMinimumMtu;
} QUIC_RUN_MTU_DISCOVERY_PARAMS;

#define IOCTL_QUIC_RUN_MTU_DISCOVERY \
    QUIC_CTL_CODE(68, METHOD_BUFFERED, FILE_WRITE_DATA)

#define IOCTL_QUIC_RUN_LOAD_BALANCED_HANDSHAKE \
    QUIC_CTL_CODE(69, METHOD_BUFFERED, FILE_WRITE_DATA)
    // int - Family

<<<<<<< HEAD
#define IOCTL_QUIC_RUN_VALIDATE_PARAM_API \
    QUIC_CTL_CODE(70, METHOD_BUFFERED, FILE_WRITE_DATA)
=======
#define IOCTL_QUIC_RUN_CLIENT_SHARED_LOCAL_PORT \
    QUIC_CTL_CODE(70, METHOD_BUFFERED, FILE_WRITE_DATA)
    // int - Family
>>>>>>> 002bbbd4

#define QUIC_MAX_IOCTL_FUNC_CODE 70<|MERGE_RESOLUTION|>--- conflicted
+++ resolved
@@ -861,13 +861,11 @@
     QUIC_CTL_CODE(69, METHOD_BUFFERED, FILE_WRITE_DATA)
     // int - Family
 
-<<<<<<< HEAD
-#define IOCTL_QUIC_RUN_VALIDATE_PARAM_API \
-    QUIC_CTL_CODE(70, METHOD_BUFFERED, FILE_WRITE_DATA)
-=======
 #define IOCTL_QUIC_RUN_CLIENT_SHARED_LOCAL_PORT \
     QUIC_CTL_CODE(70, METHOD_BUFFERED, FILE_WRITE_DATA)
     // int - Family
->>>>>>> 002bbbd4
-
-#define QUIC_MAX_IOCTL_FUNC_CODE 70+
+#define IOCTL_QUIC_RUN_VALIDATE_PARAM_API \
+    QUIC_CTL_CODE(71, METHOD_BUFFERED, FILE_WRITE_DATA)
+
+#define QUIC_MAX_IOCTL_FUNC_CODE 71