/*++

    Copyright (c) Microsoft Corporation.
    Licensed under the MIT License.

Abstract:

    Interface for the Platform Independent MsQuic Tests

--*/

#include "msquic.hpp"

//#define QUIC_COMPARTMENT_TESTS 1

extern QUIC_CREDENTIAL_CONFIG ServerSelfSignedCredConfig;
extern QUIC_CREDENTIAL_CONFIG ServerSelfSignedCredConfigClientAuth;
extern QUIC_CREDENTIAL_CONFIG ClientCertCredConfig;

#ifdef __cplusplus
extern "C" {
#endif

void QuicTestInitialize();
void QuicTestUninitialize();

//
// Parameter Validation Tests
//

void QuicTestValidateApi();
void QuicTestValidateRegistration();
void QuicTestValidateConfiguration();
void QuicTestValidateListener();
void QuicTestValidateConnection();
void QuicTestValidateStream(bool Connect);
void QuicTestGetPerfCounters();
void QuicTestDesiredVersionSettings();

//
// Event Validation Tests
//

void QuicTestValidateConnectionEvents();
void QuicTestValidateStreamEvents();

//
// Basic Functionality Tests
//

void QuicTestCreateListener();
void QuicTestStartListener();
void QuicTestStartListenerMultiAlpns();
void QuicTestStartListenerImplicit(_In_ int Family);
void QuicTestStartTwoListeners();
void QuicTestStartTwoListenersSameALPN();
void QuicTestStartListenerExplicit(_In_ int Family);
void QuicTestCreateConnection();
void QuicTestBindConnectionImplicit(_In_ int Family);
void QuicTestBindConnectionExplicit(_In_ int Family);

//
// MTU tests
//
void QuicTestMtuSettings();
void
QuicTestMtuDiscovery(
    _In_ int Family,
    _In_ BOOLEAN DropClientProbePackets,
    _In_ BOOLEAN DropServerProbePackets,
    _In_ BOOLEAN RaiseMinimumMtu
    );

//
// Handshake Tests
//

typedef enum QUIC_TEST_RESUMPTION_MODE {
    QUIC_TEST_RESUMPTION_DISABLED,
    QUIC_TEST_RESUMPTION_ENABLED,
    QUIC_TEST_RESUMPTION_REJECTED,
} QUIC_TEST_RESUMPTION_MODE;

void
QuicTestConnect(
    _In_ int Family,
    _In_ bool ServerStatelessRetry,
    _In_ bool ClientUsesOldVersion,
    _In_ bool MultipleALPNs,
    _In_ bool AsyncConfiguration,
    _In_ bool MultiPacketClientInitial,
    _In_ QUIC_TEST_RESUMPTION_MODE SessionResumption,
    _In_ uint8_t RandomLossPercentage // 0 to 100
    );

void
QuicTestVersionNegotiation(
    _In_ int Family
    );

void
QuicTestVersionNegotiationRetry(
    _In_ int Family
    );

void
QuicTestCompatibleVersionNegotiationRetry(
    _In_ int Family
    );

void
QuicTestCompatibleVersionNegotiation(
    _In_ int Family,
    _In_ bool DisableVNEClient,
    _In_ bool DisableVNEServer
    );

void
QuicTestCompatibleVersionNegotiationDefaultClient(
    _In_ int Family,
    _In_ bool DisableVNEClient,
    _In_ bool DisableVNEServer
    );

void
QuicTestCompatibleVersionNegotiationDefaultServer(
    _In_ int Family,
    _In_ bool DisableVNEClient,
    _In_ bool DisableVNEServer
    );

void
QuicTestIncompatibleVersionNegotiation(
    _In_ int Family
    );

void
QuicTestFailedVersionNegotiation(
    _In_ int Family
    );

void
QuicTestCustomCertificateValidation(
    _In_ bool AcceptCert,
    _In_ bool AsyncValidation
    );

void
QuicTestConnectClientCertificate(
    _In_ int Family,
    _In_ bool UseClientCertificate
    );

void
QuicTestValidAlpnLengths(
    void
    );

void
QuicTestInvalidAlpnLengths(
    void
    );

//
// Negative Handshake Tests
//

void
QuicTestConnectUnreachable(
    _In_ int Family
    );

void
QuicTestConnectBadAlpn(
    _In_ int Family
    );

void
QuicTestConnectBadSni(
    _In_ int Family
    );

void
QuicTestConnectServerRejected(
    _In_ int Family
    );

void
QuicTestConnectExpiredServerCertificate(
    _In_ const QUIC_CREDENTIAL_CONFIG* Config
    );

void
QuicTestConnectValidServerCertificate(
    _In_ const QUIC_CREDENTIAL_CONFIG* Config
    );

void
QuicTestConnectValidClientCertificate(
    _In_ const QUIC_CREDENTIAL_CONFIG* Config
    );

void
QuicTestConnectExpiredClientCertificate(
    _In_ const QUIC_CREDENTIAL_CONFIG* Config
    );

//
// Post Handshake Tests
//

void
QuicTestNatPortRebind(
    _In_ int Family
    );

void
QuicTestNatAddrRebind(
    _In_ int Family
    );

void
QuicTestPathValidationTimeout(
    _In_ int Family
    );

void
QuicTestChangeMaxStreamID(
    _In_ int Family
    );

//
// Application Data Tests
//

void
QuicTestConnectAndPing(
    _In_ int Family,
    _In_ uint64_t Length,
    _In_ uint32_t ConnectionCount,
    _In_ uint32_t StreamCount,
    _In_ uint32_t StreamBurstCount,
    _In_ uint32_t StreamBurstDelayMs,
    _In_ bool ServerStatelessRetry,
    _In_ bool ClientRebind,
    _In_ bool ClientZeroRtt,
    _In_ bool ServerRejectZeroRtt,
    _In_ bool UseSendBuffer,
    _In_ bool UnidirectionalStreams,
    _In_ bool ServerInitiatedStreams,
    _In_ bool FifoScheduling
    );

//
// Other Data Tests
//

void
QuicTestConnectAndIdle(
    _In_ bool EnableKeepAlive
    );

void
QuicTestServerDisconnect(
    void
    );

void
QuicTestClientDisconnect(
    bool StopListenerFirst
    );

void
QuicTestKeyUpdate(
    _In_ int Family,
    _In_ uint16_t Iterations,
    _In_ uint16_t KeyUpdateBytes,
    _In_ bool UseKeyUpdateBytes,
    _In_ bool ClientKeyUpdate,
    _In_ bool ServerKeyUpdate
    );

void
QuicTestKeyUpdateRandomLoss(
    _In_ int Family,
    _In_ uint8_t RandomLossPercentage
    );

typedef enum QUIC_ABORTIVE_TRANSFER_DIRECTION {
    ShutdownBoth,
    ShutdownSend,
    ShutdownReceive
} QUIC_ABORTIVE_TRANSFER_DIRECTION;

typedef union QUIC_ABORTIVE_TRANSFER_FLAGS {
    struct {
        uint32_t DelayStreamCreation : 1;
        uint32_t SendDataOnStream : 1;
        uint32_t ClientShutdown : 1;
        uint32_t DelayClientShutdown : 1;
        uint32_t WaitForStream : 1;
        uint32_t ShutdownDirection : 2;
        uint32_t UnidirectionalStream : 1;
        uint32_t PauseReceive : 1;
        uint32_t PendReceive : 1;
    };
    uint32_t IntValue;
} QUIC_ABORTIVE_TRANSFER_FLAGS;

void
QuicAbortiveTransfers(
    _In_ int Family,
    _In_ QUIC_ABORTIVE_TRANSFER_FLAGS Flags
    );

void
QuicTestCidUpdate(
    _In_ int Family,
    _In_ uint16_t Iterations
    );

typedef enum QUIC_RECEIVE_RESUME_SHUTDOWN_TYPE {
    NoShutdown,
    GracefulShutdown,
    AbortShutdown
} QUIC_RECEIVE_RESUME_SHUTDOWN_TYPE;

typedef enum QUIC_RECEIVE_RESUME_TYPE {
    ReturnConsumedBytes,
    ReturnStatusPending,
    ReturnStatusContinue
} QUIC_RECEIVE_RESUME_TYPE;

void
QuicTestReceiveResume(
    _In_ int Family,
    _In_ int SendBytes,
    _In_ int ConsumeBytes,
    _In_ QUIC_RECEIVE_RESUME_SHUTDOWN_TYPE ShutdownType,
    _In_ QUIC_RECEIVE_RESUME_TYPE PauseType,
    _In_ bool PauseFirst
    );

void
QuicTestReceiveResumeNoData(
    _In_ int Family,
    _In_ QUIC_RECEIVE_RESUME_SHUTDOWN_TYPE ShutdownType
    );

void
QuicTestAckSendDelay(
    _In_ int Family
    );

typedef enum QUIC_ABORT_RECEIVE_TYPE {
    QUIC_ABORT_RECEIVE_PAUSED,
    QUIC_ABORT_RECEIVE_PENDING,
    QUIC_ABORT_RECEIVE_INCOMPLETE
} QUIC_ABORT_RECEIVE_TYPE;

void
QuicTestAbortReceive(
    _In_ QUIC_ABORT_RECEIVE_TYPE Type
    );

void
QuicTestSlowReceive(
    );

void
QuicTestNthAllocFail(
    );

//
// QuicDrill tests
//
void
QuicDrillTestVarIntEncoder(
    );

void
QuicDrillTestInitialCid(
    _In_ int Family,
    _In_ bool Source, // or Dest
    _In_ bool ValidActualLength, // or invalid
    _In_ bool Short, // or long
    _In_ bool ValidLengthField // or invalid
    );

void
QuicDrillTestInitialToken(
    _In_ int Family
    );

//
// Datagram tests
//
void
QuicTestDatagramNegotiation(
    _In_ int Family,
    _In_ bool DatagramReceiveEnabled
    );

void
QuicTestDatagramSend(
    _In_ int Family
    );

//
// Platform Specific Functions
//

void
LogTestFailure(
    _In_z_ const char *File,
    _In_z_ const char *Function,
    int Line,
    _Printf_format_string_ const char *Format,
    ...
    );

#ifdef __cplusplus
}
#endif

//
// Kernel Mode Driver Interface
//

//
// Name of the driver service for msquictest.sys.
//
#define QUIC_DRIVER_NAME            "msquictest"
#define QUIC_DRIVER_NAME_PRIVATE    "msquictestpriv"

#ifdef _WIN32

//
// {85C2D886-FA01-4DDA-AAED-9A16CC7DA6CE}
//
static const GUID QUIC_TEST_DEVICE_INSTANCE =
{ 0x85c2d886, 0xfa01, 0x4dda,{ 0xaa, 0xed, 0x9a, 0x16, 0xcc, 0x7d, 0xa6, 0xce } };

#ifndef _KERNEL_MODE
#include <winioctl.h>
#endif // _KERNEL_MODE

#define QUIC_CTL_CODE(request, method, access) \
    CTL_CODE(FILE_DEVICE_NETWORK, request, method, access)

#define IoGetFunctionCodeFromCtlCode( ControlCode ) (\
    ( ControlCode >> 2) & 0x00000FFF )

#else // _WIN32

#define QUIC_CTL_CODE(request, method, access) (request)

#endif // _WIN32

//
// IOCTL Interface
//

typedef struct {
    QUIC_CERTIFICATE_HASH ServerCertHash;
    QUIC_CERTIFICATE_HASH ClientCertHash;
} QUIC_RUN_CERTIFICATE_PARAMS;

#define IOCTL_QUIC_SET_CERT_PARAMS \
    QUIC_CTL_CODE(1, METHOD_BUFFERED, FILE_WRITE_DATA)
    // QUIC_RUN_CERTIFICATE_PARAMS

#define IOCTL_QUIC_RUN_VALIDATE_REGISTRATION \
    QUIC_CTL_CODE(2, METHOD_BUFFERED, FILE_WRITE_DATA)

#define IOCTL_QUIC_RUN_VALIDATE_CONFIGURATION \
    QUIC_CTL_CODE(3, METHOD_BUFFERED, FILE_WRITE_DATA)

#define IOCTL_QUIC_RUN_VALIDATE_LISTENER \
    QUIC_CTL_CODE(4, METHOD_BUFFERED, FILE_WRITE_DATA)

#define IOCTL_QUIC_RUN_VALIDATE_CONNECTION \
    QUIC_CTL_CODE(5, METHOD_BUFFERED, FILE_WRITE_DATA)

#define IOCTL_QUIC_RUN_VALIDATE_STREAM \
    QUIC_CTL_CODE(6, METHOD_BUFFERED, FILE_WRITE_DATA)
    // uint8_t - Connect

#define IOCTL_QUIC_RUN_CREATE_LISTENER \
    QUIC_CTL_CODE(7, METHOD_BUFFERED, FILE_WRITE_DATA)

#define IOCTL_QUIC_RUN_START_LISTENER \
    QUIC_CTL_CODE(8, METHOD_BUFFERED, FILE_WRITE_DATA)

#define IOCTL_QUIC_RUN_START_LISTENER_IMPLICIT \
    QUIC_CTL_CODE(9, METHOD_BUFFERED, FILE_WRITE_DATA)
    // int - Family

#define IOCTL_QUIC_RUN_START_TWO_LISTENERS \
    QUIC_CTL_CODE(10, METHOD_BUFFERED, FILE_WRITE_DATA)

#define IOCTL_QUIC_RUN_START_TWO_LISTENERS_SAME_ALPN \
    QUIC_CTL_CODE(11, METHOD_BUFFERED, FILE_WRITE_DATA)

#define IOCTL_QUIC_RUN_START_LISTENER_EXPLICIT \
    QUIC_CTL_CODE(12, METHOD_BUFFERED, FILE_WRITE_DATA)
    // int - Family

#define IOCTL_QUIC_RUN_CREATE_CONNECTION \
    QUIC_CTL_CODE(13, METHOD_BUFFERED, FILE_WRITE_DATA)

#define IOCTL_QUIC_RUN_BIND_CONNECTION_IMPLICIT \
    QUIC_CTL_CODE(14, METHOD_BUFFERED, FILE_WRITE_DATA)
    // int - Family

#define IOCTL_QUIC_RUN_BIND_CONNECTION_EXPLICIT \
    QUIC_CTL_CODE(15, METHOD_BUFFERED, FILE_WRITE_DATA)
    // int - Family

#pragma pack(push)
#pragma pack(1)

typedef struct {
    int Family;
    uint8_t ServerStatelessRetry;
    uint8_t ClientUsesOldVersion;
    uint8_t MultipleALPNs;
    uint8_t AsyncConfiguration;
    uint8_t MultiPacketClientInitial;
    uint8_t SessionResumption;
    uint8_t RandomLossPercentage;
} QUIC_RUN_CONNECT_PARAMS;

#pragma pack(pop)

#define IOCTL_QUIC_RUN_CONNECT \
    QUIC_CTL_CODE(16, METHOD_BUFFERED, FILE_WRITE_DATA)
    // QUIC_RUN_CONNECT_PARAMS

#pragma pack(push)
#pragma pack(1)

typedef struct {
    int Family;
    uint64_t Length;
    uint32_t ConnectionCount;
    uint32_t StreamCount;
    uint32_t StreamBurstCount;
    uint32_t StreamBurstDelayMs;
    uint8_t ServerStatelessRetry;
    uint8_t ClientRebind;
    uint8_t ClientZeroRtt;
    uint8_t ServerRejectZeroRtt;
    uint8_t UseSendBuffer;
    uint8_t UnidirectionalStreams;
    uint8_t ServerInitiatedStreams;
    uint8_t FifoScheduling;
} QUIC_RUN_CONNECT_AND_PING_PARAMS;

#pragma pack(pop)

#define IOCTL_QUIC_RUN_CONNECT_AND_PING \
    QUIC_CTL_CODE(17, METHOD_BUFFERED, FILE_WRITE_DATA)
    // QUIC_RUN_CONNECT_AND_PING_PARAMS

#define IOCTL_QUIC_RUN_CONNECT_AND_IDLE \
    QUIC_CTL_CODE(18, METHOD_BUFFERED, FILE_WRITE_DATA)
    // uint8_t - EnableKeepAlive

// 19 - Deprecated

#define IOCTL_QUIC_RUN_CONNECT_UNREACHABLE \
    QUIC_CTL_CODE(20, METHOD_BUFFERED, FILE_WRITE_DATA)
    // int - Family

#define IOCTL_QUIC_RUN_CONNECT_BAD_ALPN \
    QUIC_CTL_CODE(21, METHOD_BUFFERED, FILE_WRITE_DATA)
    // int - Family

#define IOCTL_QUIC_RUN_CONNECT_BAD_SNI \
    QUIC_CTL_CODE(22, METHOD_BUFFERED, FILE_WRITE_DATA)
    // int - Family

#define IOCTL_QUIC_RUN_SERVER_DISCONNECT \
    QUIC_CTL_CODE(23, METHOD_BUFFERED, FILE_WRITE_DATA)

#define IOCTL_QUIC_RUN_CLIENT_DISCONNECT \
    QUIC_CTL_CODE(24, METHOD_BUFFERED, FILE_WRITE_DATA)
    // uint8_t - StopListenerFirst

#define IOCTL_QUIC_RUN_VALIDATE_CONNECTION_EVENTS \
    QUIC_CTL_CODE(25, METHOD_BUFFERED, FILE_WRITE_DATA)

#define IOCTL_QUIC_RUN_VALIDATE_STREAM_EVENTS \
    QUIC_CTL_CODE(26, METHOD_BUFFERED, FILE_WRITE_DATA)

#define IOCTL_QUIC_RUN_VERSION_NEGOTIATION \
    QUIC_CTL_CODE(27, METHOD_BUFFERED, FILE_WRITE_DATA)
    // int - Family

#pragma pack(push)
#pragma pack(1)

typedef struct {
    int Family;
    uint16_t Iterations;
    uint16_t KeyUpdateBytes;
    uint8_t UseKeyUpdateBytes;
    uint8_t ClientKeyUpdate;
    uint8_t ServerKeyUpdate;
} QUIC_RUN_KEY_UPDATE_PARAMS;

#pragma pack(pop)

#define IOCTL_QUIC_RUN_KEY_UPDATE \
    QUIC_CTL_CODE(28, METHOD_BUFFERED, FILE_WRITE_DATA)
    // QUIC_RUN_KEY_UPDATE_PARAMS

#define IOCTL_QUIC_RUN_VALIDATE_API \
    QUIC_CTL_CODE(29, METHOD_BUFFERED, FILE_WRITE_DATA)

#define IOCTL_QUIC_RUN_CONNECT_SERVER_REJECTED \
    QUIC_CTL_CODE(30, METHOD_BUFFERED, FILE_WRITE_DATA)
    // int - Family

#pragma pack(push)
#pragma pack(1)

typedef struct {
    int Family;
    QUIC_ABORTIVE_TRANSFER_FLAGS Flags;
} QUIC_RUN_ABORTIVE_SHUTDOWN_PARAMS;

#pragma pack(pop)

#define IOCTL_QUIC_RUN_ABORTIVE_SHUTDOWN \
    QUIC_CTL_CODE(31, METHOD_BUFFERED, FILE_WRITE_DATA)
    // QUIC_RUN_ABORTIVE_SHUTDOWN_PARAMS

#pragma pack(push)
#pragma pack(1)

typedef struct {
    int Family;
    uint16_t Iterations;
} QUIC_RUN_CID_UPDATE_PARAMS;

#pragma pack(pop)

#define IOCTL_QUIC_RUN_CID_UPDATE \
    QUIC_CTL_CODE(32, METHOD_BUFFERED, FILE_WRITE_DATA)
    // QUIC_RUN_CID_UPDATE_PARAMS

typedef struct {
    int Family;
    int SendBytes;
    int ConsumeBytes;
    QUIC_RECEIVE_RESUME_SHUTDOWN_TYPE ShutdownType;
    QUIC_RECEIVE_RESUME_TYPE PauseType;
    uint8_t PauseFirst;
} QUIC_RUN_RECEIVE_RESUME_PARAMS;

#define IOCTL_QUIC_RUN_RECEIVE_RESUME \
    QUIC_CTL_CODE(33, METHOD_BUFFERED, FILE_WRITE_DATA)
    // QUIC_RUN_RECEIVE_RESUME_PARAMS

#define IOCTL_QUIC_RUN_RECEIVE_RESUME_NO_DATA \
    QUIC_CTL_CODE(34, METHOD_BUFFERED, FILE_WRITE_DATA)
    // QUIC_RUN_RECEIVE_RESUME_PARAMS

#define IOCTL_QUIC_RUN_DRILL_ENCODE_VAR_INT \
    QUIC_CTL_CODE(35, METHOD_BUFFERED, FILE_WRITE_DATA)

typedef struct {
    int Family;
    BOOLEAN SourceOrDest;
    BOOLEAN ActualCidLengthValid;
    BOOLEAN ShortCidLength;
    BOOLEAN CidLengthFieldValid;
} QUIC_RUN_DRILL_INITIAL_PACKET_CID_PARAMS;

#define IOCTL_QUIC_RUN_DRILL_INITIAL_PACKET_CID \
    QUIC_CTL_CODE(36, METHOD_BUFFERED, FILE_WRITE_DATA)
    // QUIC_RUN_DRILL_INITIAL_PACKET_CID_PARAMS

#define IOCTL_QUIC_RUN_DRILL_INITIAL_PACKET_TOKEN \
    QUIC_CTL_CODE(37, METHOD_BUFFERED, FILE_WRITE_DATA)
    // int - Family

#define IOCTL_QUIC_RUN_START_LISTENER_MULTI_ALPN \
    QUIC_CTL_CODE(38, METHOD_BUFFERED, FILE_WRITE_DATA)

typedef struct {
    int Family;
    BOOLEAN DatagramReceiveEnabled;
} QUIC_RUN_DATAGRAM_NEGOTIATION;

#define IOCTL_QUIC_RUN_DATAGRAM_NEGOTIATION \
    QUIC_CTL_CODE(39, METHOD_BUFFERED, FILE_WRITE_DATA)
    // QUIC_RUN_DATAGRAM_NEGOTIATION

#define IOCTL_QUIC_RUN_DATAGRAM_SEND \
    QUIC_CTL_CODE(40, METHOD_BUFFERED, FILE_WRITE_DATA)
    // int - Family

#define IOCTL_QUIC_RUN_NAT_PORT_REBIND \
    QUIC_CTL_CODE(41, METHOD_BUFFERED, FILE_WRITE_DATA)
    // int - Family

#define IOCTL_QUIC_RUN_NAT_ADDR_REBIND \
    QUIC_CTL_CODE(42, METHOD_BUFFERED, FILE_WRITE_DATA)
    // int - Family

#define IOCTL_QUIC_RUN_CHANGE_MAX_STREAM_ID \
    QUIC_CTL_CODE(43, METHOD_BUFFERED, FILE_WRITE_DATA)
    // int - Family

#define IOCTL_QUIC_RUN_PATH_VALIDATION_TIMEOUT \
    QUIC_CTL_CODE(44, METHOD_BUFFERED, FILE_WRITE_DATA)
    // int - Family

#define IOCTL_QUIC_RUN_VALIDATE_GET_PERF_COUNTERS \
    QUIC_CTL_CODE(45, METHOD_BUFFERED, FILE_WRITE_DATA)

#define IOCTL_QUIC_RUN_ACK_SEND_DELAY \
    QUIC_CTL_CODE(46, METHOD_BUFFERED, FILE_WRITE_DATA)
    // int - Family

typedef struct {
    BOOLEAN AcceptCert;
    BOOLEAN AsyncValidation;
} QUIC_RUN_CUSTOM_CERT_VALIDATION;

#define IOCTL_QUIC_RUN_CUSTOM_CERT_VALIDATION \
    QUIC_CTL_CODE(47, METHOD_BUFFERED, FILE_WRITE_DATA)
    // QUIC_RUN_CUSTOM_CERT_VALIDATION

#define IOCTL_QUIC_RUN_VERSION_NEGOTIATION_RETRY \
    QUIC_CTL_CODE(48, METHOD_BUFFERED, FILE_WRITE_DATA)
    // int - Family

#define IOCTL_QUIC_RUN_COMPATIBLE_VERSION_NEGOTIATION_RETRY \
    QUIC_CTL_CODE(49, METHOD_BUFFERED, FILE_WRITE_DATA)
    // int - Family

typedef struct {
    int Family;
    BOOLEAN DisableVNEClient;
    BOOLEAN DisableVNEServer;
} QUIC_RUN_VERSION_NEGOTIATION_EXT;

#define IOCTL_QUIC_RUN_COMPATIBLE_VERSION_NEGOTIATION \
    QUIC_CTL_CODE(50, METHOD_BUFFERED, FILE_WRITE_DATA)
    // QUIC_RUN_VERSION_NEGOTIATION_EXT

#define IOCTL_QUIC_RUN_COMPATIBLE_VERSION_NEGOTIATION_DEFAULT_SERVER \
    QUIC_CTL_CODE(51, METHOD_BUFFERED, FILE_WRITE_DATA)
    // QUIC_RUN_VERSION_NEGOTIATION_EXT

#define IOCTL_QUIC_RUN_COMPATIBLE_VERSION_NEGOTIATION_DEFAULT_CLIENT \
    QUIC_CTL_CODE(52, METHOD_BUFFERED, FILE_WRITE_DATA)
    // QUIC_RUN_VERSION_NEGOTIATION_EXT

#define IOCTL_QUIC_RUN_INCOMPATIBLE_VERSION_NEGOTIATION \
    QUIC_CTL_CODE(53, METHOD_BUFFERED, FILE_WRITE_DATA)
    // int - Family

#define IOCTL_QUIC_RUN_FAILED_VERSION_NEGOTIATION \
    QUIC_CTL_CODE(54, METHOD_BUFFERED, FILE_WRITE_DATA)
    // int - Family

#define IOCTL_QUIC_RUN_VALIDATE_DESIRED_VERSIONS_SETTINGS \
    QUIC_CTL_CODE(55, METHOD_BUFFERED, FILE_WRITE_DATA)

typedef struct {
    int Family;
    BOOLEAN UseClientCert;
} QUIC_RUN_CONNECT_CLIENT_CERT;

#define IOCTL_QUIC_RUN_CONNECT_CLIENT_CERT \
    QUIC_CTL_CODE(56, METHOD_BUFFERED, FILE_WRITE_DATA)
    // QUIC_RUN_CONNECT_CLIENT_CERT

#define IOCTL_QUIC_RUN_VALID_ALPN_LENGTHS \
    QUIC_CTL_CODE(57, METHOD_BUFFERED, FILE_WRITE_DATA)

#define IOCTL_QUIC_RUN_INVALID_ALPN_LENGTHS \
    QUIC_CTL_CODE(58, METHOD_BUFFERED, FILE_WRITE_DATA)

typedef struct {
    QUIC_CREDENTIAL_CONFIG CredConfig;
    union {
        QUIC_CERTIFICATE_HASH CertHash;
        QUIC_CERTIFICATE_HASH_STORE CertHashStore;
        char PrincipalString[100];
    };
} QUIC_RUN_CRED_VALIDATION;

#define IOCTL_QUIC_RUN_EXPIRED_SERVER_CERT \
    QUIC_CTL_CODE(59, METHOD_BUFFERED, FILE_WRITE_DATA)

#define IOCTL_QUIC_RUN_VALID_SERVER_CERT \
    QUIC_CTL_CODE(60, METHOD_BUFFERED, FILE_WRITE_DATA)

#define IOCTL_QUIC_RUN_VALID_CLIENT_CERT \
    QUIC_CTL_CODE(61, METHOD_BUFFERED, FILE_WRITE_DATA)

#define IOCTL_QUIC_RUN_EXPIRED_CLIENT_CERT \
    QUIC_CTL_CODE(62, METHOD_BUFFERED, FILE_WRITE_DATA)

#define IOCTL_QUIC_RUN_ABORT_RECEIVE \
    QUIC_CTL_CODE(63, METHOD_BUFFERED, FILE_WRITE_DATA)
    // BOOLEAN

#pragma pack(push)
#pragma pack(1)

typedef struct {
    int Family;
    uint8_t RandomLossPercentage;
} QUIC_RUN_KEY_UPDATE_RANDOM_LOSS_PARAMS;

#pragma pack(pop)

#define IOCTL_QUIC_RUN_KEY_UPDATE_RANDOM_LOSS \
    QUIC_CTL_CODE(64, METHOD_BUFFERED, FILE_WRITE_DATA)


#define IOCTL_QUIC_RUN_SLOW_RECEIVE \
    QUIC_CTL_CODE(65, METHOD_BUFFERED, FILE_WRITE_DATA)

<<<<<<< HEAD
#define IOCTL_QUIC_RUN_MTU_SETTINGS \
    QUIC_CTL_CODE(66, METHOD_BUFFERED, FILE_WRITE_DATA)

typedef struct {
    int Family;
    uint8_t DropClientProbePackets;
    uint8_t DropServerProbePackets;
    uint8_t RaiseMinimumMtu;
} QUIC_RUN_MTU_DISCOVERY_PARAMS;

#define IOCTL_QUIC_RUN_MTU_DISCOVERY \
    QUIC_CTL_CODE(67, METHOD_BUFFERED, FILE_WRITE_DATA)

#define QUIC_MAX_IOCTL_FUNC_CODE 67
=======
#define IOCTL_QUIC_RUN_NTH_ALLOC_FAIL \
    QUIC_CTL_CODE(66, METHOD_BUFFERED, FILE_WRITE_DATA)

#define QUIC_MAX_IOCTL_FUNC_CODE 66
>>>>>>> d46a8de1
<|MERGE_RESOLUTION|>--- conflicted
+++ resolved
@@ -825,13 +825,14 @@
 #define IOCTL_QUIC_RUN_KEY_UPDATE_RANDOM_LOSS \
     QUIC_CTL_CODE(64, METHOD_BUFFERED, FILE_WRITE_DATA)
 
-
 #define IOCTL_QUIC_RUN_SLOW_RECEIVE \
     QUIC_CTL_CODE(65, METHOD_BUFFERED, FILE_WRITE_DATA)
 
-<<<<<<< HEAD
+#define IOCTL_QUIC_RUN_NTH_ALLOC_FAIL \
+    QUIC_CTL_CODE(66, METHOD_BUFFERED, FILE_WRITE_DATA)
+
 #define IOCTL_QUIC_RUN_MTU_SETTINGS \
-    QUIC_CTL_CODE(66, METHOD_BUFFERED, FILE_WRITE_DATA)
+    QUIC_CTL_CODE(67, METHOD_BUFFERED, FILE_WRITE_DATA)
 
 typedef struct {
     int Family;
@@ -841,12 +842,6 @@
 } QUIC_RUN_MTU_DISCOVERY_PARAMS;
 
 #define IOCTL_QUIC_RUN_MTU_DISCOVERY \
-    QUIC_CTL_CODE(67, METHOD_BUFFERED, FILE_WRITE_DATA)
-
-#define QUIC_MAX_IOCTL_FUNC_CODE 67
-=======
-#define IOCTL_QUIC_RUN_NTH_ALLOC_FAIL \
-    QUIC_CTL_CODE(66, METHOD_BUFFERED, FILE_WRITE_DATA)
-
-#define QUIC_MAX_IOCTL_FUNC_CODE 66
->>>>>>> d46a8de1
+    QUIC_CTL_CODE(68, METHOD_BUFFERED, FILE_WRITE_DATA)
+
+#define QUIC_MAX_IOCTL_FUNC_CODE 68