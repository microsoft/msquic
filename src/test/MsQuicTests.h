/*++

    Copyright (c) Microsoft Corporation.
    Licensed under the MIT License.

Abstract:

    Interface for the Platform Independent MsQuic Tests

--*/

#ifndef QUIC_OFFICIAL_RELEASE
#define QUIC_API_ENABLE_PREVIEW_FEATURES
#endif

#include "msquic.hpp"

//#define QUIC_COMPARTMENT_TESTS 1

extern QUIC_CREDENTIAL_CONFIG ServerSelfSignedCredConfig;
extern QUIC_CREDENTIAL_CONFIG ServerSelfSignedCredConfigClientAuth;
extern QUIC_CREDENTIAL_CONFIG ClientCertCredConfig;

#ifndef MAX_PATH
#define MAX_PATH 260
#endif
extern char CurrentWorkingDirectory[MAX_PATH + 1];

#ifdef __cplusplus
extern "C" {
#endif

void QuicTestInitialize();
void QuicTestUninitialize();

//
// Parameter Validation Tests
//

void QuicTestValidateApi();
void QuicTestValidateRegistration();
void QuicTestValidateConfiguration();
void QuicTestValidateListener();
void QuicTestValidateConnection();
void QuicTestValidateStream(bool Connect);
void QuicTestCloseConnBeforeStreamFlush();
void QuicTestGlobalParam();
void QuicTestCommonParam();
void QuicTestRegistrationParam();
void QuicTestConfigurationParam();
void QuicTestListenerParam();
void QuicTestConnectionParam();
void QuicTestTlsParam();
void QuicTestTlsHandshakeInfo(_In_ bool EnableResumption);
void QuicTestStreamParam();
void QuicTestGetPerfCounters();
void QuicTestVersionSettings();
void QuicTestValidateParamApi();
void QuicTestCredentialLoad(const QUIC_CREDENTIAL_CONFIG* Config);

//
// Ownership tests
//
void QuicTestRegistrationShutdownBeforeConnOpen();
void QuicTestRegistrationShutdownAfterConnOpen();
void QuicTestRegistrationShutdownAfterConnOpenBeforeStart();
void QuicTestRegistrationShutdownAfterConnOpenAndStart();
void QuicTestConnectionCloseBeforeStreamClose();

//
// Rejection Tests
//
void QuicTestConnectionRejection(bool RejectByClosing);

//
// Event Validation Tests
//

void QuicTestValidateConnectionEvents(uint32_t Test);
#ifdef QUIC_API_ENABLE_PREVIEW_FEATURES
void QuicTestValidateNetStatsConnEvent(uint32_t Test);
#endif
void QuicTestValidateStreamEvents(uint32_t Test);

//
// Basic Functionality Tests
//

void QuicTestCreateListener();
void QuicTestStartListener();
void QuicTestStartListenerMultiAlpns();
void QuicTestStartListenerImplicit(_In_ int Family);
void QuicTestStartTwoListeners();
void QuicTestStartTwoListenersSameALPN();
void QuicTestStartListenerExplicit(_In_ int Family);
void QuicTestCreateConnection();
void QuicTestBindConnectionImplicit(_In_ int Family);
void QuicTestBindConnectionExplicit(_In_ int Family);
void QuicTestConnectionCloseFromCallback();

//
// MTU tests
//
void QuicTestMtuSettings();
void
QuicTestMtuDiscovery(
    _In_ int Family,
    _In_ BOOLEAN DropClientProbePackets,
    _In_ BOOLEAN DropServerProbePackets,
    _In_ BOOLEAN RaiseMinimumMtu
    );

//
// Path tests
//
void
QuicTestLocalPathChanges(
    _In_ int Family
    );

//
// Handshake Tests
//

typedef enum QUIC_TEST_RESUMPTION_MODE {
    QUIC_TEST_RESUMPTION_DISABLED,
    QUIC_TEST_RESUMPTION_ENABLED,
    QUIC_TEST_RESUMPTION_ENABLED_ASYNC,
    QUIC_TEST_RESUMPTION_REJECTED,
    QUIC_TEST_RESUMPTION_REJECTED_BY_SERVER_APP,
    QUIC_TEST_RESUMPTION_REJECTED_BY_SERVER_APP_ASYNC,
} QUIC_TEST_RESUMPTION_MODE;

typedef enum QUIC_TEST_ASYNC_CONFIG_MODE {
    QUIC_TEST_ASYNC_CONFIG_DISABLED,
    QUIC_TEST_ASYNC_CONFIG_ENABLED,
    QUIC_TEST_ASYNC_CONFIG_DELAYED,
} QUIC_TEST_ASYNC_CONFIG_MODE;

void
QuicTestConnect(
    _In_ int Family,
    _In_ bool ServerStatelessRetry,
    _In_ bool ClientUsesOldVersion,
    _In_ bool MultipleALPNs,
    _In_ bool GreaseQuicBitExtension,
    _In_ QUIC_TEST_ASYNC_CONFIG_MODE AsyncConfiguration,
    _In_ bool MultiPacketClientInitial,
    _In_ QUIC_TEST_RESUMPTION_MODE SessionResumption,
    _In_ uint8_t RandomLossPercentage // 0 to 100
    );

#ifdef QUIC_API_ENABLE_PREVIEW_FEATURES
void
QuicTestVersionNegotiation(
    _In_ int Family
    );

void
QuicTestVersionNegotiationRetry(
    _In_ int Family
    );

void
QuicTestCompatibleVersionNegotiationRetry(
    _In_ int Family
    );

void
QuicTestCompatibleVersionNegotiation(
    _In_ int Family,
    _In_ bool DisableVNEClient,
    _In_ bool DisableVNEServer
    );

void
QuicTestCompatibleVersionNegotiationDefaultClient(
    _In_ int Family,
    _In_ bool DisableVNEClient,
    _In_ bool DisableVNEServer
    );

void
QuicTestCompatibleVersionNegotiationDefaultServer(
    _In_ int Family,
    _In_ bool DisableVNEClient,
    _In_ bool DisableVNEServer
    );

void
QuicTestIncompatibleVersionNegotiation(
    _In_ int Family
    );

void
QuicTestFailedVersionNegotiation(
    _In_ int Family
    );

void
QuicTestReliableResetNegotiation(
    _In_ int Family,
    _In_ bool ServerSupport,
    _In_ bool ClientSupport
);

void
QuicTestOneWayDelayNegotiation(
    _In_ int Family,
    _In_ bool ServerSupport,
    _In_ bool ClientSupport
    );
#endif // QUIC_API_ENABLE_PREVIEW_FEATURES

void
QuicTestCustomServerCertificateValidation(
    _In_ bool AcceptCert,
    _In_ bool AsyncValidation
    );

void
QuicTestCustomClientCertificateValidation(
    _In_ bool AcceptCert,
    _In_ bool AsyncValidation
    );

void
QuicTestConnectClientCertificate(
    _In_ int Family,
    _In_ bool UseClientCertificate
    );

void
QuicTestValidAlpnLengths(
    void
    );

void
QuicTestInvalidAlpnLengths(
    void
    );

void
QuicTestLoadBalancedHandshake(
    _In_ int Family
    );

void
QuicTestClientSharedLocalPort(
    _In_ int Family
    );

void
QuicTestInterfaceBinding(
    _In_ int Family
    );

#ifdef QUIC_API_ENABLE_PREVIEW_FEATURES
void
QuicTestCibirExtension(
    _In_ int Family,
    _In_ uint8_t Mode // server = &1, client = &2
    );
#endif

#ifdef QUIC_API_ENABLE_PREVIEW_FEATURES
void
QuicTestResumptionAcrossVersions();
#endif

void
QuicTestChangeAlpn(
    void
    );

void
QuicTestHandshakeSpecificLossPatterns(
    _In_ int Family,
    _In_ QUIC_CONGESTION_CONTROL_ALGORITHM CcAlgo
    );

void
QuicTestShutdownDuringHandshake(
    _In_ bool ClientShutdown
    );

//
// Negative Handshake Tests
//

void
QuicTestConnectUnreachable(
    _In_ int Family
    );

void
QuicTestConnectInvalidAddress(
    );

void
QuicTestConnectBadAlpn(
    _In_ int Family
    );

void
QuicTestConnectBadSni(
    _In_ int Family
    );

void
QuicTestConnectServerRejected(
    _In_ int Family
    );

void
QuicTestConnectExpiredServerCertificate(
    _In_ const QUIC_CREDENTIAL_CONFIG* Config
    );

void
QuicTestConnectValidServerCertificate(
    _In_ const QUIC_CREDENTIAL_CONFIG* Config
    );

void
QuicTestConnectValidClientCertificate(
    _In_ const QUIC_CREDENTIAL_CONFIG* Config
    );

void
QuicTestConnectExpiredClientCertificate(
    _In_ const QUIC_CREDENTIAL_CONFIG* Config
    );

void
QuicTestClientBlockedSourcePort(
    _In_ int Family
    );

#ifdef QUIC_API_ENABLE_PREVIEW_FEATURES
void
QuicTestVNTPOddSize(
    _In_ bool TestServer,
    _In_ uint16_t VNTPSize
    );

void
QuicTestVNTPChosenVersionMismatch(
    _In_ bool TestServer
    );

void
QuicTestVNTPChosenVersionZero(
    _In_ bool TestServer
    );

void
QuicTestVNTPOtherVersionZero(
    _In_ bool TestServer
    );
#endif

//
// Post Handshake Tests
//

void
QuicTestProbePath(
    _In_ int Family,
    _In_ BOOLEAN ShareBinding,
    _In_ uint32_t DropPacketCount
    );

void
QuicTestMigration(
    _In_ int Family,
    _In_ BOOLEAN ShareBinding,
    _In_ BOOLEAN PathProbe
    );

void
QuicTestNatPortRebind(
    _In_ int Family,
    _In_ uint16_t KeepAlivePaddingSize
    );

void
QuicTestNatAddrRebind(
    _In_ int Family,
    _In_ uint16_t KeepAlivePaddingSize,
    _In_ bool RebindDatapathAddr
    );

void
QuicTestPathValidationTimeout(
    _In_ int Family
    );

void
QuicTestChangeMaxStreamID(
    _In_ int Family
    );

//
// Application Data Tests
//

void
QuicTestConnectAndPing(
    _In_ int Family,
    _In_ uint64_t Length,
    _In_ uint32_t ConnectionCount,
    _In_ uint32_t StreamCount,
    _In_ uint32_t StreamBurstCount,
    _In_ uint32_t StreamBurstDelayMs,
    _In_ bool ServerStatelessRetry,
    _In_ bool ClientRebind,
    _In_ bool ClientZeroRtt,
    _In_ bool ServerRejectZeroRtt,
    _In_ bool UseSendBuffer,
    _In_ bool UnidirectionalStreams,
    _In_ bool ServerInitiatedStreams,
    _In_ bool FifoScheduling
    );

//
// Other Data Tests
//

void
QuicTestConnectAndIdle(
    _In_ bool EnableKeepAlive
    );

void
QuicTestConnectAndIdleForDestCidChange(
    void
    );

void
QuicTestServerDisconnect(
    void
    );

void
QuicTestClientDisconnect(
    bool StopListenerFirst
    );

void
QuicTestStatelessResetKey(
    void
    );

void
QuicTestKeyUpdate(
    _In_ int Family,
    _In_ uint16_t Iterations,
    _In_ uint16_t KeyUpdateBytes,
    _In_ bool UseKeyUpdateBytes,
    _In_ bool ClientKeyUpdate,
    _In_ bool ServerKeyUpdate
    );

void
QuicTestKeyUpdateRandomLoss(
    _In_ int Family,
    _In_ uint8_t RandomLossPercentage
    );

typedef enum QUIC_ABORTIVE_TRANSFER_DIRECTION {
    ShutdownBoth,
    ShutdownSend,
    ShutdownReceive
} QUIC_ABORTIVE_TRANSFER_DIRECTION;

typedef union QUIC_ABORTIVE_TRANSFER_FLAGS {
    struct {
        uint32_t DelayStreamCreation : 1;
        uint32_t SendDataOnStream : 1;
        uint32_t ClientShutdown : 1;
        uint32_t DelayClientShutdown : 1;
        uint32_t WaitForStream : 1;
        uint32_t ShutdownDirection : 2;
        uint32_t UnidirectionalStream : 1;
        uint32_t PauseReceive : 1;
        uint32_t PendReceive : 1;
    };
    uint32_t IntValue;
} QUIC_ABORTIVE_TRANSFER_FLAGS;

void
QuicAbortiveTransfers(
    _In_ int Family,
    _In_ QUIC_ABORTIVE_TRANSFER_FLAGS Flags
    );

void
QuicCancelOnLossSend(
    _In_ bool DropPackets
    );

void
QuicTestCidUpdate(
    _In_ int Family,
    _In_ uint16_t Iterations
    );

typedef enum QUIC_RECEIVE_RESUME_SHUTDOWN_TYPE {
    NoShutdown,
    GracefulShutdown,
    AbortShutdown
} QUIC_RECEIVE_RESUME_SHUTDOWN_TYPE;

typedef enum QUIC_RECEIVE_RESUME_TYPE {
    ReturnConsumedBytes,
    ReturnStatusPending,
    ReturnStatusContinue
} QUIC_RECEIVE_RESUME_TYPE;

void
QuicTestReceiveResume(
    _In_ int Family,
    _In_ int SendBytes,
    _In_ int ConsumeBytes,
    _In_ QUIC_RECEIVE_RESUME_SHUTDOWN_TYPE ShutdownType,
    _In_ QUIC_RECEIVE_RESUME_TYPE PauseType,
    _In_ bool PauseFirst
    );

void
QuicTestReceiveResumeNoData(
    _In_ int Family,
    _In_ QUIC_RECEIVE_RESUME_SHUTDOWN_TYPE ShutdownType
    );

void
QuicTestAckSendDelay(
    _In_ int Family
    );

typedef enum QUIC_ABORT_RECEIVE_TYPE {
    QUIC_ABORT_RECEIVE_PAUSED,
    QUIC_ABORT_RECEIVE_PENDING,
    QUIC_ABORT_RECEIVE_INCOMPLETE
} QUIC_ABORT_RECEIVE_TYPE;

void
QuicTestAbortReceive(
    _In_ QUIC_ABORT_RECEIVE_TYPE Type
    );

void
QuicTestSlowReceive(
    );

void
QuicTestNthAllocFail(
    );

void
QuicTestNthPacketDrop(
    );

void
QuicTestStreamPriority(
    );

void
QuicTestStreamPriorityInfiniteLoop(
    );

void
QuicTestStreamDifferentAbortErrors(
    );

void
QuicTestStreamAbortRecvFinRace(
    );

void
QuicTestStreamAbortConnFlowControl(
    );

void
QuicTestStreamReliableReset(
    );

void
QuicTestStreamReliableResetMultipleSends(
    );

void
QuicTestStreamMultiReceive(
    );

void
QuicTestStreamBlockUnblockConnFlowControl(
    _In_ BOOLEAN Bidirectional
    );

void
QuicTestOperationPriority(
    );

void
QuicTestConnectionPriority(
    );

void
QuicTestConnectionStreamStartSendPriority(
    );

void
QuicTestEcn(
    _In_ int Family
    );

//
// QuicDrill tests
//
void
QuicDrillTestVarIntEncoder(
    );

void
QuicDrillTestInitialCid(
    _In_ int Family,
    _In_ bool Source, // or Dest
    _In_ bool ValidActualLength, // or invalid
    _In_ bool Short, // or long
    _In_ bool ValidLengthField // or invalid
    );

void
QuicDrillTestInitialToken(
    _In_ int Family
    );

void
QuicDrillTestServerVNPacket(
    _In_ int Family
    );

//
// Datagram tests
//
void
QuicTestDatagramNegotiation(
    _In_ int Family,
    _In_ bool DatagramReceiveEnabled
    );

void
QuicTestDatagramSend(
    _In_ int Family
    );

//
// Storage tests
//
void
QuicTestStorage(
    );

#ifdef QUIC_API_ENABLE_PREVIEW_FEATURES
void
QuicTestVersionStorage(
    );
#endif

//
// Platform Specific Functions
//

void
LogTestFailure(
    _In_z_ const char *File,
    _In_z_ const char *Function,
    int Line,
    _Printf_format_string_ const char *Format,
    ...
    );

#ifdef __cplusplus
}
#endif

//
// Kernel Mode Driver Interface
//

//
// Name of the driver service for msquictest.sys.
//
#define QUIC_DRIVER_NAME            "msquictest"
#define QUIC_DRIVER_NAME_PRIVATE    "msquictestpriv"

#ifdef _WIN32

//
// {85C2D886-FA01-4DDA-AAED-9A16CC7DA6CE}
//
static const GUID QUIC_TEST_DEVICE_INSTANCE =
{ 0x85c2d886, 0xfa01, 0x4dda,{ 0xaa, 0xed, 0x9a, 0x16, 0xcc, 0x7d, 0xa6, 0xce } };

#ifndef _KERNEL_MODE
#include <winioctl.h>
#endif // _KERNEL_MODE

#define QUIC_CTL_CODE(request, method, access) \
    CTL_CODE(FILE_DEVICE_NETWORK, request, method, access)

#define IoGetFunctionCodeFromCtlCode( ControlCode ) (\
    ( ControlCode >> 2) & 0x00000FFF )

#else // _WIN32

#define QUIC_CTL_CODE(request, method, access) (request)

#endif // _WIN32

//
// IOCTL Interface
//

typedef struct {
    BOOLEAN UseDuoNic;
    QUIC_EXECUTION_CONFIG Config;
    char CurrentDirectory[MAX_PATH];
} QUIC_TEST_CONFIGURATION_PARAMS;

#define IOCTL_QUIC_TEST_CONFIGURATION \
    QUIC_CTL_CODE(0, METHOD_BUFFERED, FILE_WRITE_DATA)

typedef struct {
    QUIC_CERTIFICATE_HASH ServerCertHash;
    QUIC_CERTIFICATE_HASH ClientCertHash;
} QUIC_RUN_CERTIFICATE_PARAMS;

#define IOCTL_QUIC_SET_CERT_PARAMS \
    QUIC_CTL_CODE(1, METHOD_BUFFERED, FILE_WRITE_DATA)
    // QUIC_RUN_CERTIFICATE_PARAMS

#define IOCTL_QUIC_RUN_VALIDATE_REGISTRATION \
    QUIC_CTL_CODE(2, METHOD_BUFFERED, FILE_WRITE_DATA)

#define IOCTL_QUIC_RUN_VALIDATE_CONFIGURATION \
    QUIC_CTL_CODE(3, METHOD_BUFFERED, FILE_WRITE_DATA)

#define IOCTL_QUIC_RUN_VALIDATE_LISTENER \
    QUIC_CTL_CODE(4, METHOD_BUFFERED, FILE_WRITE_DATA)

#define IOCTL_QUIC_RUN_VALIDATE_CONNECTION \
    QUIC_CTL_CODE(5, METHOD_BUFFERED, FILE_WRITE_DATA)

#define IOCTL_QUIC_RUN_VALIDATE_STREAM \
    QUIC_CTL_CODE(6, METHOD_BUFFERED, FILE_WRITE_DATA)
    // uint8_t - Connect

#define IOCTL_QUIC_RUN_CREATE_LISTENER \
    QUIC_CTL_CODE(7, METHOD_BUFFERED, FILE_WRITE_DATA)

#define IOCTL_QUIC_RUN_START_LISTENER \
    QUIC_CTL_CODE(8, METHOD_BUFFERED, FILE_WRITE_DATA)

#define IOCTL_QUIC_RUN_START_LISTENER_IMPLICIT \
    QUIC_CTL_CODE(9, METHOD_BUFFERED, FILE_WRITE_DATA)
    // int - Family

#define IOCTL_QUIC_RUN_START_TWO_LISTENERS \
    QUIC_CTL_CODE(10, METHOD_BUFFERED, FILE_WRITE_DATA)

#define IOCTL_QUIC_RUN_START_TWO_LISTENERS_SAME_ALPN \
    QUIC_CTL_CODE(11, METHOD_BUFFERED, FILE_WRITE_DATA)

#define IOCTL_QUIC_RUN_START_LISTENER_EXPLICIT \
    QUIC_CTL_CODE(12, METHOD_BUFFERED, FILE_WRITE_DATA)
    // int - Family

#define IOCTL_QUIC_RUN_CREATE_CONNECTION \
    QUIC_CTL_CODE(13, METHOD_BUFFERED, FILE_WRITE_DATA)

#define IOCTL_QUIC_RUN_BIND_CONNECTION_IMPLICIT \
    QUIC_CTL_CODE(14, METHOD_BUFFERED, FILE_WRITE_DATA)
    // int - Family

#define IOCTL_QUIC_RUN_BIND_CONNECTION_EXPLICIT \
    QUIC_CTL_CODE(15, METHOD_BUFFERED, FILE_WRITE_DATA)
    // int - Family

#pragma pack(push)
#pragma pack(1)

typedef struct {
    int Family;
    uint8_t ServerStatelessRetry;
    uint8_t ClientUsesOldVersion;
    uint8_t MultipleALPNs;
    uint8_t GreaseQuicBitExtension;
    uint8_t AsyncConfiguration;
    uint8_t MultiPacketClientInitial;
    uint8_t SessionResumption;
    uint8_t RandomLossPercentage;
} QUIC_RUN_CONNECT_PARAMS;

#pragma pack(pop)

#define IOCTL_QUIC_RUN_CONNECT \
    QUIC_CTL_CODE(16, METHOD_BUFFERED, FILE_WRITE_DATA)
    // QUIC_RUN_CONNECT_PARAMS

#pragma pack(push)
#pragma pack(1)

typedef struct {
    int Family;
    uint64_t Length;
    uint32_t ConnectionCount;
    uint32_t StreamCount;
    uint32_t StreamBurstCount;
    uint32_t StreamBurstDelayMs;
    uint8_t ServerStatelessRetry;
    uint8_t ClientRebind;
    uint8_t ClientZeroRtt;
    uint8_t ServerRejectZeroRtt;
    uint8_t UseSendBuffer;
    uint8_t UnidirectionalStreams;
    uint8_t ServerInitiatedStreams;
    uint8_t FifoScheduling;
} QUIC_RUN_CONNECT_AND_PING_PARAMS;

#pragma pack(pop)

#define IOCTL_QUIC_RUN_CONNECT_AND_PING \
    QUIC_CTL_CODE(17, METHOD_BUFFERED, FILE_WRITE_DATA)
    // QUIC_RUN_CONNECT_AND_PING_PARAMS

#define IOCTL_QUIC_RUN_CONNECT_AND_IDLE \
    QUIC_CTL_CODE(18, METHOD_BUFFERED, FILE_WRITE_DATA)
    // uint8_t - EnableKeepAlive

// 19 - Deprecated

#define IOCTL_QUIC_RUN_CONNECT_UNREACHABLE \
    QUIC_CTL_CODE(20, METHOD_BUFFERED, FILE_WRITE_DATA)
    // int - Family

#define IOCTL_QUIC_RUN_CONNECT_BAD_ALPN \
    QUIC_CTL_CODE(21, METHOD_BUFFERED, FILE_WRITE_DATA)
    // int - Family

#define IOCTL_QUIC_RUN_CONNECT_BAD_SNI \
    QUIC_CTL_CODE(22, METHOD_BUFFERED, FILE_WRITE_DATA)
    // int - Family

#define IOCTL_QUIC_RUN_SERVER_DISCONNECT \
    QUIC_CTL_CODE(23, METHOD_BUFFERED, FILE_WRITE_DATA)

#define IOCTL_QUIC_RUN_CLIENT_DISCONNECT \
    QUIC_CTL_CODE(24, METHOD_BUFFERED, FILE_WRITE_DATA)
    // uint8_t - StopListenerFirst

#define IOCTL_QUIC_RUN_VALIDATE_CONNECTION_EVENTS \
    QUIC_CTL_CODE(25, METHOD_BUFFERED, FILE_WRITE_DATA)
    // uint32_t - Test

#define IOCTL_QUIC_RUN_VALIDATE_STREAM_EVENTS \
    QUIC_CTL_CODE(26, METHOD_BUFFERED, FILE_WRITE_DATA)
    // uint32_t - Test

#define IOCTL_QUIC_RUN_VERSION_NEGOTIATION \
    QUIC_CTL_CODE(27, METHOD_BUFFERED, FILE_WRITE_DATA)
    // int - Family

#pragma pack(push)
#pragma pack(1)

typedef struct {
    int Family;
    uint16_t Iterations;
    uint16_t KeyUpdateBytes;
    uint8_t UseKeyUpdateBytes;
    uint8_t ClientKeyUpdate;
    uint8_t ServerKeyUpdate;
} QUIC_RUN_KEY_UPDATE_PARAMS;

#pragma pack(pop)

#define IOCTL_QUIC_RUN_KEY_UPDATE \
    QUIC_CTL_CODE(28, METHOD_BUFFERED, FILE_WRITE_DATA)
    // QUIC_RUN_KEY_UPDATE_PARAMS

#define IOCTL_QUIC_RUN_VALIDATE_API \
    QUIC_CTL_CODE(29, METHOD_BUFFERED, FILE_WRITE_DATA)

#define IOCTL_QUIC_RUN_CONNECT_SERVER_REJECTED \
    QUIC_CTL_CODE(30, METHOD_BUFFERED, FILE_WRITE_DATA)
    // int - Family

#pragma pack(push)
#pragma pack(1)

typedef struct {
    int Family;
    QUIC_ABORTIVE_TRANSFER_FLAGS Flags;
} QUIC_RUN_ABORTIVE_SHUTDOWN_PARAMS;

#pragma pack(pop)

#define IOCTL_QUIC_RUN_ABORTIVE_SHUTDOWN \
    QUIC_CTL_CODE(31, METHOD_BUFFERED, FILE_WRITE_DATA)
    // QUIC_RUN_ABORTIVE_SHUTDOWN_PARAMS

#pragma pack(push)
#pragma pack(1)

typedef struct {
    int Family;
    uint16_t Iterations;
} QUIC_RUN_CID_UPDATE_PARAMS;

#pragma pack(pop)

#define IOCTL_QUIC_RUN_CID_UPDATE \
    QUIC_CTL_CODE(32, METHOD_BUFFERED, FILE_WRITE_DATA)
    // QUIC_RUN_CID_UPDATE_PARAMS

typedef struct {
    int Family;
    int SendBytes;
    int ConsumeBytes;
    QUIC_RECEIVE_RESUME_SHUTDOWN_TYPE ShutdownType;
    QUIC_RECEIVE_RESUME_TYPE PauseType;
    uint8_t PauseFirst;
} QUIC_RUN_RECEIVE_RESUME_PARAMS;

#define IOCTL_QUIC_RUN_RECEIVE_RESUME \
    QUIC_CTL_CODE(33, METHOD_BUFFERED, FILE_WRITE_DATA)
    // QUIC_RUN_RECEIVE_RESUME_PARAMS

#define IOCTL_QUIC_RUN_RECEIVE_RESUME_NO_DATA \
    QUIC_CTL_CODE(34, METHOD_BUFFERED, FILE_WRITE_DATA)
    // QUIC_RUN_RECEIVE_RESUME_PARAMS

#define IOCTL_QUIC_RUN_DRILL_ENCODE_VAR_INT \
    QUIC_CTL_CODE(35, METHOD_BUFFERED, FILE_WRITE_DATA)

typedef struct {
    int Family;
    BOOLEAN SourceOrDest;
    BOOLEAN ActualCidLengthValid;
    BOOLEAN ShortCidLength;
    BOOLEAN CidLengthFieldValid;
} QUIC_RUN_DRILL_INITIAL_PACKET_CID_PARAMS;

#define IOCTL_QUIC_RUN_DRILL_INITIAL_PACKET_CID \
    QUIC_CTL_CODE(36, METHOD_BUFFERED, FILE_WRITE_DATA)
    // QUIC_RUN_DRILL_INITIAL_PACKET_CID_PARAMS

#define IOCTL_QUIC_RUN_DRILL_INITIAL_PACKET_TOKEN \
    QUIC_CTL_CODE(37, METHOD_BUFFERED, FILE_WRITE_DATA)
    // int - Family

#define IOCTL_QUIC_RUN_START_LISTENER_MULTI_ALPN \
    QUIC_CTL_CODE(38, METHOD_BUFFERED, FILE_WRITE_DATA)

typedef struct {
    int Family;
    BOOLEAN DatagramReceiveEnabled;
} QUIC_RUN_DATAGRAM_NEGOTIATION;

#define IOCTL_QUIC_RUN_DATAGRAM_NEGOTIATION \
    QUIC_CTL_CODE(39, METHOD_BUFFERED, FILE_WRITE_DATA)
    // QUIC_RUN_DATAGRAM_NEGOTIATION

#define IOCTL_QUIC_RUN_DATAGRAM_SEND \
    QUIC_CTL_CODE(40, METHOD_BUFFERED, FILE_WRITE_DATA)
    // int - Family

typedef struct {
    int Family;
    uint16_t Padding;
} QUIC_RUN_REBIND_PARAMS;

#define IOCTL_QUIC_RUN_NAT_PORT_REBIND \
    QUIC_CTL_CODE(41, METHOD_BUFFERED, FILE_WRITE_DATA)
    // QUIC_RUN_REBIND_PARAMS

#define IOCTL_QUIC_RUN_NAT_ADDR_REBIND \
    QUIC_CTL_CODE(42, METHOD_BUFFERED, FILE_WRITE_DATA)
    // QUIC_RUN_REBIND_PARAMS

#define IOCTL_QUIC_RUN_CHANGE_MAX_STREAM_ID \
    QUIC_CTL_CODE(43, METHOD_BUFFERED, FILE_WRITE_DATA)
    // int - Family

#define IOCTL_QUIC_RUN_PATH_VALIDATION_TIMEOUT \
    QUIC_CTL_CODE(44, METHOD_BUFFERED, FILE_WRITE_DATA)
    // int - Family

#define IOCTL_QUIC_RUN_VALIDATE_GET_PERF_COUNTERS \
    QUIC_CTL_CODE(45, METHOD_BUFFERED, FILE_WRITE_DATA)

#define IOCTL_QUIC_RUN_ACK_SEND_DELAY \
    QUIC_CTL_CODE(46, METHOD_BUFFERED, FILE_WRITE_DATA)
    // int - Family

typedef struct {
    BOOLEAN AcceptCert;
    BOOLEAN AsyncValidation;
} QUIC_RUN_CUSTOM_CERT_VALIDATION;

typedef struct {
    int Family;
    BOOLEAN ServerSupport;
    BOOLEAN ClientSupport;
} QUIC_RUN_FEATURE_NEGOTIATION;

#define IOCTL_QUIC_RUN_CUSTOM_SERVER_CERT_VALIDATION \
    QUIC_CTL_CODE(47, METHOD_BUFFERED, FILE_WRITE_DATA)
    // QUIC_RUN_CUSTOM_CERT_VALIDATION

#define IOCTL_QUIC_RUN_VERSION_NEGOTIATION_RETRY \
    QUIC_CTL_CODE(48, METHOD_BUFFERED, FILE_WRITE_DATA)
    // int - Family

#define IOCTL_QUIC_RUN_COMPATIBLE_VERSION_NEGOTIATION_RETRY \
    QUIC_CTL_CODE(49, METHOD_BUFFERED, FILE_WRITE_DATA)
    // int - Family

typedef struct {
    int Family;
    BOOLEAN DisableVNEClient;
    BOOLEAN DisableVNEServer;
} QUIC_RUN_VERSION_NEGOTIATION_EXT;

#define IOCTL_QUIC_RUN_COMPATIBLE_VERSION_NEGOTIATION \
    QUIC_CTL_CODE(50, METHOD_BUFFERED, FILE_WRITE_DATA)
    // QUIC_RUN_VERSION_NEGOTIATION_EXT

#define IOCTL_QUIC_RUN_COMPATIBLE_VERSION_NEGOTIATION_DEFAULT_SERVER \
    QUIC_CTL_CODE(51, METHOD_BUFFERED, FILE_WRITE_DATA)
    // QUIC_RUN_VERSION_NEGOTIATION_EXT

#define IOCTL_QUIC_RUN_COMPATIBLE_VERSION_NEGOTIATION_DEFAULT_CLIENT \
    QUIC_CTL_CODE(52, METHOD_BUFFERED, FILE_WRITE_DATA)
    // QUIC_RUN_VERSION_NEGOTIATION_EXT

#define IOCTL_QUIC_RUN_INCOMPATIBLE_VERSION_NEGOTIATION \
    QUIC_CTL_CODE(53, METHOD_BUFFERED, FILE_WRITE_DATA)
    // int - Family

#define IOCTL_QUIC_RUN_FAILED_VERSION_NEGOTIATION \
    QUIC_CTL_CODE(54, METHOD_BUFFERED, FILE_WRITE_DATA)
    // int - Family

#define IOCTL_QUIC_RUN_VALIDATE_VERSION_SETTINGS_SETTINGS \
    QUIC_CTL_CODE(55, METHOD_BUFFERED, FILE_WRITE_DATA)

typedef struct {
    int Family;
    BOOLEAN UseClientCert;
} QUIC_RUN_CONNECT_CLIENT_CERT;

#define IOCTL_QUIC_RUN_CONNECT_CLIENT_CERT \
    QUIC_CTL_CODE(56, METHOD_BUFFERED, FILE_WRITE_DATA)
    // QUIC_RUN_CONNECT_CLIENT_CERT

#define IOCTL_QUIC_RUN_VALID_ALPN_LENGTHS \
    QUIC_CTL_CODE(57, METHOD_BUFFERED, FILE_WRITE_DATA)

#define IOCTL_QUIC_RUN_INVALID_ALPN_LENGTHS \
    QUIC_CTL_CODE(58, METHOD_BUFFERED, FILE_WRITE_DATA)

typedef struct {
    QUIC_CREDENTIAL_CONFIG CredConfig;
    union {
        QUIC_CERTIFICATE_HASH CertHash;
        QUIC_CERTIFICATE_HASH_STORE CertHashStore;
        QUIC_CERTIFICATE_FILE CertFile;
        QUIC_CERTIFICATE_FILE_PROTECTED CertFileProtected;
        QUIC_CERTIFICATE_PKCS12 Pkcs12;
        char PrincipalString[100];
    };
} QUIC_RUN_CRED_VALIDATION;

#define IOCTL_QUIC_RUN_EXPIRED_SERVER_CERT \
    QUIC_CTL_CODE(59, METHOD_BUFFERED, FILE_WRITE_DATA)

#define IOCTL_QUIC_RUN_VALID_SERVER_CERT \
    QUIC_CTL_CODE(60, METHOD_BUFFERED, FILE_WRITE_DATA)

#define IOCTL_QUIC_RUN_VALID_CLIENT_CERT \
    QUIC_CTL_CODE(61, METHOD_BUFFERED, FILE_WRITE_DATA)

#define IOCTL_QUIC_RUN_EXPIRED_CLIENT_CERT \
    QUIC_CTL_CODE(62, METHOD_BUFFERED, FILE_WRITE_DATA)

#define IOCTL_QUIC_RUN_ABORT_RECEIVE \
    QUIC_CTL_CODE(63, METHOD_BUFFERED, FILE_WRITE_DATA)
    // BOOLEAN

#pragma pack(push)
#pragma pack(1)

typedef struct {
    int Family;
    uint8_t RandomLossPercentage;
} QUIC_RUN_KEY_UPDATE_RANDOM_LOSS_PARAMS;

#pragma pack(pop)

#define IOCTL_QUIC_RUN_KEY_UPDATE_RANDOM_LOSS \
    QUIC_CTL_CODE(64, METHOD_BUFFERED, FILE_WRITE_DATA)

#define IOCTL_QUIC_RUN_SLOW_RECEIVE \
    QUIC_CTL_CODE(65, METHOD_BUFFERED, FILE_WRITE_DATA)

#define IOCTL_QUIC_RUN_NTH_ALLOC_FAIL \
    QUIC_CTL_CODE(66, METHOD_BUFFERED, FILE_WRITE_DATA)

#define IOCTL_QUIC_RUN_MTU_SETTINGS \
    QUIC_CTL_CODE(67, METHOD_BUFFERED, FILE_WRITE_DATA)

typedef struct {
    int Family;
    uint8_t DropClientProbePackets;
    uint8_t DropServerProbePackets;
    uint8_t RaiseMinimumMtu;
} QUIC_RUN_MTU_DISCOVERY_PARAMS;

#define IOCTL_QUIC_RUN_MTU_DISCOVERY \
    QUIC_CTL_CODE(68, METHOD_BUFFERED, FILE_WRITE_DATA)

#define IOCTL_QUIC_RUN_LOAD_BALANCED_HANDSHAKE \
    QUIC_CTL_CODE(69, METHOD_BUFFERED, FILE_WRITE_DATA)
    // int - Family

#define IOCTL_QUIC_RUN_CLIENT_SHARED_LOCAL_PORT \
    QUIC_CTL_CODE(70, METHOD_BUFFERED, FILE_WRITE_DATA)
    // int - Family

#define IOCTL_QUIC_RUN_VALIDATE_PARAM_API \
    QUIC_CTL_CODE(71, METHOD_BUFFERED, FILE_WRITE_DATA)
    // int - Family

#define IOCTL_QUIC_RUN_STREAM_PRIORITY \
    QUIC_CTL_CODE(72, METHOD_BUFFERED, FILE_WRITE_DATA)

#define IOCTL_QUIC_RUN_CLIENT_LOCAL_PATH_CHANGES \
    QUIC_CTL_CODE(73, METHOD_BUFFERED, FILE_WRITE_DATA)
    // int - Family

#define IOCTL_QUIC_RUN_STREAM_DIFFERENT_ABORT_ERRORS \
    QUIC_CTL_CODE(74, METHOD_BUFFERED, FILE_WRITE_DATA)

#define IOCTL_QUIC_RUN_CONNECTION_REJECTION \
    QUIC_CTL_CODE(75, METHOD_BUFFERED, FILE_WRITE_DATA)
    // bool - RejectByClosing

#define IOCTL_QUIC_RUN_INTERFACE_BINDING \
    QUIC_CTL_CODE(76, METHOD_BUFFERED, FILE_WRITE_DATA)
    // int - Family

#define IOCTL_QUIC_RUN_CONNECT_INVALID_ADDRESS \
    QUIC_CTL_CODE(77, METHOD_BUFFERED, FILE_WRITE_DATA)

#define IOCTL_QUIC_RUN_STREAM_ABORT_RECV_FIN_RACE \
    QUIC_CTL_CODE(78, METHOD_BUFFERED, FILE_WRITE_DATA)

#define IOCTL_QUIC_RUN_STREAM_ABORT_CONN_FLOW_CONTROL \
    QUIC_CTL_CODE(79, METHOD_BUFFERED, FILE_WRITE_DATA)

#define IOCTL_QUIC_RUN__REG_SHUTDOWN_BEFORE_OPEN \
    QUIC_CTL_CODE(80, METHOD_BUFFERED, FILE_WRITE_DATA)

#define IOCTL_QUIC_RUN_REG_SHUTDOWN_AFTER_OPEN \
    QUIC_CTL_CODE(81, METHOD_BUFFERED, FILE_WRITE_DATA)

#define IOCTL_QUIC_RUN_REG_SHUTDOWN_AFTER_OPEN_BEFORE_START \
    QUIC_CTL_CODE(82, METHOD_BUFFERED, FILE_WRITE_DATA)

#define IOCTL_QUIC_RUN_REG_SHUTDOWN_AFTER_OPEN_AND_START \
    QUIC_CTL_CODE(83, METHOD_BUFFERED, FILE_WRITE_DATA)

#define IOCTL_QUIC_RUN_CRED_TYPE_VALIDATION \
    QUIC_CTL_CODE(84, METHOD_BUFFERED, FILE_WRITE_DATA)

typedef struct {
    int Family;
    uint8_t Mode;
} QUIC_RUN_CIBIR_EXTENSION;

#define IOCTL_QUIC_RUN_CIBIR_EXTENSION \
    QUIC_CTL_CODE(85, METHOD_BUFFERED, FILE_WRITE_DATA)
    // QUIC_RUN_CIBIR_EXTENSION

#define IOCTL_QUIC_RUN_STREAM_PRIORITY_INFINITE_LOOP \
    QUIC_CTL_CODE(86, METHOD_BUFFERED, FILE_WRITE_DATA)

#define IOCTL_QUIC_RUN_RESUMPTION_ACROSS_VERSIONS \
    QUIC_CTL_CODE(87, METHOD_BUFFERED, FILE_WRITE_DATA)

#define IOCTL_QUIC_RUN_CLIENT_BLOCKED_SOURCE_PORT \
    QUIC_CTL_CODE(88, METHOD_BUFFERED, FILE_WRITE_DATA)
    // int - Family

#define IOCTL_QUIC_RUN_STORAGE \
    QUIC_CTL_CODE(89, METHOD_BUFFERED, FILE_WRITE_DATA)

#define IOCTL_QUIC_RUN_VALIDATE_GLOBAL_PARAM \
    QUIC_CTL_CODE(90, METHOD_BUFFERED, FILE_WRITE_DATA)

#define IOCTL_QUIC_RUN_VALIDATE_COMMON_PARAM \
    QUIC_CTL_CODE(91, METHOD_BUFFERED, FILE_WRITE_DATA)

#define IOCTL_QUIC_RUN_VALIDATE_REGISTRATION_PARAM \
    QUIC_CTL_CODE(92, METHOD_BUFFERED, FILE_WRITE_DATA)

#define IOCTL_QUIC_RUN_VALIDATE_CONFIGURATION_PARAM \
    QUIC_CTL_CODE(93, METHOD_BUFFERED, FILE_WRITE_DATA)

#define IOCTL_QUIC_RUN_VALIDATE_LISTENER_PARAM \
    QUIC_CTL_CODE(94, METHOD_BUFFERED, FILE_WRITE_DATA)

#define IOCTL_QUIC_RUN_VALIDATE_CONNECTION_PARAM \
    QUIC_CTL_CODE(95, METHOD_BUFFERED, FILE_WRITE_DATA)

#define IOCTL_QUIC_RUN_VALIDATE_TLS_PARAM \
    QUIC_CTL_CODE(96, METHOD_BUFFERED, FILE_WRITE_DATA)

#define IOCTL_QUIC_RUN_VALIDATE_STREAM_PARAM \
    QUIC_CTL_CODE(97, METHOD_BUFFERED, FILE_WRITE_DATA)

#define IOCTL_QUIC_RUN_CONNECTION_CLOSE_FROM_CALLBACK \
    QUIC_CTL_CODE(98, METHOD_BUFFERED, FILE_WRITE_DATA)

#define IOCTL_QUIC_RUN_CLOSE_CONN_BEFORE_STREAM_FLUSH \
    QUIC_CTL_CODE(99, METHOD_BUFFERED, FILE_WRITE_DATA)

#define IOCTL_QUIC_RUN_VERSION_STORAGE \
    QUIC_CTL_CODE(100, METHOD_BUFFERED, FILE_WRITE_DATA)

#define IOCTL_QUIC_RUN_CONNECT_AND_IDLE_FOR_DEST_CID_CHANGE \
    QUIC_CTL_CODE(101, METHOD_BUFFERED, FILE_WRITE_DATA)

#define IOCTL_QUIC_RUN_CHANGE_ALPN \
    QUIC_CTL_CODE(102, METHOD_BUFFERED, FILE_WRITE_DATA)

typedef struct {
    BOOLEAN TestServer;
    uint8_t VnTpSize;
} QUIC_RUN_VN_TP_ODD_SIZE_PARAMS;

#define IOCTL_QUIC_RUN_VN_TP_ODD_SIZE \
    QUIC_CTL_CODE(103, METHOD_BUFFERED, FILE_WRITE_DATA)

#define IOCTL_QUIC_RUN_VN_TP_CHOSEN_VERSION_MISMATCH \
    QUIC_CTL_CODE(104, METHOD_BUFFERED, FILE_WRITE_DATA)

#define IOCTL_QUIC_RUN_VN_TP_CHOSEN_VERSION_ZERO \
    QUIC_CTL_CODE(105, METHOD_BUFFERED, FILE_WRITE_DATA)

#define IOCTL_QUIC_RUN_VN_TP_OTHER_VERSION_ZERO \
    QUIC_CTL_CODE(106, METHOD_BUFFERED, FILE_WRITE_DATA)

#define IOCTL_QUIC_RUN_STREAM_BLOCK_UNBLOCK_CONN_FLOW_CONTROL \
    QUIC_CTL_CODE(107, METHOD_BUFFERED, FILE_WRITE_DATA)

#define IOCTL_QUIC_RUN_ECN \
    QUIC_CTL_CODE(108, METHOD_BUFFERED, FILE_WRITE_DATA)

typedef struct {
    int Family;
    QUIC_CONGESTION_CONTROL_ALGORITHM CcAlgo;
} QUIC_HANDSHAKE_LOSS_PARAMS;

#define IOCTL_QUIC_RUN_HANDSHAKE_SPECIFIC_LOSS_PATTERNS \
    QUIC_CTL_CODE(109, METHOD_BUFFERED, FILE_WRITE_DATA)
    // QUIC_HANDSHAKE_LOSS_PARAMS

#define IOCTL_QUIC_RUN_CUSTOM_CLIENT_CERT_VALIDATION \
    QUIC_CTL_CODE(110, METHOD_BUFFERED, FILE_WRITE_DATA)
    // QUIC_RUN_CUSTOM_CERT_VALIDATION

#define IOCTL_QUIC_RELIABLE_RESET_NEGOTIATION \
    QUIC_CTL_CODE(111, METHOD_BUFFERED, FILE_WRITE_DATA)
    // QUIC_RUN_FEATURE_NEGOTIATION

#define IOCTL_QUIC_ONE_WAY_DELAY_NEGOTIATION \
    QUIC_CTL_CODE(112, METHOD_BUFFERED, FILE_WRITE_DATA)
    // QUIC_RUN_FEATURE_NEGOTIATION

#define IOCTL_QUIC_RUN_STATELESS_RESET_KEY \
    QUIC_CTL_CODE(113, METHOD_BUFFERED, FILE_WRITE_DATA)

#define IOCTL_QUIC_RUN_STREAM_RELIABLE_RESET \
    QUIC_CTL_CODE(114, METHOD_BUFFERED, FILE_WRITE_DATA)

#define IOCTL_QUIC_RUN_STREAM_RELIABLE_RESET_MULTIPLE_SENDS \
    QUIC_CTL_CODE(115, METHOD_BUFFERED, FILE_WRITE_DATA)

#define IOCTL_QUIC_RUN_DRILL_VN_PACKET_TOKEN \
    QUIC_CTL_CODE(116, METHOD_BUFFERED, FILE_WRITE_DATA)
    // int - Family

#define IOCTL_QUIC_RUN_CONN_CLOSE_BEFORE_STREAM_CLOSE \
    QUIC_CTL_CODE(117, METHOD_BUFFERED, FILE_WRITE_DATA)

#pragma pack(push)
#pragma pack(1)

typedef struct {
    bool DropPackets;
} QUIC_RUN_CANCEL_ON_LOSS_PARAMS;

#pragma pack(pop)

#define IOCTL_QUIC_RUN_CANCEL_ON_LOSS \
    QUIC_CTL_CODE(118, METHOD_BUFFERED, FILE_WRITE_DATA)
    // QUIC_RUN_CANCEL_ON_LOSS_PARAMS

#define IOCTL_QUIC_RUN_VALIDATE_NET_STATS_CONN_EVENT \
    QUIC_CTL_CODE(119, METHOD_BUFFERED, FILE_WRITE_DATA)
    // uint32_t - Test

<<<<<<< HEAD
typedef struct {
    int Family;
    BOOLEAN ShareBinding;
    uint32_t DropPacketCount;
} QUIC_RUN_PROBE_PATH_PARAMS;

#define IOCTL_QUIC_RUN_PROBE_PATH \
    QUIC_CTL_CODE(120, METHOD_BUFFERED, FILE_WRITE_DATA)
    // QUIC_RUN_PROBE_PATH_PARAMS

typedef struct {
    int Family;
    BOOLEAN ShareBinding;
    BOOLEAN Smooth;
} QUIC_RUN_MIGRATION_PARAMS;

#define IOCTL_QUIC_RUN_MIGRATION \
    QUIC_CTL_CODE(121, METHOD_BUFFERED, FILE_WRITE_DATA)
    // QUIC_RUN_MIGRATION

#define QUIC_MAX_IOCTL_FUNC_CODE 121
=======
#define IOCTL_QUIC_RUN_HANDSHAKE_SHUTDOWN \
    QUIC_CTL_CODE(120, METHOD_BUFFERED, FILE_WRITE_DATA)
    // BOOLEAN - ClientShutdown

#define IOCTL_QUIC_RUN_NTH_PACKET_DROP \
    QUIC_CTL_CODE(121, METHOD_BUFFERED, FILE_WRITE_DATA)

#define IOCTL_QUIC_RUN_OPERATION_PRIORITY \
    QUIC_CTL_CODE(122, METHOD_BUFFERED, FILE_WRITE_DATA)

#define IOCTL_QUIC_RUN_CONNECTION_PRIORITY \
    QUIC_CTL_CODE(123, METHOD_BUFFERED, FILE_WRITE_DATA)

#define IOCTL_QUIC_RUN_STREAM_MULTI_RECEIVE \
    QUIC_CTL_CODE(124, METHOD_BUFFERED, FILE_WRITE_DATA)

#define IOCTL_QUIC_RUN_VALIDATE_TLS_HANDSHAKE_INFO \
    QUIC_CTL_CODE(125, METHOD_BUFFERED, FILE_WRITE_DATA)
    // BOOLEAN - EnableResumption

#define QUIC_MAX_IOCTL_FUNC_CODE 125
>>>>>>> f8e9cece
<|MERGE_RESOLUTION|>--- conflicted
+++ resolved
@@ -1325,7 +1325,26 @@
     QUIC_CTL_CODE(119, METHOD_BUFFERED, FILE_WRITE_DATA)
     // uint32_t - Test
 
-<<<<<<< HEAD
+#define IOCTL_QUIC_RUN_HANDSHAKE_SHUTDOWN \
+    QUIC_CTL_CODE(120, METHOD_BUFFERED, FILE_WRITE_DATA)
+    // BOOLEAN - ClientShutdown
+
+#define IOCTL_QUIC_RUN_NTH_PACKET_DROP \
+    QUIC_CTL_CODE(121, METHOD_BUFFERED, FILE_WRITE_DATA)
+
+#define IOCTL_QUIC_RUN_OPERATION_PRIORITY \
+    QUIC_CTL_CODE(122, METHOD_BUFFERED, FILE_WRITE_DATA)
+
+#define IOCTL_QUIC_RUN_CONNECTION_PRIORITY \
+    QUIC_CTL_CODE(123, METHOD_BUFFERED, FILE_WRITE_DATA)
+
+#define IOCTL_QUIC_RUN_STREAM_MULTI_RECEIVE \
+    QUIC_CTL_CODE(124, METHOD_BUFFERED, FILE_WRITE_DATA)
+
+#define IOCTL_QUIC_RUN_VALIDATE_TLS_HANDSHAKE_INFO \
+    QUIC_CTL_CODE(125, METHOD_BUFFERED, FILE_WRITE_DATA)
+    // BOOLEAN - EnableResumption
+
 typedef struct {
     int Family;
     BOOLEAN ShareBinding;
@@ -1333,7 +1352,7 @@
 } QUIC_RUN_PROBE_PATH_PARAMS;
 
 #define IOCTL_QUIC_RUN_PROBE_PATH \
-    QUIC_CTL_CODE(120, METHOD_BUFFERED, FILE_WRITE_DATA)
+    QUIC_CTL_CODE(126, METHOD_BUFFERED, FILE_WRITE_DATA)
     // QUIC_RUN_PROBE_PATH_PARAMS
 
 typedef struct {
@@ -1343,30 +1362,7 @@
 } QUIC_RUN_MIGRATION_PARAMS;
 
 #define IOCTL_QUIC_RUN_MIGRATION \
-    QUIC_CTL_CODE(121, METHOD_BUFFERED, FILE_WRITE_DATA)
+    QUIC_CTL_CODE(127, METHOD_BUFFERED, FILE_WRITE_DATA)
     // QUIC_RUN_MIGRATION
 
-#define QUIC_MAX_IOCTL_FUNC_CODE 121
-=======
-#define IOCTL_QUIC_RUN_HANDSHAKE_SHUTDOWN \
-    QUIC_CTL_CODE(120, METHOD_BUFFERED, FILE_WRITE_DATA)
-    // BOOLEAN - ClientShutdown
-
-#define IOCTL_QUIC_RUN_NTH_PACKET_DROP \
-    QUIC_CTL_CODE(121, METHOD_BUFFERED, FILE_WRITE_DATA)
-
-#define IOCTL_QUIC_RUN_OPERATION_PRIORITY \
-    QUIC_CTL_CODE(122, METHOD_BUFFERED, FILE_WRITE_DATA)
-
-#define IOCTL_QUIC_RUN_CONNECTION_PRIORITY \
-    QUIC_CTL_CODE(123, METHOD_BUFFERED, FILE_WRITE_DATA)
-
-#define IOCTL_QUIC_RUN_STREAM_MULTI_RECEIVE \
-    QUIC_CTL_CODE(124, METHOD_BUFFERED, FILE_WRITE_DATA)
-
-#define IOCTL_QUIC_RUN_VALIDATE_TLS_HANDSHAKE_INFO \
-    QUIC_CTL_CODE(125, METHOD_BUFFERED, FILE_WRITE_DATA)
-    // BOOLEAN - EnableResumption
-
-#define QUIC_MAX_IOCTL_FUNC_CODE 125
->>>>>>> f8e9cece
+#define QUIC_MAX_IOCTL_FUNC_CODE 127