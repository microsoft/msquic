--- conflicted
+++ resolved
@@ -1370,7 +1370,10 @@
     QUIC_CTL_CODE(126, METHOD_BUFFERED, FILE_WRITE_DATA)
     // int - Family
 
-<<<<<<< HEAD
+#define IOCTL_QUIC_RUN_TEST_ADDR_FUNCTIONS \
+    QUIC_CTL_CODE(127, METHOD_BUFFERED, FILE_WRITE_DATA)
+    // int - Family
+
 typedef struct {
     int Family;
     BOOLEAN ShareBinding;
@@ -1379,7 +1382,7 @@
 } QUIC_RUN_PROBE_PATH_PARAMS;
 
 #define IOCTL_QUIC_RUN_PROBE_PATH \
-    QUIC_CTL_CODE(127, METHOD_BUFFERED, FILE_WRITE_DATA)
+    QUIC_CTL_CODE(128, METHOD_BUFFERED, FILE_WRITE_DATA)
     // QUIC_RUN_PROBE_PATH_PARAMS
 
 typedef struct {
@@ -1389,14 +1392,7 @@
 } QUIC_RUN_MIGRATION_PARAMS;
 
 #define IOCTL_QUIC_RUN_MIGRATION \
-    QUIC_CTL_CODE(128, METHOD_BUFFERED, FILE_WRITE_DATA)
+    QUIC_CTL_CODE(129, METHOD_BUFFERED, FILE_WRITE_DATA)
     // QUIC_RUN_MIGRATION
 
-#define QUIC_MAX_IOCTL_FUNC_CODE 128
-=======
-#define IOCTL_QUIC_RUN_TEST_ADDR_FUNCTIONS \
-    QUIC_CTL_CODE(127, METHOD_BUFFERED, FILE_WRITE_DATA)
-    // int - Family
-
-#define QUIC_MAX_IOCTL_FUNC_CODE 127
->>>>>>> b215b46e
+#define QUIC_MAX_IOCTL_FUNC_CODE 129