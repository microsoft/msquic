--- conflicted
+++ resolved
@@ -1429,17 +1429,12 @@
 #define IOCTL_QUIC_RUN_MIGRATION \
     QUIC_CTL_CODE(133, METHOD_BUFFERED, FILE_WRITE_DATA)
     // QUIC_RUN_MIGRATION
-<<<<<<< HEAD
 
 typedef struct {
     int Family;
 } QUIC_RUN_MULTIPATH_PARAMS;
 
 #define IOCTL_QUIC_RUN_MULTIPATH \
-    QUIC_CTL_CODE(132, METHOD_BUFFERED, FILE_WRITE_DATA)
+    QUIC_CTL_CODE(134, METHOD_BUFFERED, FILE_WRITE_DATA)
     // QUIC_RUN_MULTIPATH
-#define QUIC_MAX_IOCTL_FUNC_CODE 132
-=======
-    
-#define QUIC_MAX_IOCTL_FUNC_CODE 133
->>>>>>> c006d09d
+#define QUIC_MAX_IOCTL_FUNC_CODE 134