/*++

    Copyright (c) Microsoft Corporation.
    Licensed under the MIT License.

Abstract:

    Interface for the Platform Independent MsQuic Tests

--*/

#define QUIC_API_ENABLE_PREVIEW_FEATURES

#include "msquic.hpp"

//#define QUIC_COMPARTMENT_TESTS 1

extern QUIC_CREDENTIAL_CONFIG ServerSelfSignedCredConfig;
extern QUIC_CREDENTIAL_CONFIG ServerSelfSignedCredConfigClientAuth;
extern QUIC_CREDENTIAL_CONFIG ClientCertCredConfig;

#ifdef __cplusplus
extern "C" {
#endif

void QuicTestInitialize();
void QuicTestUninitialize();

//
// Parameter Validation Tests
//

void QuicTestValidateApi();
void QuicTestValidateRegistration();
void QuicTestValidateConfiguration();
void QuicTestValidateListener();
void QuicTestValidateConnection();
void QuicTestValidateStream(bool Connect);
void QuicTestGetPerfCounters();
void QuicTestDesiredVersionSettings();
void QuicTestValidateParamApi();
void QuicTestCredentialLoad(const QUIC_CREDENTIAL_CONFIG* Config);

//
// Ownership tests
//
void QuicTestRegistrationShutdownBeforeConnOpen();
void QuicTestRegistrationShutdownAfterConnOpen();
void QuicTestRegistrationShutdownAfterConnOpenBeforeStart();
void QuicTestRegistrationShutdownAfterConnOpenAndStart();

//
// Rejection Tests
//
void QuicTestConnectionRejection(bool RejectByClosing);

//
// Event Validation Tests
//

void QuicTestValidateConnectionEvents(uint32_t Test);
void QuicTestValidateStreamEvents(uint32_t Test);

//
// Basic Functionality Tests
//

void QuicTestCreateListener();
void QuicTestStartListener();
void QuicTestStartListenerMultiAlpns();
void QuicTestStartListenerImplicit(_In_ int Family);
void QuicTestStartTwoListeners();
void QuicTestStartTwoListenersSameALPN();
void QuicTestStartListenerExplicit(_In_ int Family);
void QuicTestCreateConnection();
void QuicTestBindConnectionImplicit(_In_ int Family);
void QuicTestBindConnectionExplicit(_In_ int Family);

//
// MTU tests
//
void QuicTestMtuSettings();
void
QuicTestMtuDiscovery(
    _In_ int Family,
    _In_ BOOLEAN DropClientProbePackets,
    _In_ BOOLEAN DropServerProbePackets,
    _In_ BOOLEAN RaiseMinimumMtu
    );

//
// Path tests
//
void
QuicTestLocalPathChanges(
    _In_ int Family
    );

//
// Handshake Tests
//

typedef enum QUIC_TEST_RESUMPTION_MODE {
    QUIC_TEST_RESUMPTION_DISABLED,
    QUIC_TEST_RESUMPTION_ENABLED,
    QUIC_TEST_RESUMPTION_REJECTED,
} QUIC_TEST_RESUMPTION_MODE;

typedef enum QUIC_TEST_ASYNC_CONFIG_MODE {
    QUIC_TEST_ASYNC_CONFIG_DISABLED,
    QUIC_TEST_ASYNC_CONFIG_ENABLED,
    QUIC_TEST_ASYNC_CONFIG_DELAYED,
} QUIC_TEST_ASYNC_CONFIG_MODE;

void
QuicTestConnect(
    _In_ int Family,
    _In_ bool ServerStatelessRetry,
    _In_ bool ClientUsesOldVersion,
    _In_ bool MultipleALPNs,
    _In_ QUIC_TEST_ASYNC_CONFIG_MODE AsyncConfiguration,
    _In_ bool MultiPacketClientInitial,
    _In_ QUIC_TEST_RESUMPTION_MODE SessionResumption,
    _In_ uint8_t RandomLossPercentage // 0 to 100
    );

// void
// QuicTestVersionNegotiation(
//     _In_ int Family
//     );

// void
// QuicTestVersionNegotiationRetry(
//     _In_ int Family
//     );

// void
// QuicTestCompatibleVersionNegotiationRetry(
//     _In_ int Family
//     );

// void
// QuicTestCompatibleVersionNegotiation(
//     _In_ int Family,
//     _In_ bool DisableVNEClient,
//     _In_ bool DisableVNEServer
//     );

// void
// QuicTestCompatibleVersionNegotiationDefaultClient(
//     _In_ int Family,
//     _In_ bool DisableVNEClient,
//     _In_ bool DisableVNEServer
//     );

// void
// QuicTestCompatibleVersionNegotiationDefaultServer(
//     _In_ int Family,
//     _In_ bool DisableVNEClient,
//     _In_ bool DisableVNEServer
//     );

// void
// QuicTestIncompatibleVersionNegotiation(
//     _In_ int Family
//     );

// void
// QuicTestFailedVersionNegotiation(
//     _In_ int Family
//     );

void
QuicTestCustomCertificateValidation(
    _In_ bool AcceptCert,
    _In_ bool AsyncValidation
    );

void
QuicTestConnectClientCertificate(
    _In_ int Family,
    _In_ bool UseClientCertificate
    );

void
QuicTestValidAlpnLengths(
    void
    );

void
QuicTestInvalidAlpnLengths(
    void
    );

void
QuicTestLoadBalancedHandshake(
    _In_ int Family
    );

void
QuicTestClientSharedLocalPort(
    _In_ int Family
    );

void
QuicTestInterfaceBinding(
    _In_ int Family
    );

void
QuicTestCibirExtension(
    _In_ int Family,
    _In_ uint8_t Mode // server = &1, client = &2
    );

//
// Negative Handshake Tests
//

void
QuicTestConnectUnreachable(
    _In_ int Family
    );

void
QuicTestConnectInvalidAddress(
    );

void
QuicTestConnectBadAlpn(
    _In_ int Family
    );

void
QuicTestConnectBadSni(
    _In_ int Family
    );

void
QuicTestConnectServerRejected(
    _In_ int Family
    );

void
QuicTestConnectExpiredServerCertificate(
    _In_ const QUIC_CREDENTIAL_CONFIG* Config
    );

void
QuicTestConnectValidServerCertificate(
    _In_ const QUIC_CREDENTIAL_CONFIG* Config
    );

void
QuicTestConnectValidClientCertificate(
    _In_ const QUIC_CREDENTIAL_CONFIG* Config
    );

void
QuicTestConnectExpiredClientCertificate(
    _In_ const QUIC_CREDENTIAL_CONFIG* Config
    );

//
// Post Handshake Tests
//

void
QuicTestNatPortRebind(
    _In_ int Family,
    _In_ uint16_t KeepAlivePaddingSize
    );

void
QuicTestNatAddrRebind(
    _In_ int Family,
    _In_ uint16_t KeepAlivePaddingSize
    );

void
QuicTestPathValidationTimeout(
    _In_ int Family
    );

void
QuicTestChangeMaxStreamID(
    _In_ int Family
    );

//
// Application Data Tests
//

void
QuicTestConnectAndPing(
    _In_ int Family,
    _In_ uint64_t Length,
    _In_ uint32_t ConnectionCount,
    _In_ uint32_t StreamCount,
    _In_ uint32_t StreamBurstCount,
    _In_ uint32_t StreamBurstDelayMs,
    _In_ bool ServerStatelessRetry,
    _In_ bool ClientRebind,
    _In_ bool ClientZeroRtt,
    _In_ bool ServerRejectZeroRtt,
    _In_ bool UseSendBuffer,
    _In_ bool UnidirectionalStreams,
    _In_ bool ServerInitiatedStreams,
    _In_ bool FifoScheduling
    );

//
// Other Data Tests
//

void
QuicTestConnectAndIdle(
    _In_ bool EnableKeepAlive
    );

void
QuicTestServerDisconnect(
    void
    );

void
QuicTestClientDisconnect(
    bool StopListenerFirst
    );

void
QuicTestKeyUpdate(
    _In_ int Family,
    _In_ uint16_t Iterations,
    _In_ uint16_t KeyUpdateBytes,
    _In_ bool UseKeyUpdateBytes,
    _In_ bool ClientKeyUpdate,
    _In_ bool ServerKeyUpdate
    );

void
QuicTestKeyUpdateRandomLoss(
    _In_ int Family,
    _In_ uint8_t RandomLossPercentage
    );

typedef enum QUIC_ABORTIVE_TRANSFER_DIRECTION {
    ShutdownBoth,
    ShutdownSend,
    ShutdownReceive
} QUIC_ABORTIVE_TRANSFER_DIRECTION;

typedef union QUIC_ABORTIVE_TRANSFER_FLAGS {
    struct {
        uint32_t DelayStreamCreation : 1;
        uint32_t SendDataOnStream : 1;
        uint32_t ClientShutdown : 1;
        uint32_t DelayClientShutdown : 1;
        uint32_t WaitForStream : 1;
        uint32_t ShutdownDirection : 2;
        uint32_t UnidirectionalStream : 1;
        uint32_t PauseReceive : 1;
        uint32_t PendReceive : 1;
    };
    uint32_t IntValue;
} QUIC_ABORTIVE_TRANSFER_FLAGS;

void
QuicAbortiveTransfers(
    _In_ int Family,
    _In_ QUIC_ABORTIVE_TRANSFER_FLAGS Flags
    );

void
QuicTestCidUpdate(
    _In_ int Family,
    _In_ uint16_t Iterations
    );

typedef enum QUIC_RECEIVE_RESUME_SHUTDOWN_TYPE {
    NoShutdown,
    GracefulShutdown,
    AbortShutdown
} QUIC_RECEIVE_RESUME_SHUTDOWN_TYPE;

typedef enum QUIC_RECEIVE_RESUME_TYPE {
    ReturnConsumedBytes,
    ReturnStatusPending,
    ReturnStatusContinue
} QUIC_RECEIVE_RESUME_TYPE;

void
QuicTestReceiveResume(
    _In_ int Family,
    _In_ int SendBytes,
    _In_ int ConsumeBytes,
    _In_ QUIC_RECEIVE_RESUME_SHUTDOWN_TYPE ShutdownType,
    _In_ QUIC_RECEIVE_RESUME_TYPE PauseType,
    _In_ bool PauseFirst
    );

void
QuicTestReceiveResumeNoData(
    _In_ int Family,
    _In_ QUIC_RECEIVE_RESUME_SHUTDOWN_TYPE ShutdownType
    );

void
QuicTestAckSendDelay(
    _In_ int Family
    );

typedef enum QUIC_ABORT_RECEIVE_TYPE {
    QUIC_ABORT_RECEIVE_PAUSED,
    QUIC_ABORT_RECEIVE_PENDING,
    QUIC_ABORT_RECEIVE_INCOMPLETE
} QUIC_ABORT_RECEIVE_TYPE;

void
QuicTestAbortReceive(
    _In_ QUIC_ABORT_RECEIVE_TYPE Type
    );

void
QuicTestSlowReceive(
    );

void
QuicTestNthAllocFail(
    );

void
QuicTestStreamPriority(
    );

void
QuicTestStreamPriorityInfiniteLoop(
    );

void
QuicTestStreamDifferentAbortErrors(
    );

void
QuicTestStreamAbortRecvFinRace(
    );

void
QuicTestStreamAbortConnFlowControl(
    );

//
// QuicDrill tests
//
void
QuicDrillTestVarIntEncoder(
    );

void
QuicDrillTestInitialCid(
    _In_ int Family,
    _In_ bool Source, // or Dest
    _In_ bool ValidActualLength, // or invalid
    _In_ bool Short, // or long
    _In_ bool ValidLengthField // or invalid
    );

void
QuicDrillTestInitialToken(
    _In_ int Family
    );

//
// Datagram tests
//
void
QuicTestDatagramNegotiation(
    _In_ int Family,
    _In_ bool DatagramReceiveEnabled
    );

void
QuicTestDatagramSend(
    _In_ int Family
    );

//
// Storage tests
//
void
QuicTestStorage(
    );

//
// Platform Specific Functions
//

void
LogTestFailure(
    _In_z_ const char *File,
    _In_z_ const char *Function,
    int Line,
    _Printf_format_string_ const char *Format,
    ...
    );

#ifdef __cplusplus
}
#endif

//
// Kernel Mode Driver Interface
//

//
// Name of the driver service for msquictest.sys.
//
#define QUIC_DRIVER_NAME            "msquictest"
#define QUIC_DRIVER_NAME_PRIVATE    "msquictestpriv"

#ifdef _WIN32

//
// {85C2D886-FA01-4DDA-AAED-9A16CC7DA6CE}
//
static const GUID QUIC_TEST_DEVICE_INSTANCE =
{ 0x85c2d886, 0xfa01, 0x4dda,{ 0xaa, 0xed, 0x9a, 0x16, 0xcc, 0x7d, 0xa6, 0xce } };

#ifndef _KERNEL_MODE
#include <winioctl.h>
#endif // _KERNEL_MODE

#define QUIC_CTL_CODE(request, method, access) \
    CTL_CODE(FILE_DEVICE_NETWORK, request, method, access)

#define IoGetFunctionCodeFromCtlCode( ControlCode ) (\
    ( ControlCode >> 2) & 0x00000FFF )

#else // _WIN32

#define QUIC_CTL_CODE(request, method, access) (request)

#endif // _WIN32

//
// IOCTL Interface
//

typedef struct {
    QUIC_CERTIFICATE_HASH ServerCertHash;
    QUIC_CERTIFICATE_HASH ClientCertHash;
} QUIC_RUN_CERTIFICATE_PARAMS;

#define IOCTL_QUIC_SET_CERT_PARAMS \
    QUIC_CTL_CODE(1, METHOD_BUFFERED, FILE_WRITE_DATA)
    // QUIC_RUN_CERTIFICATE_PARAMS

#define IOCTL_QUIC_RUN_VALIDATE_REGISTRATION \
    QUIC_CTL_CODE(2, METHOD_BUFFERED, FILE_WRITE_DATA)

#define IOCTL_QUIC_RUN_VALIDATE_CONFIGURATION \
    QUIC_CTL_CODE(3, METHOD_BUFFERED, FILE_WRITE_DATA)

#define IOCTL_QUIC_RUN_VALIDATE_LISTENER \
    QUIC_CTL_CODE(4, METHOD_BUFFERED, FILE_WRITE_DATA)

#define IOCTL_QUIC_RUN_VALIDATE_CONNECTION \
    QUIC_CTL_CODE(5, METHOD_BUFFERED, FILE_WRITE_DATA)

#define IOCTL_QUIC_RUN_VALIDATE_STREAM \
    QUIC_CTL_CODE(6, METHOD_BUFFERED, FILE_WRITE_DATA)
    // uint8_t - Connect

#define IOCTL_QUIC_RUN_CREATE_LISTENER \
    QUIC_CTL_CODE(7, METHOD_BUFFERED, FILE_WRITE_DATA)

#define IOCTL_QUIC_RUN_START_LISTENER \
    QUIC_CTL_CODE(8, METHOD_BUFFERED, FILE_WRITE_DATA)

#define IOCTL_QUIC_RUN_START_LISTENER_IMPLICIT \
    QUIC_CTL_CODE(9, METHOD_BUFFERED, FILE_WRITE_DATA)
    // int - Family

#define IOCTL_QUIC_RUN_START_TWO_LISTENERS \
    QUIC_CTL_CODE(10, METHOD_BUFFERED, FILE_WRITE_DATA)

#define IOCTL_QUIC_RUN_START_TWO_LISTENERS_SAME_ALPN \
    QUIC_CTL_CODE(11, METHOD_BUFFERED, FILE_WRITE_DATA)

#define IOCTL_QUIC_RUN_START_LISTENER_EXPLICIT \
    QUIC_CTL_CODE(12, METHOD_BUFFERED, FILE_WRITE_DATA)
    // int - Family

#define IOCTL_QUIC_RUN_CREATE_CONNECTION \
    QUIC_CTL_CODE(13, METHOD_BUFFERED, FILE_WRITE_DATA)

#define IOCTL_QUIC_RUN_BIND_CONNECTION_IMPLICIT \
    QUIC_CTL_CODE(14, METHOD_BUFFERED, FILE_WRITE_DATA)
    // int - Family

#define IOCTL_QUIC_RUN_BIND_CONNECTION_EXPLICIT \
    QUIC_CTL_CODE(15, METHOD_BUFFERED, FILE_WRITE_DATA)
    // int - Family

#pragma pack(push)
#pragma pack(1)

typedef struct {
    int Family;
    uint8_t ServerStatelessRetry;
    uint8_t ClientUsesOldVersion;
    uint8_t MultipleALPNs;
    uint8_t AsyncConfiguration;
    uint8_t MultiPacketClientInitial;
    uint8_t SessionResumption;
    uint8_t RandomLossPercentage;
} QUIC_RUN_CONNECT_PARAMS;

#pragma pack(pop)

#define IOCTL_QUIC_RUN_CONNECT \
    QUIC_CTL_CODE(16, METHOD_BUFFERED, FILE_WRITE_DATA)
    // QUIC_RUN_CONNECT_PARAMS

#pragma pack(push)
#pragma pack(1)

typedef struct {
    int Family;
    uint64_t Length;
    uint32_t ConnectionCount;
    uint32_t StreamCount;
    uint32_t StreamBurstCount;
    uint32_t StreamBurstDelayMs;
    uint8_t ServerStatelessRetry;
    uint8_t ClientRebind;
    uint8_t ClientZeroRtt;
    uint8_t ServerRejectZeroRtt;
    uint8_t UseSendBuffer;
    uint8_t UnidirectionalStreams;
    uint8_t ServerInitiatedStreams;
    uint8_t FifoScheduling;
} QUIC_RUN_CONNECT_AND_PING_PARAMS;

#pragma pack(pop)

#define IOCTL_QUIC_RUN_CONNECT_AND_PING \
    QUIC_CTL_CODE(17, METHOD_BUFFERED, FILE_WRITE_DATA)
    // QUIC_RUN_CONNECT_AND_PING_PARAMS

#define IOCTL_QUIC_RUN_CONNECT_AND_IDLE \
    QUIC_CTL_CODE(18, METHOD_BUFFERED, FILE_WRITE_DATA)
    // uint8_t - EnableKeepAlive

// 19 - Deprecated

#define IOCTL_QUIC_RUN_CONNECT_UNREACHABLE \
    QUIC_CTL_CODE(20, METHOD_BUFFERED, FILE_WRITE_DATA)
    // int - Family

#define IOCTL_QUIC_RUN_CONNECT_BAD_ALPN \
    QUIC_CTL_CODE(21, METHOD_BUFFERED, FILE_WRITE_DATA)
    // int - Family

#define IOCTL_QUIC_RUN_CONNECT_BAD_SNI \
    QUIC_CTL_CODE(22, METHOD_BUFFERED, FILE_WRITE_DATA)
    // int - Family

#define IOCTL_QUIC_RUN_SERVER_DISCONNECT \
    QUIC_CTL_CODE(23, METHOD_BUFFERED, FILE_WRITE_DATA)

#define IOCTL_QUIC_RUN_CLIENT_DISCONNECT \
    QUIC_CTL_CODE(24, METHOD_BUFFERED, FILE_WRITE_DATA)
    // uint8_t - StopListenerFirst

#define IOCTL_QUIC_RUN_VALIDATE_CONNECTION_EVENTS \
    QUIC_CTL_CODE(25, METHOD_BUFFERED, FILE_WRITE_DATA)
    // uint32_t - Test

#define IOCTL_QUIC_RUN_VALIDATE_STREAM_EVENTS \
    QUIC_CTL_CODE(26, METHOD_BUFFERED, FILE_WRITE_DATA)
    // uint32_t - Test

#define IOCTL_QUIC_RUN_VERSION_NEGOTIATION \
    QUIC_CTL_CODE(27, METHOD_BUFFERED, FILE_WRITE_DATA)
    // int - Family

#pragma pack(push)
#pragma pack(1)

typedef struct {
    int Family;
    uint16_t Iterations;
    uint16_t KeyUpdateBytes;
    uint8_t UseKeyUpdateBytes;
    uint8_t ClientKeyUpdate;
    uint8_t ServerKeyUpdate;
} QUIC_RUN_KEY_UPDATE_PARAMS;

#pragma pack(pop)

#define IOCTL_QUIC_RUN_KEY_UPDATE \
    QUIC_CTL_CODE(28, METHOD_BUFFERED, FILE_WRITE_DATA)
    // QUIC_RUN_KEY_UPDATE_PARAMS

#define IOCTL_QUIC_RUN_VALIDATE_API \
    QUIC_CTL_CODE(29, METHOD_BUFFERED, FILE_WRITE_DATA)

#define IOCTL_QUIC_RUN_CONNECT_SERVER_REJECTED \
    QUIC_CTL_CODE(30, METHOD_BUFFERED, FILE_WRITE_DATA)
    // int - Family

#pragma pack(push)
#pragma pack(1)

typedef struct {
    int Family;
    QUIC_ABORTIVE_TRANSFER_FLAGS Flags;
} QUIC_RUN_ABORTIVE_SHUTDOWN_PARAMS;

#pragma pack(pop)

#define IOCTL_QUIC_RUN_ABORTIVE_SHUTDOWN \
    QUIC_CTL_CODE(31, METHOD_BUFFERED, FILE_WRITE_DATA)
    // QUIC_RUN_ABORTIVE_SHUTDOWN_PARAMS

#pragma pack(push)
#pragma pack(1)

typedef struct {
    int Family;
    uint16_t Iterations;
} QUIC_RUN_CID_UPDATE_PARAMS;

#pragma pack(pop)

#define IOCTL_QUIC_RUN_CID_UPDATE \
    QUIC_CTL_CODE(32, METHOD_BUFFERED, FILE_WRITE_DATA)
    // QUIC_RUN_CID_UPDATE_PARAMS

typedef struct {
    int Family;
    int SendBytes;
    int ConsumeBytes;
    QUIC_RECEIVE_RESUME_SHUTDOWN_TYPE ShutdownType;
    QUIC_RECEIVE_RESUME_TYPE PauseType;
    uint8_t PauseFirst;
} QUIC_RUN_RECEIVE_RESUME_PARAMS;

#define IOCTL_QUIC_RUN_RECEIVE_RESUME \
    QUIC_CTL_CODE(33, METHOD_BUFFERED, FILE_WRITE_DATA)
    // QUIC_RUN_RECEIVE_RESUME_PARAMS

#define IOCTL_QUIC_RUN_RECEIVE_RESUME_NO_DATA \
    QUIC_CTL_CODE(34, METHOD_BUFFERED, FILE_WRITE_DATA)
    // QUIC_RUN_RECEIVE_RESUME_PARAMS

#define IOCTL_QUIC_RUN_DRILL_ENCODE_VAR_INT \
    QUIC_CTL_CODE(35, METHOD_BUFFERED, FILE_WRITE_DATA)

typedef struct {
    int Family;
    BOOLEAN SourceOrDest;
    BOOLEAN ActualCidLengthValid;
    BOOLEAN ShortCidLength;
    BOOLEAN CidLengthFieldValid;
} QUIC_RUN_DRILL_INITIAL_PACKET_CID_PARAMS;

#define IOCTL_QUIC_RUN_DRILL_INITIAL_PACKET_CID \
    QUIC_CTL_CODE(36, METHOD_BUFFERED, FILE_WRITE_DATA)
    // QUIC_RUN_DRILL_INITIAL_PACKET_CID_PARAMS

#define IOCTL_QUIC_RUN_DRILL_INITIAL_PACKET_TOKEN \
    QUIC_CTL_CODE(37, METHOD_BUFFERED, FILE_WRITE_DATA)
    // int - Family

#define IOCTL_QUIC_RUN_START_LISTENER_MULTI_ALPN \
    QUIC_CTL_CODE(38, METHOD_BUFFERED, FILE_WRITE_DATA)

typedef struct {
    int Family;
    BOOLEAN DatagramReceiveEnabled;
} QUIC_RUN_DATAGRAM_NEGOTIATION;

#define IOCTL_QUIC_RUN_DATAGRAM_NEGOTIATION \
    QUIC_CTL_CODE(39, METHOD_BUFFERED, FILE_WRITE_DATA)
    // QUIC_RUN_DATAGRAM_NEGOTIATION

#define IOCTL_QUIC_RUN_DATAGRAM_SEND \
    QUIC_CTL_CODE(40, METHOD_BUFFERED, FILE_WRITE_DATA)
    // int - Family

typedef struct {
    int Family;
    uint16_t Padding;
} QUIC_RUN_REBIND_PARAMS;

#define IOCTL_QUIC_RUN_NAT_PORT_REBIND \
    QUIC_CTL_CODE(41, METHOD_BUFFERED, FILE_WRITE_DATA)
    // QUIC_RUN_REBIND_PARAMS

#define IOCTL_QUIC_RUN_NAT_ADDR_REBIND \
    QUIC_CTL_CODE(42, METHOD_BUFFERED, FILE_WRITE_DATA)
    // QUIC_RUN_REBIND_PARAMS

#define IOCTL_QUIC_RUN_CHANGE_MAX_STREAM_ID \
    QUIC_CTL_CODE(43, METHOD_BUFFERED, FILE_WRITE_DATA)
    // int - Family

#define IOCTL_QUIC_RUN_PATH_VALIDATION_TIMEOUT \
    QUIC_CTL_CODE(44, METHOD_BUFFERED, FILE_WRITE_DATA)
    // int - Family

#define IOCTL_QUIC_RUN_VALIDATE_GET_PERF_COUNTERS \
    QUIC_CTL_CODE(45, METHOD_BUFFERED, FILE_WRITE_DATA)

#define IOCTL_QUIC_RUN_ACK_SEND_DELAY \
    QUIC_CTL_CODE(46, METHOD_BUFFERED, FILE_WRITE_DATA)
    // int - Family

typedef struct {
    BOOLEAN AcceptCert;
    BOOLEAN AsyncValidation;
} QUIC_RUN_CUSTOM_CERT_VALIDATION;

#define IOCTL_QUIC_RUN_CUSTOM_CERT_VALIDATION \
    QUIC_CTL_CODE(47, METHOD_BUFFERED, FILE_WRITE_DATA)
    // QUIC_RUN_CUSTOM_CERT_VALIDATION

#define IOCTL_QUIC_RUN_VERSION_NEGOTIATION_RETRY \
    QUIC_CTL_CODE(48, METHOD_BUFFERED, FILE_WRITE_DATA)
    // int - Family

#define IOCTL_QUIC_RUN_COMPATIBLE_VERSION_NEGOTIATION_RETRY \
    QUIC_CTL_CODE(49, METHOD_BUFFERED, FILE_WRITE_DATA)
    // int - Family

typedef struct {
    int Family;
    BOOLEAN DisableVNEClient;
    BOOLEAN DisableVNEServer;
} QUIC_RUN_VERSION_NEGOTIATION_EXT;

#define IOCTL_QUIC_RUN_COMPATIBLE_VERSION_NEGOTIATION \
    QUIC_CTL_CODE(50, METHOD_BUFFERED, FILE_WRITE_DATA)
    // QUIC_RUN_VERSION_NEGOTIATION_EXT

#define IOCTL_QUIC_RUN_COMPATIBLE_VERSION_NEGOTIATION_DEFAULT_SERVER \
    QUIC_CTL_CODE(51, METHOD_BUFFERED, FILE_WRITE_DATA)
    // QUIC_RUN_VERSION_NEGOTIATION_EXT

#define IOCTL_QUIC_RUN_COMPATIBLE_VERSION_NEGOTIATION_DEFAULT_CLIENT \
    QUIC_CTL_CODE(52, METHOD_BUFFERED, FILE_WRITE_DATA)
    // QUIC_RUN_VERSION_NEGOTIATION_EXT

#define IOCTL_QUIC_RUN_INCOMPATIBLE_VERSION_NEGOTIATION \
    QUIC_CTL_CODE(53, METHOD_BUFFERED, FILE_WRITE_DATA)
    // int - Family

#define IOCTL_QUIC_RUN_FAILED_VERSION_NEGOTIATION \
    QUIC_CTL_CODE(54, METHOD_BUFFERED, FILE_WRITE_DATA)
    // int - Family

#define IOCTL_QUIC_RUN_VALIDATE_VERSION_SETTINGS_SETTINGS \
    QUIC_CTL_CODE(55, METHOD_BUFFERED, FILE_WRITE_DATA)

typedef struct {
    int Family;
    BOOLEAN UseClientCert;
} QUIC_RUN_CONNECT_CLIENT_CERT;

#define IOCTL_QUIC_RUN_CONNECT_CLIENT_CERT \
    QUIC_CTL_CODE(56, METHOD_BUFFERED, FILE_WRITE_DATA)
    // QUIC_RUN_CONNECT_CLIENT_CERT

#define IOCTL_QUIC_RUN_VALID_ALPN_LENGTHS \
    QUIC_CTL_CODE(57, METHOD_BUFFERED, FILE_WRITE_DATA)

#define IOCTL_QUIC_RUN_INVALID_ALPN_LENGTHS \
    QUIC_CTL_CODE(58, METHOD_BUFFERED, FILE_WRITE_DATA)

typedef struct {
    QUIC_CREDENTIAL_CONFIG CredConfig;
    union {
        QUIC_CERTIFICATE_HASH CertHash;
        QUIC_CERTIFICATE_HASH_STORE CertHashStore;
        QUIC_CERTIFICATE_FILE CertFile;
        QUIC_CERTIFICATE_FILE_PROTECTED CertFileProtected;
        QUIC_CERTIFICATE_PKCS12 Pkcs12;
        char PrincipalString[100];
    };
} QUIC_RUN_CRED_VALIDATION;

#define IOCTL_QUIC_RUN_EXPIRED_SERVER_CERT \
    QUIC_CTL_CODE(59, METHOD_BUFFERED, FILE_WRITE_DATA)

#define IOCTL_QUIC_RUN_VALID_SERVER_CERT \
    QUIC_CTL_CODE(60, METHOD_BUFFERED, FILE_WRITE_DATA)

#define IOCTL_QUIC_RUN_VALID_CLIENT_CERT \
    QUIC_CTL_CODE(61, METHOD_BUFFERED, FILE_WRITE_DATA)

#define IOCTL_QUIC_RUN_EXPIRED_CLIENT_CERT \
    QUIC_CTL_CODE(62, METHOD_BUFFERED, FILE_WRITE_DATA)

#define IOCTL_QUIC_RUN_ABORT_RECEIVE \
    QUIC_CTL_CODE(63, METHOD_BUFFERED, FILE_WRITE_DATA)
    // BOOLEAN

#pragma pack(push)
#pragma pack(1)

typedef struct {
    int Family;
    uint8_t RandomLossPercentage;
} QUIC_RUN_KEY_UPDATE_RANDOM_LOSS_PARAMS;

#pragma pack(pop)

#define IOCTL_QUIC_RUN_KEY_UPDATE_RANDOM_LOSS \
    QUIC_CTL_CODE(64, METHOD_BUFFERED, FILE_WRITE_DATA)

#define IOCTL_QUIC_RUN_SLOW_RECEIVE \
    QUIC_CTL_CODE(65, METHOD_BUFFERED, FILE_WRITE_DATA)

#define IOCTL_QUIC_RUN_NTH_ALLOC_FAIL \
    QUIC_CTL_CODE(66, METHOD_BUFFERED, FILE_WRITE_DATA)

#define IOCTL_QUIC_RUN_MTU_SETTINGS \
    QUIC_CTL_CODE(67, METHOD_BUFFERED, FILE_WRITE_DATA)

typedef struct {
    int Family;
    uint8_t DropClientProbePackets;
    uint8_t DropServerProbePackets;
    uint8_t RaiseMinimumMtu;
} QUIC_RUN_MTU_DISCOVERY_PARAMS;

#define IOCTL_QUIC_RUN_MTU_DISCOVERY \
    QUIC_CTL_CODE(68, METHOD_BUFFERED, FILE_WRITE_DATA)

#define IOCTL_QUIC_RUN_LOAD_BALANCED_HANDSHAKE \
    QUIC_CTL_CODE(69, METHOD_BUFFERED, FILE_WRITE_DATA)
    // int - Family

#define IOCTL_QUIC_RUN_CLIENT_SHARED_LOCAL_PORT \
    QUIC_CTL_CODE(70, METHOD_BUFFERED, FILE_WRITE_DATA)
    // int - Family

#define IOCTL_QUIC_RUN_VALIDATE_PARAM_API \
    QUIC_CTL_CODE(71, METHOD_BUFFERED, FILE_WRITE_DATA)
    // int - Family

#define IOCTL_QUIC_RUN_STREAM_PRIORITY \
    QUIC_CTL_CODE(72, METHOD_BUFFERED, FILE_WRITE_DATA)

#define IOCTL_QUIC_RUN_CLIENT_LOCAL_PATH_CHANGES \
    QUIC_CTL_CODE(73, METHOD_BUFFERED, FILE_WRITE_DATA)
    // int - Family

#define IOCTL_QUIC_RUN_STREAM_DIFFERENT_ABORT_ERRORS \
    QUIC_CTL_CODE(74, METHOD_BUFFERED, FILE_WRITE_DATA)

#define IOCTL_QUIC_RUN_CONNECTION_REJECTION \
    QUIC_CTL_CODE(75, METHOD_BUFFERED, FILE_WRITE_DATA)
    // bool - RejectByClosing

#define IOCTL_QUIC_RUN_INTERFACE_BINDING \
    QUIC_CTL_CODE(76, METHOD_BUFFERED, FILE_WRITE_DATA)
    // int - Family

#define IOCTL_QUIC_RUN_CONNECT_INVALID_ADDRESS \
    QUIC_CTL_CODE(77, METHOD_BUFFERED, FILE_WRITE_DATA)

#define IOCTL_QUIC_RUN_STREAM_ABORT_RECV_FIN_RACE \
    QUIC_CTL_CODE(78, METHOD_BUFFERED, FILE_WRITE_DATA)

#define IOCTL_QUIC_RUN_STREAM_ABORT_CONN_FLOW_CONTROL \
    QUIC_CTL_CODE(79, METHOD_BUFFERED, FILE_WRITE_DATA)

#define IOCTL_QUIC_RUN__REG_SHUTDOWN_BEFORE_OPEN \
    QUIC_CTL_CODE(80, METHOD_BUFFERED, FILE_WRITE_DATA)

#define IOCTL_QUIC_RUN_REG_SHUTDOWN_AFTER_OPEN \
    QUIC_CTL_CODE(81, METHOD_BUFFERED, FILE_WRITE_DATA)

#define IOCTL_QUIC_RUN_REG_SHUTDOWN_AFTER_OPEN_BEFORE_START \
    QUIC_CTL_CODE(82, METHOD_BUFFERED, FILE_WRITE_DATA)

#define IOCTL_QUIC_RUN_REG_SHUTDOWN_AFTER_OPEN_AND_START \
    QUIC_CTL_CODE(83, METHOD_BUFFERED, FILE_WRITE_DATA)

#define IOCTL_QUIC_RUN_CRED_TYPE_VALIDATION \
    QUIC_CTL_CODE(84, METHOD_BUFFERED, FILE_WRITE_DATA)

<<<<<<< HEAD
#define IOCTL_QUIC_RUN_STORAGE \
    QUIC_CTL_CODE(85, METHOD_BUFFERED, FILE_WRITE_DATA)

#define QUIC_MAX_IOCTL_FUNC_CODE 85
=======
typedef struct {
    int Family;
    uint8_t Mode;
} QUIC_RUN_CIBIR_EXTENSION;

#define IOCTL_QUIC_RUN_CIBIR_EXTENSION \
    QUIC_CTL_CODE(85, METHOD_BUFFERED, FILE_WRITE_DATA)
    // QUIC_RUN_CIBIR_EXTENSION

#define IOCTL_QUIC_RUN_STREAM_PRIORITY_INFINITE_LOOP \
    QUIC_CTL_CODE(86, METHOD_BUFFERED, FILE_WRITE_DATA)

#define QUIC_MAX_IOCTL_FUNC_CODE 86
>>>>>>> 19fc4d70
<|MERGE_RESOLUTION|>--- conflicted
+++ resolved
@@ -993,12 +993,6 @@
 #define IOCTL_QUIC_RUN_CRED_TYPE_VALIDATION \
     QUIC_CTL_CODE(84, METHOD_BUFFERED, FILE_WRITE_DATA)
 
-<<<<<<< HEAD
-#define IOCTL_QUIC_RUN_STORAGE \
-    QUIC_CTL_CODE(85, METHOD_BUFFERED, FILE_WRITE_DATA)
-
-#define QUIC_MAX_IOCTL_FUNC_CODE 85
-=======
 typedef struct {
     int Family;
     uint8_t Mode;
@@ -1011,5 +1005,7 @@
 #define IOCTL_QUIC_RUN_STREAM_PRIORITY_INFINITE_LOOP \
     QUIC_CTL_CODE(86, METHOD_BUFFERED, FILE_WRITE_DATA)
 
-#define QUIC_MAX_IOCTL_FUNC_CODE 86
->>>>>>> 19fc4d70
+#define IOCTL_QUIC_RUN_STORAGE \
+    QUIC_CTL_CODE(87, METHOD_BUFFERED, FILE_WRITE_DATA)
+
+#define QUIC_MAX_IOCTL_FUNC_CODE 87