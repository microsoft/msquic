--- conflicted
+++ resolved
@@ -1218,14 +1218,10 @@
     QUIC_CTL_CODE(112, METHOD_BUFFERED, FILE_WRITE_DATA)
     // QUIC_RUN_FEATURE_NEGOTIATION
 
-<<<<<<< HEAD
 #define IOCTL_QUIC_RUN_STREAM_RELIABLE_RESET \
     QUIC_CTL_CODE(112, METHOD_BUFFERED, FILE_WRITE_DATA)
 
 #define IOCTL_QUIC_RUN_STREAM_RELIABLE_RESET_MULTIPLE_SENDS \
     QUIC_CTL_CODE(113, METHOD_BUFFERED, FILE_WRITE_DATA)
 
-#define QUIC_MAX_IOCTL_FUNC_CODE 113
-=======
-#define QUIC_MAX_IOCTL_FUNC_CODE 112
->>>>>>> 8652204d
+#define QUIC_MAX_IOCTL_FUNC_CODE 113