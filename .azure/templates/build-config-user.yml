# This template contains steps to build MsQuic for a single configuration.

parameters:
  image: ''
  container: ''
  platform: ''
  arch: ''
  tls: ''
  config: 'Debug,Release'
  extraBuildArgs: ''
  skipArtifacts: false
  extraName: ''
  ubuntuVersion: 20.04

jobs:
- job: build_${{ parameters.platform }}_${{ parameters.arch }}_${{ parameters.tls }}_${{ parameters.extraName }}
  displayName: ${{ parameters.arch }} ${{ parameters.tls }} ${{ parameters.extraName }}
  pool:
    vmImage: ${{ parameters.image }}
  ${{ if ne(parameters.container, '') }}:
    container: ${{ parameters.container }}
  steps:
  - checkout: self
    ${{ if eq(parameters.platform, 'windows') }}:
      path: msquic

  - task: UseDotNet@2
    displayName: 'Use .NET Core sdk'
    condition: eq('${{ parameters.platform }}', 'linux')
    inputs:
      packageType: sdk
      version: 3.1.302
      installationPath: $(Agent.ToolsDirectory)/dotnet

  - task: ShellScript@2
    displayName: Install Powershell
    condition: eq('${{ parameters.platform }}', 'linux')
    inputs:
      scriptPath: scripts/install-powershell.sh
      args: ${{ parameters.ubuntuVersion }}

  - task: PowerShell@2
    displayName: Prepare Build Machine
    inputs:
      pwsh: true
      filePath: scripts/prepare-machine.ps1
      arguments: -Configuration Build -InitSubmodules -Tls ${{ parameters.tls }} -FailOnError -Extra '${{ parameters.extraBuildArgs }}'

  - task: Cache@2
    inputs:
<<<<<<< HEAD
      key:  '"${{ parameters.platform }}_${{ parameters.arch }}_${{ parameters.tls }}_${{ parameters.extraName }}_6" | .gitmodules'
=======
      key:  '"${{ parameters.platform }}_${{ parameters.arch }}_${{ parameters.tls }}_${{ parameters.extraName }}_${{ parameters.config }}_1" | .gitmodules'
>>>>>>> 35adbae3
      path: build/${{ parameters.platform }}/${{ parameters.arch }}_${{ parameters.tls }}/openssl
    displayName: Cache OpenSSL
    condition: and(succeeded(), eq('${{ parameters.tls }}', 'openssl'))

  - task: PowerShell@2
    displayName: Build Source Code (Debug)
    condition: and(succeeded(), contains('${{ parameters.config }}', 'Debug'))
    inputs:
      pwsh: true
      filePath: scripts/build.ps1
      arguments: -Arch ${{ parameters.arch }} -Tls ${{ parameters.tls }} -Platform ${{ parameters.platform }} -CI ${{ parameters.extraBuildArgs }}

  - task: PowerShell@2
    displayName: Build Source Code (Release)
    condition: and(succeeded(), contains('${{ parameters.config }}', 'Release'))
    inputs:
      pwsh: true
      filePath: scripts/build.ps1
      arguments: -Config Release -Arch ${{ parameters.arch }} -Tls ${{ parameters.tls }} -Platform ${{ parameters.platform }} -CI ${{ parameters.extraBuildArgs }}

  - ${{ if eq(parameters.skipArtifacts, false) }}:
    - template: ./upload-artifacts.yml<|MERGE_RESOLUTION|>--- conflicted
+++ resolved
@@ -48,11 +48,7 @@
 
   - task: Cache@2
     inputs:
-<<<<<<< HEAD
-      key:  '"${{ parameters.platform }}_${{ parameters.arch }}_${{ parameters.tls }}_${{ parameters.extraName }}_6" | .gitmodules'
-=======
-      key:  '"${{ parameters.platform }}_${{ parameters.arch }}_${{ parameters.tls }}_${{ parameters.extraName }}_${{ parameters.config }}_1" | .gitmodules'
->>>>>>> 35adbae3
+      key:  '"${{ parameters.platform }}_${{ parameters.arch }}_${{ parameters.tls }}_${{ parameters.extraName }}_${{ parameters.config }}_2" | .gitmodules'
       path: build/${{ parameters.platform }}/${{ parameters.arch }}_${{ parameters.tls }}/openssl
     displayName: Cache OpenSSL
     condition: and(succeeded(), eq('${{ parameters.tls }}', 'openssl'))
