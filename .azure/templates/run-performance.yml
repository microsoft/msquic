# This template contains steps to run performance tests for a single configuration.

parameters:
  pool: ''
  image: ''
  platform: ''
  config: 'Release'
  arch: 'x64'
  localTls: ''
  remoteTls: ''
  extraName: ''
  extraArgs: '-Publish'
  kernelMode: ''
  testTypes: 'Remote,Loopback'
  testToRun: ''
  timeout: 45
  failOnRegression: 1
<<<<<<< HEAD
  protocol: QUIC
=======
  protocol: 'QUIC'
>>>>>>> 41e3da69

jobs:
- job: performance_${{ parameters.platform }}_${{ parameters.arch }}_${{ parameters.localTls }}_${{ parameters.remoteTls }}_${{ parameters.extraName }}
  displayName: ${{ parameters.platform }} ${{ parameters.arch }} ${{ parameters.localTls }} ${{ parameters.remoteTls }} ${{ parameters.extraName }}
  timeoutInMinutes: 0
  ${{ if ne(parameters.pool, '') }}:
    pool: ${{ parameters.pool }}
    workspace:
      clean: all
  ${{ if eq(parameters.pool, '') }}:
    pool:
      vmImage: ${{ parameters.image }}
  variables:
  - name: runCodesignValidationInjection
    value: false
  - name: skipComponentGovernanceDetection
    value: true
  - group: DeploymentKeys
  steps:
  - checkout: self

  - template: ./download-artifacts.yml
    parameters:
      platform: ${{ parameters.platform }}
      arch: ${{ parameters.arch }}
      tls: ${{ parameters.localTls }}
      includeKernel: ${{ ne(parameters.kernelMode, '') }}

  - ${{ if ne(parameters.localTls, parameters.remoteTls) }}:
    - template: ./download-artifacts.yml
      parameters:
        platform: ${{ parameters.platform }}
        arch: ${{ parameters.arch }}
        tls: ${{ parameters.remoteTls }}
        includeKernel: ${{ ne(parameters.kernelMode, '') }}

  - task: PowerShell@2
    displayName: Prepare Test Machine
    inputs:
      pwsh: true
      filePath: scripts/prepare-machine.ps1
      arguments: -Configuration Test

  - task: PowerShell@2
    condition: contains('${{ parameters.testTypes }}', 'Remote')
    displayName: Run Performance Test
    timeoutInMinutes: ${{ parameters.timeout }}
    inputs:
      pwsh: true
      filePath: scripts/performance.ps1
      arguments: -Config ${{ parameters.config }} -LocalTls ${{ parmeters.localTls }} -RemoteTls ${{ parameters.remoteTls }} -LocalArch ${{ parameters.arch }} -RemoteArch ${{ parameters.arch }} ${{ parameters.kernelMode }} ${{ parameters.extraArgs }} -FailOnRegression ${{ parameters.failOnRegression }} -TestToRun '${{ parameters.testToRun }}' -Protocol ${{ parameters.protocol }}

  - task: PowerShell@2
    condition: and(contains('${{ parameters.testTypes }}', 'Loopback'), succeededOrFailed())
    displayName: Run Performance Test - Loopback
    timeoutInMinutes: ${{ parameters.timeout }}
    inputs:
      pwsh: true
      filePath: scripts/performance.ps1
      arguments: -Config ${{ parameters.config }} -LocalTls ${{ parameters.localTls }} -RemoteTls ${{ parameters.remoteTls }} -LocalArch ${{ parameters.arch }} -RemoteArch ${{ parameters.arch }} ${{ parameters.kernelMode }} ${{ parameters.extraArgs }} -FailOnRegression ${{ parameters.failOnRegression }} -Local -TestToRun '${{ parameters.testToRun }}' -Protocol ${{ parameters.protocol }}

  - task: CopyFiles@2
    displayName: Move Performance Results
    condition: succeededOrFailed()
    inputs:
      sourceFolder: artifacts/PerfDataResults
      targetFolder: $(Build.ArtifactStagingDirectory)

  - task: PublishBuildArtifacts@1
    displayName: Upload Performance Results
    condition: succeededOrFailed()
    inputs:
      artifactName: performance
      pathToPublish: $(Build.ArtifactStagingDirectory)
      parallel: true<|MERGE_RESOLUTION|>--- conflicted
+++ resolved
@@ -15,11 +15,7 @@
   testToRun: ''
   timeout: 45
   failOnRegression: 1
-<<<<<<< HEAD
-  protocol: QUIC
-=======
   protocol: 'QUIC'
->>>>>>> 41e3da69
 
 jobs:
 - job: performance_${{ parameters.platform }}_${{ parameters.arch }}_${{ parameters.localTls }}_${{ parameters.remoteTls }}_${{ parameters.extraName }}
