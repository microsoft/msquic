--- conflicted
+++ resolved
@@ -207,10 +207,7 @@
       - template: .azure/obtemplates/build-linux-packages.yml@self
         parameters:
           sign: true
-<<<<<<< HEAD
-=======
           kernel: "kernel5_4"
->>>>>>> 6a37cdcf
       - template: .azure/obtemplates/build-linux-packages.yml@self
         parameters:
           sign: true
@@ -218,11 +215,7 @@
       - template: .azure/obtemplates/build-linux-packages.yml@self
         parameters:
           sign: true
-<<<<<<< HEAD
-          kernel: "kerne6_8"
-=======
           kernel: "kernel6_8"
->>>>>>> 6a37cdcf
 
     - stage: package_windows
       displayName: Package Windows
