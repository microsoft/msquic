#################################################################################
#                      OneBranch Pipelines - PR Build                           #
# This pipeline was created by EasyStart from a sample located at:              #
#   https://aka.ms/obpipelines/easystart/samples                                #
# Documentation:  https://aka.ms/obpipelines                                    #
# Yaml Schema:    https://aka.ms/obpipelines/yaml/schema                        #
# Retail Tasks:   https://aka.ms/obpipelines/tasks                              #
# Support:        https://aka.ms/onebranchsup                                   #
#################################################################################

trigger: none # https://aka.ms/obpipelines/triggers

pr:
- main
- release/*
- msrc/*

name: 0.$(Date:yyyy).$(Date:MM).$(DayOfMonth).$(Rev:rr).0

parameters:
- name: 'debug'
  displayName: 'Enable debug output'
  type: boolean
  default: false
- name: 'WindowsContainerImage2DockerTag'
  displayName: 'WindowsContainerImage2 DockerTag'
  type: string
  default: '20240713.1' # if initializing docker takes too long, grab a newer docker image from Docker.Official pipeline.

variables:
  system.debug: ${{ parameters.debug }}
  ENABLE_PRS_DELAYSIGN: 0
  DisableDockerDetector: true
  ROOT: $(Build.SourcesDirectory)
  REPOROOT: $(Build.SourcesDirectory)
  OUTPUTROOT: $(REPOROOT)\out
  NUGET_XMLDOC_MODE: none
  ONEBRANCH_AME_ACR_LOGIN: onebranch.azurecr.io, cdpxb7b51c2f738e43e48f7605d9a8e5f6d700.azurecr.io

resources:
  repositories:
    - repository: templates
      type: git
      name: OneBranch.Pipelines/GovernedTemplates
      ref: refs/heads/main

extends:
  template: v2/OneBranch.NonOfficial.CrossPlat.yml@templates # https://aka.ms/obpipelines/templates
  parameters:
    cloudvault: # https://aka.ms/obpipelines/cloudvault
      enabled: false
    globalSdl: # https://aka.ms/obpipelines/sdl
      sbom:
        validate: false
      tsa:
        enabled: false # onebranch publish all sdl results to TSA. If TSA is disabled all SDL tools will forced into 'break' build mode.
      credscan:
        suppressionsFile: $(Build.SourcesDirectory)\.azure\CredScanSuppressions.json
      binskim:
        break: true # always break the build on binskim issues in addition to TSA upload
      policheck:
        break: true # always break the build on policheck issues. You can disable it by setting to 'false'
      suppression:
        suppressionFile: $(Build.SourcesDirectory)\.azure\openssl.gdnsuppress
    featureFlags:
      WindowsHostVersion: '1ESWindows2022'
    containers:
      - container: windows_build_container
        image: 'onebranch.azurecr.io/windows/ltsc2022/vse2022:latest'
        type: Windows
      - container: windows_build_container2
        image: 'cdpxb7b51c2f738e43e48f7605d9a8e5f6d700.azurecr.io/b7b51c2f-738e-43e4-8f76-05d9a8e5f6d7/official/msquicbuild:${{ parameters.WindowsContainerImage2DockerTag }}'
        type: Windows
      - container: linux_build_container # Default container
        image: 'ghcr.io/microsoft/msquic/linux-build-xcomp:ubuntu-20.04-cross'
        type: Linux
      - container: kernel5_15_cross
        image: 'ghcr.io/microsoft/msquic/linux-build-xcomp:ubuntu-22.04-cross'
        type: Linux
      - container: kernel6_8_cross
        image: 'ghcr.io/microsoft/msquic/linux-build-xcomp:ubuntu-24.04-cross'
        type: Linux

    stages:
    - stage: build_winkernel
      displayName: Build Windows Kernel
      dependsOn: []
      jobs:
      - template: .azure/obtemplates/build-winkernel.yml@self
        parameters:
          config: Release
      - template: .azure/obtemplates/build-winkernel.yml@self
        parameters:
          config: Debug

    - stage: build_windows
      displayName: Build Windows
      dependsOn: []
      jobs:
      - template: .azure/obtemplates/build-winuser.yml@self
        parameters:
          config: Release
          tls: schannel
      - template: .azure/obtemplates/build-winuser.yml@self
        parameters:
          config: Debug
          tls: schannel
      - template: .azure/obtemplates/build-winuser.yml@self
        parameters:
          config: Release
          tls: openssl
      - template: .azure/obtemplates/build-winuser.yml@self
        parameters:
          config: Debug
          tls: openssl
      - template: .azure/obtemplates/build-winuser.yml@self
        parameters:
          config: Release
          tls: openssl3
      - template: .azure/obtemplates/build-winuser.yml@self
        parameters:
          config: Debug
          tls: openssl3

    - stage: build_gamecore_console
      displayName: Build Gamecore
      dependsOn: []
      jobs:
      - template: .azure/obtemplates/build-winuser.yml@self
        parameters:
          config: Release
          tls: schannel
          platform: gamecore_console
      - template: .azure/obtemplates/build-winuser.yml@self
        parameters:
          config: Debug
          tls: schannel
          platform: gamecore_console

    - stage: build_uwp
      displayName: Build Windows UWP
      dependsOn: []
      jobs:
      - template: .azure/obtemplates/build-winuser.yml@self
        parameters:
          config: Release
          tls: schannel
          platform: uwp
      - template: .azure/obtemplates/build-winuser.yml@self
        parameters:
          config: Debug
          tls: schannel
          platform: uwp
      - template: .azure/obtemplates/build-winuser.yml@self
        parameters:
          config: Release
          tls: openssl
          platform: uwp
      - template: .azure/obtemplates/build-winuser.yml@self
        parameters:
          config: Debug
          tls: openssl
          platform: uwp

    - stage: build_linux
      displayName: Build Linux
      dependsOn: []
      jobs:
      - template: .azure/obtemplates/build-linux.yml@self
        parameters:
          config: Release
      - template: .azure/obtemplates/build-linux.yml@self
        parameters:
          config: Debug
      - template: .azure/obtemplates/build-linux.yml@self
        parameters:
          config: Release
          kernel: "kernel5_15"
          tls: openssl3
      - template: .azure/obtemplates/build-linux.yml@self
        parameters:
          config: Debug
          kernel: "kernel5_15"
          tls: openssl3
      - template: .azure/obtemplates/build-linux.yml@self
        parameters:
          config: Release
          kernel: "kernel6_8"
          tls: openssl3
          xdp: "-UseXdp"
      - template: .azure/obtemplates/build-linux.yml@self
        parameters:
          config: Debug
          kernel: "kernel6_8"
          tls: openssl3
          xdp: "-UseXdp"

    - stage: package_linux
      displayName: Package Linux
      dependsOn:
      - build_linux
      jobs:
      - template: .azure/obtemplates/build-linux-packages.yml@self
<<<<<<< HEAD
=======
        parameters:
          kernel: "kernel5_4"
>>>>>>> 6a37cdcf
      - template: .azure/obtemplates/build-linux-packages.yml@self
        parameters:
          kernel: "kernel5_15"
      - template: .azure/obtemplates/build-linux-packages.yml@self
        parameters:
          kernel: "kernel6_8"

    - stage: package_windows
      displayName: Package Windows
      dependsOn:
      - build_windows
      - build_uwp
      jobs:
      - template: .azure/obtemplates/build-nuget.yml@self<|MERGE_RESOLUTION|>--- conflicted
+++ resolved
@@ -201,11 +201,8 @@
       - build_linux
       jobs:
       - template: .azure/obtemplates/build-linux-packages.yml@self
-<<<<<<< HEAD
-=======
         parameters:
           kernel: "kernel5_4"
->>>>>>> 6a37cdcf
       - template: .azure/obtemplates/build-linux-packages.yml@self
         parameters:
           kernel: "kernel5_15"
