parameters:
  config: ''
  tls: 'openssl'
  platform: 'linux'

jobs:
- job: build_${{ parameters.platform }}_${{ parameters.tls }}_${{ parameters.config }}
  displayName: ${{ parameters.platform }} ${{ parameters.tls }} ${{ parameters.config }}
  pool:
    type: linux
  variables:
    ob_outputDirectory: $(Build.SourcesDirectory)/artifacts/bin/${{ parameters.platform }}
    ob_sdl_binskim_break: true # https://aka.ms/obpipelines/sdl
    ob_sdl_codeSignValidation_excludes: -|**\*.exe # Disable signing requirements for test executables
  steps:
    target: linux_build_container
  - task: PowerShell@2
    displayName: Prepare Build Machine
    target: linux_build_container
    inputs:
      pwsh: true
      filePath: scripts/prepare-machine.ps1
      arguments: -Configuration OneBranch -InitSubmodules -Tls ${{ parameters.tls }} -FailOnError -Extra '${{ parameters.extraBuildArgs }}'
  - task: PowerShell@2
    displayName: x64
    target: linux_build_container
    inputs:
      pwsh: true
<<<<<<< HEAD
      filePath: scripts/build.ps1
      arguments: -Tls ${{ parameters.tls }} -Config ${{ parameters.config }} -Platform ${{ parameters.platform }} -Arch x64 -CI
=======
      filePath: msquic/scripts/build.ps1
      arguments: -Tls ${{ parameters.tls }} -Config ${{ parameters.config }} -Platform ${{ parameters.platform }} -Arch x64 -CI -UseSystemOpenSSLCrypto
>>>>>>> dfa0012d
<|MERGE_RESOLUTION|>--- conflicted
+++ resolved
@@ -26,10 +26,5 @@
     target: linux_build_container
     inputs:
       pwsh: true
-<<<<<<< HEAD
       filePath: scripts/build.ps1
-      arguments: -Tls ${{ parameters.tls }} -Config ${{ parameters.config }} -Platform ${{ parameters.platform }} -Arch x64 -CI
-=======
-      filePath: msquic/scripts/build.ps1
-      arguments: -Tls ${{ parameters.tls }} -Config ${{ parameters.config }} -Platform ${{ parameters.platform }} -Arch x64 -CI -UseSystemOpenSSLCrypto
->>>>>>> dfa0012d
+      arguments: -Tls ${{ parameters.tls }} -Config ${{ parameters.config }} -Platform ${{ parameters.platform }} -Arch x64 -CI -UseSystemOpenSSLCrypto