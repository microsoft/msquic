#
# Continuous Integration (CI)
# This pipeline builds and validates MsQuic for all configurations.
#

trigger:
  batch: true
  branches:
    include:
    - main
    - release/*
    - feature/*
  paths:
    exclude:
    - src/plugins/*
    - docs/*
    - README.md
pr:
  branches:
    include:
    - main
    - release/*
    - feature/*
  paths:
    exclude:
    - src/plugins/*
    - docs/*
    - README.md

name: 0.$(Date:yyyy).$(Date:MM).$(DayOfMonth).$(Rev:rr).0

resources:
  containers:
  - container: raspbian
    image:  wpilib/raspbian-cross-ubuntu:10-18.04

stages:

#
# Builds
#

<<<<<<< HEAD
- stage: build_winkernel
  displayName: Build Windows Drivers
=======
- stage: build_docker
  displayName: Publish QNS Docker Image
  condition: and(in(variables['Build.Reason'], 'IndividualCI', 'BatchedCI'), startsWith(variables['Build.SourceBranch'], 'refs/heads/main'))
  dependsOn: []
  jobs:
  - job: publish_docker
    displayName: Build and Publish
    pool:
      vmImage: 'ubuntu-latest'
    steps:
    - checkout: self
      submodules: recursive
    - task: Docker@2
      displayName: Build and push an image to container registry
      inputs:
        command: buildAndPush
        repository: 'public/msquic/qns'
        dockerfile: '$(Build.SourcesDirectory)/Dockerfile'
        containerRegistry: '9196310f-afae-4a53-8e35-b9e753eeb0f3'
        tags: |
          latest
          v1.1.0.$(Build.BuildId)
  - template: .\templates\run-qns.yml
    parameters:
      dependsOn: publish_docker
      clients: [ 'quant', 'quic-go', 'msquic' ]
      servers: [ 'msquic' ]
  - template: .\templates\run-qns.yml
    parameters:
      dependsOn: publish_docker
      clients: [ 'msquic' ]
      servers: [ 'quant', 'quic-go' ]

- stage: build_winkernel_release
  displayName: Build Windows Drivers - Release
>>>>>>> eb7e4da1
  dependsOn: []
  jobs:
  - template: ./templates/build-config-winkernel.yml
    parameters:
      arch: x64
      config: Release

- stage: build_winkernel_debug
  displayName: Build Windows Drivers - Debug
  dependsOn: []
  jobs:
  - template: ./templates/build-config-winkernel.yml
    parameters:
      arch: x64
      config: Debug

- stage: build_winkernel_nontest
  displayName: Build Windows Drivers - Non Tested
  dependsOn: []
  jobs:
  - template: ./templates/build-config-winkernel.yml
    parameters:
      arch: x86
  - template: ./templates/build-config-winkernel.yml
    parameters:
      arch: arm
  - template: ./templates/build-config-winkernel.yml
    parameters:
      arch: arm64

- stage: build_windows_release
  displayName: Build Windows - Release
  dependsOn: []
  jobs:
  # Officially supported configurations.
  - template: ./templates/build-config-user.yml
    parameters:
      image: windows-latest
      platform: windows
      arch: x64
      tls: schannel
      config: Release
  # Other configurations.
  - template: ./templates/build-config-user.yml
    parameters:
      image: windows-latest
      platform: windows
      arch: x64
      tls: openssl
      config: Release

- stage: build_windows_debug
  displayName: Build Windows - Debug
  dependsOn: []
  jobs:
  # Officially supported configurations.
  - template: ./templates/build-config-user.yml
    parameters:
      image: windows-latest
      platform: windows
      arch: x64
      tls: schannel
      config: Debug
  # Other configurations.
  - template: ./templates/build-config-user.yml
    parameters:
      image: windows-latest
      platform: windows
      arch: x64
      tls: stub
      config: Debug
  - template: ./templates/build-config-user.yml
    parameters:
      image: windows-latest
      platform: windows
      arch: x64
      tls: mitls
      config: Debug
  - template: ./templates/build-config-user.yml
    parameters:
      image: windows-latest
      platform: windows
      arch: x64
      tls: openssl
      config: Debug

- stage: build_windows_nontest
  displayName: Build Windows - Non Tested
  dependsOn: []
  jobs:
  - template: ./templates/build-config-user.yml
    parameters:
      image: windows-latest
      platform: windows
      arch: x64
      tls: stub
      config: Release
  - template: ./templates/build-config-user.yml
    parameters:
      image: windows-latest
      platform: windows
      arch: x64
      tls: mitls
      config: Release
  - template: ./templates/build-config-user.yml
    parameters:
      image: windows-latest
      platform: windows
      arch: x86
      tls: schannel
  - template: ./templates/build-config-user.yml
    parameters:
      image: windows-latest
      platform: windows
      arch: arm
      tls: schannel
  - template: ./templates/build-config-user.yml
    parameters:
      image: windows-latest
      platform: windows
      arch: arm64
      tls: schannel
  - template: ./templates/build-config-user.yml
    parameters:
      image: windows-latest
      platform: uwp
      arch: x64
      tls: schannel
      extraBuildArgs: -DisableTools -DisableTest
  - template: ./templates/build-config-user.yml
    parameters:
      image: windows-latest
      platform: windows
      arch: arm64
      tls: openssl
  - template: ./templates/build-config-user.yml
    parameters:
      image: windows-latest
      platform: windows
      arch: x86
      tls: openssl

- stage: build_linux_release
  displayName: Build Linux - Release
  dependsOn: []
  jobs:
  - template: ./templates/build-config-user.yml
    parameters:
      image: ubuntu-latest
      platform: linux
      arch: x64
      tls: openssl
      config: Release

- stage: build_linux_debug
  displayName: Build Linux - Debug
  dependsOn: []
  jobs:
  - template: ./templates/build-config-user.yml
    parameters:
      image: ubuntu-latest
      platform: linux
      arch: x64
      tls: openssl
      config: Debug
  - template: ./templates/build-config-user.yml
    parameters:
      image: ubuntu-latest
      platform: linux
      arch: x64
      tls: stub
      extraBuildArgs: -SanitizeAddress
      config: Debug

- stage: build_linux_nontest
  displayName: Build Linux - Non Tested
  dependsOn: []
  jobs:
  # Other configurations.
  - template: ./templates/build-config-user.yml
    parameters:
      image: ubuntu-latest
      platform: linux
      arch: x64
      tls: stub
      extraBuildArgs: -SanitizeAddress
      config: Release
  - template: ./templates/build-config-user.yml
    parameters:
      image: ubuntu-latest
      platform: linux
      arch: x64
      tls: openssl
      extraBuildArgs: -Clang
      skipArtifacts: true
      extraName: 'clang'
  - template: ./templates/build-config-user.yml
    parameters:
      image: ubuntu-latest
      container: raspbian
      platform: linux
      arch: arm
      tls: openssl
      extraBuildArgs: -DisableLogs -Generator Ninja -ToolchainFile cmake/toolchains/arm-pi-gnueabihf.toolchain.cmake

#
# Performance Tests
#

- stage: performance
  displayName: Performance Testing
  dependsOn:
  - build_windows_release
  - build_linux_release
  - build_winkernel_release
  jobs:
  - template: ./templates/run-performance.yml
    parameters:
      pool: MsQuic-Win-Perf
      platform: windows
      localTls: schannel
      remoteTls: schannel
  - template: ./templates/run-performance.yml
    parameters:
      pool: MsQuic-Win-Perf
      platform: windows
      localTls: schannel
      remoteTls: schannel
      testTypes: 'Remote'
      extraName: 'Kernel'
      kernelMode: -Kernel
  - template: ./templates/run-performance.yml
    parameters:
      pool: MsQuic-Win-Perf
      platform: windows
      localTls: openssl
      remoteTls: openssl
  - template: ./templates/run-performance.yml
    parameters:
      image: ubuntu-latest
      platform: linux
      localTls: openssl
      remoteTls: openssl
      testTypes: 'Loopback'

- stage: wanperf
  displayName: WAN Performance Testing
  dependsOn:
  - build_windows_release
  jobs:
  - template: ./templates/run-wanperf.yml
    parameters:
      jobName: wanperf_5Mbps
      displayName: 5 Mbps
      iterations: 3
      durationMs: 10000
      rateMbps: 5
      bottleneckQueueRatio: (0.25,1.0)
      rttMs: (5,50,200)
      logProfile: Datapath.Light
  - template: ./templates/run-wanperf.yml
    parameters:
      jobName: wanperf_30Mbps
      displayName: 30 Mbps
      iterations: 3
      durationMs: 10000
      rateMbps: 30
      bottleneckQueueRatio: (0.25,1.0)
      rttMs: (5,50,200)
      logProfile: Datapath.Light
  - template: ./templates/run-wanperf.yml
    parameters:
      jobName: wanperf_100Mbps
      displayName: 100 Mbps
      iterations: 3
      durationMs: 10000
      rateMbps: 100
      bottleneckQueueRatio: (0.25,1.0)
      rttMs: (5,50,200)
      logProfile: Datapath.Light

- stage: perf_post_process
  displayName: Perf Post Processing
  condition: succeededOrFailed()
  dependsOn:
  - performance
  jobs:
  - template: ./templates/post-process-performance.yml

#
# Kernel Build Verification Tests
#

- stage: test_bvt_kernel
  displayName: BVT Kernel
  dependsOn:
  - build_winkernel_debug
  - build_windows_debug
  jobs:
  - template: ./templates/run-bvt.yml
    parameters:
      pool: MsQuic-Win-Latest
      platform: windows
      tls: schannel
      logProfile: Full.Light
      extraArgs: -Kernel
      kernel: true

#
# Build Verification Tests
#

- stage: test_bvt
  displayName: BVT
  dependsOn:
  - build_windows_debug
  - build_linux_debug
  jobs:
  - template: ./templates/run-bvt.yml
    parameters:
      pool: MsQuic-Win-Latest
      platform: windows
      tls: schannel
      logProfile: Full.Light
      extraArgs: -Filter -*CryptTest.HpMaskChaCha20:CryptTest.WellKnownChaChaPoly
  - template: ./templates/run-bvt.yml
    parameters:
      image: windows-latest
      platform: windows
      tls: mitls
      logProfile: Full.Light
      extraArgs: -Filter -*Unreachable/0:CryptTest/CryptTest.Encryption/2:CryptTest.WellKnownChaChaPoly:TlsTest.CertificateError
  - template: ./templates/run-bvt.yml
    parameters:
      image: windows-latest
      platform: windows
      tls: openssl
      extraArgs: -Filter -*TlsTest.CertificateError:ParameterValidation.ValidateServerSecConfig:Basic/WithFamilyArgs.Unreachable/0:AppData/*:Misc/*
  - template: ./templates/run-bvt.yml
    parameters:
      image: ubuntu-latest
      platform: linux
      tls: openssl
      extraArgs: -Filter -*TlsTest.CertificateError
  - template: ./templates/run-bvt.yml
    parameters:
      image: ubuntu-latest
      platform: linux
      tls: stub
      extraArgs: -Filter -*TlsTest.CertificateError

#
# SpinQuic Tests
#

- stage: spinquic
  displayName: SpinQuic
  dependsOn:
  - build_windows_debug
  - build_linux_debug
  jobs:
  - template: ./templates/run-spinquic.yml
    parameters:
      pool: MsQuic-Win-Latest
      platform: windows
      tls: schannel
  - template: ./templates/run-spinquic.yml
    parameters:
      image: windows-latest
      platform: windows
      tls: stub
  - template: ./templates/run-spinquic.yml
    parameters:
      image: windows-latest
      platform: windows
      tls: openssl
  - template: ./templates/run-spinquic.yml
    parameters:
      image: ubuntu-latest
      platform: linux
      tls: stub
  - template: ./templates/run-spinquic.yml
    parameters:
      image: ubuntu-latest
      platform: linux
      tls: openssl

#
# Code Coverage
#

- stage: codecoverage
  displayName: Code Coverage
  dependsOn:
  - build_windows_debug
  jobs:
  - template: ./templates/run-bvt.yml
    parameters:
      pool: MsQuic-Win-Latest
      platform: windows
      tls: schannel
      codeCoverage: true
  - template: ./templates/run-spinquic.yml
    parameters:
      pool: MsQuic-Win-Latest
      platform: windows
      tls: schannel
      codeCoverage: true
  - template: ./templates/merge-publish-coverage.yml
    parameters:
      image: windows-latest
      platform: windows
      config: Debug
      arch: x64
      tls: schannel

#
# QuicInterop
#

- stage: quicinterop
  displayName: QuicInterop
  dependsOn:
  - build_windows_release
  - build_linux_release
  jobs:
  - template: ./templates/run-quicinterop.yml
    parameters:
      pool: MsQuic-Win-Latest
      platform: windows
      tls: schannel
  - template: ./templates/run-quicinterop.yml
    parameters:
      image: windows-latest
      platform: windows
      tls: mitls
  - template: ./templates/run-quicinterop.yml
    parameters:
      image: windows-latest
      platform: windows
      tls: openssl
  - template: ./templates/run-quicinterop.yml
    parameters:
      image: ubuntu-latest
      platform: linux
      tls: openssl

#
# Mirror
#

<<<<<<< HEAD
- ${{ if and(in(variables['Build.Reason'], 'IndividualCI', 'BatchedCI'), not(startsWith(variables['Build.SourceBranch'], 'refs/heads/feature/'))) }}:
  - stage: mirror
    displayName: Mirror Branch
    dependsOn:
    - build_windows
    - build_winkernel
    - build_linux
    jobs:
    - job: mirror
      displayName: Mirror
      pool:
        vmImage: windows-latest
      steps:
      - checkout: self
        persistCredentials: true
      - task: PowerShell@2
        displayName: Sync Changes to AzDO Mirror Branch
        inputs:
          pwsh: true
          filePath: scripts/sync-mirror.ps1
          arguments: -Branch $(Build.SourceBranch)
        env:
          AzDO_PAT: $(AzDO_PAT)
=======
- stage: mirror
  displayName: Mirror Branch
  dependsOn:
  - build_windows_release
  - build_winkernel_release
  - build_linux_release
  - build_windows_debug
  - build_winkernel_debug
  - build_linux_debug
  - build_windows_nontest
  - build_winkernel_nontest
  - build_linux_nontest
  condition: and(in(variables['Build.Reason'], 'IndividualCI', 'BatchedCI'), not(startsWith(variables['Build.SourceBranch'], 'refs/heads/feature/')), succeeded())
  jobs:
  - job: mirror
    displayName: Mirror
    pool:
      vmImage: windows-latest
    steps:
    - checkout: self
      persistCredentials: true
    - task: PowerShell@2
      displayName: Sync Changes to AzDO Mirror Branch
      inputs:
        pwsh: true
        filePath: scripts/sync-mirror.ps1
        arguments: -Branch $(Build.SourceBranch)
      env:
        AzDO_PAT: $(AzDO_PAT)
>>>>>>> eb7e4da1

#
# Distribution
#

<<<<<<< HEAD
- ${{ if and(in(variables['Build.Reason'], 'IndividualCI', 'BatchedCI'), not(startsWith(variables['Build.SourceBranch'], 'refs/heads/feature/'))) }}:
  - stage: distribution
    displayName: Distribution
    dependsOn:
    - build_windows
    - build_linux
    jobs:
    - template: ./templates/build-distribution.yml
=======
- stage: distribution
  displayName: Distribution
  dependsOn:
  - build_windows_release
  - build_linux_release
  - build_windows_debug
  - build_linux_debug
  - build_windows_nontest
  - build_linux_nontest
  condition: and(in(variables['Build.Reason'], 'IndividualCI', 'BatchedCI'), not(startsWith(variables['Build.SourceBranch'], 'refs/heads/feature/')), succeeded())
  jobs:
  - template: ./templates/build-distribution.yml
>>>>>>> eb7e4da1
<|MERGE_RESOLUTION|>--- conflicted
+++ resolved
@@ -40,46 +40,8 @@
 # Builds
 #
 
-<<<<<<< HEAD
-- stage: build_winkernel
-  displayName: Build Windows Drivers
-=======
-- stage: build_docker
-  displayName: Publish QNS Docker Image
-  condition: and(in(variables['Build.Reason'], 'IndividualCI', 'BatchedCI'), startsWith(variables['Build.SourceBranch'], 'refs/heads/main'))
-  dependsOn: []
-  jobs:
-  - job: publish_docker
-    displayName: Build and Publish
-    pool:
-      vmImage: 'ubuntu-latest'
-    steps:
-    - checkout: self
-      submodules: recursive
-    - task: Docker@2
-      displayName: Build and push an image to container registry
-      inputs:
-        command: buildAndPush
-        repository: 'public/msquic/qns'
-        dockerfile: '$(Build.SourcesDirectory)/Dockerfile'
-        containerRegistry: '9196310f-afae-4a53-8e35-b9e753eeb0f3'
-        tags: |
-          latest
-          v1.1.0.$(Build.BuildId)
-  - template: .\templates\run-qns.yml
-    parameters:
-      dependsOn: publish_docker
-      clients: [ 'quant', 'quic-go', 'msquic' ]
-      servers: [ 'msquic' ]
-  - template: .\templates\run-qns.yml
-    parameters:
-      dependsOn: publish_docker
-      clients: [ 'msquic' ]
-      servers: [ 'quant', 'quic-go' ]
-
 - stage: build_winkernel_release
   displayName: Build Windows Drivers - Release
->>>>>>> eb7e4da1
   dependsOn: []
   jobs:
   - template: ./templates/build-config-winkernel.yml
@@ -531,14 +493,20 @@
 # Mirror
 #
 
-<<<<<<< HEAD
+- ${{ if and(in(variables['Build.Reason'], 'IndividualCI', 'BatchedCI'), not(startsWith(variables['Build.SourceBranch'], 'refs/heads/feature/'))) }}:
 - ${{ if and(in(variables['Build.Reason'], 'IndividualCI', 'BatchedCI'), not(startsWith(variables['Build.SourceBranch'], 'refs/heads/feature/'))) }}:
   - stage: mirror
     displayName: Mirror Branch
     dependsOn:
-    - build_windows
-    - build_winkernel
-    - build_linux
+    - build_windows_release
+    - build_winkernel_release
+    - build_linux_release
+    - build_windows_debug
+    - build_winkernel_debug
+    - build_linux_debug
+    - build_windows_nontest
+    - build_winkernel_nontest
+    - build_linux_nontest
     jobs:
     - job: mirror
       displayName: Mirror
@@ -555,62 +523,20 @@
           arguments: -Branch $(Build.SourceBranch)
         env:
           AzDO_PAT: $(AzDO_PAT)
-=======
-- stage: mirror
-  displayName: Mirror Branch
-  dependsOn:
-  - build_windows_release
-  - build_winkernel_release
-  - build_linux_release
-  - build_windows_debug
-  - build_winkernel_debug
-  - build_linux_debug
-  - build_windows_nontest
-  - build_winkernel_nontest
-  - build_linux_nontest
-  condition: and(in(variables['Build.Reason'], 'IndividualCI', 'BatchedCI'), not(startsWith(variables['Build.SourceBranch'], 'refs/heads/feature/')), succeeded())
-  jobs:
-  - job: mirror
-    displayName: Mirror
-    pool:
-      vmImage: windows-latest
-    steps:
-    - checkout: self
-      persistCredentials: true
-    - task: PowerShell@2
-      displayName: Sync Changes to AzDO Mirror Branch
-      inputs:
-        pwsh: true
-        filePath: scripts/sync-mirror.ps1
-        arguments: -Branch $(Build.SourceBranch)
-      env:
-        AzDO_PAT: $(AzDO_PAT)
->>>>>>> eb7e4da1
 
 #
 # Distribution
 #
 
-<<<<<<< HEAD
 - ${{ if and(in(variables['Build.Reason'], 'IndividualCI', 'BatchedCI'), not(startsWith(variables['Build.SourceBranch'], 'refs/heads/feature/'))) }}:
   - stage: distribution
     displayName: Distribution
     dependsOn:
-    - build_windows
-    - build_linux
+    - build_windows_release
+    - build_linux_release
+    - build_windows_debug
+    - build_linux_debug
+    - build_windows_nontest
+    - build_linux_nontest
     jobs:
-    - template: ./templates/build-distribution.yml
-=======
-- stage: distribution
-  displayName: Distribution
-  dependsOn:
-  - build_windows_release
-  - build_linux_release
-  - build_windows_debug
-  - build_linux_debug
-  - build_windows_nontest
-  - build_linux_nontest
-  condition: and(in(variables['Build.Reason'], 'IndividualCI', 'BatchedCI'), not(startsWith(variables['Build.SourceBranch'], 'refs/heads/feature/')), succeeded())
-  jobs:
-  - template: ./templates/build-distribution.yml
->>>>>>> eb7e4da1
+    - template: ./templates/build-distribution.yml