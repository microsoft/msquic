#
# Continuous Integration (CI)
# This pipeline builds and validates MsQuic for all configurations.
#

trigger:
  batch: true
  branches:
    include:
    - master
    - release/*
    - feature/*
pr:
- master
- release/*
- feature/*

name: 0.$(Date:yyyy).$(Date:MM).$(DayOfMonth).$(Rev:rr).0

resources:
  containers:
  - container: raspbian
    image:  wpilib/raspbian-cross-ubuntu:10-18.04

stages:

#
# Builds
#

- stage: build_docker
  displayName: Publish QNS Docker Image
  condition: and(in(variables['Build.Reason'], 'IndividualCI', 'BatchedCI'), startsWith(variables['Build.SourceBranch'], 'refs/heads/master'))
  dependsOn: []
  jobs:
  - job: publish_docker
    displayName: Build and Publish
    pool:
      vmImage: 'ubuntu-latest'
    steps:
    - checkout: self
      submodules: recursive
    - task: Docker@2
      displayName: Build and push an image to container registry
      inputs:
        command: buildAndPush
        repository: 'public/msquic/qns'
        dockerfile: '$(Build.SourcesDirectory)/Dockerfile'
        containerRegistry: '9196310f-afae-4a53-8e35-b9e753eeb0f3'
        tags: 'latest'
  - template: .\templates\run-qns.yml
    parameters:
      dependsOn: publish_docker
      clients: [ 'quicly', 'mvfst', 'quiche', 'neqo' ]
      servers: [ 'msquic' ]

- stage: build_dbgext
  displayName: Build WinDbg Extension
  dependsOn: []
  jobs:
  - template: ./templates/build-config-dbgext.yml
    parameters:
      arch: x64
  - template: ./templates/build-config-dbgext.yml
    parameters:
      arch: x86

- stage: build_winkernel
  displayName: Build Windows Drivers
  dependsOn: []
  jobs:
  - template: ./templates/build-config-winkernel.yml
    parameters:
      arch: x64
  - template: ./templates/build-config-winkernel.yml
    parameters:
      arch: x86
  - template: ./templates/build-config-winkernel.yml
    parameters:
      arch: arm
  - template: ./templates/build-config-winkernel.yml
    parameters:
      arch: arm64

- stage: build_windows
  displayName: Build Windows
  dependsOn: []
  jobs:
  # Officially supported configurations.
  - template: ./templates/build-config-user.yml
    parameters:
      image: windows-latest
      platform: windows
      arch: x86
      tls: schannel
  - template: ./templates/build-config-user.yml
    parameters:
      image: windows-latest
      platform: windows
      arch: x64
      tls: schannel
  - template: ./templates/build-config-user.yml
    parameters:
      image: windows-latest
      platform: windows
      arch: arm
      tls: schannel
  - template: ./templates/build-config-user.yml
    parameters:
      image: windows-latest
      platform: windows
      arch: arm64
      tls: schannel
  # Other configurations.
  - template: ./templates/build-config-user.yml
    parameters:
      image: windows-latest
      platform: windows
      arch: x64
      tls: stub
  - template: ./templates/build-config-user.yml
    parameters:
      image: windows-latest
      platform: windows
      arch: x64
      tls: mitls
  - template: ./templates/build-config-user.yml
    parameters:
      image: windows-latest
      platform: uwp
      arch: x64
      tls: schannel
      extraBuildArgs: -DisableTools -DisableTest

- stage: build_linux
  displayName: Build Linux
  dependsOn: []
  jobs:
  # Officially supported configurations.
  - template: ./templates/build-config-user.yml
    parameters:
      image: ubuntu-latest
      platform: linux
      arch: x64
      tls: openssl
  # Other configurations.
  - template: ./templates/build-config-user.yml
    parameters:
      image: ubuntu-latest
      platform: linux
      arch: x64
      tls: stub
      extraBuildArgs: -SanitizeAddress
  - template: ./templates/build-config-user.yml
    parameters:
      image: ubuntu-latest
      platform: linux
      arch: x64
      tls: openssl
      extraBuildArgs: -Clang
      skipArtifacts: true
      extraName: 'clang'
  - template: ./templates/build-config-user.yml
    parameters:
      image: ubuntu-latest
      container: raspbian
      platform: linux
      arch: arm
      tls: openssl
      extraBuildArgs: -DisableLogs -Generator Ninja -ToolchainFile cmake/toolchains/arm-pi-gnueabihf.toolchain.cmake

- stage: build_macos
  displayName: Build macOS
  dependsOn: []
  jobs:
  # Officially supported configurations.
  - template: ./templates/build-config-user.yml
    parameters:
      image: macOS-10.15
      platform: macos
      arch: x64
      tls: openssl

#
# Performance Tests
#

- stage: performance
  displayName: Performance Testing
  dependsOn:
  - build_windows
  - build_linux
  jobs:
  - template: ./templates/run-performance.yml
    parameters:
      pool: MsQuic-Win-Perf
      platform: windows
      localTls: schannel
      remoteTls: schannel
      extraArgs: '-Publish'
  - template: ./templates/run-performance.yml
    parameters:
      pool: MsQuic-Win-Perf
      platform: windows
      localTls: schannel
      remoteTls: schannel
      extraName: 'Loopback'
      extraArgs: '-Publish -Local'
  - template: ./templates/run-performance.yml
    parameters:
      pool: MsQuic-Win-Perf
      platform: windows
      localTls: mitls
      remoteTls: mitls
      extraName: 'Loopback'
      extraArgs: '-Publish -Local'
  - template: ./templates/run-performance.yml
    parameters:
      image: ubuntu-latest
      platform: linux
      localTls: openssl
      remoteTls: openssl
      extraName: 'Loopback'
      extraArgs: '-Publish -Local'

#
# Kernel Build Verification Tests
#

- stage: test_bvt_kernel
  displayName: BVT Kernel
  dependsOn:
  - build_winkernel
  - build_windows
  jobs:
  - template: ./templates/run-bvt.yml
    parameters:
      pool: MsQuic-Win-Latest
      platform: windows
      tls: schannel
      logProfile: Full.Light
      extraArgs: -Kernel
      kernel: true

#
# Build Verification Tests
#

- stage: test_bvt
  displayName: BVT
  dependsOn:
  - build_windows
  - build_linux
  - build_macos
  jobs:
  - template: ./templates/run-bvt.yml
    parameters:
      pool: MsQuic-Win-Latest
      platform: windows
      tls: schannel
      logProfile: Full.Light
      extraArgs: -Filter -*DataPathTest/DataPathTest.DataECT0/4:DataPathTest/DataPathTest.DataECT0/6
  - template: ./templates/run-bvt.yml
    parameters:
      image: windows-latest
      platform: windows
      tls: mitls
      logProfile: Full.Light
      extraArgs: -Filter -*Unreachable/0:CryptTest/CryptTest.Encryption/2:TlsTest.CertificateError:DataPathTest/DataPathTest.DataECT0/4:DataPathTest/DataPathTest.DataECT0/6
  - template: ./templates/run-bvt.yml
    parameters:
      image: ubuntu-latest
      platform: linux
      tls: openssl
      extraArgs: -Filter -*TlsTest.CertificateError
  - template: ./templates/run-bvt.yml
    parameters:
      image: ubuntu-latest
      platform: linux
      tls: stub
<<<<<<< HEAD
  - template: ./templates/run-bvt.yml
    parameters:
      image: macOS-10.15
      platform: macos
      tls: openssl
=======
      extraArgs: -Filter -*TlsTest.CertificateError
>>>>>>> 606b0389

#
# SpinQuic Tests
#

- stage: spinquic
  displayName: SpinQuic
  dependsOn:
  - build_windows
  - build_linux
  jobs:
  - template: ./templates/run-spinquic.yml
    parameters:
      pool: MsQuic-Win-Latest
      platform: windows
      tls: schannel
  - template: ./templates/run-spinquic.yml
    parameters:
      image: windows-latest
      platform: windows
      tls: stub
  - template: ./templates/run-spinquic.yml
    parameters:
      image: ubuntu-latest
      platform: linux
      tls: stub
  - template: ./templates/run-spinquic.yml
    parameters:
      image: ubuntu-latest
      platform: linux
      tls: openssl

#
# Code Coverage
#

- stage: codecoverage
  displayName: Code Coverage
  dependsOn:
  - build_windows
  jobs:
  - template: ./templates/run-bvt.yml
    parameters:
      pool: MsQuic-Win-Latest
      platform: windows
      tls: schannel
      codeCoverage: true
  - template: ./templates/run-spinquic.yml
    parameters:
      pool: MsQuic-Win-Latest
      platform: windows
      tls: schannel
      codeCoverage: true
  - template: ./templates/merge-publish-coverage.yml
    parameters:
      image: windows-latest
      platform: windows
      config: Debug
      arch: x64
      tls: schannel

#
# QuicInterop
#

- stage: quicinterop
  displayName: QuicInterop
  dependsOn:
  - build_windows
  - build_linux
<<<<<<< HEAD
  - build_macos
  condition: and(in(variables['Build.Reason'], 'IndividualCI', 'BatchedCI'), succeeded())
=======
>>>>>>> 606b0389
  jobs:
  - template: ./templates/run-quicinterop.yml
    parameters:
      pool: MsQuic-Win-Latest
      platform: windows
      tls: schannel
  - template: ./templates/run-quicinterop.yml
    parameters:
      image: windows-latest
      platform: windows
      tls: mitls
  - template: ./templates/run-quicinterop.yml
    parameters:
      image: ubuntu-latest
      platform: linux
      tls: openssl
  - template: ./templates/run-quicinterop.yml
    parameters:
      image: macOS-10.15
      platform: macos
      tls: openssl

#
# Mirror
#

- stage: mirror
  displayName: Mirror Branch
  dependsOn:
  - build_windows
  - build_winkernel
  - build_dbgext
  - build_linux
  condition: and(in(variables['Build.Reason'], 'IndividualCI', 'BatchedCI'), not(startsWith(variables['Build.SourceBranch'], 'refs/heads/feature/')), succeeded())
  jobs:
  - job: mirror
    displayName: Mirror
    pool:
      vmImage: windows-latest
    steps:
    - checkout: self
      persistCredentials: true
    - task: PowerShell@2
      displayName: Sync Changes to AzDO Mirror Branch
      inputs:
        pwsh: true
        filePath: scripts/sync-mirror.ps1
        arguments: -Branch $(Build.SourceBranch)
      env:
        AzDO_PAT: $(AzDO_PAT)

#
# Distribution
#

- stage: distribution
  displayName: Distribution
  dependsOn:
  - build_windows
  - build_linux
  condition: and(in(variables['Build.Reason'], 'IndividualCI', 'BatchedCI'), succeeded())
  jobs:
  - template: ./templates/build-distribution.yml<|MERGE_RESOLUTION|>--- conflicted
+++ resolved
@@ -278,15 +278,12 @@
       image: ubuntu-latest
       platform: linux
       tls: stub
-<<<<<<< HEAD
+      extraArgs: -Filter -*TlsTest.CertificateError
   - template: ./templates/run-bvt.yml
     parameters:
       image: macOS-10.15
       platform: macos
       tls: openssl
-=======
-      extraArgs: -Filter -*TlsTest.CertificateError
->>>>>>> 606b0389
 
 #
 # SpinQuic Tests
@@ -357,11 +354,7 @@
   dependsOn:
   - build_windows
   - build_linux
-<<<<<<< HEAD
   - build_macos
-  condition: and(in(variables['Build.Reason'], 'IndividualCI', 'BatchedCI'), succeeded())
-=======
->>>>>>> 606b0389
   jobs:
   - template: ./templates/run-quicinterop.yml
     parameters:
