#
# Continuous Integration (CI)
# This pipeline builds and validates MsQuic for all configurations.
#

trigger:
  batch: true
  branches:
    include:
    - main
    - release/*
  paths:
    exclude:
    - .azure/obtemplates/*
    - .azure/OneBranch*
    - src/plugins/*
    - docs/*
    - README.md
pr:
  branches:
    include:
    - main
    - release/*
  paths:
    exclude:
    - .azure/obtemplates/*
    - .azure/OneBranch*
    - src/plugins/*
    - docs/*
    - README.md

# Periodically rebuild release branches to make sure they are functional.
schedules:
- cron: "0 0 * * Mon"
  displayName: Weekly Release Build
  branches:
    include:
    - release/*
  always: true

name: 0.$(Date:yyyy).$(Date:MM).$(DayOfMonth).$(Rev:rr).0

resources:
  containers:
  - container: raspbian
    image:  wpilib/raspbian-cross-ubuntu:10-18.04

stages:

#
# Builds
#

- stage: build_winkernel_release
  displayName: Build Windows Drivers - Release
  dependsOn: []
  jobs:
  - template: ./templates/build-config-winkernel.yml
    parameters:
      arch: x64
      config: Release

- stage: build_winkernel_debug
  displayName: Build Windows Drivers - Debug
  dependsOn: []
  jobs:
  - template: ./templates/build-config-winkernel.yml
    parameters:
      arch: x64
      config: Debug

- stage: build_winkernel_nontest
  displayName: Build Windows Drivers - Non Tested
  dependsOn: []
  jobs:
  - template: ./templates/build-config-winkernel.yml
    parameters:
      arch: x86
  - template: ./templates/build-config-winkernel.yml
    parameters:
      arch: arm
  - template: ./templates/build-config-winkernel.yml
    parameters:
      arch: arm64

- stage: build_windows_release
  displayName: Build Windows - Release
  dependsOn: []
  jobs:
  - template: ./templates/build-config-user.yml
    parameters:
      image: windows-2019
      platform: windows
      arch: x64
      tls: schannel
      config: Release
      extraBuildArgs: -EnableTelemetryAsserts
  - template: ./templates/build-config-user.yml
    parameters:
      image: windows-2019
      platform: windows
      arch: x64
      tls: openssl
      config: Release
      extraBuildArgs: -EnableTelemetryAsserts
  - template: ./templates/build-config-user.yml
    parameters:
      image: windows-2019
      platform: windows
      arch: x64
      tls: schannel
      config: Release
      extraName: 'static'
      extraBuildArgs: -EnableTelemetryAsserts -Static -ExtraArtifactDir Static
  - template: ./templates/build-config-user.yml
    parameters:
      image: windows-2019
      platform: windows
      arch: x64
      tls: openssl
      config: Release
      extraName: 'static'
      extraBuildArgs: -EnableTelemetryAsserts -Static -ExtraArtifactDir Static

- stage: build_windows_debug
  displayName: Build Windows - Debug
  dependsOn: []
  jobs:
  - template: ./templates/build-config-user.yml
    parameters:
      image: windows-2019
      platform: windows
      arch: x64
      tls: schannel
      config: Debug
      extraBuildArgs: -EnableTelemetryAsserts
  - template: ./templates/build-config-user.yml
    parameters:
      image: windows-2019
      platform: windows
      arch: x64
      tls: schannel
      config: Debug
      extraName: 'sanitize'
      extraBuildArgs: -EnableTelemetryAsserts -DynamicCRT -SanitizeAddress -ExtraArtifactDir Sanitize
  - template: ./templates/build-config-user.yml
    parameters:
      image: windows-2019
      platform: windows
      arch: x64
      tls: openssl
      config: Debug
      extraBuildArgs: -EnableTelemetryAsserts
  - template: ./templates/build-config-user.yml
    parameters:
      image: windows-2019
      platform: windows
      arch: x64
      tls: schannel
      config: Debug
      extraName: 'static'
      extraBuildArgs: -EnableTelemetryAsserts -Static -ExtraArtifactDir Static
  - template: ./templates/build-config-user.yml
    parameters:
      image: windows-2019
      platform: windows
      arch: x64
      tls: openssl
      config: Debug
      extraName: 'static'
      extraBuildArgs: -EnableTelemetryAsserts -Static -ExtraArtifactDir Static

- stage: build_windows_nontest
  displayName: Build Windows - Non Tested
  dependsOn: []
  jobs:
  - template: ./templates/build-config-user.yml
    parameters:
      image: windows-2019
      platform: windows
      arch: x86
      tls: schannel
      extraBuildArgs: -EnableTelemetryAsserts
  - template: ./templates/build-config-user.yml
    parameters:
      image: windows-2019
      platform: windows
      arch: arm
      tls: schannel
      extraBuildArgs: -EnableTelemetryAsserts
  - template: ./templates/build-config-user.yml
    parameters:
      image: windows-2019
      platform: windows
      arch: arm64
      tls: schannel
      extraBuildArgs: -EnableTelemetryAsserts
  - template: ./templates/build-config-user.yml
    parameters:
      image: windows-2019
      platform: uwp
      arch: x64
      tls: schannel
      extraBuildArgs: -DisableTools -DisableTest -EnableTelemetryAsserts
  - template: ./templates/build-config-user.yml
    parameters:
      image: windows-2019
      platform: uwp
      arch: x64
      tls: openssl
      extraBuildArgs: -DisableTools -DisableTest -EnableTelemetryAsserts
  - template: ./templates/build-config-user.yml
    parameters:
<<<<<<< HEAD
      image: windows-2019
=======
      image: windows-latest
      platform: uwp
      arch: x86
      tls: openssl
      extraBuildArgs: -DisableTools -DisableTest -EnableTelemetryAsserts
  - template: ./templates/build-config-user.yml
    parameters:
      image: windows-latest
      platform: uwp
      arch: arm64
      tls: openssl
      extraBuildArgs: -DisableTools -DisableTest -EnableTelemetryAsserts
  - template: ./templates/build-config-user.yml
    parameters:
      image: windows-latest
>>>>>>> 00f521cc
      platform: windows
      arch: arm64
      tls: openssl
      extraBuildArgs: -EnableTelemetryAsserts
  - template: ./templates/build-config-user.yml
    parameters:
      image: windows-2019
      platform: windows
      arch: x86
      tls: openssl
      extraBuildArgs: -EnableTelemetryAsserts

- stage: build_linux_release
  displayName: Build Linux - Release
  dependsOn: []
  jobs:
  - template: ./templates/build-config-user.yml
    parameters:
      image: ubuntu-latest
      platform: linux
      arch: x64
      tls: openssl
      config: Release

- stage: build_linux_debug
  displayName: Build Linux - Debug
  dependsOn: []
  jobs:
  - template: ./templates/build-config-user.yml
    parameters:
      image: ubuntu-latest
      platform: linux
      arch: x64
      tls: openssl
      config: Debug
  - template: ./templates/build-config-user.yml
    parameters:
      image: ubuntu-latest
      platform: linux
      arch: x64
      tls: openssl
      extraName: 'sanitize'
      extraBuildArgs: -SanitizeAddress -ExtraArtifactDir Sanitize
      config: Debug
  - template: ./templates/build-config-user.yml
    parameters:
      image: ubuntu-latest
      platform: linux
      arch: x64
      tls: openssl
      config: Debug
      extraName: 'systemopenssl'
      extraBuildArgs: -UseSystemOpenSSLCrypto -ExtraArtifactDir SystemCrypto

- stage: build_linux_nontest
  displayName: Build Linux - Non Tested
  dependsOn: []
  jobs:
  - template: ./templates/build-config-user.yml
    parameters:
      image: ubuntu-latest
      platform: linux
      arch: x64
      tls: openssl
      extraBuildArgs: -Clang -ExtraArtifactDir Clang
      extraName: 'clang'
  - template: ./templates/build-config-user.yml
    parameters:
      image: ubuntu-latest
      container: raspbian
      platform: linux
      arch: arm
      tls: openssl
      ubuntuVersion: 18.04
      extraBuildArgs: -DisableLogs -ToolchainFile cmake/toolchains/arm-pi-gnueabihf.toolchain.cmake

  - template: ./templates/build-config-user.yml
    parameters:
      image: ubuntu-latest
      platform: android
      arch: arm64
      tls: openssl
      extraBuildArgs: -DisableLogs

  - template: ./templates/build-config-user.yml
    parameters:
      image: ubuntu-latest
      platform: android
      arch: x64
      tls: openssl
      extraBuildArgs: -DisableLogs

  - template: ./templates/build-config-user.yml
    parameters:
      image: ubuntu-latest
      platform: linux
      arch: x64
      tls: openssl
      extraBuildArgs: -CodeCheck
      skipArtifacts: true
      config: Debug
      extraName: 'codecheck'
  - template: ./templates/build-config-user.yml
    parameters:
      image: ubuntu-latest
      platform: linux
      arch: x64
      tls: openssl
      config: Release
      extraName: 'systemopenssl'
      extraBuildArgs: -UseSystemOpenSSLCrypto -ExtraArtifactDir SystemCrypto

  - template: ./templates/build-config-user.yml
    parameters:
      image: ubuntu-latest
      platform: linux
      arch: x64
      tls: openssl
      extraName: 'static'
      extraBuildArgs: -Static -ExtraArtifactDir Static

- stage: build_macos_release
  displayName: Build macOS - Release
  dependsOn: []
  jobs:
  - template: ./templates/build-config-user.yml
    parameters:
      image: macOS-10.15
      platform: macos
      arch: x64
      tls: openssl
      config: Release

- stage: build_macos_debug
  displayName: Build macOS - Debug
  dependsOn: []
  jobs:
  - template: ./templates/build-config-user.yml
    parameters:
      image: macOS-10.15
      platform: macos
      arch: x64
      tls: openssl
      config: Debug

- stage: build_macos_nontest
  displayName: Build macOS - NonTest
  dependsOn: []
  jobs:
  - template: ./templates/build-config-user.yml
    parameters:
      image: macOS-10.15
      platform: macos
      arch: arm64
      tls: openssl

  - template: ./templates/build-config-user.yml
    parameters:
      image: macOS-10.15
      platform: macos
      arch: x64
      tls: openssl
      extraName: 'static'
      extraBuildArgs: -Static -ExtraArtifactDir Static

  - template: ./templates/build-config-user.yml
    parameters:
      image: macOS-10.15
      platform: macos
      arch: arm64
      tls: openssl
      extraName: 'static'
      extraBuildArgs: -Static -ExtraArtifactDir Static

  - template: ./templates/build-config-user.yml
    parameters:
      image: macOS-10.15
      platform: ios
      arch: arm64
      tls: openssl

  - template: ./templates/build-config-user.yml
    parameters:
      image: macOS-10.15
      platform: ios
      arch: x64
      tls: openssl

- stage: merge_darwin
  displayName: Merge Darwin (macOS)
  dependsOn:
  - build_macos_nontest
  - build_macos_release
  - build_macos_debug
  jobs:
  - template: ./templates/merge-darwin.yml
    parameters:
      image: macOS-10.15

- stage: darwin_frameworks
  displayName: Darwin Frameworks
  dependsOn:
  - merge_darwin
  jobs:
  - template: ./templates/build-darwin-framework.yml
    parameters:
      image: macOS-10.15

#
# Performance Tests
#

- stage: performance
  displayName: Performance Testing
  dependsOn:
  - build_windows_release
  - build_linux_release
  - build_winkernel_release
  jobs:
  - template: ./templates/run-performance.yml
    parameters:
      pool: MsQuic-Win-Perf
      platform: windows
      localTls: schannel
      remoteTls: schannel
  - template: ./templates/run-performance.yml
    parameters:
      pool: MsQuic-Win-Perf
      platform: windows
      localTls: schannel
      remoteTls: schannel
      testTypes: 'Remote'
      extraName: 'Kernel'
      kernelMode: -Kernel
  - template: ./templates/run-performance.yml
    parameters:
      pool: MsQuic-Win-Perf
      platform: windows
      localTls: openssl
      remoteTls: openssl
  - template: ./templates/run-performance.yml
    parameters:
      pool: MsQuic-Linux-Perf
      platform: linux
      localTls: openssl
      remoteTls: openssl

- stage: wanperf
  displayName: WAN Performance Testing
  dependsOn:
  - build_windows_release
  jobs:
  - template: ./templates/run-wanperf.yml
    parameters:
      jobName: wanperf_5Mbps
      displayName: 5 Mbps
      iterations: 3
      durationMs: 10000
      rateMbps: 5
      bottleneckQueueRatio: (0.25,1.0)
      rttMs: (5,50,200)
      logProfile: Datapath.Light
  - template: ./templates/run-wanperf.yml
    parameters:
      jobName: wanperf_30Mbps
      displayName: 30 Mbps
      iterations: 3
      durationMs: 10000
      rateMbps: 30
      bottleneckQueueRatio: (0.25,1.0)
      rttMs: (5,50,200)
      logProfile: Datapath.Light
  - template: ./templates/run-wanperf.yml
    parameters:
      jobName: wanperf_100Mbps
      displayName: 100 Mbps
      iterations: 3
      durationMs: 10000
      rateMbps: 100
      bottleneckQueueRatio: (0.25,1.0)
      rttMs: (5,50,200)
      logProfile: Datapath.Light

- ${{ if not(eq(variables['Build.Reason'], 'Schedule')) }}:
  - stage: perf_post_process
    displayName: Perf Post Processing
    condition: succeededOrFailed()
    dependsOn:
    - performance
    - wanperf
    jobs:
    - template: ./templates/post-process-performance.yml

#
# Windows Release BVTs
#

- stage: test_bvt_windows_release
  displayName: BVT Windows Release
  dependsOn:
  - build_windows_release
  jobs:
  - template: ./templates/run-bvt.yml
    parameters:
      image: windows-2022
      platform: windows
      tls: schannel
      logProfile: Full.Light
      config: Release
      extraArgs: -SkipUnitTests

- stage: test_bvt_winkernel_release
  displayName: BVT Windows Kernel Release
  dependsOn:
  - build_winkernel_release
  - build_windows_release
  jobs:
  - template: ./templates/run-bvt.yml
    parameters:
      pool: MsQuic-Win-Latest
      platform: windows
      tls: schannel
      logProfile: Full.Light
      config: Release
      kernel: true
      testCerts: true
      extraArgs: -Kernel

#
# Kernel Build Verification Tests
#

- stage: test_bvt_kernel
  displayName: BVT Kernel
  dependsOn:
  - build_winkernel_debug
  - build_windows_debug
  jobs:
  - template: ./templates/run-bvt.yml
    parameters:
      pool: MsQuic-Win-Latest
      platform: windows
      tls: schannel
      logProfile: Full.Light
      extraArgs: -Kernel -Filter -*NthAllocFail*
      kernel: true
      testCerts: true

#
# Build Verification Tests
#

- stage: test_bvt
  displayName: BVT
  dependsOn:
  - build_windows_debug
  - build_linux_debug
  - build_macos_debug
  jobs:
  - template: ./templates/run-bvt.yml
    parameters:
      image: windows-2022
      platform: windows
      tls: schannel
      logProfile: Full.Light
      testCerts: true
  - template: ./templates/run-bvt.yml
    parameters:
      image: windows-2019
      platform: windows
      tls: openssl
      logProfile: Full.Light
      extraArgs: -Filter -*Unreachable/0:CredValidation*:*NthAllocFail*
  - template: ./templates/run-bvt.yml
    parameters:
      image: ubuntu-latest
      platform: linux
      tls: openssl
      extraArgs: -Filter -*CredValidation*
  - template: ./templates/run-bvt.yml
    parameters:
      image: ubuntu-latest
      platform: linux
      tls: openssl
      extraArtifactDir: '_Sanitize'
      extraArgs: -Filter -*CredValidation* -ExtraArtifactDir Sanitize
  - template: ./templates/run-bvt.yml
    parameters:
      image: macOS-10.15
      platform: macos
      tls: openssl
      logProfile: None
      extraArgs: -Filter -*CredValidation* -ErrorsAsWarnings
  - template: ./templates/run-bvt.yml
    parameters:
      image: ubuntu-latest
      platform: linux
      tls: openssl
      extraArtifactDir: '_SystemCrypto'
      extraArgs: -Filter -*CredValidation* -ExtraArtifactDir SystemCrypto

#
# SpinQuic Tests
#

- stage: spinquic
  displayName: SpinQuic
  dependsOn:
  - build_windows_debug
  - build_linux_debug
  jobs:
  - template: ./templates/run-spinquic.yml
    parameters:
      image: windows-2022
      platform: windows
      tls: schannel
      allocFail: 100
      extraArtifactDir: '_Sanitize'
      extraArgs: -ExtraArtifactDir Sanitize
  - template: ./templates/run-spinquic.yml
    parameters:
      image: windows-2019
      platform: windows
      allocFail: 100
      tls: openssl
  - template: ./templates/run-spinquic.yml
    parameters:
      image: ubuntu-latest
      platform: linux
      tls: openssl
      allocFail: 100
      extraArtifactDir: '_Sanitize'
      extraArgs: -ExtraArtifactDir Sanitize
  - template: ./templates/run-spinquic.yml
    parameters:
      image: ubuntu-latest
      platform: linux
      tls: openssl
      allocFail: 100

#
# Code Coverage
#

- stage: codecoverage
  displayName: Code Coverage
  dependsOn:
  - build_windows_debug
  jobs:
  - template: ./templates/run-bvt.yml
    parameters:
      image: windows-2022
      platform: windows
      tls: schannel
      testCerts: true
      codeCoverage: true
  - template: ./templates/run-spinquic.yml
    parameters:
      image: windows-2022
      platform: windows
      tls: schannel
      allocFail: 100
      codeCoverage: true
  - template: ./templates/merge-publish-coverage.yml
    parameters:
      image: windows-2022
      platform: windows
      config: Debug
      arch: x64
      tls: schannel

#
# QuicInterop
#

- stage: quicinterop
  displayName: QuicInterop
  dependsOn:
  - build_windows_release
  - build_linux_release
  - build_macos_release
  jobs:
  - template: ./templates/run-quicinterop.yml
    parameters:
      image: windows-2022
      platform: windows
      tls: schannel
  - template: ./templates/run-quicinterop.yml
    parameters:
      image: windows-2019
      platform: windows
      tls: openssl
  - template: ./templates/run-quicinterop.yml
    parameters:
      image: ubuntu-latest
      platform: linux
      tls: openssl
  - template: ./templates/run-quicinterop.yml
    parameters:
      image: macOS-10.15
      platform: macos
      tls: openssl

#
# Mirror
#

- ${{ if and(in(variables['Build.Reason'], 'IndividualCI', 'BatchedCI'), not(eq(variables['Build.Reason'], 'Schedule'))) }}:
  - stage: mirror
    displayName: Mirror Branch
    dependsOn:
    - build_windows_release
    - build_winkernel_release
    - build_linux_release
    - build_windows_debug
    - build_winkernel_debug
    - build_linux_debug
    - build_windows_nontest
    - build_winkernel_nontest
    - build_linux_nontest
    - build_macos_release
    - build_macos_nontest
    - build_macos_debug
    - merge_darwin
    jobs:
    - job: mirror
      displayName: Mirror
      pool:
        vmImage: windows-2019
      steps:
      - checkout: self
        persistCredentials: true
      - task: PowerShell@2
        displayName: Sync Changes to AzDO Mirror Branch
        inputs:
          pwsh: true
          filePath: scripts/sync-mirror.ps1
          arguments: -Branch $(Build.SourceBranch)
        env:
          AzDO_PAT: $(AzDO_PAT)

#
# Distribution
#

- ${{ if not(eq(variables['Build.Reason'], 'Schedule')) }}:
  - stage: distribution
    displayName: Distribution
    dependsOn:
    - build_windows_release
    - build_linux_release
    - build_windows_debug
    - build_linux_debug
    - build_windows_nontest
    - build_linux_nontest
    - merge_darwin
    jobs:
    - template: ./templates/build-distribution.yml

- ${{ if not(eq(variables['Build.Reason'], 'Schedule')) }}:
  - stage: nuget
    displayName: Nuget
    dependsOn:
    - build_windows_release
    - build_windows_nontest
    jobs:
    - template: ./templates/build-nuget.yml

#
# Checks
#

- stage: check_clog
  displayName: Check CLOG Regeneration
  dependsOn: []
  jobs:
  - template: ./templates/check-clog.yml<|MERGE_RESOLUTION|>--- conflicted
+++ resolved
@@ -211,25 +211,21 @@
       extraBuildArgs: -DisableTools -DisableTest -EnableTelemetryAsserts
   - template: ./templates/build-config-user.yml
     parameters:
-<<<<<<< HEAD
-      image: windows-2019
-=======
-      image: windows-latest
+      image: windows-2019
       platform: uwp
       arch: x86
       tls: openssl
       extraBuildArgs: -DisableTools -DisableTest -EnableTelemetryAsserts
   - template: ./templates/build-config-user.yml
     parameters:
-      image: windows-latest
+      image: windows-2019
       platform: uwp
       arch: arm64
       tls: openssl
       extraBuildArgs: -DisableTools -DisableTest -EnableTelemetryAsserts
   - template: ./templates/build-config-user.yml
     parameters:
-      image: windows-latest
->>>>>>> 00f521cc
+      image: windows-2019
       platform: windows
       arch: arm64
       tls: openssl
@@ -539,6 +535,14 @@
       tls: schannel
       logProfile: Full.Light
       config: Release
+      extraArgs: -SkipUnitTests -Filter -*ValidateConfiguration:*ValidAlpnLengths:*ResumeRejection*:*ConnectClientCertificate*
+  - template: ./templates/run-bvt.yml
+    parameters:
+      pool: MsQuic-Win-Latest
+      platform: windows
+      tls: schannel
+      logProfile: Full.Light
+      config: Release
       extraArgs: -SkipUnitTests
 
 - stage: test_bvt_winkernel_release
@@ -596,6 +600,14 @@
       tls: schannel
       logProfile: Full.Light
       testCerts: true
+      extraArgs: -Filter -*ValidateConfiguration:*ValidAlpnLengths:*ResumeRejection*:*ConnectClientCertificate*
+  - template: ./templates/run-bvt.yml
+    parameters:
+      pool: MsQuic-Win-Latest
+      platform: windows
+      tls: schannel
+      logProfile: Full.Light
+      testCerts: true
   - template: ./templates/run-bvt.yml
     parameters:
       image: windows-2019
@@ -643,7 +655,7 @@
   jobs:
   - template: ./templates/run-spinquic.yml
     parameters:
-      image: windows-2022
+      pool: MsQuic-Win-Latest
       platform: windows
       tls: schannel
       allocFail: 100
@@ -681,21 +693,21 @@
   jobs:
   - template: ./templates/run-bvt.yml
     parameters:
-      image: windows-2022
+      image: windows-2019
       platform: windows
       tls: schannel
       testCerts: true
       codeCoverage: true
   - template: ./templates/run-spinquic.yml
     parameters:
-      image: windows-2022
+      image: windows-2019
       platform: windows
       tls: schannel
       allocFail: 100
       codeCoverage: true
   - template: ./templates/merge-publish-coverage.yml
     parameters:
-      image: windows-2022
+      image: windows-2019
       platform: windows
       config: Debug
       arch: x64
@@ -714,7 +726,7 @@
   jobs:
   - template: ./templates/run-quicinterop.yml
     parameters:
-      image: windows-2022
+      image: windows-2019
       platform: windows
       tls: schannel
   - template: ./templates/run-quicinterop.yml
