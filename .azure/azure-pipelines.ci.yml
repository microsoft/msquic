--- conflicted
+++ resolved
@@ -265,7 +265,6 @@
       extraBuildArgs: -CodeCheck
       config: Debug
       extraName: 'codecheck'
-<<<<<<< HEAD
 
 - stage: build_macos_release
   displayName: Build macOS - Release
@@ -292,8 +291,6 @@
       arch: x64
       tls: openssl
       config: Debug
-=======
->>>>>>> 9d651e6f
 
 #
 # Performance Tests
