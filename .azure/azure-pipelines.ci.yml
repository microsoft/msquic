--- conflicted
+++ resolved
@@ -523,10 +523,7 @@
       pool: MsQuic-Win-Latest
       platform: windows
       tls: schannel
-<<<<<<< HEAD
-=======
       # allocFail: 1000
->>>>>>> 80e314e7
       extraArtifactDir: '_Sanitize'
       extraArgs: -ExtraArtifactDir Sanitize
   - template: ./templates/run-spinquic.yml
