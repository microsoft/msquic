#
# Continuous Integration (CI)
# This pipeline builds and validates MsQuic for all configurations.
#

trigger:
  batch: true
  branches:
    include:
    - master
    - release/*
    - feature/*
pr:
- master
- release/*
- feature/*

name: 0.$(Date:yyMM).$(DayOfMonth)$(Rev:rr).0

#
# Builds
#

stages:

- stage: build_windows
  displayName: Build Windows
  dependsOn: []
  jobs:
  # Officially supported configurations.
  - template: ./templates/build-config-user.yml
    parameters:
      image: windows-latest
      platform: windows
      arch: x86
      tls: schannel
  - template: ./templates/build-config-user.yml
    parameters:
      image: windows-latest
      platform: windows
      arch: x64
      tls: schannel
  - template: ./templates/build-config-user.yml
    parameters:
      image: windows-latest
      platform: windows
      arch: arm
      tls: schannel
  - template: ./templates/build-config-user.yml
    parameters:
      image: windows-latest
      platform: windows
      arch: arm64
      tls: schannel
  # Other configurations.
  - template: ./templates/build-config-user.yml
    parameters:
      image: windows-latest
      platform: windows
      arch: x64
      tls: stub
  - template: ./templates/build-config-user.yml
    parameters:
      image: windows-latest
      platform: windows
      arch: x64
      tls: mitls

- stage: build_winkernel
  displayName: Build Windows Drivers
  dependsOn: []
  jobs:
  - template: ./templates/build-config-winkernel.yml
    parameters:
      arch: x64
  - template: ./templates/build-config-winkernel.yml
    parameters:
      arch: x86
  - template: ./templates/build-config-winkernel.yml
    parameters:
      arch: arm
  - template: ./templates/build-config-winkernel.yml
    parameters:
      arch: arm64

- stage: build_dbgext
  displayName: Build WinDbg Extension
  dependsOn: []
  jobs:
  - template: ./templates/build-config-dbgext.yml
    parameters:
      arch: x64
  - template: ./templates/build-config-dbgext.yml
    parameters:
      arch: x86

- stage: build_linux
  displayName: Build Linux
  dependsOn: []
  jobs:
  # Officially supported configurations.
  - template: ./templates/build-config-user.yml
    parameters:
      image: ubuntu-latest
      platform: linux
      arch: x64
      tls: openssl
      extraBuildArgs: -DisableLogs
  # Other configurations.
  - template: ./templates/build-config-user.yml
    parameters:
      image: ubuntu-latest
      platform: linux
      arch: x64
      tls: stub
      extraBuildArgs: -DisableLogs

#
# Mirror
#

- stage: mirror
  displayName: Mirror
  dependsOn:
  - build_windows
  - build_winkernel
  - build_dbgext
  - build_linux
  condition: and(succeeded(), in(variables['Build.Reason'], 'IndividualCI', 'BatchedCI'), not(startsWith(variables['Build.SourceBranch'], 'refs/heads/feature/')))
  jobs:
  - job: mirror
    displayName: Mirror branch
    pool:
      vmImage: windows-latest
    steps:
    - checkout: self
      persistCredentials: true
    - task: PowerShell@2
      displayName: Sync Changes to AzDO Mirror Branch
      inputs:
        pwsh: true
        filePath: .azure/scripts/sync-mirror.ps1
        arguments: -Branch $(Build.SourceBranch)
      env:
        AzDO_PAT: $(AzDO_PAT)

#
# Build Verification Tests
#

- stage: test_bvt
  displayName: Build Verification Tests
  dependsOn:
  - build_windows
  - build_linux
  jobs:
  - template: ./templates/run-bvt.yml
    parameters:
      image: windows-latest
      platform: windows
      arch: x64
      tls: schannel
      extraArgs: -Filter "ParameterValidation.*:-*Events"
  - template: ./templates/run-bvt.yml
    parameters:
      image: windows-latest
      platform: windows
      arch: x64
      tls: mitls
      logProfile: Full.Light
      extraArgs: -Filter -*Unreachable/0:CryptTest/CryptTest.Encryption/2
  - template: ./templates/run-bvt.yml
    parameters:
      image: ubuntu-latest
      platform: linux
      arch: x64
      tls: openssl
  - template: ./templates/run-bvt.yml
    parameters:
      image: ubuntu-latest
      platform: linux
      config: Release
      arch: x64
      tls: stub

#
# SpinQuic Tests
#

- stage: spinquic
  displayName: SpinQuic Tests
  dependsOn:
  - build_windows
  - build_linux
  jobs:
  - template: ./templates/run-spinquic.yml
    parameters:
      image: windows-latest
      platform: windows
      arch: x64
      tls: stub
  - template: ./templates/run-spinquic.yml
    parameters:
      image: ubuntu-latest
      platform: linux
      arch: x64
      tls: stub
<<<<<<< HEAD

#
# QuicInterop
#

- stage: quicinterop
  displayName: QuicInterop Tests
  dependsOn:
  - build_windows
  - build_linux
  jobs:
  - template: ./templates/run-quicinterop.yml
    parameters:
      image: windows-latest
      platform: windows
      arch: x64
      tls: mitls
  - template: ./templates/run-quicinterop.yml
=======
  - template: ./templates/run-spinquic.yml
>>>>>>> 67d7ddde
    parameters:
      image: ubuntu-latest
      platform: linux
      arch: x64
      tls: openssl
<|MERGE_RESOLUTION|>--- conflicted
+++ resolved
@@ -205,7 +205,12 @@
       platform: linux
       arch: x64
       tls: stub
-<<<<<<< HEAD
+  - template: ./templates/run-spinquic.yml
+    parameters:
+      image: ubuntu-latest
+      platform: linux
+      arch: x64
+      tls: openssl
 
 #
 # QuicInterop
@@ -224,11 +229,8 @@
       arch: x64
       tls: mitls
   - template: ./templates/run-quicinterop.yml
-=======
-  - template: ./templates/run-spinquic.yml
->>>>>>> 67d7ddde
-    parameters:
-      image: ubuntu-latest
-      platform: linux
-      arch: x64
-      tls: openssl
+    parameters:
+      image: ubuntu-latest
+      platform: linux
+      arch: x64
+      tls: openssl