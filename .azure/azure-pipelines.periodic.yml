#
# Continuous Integration (CI)
# This pipeline builds and runs MsQuic performance RPS long run tests.
#

trigger: none
pr: none

schedules:
- cron: "0 0 * * Sun"
  displayName: Weekly Perf Run
  branches:
    include:
    - main
  always: true

name: 0.$(Date:yyyy).$(Date:MM).$(DayOfMonth).$(Rev:rr).0
stages:

#
# Builds
#

- stage: build_windows
  displayName: Build Windows
  dependsOn: []
  variables:
    runCodesignValidationInjection: false
  jobs:
  - template: ./templates/build-config-user.yml
    parameters:
      image: windows-latest
      platform: windows
      arch: x64
      tls: schannel
      config: Release
      extraBuildArgs: -DisableTest -DisableTools
  - template: ./templates/build-config-winkernel.yml
    parameters:
      arch: x64
      config: Release

#
# Performance Tests
#

- stage: performance_rps
  displayName: RPS Performance Testing
  dependsOn:
  - build_windows
  jobs:
  - template: ./templates/run-performance.yml
    parameters:
      pool: MsQuic-Win-Perf
      platform: windows
      localTls: schannel
      remoteTls: schannel
      arch: x64
      failOnRegression: 0
      kernelMode: -Kernel -TestsFile FullRunRPS.json
      extraName: 'Kernel'
      testTypes: 'Remote'
      timeout: 300

- stage: performance_wan
  displayName: WAN Performance Testing
  dependsOn:
  - build_windows
  jobs:
  - template: ./templates/run-wanperf.yml
    parameters:
      jobName: wanperf_general_1
      displayName: General Networks (5 Mbps)
      iterations: 3
      durationMs: 10000
      pacing: 1
      protocol: ('QUIC','TCPTLS')
      bottleneckQueueRatio: (0.2,1,5)
      rateMbps: 5
<<<<<<< HEAD
      rttMs: (10,20,50,100,200)
=======
      rttMs: (20,50,100)
>>>>>>> 9d651e6f
      randomLossDenominator: (0,1000,10000)
      randomReorderDenominator: (0,1000,10000)
      reorderDelayDeltaMs: (5,10)
      logProfile: Datapath.Light
      timeout: 300
  - template: ./templates/run-wanperf.yml
    parameters:
      jobName: wanperf_general_2
      displayName: General Networks (10 Mbps)
      iterations: 3
      durationMs: 10000
      pacing: 1
      protocol: ('QUIC','TCPTLS')
      bottleneckQueueRatio: (0.2,1,5)
      rateMbps: 10
<<<<<<< HEAD
      rttMs: (10,20,50,100,200)
=======
      rttMs: (20,50,100)
>>>>>>> 9d651e6f
      randomLossDenominator: (0,1000,10000)
      randomReorderDenominator: (0,1000,10000)
      reorderDelayDeltaMs: (5,10)
      logProfile: Datapath.Light
      timeout: 300
  - template: ./templates/run-wanperf.yml
    parameters:
      jobName: wanperf_general_3
      displayName: General Networks (50 Mbps)
      iterations: 3
      durationMs: 10000
      pacing: 1
      protocol: ('QUIC','TCPTLS')
      bottleneckQueueRatio: (0.2,1,5)
      rateMbps: 50
<<<<<<< HEAD
      rttMs: (10,20,50,100,200)
=======
      rttMs: (20,50,100)
>>>>>>> 9d651e6f
      randomLossDenominator: (0,1000,10000)
      randomReorderDenominator: (0,1000,10000)
      reorderDelayDeltaMs: (5,10)
      logProfile: Datapath.Light
      timeout: 300
  - template: ./templates/run-wanperf.yml
    parameters:
      jobName: wanperf_general_4
      displayName: General Networks (100 Mbps)
      iterations: 3
      durationMs: 10000
      pacing: 1
      protocol: ('QUIC','TCPTLS')
      bottleneckQueueRatio: (0.2,1,5)
      rateMbps: 100
<<<<<<< HEAD
      rttMs: (10,20,50,100,200)
=======
      rttMs: (20,50,100)
>>>>>>> 9d651e6f
      randomLossDenominator: (0,1000,10000)
      randomReorderDenominator: (0,1000,10000)
      reorderDelayDeltaMs: (5,10)
      logProfile: Datapath.Light
      timeout: 300
  - template: ./templates/run-wanperf.yml
    parameters:
      jobName: wanperf_general_5
      displayName: General Networks (200 Mbps)
      iterations: 3
      durationMs: 10000
      pacing: 1
      protocol: ('QUIC','TCPTLS')
      bottleneckQueueRatio: (0.2,1,5)
      rateMbps: 200
<<<<<<< HEAD
      rttMs: (10,20,50,100,200)
=======
      rttMs: (20,50,100)
>>>>>>> 9d651e6f
      randomLossDenominator: (0,1000,10000)
      randomReorderDenominator: (0,1000,10000)
      reorderDelayDeltaMs: (5,10)
      logProfile: Datapath.Light
      timeout: 300

- stage: publish_results
  displayName: Publish Results
  dependsOn:
  - performance_rps
  - performance_wan
  jobs:
  - template: ./templates/post-process-periodic-performance.yml<|MERGE_RESOLUTION|>--- conflicted
+++ resolved
@@ -77,11 +77,7 @@
       protocol: ('QUIC','TCPTLS')
       bottleneckQueueRatio: (0.2,1,5)
       rateMbps: 5
-<<<<<<< HEAD
-      rttMs: (10,20,50,100,200)
-=======
       rttMs: (20,50,100)
->>>>>>> 9d651e6f
       randomLossDenominator: (0,1000,10000)
       randomReorderDenominator: (0,1000,10000)
       reorderDelayDeltaMs: (5,10)
@@ -97,11 +93,7 @@
       protocol: ('QUIC','TCPTLS')
       bottleneckQueueRatio: (0.2,1,5)
       rateMbps: 10
-<<<<<<< HEAD
-      rttMs: (10,20,50,100,200)
-=======
       rttMs: (20,50,100)
->>>>>>> 9d651e6f
       randomLossDenominator: (0,1000,10000)
       randomReorderDenominator: (0,1000,10000)
       reorderDelayDeltaMs: (5,10)
@@ -117,11 +109,7 @@
       protocol: ('QUIC','TCPTLS')
       bottleneckQueueRatio: (0.2,1,5)
       rateMbps: 50
-<<<<<<< HEAD
-      rttMs: (10,20,50,100,200)
-=======
       rttMs: (20,50,100)
->>>>>>> 9d651e6f
       randomLossDenominator: (0,1000,10000)
       randomReorderDenominator: (0,1000,10000)
       reorderDelayDeltaMs: (5,10)
@@ -137,11 +125,7 @@
       protocol: ('QUIC','TCPTLS')
       bottleneckQueueRatio: (0.2,1,5)
       rateMbps: 100
-<<<<<<< HEAD
-      rttMs: (10,20,50,100,200)
-=======
       rttMs: (20,50,100)
->>>>>>> 9d651e6f
       randomLossDenominator: (0,1000,10000)
       randomReorderDenominator: (0,1000,10000)
       reorderDelayDeltaMs: (5,10)
@@ -157,11 +141,7 @@
       protocol: ('QUIC','TCPTLS')
       bottleneckQueueRatio: (0.2,1,5)
       rateMbps: 200
-<<<<<<< HEAD
-      rttMs: (10,20,50,100,200)
-=======
       rttMs: (20,50,100)
->>>>>>> 9d651e6f
       randomLossDenominator: (0,1000,10000)
       randomReorderDenominator: (0,1000,10000)
       reorderDelayDeltaMs: (5,10)
