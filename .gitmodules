--- conflicted
+++ resolved
@@ -14,9 +14,4 @@
 	url = https://github.com/microsoft/wil
 [submodule "submodules/clog"]
 	path = submodules/clog
-<<<<<<< HEAD
-	url = https://github.com/chgray-MSFT/clog.git
-	branch = user/chgray/lttng
-=======
-	url = https://github.com/microsoft/CLOG.git
->>>>>>> 43719a69
+	url = https://github.com/microsoft/CLOG.git