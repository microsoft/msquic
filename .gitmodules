--- conflicted
+++ resolved
@@ -15,8 +15,4 @@
 [submodule "submodules/xdp-for-windows"]
 	path = submodules/xdp-for-windows
 	url = https://github.com/microsoft/xdp-for-windows.git
-<<<<<<< HEAD
-	branch = dev/daiki/xdp_api_v3
-=======
-	branch = release/1.1
->>>>>>> b77cb3f8
+	branch = release/1.1