[submodule "submodules/googletest"]
	path = submodules/googletest
	url = https://github.com/google/googletest
[submodule "submodules/openssl"]
	path = submodules/openssl
	url = https://github.com/akamai/openssl.git
	branch = master-quic-support
[submodule "submodules/everest"]
	path = submodules/everest
	url = https://github.com/nibanks/everest-dist.git
	branch = pr/msquic
<<<<<<< HEAD
[submodule "submodules/clog"]
	path = submodules/clog
	url = https://github.com/chgray-MSFT/clog.git
	branch = user/chgray/lttng
=======
[submodule "submodules/wil"]
	path = submodules/wil
	url = https://github.com/microsoft/wil
>>>>>>> 1a2c0fbd
<|MERGE_RESOLUTION|>--- conflicted
+++ resolved
@@ -9,13 +9,10 @@
 	path = submodules/everest
 	url = https://github.com/nibanks/everest-dist.git
 	branch = pr/msquic
-<<<<<<< HEAD
+[submodule "submodules/wil"]
+	path = submodules/wil
+	url = https://github.com/microsoft/wil
 [submodule "submodules/clog"]
 	path = submodules/clog
 	url = https://github.com/chgray-MSFT/clog.git
-	branch = user/chgray/lttng
-=======
-[submodule "submodules/wil"]
-	path = submodules/wil
-	url = https://github.com/microsoft/wil
->>>>>>> 1a2c0fbd
+	branch = user/chgray/lttng